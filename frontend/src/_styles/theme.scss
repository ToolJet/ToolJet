@import "./tabler.scss";
@import "./colors.scss";
@import "./z-index.scss";
@import "./mixins.scss";
@import "./queryManager.scss";
@import "./onboarding.scss";
@import "./components.scss";
@import "./global-datasources.scss";
@import "./typography.scss";
@import "./designtheme.scss";
@import "./dropdown-custom.scss";
@import "./ui-operations.scss";
@import 'react-loading-skeleton/dist/skeleton.css';
@import './table-component.scss';

/* ibm-plex-sans-100 - latin */
@font-face {
  font-display: swap;
  /* Check https://developer.mozilla.org/en-US/docs/Web/CSS/@font-face/font-display for other options. */
  font-family: 'IBM Plex Sans';
  font-style: normal;
  font-weight: 100;
  src: url('/assets/fonts/ibm-plex-sans-v19-latin/ibm-plex-sans-v19-latin-100.woff2') format('woff2');
  /* Chrome 36+, Opera 23+, Firefox 39+, Safari 12+, iOS 10+ */
}

/* ibm-plex-sans-100italic - latin */
@font-face {
  font-display: swap;
  /* Check https://developer.mozilla.org/en-US/docs/Web/CSS/@font-face/font-display for other options. */
  font-family: 'IBM Plex Sans';
  font-style: italic;
  font-weight: 100;
  src: url('/assets/fonts/ibm-plex-sans-v19-latin/ibm-plex-sans-v19-latin-100italic.woff2') format('woff2');
  /* Chrome 36+, Opera 23+, Firefox 39+, Safari 12+, iOS 10+ */
}

/* ibm-plex-sans-200 - latin */
@font-face {
  font-display: swap;
  /* Check https://developer.mozilla.org/en-US/docs/Web/CSS/@font-face/font-display for other options. */
  font-family: 'IBM Plex Sans';
  font-style: normal;
  font-weight: 200;
  src: url('/assets/fonts/ibm-plex-sans-v19-latin/ibm-plex-sans-v19-latin-200.woff2') format('woff2');
  /* Chrome 36+, Opera 23+, Firefox 39+, Safari 12+, iOS 10+ */
}

/* ibm-plex-sans-200italic - latin */
@font-face {
  font-display: swap;
  /* Check https://developer.mozilla.org/en-US/docs/Web/CSS/@font-face/font-display for other options. */
  font-family: 'IBM Plex Sans';
  font-style: italic;
  font-weight: 200;
  src: url('/assets/fonts/ibm-plex-sans-v19-latin/ibm-plex-sans-v19-latin-200italic.woff2') format('woff2');
  /* Chrome 36+, Opera 23+, Firefox 39+, Safari 12+, iOS 10+ */
}

/* ibm-plex-sans-300 - latin */
@font-face {
  font-display: swap;
  /* Check https://developer.mozilla.org/en-US/docs/Web/CSS/@font-face/font-display for other options. */
  font-family: 'IBM Plex Sans';
  font-style: normal;
  font-weight: 300;
  src: url('/assets/fonts/ibm-plex-sans-v19-latin/ibm-plex-sans-v19-latin-300.woff2') format('woff2');
  /* Chrome 36+, Opera 23+, Firefox 39+, Safari 12+, iOS 10+ */
}

/* ibm-plex-sans-300italic - latin */
@font-face {
  font-display: swap;
  /* Check https://developer.mozilla.org/en-US/docs/Web/CSS/@font-face/font-display for other options. */
  font-family: 'IBM Plex Sans';
  font-style: italic;
  font-weight: 300;
  src: url('/assets/fonts/ibm-plex-sans-v19-latin/ibm-plex-sans-v19-latin-300italic.woff2') format('woff2');
  /* Chrome 36+, Opera 23+, Firefox 39+, Safari 12+, iOS 10+ */
}

/* ibm-plex-sans-regular - latin */
@font-face {
  font-display: swap;
  /* Check https://developer.mozilla.org/en-US/docs/Web/CSS/@font-face/font-display for other options. */
  font-family: 'IBM Plex Sans';
  font-style: normal;
  font-weight: 400;
  src: url('/assets/fonts/ibm-plex-sans-v19-latin/ibm-plex-sans-v19-latin-regular.woff2') format('woff2');
  /* Chrome 36+, Opera 23+, Firefox 39+, Safari 12+, iOS 10+ */
}

/* ibm-plex-sans-italic - latin */
@font-face {
  font-display: swap;
  /* Check https://developer.mozilla.org/en-US/docs/Web/CSS/@font-face/font-display for other options. */
  font-family: 'IBM Plex Sans';
  font-style: italic;
  font-weight: 400;
  src: url('/assets/fonts/ibm-plex-sans-v19-latin/ibm-plex-sans-v19-latin-italic.woff2') format('woff2');
  /* Chrome 36+, Opera 23+, Firefox 39+, Safari 12+, iOS 10+ */
}

/* ibm-plex-sans-500 - latin */
@font-face {
  font-display: swap;
  /* Check https://developer.mozilla.org/en-US/docs/Web/CSS/@font-face/font-display for other options. */
  font-family: 'IBM Plex Sans';
  font-style: normal;
  font-weight: 500;
  src: url('/assets/fonts/ibm-plex-sans-v19-latin/ibm-plex-sans-v19-latin-500.woff2') format('woff2');
  /* Chrome 36+, Opera 23+, Firefox 39+, Safari 12+, iOS 10+ */
}

/* ibm-plex-sans-500italic - latin */
@font-face {
  font-display: swap;
  /* Check https://developer.mozilla.org/en-US/docs/Web/CSS/@font-face/font-display for other options. */
  font-family: 'IBM Plex Sans';
  font-style: italic;
  font-weight: 500;
  src: url('/assets/fonts/ibm-plex-sans-v19-latin/ibm-plex-sans-v19-latin-500italic.woff2') format('woff2');
  /* Chrome 36+, Opera 23+, Firefox 39+, Safari 12+, iOS 10+ */
}

/* ibm-plex-sans-600 - latin */
@font-face {
  font-display: swap;
  /* Check https://developer.mozilla.org/en-US/docs/Web/CSS/@font-face/font-display for other options. */
  font-family: 'IBM Plex Sans';
  font-style: normal;
  font-weight: 600;
  src: url('/assets/fonts/ibm-plex-sans-v19-latin/ibm-plex-sans-v19-latin-600.woff2') format('woff2');
  /* Chrome 36+, Opera 23+, Firefox 39+, Safari 12+, iOS 10+ */
}

/* ibm-plex-sans-600italic - latin */
@font-face {
  font-display: swap;
  /* Check https://developer.mozilla.org/en-US/docs/Web/CSS/@font-face/font-display for other options. */
  font-family: 'IBM Plex Sans';
  font-style: italic;
  font-weight: 600;
  src: url('/assets/fonts/ibm-plex-sans-v19-latin/ibm-plex-sans-v19-latin-600italic.woff2') format('woff2');
  /* Chrome 36+, Opera 23+, Firefox 39+, Safari 12+, iOS 10+ */
}

/* ibm-plex-sans-700 - latin */
@font-face {
  font-display: swap;
  /* Check https://developer.mozilla.org/en-US/docs/Web/CSS/@font-face/font-display for other options. */
  font-family: 'IBM Plex Sans';
  font-style: normal;
  font-weight: 700;
  src: url('/assets/fonts/ibm-plex-sans-v19-latin/ibm-plex-sans-v19-latin-700.woff2') format('woff2');
  /* Chrome 36+, Opera 23+, Firefox 39+, Safari 12+, iOS 10+ */
}

/* ibm-plex-sans-700italic - latin */
@font-face {
  font-display: swap;
  /* Check https://developer.mozilla.org/en-US/docs/Web/CSS/@font-face/font-display for other options. */
  font-family: 'IBM Plex Sans';
  font-style: italic;
  font-weight: 700;
  src: url('/assets/fonts/ibm-plex-sans-v19-latin/ibm-plex-sans-v19-latin-700italic.woff2') format('woff2');
  /* Chrome 36+, Opera 23+, Firefox 39+, Safari 12+, iOS 10+ */
}

// variables
$border-radius: 4px;


body {
  font-family: 'IBM Plex Sans';
}

input,
button {
  border-radius: 4px;
}

.btn:hover {
  border-color: $primary;
}

.btn-sm {
  padding: 4px 8px;
}

.padding-0 {
  padding: 0;
}

.float-right {
  float: right;
}

.font-500 {
  font-weight: 500;
}

.color-inherit {
  color: inherit;
}

.text-right {
  text-align: right;
}

.navbar {
  max-height: 48px;
  min-height: auto;
  background-color: var(--base) !important;
  border-bottom: 1px solid var(--slate5);

  .nav-item.active:after {
    bottom: 0 !important;
  }
}

.rc-slider-track {
  background-color: $primary;
}

.rc-slider-handle {
  border-color: $primary;
}

.auth-main {
  height: 1000px;
  padding-top: calc(0.25 * 100vh);
  overflow: hidden;

  svg,
  img {
    height: 50px;
    width: 50px;
  }

  svg {
    color: #000000;
  }

  .col-4 {
    z-index: 1;
  }

  .horizontal-line {
    width: 100%;
    position: relative;
    border: 1px solid #b1b1b1;
    top: 25px;
    margin: 0px auto;
    z-index: 0;
  }

  .sso-ico {
    div {
      background-color: #ffffff;
    }
  }
}

.emoji-mart-scroll {
  border-bottom: 0;
  margin-bottom: 6px;
}

.emoji-mart-scroll+.emoji-mart-bar {
  display: none;
}

.accordion-item {
  border: solid var(--slate5);
  border-width: 0px 0px 1px 0px;
}

.accordion-item,
.accordion-button {
  background-color: inherit;
}

.accordion-button {
  font-size: 14px;
  font-weight: 500 !important;
  box-shadow: none !important;
  color: var(--slate12) !important;
  padding: 16px 16px !important;
}

.accordion-button::after {
  background-image: url('data:image/svg+xml,<svg xmlns="http://www.w3.org/2000/svg" width="13" height="12" viewBox="0 0 13 12" fill="none"><path d="M8.83684 3L4.4484 3C3.86955 3 3.5089 3.62791 3.80056 4.1279L5.99478 7.88943C6.28419 8.38556 7.00104 8.38556 7.29045 7.88943L9.48467 4.1279C9.77634 3.62791 9.41568 3 8.83684 3Z" fill="%2311181C"/></svg>');
}

.accordion-button:not(.collapsed)::after {
  background-image: url('data:image/svg+xml,<svg xmlns="http://www.w3.org/2000/svg" width="13" height="12" viewBox="0 0 13 12" fill="none"><path d="M8.83684 3L4.4484 3C3.86955 3 3.5089 3.62791 3.80056 4.1279L5.99478 7.88943C6.28419 8.38556 7.00104 8.38556 7.29045 7.88943L9.48467 4.1279C9.77634 3.62791 9.41568 3 8.83684 3Z" fill="%2311181C"/></svg>');
}

.accordion-button:not(.collapsed) {
  // padding-bottom: 0 !important;
}

.accordion-body {
  padding: 4px 16px 16px 16px !important;

  .form-label {
    font-weight: 400;
    font-size: 12px;
    color: var(--slate12);
  }

  .style-fx {
    margin-top: 3px !important;
  }
}

.editor {
  header {
    position: fixed;
    width: 100%;
    top: 0px;
    left: 0px;
  }

  .header-container {
    max-width: 100%;
    padding: 0px;
  }

  .resizer-select,
  .resizer-active {
    border: solid 1px $primary !important;


    .top-right,
    .top-left,
    .bottom-right,
    .bottom-left {
      background: white;
      border-radius: 10px;
      border: solid 1px $primary;
    }
  }

  .resizer-selected {
    outline-width: thin;
    outline-style: solid;
    outline-color: #ffda7e;
  }

  // query data source card style start

  .query-datasource-card-container,
  .header-query-datasource-card-container {
    display: flex;
    flex-direction: row;
    gap: 10px;
    flex-wrap: wrap;
  }

  .datasource-picker {
    margin-bottom: 24px;
    width: 475px;
    margin: auto;

    a {
      color: var(--indigo9);
      text-decoration: none;
    }
  }

  .header-query-datasource-card-container {
    margin-top: -10px;
  }

  .header-query-datasource-card {
    position: relative;
    display: flex;
    min-width: 0;
    word-wrap: break-word;
    background-color: rgba(66, 153, 225, 0.1) !important;
    background-clip: border-box;
    border-radius: 4px;
    height: 32px;
    width: 140px;
    padding: 6px;
    align-items: center;
    text-transform: capitalize;
    font-weight: 400 !important;
    background-color: #4299e11a;

    p {
      margin: 0 8px 0 12px;
    }
  }

  .query-datasource-card {
    position: relative;
    display: flex;
    min-width: 0;
    word-wrap: break-word;
    background-color: #ffffff;
    background-clip: border-box;
    border: 1px solid rgba(101, 109, 119, 0.16);
    border-radius: 4px;
    height: 46px;
    width: 200px;
    padding: 10px;
    align-items: center;
    cursor: pointer;
    transition: transform .2s;

    p {
      margin: 0 8px 0 15px;
    }

    &:hover {
      transform: scale(1.02);
      box-shadow: 0.1px 0.1px 0.1px 0.1px rgba(0, 0, 0, 0.3);
    }
  }

  // end :: data source card style

  .header-query-datasource-name {
    font-size: 0.8rem !important;
    padding-top: 0px !important;
  }

  .datasource-heading {
    display: flex;
    height: 32px;
    gap: 10px;
    align-items: center;

    p {
      font-size: 12px;
      padding-top: 0px;
      cursor: pointer;
    }
  }


  .left-sidebar {
    scrollbar-width: none;
  }

  .left-sidebar::-webkit-scrollbar {
    width: 0;
    background: transparent;
  }

  .left-sidebar-layout {
    display: flex;
    justify-content: center;
    font-size: 11px;
    align-items: center;
    letter-spacing: 0.2px;

    p {
      margin-bottom: 0px;
      margin-top: 8px;
    }
  }

  .left-sidebar {
    height: 100%;
    width: 48px;
    position: fixed;
    z-index: 2;
    left: 0;
    overflow-x: hidden;
    flex: 1 1 auto;
    background-color: var(--base) !important;
    background-clip: border-box;
    margin-top: 48px;
    padding-top: 8px;

    .accordion-item {
      border: solid var(--slate5);
      border-width: 1px 0px 1px 0px;
    }

    .datasources-container {
      height: 50%;
      overflow-y: scroll;

      tr {
        border-color: #f1f1f1;
      }
    }

    .variables-container {
      height: 50%;
      overflow-y: scroll;
    }

    .variables-container::-webkit-scrollbar-thumb,
    .datasources-container::-webkit-scrollbar-thumb {
      background: transparent;
      height: 0;
      width: 0;
    }

    .variables-container::-webkit-scrollbar,
    .datasources-container::-webkit-scrollbar {
      width: 0;
      background: transparent;
      height: 0;
    }

    .variables-container,
    .datasources-container {
      scrollbar-width: none;
    }

    .datasources-container {
      bottom: 0;
      height: 500px;
      border: solid rgba(101, 109, 119, 0.16);
      border-width: 1px 0px 1px 0px;

      .datasources-header {
        border: solid rgba(0, 0, 0, 0.125);
        border-width: 0px 0px 1px 0px;
      }
    }

    .left-sidebar-inspector {
      .card-body {
        padding: 1rem 0rem 1rem 1rem;
      }
    }

    .left-sidebar-page-selector {
      .add-new-page-button-container {
        width: 100%;
        margin-top: 10px;
      }
    }
  }

  .editor-sidebar {
    position: fixed;
    right: 0;
    overflow: hidden;
    width: 300px;
    flex: 1 1 auto;
    top: 48px;
    border-left: 1px solid var(--slate5);
    background-color: var(--base);
    background-clip: border-box;
    height: 100vh;


    .inspector {
      .form-control-plaintext {
        padding: 0;
        color: var(--slate12);
      }

      .header {
        padding-left: 20px;
        padding-right: 20px;
        border: solid rgba(0, 0, 0, 0.125);
        border-width: 0px 0px 1px 0px;
        height: 40px;

        .component-name {
          font-weight: 500;
        }

        .component-action-button {
          top: 8px;
          right: 10px;
          position: absolute;
        }
      }

      .properties-container {
        .field {
          .form-label {
            font-size: 12px;
          }

          .text-field {
            height: 30px;
            font-size: 12px;
          }

          .form-select {
            height: 30px;
            font-size: 12px;
          }

          .select-search__input {
            padding: 0.2375rem 0.75rem;
            font-size: 0.825rem;
          }
        }
      }
    }

    .components-container::-webkit-scrollbar {
      width: 0;
      height: 0;
      background: transparent;
    }

    .components-container::-webkit-scrollbar-thumb {
      background: transparent;
    }

    .components-container {
      scrollbar-width: none;
    }

    .components-container {
      height: 100%;
      overflow: auto;
      overflow-x: hidden;
      padding-bottom: 20%;

      ::placeholder {
        color: var(--slate9);

      }

      .component-image-holder {
        border-radius: 0;
        transition: all 0.3s cubic-bezier(0.25, 0.8, 0.25, 1);
        box-sizing: border-box;
        border-radius: 4px;
        background-color: var(--slate3);

        img {
          margin: 0 auto;
        }

        &:hover {
          background-color: var(--slate4);
          border: 1px solid var(--slate4, #E6E8EB);

        }

        &:active {
          background-color: var(--slate4);
          border: 1px solid var(--slate6, #DFE3E6);
        }
      }

      .component-title {
        margin-top: 4px;
        max-width: 100%;
        text-align: center;
        word-wrap: break-word;
        color: var(--slate12);
        text-align: center;
        font-size: 10px;
        font-style: normal;
        font-weight: 400;
        line-height: 13px;
        height: 26px;
        width: 72px;
      }

      .component-description {
        color: grey;
        font-size: 0.7rem;
      }
    }
  }

  .main {
    top: 0;
    height: calc(100vh - 84px);

    &.hide-scrollbar {
      .canvas-container::-webkit-scrollbar {
        height: 0;
      }
    }

    .canvas-container::-webkit-scrollbar {
      width: 0;
      background: transparent;
    }

    .canvas-container::-webkit-scrollbar-track {
      background: transparent !important;
    }

    .canvas-container {
      scrollbar-width: none;
    }

    .canvas-container {
      height: 100%;
      top: 48px;
      position: fixed;
      right: 300px;
      left: 48px;
      overflow-y: scroll;
      overflow-x: auto;
      -webkit-box-pack: center;
      justify-content: center;
      -webkit-box-align: center;
      align-items: center;

      .real-canvas {
        outline: 1px dotted transparent;
      }

      .show-grid {
        outline: 1px dotted #4d72da;
        background-image: linear-gradient(to right,
            rgba(194, 191, 191, 0.2) 1px,
            transparent 1px),
          linear-gradient(to bottom,
            rgba(194, 191, 191, 0.2) 1px,
            transparent 1px);

      }

      .canvas-area {
        background: #F9F9FB;
        margin: 0px auto;

        .resizer {
          border: solid 1px transparent;
        }
      }
    }
  }

  @media screen and (max-height: 450px) {
    .sidebar {
      padding-top: 15px;
    }

    .sidebar a {
      font-size: 18px;
    }
  }
}

.viewer {
  .header-container {
    max-width: 100%;
  }

  .main {
    padding: 0px 10px;

    .canvas-container {
      scrollbar-width: auto;
      width: 100%;
    }

    .canvas-container::-webkit-scrollbar {
      background: transparent;
    }

    .canvas-container {
      height: 100%;
      position: fixed;
      left: 0;
      overflow-y: auto;
      overflow-x: auto;
      -webkit-box-pack: center;
      justify-content: center;
      -webkit-box-align: center;
      align-items: center;

      .canvas-area {
        width: 1280px;
        background: #F9F9FB;
        margin: 0px auto;
        background-size: 80px 80px;
        background-repeat: repeat;
      }

      .navigation-area {
        background: var(--base, #FFF);
        padding: 1rem;

        a.page-link {
          border-radius: 0;
          border: 0;
        }

        a.page-link:hover {
          color: white;
          background-color: #4D72FA;
        }

        a.page-link.active {
          color: white;
          background-color: #4D72FA;
        }
      }

    }
  }
}

.modal-header {
  padding: 0 1.5rem 0 1.5rem;
}

.page-body,
.homepage-body {
  height: 100vh;

  .list-group.list-group-transparent.dark .all-apps-link,
  .list-group-item-action.dark.active {
    background-color: $dark-background !important;
  }
}

.home-search-holder {
  height: 20px;
  width: 100%;
  margin-top: 32px;

  .search-box-wrapper {
    .input-icon {
      .input-icon-addon {
        padding-right: 6px;
      }
    }
  }

  .homepage-search {
    background: transparent;
    color: var(--slate12);
    height: 20px;

    &:focus {
      background: none;
    }
  }
}

.homepage-app-card-list-item-wrap {
  row-gap: 16px;
  column-gap: 32px;
  display: flex;
  margin-top: 22px;
}

.homepage-app-card-list-item {
  max-width: 272px;
  flex-basis: 33%;
  padding: 0 !important;
}

.homepage-dropdown-style {
  min-width: 11rem;
  display: block;
  align-items: center;
  margin: 0;
  line-height: 1.4285714;
  width: 100%;
  padding: 0.5rem 0.75rem !important;
  font-weight: 400;
  white-space: nowrap;
  border: 0;
  cursor: pointer;
  font-size: 12px;
}

.homepage-dropdown-style:hover {
  background: rgba(101, 109, 119, 0.06);
}

.card-skeleton-container {
  border: 0.5px solid #b4bbc6;
  padding: 1rem;
  border-radius: 8px;
  height: 180px;
}

.app-icon-skeleton {
  background-color: #91a4f6;
  border-radius: 4px;
  margin-bottom: 20px;
  height: 40px;
  width: 40px;
}

.folder-icon-skeleton {
  display: inline-block;
  background-color: #858896;
  border-radius: 4px;
  height: 14px;
  width: 14px;
}

.folders-skeleton {
  padding: 9px 12px;
  height: 34px;
  margin-bottom: 4px;
}

.card-skeleton-button {
  height: 20px;
  width: 60px;
  background: #91a4f6;
  margin-top: 1rem;
  border-radius: 4px;
}

@media (min-height: 641px) and (max-height: 899px) {
  .homepage-pagination {
    position: fixed;
    bottom: 2rem;
    width: 63%;
  }
}

@media (max-height: 640px) {
  .homepage-pagination {
    position: fixed;
    bottom: 2rem;
    width: 71%;
  }
}

@media (max-width: 1056px) {
  .homepage-app-card-list-item {
    flex-basis: 50%;
  }
}

.homepage-body {
  overflow-y: hidden;

  a {
    color: inherit;
  }

  a:hover {
    color: inherit;
    text-decoration: none;
  }

  button.create-new-app-button {
    background-color: var(--indigo9);

  }




  .app-list {
    .app-card {
      height: 180px;
      max-height: 180px;
      border: 0.5px solid #b4bbc6;
      box-sizing: border-box;
      border-radius: 8px;
      overflow: hidden;

      .app-creation-time {
        span {
          color: var(--slate11) !important;
        }
      }

      .app-creator {
        font-weight: 500;
        font-size: 0.625rem;
        line-height: 12px;
        color: #292d37;
        white-space: nowrap;
        overflow: hidden;
        text-overflow: ellipsis;
      }

      .app-icon-main {
        background-color: $primary;

        .app-icon {
          img {
            height: 24px;
            width: 24px;
            filter: invert(100%) sepia(0%) saturate(0%) hue-rotate(17deg) brightness(104%) contrast(104%);
            vertical-align: middle;
          }
        }
      }

      .app-template-card-wrapper {
        .card-body {
          padding-left: 0px !important;
        }
      }

      .app-title {
        line-height: 20px;
        font-size: 1rem;
        font-weight: 400;
        color: #000000;
        overflow: hidden;
        max-height: 40px;
        text-overflow: ellipsis;
        display: -webkit-box;
        -webkit-line-clamp: 2;
        /* number of lines to show */
        line-clamp: 2;
        -webkit-box-orient: vertical;
      }

      button {
        font-size: 0.6rem;
        width: 100%;
      }

      .menu-ico {
        cursor: pointer;

        img {
          padding: 0px;
          height: 14px;
          width: 14px;
          vertical-align: unset;
        }
      }
    }

    .app-card.highlight {
      background-color: #f8f8f8;
      box-shadow: 0px 4px 4px rgba(0, 0, 0, 0.25);
      border: 0.5px solid $primary;

      .edit-button {
        box-sizing: border-box;
        border-radius: 6px;
        color: $primary-light;
        width: 113px;
        height: 28px;
        background: var(--indigo11) !important;
        border: none;
        color: var(--indigo4);
        padding: 4px 16px;
        gap: 6px;
        height: 28px;


        &:hover {
          background: var(--indigo10);

        }

        &:focus {
          box-shadow: 0px 0px 0px 4px var(--indigo6);
          background: var(--indigo10);
          outline: 0;
        }


        &:active {
          background: var(--indigo11);
          box-shadow: none;
        }
      }

      .launch-button {
        box-sizing: border-box;
        border-radius: 6px;
        color: var(--slate12);
        width: 113px;
        height: 28px;
        background: var(--base);
        border: 1px solid var(--slate7);
        color: var(--slate12);
        padding: 4px 16px;
        gap: 6px;
        height: 28px !important;


        &:hover {
          background: var(--slate8);
          color: var(--slate11);
          border: 1px solid var(--slate8);
          background: var(--base);
        }

        &:active {
          background: var(--base);
          box-shadow: none;
          border: 1px solid var(--slate12);
          color: var(--slate12);
        }

        &:focus {
          background: var(--base);
          color: var(--slate11);
          border: 1px solid var(--slate8);
          box-shadow: 0px 0px 0px 4px var(--slate6);
        }
      }

      .app-title {
        height: 20px;
        -webkit-line-clamp: 1;
        /* number of lines to show */
        line-clamp: 1;
      }
    }
  }
}


.template-library-modal {
  font-weight: 500;

  .modal-header {
    background-color: var(--base) !important;
    border-bottom: 1px solid var(--slate5);

  }

  .modal-dialog {
    max-width: 90%;
    height: 80%;

    .modal-content {
      height: 100%;
      padding: 0;


      .modal-body {
        height: 80%;
        padding: 0 10px;
        background-color: var(--base) !important;


        .container-fluid {
          height: 100%;
          padding: 0;

          .row {
            height: 100%;
          }
        }
      }
    }

    .modal-body,
    .modal-footer {
      background-color: #ffffff;
    }
  }

  .template-categories {
    .list-group-item {
      border: 0;
    }

    .list-group-item.active {
      background-color: #edf1ff;
      color: $primary-light;
      font-weight: 600;
    }
  }

  .template-app-list {
    .list-group-item {
      border: 0;
    }

    .list-group-item.active {
      background-color: #edf1ff;
      color: black;
    }
  }

  .template-display {
    display: flex;
    flex-direction: row;
    align-items: center;
    height: 100%;

    h3.title {
      font-weight: 600;
      line-height: 17px;
    }

    p.description {
      font-weight: 500;
      font-size: 13px;
      line-height: 15px;
      letter-spacing: -0.1px;
      color: #8092ab;
    }

    img.template-image {
      height: 75%;
      width: 85%;
      border: 0;
      padding: 0;
      object-fit: contain;
    }

    .template-spinner {
      width: 3rem;
      height: 3rem;
      margin: auto;
      position: absolute;
      top: 0;
      bottom: 0;
      left: 0;
      right: 0;
    }

    .row {
      margin-bottom: 0;
    }
  }

  .template-list {
    padding-top: 16px;

    .template-search-box {
      input {
        border-radius: 5px !important;
      }

      .input-icon {
        display: flex;
      }
    }

    .input-icon {
      .search-icon {
        display: block;
        position: absolute;
        left: 0;
        margin-right: 0.5rem;
      }

      .clear-icon {
        cursor: pointer;
        display: block;
        position: absolute;
        right: 0;
        margin-right: 0.5rem;
      }
    }

    .list-group-item.active {
      color: $primary;
    }
  }
}

.template-library-modal.dark-mode {

  .template-modal-control-column,
  .template-list-column,
  .categories-column,
  .modal-header {
    border-color: var(--slate5) !important;
  }

  .modal-body {
    height: 80%;
    padding: 0 10px;
    background-color: var(--base) !important;

    .container-fluid {
      height: 100%;
      padding: 0;

      .row {
        height: 100%;
      }
    }
  }

  .modal-footer,
  .modal-header,
  .modal-content {
    color: white;
    background-color: #2b394a;
  }

  .template-categories {
    .list-group-item {
      color: white;
      border: 0;
    }

    .list-group-item:hover {
      background-color: #232e3c;
    }

    .list-group-item.active {
      background-color: $primary-light;
      color: white;
      font-weight: 600;
    }
  }

  .template-app-list {
    .list-group-item {
      border: 0;
      color: white;
    }

    .list-group-item:hover {
      border: 0;
      background-color: #232e3c;
    }

    .list-group-item.active {
      background-color: $primary-light;
      color: white;
    }

    .no-results-item {
      background-color: var(--slate4);
      color: white;
    }
  }

  .template-list {
    .template-search-box {
      input {
        background-color: #2b394a;
        border-color: #232e3c;
        color: white;
      }
    }
  }
}

.fx-container {
  position: relative;
}

.fx-common {
  margin-right: 12px;
}

.fx-button {
  border-radius: 6px;

  svg {
    margin: 2px 4px;
  }
}

.fx-button:hover {
  background-color: var(--slate4);
  cursor: pointer;
}

.fx-button.active {
  background-color: var(--indigo5);
  cursor: pointer;
}



.fx-container-eventmanager {
  position: relative;
}

.fx-container-eventmanager * .fx-outer-wrapper {
  position: absolute !important;
  top: 7px !important;
  right: -26px;
}

// targeting select component library class

.component-action-select *.css-1nfapid-container {
  width: 184px !important;
}

.component-action-select {
  .css-zz6spl-container {
    width: inherit;
  }

  &.fx-container-eventmanager {
    .fx-common {
      right: 0;
    }

    .custom-row {
      width: 100%
    }
  }

  .codeShow-active {
    display: flex;
    flex-direction: row-reverse;
    justify-content: space-between;

    .custom-row {
      width: 75%;
    }
  }

  .row.fx-container {
    .col {
      display: flex;
    }
  }
}

.fx-container-eventmanager *.fx-common {
  top: 6px !important;
  right: -34px;
}

.fx-container-eventmanager-code {
  padding-right: 15px !important;
}

.unselectable {
  -webkit-touch-callout: none;
  -webkit-user-select: none;
  -khtml-user-select: none;
  -moz-user-select: none;
  -ms-user-select: none;
  user-select: none;
}

.layout-buttons {
  span {
    color: $primary;
  }
}

.inspector {
  .tab-content {
    overflow-y: auto;
    // TAB HEADER HEIGHT + FOOTER HEIGHT + Extra padding = 120px
    height: calc(100vh - 7.5rem);
    // Hide scrollbar
    -ms-overflow-style: none;
    /* IE and Edge */
    scrollbar-width: none;
    /* Firefox */
    border-top: 1px solid var(--slate5) !important;
  }

  /* Hide scrollbar for Chrome, Safari and Opera */
  .tab-content::-webkit-scrollbar {
    display: none;
  }

  .accordion:last-child {
    margin-bottom: 45px !important;
  }

  .field-type-vertical-line {
    position: relative;
    width: 0;
    height: 2rem;
    border-left: 1px solid var(--slate5);
    content: '';
    margin-right: -2.75rem;

  }

  .code-hinter-vertical-line {
    position: relative;
    width: 0;
    border-left: 1px solid var(--slate5);
    content: '';
    margin-right: 1rem;
  }

  .code-hinter-wrapper {
    min-width: 0;
  }

  .inspector-field-number {
    background-color: var(--slate1);
    border: none;
    color: var(--slate12);
    width: 8.063rem; //129px
    border: 1px solid var(--slate7);
    padding: 6px 10px;
  }
}


.theme-dark {
  .accordion-button::after {
    background-image: url('data:image/svg+xml,<svg xmlns="http://www.w3.org/2000/svg" width="12" height="13" viewBox="0 0 12 13" fill="none"><path d="M8.19426 3.5L3.80582 3.5C3.22697 3.5 2.86632 4.12791 3.15798 4.6279L5.35221 8.38943C5.64161 8.88556 6.35846 8.88556 6.64787 8.38943L8.8421 4.6279C9.13376 4.12791 8.77311 3.5 8.19426 3.5Z" fill="%23ffffff"/></svg>');
  }

  .homepage-body {
    .app-list {
      .app-title {
        line-height: 20px;
        font-size: 16px;
        font-weight: 400;
      }
    }
  }

  .layout-buttons {
    svg {
      filter: invert(89%) sepia(2%) saturate(127%) hue-rotate(175deg) brightness(99%) contrast(96%);
    }
  }

  .organization-list {
    margin-top: 5px;

    .btn {
      border: 0px;
    }

    .dropdown-toggle div {
      max-width: 200px;
      text-overflow: ellipsis;
      overflow: hidden;
    }
  }

  .left-menu {
    ul {
      li:not(.active):hover {
        color: $black;
      }
    }
  }

  .menu-ico,
  .folder-menu-icon {
    svg {
      path {
        fill: white !important;
      }
    }
  }
}

.pagination {
  .page-item.active {
    a.page-link {
      background-color: $primary-light;
    }
  }
}

.datasource-picker,
.stripe-operation-options {

  .select-search,
  .select-search-dark,
  .select-search__value input,
  .select-search-dark input {
    width: 224px !important;
    height: 32px !important;
    border-radius: $border-radius !important;
  }
}

.openapi-operation-options {

  .select-search,
  .select-search-dark,
  .select-search__value input,
  .select-search-dark input {
    height: 32px !important;
    border-radius: $border-radius !important;
  }
}

.openapi-operations-desc {
  padding-top: 12px;
}

.select-search {
  width: 100%;
  position: relative;
  box-sizing: border-box;
}

.select-search *,
.select-search *::after,
.select-search *::before {
  box-sizing: inherit;
}

.select-search-dark {
  .select-search-dark__input::placeholder {
    color: #E0E0E0;
  }
}

/**
 * Value wrapper
 */
.select-search__value {
  position: relative;
  // z-index: 1;
}

.select-search__value::after {
  content: "";
  display: inline-block;
  position: absolute;
  top: calc(50% - 9px);
  right: 19px;
  width: 11px;
  height: 11px;
}

/**
 * Input
 */
.select-search__input {
  display: block;
  width: 100%;
  padding: 0.4375rem 0.75rem;
  font-size: 0.875rem;
  font-weight: 400;
  line-height: 1.4285714;
  color: var(--slate12);
  background-color: var(--base);
  background-clip: padding-box;
  border: 1px solid var(--slate7);
  -webkit-appearance: none;
  -moz-appearance: none;
  appearance: none;
  border-radius: $border-radius !important;
  transition: border-color 0.15s ease-in-out, box-shadow 0.15s ease-in-out;
}

.select-search__input::-webkit-search-decoration,
.select-search__input::-webkit-search-cancel-button,
.select-search__input::-webkit-search-results-button,
.select-search__input::-webkit-search-results-decoration {
  -webkit-appearance: none;
}

.select-search__input:not([readonly]):focus {
  cursor: initial;
}

/**
 * Options wrapper
 */
.select-search__select {
  background: #ffffff;
  box-shadow: 0 0.0625rem 0.125rem rgba(0, 0, 0, 0.15);
}

/**
 * Options
 */
.select-search__options {
  list-style: none;
}

/**
 * Option row
 */
.select-search__row:not(:first-child) {
  border-top: 1px solid #eee;
}

/**
 * Option
 */
.select-search__option,
.select-search__not-found {
  display: block;
  height: 36px;
  width: 100%;
  padding: 0 16px;
  background: var(--base);
  border: none;
  outline: none;
  font-family: "Roboto", sans-serif;
  font-size: 14px;
  text-align: left;
  cursor: pointer;
}

.select-search--multiple .select-search__option {
  height: 48px;
}

.select-search__option.is-highlighted,
.select-search__option:not(.is-selected):hover {
  background: rgba(47, 204, 139, 0.1);
}

.select-search__option.is-highlighted.is-selected,
.select-search__option.is-selected:hover {
  background: #2eb378;
  color: #ffffff;
}

/**
 * Group
 */
.select-search__group-header {
  font-size: 10px;
  text-transform: uppercase;
  background: #eee;
  padding: 8px 16px;
}

/**
 * States
 */
.select-search.is-disabled {
  opacity: 0.5;
}

.select-search.is-loading .select-search__value::after {
  background-image: url("data:image/svg+xml,%3Csvg xmlns='http://www.w3.org/2000/svg' width='50' height='50' viewBox='0 0 50 50'%3E%3Cpath fill='%232F2D37' d='M25,5A20.14,20.14,0,0,1,45,22.88a2.51,2.51,0,0,0,2.49,2.26h0A2.52,2.52,0,0,0,50,22.33a25.14,25.14,0,0,0-50,0,2.52,2.52,0,0,0,2.5,2.81h0A2.51,2.51,0,0,0,5,22.88,20.14,20.14,0,0,1,25,5Z'%3E%3CanimateTransform attributeName='transform' type='rotate' from='0 25 25' to='360 25 25' dur='0.6s' repeatCount='indefinite'/%3E%3C/path%3E%3C/svg%3E");
  background-size: 11px;
}

.select-search:not(.is-disabled) .select-search__input {
  cursor: pointer;
}

/**
 * Modifiers
 */
.select-search--multiple {
  border-radius: 3px;
  overflow: hidden;
}

.select-search:not(.is-loading):not(.select-search--multiple) .select-search__value::after {
  transform: rotate(45deg);
  border-right: 1px solid #000;
  border-bottom: 1px solid #000;
  pointer-events: none;
}

.select-search--multiple .select-search__input {
  cursor: initial;
}

.select-search--multiple .select-search__input {
  border-radius: 3px 3px 0 0;
}

.select-search--multiple:not(.select-search--search) .select-search__input {
  cursor: default;
}

.select-search:not(.select-search--multiple) .select-search__input:hover {
  border-color: #2fcc8b;
}

.select-search:not(.select-search--multiple) .select-search__select {
  position: absolute;
  z-index: 2;
  right: 0;
  left: 0;
  border-radius: 3px;
  overflow: auto;
  max-height: 360px;
}

.select-search--multiple .select-search__select {
  position: relative;
  overflow: auto;
  max-height: 260px;
  border-top: 1px solid #eee;
  border-radius: 0 0 3px 3px;
}

.select-search__not-found {
  height: auto;
  padding: 16px;
  text-align: center;
  color: #888;
}

/**
* Select Search Dark Mode
*/
.select-search-dark {
  width: 100%;
  position: relative;
  box-sizing: border-box;
}

.select-search-dark *,
.select-search-dark *::after,
.select-search-dark *::before {
  box-sizing: inherit;
}

/**
 * Value wrapper
 */
.select-search-dark__value {
  position: relative;
  z-index: 1;
}

.select-search-dark__value::after {
  content: "";
  display: inline-block;
  position: absolute;
  top: calc(50% - 4px);
  right: 13px;
  width: 6px;
  height: 6px;
  filter: brightness(0) invert(1);
}

/**
 * Input
 */
.select-search-dark__input {
  display: block;
  width: 100%;
  font-size: 0.875rem;
  font-weight: 400;
  line-height: 1.4285714;
  color: #ffffff;
  background-color: #2b3547;
  background-clip: padding-box;
  border: 1px solid #232e3c;
  -webkit-appearance: none;
  -moz-appearance: none;
  appearance: none;
  border-radius: 0;
  transition: border-color 0.15s ease-in-out, box-shadow 0.15s ease-in-out;
}

.select-search-dark__input::-webkit-search-decoration,
.select-search-dark__input::-webkit-search-cancel-button,
.select-search-dark__input::-webkit-search-results-button,
.select-search-dark__input::-webkit-search-results-decoration {
  -webkit-appearance: none;
}

.select-search-dark__input:not([readonly]):focus {
  cursor: initial;
}

/**
 * Options
 */
.select-search-dark__options {
  list-style: none;
  padding: 0;
}

/**
 * Option row
 */
.select-search-dark__row:not(:first-child) {
  border-top: none;
}

/**
 * Option
 */
.select-search-dark__option,
.select-search-dark__not-found {
  display: block;
  height: 36px;
  width: 100%;
  padding: 0 16px;
  background-color: var(--base) !important;
  color: #ffffff !important;
  outline: none;
  font-family: "Roboto", sans-serif;
  font-size: 14px;
  text-align: left;
  cursor: pointer;
  border-radius: 0;

  &:hover {
    background-color: #2b3546 !important;
  }
}

.select-search-dark--multiple .select-search-dark__option {
  height: 48px;
}

/**
 * Group
 */
.select-search-dark__group-header {
  font-size: 10px;
  text-transform: uppercase;
  background: #eee;
  padding: 8px 16px;
}

/**
 * States
 */
.select-search-dark.is-disabled {
  opacity: 0.5;
}

.select-search-dark.is-loading .select-search-dark__value::after {
  background-image: url("data:image/svg+xml,%3Csvg xmlns='http://www.w3.org/2000/svg' width='50' height='50' viewBox='0 0 50 50'%3E%3Cpath fill='%232F2D37' d='M25,5A20.14,20.14,0,0,1,45,22.88a2.51,2.51,0,0,0,2.49,2.26h0A2.52,2.52,0,0,0,50,22.33a25.14,25.14,0,0,0-50,0,2.52,2.52,0,0,0,2.5,2.81h0A2.51,2.51,0,0,0,5,22.88,20.14,20.14,0,0,1,25,5Z'%3E%3CanimateTransform attributeName='transform' type='rotate' from='0 25 25' to='360 25 25' dur='0.6s' repeatCount='indefinite'/%3E%3C/path%3E%3C/svg%3E");
  background-size: 11px;
}

.select-search-dark:not(.is-disabled) .select-search-dark__input {
  cursor: pointer;
}

/**
 * Modifiers
 */
.select-search-dark--multiple {
  border-radius: 3px;
  overflow: hidden;
}

.select-search-dark:not(.is-loading):not(.select-search-dark--multiple) .select-search-dark__value::after {
  transform: rotate(45deg);
  border-right: 1px solid #000;
  border-bottom: 1px solid #000;
  pointer-events: none;
}

.select-search-dark--multiple .select-search-dark__input {
  cursor: initial;
}

.select-search-dark--multiple .select-search-dark__input {
  border-radius: 3px 3px 0 0;
}

.select-search-dark--multiple:not(.select-search-dark--search) .select-search-dark__input {
  cursor: default;
}

.select-search-dark:not(.select-search-dark--multiple) .select-search-dark__input:hover {
  border-color: #ffffff;
}

.select-search-dark:not(.select-search-dark--multiple) .select-search-dark__select {
  position: absolute;
  z-index: 2;
  right: 0;
  left: 0;
  border-radius: 3px;
  overflow: auto;
  max-height: 360px;
}

.select-search-dark--multiple .select-search-dark__select {
  position: relative;
  overflow: auto;
  max-height: 260px;
  border-top: 1px solid #eee;
  border-radius: 0 0 3px 3px;
}

.select-search-dark__not-found {
  height: auto;
  padding: 16px;
  text-align: center;
  color: #888;
}

// jet-table-footer is common class used in other components other than table
.jet-table-footer {
  .table-footer {
    width: 100%;
  }
}

.btn-primary {
  --tblr-btn-color: #{$primary-rgb};
  --tblr-btn-color-darker: #{$primary-rgb-darker};
  border-color: none;
}

.form-check-input:checked {
  background-color: var(--indigo9);
  border-color: rgba(101, 109, 119, 0.24);
}

.btn:focus,
.btn:active,
.form-check-input:focus,
.form-check-input:active,
.form-control:focus,
th:focus,
tr:focus {
  outline: none !important;
  box-shadow: none;
}

.show-password-field {
  width: fit-content;

  .form-check-input {
    cursor: pointer;
  }

  .show-password-label {
    cursor: pointer;
  }
}

.select-search__option {
  color: rgb(90, 89, 89);
}

.select-search__option.is-selected {
  background: rgba(176, 176, 176, 0.07);
  color: #4d4d4d;
}

.select-search__option.is-highlighted.is-selected,
.select-search__option.is-selected:hover {
  background: rgba(66, 153, 225, 0.1);
  color: rgb(44, 43, 43);
}

.select-search__option.is-highlighted,
.select-search__option:hover {
  background: rgba(66, 153, 225, 0.1);
}

.select-search__options {
  margin-left: -33px;
}

.select-search__option.is-highlighted,
.select-search__option:not(.is-selected):hover {
  background: rgba(66, 153, 225, 0.1);
}

.select-search:not(.select-search--multiple) .select-search__input:hover {
  border-color: rgba(66, 153, 225, 0.1);
}

.DateInput_input {
  font-weight: 300;
  font-size: 14px;
  padding: 4px 7px 2px;
  padding: 4px 7px 2px;
  width: 100px !important;
  margin-left: 10px;
}

.no-components-box {
  border: 1px dashed #3e525b;
}

.form-control-plaintext:focus-visible {
  outline: none;
  outline-width: thin;
  outline-style: solid;
  outline-color: $primary;
}

.form-control-plaintext:hover {
  outline: none;
  outline-width: thin;
  outline-style: solid;
  outline-color: rgba(66, 153, 225, 0.8);
}

.select-search__input:focus-visible {
  outline: none;
  outline-color: #4ac4d6;
}

.form-control-plaintext {
  padding: 5px;
}

.code-builder {
  border: solid 1px #dadcde;
  border-radius: 2px;
  padding-top: 4px;

  .variables-dropdown {
    position: fixed;
    right: 0;
    width: 400px;
    z-index: 200;
    border: solid 1px #dadcde;

    .group-header {
      background: #f4f6fa;
    }
  }
}

.__react_component_tooltip {
  z-index: 10000;
}

.select-search__value::after {
  top: calc(50% - 2px);
  right: 15px;
  width: 5px;
  height: 5px;
}

.progress-bar {
  background-color: rgba(66, 153, 225, 0.7);
}

.popover-header {
  background-color: #f4f6fa;
  border-bottom: 0;
}

.popover-body {
  background-color: var(--base);
  color: var(--slate12);
  border-radius: 6px;

  .form-label {
    font-size: 12px;
  }
}

/**
 * Home page app menu
 */
#popover-app-menu {
  border-radius: 4px;
  width: 150px;
  box-shadow: 0px 12px 16px -4px rgba(16, 24, 40, 0.08), 0px 4px 6px -2px rgba(16, 24, 40, 0.03);
  background: var(--base);
  color: var(--slate12);
  border: 1px solid var(--slate3);

  .popover-arrow {
    display: none;
  }

  .popover-body {
    padding: 16px 12px 0px 12px;
    color: var(--slate12);

    .field {
      font-weight: 500;
      font-size: 0.7rem;

      &__danger {
        color: var(--tomato9);
      }
    }
  }
}

.input-icon {
  .input-icon-addon {
    display: none;
  }
}

.input-icon:hover {
  .input-icon-addon {
    display: flex;
  }
}

.input-icon:focus {
  .input-icon-addon {
    display: flex;
  }
}

.sub-section {
  width: 100%;
  display: block;
}

.text-muted {
  color: #3e525b !important;
}

body {
  color: #3e525b;
}

.RichEditor-root {
  background: #ffffff;
  border: 1px solid #ddd;
  font-family: "Georgia", serif;
  font-size: 14px;
  padding: 15px;
  height: 100%;
}

.RichEditor-editor {
  border-top: 1px solid #ddd;
  cursor: text;
  font-size: 16px;
  margin-top: 10px;
}

.RichEditor-editor .public-DraftEditorPlaceholder-root,
.RichEditor-editor .public-DraftEditor-content {
  margin: 0 -15px -15px;
  padding: 15px;
}

.RichEditor-editor .public-DraftEditor-content {
  min-height: 100px;
  overflow-y: scroll;
}

.RichEditor-hidePlaceholder .public-DraftEditorPlaceholder-root {
  display: none;
}

.RichEditor-editor .RichEditor-blockquote {
  border-left: 5px solid #eee;
  color: #666;
  font-family: "Hoefler Text", "Georgia", serif;
  font-style: italic;
  margin: 16px 0;
  padding: 10px 20px;
}

.RichEditor-editor .public-DraftStyleDefault-pre {
  background-color: rgba(0, 0, 0, 0.05);
  font-family: "Inconsolata", "Menlo", "Consolas", monospace;
  font-size: 16px;
  padding: 20px;
}

.RichEditor-controls {
  font-family: "Helvetica", sans-serif;
  font-size: 14px;
  margin-bottom: 5px;
  user-select: none;
}

.dropmenu {
  position: relative;
  display: inline-block;
  margin-right: 16px;

  .dropdownbtn {
    color: #999;
    background: none;
    cursor: pointer;
    outline: none;
    border: none;
  }

  .dropdown-content {
    display: none;
    position: absolute;
    z-index: 2;
    width: 100%;
    align-items: center;
    border: 1px solid transparent;
    border-radius: 4px;
    box-shadow: 0 2px 6px 2px rgba(47, 54, 59, 0.15);

    a {
      text-decoration: none;
      width: 100%;
      position: relative;
      display: block;

      span {
        text-align: center;
        width: 100%;
        text-align: center;
        padding: 3px 0px;
      }
    }
  }
}

.dropmenu .dropdown-content a:hover {
  background-color: rgba(0, 0, 0, 0.05);
}

.dropmenu:hover {
  .dropdownbtn {
    color: #5890ff;
    background-color: rgba(0, 0, 0, 0.05);
    border-radius: 4px;
  }

  .dropdown-content {
    display: block;
  }
}

.RichEditor-styleButton {
  color: #999;
  cursor: pointer;
  margin-right: 16px;
  padding: 2px 0;
  display: inline-block;
}

.RichEditor-activeButton {
  color: #5890ff;
}

.transformation-editor {
  .CodeMirror {
    min-height: 70px;
  }
}

.chart-data-input {
  .CodeMirror {
    min-height: 370px;
    font-size: 0.8rem;
  }

  .code-hinter {
    min-height: 370px;
  }
}

.map-location-input {
  .CodeMirror {
    min-height: 120px;
    font-size: 0.8rem;
  }

  .code-hinter {
    min-height: 120px;
  }
}

.rdt {
  .form-control {
    height: 100%;
  }
}

.DateInput_input__focused {
  border-bottom: 2px solid $primary;
}

.CalendarDay__selected,
.CalendarDay__selected:active,
.CalendarDay__selected:hover {
  background: $primary;
  border: 1px double $primary;
}

.CalendarDay__selected_span {
  background: $primary;
  border: $primary;
}

.CalendarDay__selected_span:active,
.CalendarDay__selected_span:hover {
  background: $primary;
  border: 1px double $primary;
  color: #ffffff;
}

.CalendarDay__hovered_span:active,
.CalendarDay__hovered_span:hover {
  background: $primary;
  border: 1px double $primary;
  color: #ffffff;
}

.CalendarDay__hovered_span {
  background: #83b8e7;
  border: 1px double #83b8e7;
  color: #ffffff;
}

.table-responsive {
  margin-bottom: 0rem;
}

.code-hinter::-webkit-scrollbar {
  width: 0;
  height: 0;
  background: transparent;
}

.codehinter-query-editor-input {
  .CodeMirror {
    font-family: "Roboto", sans-serif;
    color: #263136;
    overflow: hidden;
    height: 50px !important;
  }

  .CodeMirror-vscrollbar {
    overflow: hidden;
  }

  .CodeMirror-focused {
    padding-top: 0;
    height: 50px;
  }

  .CodeMirror-scroll {
    position: absolute;
    top: 0;
    width: 100%;
  }
}

.field {
  .CodeMirror-scroll {
    position: static;
    top: 0;
  }

  .form-check {
    display: inline-block;
  }
}

.code-hinter {
  .form-control {
    .CodeMirror {
      font-family: "Roboto", sans-serif;
      height: 50px !important;
      max-height: 300px;
    }
  }

  .CodeMirror-vscrollbar,
  .CodeMirror-hscrollbar {
    background: transparent;
    height: 0;
    width: 0;
  }

  .CodeMirror-scroll {
    overflow: hidden !important;
    position: static;
    width: 100%;
  }
}

.CodeMirror-hints {
  font-family: "Roboto", sans-serif;
  font-size: 0.9rem;
  padding: 0px;
  z-index: $hints-z-index;

  li.CodeMirror-hint-active {
    background: $primary;
  }

  .CodeMirror-hint {
    padding: 4px;
    padding-left: 10px;
    padding-right: 10px;
  }
}

.cm-matchhighlight {
  color: #4299e1 !important;
  background: rgba(66, 153, 225, 0.1) !important;
}

.nav-tabs .nav-link {
  color: #3e525b;
  border-top-left-radius: 0px;
  border-top-right-radius: 0px;
}

.transformation-popover {
  padding: 14px;
  font-weight: 500;
  margin-bottom: 0px;
}

.transformation-editor {
  .CodeMirror {
    min-height: 220px;
  }
}

hr {
  margin: 1rem 0;
}

.query-hinter {
  min-height: 150px;
}

.codehinter-default-input {
  font-family: "Roboto", sans-serif;
  // padding: 0.0475rem 0rem !important;
  display: block;
  width: 100%;
  font-size: 0.875rem;
  font-weight: 400;
  color: var(--slate9);
  background-color: var(--base) !important;
  background-clip: padding-box;
  border: 1px solid var(--slate7);
  -webkit-appearance: none;
  -moz-appearance: none;
  appearance: none;
  border-radius: 4px;
  transition: border-color 0.15s ease-in-out, box-shadow 0.15s ease-in-out;
  height: 30px;

  .CodeMirror {
    font-family: "Roboto", sans-serif;
  }

  .CodeMirror-placeholder {
    height: inherit !important;
    position: absolute !important;
    margin-top: 3px;
  }
}

.codehinter-query-editor-input {
  font-family: "Roboto", sans-serif;
  padding: 0.1775rem 0rem;
  display: block;
  width: 100%;
  font-size: 0.875rem;
  font-weight: 400;
  color: #232e3c;
  background-color: #ffffff;
  background-clip: padding-box;
  border: 1px solid #dadcde;
  border-radius: $border-radius;
  appearance: none;
  transition: border-color 0.15s ease-in-out, box-shadow 0.15s ease-in-out;
  height: 28px !important;
}

.editor {
  .modal-dialog {
    overflow-y: initial !important
  }

  .modal-dialog-scrollable .modal-content {
    max-height: 88% !important;
  }

}


.modal-component {


  .modal-body {
    padding: 0;
  }

  .modalWidget-config-handle {
    position: relative !important;
  }
}

.draggable-box {
  .config-handle {
    top: -20px;
    position: fixed;
    max-height: 10px;
    z-index: 100;
    min-width: 108px;

    .handle-content {
      cursor: move;
      color: #ffffff;
      background: $primary;
    }

    .badge {
      font-size: 9px;
      border-bottom-left-radius: 0;
      border-bottom-right-radius: 0;

      .delete-part {
        margin-left: 10px;
        float: right;
      }

      .delete-part::before {
        height: 12px;
        display: inline-block;
        width: 2px;
        background-color: rgba(255, 255, 255, 0.8);
        opacity: 0.5;
        content: "";
        vertical-align: middle;
      }
    }
  }
}

.draggable-box-in-editor:hover {
  z-index: 3 !important;
}

.modal-content {
  .config-handle {
    position: absolute;

    .badge {
      font-size: 9px;
    }
  }
}

.config-handle {
  display: block;
}

.apps-table {
  .app-title {
    font-size: 1rem;
  }

  .row {
    --tblr-gutter-x: 0rem;
  }
}


.theme-dark .wrapper {

  .navbar .navbar-nav .active>.nav-link,
  .navbar .navbar-nav .nav-link.active,
  .navbar .navbar-nav .nav-link.show,
  .navbar .navbar-nav .show>.nav-link {
    color: rgba(255, 255, 255, 0.7);
  }
}

.home-page,
.org-users-page {

  .navbar .navbar-nav .active>.nav-link,
  .navbar .navbar-nav .nav-link.active,
  .navbar .navbar-nav .nav-link.show,
  .navbar .navbar-nav .show>.nav-link {
    color: rgba(35, 46, 60, 0.7);
  }

  .nav-item {
    font-size: 0.9rem;
  }

  img.svg-icon {
    cursor: pointer;
    padding-left: 2px;
    border-radius: 10px;
  }

  img.svg-icon:hover {
    background-color: rgba(224, 214, 214, 0.507);
  }
}

.CodeMirror-placeholder {
  color: #9e9e9e !important;
  font-size: 0.7rem !important;
  // margin-top: 2px !important;
  font-size: 12px !important;
}

.CodeMirror-code {
  font-weight: 300;
}

.btn-primary {
  border-color: transparent;
}

.text-widget {
  overflow: auto;
}

.text-widget::-webkit-scrollbar {
  width: 0;
  height: 0;
  background: transparent;
}

.input-group-flat:focus-within {
  box-shadow: none;
}

.map-widget {
  .place-search-input {
    box-sizing: border-box;
    border: 1px solid transparent;
    width: 240px;
    height: 32px;
    padding: 0 12px;
    border-radius: 3px;
    box-shadow: 0 2px 6px rgba(0, 0, 0, 0.3);
    font-size: 14px;
    outline: none;
    text-overflow: ellipses;
    position: absolute;
    left: 50%;
    margin-left: -120px;
  }

  .map-center {
    position: fixed;
    z-index: 1000;
  }
}

.events-toggle-active {
  .toggle-icon {
    transform: rotate(180deg);
  }
}

.events-toggle {
  .toggle-icon {
    display: inline-block;
    margin-left: auto;
    transition: 0.3s transform;
  }

  .toggle-icon:after {
    content: "";
    display: inline-block;
    vertical-align: 0.306em;
    width: 0.46em;
    height: 0.46em;
    border-bottom: 1px solid;
    border-left: 1px solid;
    margin-right: 0.1em;
    margin-left: 0.4em;
    transform: rotate(-45deg);
  }
}

.nav-link-title {
  font-weight: 500;
  font-size: 0.9rem;
}

.navbar-nav {
  .dropdown:hover {
    .dropdown-menu {
      display: block;
    }
  }
}

.app-version-container {
  min-height: 200px;
  height: 100%;
  display: flex !important;
  flex-direction: column;
}

.app-version-content {
  flex: 1;
  overflow: auto;
}

.query-manager-header {
  .nav-item {
    border-right: solid 1px #dadcde;
    background: 0 0;
  }

  .nav-link {
    height: 39px;
  }
}

input:focus-visible {
  outline: none;
}

.navbar-expand-md.navbar-light .nav-item.active:after {
  border: 1px solid $primary;
}

.org-users-page {
  .select-search__input {
    color: #617179;
  }

  .select-search-role {
    position: absolute;
    margin-top: -1rem;
  }

  .has-focus>.select-search__select>ul {
    margin-bottom: 0;
  }

  .select-search__option.is-selected {
    background: $primary;
    color: #ffffff;
  }
}

.encrypted-icon {
  margin-bottom: 0.25rem;
}

.widget-documentation-link {
  position: fixed;
  bottom: 0;
  background: var(--indigo3);
  width: 18.75rem; // 300px
  z-index: 999;
  padding: 12px 18px;
  display: flex;
  justify-content: space-between;
  cursor: pointer;

  .widget-documentation-link-text {
    margin-left: 10px;
    font-weight: 500;
    color: var(--slate12);
  }

  &:hover {
    background: var(--indigo4);
  }

  a {
    &:hover {
      text-decoration: none;
    }
  }
}

.components-container {
  .draggable-box {
    cursor: move;
  }
}

.column-sort-row {
  border-radius: 6px;
  background-color: var(--slate3);

  .event-handler-text {
    font-size: 12px;
    line-height: 20px;
    color: var(--slate12);
    font-weight: 500;
  }

  .event-name-text {
    font-size: 12px;
    line-height: 20px;
    color: var(--slate11);
    font-weight: 400;
    border-radius: 4px;
  }

  .card-body {
    color: var(--slate12);
  }
}

.jet-button {
  &.btn-custom:hover {
    background: var(--tblr-btn-color-darker) !important;
  }
}

.editor-sidebar::-webkit-scrollbar {
  width: 0;
  height: 0;
  background: transparent;
  -ms-overflow-style: none;
}

.editor-sidebar {
  max-width: 300px;
  scrollbar-width: none;
  -ms-overflow-style: none;
}

.sketch-picker {
  position: absolute;
  left: -192px;
  top: 0px;
  border-radius: 6px !important;
  border: 1px solid var(--slate5, #E6E8EB) !important;
  background: var(--slate1, #FBFCFD) !important;
  width: 210px !important; //adjusted with padding
  box-shadow: 0px 4px 6px -2px rgba(16, 24, 40, 0.03), 0px 12px 16px -4px rgba(16, 24, 40, 0.08) !important;
  color: var(--slate12);

  .flexbox-fix:nth-child(3) {
    div:nth-child(1) {
      input {
        width: 100% !important;
      }

      label {
        color: var(--slate12) !important;
      }
    }
  }
}

.boxshadow-picker {
  .sketch-picker {
    left: -209px !important;
  }
}


.color-picker-input {
  border: solid 1px rgb(223, 223, 223);
  cursor: pointer;
}

.app-sharing-modal {

  .form-control.is-invalid,
  .was-validated .form-control:invalid {
    border-color: #ffb0b0;
  }

  .form-check-input {
    cursor: pointer;
  }
}

.widgets-list {
  --tblr-gutter-x: 0px !important;
  padding-right: 4px;
  padding-left: 3px;
}

.global-settings-width-input-container {
  position: relative;
  display: flex;
  flex: 1;

  input,
  .dropdown-max-canvas-width-type {
    border: 1px solid var(--slate7, #3A3F42);
    background: var(--slate1, #151718);
    color: var(--slate12);
    padding: 6px 10px;
  }

  input {
    border-radius: 6px 0px 0px 6px;

    &:focus {
      background-color: var(--base);
    }
  }

  .dropdown-max-canvas-width-type {
    border-radius: 0px 6px 6px 0px;
    gap: 17px;


    &:focus-visible {
      outline: none;
    }

  }
}

.input-with-icon {
  position: relative;
  display: flex;
  flex: 1;

  input {
    border-radius: 0px 6px 6px 0px !important;
    color: var(--slate12);
    background-color: var(--base);

    &:focus-visible {
      background-color: var(--base);

    }

  }

  .icon-container {
    position: absolute;
    right: 10px;
    top: calc(50% - 10px);
    z-index: 3;
  }
}

.dynamic-variable-preview {
  min-height: 20px;
  max-height: 500px;
  overflow: auto;
  line-height: 20px;
  font-size: 12px;
  margin-top: -2px;
  word-wrap: break-word;
  border-bottom-left-radius: 3px;
  border-bottom-right-radius: 3px;
  box-sizing: border-box;
  font-family: "Source Code Pro", monospace;
  word-break: break-all;

  .heading {
    font-weight: 700;
    white-space: pre;
    text-transform: capitalize;
  }
}

.user-email:hover {
  text-decoration: none;
  cursor: text;
}

.theme-dark {
  .nav-item {
    background: 0 0;
  }

  .navbar .navbar-nav .active>.nav-link,
  .theme-dark .navbar .navbar-nav .nav-link.active,
  .theme-dark .navbar .navbar-nav .nav-link.show,
  .theme-dark .navbar .navbar-nav .show>.nav-link {
    color: #ffffff;
  }


  .form-check-label {
    color: white;
  }

  .nav-tabs .nav-link {
    color: #c3c3c3 !important;
  }

  .card-body> :last-child {
    color: #ffffff !important;
  }

  .card .table tbody td a {
    color: inherit;
  }

  .DateInput {
    background: #1f2936;
  }

  .DateInput_input {
    background-color: #1f2936;
    color: #ffffff;
  }

  &.daterange-picker-widget {
    .DateRangePickerInput_arrow_svg {
      fill: #ffffff;
    }
  }

  .DateRangePickerInput {
    background-color: #1f2936;
  }

  .DateInput_input__focused {
    background: #1f2936;
  }

  .DateRangePickerInput__withBorder {
    border: 1px solid #1f2936;
  }

  .main .canvas-container .canvas-area {
    background: #2f3c4c;
  }


  .main .navigation-area {

    a.page-link {
      border-radius: 0;
      border: 0;
      color: white;
    }

    a.page-link:hover {
      color: white;
      background-color: #4D72FA;
    }

    a.page-link.active {
      color: white;
      background-color: #4D72FA;
    }
  }

  .rdtOpen .rdtPicker {
    color: black;
  }

  .editor .editor-sidebar .components-container .component-image-holder {
    background: hsl(200, 7.0%, 8.8%); //slate1
    border-radius: 6px;
    margin-bottom: 4px;
  }

  .nav-tabs .nav-link:hover {
    border-left-color: transparent !important;
    border-top-color: transparent !important;
    border-right-color: transparent !important;

  }

  .modal-content,
  .modal-header {
    background-color: #1f2936;

    .text-muted {
      color: var(--slate9) !important;
    }
  }

  .modal-header {
    border-bottom: 1px solid rgba(255, 255, 255, 0.09) !important;
  }

  .no-components-box {
    background-color: var(--slate4) !important;

    center {
      color: white !important;
    }
  }

  .query-list {
    .text-muted {
      color: #ffffff !important;
    }

    .mute-text {
      color: #8092AB;
    }
  }

  .editor .editor-sidebar .nav-tabs .nav-link {
    color: #ffffff;

    img {
      filter: brightness(0) invert(1);
    }
  }

  .jet-container {
    background-color: #1f2936;
  }

  .nav-tabs .nav-item.show .nav-link,
  .nav-tabs .nav-link.active {
    background-color: #2f3c4c;
  }


  .left-sidebar {
    .text-muted {
      color: #ffffff !important;
    }

    .left-sidebar-page-selector {
      .list-group {
        .list-group-item {
          border: solid #1d2a39 1px;
          color: white;
        }

        .list-group-item:hover {
          background-color: #1F2936;
        }

        .list-group-item.active {
          background-color: #1F2936;
        }
      }
    }
  }

  .app-title {
    color: var(--slate12) !important;
  }

  .RichEditor-root {
    background: #1f2936;
    border: 1px solid #2f3c4c;
  }

  .app-description {
    color: #ffffff !important;
  }

  .btn-light,
  .btn-outline-light {
    background-color: #42546a;
    --tblr-btn-color-text: #ffffff;

    img {
      filter: brightness(0) invert(1);
    }
  }

  .editor .left-sidebar .datasources-container tr {
    border-bottom: solid 1px rgba(255, 255, 255, 0.09);
  }

  .editor .left-sidebar .datasources-container .datasources-header {
    border: solid rgba(255, 255, 255, 0.09) !important;
    border-width: 0px 0px 1px 0px !important;
  }

  .query-manager-header .nav-item {
    border-right: solid 1px rgba(255, 255, 255, 0.09);

    .nav-link {
      color: #c3c3c3;
    }
  }

  .input-group-text {
    border: solid 1px rgba(255, 255, 255, 0.09) !important;
  }

  .app-users-list {
    .text-muted {
      color: #ffffff !important;
    }
  }

  .main .query-pane .data-pane .queries-container .queries-header {
    border-width: 0px 0px 1px 0px !important;

    .text-muted {
      color: #ffffff !important;
    }
  }

  .query-pane {
    border-top: 1px solid var(--slate5) !important;
  }

  .input-icon .input-icon-addon img {
    filter: invert(1);
  }

  .svg-icon {
    filter: brightness(0) invert(1);
  }

  .badge {
    .svg-icon {
      filter: brightness(1) invert(0);
    }
  }

  .alert {
    background: transparent;

    .text-muted {
      color: #ffffff !important;
    }
  }

  .home-page-content {
    .hr-text {
      color: var(--slate11) !important;
      text-transform: lowercase !important;
      font-weight: 400;
      font-size: 12px;
      line-height: 20px;
    }
  }

  .hr-text {
    color: #ffffff !important;
  }

  .skeleton-line::after {
    background-image: linear-gradient(to right,
        #121212 0,
        #121212 40%,
        #121212 80%);
  }

  .app-icon-skeleton::after {
    background-image: linear-gradient(to right,
        #566177 0,
        #5a6170 40%,
        #4c5b79 80%);
  }

  .folder-icon-skeleton::after {
    background-image: linear-gradient(to right,
        #566177 0,
        #5a6170 40%,
        #4c5b79 80%);
  }

  .select-search__input {
    color: rgb(224, 224, 224);
    background-color: #2b3547;
    border: 1px solid #2b3547;
  }

  .select-search__select {
    background: #ffffff;
    box-shadow: 0 0.0625rem 0.125rem rgba(0, 0, 0, 0.15);
  }

  .select-search__row:not(:first-child) {
    border-top: 1px solid #eee;
  }

  .select-search__option,
  .select-search__not-found {
    background: #ffffff;
  }

  .select-search__option.is-highlighted,
  .select-search__option:not(.is-selected):hover {
    background: rgba(47, 204, 139, 0.1);
  }

  .select-search__option.is-highlighted.is-selected,
  .select-search__option.is-selected:hover {
    background: #2eb378;
    color: #ffffff;
  }

  .org-users-page {

    .user-email,
    .user-status {
      color: var(--slate12) !important;
    }
  }

  .org-users-page {
    .select-search__option.is-selected {
      background: $primary;
      color: #ffffff;
    }

    .select-search__option:not(.is-selected):hover {
      background: rgba(66, 153, 225, 0.1);
    }
  }

  .org-variables-page {

    .user-email,
    .user-status {
      filter: brightness(0) invert(1);
    }

    .btn-org-env {
      background: transparent;
    }
  }

  .org-variables-page {
    .select-search__option.is-selected {
      background: $primary;
      color: #ffffff;
    }

    .select-search__option:not(.is-selected):hover {
      background: rgba(66, 153, 225, 0.1);
    }
  }

  .react-json-view {
    background-color: transparent !important;
  }

  .codehinter-query-editor-input .CodeMirror {
    height: 31px !important;
  }

  .select-search:not(.is-loading):not(.select-search--multiple) .select-search__value::after {
    transform: rotate(45deg);
    border-right: 1px solid #ffffff;
    border-bottom: 1px solid #ffffff;
  }

  .app-version-name.form-select {
    border-color: $border-grey-dark;
  }

  .organization-list {
    .btn {
      background-color: #273342;
      color: #656d77;
    }
  }

  .page-item {
    a.page-link {
      color: white;
    }
  }
}

.main-wrapper {
  position: relative;
  min-height: 100%;
  min-width: 100%;
  background-color: white;
}

.main-wrapper.theme-dark {
  background-color: #2b394b;
}

.jet-table {
  .global-search-field {
    background: transparent;
  }
}

.jet-table-image-column {
  width: 100%;
}

.modal-backdrop.show {
  opacity: 0.74;
}

.gui-select-wrappper .select-search__input {
  height: 30px;
}

.theme-dark .input-group-text,
.theme-dark .markdown>table thead th,
.theme-dark .table thead th {
  background: #1c252f;
  color: #ffffff;
}

.sketch-picker {
  z-index: 1000;
}

.no-padding {
  padding: 0;
}

.nav-tabs {
  font-weight: 300;
}

.nav-tabs .nav-link.active {
  border: 0;
  border-bottom: 1px solid $primary;
  font-weight: 400;
}

.table-no-divider {
  td {
    border-bottom-width: 0px;
    padding-left: 0;
  }
}

.no-border {
  border: 0 !important;
}

input[type="text"] {
  outline-color: #dadcde !important;
}

.widget-header {
  text-transform: capitalize;
  color: var(--slate11, #687076);
  font-size: 12px;
  font-style: normal;
  font-weight: 500;
  line-height: 20px;
  color: var(--slate11);
}

.query-manager-events {
  max-width: 400px;
}

.validation-without-icon {
  background-image: none !important;
}

.multiselect-widget {
  label.select-item {
    width: max-content;
    min-width: 100%;

    div.item-renderer {
      align-items: center;
      line-height: 15px;

      input {
        height: 15px;
        width: 15px;
      }
    }
  }

  .rmsc .dropdown-container {
    height: 100%;
    display: flex;
    align-items: center;
    border-radius: inherit;
  }

  .rmsc {
    height: 100%;
    border-radius: inherit;
  }

  .rmsc.dark {
    --rmsc-main: $primary-light;
    --rmsc-hover: #283647;
    --rmsc-selected: #1f2936;
    --rmsc-border: #333333;
    --rmsc-gray: #555555;
    --rmsc-bg: #1f2936;
    color: #ffffff;
  }
}

/* Hide scrollbar for Chrome, Safari and Opera */
.invitation-page::-webkit-scrollbar {
  display: none;
}

/* Hide scrollbar for IE, Edge and Firefox */
.invitation-page {
  -ms-overflow-style: none;
  /* IE and Edge */
  scrollbar-width: none;
  /* Firefox */
}

.show {
  display: block;
}

.hide {
  display: none;
}

.draggable-box:focus-within {
  z-index: 2 !important;
}

.cursor-wait {
  cursor: wait;
}

.cursor-text {
  cursor: text;
}

.cursor-none {
  cursor: none;
}

.disabled {
  pointer-events: none;
  opacity: 0.4;
}

.DateRangePicker {
  padding: 1.25px 5px;
}

.datepicker-widget {
  .input-field {
    min-height: 26px;
    padding: 0;
    padding-left: 2px;
  }

  td.rdtActive,
  td.rdtActive:hover {
    background-color: $primary;
  }

  .react-datepicker__day--selected {
    background-color: $primary-light;
  }
}

.daterange-picker-widget {
  .DateInput_input {
    min-height: 24px;
    line-height: normal;
    border-bottom: 0px;
    font-size: 0.85rem;
  }

  .DateRangePicker {
    padding: 0;
  }

  .DateRangePickerInput_arrow_svg {
    height: 17px;
  }

  .DateRangePickerInput {
    overflow: hidden;
    display: flex;
    justify-content: space-around;
    align-items: center;
  }

  .DateInput_fang {
    position: fixed;
    top: 57px !important;
  }
}

.fw-400 {
  font-weight: 400;
}

.fw-500 {
  font-weight: 500;
}

.ligh-gray {
  color: #656d77;
}

.nav-item {
  background: #ffffff;
  font-size: 14px;
  font-style: normal;
  font-weight: 400;
  line-height: 22px;
  letter-spacing: -0.1px;
  text-align: left;
}

.w-min-100 {
  min-width: 100px;
}

.nav-link {
  min-width: 100px;
  justify-content: center;
}

.nav-tabs .nav-link.active {
  font-weight: 400 !important;
  color: $primary !important;
}

.empty {
  padding-top: 1.5rem !important;
}

.empty-img {
  margin-bottom: 0 !important;

  img {
    height: 220px !important;
    width: 260.83px !important;
  }
}

.empty-action {
  margin-top: 0 !important;

  a+a.btn-loading::after {
    color: $primary;
  }
}

.empty-action a {
  height: 36px;
  border-radius: 4px;
  font-style: normal;
  font-weight: normal;
  font-size: 14px;
  line-height: 20px;
}

.empty-action a:first-child {
  margin-right: 24px;
}

.empty-action a:first-child:hover {
  color: #ffffff !important;
}

.empty-import-button {
  background: #ffffff !important;
  cursor: pointer;

  &:hover {
    border-color: rgba(101, 109, 119, 0.24) !important;
  }
}

.empty-welcome-header {
  font-style: normal;
  font-weight: 500;
  font-size: 32px;
  line-height: 40px;
  margin-bottom: 16px;
  margin-top: 40px;
  color: var(--slate12);
  font-family: Inter;
}

.homepage-empty-image {
  width: 100%;
}

.empty-title {
  font-style: normal;
  font-weight: 400;
  font-size: 14px;
  line-height: 20px;
  display: flex;
  align-items: center;
  color: var(--slate11) !important;
}

// template card styles
.template-card-wrapper {
  display: flex;
  flex-direction: row;
  background: #fffffc;
  border: 1px solid #d2ddec;
  box-sizing: border-box;
  border-radius: 8px;
  width: 299px;
  height: 100px;
}

.template-action-wrapper {
  display: flex;
  flex-direction: row !important;
  font-family: Inter;
  font-style: normal;
  font-weight: 500;
  font-size: 16px;
  line-height: 19px;
  color: $primary-light;

  p {
    margin-right: 16px;
  }
}

.template-card-title {
  font-family: Inter;
  font-style: normal;
  font-weight: 600;
  font-size: 18px;
  line-height: 22px;
  display: flex;
  align-items: center;
  color: #000000;
  margin-bottom: 3px !important;
  margin-top: 20px;
}

.template-card-details {
  align-items: center;
  display: flex;
  flex-direction: column;
  justify-content: center;
}

.template-icon-wrapper {
  width: 61.44px;
  height: 60px;
  top: 685px;
  background: #d2ddec;
  border-radius: 4px;
  margin: 20px 16.36px;
}

// template style end

.calendar-widget.compact {
  .rbc-time-view-resources .rbc-time-header-content {
    min-width: auto;
  }

  .rbc-time-view-resources .rbc-day-slot {
    min-width: 50px;
  }

  .rbc-time-view-resources .rbc-header,
  .rbc-time-view-resources .rbc-day-bg {
    width: 50px;
  }
}

.calendar-widget.dont-highlight-today {
  .rbc-today {
    background-color: inherit;
  }

  .rbc-current-time-indicator {
    display: none;
  }
}

.calendar-widget {
  padding: 10px;
  background-color: white;

  .rbc-day-slot .rbc-event,
  .rbc-day-slot .rbc-background-event {
    border-left: 3px solid #26598533;
  }

  .rbc-toolbar {
    font-size: 14px;
  }

  .rbc-event {
    .rbc-event-label {
      display: none;
    }
  }

  .rbc-off-range-bg {
    background-color: #f4f6fa;
  }

  .rbc-toolbar {
    .rbc-btn-group {
      button {
        box-shadow: none;
        border-radius: 0;
        border-width: 1px;
      }
    }
  }
}

//!for calendar widget week view with compact/spacious mode border fix
.resources-week-cls .rbc-time-column:nth-last-child(7n) {
  border-left: none !important;

  .rbc-timeslot-group {
    border-left: 2.5px solid #dadcde !important;
  }
}

.resources-week-cls .rbc-allday-cell {
  border: none !important;

  .rbc-row {
    border-left: 1.5px solid #dadcde;
    border-right: 1.5px solid #dadcde;
  }
}

.resources-week-cls .rbc-time-header-cell {
  border: none !important;
}

.resources-week-cls .rbc-time-view-resources .rbc-header {
  border-left: 1.5px solid #dadcde !important;
  border-right: 1.5px solid #dadcde !important;
}

.calendar-widget.hide-view-switcher {
  .rbc-toolbar {
    .rbc-btn-group:nth-of-type(3) {
      display: none;
    }
  }
}

.calendar-widget.dark-mode {
  background-color: #1d2a39;

  .rbc-toolbar {
    button {
      color: white;
    }

    button:hover,
    button.rbc-active {
      color: black;
    }
  }

  .rbc-off-range-bg {
    background-color: #2b394b;
  }

  .rbc-selected-cell {
    background-color: #22242d;
  }

  .rbc-today {
    background-color: #5a7ca8;
  }
}

.calendar-widget.dark-mode.dont-highlight-today {
  .rbc-today {
    background-color: inherit;
  }
}

.navbar-brand-image {
  height: 1.2rem;
}

.navbar .navbar-brand:hover,
.theme-dark .navbar .navbar-brand:hover {
  opacity: 1;
}

.nav-tabs .nav-link.active {
  font-weight: 400 !important;
  margin-bottom: -1px !important;
}

.nav-tabs .nav-link {
  font-weight: 400 !important;
  margin: 0 !important;
  height: 100%;
}

.code-editor-widget {
  border-radius: 0;

  .CodeMirror {
    border-radius: 0 !important;
    margin-top: -1px !important;
  }
}

.jet-listview {
  overflow-y: overlay;
  overflow-x: hidden;
}

.jet-listview::-webkit-scrollbar-track {
  background: transparent;

}

.jet-listview::-webkit-scrollbar-thumb {
  background: transparent;

}

.code-hinter-wrapper .popup-btn {
  position: absolute;
  display: none;
  cursor: pointer;
}

.code-hinter-wrapper:hover {
  .popup-btn {
    display: block !important;
    z-index: 1;
  }
}

.popup-btn {
  cursor: pointer !important;
  display: block;
}

.preview-icons {
  margin-top: -5px;
  width: 12px;
}

.resize-modal-portal {
  z-index: 3;

  .resize-modal {
    .modal-content {
      width: 100% !important;
      height: 100%;
      background-color: var(--slate3) !important;
      border: none !important;

      .modal-body {
        width: 100% !important;
        height: calc(100% - 44px) !important;
        border: none !important;

        .editor-container {
          height: 100%;

          .CodeMirror {
            height: 100% !important;
            border: 1px solid var(--slate5, #26292B);
            border-bottom-left-radius: 6px;
            border-bottom-right-radius: 6px;
          }

          .CodeMirror-scroll,
          .CodeMirror-gutters,
          .CodeMirror {
            background-color: var(--slate3) !important;
          }
        }
      }
    }

    .portal-header {
      width: 100% !important;
      border-bottom: 1px solid var(--slate5, #26292B);
      outline: 1px solid var(--slate5, #26292B);
      background-color: var(--slate1) !important;
    }

    .resize-handle {
      cursor: move;
    }
  }
}

.modal-portal-wrapper {
  justify-content: center;
  align-items: center;
  position: fixed;
  position: absolute;
  left: 50%;
  top: 5%;

  .modal-body {
    width: 500px !important;
    height: 300px !important;
    padding: 0px !important;
  }

  transform: translate(-60%, 0%);
  height: 350px;
  width: auto;
  max-height: 500px;
  padding: 0px;

  .modal-content {
    border-radius: 5px !important;
  }

  .modal-body {
    width: 500px !important;
    height: 302px !important;
    padding: 0px !important;
    margin: 0px !important;
    margin-left: -1px !important; //fix the modal body code mirror margin

    border-top-left-radius: 0;
    border-top-right-radius: 0;
    border-bottom-left-radius: 5px;
    border-bottom-right-radius: 5px;
    border-bottom: 0.75px solid;
    border-left: 0.75px solid;
    border-right: 0.75px solid;

    @include theme-border($light-theme: true);

    &.dark-mode-border {
      @include theme-border($light-theme: false);
    }
  }

  .modal-dialog {
    margin-top: 4%;
  }

  .modal-header {
    padding: 0;
    font-size: 14px;
  }

  .editor-container {
    padding: 0px;

    .CodeMirror {
      border-radius: 0;
      margin: 0;
      width: 100% !important;
    }
  }

  .query-hinter {
    .CodeMirror-line {
      margin-left: 2rem !important;
    }

    .CodeMirror-cursors .CodeMirror-cursor {
      margin-left: 2rem !important;
    }
  }
}

.preview-block-portal {
  .bg-light {
    border-radius: 0 0 5px 5px;
    outline: 0.75px solid $light-green;
  }

  .bg-dark {
    margin-top: 1px;
    border-radius: 0 0 5px 5px;
    outline: 0.75px solid $light-green;
  }

  .dynamic-variable-preview {
    padding: 4px !important;
  }
}

.portal-header {
  display: flex;
  align-items: center;
  padding: 0.5rem 0.75rem;
  color: #656d77;
  background-color: #ffffffd9;
  background-clip: padding-box;
  border-top-left-radius: 5px !important;
  border-top-right-radius: 5px !important;
  width: 498px !important;
  outline: 0.75px solid;

  @include theme-border($light-theme: true, $outline: true);

  &.dark-mode-border {
    @include theme-border($light-theme: false, $outline: true);
  }
}

// close icon in inpector
[data-rb-event-key="close-inpector"] {
  position: absolute;
  right: -80px;
  background-color: #232e3c !important;
  width: 10% !important;
}

[data-rb-event-key="close-inpector-light"] {
  position: absolute;
  right: -80px;
  background-color: #ffffff !important;
  width: 10% !important;
}

.tabs-inspector {
  position: sticky;
  top: 0;

  .nav-item {
    width: 50%;
  }

  .nav-item:hover {
    border: 1px solid transparent;
  }

  .nav-item:not(.active) {
    border-bottom: 1px solid #e7eaef;
  }

  .nav-link.active {
    border: 1px solid transparent;
    border-bottom: 1px solid $primary;
    background: white;
  }
}

.tabs-inspector.dark {
  .nav-link.active {
    border-bottom: 1px solid $primary !important;
  }
}

.tabs-inspector {
  z-index: 2;
  background: white;

  &.dark {
    @extend .bg-dark;
  }
}

.close-icon {
  position: fixed;
  top: 84px;
  right: 3px;
  width: 60px;
  height: 22;
  border-bottom: 1px solid #e7eaef;
  display: flex;
  align-items: center;
  background-color: white;
  z-index: 2;

  .svg-wrapper {
    width: 100%;
    height: 70%;
    display: flex;
    align-items: center;
    justify-content: center;
    border-left: 1px solid #e7eaef;
    margin-left: 20px;

    .close-svg {
      cursor: pointer;
    }
  }
}

.tabs-inspector.nav-tabs {
  border: 0;
  width: 100%;
  padding: 8px 16px;
}

.bg-primary-lt {
  color: #ffffff !important;
  background: #6383db !important;
}

.tabbed-navbar .nav-item.active:after {
  margin-bottom: -0.25rem;
}

.app-name {
  width: 200px;
  margin-left: 12px;

  .form-control-plaintext {
    background-color: var(--base);
    border: none !important;
  }

  .form-control-plaintext:hover {
    outline: none;
    border: 1px solid var(--slate6) !important;
    background: var(--slate2);
  }

  .form-control-plaintext:focus {
    outline: none;
    border: 1px solid var(--indigo9) !important;
    background: var(--slate2);
  }

}

.app-name:hover {
  background: $bg-light;

  &.dark {
    @extend .bg-dark;
  }
}

.nav-auto-save {
  width: 325px;
  left: 485px;
  position: absolute;
  color: #36af8b;
}

.editor-header-actions {
  display: flex;
  color: #868aa5;
  white-space: nowrap;
  font-weight: 400;
  font-size: 12px;
  letter-spacing: 0.5px;

}

.undo-button,
.redo-button {
  display: flex;
  flex-direction: row;
  justify-content: center;
  align-items: center;
  padding: 6px;
  gap: 10px;
  width: 28px;
  height: 28px;
  background: #ECEEF0;
  border-radius: 6px;
  margin-right: 5px;
  flex: none;
  order: 0;
  flex-grow: 0;
}

.theme-dark {

  .undo-button,
  .redo-button {
    background: 0;
  }
}

.app-version-menu {
  position: absolute;
  right: 220px;
  padding: 4px 8px;
  min-width: 100px;
  max-width: 300px;
}

.app-version-menu-sm {
  height: 30px;
  display: flex;
  font-size: 12px;
}

.app-version-menu .dropdown-menu {
  left: -65px;
  width: 283px;
}

.app-version-menu .released {
  color: #36af8b;
}

.app-version-menu .released-subtext {
  font-size: 12px;
  color: #36af8b;
  padding: 0 8px;
}

.app-version-menu .create-link {
  margin: auto;
  width: 50%;
  padding-left: 10px;
}

.canvas-background-holder {
  display: flex;
  min-width: 120px;
  margin: auto;
}

.canvas-background-picker {
  position: fixed;
}

/**
 * Timer Widget
 */
.timer-wrapper {
  padding: 10px;

  .counter-container {
    font-size: 3em;
    padding-bottom: 5px;
    text-align: center;
  }
}

/**
 * Search Box
 */
.search-box-wrapper {
  input {
    width: 200px;
    border-radius: 5px !important;
    color: var(--slate12);
    background-color: var(--base);
  }

  .input-icon .form-control:not(:first-child),
  .input-icon .form-select:not(:last-child) {
    padding-left: 28px !important;
  }

  input:focus {
    width: 200px;
    background-color: var(--base);
  }

  .input-icon .input-icon-addon {
    display: flex;
  }

  .input-icon .input-icon-addon.end {
    pointer-events: auto;

    .tj-common-search-input-clear-icon {
      display: flex;
      flex-direction: row;
      justify-content: center;
      align-items: center;
      padding: 4px;
      width: 20px;
      height: 20px;
      background: var(--indigo3) !important;
      border-radius: 4px;
    }

    div {
      border-radius: 12px;
      color: #ffffff;
      padding: 1px;
      cursor: pointer;

      svg {
        height: 14px;
        width: 14px;
      }
    }
  }
}

.searchbox-wrapper {
  margin-top: 0 !important;

  .search-icon {
    margin: 0.30rem
  }

  input {
    border-radius: $border-radius !important;
    padding-left: 1.75rem !important;
  }
}

.fixedHeader {
  table thead {
    position: -webkit-sticky; // this is for all Safari (Desktop & iOS), not for Chrome
    position: sticky;
    top: 0;
    border-top: 0;
    z-index: 1; // any positive value, layer order is global
  }
}

/**
 * Folder List
 */
.folder-list {
  overflow-y: auto;

  .list-group-transparent .list-group-item.active {
    color: $primary;
    background-color: #edf1ff;

    .folder-ico {
      filter: invert(29%) sepia(84%) saturate(4047%) hue-rotate(215deg) brightness(98%) contrast(111%);
    }
  }

  .folder-ico.dark {
    filter: invert(1);
  }

  .list-group-item {
    padding: 0.5rem 0.75rem;
    overflow: hidden;
  }

  .list-group-item.all-apps-link {
    display: flex;
    align-items: center;
    color: var(--slate12);
    border-radius: 6px;

    &:active {
      background: var(--indigo4);
    }

    &:focus {
      box-shadow: 0px 0px 0px 4px #DFE3E6;
    }
  }

  .folder-info {
    display: contents;
    font-weight: 500 !important;
    display: flex;
    align-items: center;
    letter-spacing: -0.02em;
    text-transform: uppercase;
    color: var(--slate9);
  }

  .folder-create-btn {
    width: 28px;
    height: 28px;
    background: var(--base);
    border: 1px solid;
    border-color: var(--slate7);
    cursor: pointer;
    border-radius: 6px;
    display: flex;
    justify-content: center;
    align-items: center;
  }

  .menu-ico {
    cursor: pointer;
    border-radius: 13px;

    img {
      padding: 0px;
      height: 14px;
      width: 14px;
      vertical-align: unset;
    }
  }
}

/**
 * Home page modal
 */
.home-modal-backdrop {
  z-index: 9991;
}

.modal-content.home-modal-component {
  border-radius: 8px;
  overflow: hidden;
  background-color: var(--base);
  color: var(--slate12);
  box-shadow: 0px 12px 16px -4px rgba(16, 24, 40, 0.08), 0px 4px 6px -2px rgba(16, 24, 40, 0.03);

  .modal-header {
    border-bottom: 1px solid var(--slate5) !important;
  }

  .modal-header,
  .modal-body {
    padding: 16px 28px;
    background: var(--base);
  }

  .modal-title {
    font-size: 16px;
    font-weight: 500;
  }

  input {
    border-radius: 5px !important;
    background: var(--base);
    color: var(--slate12);
  }

  .modal-main {
    padding-bottom: 32px;
  }

  .modal-footer-btn {
    justify-content: end;

    button {
      margin-left: 16px;
    }
  }
}

.home-modal-component-editor.dark {

  .modal-header,
  .modal-body {
    background-color: #232e3c;
    color: #fff;
  }

  .form-control {
    color: #fff;
    background-color: #232e3c !important;
  }

  .btn-close {
    filter: brightness(0) invert(1);
  }
}

.modal-content.home-modal-component.dark-theme {
  .btn-close {
    filter: brightness(0) invert(1);
  }
}

.home-modal-component {
  .btn-close {
    opacity: 1 !important;
  }
}

.modal-content.home-modal-component.dark {
  background-color: $bg-dark-light !important;
  color: $white !important;

  .modal-title {
    color: $white !important;
  }

  .tj-version-wrap-sub-footer {
    background-color: $bg-dark-light !important;
    border-top: 1px solid #3A3F42 !important;


    p {
      color: $white !important;
    }
  }


  .current-version-wrap,
  .other-version-wrap {
    background: transparent !important;
  }

  .modal-header {
    background-color: $bg-dark-light !important;
    color: $white !important;
    border-bottom: 2px solid #3A3F42 !important;
  }

  .btn-close {
    filter: brightness(0) invert(1);
  }

  .form-control {
    border-color: $border-grey-dark !important;
    color: inherit;
  }

  input {
    background-color: $bg-dark-light !important;
  }

  .form-select {
    background-color: $bg-dark !important;
    color: $white !important;
    border-color: $border-grey-dark !important;
  }

  .text-muted {
    color: $white !important;
  }
}

.radio-img {
  input {
    display: none;
  }

  .action-icon {
    width: 28px;
    height: 28px;
    background-position: center center;
    border-radius: 4px;
    display: flex;
    align-items: center;
    justify-content: center;
  }

  .action-icon {
    cursor: pointer;
    border: 1px solid $light-gray;
  }

  .action-icon:hover {
    background-color: #d2ddec;
  }

  input:checked+.action-icon {
    border-color: $primary;
    background-color: #7a95fb;
  }

  .tooltiptext {
    visibility: hidden;
    font-size: 12px;
    background-color: $black;
    color: #ffffff;
    text-align: center;
    padding: 5px 10px;
    position: absolute;
    border-radius: 15px;
    margin-top: 2px;
    z-index: 1;
    margin-left: -10px;
  }

  .tooltiptext::after {
    content: "";
    position: absolute;
    bottom: 100%;
    left: 50%;
    margin-left: -5px;
    border-width: 5px;
    border-style: solid;
    border-color: transparent transparent black transparent;
  }

  .action-icon:hover+.tooltiptext {
    visibility: visible;
  }

  input:checked+.action-icon:hover {
    background-color: #3650af;
  }
}

.icon-change-modal {
  ul {
    list-style-type: none;
    margin: 0 auto;
    text-align: center;
    display: grid;
    grid-template-columns: 1fr 1fr 1fr 1fr;

    li {
      float: left;
      border: 2px solid #8991a0;
      border-radius: 1.75px;
      cursor: pointer;

      img {
        width: 22px;
        height: 22px;
        filter: invert(59%) sepia(27%) saturate(160%) hue-rotate(181deg) brightness(91%) contrast(95%);
      }
    }

    li.selected {
      border: 2px solid $primary;

      img {
        filter: invert(27%) sepia(84%) saturate(5230%) hue-rotate(212deg) brightness(102%) contrast(100%);
      }
    }
  }
}

/**
 * Spinner Widget
 */
.spinner-container {
  display: flex;
  justify-content: center;
  align-items: center;
}

.animation-fade {
  animation-name: fade;
  animation-duration: 0.3s;
  animation-timing-function: ease-in;
}

@keyframes fade {
  0% {
    opacity: 0;
  }

  100% {
    opacity: 1;
  }
}

/**
 * Query panel
 */
.query-btn {
  cursor: pointer;
  height: 24px;
  width: 24px;
  padding: 0;
}

.query-btn.dark {
  filter: brightness(0) invert(1);
}

.button-family-secondary {
  @include button-outline($light-theme: true);
  height: 32px;
  width: 112px;
}

.button-family-secondary.dark {
  @include button-outline($light-theme: false);
}

// ** Query Panel: REST API Tabs **
.group-header {
  background: #d2ddec;
  border-radius: 4px;
  height: 28px !important;

  span {
    display: flex;
    justify-content: left;
    align-items: center;
  }
}

.raw-container.dark {
  background: #272822;
  padding: 5px;
}

// **Alert component**
.alert-component {
  border: 1px solid rgba(101, 109, 119, 0.16);
  background: var(--base);
  border-radius: 6px;

  a {
    color: $primary;
  }
}

.theme-dark .alert-component {
  background: var(--slate2) !important;
  border-color: var(--slate4) !important;

  a {
    color: $primary;
  }
}



.codehinter-plugins.code-hinter {
  @extend .codehinter-default-input;

  .popup-btn {
    margin-top: 0.65rem !important;
  }

  .CodeMirror-placeholder,
  .CodeMirror pre.CodeMirror-line {
    height: 21px !important;
    position: absolute !important;
    margin-top: 3px !important;
  }

  .CodeMirror-cursor {
    height: inherit !important;
  }

  .CodeMirror-lines {
    height: 32px !important;
    padding: 7px 0px !important;
  }
}

//*button loading with spinner with primary color*//
.button-loading {
  position: relative;
  color: transparent !important;
  text-shadow: none !important;
  pointer-events: none;

  &:after {
    content: "";
    display: inline-block;
    vertical-align: text-bottom;
    border: 1.5px solid currentColor;
    border-right-color: transparent;
    border-radius: 50%;
    color: $primary;
    position: absolute;
    width: 12px;
    height: 12px;
    animation: spinner-border 0.75s linear infinite;
  }
}

.query-icon.dark {
  filter: brightness(0) invert(1);
}

//Rest-API Tab Panes
.tab-pane-body {
  margin-left: -2.5% !important;
}

//CodeMirror padding
.CodeMirror pre.CodeMirror-line,
.CodeMirror pre.CodeMirror-line-like {
  padding: 0 10px !important;
}

.comment-notification-nav-item {
  background: transparent;
  border: 0;
  font-size: 12px;
  font-weight: 500;
  opacity: 0.6;
  height: 28px;
  border-radius: 6px;
}

// comment styles ::override
.editor-sidebar {
  .nav-tabs .nav-link.active {
    background-color: transparent !important;
  }

  .inspector-nav-item {
    background: transparent;
    border: 0;
    font-size: 12px;
    font-weight: 500;
    opacity: 0.6;
    height: 28px;
    border-radius: 6px;
  }

  .inspector-component-title-input-holder {
    padding: 4px 12px;
    margin: 0;
    display: flex;
    align-items: center;
    height: 36px;
  }
}

.comment-card-wrapper {
  border-top: 0.5px solid var(--slate5) !important;
  margin-top: -1px !important;

  .card {
    background-color: var(--base);
  }
}

div#driver-highlighted-element-stage,
div#driver-page-overlay {
  background: transparent !important;
  outline: 5000px solid rgba(0, 0, 0, 0.75);
}

.dark-theme-walkthrough#driver-popover-item {
  background-color: $bg-dark-light !important;
  border-color: rgba(101, 109, 119, 0.16) !important;

  .driver-popover-title {
    color: var(--slate12) !important;
  }

  .driver-popover-tip {
    border-color: transparent transparent transparent $bg-dark-light !important;
  }

  .driver-popover-description {
    color: #d9dcde !important;
  }

  .driver-popover-footer .driver-close-btn {
    color: #ffffff !important;
    text-shadow: none !important;
  }

  .driver-prev-btn,
  .driver-next-btn {
    text-shadow: none !important;
  }
}

#driver-popover-item {
  padding: 20px !important;

  .driver-prev-btn,
  .driver-next-btn,
  .driver-close-btn {
    border: none !important;
    background: none !important;
    padding-left: 0 !important;
    font-size: 14px !important;
  }

  .driver-next-btn,
  .driver-prev-btn {
    color: $primary !important;
  }

  .driver-disabled {
    color: $primary;
    opacity: 0.5;
  }

  .driver-popover-footer {
    margin-top: 20px !important;
  }
}

.pointer-events-none {
  pointer-events: none;
}

.popover.popover-dark-themed {
  background-color: $bg-dark-light;
  border-color: rgba(101, 109, 119, 0.16);


  .popover-body {
    color: #d9dcde !important;
  }

  .popover-header {
    background-color: var(--slate2);
    color: var(--slate11);
    border-bottom-color: var
  }
}

.toast-dark-mode {
  .btn-close {
    filter: brightness(0) invert(1);
  }
}

.editor .editor-sidebar .inspector .inspector-edit-widget-name {
  padding: 4px 8px;
  color: var(--slate12);
  border: 1px solid transparent;
  border-radius: 6px;
  background-color: var(--base);

  &:hover {
    background-color: var(--slate4);
    border: 1px solid var(--slate7);
  }

  &:focus {
    border: 1px solid var(--indigo9) !important;
    background-color: var(--indigo2);
    box-shadow: 0px 0px 0px 1px #C6D4F9;
  }
}

.tablr-gutter-x-0 {
  --tblr-gutter-x: 0 !important;
}

.widget-button>.btn-loading:after {
  border: 1px solid var(--loader-color);
  border-right-color: transparent;
}

.flip-dropdown-help-text {
  padding: 10px 5px 0 0;
  float: left;
  font-size: 14px;
  color: $light-gray;
}

.dynamic-form-row {
  margin-top: 20px !important;
  margin-bottom: 20px !important;
}

#transformation-popover-container {
  margin-bottom: -2px !important;
}

.canvas-codehinter-container {
  display: flex;
  flex-direction: row;
  width: 158px;
}

.hinter-canvas-input {
  display: flex;
  width: 120px;
  height: auto !important;
  margin-top: 1px;

  .canvas-hinter-wrap {
    width: 126x;
    border: 1px solid var(--slate7);
  }
}

.hinter-canvas-input {
  display: flex;
  padding: 4px;
  margin-top: 1px;

  .CodeMirror-sizer {
    border-right-width: 1px !important;
  }

  .cm-propert {
    color: #ffffff !important;
  }
}

.canvas-codehinter-container {
  .code-hinter-col {
    margin-bottom: 1px !important;
    width: 136px;
    height: auto !important;
  }
}

.fx-canvas {
  background: var(--slate4);
  padding: 0px;
  display: flex;
  height: 32px;
  width: 32px;
  border: solid 1px rgba(255, 255, 255, 0.09) !important;
  border-radius: 4px;
  justify-content: center;
  font-weight: 400;
  align-items: center;

  div {
    background: var(--slate4) !important;
    display: flex;
    justify-content: center;
    align-items: center;
    height: 30px;
    padding: 0px;
  }
}

.org-name {
  color: var(--slate12) !important;
  font-size: 12px;
}


.organization-list {
  margin-top: 4px;

  .btn {
    border: 0px;
  }

  .dropdown-toggle div {
    max-width: 200px;
    text-overflow: ellipsis;
    overflow: hidden;
  }

  .org-name {
    text-overflow: ellipsis;
    overflow: hidden;
    white-space: nowrap;
    width: 100%;
    font-weight: bold;
  }

  .org-actions div {
    color: $primary;
    cursor: pointer;
    font-size: 12px;
  }

  .dropdown-menu {
    min-width: 14rem;
  }

  .org-avatar {
    display: block;
  }

  .org-avatar:hover {
    .avatar {
      background: #fcfcfc no-repeat center/cover;
    }

    .arrow-container {
      svg {
        filter: invert(35%) sepia(17%) saturate(238%) hue-rotate(153deg) brightness(94%) contrast(89%);
      }
    }
  }

  .arrow-container {
    padding: 5px 0px;
  }

  .arrow-container {
    svg {
      cursor: pointer;
      height: 30px;
      width: 30px;
      padding: 0px 0px;
      filter: invert(50%) sepia(13%) saturate(208%) hue-rotate(153deg) brightness(99%) contrast(86%);
    }
  }

  .org-edit {
    span {
      color: $primary;
      cursor: pointer;
      font-size: 10px;
    }
  }

  .organization-switchlist {
    .back-btn {
      font-size: 12px;
      padding: 2px 0px;
      cursor: pointer;
    }

    .back-ico {
      cursor: pointer;

      svg {
        height: 20px;
        width: 20px;
        filter: invert(84%) sepia(13%) saturate(11%) hue-rotate(352deg) brightness(90%) contrast(91%);
      }
    }

    .dd-item-padding {
      padding: 0.5rem 0.75rem 0rem 0.75rem;
    }

    .search-box {
      margin-top: 10px;
    }

    .org-list {
      max-height: 60vh;
      overflow: auto;
    }

    .tick-ico {
      filter: invert(50%) sepia(13%) saturate(208%) hue-rotate(153deg) brightness(99%) contrast(86%);
    }

    .org-list-item {
      cursor: pointer;
    }

    .org-list-item:hover {
      .avatar {
        background: #fcfcfc no-repeat center/cover;
      }

      .tick-ico {
        filter: invert(35%) sepia(17%) saturate(238%) hue-rotate(153deg) brightness(94%) contrast(89%);
      }
    }
  }
}

.sso-button-footer-wrap {
  display: flex !important;
  justify-content: center;
  width: 100%;
}

.tj-icon {
  cursor: pointer;
}

#login-url,
#redirect-url {
  margin-bottom: 0px !important;
}

.git-encripted-label {
  color: var(--green9);
}

.card-header {
  border-bottom: 1px solid var(--slate5) !important;
}

.manage-sso-container {
  position: relative;
}

.sso-card-wrapper {
  background: var(--base);
  min-height: 100%;
  //height: calc(100vh - 156px);

  display: grid;
  grid-template-rows: auto 1fr auto;

  .card-header {
    border-bottom: 1px solid var(--slate5) !important;
  }

  .form-control {
    background: var(--base);
  }

  .sso-card-footer {
    display: flex;
    flex-direction: row;
    justify-content: flex-end;
    align-items: center;
    padding: 24px 32px;
    gap: 8px;
    width: 400px;
    height: 88px;
    border-top: 1px solid var(--slate5) !important;
    background: var(--base);
    margin-top: 0px !important;
  }

}

.workspace-settings-page {
  width: 880px;
  margin: 0 auto;
  background: var(--base);

  .card {
    background: var(--base);
    border: 1px solid var(--slate7) !important;
    box-shadow: 0px 1px 2px rgba(16, 24, 40, 0.05) !important;
    width: 880px;

    .card-header {
      padding: 24px 24px;
      gap: 12px;
      height: 72px;
      border-top-left-radius: 6px;
      border-top-right-radius: 6px;

      .title-banner-wrapper {
        display: flex;
        align-items: center;
        justify-content: space-between;
        width: 878px;
      }

    }

    .form-label {
      font-size: 12px;
      font-weight: 500px;
      margin-bottom: 4px !important;
      color: var(--slate12);
    }
    .card-footer {
      display: flex;
      justify-content: flex-end;
      align-items: center;
      padding: 24px 32px;
      gap: 8px;
      border-top: 1px solid var(--slate5) !important;
      background: var(--base);
      margin-top: 0px !important;
      align-Self: 'stretch';
      height: 88px;
    }
    .card-body {
      height: 467px;
      padding: 24px;
      .form-group{
        .tj-app-input{
          .form-control{
            &:disabled{
              background: var(--slate3) !important;
            }
          }
        }
      }
    }
  }
}

// Left Menu
.left-menu {
  background: var(--base);

  .tj-list-item {
    gap: 40px;
    width: 187px;
    height: 32px;
    white-space: nowrap;
    overflow: hidden;
    text-overflow: ellipsis;
  }

  .folder-list-selected {
    background-color: var(--indigo4);
  }

  ul {
    margin: 0px;
    padding: 0px;

    li {
      float: left;
      list-style: none;
      width: 100%;
      padding: 6px 8px;
      border-radius: 6px;
      cursor: pointer;
      margin: 3px 0px;
      color: var(--base-black) !important;
    }

    li.active {
      background-color: $primary;
      color: #ffffff;
    }

    li:not(.active):hover {
      background: var(--slate4);
      border-radius: 6px;
    }
  }
}

.enabled-tag {
  padding: 4px 16px;
  gap: 10px;
  width: 77px;
  height: 28px;
  background: var(--grass3);
  border-radius: 100px;
  color: var(--grass9);
  font-weight: 500;
}

.disabled-tag {
  padding: 4px 16px;
  gap: 10px;
  color: var(--tomato9);
  width: 81px;
  height: 28px;
  background: var(--tomato3);
  border-radius: 100px;
  font-weight: 500;
}

.manage-sso {
  .title-with-toggle {
    width: 100%;
    font-weight: 500;

    .card-title {
      color: var(--slate12) !important;
      font-weight: 500;
    }

    .form-check-input {
      width: 28px;
      height: 16px;
    }

    input[type="checkbox"] {
      /* Double-sized Checkboxes */
      -ms-transform: scale(1.5);
      /* IE */
      -moz-transform: scale(1.5);
      /* FF */
      -webkit-transform: scale(1.5);
      /* Safari and Chrome */
      -o-transform: scale(1.5);
      /* Opera */
      transform: scale(1.5);
      margin-top: 5px;
    }
  }
}

.help-text {
  overflow: auto;

  div {
    color: var(--slate11);
    font-style: normal;
    font-weight: 400;
    font-size: 12px;
    line-height: 20px;
  }
}


.org-invite-or {
  padding: 1rem 0rem;

  h2 {
    width: 100%;
    text-align: center;
    border-bottom: 1px solid #000;
    line-height: 0.1em;
    margin: 10px 0 20px;
  }

  h2 span {
    background: #ffffff;
    padding: 0 10px;
  }
}

.theme-dark .json-tree-container {
  .json-tree-node-icon {
    svg {
      filter: invert(89%) sepia(2%) saturate(127%) hue-rotate(175deg) brightness(99%) contrast(96%);
    }
  }

  .json-tree-svg-icon.component-icon {
    filter: brightness(0) invert(1);
  }

  .node-key-outline {
    height: 1rem !important;
    border: 1px solid transparent !important;
    color: #ccd4df;
  }

  .selected-node {
    border-color: $primary-light !important;
  }

  .json-tree-icon-container .selected-node>svg:first-child {
    filter: invert(65%) sepia(62%) saturate(4331%) hue-rotate(204deg) brightness(106%) contrast(97%);
  }

  .node-length-color {
    color: #b8c7fd;
  }

  .node-type {
    color: #8a96a6;
  }

  .group-border {
    border-color: rgb(97, 101, 111);
  }

  .action-icons-group {

    img,
    svg {
      filter: invert(89%) sepia(2%) saturate(127%) hue-rotate(175deg) brightness(99%) contrast(96%);
    }
  }

  .hovered-node.node-key.badge {
    color: #8092ab !important;
    border-color: #8092ab !important;
  }
}

.json-tree-container {
  .json-tree-svg-icon.component-icon {
    height: 16px;
    width: 16px;
  }

  .json-tree-icon-container {
    max-width: 20px;
    margin-right: 6px;
    font-family: 'IBM Plex Sans';
  }

  .node-type {
    color: var(--slate11);
    padding-top: 2px;
  }

  .json-tree-valuetype {
    font-size: 10px;
    padding-top: 2px;
  }

  .node-length-color {
    color: var(--indigo10);
    padding-top: 3px;
  }

  .json-tree-node-value {
    font-size: 11px;
  }

  .json-tree-node-string {
    color: var(--orange9);
  }

  .json-tree-node-boolean {
    color: var(--green9);
  }

  .json-tree-node-number {
    color: var(--orange9);
  }

  .json-tree-node-null {
    color: red;
  }

  .json-tree-node-date {
    color: rgb(98, 107, 103);
  }

  .group-border {
    border-left: 0.5px solid #dadcde;
    margin-top: 16px;
    margin-left: -12px;
  }

  .selected-node {
    border-color: $primary-light !important;
  }

  .selected-node .group-object-container .badge {
    font-weight: 400 !important;
    height: 1rem !important;
  }

  .group-object-container {
    margin-left: 0.72rem;
    margin-top: -16px;
  }

  .json-node-element {
    cursor: pointer;
  }

  .hide-show-icon {
    cursor: pointer;
    margin-left: 1rem;

    &:hover {
      color: $primary;
    }
  }


  .action-icons-group {
    cursor: pointer;
  }

  .hovered-node {
    font-weight: 400 !important;
    height: 1rem !important;
    color: #8092ab;
  }

  .node-key {
    font-weight: 400 !important;
    margin-left: -0.25rem !important;
    justify-content: start !important;
    min-width: fit-content !important;
  }

  .node-key-outline {
    height: 1rem !important;
    border: 1px solid transparent !important;
    color: var(--slate12);
  }
}

.popover-more-actions {
  font-weight: 400 !important;

  &:hover {
    background: #d2ddec !important;
  }
}

.popover-dark-themed .popover-more-actions {
  color: #ccd4df;

  &:hover {
    background-color: #324156 !important;
  }
}

#json-tree-popover {
  padding: 0.25rem !important;
}

// Font sizes
.fs-9 {
  font-size: 9px !important;
}

.fs-10 {
  font-size: 10px !important;
}

.fs-12 {
  font-size: 12px !important;
}

.realtime-avatars {
  padding: 0px;
  margin-left: 8px;
}

.widget-style-field-header {
  font-family: "Inter";
  font-style: normal;
  font-weight: 500;
  font-size: 12px;
  line-height: 20px;
  color: #61656c;
}

.maintenance_container {
  width: 100%;
  height: 100vh;
  display: flex;
  justify-content: center;
  align-items: center;

  .card {
    .card-body {
      display: flex;
      height: 200px !important;
      align-items: center;
    }
  }
}

.list-timeline:not(.list-timeline-simple) .list-timeline-time {
  top: auto;
}

.widget-buttongroup {
  display: flex;
  flex-direction: column;
  justify-content: left;
  overflow: hidden !important;
}

.group-button {
  margin: 0px 10px 10px 0px;
  line-height: 1.499;
  font-weight: 400;
  white-space: nowrap;
  text-align: center;
  cursor: pointer;
  padding: 0 15px;
  font-size: 12px;
  border-radius: 4px;
  color: rgba(0, 0, 0, .65);
  background-color: #ffffff;
  border: 1px solid #d9d9d9;
  min-width: 40px;
  width: auto !important;
  height: 30px,
}

.widget-buttongroup-label {
  font-weight: 600;
  margin-right: 10px;
  color: #3e525b;
}

.editor-actions {
  border-bottom: 1px solid #eee;
  padding: 5px;
  display: flex;
  justify-content: end;
}

.autosave-indicator {
  color: var(--slate10, #7E868C);
}


.zoom-buttons {
  width: 20px !important;
  height: 25px !important;
  margin-left: 2px;

  span {
    transform: rotate(60deg);
  }
}

.zoom-button-wrapper {
  position: fixed;
  right: 0px;
  bottom: 5px;
}

.zoom-buttons {
  opacity: 0;
  visibility: hidden;
}

.image-widget-wrapper:hover button {
  opacity: 1 !important;
  visibility: visible;
}

.pdf-page-controls {
  background: white;
  border-radius: 4px;

  button {
    width: 36px;
    height: 36px;
    background: white;
    border: 0;
    font-size: 1.2em;
    border-radius: 4px;

    &:first-child {
      border-top-right-radius: 0;
      border-bottom-right-radius: 0;
    }

    &:last-child {
      border-top-left-radius: 0;
      border-bottom-left-radius: 0;
    }

    &:hover {
      background-color: #e6e6e6;
    }
  }

  span {
    font-family: inherit;
    font-size: 1em;
    padding: 0 0.5em;
    color: #000;
  }
}

//download button in pdf widget
.download-icon-outer-wrapper:hover {
  background-color: #e6e6e6 !important
}

.pdf-document {
  canvas {
    margin: 0px auto;
  }

  &:hover {
    .pdf-page-controls {
      opacity: 1;
    }
  }
}

.org-variables-page {
  .btn-org-env {
    width: 36px;
  }

  .encryption-input {
    width: fit-content;
  }

  .no-vars-text {
    display: block;
    text-align: center;
    margin-top: 100px;
  }
}

.org-constant-page {
  .card-footer {
    background: var(--base);
    color: var(--slate12);
  }
}

.tj-input-error-state {
  border: 1px solid var(--tomato9) !important;
}



.tj-input-element {
  gap: 16px;
  background: var(--base);
  border: 1px solid var(--slate7);
  border-radius: 6px;
  margin-bottom: 4px;
  display: block;
  width: 100%;
  padding: .4375rem .75rem;
  font-size: .875rem;
  font-weight: 400;
  line-height: 1.4285714;
  color: var(--slate12);
  background-clip: padding-box;
  -webkit-appearance: none;
  -moz-appearance: none;
  appearance: none;
  transition: border-color .15s ease-in-out, box-shadow .15s ease-in-out;

  &:hover {
    background: var(--slate1);
    border: 1px solid var(--slate8);
    -webkit-box-shadow: none;
    box-shadow: none;
    outline: none;
  }

  &:focus-visible {
    background: var(--slate1);
    border: 1px solid var(--slate8);
    outline: none;
  }

  &:active {
    background: var(--indigo2);
    border: 1px solid var(--indigo9);
    box-shadow: none;
  }

  &:disabled {
    background: var(--slate3);
    border: 1px solid var(--slate8);
    color: var(--slate9);
    cursor: not-allowed;
  }
}


//Kanban board
.kanban-container.dark-themed {
  background-color: $bg-dark-light !important;

  .kanban-column {
    .card-header {
      background-color: #324156 !important;
    }
  }
}

.kanban-container {
  background-color: #fefefe;

  .kanban-column {
    background-color: #f4f4f4;
    padding: 0 !important;
    height: fit-content !important;

    .card-body {
      &:hover {
        overflow-y: auto !important;

        &::-webkit-scrollbar {
          width: 0 !important;
          height: 0 !important;
        }
      }
    }

    .card-header {
      background-color: #fefefe;

      .badge {
        font-size: 12px !important;
      }
    }

    .card-body .dnd-card {
      border-radius: 5px !important;
    }

    .dnd-card.card {
      height: 52px !important;
      padding: 5px !important;
    }

    .dnd-card.card.card-dark {
      background-color: $bg-dark !important;
    }
  }

  .kanban-board-add-group {
    justify-content: center;
    align-items: center;
    cursor: pointer;
    color: rgba(0, 0, 0, 0.5);
    background-color: transparent;
    border-style: dashed;
    border-color: rgba(0, 0, 0, 0.08);
    display: flex;
    flex-direction: column;
    grid-auto-rows: max-content;
    overflow: hidden;
    box-sizing: border-box;
    appearance: none;
    outline: none;
    margin: 10px;
    border-radius: 5px;
    min-width: 350px;
    height: 200px;
    font-size: 1em;
  }

  .add-card-btn {
    font-size: 1em;
    font-weight: 400;
    color: #3e525b;
    border-radius: 5px;
    padding: 5px;
    margin: 5px;
    background-color: transparent;
    border-style: dashed;
    border-color: rgba(0, 0, 0, 0.08);
    cursor: pointer;
    transition: all 0.2s ease-in-out;

    &:hover {
      background-color: #e6e6e6;
    }
  }
}

.cursor-pointer {
  cursor: pointer;
}

.cursor-text {
  cursor: text;
}

.cursor-not-allowed {
  cursor: none;
}

.bade-component {
  display: inline-flex;
  justify-content: center;
  align-items: center;
  overflow: hidden;
  user-select: none;
  padding: calc(0.25rem - 1px) 0.25rem;
  height: 1.25rem;
  border: 1px solid transparent;
  min-width: 1.25rem;
  font-weight: 600;
  font-size: .625rem;
  letter-spacing: .04em;
  text-transform: uppercase;
  vertical-align: bottom;
  border-radius: 4px;
}

// sso-helper-page
.sso-helper-container {
  width: 60vw;
  padding: 30px;
  box-shadow: rgba(0, 0, 0, 0.16) 0px 1px 4px;
  margin: 0 auto;
}

.sso-copy {
  margin-left: 10px;
  cursor: pointer;
}

#git-url,
#google-url {
  color: $primary;
  margin-left: 4px;
  word-break: break-all;
}

@media only screen and (max-width: 768px) {
  .sso-helper-container {
    width: 96vw;
    padding: 20px;
  }
}

.sso-helper-doc {
  line-height: 24px;
}

.sso-content-wrapper {
  margin: 0 auto;
  display: flex;
  flex-direction: column;
  align-items: self-start;
  padding: 20px;
  box-shadow: rgba(0, 0, 0, 0.02) 0px 1px 3px 0px, rgba(27, 31, 35, 0.15) 0px 0px 0px 1px;
  border-radius: 4px;
}

.workspace-status {
  display: flex;
  font-weight: 800;
  margin-bottom: 6px;
}

.sso-type {
  font-weight: 600;
  margin-bottom: 4px !important;
  display: flex;

  span {
    margin-right: 10px;
  }

  a {
    margin-left: 6px;

  }
}

.gg-album {
  box-sizing: border-box;
  position: relative;
  display: block;
  width: 18px;
  height: 18px;
  transform: scale(var(--ggs, 1));
  border-left: 7px solid transparent;
  border-right: 3px solid transparent;
  border-bottom: 8px solid transparent;
  box-shadow: 0 0 0 2px,
    inset 6px 4px 0 -4px,
    inset -6px 4px 0 -4px;
  border-radius: 3px
}

.gg-album::after,
.gg-album::before {
  content: "";
  display: block;
  box-sizing: border-box;
  position: absolute;
  width: 2px;
  height: 5px;
  background: currentColor;
  transform: rotate(46deg);
  top: 5px;
  right: 4px
}

.gg-album::after {
  transform: rotate(-46deg);
  right: 2px
}

.sso-helper-header {
  display: flex;
  align-items: center;

  span {
    margin-right: 10px;
  }
}

// sso end

// steps-widget
a.step-item-disabled {
  text-decoration: none;
}

.steps {
  overflow: hidden;
  margin: 0rem !important;
}

.step-item.active~.step-item:after,
.step-item.active~.step-item:before {
  background: #f3f5f5 !important;
}

.step-item.active:before {
  background: #ffffff !important;
}

.steps .step-item.active:before {
  border-color: #b4b2b2 !important;
}

.steps-item {
  color: var(--textColor) !important;
}

.step-item:before {
  background: var(--bgColor) !important;
  // remaining code
}

.step-item:after {
  background: var(--bgColor) !important;
}

.step-item.active~.step-item {
  color: var(--textColor) !important;
  ;
}

.notification-center-badge {
  top: 0;
  right: 6px;
  position: absolute;
}

.notification-center {
  max-height: 500px;
  overflow: auto;
  margin-left: 11px !important;

  .empty {
    padding: 0 !important;

    .empty-img {
      font-size: 2.5em;
    }
  }

  .card {
    min-width: 400px;
    background: var(--base);
    color: var(--slate12);
    box-shadow: 0px 12px 16px -4px rgba(16, 24, 40, 0.08), 0px 4px 6px -2px rgba(16, 24, 40, 0.03);
  }

  .card-footer {
    background: var(--base);
    color: var(--slate12);
  }

  .spinner {
    min-height: 220px;
  }
}

// profile-settings css
.confirm-input {
  padding-right: 8px !important;
}

.user-group-actions {
  display: flex;
  gap: 8px;
  justify-content: right;
}

input.hide-input-arrows {
  -moz-appearance: none;

  &::-webkit-outer-spin-button,
  &::-webkit-inner-spin-button {
    -webkit-appearance: none;
  }
}

.btn-org-env {
  width: 36px;
}

.custom-checkbox-tree {
  overflow-y: scroll;
  color: #3e525b;

  .react-checkbox-tree label:hover {
    background: none !important;
  }

  .rct-icons-fa4 {

    .rct-icon-expand-open,
    .rct-icon-expand-close {
      &::before {
        content: url("data:image/svg+xml,%3Csvg xmlns='http://www.w3.org/2000/svg' viewBox='0 0 1024 1024' focusable='false' data-icon='caret-down' width='12px' height='12px' fill='currentColor' aria-hidden='true'%3E%3Cpath d='M840.4 300H183.6c-19.7 0-30.7 20.8-18.5 35l328.4 380.8c9.4 10.9 27.5 10.9 37 0L858.9 335c12.2-14.2 1.2-35-18.5-35z'%3E%3C/path%3E%3C/svg%3E") !important;
      }
    }

    .rct-icon-expand-close {
      transform: rotate(-90deg);
      -webkit-transform: rotate(-90deg);
    }
  }
}

// sso enable/disable box
.tick-cross-info {
  .main-box {
    margin-right: 10px;
    border-radius: 5px;
  }

  .icon-box {
    padding: 7px 5px 7px 2px;
    color: #ffffff;

    .icon {
      stroke-width: 4.5px;
    }
  }

  .tick-box {
    border: 3px solid var(--indigo9);

    .icon-box {
      background: var(--indigo9);
    }
  }

  .cross-box {
    border: 3px solid $disabled;

    .icon-box {
      background: $disabled;
    }
  }
}

.icon-widget-popover {
  &.theme-dark {
    .popover-header {
      background-color: #232e3c;
      border-bottom: 1px solid #324156;
    }

    .popover-body {
      background-color: #232e3c;
      border-radius: 6px;
    }
  }

  .popover-header {
    padding-bottom: 0;
    background-color: #ffffff;

    .input-icon {
      margin-bottom: 0.5rem !important;
    }
  }

  .popover-body {
    padding: 0 0.5rem;

    .row {
      >div {
        overflow-x: hidden !important;
      }
    }

    .icon-list-wrapper {
      display: grid;
      grid-template-columns: repeat(10, 1fr);
      margin: 0.5rem 1rem 0.5rem 0.5rem;
    }

    .icon-element {
      cursor: pointer;
      border: 1px solid transparent;
      border-radius: $border-radius;

      &:hover {
        border: 1px solid $primary;
      }
    }
  }
}

.dark-theme-placeholder::placeholder {
  color: #C8C6C6;
}

.dark-multiselectinput {
  input {
    color: white;

    &::placeholder {
      color: #C8C6C6;
    }
  }
}


.dark-multiselectinput {
  input {
    color: white;

    &::placeholder {
      color: #C8C6C6;
    }
  }
}

// Language Selection Modal
.lang-selection-modal {
  font-weight: 500;

  .list-group {
    padding: 1rem 1.5rem;
    padding-top: 0;
    overflow-y: scroll;
    height: calc(100% - 68px);
  }

  .list-group-item {
    border: 0;

    p {
      margin-bottom: 0px;
      margin-top: 2px;
    }
  }

  .list-group-item.active {
    background-color: var(--indigo4);
    color: var(--slate12);
    font-weight: 600;
    margin-top: 0px;
  }

  .modal-body {
    height: 50vh;
    padding: 0;
  }

  .lang-list {
    height: 100%;

    .search-box {
      position: relative;
      margin: 1rem 1.5rem;
    }

    input {
      border-radius: 5px !important;
    }

    .input-icon {
      display: flex;
    }

    .input-icon {
      .search-icon {
        display: block;
        position: absolute;
        left: 0;
        margin-right: 0.5rem;
      }

      .clear-icon {
        cursor: pointer;
        display: block;
        position: absolute;
        right: 0;
        margin-right: 0.5rem;
      }
    }

    .list-group-item.active {
      color: $primary;
    }
  }
}

.lang-selection-modal.dark {
  .modal-header {
    border-color: #232e3c !important;
  }

  .modal-body,
  .modal-footer,
  .modal-header,
  .modal-content {
    color: white;
    background-color: #2b394a;
  }

  .list-group-item {
    color: white;
    border: 0;
  }

  .list-group-item:hover {
    background-color: #232e3c;
  }

  .list-group-item.active {
    background-color: #4d72fa;
    color: white;
    font-weight: 600;
  }

  .no-results-item {
    background-color: #2b394a;
    color: white;
  }

  input {
    background-color: #2b394a;
    border-color: #232e3c;
    color: white;
  }
}

// Language Selection Modal
.lang-selection-modal {
  font-weight: 500;

  .list-group {
    padding: 1rem 1.5rem;
    padding-top: 0;
    overflow-y: scroll;
    height: calc(100% - 68px);
  }

  .list-group-item {
    border: 0;

    p {
      margin-bottom: 0px;
      margin-top: 2px;
    }
  }

  .list-group-item.active {
    background-color: #edf1ff;
    color: #4d72fa;
    font-weight: 600;
    margin-top: 0px;
  }

  .modal-body {
    height: 50vh;
    padding: 0;
  }

  .lang-list {
    height: 100%;

    .search-box {
      position: relative;
      margin: 1rem 1.5rem;
    }

    input {
      border-radius: 5px !important;
    }

    .input-icon {
      display: flex;
    }

    .input-icon {
      .search-icon {
        display: block;
        position: absolute;
        left: 0;
        margin-right: 0.5rem;
      }

      .clear-icon {
        cursor: pointer;
        display: block;
        position: absolute;
        right: 0;
        margin-right: 0.5rem;
      }
    }

    .list-group-item.active {
      color: $primary;
    }
  }
}

.lang-selection-modal.dark {
  .modal-header {
    border-color: #232e3c !important;
  }

  .modal-body,
  .modal-footer,
  .modal-header,
  .modal-content {
    color: white;
    background-color: #2b394a;
  }

  .list-group-item {
    color: white;
    border: 0;
  }

  .list-group-item:hover {
    background-color: #232e3c;
  }

  .list-group-item.active {
    background-color: #4d72fa;
    color: white;
    font-weight: 600;
  }

  .no-results-item {
    background-color: #2b394a;
    color: white;
  }

  input {
    background-color: #2b394a;
    border-color: #232e3c;
    color: white;
  }
}

.org-users-page {
  .page-body {
    height: 100%;
  }
}

.user-group-container-wrap {
  margin: 20px auto 0 auto;
}

.dragged-column {
  z-index: 1001;
}

#storage-sort-popover {
  max-width: 800px;
  width: 800px;
  background-color: var(--base);
  box-sizing: border-box;
  box-shadow: 0px 12px 16px -4px rgba(16, 24, 40, 0.08), 0px 4px 6px -2px rgba(16, 24, 40, 0.03);
  border-radius: 4px;
  border: 1px solid var(--slate3) !important;
  // left: 109px !important;
  // top: 8px !important;
  // position: absolute !important;


  .card-body,
  .card-footer {
    background: var(--base);
  }
}


#storage-filter-popover {
  max-width: 800px;
  width: 800px;
  background-color: var(--base);
  box-sizing: border-box;
  box-shadow: 0px 12px 16px -4px rgba(16, 24, 40, 0.08), 0px 4px 6px -2px rgba(16, 24, 40, 0.03);
  border-radius: 4px;
  border: 1px solid var(--slate3) !important;
  // left: 193px !important;
  // top: 10px !important;
  // position: absolute !important;


  .card-body,
  .card-footer {
    background: var(--base);
  }
}

tbody {
  width: 100% !important;
  flex-grow: 1;

  tr {
    width: 100% !important;

    td:last-child {
      flex: 1 1 auto;
    }
  }
}

.datepicker-widget.theme-dark {
  .react-datepicker__tab-loop {
    .react-datepicker__header {
      background-color: #232e3c;

      .react-datepicker__current-month,
      .react-datepicker__day-name,
      .react-datepicker__month-select,
      .react-datepicker__year-select {
        color: white;
      }

      .react-datepicker__month-select,
      .react-datepicker__year-select {
        background-color: transparent;
      }
    }

    .react-datepicker__month {
      background-color: #232e3c;

      .react-datepicker__day {
        color: white;

        &:hover {
          background-color: #636466;
        }
      }

      .react-datepicker__day--outside-month {
        opacity: 0.5;
      }
    }

    .react-datepicker {
      background-color: #232e3c;
    }
  }
}

.theme-dark .list-group-item {
  &:hover {
    background-color: #232e3c;
  }
}

.theme-dark {

  .CalendarMonth,
  .DayPickerNavigation_button,
  .CalendarDay,
  .CalendarMonthGrid,
  .DayPicker_focusRegion,
  .DayPicker {
    background-color: #232e3c;
  }

  .DayPicker_weekHeader_ul,
  .CalendarMonth_caption,
  .CalendarDay {
    color: white;
  }

  .CalendarDay__selected_span,
  .CalendarDay__selected_start,
  .CalendarDay__selected_end {
    background-color: #4D72FA;
    color: white;
  }

  .CalendarDay {
    border-color: transparent; //hiding the border around days in the dark theme

    &:hover {
      background-color: #636466;
    }
  }

  .DateInput_fangStroke {
    stroke: #232E3C;
    fill: #232E3C;
  }

  .DayPickerNavigation_svg__horizontal {
    fill: white;
  }

  .DayPicker__withBorder {
    border-radius: 0;
  }

  .DateRangePicker_picker {
    background-color: transparent;
  }
}

.link-widget {
  display: flex;
  align-items: center;
  overflow: auto;

  &.hover {
    a {
      &:hover {
        text-decoration: underline;
      }
    }
  }

  &.no-underline {
    a {
      text-decoration: none !important;
    }
  }

  &.underline {
    a {
      text-decoration: underline;
    }
  }

  &::-webkit-scrollbar {
    width: 0;
    height: 0;
    background: transparent;
  }
}

.import-export-footer-btns {
  margin: 0px !important;
}

.home-version-modal-component {
  border-bottom-right-radius: 0px !important;
  border-bottom-left-radius: 0px !important;
  box-shadow: 0px 12px 16px -4px rgba(16, 24, 40, 0.08),
    0px 4px 6px -2px rgba(16, 24, 40, 0.03) !important;
}

.current-version-label,
.other-version-label {
  color: var(--slate11);
}

.home-modal-component.modal-version-lists {
  width: 466px;
  height: 668px;
  background: var(--base);
  box-shadow: 0px 12px 16px -4px rgba(16, 24, 40, 0.08), 0px 4px 6px -2px rgba(16, 24, 40, 0.03);
  border-top-right-radius: 6px;
  border-top-right-radius: 6px;


  .modal-header {
    .btn-close {
      top: auto;
    }
  }
}

.modal-version-lists {
  max-height: 80vh;

  .modal-body {
    height: 80%;
    overflow: auto;
  }

  .export-creation-date {
    color: var(--slate11);
  }

  .modal-footer,
  .modal-header {
    padding-bottom: 24px;
    padding: 12px 28px;
    gap: 10px;
    width: 466px;
    height: 56px;
    background-color: var(--base);
  }

  .modal-footer {
    padding: 24px 32px;
    gap: 8px;
    width: 466px;
    height: 88px;
  }

  .tj-version-wrap-sub-footer {
    display: flex;
    flex-direction: row;
    padding: 16px 28px;
    gap: 10px;
    height: 52px;
    background: var(--base);
    border-top: 1px solid var(--slate5);
    border-bottom: 1px solid var(--slate5);



    p {
      font-weight: 400;
      font-size: 14px;
      line-height: 20px;
      color: var(--slate12);
    }
  }

  .version-wrapper {
    display: flex;
    justify-content: flex-start;
    padding: 0.75rem 0.25rem;
  }

  .current-version-wrap,
  .other-version-wrap {

    span:first-child {
      color: var(--slate12) !important;
    }
  }

  .current-version-wrap {
    background: var(--indigo3) !important;
    margin-bottom: 24px;
    border-radius: 6px;
    margin-top: 8px;
  }
}

.rest-methods-url {
  .cm-s-default {
    .cm-string-2 {
      color: #000;
    }
  }
}

.tooljet-database {

  .tj-db-headerText {
    white-space: nowrap;
    overflow: hidden;
    text-overflow: ellipsis;
    width: 80%;
  }

  .table-header,
  .table-name,
  .table-cell {
    white-space: nowrap;
    overflow: hidden;
    text-overflow: ellipsis;
    cursor: pointer;

    input.form-control {
      border: none;
      padding: 0px !important;
    }
  }

  .table-cell-hover-background {
    background-color: #F8F9FA;
    padding: 0rem;
    max-width: 230px;

    input.form-control {
      border: none;
      padding: 0px !important;
      background-color: #F8F9FA;
    }
  }

  .table-cell-hover-background-dark {
    background-color: #242f3c;
    padding: 0rem;
    max-width: 230px;

    input.form-control {
      border: none;
      padding: 0px !important;
      background-color: #242f3c;
    }
  }

  .table-editable-parent-cell {
    background-color: var(--indigo2);
    cursor: pointer;
    padding: 0rem;

    .form-control {
      background-color: var(--indigo2);
      border: none;
      padding: 0;
      border-radius: 0px;
    }

    .popover-body {
      margin-top: 10px;
    }
  }

  .tjdb-cell-error {
    padding: 0rem;
    border-color: var(--Tomato-09, #E54D2E) !important;
  }

  .tjdb-column-select-border {
    border-left: 1px solid transparent;
    border-right: 1px solid transparent;
  }

  .table-columnHeader-click {
    background-color: #F8F9FA;
    padding: 0;
    max-width: 230px;

    .tjdb-column-select-border {
      border-left-color: #3E63DD !important;
      border-right-color: #3E63DD !important;
    }

    input.form-control {
      border: none;
      padding: 0px !important;
      background-color: #F8F9FA;
    }
  }

  .table-columnHeader-click-dark {
    background-color: #242f3c;
    padding: 0;
    max-width: 230px;

    .tjdb-column-select-border {
      border-left-color: white !important;
      border-right-color: white !important;
    }

    input.form-control {
      border: none;
      padding: 0px !important;
      background-color: #242f3c;
    }
  }

  .row-tj:first-child {
    .tjdb-column-select-border {
      border-top: 1px solid transparent;
    }

    .table-columnHeader-click {
      .tjdb-column-select-border {
        border-top-color: #3E63DD !important;
      }
    }

    .table-columnHeader-click-dark {
      .tjdb-column-select-border {
        border-top-color: white !important;
      }
    }
  }

  .row-tj:last-of-type {
    .tjdb-column-select-border {
      border-bottom: 1px solid transparent;
    }

    .table-columnHeader-click {
      .tjdb-column-select-border {
        border-bottom-color: #3E63DD !important;
      }
    }

    .table-columnHeader-click-dark {
      .tjdb-column-select-border {
        border-bottom-color: white !important;
      }
    }
  }

  .table-name {
    color: #000;
    width: 250px;
  }

  .table-left-sidebar {
    max-width: 288px;
  }

  .add-table-btn {
    height: 32px;
  }

  .table-header-click {
    background: #DFE3E6;

    .tjdb-menu-icon-parent {
      background: #E6E8EB !important;
      border-radius: 10px !important;

      .tjdb-menu-icon {
        display: block;
        cursor: pointer;
      }
    }
  }

  .table-header {
    background: #ECEEF0;
  }

  .table-header:hover {
    background: #E6E8EB;

    .tjdb-menu-icon {
      display: block;
      cursor: pointer;
    }
  }

  .table-header-dark:hover {

    .tjdb-menu-icon {
      display: block;
      cursor: pointer;
    }
  }

  .table-header,
  .table-cell {
    max-width: 230px !important;
  }

  .table-cell {
    padding: 0;
  }

  .add-more-columns-btn {
    background: var(--indigo3);
    font-weight: 500;
    color: var(--indigo9);
    font-size: 12px;
    border-radius: 600;
  }

  .delete-row-btn {
    max-width: 140px;
  }

  .tjdb-table-row {
    height: 36px;

    &:not(.table-row-selected):hover {
      background: var(--Slate-02, #F8F9FA);

      td:nth-child(1),
      td:nth-child(2) {
        background: var(--Slate-02, #F8F9FA);
      }

      .tjdb-checkbox-cell {
        display: block !important;
      }
    }

  }
}

.apploader {
  height: 100vh;

  .app-container {
    height: 100%;
    display: flex;
    flex-direction: column;
    justify-content: space-between;
  }

  .editor-header {
    height: 5%;
    background-color: #EEEEEE;
    display: flex;
    align-items: center;
    justify-content: space-between;

    .app-title-skeleton {
      width: 100px;
      height: 100%;
      display: flex;
      align-items: center;
      margin-left: 120px;
    }

    .right-buttons {
      display: flex;
      gap: 5px;
      align-items: center;
      margin-right: 10px;
    }
  }

  .editor-body {
    height: 100%;
  }

  .skeleton {
    padding: 5px;
  }

  .editor-left-panel {
    width: 48px;
    background-color: #EEEEEE;
    margin: 3px 0px 3px 3px;
    display: flex;
    flex-direction: column;
    justify-content: space-between;
    border-radius: 5px;

    .left-menu-items {
      display: flex;
      flex-direction: column;
      justify-content: space-between;
      gap: 5px;
      margin-top: 10px;
    }

    .bottom-items {
      margin-bottom: 10px;
    }
  }

  .editor-center {
    height: 100%;
    display: flex;
    flex-direction: column;
    gap: 5px;
    justify-content: space-between;

    .canvas {
      height: 100vh;
      background-color: var(--base);
      border-radius: 5px;
      display: flex;
      justify-content: center;
    }

    .query-panel {
      height: 30%;
      display: flex;
      justify-content: space-between;
      gap: 5px;

      .queries {
        width: 30%;
        display: flex;
        flex-direction: column;
        gap: 5px;

        .queries-title {
          background-color: #EEEEEE;
          border-radius: 5px;
          height: 20%;
          padding: 5px 10px;
          display: flex;
          justify-content: space-between;
          align-items: center;
        }

        .query-list {
          background-color: #EEEEEE;
          border-radius: 5px;
          height: 80%;

          .query-list-item {
            margin: 10px;
            height: 35px;
          }
        }
      }

      .query-editor {
        width: 70%;
        height: 100%;
        display: flex;
        flex-direction: column;
        gap: 5px;

        .query-editor-header {
          background-color: #EEEEEE;
          border-radius: 5px;
          height: 20%;
          padding: 5px 10px;
          display: flex;
          justify-content: space-between;

          .query-actions {
            display: flex;
            align-items: center;
          }
        }

        .query-editor-body {
          background-color: #EEEEEE;
          height: 80%;
          border-radius: 5px;

          .button {
            margin-right: 10px;
          }
        }
      }
    }
  }

  .wrapper {
    padding: 3px 3px 3px 0px;
  }



  .right-bar {
    height: 100%;
    padding: 3px 3px 3px 0px;
    display: flex;
    flex-direction: column;
    justify-content: space-between;
    gap: 5px;

    .widget-list-header {
      height: 5%;
      background-color: #EEEEEE;
      border-radius: 5px;
    }

    .widget-list {
      height: 95%;
      background-color: #EEEEEE;
      border-radius: 5px;
      padding: 10px;

      .widgets {
        display: flex;
        justify-content: space-between;
      }
    }
  }
}

.subheader {
  margin-bottom: 12px;
}

.theme-dark {
  .layout-sidebar-icon {
    &:hover {
      background-color: #273342;
    }
  }

  .tooljet-database {

    .table-name,
    .subheader {
      color: var(--slate9);
    }

    .list-group-item.active {
      .table-name {
        color: #000;
      }
    }
  }

  .editor-header {
    background-color: #1F2936;
  }

  .editor-left-panel {
    background-color: #1F2936;
  }


  .query-panel {
    .queries {
      .queries-title {
        background-color: #1F2936 !important;
      }

      .query-list {
        background-color: #1F2936 !important;
      }
    }

    .query-editor {
      .query-editor-header {
        background-color: #1F2936 !important;
      }

      .query-editor-body {
        background-color: #1F2936 !important;
      }
    }
  }

  .right-bar {
    .widget-list-header {
      background-color: #1F2936;
    }

    .widget-list {
      background-color: #1F2936;
    }
  }
}

:root {
  --tblr-breadcrumb-item-active-font-weight: 500;
  --tblr-breadcrumb-item-active-color: inherit;
}

.application-brand {
  a {
    height: 48px;
    position: relative;
    display: flex;
    justify-content: center;
    align-items: center;
  }
}

.breadcrumb-item.active {
  font-weight: var(--tblr-breadcrumb-item-active-font-weight);
  color: var(--tblr-breadcrumb-item-active-color);
}

.app-icon-main {
  background: var(--indigo3) !important;
  border-radius: 6px !important;
  display: flex;
  justify-content: center;
  align-items: center;
  width: 48px;
  height: 48px;
}

.settings-nav-item,
.audit-log-nav-item,
.notification-center-nav-item {
  border-radius: 4px;
}

.settings-nav-item {
  height: 32px;
  width: 32px;

  &.active {
    background-color: var(--indigo4);
  }
}

.audit-log-nav-item {
  bottom: 40px;
}

.workspace-content-wrapper,
.database-page-content-wrap {
  height: calc(100vh - 64px) !important;
}

.workspace-variable-table-card {
  margin: 0 auto;
  width: 880px;
}

.organization-page-sidebar {
  height: calc(100vh - 64px);
  max-width: 288px;
  background-color: var(--base);
  border-right: 1px solid var(--slate5) !important;
  display: grid !important;
  grid-template-rows: auto 1fr auto !important;
}

.marketplace-page-sidebar {
  height: calc(100vh - 64px);
  max-width: 288px;
  background-color: var(--base);
  border-right: 1px solid var(--slate5) !important;
  display: grid !important;
  grid-template-rows: auto 1fr auto !important;
}

.home-page-sidebar {
  max-width: 288px;
  background-color: var(--base);
  border-right: 1px solid var(--slate5);
  display: grid;
  grid-template-rows: auto 1fr auto;

  @media only screen and (max-width: 767px) {
    display: none;
  }
}

.empty-home-page-image {
  margin-top: 14px;
}

.create-new-table-btn {
  width: 248px;

  button {
    height: 40px !important;

  }
}

.tooljet-database-sidebar {
  max-width: 288px;
  background: var(--base);
  border-right: 1px solid var(--slate5);
  height: calc(100vh - 64px) !important;


  .sidebar-container {
    height: 40px !important;
    padding-top: 1px !important;
    margin: 0 auto;
    display: flex;
    justify-content: center;
  }
}

.create-new-app-dropdown {
  width: 248px !important;


  .dropdown-toggle-split {
    border-left: 1px solid var(--indigo11) !important;
  }

  button {
    background-color: var(--indigo9) !important;
  }
}

.create-new-app-button {
  font-weight: 500;
  font-size: 14px;
  height: 40px;
  border-top-left-radius: 6px;
  border-bottom-left-radius: 6px;
}

.create-new-app-button+.dropdown-toggle {
  height: 40px;
  border-top-right-radius: 6px;
  border-bottom-right-radius: 6px;
}

.custom-select {
  .select-search-dark__value::after {
    content: none;
  }

  .select-search-dark__select,
  .select-search__select {
    min-width: fit-content;
    max-width: 100% !important;
  }
}

.jet-data-table td .textarea-dark-theme.text-container:focus {
  background-color: transparent !important;
}

.tooljet-logo-loader {
  height: 100vh;
  display: flex;
  align-items: center;
  justify-content: center;

  .loader-spinner {
    margin: 10px 87px;
  }
}

.page-body {
  height: calc(100vh - 1.25rem - 48px);
  min-height: 500px;
}

// buttons
.default-secondary-button {
  background-color: $color-light-indigo-03;
  color: $color-light-indigo-09;
  max-height: 28px;
  width: 76px;
  display: flex;
  flex-direction: row;
  justify-content: center;
  align-items: center;
  padding: 4px 16px;
  gap: 6px;
  font-weight: 500;
  border: 0 !important;

  .query-manager-btn-svg-wrapper {
    width: 16px !important;
    height: 16px !important;
    padding: 2.67px;
  }

  .query-manager-btn-name {
    min-width: 22px;
  }

  &:hover {
    background-color: $color-light-indigo-04;
    color: $color-light-indigo-10;
  }

  &:active {
    background-color: $color-light-indigo-04;
    color: $color-light-indigo-10;
    box-shadow: 0px 0px 0px 4px #C6D4F9;
    border-radius: 6px;
    border: 1px solid;
    outline: 0 !important;

    svg {
      path {
        fill: $color-light-indigo-10;
      }
    }
  }

  &:disabled {
    cursor: not-allowed;
    pointer-events: none;
    opacity: .65;
  }

  .query-run-svg {
    padding: 4px 2.67px;
  }
}

.default-secondary-button.theme-dark {
  background-color: #4D72FA !important;
  color: #F4F6FA !important;

  svg {
    path {
      fill: #F4F6FA !important;
    }
  }

  &:hover {
    border: 1px solid #4D72FA !important;
    background-color: #4D5EF0 !important;
    color: #FFFFFC !important;

    svg {
      path {
        fill: #FFFFFC !important;
      }
    }
  }

  &:active {
    border: 1px solid #4D72FA !important;
    background-color: #4D5EF0 !important;
    box-shadow: 0px 0px 0px 4px #4D72FA;
    border-radius: 6px;
  }
}

.default-tertiary-button {
  background-color: $color-light-base;
  color: $color-light-slate-12;
  border: 1px solid $color-light-slate-07;
  display: flex;
  flex-direction: row;
  justify-content: center;
  align-items: center;
  padding: 4px 16px;
  gap: 6px;
  max-height: 28px;
  font-weight: 500;
  height: 28px;
  cursor: pointer;
  white-space: nowrap;

  .query-btn-svg-wrapper {
    width: 16px !important;
    height: 16px !important;
    padding: 2.67px;
  }

  .query-btn-name {
    min-width: 22px;

  }

  &:hover {
    border: 1px solid $color-light-slate-08;
    color: $color-light-slate-11;

    svg {
      path {
        fill: $color-light-slate-11;
      }
    }
  }

  .query-create-run-svg {
    padding: 2px;
  }

  .query-preview-svg {
    padding: 2.67px 0.067px;
    width: 16px;
    height: 16px;
    margin: 6px 0;
  }

  &:active {
    border: 1px solid #C1C8CD;
    box-shadow: 0px 0px 0px 4px #DFE3E6;
    color: $color-light-slate-11;
    outline: 0;
  }
}

.default-tertiary-button.theme-dark {
  background-color: transparent;
  color: #4D5EF0 !important;
  border: 1px solid #4D5EF0 !important;

  svg {
    path {
      fill: #4D5EF0 !important;
    }
  }

  &:hover {
    border: 1px solid $color-dark-slate-08;
    color: #FFFFFC !important;
    background-color: #4D5EF0 !important;

    svg {
      path {
        fill: #FFFFFC !important;
      }
    }
  }

  &:active {
    border: 1px solid inherit;
    box-shadow: none;
    outline: 0;
  }
}

.default-tertiary-button.theme-dark.btn-loading {
  background-color: #4D5EF0 !important;
  color: transparent !important;

  svg {
    path {
      fill: transparent !important;
    }
  }
}

.default-tertiary-button.button-loading {
  background-color: transparent !important;
  color: transparent !important;

  svg {
    path {
      fill: transparent !important;
    }
  }
}

.disable-tertiary-button {
  color: $color-light-slate-08;
  background-color: $color-light-slate-03;
  pointer-events: none !important;

  svg {
    path {
      fill: $color-light-slate-08;
    }
  }

}

.disable-tertiary-button.theme-dark {
  color: $color-dark-slate-08;
  background-color: $color-dark-slate-03;
  pointer-events: none !important;

  svg {
    path {
      fill: $color-dark-slate-08;
    }
  }
}

.font-weight-500 {
  font-weight: 500;
}

.font-size-12 {
  font-size: 12px;
}

.toggle-query-editor-svg {
  width: 16px;
  height: 16px;
  padding: 2.88px 5.22px;
  display: flex;
  cursor: pointer;
}

.theme-dark {
  .org-avatar:hover {
    .avatar {
      background: #10141A no-repeat center/cover;
    }
  }
}

.app-creation-time {
  color: var(--slate11) !important;
  white-space: nowrap;
  overflow: hidden;
  text-overflow: ellipsis;
}

.font-weight-400 {
  font-weight: 400;
}

.border-indigo-09 {
  border: 1px solid $color-light-indigo-09;
}

.dark-theme-toggle-btn {
  height: 32px;
  display: flex;
  align-items: center;
  justify-content: center;

}

.dark-theme-toggle-btn-text {
  font-size: 14px;
  margin: 12px;
}

.maximum-canvas-height-input-field {
  width: 156px;
  height: 32px;
  padding: 6px 10px;
  gap: 17px;
  background: #FFFFFF;
  border: 1px solid #D7DBDF;
  border-radius: 6px;

}

.layout-header {
  position: fixed;
  right: 0;
  left: 48px;
  z-index: 1;
  background: var(--base);
  height: 64px;

  @media only screen and (max-width: 767px) {
    border-bottom: 1px solid var(--slate5);

    .row {
      display: flex;

      .tj-dashboard-section-header {
        width: unset;
        border-right: none;
      }

      .app-header-label {
        display: none;
      }
    }
  }
}

.layout-sidebar-icon {
  &:hover {
    background: #ECEEF0;
  }

  &:focus {
    outline: #ECEEF0 auto 5px;
  }
}


.tj-dashboard-section-header {
  max-width: 288px;
  max-height: 64px;
  padding-top: 20px;
  padding-left: 20px;
  padding-bottom: 24px;
  border-right: 1px solid var(--slate5);

  &[data-name="Workspace constants"],
  &[data-name="Profile settings"] {
    border-right: none;
    border-bottom: 1px solid var(--slate5);
  }
}

.layout-sidebar-icon {
  &:hover {
    background: #ECEEF0;
    border-radius: 4px;
  }

  &:focus {
    outline: #ECEEF0 auto 5px;
  }
}

.folder-menu-icon {
  visibility: hidden !important;
}

.folder-list-group-item:hover .folder-menu-icon {
  visibility: visible !important;
}

.folder-list-group-item {
  &:hover {
    background: #ECEEF0;
  }

  &:active {
    background: var(--indigo4);
  }

  &:focus {
    box-shadow: 0px 0px 0px 4px #DFE3E6;
  }

  .tj-text-xsm {
    white-space: nowrap;
    overflow: hidden;
    text-overflow: ellipsis;
  }

  .tj-folder-list {
    display: block;
  }
}


.app-versions-selector {
  display: inline-flex;
  align-items: center;
  width: 176px;
  height: 28px;
  border-radius: 6px;

  .react-select__control {
    border: none !important;
  }
}

.app-version-list-item {
  white-space: nowrap;
  overflow: hidden;
  text-overflow: ellipsis;
}

.app-version-name,
.app-version-released {
  font-weight: 400;
  font-size: 12px;
  line-height: 20px;
}

.app-version-name {
  max-width: 80px;
}

.custom-version-selector__option:hover .app-version-delete {
  display: block;
}

.editor .navbar-brand {
  border-right: 1px solid var(--slate5);
  width: 48px;
  display: flex;
  justify-content: center;
}


.modal-backdrop {
  opacity: 0.5;
}

.canvas-area>.modal-backdrop {
  width: 100% !important;
  height: 100% !important;
}

.ds-delete-btn {
  display: none;
  border: none;
  background: none;
}

.ds-list-item:hover .ds-delete-btn {
  display: block;
}

.toojet-db-table-footer,
.toojet-db-table-footer-collapse,
.home-page-footer {
  position: fixed;
  bottom: 0px;
}

.home-page-footer {
  height: 52px;
  background-color: var(--base) !important;
  border-top: 1px solid var(--slate5) !important;
  width: calc(100% - 336px) !important;

  @media only screen and (max-width: 768px) {
    position: unset;
    width: 100%;

    .col-4,
    .col-5 {
      display: none;
    }

    .pagination-container {
      display: flex !important;
      align-items: center;
      justify-content: center;
    }
  }
}

.pagination-container {
  display: flex;
  padding: 0px;
  height: 20px;

  .form-control {
    padding: 0 4px;
    width: fit-content;
    max-width: 30px;
    text-align: center;
  }

  @media only screen and (max-width: 768px) {
    .unstyled-button {
      height: unset;
      width: unset;

      img {
        width: 20px;
        height: 20px
      }
    }
  }
}

.settings-card {
  box-shadow: 0px 12px 16px -4px rgba(16, 24, 40, 0.08), 0px 4px 6px -2px rgba(16, 24, 40, 0.03);
  border-radius: 6px;
  margin-left: 10px;
  background-color: var(--base);
  min-width: 170px;
  z-index: 3;

  .dropdown-item {
    padding: 8px;
    height: 36px;
    min-width: 84px !important;
  }

  svg {
    margin-left: 2px;
  }

  a {
    span {
      margin-left: 4px;
    }
  }
}

.logo-nav-card {
  transform: translate(5px, 50px) !important;
  z-index: 100;
}

.theme-dark {
  .editor-header-actions {
    .current-layout {
      .bg-white {
        background-color: #151718 !important;
      }
    }
  }

  .icon-tabler-x {
    stroke: white;
  }
}

.img-invert {
  img {
    filter: invert(1);
  }
}

.user-group-table {
  .selected-row {
    background-color: #ECEEF0;
  }

  .selected-row.dark {
    background-color: #232E3C;
  }
}

.notification-center.theme-dark {

  .empty-subtitle,
  .card-footer>span,
  .empty-title {
    color: white !important;
  }
}


// DASHBOARD SCROLL STYLES--->
.create-new-app-wrapper {
  margin: 0 auto;
  display: flex;
  justify-content: center;
  padding-top: 4px;
}

.home-page-sidebar {
  height: calc(100vh - 64px) !important; //64 is navbar height

  .folder-list-user {
    height: calc(100vh - 116px) !important; //64 is navbar height + 52 px footer
  }
}

.home-page-content {
  height: calc(100vh - 64px) !important;
  overflow-y: auto;
  position: relative;
  // background: var(--slate2);

  .filter-container {
    display: none;
  }

  .org-selector-mobile {
    display: none;
  }

  @media only screen and (max-width: 768px) {
    .filter-container {
      display: flex;
      align-items: center;
      justify-content: space-between;
      margin: 2rem 1rem;
    }

    .footer-container {
      position: absolute;
      width: 100%;
      bottom: 0px;
      right: unset;
      left: unset;

      .org-selector-mobile {
        display: block;
        background-color: var(--slate1);

        .tj-org-select {
          width: 100%;
          padding: 0px 10px;

          .react-select__control {
            width: 100%;
          }
        }
      }
    }
  }
}

.application-folders-list {
  height: 64px;
}

// DASHBOARD STYLES END

// TABLE
.table-left-sidebar {
  height: calc(100vh - 104px) !important; // 62px [navbar] +  40px [ add table and search ] + extra 2 px(border)
  overflow-y: auto;
}

.toojet-db-table-footer {
  height: 52px;
  background: var(--base) !important;
  width: calc(100vw - 336px);
}

.toojet-db-table-footer-collapse {
  height: 52px;
  background: var(--base) !important;
  width: calc(100vw - 48px);
}

.toojet-db-table-footer-collapse {
  height: 52px;
  background: var(--base) !important;
  width: calc(100vw - 48px);
}

.home-app-card-header {
  margin-bottom: 32px;
}

.homepage-app-card {
  height: 166px;
  outline: 1px solid var(--slate3);
  box-shadow: 0px 1px 2px rgba(16, 24, 40, 0.05);
  border-radius: 6px;
  padding: 16px;
  background-color: var(--base) !important;

  .appcard-buttons-wrap {
    display: none;
  }

  .home-app-card-header {
    .menu-ico {
      visibility: hidden !important;
    }
  }

  &:hover {
    box-shadow: 0px 12px 16px -4px rgba(16, 24, 40, 0.08), 0px 4px 6px -2px rgba(16, 24, 40, 0.03);

    .home-app-card-header {
      margin-bottom: 12px;

      .menu-ico {
        visibility: visible !important;
      }
    }

    .app-creation-time-container {
      margin-bottom: 0px;
    }

    .app-card-name {
      margin-bottom: 0px;
    }

    .app-creation-time {
      display: none;
    }


    .appcard-buttons-wrap {
      display: flex;
      padding: 0px;
      gap: 12px;
      width: 240px;
      height: 28px;
      flex-direction: row;

      div {
        a {
          text-decoration: none;
        }
      }

    }

    .app-icon-main {
      width: 36px;
      height: 36px;

    }
  }
}

.app-creation-time-container {
  height: 16px;
}

.release-buttons {
  height: 48px;
  gap: 4px;
}

.global-settings-app-wrapper {
  max-width: 190px;
}

.version-manager-container {
  padding: 0.6rem;
  width: 158px;
}

// tooljet db fields styles [ query manager ]
.tj-db-field-wrapper {
  .code-hinter-wrapper {
    ::-webkit-scrollbar {
      display: none;
    }
  }

  .CodeMirror-sizer {
    min-height: 32px !important;
    width: 100%;
    border-right-width: 0px !important;
    padding: 0 !important;
    overflow-y: auto;

    .CodeMirror-lines {
      margin-top: 0px !important;
      min-height: 32px !important;
    }
  }
}

.table-list-items#popover-contained {
  .popover-body {
    outline: 1px solid var(--slate3);
    background: var(--base);
    overflow: hidden;
  }

}

.table-list-item-popover.dark {
  svg {
    path {
      fill: white;
    }
  }
}

.theme-dark {
  .react-loading-skeleton {
    background-color: #2F3C4C !important;
    background-image: linear-gradient(90deg, #2F3C4C, #2F3C4C, #2F3C4C) !important;
  }
}

@keyframes up-and-down {
  to {
    opacity: 0.2;
    transform: translateY(-20px);

  }
}

.spin-loader {
  position: fixed;
  width: 100%;

  .load {
    display: flex;
    justify-content: center;
  }

  .load div {
    width: 20px;
    height: 20px;
    background-color: var(--indigo9);
    border-radius: 50%;
    margin: 0 5px;
    animation-name: #{up-and-down};
    animation-duration: 0.8s;
    animation-iteration-count: infinite;
    animation-direction: alternate;
  }

  .load .two {
    animation-delay: 0.3s;
  }

  .load .three {
    animation-delay: 0.6s;
  }
}

.organization-switch-modal {
  font-family: 'IBM Plex Sans';

  .modal-dialog {
    width: 376px;
  }

  .modal-content {
    background: linear-gradient(0deg, #FFFFFF, #FFFFFF),
      linear-gradient(0deg, #DFE3E6, #DFE3E6);
  }

  .modal-header {
    justify-content: center !important;
    flex-direction: column;
    padding: 40px 32px 20px 32px;

    .header-text {
      font-style: normal;
      font-weight: 600;
      font-size: 20px;
      line-height: 36px;
      margin: 24px 0 5px 0;
    }

    p {
      font-style: normal;
      font-weight: 400;
      font-size: 14px;
      line-height: 20px;
      color: #687076;
      text-align: Center;
      margin-bottom: 0px;
    }
  }

  .modal-body {
    padding: 18px 32px;

    .org-list {
      display: flex;
      flex-direction: column;

      .org-item {
        height: 50px;
        display: flex;
        align-items: center;
        padding: 0px 12px;
        cursor: default;

        input[type=radio] {
          margin-right: 16px;
          width: 16px;
          height: 16px;
        }

        .avatar {
          margin-right: 11px;
          color: #11181C;
          background-color: #F8FAFF;
          width: 34px !important;
          height: 34px !important;
        }

        span {
          font-style: normal;
          font-weight: 400;
          font-size: 12px;
          line-height: 20px;
          color: #11181C;
        }
      }

      .selected-item {
        border-radius: 6px;
        background-color: #F0F4FF;
      }
    }
  }

  .modal-footer {
    justify-content: center;
    padding: 24px 32px;
    border-top: 1px solid #DFE3E6;

    button {
      width: 100%;
      font-style: normal;
      font-weight: 600;
      font-size: 14px;
      line-height: 20px;
    }
  }
}

.organization-switch-modal.dark-mode {

  .modal-footer,
  .modal-header {
    border-color: #232e3c !important;

    p {
      color: rgba(255, 255, 255, 0.5) !important;
    }
  }

  .modal-body,
  .modal-footer,
  .modal-header,
  .modal-content {
    color: white;
    background-color: #2b394a;
  }

  .modal-content {
    border: none;
  }


  .modal-body {
    .org-list {
      span {
        color: white;
      }

      .selected-item {
        background-color: #232e3c;
      }
    }
  }
}

.datasources-category {
  color: var(--slate10);
}

.react-tooltip {
  font-size: .765625rem !important;
}

.tooltip {
  z-index: 10000;
}

.add-new-workspace-icon-wrap {
  display: flex;
  flex-direction: row;
  align-items: center;
  padding: 8px;
  width: 34px;
  height: 34px;
  background: var(--indigo3);
  border-radius: 6px;
}

.add-new-workspace-icon-old-wrap {
  display: none;
}

.add-workspace-button {
  padding: 8px 12px;
  gap: 11px;
  height: 50px;

  &:hover {
    background: var(--indigo3);
    margin: 0 auto;
    border-radius: 6px;
    padding-bottom: 10px;

    .add-new-workspace-icon-old-wrap {
      padding: 8px;
      width: 34px;
      height: 34px;
      background: var(--indigo9);
      border-radius: 6px;
      display: flex;
      justify-content: center;
      align-items: center;

    }

    .add-new-workspace-icon-wrap {
      display: none;

    }
  }

}

.tj-folder-list {
  display: flex;
  align-items: center;
  color: var(—-slate12) !important;
}

.app-card-name {
  color: var(—-slate12);
  margin-bottom: 2px;
  white-space: nowrap;
  overflow: hidden;
  text-overflow: ellipsis;
}

.dashboard-breadcrumb-header {
  display: flex;
  align-items: center;
}

.tj-version {
  margin-right: 44px;
  display: flex;
  align-items: center;
  color: var(--slate9);

}

.folder-list {
  color: var(—-slate9) !important;
}

.tj-folder-header {
  margin-bottom: 12px;
  height: 37px;
  cursor: pointer;
}

.tj-dashboard-header-title-wrap {
  display: flex;
  justify-content: center;
  align-items: center;
  color: var(--slate11);

  a {
    text-decoration: none;
  }
}

.theme-dark {
  .tj-onboarding-phone-input-wrapper {
    .flag-dropdown {
      background-color: #1f2936 !important;

      .country-list {
        background-color: #1f2936 !important;
        background: #1f2936;

        li {
          .country .highlight {
            background-color: #3a3f42;
            color: #000 !important;

            div {
              .country-name {
                color: #6b6b6b !important;
              }
            }

          }

          &:hover {
            background-color: #2b2f31;
          }

        }
      }
    }

  }

  .react-tel-input .country-list .country.highlight {
    color: #6b6b6b;
  }
}

.dashboard-breadcrumb-header-name {
  font-weight: 500 !important;
  color: var(—-slate12) !important;
}

.tj-dashboard-header-wrap {
  padding-top: 22px;
  padding-bottom: 22px;
  padding-left: 40px;
  height: 64px;
  border-bottom: 1px solid var(--slate5);

  @media only screen and (max-width: 768px) {
    border-bottom: none;
  }
}

.dashboard-breadcrumb-header-name:hover {
  text-decoration: none !important;
}


.tj-avatar {
  border-radius: 6px;
  width: 36px;
  height: 36px;
  display: flex;
  justify-content: center;
  align-items: center;
  background-color: var(--slate3) !important;
  color: var(--slate11) !important;
  text-transform: uppercase;
  font-weight: 500;

  &:hover {
    background-color: var(--slate4);
  }

  &:focus {
    box-shadow: 0px 0px 0px 4px var(--indigo6);
    outline: 0;
  }

  &:active {
    box-shadow: none;
  }
}

.tj-current-org {
  span {
    color: var(--slate12);

  }
}


.sidebar-inner {
  align-items: center;
}

.workspace-drawer-wrap {
  background: var(--base);
}

.theme-dark {
  .drawer-wrap {
    background: var(--base);
  }
}

.users-table {
  background: var(--base);
  padding: 16px;
  width: 848px;
  margin: 0 auto;
  padding: 16px;

  tbody {

    tr>td>span,
    tr>td>a {
      white-space: nowrap;
      overflow: hidden;
      text-overflow: ellipsis;
      max-width: 140px;
    }
  }

  thead {
    tr {
      padding: 0px 6px;
      gap: 8px;
      width: 848px;
      height: 40px;
      display: flex;
      align-items: center;
      margin-top: 6px;
    }

    tr>th {
      background: var(--base) !important;
      border-bottom: none !important;
      padding: 0 !important;
      width: 282px;
    }
  }

  tr {
    background: var(--base);
    height: 66px;
    padding: 13px 6px;
    border-bottom: 1px solid var(--slate7);
    display: flex;
    justify-content: space-between;
    gap: 8px;
  }

  tr>td {
    border-bottom-width: 0px !important;
    display: flex;
    align-items: center;
    flex: 9%;
    padding-left: 0px !important;
    padding-right: 0px !important;
    white-space: nowrap;
    overflow: hidden;
    text-overflow: ellipsis;
  }
}

.user-actions-button {
  justify-content: flex-end !important;
  flex: 0 0 auto !important;
}

.tj-input {
  padding: 6px 10px;
  gap: 17px;
  width: 161.25px;
  height: 32px;
  background: var(--base);
  border: 1px solid var(--slate7);
  border-radius: 6px;

  ::placeholder {
    color: var(--slate9) !important;
  }

}

.workspace-setting-buttons-wrap {
  display: flex;
  gap: 12px;
}

.workspace-settings-table-wrap {
  max-width: 880px;
  margin: 0 auto;
}

.workspace-settings-filters {
  display: flex;
  gap: 12px;
  flex-direction: row;
  align-items: center;
  position: relative;
}

.workspace-setting-table-wrapper {
  box-shadow: 0px 1px 2px rgba(16, 24, 40, 0.05);
  outline: 1px solid var(--slate7);
  background: var(--base);
  width: 880px;
  margin: 0 auto;
  border-radius: 6px;
  height: calc(100vh - 223px);
  position: relative;

}

.workspace-filter-text {
  color: var(--slate11);
  margin-bottom: 14px;
}

.singleuser-btn {
  padding: 6px 16px;
  gap: 6px;
  width: 152px;
  height: 32px;
  border-radius: 6px;

}

.multiuser-btn {
  padding: 6px 16px;
  gap: 6px;
  width: 189px;
  height: 32px;
  border-radius: 6px;

}

.workspace-page-header {
  width: 880px;
  margin: 0 auto !important;

  div:first-child {
    margin: 0 auto !important;
    width: 880px;

  }
}

.workspace-constant-header {
  width: 880px;
  margin: 0 auto !important;
}

.workspace-user-archive-btn {
  width: 95px;
  height: 28px;
}

.workspace-clear-filter {
  margin-left: 8px;
  color: var(--indigo9);
  font-weight: 600 !important;
}

.workspace-clear-filter-wrap {
  display: flex;
  align-items: center;
  width: 130px;
  justify-content: flex-end;
  position: absolute;
  right: 16px;
}

.tj-checkbox {
  border-color: var(--slate7);
}

.workspace-clipboard-wrap {
  display: flex;
  align-items: center;
  width: 162.67px;
  cursor: pointer;

  p {
    font-weight: 500 !important;
    margin-left: 5px;
    color: var(--slate11);
  }

  span {
    display: flex;
    align-items: center;
  }
}

.workspace-user-status {
  margin-right: 22px;
  margin-left: 5px;
  color: var(--slate12);
}

.worskpace-setting-table-gap {
  margin-top: 20px;
}

.tj-active {
  background: #46A758;
}

.tj-invited {
  background: #FFB224;
}

.tj-archive {
  background: #E54D2E;
}

.liner {
  height: 1px;
  background: var(--slate5);
  width: 880px;
  margin-top: 22px;
}

.edit-button {
  display: flex;
  flex-direction: row;
  justify-content: center;
  align-items: center;
  height: 28px;
  text-decoration: none;
}

.launch-button {
  display: flex;
  height: 28px;
  align-items: center;
  color: var(--slate12);
  justify-content: center;
  text-decoration: none;
}

.launch-button.tj-disabled-btn {
  cursor: not-allowed;
}

.breadcrumb-item {
  a {
    text-decoration: none !important;
    color: var(--slate12);
  }
}

.table-list-item {
  width: 248px;
}

.workspace-settings-filter-items {
  width: 161.25px;

  .css-13mf2tf-control {
    width: 161.25px !important;

  }

  .css-10lvx9i-Input {
    margin: 0 !important;
    padding: 0 !important;
  }

  .css-1bugkci-control,
  .css-42vs31,
  .css-ob45yj-menu {
    background-color: var(--base) !important;
    width: 161.25px !important;
  }

  .css-6t9fnh-control {
    border: 1px solid var(--slate7) !important;
    background: var(--base);
    color: var(--slate9);
    width: 161.25px;
    height: 32px;

    .css-1opnhvy-singleValue {
      color: var(--slate9) !important;

    }
  }

  input.tj-checkbox {
    background: var(--base) !important;
    color: var(--slate9);
    border: 1px solid var(--slate7) !important;

    ::placeholder {
      color: var(--slate9);
    }
  }
}


.tj-db-dataype {
  color: var(--slate11);
}

.tj-database-column-header {
  color: var(--slate12);
  padding: 4px 4px 4px 8px !important;
  text-transform: capitalize !important;
  line-height: 0px !important;
  font-weight: 500 !important;
  font-size: 12px !important;
  line-height: 20px !important;
  color: var(--slate12) !important;

  &:first-child {
    // display: flex !important;
    // align-items: center !important;
    padding-left: 1rem !important;
  }

}

.tj-database-column-row {
  margin: 0;
  width: 300px;


  th:first-child>div {
    height: 16px;
    width: 16px;
    display: flex;
    align-items: center;

    input {
      border-radius: 4px;
    }

  }
}

.tj-db-operations-header {
  height: 48px;
  padding: 0 !important;
  display: flex;
  align-items: center;
  background-color: var(--base);

  .row {
    margin-left: 0px;
    width: 98%;
  }

  .col-8 {
    padding-left: 0px;
    display: flex;
    gap: 12px;
    align-items: center;
  }
}

.add-new-column-btn {
  margin-left: 16px;
  height: 28px;
  border-radius: 6px;
  padding: 0 !important;
  display: flex;
  align-items: center;
  justify-content: center;
  background: transparent;
  color: var(--slate12);
  border: none;
}

.tj-db-filter-btn {
  width: 100%;
  height: 28px;
  border-radius: 6px;
  background: transparent;
  color: var(--slate12);
  border: none;
  display: flex;
  align-items: center;
  justify-content: center;
}

.tj-db-filter-btn-applied,
.tj-db-sort-btn-applied {
  display: flex !important;
  flex-direction: row !important;
  justify-content: center !important;
  align-items: center !important;
  //padding: 4px 16px !important;
  width: 100% !important;
  height: 28px !important;
  background: var(--grass2) !important;
  border-radius: 6px !important;
}

.tj-db-filter-btn-active,
.tj-db-sort-btn-active {
  display: flex !important;
  flex-direction: row !important;
  justify-content: center !important;
  align-items: center !important;
  //padding: 4px 16px !important;
  width: 100% !important;
  height: 28px !important;
  border-radius: 6px !important;
  background: var(--indigo4) !important;
  //border: 1px solid var(--indigo9) !important;
  color: var(--indigo9) !important;
}

.tj-db-header-add-new-row-btn {
  height: 28px;
  background: transparent;
  border-radius: 6px !important;
  display: flex;
  flex-direction: row;
  justify-content: center;
  align-items: center;
  gap: 6px;
  border: none;

  padding: span {
    //color: var(--indigo9);
  }
}

.tj-db-sort-btn {
  width: 100%;
  height: 28px;
  background: transparent;
  color: var(--slate12);
  border: none;
  display: flex;
  align-items: center;
  justify-content: center;
  margin: 0
}

.edit-row-btn {
  background: transparent;
  color: var(--slate12);
  border: none;
  display: flex;
  align-items: center;
  justify-content: center;
}

.workspace-variable-header {
  width: 880px;
  ;
  margin: 0 auto;
  display: flex;
  padding: 0;
}

.workspace-variables-alert-banner {
  width: inherit;
  background-color: #FFF9ED;
  border-color: #FFE3A2;
}

.codehinter.alert-component.workspace-variables-alert-banner {
  color: var(--amber8);
  border-color: var(--amber3);
}

.add-new-variables-button {
  margin-bottom: 20px;
  width: 169px;
  height: 32px;
}

.org-users-page-sidebar,
.left-menu {
  padding: 16px;
  gap: 7px;
  width: 220px;
  border-right: 1px solid var(--slate5);
  overflow-y: auto;
  overflow-x: hidden;
}

.groups-header-wrap {
  display: flex;
  height: 36px;
  border-bottom: 1px solid var(--slate5);
}

.org-users-page-container {
  width: 880px;
  margin: 0 auto;


}

.group-duplcate-modal-body {
  margin-top: 20px;

  .check-row {
    margin-left: 5px;
    margin-bottom: 10px;
  }
}

.groups-main-header-wrap {
  padding: 20px 0px 8px;
  gap: 10px;
  width: 612px;
  height: 56px;
  margin: 0 auto;
  display: flex;
  justify-content: space-between;

  p {
    white-space: nowrap;
    overflow: hidden;
    text-overflow: ellipsis;
  }

  .nav-tabs .nav-link.active {
    border-bottom: 2px solid var(--indigo9) !important;
  }
}

.form-check-input:disabled {
  background-color: var(--slate8) !important;
}

.manage-groups-body {
  padding: 24px;
  font-size: 12px;
  overflow-y: auto;
  height: calc(100vh - 300px);

}

.groups-sub-header-wrap {
  width: 612px;
  height: 36px;
  border-bottom: 1px solid var(--slate5) !important;

  .nav-link.active {
    border-bottom: 2px solid var(--indigo9) !important;
    border-color: var(--indigo9) !important;
  }

  .nav-item {
    font-weight: 500 !important;
    font-size: 12px !important;
  }


  p {
    width: 205px;
  }
}

.groups-btn-container {
  width: 880px;
  justify-content: space-between;
  margin: 0 auto;
  margin-bottom: 20px;
  height: 32px;
  align-items: center;

}

.org-users-page {
  margin: 0 auto;
}

.org-users-page-card-wrap {
  height: calc(100vh - 208px);
}

.org-users-page-card-wrap,
.manage-sso-wrapper-card {
  display: flex;
  flex-direction: row;
  background: var(--base);
  width: 880px;
  outline: 1px solid var(--slate5);
  box-shadow: 0px 1px 2px rgba(16, 24, 40, 0.05);
  border-radius: 6px;
}

.manage-sso-wrapper-card {
  margin: 0 auto;

  .card-body {
    overflow-y: auto;
    padding: 40px;
  }

  .card-header {
    padding: 0px 24px;
    width: 660px;
    height: 72px;
    border-bottom: 1px solid var(--slate5);

  }

  .form-check {
    margin-bottom: 0px !important;
    line-height: 24px;
    font-size: 16px;
  }
}

.groups-sidebar-nav {
  display: flex;
  flex-direction: row;
  align-items: center;
  padding: 6px 8px;
  gap: 40px;
  width: 188px;
  height: 32px;
  background: var(--base);
  border-radius: 6px;
  cursor: pointer;
}

.org-users-page-card-body {
  width: 660px;
}

.org-users-page {
  .nav-tabs .nav-link.active {
    background-color: transparent !important;
  }

  .nav-tabs .nav-item.show .nav-link,
  .nav-tabs .nav-link.active {
    border-color: var(--indigo9) !important;

  }

  .nav-link:hover {
    border-right: none !important;
    border-left: none !important;
    border-top: none !important;

    color: var(--indigo9);
  }
}

.groups-selected-row {
  background-color: var(--indigo4);
}

.add-apps-btn {
  width: 160px;
  height: 32px;
}

.groups-app-body-header {
  border-bottom: 1px solid var(--slate5);

  p {
    height: 36px;
    display: flex;
    align-items: center;
    width: 286px;
    color: var(--slate11);

  }

  p:first-child {
    width: 205px !important;
    margin-left: 12px;
  }

}

.manage-group-tab-icons {
  margin-right: 6px;
}

.manage-groups-no-apps-wrap {
  display: flex;
  justify-content: center;
  flex-direction: column;
  align-items: center;
  width: 602px;

  p {
    margin-top: 12px;
  }

  span {
    color: var(--slate11);
    margin-top: 4px;
  }

  div {
    width: 64px;
    height: 64px;
    background: var(--indigo3);
    border-radius: 12px;
    display: flex;
    justify-content: center;
    align-items: center;
    margin-top: 88px;
  }
}

.apps-permission-wrap {
  height: 72px;
  justify-content: center;
  gap: 12px;
}

.apps-folder-permission-wrap,
.apps--variable-permission-wrap {
  height: 44px;
}

.manage-group-permision-header {
  border-bottom: 1px solid var(--slate5);
  display: flex;

  p {
    padding: 8px 12px;
    gap: 10px;
    width: 206px;
    height: 36px;
    font-weight: 500;
    color: var(--slate11) !important;
  }

}

.permission-body {
  .form-check {
    margin-bottom: 0px !important;
  }

  tr {
    border-bottom: 1px solid var(--slate5);
    width: 612px !important;

  }

  td {
    font-size: 12px;
    font-weight: 500;
    line-height: 20px;
    letter-spacing: 0em;
    text-align: left;
    width: 206px !important;
    padding-left: 12px;

    div {
      padding-left: 12px;
    }
  }
}


.default-option-text {
  margin-left: 10px;
  margin-right: 16px;
  font-size: 11px !important;
}

.git-sso-help-text {
  color: var(--slate11);
}

.default-group-wrap {
  gap: 10px;
  width: 119px;
  height: 28px;
  display: flex;
  align-items: center;
  justify-content: center;
  background: var(--grass3);
  border-radius: 100px;
}

.sso-icon-wrapper {
  display: flex;
  flex-direction: row;
  justify-content: center;
  align-items: center;
  padding: 8px 8px 8px 16px;
  width: 251px;
  height: 56px;
  background: var(--slate3);
  border-radius: 6px;
  margin-top: 12px;
}

.sso-main-box {
  justify-content: center;
  background: var(--slate6);
  padding: 8px 16px;
  width: 96px;
  height: 40px;
  border-radius: 6px;
}

.default-danger-tag-wrap {
  gap: 10px;
  width: 113px;
  height: 28px;
  display: flex;
  align-items: center;
  justify-content: center;
  background: var(--tomato6);
  border-radius: 100px;
  margin-bottom: 16px;
}

.manage-group-users-info {
  height: 48px;
  width: 612px;
  border-radius: 6px;
  padding: 12px 24px 12px 24px;
  background: var(--slate3);
  border: 1px solid var(--slate5);
  border-radius: 6px;
  margin-bottom: 16px;

  p {
    color: var(--slate12);
    gap: 14px;
    display: flex;
    align-items: center;

  }
}

.name-avatar {
  display: flex;
  flex-direction: column;
  justify-content: center;
  align-items: center;
  gap: 10px;
  width: 36px;
  height: 36px;
  background-color: var(--slate3) !important;
  border-radius: 6px;
  color: var(--slate11);
  margin-right: 12px;
  text-transform: capitalize;
}

.manage-group-users-row {
  display: flex;
  flex-direction: row;
  align-items: baseline;
  padding: 12px 6px;
  width: 612px !important;
  height: 64px;
  border-bottom: 1px solid var(--slate5);

  p {
    width: 272px;
    white-space: nowrap;
    overflow: hidden;
    text-overflow: ellipsis;

    span {
      max-width: 150px;
      white-space: nowrap;
      overflow: hidden;
      text-overflow: ellipsis;
    }
  }

  &:hover .apps-remove-btn {
    display: flex;
  }
}

.manage-group-app-table-body {
  width: 602px !important;

  tr {
    display: flex;
    font-family: 'IBM Plex Sans';
    font-style: normal;
    font-weight: 400;
    font-size: 12px;
    line-height: 20px;
    color: var(--slate12);
  }
}

.apps-view-edit-wrap {
  display: flex;
  flex-direction: column;
  width: 51px;
  margin-right: 32px;
}

.apps-table-row {
  display: grid !important;
  grid-template-columns: 205px 286px 115px;

  td {
    padding: 12px;
    white-space: nowrap;
    overflow: hidden;
    text-overflow: ellipsis;
  }

  &:hover .apps-remove-btn {
    display: flex;
  }
}

.apps-remove-btn {
  width: 97px;
  height: 28px;
  font-weight: 600 !important;
}

.faded-text {
  color: var(--slate8);
}

.manage-groups-app-dropdown {
  width: 440px;
}

.create-new-group-button {
  width: 169px;
  height: 32px;
  border-radius: 6px;
}

.faded-input {
  background: var(--slate5);
}

.manage-group-table-head {
  display: flex;
  border-bottom: 1px solid var(--slate5);
  width: 612px;
  height: 36px;
  padding: 8px 12px;
  align-items: center;


  p {
    width: 272px !important;
    color: var(--slate11);
    font-weight: 500;
  }

}

.manage-groups-permission-apps,
.apps-constant-permission-wrap {
  border-bottom: 1px solid var(--slate5);
}

.manage-groups-permission-apps,
.apps-folder-permission-wrap,
.apps-variable-permission-wrap,
.apps-constant-permission-wrap {
  display: flex;
  align-items: center;
  padding: 12px;
  gap: 10px;

  div {
    width: 206px;
  }
}

.manage-groups-permission-apps,
.apps-variable-permission-wrap,
.apps-constant-permission-wrap {
  gap: 10px;
  height: 72px;
}

.apps-folder-permission-wrap,
.apps-variable-permission-wrap {
  height: 44px;
  border-bottom: 1px solid var(--slate5);
}

.delete-group {
  text-decoration: none !important;
  color: var(--tomato9) !important;
}

.delete-link,
.remove-decoration {
  text-decoration: none !important;
}

.edit-group {
  text-decoration: none !important;
  color: var(--slate12) !important;
}

.removed-decoration {
  text-decoration: none !important;
}

.rmsc .select-item.selected {
  color: var(--slate12) !important;
  background-color: var(--base) !important;
}

.manage-constants-dropdown {
  .rmsc.multi-select {
    .dropdown-container {
      gap: 17px;
      height: 32px;
      background: var(--base);
      border: 1px solid var(--slate7);
      border-radius: 6px;
      display: flex;
      justify-content: center;
      align-items: center;
      margin-right: 12px;
    }

    .dropdown-content {
      .panel-content {
        background: var(--base);
        border: 1px solid var(--slate3);
        box-shadow: 0px 12px 16px -4px rgba(16, 24, 40, 0.08), 0px 4px 6px -2px rgba(16, 24, 40, 0.03);
        border-radius: 6px;
        align-items: center;


        .select-item:hover {
          background-color: var(--slate3);
        }

        input {
          color: var(--slate11);
          &:focus {
            background: unset !important
          }
        }

        .item-renderer {
          align-items: center;

          span {
            font-size: 12px;
            color: var(--slate12)
          }
        }
      }
    }
  }
}




.manage-groups-app-dropdown {
  margin-right: 12px;

  .rmsc .dropdown-container:focus-within {
    border: 1px solid var(--indigo9) !important;
    box-shadow: 0px 0px 0px 2px #C6D4F9 !important;
  }

  input {
    color: var(--slate12);
    background-color: unset !important;
  }

  .dropdown-heading-value {
    span {
      color: var(--slate12) !important;

    }
  }

  .multi-select {
    .dropdown-container {
      gap: 17px;
      width: 440px;
      height: 32px;
      background: var(--base);
      border: 1px solid var(--slate7);
      border-radius: 6px;
      display: flex;
      justify-content: center;
      align-items: center;
      margin-right: 12px;
    }

  }

  .dropdown-content {
    .panel-content {
      background: var(--base);
      border: 1px solid var(--slate3);
      box-shadow: 0px 12px 16px -4px rgba(16, 24, 40, 0.08), 0px 4px 6px -2px rgba(16, 24, 40, 0.03);
      border-radius: 6px;

      .select-panel {
        .search {
          border-bottom: 1px solid var(--slate5);
        }

        .search,
        input {
          background-color: var(--base) !important;
        }
      }

      input[type='checkbox'] {
        border: 1px solid red !important;
      }

      .select-item:hover {
        background-color: var(--slate3);
      }


      .item-renderer {
        align-items: center !important;

        span {
          font-size: 12px;
          color: var(--slate12)
        }
      }

    }
  }
}

.sso-form-wrap {
  .form-label {
    font-size: 12px;
    font-weight: 500px;
    margin-bottom: 4px !important;
    color: var(--slate12);
  }

  .form-check-label {
    font-size: 12px;
    font-size: 12px;
    line-height: 20px;
    color: var(--slate12);
  }
}

.allow-default-sso-helper-text {
  white-space: pre-line;
}

.password-disable-danger-wrap {
  padding: 16px;
  gap: 16px;
  width: 574px;
  height: 116px;
  background: var(--tomato3);
  border: 1px solid var(--tomato5);
  border-radius: 6px;
}

.sso-footer-save-btn {
  height: 40px;
}

.sso-footer-cancel-btn {

  width: 85px;
  height: 40px;
}

.danger-text-login {
  padding-left: 40px !important;
}

.tick-icon {
  width: 20px;
  height: 20px;
  background: var(--indigo9);
  border-radius: 4px;
}

.invite-user-drawer-wrap {
  display: grid;
  grid-template-rows: auto 1fr auto;
  height: 100vh;
}

.manage-users-drawer-footer {
  padding: 24px 32px;
  height: 88px;
  border-top: 1px solid var(--slate5) !important;
  display: flex;
  gap: 8px;
  justify-content: end;

  .invite-btn {
    width: 140px;
    height: 40px;
  }

  .cancel-btn {
    width: 85px;
    height: 40px;
  }
}


.tj-drawer-tabs-wrap {
  display: flex;
}

.invite-user-drawer-wrap {
  .card-header {
    flex-direction: column;
    display: flex;
    justify-content: space-between;
    padding: 0px !important;
  }

  .card-header-inner-wrap {
    justify-content: space-between;
    width: 100%;
    padding: 16px 20px;
    height: 64px;

  }

  .card-header-inner-wrap,
  .tj-drawer-tabs-container {
    display: flex;
  }

  .tj-drawer-tabs-container-outer {
    padding-top: 0px;
    gap: 10px;
    height: 68px;
  }

  .tj-drawer-tabs-container {
    padding: 2px;
    gap: 2px;

    width: 502px;
    height: 36px;
    background: var(--slate4);
    border-radius: 6px;

  }
}

.tj-drawer-tabs-btn {
  padding: 2px 4px;
  gap: 6px;
  width: 248px;
  height: 32px;
  box-shadow: 0px 1px 2px rgba(16, 24, 40, 0.05);
  border-radius: 4px;
  border: none;
  color: var(--slate11);
  display: flex;
  align-items: center;
  justify-content: center;
  background: var(--slate4);


  span {
    margin-left: 4px !important;
    font-weight: 500;

  }
}

.tj-drawer-tabs-btn-active {
  background: var(--base);
  color: var(--slate12);
}

.user-number-wrap {
  display: flex;
  flex-direction: column;
  align-items: center;
  padding: 8px;
  gap: 10px;
  width: 36px;
  height: 36px;
  background: var(--slate3);
  border-radius: 1000px;
}

.user-csv-template-wrap {
  display: flex;
  padding: 24px;
  gap: 14px;

  width: 486px;
  height: 152px;

  background: var(--orange3);

  border: 1px solid var(--orange6);
  border-radius: 6px;

  div {
    display: flex;
    flex-direction: column;

    p {
      margin-bottom: 12px;
    }

  }
}

.upload-user-form {
  display: flex;
  flex-direction: column;
  justify-content: center;
  align-items: center;
  padding: 60px 0px;
  gap: 36px;
  width: 486px;
  border: 2px dashed var(--indigo9);
  border-radius: 6px;
  align-items: center;
  margin: 24px auto;
  text-align: center;

  .select-csv-text {
    color: var(--indigo9);
    margin-bottom: 4px;
  }

  span {
    color: var(--slate11) !important;
  }
}

.download-template-btn {
  width: 184px;
  height: 32px;
  padding: 0px !important;
}

.csv-upload-icon-wrap {
  display: flex;
  flex-direction: row;
  justify-content: center;
  align-items: center;
  padding: 10px;
  gap: 10px;
  width: 64px;
  height: 64px;
  background: var(--indigo3);
  border-radius: 12px;
  margin: 0px auto 12px auto;
  cursor: pointer;
}

.user-csv-template-wrap {
  margin-top: 24px;
}


.manage-users-drawer-content-bulk {
  form {
    display: flex;
    flex-direction: column;
    justify-content: center;
    align-items: center;
  }

  .manage-users-drawer-content-bulk-download-prompt {
    display: flex;
    flex-direction: row !important;
    justify-content: center;
    align-items: flex-start !important;
  }
}


.manage-users-drawer-content {
  margin: 24px 32px;

  .invite-user-by-email {
    display: flex;
    flex-direction: column;
    justify-content: center;
    align-items: top;
  }

  .invite-user-by-email {
    display: flex;
  }

  input[name="email"]:disabled,
  input[name="fullName"]:disabled {
    background-color: var(--slate3) !important;
    color: var(--slate9) !important
  }

  .invite-email-body {
    width: 452px;

    input:not([type="checkbox"]) {
      padding: 6px 10px;
      height: 32px;
      color: var(--slate12);
    }
  }
}

.rmsc .item-renderer {
  align-items: center !important;
}

.tj-db-table {
  overflow-y: auto;
  height: 110px;

  table {
    border-collapse: separate;
    border-spacing: 0;
    width: max-content;

    .row-tj {
      border-width: 0px !important;
    }
  }
}

.bounded-box {
  .sc-iwsKbI.lmGPCf {
    height: 100%;
    margin: auto;
    width: max-content;
    max-width: 100% !important;

    img {
      height: 100% !important;
    }

    .gVmiLs {
      width: auto !important;
    }
  }

  .css-tlfecz-indicatorContainer,
  .css-1gtu0rj-indicatorContainer {
    svg {
      width: 12px !important;
      height: 12px !important;
    }
  }

}

.sso-type-header {
  margin-left: 10px;
}

.groups-folder-list {
  padding: 6px 8px;
  gap: 40px;
  max-width: 188px;
  height: 32px;

  span {
    white-space: nowrap !important;
    overflow: hidden !important;
    text-overflow: ellipsis !important;
  }

  .tooltip {
    opacity: 0.7;
  }

  .groups-list-option-button {
    background-color: var(--base) !important;
    width: 24px;
    height: 24px;
    padding: 7px 0px 7px 0px;

    &:focus-visible {
      border: none !important;
      outline: none !important;
      box-shadow: none !important;
    }
  }



}

.create-group-modal-footer {
  display: flex;
  align-items: center;
  gap: 8px;
  justify-content: end;
}

.add-users-button {
  width: 160px;
  height: 32px;
}

.sso-page-inputs {
  padding: 6px 10px;
  gap: 17px;
  width: 612px;
  height: 32px;
}

.popover-group-menu {
  border-radius: 4px;
  width: 190px;
  box-shadow: 0px 12px 16px -4px rgba(16, 24, 40, 0.08), 0px 4px 6px -2px rgba(16, 24, 40, 0.03);
  background: var(--base);
  color: var(--slate12);
  border: 1px solid var(--slate3);

  .popover-arrow {
    display: none;
  }

  .popover-body {
    padding: 6px;
    color: var(--slate12);

    .field {

      width: 100%;
      margin: 0 0 0 0;
      height: 36px;
      justify-content: center;
      align-items: center;
      display: flex;

      .option-row {
        width: 100%;
        height: 100%;
        font-weight: 400;
        font-size: 12px;
        justify-content: left;
        align-items: center;
        display: flex;
        z-index: 999999999;
      }

      .disable {
        color: var(--slate7);
      }

      &__danger {
        color: var(--tomato9);
      }

      :hover {
        background-color: var(--slate3);
      }
    }
  }
}

.workspace-settings-filter-wrap {
  background: var(--slate3);
  padding: 15px 16px;
  gap: 12px;
  width: 880px;
  height: 62px;
  border-right: 1px solid var(--slate7);
  border-top: 1px solid var(--slate7);
  border-left: 1px solid var(--slate7);
  box-shadow: 0px 1px 2px rgba(16, 24, 40, 0.05);
  border-top-left-radius: 6px;
  border-top-right-radius: 6px;
}


// users page
.css-1i2tit0-menu {
  margin: 0px !important;
  background: var(--base);
  box-shadow: 0px 4px 6px -2px #10182808 !important;

  .css-2kg7t4-MenuList {
    margin: 0px !important;
    padding: 0px !important;
    background: var(--base);
  }
}

.workspace-settings-nav-items {
  padding: 6px 8px;
  gap: 40px;
  width: 248px;
  height: 32px;
}

.new-app-dropdown {
  background: var(--base) !important;
  color: var(--slate12);
}

.workspace-variable-container-wrap {

  .card,
  thead {
    background: var(--base) !important;

    tr>th,
    tbody>tr>td {
      background: var(--base) !important;
    }
  }

}

.move-selected-app-to-text {
  p {
    white-space: nowrap;
    overflow: hidden;
    text-overflow: ellipsis;

    span {
      font-weight: 600;
    }
  }
}

.tj-org-dropdown {
  .dashboard-org-avatar {
    margin-right: 11px;
    display: flex;
    flex-direction: row;
    justify-content: center;
    align-items: center;
    padding: 7px 8px;
    gap: 10px;
    width: 34px;
    height: 34px;
    background: var(--slate4) !important;
    color: var(--slate9);
    border-radius: 6px;
  }

  .org-name {
    color: var(--slate12) !important;
    white-space: nowrap;
    overflow: hidden;
    text-overflow: ellipsis;
  }
}

.css-1q0xftk-menu {
  background-color: var(--base-black) !important;
  border: 1px solid hsl(197, 6.8%, 13.6%) !important;
  box-shadow: 0px 12px 16px -4px rgba(16, 24, 40, 0.08), 0px 4px 6px -2px rgba(16, 24, 40, 0.03) !important;

}

.css-4yo7x8-menu {
  background-color: var(--base) !important;
  border: 1px solid var(--slate3) !important;
  box-shadow: 0px 12px 16px -4px rgba(16, 24, 40, 0.08), 0px 4px 6px -2px rgba(16, 24, 40, 0.03) !important;
  border-radius: 6px !important;
}


.org-custom-select-header-wrap {
  border-bottom: 1px solid var(--slate5);
}

.btn-close:focus {
  box-shadow: none !important;
}

.template-card {
  padding: 16px;
  gap: 16px;
  min-width: 280px;
  max-width: 100%;
  height: 210px;
  background: var(--base);
  border: 1px solid var(--slate3);
  box-shadow: 0px 1px 2px rgba(16, 24, 40, 0.05);
  border-radius: 6px;
}

.see-all-temlplates-link {
  color: var(--indigo9) !important;
}

.template-card-img {
  padding: 0px;
  width: 100%;
  height: 77.5%;
  border-radius: 4px;
}

.confirm-dialogue-body {
  background: var(--base);
  color: var(--slate12);
}

.folder-header-icons-wrap {
  gap: 4px;
}

.tj-common-search-input {
  .input-icon-addon {
    padding-right: 8px;
    padding-left: 8px;

  }

  input {
    box-sizing: border-box;
    display: flex;
    flex-direction: row;
    align-items: center;
    padding: 4px 8px !important;
    gap: 16px;
    width: 248px !important;
    height: 28px !important;
    background: var(--base);
    border: 1px solid var(--slate7);
    border-radius: 6px;
    color: var(--slate12);
    padding-left: 33px !important;


    ::placeholder {
      color: var(--slate9);
      margin-left: 5px !important;
      padding-left: 5px !important;
      background-color: red !important;
    }

    &:hover {
      background: var(--slate2);
      border: 1px solid var(--slate8);
    }

    &:active {
      background: var(--indigo2);
      border: 1px solid var(--indigo9);
      box-shadow: 0px 0px 0px 2px #C6D4F9;
      outline: none;
    }

    &:focus-visible {
      background: var(--slate2);
      border: 1px solid var(--slate8);
      border-radius: 6px;
      outline: none;
      padding-left: 12px !important;
    }

    &:disabled {
      background: var(--slate3);
      border: 1px solid var(--slate7);
    }
  }


}

.search-icon-wrap {
  display: flex;
  flex-direction: row;
  justify-content: center;
  align-items: center;
  padding: 7px;
  gap: 8px;
  width: 28px;
  height: 28px;
  background: var(--base);
  border: 1px solid var(--slate7);
  border-radius: 6px;
  cursor: pointer;
}

.sidebar-list-wrap {
  margin-top: 24px;
  padding: 0px 20px 20px 20px;
  height: calc(100vh - 180px);
  overflow: auto;

  span {
    letter-spacing: -0.02em;
  }
}

.drawer-footer-btn-wrap,
.variable-form-footer {
  display: flex;
  flex-direction: row;
  justify-content: flex-end;
  align-items: center;
  padding: 24px 32px;
  gap: 8px;
  height: 88px;
  border-top: 1px solid var(--slate5);
  background: var(--base);
}

.drawer-card-title {
  padding: 16px;
  border-bottom: 1px solid var(--slate5);

  h3 {
    margin-bottom: 0px !important;
  }
}

.drawer-card-wrapper,
.variable-form-wrap {
  min-height: 100vh;
  display: grid;
  grid-template-rows: auto 1fr auto;
}

.add-new-datasource-header-container {
  margin-bottom: 24px;
  padding-top: 4px;
}

.folder-list-group-item {
  color: var(--slate12) !important;
}

.table-list-item,
.table-name {
  color: var(--slate12) !important;
}

// targetting all react select dropdowns

.css-1i2tit0-menu .css-2kg7t4-MenuList {
  div {
    background-color: var(--base-black);

    &:hover {
      background-color: hsl(198, 6.6%, 15.8%);
      ;
    }
  }
}

.css-ob45yj-menu .css-2kg7t4-MenuList {
  div {
    background-color: var(--base);

    &:hover {
      background-color: var(--slate4);
      ;
    }
  }
}

.selected-ds.row>img {
  padding: 0 !important;
}

.tj-user-table-wrapper {
  height: calc(100vh - 270px); //52+64+40+32+20+62
  overflow-y: auto;
  background: var(--base);
  border-right: 1px solid var(--slate7);
  border-bottom: 1px solid var(--slate7);
  border-left: 1px solid var(--slate7);
  box-shadow: 0px 1px 2px rgba(16, 24, 40, 0.05);
  border-bottom-left-radius: 6px;
  border-bottom-right-radius: 6px;

}

.user-filter-search {
  padding: 6px 10px;
  gap: 16px;
  width: 312px;
  height: 32px;
  background: var(--base);
  border: 1px solid var(--slate7);
  border-radius: 6px;

  &::placeholder {
    color: var(--slate9);
  }
}



//TJ APP INPUT
.tj-app-input,
.edit-row-container {
  display: flex;
  flex-direction: column;
  font-family: 'IBM Plex Sans';
  font-style: normal;
  position: relative;

  .text-danger {
    font-weight: 400 !important;
    font-size: 10px !important;
    line-height: 16px !important;
    color: var(--tomato10) !important;
  }

  label {
    font-family: 'IBM Plex Sans';
    font-style: normal;
    font-weight: 500;
    font-size: 12px;
    line-height: 20px;
    display: flex;
    align-items: center;
    color: var(--slate12);
    margin-bottom: 4px;
  }

  input.form-control,
  textarea,
  .form-control {
    gap: 16px !important;
    background: var(--base) !important;
    border: 1px solid var(--slate7) !important;
    border-radius: 6px !important;
    margin-bottom: 4px !important;
    color: var(--slate12) !important;
    transition: none;


    &:hover {
      background: var(--slate1) !important;
      border: 1px solid var(--slate8) !important;
      -webkit-box-shadow: none !important;
      box-shadow: none !important;
      outline: none;
    }

    &:focus-visible {
      background: var(--indigo2) !important;
      border: 1px solid var(--indigo9) !important;
      box-shadow: none !important;
    }

    &.input-error-border {
      border-color: #DB4324 !important;
    }

    &:-webkit-autofill {
      box-shadow: 0 0 0 1000px var(--base) inset !important;
      -webkit-text-fill-color: var(--slate12) !important;

      &:hover {
        box-shadow: 0 0 0 1000px var(--slate1) inset !important;
        -webkit-text-fill-color: var(--slate12) !important;
      }

      &:focus-visible {
        box-shadow: 0 0 0 1000px var(--indigo2) inset !important;
        -webkit-text-fill-color: var(--slate12) !important;
      }
    }


  }

}

.tj-app-input-wrapper {
  display: flex;

  .eye-icon {
    position: absolute;
    right: 8px;
    top: 5px;
    cursor: pointer;
  }

  .form-control {
    padding-right: 2.2rem;
  }
}



.tj-sub-helper-text {
  font-weight: 400;
  font-size: 10px;
  line-height: 16px;
}

.tj-input-success {
  color: var(--grass10);
}

.tj-input-warning {
  color: var(--orange10);
}

.tj-input-helper {
  color: var(--slate11);
}

.tj-input-error {
  color: var(--tomato10);
}

.tj-input-error-state {
  border: 1px solid var(--tomato9);
}

// TJ APP INPUT END

.search-input-container {
  display: flex;
}

// sidebar styles inside editor :: temporary
.theme-dark,
.dark-theme {
  .codehinter.alert-component.workspace-variables-alert-banner {
    color: #ffecbb !important;
    background-color: #3a3f41 !important;
    border-color: #4d5156 !important;
  }
}

.add-icon-column {
  position: sticky;
  top: 0;
  z-index: 1;
  right: 0;
  padding: 0px !important;
  width: 30px;
  height: 31px;
  border-radius: 0px !important;
  background: var(--slate7) !important;
  cursor: pointer;

  .icon-styles {
    font-size: 14px !important;
    font-weight: 400;
    color: black;
  }
}

.add-icon-column-dark {
  position: sticky;
  top: 0;
  z-index: 1;
  right: 0;
  padding: 0px !important;
  width: 30px;
  height: 31px;
  border-radius: 0px !important;
  cursor: pointer;

  .icon-styles {
    width: 100% !important;
    height: 100% !important;
    background: #1c252f !important;
    border: 0.4px solid white !important;
    font-size: 14px !important;
    font-weight: 400;
    color: white;
  }
}

.add-icon-row {
  position: sticky;
  bottom: 0;
  left: 0px;
  width: 29px;
  height: 31px;
  background: var(--slate7);
  border-width: 0px 1px 1px 1px;
  border-style: solid;
  border-radius: 0px;
  border-color: var(--slate4);
  border-radius: 0px !important;
  font-size: 14px !important;
  font-weight: 400;
  display: flex;
  align-items: center;
  justify-content: center;
  cursor: pointer;
}

.add-icon-row-dark {
  position: sticky;
  bottom: 0;
  left: 0px;
  width: 29px;
  height: 31px;
  background: var(--slate7);
  border-width: 0px 1px 1px 1px;
  border-style: solid;
  border-radius: 0px;
  background: #1c252f !important;
  border: 0.4px solid white !important;
  font-size: 14px !important;
  font-weight: 400;
  color: white;
  display: flex;
  align-items: center;
  justify-content: center;
  cursor: pointer;
  z-index: 2;
}

// custom styles for users multiselect in manage users
.manage-groups-users-multiselect {
  gap: 17px;
  width: 440px;
  height: 32px;
  background: var(--base);
  border-radius: 6px;

  .dropdown-heading {
    height: 32px;
    padding: 6px 10px;
  }

  .dropdown-container {
    background: var(--base);
    border: 1px solid var(--slate7) !important;
  }

  .dropdown-content {
    border: 1px solid var(--slate3);
    box-shadow: 0px 12px 16px -4px rgba(16, 24, 40, 0.08), 0px 4px 6px -2px rgba(16, 24, 40, 0.03);
    border-radius: 6px;

    .search {
      input {
        background-color: var(--base);
        color: var(--slate12);
      }
    }
  }

  .rmsc,
  .dropdown-content,
  .panel-content,
  .search {
    background: var(--base) !important;
  }

  .options {
    .select-item {
      color: var(--slate12);

      &:hover {
        background: var(--slate4);
        border-radius: 6px;
      }
    }
  }
}

.select-search__options {
  .item-renderer {
    display: flex !important;
    justify-content: space-between;
    padding: 20px;
    cursor: pointer;
    flex-direction: row;

    div:first-child {
      display: flex;
    }

    p {
      margin-bottom: 0px !important;
      color: var(--slate12);
    }

    span {
      color: var(--slate11);
    }

    p,
    span {
      font-weight: 400;
      font-size: 12px;
      line-height: 20px;
    }
  }
}

.create-new-app-dropdown {
  .button:first-child {
    padding: 0 !important;
  }

  .dropdown-toggle::after {
    border: none !important;
    content: url("data:image/svg+xml,%3Csvg width='25' height='25' viewBox='0 0 25 25' fill='none' xmlns='http://www.w3.org/2000/svg'%3E%3Cpath fill-rule='evenodd' clip-rule='evenodd' d='M10.5 7.03906C10.5 6.34871 11.0596 5.78906 11.75 5.78906C12.4404 5.78906 13 6.34871 13 7.03906C13 7.72942 12.4404 8.28906 11.75 8.28906C11.0596 8.28906 10.5 7.72942 10.5 7.03906ZM10.5 12.0391C10.5 11.3487 11.0596 10.7891 11.75 10.7891C12.4404 10.7891 13 11.3487 13 12.0391C13 12.7294 12.4404 13.2891 11.75 13.2891C11.0596 13.2891 10.5 12.7294 10.5 12.0391ZM11.75 15.7891C11.0596 15.7891 10.5 16.3487 10.5 17.0391C10.5 17.7294 11.0596 18.2891 11.75 18.2891C12.4404 18.2891 13 17.7294 13 17.0391C13 16.3487 12.4404 15.7891 11.75 15.7891Z' fill='%23fff'/%3E%3C/svg%3E%0A");
    transform: rotate(360deg);
    width: 14px;
    margin: 0 !important;
    display: flex;
    align-items: center;
    justify-content: center;
    padding: 8px 0px 0px 0px;
  }
}

.sso-page-loader-card {
  background-color: var(--slate2) !important;
  height: 100%;

  .card-header {
    background-color: var(--slate2) !important;
  }
}

.workspace-nav-list-wrap {
  padding: 4px 20px 20px 20px;
  height: calc(100vh - 116px) !important;
}

.upload-user-form span.file-upload-error {
  color: var(--tomato10) !important;
  margin-top: 12px 0px 0px 0px;
}

.tj-onboarding-phone-input {
  width: 392px !important;
  height: 40px;
  padding: 8px 12px;
  gap: 8px;
  margin-bottom: 12px;
  background: #FFFFFF;
  border: 1px solid #D7DBDF !important;
  border-radius: 0px 4px 4px 0px !important;

  &:hover {
    border: 1px solid #466BF2 !important;
  }
}

.tj-onboarding-phone-input-wrapper {
  margin-bottom: 12px;
}

.theme-dark {
  .tj-onboarding-phone-input-wrapper {
    .flag-dropdown {
      background-color: #1f2936 !important;

      .country-list {
        background-color: #1f2936 !important;
        background: #1f2936;

        li {
          .country .highlight {
            background-color: #3a3f42;
            color: #000 !important;

            div {
              .country-name {
                color: #6b6b6b !important;
              }
            }

          }

          &:hover {
            background-color: #2b2f31;
          }

        }
      }
    }

  }

  .react-tel-input .country-list .country.highlight {
    color: #6b6b6b;
  }
}

#global-settings-popover {
  padding: 24px;
  gap: 20px;
  max-width: 377px !important;
  height: 316px !important;
  background: #FFFFFF;
  border: 1px solid #E6E8EB;
  box-shadow: 0px 32px 64px -12px rgba(16, 24, 40, 0.14);
  border-radius: 6px;
  margin-top: -13px;


  .input-with-icon {
    justify-content: end;
  }

  .form-check-input {
    padding-right: 8px;
  }

  .global-popover-div-wrap-width {
    width: 156px !important;
  }

  .form-switch {
    margin-bottom: 20px;
  }

  .global-popover-div-wrap {
    padding: 0px;
    gap: 75px;
    width: 329px;
    height: 32px;
    margin-bottom: 20px !important;
    justify-content: space-between;

    &:last-child {
      margin-bottom: 0px !important;
    }
  }
}

.global-popover-text {
  font-family: 'IBM Plex Sans';
  font-style: normal;
  font-weight: 500;
  font-size: 12px;
  line-height: 20px;
  color: #11181C;


}

.maximum-canvas-width-input-select {
  padding: 6px 10px;
  gap: 17px;
  width: 60px;
  height: 32px;
  background: #FFFFFF;
  border: 1px solid #D7DBDF;
  border-radius: 0px 6px 6px 0px;
}

.maximum-canvas-width-input-field {
  padding: 6px 10px;
  gap: 17px;
  width: 97px;
  height: 32px;
  background: #FFFFFF;
  border: 1px solid #D7DBDF;
  border-top-left-radius: 6px;
  border-bottom-left-radius: 6px;
  border-right: none !important;


}

.canvas-background-holder {
  padding: 6px 10px;
  gap: 6px;
  width: 120px;
  height: 32px;
  background: #FFFFFF;
  display: flex;
  align-items: center;
  border: 1px solid #D7DBDF;
  border-radius: 6px;
  flex-direction: row;
}

.export-app-btn {
  flex-direction: row;
  justify-content: center;
  align-items: center;
  padding: 6px 16px;
  gap: 6px;
  width: 158px;
  height: 32px;
  font-family: 'IBM Plex Sans';
  font-style: normal;
  font-weight: 600;
  font-size: 14px;
  line-height: 20px;
  color: #3E63DD;
  background: #F0F4FF;
  border-radius: 6px;
  border: none;
}

.tj-btn-tertiary {
  padding: 10px 20px;
  gap: 8px;
  width: 112px;
  height: 40px;
  background: #FFFFFF;
  border: 1px solid #D7DBDF;
  border-radius: 6px;

  &:hover {
    border: 1px solid #C1C8CD;
    color: #687076;
  }

  &:active {
    border: 1px solid #11181C;
    color: #11181C;
  }
}

.export-table-button {

  display: flex;
  align-items: center;
  justify-content: center;
}


#global-settings-popover.theme-dark {
  background-color: $bg-dark-light !important;
  border: 1px solid #2B2F31;

  .global-popover-text {
    color: #fff !important;
  }

  .maximum-canvas-width-input-select {
    background-color: $bg-dark-light !important;
    border: 1px solid #324156;
    color: $white;
  }

  .export-app-btn {
    background: #192140;
  }

  .fx-canvas div {
    background-color: transparent !important;
  }
}

.released-version-popup-container {
  width: 100%;
  position: absolute;
  display: flex;
  justify-content: center;
  top: 55px;

  .released-version-popup-cover {
    width: 250px;
    height: fit-content;
    margin: 0;
    z-index: 1;

    .popup-content {
      background-color: #121212;
      padding: 16px 18px 0px 16px;
      border-radius: 6px;

      p {
        font-size: 14px;
        font-family: IBM Plex Sans;
        color: #ECEDEE;
      }
    }
  }

  .error-shake {
    animation: shake 0.82s cubic-bezier(.36, .07, .19, .97) both;
    transform: translate3d(0, 0, 0);
    backface-visibility: hidden;
    perspective: 10000px;
  }

  @keyframes shake {

    10%,
    90% {
      transform: translate3d(-1px, 0, 0);
    }

    20%,
    80% {
      transform: translate3d(2px, 0, 0);
    }

    30%,
    50%,
    70% {
      transform: translate3d(-4px, 0, 0);
    }

    40%,
    60% {
      transform: translate3d(4px, 0, 0);
    }
  }

}

.profile-page-content-wrap {
  background-color: var(--slate2);
  padding-top: 40px;
}

.profile-page-card {
  background-color: var(--base);
  border-radius: 6px;
}

.all-apps-link-cotainer {
  border-radius: 6px !important;
}

.workspace-variable-table-card {
  height: calc(100vh - 208px);
}

.workspace-constant-table-card {
  margin: 0 auto;
  width: 880px;
  min-height: calc(100vh - 308px);

  .empty-state-org-constants {
    padding-top: 5rem;

    .info {
      color: var(--slate11);
    }
  }

  .workspace-constant-card-body {
    height: 100%;
  }

  .constant-table-card {
    min-height: 370px;
  }

  .card-footer {
    border-top: none !important;
  }

  .left-menu .tj-list-item {
    width: 148px
  }
}



.variables-table-wrapper {
  tr {
    border-width: 0px !important;
  }
}

.constant-table-wrapper {
  tr {
    border-width: 0px !important;
  }
}

.home-page-content-container {
  max-width: 880px;

  @media only screen and (max-width: 768px) {
    margin-bottom: 0rem !important;

    .liner {
      width: unset !important;
    }

    .app-list {
      overflow-y: auto;
      height: calc(100vh - 23rem);
    }

    .menu-ico {
      display: none !important;
    }
  }
}

@media only screen and (min-width: 1584px) and (max-width: 1727px) {

  .edit-button,
  .launch-button {
    width: 113px !important;
  }
}



@media only screen and (max-width: 1583px) and (min-width: 1312px) {

  .homepage-app-card-list-item {
    max-width: 264px;

    .edit-button,
    .launch-button {
      width: 109px !important;
    }
  }

}

@media only screen and (min-width: 1728px) {

  .homepage-app-card-list-item {
    max-width: 304px;

    .edit-button,
    .launch-button {
      width: 129px !important;
    }
  }

  .home-page-content-container {
    max-width: 976px;
  }

  .liner {
    width: 976px;
  }
}

@media only screen and (max-width: 992px) {
  .homepage-app-card-list-item-wrap {
    display: flex;
    justify-content: center;
    margin-left: auto;
    margin-right: auto;
    width: 100%;
    margin-top: 22px;
  }

  .homepage-app-card-list-item {
    max-width: 304px !important;
    flex-basis: 100%;

    .edit-button,
    .launch-button {
      width: 129px !important;
    }
  }
}

@media only screen and (min-width: 993px) and (max-width: 1311px) {
  .home-page-content-container {
    max-width: 568px;
  }

  .homepage-app-card-list-item-wrap {
    row-gap: 20px;
  }

  .homepage-app-card-list-item {
    max-width: 269px;
    flex-basis: 100%;

    .edit-button,
    .launch-button {
      width: 111.5px !important;
    }
  }

  .liner {
    width: 568px;
  }
}

.tj-docs-link {
  color: var(--indigo9) !important;
  text-decoration: none;
  list-style: none;
}

.datasource-copy-button {
  width: 87px;
  height: 32px;
}

.datasource-edit-btn {
  height: 27px;
  margin-left: 12px;
}

.datasource-edit-modal {

  .modal-content,
  .modal-body,
  .modal-header,
  .modal-title,
  .modal-body-content,
  .modal-sidebar,
  .card {
    background-color: var(--base) !important;
    color: var(--slate12) !important;
    border-color: var(--slate5) !important;
  }

  .datasource-modal-sidebar-footer {
    .footer-text {
      color: var(--slate12) !important;
    }
  }

  .form-control-plaintext {
    color: var(--slate12) !important;
  }

  .card {
    &:hover {
      background-color: var(--slate2) !important;
    }
  }
}

.org-edit-icon {
  width: 28px;
  height: 28px;
  border-radius: 6px;
  display: flex;
  justify-content: center;
  align-items: center;

  svg {
    height: 14px;
    width: 14px;
  }
}

.marketplace-body {
  height: calc(100vh - 64px) !important;
  overflow-y: auto;
  // background: var(--slate2);
}

.plugins-card {
  background-color: var(--base);
  border: 1px solid var(--slate3);
  box-shadow: 0px 1px 2px rgba(16, 24, 40, 0.05);
  border-radius: 6px;

  .card-body-alignment {
    min-height: 145px;
    display: flex;
    flex-direction: column;
    justify-content: space-between;
  }
}

.template-source-name {
  color: var(--slate12) !important;
}

.marketplace-install {
  color: var(--indigo9);
}

.popover {
  .popover-arrow {
    display: none;
  }
}

.shareable-link {
  .input-group {
    .input-group-text {
      border-color: var(--slate7);
      color: var(--slate12);
      background-color: var(--slate3);
    }

    .app-name-slug-input {
      input {
        border-color: var(--grass9);
      }
    }
  }

  .input-group {
    display: flex;

    .tj-app-input textarea {
      width: 600px;
      border-radius: 0px !important;
      margin-bottom: 0px !important;
      background-color: #efefef4d;
      color: #545454;
    }
  }
}

.confirm-dialogue-modal {
  background: var(--base);

  .modal-header {
    background: var(--base);
    color: var(--slate12);
    border-bottom: 1px solid var(--slate5);
  }
}

.theme-dark {
  .icon-widget-popover {
    .search-box-wrapper input {
      color: #f4f6fa !important;
    }

    .search-box-wrapper input:focus {
      background-color: #1c252f !important;
    }
  }

  .shareable-link {
    .tj-app-input textarea {
      background-color: #5e656e !important;
      color: #f4f6fa !important;
      border: none !important;
    }
  }

  .icon-widget-popover {
    .search-box-wrapper .input-icon-addon {
      min-width: 2.5rem !important;
    }

    .search-box-wrapper input {
      color: var(--slate12) !important;
    }
  }

  .shareable-link-container,
  .app-slug-container {
    .field-name {
      color: var(--slate-12) !important;
    }

    input.slug-input {
      background: #1f2936 !important;
      color: #f4f6fa !important;
      border-color: #324156 !important;
    }

    .applink-text {
      background-color: #2b394b !important;
    }

    .input-group-text {
      background-color: #2b394b !important;
    }

    .tj-text-input {
      border-color: #324156 !important;
    }

    .input-with-icon {
      .form-control {
        background-color: #1f2936 !important;
        border-color: #3E4B5A !important;
        color: #fff !important;
      }
    }
  }

}

.dark-theme {
  .manage-app-users-footer {
    .default-secondary-button {
      background-color: var(--indigo9);
      color: var(--base-black);
    }
  }
}

.break-all {
  word-break: break-all;
}

.workspace-folder-modal {
  .tj-text-input.dark {
    background: #202425;
    border-color: var(--slate7) !important;
  }
}

.slug-ellipsis {
  white-space: nowrap;
  overflow: hidden;
  text-overflow: ellipsis;
  width: 150px;
}

.app-slug-container,
.shareable-link-container,
.workspace-folder-modal {
  .tj-app-input {
    padding-bottom: 0px !important;
  }

  .label {
    font-weight: 400;
    font-size: 10px;
    height: 0px;
    padding: 4px 0px 16px 0px;
  }

  .tj-input-error {
    color: var(--tomato10);
  }

  .tj-text-input {
    width: auto !important;
    background: var(--slate3);
    color: var(--slate9);
    height: auto !important;
    margin-bottom: 5px;
    border-color: var(--slate7);

    &:hover {
      box-shadow: none;
    }

    &:active {
      border: 1px solid #D7DBDF;
      box-shadow: none;
    }
  }

  .input-with-icon {
    flex: none;

    .icon-container {
      right: 20px;
      top: calc(50% - 13px);
    }
  }

  .label-info {
    color: #687076;
  }

  .label-success {
    color: #3D9A50;
  }


  .workspace-spinner {
    color: #889096 !important;
    width: 16px;
    height: 16px;
    align-self: center;
  }

  .cancel-btn {
    color: var(--indigo9);
  }
}

.confirm-dialogue-modal {
  background: var(--base);
}

.table-editor-component-row {
  .rdt.cell-type-datepicker {
    margin-top: 0;
  }

  .has-multiselect {
    .select-search-input {
      margin-bottom: 0;
    }
  }
}

.theme-dark .card-container {
  background-color: #121212 !important
}

.version-select {
  .react-select__menu {
    .react-select__menu-list {
      max-height: 150px;
    }
  }
}

.generate-cell-value-component-div-wrapper {

  .form-control-plaintext:focus-visible {
    outline-color: #dadcde;
    border-radius: 4px;
  }

  .form-control-plaintext:hover {
    outline-color: #dadcde;
    border-radius: 4px;
  }
}

.dark-theme {
  .generate-cell-value-component-div-wrapper {

    .form-control-plaintext:focus-visible {
      filter: invert(-1);
    }

    .form-control-plaintext:hover {
      filter: invert(-1);
    }
  }
}

.app-slug-container,
.workspace-folder-modal {
  .tj-app-input {
    padding-bottom: 0px !important;

    .is-invalid {
      border-color: var(--tomato10) !important;
    }

    .is-invalid:focus {
      border-color: var(--tomato10) !important;
    }
  }

  .tj-input-error {
    height: 32px;
    color: var(--tomato10);
    font-weight: 400;
    font-size: 10px;
    height: 0px;
    padding: 4px 0px 16px 0px;
  }
}

.jet-container-loading {
  margin: 0 auto;
  justify-content: center;
  align-items: center;
}

.jet-container-json-form {
  padding: 20px;

  .DateRangePickerInput {
    width: 100% !important;
  }

  .dropzone {
    aside {
      width: 100% !important;
    }
  }

  fieldset {
    width: 100%;

    .json-form-wrapper {
      margin-bottom: 4px;

      // overrides properties of text widget in custom schema form
      .text-widget {
        height: 100% !important;
      }

      .text-widget[style*="font-size: 14px;"] {
        height: 21px !important;

        div {
          overflow-y: visible !important;
        }
      }

      .text-widget[style*="font-size: 20px;"] {
        height: 30px !important;
        background-color: red;

        div {
          overflow-y: visible !important;
        }
      }


      .widget-button {
        button {
          width: auto !important;
          min-width: 140px !important;
        }
      }
    }
  }
}

.freeze-scroll {
  #real-canvas {
    overflow: hidden;
  }
}

.badge-warning {
  background-color: var(--amber7) !important;
}

.workspace-variables-alert-banner {
  width: inherit;
  background-color: #FFF9ED;
  border-color: #FFE3A2;
  margin-bottom: 0px;
  padding: 8px 16px;
  border-radius: 0px;
  display: flex;
  justify-content: space-between;
  align-items: center;
  color: var(--amber8);
  font-size: 12px;
  font-weight: 500;
  line-height: 16px;
  letter-spacing: 0.4px;
  text-align: left;
  box-shadow: 0px 1px 2px rgba(16, 24, 40, 0.05);
  border-radius: 6px;
}

.alert-banner-type-text {
  font-size: 12px;
  font-weight: 500;
  line-height: 16px;
  letter-spacing: 0.4px;
  text-align: left;
}

.tj-app-input .alert-component.workspace-variables-alert-banner {
  color: var(--amber8);
  border-color: var(--amber3);
}

.form-label-restricted {
  display: none;
}


#tooltip-for-org-constant-cell,
#tooltip-for-org-input-disabled {
  padding: 12px 16px !important;
  white-space: pre-line !important;
  max-width: 500px !important;
  z-index: 1 !important;

  .react-tooltip-arrow {
    background: inherit !important;
  }
}

.query-rename-input {

  &:focus,
  &:active {
    box-shadow: 0px 0px 0px 2px #C6D4F9;
    border: 1px solid var(--light-indigo-09, var(--indigo9));
  }
}

.btn-query-panel-header {
  height: 28px;
  width: 28px;
  display: flex;
  align-items: center;
  justify-content: center;
  border-radius: 6px;
  background-color: transparent;
  border: none;

  &.active {
    background-color: var(--slate5) !important;
  }

  &:hover,
  &:focus {
    background-color: var(--slate4) !important;
  }
}

.tj-scrollbar {

  ::-webkit-scrollbar,
  &::-webkit-scrollbar {
    width: 16px;
    border-radius: 8px;
  }

  ::-webkit-scrollbar-thumb,
  &::-webkit-scrollbar-thumb {
    border: 4px solid var(--base);
    border-radius: 8px;
    background-color: var(--slate4) !important;
  }

  ::-webkit-scrollbar-track,
  &::-webkit-scrollbar-track {
    background-color: var(--base);
  }

}

.form-check>.form-check-input:not(:checked) {
  background-color: var(--base);
  border-color: var(--slate7);
}

/*
* remove this once whole app is migrated to new styles. use only `theme-dark` class everywhere. 
* This is added since some of the pages are in old theme and making changes to `theme-dark` styles can break UI style somewhere else 
*/
.tj-dark-mode {
  background-color: var(--base) !important;
  color: var(--base-black) !important;
}

.tj-list-btn {
  border-radius: 6px;

  &:hover {
    background-color: var(--slate4);
  }

  &.active {
    background-color: var(--slate5);
  }
}

.tj-list-option {
  &.active {
    background-color: var(--indigo2);
  }
}

.runjs-parameter-badge {
  max-width: 104px;
  height: 24px !important;
  padding: 2px 6px !important;
}

.release-buttons {
  .release-button {
    display: flex;
    padding: 4px 12px;
    align-items: center;
    gap: 8px;
    flex: 1 0 0;
    width: 84px;
    height: 28px;
    cursor: pointer;
  }

  .released-button {
    background-color: #F1F3F5;
    color: #C1C8CD;
  }
}

.modal-divider {
  border-top: 1px solid #dee2e6;
  padding: 10px;
}

.dark-theme-modal-divider {
  border-top: 1px solid var(--slate5) !important;
  padding: 10px;

  .nav-item {
    background-color: transparent !important;
  }
}

.app-slug-container {
  .label {
    font-size: 9px !important;
  }
}

.shareable-link-container {
  .copy-container {
    width: 0px;
    margin-right: -12px;
  }

  .form-check-label {
    font-size: 12px;
    margin-left: 8px;
    color: var(--base-slate-12);
  }

  .label-success,
  .label-updated,
  .tj-input-error,
  .label-info {
    font-size: 10px;
    padding-top: 10px;
  }

  .input-with-icon {
    .form-control {
      height: 100%;
      border-radius: 0px !important;
      padding-right: 40px;
    }

    .is-invalid:focus {
      border-color: var(--tomato9) !important;
    }

    .icon-container {
      right: 12px;
      top: calc(50% - 11px);

      .spinner-border {
        width: 20px;
        height: 20px;
      }
    }
  }

  .input-group-text {
    background: var(--slate3);
    color: var(--slate9);
  }
}

.manage-app-users-footer {
  padding-bottom: 20px;
  margin-top: 18px;

  .default-secondary-button {
    width: auto !important;
    padding: 18px;
  }

}

.share-disabled {
  opacity: 0.4;
}

// Editor revamp styles
.main-wrapper {
  .editor {
    .header>.navbar {
      background-color: var(--base) !important;
      border-bottom: 1px solid var(--slate5);
      z-index: 10;
    }
  }
}

.component-image-wrapper {
  background-color: var(--slate3) !important;
  border-radius: 6px;
}

.components-container {
  margin-left: 16px;
  margin-right: 16px;
}

.draggable-box-wrapper {
  height: 86px;
  width: 72px;
  margin-bottom: 4px;
}

.component-card-group-wrapper {
  display: flex;
  flex-wrap: wrap;
  column-gap: 22px;
}

.component-card-group-container {
  display: flex;
  row-gap: 12px;
  flex-direction: column;
  padding-bottom: 12px;
  padding-top: 12px;
}

.widgets-manager-header {
  color: var(--slate12);
  font-size: 14px;
  font-style: normal;
  font-weight: 500;
  line-height: 20px;
  /* 142.857% */
  margin-top: 16px;
  margin-bottom: 12px;
}

.components-container {
  .tj-input {
    margin-bottom: 16px;
  }
}

.tj-widgets-search-input {
  width: 266px;
  height: 32px;
  border-radius: 6px;
  background-color: var(--base) !important;
  font-size: 12px;
  font-style: normal;
  font-weight: 400;
  line-height: 20px;
}

.release-button {
  color: var(--indigo-01, #FDFDFE);
  font-family: IBM Plex Sans;
  font-size: 12px;
  font-style: normal;
  font-weight: 600;
  line-height: 20px;
  /* 166.667% */
  display: flex;
  padding: 4px 12px;
  align-items: center;
  gap: 8px;
  flex: 1 0 0;
}

.editor-header-icon {
  border-radius: 6px;
  border: 1px solid var(--bases-transparent, rgba(255, 255, 255, 0.00));
  background: var(--indigo3);
  display: flex;
  padding: 7px;
  justify-content: center;
  align-items: center;
  gap: 8px;
  height: 28px;
  width: 28px;
}

.tj-header-avatar {
  display: flex;
  font-weight: 500;
  width: 27px;
  height: 26px;
  padding: 4px 6px;
  flex-direction: column;
  justify-content: center;
  align-items: center;
  gap: 10px;
  flex-shrink: 0;
  margin-bottom: 0px !important;
  border-radius: 100% !important;
  margin-left: -8px;
  background-color: var(--slate5) !important;
  color: var(--slate10) !important
}

.undo-redo-container {
  position: absolute;
  top: 10px;
  display: flex;
  right: 222px;
  justify-content: center;
  align-items: center;
  height: 28px;
  gap: 2px;

  div {
    display: flex;
    justify-content: center;
    align-items: center;
    height: 28px;
    width: 28px;
    border-radius: 6px;
  }
}

.sidebar-panel-header {
  color: var(--slate12);
  padding-left: 4px;
}

.modal-content {
  background: var(--base);
  color: var(--slate12);
}

.main-editor-canvas {
  background-color: var(--base);
}

.event-manager-popover {
  border: none;
  /* Shadow/03 */
  box-shadow: 0px 4px 6px -2px rgba(16, 24, 40, 0.03), 0px 12px 16px -4px rgba(16, 24, 40, 0.08);

  .popover-body {
    background-color: var(--base);
    color: var(--slate12);
    border: 1px solid var(--slate3, #F1F3F5);
    border-radius: 6px;
  }

}

.copilot-toggle {
  font-family: IBM Plex Sans;
  font-size: 12px;
  font-style: normal;
  font-weight: 500;
  background-color: transparent !important;
  display: flex;
  align-items: center;
}

.copilot-codehinter-wrap {
  .CodeMirror.cm-s-monokai.CodeMirror-wrap {
    border-radius: 0px;
  }
}

.avatar-list-stacked {
  display: flex;
}

.avatar-list-stacked .avatar {
  margin-right: 0px !important;
}

.navbar-right-section {
  border-left: 1px solid var(--slate5);
}

.modal-header {
  background-color: var(--base);
  border-bottom: 1px solid var(--slate5);
}

.sidebar-debugger {
  .nav-item {
    button:hover {
      border-top-color: transparent;
      border-left-color: transparent;
      border-right-color: transparent;
    }
  }
}

.tj-app-version-text {
  color: var(--pink9);
}

.left-sidebar-comments {
  position: absolute;
  left: 0;
  bottom: 48px;
}

.popover-body {
  background-color: var(--base);
  color: var(--slate12);
  border-radius: 6px;
}

.popover {
  border: none;
  border-radius: 6px;
  border: 1px solid var(--slate3, #F1F3F5);
  background: var(--slate1, #FBFCFD);
  box-shadow: 0px 2px 4px -2px rgba(16, 24, 40, 0.06), 0px 4px 8px -2px rgba(16, 24, 40, 0.10);
}

.canvas-codehinter-container {
  .sketch-picker {
    left: 70px !important;
    top: 207px;
  }
}

.debugger-card-body {
  margin-top: 8px;
  margin-bottom: 16px;
  padding: 0px 16px;
}

.left-sidebar-header-btn {
  background-color: var(--base) !important;
  width: 28px;
  height: 28px;
  padding: 7px !important;

  &:focus-visible {
    border: none !important;
    outline: none !important;
    box-shadow: none !important;
  }
}

.navbar-seperator {
  border: 1px solid var(--slate5, #2B2F31);
  background: var(--slate1, #151718);
  width: 1px;
  height: 19px;
  margin-left: 8px;
  margin-right: 8px;
}

.CodeMirror {
  background: var(--base);
  font-size: 12px;
}

.color-picker-input {
  position: relative;
  height: 36px;
  background-color: var(--slate1);
  border: 1px solid var(--slate7);
  border-radius: 6px;

  &:hover {
    background-color: var(--slate4);
    border: 1px solid var(--slate8);

  }
}

#popover-basic-2 {

  .sketch-picker {
    left: 7px;
    width: 170px !important;
  }
}

.custom-gap-8 {
  gap: 8px;
}

.color-slate-11 {
  color: var(--slate11) !important;
}

.custom-gap-6 {
  gap: 6px
}

.custom-gap-2 {
  gap: 2px
}

// ToolJet Database buttons

.ghost-black-operation {
  border: 1px solid transparent !important;
  padding: 4px 10px;
}

.custom-gap-2 {
  gap: 2px
}

.custom-gap-4 {
  gap: 4px;
}

.text-black-000 {
  color: var(--text-black-000) !important;
}

.custom-gap-12 {
  gap: 12px
}

.overflow-tooltip {
  .tooltip-inner {
    max-width: 100%;
  }
}

#inspector-tabpane-properties {
  .accordion {
    .accordion-item:last-child {
      border-bottom: none !important;
    }
  }
}

.card-table {
  overflow: visible;
}

.groups-name-cell {
  transition: 0.3s all;
  border-radius: 6px;
  position: relative !important;
  overflow: visible !important;

  .groups-name-container {
    display: flex;
    column-gap: 8px;
    text-overflow: ellipsis;
    overflow: hidden;
    white-space: nowrap;
    max-width: 185px;
  }

  .group-chip {
    padding: 5px 8px;
    border-radius: 6px;
    background-color: var(--slate3);
    color: var(--slate11);
    text-overflow: ellipsis;
    overflow: hidden;
    white-space: nowrap;
    max-width: 95px;
  }

  .all-groups-list {
    position: absolute;
    width: 100%;
    top: 41px;
    display: flex;
    flex-direction: column;
    background: var(--slate1);
    align-items: flex-start;
    border-radius: 6px;
    border: 1px solid var(--slate1);
    box-shadow: 0px 4px 6px -2px rgba(16, 24, 40, 0.03), 0px 12px 16px -4px rgba(16, 24, 40, 0.08);
    padding: 9px 10px;
    gap: 15px;
    cursor: default;
    max-height: 240px;
    overflow: auto;
    left: 0px;
    z-index: 1;
  }
}

.groups-name-cell[data-active="true"] {
  background: var(--gray5) !important;

  .groups-name-container {
    padding-left: 6px;
  }

  .group-chip {
    max-width: unset !important;
  }
}

.groups-hover {
  &:hover {
    background: var(--slate3);
    cursor: pointer;
  }
}

.user-actions-menu-container {
  border: 1px solid var(--slate8);
  border-radius: 6px;

  &:hover {
    background: var(--slate4);
  }

  .actions-menu-icon {
    fill: var(--slate8);
    width: 20px !important;
    height: 20px !important;
    cursor: pointer;

    path {
      fill: var(--slate12) !important;
    }
  }
}

#popover-user-menu {
  box-shadow: 0px 2px 4px -2px var(--indigo1), 0px 4px 8px -2px var(--indigo1);

  .popover-body {
    padding: 0rem 0.8rem;
    min-width: 160px;
  }

  button {
    color: var(--slate12);
    border: none !important;

    &:hover {
      background: none !important;
    }
  }

  .edit-user-btn {
    svg {
      fill: var(--slate9);

      path {
        fill: var(--slate9);
      }
    }
  }

  .user-archive {
    color: var(--tomato9);

    &:hover {
      color: var(--tomato9) !important;
    }
  }
}

.divider {
  border-top: 1px solid var(--slate6);
}

.workspace-constants-wrapper {
  height: calc(100vh - 64px);
  display: flex;
  align-items: center;
  justify-content: center;
  margin-top: 1.5rem;
}

.blank-page-wrapper {
  @media only screen and (max-width: 768px) {
    display: none;
  }
}

.blank-page-wrapper-mobile {
  display: none;

  @media only screen and (max-width: 768px) {
    transform: translateY(80%);
    display: flex;
    align-items: center;
    justify-content: center;
  }
}

<<<<<<< HEAD
.modal-custom-height {
  height: 700px !important; /* Set the desired width */
=======
.tj-text-input-widget {
  border: 1px solid var(--tj-text-input-widget-border-default);
  background-color: var(--tj-text-input-widget-field-default);
  width: 100%;
  padding: 0px;
  z-index: 2;


  &:hover:not(:focus) {
    border: 1px solid var(--tblr-input-border-color-darker) !important;
  }

  &.is-invalid {
    border: 1px solid var(--tj-text-input-widget-error) !important; // For example, a red border for invalid input
  }

  &:focus {
    outline: none !important;
    border: 1px solid var(--tj-text-input-widget-border-clicked);

  }

  &:active {
    // border: 1px solid var(--tj-text-input-widget-border-clicked) !important;
    outline: none !important;
  }

  &::placeholder {
    color: #7E868C;
  }
}

.icon-style-container {
  width: 142px;
  height: 32px;
  display: flex;
  align-items: center;
  border-radius: 6px;
  padding: 2px;
}

.visibility-eye {
  position: absolute;
  top: 50%;
  right: -5px;
  transform: translate(-50%, -50%);
}

.label-hinter-margin {
  margin-bottom: 4px;
}

.accordion-header {
  height: 52px;
}


.CodeMirror-placeholder {
  min-width: 265px !important;
}

.tj-number-input-element {

  // Remove increment/decrement arrows
  input::-webkit-outer-spin-button,
  input::-webkit-inner-spin-button {
    -webkit-appearance: none;
    margin: 0;
  }

  /* Firefox */
  input[type=number] {
    -moz-appearance: textfield;
  }
}

.inspector-color-input-popover {
  left: -96px !important;
}

.tj-number-input-widget {
  input[type="number"] {
    -moz-appearance: textfield !important;
  }
>>>>>>> b1795928
}<|MERGE_RESOLUTION|>--- conflicted
+++ resolved
@@ -12631,10 +12631,9 @@
   }
 }
 
-<<<<<<< HEAD
 .modal-custom-height {
   height: 700px !important; /* Set the desired width */
-=======
+}
 .tj-text-input-widget {
   border: 1px solid var(--tj-text-input-widget-border-default);
   background-color: var(--tj-text-input-widget-field-default);
@@ -12719,5 +12718,4 @@
   input[type="number"] {
     -moz-appearance: textfield !important;
   }
->>>>>>> b1795928
 }