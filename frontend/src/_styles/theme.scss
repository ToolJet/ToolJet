--- conflicted
+++ resolved
@@ -4155,12 +4155,7 @@
     .rbc-event-label {
       display: none;
     }
-<<<<<<< HEAD
     background-color: var(--cc-primary-brand) !important;
-=======
-
-    background-color: var(--primary-brand) !important;
->>>>>>> f45d9a28
     border: transparent
   }
 
@@ -18821,12 +18816,7 @@
 }
 
 .timer-btn {
-<<<<<<< HEAD
   background-color: var(--cc-primary-brand);
-=======
-  background-color: var(--primary-brand);
-
->>>>>>> f45d9a28
   &:hover {
     background-color: var(--cc-primary-brand);
   }
@@ -18900,13 +18890,6 @@
   }
 }
 
-<<<<<<< HEAD
-=======
-#inspector-tabpane-properties .accordion-header {
-  height: 32px;
-}
-
->>>>>>> f45d9a28
 .cm-tooltip {
   z-index: 9999 !important;
 }
@@ -18978,7 +18961,6 @@
   }
 }
 
-<<<<<<< HEAD
 .table-cell {
   input[type="checkbox"]{
     accent-color: var(--cc-primary-brand);
@@ -19222,7 +19204,7 @@
     align-items: center;
     margin-left: 4px;
   }
-=======
+}
 .missing-groups-modal {
   .modal-body {
     padding: 16px;
@@ -19287,5 +19269,4 @@
       transform: rotate(180deg);
     }
   }
->>>>>>> f45d9a28
 }