@import "./tabler.scss";
@import "./colors.scss";
@import "./z-index.scss";
@import "./mixins.scss";
@import "./queryManager.scss";
@import "./onboarding.scss";
@import "./components.scss";
@import "./global-datasources.scss";
@import "./typography.scss";
@import "./designtheme.scss";
@import "./dropdown-custom.scss";
@import "./ui-operations.scss";
@import "./license.scss";
@import 'react-loading-skeleton/dist/skeleton.css';
@import './table-component.scss';
@import './groups-permissions.scss';
@import 'tailwindcss/base';
@import 'tailwindcss/components';
@import 'tailwindcss/utilities';
@import "./componentdesign.scss";
@import './pages-sidebar.scss';

/* ibm-plex-sans-100 - latin */
@font-face {
  font-display: swap;
  /* Check https://developer.mozilla.org/en-US/docs/Web/CSS/@font-face/font-display for other options. */
  font-family: 'IBM Plex Sans';
  font-style: normal;
  font-weight: 100;
  src: url('/assets/fonts/ibm-plex-sans-v19-latin/ibm-plex-sans-v19-latin-100.woff2') format('woff2');
  /* Chrome 36+, Opera 23+, Firefox 39+, Safari 12+, iOS 10+ */
}

/* ibm-plex-sans-100italic - latin */
@font-face {
  font-display: swap;
  /* Check https://developer.mozilla.org/en-US/docs/Web/CSS/@font-face/font-display for other options. */
  font-family: 'IBM Plex Sans';
  font-style: italic;
  font-weight: 100;
  src: url('/assets/fonts/ibm-plex-sans-v19-latin/ibm-plex-sans-v19-latin-100italic.woff2') format('woff2');
  /* Chrome 36+, Opera 23+, Firefox 39+, Safari 12+, iOS 10+ */
}

/* ibm-plex-sans-200 - latin */
@font-face {
  font-display: swap;
  /* Check https://developer.mozilla.org/en-US/docs/Web/CSS/@font-face/font-display for other options. */
  font-family: 'IBM Plex Sans';
  font-style: normal;
  font-weight: 200;
  src: url('/assets/fonts/ibm-plex-sans-v19-latin/ibm-plex-sans-v19-latin-200.woff2') format('woff2');
  /* Chrome 36+, Opera 23+, Firefox 39+, Safari 12+, iOS 10+ */
}

/* ibm-plex-sans-200italic - latin */
@font-face {
  font-display: swap;
  /* Check https://developer.mozilla.org/en-US/docs/Web/CSS/@font-face/font-display for other options. */
  font-family: 'IBM Plex Sans';
  font-style: italic;
  font-weight: 200;
  src: url('/assets/fonts/ibm-plex-sans-v19-latin/ibm-plex-sans-v19-latin-200italic.woff2') format('woff2');
  /* Chrome 36+, Opera 23+, Firefox 39+, Safari 12+, iOS 10+ */
}

/* ibm-plex-sans-300 - latin */
@font-face {
  font-display: swap;
  /* Check https://developer.mozilla.org/en-US/docs/Web/CSS/@font-face/font-display for other options. */
  font-family: 'IBM Plex Sans';
  font-style: normal;
  font-weight: 300;
  src: url('/assets/fonts/ibm-plex-sans-v19-latin/ibm-plex-sans-v19-latin-300.woff2') format('woff2');
  /* Chrome 36+, Opera 23+, Firefox 39+, Safari 12+, iOS 10+ */
}

/* ibm-plex-sans-300italic - latin */
@font-face {
  font-display: swap;
  /* Check https://developer.mozilla.org/en-US/docs/Web/CSS/@font-face/font-display for other options. */
  font-family: 'IBM Plex Sans';
  font-style: italic;
  font-weight: 300;
  src: url('/assets/fonts/ibm-plex-sans-v19-latin/ibm-plex-sans-v19-latin-300italic.woff2') format('woff2');
  /* Chrome 36+, Opera 23+, Firefox 39+, Safari 12+, iOS 10+ */
}

/* ibm-plex-sans-regular - latin */
@font-face {
  font-display: swap;
  /* Check https://developer.mozilla.org/en-US/docs/Web/CSS/@font-face/font-display for other options. */
  font-family: 'IBM Plex Sans';
  font-style: normal;
  font-weight: 400;
  src: url('/assets/fonts/ibm-plex-sans-v19-latin/ibm-plex-sans-v19-latin-regular.woff2') format('woff2');
  /* Chrome 36+, Opera 23+, Firefox 39+, Safari 12+, iOS 10+ */
}

/* ibm-plex-sans-italic - latin */
@font-face {
  font-display: swap;
  /* Check https://developer.mozilla.org/en-US/docs/Web/CSS/@font-face/font-display for other options. */
  font-family: 'IBM Plex Sans';
  font-style: italic;
  font-weight: 400;
  src: url('/assets/fonts/ibm-plex-sans-v19-latin/ibm-plex-sans-v19-latin-italic.woff2') format('woff2');
  /* Chrome 36+, Opera 23+, Firefox 39+, Safari 12+, iOS 10+ */
}

/* ibm-plex-sans-500 - latin */
@font-face {
  font-display: swap;
  /* Check https://developer.mozilla.org/en-US/docs/Web/CSS/@font-face/font-display for other options. */
  font-family: 'IBM Plex Sans';
  font-style: normal;
  font-weight: 500;
  src: url('/assets/fonts/ibm-plex-sans-v19-latin/ibm-plex-sans-v19-latin-500.woff2') format('woff2');
  /* Chrome 36+, Opera 23+, Firefox 39+, Safari 12+, iOS 10+ */
}

/* ibm-plex-sans-500italic - latin */
@font-face {
  font-display: swap;
  /* Check https://developer.mozilla.org/en-US/docs/Web/CSS/@font-face/font-display for other options. */
  font-family: 'IBM Plex Sans';
  font-style: italic;
  font-weight: 500;
  src: url('/assets/fonts/ibm-plex-sans-v19-latin/ibm-plex-sans-v19-latin-500italic.woff2') format('woff2');
  /* Chrome 36+, Opera 23+, Firefox 39+, Safari 12+, iOS 10+ */
}

/* ibm-plex-sans-600 - latin */
@font-face {
  font-display: swap;
  /* Check https://developer.mozilla.org/en-US/docs/Web/CSS/@font-face/font-display for other options. */
  font-family: 'IBM Plex Sans';
  font-style: normal;
  font-weight: 600;
  src: url('/assets/fonts/ibm-plex-sans-v19-latin/ibm-plex-sans-v19-latin-600.woff2') format('woff2');
  /* Chrome 36+, Opera 23+, Firefox 39+, Safari 12+, iOS 10+ */
}

/* ibm-plex-sans-600italic - latin */
@font-face {
  font-display: swap;
  /* Check https://developer.mozilla.org/en-US/docs/Web/CSS/@font-face/font-display for other options. */
  font-family: 'IBM Plex Sans';
  font-style: italic;
  font-weight: 600;
  src: url('/assets/fonts/ibm-plex-sans-v19-latin/ibm-plex-sans-v19-latin-600italic.woff2') format('woff2');
  /* Chrome 36+, Opera 23+, Firefox 39+, Safari 12+, iOS 10+ */
}

/* ibm-plex-sans-700 - latin */
@font-face {
  font-display: swap;
  /* Check https://developer.mozilla.org/en-US/docs/Web/CSS/@font-face/font-display for other options. */
  font-family: 'IBM Plex Sans';
  font-style: normal;
  font-weight: 700;
  src: url('/assets/fonts/ibm-plex-sans-v19-latin/ibm-plex-sans-v19-latin-700.woff2') format('woff2');
  /* Chrome 36+, Opera 23+, Firefox 39+, Safari 12+, iOS 10+ */
}

/* ibm-plex-sans-700italic - latin */
@font-face {
  font-display: swap;
  /* Check https://developer.mozilla.org/en-US/docs/Web/CSS/@font-face/font-display for other options. */
  font-family: 'IBM Plex Sans';
  font-style: italic;
  font-weight: 700;
  src: url('/assets/fonts/ibm-plex-sans-v19-latin/ibm-plex-sans-v19-latin-700italic.woff2') format('woff2');
  /* Chrome 36+, Opera 23+, Firefox 39+, Safari 12+, iOS 10+ */
}

.transparent-scrollbar {
  &::-webkit-scrollbar {
    width: 6px;
    height: 50px;
  }

  &::-webkit-scrollbar-track {
    background: transparent;
  }

  &::-webkit-scrollbar-thumb {
    background-color: #E4E7EB;
    border-radius: 10px;
    border: 3px solid transparent;
  }

  &::-webkit-scrollbar-thumb:hover {
    background-color: #E4E7EB;
  }
}

@layer base {

  input[type='number']::-webkit-outer-spin-button,
  input[type='number']::-webkit-inner-spin-button,
  input[type='number'] {
    -webkit-appearance: none;
    margin: 0;
    -moz-appearance: textfield !important;
  }
}

// variables
$border-radius: 4px;


body {
  font-family: 'IBM Plex Sans';
  // color: var(--text-default) !important;
}

body:has(.wrapper.audit-log) {
  overflow: hidden;
}

body:has(.wrapper.audit-log) {
  overflow: hidden;
}

input,
button {
  border-radius: 4px;
}

.btn:hover {
  border-color: $primary;
}

.btn-sm {
  padding: 4px 8px;
}

.padding-0 {
  padding: 0;
}

.float-right {
  float: right;
}

.font-500 {
  font-weight: 500;
}

.color-inherit {
  color: inherit;
}

.text-right {
  text-align: right;
}

.navbar {
  max-height: 48px;
  min-height: auto;
  background-color: var(--base) !important;
  border-bottom: 1px solid var(--slate5);

  .nav-item.active:after {
    bottom: 0 !important;
  }
}

.rc-slider-track {
  background-color: $primary;
}

.rc-slider-handle {
  border-color: $primary;
}

.auth-main {
  height: 1000px;
  padding-top: calc(0.25 * 100vh);
  overflow: hidden;

  svg,
  img {
    height: 50px;
    width: 50px;
  }

  svg {
    color: #000000;
  }

  .col-4 {
    z-index: 1;
  }

  .horizontal-line {
    width: 100%;
    position: relative;
    border: 1px solid #b1b1b1;
    top: 25px;
    margin: 0px auto;
    z-index: 0;
  }

  .sso-ico {
    div {
      background-color: #ffffff;
    }
  }
}

.emoji-mart-scroll {
  border-bottom: 0;
  margin-bottom: 6px;
}

.emoji-mart-scroll+.emoji-mart-bar {
  display: none;
}

.accordion-item {
  border: solid var(--border-weak);
  border-width: 0px 0px 1px 0px;
}


.accordion-item,
.accordion-button {
  background-color: inherit;
}

.accordion-button {
  font-size: 14px;
  font-weight: 500 !important;
  box-shadow: none !important;
  color: var(--slate12) !important;
  padding: 16px 16px !important;
  display: flex;
  justify-content: space-between;
  align-items: center;
}

.accordion-button.inspector::after {
  display: none;
}

.accordion-item-trigger {
  transition: transform 0.3s;
  display: inherit !important;
  height: 1rem;
  width: 1rem;
  padding: 0.25rem;
}

.accordion-item-trigger:not(.collapsed) {
  transform: rotate(90deg);
}

.accordion-button::after {
  background-image: url('data:image/svg+xml,<svg xmlns="http://www.w3.org/2000/svg" width="13" height="12" viewBox="0 0 13 12" fill="none"><path d="M8.83684 3L4.4484 3C3.86955 3 3.5089 3.62791 3.80056 4.1279L5.99478 7.88943C6.28419 8.38556 7.00104 8.38556 7.29045 7.88943L9.48467 4.1279C9.77634 3.62791 9.41568 3 8.83684 3Z" fill="%2311181C"/></svg>');
}

.accordion-button:not(.collapsed)::after {
  background-image: url('data:image/svg+xml,<svg xmlns="http://www.w3.org/2000/svg" width="13" height="12" viewBox="0 0 13 12" fill="none"><path d="M8.83684 3L4.4484 3C3.86955 3 3.5089 3.62791 3.80056 4.1279L5.99478 7.88943C6.28419 8.38556 7.00104 8.38556 7.29045 7.88943L9.48467 4.1279C9.77634 3.62791 9.41568 3 8.83684 3Z" fill="%2311181C"/></svg>');
}


.accordion-body {
  padding: 1rem !important;

  .form-label {
    font-weight: 400;
    font-size: 12px;
    color: var(--slate12);
  }

  .style-fx {
    margin-top: 3px !important;
  }
}

.editor {
  header {
    position: fixed;
    width: 100%;
    top: 0px;
    left: 0px;
  }

  .header-container {
    max-width: 100%;
    padding: 0px;
  }

  .resizer-select,
  .resizer-active {

    .top-right,
    .top-left,
    .bottom-right,
    .bottom-left {
      background: white;
      border-radius: 10px;
      border: solid 1px $primary;
    }
  }

  .resizer-selected {
    outline-width: thin;
    outline-style: solid;
    outline-color: #ffda7e;
  }

  // query data source card style start

  .query-datasource-card-container,
  .header-query-datasource-card-container {
    display: flex;
    flex-direction: row;
    gap: 10px;
    flex-wrap: wrap;
  }

  .datasource-picker {
    margin-bottom: 24px;
    width: 475px;
    margin: auto;

    a {
      color: var(--indigo9);
      text-decoration: none;
    }
  }

  .header-query-datasource-card-container {
    margin-top: -10px;
  }

  .header-query-datasource-card {
    position: relative;
    display: flex;
    min-width: 0;
    word-wrap: break-word;
    background-color: rgba(66, 153, 225, 0.1) !important;
    background-clip: border-box;
    border-radius: 4px;
    height: 32px;
    width: 140px;
    padding: 6px;
    align-items: center;
    text-transform: capitalize;
    font-weight: 400 !important;
    background-color: #4299e11a;

    p {
      margin: 0 8px 0 12px;
    }
  }

  .query-datasource-card {
    position: relative;
    display: flex;
    min-width: 0;
    word-wrap: break-word;
    background-color: #ffffff;
    background-clip: border-box;
    border: 1px solid rgba(101, 109, 119, 0.16);
    border-radius: 4px;
    height: 46px;
    width: 200px;
    padding: 10px;
    align-items: center;
    cursor: pointer;
    transition: transform .2s;

    p {
      margin: 0 8px 0 15px;
    }

    &:hover {
      transform: scale(1.02);
      box-shadow: 0.1px 0.1px 0.1px 0.1px rgba(0, 0, 0, 0.3);
    }
  }

  // end :: data source card style

  .header-query-datasource-name {
    font-size: 0.8rem !important;
    padding-top: 0px !important;
  }

  .datasource-heading {
    display: flex;
    height: 32px;
    gap: 10px;
    align-items: center;

    p {
      font-size: 12px;
      padding-top: 0px;
      cursor: pointer;
    }
  }


  .left-sidebar {
    scrollbar-width: none;
  }

  .left-sidebar::-webkit-scrollbar {
    width: 0;
    background: transparent;
  }

  .left-sidebar-layout {
    display: flex;
    justify-content: center;
    font-size: 11px;
    align-items: center;
    letter-spacing: 0.2px;

    p {
      margin-bottom: 0px;
      margin-top: 8px;
    }
  }

  .left-sidebar {
    height: 100%;
    width: 48px;
    position: fixed;
    z-index: 2;
    left: 0;
    overflow-x: hidden;
    flex: 1 1 auto;
    background-clip: border-box;
    margin-top: 48px;
    padding-top: 8px;
    background: var(--base) !important;

    .accordion-item {
      border: solid var(--slate5);
      border-width: 1px 0px 1px 0px;
    }

    .datasources-container {
      height: 50%;
      overflow-y: scroll;

      tr {
        border-color: #f1f1f1;
      }
    }

    .variables-container {
      height: 50%;
      overflow-y: scroll;
    }

    .variables-container::-webkit-scrollbar-thumb,
    .datasources-container::-webkit-scrollbar-thumb {
      background: transparent;
      height: 0;
      width: 0;
    }

    .variables-container::-webkit-scrollbar,
    .datasources-container::-webkit-scrollbar {
      width: 0;
      background: transparent;
      height: 0;
    }

    .variables-container,
    .datasources-container {
      scrollbar-width: none;
    }

    .datasources-container {
      bottom: 0;
      height: 500px;
      border: solid rgba(101, 109, 119, 0.16);
      border-width: 1px 0px 1px 0px;

      .datasources-header {
        border: solid rgba(0, 0, 0, 0.125);
        border-width: 0px 0px 1px 0px;
      }
    }

    .left-sidebar-inspector {
      .card-body {
        padding: 1rem 0rem 1rem 1rem;
      }
    }

    .left-sidebar-page-selector {
      .add-new-page-button-container {
        width: 100%;
        margin-top: 10px;
      }
    }
  }

  .editor-sidebar {
    position: fixed;
    right: 0;
    overflow: hidden;
    width: 300px;
    flex: 1 1 auto;
    top: 48px;
    border-left: 1px solid var(--slate5);
    background-color: var(--base);
    background-clip: border-box;
    height: 100vh;

    >div {
      background-color: var(--base);
    }


    .inspector {
      .form-control-plaintext {
        padding: 0;
        color: var(--slate12);
      }

      .header {
        padding-left: 20px;
        padding-right: 20px;
        border: solid rgba(0, 0, 0, 0.125);
        border-width: 0px 0px 1px 0px;
        height: 40px;

        .component-name {
          font-weight: 500;
        }

        .component-action-button {
          top: 8px;
          right: 10px;
          position: absolute;
        }
      }

      .properties-container {
        .field {
          .form-label {
            font-size: 12px;
          }

          .text-field {
            height: 30px;
            font-size: 12px;
          }

          .form-select {
            height: 30px;
            font-size: 12px;
          }

          .select-search__input {
            padding: 0.2375rem 0.75rem;
            font-size: 0.825rem;
          }
        }
      }
    }

    .components-container::-webkit-scrollbar {
      width: 0;
      height: 0;
      background: transparent;
    }

    .components-container::-webkit-scrollbar-thumb {
      background: transparent;
    }

    .components-container {
      scrollbar-width: none;
    }

    .components-container {
      height: 100%;
      overflow: auto;
      overflow-x: hidden;
      padding-bottom: 20%;

      ::placeholder {
        color: var(--slate9);

      }

      .component-image-holder {
        border-radius: 0;
        transition: all 0.3s cubic-bezier(0.25, 0.8, 0.25, 1);
        box-sizing: border-box;
        border-radius: 4px;
        background-color: var(--slate3);

        img {
          margin: 0 auto;
        }

        &:hover {
          background-color: var(--slate4);
          border: 1px solid var(--slate4, #E6E8EB);
        }

        &:active {
          background-color: var(--slate4);
          border: 1px solid var(--slate6, #DFE3E6);
        }
      }

      .component-title {
        margin-top: 4px;
        max-width: 100%;
        text-align: center;
        word-wrap: break-word;
        color: var(--slate12);
        text-align: center;
        font-size: 10px;
        font-style: normal;
        font-weight: 400;
        line-height: 13px;
        height: 26px;
        width: 72px;
      }

      .component-description {
        color: grey;
        font-size: 0.7rem;
      }
    }
  }

  .main {
    top: 0;
    height: calc(100vh - 42px); // check

    &.hide-scrollbar {
      .canvas-container::-webkit-scrollbar {
        height: 0;
      }
    }

    .canvas-container::-webkit-scrollbar {
      width: 0;
      background: transparent;
    }

    .canvas-container::-webkit-scrollbar-track {
      background: transparent !important;
    }

    .canvas-container {
      scrollbar-width: none;
    }

    .canvas-container {
      height: 100%;
      top: 48px;
      position: fixed;
      right: 300px;
      left: 48px;
      overflow-y: scroll;
      overflow-x: hidden;
      -webkit-box-pack: center;
      justify-content: center;
      -webkit-box-align: center;
      align-items: center;

      .real-canvas {
        outline: 1px dotted transparent;
      }

      .show-grid {
        outline: 1px dotted #4d72da;
        background-image: linear-gradient(to right,
            rgba(194, 191, 191, 0.2) 1px,
            transparent 1px),
          linear-gradient(to bottom,
            rgba(194, 191, 191, 0.2) 1px,
            transparent 1px);

      }

      .canvas-area {
        // background: #F9F9FB;
        margin: 0px auto;

        .resizer {
          outline: solid 1px transparent;
        }
      }
    }
  }

  @media screen and (max-height: 450px) {
    .sidebar {
      padding-top: 15px;
    }

    .sidebar a {
      font-size: 18px;
    }
  }
}

.viewer {
  .header-container {
    max-width: 100%;
  }

  .main {
    padding: 0px 10px;

    .canvas-container {
      scrollbar-width: auto;
      width: 100%;
    }


    .canvas-container::-webkit-scrollbar {
      background: transparent;
    }

    .canvas-container {
      height: 100%;
      position: fixed;
      left: 0;
      overflow-y: auto;
      overflow-x: auto;
      -webkit-box-pack: center;
      justify-content: center;
      -webkit-box-align: center;
      align-items: center;

      .canvas-area {
        width: 1280px;
        // background: #F9F9FB;
        margin: 0px auto;
        background-size: 80px 80px;
        background-repeat: repeat;
      }

      .navigation-area {
        background: var(--base, #FFF);
        padding: 1rem;

        a.page-link {
          border-radius: 0;
          border: 0;
        }

        a.page-link:hover {
          color: white;
          background-color: #4D72FA;
        }

        a.page-link.active {
          color: white;
          background-color: #4D72FA;
        }
      }

    }
  }
}

.modal-header {
  padding: 0 1.5rem 0 1.5rem;
}

.page-body,
.homepage-body {
  height: 100vh;

  .list-group.list-group-transparent.dark .all-apps-link,
  .list-group-item-action.dark.active {
    background-color: $dark-background !important;
  }
}

.home-search-holder {
  height: 20px;
  width: 100%;
  margin-top: 32px;

  .search-box-wrapper {
    .input-icon {
      .input-icon-addon {
        padding-right: 6px;
      }
    }
  }

  .homepage-search {
    background: none !important;
    color: var(--slate12);
    height: 20px;
    border: none !important;

    &:focus {
      background: none !important;
      border: none !important;
    }

    &:hover {
      background: none !important;
      border: none !important;
      color: var(--slate12);
    }
  }
}

.homepage-app-card-list-item-wrap {
  row-gap: 16px;
  column-gap: 32px;
  display: flex;
  margin-top: 22px;
}

.homepage-app-card-list-item {
  max-width: 272px;
  flex-basis: 33%;
  padding: 0 !important;
}

.homepage-dropdown-style {
  min-width: 11rem;
  display: block;
  align-items: center;
  margin: 0;
  line-height: 1.4285714;
  width: 100%;
  padding: 0.5rem 0.75rem !important;
  font-weight: 400;
  white-space: nowrap;
  border: 0;
  cursor: pointer;
  font-size: 12px;
}

.homepage-dropdown-style:hover {
  background: rgba(101, 109, 119, 0.06);
}

.card-skeleton-container {
  border: 0.5px solid #b4bbc6;
  padding: 1rem;
  border-radius: 8px;
  height: 180px;
}

.app-icon-skeleton {
  background-color: #ECEEF0 !important;
  border-radius: 4px;
  margin-bottom: 20px;
  height: 40px;
  width: 40px;
}

.folder-icon-skeleton {
  display: inline-block;
  background-color: #858896;
  border-radius: 4px;
  height: 14px;
  width: 14px;
}

.folders-skeleton {
  padding: 9px 12px;
  height: 34px;
  margin-bottom: 4px;
}

.card-skeleton-button {
  height: 20px;
  width: 60px;
  background: #91a4f6;
  margin-top: 1rem;
  border-radius: 4px;
}

@media (min-height: 641px) and (max-height: 899px) {
  .homepage-pagination {
    position: fixed;
    bottom: 2rem;
    width: 63%;
  }
}

@media (max-height: 640px) {
  .homepage-pagination {
    position: fixed;
    bottom: 2rem;
    width: 71%;
  }
}

@media (max-width: 1056px) {
  .homepage-app-card-list-item {
    flex-basis: 50%;
  }
}

.homepage-body {
  overflow-y: hidden;

  a {
    color: inherit;
  }

  a:hover {
    color: inherit;
    text-decoration: none;
  }

  button.create-new-app-button {
    background-color: var(--indigo9);

  }




  .app-list {
    .app-card {
      height: 180px;
      max-height: 180px;
      border: 0.5px solid #b4bbc6;
      box-sizing: border-box;
      border-radius: 8px;
      overflow: hidden;

      .app-creation-time {
        span {
          color: var(--slate11) !important;
        }
      }

      .app-creator {
        font-weight: 500;
        font-size: 0.625rem;
        line-height: 12px;
        color: #292d37;
        white-space: nowrap;
        overflow: hidden;
        text-overflow: ellipsis;
      }

      .app-icon-main {
        background-color: $primary;

        .app-icon {
          img {
            height: 24px;
            width: 24px;
            filter: invert(100%) sepia(0%) saturate(0%) hue-rotate(17deg) brightness(104%) contrast(104%);
            vertical-align: middle;
          }
        }
      }

      .app-template-card-wrapper {
        .card-body {
          padding-left: 0px !important;
        }
      }

      .app-title {
        line-height: 20px;
        font-size: 1rem;
        font-weight: 400;
        color: #000000;
        overflow: hidden;
        max-height: 40px;
        text-overflow: ellipsis;
        display: -webkit-box;
        -webkit-line-clamp: 2;
        /* number of lines to show */
        line-clamp: 2;
        -webkit-box-orient: vertical;
      }

      button {
        font-size: 0.6rem;
        width: 100%;
      }

      .menu-ico {
        cursor: pointer;

        img {
          padding: 0px;
          height: 14px;
          width: 14px;
          vertical-align: unset;
        }
      }
    }

    .app-card.highlight {
      background-color: #f8f8f8;
      box-shadow: 0px 4px 4px rgba(0, 0, 0, 0.25);
      border: 0.5px solid $primary;

      .edit-button {
        box-sizing: border-box;
        border-radius: 6px;
        color: $primary-light;
        width: 113px;
        height: 28px;
        background: var(--indigo11) !important;
        border: none;
        color: var(--indigo4);
        padding: 4px 16px;
        gap: 6px;
        height: 28px;


        &:hover {
          background: var(--indigo10);

        }

        &:focus {
          box-shadow: 0px 0px 0px 4px var(--indigo6);
          background: var(--indigo10);
          outline: 0;
        }


        &:active {
          background: var(--indigo11);
          box-shadow: none;
        }
      }

      .launch-button {
        box-sizing: border-box;
        border-radius: 6px;
        color: var(--slate12);
        width: 113px;
        height: 28px;
        background: var(--base);
        border: 1px solid var(--slate7);
        color: var(--slate12);
        padding: 4px 16px;
        gap: 6px;
        height: 28px !important;


        &:hover {
          background: var(--slate8);
          color: var(--slate11);
          border: 1px solid var(--slate8);
          background: var(--base);
        }

        &:active {
          background: var(--base);
          box-shadow: none;
          border: 1px solid var(--slate12);
          color: var(--slate12);
        }

        &:focus {
          background: var(--base);
          color: var(--slate11);
          border: 1px solid var(--slate8);
          box-shadow: 0px 0px 0px 4px var(--slate6);
        }
      }

      .app-title {
        height: 20px;
        -webkit-line-clamp: 1;
        /* number of lines to show */
        line-clamp: 1;
      }
    }
  }
}


.template-library-modal {
  font-weight: 500;

  .modal-header {
    background-color: var(--base) !important;
    border-bottom: 1px solid var(--slate5);

  }

  .modal-dialog {
    max-width: 90%;
    height: 80%;

    .modal-content {
      height: 100%;
      padding: 0;


      .modal-body {
        height: 80%;
        padding: 0 10px;
        background-color: var(--base) !important;


        .container-fluid {
          height: 100%;
          padding: 0;

          .row {
            height: 100%;
          }
        }
      }
    }

    .modal-body,
    .modal-footer {
      background-color: #ffffff;
    }
  }

  .template-categories {
    .list-group-item {
      border: 0;
    }

    .list-group-item.active {
      background-color: #edf1ff;
      color: $primary-light;
      font-weight: 600;
    }
  }

  .template-app-list {
    .list-group-item {
      border: 0;
    }

    .list-group-item.active {
      background-color: #edf1ff;
      color: black;
    }
  }

  .template-display {
    display: flex;
    flex-direction: row;
    align-items: center;
    height: 100%;

    h3.title {
      font-weight: 600;
      line-height: 17px;
    }

    p.description {
      font-weight: 500;
      font-size: 13px;
      line-height: 15px;
      letter-spacing: -0.1px;
      color: #8092ab;
    }

    img.template-image {
      height: 75%;
      width: 85%;
      border: 0;
      padding: 0;
      object-fit: contain;
    }

    .template-spinner {
      width: 3rem;
      height: 3rem;
      margin: auto;
      position: absolute;
      top: 0;
      bottom: 0;
      left: 0;
      right: 0;
    }

    .row {
      margin-bottom: 0;
    }
  }

  .template-list {
    padding-top: 16px;

    .template-search-box {
      input {
        border-radius: 5px !important;
      }

      .input-icon {
        display: flex;
      }
    }

    .input-icon {
      .search-icon {
        display: block;
        position: absolute;
        left: 0;
        margin-right: 0.5rem;
      }

      .clear-icon {
        cursor: pointer;
        display: block;
        position: absolute;
        right: 0;
        margin-right: 0.5rem;
      }
    }

    .list-group-item.active {
      color: $primary;
    }
  }
}

.template-library-modal.dark-mode {

  .template-modal-control-column,
  .template-list-column,
  .categories-column,
  .modal-header {
    border-color: var(--slate5) !important;
  }

  .modal-body {
    height: 80%;
    padding: 0 10px;
    background-color: var(--base) !important;

    .container-fluid {
      height: 100%;
      padding: 0;

      .row {
        height: 100%;
      }
    }
  }

  .modal-footer,
  .modal-header,
  .modal-content {
    color: white;
    background-color: #2b394a;
  }

  .template-categories {
    .list-group-item {
      color: white;
      border: 0;
    }

    .list-group-item:hover {
      background-color: #232e3c;
    }

    .list-group-item.active {
      background-color: $primary-light;
      color: white;
      font-weight: 600;
    }
  }

  .template-app-list {
    .list-group-item {
      border: 0;
      color: white;
    }

    .list-group-item:hover {
      border: 0;
      background-color: #232e3c;
    }

    .list-group-item.active {
      background-color: $primary-light;
      color: white;
    }

    .no-results-item {
      background-color: var(--slate4);
      color: white;
    }
  }

  .template-list {
    .template-search-box {
      input {
        background-color: #2b394a;
        border-color: #232e3c;
        color: white;
      }
    }
  }
}

.organizations-modal.dark-mode,
.user-edit-modal.dark-mode {
  .modal-header {
    border-color: #232e3c !important;
  }

  .modal-body,
  .modal-footer,
  .modal-header,
  .modal-content {
    color: white;
    background-color: #2b394a;
  }

  .user-table-header th {
    color: white;
    background-color: #1c252f;
  }
}

.fx-container {
  position: relative;
}

.fx-common {
  margin-right: 12px;
}

.fx-button {
  border-radius: 6px;

  svg {
    margin: 2px 4px;
  }
}

.fx-button:hover {
  background-color: var(--slate4);
  cursor: pointer;
}

.fx-button.active {
  background-color: var(--indigo5);
  cursor: pointer;
}



.fx-container-eventmanager {
  position: relative;
}

.fx-container-eventmanager * .fx-outer-wrapper {
  position: absolute !important;
  top: 7px !important;
  right: -26px;
}

// targeting select component library class

.component-action-select *.css-1nfapid-container {
  width: 184px !important;
}

.component-action-select {
  .css-zz6spl-container {
    width: inherit;
  }

  &.fx-container-eventmanager {
    .fx-common {
      right: 0;
    }

    .custom-row {
      width: 100%
    }
  }

  .codeShow-active {
    display: flex;
    flex-direction: row-reverse;
    justify-content: space-between;

    .custom-row {
      width: 75%;
    }
  }

  .row.fx-container {
    .col {
      display: flex;
    }
  }
}

.fx-container-eventmanager *.fx-common {
  top: 6px !important;
  right: -34px;
}

.fx-container-eventmanager-code {
  padding-right: 15px !important;
}

.unselectable {
  -webkit-touch-callout: none;
  -webkit-user-select: none;
  -khtml-user-select: none;
  -moz-user-select: none;
  -ms-user-select: none;
  user-select: none;
}

.layout-buttons {
  span {
    color: $primary;
  }
}

.inspector {
  .tab-content {
    overflow-y: auto;
    // TAB HEADER HEIGHT + FOOTER HEIGHT + Extra padding = 120px
    height: calc(100vh - 10.4rem);
    // Hide scrollbar
    -ms-overflow-style: none;
    /* IE and Edge */
    scrollbar-width: none;
    /* Firefox */
    border-top: 1px solid var(--slate5) !important;
  }

  /* Hide scrollbar for Chrome, Safari and Opera */
  .tab-content::-webkit-scrollbar {
    display: none;
  }

  .accordion:last-child {
    margin-bottom: 45px !important;
  }

  .field-type-vertical-line {
    position: relative;
    width: 0;
    height: 2rem;
    border-left: 1px solid var(--slate5);
    content: '';
    margin-right: -2.75rem;

  }

  .code-hinter-vertical-line {
    position: relative;
    width: 0;
    border-left: 1px solid var(--slate5);
    content: '';
    margin-right: 1rem;
  }

  .code-hinter-wrapper {
    min-width: 0;
  }

  .inspector-field-number {
    background-color: var(--slate1);
    border: none;
    color: var(--slate12);
    width: 8.063rem; //129px
    border: 1px solid var(--slate7);
    padding: 6px 10px;
  }
}


.theme-dark {
  .accordion-button::after {
    background-image: url('data:image/svg+xml,<svg xmlns="http://www.w3.org/2000/svg" width="12" height="13" viewBox="0 0 12 13" fill="none"><path d="M8.19426 3.5L3.80582 3.5C3.22697 3.5 2.86632 4.12791 3.15798 4.6279L5.35221 8.38943C5.64161 8.88556 6.35846 8.88556 6.64787 8.38943L8.8421 4.6279C9.13376 4.12791 8.77311 3.5 8.19426 3.5Z" fill="%23ffffff"/></svg>');
  }

  .homepage-body {
    .app-list {
      .app-title {
        line-height: 20px;
        font-size: 16px;
        font-weight: 400;
      }
    }
  }

  .layout-buttons {
    svg {
      filter: invert(89%) sepia(2%) saturate(127%) hue-rotate(175deg) brightness(99%) contrast(96%);
    }
  }

  .organization-list {
    margin-top: 5px;

    .btn {
      border: 0px;
    }

    .dropdown-toggle div {
      max-width: 200px;
      text-overflow: ellipsis;
      overflow: hidden;
    }
  }

  .left-menu {
    ul {
      li:not(.active):hover {
        color: $black;
      }
    }
  }

  .menu-ico,
  .folder-menu-icon {
    svg {
      path {
        fill: white !important;
      }
    }
  }
}

.pagination {
  .page-item.active {
    a.page-link {
      background-color: var(--cc-primary-brand);
    }
  }
}

.datasource-picker,
.stripe-operation-options {

  .select-search,
  .select-search-dark,
  .select-search__value input,
  .select-search-dark input {
    width: 224px !important;
    height: 32px !important;
    border-radius: $border-radius !important;
  }
}

.openapi-operation-options {

  .select-search,
  .select-search-dark,
  .select-search__value input,
  .select-search-dark input {
    height: 32px !important;
    border-radius: $border-radius !important;
  }
}

.openapi-operations-desc {
  padding-top: 12px;
}

.select-search {
  width: 100%;
  position: relative;
  box-sizing: border-box;
}

.select-search *,
.select-search *::after,
.select-search *::before {
  box-sizing: inherit;
}

.select-search-dark {
  .select-search-dark__input::placeholder {
    color: #E0E0E0;
  }
}

/**
 * Value wrapper
 */
.select-search__value {
  position: relative;
}

.select-search__value::after {
  content: "";
  display: inline-block;
  position: absolute;
  top: calc(50% - 9px);
  right: 19px;
  width: 11px;
  height: 11px;
}

/**
 * Input
 */
.select-search__input {
  display: block;
  width: 100%;
  padding: 0.4375rem 0.75rem;
  font-size: 0.875rem;
  font-weight: 400;
  line-height: 1.4285714;
  color: var(--slate12);
  background-color: var(--base);
  background-clip: padding-box;
  border: 1px solid var(--slate7);
  -webkit-appearance: none;
  -moz-appearance: none;
  appearance: none;
  border-radius: $border-radius !important;
  transition: border-color 0.15s ease-in-out, box-shadow 0.15s ease-in-out;
}

.select-search__input::-webkit-search-decoration,
.select-search__input::-webkit-search-cancel-button,
.select-search__input::-webkit-search-results-button,
.select-search__input::-webkit-search-results-decoration {
  -webkit-appearance: none;
}

.select-search__input:not([readonly]):focus {
  cursor: initial;
}

/**
 * Options wrapper
 */
.select-search__select {
  background: #ffffff;
  box-shadow: 0 0.0625rem 0.125rem rgba(0, 0, 0, 0.15);
}

/**
 * Options
 */
.select-search__options {
  list-style: none;
}

/**
 * Option row
 */
.select-search__row:not(:first-child) {
  border-top: 1px solid #eee;
}

/**
 * Option
 */
.select-search__option,
.select-search__not-found {
  display: block;
  height: 36px;
  width: 100%;
  padding: 0 16px;
  background: var(--base);
  border: none;
  outline: none;
  font-family: "Roboto", sans-serif;
  font-size: 14px;
  text-align: left;
  cursor: pointer;
}

.select-search--multiple .select-search__option {
  height: 48px;
}

.select-search__option.is-highlighted,
.select-search__option:not(.is-selected):hover {
  background: rgba(47, 204, 139, 0.1);
}

.select-search__option.is-highlighted.is-selected,
.select-search__option.is-selected:hover {
  background: #2eb378;
  color: #ffffff;
}

.audit-log {
  .select-search__option.is-selected {
    background: $primary;
    color: $white;
  }

  .page-body {
    margin-bottom: 0px;
  }

}

/**
 * Group
 */
.select-search__group-header {
  font-size: 10px;
  text-transform: uppercase;
  background: #eee;
  padding: 8px 16px;
}

/**
 * States
 */
.select-search.is-disabled {
  opacity: 0.5;
}

.select-search.is-loading .select-search__value::after {
  background-image: url("data:image/svg+xml,%3Csvg xmlns='http://www.w3.org/2000/svg' width='50' height='50' viewBox='0 0 50 50'%3E%3Cpath fill='%232F2D37' d='M25,5A20.14,20.14,0,0,1,45,22.88a2.51,2.51,0,0,0,2.49,2.26h0A2.52,2.52,0,0,0,50,22.33a25.14,25.14,0,0,0-50,0,2.52,2.52,0,0,0,2.5,2.81h0A2.51,2.51,0,0,0,5,22.88,20.14,20.14,0,0,1,25,5Z'%3E%3CanimateTransform attributeName='transform' type='rotate' from='0 25 25' to='360 25 25' dur='0.6s' repeatCount='indefinite'/%3E%3C/path%3E%3C/svg%3E");
  background-size: 8px;
  width: 8px;
  height: 8px;
}

.select-search:not(.is-disabled) .select-search__input {
  cursor: pointer;
}

/**
 * Modifiers
 */
.select-search--multiple {
  border-radius: 3px;
  overflow: hidden;
}

.select-search:not(.is-loading):not(.select-search--multiple) .select-search__value::after {
  transform: rotate(45deg);
  border-right: 1px solid #000;
  border-bottom: 1px solid #000;
  pointer-events: none;
}

.select-search--multiple .select-search__input {
  cursor: initial;
}

.select-search--multiple .select-search__input {
  border-radius: 3px 3px 0 0;
}

.select-search--multiple:not(.select-search--search) .select-search__input {
  cursor: default;
}

.select-search:not(.select-search--multiple) .select-search__input:hover {
  border-color: #2fcc8b;
}

.select-search:not(.select-search--multiple) .select-search__select {
  position: absolute;
  z-index: 2;
  right: 0;
  left: 0;
  border-radius: 3px;
  overflow: auto;
  max-height: 360px;
}

.select-search--multiple .select-search__select {
  position: relative;
  overflow: auto;
  max-height: 260px;
  border-top: 1px solid #eee;
  border-radius: 0 0 3px 3px;
}

.select-search__not-found {
  height: auto;
  padding: 16px;
  text-align: center;
  color: #888;
}

/**
* Select Search Dark Mode
*/
.select-search-dark {
  width: 100%;
  position: relative;
  box-sizing: border-box;
}

.select-search-dark *,
.select-search-dark *::after,
.select-search-dark *::before {
  box-sizing: inherit;
}

/**
 * Value wrapper
 */
.select-search-dark__value {
  position: relative;
}

.select-search-dark__value::after {
  content: "";
  display: inline-block;
  position: absolute;
  top: calc(50% - 4px);
  right: 13px;
  width: 6px;
  height: 6px;
  filter: brightness(0) invert(1);
}

/**
 * Input
 */
.select-search-dark__input {
  display: block;
  width: 100%;
  font-size: 0.875rem;
  font-weight: 400;
  line-height: 1.4285714;
  color: #ffffff;
  background-color: #2b3547;
  background-clip: padding-box;
  border: 1px solid #232e3c;
  -webkit-appearance: none;
  -moz-appearance: none;
  appearance: none;
  border-radius: 0;
  transition: border-color 0.15s ease-in-out, box-shadow 0.15s ease-in-out;
}

.select-search-dark__input::-webkit-search-decoration,
.select-search-dark__input::-webkit-search-cancel-button,
.select-search-dark__input::-webkit-search-results-button,
.select-search-dark__input::-webkit-search-results-decoration {
  -webkit-appearance: none;
}

.select-search-dark__input:not([readonly]):focus {
  cursor: initial;
}

/**
 * Options
 */
.select-search-dark__options {
  list-style: none;
  padding: 0;
}

/**
 * Option row
 */
.select-search-dark__row:not(:first-child) {
  border-top: none;
}

/**
 * Option
 */
.select-search-dark__option,
.select-search-dark__not-found {
  display: block;
  height: 36px;
  width: 100%;
  padding: 0 16px;
  background-color: var(--base) !important;
  color: #ffffff !important;
  outline: none;
  font-family: "Roboto", sans-serif;
  font-size: 14px;
  text-align: left;
  cursor: pointer;
  border-radius: 0;

  &:hover {
    background-color: #2b3546 !important;
  }
}

.select-search-dark--multiple .select-search-dark__option {
  height: 48px;
}

/**
 * Group
 */
.select-search-dark__group-header {
  font-size: 10px;
  text-transform: uppercase;
  background: #eee;
  padding: 8px 16px;
}

/**
 * States
 */
.select-search-dark.is-disabled {
  opacity: 0.5;
}

.select-search-dark.is-loading .select-search-dark__value::after {
  background-image: url("data:image/svg+xml,%3Csvg xmlns='http://www.w3.org/2000/svg' width='50' height='50' viewBox='0 0 50 50'%3E%3Cpath fill='%232F2D37' d='M25,5A20.14,20.14,0,0,1,45,22.88a2.51,2.51,0,0,0,2.49,2.26h0A2.52,2.52,0,0,0,50,22.33a25.14,25.14,0,0,0-50,0,2.52,2.52,0,0,0,2.5,2.81h0A2.51,2.51,0,0,0,5,22.88,20.14,20.14,0,0,1,25,5Z'%3E%3CanimateTransform attributeName='transform' type='rotate' from='0 25 25' to='360 25 25' dur='0.6s' repeatCount='indefinite'/%3E%3C/path%3E%3C/svg%3E");
  background-size: 11px;
}

.select-search-dark:not(.is-disabled) .select-search-dark__input {
  cursor: pointer;
}

/**
 * Modifiers
 */
.select-search-dark--multiple {
  border-radius: 3px;
  overflow: hidden;
}

.select-search-dark:not(.is-loading):not(.select-search-dark--multiple) .select-search-dark__value::after {
  transform: rotate(45deg);
  border-right: 1px solid #000;
  border-bottom: 1px solid #000;
  pointer-events: none;
}

.select-search-dark--multiple .select-search-dark__input {
  cursor: initial;
}

.select-search-dark--multiple .select-search-dark__input {
  border-radius: 3px 3px 0 0;
}

.select-search-dark--multiple:not(.select-search-dark--search) .select-search-dark__input {
  cursor: default;
}

.select-search-dark:not(.select-search-dark--multiple) .select-search-dark__input:hover {
  border-color: #ffffff;
}

.select-search-dark:not(.select-search-dark--multiple) .select-search-dark__select {
  position: absolute;
  z-index: 2;
  right: 0;
  left: 0;
  border-radius: 3px;
  overflow: auto;
  max-height: 360px;
}

.select-search-dark--multiple .select-search-dark__select {
  position: relative;
  overflow: auto;
  max-height: 260px;
  border-top: 1px solid #eee;
  border-radius: 0 0 3px 3px;
}

.select-search-dark__not-found {
  height: auto;
  padding: 16px;
  text-align: center;
  color: #888;
}

// jet-table-footer is common class used in other components other than table
.jet-table-footer {
  .table-footer {
    width: 100%;
  }
}

.btn-primary {
  --tblr-btn-color: #{$primary-rgb};
  --tblr-btn-color-darker: #{$primary-rgb-darker};
  border-color: none;
}

.form-check-input:checked {
  background-color: var(--indigo9);
  border-color: rgba(101, 109, 119, 0.24);
}

#passwordLogin:checked {
  background-color: #E54D2E;
  border-color: rgba(101, 109, 119, 0.24);
}

.btn:focus,
.btn:active,
.form-check-input:focus,
.form-check-input:active,
.form-control:focus,
th:focus,
tr:focus {
  outline: none !important;
  box-shadow: none;
}

.show-password-field {
  width: fit-content;

  .form-check-input {
    cursor: pointer;
  }

  .show-password-label {
    cursor: pointer;
  }
}

.select-search__option {
  color: rgb(90, 89, 89);
}

.select-search__option.is-selected {
  background: rgba(176, 176, 176, 0.07);
  color: #4d4d4d;
}

.select-search__option.is-highlighted.is-selected,
.select-search__option.is-selected:hover {
  background: rgba(66, 153, 225, 0.1);
  color: rgb(44, 43, 43);
}

.select-search__option.is-highlighted,
.select-search__option:hover {
  background: rgba(66, 153, 225, 0.1);
}

.select-search__options {
  margin-left: -33px;
}

.select-search__option.is-highlighted,
.select-search__option:not(.is-selected):hover {
  background: rgba(66, 153, 225, 0.1);
}

.select-search:not(.select-search--multiple) .select-search__input:hover {
  border-color: rgba(66, 153, 225, 0.1);
}

.DateInput_input {
  font-weight: 300;
  font-size: 14px;
  padding: 4px 7px 2px;
  padding: 4px 7px 2px;
  width: 100px !important;
  margin-left: 10px;
}

.no-components-box {
  border: 1px dashed #3e525b;
}

.form-control-plaintext:focus-visible {
  outline: none;
  outline-width: thin;
  outline-style: solid;
  outline-color: $primary;
}

.form-control-plaintext:hover {
  outline: none;
  outline-width: thin;
  outline-style: solid;
  outline-color: rgba(66, 153, 225, 0.8);
}

.select-search__input:focus-visible {
  outline: none;
  outline-color: #4ac4d6;
}

.form-control-plaintext {
  padding: 5px;
}

.code-builder {
  border: solid 1px #dadcde;
  border-radius: 2px;
  padding-top: 4px;

  .variables-dropdown {
    position: fixed;
    right: 0;
    width: 400px;
    z-index: 200;
    border: solid 1px #dadcde;

    .group-header {
      background: #f4f6fa;
    }
  }
}

.__react_component_tooltip {
  z-index: 10000;
}

.select-search__value::after {
  top: calc(50% - 2px);
  right: 15px;
  width: 5px;
  height: 5px;
}

.progress-bar {
  background-color: rgba(66, 153, 225, 0.7);
}

.popover-header {
  background-color: #f4f6fa;
  border-bottom: 0;
}

.popover-body {
  background-color: var(--base);
  color: var(--slate12);
  border-radius: 6px;

  .form-label {
    font-size: 12px;
  }
}

/**
 * Home page app menu
 */
#popover-app-menu {
  border-radius: 4px;
  width: 150px;
  box-shadow: 0px 12px 16px -4px rgba(16, 24, 40, 0.08), 0px 4px 6px -2px rgba(16, 24, 40, 0.03);
  background: var(--base);
  color: var(--slate12);
  border: 1px solid var(--slate3);

  .popover-arrow {
    display: none;
  }

  .popover-body {
    padding: 16px 12px 0px 12px;
    color: var(--slate12);

    .field {
      font-weight: 500;
      font-size: 0.7rem;

      &__danger {
        color: var(--tomato9);
      }
    }
  }
}

.input-icon {
  .input-icon-addon {
    display: none;
  }
}

.input-icon:hover {
  .input-icon-addon {
    display: flex;
  }
}

.input-icon:focus {
  .input-icon-addon {
    display: flex;
  }
}

.sub-section {
  width: 100%;
  display: block;
}

.text-muted {
  color: #3e525b !important;
}

body {
  color: #3e525b;
}

.RichEditor-root {
  background: var(--cc-surface1-surface);
  border: 1px solid var(--cc-default-border);
  font-family: "Georgia", serif;
  font-size: 14px;
  padding: 15px;
  height: 100%;
}

.RichEditor-editor {
  border-top: 1px solid #ddd;
  cursor: text;
  font-size: 16px;
  margin-top: 10px;
}

.RichEditor-editor .public-DraftEditorPlaceholder-root,
.RichEditor-editor .public-DraftEditor-content {
  margin: 0 -15px -15px;
  padding: 15px;
}

.RichEditor-controls {
  .dropmenu {
    .dropdownbtn {
      color: var(--cc-placeholder-text);
      &:hover {
        color: var(--cc-primary-brand);
      }
    }

    .dropdown-content {
      color : var(--cc-placeholder-text);
    }
  }
}

.RichEditor-editor .public-DraftEditor-content {
  min-height: 100px;
  overflow-y: scroll;
  color: var(--cc-primary-text);
}

.RichEditor-hidePlaceholder .public-DraftEditorPlaceholder-root {
  display: none;
}

.RichEditor-editor .RichEditor-blockquote {
  border-left: 5px solid #eee;
  color: #666;
  font-family: "Hoefler Text", "Georgia", serif;
  font-style: italic;
  margin: 16px 0;
  padding: 10px 20px;
}

.RichEditor-editor .public-DraftStyleDefault-pre {
  background-color: rgba(0, 0, 0, 0.05);
  font-family: "Inconsolata", "Menlo", "Consolas", monospace;
  font-size: 16px;
  padding: 20px;
  color: #0000009c;
}

.RichEditor-controls {
  font-family: "Helvetica", sans-serif;
  font-size: 14px;
  margin-bottom: 5px;
  user-select: none;
}

.dropmenu {
  position: relative;
  display: inline-block;
  margin-right: 16px;

  .dropdownbtn {
    color: #999;
    background: none;
    cursor: pointer;
    outline: none;
    border: none;
  }

  .dropdown-content {
    display: none;
    position: absolute;
    z-index: 2;
    width: 100%;
    align-items: center;
    border: 1px solid transparent;
    border-radius: 4px;
    box-shadow: 0 2px 6px 2px rgba(47, 54, 59, 0.15);

    a {
      text-decoration: none;
      width: 100%;
      position: relative;
      display: block;

      span {
        text-align: center;
        width: 100%;
        text-align: center;
        padding: 3px 0px;
      }
    }
  }
}

.dropmenu .dropdown-content a:hover {
  background-color: rgba(0, 0, 0, 0.05);
}

.dropmenu:hover {
  .dropdownbtn {
    color: var(--cc-primary-brand);
    background-color: rgba(0, 0, 0, 0.05);
    border-radius: 4px;
  }

  .dropdown-content {
    display: block;
  }
}

.RichEditor-styleButton {
  color: #999;
  cursor: pointer;
  margin-right: 16px;
  padding: 2px 0;
  display: inline-block;
}

.RichEditor-activeButton {
  color: #5890ff;
}


.chart-data-input {
  .CodeMirror {
    min-height: 370px;
    font-size: 0.8rem;
  }

  .code-hinter {
    min-height: 370px;
  }
}

.map-location-input {
  .CodeMirror {
    min-height: 120px;
    font-size: 0.8rem;
  }

  .code-hinter {
    min-height: 120px;
  }
}

.rdt {
  .form-control {
    height: 100%;
  }
}

.DateInput_input__focused {
  border-bottom: 2px solid $primary;
}

.CalendarDay__selected,
.CalendarDay__selected:active,
.CalendarDay__selected:hover {
  background: var(--cc-primary-brand);
  border: 1px double var(--cc-primary-brand);
}

.CalendarDay__selected_span {
  background: var(--cc-primary-brand);
  border: var(--cc-primary-brand);
}

.CalendarDay__selected_span:active,
.CalendarDay__selected_span:hover {
  background: var(--cc-primary-brand);
  border: 1px double var(--cc-primary-brand);
  color: #ffffff;
}

.CalendarDay__hovered_span:active,
.CalendarDay__hovered_span:hover {
  background: var(--cc-primary-brand);
  border: 1px double var(--cc-primary-brand);
  color: #ffffff;
}

.CalendarDay__hovered_span {
  background: var(--cc-primary-brand);
  border: 1px double var(--cc-primary-brand);
  color: #ffffff;
}

.table-responsive {
  margin-bottom: 0rem;
}

.code-hinter::-webkit-scrollbar {
  width: 0;
  height: 0;
  background: transparent;
}

.codehinter-query-editor-input {
  .CodeMirror {
    font-family: "Roboto", sans-serif;
    color: #263136;
    overflow: hidden;
    height: 50px !important;
  }

  .CodeMirror-vscrollbar {
    overflow: hidden;
  }

  .CodeMirror-focused {
    padding-top: 0;
    height: 50px;
  }

  .CodeMirror-scroll {
    position: absolute;
    top: 0;
    width: 100%;
  }
}

.field {
  .CodeMirror-scroll {
    position: static;
    top: 0;
  }

  .form-check {
    display: inline-block;
  }
}

.code-hinter {
  .form-control {
    .CodeMirror {
      font-family: "Roboto", sans-serif;
      height: 50px !important;
      max-height: 300px;
    }
  }

  .CodeMirror-vscrollbar,
  .CodeMirror-hscrollbar {
    background: transparent;
    height: 0;
    width: 0;
  }

  .CodeMirror-scroll {
    overflow: hidden !important;
    position: static;
    width: 100%;
  }
}

.CodeMirror-hints {
  font-family: "Roboto", sans-serif;
  font-size: 0.9rem;
  padding: 0px;
  z-index: $hints-z-index;

  li.CodeMirror-hint-active {
    background: $primary;
  }

  .CodeMirror-hint {
    padding: 4px;
    padding-left: 10px;
    padding-right: 10px;
  }
}

.cm-matchhighlight {
  color: #4299e1 !important;
  background: rgba(66, 153, 225, 0.1) !important;
}

.nav-tabs .nav-link {
  color: #3e525b;
  border-top-left-radius: 0px;
  border-top-right-radius: 0px;
}

.transformation-popover {
  padding: 14px;
  font-weight: 500;
  margin-bottom: 0px;
}


hr {
  margin: 1rem 0;
}

.query-hinter {
  min-height: 150px;
}

.codehinter-default-input {
  font-family: "Roboto", sans-serif;
  display: block;
  width: 100%;
  font-size: 0.875rem;
  font-weight: 400;
  color: var(--slate9);
  background-color: var(--base) !important;
  background-clip: padding-box;
  border: 1px solid var(--slate7);
  -webkit-appearance: none;
  -moz-appearance: none;
  appearance: none;
  border-radius: 4px;
  transition: border-color 0.15s ease-in-out, box-shadow 0.15s ease-in-out;
  height: 30px;

  .CodeMirror {
    font-family: "Roboto", sans-serif;
  }

  .CodeMirror-placeholder {
    height: inherit !important;
    position: absolute !important;
    margin-top: 3px;
  }
}

.codehinter-query-editor-input {
  font-family: "Roboto", sans-serif;
  padding: 0.1775rem 0rem;
  display: block;
  width: 100%;
  font-size: 0.875rem;
  font-weight: 400;
  color: #232e3c;
  background-color: #ffffff;
  background-clip: padding-box;
  border: 1px solid #dadcde;
  border-radius: $border-radius;
  appearance: none;
  transition: border-color 0.15s ease-in-out, box-shadow 0.15s ease-in-out;
  height: 28px !important;
}

.editor {
  .modal-dialog {
    overflow-y: initial !important
  }

  .modal-dialog-scrollable:not(.modal-fullscreen) .modal-content {
    max-height: 88% !important;
  }

  .modal-dialog-scrollable.modal-fullscreen .modal-content {
    max-height: 100% !important;
  }

  .modal-dialog-scrollable.modal-fullscreen .modal-content.modal-component {
    // Modal header height
    padding-bottom: 0;
  }
}


.modal-component {


  .modal-body {
    padding: 0;
  }

  .modalWidget-config-handle {
    position: relative !important;
  }
}

.multiple-components-config-handle {
  position: absolute;
  left: 54px;
  top: -20px;
  transform: translate(-50%, 0px);
  width: 110px;
}


.config-handle {
  top: -20px;
  position: fixed;
  max-height: 10px;
  z-index: 100;
  min-width: 108px;
}


.config-handle,
.multiple-components-config-handle {
  .handle-content {
    cursor: move;
    color: #ffffff;
    background: $primary;
  }

  .badge {
    font-size: 9px;
    border-bottom-left-radius: 0;
    border-bottom-right-radius: 0;

    .delete-part {
      margin-left: 10px;
      float: right;
    }

    .delete-part::before {
      height: 12px;
      display: inline-block;
      width: 2px;
      background-color: rgba(255, 255, 255, 0.8);
      opacity: 0.5;
      content: "";
      vertical-align: middle;
    }
  }
}

.draggable-box-in-editor:hover {
  z-index: 3 !important;
}

.config-handle:hover,
.config-handle {
  visibility: visible;
}

.config-handle {
  visibility: hidden;
  transition: all .15s ease-in-out;
}

.canvas-area #modal-container .modal-component>.config-handle {
  visibility: visible !important;
}

.modal-content {
  .config-handle {
    position: absolute;

    .badge {
      font-size: 9px;
    }
  }
}

.config-handle {
  display: block;
}

.apps-table {
  .app-title {
    font-size: 1rem;
  }

  .row {
    --tblr-gutter-x: 0rem;
  }
}


.theme-dark .wrapper {

  .navbar .navbar-nav .active>.nav-link,
  .navbar .navbar-nav .nav-link.active,
  .navbar .navbar-nav .nav-link.show,
  .navbar .navbar-nav .show>.nav-link {
    color: rgba(255, 255, 255, 0.7);
  }
}

.home-page,
.org-users-page {

  .navbar .navbar-nav .active>.nav-link,
  .navbar .navbar-nav .nav-link.active,
  .navbar .navbar-nav .nav-link.show,
  .navbar .navbar-nav .show>.nav-link {
    color: rgba(35, 46, 60, 0.7);
  }

  .nav-item {
    font-size: 0.9rem;
  }

  img.svg-icon {
    cursor: pointer;
    padding-left: 2px;
    border-radius: 10px;
  }

  img.svg-icon:hover {
    background-color: rgba(224, 214, 214, 0.507);
  }
}




.CodeMirror-placeholder {
  color: #9e9e9e !important;
  font-size: 0.7rem !important;
  font-size: 12px !important;
}

.CodeMirror-code {
  font-weight: 300;
}

.btn-primary {
  border-color: transparent;
}

.text-widget {
  overflow: auto;
}

.text-widget::-webkit-scrollbar {
  width: 0;
  height: 0;
  background: transparent;
}

.input-group-flat:focus-within {
  box-shadow: none;
}

.map-widget {
  .place-search-input {
    box-sizing: border-box;
    border: 1px solid transparent;
    width: 240px;
    height: 32px;
    padding: 0 12px;
    border-radius: 3px;
    box-shadow: 0 2px 6px rgba(0, 0, 0, 0.3);
    font-size: 14px;
    outline: none;
    text-overflow: ellipses;
    position: absolute;
    left: 50%;
    margin-left: -120px;
  }

  .map-center {
    position: fixed;
    z-index: 1000;
  }
}

.events-toggle-active {
  .toggle-icon {
    transform: rotate(180deg);
  }
}

.events-toggle {
  .toggle-icon {
    display: inline-block;
    margin-left: auto;
    transition: 0.3s transform;
  }

  .toggle-icon:after {
    content: "";
    display: inline-block;
    vertical-align: 0.306em;
    width: 0.46em;
    height: 0.46em;
    border-bottom: 1px solid;
    border-left: 1px solid;
    margin-right: 0.1em;
    margin-left: 0.4em;
    transform: rotate(-45deg);
  }
}

.nav-link-title {
  font-weight: 500;
  font-size: 0.9rem;
}

.navbar-nav {
  .dropdown:hover {
    .dropdown-menu {
      display: block;
    }
  }
}

.app-version-container {
  min-height: 200px;
  height: 100%;
  display: flex !important;
  flex-direction: column;
}

.app-version-content {
  flex: 1;
  overflow: auto;
}

.query-manager-header {
  .nav-item {
    border-right: solid 1px #dadcde;
    background: 0 0;
  }

  .nav-link {
    height: 39px;
  }
}

input:focus-visible {
  outline: none;
}

.navbar-expand-md.navbar-light .nav-item.active:after {
  border: 1px solid $primary;
}

.org-users-page {
  .select-search__input {
    color: #617179;
  }

  .select-search-role {
    position: absolute;
    margin-top: -1rem;
  }

  .has-focus>.select-search__select>ul {
    margin-bottom: 0;
  }

  .select-search__option.is-selected {
    background: $primary;
    color: #ffffff;
  }
}

.encrypted-icon {
  margin-bottom: 0.25rem;
}

.widget-documentation-link {
  position: fixed;
  bottom: 0;
  background: var(--indigo3);
  width: 18.75rem; // 300px
  z-index: 999;
  padding: 12px 18px;
  display: flex;
  justify-content: space-between;
  cursor: pointer;

  .widget-documentation-link-text {
    margin-left: 10px;
    font-weight: 500;
    color: var(--slate12);
  }

  &:hover {
    background: var(--indigo4);
  }

  a {
    &:hover {
      text-decoration: none;
    }
  }
}

.components-container {
  .draggable-box {
    cursor: move;
  }
}

.column-sort-row {
  border-radius: 6px;
  background-color: var(--slate3);

  .event-handler-text {
    font-size: 12px;
    line-height: 20px;
    color: var(--slate12);
    font-weight: 500;
  }

  .event-name-text {
    font-size: 12px;
    line-height: 20px;
    color: var(--slate11);
    font-weight: 400;
    border-radius: 4px;
  }

  .card-body {
    color: var(--slate12);
  }
}

.jet-tabs {
  overflow-y: auto
}

.jet-btn {
  outline: none;
  border: 1px solid;

  &:hover {
    background: var(--tblr-btn-color-darker) !important;
  }

  &:active {
    background: var(--tblr-btn-color-clicked) !important;
  }
}

.jet-button {
  outline: none;
  border: 1px solid;
}

.editor-sidebar::-webkit-scrollbar {
  width: 0;
  height: 0;
  background: transparent;
  -ms-overflow-style: none;
}

.editor-sidebar {
  max-width: 300px;
  scrollbar-width: none;
  -ms-overflow-style: none;
}

.sketch-picker {
  position: relative;
  top: 0px;
  border-radius: 6px !important;
  border: 1px solid var(--slate5, #E6E8EB) !important;
  background: var(--slate1, #FBFCFD) !important;
  width: 210px !important; //adjusted with padding
  box-shadow: 0px 4px 6px -2px rgba(16, 24, 40, 0.03), 0px 12px 16px -4px rgba(16, 24, 40, 0.08) !important;
  color: var(--slate12);

  .flexbox-fix:nth-child(3) {
    div:nth-child(1) {
      input {
        width: 100% !important;
      }

      label {
        color: var(--slate12) !important;
      }
    }
  }
}

.boxshadow-picker {
  .sketch-picker {
    left: -209px !important;
    position: absolute !important;
  }
}


.color-picker-input {
  border: solid 1px rgb(223, 223, 223);
  cursor: pointer;

  &:hover {
    .color-reset {
      display: flex;
    }
  }
}

.color-reset {
  display: none;
  align-items: center;
  justify-content: center;
  height: 20px;
  width: 25px;
  margin-right: 5px;
  border-radius: 5px;

  &:hover {
    background: var(--slate1);
  }
}

.app-sharing-modal {

  .form-control.is-invalid,
  .was-validated .form-control:invalid {
    border-color: #ffb0b0;
  }

  .form-check-input {
    cursor: pointer;
  }
}

.widgets-list {
  --tblr-gutter-x: 0px !important;
  // padding-right: 4px;
  // padding-left: 3px;
}

.global-settings-width-input-container {
  position: relative;
  display: flex;
  flex: 1;

  input,
  .dropdown-max-canvas-width-type {
    border: 1px solid var(--slate7, #3A3F42);
    background: var(--slate1, #151718);
    color: var(--slate12);
    padding: 6px 10px;
  }

  input {
    border-radius: 6px 0px 0px 6px;

    &:focus {
      background-color: var(--base);
    }
  }

  .dropdown-max-canvas-width-type {
    border-radius: 0px 6px 6px 0px;
    gap: 17px;


    &:focus-visible {
      outline: none;
    }

  }
}

.input-with-icon {
  position: relative;
  display: flex;
  flex: 1;

  input {
    border-radius: 0px 6px 6px 0px !important;
    color: var(--slate12);
    background-color: var(--base);

    &:focus-visible {
      background-color: var(--base);

    }

  }

  .icon-container {
    position: absolute;
    right: 10px;
    top: calc(50% - 10px);
    z-index: 3;
  }
}

.dynamic-variable-preview {
  min-height: 20px;
  max-height: 500px;
  overflow: auto;
  line-height: 20px;
  font-size: 12px;
  margin-top: -2px;
  word-wrap: break-word;
  border-bottom-left-radius: 3px;
  border-bottom-right-radius: 3px;
  box-sizing: border-box;
  font-family: "Source Code Pro", monospace;
  word-break: break-all;

  .heading {
    font-weight: 700;
    white-space: pre;
    text-transform: capitalize;
  }
}

.user-email:hover {
  text-decoration: none;
  cursor: text;
}

.theme-dark {
  .nav-item {
    background: 0 0;
  }

  .audit-log {

    .card-footer {
      background: var(--page-default);
      color: var(--slate12);
    }

    .select-search__option:not(.is-selected),
    .select-search__select {
      background: #2c3547;
      color: $white;
    }

    .select-search__option.is-selected:hover,
    .select-search__option:not(.is-selected):hover,
    .select-search__option.is-selected {
      background: #1F2936;
      color: $white;
      border-radius: 0px;
    }
  }

  .navbar .navbar-nav .active>.nav-link,
  .theme-dark .navbar .navbar-nav .nav-link.active,
  .theme-dark .navbar .navbar-nav .nav-link.show,
  .theme-dark .navbar .navbar-nav .show>.nav-link {
    color: #ffffff;
  }


  .form-check-label {
    color: white;
  }

  .nav-tabs .nav-link {
    color: #c3c3c3 !important;
  }

  .card-body> :last-child {
    color: #ffffff !important;
  }

  .card .table tbody td a {
    color: inherit;
  }

  .DateInput {
    background: #1f2936;
  }

  .DateInput_input {
    background-color: #1f2936;
    color: #ffffff;
  }

  &.daterange-picker-widget {
    .DateRangePickerInput_arrow_svg {
      fill: #ffffff;
    }
  }

  .DateRangePickerInput {
    background-color: #1f2936;
  }

  .DateInput_input__focused {
    background: #1f2936;
  }

  .DateRangePickerInput__withBorder {
    border: 1px solid #1f2936;
  }

  .main .canvas-container .canvas-area {
    // background: #2f3c4c;
  }


  .main .navigation-area {

    a.page-link {
      border-radius: 0;
      border: 0;
      color: white;
    }

    a.page-link:hover {
      color: white;
      background-color: #4D72FA;
    }

    a.page-link.active {
      color: white;
      background-color: #4D72FA;
    }
  }

  .rdtOpen .rdtPicker {
    color: black;
  }

  .editor .editor-sidebar .components-container .component-image-holder {
    background: hsl(200, 7.0%, 8.8%); //slate1
    border-radius: 6px;
    margin-bottom: 4px;
  }

  .nav-tabs .nav-link:hover {
    border-left-color: transparent !important;
    border-top-color: transparent !important;
    border-right-color: transparent !important;

  }

  .modal-content,
  .modal-header {
    background-color: #1f2936;

    .text-muted {
      color: var(--slate9) !important;
    }
  }

  .modal-header {
    border-bottom: 1px solid rgba(255, 255, 255, 0.09) !important;
  }

  .no-components-box {
    background-color: var(--slate4) !important;

    center {
      color: white !important;
    }
  }

  .query-list {
    .text-muted {
      color: #ffffff !important;
    }

    .mute-text {
      color: #8092AB;
    }
  }

  .editor .editor-sidebar .nav-tabs .nav-link {
    color: #ffffff;

    img {
      filter: brightness(0) invert(1);
    }
  }

  .jet-container {
    background-color: #1f2936;
  }

  .nav-tabs .nav-item.show .nav-link,
  .nav-tabs .nav-link.active {
    background-color: #2f3c4c;
  }


  .left-sidebar {
    .text-muted {
      color: #ffffff !important;
    }

    .left-sidebar-page-selector {
      .list-group {
        .list-group-item {
          border: solid #1d2a39 1px;
          color: white;
        }

        .list-group-item:hover {
          background-color: #1F2936;
        }

        .list-group-item.active {
          background-color: #1F2936;
        }
      }
    }
  }

  .app-title {
    color: var(--slate12) !important;
  }

  .RichEditor-root {
    background: #1f2936;
    border: 1px solid var(--cc-default-border);
  }

  .app-description {
    color: #ffffff !important;
  }

  .btn-light,
  .btn-outline-light {
    background-color: #42546a;
    --tblr-btn-color-text: #ffffff;

    img {
      filter: brightness(0) invert(1);
    }
  }

  .editor .left-sidebar .datasources-container tr {
    border-bottom: solid 1px rgba(255, 255, 255, 0.09);
  }

  .editor .left-sidebar .datasources-container .datasources-header {
    border: solid rgba(255, 255, 255, 0.09) !important;
    border-width: 0px 0px 1px 0px !important;
  }

  .query-manager-header .nav-item {
    border-right: solid 1px rgba(255, 255, 255, 0.09);

    .nav-link {
      color: #c3c3c3;
    }
  }

  .input-group-text {
    border: solid 1px rgba(255, 255, 255, 0.09) !important;
  }

  .app-users-list {
    .text-muted {
      color: #ffffff !important;
    }
  }

  .main .query-pane .data-pane .queries-container .queries-header {
    border-width: 0px 0px 1px 0px !important;

    .text-muted {
      color: #ffffff !important;
    }
  }

  .query-pane {
    border-top: 1px solid var(--slate5) !important;
  }

  .input-icon .input-icon-addon img {
    filter: invert(1);
  }

  .svg-icon {
    filter: brightness(0) invert(1);
  }

  .badge {
    .svg-icon {
      filter: brightness(1) invert(0);
    }
  }

  .alert {
    background: transparent;

    .text-muted {
      color: #ffffff !important;
    }
  }

  .home-page-content {
    .hr-text {
      color: var(--slate11) !important;
      text-transform: lowercase !important;
      font-weight: 400;
      font-size: 12px;
      line-height: 20px;
    }
  }

  .hr-text {
    color: #ffffff !important;
  }

  .skeleton-line::after {
    background-image: linear-gradient(to right,
        #121212 0,
        #121212 40%,
        #121212 80%);
  }

  .app-icon-skeleton::after {
    background-image: linear-gradient(to right,
        #566177 0,
        #5a6170 40%,
        #4c5b79 80%);
  }

  .app-icon-skeleton {
    background-color: #3A4251 !important;
  }

  .folder-icon-skeleton::after {
    background-image: linear-gradient(to right,
        #566177 0,
        #5a6170 40%,
        #4c5b79 80%);
  }

  .select-search__input {
    color: rgb(224, 224, 224);
    background-color: #2b3547;
    border: 1px solid #2b3547;
  }

  .select-search__select {
    background: #ffffff;
    box-shadow: 0 0.0625rem 0.125rem rgba(0, 0, 0, 0.15);
  }

  .select-search__row:not(:first-child) {
    border-top: 1px solid #eee;
  }

  .select-search__option,
  .select-search__not-found {
    background: #ffffff;
  }

  .select-search__option.is-highlighted,
  .select-search__option:not(.is-selected):hover {
    background: rgba(47, 204, 139, 0.1);
  }

  .select-search__option.is-highlighted.is-selected,
  .select-search__option.is-selected:hover {
    background: #2eb378;
    color: #ffffff;
  }

  .org-users-page {

    .user-email,
    .user-type,
    .workspaces,
    .user-status {
      color: var(--slate12) !important;
    }
  }

  .org-users-page {
    .select-search__option.is-selected {
      background: $primary;
      color: #ffffff;
    }

    .select-search__option:not(.is-selected):hover {
      background: rgba(66, 153, 225, 0.1);
    }
  }

  .org-variables-page {

    .user-email,
    .user-status {
      filter: brightness(0) invert(1);
    }

    .btn-org-env {
      background: transparent;
    }
  }

  .org-variables-page {
    .select-search__option.is-selected {
      background: $primary;
      color: #ffffff;
    }

    .select-search__option:not(.is-selected):hover {
      background: rgba(66, 153, 225, 0.1);
    }
  }

  .org-constant-bg {
    background-color: var(--page-default);
  }

  .react-json-view {
    background-color: transparent !important;
  }

  .codehinter-query-editor-input .CodeMirror {
    height: 31px !important;
  }

  .select-search:not(.is-loading):not(.select-search--multiple) .select-search__value::after {
    transform: rotate(45deg);
    border-right: 1px solid #ffffff;
    border-bottom: 1px solid #ffffff;
  }

  .app-version-name.form-select {
    border-color: $border-grey-dark;
  }

  .organization-list {
    .btn {
      background-color: #273342;
      color: #656d77;
    }
  }

  .oidc-button {
    .btn-loading:after {
      color: $white;
    }
  }

  .page-item {
    a.page-link {
      color: white;
    }
  }

  .tj-ms-count {
    background-color: #273342;
    color: $white;
  }

  .tj-ms-preview {
    color: #273342;
  }

  .tj-dashed-tooltip {
    border-color: white;
  }
}

.main-wrapper {
  position: relative;
  min-height: 100%;
  min-width: 100%;
  background-color: white;
}

.main-wrapper.theme-dark {
  position: relative;
  min-height: 100%;
  min-width: 100%;
  background-color: #2b394b;
}

.jet-table {
  .global-search-field {
    background: transparent;
  }
}

.jet-table-image-column {
  width: 100%;
}

.modal-backdrop.show {
  opacity: 0.74;
}

.gui-select-wrappper .select-search__input {
  height: 30px;
}

.theme-dark .input-group-text,
.theme-dark .markdown>table thead th,
.theme-dark .table thead th {
  background: #1c252f;
  color: #ffffff;
}

.sketch-picker {
  z-index: 1000;
}

.no-padding {
  padding: 0;
}

.nav-tabs {
  font-weight: 300;
}

.nav-tabs .nav-link.active {
  border: 0;
  border-bottom: 1px solid $primary;
  font-weight: 400;
}

.table-no-divider {
  td {
    border-bottom-width: 0px;
    padding-left: 0;
  }
}

.no-border {
  border: 0 !important;
}

input[type="text"] {
  outline-color: #dadcde !important;
}

.widget-header {
  text-transform: capitalize;
  color: var(--slate11, #687076);
  font-size: 12px;
  font-style: normal;
  font-weight: 500;
  line-height: 20px;
  color: var(--slate11);
}

.query-manager-events {
  max-width: 400px;
  width: 330px;
}

.validation-without-icon {
  background-image: none !important;
}

.multiselect-widget {
  label.select-item {
    width: max-content;
    min-width: 100%;

    div.item-renderer {
      align-items: center;
      line-height: 15px;

      input {
        height: 15px;
        width: 15px;
      }
    }
  }

  .rmsc .dropdown-container {
    height: 100%;
    display: flex;
    align-items: center;
    border-radius: inherit;
  }

  .rmsc {
    --rmsc-main: var(--cc-primary-brand);
    height: 100%;
    border-radius: inherit;
  }

  .rmsc.dark {
    --rmsc-hover: #283647;
    --rmsc-selected: #1f2936;
    --rmsc-border: #333333;
    --rmsc-gray: #555555;
    --rmsc-bg: #1f2936;
    color: #ffffff;
  }
}

/* Hide scrollbar for Chrome, Safari and Opera */
.invitation-page::-webkit-scrollbar {
  display: none;
}

/* Hide scrollbar for IE, Edge and Firefox */
.invitation-page {
  -ms-overflow-style: none;
  /* IE and Edge */
  scrollbar-width: none;
  /* Firefox */
}

.show {
  display: block;
}

.hide {
  display: none;
}

.draggable-box:focus-within {
  z-index: 2 !important;
}

.cursor-wait {
  cursor: wait;
}

.cursor-text {
  cursor: text;
}

.cursor-none {
  cursor: none;
}

.disabled {
  pointer-events: none;
  opacity: 0.5;
}

.loading {
  pointer-events: none;
}

.enable-edit-fields {
  pointer-events: auto !important;
  opacity: 1 !important;
}

.DateRangePicker {
  padding: 1.25px 5px;
}

.datepicker-widget {
  .input-field {
    min-height: 26px;
    padding: 0;
    padding-left: 2px;
  }

  td.rdtActive,
  td.rdtActive:hover {
    background-color: $primary;
  }

  .react-datepicker__day--selected {
    background-color: var(--cc-primary-brand);
  }
}

.daterange-picker-widget {
  .DateInput_input {
    min-height: 24px;
    line-height: normal;
    border-bottom: 0px;
    font-size: 0.85rem;
  }

  .DateRangePicker {
    padding: 0;
  }

  .DateRangePickerInput_arrow_svg {
    height: 17px;
  }

  .DateRangePickerInput {
    overflow: hidden;
    display: flex;
    justify-content: space-around;
    align-items: center;
  }

  .DateInput_fang {
    position: fixed;
    top: 57px !important;
  }
}

.form-ele {
  .DateRangePicker_picker {
    top: 40px !important;
  }

  .daterange-picker-widget {
    .DateInput_fang {
      visibility: hidden !important;
    }
  }
}

.fw-400 {
  font-weight: 400;
}

.fw-500 {
  font-weight: 500;
}

.ligh-gray {
  color: #656d77;
}

.nav-item {
  background: #ffffff;
  font-size: 14px;
  font-style: normal;
  font-weight: 400;
  line-height: 22px;
  letter-spacing: -0.1px;
  text-align: left;
}

.w-min-100 {
  min-width: 100px;
}

.nav-link {
  min-width: 100px;
  justify-content: center;
}

.nav-tabs .nav-link.active {
  font-weight: 400 !important;
  color: $primary !important;
}

.empty {
  padding-top: 1.5rem !important;
}

.empty-img {
  margin-bottom: 0 !important;

  img {
    height: 220px !important;
    width: 260.83px !important;
  }
}

.empty-action {
  margin-top: 0 !important;

  a+a.btn-loading::after {
    color: $primary;
  }
}

.empty-action a {
  height: 36px;
  border-radius: 4px;
  font-style: normal;
  font-weight: normal;
  font-size: 14px;
  line-height: 20px;
}

.empty-action a:first-child {
  margin-right: 24px;
}

.empty-action a:first-child:hover {
  color: #ffffff !important;
}

.empty-import-button {
  background: #ffffff !important;
  cursor: pointer;

  &:hover {
    border-color: rgba(101, 109, 119, 0.24) !important;
  }
}

.empty-welcome-header {
  font-style: normal;
  font-weight: 500;
  font-size: 32px;
  line-height: 40px;
  margin-bottom: 16px;
  margin-top: 40px;
  color: var(--slate12);
  font-family: Inter;
}

.homepage-empty-image {
  width: 100%;
}

.empty-title {
  font-style: normal;
  font-weight: 400;
  font-size: 14px;
  line-height: 20px;
  display: flex;
  align-items: center;
  color: var(--slate11) !important;
}

// template card styles
.template-card-wrapper {
  display: flex;
  flex-direction: row;
  background: #fffffc;
  border: 1px solid #d2ddec;
  box-sizing: border-box;
  border-radius: 8px;
  width: 299px;
  height: 100px;
}

.template-action-wrapper {
  display: flex;
  flex-direction: row !important;
  font-family: Inter;
  font-style: normal;
  font-weight: 500;
  font-size: 16px;
  line-height: 19px;
  color: $primary-light;

  p {
    margin-right: 16px;
  }
}

.template-card-title {
  font-family: Inter;
  font-style: normal;
  font-weight: 600;
  font-size: 18px;
  line-height: 22px;
  display: flex;
  align-items: center;
  color: #000000;
  margin-bottom: 3px !important;
  margin-top: 20px;
}

.template-card-details {
  align-items: center;
  display: flex;
  flex-direction: column;
  justify-content: center;
}

.template-icon-wrapper {
  width: 61.44px;
  height: 60px;
  top: 685px;
  background: #d2ddec;
  border-radius: 4px;
  margin: 20px 16.36px;
}

// template style end

.calendar-widget.compact {
  .rbc-time-view-resources .rbc-time-header-content {
    min-width: auto;
  }

  .rbc-time-view-resources .rbc-day-slot {
    min-width: 50px;
  }

  .rbc-time-view-resources .rbc-header,
  .rbc-time-view-resources .rbc-day-bg {
    width: 50px;
  }
}

.calendar-widget.dont-highlight-today {
  .rbc-today {
    background-color: inherit;
  }

  .rbc-current-time-indicator {
    display: none;
  }
}

.calendar-widget {
  padding: 10px;
  background-color: white;

  .rbc-day-slot .rbc-event,
  .rbc-day-slot .rbc-background-event {
    border-left: 3px solid #26598533;
  }

  .rbc-toolbar {
    font-size: 14px;
  }

  .rbc-event {
    .rbc-event-label {
      display: none;
    }
    background-color: var(--cc-primary-brand) !important;
    border: transparent
  }

  .rbc-off-range-bg {
    background-color: #f4f6fa;
  }

  .rbc-toolbar {
    .rbc-btn-group {
      button {
        box-shadow: none;
        border-radius: 0;
        border-width: 1px;
      }
    }
  }
}

//!for calendar widget week view with compact/spacious mode border fix
.resources-week-cls .rbc-time-column:nth-last-child(7n) {
  border-left: none !important;

  .rbc-timeslot-group {
    border-left: 2.5px solid #dadcde !important;
  }
}

.resources-week-cls .rbc-allday-cell {
  border: none !important;

  .rbc-row {
    border-left: 1.5px solid #dadcde;
    border-right: 1.5px solid #dadcde;
  }
}

.resources-week-cls .rbc-time-header-cell {
  border: none !important;
}

.resources-week-cls .rbc-time-view-resources .rbc-header {
  border-left: 1.5px solid #dadcde !important;
  border-right: 1.5px solid #dadcde !important;
}

.calendar-widget.hide-view-switcher {
  .rbc-toolbar {
    .rbc-btn-group:nth-of-type(3) {
      display: none;
    }
  }
}

.calendar-widget.dark-mode {
  background-color: #1d2a39;

  .rbc-toolbar {
    button {
      color: white;
    }

    button:hover,
    button.rbc-active {
      color: black;
    }
  }

  .rbc-off-range-bg {
    background-color: #2b394b;
  }

  .rbc-selected-cell {
    background-color: #22242d;
  }

  .rbc-today {
    background-color: #5a7ca8;
  }
}

.calendar-widget.dark-mode.dont-highlight-today {
  .rbc-today {
    background-color: inherit;
  }
}

.navbar-brand-image {
  height: 1.2rem;
}

.navbar .navbar-brand:hover,
.theme-dark .navbar .navbar-brand:hover {
  opacity: 1;
}

.nav-tabs .nav-link.active {
  font-weight: 400 !important;
  margin-bottom: -1px !important;
}

.nav-tabs .nav-link {
  font-weight: 400 !important;
  margin: 0 !important;
  height: 100%;
}

.code-editor-widget {
  border-radius: 0;

  .CodeMirror {
    border-radius: 0 !important;
    margin-top: -1px !important;
  }
}

.jet-listview {
  overflow-y: overlay;
  overflow-x: hidden;
}

.jet-listview::-webkit-scrollbar-track {
  background: transparent;

}

.jet-listview::-webkit-scrollbar-thumb {
  background: transparent;

}

.code-hinter-wrapper .popup-btn {
  position: absolute;
  display: none;
  cursor: pointer;
}

.code-hinter-wrapper:hover {
  .popup-btn {
    display: block !important;
    z-index: 1;
  }
}

.popup-btn {
  cursor: pointer !important;
  display: block;
  padding: 2px;
  border-radius: 4px;
  border: 1px solid rgba(204, 209, 213, 1);
}

.preview-icons {
  margin-top: -5px;
  width: 12px;
}

.resize-modal-portal {
  z-index: 3;

  .resize-modal {
    .modal-content {
      width: 100% !important;
      height: 100%;
      background-color: var(--slate3) !important;
      border: none !important;

      .modal-body {
        width: 100% !important;
        height: calc(100% - 44px) !important;
        border: none !important;

        .editor-container {
          height: 100%;

          .CodeMirror {
            height: 100% !important;
            border: 1px solid var(--slate5, #26292B);
            border-bottom-left-radius: 6px;
            border-bottom-right-radius: 6px;
          }

          .CodeMirror-scroll,
          .CodeMirror-gutters,
          .CodeMirror {
            background-color: var(--slate3) !important;
          }
        }
      }
    }

    .portal-header {}

    .resize-handle {
      cursor: move;
    }
  }
}

.modal-portal-wrapper {
  justify-content: center;
  align-items: center;
  position: fixed;
  position: absolute;
  left: 50%;
  top: 5%;
  z-index: 1400;

  .modal-body {
    width: 500px !important;
    height: 300px !important;
    padding: 0px !important;
  }

  transform: translate(-60%, 0%);
  height: 350px;
  width: auto;
  max-height: 500px;
  padding: 0px;

  .modal-content {
    border-radius: 5px !important;
  }

  .modal-body {
    width: 500px !important;
    height: 302px !important;
    padding: 0px !important;
    margin: 0px !important;
    margin-left: -1px !important; //fix the modal body code mirror margin

    border-top-left-radius: 0;
    border-top-right-radius: 0;
    border-bottom-left-radius: 5px;
    border-bottom-right-radius: 5px;
    border-bottom: 0.75px solid;
    border-left: 0.75px solid;
    border-right: 0.75px solid;

    @include theme-border($light-theme: true);

    &.dark-mode-border {
      @include theme-border($light-theme: false);
    }
  }

  .modal-dialog {
    margin-top: 4%;
  }

  .modal-header {
    padding: 0;
    font-size: 14px;
  }

  .editor-container {
    padding: 0px;

    .CodeMirror {
      border-radius: 0;
      margin: 0;
      width: 100% !important;
    }
  }

  .query-hinter {
    .CodeMirror-line {
      margin-left: 2rem !important;
    }

    .CodeMirror-cursors .CodeMirror-cursor {
      margin-left: 2rem !important;
    }
  }
}

.preview-block-portal {
  .bg-light {
    border-radius: 0 0 5px 5px;
    outline: 0.75px solid $light-green;
  }

  .bg-dark {
    margin-top: 1px;
    border-radius: 0 0 5px 5px;
    outline: 0.75px solid $light-green;
  }

  .dynamic-variable-preview {
    padding: 4px !important;
  }
}

.color-icon {
  width: 18px;
  height: 18px;
  border-radius: 6px;
  background-color: #ffffff;
  border: 1px solid var(--Border-default, #CCD1D5);
  box-shadow: 0px 1px 0px 0px #e5e5e5;
}

.portal-header {
  display: flex;
  align-items: center;
  padding: 0.5rem 0.75rem;
  color: var(--text-default);
  background-color: var(--surfaces-surface-01) !important;
  background-clip: padding-box;
  border-top-left-radius: 4px !important;
  border-top-right-radius: 4px !important;
  width: 100% !important;
  outline: none !important;
  border: 1px solid var(--borders-disabled-on-white, #E4E7EB);

  margin: -1px;
  @include theme-border($light-theme: true, $outline: true);

  &.dark-mode-border {
    @include theme-border($light-theme: false, $outline: true);
  }
}

// close icon in inpector
[data-rb-event-key="close-inpector"] {
  position: absolute;
  right: -80px;
  background-color: #232e3c !important;
  width: 10% !important;
}

[data-rb-event-key="close-inpector-light"] {
  position: absolute;
  right: -80px;
  background-color: #ffffff !important;
  width: 10% !important;
}

.tabs-inspector {
  position: sticky;
  top: 0;

  .nav-item {
    width: 50%;
  }

  .nav-item:hover {
    border: 1px solid transparent;
  }

  .nav-item:not(.active) {
    border-bottom: 1px solid #e7eaef;
  }

  .nav-link.active {
    border: 1px solid transparent;
    border-bottom: 1px solid $primary;
    background: white;
  }
}

.tabs-inspector.dark {
  .nav-link.active {
    border-bottom: 1px solid $primary !important;
  }
}

.tabs-inspector {
  z-index: 2;
  background: white;

  &.dark {
    @extend .bg-dark;
  }
}

.close-icon {
  position: fixed;
  top: 84px;
  right: 3px;
  width: 60px;
  height: 22;
  border-bottom: 1px solid #e7eaef;
  display: flex;
  align-items: center;
  background-color: white;
  z-index: 2;

  .svg-wrapper {
    width: 100%;
    height: 70%;
    display: flex;
    align-items: center;
    justify-content: center;
    border-left: 1px solid #e7eaef;
    margin-left: 20px;

    .close-svg {
      cursor: pointer;
    }
  }
}

.tabs-inspector.nav-tabs {
  border: 0;
  width: 100%;
  padding: 8px 16px;
}

.bg-primary-lt {
  color: #ffffff !important;
  background: #6383db !important;
}

.tabbed-navbar .nav-item.active:after {
  margin-bottom: -0.25rem;
}

.app-name {
  width: 200px;
  margin-left: 12px;

  .form-control-plaintext {
    background-color: var(--base);
    border: none !important;
  }

  .form-control-plaintext:hover {
    outline: none;
    border: 1px solid var(--slate6) !important;
    background: var(--slate2);
  }

  .form-control-plaintext:focus {
    outline: none;
    border: 1px solid var(--indigo9) !important;
    background: var(--slate2);
  }

}

.app-name:hover {
  background: $bg-light;

  input:disabled {
    outline-style: none
  }

  &.dark {
    @extend .bg-dark;
  }
}

.nav-auto-save {
  width: 325px;
  left: 485px;
  position: absolute;
  color: #36af8b;
}

.editor-header-actions {
  display: flex;
  color: #868aa5;
  white-space: nowrap;
  font-weight: 400;
  font-size: 12px;
  letter-spacing: 0.5px;

  @media screen and (max-width: 768px) {
    width: 100%;
  }
}

.undo-button,
.redo-button {
  display: flex;
  flex-direction: row;
  justify-content: center;
  align-items: center;
  padding: 6px;
  gap: 10px;
  width: 28px;
  height: 28px;
  background: #ECEEF0;
  border-radius: 6px;
  margin-right: 5px;
  flex: none;
  order: 0;
  flex-grow: 0;
}

.theme-dark {

  .undo-button,
  .redo-button {
    background: 0;
  }
}

.app-version-menu {
  position: absolute;
  right: 220px;
  padding: 4px 8px;
  min-width: 100px;
  max-width: 300px;
}

.app-version-menu-sm {
  height: 30px;
  display: flex;
  font-size: 12px;
}

.app-version-menu .dropdown-menu {
  left: -65px;
  width: 283px;
}

.app-version-menu .released {
  color: #36af8b;
}

.app-version-menu .released-subtext {
  font-size: 12px;
  color: #36af8b;
  padding: 0 8px;
}

.app-version-menu .create-link {
  margin: auto;
  width: 50%;
  padding-left: 10px;
}

.canvas-background-holder {
  display: flex;
  min-width: 120px;
  margin: auto;
}

.canvas-background-picker {
  position: fixed;
}

/**
 * Timer Widget
 */
.timer-wrapper {
  padding: 10px;

  .counter-container {
    font-size: 3em;
    padding-bottom: 5px;
    text-align: center;
  }
}

/**
 * Search Box
 */
.search-box-wrapper {
  input {
    width: 200px;
    border-radius: 5px !important;
    color: var(--slate12);
    background-color: var(--base);
  }

  .input-icon .form-control:not(:first-child),
  .input-icon .form-select:not(:last-child) {
    padding-left: 28px !important;
  }

  input:focus {
    width: 200px;
    background-color: var(--base);
  }

  .input-icon .input-icon-addon {
    display: flex;
  }

  .input-icon .input-icon-addon.end {
    pointer-events: auto;

    .tj-common-search-input-clear-icon {
      display: flex;
      flex-direction: row;
      justify-content: center;
      align-items: center;
      padding: 4px;
      width: 20px;
      height: 20px;
      background: var(--indigo3) !important;
      border-radius: 4px;
    }

    div {
      border-radius: 12px;
      color: #ffffff;
      padding: 1px;
      cursor: pointer;

      svg {
        height: 14px;
        width: 14px;
      }
    }
  }
}

.searchbox-wrapper {
  margin-top: 0 !important;

  .search-icon {
    margin: 0.30rem
  }

  input {
    border-radius: $border-radius !important;
    padding-left: 1.75rem !important;
    border-radius: $border-radius !important;
  }
}

.fixedHeader {
  table thead {
    position: -webkit-sticky; // this is for all Safari (Desktop & iOS), not for Chrome
    position: sticky;
    top: 0;
    border-top: 0;
    z-index: 1; // any positive value, layer order is global
  }
}

/**
 * Folder List
 */
.folder-list {
  overflow-y: scroll;
  scrollbar-width: thin;
  scrollbar-color: #888 transparent;

  &:hover {
    &::-webkit-scrollbar {
      display: block;
      width: 5px;
    }

    &::-webkit-scrollbar-thumb {
      background-color: #888;
    }

    &::-webkit-scrollbar-track {
      background-color: transparent;
    }
  }

  .list-group-transparent .list-group-item.active {
    color: $primary;
    background-color: #edf1ff;

    .folder-ico {
      filter: invert(29%) sepia(84%) saturate(4047%) hue-rotate(215deg) brightness(98%) contrast(111%);
    }
  }

  .folder-ico.dark {
    filter: invert(1);
  }

  .list-group-item {
    padding: 0.5rem 0.75rem;
    overflow: hidden;
  }

  .list-group-item.all-apps-link {
    display: flex;
    align-items: center;
    color: var(--slate12);
    border-radius: 6px;

    &:active {
      background: var(--indigo4);
    }

    &:focus {
      box-shadow: 0px 0px 0px 4px #DFE3E6;
    }
  }

  .folder-info {
    display: contents;
    font-weight: 500 !important;
    display: flex;
    align-items: center;
    letter-spacing: -0.02em;
    text-transform: uppercase;
    color: var(--slate9);
  }

  .folder-create-btn {
    width: 28px;
    height: 28px;
    background: var(--base);
    border: 1px solid;
    border-color: var(--slate7);
    cursor: pointer;
    border-radius: 6px;
    display: flex;
    justify-content: center;
    align-items: center;
  }

  .menu-ico {
    cursor: pointer;
    border-radius: 13px;

    img {
      padding: 0px;
      height: 14px;
      width: 14px;
      vertical-align: unset;
    }
  }
}

/**
 * Home page modal
 */
.home-modal-backdrop {
  z-index: 9991;
}

.modal-content.home-modal-component {
  border-radius: 8px;
  overflow: hidden;
  background-color: var(--base);
  color: var(--slate12);
  box-shadow: 0px 12px 16px -4px rgba(16, 24, 40, 0.08), 0px 4px 6px -2px rgba(16, 24, 40, 0.03);

  .modal-header {
    border-bottom: 1px solid var(--slate5) !important;
  }

  .modal-header,
  .modal-body {
    padding: 16px 28px;
    background: var(--base);
  }

  .modal-title {
    font-size: 16px;
    font-weight: 500;
  }

  input:not([type=checkbox]) {
    border-radius: 5px !important;
    background: var(--base);
    color: var(--slate12);
  }

  .modal-main {
    padding-bottom: 32px;
  }

  .modal-footer-btn {

    &>*:nth-child(2) {
      margin-left: 16px;
    }
  }
}

.home-modal-component-editor.dark {

  .modal-header,
  .modal-body {
    background-color: #232e3c;
    color: #fff;
  }

  .form-control {
    color: #fff;
    background-color: #232e3c !important;
  }

  .btn-close {
    filter: brightness(0) invert(1);
  }
}

.modal-content.home-modal-component.dark-theme {
  .btn-close {
    filter: brightness(0) invert(1);
  }
}

.home-modal-component {
  .btn-close {
    opacity: 1 !important;
  }
}

.modal-content.home-modal-component.dark {
  background-color: $bg-dark-light !important;
  color: $white !important;

  .modal-title {
    color: $white !important;
  }

  .tj-version-wrap-sub-footer {
    background-color: $bg-dark-light !important;
    border-top: 1px solid #3A3F42 !important;


    p {
      color: $white !important;
    }
  }


  .current-version-wrap,
  .other-version-wrap {
    background: transparent !important;
  }

  .modal-header {
    background-color: $bg-dark-light !important;
    color: $white !important;
    border-bottom: 2px solid #3A3F42 !important;
  }

  .btn-close {
    filter: brightness(0) invert(1);
  }

  .form-control {
    border-color: $border-grey-dark !important;
    color: inherit;
  }

  input {
    background-color: $bg-dark-light !important;
  }

  .form-select {
    background-color: $bg-dark !important;
    color: $white !important;
    border-color: $border-grey-dark !important;
  }

  .text-muted {
    color: $white !important;
  }
}

.radio-img {
  input {
    display: none;
  }

  .action-icon {
    width: 28px;
    height: 28px;
    background-position: center center;
    border-radius: 4px;
    display: flex;
    align-items: center;
    justify-content: center;
  }

  .action-icon {
    cursor: pointer;
    border: 1px solid $light-gray;
  }

  .action-icon:hover {
    background-color: #d2ddec;
  }

  input:checked+.action-icon {
    border-color: $primary;
    background-color: #7a95fb;
  }

  .tooltiptext {
    visibility: hidden;
    font-size: 12px;
    background-color: $black;
    color: #ffffff;
    text-align: center;
    padding: 5px 10px;
    position: absolute;
    border-radius: 15px;
    margin-top: 2px;
    z-index: 1;
    margin-left: -10px;
  }

  .tooltiptext::after {
    content: "";
    position: absolute;
    bottom: 100%;
    left: 50%;
    margin-left: -5px;
    border-width: 5px;
    border-style: solid;
    border-color: transparent transparent black transparent;
  }

  .action-icon:hover+.tooltiptext {
    visibility: visible;
  }

  input:checked+.action-icon:hover {
    background-color: #3650af;
  }
}

.icon-change-modal {
  ul {
    list-style-type: none;
    margin: 0 auto;
    text-align: center;
    display: grid;
    grid-template-columns: 1fr 1fr 1fr 1fr;

    li {
      float: left;
      border: 2px solid #8991a0;
      border-radius: 1.75px;
      cursor: pointer;

      img {
        width: 22px;
        height: 22px;
        filter: invert(59%) sepia(27%) saturate(160%) hue-rotate(181deg) brightness(91%) contrast(95%);
      }
    }

    li.selected {
      border: 2px solid $primary;

      img {
        filter: invert(27%) sepia(84%) saturate(5230%) hue-rotate(212deg) brightness(102%) contrast(100%);
      }
    }
  }
}

/**
 * Spinner Widget
 */
.spinner-container {
  display: flex;
  justify-content: center;
  align-items: center;
}

.animation-fade {
  animation-name: fade;
  animation-duration: 0.3s;
  animation-timing-function: ease-in;
}

@keyframes fade {
  0% {
    opacity: 0;
  }

  100% {
    opacity: 1;
  }
}

/**
 * Query panel
 */
.query-btn {
  cursor: pointer;
  height: 24px;
  width: 24px;
  padding: 0;
}

.query-btn.dark {
  filter: brightness(0) invert(1);
}

.button-family-secondary {
  @include button-outline($light-theme: true);
  height: 32px;
  width: 112px;
}

.button-family-secondary.dark {
  @include button-outline($light-theme: false);
}

// ** Query Panel: REST API Tabs **
.group-header {
  background: #d2ddec;
  border-radius: 4px;
  height: 28px !important;

  span {
    display: flex;
    justify-content: left;
    align-items: center;
  }
}

.raw-container.dark {
  background: #272822;
  padding: 5px;
}

// **Alert component**
.alert-component {
  border: 1px solid rgba(101, 109, 119, 0.16);
  background: var(--base);
  border-radius: 6px;

  a {
    color: $primary;
  }
}

.theme-dark .alert-component {
  background: var(--slate2) !important;
  border-color: var(--slate4) !important;

  a {
    color: $primary;
  }
}



.codehinter-plugins.code-hinter {
  @extend .codehinter-default-input;

  .popup-btn {
    margin-top: 0.65rem !important;
  }

  .CodeMirror-placeholder,
  .CodeMirror pre.CodeMirror-line {
    height: 21px !important;
    position: absolute !important;
    margin-top: 3px !important;
  }

  .CodeMirror-cursor {
    height: inherit !important;
  }

  .CodeMirror-lines {
    height: 32px !important;
    padding: 7px 0px !important;
  }
}

//*button loading with spinner with primary color*//
.button-loading {
  position: relative;
  color: transparent !important;
  text-shadow: none !important;
  pointer-events: none;

  &:after {
    content: "";
    display: inline-block;
    vertical-align: text-bottom;
    border: 1.5px solid currentColor;
    border-right-color: transparent;
    border-radius: 50%;
    color: $primary;
    position: absolute;
    width: 12px;
    height: 12px;
    animation: spinner-border 0.75s linear infinite;
  }
}

.query-icon.dark {
  filter: brightness(0) invert(1);
}

//Rest-API Tab Panes
.tab-pane-body {
  margin-left: -2.5% !important;
}

//CodeMirror padding
.CodeMirror pre.CodeMirror-line,
.CodeMirror pre.CodeMirror-line-like {
  padding: 0 10px !important;
}

.comment-notification-nav-item {
  background: transparent;
  border: 0;
  font-size: 12px;
  font-weight: 500;
  opacity: 0.6;
  height: 28px;
  border-radius: 6px;
}

// comment styles ::override
.editor-sidebar {
  .nav-tabs .nav-link.active {
    background-color: transparent !important;
  }

  .inspector-nav-item {
    background: transparent;
    border: 0;
    font-size: 12px;
    font-weight: 500;
    opacity: 0.6;
    height: 28px;
    border-radius: 6px;
  }

  .inspector-component-title-input-holder {
    padding: 4px 12px;
    margin: 0;
    display: flex;
    align-items: center;
    height: 36px;
  }
}

.comment-card-wrapper {
  border-top: 0.5px solid var(--slate5) !important;
  margin-top: -1px !important;

  .card {
    background-color: var(--base);
  }
}

div#driver-highlighted-element-stage,
div#driver-page-overlay {
  background: transparent !important;
  outline: 5000px solid rgba(0, 0, 0, 0.75);
}

.dark-theme-walkthrough#driver-popover-item {
  background-color: $bg-dark-light !important;
  border-color: rgba(101, 109, 119, 0.16) !important;

  .driver-popover-title {
    color: white !important;
  }

  .driver-popover-tip {
    border-color: transparent transparent transparent $bg-dark-light !important;
  }

  .driver-popover-description {
    color: #d9dcde !important;
  }

  .driver-popover-footer .driver-close-btn {
    color: #ffffff !important;
    text-shadow: none !important;
  }

  .driver-prev-btn,
  .driver-next-btn {
    text-shadow: none !important;
  }
}

#driver-popover-item {
  padding: 20px !important;

  .driver-prev-btn,
  .driver-next-btn,
  .driver-close-btn {
    border: none !important;
    background: none !important;
    padding-left: 0 !important;
    font-size: 14px !important;
  }

  .driver-next-btn,
  .driver-prev-btn {
    color: $primary !important;
  }

  .driver-disabled {
    color: $primary;
    opacity: 0.5;
  }

  .driver-popover-footer {
    margin-top: 20px !important;
  }
}

.pointer-events-none {
  pointer-events: none;
}

.popover.popover-dark-themed {
  background-color: $bg-dark-light;
  border-color: rgba(101, 109, 119, 0.16);


  .popover-body {
    color: #d9dcde !important;
  }

  .popover-header {
    background-color: var(--slate2);
    color: var(--slate11);
    border-bottom-color: var
  }
}

.toast-dark-mode {
  .btn-close {
    filter: brightness(0) invert(1);
  }
}

.editor .editor-sidebar .inspector .inspector-edit-widget-name {
  padding: 4px 8px;
  color: var(--slate12);
  border: 1px solid transparent;
  border-radius: 6px;
  background-color: var(--base);

  &:hover {
    background-color: var(--slate4);
    border: 1px solid var(--slate7);
  }

  &:focus {
    border: 1px solid var(--indigo9) !important;
    background-color: var(--indigo2);
    box-shadow: 0px 0px 0px 1px #C6D4F9;
  }
}

.tablr-gutter-x-0 {
  --tblr-gutter-x: 0 !important;
}

.widget-button>.btn-loading:after {
  border: 1px solid var(--loader-color);
  border-right-color: transparent;
}

.flip-dropdown-help-text {
  padding: 10px 5px 0 0;
  float: left;
  font-size: 14px;
  color: var(--slate-12);
}

.dynamic-form-element {
  flex: 1 !important;
}

.dynamic-form-row {
  margin-top: 16px !important;
  // margin-bottom: 16px !important;
}

#transformation-popover-container {
  margin-bottom: -2px !important;
}

.canvas-codehinter-container {
  display: flex;
  flex-direction: row;
  width: 158px;
}

.hinter-canvas-input {
  display: flex;
  width: 120px;
  height: auto !important;
  margin-top: 1px;

  .canvas-hinter-wrap {
    width: 126x;
    border: 1px solid var(--slate7);
  }
}

.hinter-canvas-input {
  display: flex;
  padding: 4px;
  margin-top: 1px;

  .CodeMirror-sizer {
    border-right-width: 1px !important;
  }

  .cm-propert {
    color: #ffffff !important;
  }
}

.canvas-codehinter-container {
  .code-hinter-col {
    margin-bottom: 1px !important;
    width: 136px;
    height: auto !important;
  }
}

.fx-canvas {
  background: var(--slate4);
  padding: 0px;
  display: flex;
  height: 32px;
  width: 32px;
  border: solid 1px rgba(255, 255, 255, 0.09) !important;
  border-radius: 4px;
  justify-content: center;
  font-weight: 400;
  align-items: center;

  div {
    background: var(--slate4) !important;
    display: flex;
    justify-content: center;
    align-items: center;
    height: 30px;
    padding: 0px;
  }
}

.org-name {
  color: var(--slate12) !important;
  font-size: 12px;
}


.organization-list {
  margin-top: 4px;

  .btn {
    border: 0px;
  }

  .dropdown-toggle div {
    max-width: 200px;
    text-overflow: ellipsis;
    overflow: hidden;
  }

  .org-name {
    text-overflow: ellipsis;
    overflow: hidden;
    white-space: nowrap;
    width: 100%;
    font-weight: bold;
  }

  .org-actions div {
    color: $primary;
    cursor: pointer;
    font-size: 12px;
  }

  .dropdown-menu {
    min-width: 14rem;
  }

  .org-avatar {
    display: block;
  }

  .org-avatar:hover {
    .avatar {
      background: #fcfcfc no-repeat center/cover;
    }

    .arrow-container {
      svg {
        filter: invert(35%) sepia(17%) saturate(238%) hue-rotate(153deg) brightness(94%) contrast(89%);
      }
    }
  }

  .arrow-container {
    padding: 5px 0px;
  }

  .arrow-container {
    svg {
      cursor: pointer;
      height: 30px;
      width: 30px;
      padding: 0px 0px;
      filter: invert(50%) sepia(13%) saturate(208%) hue-rotate(153deg) brightness(99%) contrast(86%);
    }
  }

  .org-edit {
    span {
      color: $primary;
      cursor: pointer;
      font-size: 10px;
    }
  }

  .organization-switchlist {
    .back-btn {
      font-size: 12px;
      padding: 2px 0px;
      cursor: pointer;
    }

    .back-ico {
      cursor: pointer;

      svg {
        height: 20px;
        width: 20px;
        filter: invert(84%) sepia(13%) saturate(11%) hue-rotate(352deg) brightness(90%) contrast(91%);
      }
    }

    .dd-item-padding {
      padding: 0.5rem 0.75rem 0rem 0.75rem;
    }

    .search-box {
      margin-top: 10px;
    }

    .org-list {
      max-height: 60vh;
      overflow: auto;
    }

    .tick-ico {
      filter: invert(50%) sepia(13%) saturate(208%) hue-rotate(153deg) brightness(99%) contrast(86%);
    }

    .org-list-item {
      cursor: pointer;
    }

    .org-list-item:hover {
      .avatar {
        background: #fcfcfc no-repeat center/cover;
      }

      .tick-ico {
        filter: invert(35%) sepia(17%) saturate(238%) hue-rotate(153deg) brightness(94%) contrast(89%);
      }
    }
  }
}

.sso-button-footer-wrap {
  display: flex !important;
  justify-content: center;
  width: 100%;
}

.tj-icon {
  cursor: pointer;
}

#login-url,
#redirect-url {
  margin-bottom: 0px !important;
}

.git-encripted-label {
  color: var(--green9);
}

.card-header {
  border-bottom: 1px solid var(--slate5) !important;
}

.manage-sso-container {
  position: relative;
}

.sso-card-wrapper {
  background: var(--base);
  min-height: 100%;
  // height: calc(100vh - 156px) !important;

  display: grid;
  grid-template-rows: auto 1fr auto;

  .card-header {
    border-bottom: 1px solid var(--slate5) !important;
  }

  .form-control {
    background: var(--base);
  }

  .open-id-sso-card {
    border-bottom: 1px solid var(--slate5) !important;
  }

  .sso-card-footer {
    display: flex;
    flex-direction: row;
    justify-content: flex-end;
    align-items: center;
    padding: 24px 32px;
    gap: 8px;
    width: 400px;
    height: 88px;
    border-top: 1px solid var(--slate5) !important;
    background: var(--base);
    margin-top: 0px !important;
  }

}

.workspace-settings-page {
  width: 880px;
  margin: 0 auto;
  background: var(--base);

  .card {
    background: var(--base);
    border: 1px solid var(--slate7) !important;
    box-shadow: 0px 1px 2px rgba(16, 24, 40, 0.05) !important;
    width: 880px;

    .card-header {
      padding: 24px 24px;
      gap: 12px;
      height: 72px;
      border-top-left-radius: 6px;
      border-top-right-radius: 6px;

      .title-banner-wrapper {
        display: flex;
        align-items: center;
        justify-content: space-between;
        width: 878px;
      }

    }

    .form-label {
      font-size: 12px;
      font-weight: 500px;
      margin-bottom: 4px !important;
      color: var(--slate12);
    }

    .card-footer {
      display: flex;
      justify-content: flex-end;
      align-items: center;
      padding: 24px 32px;
      gap: 8px;
      border-top: 1px solid var(--slate5) !important;
      background: var(--base);
      margin-top: 0px !important;
      align-Self: 'stretch';
      height: 88px;
    }

    .card-body {
      height: 467px;
      padding: 24px;

      .form-group {
        .tj-app-input {
          .form-control {
            &:disabled {
              background: var(--slate3) !important;
            }
          }
        }
      }
    }
  }
}

// Left Menu
.left-menu {
  background: var(--base);

  .tj-list-item {
    gap: 40px;
    width: 187px;
    height: 32px;
    white-space: nowrap;
    overflow: hidden;
    text-overflow: ellipsis;
  }

  .folder-list-selected {
    background-color: var(--indigo4);
  }

  ul {
    margin: 0px;
    padding: 0px;

    li {
      float: left;
      list-style: none;
      width: 100%;
      padding: 6px 8px;
      border-radius: 6px;
      cursor: pointer;
      margin: 3px 0px;
      color: var(--base-black) !important;
    }

    li.active {
      background-color: $primary;
      color: #ffffff;
    }

    li:not(.active):hover {
      background: var(--slate4);
      border-radius: 6px;
    }
  }
}

.enabled-tag {
  padding: 4px 16px;
  gap: 10px;
  width: 77px;
  height: 28px;
  background: var(--grass3);
  border-radius: 100px;
  color: var(--grass9);
  font-weight: 500;
}

.disabled-tag {
  padding: 4px 16px;
  gap: 10px;
  color: var(--tomato9);
  width: 81px;
  height: 28px;
  background: var(--tomato3);
  border-radius: 100px;
  font-weight: 500;
}

.manage-sso {
  .title-with-toggle {
    width: 100%;
    font-weight: 500;

    .card-title {
      color: var(--slate12) !important;
      font-weight: 500;
    }

    .form-check-input {
      width: 28px;
      height: 16px;
    }

    input[type="checkbox"] {
      /* Double-sized Checkboxes */
      -ms-transform: scale(1.5);
      /* IE */
      -moz-transform: scale(1.5);
      /* FF */
      -webkit-transform: scale(1.5);
      /* Safari and Chrome */
      -o-transform: scale(1.5);
      /* Opera */
      transform: scale(1.5);
      margin-top: 5px;
    }
  }
}

.help-text {
  overflow: auto;

  div {
    color: var(--slate11);
    font-style: normal;
    font-weight: 400;
    font-size: 12px;
    line-height: 20px;
  }
}


.org-invite-or {
  padding: 1rem 0rem;

  h2 {
    width: 100%;
    text-align: center;
    border-bottom: 1px solid #000;
    line-height: 0.1em;
    margin: 10px 0 20px;
  }

  h2 span {
    background: #ffffff;
    padding: 0 10px;
  }
}

.theme-dark .json-tree-container {
  .json-tree-node-icon {
    svg {
      filter: invert(89%) sepia(2%) saturate(127%) hue-rotate(175deg) brightness(99%) contrast(96%);
    }
  }

  .json-tree-svg-icon.component-icon {
    filter: brightness(0) invert(1);
  }

  .node-key-outline {
    height: 1rem !important;
    border: 1px solid transparent !important;
    color: #ccd4df;
  }

  .selected-node {
    border-color: $primary-light !important;
  }

  .json-tree-icon-container .selected-node>svg:first-child {
    filter: invert(65%) sepia(62%) saturate(4331%) hue-rotate(204deg) brightness(106%) contrast(97%);
  }

  .node-length-color {
    color: #b8c7fd;
  }

  .node-type {
    color: #8a96a6;
  }

  .group-border {
    border-color: rgb(97, 101, 111);
  }

  .action-icons-group {


    img,
    svg {
      filter: invert(89%) sepia(2%) saturate(127%) hue-rotate(175deg) brightness(99%) contrast(96%);
    }
  }

  .hovered-node.node-key.badge {
    color: #8092ab !important;
    border-color: #8092ab !important;
  }

}

.json-tree-container {

  .inspector-json-node {
    .color-primary {
      color: $primary;
    }

    .node-key-outline {
      height: 1rem !important;
      border: 1px solid transparent !important;
      color: var(--slate12);
    }

    &:hover {
      .action-icons-group {
        visibility: visible;
        pointer-events: all;
      }

      .hovered-json-node {
        font-weight: 400 !important;
        height: 1rem !important;
        color: #8092ab;
      }

      .hovered-json-node-border.node-key.badge {
        border-color: $primary !important;
      }

      .node-key-outline.node-key.badge {
        border-color: #8092ab !important;
      }
    }
  }

  .json-tree-svg-icon.component-icon {
    height: 16px;
    width: 16px;
  }

  .json-tree-icon-container {
    max-width: 20px;
    margin-right: 6px;
    font-family: 'IBM Plex Sans';
  }

  .node-type {
    color: var(--slate11);
    padding-top: 2px;
  }

  .json-tree-valuetype {
    font-size: 10px;
    padding-top: 2px;
  }

  .node-length-color {
    color: var(--indigo10);
    padding-top: 3px;
  }

  .json-tree-node-value {
    font-size: 11px;
  }

  .json-tree-node-string {
    color: var(--orange9);
  }

  .json-tree-node-boolean {
    color: var(--green9);
  }

  .json-tree-node-number {
    color: var(--orange9);
  }

  .json-tree-node-null {
    color: red;
  }

  .json-tree-node-date {
    color: rgb(98, 107, 103);
  }

  .group-border {
    border-left: 0.5px solid #dadcde;
    margin-top: 16px;
    margin-left: -12px;
  }

  .selected-node {
    border-color: $primary-light !important;
  }

  .selected-node .group-object-container .badge {
    font-weight: 400 !important;
    height: 1rem !important;
  }

  .group-object-container {
    margin-left: 0.72rem;
    margin-top: -16px;
  }

  .json-node-element {
    cursor: pointer;
  }

  .hide-show-icon {
    cursor: pointer;
    margin-left: 1rem;

    &:hover {
      color: $primary;
    }
  }


  .action-icons-group {
    visibility: hidden;
    pointer-events: none;
    cursor: pointer;
  }

  .hovered-node {
    font-weight: 400 !important;
    height: 1rem !important;
    color: #8092ab;
  }

  .node-key {
    font-weight: 400 !important;
    margin-left: -0.25rem !important;
    justify-content: flex-start !important;
    min-width: fit-content !important;
  }

  .node-key-outline {
    height: 1rem !important;
    border: 1px solid transparent !important;
    color: var(--slate12);
  }

}






.popover-more-actions {
  font-weight: 400 !important;

  &:hover {
    background: #d2ddec !important;
  }
}

.popover-dark-themed .popover-more-actions {
  color: #ccd4df;

  &:hover {
    background-color: #324156 !important;
  }
}

#json-tree-popover {
  padding: 0.25rem !important;
}

// Font sizes
.fs-9 {
  font-size: 9px !important;
}

.fs-10 {
  font-size: 10px !important;
}

.fs-12 {
  font-size: 12px !important;
}

.realtime-avatars {
  padding: 0px;
  margin-left: 8px;
}

.widget-style-field-header {
  font-family: "Inter";
  font-style: normal;
  font-weight: 500;
  font-size: 12px;
  line-height: 20px;
  color: #61656c;
}

.maintenance_container {
  width: 100%;
  height: 100vh;
  display: flex;
  justify-content: center;
  align-items: center;

  .card {
    .card-body {
      display: flex;
      height: 200px !important;
      align-items: center;
    }
  }
}

.list-timeline:not(.list-timeline-simple) .list-timeline-time {
  top: auto;
}

.widget-buttongroup {
  display: flex;
  flex-direction: column;
  justify-content: left;
  overflow: hidden !important;
}

.group-button {
  margin: 0px 10px 10px 0px;
  line-height: 1.499;
  font-weight: 400;
  white-space: nowrap;
  text-align: center;
  cursor: pointer;
  padding: 0 15px;
  font-size: 12px;
  border-radius: 4px;
  color: rgba(0, 0, 0, .65);
  background-color: #ffffff;
  border: 1px solid #d9d9d9;
  min-width: 40px;
  width: auto !important;
  height: 30px,
}

.widget-buttongroup-label {
  font-weight: 600;
  margin-right: 10px;
  color: #3e525b;
}

.editor-actions {
  border-bottom: 1px solid #eee;
  padding: 5px;
  display: flex;
  justify-content: flex-end
}

.autosave-indicator {
  color: var(--slate10, #7E868C);
}

.pdf-page-controls {
  background: white;
  border-radius: 4px;

  button {
    width: 36px;
    height: 36px;
    background: white;
    border: 0;
    font-size: 1.2em;
    border-radius: 4px;

    &:first-child {
      border-top-right-radius: 0;
      border-bottom-right-radius: 0;
    }

    &:last-child {
      border-top-left-radius: 0;
      border-bottom-left-radius: 0;
    }

    &:hover {
      background-color: #e6e6e6;
    }
  }

  span {
    font-family: inherit;
    font-size: 1em;
    padding: 0 0.5em;
    color: #000;
  }
}

//download button in pdf widget
.download-icon-outer-wrapper:hover {
  background-color: #e6e6e6 !important
}

.pdf-document {
  canvas {
    margin: 0px auto;
  }

  &:hover {
    .pdf-page-controls {
      opacity: 1;
    }
  }
}

.org-variables-page {
  .btn-org-env {
    width: 36px;
  }

  .encryption-input {
    width: fit-content;
  }

  .no-vars-text {
    display: block;
    text-align: center;
    margin-top: 100px;
  }
}

.org-constant-page {
  .card-footer {
    background: var(--base);
    color: var(--slate12);
  }
}

.tj-input-error-state {
  border: 1px solid var(--tomato9) !important;
}



.tj-input-element {
  gap: 16px;
  background: var(--base);
  border: 1px solid var(--slate7);
  border-radius: 6px;
  margin-bottom: 4px;
  display: block;
  width: 100%;
  padding: .4375rem .75rem;
  font-size: .875rem;
  font-weight: 400;
  line-height: 1.4285714;
  color: var(--slate12);
  background-clip: padding-box;
  -webkit-appearance: none;
  -moz-appearance: none;
  appearance: none;
  transition: border-color .15s ease-in-out, box-shadow .15s ease-in-out;

  &:hover {
    background: var(--slate1);
    border: 1px solid var(--slate8);
    -webkit-box-shadow: none;
    box-shadow: none;
    outline: none;
  }

  &:focus-visible {
    background: var(--slate1);
    border: 1px solid var(--indigo9);
    outline: none;
  }

  &:active {
    background: var(--indigo2);
    border: 1px solid var(--indigo9);
    box-shadow: none;
  }

  &:disabled {
    background: var(--slate3);
    border: 1px solid var(--slate8);
    color: var(--slate9);
    cursor: not-allowed;
  }

  &::placeholder {
    color: var(--slate9);
    font-weight: 400;
  }
}


//Kanban board
.kanban-container.dark-themed {
  background-color: $bg-dark-light !important;

  .kanban-column {
    .card-header {
      background-color: #324156 !important;
    }
  }
}

.kanban-container {
  background-color: #fefefe;

  .kanban-column {
    background-color: #f4f4f4;
    padding: 0 !important;
    height: fit-content !important;

    .card-body {
      &:hover {
        overflow-y: auto !important;

        &::-webkit-scrollbar {
          width: 0 !important;
          height: 0 !important;
        }
      }
    }

    .card-header {
      background-color: #fefefe;

      .badge {
        font-size: 12px !important;
      }
    }

    .card-body .dnd-card {
      border-radius: 5px !important;
    }

    .dnd-card.card {
      height: 52px !important;
      padding: 5px !important;
    }

    .dnd-card.card.card-dark {
      background-color: $bg-dark !important;
    }
  }

  .kanban-board-add-group {
    justify-content: center;
    align-items: center;
    cursor: pointer;
    color: rgba(0, 0, 0, 0.5);
    background-color: transparent;
    border-style: dashed;
    border-color: rgba(0, 0, 0, 0.08);
    display: flex;
    flex-direction: column;
    grid-auto-rows: max-content;
    overflow: hidden;
    box-sizing: border-box;
    appearance: none;
    outline: none;
    margin: 10px;
    border-radius: 5px;
    min-width: 350px;
    height: 200px;
    font-size: 1em;
  }

  .add-card-btn {
    font-size: 1em;
    font-weight: 400;
    color: #3e525b;
    border-radius: 5px;
    padding: 5px;
    margin: 5px;
    background-color: transparent;
    border-style: dashed;
    border-color: rgba(0, 0, 0, 0.08);
    cursor: pointer;
    transition: all 0.2s ease-in-out;

    &:hover {
      background-color: #e6e6e6;
    }
  }
}

.cursor-pointer {
  cursor: pointer;
}

.cursor-text {
  cursor: text;
}

.cursor-not-allowed {
  cursor: none;
}

.bade-component {
  display: inline-flex;
  justify-content: center;
  align-items: center;
  overflow: hidden;
  user-select: none;
  padding: calc(0.25rem - 1px) 0.25rem;
  height: 1.25rem;
  border: 1px solid transparent;
  min-width: 1.25rem;
  font-weight: 600;
  font-size: .625rem;
  letter-spacing: .04em;
  text-transform: uppercase;
  vertical-align: bottom;
  border-radius: 4px;
}

// sso-helper-page
.sso-helper-container {
  width: 60vw;
  padding: 30px;
  box-shadow: rgba(0, 0, 0, 0.16) 0px 1px 4px;
  margin: 0 auto;
}

.sso-copy {
  margin-left: 10px;
  cursor: pointer;
}

#git-url,
#google-url {
  color: $primary;
  margin-left: 4px;
  word-break: break-all;
}

@media only screen and (max-width: 768px) {
  .sso-helper-container {
    width: 96vw;
    padding: 20px;
  }
}

.sso-helper-doc {
  line-height: 24px;
}

.sso-content-wrapper {
  margin: 0 auto;
  display: flex;
  flex-direction: column;
  align-items: self-start;
  padding: 20px;
  box-shadow: rgba(0, 0, 0, 0.02) 0px 1px 3px 0px, rgba(27, 31, 35, 0.15) 0px 0px 0px 1px;
  border-radius: 4px;
}

.workspace-status {
  display: flex;
  font-weight: 800;
  margin-bottom: 6px;
}

.sso-type {
  font-weight: 600;
  margin-bottom: 4px !important;
  display: flex;

  span {
    margin-right: 10px;
  }

  a {
    margin-left: 6px;

  }
}

.gg-album {
  box-sizing: border-box;
  position: relative;
  display: block;
  width: 18px;
  height: 18px;
  transform: scale(var(--ggs, 1));
  border-left: 7px solid transparent;
  border-right: 3px solid transparent;
  border-bottom: 8px solid transparent;
  box-shadow: 0 0 0 2px,
    inset 6px 4px 0 -4px,
    inset -6px 4px 0 -4px;
  border-radius: 3px
}

.gg-album::after,
.gg-album::before {
  content: "";
  display: block;
  box-sizing: border-box;
  position: absolute;
  width: 2px;
  height: 5px;
  background: currentColor;
  transform: rotate(46deg);
  top: 5px;
  right: 4px
}

.gg-album::after {
  transform: rotate(-46deg);
  right: 2px
}

.sso-helper-header {
  display: flex;
  align-items: center;

  span {
    margin-right: 10px;
  }
}

// sso end

// steps-widget
a.step-item-disabled {
  text-decoration: none;
  opacity: 0.5;
}

.steps {
  overflow: hidden;
  margin: 0rem !important;
}

.step-item.active~.step-item:after,
.step-item.active~.step-item:before {
  background: var(--incompletedAccent) !important;
}

.step-item.active:before {
  background: transparent !important;
}

.steps .step-item.active:before {
  border-color: var(--completedAccent) !important;
}

.steps-item {
  color: var(--textColor) !important;
}


.step-item {
  &.completed-label {
    color: var(--completedLabel) !important;
  }

  &.incompleted-label {
    color: var(--incompletedLabel) !important;
  }

  &.active-label {
    color: var(--currentStepLabel) !important;
  }
}

.step-item:before {
  background-color: var(--completedAccent) !important;
  // remaining code
}

.step-item:after {
  background: var(--completedAccent) !important;
}


.notification-center-badge {

  margin-top: 0px;
  margin-left: 10px;
  margin-bottom: 15px;
  position: absolute;
  right: 6px;
}

.notification-center {
  max-height: 500px;
  min-width: 420px;
  overflow: auto;
  margin-left: 11px !important;

  .empty {
    padding: 0 !important;

    .empty-img {
      font-size: 2.5em;
    }
  }

  .card {
    min-width: 400px;
    background: var(--base);
    color: var(--slate12);
    box-shadow: 0px 12px 16px -4px rgba(16, 24, 40, 0.08), 0px 4px 6px -2px rgba(16, 24, 40, 0.03);
  }

  .card-footer {
    background: var(--base);
    color: var(--slate12);
  }

  .spinner {
    min-height: 100px;
  }
}

// profile-settings css
.confirm-input {
  padding-right: 8px !important;
}

.user-group-actions {
  display: flex;
  gap: 8px;
  justify-content: right;
}

input.hide-input-arrows {
  -moz-appearance: none;

  &::-webkit-outer-spin-button,
  &::-webkit-inner-spin-button {
    -webkit-appearance: none;
  }
}

.btn-org-env {
  width: 36px;
}







.custom-checkbox-tree {
  overflow-y: scroll;
  color: #3e525b;

  .react-checkbox-tree label:hover {
    background: none !important;
  }

  .rct-icons-fa4 {

    .rct-icon-expand-open,
    .rct-icon-expand-close {
      &::before {
        content: url("data:image/svg+xml,%3Csvg xmlns='http://www.w3.org/2000/svg' viewBox='0 0 1024 1024' focusable='false' data-icon='caret-down' width='12px' height='12px' fill='currentColor' aria-hidden='true'%3E%3Cpath d='M840.4 300H183.6c-19.7 0-30.7 20.8-18.5 35l328.4 380.8c9.4 10.9 27.5 10.9 37 0L858.9 335c12.2-14.2 1.2-35-18.5-35z'%3E%3C/path%3E%3C/svg%3E") !important;
      }
    }

    .rct-icon-expand-close {
      transform: rotate(-90deg);
      -webkit-transform: rotate(-90deg);
    }
  }
}

// sso enable/disable box
.tick-cross-info {
  .main-box {
    margin-right: 10px;
    border-radius: 5px;
  }

  .icon-box {
    padding: 7px 5px 7px 2px;
    color: #ffffff;

    .icon {
      stroke-width: 4.5px;
    }
  }

  .tick-box {
    border: 3px solid var(--indigo9);

    .icon-box {
      background: var(--indigo9);
    }
  }

  .cross-box {
    border: 3px solid $disabled;

    .icon-box {
      background: $disabled;
    }
  }
}

.oidc-button {
  .btn-loading:after {
    color: $primary;
  }
}

.icon-widget-popover {
  &.theme-dark {
    .popover-header {
      background-color: #232e3c;
      border-bottom: 1px solid #324156;
    }

    .popover-body {
      background-color: #232e3c;
      border-radius: 6px;
    }
  }

  .popover-header {
    padding-bottom: 0;
    background-color: #ffffff;

    .input-icon {
      margin-bottom: 0.5rem !important;
    }
  }

  .popover-body {
    padding: 0 0.5rem;

    .row {
      >div {
        overflow-x: hidden !important;
      }
    }

    .icon-list-wrapper {
      display: grid;
      grid-template-columns: repeat(10, 1fr);
      margin: 0.5rem 1rem 0.5rem 0.5rem;
    }

    .icon-element {
      cursor: pointer;
      border: 1px solid transparent;
      border-radius: $border-radius;

      &:hover {
        border: 1px solid $primary;
      }
    }
  }
}

.dark-theme-placeholder::placeholder {
  color: #C8C6C6;
}

.dark-multiselectinput {
  input {
    color: white;

    &::placeholder {
      color: #C8C6C6;
    }
  }
}


.dark-multiselectinput {
  input {
    color: white;

    &::placeholder {
      color: #C8C6C6;
    }
  }
}

// Language Selection Modal
.lang-selection-modal {
  font-weight: 500;

  .list-group {
    padding: 1rem 1.5rem;
    padding-top: 0;
    overflow-y: scroll;
    height: calc(100% - 68px);
  }

  .list-group-item {
    border: 0;

    p {
      margin-bottom: 0px;
      margin-top: 2px;
    }
  }

  .list-group-item.active {
    background-color: var(--indigo4);
    color: var(--slate12);
    font-weight: 600;
    margin-top: 0px;
  }

  .modal-body {
    height: 50vh;
    padding: 0;
  }

  .lang-list {
    height: 100%;

    .search-box {
      position: relative;
      margin: 1rem 1.5rem;
    }

    input {
      border-radius: 5px !important;
    }

    .input-icon {
      display: flex;
    }

    .input-icon {
      .search-icon {
        display: block;
        position: absolute;
        left: 0;
        margin-right: 0.5rem;
      }

      .clear-icon {
        cursor: pointer;
        display: block;
        position: absolute;
        right: 0;
        margin-right: 0.5rem;
      }
    }

    .list-group-item.active {
      color: $primary;
    }
  }
}

.lang-selection-modal.dark {
  .modal-header {
    border-color: #232e3c !important;
  }

  .modal-body,
  .modal-footer,
  .modal-header,
  .modal-content {
    color: white;
    background-color: #2b394a;
  }

  .list-group-item {
    color: white;
    border: 0;
  }

  .list-group-item:hover {
    background-color: #232e3c;
  }

  .list-group-item.active {
    background-color: #4d72fa;
    color: white;
    font-weight: 600;
  }

  .no-results-item {
    background-color: #2b394a;
    color: white;
  }

  input {
    background-color: #2b394a;
    border-color: #232e3c;
    color: white;
  }
}

// Language Selection Modal
.lang-selection-modal {
  font-weight: 500;

  .list-group {
    padding: 1rem 1.5rem;
    padding-top: 0;
    overflow-y: scroll;
    height: calc(100% - 68px);
  }

  .list-group-item {
    border: 0;

    p {
      margin-bottom: 0px;
      margin-top: 2px;
    }
  }

  .list-group-item.active {
    background-color: #edf1ff;
    color: #4d72fa;
    font-weight: 600;
    margin-top: 0px;
  }

  .modal-body {
    height: 50vh;
    padding: 0;
  }

  .lang-list {
    height: 100%;

    .search-box {
      position: relative;
      margin: 1rem 1.5rem;
    }

    input {
      border-radius: 5px !important;
    }

    .input-icon {
      display: flex;
    }

    .input-icon {
      .search-icon {
        display: block;
        position: absolute;
        left: 0;
        margin-right: 0.5rem;
      }

      .clear-icon {
        cursor: pointer;
        display: block;
        position: absolute;
        right: 0;
        margin-right: 0.5rem;
      }
    }

    .list-group-item.active {
      color: $primary;
    }
  }
}

.lang-selection-modal.dark {
  .modal-header {
    border-color: #232e3c !important;
  }

  .modal-body,
  .modal-footer,
  .modal-header,
  .modal-content {
    color: white;
    background-color: #2b394a;
  }

  .list-group-item {
    color: white;
    border: 0;
  }

  .list-group-item:hover {
    background-color: #232e3c;
  }

  .list-group-item.active {
    background-color: #4d72fa;
    color: white;
    font-weight: 600;
  }

  .no-results-item {
    background-color: #2b394a;
    color: white;
  }

  input {
    background-color: #2b394a;
    border-color: #232e3c;
    color: white;
  }
}

.org-users-page {
  .page-body {
    height: 100%;
  }
}

.user-group-container-wrap {
  margin: 20px auto 0 auto;
}

.dragged-column {
  z-index: 1001;
}

#storage-sort-popover {
  max-width: 800px;
  width: 800px;
  background-color: var(--base);
  box-sizing: border-box;
  box-shadow: 0px 12px 16px -4px rgba(16, 24, 40, 0.08), 0px 4px 6px -2px rgba(16, 24, 40, 0.03);
  border-radius: 4px;
  border: 1px solid var(--slate3) !important;



  .card-body,
  .card-footer {
    background: var(--base);
  }
}


#storage-filter-popover {
  max-width: 800px;
  width: 800px;
  background-color: var(--base);
  box-sizing: border-box;
  box-shadow: 0px 12px 16px -4px rgba(16, 24, 40, 0.08), 0px 4px 6px -2px rgba(16, 24, 40, 0.03);
  border-radius: 4px;
  border: 1px solid var(--slate3) !important;



  .card-body,
  .card-footer {
    background: var(--base);
  }
}

.filter-header {
  width: 100%;
  height: 56px;
  padding: 0 24px;
  display: flex;
  align-items: center;
  justify-content: space-between;
  color: var(--text-default);
  border-bottom: 1px solid var(--border-weak);

  .filter-heading {
    font-family: IBM Plex Sans;
    font-size: 14px;
    font-weight: 500;
    line-height: 20px;
    text-align: left;
  }
}

tbody {
  width: 100% !important;
  flex-grow: 1;

  tr {
    width: 100% !important;

    td:last-child {
      flex: 1 1 auto;
    }
  }
}

.react-datepicker__day, .tj-datepicker-widget-month-selector, .tj-datepicker-widget-year-selector, .react-datepicker__year-text, .react-datepicker__month-text {
color: var(--cc-primary-text) !important;
}

.react-datepicker__day--outside-month, .react-datepicker__day-name{
  color: var(--cc-placeholder-text) !important;
}

.react-datepicker__month-text--selected {
  color: #fff !important;
}

.datepicker-widget.theme-dark {
  .react-datepicker__tab-loop {
    .react-datepicker__header {
      background-color: #232e3c;

      .react-datepicker__current-month,
      .react-datepicker__day-name,
      .react-datepicker__month-select,
      .react-datepicker__year-select {
        color: white;

      }

      .react-datepicker__month-select,
      .react-datepicker__year-select {
        background-color: transparent;

        option {
          background-color: #232e3c;
        }
      }
    }

    .react-datepicker__month {
      background-color: #232e3c;
      


      .react-datepicker__day {
      

        &:hover {
          background-color: #636466;
        }
      }

      .react-datepicker__day--outside-month {
        opacity: 0.5;
      }
    }

    .react-datepicker {
      background-color: #232e3c;
    }
  }
}

.theme-dark .list-group-item {
  &:hover {
    background-color: #232e3c;
  }
}

.theme-dark {

  .CalendarMonth,
  .DayPickerNavigation_button,
  .CalendarDay,
  .CalendarMonthGrid,
  .DayPicker_focusRegion,
  .DayPicker {
    background-color: #232e3c;
  }

  .DayPicker_weekHeader_ul,
  .CalendarMonth_caption,
  .CalendarDay {
    color: white;
  }

  .CalendarDay__selected_span,
  .CalendarDay__selected_start,
  .CalendarDay__selected_end {
    background-color: #4D72FA;
    color: white;
  }

  .CalendarDay {
    border-color: transparent; //hiding the border around days in the dark theme

    &:hover {
      background-color: #636466;
    }
  }

  .DateInput_fangStroke {
    stroke: #232E3C;
    fill: #232E3C;
  }

  .DayPickerNavigation_svg__horizontal {
    fill: white;
  }

  .DayPicker__withBorder {
    border-radius: 0;
  }

  .DateRangePicker_picker {
    background-color: transparent;
  }
}

.link-widget {
  overflow: auto;

  &.hover {
    a {
      &:hover {
        text-decoration: underline;
      }
    }
  }

  &.no-underline {
    a {
      text-decoration: none !important;
    }
  }

  &.underline {
    a {
      text-decoration: underline;
    }
  }

  &::-webkit-scrollbar {
    width: 0;
    height: 0;
    background: transparent;
  }
}

.import-export-footer-btns {
  margin: 0px !important;
}

.home-version-modal-component {
  border-bottom-right-radius: 0px !important;
  border-bottom-left-radius: 0px !important;
  box-shadow: 0px 12px 16px -4px rgba(16, 24, 40, 0.08),
    0px 4px 6px -2px rgba(16, 24, 40, 0.03) !important;
}

.current-version-label,
.other-version-label {
  color: var(--slate11);
}

.home-modal-component.modal-version-lists {
  width: 466px;
  height: 668px;
  background: var(--base);
  box-shadow: 0px 12px 16px -4px rgba(16, 24, 40, 0.08), 0px 4px 6px -2px rgba(16, 24, 40, 0.03);
  border-top-right-radius: 6px;
  border-top-right-radius: 6px;


  .modal-header {
    .btn-close {
      top: auto;
    }
  }
}

.modal-version-lists {
  max-height: 80vh;

  .modal-body {
    height: 80%;
    overflow: auto;
  }

  .export-creation-date {
    color: var(--slate11);
  }

  .modal-footer,
  .modal-header {
    padding-bottom: 24px;
    padding: 12px 28px;
    gap: 10px;
    width: 466px;
    height: 56px;
    background-color: var(--base);
  }

  .modal-footer {
    padding: 24px 32px;
    gap: 8px;
    width: 466px;
    height: 88px;
  }

  .tj-version-wrap-sub-footer {
    display: flex;
    flex-direction: row;
    padding: 16px 28px;
    gap: 10px;
    height: 52px;
    background: var(--base);
    border-top: 1px solid var(--slate5);
    border-bottom: 1px solid var(--slate5);



    p {
      font-weight: 400;
      font-size: 14px;
      line-height: 20px;
      color: var(--slate12);
    }
  }

  .version-wrapper {
    display: flex;
    justify-content: flex-start;
    padding: 0.75rem 0.25rem;
  }

  .current-version-wrap,
  .other-version-wrap {

    span:first-child {
      color: var(--slate12) !important;
    }
  }

  .current-version-wrap {
    background: var(--indigo3) !important;
    margin-bottom: 24px;
    border-radius: 6px;
    margin-top: 8px;
  }
}

.rest-methods-url {
  .cm-s-default {
    .cm-string-2 {
      color: #000;
    }
  }
}

.tooljet-database {

  .tj-db-headerText {
    white-space: nowrap;
    overflow: hidden;
    text-overflow: ellipsis;
    width: 78%;
  }

  .table-header,
  .table-name,
  .table-cell {
    white-space: nowrap;
    overflow: hidden;
    text-overflow: ellipsis;
    cursor: pointer;

    input.form-control {
      border: none;
      padding: 0px !important;
    }
  }

  .table-cell-dark {
    color: #ffffff;
  }

  .table-cell-hover-background {
    background-color: #F8F9FA;
    padding: 0rem;
    max-width: 230px;

    input.form-control {
      border: none !important;
      margin: 0px !important;
      padding: 0px !important;
      background-color: #F8F9FA;
    }
  }

  .table-cell-hover-background-dark {
    background-color: #242f3c;
    padding: 0rem;
    max-width: 230px;
    color: #ffffff;

    input.form-control {
      border: none !important;
      margin: 0px !important;
      padding: 0px !important;
      background-color: #242f3c !important;
    }
  }

  .table-editable-parent-cell {
    max-width: 230px;
    background-color: var(--indigo2) !important;
    cursor: pointer;
    padding: 0rem;

    .form-control {
      background-color: var(--indigo2) !important;
      border: none !important;
      padding: 0;
      margin: 0px !important;
      border-radius: 0px;
    }

    .popover-body {
      margin-top: 10px;
    }
  }

  .tjdb-cell-error {
    padding: 0rem;
    border-top: 1.5px solid var(--Tomato-09, #E54D2E) !important;
    border-bottom: 1.5px solid var(--Tomato-09, #E54D2E) !important;
    border-right: 1.5px solid var(--Tomato-09, #E54D2E) !important;
    border-left: 1.5px solid var(--Tomato-09, #E54D2E) !important;
  }

  .tjdb-column-select-border {
    border-left: 1.5px solid transparent;
    border-right: 1.5px solid transparent;
    border-top: 1.5px solid transparent;
    border-bottom: 1.5px solid transparent;
  }

  .table-columnHeader-click {
    background-color: #F8F9FA;
    padding: 0;
    max-width: 230px;

    .tjdb-column-select-border {
      border-left-color: #3E63DD !important;
      border-right-color: #3E63DD !important;
    }

    input.form-control {
      border: none !important;
      padding: 0px !important;
      margin: 0px !important;
      background-color: #F8F9FA;
    }
  }

  .table-columnHeader-click-dark {
    background-color: #242f3c;
    padding: 0;
    max-width: 230px;
    color: #ffffff;

    .tjdb-column-select-border {
      border-left-color: white !important;
      border-right-color: white !important;
    }

    input.form-control {
      border: none !important;
      margin: 0px !important;
      padding: 0px !important;
      background-color: #242f3c;
    }
  }

  .row-tj:first-child {
    .tjdb-column-select-border {
      border-top: 1.5px solid transparent;
    }

    .table-columnHeader-click {
      .tjdb-column-select-border {
        border-top-color: #3E63DD !important;
      }
    }

    .table-columnHeader-click-dark {
      .tjdb-column-select-border {
        border-top-color: white !important;
      }
    }
  }

  .row-tj:last-of-type {
    .tjdb-column-select-border {
      border-bottom: 1.5px solid transparent;
    }

    .table-columnHeader-click {
      .tjdb-column-select-border {
        border-bottom-color: #3E63DD !important;
      }
    }

    .table-columnHeader-click-dark {
      .tjdb-column-select-border {
        border-bottom-color: white !important;
      }
    }
  }

  .table-name {
    color: #000;
    width: 250px;
  }

  .table-left-sidebar {
    max-width: 288px;
  }

  .add-table-btn {
    height: 32px;
  }

  .table-header-click {
    background: #DFE3E6;

    .tjdb-menu-icon-parent {
      background: #E6E8EB !important;
      border-radius: 10px !important;

      .tjdb-menu-icon {
        display: block;
        cursor: pointer;
      }
    }
  }

  .table-header {
    background: #ECEEF0;
  }

  .table-header:hover {
    background: #E6E8EB;

    .tjdb-menu-icon {
      display: block;
      cursor: pointer;
    }
  }

  .table-header-dark:hover {

    .tjdb-menu-icon {
      display: block;
      cursor: pointer;
    }
  }

  .table-header,
  .table-cell {
    max-width: 230px !important;
  }

  .table-cell {
    padding: 0;
  }

  .add-more-columns-btn {
    background: var(--indigo3);
    font-weight: 500;
    color: var(--indigo9);
    font-size: 12px;
    border-radius: 600;
  }

  .delete-row-btn {
    max-width: 140px;
  }

  .tjdb-table-row {
    height: 36px;

    &:not(.table-row-selected):hover {
      background: var(--Slate-02, #F8F9FA);

      td:nth-child(1),
      td:nth-child(2) {
        background: var(--Slate-02, #F8F9FA);
      }

      .tjdb-checkbox-cell {
        display: block !important;
      }
    }

  }
}

.apploader {
  height: 100vh;

  .app-container {
    height: 100%;
    display: flex;
    flex-direction: column;
    justify-content: space-between;
  }

  .editor-header {
    height: 5%;
    background-color: #EEEEEE;
    display: flex;
    align-items: center;
    justify-content: space-between;

    .app-title-skeleton {
      width: 100px;
      height: 100%;
      display: flex;
      align-items: center;
      margin-left: 120px;
    }

    .right-buttons {
      display: flex;
      gap: 5px;
      align-items: center;
      margin-right: 10px;
    }
  }

  .editor-body {
    height: 100%;
  }

  .skeleton {
    padding: 5px;
  }

  .editor-left-panel {
    width: 48px;
    background-color: #EEEEEE;
    margin: 3px 0px 3px 3px;
    display: flex;
    flex-direction: column;
    justify-content: space-between;
    border-radius: 5px;

    .left-menu-items {
      display: flex;
      flex-direction: column;
      justify-content: space-between;
      gap: 5px;
      margin-top: 10px;
    }

    .bottom-items {
      margin-bottom: 10px;
    }
  }

  .editor-center {
    height: 100%;
    display: flex;
    flex-direction: column;
    gap: 5px;
    justify-content: space-between;

    .canvas {
      height: 100vh;
      background-color: var(--base);
      border-radius: 5px;
      display: flex;
      justify-content: center;
    }

    .query-panel {
      height: 30%;
      display: flex;
      justify-content: space-between;
      gap: 5px;

      .queries {
        width: 30%;
        display: flex;
        flex-direction: column;
        gap: 5px;

        .queries-title {
          background-color: #EEEEEE;
          border-radius: 5px;
          height: 20%;
          padding: 5px 10px;
          display: flex;
          justify-content: space-between;
          align-items: center;
        }

        .query-list {
          background-color: #EEEEEE;
          border-radius: 5px;
          height: 80%;

          .query-list-item {
            margin: 10px;
            height: 35px;
          }
        }
      }

      .query-editor {
        width: 70%;
        height: 100%;
        display: flex;
        flex-direction: column;
        gap: 5px;

        .query-editor-header {
          background-color: #EEEEEE;
          border-radius: 5px;
          height: 20%;
          padding: 5px 10px;
          display: flex;
          justify-content: space-between;

          .query-actions {
            display: flex;
            align-items: center;
          }
        }

        .query-editor-body {
          background-color: #EEEEEE;
          height: 80%;
          border-radius: 5px;

          .button {
            margin-right: 10px;
          }
        }
      }
    }
  }

  .wrapper {
    padding: 3px 3px 3px 0px;
  }


  .right-bar {
    height: 100%;
    padding: 3px 3px 3px 0px;
    display: flex;
    flex-direction: column;
    justify-content: space-between;
    gap: 5px;

    .widget-list-header {
      height: 5%;
      background-color: #EEEEEE;
      border-radius: 5px;
    }

    .widget-list {
      height: 95%;
      background-color: #EEEEEE;
      border-radius: 5px;
      padding: 10px;

      .widgets {
        display: flex;
        justify-content: space-between;
      }
    }
  }
}

.subheader {
  margin-bottom: 12px;
}

.theme-dark {
  .layout-sidebar-icon {
    &:hover {
      background-color: #273342;
    }
  }

  .tooljet-database {

    .table-name,
    .subheader {
      color: var(--slate9);
    }

    .list-group-item.active {
      .table-name {
        color: #000;
      }
    }
  }

  .editor-header {
    background-color: #1F2936;
  }

  .editor-left-panel {
    background-color: #1F2936;
  }


  .query-panel {
    .queries {
      .queries-title {
        background-color: #1F2936 !important;
      }

      .query-list {
        background-color: #1F2936 !important;
      }
    }

    .query-editor {
      .query-editor-header {
        background-color: #1F2936 !important;
      }

      .query-editor-body {
        background-color: #1F2936 !important;
      }
    }
  }

  .right-bar {
    .widget-list-header {
      background-color: #1F2936;
    }

    .widget-list {
      background-color: #1F2936;
    }
  }
}

:root {
  --tblr-breadcrumb-item-active-font-weight: 500;
  --tblr-breadcrumb-item-active-color: inherit;
}

.application-brand {
  a {
    height: 48px;
    position: relative;
    display: flex;
    justify-content: center;
    align-items: center;
  }
}

.breadcrumb-item.active {
  font-weight: var(--tblr-breadcrumb-item-active-font-weight);
  color: var(--tblr-breadcrumb-item-active-color);
}

.app-icon-main {
  background: var(--indigo3) !important;
  border-radius: 6px !important;
  display: flex;
  justify-content: center;
  align-items: center;
  width: 48px;
  height: 48px;
}

.settings-nav-item,
.audit-log-nav-item,
.notification-center-nav-item {
  border-radius: 4px;
}

.settings-nav-item {
  height: 32px;
  width: 32px;

  &.active {
    background-color: var(--indigo4);
  }
}

.audit-log-nav-item {
  bottom: 40px;
}

.workspace-content-wrapper {
  overflow-x: auto;
  overflow-y: auto;
  padding-left: 20px;
}

.workspace-content-wrapper,
.database-page-content-wrap {
  background-color: var(--page-default);
  height: calc(100vh - 64px) !important;
}

.instance-settings-wrapper {}

.database-page-content-wrap {
  height: calc(100vh - 64px) !important;
}

.audit-logs-nav-item {
  position: fixed;
  bottom: 100px;
  left: 8px;
}

.home-page-sidebar,
.workspace-variable-table-card,
.org-wrapper {
  margin: 0 auto;
  width: 880px;
}

.organization-page-sidebar {
  height: calc(100vh - 64px);
  max-width: 288px;
  background-color: var(--page-default);
  border-right: 1px solid var(--slate5) !important;
  display: grid !important;
  grid-template-rows: auto 1fr auto !important;
  position: relative;

  .trial-banner {
    position: absolute;
    bottom: 50px;
    max-height: 130px;
    min-width: 255px;

    svg {
      width: 48px;
    }
  }
}

.marketplace-page-sidebar {
  height: calc(100vh - 64px);
  max-width: 272px;
  background-color: var(--page-default);
  border-right: 1px solid var(--slate5) !important;
  display: grid !important;
  grid-template-rows: auto 1fr auto !important;
  position: fixed;
}

.home-page-sidebar {
  max-width: 288px;
  background-color: var(--page-default);
  border-right: 1px solid var(--slate5);
  display: grid;
  grid-template-rows: auto 1fr auto;

  @media only screen and (max-width: 767px) {
    display: none;
  }
}

.empty-home-page-image {
  margin-top: 14px;
}

.create-new-table-btn {
  width: 248px;

  button {
    height: 40px !important;

  }
}

.tooljet-database-sidebar {
  max-width: 288px;
  background: var(--page-default);
  border-right: 1px solid var(--slate5);
  height: calc(100vh - 64px) !important;


  .sidebar-container {
    height: 40px !important;
    padding-top: 4px !important;
    margin: 0 auto;
    display: flex;
    justify-content: center;
  }

  .sidebar-container-with-banner {
    height: 40px !important;
    padding-top: 1px !important;
    margin: 0 auto;
    display: flex;
    justify-content: center;
  }
}

.create-new-app-dropdown {
  width: 248px !important;


  .dropdown-toggle-split {
    border-left: 1px solid var(--indigo11) !important;

    &:disabled {
      background-color: var(--slate6) !important;
      border-left: 1px solid var(--slate6) !important;
    }
  }

  button {
    background-color: var(--indigo9) !important;
  }
}

.create-new-app-button {
  font-weight: 500;
  font-size: 14px;
  height: 40px;
  border-top-left-radius: 6px;
  border-bottom-left-radius: 6px;

  &:disabled {
    background-color: var(--slate6) !important;
    color: var(--slate9) !important;
  }
}

.create-new-app-button+.dropdown-toggle {
  height: 40px;
  border-top-right-radius: 6px;
  border-bottom-right-radius: 6px;
}

.custom-select {
  .select-search-dark__value::after {
    content: none;
  }

  .select-search-dark__select,
  .select-search__select {
    min-width: fit-content;
    max-width: 100% !important;
  }
}

.jet-data-table td .textarea-dark-theme.text-container:focus {
  background-color: transparent !important;
}

.app-environment-menu {
  display: flex;
  align-items: center;
  min-width: 170px;
  max-width: 180px;
  height: 28px;
  font-size: 12px;
  margin-left: 1rem;

  @media screen and (max-width: 767px) {
    margin-left: 0 !important;
    width: 100%;
    max-width: unset !important;
  }

  .app-environment-list-item {
    white-space: nowrap;
    overflow: hidden;
    text-overflow: ellipsis;
  }

  .app-environment-name {
    font-weight: 400;
    font-size: 12px;
    line-height: 20px;
  }
}

.tooljet-logo-loader {
  height: 100vh;
  display: flex;
  align-items: center;
  justify-content: center;

  .loader-spinner {
    margin: 10px 87px;
  }
}

.page-body {
  height: calc(100vh - 1.25rem - 48px);
  min-height: 500px;
}

// buttons
.default-secondary-button {
  background-color: $color-light-indigo-03;
  color: $color-light-indigo-09;
  max-height: 28px;
  width: 76px;
  display: flex;
  flex-direction: row;
  justify-content: center;
  align-items: center;
  padding: 4px 16px;
  gap: 6px;
  font-weight: 500;
  border: 0 !important;

  .query-manager-btn-svg-wrapper {
    width: 16px !important;
    height: 16px !important;
    padding: 2.67px;
  }

  .query-manager-btn-name {
    min-width: 22px;
  }

  &:hover {
    background-color: $color-light-indigo-04;
    color: $color-light-indigo-10;
  }

  &:active {
    background-color: $color-light-indigo-04;
    color: $color-light-indigo-10;
    box-shadow: 0px 0px 0px 4px #C6D4F9;
    border-radius: 6px;
    border: 1px solid;
    outline: 0 !important;

    svg {
      path {
        fill: $color-light-indigo-10;
      }
    }
  }

  &:disabled {
    cursor: not-allowed;
    pointer-events: none;
    opacity: .65;
  }

  .query-run-svg {
    padding: 4px 2.67px;
  }
}

.default-secondary-button.theme-dark {
  background-color: #4D72FA !important;
  color: #F4F6FA !important;

  svg {
    path {
      fill: #F4F6FA !important;
    }
  }

  &:hover {
    border: 1px solid #4D72FA !important;
    background-color: #4D5EF0 !important;
    color: #FFFFFC !important;

    svg {
      path {
        fill: #FFFFFC !important;
      }
    }
  }

  &:active {
    border: 1px solid #4D72FA !important;
    background-color: #4D5EF0 !important;
    box-shadow: 0px 0px 0px 4px #4D72FA;
    border-radius: 6px;
  }
}

.default-tertiary-button {
  background-color: $color-light-base;
  color: $color-light-slate-12;
  border: 1px solid $color-light-slate-07;
  display: flex;
  flex-direction: row;
  justify-content: center;
  align-items: center;
  padding: 4px 16px;
  gap: 6px;
  max-height: 28px;
  font-weight: 500;
  height: 28px;
  cursor: pointer;
  white-space: nowrap;

  .query-btn-svg-wrapper {
    width: 16px !important;
    height: 16px !important;
    padding: 2.67px;
  }

  .query-btn-name {
    min-width: 22px;

  }

  &:hover {
    border: 1px solid $color-light-slate-08;
    color: $color-light-slate-11;

    svg {
      path {
        fill: $color-light-slate-11;
      }
    }
  }

  .query-create-run-svg {
    padding: 2px;
  }

  .query-preview-svg {
    padding: 2.67px 0.067px;
    width: 16px;
    height: 16px;
    margin: 6px 0;
  }

  &:active {
    border: 1px solid #C1C8CD;
    box-shadow: 0px 0px 0px 4px #DFE3E6;
    color: $color-light-slate-11;
    outline: 0;
  }
}

.default-tertiary-button.theme-dark {
  background-color: transparent;
  color: #4D5EF0 !important;
  border: 1px solid #4D5EF0 !important;

  svg {
    path {
      fill: #4D5EF0 !important;
    }
  }

  &:hover {
    border: 1px solid $color-dark-slate-08;
    color: #FFFFFC !important;
    background-color: #4D5EF0 !important;

    svg {
      path {
        fill: #FFFFFC !important;
      }
    }
  }

  &:active {
    border: 1px solid inherit;
    box-shadow: none;
    outline: 0;
  }
}

.default-tertiary-button.theme-dark.btn-loading {
  background-color: #4D5EF0 !important;
  color: transparent !important;

  svg {
    path {
      fill: transparent !important;
    }
  }
}

.default-tertiary-button.button-loading {
  background-color: transparent !important;
  color: transparent !important;

  svg {
    path {
      fill: transparent !important;
    }
  }
}

.disable-tertiary-button {
  color: $color-light-slate-08;
  background-color: $color-light-slate-03;
  pointer-events: none !important;

  svg {
    path {
      fill: $color-light-slate-08;
    }
  }

}

.disable-tertiary-button.theme-dark {
  color: $color-dark-slate-08;
  background-color: $color-dark-slate-03;
  pointer-events: none !important;

  svg {
    path {
      fill: $color-dark-slate-08;
    }
  }
}

.query-manager-btn-shortcut {
  color: var(--text-disabled) !important;
}

.font-weight-500 {
  font-weight: 500;
}

.font-size-12 {
  font-size: 12px;
}

.toggle-query-editor-svg {
  width: 16px;
  height: 16px;
  padding: 2.88px 5.22px;
  display: flex;
  cursor: pointer;
}

.theme-dark {
  .org-avatar:hover {
    .avatar {
      background: #10141A no-repeat center/cover;
    }
  }
}

.app-creation-time {
  color: var(--slate11) !important;
  white-space: nowrap;
  overflow: hidden;
  text-overflow: ellipsis;
}

.font-weight-400 {
  font-weight: 400;
}

.font-weight-600 {
  font-weight: 600;
}

.border-indigo-09 {
  border: 1px solid $color-light-indigo-09;
}

.dark-theme-toggle-btn {
  height: 32px;
  display: flex;
  align-items: center;
  justify-content: center;

}

.dark-theme-toggle-btn-text {
  font-size: 14px;
  margin: 12px;
}

.maximum-canvas-height-input-field {
  width: 156px;
  height: 32px;
  padding: 6px 10px;
  gap: 17px;
  background: #FFFFFF;
  border: 1px solid #D7DBDF;
  border-radius: 6px;

}

.layout-header {
  position: fixed;
  right: 0;
  left: 48px;
  z-index: 1;
  background: var(--base);
  height: 64px;

  @media only screen and (max-width: 767px) {
    border-bottom: 1px solid var(--slate5);

    .row {
      display: flex;

      .tj-dashboard-section-header {
        width: unset;
        border-right: none;
      }

      .app-header-label {
        display: none;
      }
    }
  }
}

.layout-sidebar-icon {
  &:hover {
    background: #ECEEF0;
  }

  &:focus {
    outline: #ECEEF0 auto 5px;
    background: #3756C5;
    box-shadow: none;
  }

  &:disabled,
  &[disabled] {
    background: linear-gradient(0deg, #F3F4F6, #F3F4F6);
    box-shadow: none;
    color: #D1D5DB;
  }
}

.tj-text-input-error-state {
  font-weight: 400;
  font-size: 11px;
  line-height: 16px;
  margin-top: 2px !important;
  color: #EB1414;
}

.input-error {
  border: 1px solid #EB1414;
}

.onboarding-radio-checked {
  border: 1px solid #466BF2 !important;
  box-shadow: none;
}

.onboarding-bubbles {
  width: 8px !important;
  height: 8px !important;
  background: #D1D5DB !important;
  margin-right: 8px;
  border-radius: 100%;
}

.onboarding-bubbles-selected {
  width: 8px !important;
  height: 8px !important;
  background: #466BF2 !important;
  margin-right: 8px;
  border-radius: 100%;
}

.onboarding-bubbles-active {
  background: #466BF2 !important;
  width: 16px !important;
  height: 16px !important;
  margin-right: 8px;
  border-radius: 100%;
}

.onboarding-bubbles-completed {
  background: #D1D5DB;
}

.onboarding-bubbles-wrapper {
  display: flex;
  flex-direction: row;
  align-items: center;
}

.onboarding-progress-cloud {
  margin-bottom: 32px;
  display: flex;
  align-items: center;
}

.onboarding-progress {
  margin-bottom: 32px;
  display: grid;
}

.onboarding-progress-layout-cloud {
  grid-template-columns: 3fr 6fr 3fr;
  margin-bottom: 40px;
  display: grid;
}

.onboarding-progress-layout {
  grid-template-columns: 12fr;
  margin-bottom: 40px;
  display: grid;
}

.onboarding-bubbles-container {
  margin-left: auto;
  margin-right: auto;
}

.onboarding-header-wrapper {
  display: flex;
  flex-direction: column;
  align-items: center;
}

.onboarding-back-button,
.onboarding-front-button {

  font-size: 12px;
  line-height: 20px;
  color: #6B7380;
  display: flex !important;
  flex-direction: row !important;
  align-items: center;
  cursor: pointer;

  .onboarding-back-text {
    margin-left: 12px;
    color: #D7DBDF;
  }

  p,
  .onboarding-skip-text {
    margin-bottom: 0 !important;
    color: #D7DBDF;
    font-weight: 600;
    font-size: 14px;
  }

  .onboarding-skip-text {
    margin-right: 12px !important;
  }
}


.info-screen-description {
  margin-bottom: 0px !important;
  font-style: normal;
  font-weight: 400;
  font-size: 14px;
  line-height: 24px;
  color: #4B5563;
  line-height: 24px;
}

.separator-onboarding,
.separator-signup {
  .separator {
    width: 100%;

    h2 {
      width: 100%;
      text-align: center;
      border-bottom: 1px solid #E4E7EB;
      line-height: 0.1em;
      font-size: 14px;
      margin: 26px 0 26px;
    }

    h2 span {
      color: #9BA3AF;
      background: #fff;
      padding: 0 18px;
    }
  }
}

// login ,signin
.separator-signup {
  .separator {
    width: 100%;

    h2 {
      margin: 36px 0 36px !important;
    }
  }
}


.common-auth-section-whole-wrapper {
  display: flex;
  flex-direction: row;

  .common-auth-section-right-wrapper {
    width: 29.16%;
    border-left: 1px solid #E4E7EB;
    overflow: hidden;
  }

  .common-auth-section-left-wrapper {
    width: 70.83%;
    position: relative;

    .common-auth-section-left-wrapper-grid {
      display: grid;
      height: calc(100% - 64px);

      form {
        display: flex !important;
        justify-content: center;
        align-items: center !important;
      }
    }

  }

  .common-auth-container-wrapper {
    display: flex;
    flex-direction: column;
    align-items: center;
    width: 352px;
    margin: 0px auto 0px auto;
  }

  .login-sso-wrapper {
    padding: 6px 16px;
    gap: 5px;
    width: 352px;
    height: 40px;
    display: flex;
    flex-direction: row;
    justify-content: center;
    align-items: center;
    margin-bottom: 12px;
    background: #FFFFFF;
    border: 1px solid #D1D5DB;
    border-radius: 4px;

    &:hover {
      border: 1px solid #D1D5DB;
      box-shadow: 0px 0px 0px 4px #E4E7EB;
    }
  }
}

.sso-info-text {
  font-weight: 600;
  font-size: 14px;
  line-height: 24px;
  margin-left: 11px;
}

.sso-button {
  background-color: #fff;
  cursor: pointer;

  img {
    width: 32px;
  }
}


.tj-dashboard-section-header {
  background-color: var(--page-default);
  max-width: 288px;
  max-height: 64px;
  padding-top: 20px;
  padding-left: 20px;
  padding-bottom: 24px;
  border-right: 1px solid var(--slate5);

  &[data-name="Audit logs"],
  &[data-name="Workspace constants"],
  &[data-name="Profile settings"] {
    border-right: none;
    border-bottom: 1px solid var(--slate5);

    .paid-feature-banner {
      margin-left: 15px;
    }
  }
}

.layout-sidebar-icon {
  &:hover {
    background: #ECEEF0;
    border-radius: 4px;
  }

  &:focus {
    outline: #ECEEF0 auto 5px;
  }
}

.folder-menu-icon {
  visibility: hidden !important;
}

.folder-list-group-item:hover .folder-menu-icon {
  visibility: visible !important;
}

.folder-list-group-item {
  &:hover {
    background: #ECEEF0;
  }

  &:active {
    background: var(--indigo4);
  }

  &:focus {
    box-shadow: 0px 0px 0px 4px #DFE3E6;
  }

  .tj-text-xsm {
    white-space: nowrap;
    overflow: hidden;
    text-overflow: ellipsis;
  }

  .tj-folder-list {
    display: block;
  }
}


.app-versions-selector {
  display: inline-flex;
  align-items: center;
  width: 176px;
  height: 28px;
  border-radius: 6px;

  .react-select__control {
    background-color: var(--page-default);
    border: none !important;
  }

  @media screen and (max-width: 767px) {
    width: 100%;
  }
}

.app-version-list-item {
  white-space: nowrap;
  overflow: hidden;
  text-overflow: ellipsis;
}

.app-version-name,
.app-version-released {
  font-weight: 400;
  font-size: 12px;
  line-height: 20px;
}

.app-version-name {
  max-width: 80px;
}

.custom-version-selector__option:hover .app-version-delete {
  display: block;
}

.editor .navbar-brand {
  border-right: 1px solid var(--slate5);
  width: 48px;
  display: flex;
  justify-content: center;
}


.modal-backdrop {
  opacity: 0.5;
  z-index: 1060;
}

.canvas-area>.modal-backdrop {
  width: 100% !important;
  height: 100% !important;
}

.ds-delete-btn {
  display: none;
  border: none;
  background: none;
}

.ds-list-item:hover .ds-delete-btn {
  display: block;
}

.toojet-db-table-footer,
.toojet-db-table-footer-collapse,
.home-page-footer {
  position: fixed;
  bottom: 0px;
}

.home-page-footer {
  height: 52px;
  background-color: var(--page-default) !important;
  border-top: 1px solid var(--slate5) !important;
  width: calc(100% - 336px) !important;

  @media only screen and (max-width: 768px) {
    position: unset;
    width: 100%;

    .col-4,
    .col-5 {
      display: none;
    }

    .pagination-container {
      display: flex !important;
      align-items: center;
      justify-content: center;
    }
  }
}

.pagination-container {
  display: flex;
  padding: 0px;
  height: 20px !important;

  .form-control {
    padding: 0 4px;
    width: fit-content;
    width: 30px !important;
    height: 20px !important;
    margin-bottom: 0px !important;
    text-align: center;
  }

  .form-control-pagination {
    padding: 0 4px;
    width: fit-content;
    width: 30px !important;
    height: 20px !important;
    text-align: center;
    margin-bottom: 0px;
    gap: 16px !important;
    background: var(--base) !important;
    border: 1px solid var(--slate7) !important;
    border-radius: 6px;
    color: var(--slate12) !important;
    transition: none;
    padding-left: 0.4375rem;
    padding-right: 0.4375rem;
    padding-top: 0.75rem;
    padding-bottom: 0.75rem;
    overflow-x: auto;
    white-space: nowrap;


    &:hover {
      background: var(--slate1) !important;
      border: 1px solid var(--slate8) !important;
      -webkit-box-shadow: none !important;
      box-shadow: none !important;
      outline: none;
    }

    &:focus-visible {
      background: var(--indigo2) !important;
      border: 1px solid var(--indigo9) !important;
      box-shadow: none !important;
    }

    &.input-error-border {
      border-color: #DB4324 !important;
    }

    &:-webkit-autofill {
      box-shadow: 0 0 0 1000px var(--base) inset !important;
      -webkit-text-fill-color: var(--slate12) !important;

      &:hover {
        box-shadow: 0 0 0 1000px var(--slate1) inset !important;
        -webkit-text-fill-color: var(--slate12) !important;
      }

      &:focus-visible {
        box-shadow: 0 0 0 1000px var(--indigo2) inset !important;
        -webkit-text-fill-color: var(--slate12) !important;
      }
    }
  }

  @media only screen and (max-width: 768px) {
    .unstyled-button {
      height: unset;
      width: unset;

      img {
        width: 20px;
        height: 20px;
        margin-left: 0px !important;
        margin-right: 0px !important;
      }
    }
  }
}

.settings-card {
  box-shadow: 0px 12px 16px -4px rgba(16, 24, 40, 0.08), 0px 4px 6px -2px rgba(16, 24, 40, 0.03);
  border-radius: 6px;
  margin-left: 10px;
  background-color: var(--base);
  min-width: 170px;
  z-index: 3;

  .dropdown-item {
    padding: 8px;
    height: 36px;
    min-width: 84px !important;
  }

  svg {
    margin-left: 2px;
  }

  a {
    span {
      margin-left: 4px;
    }
  }
}

.logo-nav-card {
  transform: translate(5px, 50px) !important;
  z-index: 101;
}

.theme-dark {
  .editor-header-actions {
    .current-layout {
      .bg-white {
        background-color: #151718 !important;
      }
    }
  }

  .icon-tabler-x {
    stroke: white;
  }
}

.img-invert {
  img {
    filter: invert(1);
  }
}

.user-group-table {
  .selected-row {
    background-color: #ECEEF0;
  }

  .selected-row.dark {
    background-color: #232E3C;
  }
}

.notification-center.theme-dark {

  .empty-subtitle,
  .card-footer>span,
  .empty-title {
    color: white !important;
  }
}


// DASHBOARD SCROLL STYLES--->
.create-new-app-license-wrapper {
  display: flex;
  align-items: center;
  flex-direction: column;
}

.create-new-app-wrapper {
  margin: 0 auto;
  display: flex;
  justify-content: center;
  flex-direction: column;
  align-items: center;
  padding-top: 4px;
}

.home-page-sidebar {
  height: calc(100vh - 64px) !important; //64 is navbar height

  .folder-list-user {
    height: calc(100vh - 116px) !important; //64 is navbar height + 52 px footer
  }
}

.home-page-content {
  background-color: var(--page-default);
  height: calc(100vh - 64px) !important;
  overflow-y: auto;
  position: relative;

  .filter-container {
    display: none;
  }

  .org-selector-mobile {
    display: none;
  }

  @media only screen and (max-width: 768px) {
    .filter-container {
      display: flex;
      align-items: center;
      justify-content: space-between;
      margin: 2rem 1rem;
    }

    .footer-container {
      position: absolute;
      width: 100%;
      bottom: 0px;
      right: unset;
      left: unset;

      .org-selector-mobile {
        display: block;
        background-color: var(--slate1);

        .tj-org-select {
          width: 100%;
          padding: 0px 10px;

          .react-select__control {
            width: 100%;
          }
        }
      }
    }
  }
}

.application-folders-list {
  height: 64px;
}

// DASHBOARD STYLES END

// TABLE
.table-left-sidebar {
  height: calc(100vh - 104px) !important; // 62px [navbar] +  40px [ add table and search ] + extra 2 px(border)
  overflow-y: auto;
}

.toojet-db-table-footer {
  height: 52px;
  background: var(--page-default) !important;
  width: calc(100vw - 336px);
}

.toojet-db-table-footer-collapse {
  height: 52px;
  background: var(--page-default) !important;
  width: calc(100vw - 48px);
}

.toojet-db-table-footer-collapse {
  height: 52px;
  background: var(--page-default) !important;
  width: calc(100vw - 48px);
}

.home-app-card-header {
  margin-bottom: 32px;
}

.homepage-app-card {
  height: 166px;
  outline: 1px solid var(--slate3);
  box-shadow: 0px 1px 2px rgba(16, 24, 40, 0.05);
  border-radius: 6px;
  padding: 16px;
  background-color: var(--base) !important;

  .appcard-buttons-wrap {
    display: none;
  }

  .home-app-card-header {
    .menu-ico {
      visibility: hidden !important;
    }
  }

  &:hover {
    box-shadow: 0px 12px 16px -4px rgba(16, 24, 40, 0.08), 0px 4px 6px -2px rgba(16, 24, 40, 0.03);

    .home-app-card-header {
      margin-bottom: 12px;

      .menu-ico {
        visibility: visible !important;
      }
    }

    .app-creation-time-container {
      margin-bottom: 0px;
    }

    .app-card-name {
      margin-bottom: 0px;
    }

    .app-creation-time {
      display: none;
    }


    .appcard-buttons-wrap {
      display: flex;
      padding: 0px;
      gap: 12px;
      width: 240px;
      height: 28px;
      flex-direction: row;

      div {
        a {
          text-decoration: none;
        }
      }

    }

    .app-icon-main {
      width: 36px;
      height: 36px;

    }
  }
}

.app-creation-time-container {
  height: 16px;
}

.release-buttons {
  height: 48px;
  gap: 4px;
}

.global-settings-app-wrapper {
  max-width: 190px;
}

.version-manager-container {
  padding: 0.6rem;

  @media screen and (max-width: 767px) {
    padding: 0 !important;
    width: 100%;
  }
}

.git-sync-btn {
  display: flex;
  align-items: center;
  justify-content: center;
  cursor: pointer;
  background: var(--indigo3);
  border-radius: 6px;
  width: 36px;
  height: 36px;
  margin: auto 5px;
}

.git-sync-btn.disabled-action-tooltip {
  .license-tooltip {
    opacity: 1;
  }

  opacity: 1;
  background: var(--slate3);

  rect {
    fill: var(--slate3);
  }

  svg {
    path {
      fill: var(--slate8);
    }
  }
}

.env-version-container {
  padding-right: 100px;
}

// tooljet db fields styles [ query manager ]
.tj-db-field-wrapper {
  .code-hinter-wrapper {
    ::-webkit-scrollbar {
      display: none;
    }
  }

  .CodeMirror-sizer {
    min-height: 32px !important;
    width: 100%;
    border-right-width: 0px !important;
    padding: 0 !important;
    overflow-y: auto;

    .CodeMirror-lines {
      margin-top: 0px !important;
      min-height: 32px !important;
    }
  }
}

.table-list-items#popover-contained {
  .popover-body {
    outline: 1px solid var(--slate3);
    background: var(--base);
    overflow: hidden;
  }

}

.table-list-item-popover.dark {
  svg {
    path {
      fill: white;
    }
  }
}

.react-loading-skeleton {
  background-color: var(--interactive-default);
  // background-image: linear-gradient(90deg, #2F3C4C, #2F3C4C, #2F3C4C) !important;
}

.theme-dark {
  .audit-log {
    .rdtPicker {
      background-color: #2B394A;
      color: #fff;

      .rdtDay:hover {
        background-color: #636466;
      }
    }

    .card-body {
      .count-main {
        background-color: inherit !important;
        color: #fff !important;
      }
    }
  }

  .react-loading-skeleton {
    background-color: var(--interactive-default);
    background-image: linear-gradient(90deg, #2F3C4C, #2F3C4C, #2F3C4C) !important;
  }

  .react-loading-skeleton::after {
    background-image: linear-gradient(90deg, #2F3C4C, #3A4251, #2F3C4C) !important;
  }
}

@keyframes up-and-down {
  to {
    opacity: 0.2;
    transform: translateY(-20px);

  }
}

.spin-loader {
  position: fixed;
  width: 100%;

  .load {
    display: flex;
    justify-content: center;
  }

  .load div {
    width: 20px;
    height: 20px;
    background-color: var(--indigo9);
    border-radius: 50%;
    margin: 0 5px;
    animation-name: #{up-and-down};
    animation-duration: 0.8s;
    animation-iteration-count: infinite;
    animation-direction: alternate;
  }

  .load .two {
    animation-delay: 0.3s;
  }

  .load .three {
    animation-delay: 0.6s;
  }
}

.organization-switch-modal {
  font-family: 'IBM Plex Sans';

  .modal-dialog {
    width: 376px;
  }

  .cursor-pointer {
    margin-left: auto;
    margin-right: 10px;
    margin-top: 10px;
  }

  .modal-content {
    background: linear-gradient(0deg, #FFFFFF, #FFFFFF),
      linear-gradient(0deg, #DFE3E6, #DFE3E6);
  }

  .modal-header {
    padding: 10px 10px 20px 5px;
    flex-direction: column;

    .header-text {
      font-style: normal;
      font-weight: 600;
      font-size: 20px;
      line-height: 36px;
      margin: 24px 0 5px 0;
    }

    p {
      margin: 15px 22px 0px 27px;
      font-style: normal;
      font-weight: 400;
      font-size: 14px;
      line-height: 20px;
      color: #687076;
      text-align: Center;
      margin-bottom: 0px;
    }
  }

  .modal-body {
    max-height: 300px;
    overflow: auto;
    padding: 18px 32px;

    .org-list {
      display: flex;
      flex-direction: column;


      .org-item {
        height: 50px;
        display: flex;
        align-items: center;
        padding: 0px 12px;
        cursor: default;

        input[type=radio] {
          margin-right: 16px;
          width: 16px;
          height: 16px;
        }

        .avatar {
          margin-right: 11px;
          color: #11181C;
          background-color: #F8FAFF;
          width: 34px !important;
          height: 34px !important;
        }

        span {
          font-style: normal;
          font-weight: 400;
          font-size: 12px;
          line-height: 20px;
          color: #11181C;
        }
      }

      .selected-item {
        border-radius: 6px;
        background-color: #F0F4FF;
      }
    }
  }

  .modal-footer {
    justify-content: center;
    padding: 24px 32px;
    border-top: 1px solid #DFE3E6;

    .switch-ws-btn {
      &:disabled {
        background-color: var(--slate3);
        color: var(--slate11);
      }

    }

    button {
      width: 100%;
      font-style: normal;
      font-weight: 600;
      font-size: 14px;
      line-height: 20px;
    }
  }
}

.organization-switch-modal.dark-mode {

  .modal-footer,
  .modal-header {
    border-color: #232e3c !important;

    p {
      color: rgba(255, 255, 255, 0.5) !important;
    }
  }

  .modal-body,
  .modal-footer,
  .modal-header,
  .modal-content {
    color: white;
    background-color: #2b394a;
  }

  .modal-content {
    border: none;
  }


  .modal-body {
    .org-list {
      span {
        color: white;
      }

      .selected-item {
        background-color: #232e3c;
      }
    }
  }
}

.datasources-category {
  color: var(--slate10);
}

.react-tooltip {
  font-size: .765625rem !important;
}

.tooltip {
  z-index: 10000;
}

.add-new-workspace-icon-wrap {
  display: flex;
  flex-direction: row;
  align-items: center;
  padding: 8px;
  width: 34px;
  height: 34px;
  background: var(--indigo3);
  border-radius: 6px;
}

.add-new-workspace-icon-old-wrap {
  display: none;
}

.add-workspace-button {
  padding: 8px 12px;
  gap: 11px;
  height: 50px;

  &:hover {
    background: var(--indigo3);
    margin: 0 auto;
    border-radius: 6px;
    padding-bottom: 10px;

    .add-new-workspace-icon-old-wrap {
      padding: 8px;
      width: 34px;
      height: 34px;
      background: var(--indigo9);
      border-radius: 6px;
      display: flex;
      justify-content: center;
      align-items: center;

    }

    .add-new-workspace-icon-wrap {
      display: none;

    }
  }

}

.tj-folder-list {
  display: flex;
  align-items: center;
  color: var(—-slate12) !important;
}



.no-active-organization-modal {
  font-family: 'IBM Plex Sans';

  .modal-dialog {
    width: 350px;
  }

  .cursor-pointer {
    margin-left: auto;
    margin-right: 10px;
    margin-top: 10px;
  }

  .modal-content {
    background: linear-gradient(0deg, #FFFFFF, #FFFFFF),
      linear-gradient(0deg, #DFE3E6, #DFE3E6);
  }

  .modal-header {
    padding: 5px 10px 20px 5px;
    flex-direction: column;

    .header-text {
      font-style: normal;
      font-weight: 600;
      font-size: 20px;
      line-height: 36px;
      margin: 24px 0 5px 0;
    }

    p {
      margin: 15px 22px 0px 27px;
      font-style: normal;
      font-weight: 400;
      font-size: 14px;
      line-height: 20px;
      color: #687076;
      text-align: Center;
      margin-bottom: 0px;
    }
  }
}

.no-active-organization-modal.dark-mode {

  .modal-footer,
  .modal-header {
    border-color: #232e3c !important;

    p {
      color: rgba(255, 255, 255, 0.5) !important;
    }
  }

  .modal-body,
  .modal-footer,
  .modal-header,
  .modal-content {
    color: white;
    background-color: #2b394a;
  }

  .modal-content {
    border: none;
  }
}

.app-card-name {
  color: var(—-slate12);
  margin-bottom: 2px;
  white-space: nowrap;
  overflow: hidden;
  text-overflow: ellipsis;
}

.dashboard-breadcrumb-header {
  display: flex;
  align-items: center;
}

.tj-version {
  margin-right: 44px;
  display: flex;
  align-items: center;
  color: var(--slate9);

}

.folder-list {
  color: var(—-slate9) !important;
}

.tj-folder-header {
  margin-bottom: 12px;
  height: 37px;
  cursor: pointer;
}

.tj-dashboard-header-title-wrap {
  display: flex;
  justify-content: center;
  align-items: center;
  color: var(--slate11);

  .with-border {
    border-bottom: 1px solid var(--slate5) !important;
  }

  a {
    text-decoration: none;
  }
}

.theme-dark {
  .tj-onboarding-phone-input-wrapper {
    .flag-dropdown {
      background-color: #1f2936 !important;

      .country-list {
        background-color: #1f2936 !important;
        background: #1f2936;

        li {
          .country .highlight {
            background-color: #3a3f42;
            color: #000 !important;

            div {
              .country-name {
                color: #6b6b6b !important;
              }
            }

          }

          &:hover {
            background-color: #2b2f31;
          }

        }
      }
    }

  }

  .react-tel-input .country-list .country.highlight {
    color: #6b6b6b;
  }
}

.dashboard-breadcrumb-header-name {
  font-weight: 500 !important;
  color: var(—-slate12) !important;
}

.tj-dashboard-header-wrap {
  background-color: var(--page-default);
  padding-top: 22px;
  padding-bottom: 22px;
  padding-left: 40px;
  height: 64px;
  border-bottom: 1px solid var(--slate5);

  @media only screen and (max-width: 768px) {
    border-bottom: none;
  }
}

.dashboard-breadcrumb-header-name:hover {
  text-decoration: none !important;
}


.tj-avatar {
  border-radius: 6px;
  width: 36px;
  height: 36px;
  display: flex;
  justify-content: center;
  align-items: center;
  background-color: var(--slate3) !important;
  color: var(--slate11) !important;
  text-transform: uppercase;
  font-weight: 500;

  &:hover {
    background-color: var(--slate4);
  }

  &:focus {
    box-shadow: 0px 0px 0px 4px var(--indigo6);
    outline: 0;
  }

  &:active {
    box-shadow: none;
  }
}

.tj-current-org {
  span {
    color: var(--slate12);

  }
}


.sidebar-inner {
  align-items: center;
}

.workspace-drawer-wrap {
  background: var(--base);
}

.theme-dark {
  .drawer-wrap {
    background: var(--base);
  }
}

.users-table {
  background: var(--base);
  padding: 16px;
  width: 848px;
  margin: 0 auto;
  padding: 16px;

  tbody {
    tr {
      td {
        border-bottom-width: 0px !important;
        display: flex;
        align-items: center;
        flex: 9%;
        padding-left: 0px !important;
        padding-right: 0px !important;
        white-space: nowrap;
        overflow: hidden;
        text-overflow: ellipsis;

        &[data-name="status-header"] {
          max-width: 160px !important;
        }

        &[data-name="name-header"] {
          max-width: 220px !important;
        }

        &[data-name="meta-header"] {
          max-width: 80px !important;
        }

        &[data-name="role-header"] {
          max-width: 108px !important;
        }

        span,
        a {
          white-space: nowrap;
          overflow: hidden;
          text-overflow: ellipsis;
          max-width: 140px;
        }
      }
    }
  }

  thead {
    tr {
      padding: 6px 0px 0px 6px;
      gap: 8px;
      width: 848px;
      height: 40px;
      display: flex;
      align-items: center;
    }

    tr>th {
      background: var(--base) !important;
      border-bottom: none !important;
      padding: 0 !important;
      width: 230px;

      &[data-name="name-header"] {
        max-width: 210px !important;
      }

      &[data-name="meta-header"] {
        width: 80px !important;
      }

      &[data-name="role-header"] {
        width: 108px !important;
      }

      &[data-name="status-header"] {
        width: 160px !important;
      }
    }
  }

  tr {
    background: var(--base);
    height: 66px;
    padding: 13px 6px;
    border-bottom: 1px solid var(--slate7);
    display: flex;
    justify-content: space-between;
    gap: 8px;
  }

  tr>td {
    border-bottom-width: 0px !important;
    display: flex;
    align-items: center;
    flex: 9%;
    padding-left: 0px !important;
    padding-right: 0px !important;
    white-space: nowrap;
    overflow: hidden;
    text-overflow: ellipsis;

    &[data-name="name-header"] {
      max-width: 210px !important;
    }

    &[data-name="role-header"],
    &[data-name="meta-header"] {
      max-width: 88px !important;
    }

    &[data-name="status-header"] {
      width: 160px !important;
    }
  }

  .metadata {
    padding: 20px;
    font-weight: 400;
  }

  .metadata.empty {
    padding-left: 25px;
    font-weight: 500;
  }
}

.user-actions-button {
  justify-content: flex-end !important;
  flex: 0 0 auto !important;
}

.tj-input {
  padding: 6px 10px;
  gap: 17px;
  width: 161.25px;
  height: 32px;
  background: var(--base);
  border: 1px solid var(--slate7);
  border-radius: 6px;

  ::placeholder {
    color: var(--slate9) !important;
  }

}

.workspace-setting-buttons-wrap {
  display: flex;
  gap: 12px;
}

.workspace-settings-table-wrap {
  max-width: 880px;
  margin: 0 auto;

  .tj-user-table-wrapper {
    padding-right: 4px;
  }

  &:hover {
    .tj-user-table-wrapper {
      padding-right: 0px;
    }

    ::-webkit-scrollbar {
      display: block;
      width: 4px;
    }

    ::-webkit-scrollbar-track {
      background: var(--base);
    }

    ::-webkit-scrollbar-thumb {
      background: var(--slate7);
      border-radius: 6px;
    }
  }
}


.manage-workspace-table-wrap {
  max-width: 880px;
  min-height: 595px;
  border: 1px solid var(--slate5);
  border-radius: 6px;
  margin: 10px auto;
  background-color: #FFFFFF;
  display: flex;
  flex-direction: column;

  .tab-spinner {
    width: 200px;
    height: 200px;
  }

  .pagination-container-box {
    align-items: center;
    justify-content: center;
    display: flex;
    padding-bottom: 15px;
    margin-top: auto;
    padding-top: 13px;
    border-top: 1px solid var(--slate5) !important;

    .pagination-container {
      align-items: center;
      justify-content: center;
      display: flex;
    }
  }




  .tab-content-ws {
    height: 504px;
  }

  .worskspace-sub-header-wrap-nav-ws {
    width: 100%;
    height: 64px;
    border-bottom: 1px solid var(--slate5);
    display: flex;

    .nav-link.active {
      border-bottom: 2px solid var(--indigo9) !important;
      border-color: var(--indigo9) !important;

    }

    .nav-item {
      font-weight: 500 !important;
      font-size: 12px !important;
      padding: 6px 8px 6px 8px;
      align-items: flex-end;
      color: var(--slate11);

    }

    .nav-tabs {
      border: none;
      padding-left: 16px;
    }

    p {
      width: 205px;
    }
  }

  .workspace-search-bar {
    display: flex;
    justify-content: end;
    align-items: center;
    padding: 0;
    padding: 6px 10px 6px 10px;

    .ws-filter-search {
      width: 300px;
      height: 32px;

    }
  }

  .worspace-list-table-body-header {
    border-bottom: 1px solid var(--slate5);
    display: flex;
    height: 40px;
    align-items: center;

    p {
      height: 5px;
      display: flex;
      align-items: center;
      width: 100%;
      color: var(--slate11);

    }

    p:first-child {
      width: 285px !important;
      margin-left: 10px;
    }
  }

  .ws-list-table {
    padding: 16px;
    width: 100%;
    height: 100%;



    .loader-container {
      display: flex;
      align-items: center;
      justify-content: center;
      height: 40vh;
      /* Set the height of the container to the full viewport height */

      .primary-spin-loader {
        width: 100px;
        height: 100px;
      }
    }

    .ws-empty-icon {
      height: 130px;
      width: 400px;
      margin: 100px auto;
      display: flex;

      p {
        text-align: center;
      }
    }
  }
}

.manage-workspace-table-wrap.dark-mode {
  border: 1px solid var(--slate7) !important;
  border-radius: 6px !important;
  ;

  .worskspace-sub-header-wrap-nav-ws {
    background-color: var(--slate3) !important;
    border-bottom: 1px solid var(--slate7) !important;

  }

  .tab-content-ws {
    background-color: var(--base) !important;
  }

  .pagination-container-box {
    background-color: var(--base) !important;
  }

  .workspace-table-row {
    border-bottom: 1px solid var(--slate7);
  }

  .worspace-list-table-body-header {
    border-bottom: 1px solid var(--slate7);
  }

}

.workspace-settings-filters {
  display: flex;
  gap: 12px;
  flex-direction: row;
  align-items: center;
  position: relative;
}

.workspace-setting-table-wrapper {
  box-shadow: 0px 1px 2px rgba(16, 24, 40, 0.05);
  outline: 1px solid var(--slate7);
  background: var(--base);
  width: 880px;
  margin: 0 auto;
  border-radius: 6px;
  height: calc(100vh - 223px);
  position: relative;

}

.workspace-filter-text {
  color: var(--slate11);
  margin-bottom: 14px;
}

.singleuser-btn {
  padding: 6px 16px;
  gap: 6px;
  width: 152px;
  height: 32px;
  border-radius: 6px;

}

.multiuser-btn {
  padding: 6px 16px;
  gap: 6px;
  width: 189px;
  height: 32px;
  border-radius: 6px;

}

.workspace-page-header {
  width: 880px;
  margin: 0 auto !important;

  div:first-child {
    margin: 10px auto !important;
    width: 880px;

  }

  .user-limits {
    column-gap: 8px;

    .limit {
      width: 100px !important;
      display: flex;
      flex-direction: column;
      align-items: center;
      padding: 5px !important;
      background-color: var(--base);
      border-radius: 5px;
      border: 1px solid var(--slate5);
      font-size: 12px;
      margin: 10px 0 10px 0;

      .count {
        font-weight: 500;
        font-size: 14px;
      }

      div {
        width: unset !important;
        font-size: 11px;
      }
    }
  }
}

.header-table-flex {
  display: flex;
  flex-direction: column;
}

.workspace-constant-header {
  width: 880px;
  margin: 0 auto !important;
}

.workspace-constant-header {
  width: 880px;
  margin: 0 auto !important;
}

.workspace-user-archive-btn {
  width: 95px;
  height: 28px;
}

.workspace-clear-filter {
  margin-left: 8px;
  color: var(--indigo9);
  font-weight: 600 !important;
}

.workspace-clear-filter-wrap {
  display: flex;
  align-items: center;
  width: 130px;
  justify-content: flex-end;
  position: absolute;
  right: 16px;
}

.tj-checkbox {
  border-color: var(--slate7);
}

.workspace-clipboard-wrap {
  display: flex;
  align-items: center;
  cursor: pointer;

  p {
    font-weight: 500 !important;
    margin-left: 3px;
    color: var(--slate11);
  }

  span {
    display: flex;
    align-items: center;
  }
}

.workspace-user-status {
  margin-right: 22px;
  margin-left: 5px;
  color: var(--slate12);
}

.worskpace-setting-table-gap {
  margin-top: 20px;
}

.tj-active {
  background: #46A758;
}

.tj-invited {
  background: #FFB224;
}

.tj-archive {
  background: #E54D2E;
}

.liner {
  height: 1px;
  background: var(--slate5);
  width: 880px;
  margin-top: 22px;
}

.edit-button {
  display: flex;
  flex-direction: row;
  justify-content: center;
  align-items: center;
  height: 28px;
  text-decoration: none;
}

.launch-button {
  display: flex;
  height: 28px;
  align-items: center;
  color: var(--slate12);
  justify-content: center;
  text-decoration: none;
}

.launch-button.tj-disabled-btn {
  cursor: not-allowed;
}

.breadcrumb-item {
  a {
    text-decoration: none !important;
    color: var(--slate12);
  }
}

.table-list-item {
  width: 248px;
}

.workspace-settings-filter-items {
  width: 161.25px;

  .css-13mf2tf-control {
    width: 161.25px !important;

  }

  .css-10lvx9i-Input {
    margin: 0 !important;
    padding: 0 !important;
  }

  .css-1bugkci-control,
  .css-42vs31,
  .css-ob45yj-menu {
    background-color: var(--base) !important;
    width: 161.25px !important;
  }

  .css-6t9fnh-control {
    border: 1px solid var(--slate7) !important;
    background: var(--base);
    color: var(--slate9);
    width: 161.25px;
    height: 32px;

    .css-1opnhvy-singleValue {
      color: var(--slate9) !important;

    }
  }

  input.tj-checkbox {
    background: var(--base) !important;
    color: var(--slate9);
    border: 1px solid var(--slate7) !important;

    ::placeholder {
      color: var(--slate9);
    }
  }
}


.tj-db-dataype {
  color: var(--slate11);
}

.tj-database-column-header {
  color: var(--slate12);
  padding: 4px 4px 4px 8px !important;
  text-transform: none !important;
  line-height: 0px !important;
  font-weight: 500 !important;
  font-size: 12px !important;
  line-height: 20px !important;
  color: var(--slate12) !important;

  &:first-child {

    padding-left: 1rem !important;
  }

}

.tj-database-column-row {
  margin: 0;
  width: 300px;


  th:first-child>div {
    height: 16px;
    width: 16px;
    display: flex;
    align-items: center;

    input {
      border-radius: 4px;
    }

  }
}

.tj-db-operations-header {
  height: 48px;
  padding: 0 !important;
  display: flex;
  align-items: center;
  background-color: var(--base);

  .row {
    margin-left: 0px;
    width: 98%;
  }

  .col-8 {
    padding-left: 0px;
    display: flex;
    gap: 12px;
    align-items: center;
  }
}

.add-new-column-btn {
  margin-left: 16px;
  height: 28px;
  border-radius: 6px;
  padding: 0 !important;
  display: flex;
  align-items: center;
  justify-content: center;
  background: transparent;
  color: var(--slate12);
  border: none;
}

.tj-db-filter-btn {
  width: 100%;
  height: 28px;
  display: flex;
  border-radius: 6px;
  background: transparent;
  color: var(--slate12);
  border: none;
  display: flex;
  align-items: center;
  justify-content: center;
}

.tj-db-filter-btn-applied,
.tj-db-sort-btn-applied {
  display: flex !important;
  flex-direction: row !important;
  justify-content: center !important;
  align-items: center !important;
  width: 100% !important;
  height: 28px !important;
  background: var(--grass2) !important;
  border-radius: 6px !important;
}

.tj-db-filter-btn-applied,
.tj-db-filter-clear-icon {
  background-color: var(--indigo4) !important;
  color: var(--indigo9) !important;

  &:hover {
    background-color: var(--button-secondary-pressed) !important;
  }
}

.tj-db-filter-clear-icon {
  border-radius: 0px 6px 6px 0px;
}

.tj-db-filter-btn-active,
.tj-db-sort-btn-active {
  display: flex !important;
  flex-direction: row !important;
  justify-content: center !important;
  align-items: center !important;
  width: 100% !important;
  height: 28px !important;
  border-radius: 6px !important;
  background: var(--indigo4) !important;
  color: var(--indigo9) !important;
}

.tj-db-filter-btn-active {
  background: var(--button-outline-pressed) !important;
  color: var(--text-default) !important;
}

.tj-db-filter-btn-active-filter {
  display: flex !important;
  flex-direction: row !important;
  justify-content: center !important;
  align-items: center !important;
  width: 100% !important;
  height: 28px !important;
  border-radius: 6px !important;
  background: var(--button-secondary-pressed) !important;
  color: var(--text-brand) !important;
}

.tj-db-header-add-new-row-btn {
  height: 28px;
  background: transparent;
  border-radius: 6px !important;
  display: flex;
  flex-direction: row;
  justify-content: center;
  align-items: center;
  gap: 6px;
  border: none;

  padding: span {}
}

.tj-db-sort-btn {
  width: 100%;
  height: 28px;
  background: transparent;
  color: var(--slate12);
  border: none;
  display: flex;
  align-items: center;
  justify-content: center;
  margin: 0
}

.edit-row-btn {
  background: transparent;
  color: var(--slate12);
  border: none;
  display: flex;
  align-items: center;
  justify-content: center;
}

.workspace-variable-header {
  width: 880px;
  ;
  margin: 0 auto;
  display: flex;
  padding: 0;
}

.workspace-variables-alert-banner {
  width: inherit;
  background-color: #FFF9ED;
  border-color: #FFE3A2;
}

.codehinter.alert-component.workspace-variables-alert-banner {
  color: var(--amber8);
  border-color: var(--amber3);
}

.workspace-variables-alert-banner {
  width: inherit;
  background-color: #EBF9EB;
  border-color: #46A758;
}

.codehinter.alert-component.workspace-constants-alert-banner {
  color: #46A758;
  border-color: #EBF9EB;
  background-color: #EBF9EB;
  font-size: 12px;
}

.add-new-variables-button {
  margin-bottom: 20px;
  width: 169px;
  height: 32px;
}

.org-users-page-sidebar,
.left-menu {
  padding: 16px;
  gap: 7px;
  width: 220px;
  border-right: 1px solid var(--slate5);
  overflow-y: auto;
  overflow-x: hidden;

  .group-banner {
    svg {
      display: none;
    }
  }

  .license-banner {
    svg {
      display: inline-block;
      width: 54%;
    }
  }


}

.groups-header-wrap {
  display: flex;
  height: 36px;
  border-bottom: 1px solid var(--slate5);
}

.org-users-page-container {
  width: 880px;
  margin: 0 auto;
}

.group-duplcate-modal-body {
  margin-top: 20px;

  .check-row {
    margin-left: 5px;
    margin-bottom: 10px;
  }
}

.groups-main-header-wrap {
  padding: 20px 0px 8px;
  gap: 10px;
  width: 612px;
  height: 56px;
  margin: 0 auto;
  display: flex;
  justify-content: space-between;

  p {
    white-space: nowrap;
    overflow: hidden;
    text-overflow: ellipsis;
    color: var(--slate12)
  }

  .nav-tabs .nav-link.active {
    border-bottom: 2px solid var(--indigo9) !important;
  }
}

.form-check-input:disabled {
  background-color: var(--slate8) !important;
}

.manage-groups-body {
  padding: 12px 12px 10px 12px;
  font-size: 12px;
  overflow-y: auto;
  height: calc(100vh - 300px);

  .group-users-list-container {
    height: calc(100vh - 300px - 100px);
    /* Set a fixed height */
    overflow-y: auto;
    /* Enable vertical scrolling */
    border-bottom: 1px solid var(--slate6) !important;
  }

}

.groups-sub-header-wrap {
  // width: 612px;
  height: 36px;
  border-bottom: 1px solid var(--slate5) !important;

  .nav-link.active {
    border-bottom: 2px solid var(--indigo9) !important;
    border-color: var(--indigo9) !important;
  }

  .nav-item {
    font-weight: 500 !important;
    font-size: 12px !important;
  }


  p {
    width: 205px;
  }
}

.groups-btn-container {
  width: 880px;
  justify-content: space-between;
  margin: 0 auto;
  margin-bottom: 20px;
  height: 32px;
  align-items: center;

}

.org-users-page {
  margin: 0 auto;
}

.org-users-page-card-wrap {
  height: calc(100vh - 208px);
}

.org-users-page-card-wrap,
.org-settings-wrapper-card {
  display: flex;
  flex-direction: row;
  background: var(--base);
  width: 880px;
  outline: 1px solid var(--slate5);
  box-shadow: 0px 1px 2px rgba(16, 24, 40, 0.05);
  border-radius: 6px;
  max-height: calc(100vh - 156px);
}

.org-settings-wrapper-card {
  margin: 0 auto;

  .card-body {
    overflow-y: auto;
    padding: 40px;
  }

  .card-header {
    padding: 0px 24px;
    width: 660px;
    height: 72px;
    border-bottom: 1px solid var(--slate5);

  }

  .form-check {
    margin-bottom: 0px !important;
    line-height: 24px;
    font-size: 16px;
  }
}

.groups-sidebar-nav {
  display: flex;
  flex-direction: row;
  align-items: center;
  padding: 6px 8px;
  gap: 40px;
  width: 188px;
  height: 32px;
  background: var(--base);
  border-radius: 6px;
  cursor: pointer;
}

.org-users-page-card-body {
  width: 660px;
}

.org-users-page-animation-fade {
  height: 100%;
}

.org-users-page {
  .nav-tabs .nav-link.active {
    background-color: transparent !important;
  }

  .nav-tabs .nav-item.show .nav-link,
  .nav-tabs .nav-link.active {
    border-color: var(--indigo9) !important;

  }

  .nav-link:hover {
    border-right: none !important;
    border-left: none !important;
    border-top: none !important;

    color: var(--indigo9);
  }
}

.groups-selected-row {
  background-color: var(--indigo4);
}

.add-apps-btn {
  width: 160px;
  height: 32px;
}

.groups-app-body-header,
.groups-datasource-body-header {
  border-bottom: 1px solid var(--slate5);

  p {
    height: 36px;
    display: flex;
    align-items: center;
    width: 286px;
    color: var(--slate11);

  }

  p:first-child {
    width: 205px !important;
    margin-left: 12px;
  }

}

.manage-group-tab-icons {
  margin-right: 6px;
}

.manage-groups-no-apps-wrap {
  display: flex;
  justify-content: center;
  flex-direction: column;
  align-items: center;
  width: 602px;

  p {
    margin-top: 12px;
  }

  span {
    color: var(--slate11);
    margin-top: 4px;
  }

  div {
    width: 64px;
    height: 64px;
    background: var(--indigo3);
    border-radius: 12px;
    display: flex;
    justify-content: center;
    align-items: center;
    margin-top: 88px;
  }

}

.apps-permission-wrap {
  height: auto;
  justify-content: center;
  min-width: 300px;
  flex-grow: 1;
  gap: 12px;
}



.apps-folder-permission-wrap,
.apps--variable-permission-wrap {
  height: auto;
}

.manage-group-permision-header {
  border-bottom: 1px solid var(--slate5);
  display: flex;

  p {
    padding: 8px 12px;
    gap: 10px;
    width: 230px;
    height: 36px;
    font-weight: 500;
    color: var(--slate11) !important;
  }

}

.permission-body {
  .form-check {
    margin-bottom: 0px !important;
  }

  tr {
    border-bottom: 1px solid var(--slate5);
    width: 612px !important;

  }

  td {
    font-size: 12px;
    font-weight: 500;
    line-height: 20px;
    letter-spacing: 0em;
    text-align: left;
    width: 206px !important;
    padding-left: 12px;

    div {
      padding-left: 12px;
    }
  }
}


.default-option-text {
  margin-left: 10px;
  margin-right: 16px;
  font-size: 11px !important;
}

.git-sso-help-text {
  color: var(--slate11);
}

.default-group-wrap {
  gap: 10px;
  width: 130px;
  height: 32px;
  display: flex;
  align-items: center;
  justify-content: center;
  background: var(--indigo3);
  border-radius: 100px;
  border: 2px solid var(--indigo7);
  color: var(--indigo9);

  path {
    fill: var(--indigo9);
  }
}

.default-group-wrap-small {
  gap: 4px;
  width: 121px;
  height: 28px;
  display: flex;
  align-items: center;
  justify-content: center;
  background: var(--indigo3);
  border-radius: 6px;
  padding: 5px 10px;
  
  p {
    font-weight: 500 !important;
    line-height: 18px !important;
    color: var(--indigo9);
    font-family: 'IBM Plex Sans', sans-serif;
  }
}

.sso-icon-wrapper {
  display: flex;
  flex-direction: row;
  justify-content: center;
  align-items: center;
  padding: 8px 8px 8px 16px;
  width: 251px;
  height: 56px;
  background: var(--slate3);
  border-radius: 6px;
  margin-top: 12px;
}

.sso-main-box {
  justify-content: center;
  background: var(--slate6);
  padding: 8px 16px;
  width: 96px;
  height: 40px;
  border-radius: 6px;
}

.default-danger-tag-wrap {
  gap: 10px;
  width: 113px;
  height: 28px;
  display: flex;
  align-items: center;
  justify-content: center;
  background: var(--tomato6);
  border-radius: 100px;
  margin-bottom: 16px;
}

.manage-group-users-info {
  height: 48px;
  width: 612px;
  border-radius: 6px;
  padding: 12px 24px 12px 24px;
  background: var(--slate3);
  border: 1px solid var(--slate5);
  border-radius: 6px;
  margin-bottom: 16px;

  p {
    color: var(--slate12);
    gap: 14px;
    display: flex;
    align-items: center;

  }
}

.name-avatar {
  display: flex;
  flex-direction: column;
  justify-content: center;
  align-items: center;
  gap: 10px;
  width: 36px;
  height: 36px;
  background-color: var(--slate3) !important;
  border-radius: 6px;
  color: var(--slate11);
  margin-right: 12px;
  text-transform: capitalize;
}




.manage-group-users-row {
  display: flex;
  flex-direction: row;
  align-items: center;
  padding: 12px 6px;
  width: 612px !important;
  height: 64px;
  border-bottom: 1px solid var(--slate5);

  p {
    width: 262px;
    white-space: nowrap;
    overflow: hidden;
    text-overflow: ellipsis;

    span {
      max-width: 140px;
      white-space: nowrap;
      overflow: hidden;
      text-overflow: ellipsis;
    }
  }

  &:hover .apps-remove-btn,
  .datasources-remove-btn {
    display: flex;
  }

  .edit-role-btn {
    margin-left: auto;
    margin-right: 20px;
    display: flex;
    align-items: center;
    padding-top: 5px;
  }
}

.manage-group-app-table-body,
.manage-group-datasource-table-body {
  width: 602px !important;

  tr {
    display: flex;
    font-family: 'IBM Plex Sans';
    font-style: normal;
    font-weight: 400;
    font-size: 12px;
    line-height: 20px;
    color: var(--slate12);
  }
}

.apps-view-edit-wrap,
.datasources-view-edit-wrap {
  display: flex;
  flex-direction: column;
  width: 51px;
  margin-right: 32px;
}

.apps-table-row,
.datasources-table-row {
  display: grid !important;
  grid-template-columns: 205px 286px 115px;

  td {
    padding: 12px;
    white-space: nowrap;
    overflow: hidden;
    text-overflow: ellipsis;
  }

  &:hover .apps-remove-btn,
  .datasources-remove-btn {
    display: flex;
  }
}

.apps-remove-btn,
.datasources-remove-btn {
  width: 97px;
  height: 28px;
  font-weight: 600 !important;
}

.faded-text {
  color: var(--slate8);
}

.manage-groups-app-dropdown,
.manage-groups-datasource-dropdown {
  width: 440px;
}

.create-new-group-button {
  width: 169px;
  height: 32px;
  border-radius: 6px;
}

.faded-input {
  background: var(--slate5);
}

.manage-group-table-head {
  display: flex;
  border-bottom: 1px solid var(--slate5);
  width: 612px;
  height: 36px;
  padding: 8px 12px 8px 2px;
  align-items: center;


  p {
    width: 272px !important;
    color: var(--slate11);
    font-weight: 500;
  }

  .edit-role-btn {
    margin-left: auto;
    margin-right: 50px;
    display: flex;
    width: 20px;
    align-items: center;
    padding-top: 5px;
  }

}

.manage-groups-permission-apps,
.apps-constant-permission-wrap {
  border-bottom: 1px solid var(--slate5);
}

.manage-groups-permission-apps,
.apps-folder-permission-wrap,
.datasource-permissions-wrap,
.apps-variable-permission-wrap,
.apps-constant-permission-wrap {
  display: flex;
  align-items: center;
  padding: 12px;
  gap: 10px;

  div {
    width: 206px;
  }
}

.manage-groups-permission-apps,
.apps-variable-permission-wrap,
.apps-constant-permission-wrap {
  gap: 10px;
  height: auto;
}

.datasource-permissions-wrap {
  border-top: 1px solid var(--slate5);
}

.apps-folder-permission-wrap,
.apps-variable-permission-wrap {
  height: auto;
  border-bottom: 1px solid var(--slate5);
}

.delete-group {
  text-decoration: none !important;
  color: var(--tomato9) !important;
}

.delete-link,
.remove-decoration {
  text-decoration: none !important;
}

.edit-group {
  text-decoration: none !important;
  color: var(--slate12) !important;
}

.removed-decoration {
  text-decoration: none !important;
}

.rmsc .select-item.selected {
  color: var(--slate12) !important;
  background-color: var(--base) !important;
}

.manage-groups-app-dropdown,
.manage-constants-dropdown,
.manage-groups-datasource-dropdown {
  .rmsc.multi-select {
    .dropdown-container {
      gap: 17px;
      height: 32px;
      background: var(--base);
      border: 1px solid var(--slate7);
      border-radius: 6px;
      display: flex;
      justify-content: center;
      align-items: center;
      margin-right: 12px;
    }

    .dropdown-content {
      .panel-content {
        background: var(--base);
        border: 1px solid var(--slate3);
        box-shadow: 0px 12px 16px -4px rgba(16, 24, 40, 0.08), 0px 4px 6px -2px rgba(16, 24, 40, 0.03);
        border-radius: 6px;
        align-items: center;


        .select-item:hover {
          background-color: var(--slate3);
        }

        input {
          color: var(--slate11);

          &:focus {
            background: unset !important
          }
        }

        .item-renderer {
          align-items: center;

          span {
            font-size: 12px;
            color: var(--slate12)
          }
        }
      }
    }
  }
}




.manage-groups-app-dropdown {
  margin-right: 12px;

  .rmsc .dropdown-container:focus-within {
    border: 1px solid var(--indigo9) !important;
    box-shadow: 0px 0px 0px 2px #C6D4F9 !important;
  }

  input {
    color: var(--slate12);
    background-color: unset !important;
  }

  .dropdown-heading-value {
    span {
      color: var(--slate12) !important;

    }
  }

  .multi-select {
    .dropdown-container {
      gap: 17px;
      width: 440px;
      height: 32px;
      background: var(--base);
      border: 1px solid var(--slate7);
      border-radius: 6px;
      display: flex;
      justify-content: center;
      align-items: center;
      margin-right: 12px;
    }

  }

  .dropdown-content {
    .panel-content {
      background: var(--base);
      border: 1px solid var(--slate3);
      box-shadow: 0px 12px 16px -4px rgba(16, 24, 40, 0.08), 0px 4px 6px -2px rgba(16, 24, 40, 0.03);
      border-radius: 6px;

      .select-panel {
        .search {
          border-bottom: 1px solid var(--slate5);
        }

        .search,
        input {
          background-color: var(--base) !important;
        }
      }

      input[type='checkbox'] {
        border: 1px solid red !important;
      }

      .select-item:hover {
        background-color: var(--slate3);
      }


      .item-renderer {
        align-items: center !important;

        span {
          font-size: 12px;
          color: var(--slate12)
        }
      }

    }
  }
}

.manage-constants-dropdown {
  .rmsc.multi-select {
    .dropdown-container {
      gap: 17px;
      height: 32px;
      background: var(--base);
      border: 1px solid var(--slate7);
      border-radius: 6px;
      display: flex;
      justify-content: center;
      align-items: center;
      margin-right: 12px;
    }

    .dropdown-content {
      .panel-content {
        background: var(--base);
        border: 1px solid var(--slate3);
        box-shadow: 0px 12px 16px -4px rgba(16, 24, 40, 0.08), 0px 4px 6px -2px rgba(16, 24, 40, 0.03);
        border-radius: 6px;
        align-items: center;


        .select-item:hover {
          background-color: var(--slate3);
        }

        .item-renderer {
          align-items: center;

          span {
            font-size: 12px;
            color: var(--slate12)
          }
        }
      }
    }
  }
}


.sso-form-wrap {
  .form-label {
    font-size: 12px;
    font-weight: 500px;
    margin-bottom: 4px !important;
    color: var(--slate12);
  }

  .form-check-label {
    font-size: 12px;
    font-size: 12px;
    line-height: 20px;
    color: var(--slate12);
  }
}

.allow-default-sso-helper-text {
  white-space: pre-line;
}

.password-disable-danger-wrap {
  padding: 16px;
  gap: 16px;
  width: 574px;
  height: 116px;
  background: var(--tomato3);
  border: 1px solid var(--tomato5);
  border-radius: 6px;
}

.sso-footer-save-btn {
  height: 40px;
}

.sso-footer-cancel-btn {

  width: 85px;
  height: 40px;
}

.danger-text-login {
  padding-left: 40px !important;
}

.tick-icon {
  width: 20px;
  height: 20px;
  background: var(--indigo9);
  border-radius: 4px;
}

.invite-user-drawer-wrap {
  display: grid;
  grid-template-rows: auto 1fr auto;
  height: 100vh;
}

.manage-users-drawer-footer {
  padding: 24px 32px;
  height: 88px;
  border-top: 1px solid var(--slate5) !important;
  display: flex;
  gap: 8px;

  justify-content: flex-end;

  .invite-btn {
    width: 140px;
    height: 40px;
  }

  .cancel-btn {
    width: 85px;
    height: 40px;
  }
}


.tj-drawer-tabs-wrap {
  display: flex;
}

.invite-user-drawer-wrap {
  .card-header {
    flex-direction: column;
    display: flex;
    justify-content: space-between;
    padding: 0px !important;
  }

  .card-header-inner-wrap {
    justify-content: space-between;
    width: 100%;
    padding: 16px 20px;
    height: 64px;

  }

  .card-header-inner-wrap,
  .tj-drawer-tabs-container {
    display: flex;
  }

  .tj-drawer-tabs-container-outer {
    padding-top: 0px;
    gap: 10px;
    height: 68px;
  }

  .tj-drawer-tabs-container {
    padding: 2px;
    gap: 2px;

    width: 502px;
    height: 36px;
    background: var(--slate4);
    border-radius: 6px;

  }
}

.tj-drawer-tabs-btn {
  padding: 2px 4px;
  gap: 6px;
  width: 248px;
  height: 32px;
  box-shadow: 0px 1px 2px rgba(16, 24, 40, 0.05);
  border-radius: 4px;
  border: none;
  color: var(--slate11);
  display: flex;
  align-items: center;
  justify-content: center;
  background: var(--slate4);


  span {
    margin-left: 4px !important;
    font-weight: 500;

  }
}

.tj-drawer-tabs-btn-active {
  background: var(--base);
  color: var(--slate12);
}

.user-number-wrap {
  display: flex;
  flex-direction: column;
  align-items: center;
  padding: 8px;
  gap: 10px;
  width: 36px;
  height: 36px;
  background: var(--slate3);
  border-radius: 1000px;
}

.user-csv-template-wrap {
  display: flex;
  padding: 24px;
  gap: 14px;

  width: 486px;
  height: 152px;

  background: var(--orange3);

  border: 1px solid var(--orange6);
  border-radius: 6px;

  div {
    display: flex;
    flex-direction: column;

    p {
      margin-bottom: 12px;
    }

  }
}

.upload-user-form {
  display: flex;
  flex-direction: column;
  justify-content: center;
  align-items: center;
  padding: 60px 0px;
  gap: 36px;
  width: 486px;
  border: 2px dashed var(--indigo9);
  border-radius: 6px;
  align-items: center;
  margin: 24px auto;
  text-align: center;

  .select-csv-text {
    color: var(--indigo9);
    margin-bottom: 4px;
  }

  span {
    color: var(--slate11) !important;
  }
}

.download-template-btn {
  width: 184px;
  height: 32px;
  padding: 0px !important;
}

.csv-upload-icon-wrap {
  display: flex;
  flex-direction: row;
  justify-content: center;
  align-items: center;
  padding: 10px;
  gap: 10px;
  width: 64px;
  height: 64px;
  background: var(--indigo3);
  border-radius: 12px;
  margin: 0px auto 12px auto;
  cursor: pointer;
}


.manage-users-drawer-content-bulk {
  margin: 24px 15px;

  form {
    display: flex;
    flex-direction: column;
    justify-content: center;
    align-items: center;
  }

  .manage-users-drawer-content-bulk-download-prompt {
    display: flex;
    flex-direction: row !important;
    justify-content: center;
    align-items: flex-start !important;
  }
}


.manage-users-drawer-content {
  margin: 24px 15px;

  .invite-user-by-email {
    display: flex;
    flex-direction: column;
    justify-content: center;
    align-items: top;
  }

  .invite-user-by-email {
    display: flex;
  }

  input[name="email"]:disabled,
  input[name="fullName"]:disabled {
    background-color: var(--slate3) !important;
    color: var(--slate9) !important
  }

  .invite-email-body {
    width: 452px;

    input:not([type="checkbox"]) {
      padding: 6px 10px;
      height: 32px;
      color: var(--slate12);
    }
  }
}

.rmsc .item-renderer {
  align-items: center !important;
}

.tj-db-table {
  overflow-y: auto;
  height: 110px;

  table {
    border-collapse: separate;
    border-spacing: 0;
    width: max-content;

    .row-tj {
      border-width: 0px !important;
    }
  }
}

.bounded-box {
  .sc-iwsKbI.lmGPCf {
    height: 100%;
    margin: auto;
    width: max-content;
    max-width: 100% !important;

    img {
      height: 100% !important;
    }

    .gVmiLs {
      width: auto !important;
    }
  }

  .css-tlfecz-indicatorContainer,
  .css-1gtu0rj-indicatorContainer {
    svg {
      width: 12px !important;
      height: 12px !important;
    }
  }

}

.sso-type-header {
  margin-left: 10px;
}

.groups-folder-list {
  padding: 6px 8px;
  gap: 40px;
  max-width: 188px;
  height: 32px;

  span {
    white-space: nowrap !important;
    overflow: hidden !important;
    text-overflow: ellipsis !important;
  }

  .tooltip {
    opacity: 0.7;
  }

  .groups-list-option-button {
    background-color: var(--base) !important;
    width: 24px;
    height: 24px;
    padding: 7px 0px 7px 0px;

    &:focus-visible {
      border: none !important;
      outline: none !important;
      box-shadow: none !important;
    }
  }



}

.create-group-modal-footer {
  display: flex;
  align-items: center;
  gap: 8px;
  justify-content: flex-end
}

.add-users-button {
  width: 160px;
  height: 32px;
}

.sso-page-inputs {
  padding: 6px 10px;
  gap: 17px;
  width: 612px;
  height: 32px;
}

.popover-group-menu {
  border-radius: 4px;
  width: 190px;
  box-shadow: 0px 12px 16px -4px rgba(16, 24, 40, 0.08), 0px 4px 6px -2px rgba(16, 24, 40, 0.03);
  background: var(--base);
  color: var(--slate12);
  border: 1px solid var(--slate3);

  .popover-arrow {
    display: none;
  }

  .popover-body {
    padding: 6px;
    color: var(--slate12);

    .field {

      width: 100%;
      margin: 0 0 0 0;
      height: 36px;
      justify-content: center;
      align-items: center;
      display: flex;

      .option-row {
        width: 100%;
        height: 100%;
        font-weight: 400;
        font-size: 12px;
        justify-content: left;
        align-items: center;
        display: flex;
        z-index: 999999999;
      }

      .disable {
        color: var(--slate9);
      }

      .disable {
        color: var(--slate9);

        &.dark-theme {
          color: var(--slate11);
        }
      }

      .disable {
        color: var(--slate7);

        &.dark-theme {
          color: var(--slate11);
        }
      }

      .disable {
        color: var(--slate7);

        &.dark-theme {
          color: var(--slate11);
        }
      }

      &__danger {
        color: var(--tomato9);
      }

      :hover {
        background-color: var(--slate3);
      }
    }
  }
}

.workspace-settings-filter-wrap {
  background: var(--slate3);
  padding: 15px 16px;
  gap: 12px;
  width: 880px;
  height: 62px;
  border-right: 1px solid var(--slate7);
  border-top: 1px solid var(--slate7);
  border-left: 1px solid var(--slate7);
  box-shadow: 0px 1px 2px rgba(16, 24, 40, 0.05);
  border-top-left-radius: 6px;
  border-top-right-radius: 6px;
}


// users page
.css-1i2tit0-menu {
  margin: 0px !important;
  background: var(--base);
  box-shadow: 0px 4px 6px -2px #10182808 !important;

  .css-2kg7t4-MenuList {
    margin: 0px !important;
    padding: 0px !important;
    background: var(--base);
  }
}

.workspace-settings-nav-items {
  padding: 6px 8px;
  gap: 40px;
  width: 248px;
  height: 32px;
}

.new-app-dropdown {
  background: var(--base) !important;
  color: var(--slate12);
}

.workspace-variable-container-wrap {
  &.constants-list {
    overflow: auto;
  }

  .card,
  thead {
    background: var(--base) !important;

    tr>th,
    tbody>tr>td {
      background: var(--base) !important;
    }
  }

}

.move-selected-app-to-text {
  p {
    white-space: nowrap;
    overflow: hidden;
    text-overflow: ellipsis;

    span {
      font-weight: 600;
    }
  }
}

.tj-org-dropdown {
  .dashboard-org-avatar {
    margin-right: 11px;
    display: flex;
    flex-direction: row;
    justify-content: center;
    align-items: center;
    padding: 7px 8px;
    gap: 10px;
    width: 34px;
    height: 34px;
    background: var(--slate4) !important;
    color: var(--slate9);
    border-radius: 6px;
  }

  .current-org-avatar {
    margin-right: 11px;
    display: flex;
    flex-direction: row;
    justify-content: center;
    align-items: center;
    padding: 7px 8px;
    gap: 10px;
    width: 34px;
    height: 34px;
    border-radius: 6px;
  }

  .current-org-indicator {
    padding: 0px 8px 0px 8px;
    margin-left: auto;
    margin-right: 5px;
  }

  .current-org-indicator {
    display: none;
  }

  &:hover .current-org-indicator {
    display: block;
  }

  .org-name {
    color: var(--slate12) !important;
    white-space: nowrap;
    overflow: hidden;
    text-overflow: ellipsis;
  }
}

.org-dropdown-shadow {
  box-shadow: var(--elevation-400-box-shadow)
}


.css-1q0xftk-menu {
  background-color: var(--base-black) !important;
  border: 1px solid hsl(197, 6.8%, 13.6%) !important;
  box-shadow: 0px 12px 16px -4px rgba(16, 24, 40, 0.08), 0px 4px 6px -2px rgba(16, 24, 40, 0.03) !important;

}

.css-4yo7x8-menu {
  background-color: var(--base) !important;
  border: 1px solid var(--slate3) !important;
  box-shadow: 0px 12px 16px -4px rgba(16, 24, 40, 0.08), 0px 4px 6px -2px rgba(16, 24, 40, 0.03) !important;
  border-radius: 6px !important;
}

.select-header-font {
  font-size: 14px;
  font-weight: 500;
  line-height: 20px;
  color: var(--text-default);

}


.org-custom-select-header-wrap {
  border-bottom: 1px solid var(--slate5);

  .select-header-font {
    font-size: 14px;
    font-weight: 500;
    line-height: 20px;
    color: var(--text-default);

  }
}

.btn-close:focus {
  box-shadow: none !important;
}

.template-card {
  padding: 16px;
  gap: 16px;
  min-width: 280px;
  max-width: 100%;
  height: 210px;
  background: var(--base);
  border: 1px solid var(--slate3);
  box-shadow: 0px 1px 2px rgba(16, 24, 40, 0.05);
  border-radius: 6px;
}

.see-all-temlplates-link {
  color: var(--indigo9) !important;
}

.template-card-img {
  padding: 0px;
  width: 100%;
  height: 77.5%;
  border-radius: 4px;
}

.confirm-dialogue-body {
  background: var(--base);
  color: var(--slate12);
}

.folder-header-icons-wrap {
  gap: 4px;
}

.tj-common-search-input {
  .input-icon-addon {
    padding-right: 8px;
    padding-left: 8px;

  }

  input {
    box-sizing: border-box;
    display: flex;
    flex-direction: row;
    align-items: center;
    padding: 4px 8px !important;
    gap: 16px;
    width: 248px !important;
    height: 28px !important;
    background: var(--base);
    border: 1px solid var(--slate7);
    border-radius: 6px;
    color: var(--slate12);
    padding-left: 33px !important;


    ::placeholder {
      color: var(--slate9);
      margin-left: 5px !important;
      padding-left: 5px !important;
      background-color: red !important;
    }

    &:hover {
      background: var(--slate2);
      border: 1px solid var(--slate8);
    }

    &:active {
      background: var(--indigo2);
      border: 1px solid var(--indigo9);
      box-shadow: 0px 0px 0px 2px #C6D4F9;
      outline: none;
    }

    &:focus-visible {
      background: var(--slate2);
      border: 1px solid var(--slate8);
      border-radius: 6px;
      outline: none;
      padding-left: 12px !important;
    }

    &:disabled {
      background: var(--slate3);
      border: 1px solid var(--slate7);
    }
  }


}

.search-icon-wrap {
  display: flex;
  flex-direction: row;
  justify-content: center;
  align-items: center;
  padding: 7px;
  gap: 8px;
  width: 28px;
  height: 28px;
  background: var(--base);
  border: 1px solid var(--slate7);
  border-radius: 6px;
  cursor: pointer;
}

.sidebar-list-wrap {
  margin-top: 24px;
  padding: 0px 20px 20px 20px;
  height: calc(100vh - 180px);
  overflow: auto;

  span {
    letter-spacing: -0.02em;
  }

  &::-webkit-scrollbar {
    width: 6.5px;
  }

  &::-webkit-scrollbar-thumb {
    background-color: transparent;
  }

  &::-webkit-scrollbar-track {
    background-color: transparent;
  }

  &:hover::-webkit-scrollbar-thumb {
    background-color: #A1A6AD;
  }
}

.sidebar-list-wrap-with-banner {
  margin-top: 24px;
  padding: 0px 20px 20px 20px;
  height: calc(100vh - 408px);
  overflow: auto;

  span {
    letter-spacing: -0.02em;
  }
}

.sidebar-list-wrap.sidebar-list-wrap-with-banner.isAdmin {
  height: calc(100vh - 371px);

  &.resource-limit-reached {
    height: calc(100vh - 371px);
  }
}

.drawer-footer-btn-wrap,
.variable-form-footer {
  display: flex;
  flex-direction: row;
  justify-content: flex-end;
  align-items: center;
  padding: 16px 24px;
  gap: 8px;
  height: 72px;
  border-top: 1px solid var(--slate5);
  background: var(--base);
}

.drawer-card-title {
  padding: 16px 20px;
  border-bottom: 1px solid var(--slate5);
  height: 64px;

  h3 {
    margin-bottom: 0px !important;
    font-size: 18px;
    font-weight: 500;
    line-height: 28px;
  }
}

.drawer-card-wrapper,
.variable-form-wrap {
  min-height: 100vh;
  display: grid;
  grid-template-rows: auto 1fr auto;
}

.add-new-datasource-header-container {
  margin-bottom: 24px;
  padding-top: 4px;
}

.folder-list-group-item {
  color: var(--slate12) !important;
}

.table-list-item,
.table-name {
  color: var(--slate12) !important;
}

// targetting all react select dropdowns

.css-1i2tit0-menu .css-2kg7t4-MenuList {
  div {
    background-color: var(--base-black);

    &:hover {
      background-color: hsl(198, 6.6%, 15.8%);
      ;
    }
  }
}

.css-ob45yj-menu .css-2kg7t4-MenuList {
  div {
    background-color: var(--base);

    &:hover {
      background-color: var(--slate4);
      ;
    }
  }
}

.selected-ds.row>img {
  padding: 0 !important;
}

.tj-user-table-wrapper {
  height: calc(100vh - 392px); //52+64+40+32+20+62
  overflow-y: auto;
  background: var(--base);
  border-right: 1px solid var(--slate7);
  border-bottom: 1px solid var(--slate7);
  border-left: 1px solid var(--slate7);
  box-shadow: 0px 1px 2px rgba(16, 24, 40, 0.05);
  border-bottom-left-radius: 6px;
  border-bottom-right-radius: 6px;


  .user-detail {
    display: flex;
    flex-direction: column;
  }

}

.user-filter-search {
  padding: 6px 10px;
  gap: 16px;
  width: 312px;
  height: 32px;
  background: var(--base);
  border: 1px solid var(--slate7);
  border-radius: 6px;

  &::placeholder {
    color: var(--slate9);
  }
}



//TJ APP INPUT
.tj-app-input,
.edit-row-container {
  display: flex;
  flex-direction: column;
  font-family: 'IBM Plex Sans';
  font-style: normal;
  position: relative;

  .text-danger {
    font-weight: 400 !important;
    font-size: 10px !important;
    line-height: 16px !important;
    color: var(--tomato10) !important;
  }

  label {
    font-family: 'IBM Plex Sans';
    font-style: normal;
    font-weight: 500;
    font-size: 12px;
    line-height: 20px;
    display: flex;
    align-items: center;
    color: var(--slate12);
    margin-bottom: 4px;
  }

  input.form-control,
  textarea,
  .form-control {
    gap: 16px !important;
    background: var(--base) !important;
    border: 1px solid var(--slate7) !important;
    border-radius: 6px !important;
    margin-bottom: 4px !important;
    color: var(--slate12) !important;
    transition: none;
    font-weight: 400;

    &:hover {
      background: var(--slate1) !important;
      border: 1px solid var(--slate8) !important;
      -webkit-box-shadow: none !important;
      box-shadow: none !important;
      outline: none;
    }

    &:focus-visible {
      background: var(--indigo2) !important;
      border: 1px solid var(--indigo9) !important;
      box-shadow: none !important;
    }

    &.input-error-border {
      border-color: #DB4324 !important;
    }

    &:-webkit-autofill {
      box-shadow: 0 0 0 1000px var(--base) inset !important;
      -webkit-text-fill-color: var(--slate12) !important;

      &:hover {
        box-shadow: 0 0 0 1000px var(--slate1) inset !important;
        -webkit-text-fill-color: var(--slate12) !important;
      }

      &:focus-visible {
        box-shadow: 0 0 0 1000px var(--indigo2) inset !important;
        -webkit-text-fill-color: var(--slate12) !important;
      }
    }

    &::placeholder {
      font-size: 12px;
      line-height: 20px;
    }

  }

  input.dynamic-form-encrypted-field[type="password"] {
    &:disabled {
      padding-right: 35px !important;
    }
  }

  .design-component-inputs textarea {
    
    &.valid-textarea {
      border: 1.5px solid #519b62 !important;
    }
    
    &.invalid-textarea {
      border: 1.5px solid #e26367 !important;
    }
  }

}

.tj-app-input-wrapper {
  display: flex;

  .eye-icon {
    position: absolute;
    right: 8px;
    top: 5px;
    cursor: pointer;
  }

  .copy-icon {
    position: absolute;
    right: 8px;
    top: 5px;
    cursor: pointer;
  }

  .form-control {
    padding-right: 2.2rem;
  }
}



.tj-sub-helper-text {
  font-weight: 400;
  font-size: 10px;
  line-height: 16px;
}

.tj-input-success {
  color: var(--grass10);
}

.tj-input-warning {
  color: var(--orange10);
}

.tj-input-helper {
  color: var(--slate11);
}

.tj-input-error {
  color: var(--tomato10);
}

.tj-input-error-state {
  border: 1px solid var(--tomato9);
}

// TJ APP INPUT END

.search-input-container {
  display: flex;
}

// sidebar styles inside editor :: temporary
.theme-dark,
.dark-theme {
  .codehinter.alert-component.workspace-variables-alert-banner {
    color: #ffecbb !important;
    background-color: #3a3f41 !important;
    border-color: #4d5156 !important;
  }
}

.add-icon-column {
  position: sticky;
  top: 0;
  z-index: 1;
  right: 0;
  padding: 0px !important;
  width: 30px;
  height: 31px;
  border-radius: 0px !important;
  background: var(--color-light-slate-04, #ECEEF0) !important;
  cursor: pointer;

  .icon-styles {
    font-size: 14px !important;
    font-weight: 400;
    color: black;
  }
}

.add-icon-column-dark {
  position: sticky;
  top: 0;
  z-index: 1;
  right: 0;
  padding: 0px !important;
  width: 30px;
  height: 31px;
  border-radius: 0px !important;
  cursor: pointer;

  .icon-styles {
    width: 100% !important;
    height: 100% !important;
    background: #1c252f !important;
    border: 1px solid #374150 !important;
    font-size: 14px !important;
    font-weight: 400;
    color: white;
  }
}

.add-icon-row {
  position: sticky;
  bottom: 0;
  left: 0px;
  width: 29px;
  height: 31px;
  background: var(--slate7);
  border-width: 0px 1px 1px 1px;
  border-style: solid;
  border-radius: 0px;
  border-color: var(--slate4);
  border-radius: 0px !important;
  font-size: 14px !important;
  font-weight: 400;
  display: flex;
  align-items: center;
  justify-content: center;
  cursor: pointer;
}

.add-icon-row-dark {
  position: sticky;
  bottom: 0;
  left: 0px;
  width: 29px;
  height: 31px;
  background: var(--slate7);
  border-width: 0px 1px 1px 1px;
  border-style: solid;
  border-radius: 0px;
  background: #1c252f !important;
  border: 1px solid #374150 !important;
  font-size: 14px !important;
  font-weight: 400;
  color: white;
  display: flex;
  align-items: center;
  justify-content: center;
  cursor: pointer;
  z-index: 2;
}

// custom styles for users multiselect in manage users
.manage-groups-users-multiselect {
  gap: 17px;
  width: 440px;
  height: 32px;
  background: var(--base);
  border-radius: 6px;

  .dropdown-heading {
    height: 32px;
    padding: 6px 10px;
  }

  .dropdown-container {
    background: var(--base);
    border: 1px solid var(--slate7) !important;
  }

  .dropdown-content {
    border: 1px solid var(--slate3);
    box-shadow: 0px 12px 16px -4px rgba(16, 24, 40, 0.08), 0px 4px 6px -2px rgba(16, 24, 40, 0.03);
    border-radius: 6px;

    .search {
      input {
        background-color: var(--base);
        color: var(--slate12);
      }
    }
  }

  .rmsc,
  .dropdown-content,
  .panel-content,
  .search {
    background: var(--base) !important;
  }

  .options {
    .select-item {
      color: var(--slate12);

      &:hover {
        background: var(--slate4);
        border-radius: 6px;
      }
    }
  }
}

.select-search__options {
  .item-renderer {
    display: flex !important;
    justify-content: space-between;
    padding: 20px;
    cursor: pointer;
    flex-direction: row;

    div:first-child {
      display: flex;
    }

    p {
      margin-bottom: 0px !important;
      color: var(--slate12);
    }

    span {
      color: var(--slate11);
    }

    p,
    span {
      font-weight: 400;
      font-size: 12px;
      line-height: 20px;
    }
  }
}

.create-new-app-dropdown {
  .button:first-child {
    padding: 0 !important;
  }

  .dropdown-toggle::after {
    border: none !important;
    content: url("data:image/svg+xml,%3Csvg width='25' height='25' viewBox='0 0 25 25' fill='none' xmlns='http://www.w3.org/2000/svg'%3E%3Cpath fill-rule='evenodd' clip-rule='evenodd' d='M10.5 7.03906C10.5 6.34871 11.0596 5.78906 11.75 5.78906C12.4404 5.78906 13 6.34871 13 7.03906C13 7.72942 12.4404 8.28906 11.75 8.28906C11.0596 8.28906 10.5 7.72942 10.5 7.03906ZM10.5 12.0391C10.5 11.3487 11.0596 10.7891 11.75 10.7891C12.4404 10.7891 13 11.3487 13 12.0391C13 12.7294 12.4404 13.2891 11.75 13.2891C11.0596 13.2891 10.5 12.7294 10.5 12.0391ZM11.75 15.7891C11.0596 15.7891 10.5 16.3487 10.5 17.0391C10.5 17.7294 11.0596 18.2891 11.75 18.2891C12.4404 18.2891 13 17.7294 13 17.0391C13 16.3487 12.4404 15.7891 11.75 15.7891Z' fill='%23fff'/%3E%3C/svg%3E%0A");
    transform: rotate(360deg);
    width: 14px;
    margin: 0 !important;
    display: flex;
    align-items: center;
    justify-content: center;
    padding: 8px 0px 0px 0px;
  }
}

.sso-page-loader-card {
  background-color: var(--slate2) !important;
  height: 100%;

  .card-header {
    background-color: var(--slate2) !important;
  }
}

.workspace-nav-list-wrap {
  padding: 20px 20px 20px 20px;
  height: calc(100vh - 116px) !important;
}

.upload-user-form span.file-upload-error {
  color: var(--tomato10) !important;
  margin-top: 12px 0px 0px 0px;
}

.tj-onboarding-phone-input {
  width: 392px !important;
  height: 40px;
  padding: 8px 12px;
  gap: 8px;
  margin-bottom: 12px;
  background: #FFFFFF;
  border: 1px solid #D7DBDF !important;
  border-radius: 0px 4px 4px 0px !important;

  &:hover {
    border: 1px solid #466BF2 !important;
  }
}

.tj-onboarding-phone-input-wrapper {
  margin-bottom: 12px;
}

.theme-dark {
  .tj-onboarding-phone-input-wrapper {
    .flag-dropdown {
      background-color: #1f2936 !important;

      .country-list {
        background-color: #1f2936 !important;
        background: #1f2936;

        li {
          .country .highlight {
            background-color: #3a3f42;
            color: #000 !important;

            div {
              .country-name {
                color: #6b6b6b !important;
              }
            }

          }

          &:hover {
            background-color: #2b2f31;
          }

        }
      }
    }

  }

  .react-tel-input .country-list .country.highlight {
    color: #6b6b6b;
  }
}

#global-settings-popover {
  padding: 24px;
  gap: 20px;
  max-width: 377px !important;
  height: 316px !important;
  background: #FFFFFF;
  border: 1px solid #E6E8EB;
  box-shadow: 0px 32px 64px -12px rgba(16, 24, 40, 0.14);
  border-radius: 6px;
  margin-top: -13px;


  .input-with-icon {
    justify-content: flex-end
  }

  .form-check-input {
    padding-right: 8px;
  }

  .global-popover-div-wrap-width {
    width: 156px !important;
  }

  .form-switch {
    margin-bottom: 20px;
  }

  .global-popover-div-wrap {
    padding: 0px;
    gap: 75px;
    width: 329px;
    height: 32px;
    margin-bottom: 20px !important;
    justify-content: space-between;

    &:last-child {
      margin-bottom: 0px !important;
    }
  }
}

.global-popover-text {
  font-family: 'IBM Plex Sans';
  font-style: normal;
  font-weight: 500;
  font-size: 12px;
  line-height: 20px;
  color: #11181C;


}

.maximum-canvas-width-input-select {
  padding: 6px 10px;
  gap: 17px;
  width: 60px;
  height: 32px;
  background: #FFFFFF;
  border: 1px solid #D7DBDF;
  border-radius: 0px 6px 6px 0px;
}

.maximum-canvas-width-input-field {
  padding: 6px 10px;
  gap: 17px;
  width: 97px;
  height: 32px;
  background: #FFFFFF;
  border: 1px solid #D7DBDF;
  border-top-left-radius: 6px;
  border-bottom-left-radius: 6px;
  border-right: none !important;


}

.canvas-background-holder {
  padding: 6px 10px;
  gap: 6px;
  width: 120px;
  height: 32px;
  background: #FFFFFF;
  display: flex;
  align-items: center;
  border: 1px solid #D7DBDF;
  border-radius: 6px;
  flex-direction: row;
}

.export-app-btn {
  flex-direction: row;
  justify-content: center;
  align-items: center;
  padding: 6px 16px;
  gap: 6px;
  width: 158px;
  height: 32px;
  font-family: 'IBM Plex Sans';
  font-style: normal;
  font-weight: 600;
  font-size: 14px;
  line-height: 20px;
  color: #3E63DD;
  background: #F0F4FF;
  border-radius: 6px;
  border: none;
}

.tj-btn-tertiary {
  padding: 10px 20px;
  gap: 8px;
  width: 112px;
  height: 40px;
  background: #FFFFFF;
  border: 1px solid #D7DBDF;
  border-radius: 6px;

  &:hover {
    border: 1px solid #C1C8CD;
    color: #687076;
  }

  &:active {
    border: 1px solid #11181C;
    color: #11181C;
  }
}

.export-table-button {

  display: flex;
  align-items: center;
  justify-content: center;
}


#global-settings-popover.theme-dark {
  background-color: $bg-dark-light !important;
  border: 1px solid #2B2F31;

  .maximum-canvas-width-input-select {
    background-color: $bg-dark-light !important;
    border: 1px solid #324156;
    color: $white;
  }

  .export-app-btn {
    background: #192140;
  }

  .fx-canvas div {
    background-color: transparent !important;
  }
}

.released-version-popup-container {
  width: 100%;
  position: absolute;
  display: flex;
  justify-content: center;
  top: 65px;

  .released-version-popup-cover {
    width: 250px;
    height: fit-content;
    margin: 0;
    z-index: 1;

    .popup-content {
      background-color: #121212;
      padding: 16px 18px 0px 16px;
      border-radius: 6px;

      p {
        font-size: 14px;
        font-family: IBM Plex Sans;
        color: #ECEDEE;
      }
    }
  }

  .error-shake {
    animation: shake 0.82s cubic-bezier(.36, .07, .19, .97) both;
    transform: translate3d(0, 0, 0);
    backface-visibility: hidden;
    perspective: 10000px;
  }

  @keyframes shake {

    10%,
    90% {
      transform: translate3d(-1px, 0, 0);
    }

    20%,
    80% {
      transform: translate3d(2px, 0, 0);
    }

    30%,
    50%,
    70% {
      transform: translate3d(-4px, 0, 0);
    }

    40%,
    60% {
      transform: translate3d(4px, 0, 0);
    }
  }

}

.profile-page-content-wrap {
  background-color: var(--page-default);
  padding-top: 40px;
}

.profile-page-card {
  background-color: var(--base);
  border-radius: 6px;
}

.all-apps-link-cotainer {
  border-radius: 6px !important;
}

.workspace-variable-table-card {
  height: calc(100vh - 208px);
}

.workspace-constant-table-card {
  margin: 0 auto;
  width: 880px;
  min-height: calc(100vh - 308px);

  .manage-constant-wrapper-card {
    max-height: calc(100vh - 260px);
  }

  .empty-state-org-constants {
    padding-top: 5rem;

    .info {
      color: var(--slate11);
    }
  }

  .workspace-constant-card-body {
    min-height: calc(100vh - 408px);
    background: var(--base);

  }

  .constant-table-wrapper {
    height: calc(100vh - 403px);
    overflow-y: auto;
    height: 100%;
  }

  .constant-table-card {
    min-height: 420px;
    padding: 16px;
    padding-top: 0px;
    padding-bottom: 0px;

    .p-3-constants {
      padding: 1rem !important;
      padding-left: 0px !important;
    }
  }

  .card-footer {
    border-top: none !important;
  }

  .left-menu .tj-list-item {
    width: 148px
  }
}



.variables-table-wrapper {
  tr {
    border-width: 0px !important;
  }
}

.constant-table-wrapper {
  tr {
    border-width: 0px !important;
  }
}

.home-page-content-container {
  max-width: 880px;

  @media only screen and (max-width: 768px) {
    margin-bottom: 0rem !important;

    .liner {
      width: unset !important;
    }

    .app-list {
      overflow-y: auto;
      height: calc(100vh - 26rem);

      .skeleton-container {
        display: flex;
        flex-direction: column;

        .col {
          display: flex;
          justify-content: center;
          margin-bottom: 1rem;
        }

        .card-skeleton-container {
          width: 304px;

        }
      }
    }

    .menu-ico {
      display: none !important;
    }
  }
}

@media only screen and (min-width: 1584px) and (max-width: 1727px) {

  .edit-button,
  .launch-button {
    width: 113px !important;
  }
}



@media only screen and (max-width: 1583px) and (min-width: 1312px) {

  .homepage-app-card-list-item {
    max-width: 264px;

    .edit-button,
    .launch-button {
      width: 109px !important;
    }
  }

}

@media only screen and (min-width: 1728px) {

  .homepage-app-card-list-item {
    max-width: 304px;

    .edit-button,
    .launch-button {
      width: 129px !important;
    }
  }

  .home-page-content-container {
    max-width: 976px;
  }

  .liner {
    width: 976px;
  }
}

@media only screen and (max-width: 992px) {
  .homepage-app-card-list-item-wrap {
    display: flex;
    justify-content: center;
    margin-left: auto;
    margin-right: auto;
    width: 100%;
    margin-top: 22px;
  }

  .homepage-app-card-list-item {
    max-width: 304px !important;
    flex-basis: 100%;

    .edit-button,
    .launch-button {
      width: 129px !important;
    }
  }
}

@media only screen and (min-width: 993px) and (max-width: 1311px) {
  .home-page-content-container {
    max-width: 568px;
  }

  .homepage-app-card-list-item-wrap {
    row-gap: 20px;
  }

  .homepage-app-card-list-item {
    max-width: 269px;
    flex-basis: 100%;

    .edit-button,
    .launch-button {
      width: 111.5px !important;
    }
  }

  .liner {
    width: 568px;
  }
}

.tj-docs-link {
  color: var(--indigo9) !important;
  text-decoration: none;
  list-style: none;
}

.datasource-copy-button {
  width: 87px;
  height: 32px;
}

.datasource-edit-btn {
  height: 27px;
  margin-left: 12px;
}

.datasource-edit-modal {

  .modal-content,
  .modal-body,
  .modal-header,
  .modal-title,
  .modal-body-content,
  .modal-sidebar,
  .card {
    background-color: var(--base) !important;
    color: var(--slate12) !important;
    border-color: var(--slate5) !important;
  }

  .datasource-modal-sidebar-footer {
    .footer-text {
      color: var(--slate12) !important;
    }
  }

  .form-control-plaintext {
    color: var(--slate12) !important;
  }

  .card {
    &:hover {
      background-color: var(--slate2) !important;
    }
  }

  input:disabled {
    background-color: var(--slate3) !important;
  }

  textarea:disabled {
    background-color: var(--slate3) !important;
  }

  .react-select__control--is-disabled {
    background-color: var(--slate3) !important;
  }
}

.org-edit-icon {
  width: 28px;
  height: 28px;
  border-radius: 6px;
  display: flex;
  justify-content: center;
  align-items: center;

  svg {
    height: 14px;
    width: 14px;
  }
}



.marketplace-body {
  height: calc(100vh - 64px) !important;
  overflow-y: auto;
  background-color: var(--page-default);
}

.plugins-card {
  background-color: var(--base);
  border: 1px solid var(--slate3);
  box-shadow: 0px 1px 2px rgba(16, 24, 40, 0.05);
  border-radius: 6px;

  .card-body-alignment {
    min-height: 145px;
    display: flex;
    flex-direction: column;
    justify-content: space-between;
  }
}

.tag-container {
  width: 38px;
  height: 18px;
  background: linear-gradient(271.34deg, rgba(255, 95, 109, 0.12) -88.47%, rgba(255, 195, 113, 0.12) 94.89%);
  border-radius: 100px;
  display: flex;
  align-items: center;
  justify-content: center;
  padding: 1px 7px;

  span {
    font-size: 11px;
    line-height: 16px;
    font-weight: 500;
    background: linear-gradient(96.1deg, #FF5F6D -15.44%, #FFC371 99.37%);
    -webkit-background-clip: text;
    -webkit-text-fill-color: transparent;
  }
}

.template-source-name {
  color: var(--slate12) !important;
}

.marketplace-install {
  color: var(--indigo9);
}

.popover {
  .popover-arrow {
    display: none;
  }
}

.shareable-link {
  .input-group {
    .input-group-text {
      border-color: var(--slate7);
      color: var(--slate12);
      background-color: var(--slate3);
    }

    .app-name-slug-input {
      input {
        border-color: var(--grass9);
      }
    }
  }

  .input-group {
    display: flex;

    .tj-app-input textarea {
      width: 600px;
      border-radius: 0px !important;
      margin-bottom: 0px !important;
      background-color: #efefef4d;
      color: #545454;
    }
  }
}

.confirm-dialogue-modal {
  background: var(--base);

  .modal-header {
    background: var(--base);
    color: var(--slate12);
    border-bottom: 1px solid var(--slate5);
  }
}


.gitsync-modal-body {
  align-items: center;
  justify-content: center;
  display: flex;

  .p {
    width: auto;
  }

  .loader {
    border: 4px solid #f3f3f3;
    /* Light gray border */
    border-top: 4px solid #3498db;
    /* Blue border on top */
    border-radius: 50%;
    width: 40px;
    height: 40px;
    animation: spin 1s linear infinite;
    /* Rotation animation */
  }

  @keyframes spin {
    0% {
      transform: rotate(0deg);
    }

    100% {
      transform: rotate(360deg);
    }
  }
}

.box-container {
  border: 1px solid #ccc;
  background-color: #f0f0f0;
  border-radius: 8px;
  box-shadow: 0px 2px 4px rgba(0, 0, 0, 0.1);

  .box-content {
    padding: 10px;
    /* Add padding for spacing inside the box */

    p {
      max-width: 100%;
      margin: 0px;
      word-wrap: break-word;
      /* Ensure the paragraph wraps within the box */
    }
  }


}





.theme-dark {
  .icon-widget-popover {
    .search-box-wrapper input {
      color: #f4f6fa !important;
    }

    .search-box-wrapper input:focus {
      background-color: #1c252f !important;
    }
  }

  .shareable-link {
    .tj-app-input textarea {
      background-color: #5e656e !important;
      color: #f4f6fa !important;
      border: none !important;
    }
  }

  .icon-widget-popover {
    .search-box-wrapper .input-icon-addon {
      min-width: 2.5rem !important;
    }

    .search-box-wrapper input {
      color: var(--slate12) !important;
    }
  }

  .shareable-link-container,
  .app-slug-container {
    .field-name {
      color: var(--slate-12) !important;
    }

    input.slug-input {
      background: #1f2936 !important;
      color: #f4f6fa !important;
      border-color: #324156 !important;
    }

    .applink-text {
      background-color: #2b394b !important;
    }

    .input-group-text {
      background-color: #2b394b !important;
    }

    .tj-text-input {
      border-color: #324156 !important;
    }

    .input-with-icon {
      .form-control {
        background-color: #1f2936 !important;
        border-color: #3E4B5A !important;
        color: #fff !important;
      }
    }
  }

}

.dark-theme {
  .manage-app-users-footer {
    .default-secondary-button {
      background-color: var(--indigo9);
      color: var(--base-black);
    }
  }
}

.instance-all-users {
  .users-table {
    tbody {
      tr>td>span {
        max-width: 85px;
      }

      tr>td>a {
        max-width: 140px;
      }
    }

    thead {
      tr {
        gap: 0px;
      }

      tr>th {
        min-width: 203px;
      }
    }

    .workspace-folder-modal {
      .tj-text-input.dark {
        background: #202425;
        border-color: var(--slate7) !important;
      }
    }

    .slug-ellipsis {
      white-space: nowrap;
      overflow: hidden;
      text-overflow: ellipsis;
      width: 150px;
    }

  }
}

.audit-log {
  width: 880px;
  margin: 0 auto;

  .card {
    background: var(--base);
    border: 1px solid var(--slate7) !important;
    box-shadow: 0px 1px 2px rgba(16, 24, 40, 0.05) !important;

    .card-header {
      background: var(--slate3);
      padding: 15px 16px;
      gap: 12px;
      height: 62px;
      border-top-left-radius: 6px;
      border-top-right-radius: 6px;
    }

    .form-label {
      font-size: 12px;
      font-weight: 500px;
      margin-bottom: 4px !important;
      color: var(--slate12);
    }
  }
}

.break-all {
  word-break: break-all;
}

.instance-settings-page {
  width: 880px;
  margin: 0 auto;
  background: var(--base);

  .page-wrapper {
    margin-bottom: 50px !important;
  }

  .card {
    background: var(--base);
    border: 1px solid var(--slate7) !important;
    box-shadow: 0px 1px 2px rgba(16, 24, 40, 0.05) !important;
    width: 880px;

    .card-header {
      padding: 24px 24px;
      gap: 12px;
      height: 72px;
      border-top-left-radius: 6px;
      border-top-right-radius: 6px;

      .title-banner-wrapper {
        display: flex;
        align-items: center;
        justify-content: space-between;
        width: 878px;
      }

    }

    .form-label {
      font-size: 12px;
      font-weight: 500px;
      margin-bottom: 4px !important;
      color: var(--slate12);
    }

    .card-footer {
      display: flex;
      justify-content: flex-end;
      align-items: center;
      padding: 24px 32px;
      gap: 8px;
      border-top: 1px solid var(--slate5) !important;
      background: var(--base);
      margin-top: 0px !important;
      align-Self: 'stretch';
      height: 88px;
    }

    .card-body {
      height: 467px;
      padding: 24px;

      .form-group {
        .tj-app-input {
          .form-control {
            &:disabled {
              background: var(--slate3) !important;
            }
          }
        }
      }
    }

    .form-group.tj-app-input {
      margin-bottom: 0rem !important;
    }
  }
}

.workspace-folder-modal {
  .tj-text-input.dark {
    background: #202425;
    border-color: var(--slate7) !important;
  }
}

.slug-ellipsis {
  white-space: nowrap;
  overflow: hidden;
  text-overflow: ellipsis;
  width: 150px;
}

.app-slug-container,
.shareable-link-container,
.workspace-folder-modal {
  .tj-app-input {
    padding-bottom: 0px !important;
  }

  .label {
    font-weight: 400;
    font-size: 10px;
    height: 0px;
    padding: 4px 0px 16px 0px;
  }

  .tj-input-error {
    color: var(--tomato10);
  }

  .tj-text-input {
    width: auto !important;
    background: var(--slate3);
    color: var(--slate9);
    height: auto !important;
    margin-bottom: 5px;
    border-color: var(--slate7);

    &:hover {
      box-shadow: none;
    }

    &:active {
      border: 1px solid #D7DBDF;
      box-shadow: none;
    }
  }

  .input-with-icon {
    flex: none;

    .icon-container {
      right: 20px;
      top: calc(50% - 13px);
    }
  }

  .label-info {
    color: #687076;
  }

  .label-success {
    color: #3D9A50;
  }


  .workspace-spinner {
    color: #889096 !important;
    width: 16px;
    height: 16px;
    align-self: center;
  }

  .cancel-btn {
    color: var(--indigo9);
  }
}

.confirm-dialogue-modal {
  background: var(--base);
}

.table-editor-component-row {
  .rdt.cell-type-datepicker {
    margin-top: 0;
  }

  .has-multiselect {
    .select-search-input {
      margin-bottom: 0;
    }
  }
}

.audit-log {
  background-color: var(--slate2);
  width: unset;

  .tj-ms {
    width: unset;
  }

  .filter-by-section {
    height: 90px;
  }

  .select-search__select {
    .select-search__options {
      margin-left: -24px;
      margin-bottom: 0px;

      .select-search__row {
        button {
          overflow: hidden !important;
          text-overflow: ellipsis !important;
          white-space: nowrap;
          border-radius: 0;
        }

        :hover {
          background-color: var(--slate3) !important;
        }
      }
    }
  }

  .select-search-dark__select {
    padding: 0px;
    border: none;

    .select-search-dark__options {
      margin-bottom: 0px;

      .select-search-dark__option,
      .select-search-dark__not-found {
        background-color: var(--base);
        color: var(--slate12);
        border: 1px solid var(--slate5);
        box-shadow: 0px 32px 64px -12px rgba(16, 24, 40, 0.14);
        margin: 0 auto;
      }
    }
  }
}

.theme-dark .card-container {
  background-color: #121212 !important
}

.version-select {
  .react-select__menu {
    .react-select__menu-list {
      max-height: 150px;
    }
  }
}

.generate-cell-value-component-div-wrapper {

  .form-control-plaintext:focus-visible {
    outline-color: #dadcde;
    border-radius: 4px;
  }

  .form-control-plaintext:hover {
    outline-color: #dadcde;
    border-radius: 4px;
  }
}

.dark-theme {
  .generate-cell-value-component-div-wrapper {

    .form-control-plaintext:focus-visible {
      filter: invert(-1);
    }

    .form-control-plaintext:hover {
      filter: invert(-1);
    }
  }
}

.progress-bar {
  width: 100%;
  height: 6px;
  background-color: var(--amber4);
  border-radius: 10px;
  overflow: hidden;
}

.progress {
  height: 100%;
  transition: width 0.5s ease-in-out;
}

.app-slug-container,
.workspace-folder-modal {
  .tj-app-input {
    padding-bottom: 0px !important;

    .is-invalid {
      border-color: var(--tomato10) !important;
    }

    .is-invalid:focus {
      border-color: var(--tomato10) !important;
    }
  }

  .tj-input-error {
    height: 32px;
    color: var(--tomato10);
    font-weight: 400;
    font-size: 10px;
    height: 0px;
    padding: 4px 0px 16px 0px;
  }
}

.jet-container-loading {
  margin: 0 auto;
  justify-content: center;
  align-items: center;
}

.jet-container-json-form {
  padding: 20px;

  .DateRangePickerInput {
    width: 100% !important;
  }

  .dropzone {
    aside {
      width: 100% !important;
    }
  }

  fieldset {
    width: 100%;

    .json-form-wrapper {
      margin-bottom: 4px;

      // overrides properties of text widget in custom schema form
      .text-widget {
        height: 100% !important;
      }

      .text-widget[style*="font-size: 14px;"] {
        // height: 21px !important;

        div {
          overflow-y: visible !important;
        }
      }

      .text-widget[style*="font-size: 20px;"] {
        // height: 30px !important;
        background-color: red;

        div {
          overflow-y: visible !important;
        }
      }


      .widget-button {
        button {
          width: auto !important;
          min-width: 140px !important;
        }
      }
    }
  }
}

.freeze-scroll {
  #real-canvas {
    overflow: hidden;
  }
}

.custom-css-input-container span.cm-error {
  background-color: transparent;
  text-decoration: underline;
  text-decoration-color: red;
  text-decoration-style: dashed;
}

.custom-styles-wrapper {
  height: calc(100vh - 156px);
  overflow: auto;

  .card-title {
    padding-left: 30px;
  }
}

.org-settings-info {
  background-color: var(--slate2);
  border: 1px solid var(--slate3);
}

.badge-warning {
  background-color: var(--amber7) !important;
}

.workspace-variables-alert-banner {
  width: inherit;
  background-color: #FFF9ED;
  border-color: #FFE3A2;
  margin-bottom: 0px;
  padding: 8px 16px;
  border-radius: 0px;
  display: flex;
  justify-content: space-between;
  align-items: center;
  color: var(--amber8);
  font-size: 12px;
  font-weight: 500;
  line-height: 16px;
  letter-spacing: 0.4px;
  text-align: left;
  box-shadow: 0px 1px 2px rgba(16, 24, 40, 0.05);
  border-radius: 6px;
}

.alert-banner-type-text {
  font-size: 12px;
  font-weight: 500;
  line-height: 16px;
  letter-spacing: 0.4px;
  text-align: left;
}

.tj-app-input .alert-component.workspace-variables-alert-banner {
  color: var(--amber8);
  border-color: var(--amber3);
}

.form-label-restricted {
  display: none;
}

.ldap-login-page {
  .common-auth-signup-container-wrapper {
    margin-top: 150px;
  }

  .ldap-login-header {
    margin-bottom: 10px;

    h2 {
      color: #111827;
      font-size: 44px;
      font-weight: 400;
    }
  }

  .signup-password-hide-img {
    top: 24%;
  }

  .ldap-form {
    display: flex;
    flex-direction: column;
    align-items: center;
  }
}

#tooltip-for-org-constant-cell,
#tooltip-for-org-input-disabled {
  padding: 12px 16px !important;
  white-space: pre-line !important;
  max-width: 500px !important;
  z-index: 1 !important;

  .react-tooltip-arrow {
    background: inherit !important;
  }
}

.query-rename-input {

  &:focus,
  &:active {
    box-shadow: 0px 0px 0px 2px #C6D4F9;
    border: 1px solid var(--light-indigo-09, var(--indigo9));
  }
}

.btn-query-panel-header {
  height: 28px;
  width: 28px;
  display: flex;
  align-items: center;
  justify-content: center;
  border-radius: 6px;
  background-color: transparent;
  border: none;

  &.active {
    background-color: var(--slate5) !important;
  }

  &:hover,
  &:focus {
    background-color: var(--slate4) !important;
  }
}

.tjdb-dashboard-scrollbar {
  width: 403px !important;

  .action-description {
    color: var(--slate9);
    font-size: 12px;
    margin-left: 20px;
  }

  .tj-foreignKey {
    .tj-secondary-btn {
      font-size: 12px;
      background: transparent !important;
      display: flex;
      justify-content: flex-end;
    }
  }

}

.tjdb-rowForm-scrollbar {
  width: 494px !important;

  .action-description {
    color: var(--slate9);
    font-size: 12px;
    margin-left: 20px;
  }

  .tj-foreignKey {
    .tj-secondary-btn {
      svg {
        path {
          fill: #3e63dd !important
        }
      }

      font-size: 12px;
      background: transparent !important;
      display: flex;
      justify-content: flex-end;
    }
  }
}


.tjdb-mainCellEdit-scrollbar {
  width: 300px !important;

  .tjdb-cellmenu-error,
  .tjdb-cellmenu-loader {
    height: 177px;
  }

  .action-description {
    color: var(--slate9);
    font-size: 12px;
    margin-left: 20px;
  }

  .tj-foreignKey {
    .tj-secondary-btn {
      svg {
        path {
          fill: #3e63dd !important
        }
      }

      font-size: 12px;
      background: transparent !important;
      display: flex;
      justify-content: flex-end;
    }
  }
}


.tjdb-cellEdit-scrollbar {
  width: 266px !important;

  .action-description {
    color: var(--slate9);
    font-size: 12px;
    margin-left: 20px;
  }

  .tj-foreignKey {
    .tj-secondary-btn {
      svg {
        path {
          fill: #3e63dd !important
        }
      }

      font-size: 12px;
      background: transparent !important;
      display: flex;
      justify-content: flex-end;
    }
  }
}

.tj-scrollbar {

  ::-webkit-scrollbar,
  &::-webkit-scrollbar {
    width: 16px;
    border-radius: 8px;
  }

  ::-webkit-scrollbar-thumb,
  &::-webkit-scrollbar-thumb {
    border: 4px solid var(--base);
    border-radius: 8px;
    background-color: var(--slate4) !important;
  }

  ::-webkit-scrollbar-track,
  &::-webkit-scrollbar-track {
    background-color: var(--base);
  }

}

.form-check>.form-check-input:not(:checked) {
  background-color: var(--base);
  border-color: var(--slate7);
}

/*
* remove this once whole app is migrated to new styles. use only `theme-dark` class everywhere.
* This is added since some of the pages are in old theme and making changes to `theme-dark` styles can break UI style somewhere else
*/
.tj-dark-mode {
  background-color: var(--base) !important;
  color: var(--base-black) !important;
}

.tj-list-btn {
  border-radius: 6px;

  &:hover {
    background-color: var(--slate4);
  }

  &.active {
    background-color: var(--slate5);
  }
}

.tj-list-option {
  &.active {
    background-color: var(--indigo2);
  }
}

.runjs-parameter-badge {
  max-width: 104px;
  height: 28px !important;
  padding: 2px 6px !important;
}

.release-buttons {
  .release-button {
    display: flex;
    padding: 4px 12px;
    align-items: center;
    gap: 8px;
    flex: 1 0 0;
    width: 84px;
    height: 28px;
    cursor: pointer;
  }

  .released-button {
    background-color: #F1F3F5;
    color: #C1C8CD;
  }

  .nav-item {
    background-color: transparent !important;
  }
}

.modal-divider {
  border-top: 1px solid #dee2e6;
  padding: 10px;
}

.dark-theme-modal-divider {
  border-top: 1px solid var(--slate5) !important;
  padding: 10px;

  .nav-item {
    background-color: transparent !important;
  }
}

.app-slug-container {
  .label {
    font-size: 9px !important;
  }
}

.shareable-link-container {
  .copy-container {
    width: 0px;
    margin-right: -12px;
  }

  .form-check-label {
    font-size: 12px;
    margin-left: 8px;
    color: var(--base-slate-12);
  }

  .label-success,
  .label-updated,
  .tj-input-error,
  .label-info {
    font-size: 10px;
    padding-top: 10px;
  }

  .input-with-icon {
    .form-control {
      height: 100%;
      border-radius: 0px !important;
      padding-right: 40px;
    }

    .is-invalid:focus {
      border-color: var(--tomato9) !important;
    }

    .icon-container {
      right: 12px;
      top: calc(50% - 11px);

      .spinner-border {
        width: 20px;
        height: 20px;
      }
    }
  }

  .input-group-text {
    background: var(--slate3);
    color: var(--slate9);
  }
}

.manage-app-users-footer {
  padding-bottom: 20px;
  margin-top: 18px;

  .default-secondary-button {
    width: auto !important;
    padding: 18px;
  }
}

.share-disabled {
  opacity: 0.4;
}

.license-tooltip {
  .nav-item {
    line-height: 0px;
  }
}

// Editor revamp styles
.main-wrapper {
  .editor {
    .header>.navbar {
      background-color: var(--base) !important;
      border-bottom: 1px solid var(--slate5);
      z-index: 10;
    }
  }
}

.custom-gap-2 {
  gap: 2px
}

// ToolJet Database buttons

.component-image-wrapper {
  background-color: var(--slate3) !important;
  border-radius: 6px;
}

// .components-container {
//   margin-left: 16px;
//   margin-right: 16px;
// }

.draggable-box-wrapper {
  height: 86px;
  width: 72px;
  margin-bottom: 4px;
}

.component-card-group-wrapper {
  display: flex;
  flex-wrap: wrap;
  column-gap: 22px;
}

.component-card-group-container {
  display: flex;
  row-gap: 12px;
  flex-direction: column;
  padding-bottom: 12px;
  padding-top: 12px;
  margin-left: 16px;
  margin-right: 16px;
}

.widgets-manager-header {
  color: var(--slate12);
  font-size: 14px;
  font-style: normal;
  font-weight: 500;
  line-height: 20px;
  /* 142.857% */
  margin-top: 16px;
  margin-bottom: 12px;
}

.components-container {
  .tj-input {
    margin-bottom: 16px;
  }
}

.tj-widgets-search-input {
  width: 266px;
  height: 32px;
  border-radius: 6px;
  background-color: var(--base) !important;
  font-size: 12px;
  font-style: normal;
  font-weight: 400;
  line-height: 20px;
}

.release-button {
  color: var(--indigo-01, #FDFDFE);
  font-family: IBM Plex Sans;
  font-size: 12px;
  font-style: normal;
  font-weight: 600;
  line-height: 20px;
  /* 166.667% */
  display: flex;
  padding: 4px 12px;
  align-items: center;
  gap: 8px;
  flex: 1 0 0;
}

.editor-header-icon {
  border-radius: 6px;
  border: 1px solid var(--bases-transparent, rgba(255, 255, 255, 0.00));
  background: var(--indigo3);
  display: flex;
  padding: 7px;
  justify-content: center;
  align-items: center;
  gap: 8px;
  height: 28px;
  width: 28px;
}

.tj-header-avatar {
  display: flex;
  font-weight: 500;
  width: 27px;
  height: 26px;
  padding: 4px 6px;
  flex-direction: column;
  justify-content: center;
  align-items: center;
  gap: 10px;
  flex-shrink: 0;
  margin-bottom: 0px !important;
  border-radius: 100% !important;
  margin-left: -8px;
  background-color: var(--slate5) !important;
  color: var(--slate10) !important
}

.undo-redo-container {
  position: absolute;
  top: 10px;
  display: flex;
  right: 222px;
  justify-content: center;
  align-items: center;
  height: 28px;
  gap: 2px;

  div {
    display: flex;
    justify-content: center;
    align-items: center;
    height: 28px;
    width: 28px;
    border-radius: 6px;
  }
}

.sidebar-panel-header {
  color: var(--slate12);
  padding-left: 4px;
}

.modal-content {
  background: var(--base);
  color: var(--slate12);
}

.main-editor-canvas {
  background-color: var(--base);
}

.event-manager-popover {
  border: none;
  /* Shadow/03 */
  box-shadow: 0px 4px 6px -2px rgba(16, 24, 40, 0.03), 0px 12px 16px -4px rgba(16, 24, 40, 0.08);

  .popover-body {
    background-color: var(--base);
    color: var(--slate12);
    border: 1px solid var(--slate3, #F1F3F5);
    border-radius: 6px;
  }

}

.copilot-toggle {
  font-family: IBM Plex Sans;
  font-size: 12px;
  font-style: normal;
  font-weight: 500;
  background-color: transparent !important;
  display: flex;
  align-items: center;
}

.copilot-codehinter-wrap {
  .CodeMirror.cm-s-monokai.CodeMirror-wrap {
    border-radius: 0px;
  }
}

.avatar-list-stacked {
  display: flex;
}

.avatar-list-stacked .avatar {
  margin-right: 0px !important;
}

.navbar-right-section {
  border-left: 1px solid var(--slate5);
}

.modal-header {
  background-color: var(--base);
  border-bottom: 1px solid var(--slate5);
}

.sidebar-debugger {
  .nav-item {
    button:hover {
      border-top-color: transparent;
      border-left-color: transparent;
      border-right-color: transparent;
    }
  }
}

.tj-app-version-text {
  color: var(--pink9);
}

.left-sidebar-comments {
  position: absolute;
  left: 0;
  bottom: 48px;
}

.popover-body {
  background-color: var(--base);
  color: var(--slate12);
  border-radius: 6px;
}

.popover {
  border: none;
  border-radius: 6px;
  border: 1px solid var(--slate3, #F1F3F5);
  background: var(--slate1, #FBFCFD);
  box-shadow: 0px 2px 4px -2px rgba(16, 24, 40, 0.06), 0px 4px 8px -2px rgba(16, 24, 40, 0.10);
}

.canvas-codehinter-container {
  .sketch-picker {
    left: 70px !important;
    top: 207px;
    position: absolute !important;
  }
}

.debugger-card-body {
  margin-top: 8px;
  margin-bottom: 16px;
}

.left-sidebar-header-btn {
  background-color: var(--base) !important;
  width: 28px;
  height: 28px;
  padding: 7px !important;

  &:focus-visible {
    border: none !important;
    outline: none !important;
    box-shadow: none !important;
  }
}



.navbar-seperator {
  border: 1px solid var(--slate5, #2B2F31);
  background: var(--slate1, #151718);
  width: 1px;
  height: 19px;
  margin-left: 8px;
  margin-right: 8px;
}

.CodeMirror {
  background: var(--base);
}

.color-picker-input {
  border: solid 1px #333c48;
  height: 36px;
  background-color: var(--slate1);
  border: 1px solid var(--slate7);

  &:hover {
    background-color: var(--slate4);
    border: 1px solid var(--slate8);

  }
}

#popover-basic-2 {
  .sketch-picker {
    left: 7px;
    width: 170px !important;
    position: absolute !important;

  }
}

.custom-gap-8 {
  gap: 8px;
}

.color-slate-11 {
  color: var(--slate11) !important;
}

.custom-gap-7 {
  gap: 7px
}

.custom-gap-6 {
  gap: 6px
}

.custom-gap-2 {
  gap: 2px
}

.custom-gap-4 {
  gap: 4px;
}

.text-black-000 {
  color: var(--text-black-000) !important;
}

.custom-gap-12 {
  gap: 12px
}

#inspector-tabpane-properties {
  .accordion {
    .accordion-item:last-child {
      border-bottom: none !important;
    }
  }
}

.share-disabled {
  opacity: 0.4;
}

// Editor revamp styles
.main-wrapper {
  .editor {
    .header>.navbar {
      background-color: var(--base) !important;
      border-bottom: 1px solid var(--slate5);
      z-index: 10;
    }
  }
}

.custom-gap-2 {
  gap: 2px
}

// ToolJet Database buttons

.component-image-wrapper {
  background-color: var(--slate3) !important;
  border-radius: 6px;
}

// .components-container {
//   margin-left: 16px;
//   margin-right: 16px;
// }

.draggable-box-wrapper {
  height: 86px;
  width: 72px;
  margin-bottom: 4px;
}

.component-card-group-wrapper {
  display: flex;
  flex-wrap: wrap;
  column-gap: 22px;
}

.component-card-group-container {
  display: flex;
  row-gap: 12px;
  flex-direction: column;
  padding-bottom: 12px;
  padding-top: 12px;
}

.widgets-manager-header {
  color: var(--slate12);
  font-size: 14px;
  font-style: normal;
  font-weight: 500;
  line-height: 20px;
  /* 142.857% */
  margin-top: 16px;
  margin-bottom: 12px;
}

.components-container {
  .tj-input {
    margin-bottom: 16px;
  }
}

.tj-widgets-search-input {
  width: 266px;
  height: 32px;
  border-radius: 6px;
  background-color: var(--base) !important;
  font-size: 12px;
  font-style: normal;
  font-weight: 400;
  line-height: 20px;
}

.release-button {
  color: var(--indigo-01, #FDFDFE);
  font-family: IBM Plex Sans;
  font-size: 12px;
  font-style: normal;
  font-weight: 600;
  line-height: 20px;
  /* 166.667% */
  display: flex;
  padding: 4px 12px;
  align-items: center;
  gap: 8px;
  flex: 1 0 0;
}

.editor-header-icon {
  border-radius: 6px;
  border: 1px solid var(--bases-transparent, rgba(255, 255, 255, 0.00));
  background: var(--indigo3);
  display: flex;
  padding: 7px;
  justify-content: center;
  align-items: center;
  gap: 8px;
  height: 28px;
  width: 28px;
}

.tj-header-avatar {
  display: flex;
  font-weight: 500;
  width: 27px;
  height: 26px;
  padding: 4px 6px;
  flex-direction: column;
  justify-content: center;
  align-items: center;
  gap: 10px;
  flex-shrink: 0;
  margin-bottom: 0px !important;
  border-radius: 100% !important;
  margin-left: -8px;
  background-color: var(--slate5) !important;
  color: var(--slate10) !important
}

.undo-redo-container {
  position: absolute;
  top: 10px;
  display: flex;
  right: 222px;
  justify-content: center;
  align-items: center;
  height: 28px;
  gap: 2px;

  div {
    display: flex;
    justify-content: center;
    align-items: center;
    height: 28px;
    width: 28px;
    border-radius: 6px;
  }
}

.sidebar-panel-header {
  color: var(--slate12);
  padding-left: 4px;
}

.modal-content {
  background: var(--base);
  color: var(--slate12);
}

.main-editor-canvas {
  background-color: var(--base);
}

.event-manager-popover {
  border: none;
  /* Shadow/03 */
  box-shadow: 0px 4px 6px -2px rgba(16, 24, 40, 0.03), 0px 12px 16px -4px rgba(16, 24, 40, 0.08);

  .popover-body {
    background-color: var(--base);
    color: var(--slate12);
    border: 1px solid var(--slate3, #F1F3F5);
    border-radius: 6px;
  }

}

.copilot-toggle {
  font-family: IBM Plex Sans;
  font-size: 12px;
  font-style: normal;
  font-weight: 500;
  background-color: transparent !important;
  display: flex;
  align-items: center;
}

.copilot-codehinter-wrap {
  .CodeMirror.cm-s-monokai.CodeMirror-wrap {
    border-radius: 0px;
  }
}

.avatar-list-stacked {
  display: flex;
}

.avatar-list-stacked .avatar {
  margin-right: 0px !important;
}

.navbar-right-section {
  border-left: 1px solid var(--slate5);
}

.modal-header {
  background-color: var(--base);
  border-bottom: 1px solid var(--slate5);
}

.sidebar-debugger {
  .nav-item {
    button:hover {
      border-top-color: transparent;
      border-left-color: transparent;
      border-right-color: transparent;
    }
  }
}

.tj-app-version-text {
  color: var(--pink9);
}

.left-sidebar-comments {
  position: absolute;
  left: 0;
  bottom: 48px;
}

.popover-body {
  background-color: var(--base);
  color: var(--slate12);
  border-radius: 6px;
}

.popover {
  border: none;
  border-radius: 6px;
  border: 1px solid var(--slate3, #F1F3F5);
  background: var(--slate1, #FBFCFD);
  box-shadow: 0px 2px 4px -2px rgba(16, 24, 40, 0.06), 0px 4px 8px -2px rgba(16, 24, 40, 0.10);
}

.canvas-codehinter-container {
  .sketch-picker {
    left: 70px !important;
    top: 207px;
  }
}

.debugger-card-body {
  margin-top: 8px;
  margin-bottom: 16px;
}

.left-sidebar-header-btn {
  background-color: var(--base) !important;
  width: 28px;
  height: 28px;
  padding: 7px !important;

  &:focus-visible {
    border: none !important;
    outline: none !important;
    box-shadow: none !important;
  }
}

.navbar-seperator {
  border: 1px solid var(--slate5, #2B2F31);
  background: var(--slate1, #151718);
  width: 1px;
  height: 19px;
  margin-left: 8px;
  margin-right: 8px;
}

.CodeMirror {
  background: var(--base);
}

.color-picker-input {
  border: solid 1px #333c48;
  height: 36px;
  background-color: var(--slate1);
  border: 1px solid var(--slate7);

  &:hover {
    background-color: var(--slate4);
    border: 1px solid var(--slate8);

  }
}

#popover-basic-2 {
  .sketch-picker {
    left: 7px;
    width: 170px !important;
  }
}

.custom-gap-8 {
  gap: 8px;
}

.color-slate-11 {
  color: var(--slate11) !important;
}

.custom-gap-6 {
  gap: 6px
}

.custom-gap-2 {
  gap: 2px
}

.custom-gap-3 {
  gap: 3px;
}

.custom-gap-4 {
  gap: 4px;
}

.text-black-000 {
  color: var(--text-black-000) !important;
}

.custom-gap-12 {
  gap: 12px
}

.custom-gap-16 {
  gap: 16px;
}

.text-black-000 {
  color: var(--text-black-000) !important;
}

.overflow-tooltip {
  .tooltip-inner {
    max-width: 100%;
  }
}

.tooltip-inner {
  border-radius: 8px;
}

#inspector-tabpane-properties {
  .accordion {
    .accordion-item:last-child {
      border-bottom: none !important;
    }
  }
}

.share-disabled {
  opacity: 0.4;
}

.bold-text {
  font-weight: 500;
}

// Editor revamp styles
.main-wrapper {
  .editor {
    .header>.navbar {
      background-color: var(--base) !important;
      border-bottom: 1px solid var(--slate5);
    }
  }
}

.custom-gap-2 {
  gap: 2px
}

// ToolJet Database buttons

.component-image-wrapper {
  background-color: var(--slate3) !important;
  border-radius: 6px;
}

// .components-container {
//   margin-left: 16px;
//   margin-right: 16px;
// }

.draggable-box-wrapper {
  height: 86px;
  width: 72px;
  margin-bottom: 4px;
}

.component-card-group-wrapper {
  display: flex;
  flex-wrap: wrap;
  column-gap: 22px;
}

.component-card-group-container {
  display: flex;
  row-gap: 12px;
  flex-direction: column;
  padding-bottom: 12px;
  padding-top: 12px;
}

.widgets-manager-header {
  color: var(--slate12);
  font-size: 14px;
  font-style: normal;
  font-weight: 500;
  line-height: 20px;
  /* 142.857% */
  margin-top: 16px;
  margin-bottom: 12px;
}

.components-container {
  .tj-input {
    margin-bottom: 16px;
  }
}

.tj-widgets-search-input {
  width: 266px;
  height: 32px;
  border-radius: 6px;
  background-color: var(--base) !important;
  font-size: 12px;
  font-style: normal;
  font-weight: 400;
  line-height: 20px;
}

.release-button {
  color: var(--indigo-01, #FDFDFE);
  font-family: IBM Plex Sans;
  font-size: 12px;
  font-style: normal;
  font-weight: 600;
  line-height: 20px;
  /* 166.667% */
  display: flex;
  padding: 4px 12px;
  align-items: center;
  gap: 8px;
  flex: 1 0 0;
}

.editor-header-icon {
  border-radius: 6px;
  border: 1px solid var(--bases-transparent, rgba(255, 255, 255, 0.00));
  background: var(--indigo3);
  display: flex;
  padding: 7px;
  justify-content: center;
  align-items: center;
  gap: 8px;
  height: 28px;
  width: 28px;
}

.tj-header-avatar {
  display: flex;
  font-weight: 500;
  width: 27px;
  height: 26px;
  padding: 4px 6px;
  flex-direction: column;
  justify-content: center;
  align-items: center;
  gap: 10px;
  flex-shrink: 0;
  margin-bottom: 0px !important;
  border-radius: 100% !important;
  margin-left: -8px;
  background-color: var(--slate5) !important;
  color: var(--slate10) !important
}

.undo-redo-container {
  position: absolute;
  top: 10px;
  display: flex;
  right: 222px;
  justify-content: center;
  align-items: center;
  height: 28px;
  gap: 2px;

  div {
    display: flex;
    justify-content: center;
    align-items: center;
    height: 28px;
    width: 28px;
    border-radius: 6px;
  }
}

.sidebar-panel-header {
  color: var(--slate12);
  padding-left: 4px;
}

.modal-content {
  background: var(--base);
  color: var(--slate12);
}

.main-editor-canvas {
  background-color: var(--base);
}

.event-manager-popover {
  border: none;
  /* Shadow/03 */
  box-shadow: 0px 4px 6px -2px rgba(16, 24, 40, 0.03), 0px 12px 16px -4px rgba(16, 24, 40, 0.08);

  .popover-body {
    background-color: var(--base);
    color: var(--slate12);
    border: 1px solid var(--slate3, #F1F3F5);
    border-radius: 6px;
  }

}

.copilot-toggle {
  font-family: IBM Plex Sans;
  font-size: 12px;
  font-style: normal;
  font-weight: 500;
  background-color: transparent !important;
  display: flex;
  align-items: center;
}

.copilot-codehinter-wrap {
  .CodeMirror.cm-s-monokai.CodeMirror-wrap {
    border-radius: 0px;
  }
}

.avatar-list-stacked {
  display: flex;
}

.avatar-list-stacked .avatar {
  margin-right: 0px !important;
}

.navbar-right-section {
  border-left: 1px solid var(--slate5);
}

.modal-header {
  background-color: var(--base);
  border-bottom: 1px solid var(--slate5);
}

.sidebar-debugger {
  .nav-item {
    button:hover {
      border-top-color: transparent;
      border-left-color: transparent;
      border-right-color: transparent;
    }
  }
}

.tj-app-version-text {
  color: var(--pink9);
}

.left-sidebar-comments {
  position: absolute;
  left: 0;
  bottom: 48px;
}

.popover-body {
  background-color: var(--base);
  color: var(--slate12);
  border-radius: 6px;
}

.popover {
  border: none;
  border-radius: 6px;
  border: 1px solid var(--slate3, #F1F3F5);
  background: var(--slate1, #FBFCFD);
  box-shadow: 0px 2px 4px -2px rgba(16, 24, 40, 0.06), 0px 4px 8px -2px rgba(16, 24, 40, 0.10);
}

.canvas-codehinter-container {
  .sketch-picker {
    left: 70px !important;
    top: 207px;
  }
}

.debugger-card-body {
  margin-top: 8px;
  margin-bottom: 16px;
}

.left-sidebar-header-btn {
  background-color: var(--base) !important;
  width: 28px;
  height: 28px;
  padding: 7px !important;

  &:focus-visible {
    border: none !important;
    outline: none !important;
    box-shadow: none !important;
  }
}

.navbar-seperator {
  border: 1px solid var(--slate5, #2B2F31);
  background: var(--slate1, #151718);
  width: 1px;
  height: 19px;
  margin-left: 8px;
  margin-right: 8px;
}

.CodeMirror {
  background: var(--base);
}

.color-picker-input {
  border: solid 1px #333c48;
  height: 36px;
  background-color: var(--interactive-default);
  border: 1px solid var(--slate7);

  &:hover {
    background-color: var(--slate4);
    border: 1px solid var(--slate8);

  }
}

#popover-basic-2 {
  .sketch-picker {
    left: 7px;
    width: 170px !important;
  }
}

.custom-gap-8 {
  gap: 8px;
}

.color-slate-11 {
  color: var(--slate11) !important;
}

.custom-gap-6 {
  gap: 6px
}

// ToolJet Database buttons

.ghost-black-operation {
  border: 1px solid transparent !important;
  padding: 4px 10px;
}

.custom-gap-2 {
  gap: 2px
}

.custom-gap-4 {
  gap: 4px;
}

.text-black-000 {
  color: var(--text-black-000) !important;
}

.custom-gap-12 {
  gap: 12px
}

.overflow-tooltip {
  .tooltip-inner {
    max-width: 100%;
  }
}

#inspector-tabpane-properties {
  .accordion {
    .accordion-item:last-child {
      border-bottom: none !important;
    }
  }
}


.bold-text {
  font-weight: 500;
}

.saml-sso-conf {
  .saml-footer {
    display: block !important;
  }

  .text-indigo-09 {
    color: $color-light-indigo-09;
  }

  .card-body {
    padding-bottom: 0px !important;
  }
}

.add-datasource-btn-workflows {
  width: 195px;
  margin-top: 8px;
  position: sticky;
  bottom: 0;
  font-size: 12px;
}

.react-flow__panel {
  bottom: 50px
}

.add-datasource-btn-workflows {
  width: 195px;
  margin-top: 8px;
  position: sticky;
  bottom: 0;
  font-size: 12px;
}

.react-flow__panel {
  bottom: 50px
}

.connect-to-repository-container {
  width: 70%;
  display: flex;
  flex-direction: column;
  align-items: center;
  text-align: center;
  margin: auto;

  a {
    text-decoration: none;
    color: unset !important;
  }

  .tj-btn-right-icon {
    svg {
      path {
        fill: var(--indigo9);
      }
    }
  }
}

.git-sync-modal,
.modal-base {

  .create-commit-container,
  .commit-info,
  .pull-container {
    .form-control {
      font-weight: 400;
      font-size: 12px;
      line-height: 20px;
      color: var(--slate12);
    }

    .form-group {
      .tj-input-error-state {
        border: 1px solid var(--tomato9) !important;
      }

      .tj-input-error {
        color: var(--tomato10) !important;
      }
    }

    .info-text {
      color: var(--slate10);
    }

    .tj-input-error {
      color: var(--tomato10);
    }

    .form-control.disabled {
      background-color: var(--slate3) !important;
      color: var(--slate9) !important;
    }

    .last-commit-info {
      background: var(--slate3);

      .message-info {
        display: flex;
        justify-content: space-between;
      }

      .author-info {
        font-size: 10px;
        color: var(--slate11);
      }
    }

    .check-for-updates {
      display: flex;
      align-items: center;
      color: var(--indigo9);

      svg {
        path {
          fill: var(--indigo9);
        }

        rect {
          fill: none;
        }
      }

      .loader-container {
        height: unset !important;

        .primary-spin-loader {
          width: 18px;
          height: 18px;
          margin-right: 5px;
        }
      }
    }
  }



  .modal-footer {
    border-top: 1px solid var(--slate5);
    padding: 1rem;

    .tj-btn-left-icon {
      svg {
        width: 20px;
        height: 20px;

        path {
          fill: var(--indigo1);
        }
      }
    }

    .tj-large-btn {
      font-weight: 500;
      font-size: 14px;
    }
  }

  .modal-body {
    .loader-container {
      display: flex;
      justify-content: center;
      align-items: center;
      height: 180px;
    }
  }

  .modal-base {
    .tj-text-xxsm {
      color: var(--slate11);
    }
  }

  .modal-header {
    border-bottom: 1px solid var(--slate5) !important;

    .modal-title {
      color: var(--slate12);
    }

  }
}

.custom-gap-7 {
  gap: 7px
}

.card-table {
  overflow: visible;
}

.groups-name-cell {
  transition: 0.3s all;
  border-radius: 6px;
  position: relative !important;
  overflow: visible !important;

  .groups-name-container {
    display: flex;
    column-gap: 8px;
    text-overflow: ellipsis;
    overflow: hidden;
    white-space: nowrap;
    max-width: 210px;
  }

  .group-chip {
    padding: 2px 8px;
    margin: 0;
    border-radius: 6px;
    background-color: var(--slate3);
    color: var(--slate11);
    min-height: 24px;
    text-overflow: ellipsis;
    overflow: hidden;
    white-space: nowrap;
    max-width: 95px;
  }

  .all-groups-list {
    position: absolute;
    width: 100%;
    top: 41px;
    display: flex;
    flex-direction: column;
    background: var(--slate1);
    align-items: flex-start;
    border-radius: 6px;
    border: 1px solid var(--slate1);
    box-shadow: 0px 4px 6px -2px rgba(16, 24, 40, 0.03), 0px 12px 16px -4px rgba(16, 24, 40, 0.08);
    padding: 9px 10px;
    gap: 10px;
    cursor: default;
    max-height: 240px;
    overflow: auto;
    left: 0px;
    z-index: 1;
  }
}

.groups-name-cell[data-active="true"] {
  background: var(--gray5) !important;

  .groups-name-container {
    padding-left: 6px;
  }

  .group-chip {
    max-width: unset !important;
    min-height: 28px !important;
  }
}

.groups-hover {
  &:hover {
    background: var(--slate3);
    cursor: pointer;
  }
}

.user-actions-menu-container {
  border: 1px solid var(--slate8);
  border-radius: 6px;

  &:hover {
    background: var(--slate4);
  }

  .actions-menu-icon {
    fill: var(--slate8);
    width: 20px !important;
    height: 20px !important;
    cursor: pointer;

    path {
      fill: var(--slate12) !important;
    }
  }
}

.primary-spin-loader {
  width: 43px;
  height: 43px;
  border: 3px solid var(--indigo6);
  border-bottom-color: var(--indigo9);
  border-radius: 50%;
  display: inline-block;
  box-sizing: border-box;
  animation: rotation 1s linear infinite;
}

@keyframes rotation {
  0% {
    transform: rotate(0deg);
  }

  100% {
    transform: rotate(360deg);
  }
}

.commit-changes {
  display: flex;
  gap: 6px;
}

.disabled-action-tooltip {
  opacity: 0.4;
}

.overflow-tooltip {
  .tooltip-inner {
    max-width: 100%;
  }
}

.card-table {
  overflow: visible;
}

.groups-name-cell {
  transition: 0.3s all;
  border-radius: 6px;
  position: relative !important;
  overflow: visible !important;

  .groups-name-container {
    display: flex;
    column-gap: 8px;
  }

  .group-chip {
    padding: 5px 8px;
    border-radius: 6px;
    background-color: var(--slate3);
    color: var(--slate11);
  }

  .all-groups-list {
    position: absolute;
    width: 100%;
    top: 41px;
    display: flex;
    flex-direction: column;
    background: var(--slate1);
    align-items: flex-start;
    border-radius: 6px;
    border: 1px solid var(--slate1);
    box-shadow: 0px 4px 6px -2px rgba(16, 24, 40, 0.03), 0px 12px 16px -4px rgba(16, 24, 40, 0.08);
    padding: 9px 10px;
    gap: 15px;
    cursor: default;
    max-height: 240px;
    overflow: auto;
    left: 0px;
    z-index: 1;
  }
}

.groups-name-cell[data-active="true"] {
  background: var(--gray5) !important;

  .groups-name-container {
    padding-left: 6px;
  }
}

.groups-hover {
  &:hover {
    background: var(--slate3);
    cursor: pointer;
  }
}

.user-actions-menu-container {
  border: 1px solid var(--slate8);
  border-radius: 6px;

  &:hover {
    background: var(--slate4);
  }

  .actions-menu-icon {
    fill: var(--slate8);
    width: 20px !important;
    height: 20px !important;
    cursor: pointer;

    path {
      fill: var(--slate12) !important;
    }
  }
}

#popover-user-menu {
  box-shadow: 0px 2px 4px -2px var(--indigo1), 0px 4px 8px -2px var(--indigo1);

  .popover-body {
    padding: 0rem 0.8rem;
    min-width: 160px;
  }

  button {
    color: var(--slate12);
    border: none !important;

    &:hover {
      background: none !important;
    }
  }

  .edit-user-btn {
    svg {
      fill: var(--slate9);

      path {
        fill: var(--slate9);
      }
    }
  }

  .user-archive {
    color: var(--tomato9);

    &:hover {
      color: var(--tomato9) !important;
    }
  }
}

.divider {
  border-top: 1px solid var(--slate6);
}

.workspace-constants-wrapper {
  background-color: var(--page-default);
  height: calc(100vh - 64px);
  display: flex;
  align-items: center;
  justify-content: center;
  padding-top: 1.5rem;
}

.blank-page-wrapper {
  @media only screen and (max-width: 768px) {
    display: none;
  }
}

.blank-page-wrapper-mobile {
  display: none !important;

  @media only screen and (max-width: 768px) {
    transform: translateY(50%);
    display: flex !important;
    align-items: center;
    justify-content: center;
  }
}

.reset-password-info-banner {
  width: inherit;
  background-color: #F8FAFF;
  border-color: #D9E2FC;
  padding-top: 4px !important;
  padding-bottom: 4px !important;
  padding-left: 12px !important;
  padding-right: 12px !important;
}

.tj-text-input-wrapper {
  .signup-password-wrapper {
    .tj-text-input {
      width: 290px !important;
      background: var(--slate3);
      color: var(--slate9);
      height: auto !important;
      margin-bottom: 5px;
      border-color: var(--slate7);
    }
  }
}

.tj-text-input-icon-wrapper {
  .signup-password-wrapper {
    .tj-text-input {
      width: 320px !important;
      background: #F1F3F5;
      color: var(--slate9);
      height: 38px !important;
      margin-bottom: 10px;
      border-color: var(--slate7) !important;
    }

    .icon-wrapper {
      position: absolute;
      right: 10px;
      top: 50%;
      transform: translateY(-50%);
      align-items: center;
      gap: 5px;
      /* space between icons */
    }
  }
}

.modal-custom-height {
  height: 700px !important;
  /* Set the desired width */
}

textarea.tj-text-input-widget{
  resize: none !important;
  overflow-y: auto !important;
}

.tj-text-input-widget {
  border: 1px solid var(--borders-default);
  background-color: var(--surfaces-surface-01);
  width: 100%;
  padding: 0px;
  z-index: 2;

  &:disabled {
    background-color: var(--surfaces-surface-03);
  }

  &:hover:not(:focus):not([data-ignore-hover="true"]) {
    border: 1px solid var(--tblr-input-border-color-darker) !important;
  }

  &.is-invalid {
    border: 1px solid var(--cc-error-systemStatus) !important; // For example, a red border for invalid input
  }

  &:focus {
    outline: none !important;
    border: 1px solid var(--primary-accent-strong);

  }

  &:active {
    outline: none !important;
  }

  &::placeholder {
    color: var(--text-placeholder) !important;
  }
}

.icon-style-container {
  width: 142px;
  height: 32px;
  display: flex;
  align-items: center;
  border-radius: 6px;
  padding: 2px;
}

.visibility-eye {
  position: absolute;
  top: 50%;
  right: -5px;
  transform: translate(-50%, -50%);
}

.label-hinter-margin {
  margin-bottom: 4px;
}

.CodeMirror-placeholder {
  min-width: 265px !important;
}

.tj-number-input-element {

  // Remove increment/decrement arrows
  input::-webkit-outer-spin-button,
  input::-webkit-inner-spin-button {
    -webkit-appearance: none;
    margin: 0;
  }

  /* Firefox */
  input[type=number] {
    -moz-appearance: textfield;
  }
}

.inspector-color-input-popover {
  left: -96px !important;
}

.tj-number-input-widget {
  input[type="number"] {
    -moz-appearance: textfield !important;
  }
}

.rest-api-options-codehinter {
  height: 100%;

  .cm-content>.cm-line {
    // max-width: 357px !important;
  }
}

.rest-api-codehinter-key-field {
  .cm-content>.cm-line {
    // max-width: 184px !important;
  }
}

.rest-api-codehinter-key-field,
.rest-api-url-codehinter,
.rest-api-options-codehinter {
  .cm-content>.cm-line {
    white-space: pre-wrap;
    word-wrap: break-word;
  }
}

.fx-button-container {
  opacity: 0;
  transition: opacity 0.3s ease;
}

.show-fx-button-container {
  opacity: 1 !important;
}

.wrapper-div-code-editor:hover .fx-button-container {
  opacity: 1;
}

.add-new-group-modal {
  .modal-title {
    display: flex;
    align-items: center;

    .paid-feature-banner {
      margin-left: 8px;
    }
  }
}

.action-description-highlighter {
  color: var(--indigo9) !important;
}

.read-docs-fk {

  .tooltip-inner {
    padding: 8px 10px 8px 10px !important;
    font-size: 12px;
    line-height: 20px;
    font-weight: 400;
    text-align: center;
  }

  .tooltip-outer {
    // box-shadow: 0px 4px 6px -2px #10182808 ,0px 12px 16px -4px #10182814 !important;
  }
}

.change-margin {
  margin-bottom: 10px !important;
}

.inspector-validation-date-picker {
  .react-datepicker-wrapper {
    input {
      width: 100%;
      border: 1px solid var(--slate7);
      padding: 5px 5px;
      background-color: var(--base);
      color: var(--slate12)
    }
  }

  .dark-theme {
    .react-datepicker__day {
      color: white;
    }
  }
}

#popover-user-menu {
  box-shadow: 0px 2px 4px -2px var(--indigo1), 0px 4px 8px -2px var(--indigo1);
}

.rest-api-options-codehinter {
  .cm-content>.cm-line {
    // max-width: 357px !important;
  }
}

.rest-api-codehinter-key-field {
  .cm-content>.cm-line {
    // max-width: 184px !important;
  }
}

.rest-api-codehinter-key-field,
.rest-api-url-codehinter,
.rest-api-options-codehinter {
  .cm-content>.cm-line {
    white-space: pre-wrap;
    word-wrap: break-word;
  }
}

.fx-button-container {
  opacity: 0;
  transition: opacity 0.3s ease;
}

.wrapper-div-code-editor:hover .fx-button-container {
  opacity: 1;
}

.canvas-container {
  scrollbar-color: transparent;
  scrollbar-width: thin;

  &::-webkit-scrollbar {
    background-color: transparent;
    width: 6px;
    scrollbar-width: thin;
  }

  &::-webkit-scrollbar-track {
    background-color: transparent;
    scrollbar-width: thin;
  }

  &::-webkit-scrollbar-thumb {
    background-color: transparent;
  }

  &:hover {
    scrollbar-color: #6a727c4d;

    &::-webkit-scrollbar-thumb {
      background-color: #6a727c4d !important;
    }
  }
}

.jet-listview {
  &:hover {
    scrollbar-color: #6a727c4d;

    &::-webkit-scrollbar-thumb {
      background-color: #6a727c4d !important;
    }
  }
}

.dark-theme {
  .canvas-container {
    &:hover {
      scrollbar-color: #6a727c4d;

      &::-webkit-scrollbar-thumb {
        background-color: #6a727c4d !important;
      }
    }
  }

  .jet-listview {
    &:hover {
      scrollbar-color: #6a727c4d;

      &::-webkit-scrollbar-thumb {
        background-color: #6a727c4d !important;
      }
    }
  }
}

.number-input-arrow {
  &:hover {
    background-color: var(--interactive-overlays-fill-hover) !important;
  }

  &:active {
    background-color: var(--interactive-overlays-fill-pressed) !important;
  }
}

.modal-base {
  .modal-footer {
    padding: 1rem;

    .tj-btn-left-icon {
      svg {
        width: 20px;
        height: 20px;

        path {
          fill: var(--indigo1);
        }
      }
    }

    .tj-large-btn {
      font-weight: 500;
      font-size: 14px;
    }
  }
}

.component-spinner {
  animation: l13 1s infinite linear;
  position: absolute;
}

@keyframes l13 {
  100% {
    transform: rotate(1turn)
  }
}

.widget-version-identifier {
  position: absolute;
  top: 0px;
  border-radius: 0px 8px 0px 8px;
  height: 16px;
  width: 35px;
  font-size: 10px;
  color: var(--text-on-solid) !important;
  font-weight: 500;
}

.widget-version-old-identifier {
  background-color: #BF4F03;
  @extend .widget-version-identifier
}

.widget-version-new-identifier {
  background-color: #1E823B;
  @extend .widget-version-identifier
}

.tjdb-display-time-pill {
  height: 12px;
  gap: 10px;
  border-radius: 100px 100px 100px 100px;
  padding: 8px 8px;
  background: var(--Slate-07, #D7DBDF);
  color: var(--Slate-11, #687076);
  display: flex;
  justify-content: center;
  align-items: center;
  font-size: 10px !important;
  line-height: 12px;
}

.tjdb-table-tooltip {
  width: max-content !important;

  .tooltip-inner {
    max-width: max-content !important;
    width: max-content !important;

    .foreignKey-relation-tooltip {
      span {
        text-align: left;
      }
    }

  }
}

.tjdb-cell-tooltip {
  max-width: 420px !important;

  .tooltip-inner {
    max-width: 100% !important;
  }
}

div.ds-svg-container img {
  padding: 2px;
}

.custom-textarea-height {
  height: 300px;
  min-height: 300px;
}


.dropdown-multiselect-widget-custom-menu-list {
  box-shadow: var(--elevation-400-box-shadow) !important;
  border-radius: 8px;

  .multiselect-custom-menulist-select-all {
    display: flex;
    padding: 8px 16px;
    background-color: var(--surfaces-surface-01) !important;
    color: var(--text-primary);

    &:hover {
      background-color: var(--interactive-overlays-fill-hover) !important;
      cursor: pointer;
      border-radius: 8px;
    }
  }

  .form-check-input:disabled {
    background-color: var(--surfaces-surface-03) !important;
  }
}

.dropdown-multiselect-widget-search-box-wrapper {
  border-bottom: 1px solid var(--borders-weak-disabled);
  display: flex;
  padding: 8px 10px;
  flex-direction: column;
  align-items: flex-start;
  gap: 4px;
  align-self: stretch;
  height: 40px;
  justify-content: center;
  display: flex;
  flex-direction: row;
  align-items: center;
  background-color: var(--cc-surface1-surface) !important;
  border-top-left-radius: 8px;
  border-top-right-radius: 8px;

  .dropdown-multiselect-widget-search-box {
    width: 100%;
    box-sizing: 'border-box';
    border: none;
    border-radius: 0;
    background: transparent;
    color: var(--slate12);
    gap: 16px;
    color: var(--cc-primary-text);

    input::placeholder {
      color: var(--cc-placeholder-text);
    }
    
  }
  
}

.mb-0 {
  margin-bottom: 0px !important;
}

.tabs-component {
  .tab-pane {
    top: initial;
  }
}


.tabs-list {
  .list-group-item {
    margin-bottom: 0 !important;
    background-color: var(--interactive-default) !important;
  }

  .active-column-list {
    background-color: var(--interactive-hover) !important;
  }

  .list-group-item:hover {
    background-color: var(--interactive-hover) !important;
  }

}

fieldset:disabled {
  .json-form-wrapper-disabled {
    opacity: 0.5;
    pointer-events: none;
    filter: grayscale(100%);
  }
}

.debugger-card-body {
  .json-tree-container {
    margin-bottom: 10px;
  }
}

.pdf-retry-button {
  background-color: var(--cc-primary-brand);
  color: var(--text-on-solid);
  width: 100px;
  border-radius: 6px;
  height: 28px;
  --tblr-btn-color-darker: #000000;
  --tblr-btn-color-clicked: #000000;
  --loader-color: #ffffff;
  border-color: rgb(67, 104, 227);
  padding: 0px 12px;
  justify-content: center;
  align-items: center;
  flex-direction: row-reverse;
  justify-content: center;
  gap: 6px;

  >div {
    overflow: hidden;

    >span {
      max-width: 100%;
      min-width: 0px;

      >p {
        font-weight: 500;
        margin: 0px;
        padding: 0px;
        color: var(--text-on-solid);
      }
    }
  }




  .user-not-found-svg {
    display: flex;
    align-items: center;
    justify-content: center;
    background: var(--slate3);
    width: 36px;
    height: 36px;
    padding: 4px;
  }
}

.add-params-btn {
  border: 1px solid var(--border-default, #CCD1D5) !important;
  border-radius: 6px;
  box-shadow: 0px 1px 0px 0px #0000001A;
  padding-left: 10px;
  padding-right: 10px;
  height: 28px;

  &:hover {
    background-color: var(--slate4) !important;
  }

  &:active {
    background-color: var(--slate5) !important;
  }
}

.datepicker-validation-half {
  flex: 1 1 calc(50% - 8px);
}


.date-validation-wrapper {

  .field {
    height: 24px;
  }

  .code-flex-wrapper {
    flex-wrap: wrap;
  }

  margin-bottom: 3px;
}

.tj-inspector-datepicker {
  background-color: #fff !important;
}


.react-datepicker__day--disabled {
  color: #ccc !important;
}

.react-datepicker__time-list {
  li.react-datepicker__time-list-item--disabled.react-datepicker__time-list-item {
    color: #ccc !important;
  }
}

.inspector-validation-date-picker {
  .react-datepicker-wrapper {
    input {
      background-color: #fff;
    }

    input.dark-theme {
      background-color: var(--slate3);
      color: var(--slate12);
    }

  }

}



.datetimepicker-component,
#component-portal,
.custom-inspector-validation-time-picker {


    


  .react-datepicker__month-container {
    background-color: var(--cc-surface1-surface) !important;
    border-top-left-radius: 10px !important;
    border-bottom-left-radius: 10px !important;
  }

  .custom-time-input {
    background-color: var(--cc-surface1-surface) !important;
  }
  
  .datepicker-component {
    .react-datepicker {
      border-radius: 10px;
      box-shadow: 8px 8px 16px 0px #3032331A;
      height:auto;
      background-color: var(--cc-surface1-surface) !important;
    }
  }


  .react-datepicker-time-component {
    border-radius: 10px;
    width: auto;

    .custom-time-input{
      border-left:none;
      border-radius:10px !important;
      box-shadow: 8px 8px 16px 0px #3032331A;
    }

    .time-input-body {
      padding-bottom:0px;
      background-color: var(--cc-surface1-surface);
    }

    .time-col {
      height: 200px;
      color: var(--cc-primary-text);
    }

    .react-datepicker {
      border-radius: 10px;
      box-shadow: 8px 8px 16px 0px #3032331A;
    }

    .react-datepicker-time__input-container {
      border-radius: 10px;
    }
  }


  .dark-theme {

    .react-datepicker__year-text,
    .react-datepicker__month-text {
      color: #fff;
    }

    .react-datepicker__year-text:hover,
    .react-datepicker__month-text:hover {
      background-color: #9ba1a6;
    }
  }

  .tj-datepicker-widget-year-selector:hover,
  .tj-datepicker-widget-month-selector:hover {
    padding: 1px 6px;
  }

  .react-datepicker {
    display: grid;
    grid-auto-flow: column;
    border-top-right-radius: 0rem;
    border-bottom-right-radius: 0rem;
  }

  .react-datepicker-year-component {
    .react-datepicker__year {
      display: flex;
      justify-content: center;
      align-items: center;
    }

    .react-datepicker__year-wrapper {
      display: grid;
      grid-template-columns: repeat(3, 1fr);
      max-width: unset;
      gap: 10px;
    }

    .react-datepicker {
      border-radius: 10px;
    }

    .react-datepicker__header--custom {
      height: 34px;
      margin-bottom: 14px;
      background-color: var(--cc-surface1-surface) !important;
    }

    .react-datepicker__year--container {
      height: 208px;
      width: 250px;
      box-shadow: 8px 8px 16px 0px #3032331A;
      border-radius: 10px;
      background-color: var(--cc-surface1-surface);
    }

    .react-datepicker__year-text--selected {
        background-color: var(--cc-primary-brand) !important;
        height:24px;
        width:61.33px;
        border-radius: 8px;
        color: #fff ;
    }

    .react-datepicker__year-text {
      font-family: 'IBM Plex Sans';
      font-size: 12px;
      line-height: 16px;
      text-align: center;
      font-weight: 400;
      height: 24px;
      width: 61.33px;
      justify-content: center;
      align-items: center;
      display: flex;
    }
  }

  .react-datepicker-month-component {
    .react-datepicker {
      border-radius: 11px;
      background-color: var(--cc-surface1-surface);
    }

    .react-datepicker__header--custom {
      height: 34px;
      margin-bottom: 14px;
      background-color: var(--cc-surface1-surface);
    }

    .react-datepicker__month-container {
      height: 208px;
      width: 250px;
      box-shadow: 8px 8px 16px 0px #3032331A;
      border-radius: 10px;
    }

    .react-datepicker__monthPicker {
      display: flex;
      flex-direction: column;
      gap: 10px;
    }

    .react-datepicker__month-text--selected {
      background-color: var(--cc-primary-brand) !important;
      height:24px;
      width:61.33px;
      border-radius: 8px;
      color: #fff;
    }

    .react-datepicker__month-wrapper {
      display: flex;
      gap: 24px;
    }

    .react-datepicker__month-text {
      font-family: 'IBM Plex Sans';
      font-size: 12px;
      line-height: 16px;
      text-align: center;
      font-weight: 400;
      height: 24px;
      width: 61.33px;
      justify-content: center;
      align-items: center;
      display: flex;
    }
  }

  .is-invalid {
    border: 1px solid var(--status-error-strong) !important; // For example, a red border for invalid input
  }

  .react-datepicker__month-container {
    width: 100%;
    width: 250px;
  }

  .react-datepicker__input-time-container {
    margin: 0px;
    width: 100%;
    border-top-right-radius: 0.3rem;
    border-bottom-right-radius: 0.3rem;
    box-shadow: 8px 8px 16px 0px #3032331A;
  }

  .disabled-time {
    color: #ccc !important;
    pointer-events: none;
  }

  .react-datepicker-time__input {
    margin-left: 0px !important;
;
    .dark-time-input {
      color: #f4f6fa !important;
      background-color: var(--surfaces-surface-01) !important;
    }
  }

  .react-datepicker-wrapper {
    width: 100%;
  }

  .react-datepicker-time__caption {
    display: none;
  }

  .custom-time-input {
    background-color: #fff;
    border-left: 1px solid #CCD1D5;
    border-top-right-radius: 10px;
    border-bottom-right-radius: 10px;
  }

  .time-header {
    width: 62px;
    height: 35px;
    padding: 8px 6px 7px 6px;
    justify-content: center;
    align-items: center;
    display: flex;
    border-bottom: 1px solid #CCD1D5;
    font-weight: 500;
    font-family: 'IBM Plex Sans';
    color:var(--cc-placeholder-text);
    background-color: var(--cc-surface1-surface);
  }

  .time-input-body {
    padding-bottom: 12px;
  }

  .time-col {
    margin-top: 5px;
    overflow-y: auto;
    overflow-x: hidden;
    scrollbar-width: none;
    height: 265px;
    width: 62px;
    color: var(--cc-primary-text) !important;
  }

  .selected-time {
    background-color: var(--cc-primary-brand) !important;
    border-radius: 6px;
    color: #fff;
  }

  .time-item {
    width: 50px;
    height: 22px;
    display: flex;
    justify-content: center;
    align-items: center;
    margin: 2px 6px;
    font-size: 11px;
    cursor: pointer;
  }

  .time-item:hover {
    background-color: var(--interactive-overlays-fill-hover);
    border-radius: 6px;
  }

  .react-datepicker-popper[data-placement^=top] {
    padding-bottom: 0px;
  }
}



.create-app-with-ai-prompt-wrapper {
  padding: 16px 0;

  header {
    display: flex;
    gap: 12px;

    .left {
      border-radius: 24px;
      display: flex;
      width: 44px;
      height: 44px;
      padding: 3px 3px 6px 3px;
      justify-content: center;
      align-items: center;
      gap: 8px;
    }

    .right {
      h3 {
        margin: 0;
        color: var(--text-placeholder, #6A727C);
        font-family: "IBM Plex Sans";
        font-size: 12px;
        font-style: normal;
        font-weight: 400;
        line-height: 18px;
      }

      h2 {
        margin: 0;
        color: var(--text-default, #1B1F24);
        font-size: 16px;
        font-style: normal;
        font-weight: 400;
        line-height: 24px;
      }
    }

    .learn-about-tooljet-ai {
      align-self: flex-end;
      margin-left: auto;

      span {
        color: var(--text-default, #1B1F24);

        /* small/medium */
        font-family: "IBM Plex Sans";
        font-size: 11px;
        font-style: normal;
        font-weight: 500;
        line-height: 16px;
        /* 145.455% */
        margin-left: 4px;
      }
    }
  }



  section {
    border-radius: 6px;
    background: var(--background-surface-layer-01, #FFFFFF);
    margin-top: 12px;
    padding: 12px;
    border: 1px solid transparent;

    &:focus-within {
      border: 1px solid var(--border-accent-strong, #4368E3);
    }

    div.input {
      color: var(--text-default, #1B1F24);
      font-size: 12px;
      font-style: normal;
      font-weight: 400;
      line-height: 18px;
      max-height: 150px;
      overflow-y: auto;
      min-height: 18px;



    }

    div.actions {
      margin-top: 12px;
      display: flex;
      align-items: center;
      justify-content: space-between;

      .left {
        display: flex;
      }

      .left button {
        background: red;
        height: 28px;
        width: 28px;
        background-color: transparent !important;
        border: none;
        outline: none;

        &:hover {
          background-color: #f1f1f1 !important;
        }

        // &:focus {
        //   border: 1px solid var(--border-default, #CCD1D5);
        //   background: var(--button-outline, #FFF);
        //   box-shadow: 0px 0px 0px 2px var(--Interactive-focusActive, #4368E3);
        // }

        display: flex;
        align-items: center;
      }

      button.submit {
        height: 28px;
        width: 28px;
        border-radius: 6px;
        border: 1px solid var(--border-weak, #E4E7EB);
        background: var(--button-secondary, #FFF);

        /* Elevations/100 */
        box-shadow: 0px 0px 1px 0px var(--dropshadow-100700-layer-1, rgba(48, 50, 51, 0.05)), 0px 1px 1px 0px var(--dropshadow-100400-layer-2, rgba(48, 50, 51, 0.10));
        display: flex;
        align-items: center;
        justify-content: center;

        &:hover {
          border: 1px solid var(--border-default, #CCD1D5);
          background: var(--button-outline-hover, rgba(136, 144, 153, 0.12));

        }

        // &:focus {
        //   border: 1px solid var(--border-default, #CCD1D5);
        //   background: var(--button-outline, #FFF);
        //   box-shadow: 0px 0px 0px 2px var(--Interactive-focusActive, #4368E3);
        // }
      }
    }
  }

  .example-prompts {
    margin-top: 12px;
    display: flex;
    gap: 12px;
    align-items: center;

    .left {
      color: var(--text-placeholder, #6A727C);
      font-family: "IBM Plex Sans";
      font-size: 12px;
      font-style: normal;
      font-weight: 400;
      line-height: 18px;
    }

    .right {
      display: flex;
      gap: 8px;

      button {
        border: none;
        outline: none;
        display: flex;
        gap: 6px;
        align-items: center;
        padding: 5px 10px;
        background: transparent;
        border-radius: 6px;
        border: 1px solid var(--border-weak, #E4E7EB);
        background: var(--button-secondary, #FFF);
        box-shadow: 0px 0px 1px 0px var(--dropshadow-100700-layer-1, rgba(48, 50, 51, 0.05)), 0px 1px 1px 0px var(--dropshadow-100400-layer-2, rgba(48, 50, 51, 0.10));

        span {
          color: var(--text-default, #1B1F24);

          /* base/medium */
          font-family: "IBM Plex Sans";
          font-size: 12px;
          font-style: normal;
          font-weight: 500;
          line-height: 18px;
          /* 150% */
        }

        &:hover {
          border: 1px solid var(--border-default, #CCD1D5);
          background: linear-gradient(0deg, var(--button-outline-hover, rgba(136, 144, 153, 0.12)) 0%, var(--button-outline-hover, rgba(136, 144, 153, 0.12)) 100%), var(--button-outline, #FFF);
        }
      }
    }
  }
}

section.ai-message-prompt-input-wrapper {

  border-radius: 6px;
  // border: 1px solid var(--border-accent-strong, #4368E3);
  background: var(--background-surface-layer-01, #FFFFFF);
  margin-top: 12px;
  padding: 12px;

  &.inside-appbuilder {
    border: none;
    background: var(--slate2);
    margin: 16px;
    border-radius: 6px;

    /* Elevations/300 */
    box-shadow: 0px 0px 1px 0px var(--dropshadow-100700-layer-1, rgba(48, 50, 51, 0.05)), 0px 4px 8px 0px var(--dropshadow-100400-layer-2, rgba(48, 50, 51, 0.10));
    z-index: 2;
  }

  div.input {
    color: var(--text-default, #1B1F24);
    font-size: 12px;
    font-style: normal;
    font-weight: 400;
    line-height: 18px;
    max-height: 150px;
    overflow-y: auto;
    min-height: 18px;
    position: relative;
  }

  .input::before {
    content: attr(data-placeholder);
    position: absolute;
    top: 0;
    left: 0;
    color: #aaa;
    pointer-events: none;
    white-space: pre-wrap;
    display: block;
    width: 100%;
    overflow: hidden;
    color: var(--text-placeholder, #6A727C);
  }

  .input:empty::before {
    display: block;
  }

  .input:not(:empty)::before {
    display: none;
  }

  div.actions {
    margin-top: 12px;
    display: flex;
    align-items: center;
    justify-content: space-between;

    .left {
      display: flex;
    }

    .left button {
      background: red;
      height: 28px;
      width: 28px;
      background-color: transparent !important;
      border: none;
      outline: none;

      &:hover {
        background-color: #f1f1f1 !important;
      }

      // &:focus {
      //   border: 1px solid var(--border-default, #CCD1D5);
      //   background: var(--button-outline, #FFF);
      //   box-shadow: 0px 0px 0px 2px var(--Interactive-focusActive, #4368E3);
      // }

      display: flex;
      align-items: center;
    }

    button.submit {
      height: 28px;
      width: 28px;
      border-radius: 6px;
      border: 1px solid var(--border-weak, #E4E7EB);
      background: var(--button-secondary, #FFF);

      /* Elevations/100 */
      box-shadow: 0px 0px 1px 0px var(--dropshadow-100700-layer-1, rgba(48, 50, 51, 0.05)), 0px 1px 1px 0px var(--dropshadow-100400-layer-2, rgba(48, 50, 51, 0.10));
      display: flex;
      align-items: center;
      justify-content: center;

      &:hover {
        border: 1px solid var(--border-default, #CCD1D5);
        background: var(--button-outline-hover, rgba(136, 144, 153, 0.12));
      }

      // when disabled
      &:disabled {
        border-radius: 6px;
        border: 1px solid var(--border-weak, #E4E7EB);
        background: linear-gradient(0deg, var(--button-outline-disabled, #FFF) 0%, var(--button-outline-disabled, #FFF) 100%), var(--button-secondary, #FFF);
      }

      // &:focus {
      //   border: 1px solid var(--border-default, #CCD1D5);
      //   background: var(--button-outline, #FFF);
      //   box-shadow: 0px 0px 0px 2px var(--Interactive-focusActive, #4368E3);
      // }
    }
  }
}


.tj-inspector-timepicker.dark-theme {
  .react-datepicker {
    color: #f4f6fa !important;
    background-color: var(--surfaces-surface-01) !important;
  }

  .react-datepicker,
  .react-datepicker__header {
    border: 1px solid var(--borders-default);
    background-color: #1f2936;

    .react-datepicker-time__header {
      color: #fff !important;
    }

  }
}

.tj-inspector-timepicker {
  padding: 0px !important;

  .react-datepicker__time-list {
    scrollbar-width: none;
  }

  .react-datepicker__triangle {
    display: none;
  }
}

.custom-inspector-validation-date-picker,
.custom-inspector-validation-time-picker {
  flex-basis: 100% !important;
  font-family: monospace;
  font-size: 12px;
  height: 32px;

  .react-datepicker-wrapper {
    width: 100%;

    input {
      width: 100%;
      border: 1px solid var(--slate7);
      padding: 5px 5px;
      background-color: var(--base);
      background-color: #fff;
      color: rgb(0, 92, 197);
      height: 32px;
    }

    input.dark-theme {
      background-color: #272822;
      color: rgb(174, 129, 255);

    }
  }


}

.custom-inspector-validation-time-picker {
  .custom-time-input {
    border-left: none;
    border-radius: 10px;
  }

  .time-col {
    height: 200px;
  }

  .react-datepicker__input-time-container {
    border-radius: 10px;
  }



}

.custom-inspector-validation-time-picker-popper {
  border-radius: 10px;
}

.input-date-display-format,
.input-date-time-format {
  height: 60px;

  .hide-fx {
    opacity: 0;
    transition: opacity 0.3s ease;
  }

  &:hover {
    .hide-fx {
      opacity: 1;
    }
  }
}


.tj-daterange-widget.dark-theme {
  .react-datepicker__day {
    color: white;
  }

  .react-datepicker__day:hover,
  .react-datepicker__day--selecting-range-end {
    background-color: var(--interactive-overlays-fill-hover) !important;
  }

  .react-datepicker__day--keyboard-selected {
    background-color: var(--interactive-overlays-fill-pressed) !important;
  }

  .react-datepicker__month-container {
    background-color: #1e2226;
  }

  .react-datepicker__day--outside-month {
    color: #6d757d;
  }

  .react-datepicker__day-name {
    color: #858c94;
  }

}

.tj-daterange-widget {

  border-radius: 10px;
  box-shadow: 0px 8px 16px 0px #3032331A !important;
  font-family: 'IBM Plex Sans';

  .react-datepicker__day--in-selecting-range,
  .react-datepicker__day--in-range {
    border-radius: 0px;
    background-color: #4368E31A !important;
  }

  .react-datepicker__header {
    background-color: var(--surfaces-surface-01);
    padding: 6px 0px;
    border: none;
  }

  .react-datepicker__day--selecting-range-end {
    border-radius: 8px;
    background-color: #ededee !important;
  }

  .react-datepicker__day--selecting-range-start, .react-datepicker__day--selected, .react-datepicker__day--range-end {
    border-radius:8px !important;
    background-color: var(--cc-primary-brand) !important;
    color: #fff !important;
  }

  .react-datepicker__day--in-range:has(+ .react-datepicker__day--range-end),
  .react-datepicker__day--in-selecting-range:has(+ .react-datepicker__day--selecting-range-end) {
    border-top-right-radius: 8px;
    border-bottom-right-radius: 8px;
  }

  .react-datepicker__day--in-range:has(+ .react-datepicker__day--range-end) {
    box-shadow: 10px 0 0 0px #4368E31A;
  }

  .react-datepicker__day--range-start+.react-datepicker__day--in-range,
  .react-datepicker__day--selecting-range-start+.react-datepicker__day--in-selecting-range {
    border-top-left-radius: 8px;
    border-bottom-left-radius: 8px;
  }

  .react-datepicker__day--range-start+.react-datepicker__day--in-range {
    box-shadow: -10px 0 0 0px #4368E31A;
  }

  .react-datepicker__week {

    .react-datepicker__day--in-range:first-of-type,
    .react-datepicker__day--in-selecting-range:first-of-type,
    .react-datepicker__day--outside-month+.react-datepicker__day--in-range,
    .react-datepicker__day--outside-month+.react-datepicker__day--in-selecting-range {
      border-top-left-radius: 8px;
      border-bottom-left-radius: 8px;
    }

    .react-datepicker__day--in-range:last-of-type,
    .react-datepicker__day--in-selecting-range:last-of-type,
    .react-datepicker__day--in-range:has(+ .react-datepicker__day--outside-month),
    .react-datepicker__day--in-selecting-range:has(+ .react-datepicker__day--outside-month) {
      border-top-right-radius: 8px;
      border-bottom-right-radius: 8px;
    }

  }

  .tj-datepicker-widget-arrows {
    box-shadow: 0px 1px 0px 0px #0000000B;
    border: 1px solid var(--borders-default);
    display: flex;
    align-items: center;
    justify-content: center;
    padding: 4px;
    background-color: var(--cc-surface1-surface) !important;
  }

  .tj-datepicker-widget-right {
    position: absolute;
    right: 10px;
  }

  .tj-datepicker-widget-left {
    position: absolute;
    left: 10px;
  }

  .react-datepicker__day {
    font-size: 12px;
    font-style: normal;
    font-weight: 500;
    color: var(--text-primary);
    width: 34px;
    margin: 0px;
  }

  .react-datepicker__week {
    height: 24px;
    margin-bottom: 11px;
  }

  .react-datepicker {
    border-radius: 10px !important;
    border: none;
  }

}

.tj-daterangepicker-widget-month-selector,
.tj-daterangepicker-widget-year-selector {
  appearance: none;
  -moz-appearance: none;
  -webkit-appearance: none;
  padding-right: 4px;
  /* Add some padding on the right to create space for custom arrow */
  background-image: url('data:image/svg+xml;utf8,<svg xmlns="http://www.w3.org/2000/svg" viewBox="0 0 24 24" fill="%23424242" width="18px" height="18px"><path d="M7 10l5 5 5-5z" /></svg>');
  /* Add a custom arrow (you can use your own SVG) */
  background-repeat: no-repeat;
  background-position: right center;
  border: none;
  /* Remove the default border */
  padding: 8px;
  /* Adjust padding as needed */
  cursor: pointer;
  /* Add pointer cursor for better usability */
  background: none;
  padding: 0px;
  height: 24px;
  text-align: center;
  color: var(--text-primary);
  font-weight: 500;
  width: auto;
}


.datepicker-widget {
  .react-datepicker-wrapper {
    width: 100% !important;
  }
}

.daterangepicker-header {
  display: flex;
}

.datepicker-select-check {
  position: absolute;
  left: 10px;
}

.tj-daterange-widget.react-datepicker-month-component {
  border-radius: 10px;
  box-shadow: 0px 8px 16px 0px #3032331A !important;
  font-family: 'IBM Plex Sans';

  .react-datepicker__month-container {
    box-shadow: none !important;
  }


  .react-datepicker__month-text {
    height: 26px !important;
    margin: 0px;
    width: 100% !important;
  }

  .react-datepicker__month-text--in-selecting-range,
  .react-datepicker__month-text--in-range {
    border-radius: 0px;
    background-color: #4368E31A !important;
    color: #000;
  }

  .react-datepicker__header {
    background-color: var(--surfaces-surface-01);
    padding: 6px 0px;
    border: none;
  }


  .react-datepicker__month-text--selecting-range-end {
    border-radius: 8px;
    background-color: #ededee !important;

  }

  .react-datepicker__month-text--selecting-range-start, .react-datepicker__month-text--selected, .react-datepicker__month-text--range-end {
    border-radius:8px !important;
    background-color: var(--cc-primary-brand) !important;
    color: #fff !important;
  }

  .react-datepicker__month-text--in-range:has(+ .react-datepicker__month-text--range-end),
  .react-datepicker__month-text--in-selecting-range:has(+ .react-datepicker__month-text--selecting-range-end) {
    border-top-right-radius: 8px;
    border-bottom-right-radius: 8px;
  }

  .react-datepicker__month-text--in-range:has(+ .react-datepicker__month-text--range-end) {
    box-shadow: 10px 0 0 0px #4368E31A;
  }

  .react-datepicker__month-text--range-start+.react-datepicker__month-text--in-range,
  .react-datepicker__month-text--selecting-range-start+.react-datepicker__month-text--in-selecting-range {
    border-top-left-radius: 8px;
    border-bottom-left-radius: 8px;
  }

  .react-datepicker__month-text--range-start+.react-datepicker__month-text--in-range {
    box-shadow: -10px 0 0 0px #4368E31A;
  }

  .react-datepicker__month-wrapper {
    gap: 0px !important;

    .react-datepicker__month-text--in-range:first-of-type,
    .react-datepicker__month-text--in-selecting-range:first-of-type,
    .react-datepicker__month-text--outside-month-text+.react-datepicker__month-text--in-range,
    .react-datepicker__month-text--outside-month-text+.react-datepicker__month-text--in-selecting-range {
      border-top-left-radius: 8px;
      border-bottom-left-radius: 8px;
    }

    .react-datepicker__month-text--in-range:last-of-type,
    .react-datepicker__month-text--in-selecting-range:last-of-type,
    .react-datepicker__month-text--in-range:has(+ .react-datepicker__month-text--outside-month-text),
    .react-datepicker__month-text--in-selecting-range:has(+ .react-datepicker__month-text--outside-month-text) {
      border-top-right-radius: 8px;
      border-bottom-right-radius: 8px;
    }

  }
}

.dark-theme.tj-daterange-widget.react-datepicker-month-component {
  .react-datepicker {
    background-color: #1e2226;
  }

  .react-datepicker__month-text--selecting-range-end {
    border-radius: 8px;
    background-color: var(--interactive-overlays-fill-hover) !important;
  }
}

.tj-daterange-widget.react-datepicker-year-component {
  border-radius: 10px;
  box-shadow: 0px 8px 16px 0px #3032331A !important;
  font-family: 'IBM Plex Sans';
  background-color: var(--cc-surface1-surface);
  .react-datepicker__year-container {
    box-shadow: none !important;
  }

  .react-datepicker__year-wrapper {
    gap: 0px !important;

    .react-datepicker__year-text--in-range:first-of-type,
    .react-datepicker__year-text--in-selecting-range:first-of-type {
      border-top-left-radius: 8px;
      border-bottom-left-radius: 8px;
    }

    .react-datepicker__year-text--in-range:last-of-type,
    .react-datepicker__year-text--in-selecting-range:last-of-type {
      border-top-right-radius: 8px;
      border-bottom-right-radius: 8px;
    }
  }


  .react-datepicker__year-text {
    height: 26px !important;
    margin-top: 5px !important;
    margin-bottom: 5px !important;
    margin: 0px;
    width: 62px !important;
  }

  .react-datepicker__year-text--in-selecting-range,
  .react-datepicker__year-text--in-range {
    border-radius: 0px;
    background-color: #4368E31A !important;
    color: #000;
  }

  .react-datepicker__header {
    background-color: var(--surfaces-surface-01);
    padding: 6px 0px;
    border: none;
  }


  .react-datepicker__year-text--selecting-range-end {
    border-radius: 8px;
    background-color: #ededee !important;

  }

  .react-datepicker__year-text--selecting-range-start, .react-datepicker__year-text--selected, .react-datepicker__year-text--range-end {
    border-radius:8px !important;
    background-color: var(--cc-primary-brand) !important;
    color: #fff !important;
  }

  .react-datepicker__year-text--in-range:has(+ .react-datepicker__year-text--range-end),
  .react-datepicker__year-text--in-selecting-range:has(+ .react-datepicker__year-text--selecting-range-end) {
    border-top-right-radius: 8px;
    border-bottom-right-radius: 8px;
  }

  .react-datepicker__year-text--in-range:has(+ .react-datepicker__year-text--range-end) {
    box-shadow: 10px 0 0 0px #4368E31A;
  }

  .react-datepicker__year-text--range-start+.react-datepicker__year-text--in-range,
  .react-datepicker__year-text--selecting-range-start+.react-datepicker__year-text--in-selecting-range {
    border-top-left-radius: 8px;
    border-bottom-left-radius: 8px;
  }

  .react-datepicker__year-text--range-start+.react-datepicker__year-text--in-range {
    box-shadow: -10px 0 0 0px #4368E31A;
  }


}

.dark-theme {
  .daterangepicker-header {
    color: #fff;
  }
}

.dark-theme.tj-daterange-widget.react-datepicker-year-component {
  .react-datepicker {
    background-color: #1e2226;
  }

  .react-datepicker__year-text--selecting-range-end {
    border-radius: 8px;
    background-color: var(--interactive-overlays-fill-hover) !important;
  }
}

.ai-builder-sidebar {
  display: flex;
  flex-direction: column;
  overflow-x: hidden;
  position: relative;

  .input-box-gradient {
    position: absolute;
    bottom: 0;
    width: 100%;
    z-index: 1;
  }

  .reactMarkdown {
    * {
      font-size: 12px !important;
      color: var(--text-default, #1B1F24);
    }
  }

  .bullet {
    align-self: flex-start;
    background-color: var(--text-placeholder, #6A727C);
    margin-top: 6px;
  }

  button {
    border: none;
    outline: none;
  }

  height: 100%;
  transition: right 0.3s ease;
  z-index: 1000;
  overflow-y: auto;

  border-left: 1px solid var(--border-weak, #E4E7EB);
  background-color: #fff;
  box-shadow: 0px 0px 1px 0px var(--dropshadow-100700-layer-1, rgba(48, 50, 51, 0.05)),
  0px 8px 16px 0px var(--dropshadow-100400-layer-2, rgba(48, 50, 51, 0.10));

  &.dark-theme {
    background-color: #1f2936;

    .header {
      background-color: #1f2936;
    }
  }

  button.dropdown-toggle {
    height: 20px;
    width: 20px;
    display: flex;
    align-items: center;
    justify-content: center;
    background-color: transparent;
    margin-right: 5px;

    svg {
      transition: ease-in-out 0.2s;
      flex-shrink: 0;
    }

    &:hover {
      border: 1px solid var(--border-default, #CCD1D5);
      background: var(--button-outline-hover, rgba(136, 144, 153, 0.12));
    }

    // &:focus {
    //   border: 1px solid var(--border-default, #CCD1D5);
    //   background: var(--button-outline, #FFF);
    //   box-shadow: 0px 0px 0px 2px var(--Interactive-focusActive, #4368E3);
    // }

    &::after {
      display: none !important;
    }
  }

  .header {
    position: sticky;
    top: 0;
    z-index: 2;

    background-color: #fff;
    padding: 8px 16px 0 16px;

    border-bottom: 1px solid var(--border-weak, #E4E7EB);

    .conversation-type-toggle {
      margin-top: 4px;
      display: flex;
      align-items: flex-start;
      gap: 4px;

      button {
        padding: 6px 7px;
        color: var(--text-default, #1B1F24);
        background: transparent;
        position: relative;
        font-size: 12px;
        font-style: normal;
        font-weight: 500;
        line-height: 18px;

        /* 150% */
        &.active {
          &::after {
            content: '';
            position: absolute;
            bottom: 0;
            left: 0;
            width: 100%;
            height: 2px;
            background-color: var(--primary-accent-strong);
          }

        }
      }
    }

    section {
      display: flex;
      align-items: center;
      justify-content: space-between;

      h1 {
        color: var(--text-default, #1B1F24);
        font-family: "IBM Plex Sans";
        font-size: 14px;
        font-style: normal;
        font-weight: 500;
        line-height: 20px;
        margin-bottom: 0;

        .highlight {
          color: #FF5F6D
        }
      }

      button {
        height: 28px;
        width: 28px;
        display: flex;
        align-items: center;
        justify-content: center;
        background: transparent;

        &:hover {
          background: var(--interactive-hover, rgba(136, 144, 153, 0.12));
        }

        // &:focus {
        //     border: 1px solid var(--border-default, #CCD1D5);
        //     background: var(--button-outline, #FFF);
        //     box-shadow: 0px 0px 0px 2px var(--Interactive-focusActive, #4368E3);
        // }
      }
    }


  }

  .conversation-wrapper {
    overflow-y: auto;
    flex-grow: 1;
    padding: 32px;
    z-index: 2;

    // remote the scrollbar
    &::-webkit-scrollbar {
      display: none;
    }

    .zero-state-wrapper {
      margin-bottom: 20px;

      header {
        .logo {
          display: flex;
          justify-content: center;
          align-items: center;
          display: flex;
          width: 40px;
          height: 40px;
          border-radius: 24px;
          border: 1px solid var(--border-weak, #E4E7EB);
          background: var(--background-surface-layer-01, #FFFFFF);
        }

        .greeting {
          margin-top: 12px;

          h1 {
            margin: 0;
            color: var(--text-default, #1B1F24);
            font-size: 16px;
            font-style: normal;
            font-weight: 500;
          }

          p {
            color: var(--text-placeholder, #6A727C);
            font-size: 12px;
            font-style: normal;
            font-weight: 400;
            margin-top: 4px;
          }
        }
      }

      .get-started {
        margin-top: 24px;

        h2 {
          display: flex;
          padding: 6px 0px;
          color: var(--text-placeholder, #6A727C);
          font-size: 11px;
          font-style: normal;
          font-weight: 500;
          line-height: 20px;
          margin: 0;
        }

        .suggestion {
          p {
            margin: 0;
            color: var(--text-default, #1B1F24);
            font-size: 12px;
            font-style: normal;
            font-weight: 400;
          }

          display: flex;
          padding: 4px 8px;
          align-items: center;
          gap: 4px;
          border-radius: 6px;

          // &:hover {
          //   background: var(--interactive-hover, rgba(136, 144, 153, 0.12));
          // }
        }
      }


    }

    .message-wrapper {
      &+.message-wrapper {
        margin-top: 20px;
      }

      header {
        .logo {
          display: flex;
          width: 28px;
          height: 28px;
          justify-content: center;
          align-items: center;
          gap: 8px;
          border-radius: 24px;
          border: 1px solid var(--border-weak, #E4E7EB);
          background: var(--background-surface-layer-01, #FFFFFF);


          svg {
            flex-shrink: 0;
          }
        }
      }

      &.invalid-prompt {
        .message-section:first-of-type {
          margin-top: 4px;

          p {
            margin: 0;
            color: var(--text-default, #1B1F24);
            font-size: 12px;
            font-style: normal;
            font-weight: 400;
          }
        }

        .message-section:nth-of-type(2) {
          margin-top: 12px;

          h3 {
            margin: 0;
            color: var(--text-placeholder, #6A727C);
            font-size: 11px;
            font-style: normal;
            font-weight: 500;
            line-height: 20px;
            margin-top: 6px;
          }

          div.options {
            margin-top: 6px;
          }

          p {
            color: var(--text-default, #1B1F24);
            font-size: 12px;
            font-style: normal;
            font-weight: 400;
            line-height: 18px;
            padding: 4px 8px;
            margin: 0;
            border-radius: 6px;

            &:hover {
              background: var(--interactive-hover, rgba(136, 144, 153, 0.12));
            }

          }

        }

        .message-section:nth-of-type(3) {
          margin-top: 12px;


          .carousel-button {
            top: calc(50% + 15px);
          }

          h2 {
            margin: 0;
            color: var(--text-placeholder, #6A727C);
            font-size: 11px;
            font-style: normal;
            font-weight: 500;
            line-height: 20px;
            padding: 6px 0 0 0;
          }
        }
      }

      &.ai {

        h1,
        h2,
        h3 {
          margin: 0
        }

        h1 {
          color: var(--text-default, #1B1F24);
          font-size: 16px;
          font-style: normal;
          font-weight: 500;
          line-height: 24px;
        }

        h2 {
          color: var(--text-default, #1B1F24);
          font-size: 12px;
          font-style: normal;
          font-weight: 500;
          line-height: 18px;
        }

        .content {
          color: var(--text-default, #1B1F24);
          font-size: 12px;
          font-style: normal;
          font-weight: 400;
          line-height: 170%;
        }

        .ai-response-section:first-of-type {
          margin-top: 4px;
        }

        .ai-response-section:not(:first-of-type) {
          margin-top: 8px;
        }

        .subsection {
          margin-top: 8px;

          header {
            display: flex;
            align-items: center;
            height: 24px;

            svg.ai-generated-badge {
              margin-left: 10px;
            }
          }

          h3 {
            margin: 0;
            color: var(--text-placeholder, #6A727C);
            font-size: 11px;
            font-style: normal;
            font-weight: 500;
            line-height: 20px;
          }

          .subsection-content {
            margin-left: 20px;

            .list-item {
              color: var(--text-default, #1B1F24);
              font-size: 12px;
              font-style: normal;
              font-weight: 400;
              line-height: 18px;
              display: flex;
              gap: 6px;
              align-items: center;

              button.checkbox {
                display: flex;
                width: 16px;
                height: 16px;
                padding: 3px;
                justify-content: center;
                align-items: center;
                border-radius: 5px;
                margin-top: 2px;
                align-self: flex-start;

                &.selected {
                  background: var(--button-primary, #4368E3);
                }
              }

            }

            .list-item:first-of-type {
              margin-top: 2px;
            }


            .list-item:not(:first-of-type) {
              margin-top: 8px;
            }

            .color-picker {
              display: flex;
              margin-top: 8px;
              align-items: center;

              &:first-of-type {
                margin-top: 2px;
              }

              .color-input {
                width: 18px;
                height: 18px;
                border-radius: 6px;
                outline: none;
                border: 1px solid var(--border-default, #CCD1D5);
                background: #FFB224;
                box-shadow: 0px 1px 0px 0px var(--_-Dropshadow-000, rgba(0, 0, 0, 0.10));

                &:hover {
                  cursor: pointer;
                }
              }

              p {
                margin-bottom: 0;
                margin-left: 6px;
                color: var(--text-default, #1B1F24);
                text-align: center;

                /* Paragraph/Extrasmall/Regular */
                font-family: "IBM Plex Sans";
                font-size: 12px;
                font-style: normal;
                font-weight: 400;
                line-height: 20px;
                /* 166.667% */
              }

              .color-picker-item {
                width: 24px;
                height: 24px;
                border-radius: 50%;
                border: 1px solid var(--border-weak, #E4E7EB);
                cursor: pointer;

                &.selected {
                  border: 1px solid var(--border-default, #CCD1D5);
                }
              }
            }

            .table {
              margin-top: 2px;
              border-radius: 6px;
              border: 1px solid var(--border-weak, #E4E7EB);

              .tabs {
                display: flex;
                margin: 0px 16px;
                gap: 4px;
                overflow-x: auto;
                width: auto;

                // hide scrollbar   
                &::-webkit-scrollbar {
                  display: none;
                }

                button {
                  margin: 6px 0;
                  padding: 2px 7px;
                  font-family: "IBM Plex Sans";
                  font-size: 12px;
                  font-style: normal;
                  font-weight: 500;
                  line-height: 18px;
                  background: transparent;
                  border: none;
                  outline: none;
                  // border-radius: 0px;
                  position: relative;
                  color: var(--text-placeholder, #6A727C);
                  flex-shrink: 0;
                  // border-bottom: 2px solid transparent;

                  &.active {
                    color: var(--text-default, #1B1F24);

                    &::after {
                      content: "";
                      display: block;
                      width: 100%;
                      height: 2px;
                      background: var(--button-primary, #4368E3);
                      position: absolute;
                      bottom: -6px;
                      left: 0;
                    }
                  }

                  &:not(.active):hover {
                    background: var(--interactive-hover, rgba(136, 144, 153, 0.12));
                    padding: 2px 7px;
                  }
                }

              }

              .table-row {
                display: flex;
                justify-content: space-between;
                padding: 8px 12px;
                border-top: 1px solid var(--border-weak, #E4E7EB);

                p {
                  margin: 0;
                  flex-grow: 1;
                  font-size: 12px;
                  font-style: normal;
                  font-weight: 400;
                  line-height: 18px;

                  &:first-of-type {
                    color: var(--text-default, #1B1F24);

                  }

                  &:not(:first-of-type) {
                    color: var(--text-placeholder, #6A727C);
                    text-align: right;
                  }
                }
              }
            }

            .query {
              display: flex;
              align-items: center;
              gap: 4px;
              padding: 4px;
              border-radius: 6px;
              background: #88909914;

              svg {
                flex-shrink: 0;
              }

              p {
                margin: 0;
                color: var(--text-placeholder, #6A727C);
                font-size: 11px;
                font-style: normal;
                font-weight: 400;
                line-height: 16px;
                white-space: nowrap;
                overflow: hidden;
                text-overflow: ellipsis;
              }

              h4 {
                color: var(--text-default, #1B1F24);
                font-family: "IBM Plex Sans";
                font-size: 12px;
                font-style: normal;
                font-weight: 500;
                line-height: 18px;
                margin: 0;
                flex-shrink: 0;

              }

              &:first-of-type {
                margin-top: 2px;
              }

              &:not(:first-of-type) {
                margin-top: 8px;

              }
            }



          }
        }

        .action-buttons {
          margin-top: 8px;
          display: flex;
          align-items: center;
          justify-content: center;
          gap: 4px;

          button {
            border: none;
            outline: none;
            background-color: transparent;
          }

          .secondary-btn {
            padding: 5px 10px;
            display: flex;
            align-items: center;
            gap: 6px;

            span {
              color: var(--text-default, #1B1F24);
              font-size: 12px;
              font-style: normal;
              font-weight: 500;
              line-height: 18px;
            }

            &:hover {
              background: var(--interactive-hover, rgba(136, 144, 153, 0.12));
            }
          }

          .primary-btn {
            padding: 5px 10px;
            display: flex;
            align-items: center;
            gap: 6px;
            color: var(--text-default, #1B1F24);
            font-size: 12px;
            font-style: normal;
            font-weight: 500;
            line-height: 18px;
            border-radius: 6px;
            border: 1px solid var(--border-weak, #E4E7EB);
            background: var(--button-secondary, #FFF);
            box-shadow: 0px 0px 1px 0px var(--dropshadow-100700-layer-1, rgba(48, 50, 51, 0.05)), 0px 1px 1px 0px var(--dropshadow-100400-layer-2, rgba(48, 50, 51, 0.10));

            &:hover {
              background: var(--interactive-hover, rgba(136, 144, 153, 0.12));
            }
          }
        }

        .options {
          display: flex;
          padding: 4px;
          margin-top: 4px;

          .regenerate-response {
            display: flex;
            align-items: center;
            color: var(--text-default, #1B1F24);
            font-size: 11px;
            font-style: normal;
            font-weight: 500;
            line-height: 16px;
            gap: 4px;
            padding: 2px 8px;

            &:hover {
              cursor: pointer;
            }
          }

          .message-votes {
            display: flex;

            &:hover {
              button.active {
                background: var(--interactive-hover, rgba(136, 144, 153, 0.12));
              }
            }

            button {
              background: transparent;
              border: none;
              outline: none;
              display: flex;
              height: 28px;
              width: 28px;
              align-items: center;
              flex: 1 0 0;
              cursor: pointer;

              &:disabled {
                opacity: 0.7;
              }

            }
          }
        }
      }

      &.user {
        display: flex;

        /* 150% */
        .user-message {
          white-space: pre-wrap;
          display: inline-block;
          border-radius: 8px;
          background: #F5F6F7;

          &.dark-theme {
            background-color: #1B1F24;
          }

          padding: 8px 16px;
          justify-content: flex-end;
          align-items: center;
          gap: 8px;
          color: var(--text-default, #1B1F24);

          font-size: 12px;
          font-style: normal;
          font-weight: 400;
          line-height: 18px;
          margin-left: auto;

        }
      }
    }


  }

  section.template-cards {
    &::-webkit-scrollbar {
      display: none;
    }

    overflow-x: auto;
    margin-top: 6px;
    transition: height 0.1s ease !important;
    flex-direction: row;
    gap: 16px;
    display: flex;

    .section-card {
      flex: 0 0 auto;
      // display: flex;
      width: 184px;
      height: 100px;
      padding: 12px 16px;
      // flex-direction: column;
      // justify-content: center;
      gap: 8px;
      border-radius: 6px;
      background-color: #88909914;

      &:hover {
        background: var(--interactive-hover, rgba(136, 144, 153, 0.12));
      }

      svg {
        width: 16px;
        height: 16px;
        flex-shrink: 0;
      }

      .section-card-content {
        margin-top: 8px;

        h3 {
          margin: 0;
          color: var(--text-default, #1B1F24);
          font-size: 12px;
          font-style: normal;
          font-weight: 500;
          line-height: 18px;
        }

        p {
          color: var(--text-placeholder, #6A727C);
          font-size: 11px;
          font-style: normal;
          font-weight: 400;
          line-height: 16px;
          margin: 0;
          word-wrap: break-word;
          word-break: break-word;
        }
      }
    }
  }


  .templates {
    margin-top: 24px;
    position: relative;

    header {
      display: flex;
      margin-top: 6px;

      h2 {
        margin: 0;
        color: var(--text-placeholder, #6A727C);
        font-size: 11px;
        font-style: normal;
        font-weight: 500;
        line-height: 20px;
      }


    }

    .carousel-button {
      position: absolute;
      top: calc(50% + 10px);
      right: -13px;
      transform: translateY(-50%);
      z-index: 1;

      height: 28px;
      width: 28px;
      display: flex;
      padding: 4px 8px;
      align-items: center;
      gap: 4px;
      border-radius: 6px;
      background-color: #fff;
      border-radius: 6px;
      border: 1px solid var(--border-weak, #E4E7EB);
      background: var(--button-secondary, #FFF);

      /* Elevations/100 */
      box-shadow: 0px 0px 1px 0px var(--dropshadow-100700-layer-1, rgba(48, 50, 51, 0.05)), 0px 1px 1px 0px var(--dropshadow-100400-layer-2, rgba(48, 50, 51, 0.10));

      &.left {
        left: -13px;
        transform: translateY(-50%) rotateY(180deg);
      }

      &:hover {
        background: var(--interactive-hover, rgba(136, 144, 153, 0.12));
      }

    }


  }



}


.ai-message-loading-state {
  display: flex;
  margin-top: 12px;
  gap: 20px;

  .logo {
    height: 28px;
    width: 28px;
    border-radius: 24px;
    background: var(--background-surface-layer-01, #FFFFFF);
    display: flex;
    justify-content: center;
    align-items: center;
    border: 1px solid var(--border-weak, #E4E7EB);

  }

  .right {
    display: flex;
    align-items: center;
    gap: 8px;

    span {
      color: var(--text-placeholder, #6A727C);
      text-align: center;
      font-size: 11px;
      font-style: normal;
      font-weight: 400;
      line-height: 16px;
    }

    div.dots {
      display: flex;
      align-items: center;
      gap: 4px;

      .dot {
        width: 8px;
        height: 8px;
        background-color: #FF5F6D;
        opacity: 0.3;
        border-radius: 50%;
        animation: dot-blink 1.2s infinite;

      }

      .dot:nth-child(1) {
        animation-delay: 0s;
      }

      .dot:nth-child(2) {
        animation-delay: 0.3s;
      }

      .dot:nth-child(3) {
        animation-delay: 0.6s;
      }

      @keyframes dot-blink {

        0%,
        80%,
        100% {
          opacity: 0;
        }

        40% {
          opacity: 1;
        }
      }
    }
  }
}

.tj-datepicker-popover {
  width: auto;
  height: 100%;
}

.tooljet-copilot-popover {
  z-index: 10000
}

.copilot-overlay-trigger {
  display: flex;
  padding: 4px;
  justify-content: center;
  align-items: center;
  gap: 4px;
  outline: none;
  border-radius: 4px;
  border: 1px solid var(--border-weak, #E4E7EB);
  background: var(--button-secondary, #FFF);
  box-shadow: 0px 0px 1px 0px var(--dropshadow-100700-layer-1, rgba(48, 50, 51, 0.05)), 0px 1px 1px 0px var(--dropshadow-100400-layer-2, rgba(48, 50, 51, 0.10));

  &.preview-box {
    color: var(--text-default, #1B1F24);

    /* Paragraph/Extrasmall/Medium */
    font-family: "IBM Plex Sans";
    font-size: 12px;
    font-style: normal;
    font-weight: 500;
    line-height: 20px;
    /* 166.667% */
    display: flex;
    align-items: center;
    gap: 6px;
    padding: 4px 10px;
    border-radius: 6px;
    border: 1px solid Borders/default;
    background: surfaces/layer-01;

    /* Elevations/000 */
    box-shadow: 0px 1px 0px 0px var(--_-Dropshadow-000, rgba(0, 0, 0, 0.10));
  }

  &:hover {
    background: var(--interactive-hover, rgba(136, 144, 153, 0.12));
  }
}

.codehinter-copilot-btn {
  z-index: 1000;
}

#copilot-menu {
  width: 440px;
  max-width: 440px;
  max-height: 500px;
}



.tooljet-copilot {
  width: 100%;
  padding: 8px 16px !important;

  header {
    display: flex;
    align-items: center;
    justify-content: space-between;


    .text {
      color: var(--text-default, #1B1F24);
      display: flex;
      align-items: center;
      /* large/medium */
      font-family: "IBM Plex Sans";
      font-size: 14px;
      font-style: normal;
      font-weight: 500;
      line-height: 20px;
      gap: 4px;

      /* 142.857% */

    }

    button {
      border: none;
      outline: none;
      padding: 6px 7px;
      color: var(--text-default, #1B1F24);
      background: transparent;
      position: relative;

      &:hover {
        background: var(--interactive-hover, rgba(136, 144, 153, 0.12));
      }

    }
  }

  section.copilot-prompt-input {
    display: flex;
    align-items: center;
    margin-top: 8px;
    gap: 2px;
    justify-content: space-between;
    border-radius: 6px;
    border: 1px solid var(--border-weak, #E4E7EB);
    padding: 4px;

    &:focus-within {
      border: 1px solid var(--border-accent-strong, #4368E3);
    }

    .input {
      flex-grow: 1;
      color: var(--text-default, #1B1F24);
      font-family: "IBM Plex Sans";
      font-size: 12px;
      font-style: normal;
      font-weight: 400;
      line-height: 18px;
      position: relative;
      overflow-x: hidden;
      overflow-y: auto;
      max-height: 50px;
    }

    .input::before {
      content: attr(data-placeholder);
      position: absolute;
      top: 0;
      left: 0;
      color: #aaa;
      pointer-events: none;
      white-space: pre-wrap;
      display: block;
      width: 100%;
      overflow: hidden;
      color: var(--text-placeholder, #6A727C);
    }

    .input:empty::before {
      display: block;
    }

    .input:not(:empty)::before {
      display: none;
    }

    button.submit {
      height: 28px;
      width: 28px;
      border-radius: 6px;
      border: 1px solid var(--border-weak, #E4E7EB);
      background: var(--button-secondary, #FFF);

      /* Elevations/100 */
      box-shadow: 0px 0px 1px 0px var(--dropshadow-100700-layer-1, rgba(48, 50, 51, 0.05)), 0px 1px 1px 0px var(--dropshadow-100400-layer-2, rgba(48, 50, 51, 0.10));
      display: flex;
      align-items: center;
      justify-content: center;

      &:hover {
        border: 1px solid var(--border-default, #CCD1D5);
        background: var(--button-outline-hover, rgba(136, 144, 153, 0.12));
      }

      // when disabled
      &:disabled {
        border-radius: 6px;
        border: 1px solid var(--border-weak, #E4E7EB);
        background: linear-gradient(0deg, var(--button-outline-disabled, #FFF) 0%, var(--button-outline-disabled, #FFF) 100%), var(--button-secondary, #FFF);
      }

      // &:focus {
      //   border: 1px solid var(--border-default, #CCD1D5);
      //   background: var(--button-outline, #FFF);
      //   box-shadow: 0px 0px 0px 2px var(--Interactive-focusActive, #4368E3);
      // }
    }
  }

  section.content {
    max-height: 400px;
    overflow-y: auto;
    margin: 16px auto;
    background-color: #F6F7F7;
    border-radius: 6px;

    pre {
      border: none;
      background-color: transparent;
      padding: 8px 16px;
    }

  }

  footer {
    display: flex;
    align-items: center;
    gap: 8px;

    button {
      border: none;
      outline: none;
      padding: 6px 7px;
      color: var(--text-default, #1B1F24);
      background: transparent;
      position: relative;
      display: flex;
      align-items: center;
      padding: 5px 10px;
      gap: 6px;
      color: var(--text-default, #1B1F24);

      /* base/medium */
      font-family: "IBM Plex Sans";
      font-size: 12px;
      font-style: normal;
      font-weight: 500;
      line-height: 18px;
      border-radius: 6px;
      border: 1px solid var(--border-weak, #E4E7EB);
      background: var(--button-secondary, #FFF);

      /* Elevations/100 */
      box-shadow: 0px 0px 1px 0px var(--dropshadow-100700-layer-1, rgba(48, 50, 51, 0.05)), 0px 1px 1px 0px var(--dropshadow-100400-layer-2, rgba(48, 50, 51, 0.10));

      /* 150% */
      &:hover {
        background: var(--interactive-hover, rgba(136, 144, 153, 0.12));
      }
    }
  }

  &.dark-theme {
    .copilot-loader-wrapper {
      background-color: #858C9414;
    }

    section.content {
      background-color: #858C9414;

      pre {
        color: #fff
      }
    }
  }

  .copilot-loader-wrapper {
    border-radius: 6px;
    background-color: #F6F7F7;
    padding: 8px;

    .ai-message-loading-state {
      margin-top: 0
    }
  }
}

.low-credits {
  display: flex;
  align-items: center;
  justify-content: space-between;
  border-radius: 6px;
  background: var(--background-error-weak, #FCEEEF);
  padding: 6px 8px;

  span {
    color: var(--text-default, #1B1F24);

    /* small/regular */
    font-family: "IBM Plex Sans";
    font-size: 11px;
    font-style: normal;
    font-weight: 400;
    line-height: 16px;
    /* 145.455% */
    margin-left: 8px;
    flex-grow: 1;
  }
}


.codebuilder-color-swatches-wrapper {
  min-width: 231.333px;
  width: 100%;
  height: 48px;
  padding: 8px;
  border-bottom: 1px solid var(--border-weak, #E4E7EB);


  .codebuilder-color-swatches {
    display: flex;
    padding: 2px;
    flex-wrap: wrap;

    .ToggleGroup {
      width: 100%;
      height: 100%;
    }
  }

}

.codebuilder-color-swatches-options {
  width:100%;
  height:30px;
  padding: 6px 8px;
  border-radius: 6px;

  &:hover {
    background-color: #f0f1f2 !important;
  }

  .color-icon {
    width: 18px;
    height: 18px;
    border-radius: 4px;
    border: 1.5px solid #CCD1D5;
    background-color: #0091FF;
  }
}


.theme-dropdown-wrapper {
  gap: 75px;
  height: 32px;
  margin-bottom: 20px !important;
  justify-content: space-between;
}

.theme-custom-menu-list-header {
  margin: 16px 14px 0px 16px !important;
  font-size: 12px;
}

.theme-create-btn {
  width: 100%;
  margin-bottom: 8px;
  height:32px;
  color:#000;
  border: 1px solid var(--Border-brand-weak, #97AEFC);
}


.theme-default-pill {
  font-size: 11px;
  background-color: #CCD1D54D;
  color: #6A727C;
  width: 49px;
  height: 18px;
  border-radius: 20px
}

.no-scroll {
  overflow: hidden;
}


.textarea-widget:focus {
  border-color: var(--cc-primary-brand);
}

.multiselct-widget-option{
  input:checked {
    background-color: var(--cc-primary-brand);
  }
}

.multiselect-box {
  .options{
    input:checked {
      background-color: var(--cc-primary-brand);
    }
  }
}

.timer-btn {
  background-color: var(--cc-primary-brand);
  &:hover {
    background-color: var(--cc-primary-brand);
  }
}

.timer-btn-hover:hover {
  background-color: var(--cc-primary-brand);
}

.canvas-styles-header {
  display: flex;
  width: 100%;
  padding: 6px 16px;
  font-family: IBM Plex Sans;
  font-size: 12px;
  font-weight: 500;
  line-height: 20px;
  text-align: left;
  text-underline-position: from-font;
  text-decoration-skip-ink: none;
  background: var(--Background-surface-layer-02, #F6F8FA);
  color: #6A727C;


}

.app-export-btn {
  background-color: #FFFFFF;
  border: 1px solid var(--Border-default, #CCD1D5);
  box-shadow: 0px 1px 0px 0px var(--Dropshadow000);
}

.dark-theme {
  .app-export-btn {
    background-color: #313b46;
    color: #ffffff;
    border: 1px solid transparent;
  }
  .canvas-styles-header {
    background-color: #212325;
    color: #ffffff;
  }
}

.dark-theme {
  .codebuilder-color-swatches-options:hover {
    background-color: #313b46 !important;
  }
}

.codebuilder-color-picker {
  .sketch-picker {
    border: none !important;
  }
}

.accordion-button.inspector {
  justify-content: space-between;
  padding: 0.375rem 1rem !important;
  border-bottom-width: 1px;
  font-family: IBM Plex Sans;
  font-weight: 500;
  font-size: 12px;
  line-height: 20px;
  letter-spacing: 0%;
  background-color: var(--interactive-default);

  &:hover {
    background-color: var(--interactive-hover);
  }
}

.cm-tooltip {
  z-index: 9999 !important;
}

.workspace-constant-value {
  position: relative;

  .fromEnv {
    content: '.env';
    border-radius: 6px;
    background: var(--Indigo-50, #EEF4FF);
    padding: 0px 8px;
    width: 40px;
    align-items: center;
    position: absolute;
    color: var(--Indigo-700, #3538CD);
    text-align: center;
    font-size: 12px;
    font-style: normal;
    font-weight: 500;
    line-height: 20px;
    margin-left: 24px;
  }

  .isDuplicate {
    padding: 0px 8px;
    border-radius: 6px;
    background: var(--Error-50, #FEF3F2);
    color: var(--Error-700, #B42318);
    text-align: center;
    font-size: 12px;
    font-style: normal;
    font-weight: 500;
    line-height: 20px;
    /* 166.667% */
    margin-left: 24px;
  }

  .env-secret-hidden-message {
    border-radius: 16px;
    background: var(--Warning-50, #FFFAEB);
    padding: 4px 12px;
    color: var(--Warning-700, #B54708);
    font-size: 12px;
    font-style: normal;
    font-weight: 400;
    line-height: 18px;

    &.dark {
      background: #FFFAEB !important;
    }
  }
}

.phone-input-widget {
  .tj-text-input-widget.is-invalid {
    border-left: none !important;
  }

  input[type="tel"] {
    border-top-left-radius: '0px' !important;
    border-bottom-left-radius: '0px' !important;
  }
}

.single-line-codehinter-input {
  .cm-editor {
    max-height: 100px !important;
  }
}

<<<<<<< HEAD
.table-cell {
  input[type="checkbox"]{
    accent-color: var(--cc-primary-brand);
  }
}


.canvas-component {

  .tabs-component {
    .real-canvas {
      background-color: var(--cc-surface1-surface) !important;
    }
  }

  .kanban-container {
    background-color: var(--cc-surface1-surface);

    .header {
      background-color: var(--cc-surface1-surface);
    }

    .subcontainer-container {
      background-color: var(--cc-surface1-surface);

      .real-canvas {
        background-color: var(--cc-surface1-surface) !important;
      }
    }
    
  }



  .calendar-widget {
    background-color: var(--cc-surface1-surface);


    .rbc-time-header-gutter{
      color: var(--cc-primary-text);
    }
    .rbc-timeslot-group {
      color: var(--cc-primary-text);
    }
    .rbc-toolbar {
      color: var(--cc-primary-text);

      .rbc-btn-group {
        button {
          border-color: var(--cc-default-border);
          color: var(--cc-primary-text);
        }
      }
    }

    .rbc-day-bg {
      border: 1px solid var(--cc-weak-border) !important;
    }

    .rbc-button-link{
      color: var(--cc-primary-text);
    }
    .rbc-off-range{
      .rbc-button-link {
        color : var(--cc-placeholder-text);
      }
    }
    
    .rbc-off-range-bg {
      background-color: var(--cc-surface2-surface);

    
      
    }
    
    .rbc-month-header {
      .rbc-header {
        span {
          color: var(--cc-primary-text);
        }
      }

    }

  }


  input::placeholder, textarea::placeholder {
    color: var(--cc-placeholder-text) !important;
  }

  input:disabled, textarea:disabled {
    background-color: var(--cc-surface3-surface) !important;
    border-color: var(--cc-disabled-border) !important;
  }

  .sketch-picker {
    background-color: var(--cc-surface1-surface) !important;

    input {
      background-color: var(--cc-surface1-surface) !important;
    }
  }

  .multiselect-box {
    .search {
      input {
        background-color: var(--cc-surface1-surface) !important;
      }
      
    }
    
    .dropdown-container {
      background-color: var(--cc-surface1-surface) !important;
    }

    
    .select-item.selected {
      background-color: var(--cc-surface1-surface) !important;
    }
    .options {
      background-color: var(--cc-surface1-surface) !important;
      
    }
  }

  .codehinter-multi-line-input {
    .cm-content {
      background-color: var(--cc-surface1-surface) ;
    }

    .cm-gutters {
      background-color: var(--cc-surface3-surface) !important;
    }

    .cm-gutterElement {
      color: var(--cc-placeholder-text) !important;
    }
  }

}

.pagination {

  .page-item:not(.active){
    .page-link:not(.arrow-icon) {
      color: var(--cc-primary-text);
    }
  }
  
}

.timer-wrapper {
  background-color: var(--cc-surface1-surface);
  .counter-container {
    color: var(--cc-primary-text);
  }
}

.pdf-page-controls {
  background-color: var(--cc-surface1-surface);
  span{
    color: var(--cc-primary-text);
  }

}


.list-timeline-content {

  .list-timeline-title {
    color: var(--cc-primary-text);
  }

  .text-muted {
    color: var(--cc-placeholder-text) !important;
  }

  .list-timeline-time {
    color: var(--cc-placeholder-text);
  }

}

.legacy-datepicker-widget {
  .react-datepicker__header {
    background-color: var(--cc-surface3-surface) !important;
  }

  select {
    background-color: var(--cc-surface1-surface) !important;
    color: var(--cc-primary-text) !important;
  }
  .react-datepicker-popper {
    width: 100%;
    border-radius: 10px !important;
  
  }

  .react-datepicker__header  {
    color: var(--cc-primary-text) !important;
  }
  .react-datepicker__month-container {
    background-color: var(--cc-surface1-surface) !important;
    border-radius: 10px !important;
  }
  
  input {
    background-color: var(--cc-surface1-surface) !important;
    color: var(--cc-primary-text) !important;
  }

}

.components-container {
  .accordion-header {
    height: 32px;
  }

  .accordion-body {
    padding: 4px 0px 0px 0px !important;

  }

}
.table-component-footer, .table-card-header {
 .tj-ghost-black-btn:hover {
  background-color: var(--cc-table-footer-action-hover, #ECEEF0) !important;
 }

=======
.table-column-lists {
  .draggable-icon-container {
    display: flex;
    align-items: center;
    margin-left: 4px;
  }
>>>>>>> 8c9eaeeb
}<|MERGE_RESOLUTION|>--- conflicted
+++ resolved
@@ -18932,7 +18932,6 @@
   }
 }
 
-<<<<<<< HEAD
 .table-cell {
   input[type="checkbox"]{
     accent-color: var(--cc-primary-brand);
@@ -19163,12 +19162,11 @@
   background-color: var(--cc-table-footer-action-hover, #ECEEF0) !important;
  }
 
-=======
+}
 .table-column-lists {
   .draggable-icon-container {
     display: flex;
     align-items: center;
     margin-left: 4px;
   }
->>>>>>> 8c9eaeeb
 }