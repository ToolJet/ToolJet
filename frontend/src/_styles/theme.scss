--- conflicted
+++ resolved
@@ -6122,9 +6122,6 @@
 }
 
 .dark-theme-placeholder::placeholder{
-<<<<<<< HEAD
-  color: #E0E0E0;
-=======
   color: #C8C6C6;
 }
 .dark-multiselectinput{
@@ -6357,5 +6354,4 @@
   .page-body {
     height: 100%;
   }
->>>>>>> 02e4d5fa
 }