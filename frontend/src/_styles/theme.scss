--- conflicted
+++ resolved
@@ -18569,12 +18569,12 @@
     flex-grow: 1;
   }
 }
-<<<<<<< HEAD
 
 
 .cm-tooltip {
   z-index: 9999 !important;
-=======
+}
+
 .workspace-constant-value {
   position: relative;
 
@@ -18622,5 +18622,4 @@
       background: #FFFAEB !important;
     }
   }
->>>>>>> 5fd9711f
 }