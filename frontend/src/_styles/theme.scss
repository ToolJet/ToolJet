--- conflicted
+++ resolved
@@ -6395,7 +6395,6 @@
     height: 100%;
   }
 }
-<<<<<<< HEAD
 // Table set to full width
 .jet-data-table thead {
   display: flex !important;
@@ -6419,7 +6418,7 @@
       flex: 1 1 auto;
     }
   }
-=======
+}
 
 
 .link-widget{
@@ -6448,5 +6447,4 @@
     height: 0;
     background: transparent;
   }
->>>>>>> bf011beb
 }