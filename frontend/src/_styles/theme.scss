--- conflicted
+++ resolved
@@ -6108,7 +6108,17 @@
     }
   }
 }
-<<<<<<< HEAD
+.dark-theme-placeholder::placeholder{
+  color: #C8C6C6;
+}
+.dark-multiselectinput{
+  input{
+    color: white;
+    &::placeholder{
+      color: #C8C6C6;
+    }
+  }
+}
 
 // Language Selection Modal
 .lang-selection-modal {
@@ -6323,16 +6333,5 @@
     background-color: #2b394a;
     border-color: #232e3c;
     color: white;
-=======
-.dark-theme-placeholder::placeholder{
-  color: #C8C6C6;
-}
-.dark-multiselectinput{
-  input{
-    color: white;
-    &::placeholder{
-      color: #C8C6C6;
-    }
->>>>>>> 3f622304
   }
 }