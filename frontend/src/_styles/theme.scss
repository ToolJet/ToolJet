--- conflicted
+++ resolved
@@ -13078,10 +13078,7 @@
   background-color: #1E823B;
   @extend .widget-version-identifier
 }
-<<<<<<< HEAD
-=======
-
->>>>>>> 0e2b312f
+
 .tjdb-table-tooltip {
   width: max-content !important;
 
