@import "./tabler.scss";
@import "./colors.scss";
@import "./z-index.scss";
@import "./mixins.scss";
@import "./queryManager.scss";
@import "./onboarding.scss";
@import "./components.scss";
@import "./global-datasources.scss";
@import "./typography.scss";
@import "./designtheme.scss";
@import "./dropdown-custom.scss";
@import "./ui-operations.scss";
@import url('https://fonts.googleapis.com/css2?family=IBM+Plex+Sans:ital,wght@0,100;0,200;0,300;0,400;0,500;0,600;0,700;1,100;1,200;1,400;1,500;1,600;1,700&display=swap');
@import 'react-loading-skeleton/dist/skeleton.css';

// variables
$border-radius: 4px;


body {
  font-family: 'IBM Plex Sans';
}

input,
button {
  border-radius: 4px;
}

.btn:hover {
  border-color: $primary;
}

.btn-sm {
  padding: 4px 8px;
}

.padding-0 {
  padding: 0;
}

.float-right {
  float: right;
}

.font-500 {
  font-weight: 500;
}

.color-inherit {
  color: inherit;
}

.text-right {
  text-align: right;
}

.navbar {
  max-height: 45px;
  min-height: auto;

  .nav-item.active:after {
    bottom: 0 !important;
  }
}

.rc-slider-track {
  background-color: $primary;
}

.rc-slider-handle {
  border-color: $primary;
}

.auth-main {
  height: 1000px;
  padding-top: calc(0.25 * 100vh);
  overflow: hidden;

  svg,
  img {
    height: 50px;
    width: 50px;
  }

  svg {
    color: #000000;
  }

  .col-4 {
    z-index: 1;
  }

  .horizontal-line {
    width: 100%;
    position: relative;
    border: 1px solid #b1b1b1;
    top: 25px;
    margin: 0px auto;
    z-index: 0;
  }

  .sso-ico {
    div {
      background-color: #ffffff;
    }
  }
}

.emoji-mart-scroll {
  border-bottom: 0;
  margin-bottom: 6px;
}

.emoji-mart-scroll+.emoji-mart-bar {
  display: none;
}

.accordion-item,
.accordion-button {
  background-color: inherit;
}

.accordion-button {
  font-weight: 400 !important;
  box-shadow: none !important;
}

.accordion-button:not(.collapsed) {
  padding-bottom: 0 !important;
}

.accordion-body {
  .form-label {
    font-weight: 400;
    font-size: 12px;
    color: #61656c;
  }

  .style-fx {
    margin-top: 3px !important;
  }
}

.editor {
  .header-container {
    max-width: 100%;
    padding: 0 10px 0 0;
    min-height: 45px;
  }

  .resizer-select,
  .resizer-active {
    border: solid 1px $primary  !important;

    .top-right,
    .top-left,
    .bottom-right,
    .bottom-left {
      background: white;
      border-radius: 10px;
      border: solid 1px $primary;
    }
  }

  .resizer-selected {
    outline-width: thin;
    outline-style: solid;
    outline-color: #ffda7e;
  }

  // query data source card style start

  .query-datasource-card-container,
  .header-query-datasource-card-container {
    display: flex;
    flex-direction: row;
    gap: 10px;
    flex-wrap: wrap;
  }

  .datasource-picker {
    margin-bottom: 24px;
    padding: 0 32px;
  }

  .header-query-datasource-card-container {
    margin-top: -10px;
  }

  .header-query-datasource-card {
    position: relative;
    display: flex;
    min-width: 0;
    word-wrap: break-word;
    background-color: rgba(66, 153, 225, 0.1) !important;
    background-clip: border-box;
    border-radius: 4px;
    height: 32px;
    width: 140px;
    padding: 6px;
    align-items: center;
    text-transform: capitalize;
    font-weight: 400 !important;
    background-color: #4299e11a;

    p {
      margin: 0 8px 0 12px;
    }
  }

  .query-datasource-card {
    position: relative;
    display: flex;
    min-width: 0;
    word-wrap: break-word;
    background-color: #ffffff;
    background-clip: border-box;
    border: 1px solid rgba(101, 109, 119, 0.16);
    border-radius: 4px;
    height: 46px;
    width: 200px;
    padding: 10px;
    align-items: center;
    cursor: pointer;
    transition: transform .2s;

    p {
      margin: 0 8px 0 15px;
    }

    &:hover {
      transform: scale(1.02);
      box-shadow: 0.1px 0.1px 0.1px 0.1px rgba(0, 0, 0, 0.3);
    }
  }

  // end :: data source card style

  .header-query-datasource-name {
    font-size: 0.8rem !important;
    padding-top: 0px !important;
  }

  .datasource-heading {
    display: flex;
    height: 32px;
    gap: 10px;
    align-items: center;

    p {
      font-size: 12px;
      padding-top: 0px;
      cursor: pointer;
    }
  }


  .left-sidebar {
    scrollbar-width: none;
  }

  .left-sidebar::-webkit-scrollbar {
    width: 0;
    background: transparent;
  }

  .left-sidebar-layout {
    display: flex;
    justify-content: center;
    font-size: 11px;
    align-items: center;
    letter-spacing: 0.2px;

    p {
      margin-bottom: 0px;
      margin-top: 8px;
    }
  }

  .left-sidebar {
    height: 100%;
    width: 48px;
    position: fixed;
    z-index: 2;
    left: 0;
    overflow-x: hidden;
    flex: 1 1 auto;
    background-color: #fff !important;
    background-clip: border-box;
    border: solid rgba(0, 0, 0, 0.125);
    border-width: 0px 1px 3px 0px;
    margin-top: 0px;
    padding-top: 0px;

    .accordion-item {
      border: solid rgba(101, 109, 119, 0.16);
      border-width: 1px 0px 1px 0px;
    }

    .datasources-container {
      height: 50%;
      overflow-y: scroll;

      tr {
        border-color: #f1f1f1;
      }
    }

    .variables-container {
      height: 50%;
      overflow-y: scroll;
    }

    .variables-container::-webkit-scrollbar-thumb,
    .datasources-container::-webkit-scrollbar-thumb {
      background: transparent;
      height: 0;
      width: 0;
    }

    .variables-container::-webkit-scrollbar,
    .datasources-container::-webkit-scrollbar {
      width: 0;
      background: transparent;
      height: 0;
    }

    .variables-container,
    .datasources-container {
      scrollbar-width: none;
    }

    .datasources-container {
      bottom: 0;
      height: 500px;
      border: solid rgba(101, 109, 119, 0.16);
      border-width: 1px 0px 1px 0px;

      .datasources-header {
        border: solid rgba(0, 0, 0, 0.125);
        border-width: 0px 0px 1px 0px;
      }
    }

    .left-sidebar-inspector {
      .card-body {
        padding: 1rem 0rem 1rem 1rem;
      }
    }

    .left-sidebar-page-selector {
      .add-new-page-button-container {
        width: 100%;
        margin-top: 10px;
      }
    }
  }

  .editor-sidebar {
    height: calc(100% - 45px);
    position: fixed;
    right: 0;
    overflow-x: hidden;
    width: 300px;
    flex: 1 1 auto;
    top: 45px;
    border-top: 1px solid var(--slate7);
    background-color: var(--base);
    background-clip: border-box;
    border: solid rgba(0, 0, 0, 0.125);
    border-width: 0px 0px 0px 1px;

    .nav-tabs .nav-link {
      color: #3e525b;
      border-top-left-radius: 0px;
      border-top-right-radius: 0px;
    }

    .inspector {
      .inspector-add-button {
        background: inherit;
      }

      .inspector-add-button:hover {
        color: $primary;
        background: #eef3f9;
        border-radius: 4px;
      }

      .form-control-plaintext {
        padding: 0;
      }

      .header {
        padding-left: 20px;
        padding-right: 20px;
        border: solid rgba(0, 0, 0, 0.125);
        border-width: 0px 0px 1px 0px;
        height: 40px;

        .component-name {
          font-weight: 500;
        }

        .component-action-button {
          top: 8px;
          right: 10px;
          position: absolute;
        }
      }

      .properties-container {
        .field {
          .form-label {
            font-size: 12px;
          }

          .text-field {
            height: 30px;
            font-size: 12px;
          }

          .form-select {
            height: 30px;
            font-size: 12px;
          }

          .select-search__input {
            padding: 0.2375rem 0.75rem;
            font-size: 0.825rem;
          }
        }
      }
    }

    .components-container::-webkit-scrollbar {
      width: 0;
      height: 0;
      background: transparent;
    }

    .components-container::-webkit-scrollbar-thumb {
      background: transparent;
    }

    .components-container {
      scrollbar-width: none;
    }

    .components-container {
      height: 100%;
      overflow: auto;
      overflow-x: hidden;
      padding-bottom: 20%;

      .component-image-holder {
        border-radius: 0;
        transition: all 0.3s cubic-bezier(0.25, 0.8, 0.25, 1);
        border: 1px solid #d2ddec;
        box-sizing: border-box;
        border-radius: 4px;

        img {
          margin: 0 auto;
        }

        &:hover {
          background: rgba(66, 153, 225, 0.1);
        }
      }

      .component-title {
        display: block;
        margin-top: 10px;
        color: #3e525b;
        font-size: 10px;
        max-width: 100%;
        text-align: center;
        word-wrap: break-word;
      }

      .component-description {
        color: grey;
        font-size: 0.7rem;
      }
    }
  }

  .main {
    margin-left: 3%;
    width: 82%;
    top: 0;

    .canvas-container::-webkit-scrollbar {
      width: 0;
      background: transparent;
      height: 0;
    }

    .canvas-container {
      scrollbar-width: none;
    }

    .canvas-container::-webkit-scrollbar {
      width: 0;
      background: transparent;
    }

    .canvas-container {
      height: 100%;
      top: 45px;
      position: fixed;
      right: 300px;
      left: 48px;
      overflow-y: auto;
      overflow-x: scroll;
      -webkit-box-pack: center;
      justify-content: center;
      -webkit-box-align: center;
      align-items: center;

      .real-canvas {
        outline: 1px dotted transparent;
      }

      .show-grid {
        outline: 1px dotted #4d72da;
        background-image: linear-gradient(to right,
            rgba(194, 191, 191, 0.2) 1px,
            transparent 1px),
          linear-gradient(to bottom,
            rgba(194, 191, 191, 0.2) 1px,
            transparent 1px);
      }

      .canvas-area {
        min-height: 2400px;
        background: #edeff5;
        margin: 0px auto;

        .resizer {
          border: solid 1px transparent;
        }
      }
    }
  }

  @media screen and (max-height: 450px) {
    .sidebar {
      padding-top: 15px;
    }

    .sidebar a {
      font-size: 18px;
    }
  }
}

.viewer {
  .header-container {
    max-width: 100%;
  }

  .main {
    padding: 0px 10px;

    .canvas-container {
      scrollbar-width: auto;
      width: 100%;
    }

    .canvas-container::-webkit-scrollbar {
      background: transparent;
    }

    .canvas-container {
      height: 100%;
      position: fixed;
      left: 0;
      overflow-y: auto;
      overflow-x: auto;
      -webkit-box-pack: center;
      justify-content: center;
      -webkit-box-align: center;
      align-items: center;

      .canvas-area {
        width: 1280px;
        min-height: 2400px;
        background: #edeff5;
        margin: 0px auto;
        background-size: 80px 80px;
        background-repeat: repeat;
      }

      .navigation-area {
        background-color: #ECEEF0;
        padding: 1rem;

        a.page-link {
          border-radius: 0;
          border: 0;
        }

        a.page-link:hover {
          color: white;
          background-color: #4D72FA;
        }

        a.page-link.active {
          color: white;
          background-color: #4D72FA;
        }
      }

      .navigation-area.dark {
        background-color: #2b3546 !important;
      }
    }
  }
}

.modal-header {
  padding: 0 1.5rem 0 1.5rem;
}

.page-body,
.homepage-body {
  height: 100vh;

  .list-group.list-group-transparent.dark .all-apps-link,
  .list-group-item-action.dark.active {
    background-color: $dark-background  !important;
  }
}

.home-search-holder {
  height: 20px;
  width: 100%;
  margin-top: 32px;

  .search-box-wrapper {
    .input-icon {
      .input-icon-addon {
        padding-right: 6px;
      }
    }
  }

  .homepage-search {
    background: transparent;
    color: var(--slate12);
    height: 20px;

    &:focus {
      background: none;
    }
  }
}

.homepage-app-card-list-item-wrap {
  row-gap: 16px;
  column-gap: 32px;
  display: flex;
  margin-top: 22px;
}

.homepage-app-card-list-item {
  max-width: 272px;
  flex-basis: 33%;
  padding: 0 !important;
}

.homepage-dropdown-style {
  min-width: 11rem;
  display: block;
  align-items: center;
  margin: 0;
  line-height: 1.4285714;
  width: 100%;
  padding: 0.5rem 0.75rem !important;
  font-weight: 400;
  white-space: nowrap;
  border: 0;
  cursor: pointer;
  font-size: 12px;
}

.homepage-dropdown-style:hover {
  background: rgba(101, 109, 119, 0.06);
}

.card-skeleton-container {
  border: 0.5px solid #b4bbc6;
  padding: 1rem;
  border-radius: 8px;
  height: 180px;
}

.app-icon-skeleton {
  background-color: #91a4f6;
  border-radius: 4px;
  margin-bottom: 20px;
  height: 40px;
  width: 40px;
}

.folder-icon-skeleton {
  display: inline-block;
  background-color: #858896;
  border-radius: 4px;
  height: 14px;
  width: 14px;
}

.folders-skeleton {
  padding: 9px 12px;
  height: 34px;
  margin-bottom: 4px;
}

.card-skeleton-button {
  height: 20px;
  width: 60px;
  background: #91a4f6;
  margin-top: 1rem;
  border-radius: 4px;
}

@media (min-height: 641px) and (max-height: 899px) {
  .homepage-pagination {
    position: fixed;
    bottom: 2rem;
    width: 63%;
  }
}

@media (max-height: 640px) {
  .homepage-pagination {
    position: fixed;
    bottom: 2rem;
    width: 71%;
  }
}

@media (max-width: 1056px) {
  .homepage-app-card-list-item {
    flex-basis: 50%;
  }
}

.homepage-body {
  overflow-y: hidden;

  a {
    color: inherit;
  }

  a:hover {
    color: inherit;
    text-decoration: none;
  }

  button.create-new-app-button {
    background-color: var(--indigo9);

  }




  .app-list {
    .app-card {
      height: 180px;
      max-height: 180px;
      border: 0.5px solid #b4bbc6;
      box-sizing: border-box;
      border-radius: 8px;
      overflow: hidden;

      .app-creation-time {
        span {
          color: var(--slate11) !important;
        }
      }

      .app-creator {
        font-weight: 500;
        font-size: 0.625rem;
        line-height: 12px;
        color: #292d37;
        white-space: nowrap;
        overflow: hidden;
        text-overflow: ellipsis;
      }

      .app-icon-main {
        background-color: $primary;

        .app-icon {
          img {
            height: 24px;
            width: 24px;
            filter: invert(100%) sepia(0%) saturate(0%) hue-rotate(17deg) brightness(104%) contrast(104%);
            vertical-align: middle;
          }
        }
      }

      .app-template-card-wrapper {
        .card-body {
          padding-left: 0px !important;
        }
      }

      .app-title {
        line-height: 20px;
        font-size: 1rem;
        font-weight: 400;
        color: #000000;
        overflow: hidden;
        max-height: 40px;
        text-overflow: ellipsis;
        display: -webkit-box;
        -webkit-line-clamp: 2;
        /* number of lines to show */
        line-clamp: 2;
        -webkit-box-orient: vertical;
      }

      button {
        font-size: 0.6rem;
        width: 100%;
      }

      .menu-ico {
        cursor: pointer;

        img {
          padding: 0px;
          height: 14px;
          width: 14px;
          vertical-align: unset;
        }
      }
    }

    .app-card.highlight {
      background-color: #f8f8f8;
      box-shadow: 0px 4px 4px rgba(0, 0, 0, 0.25);
      border: 0.5px solid $primary;

      .edit-button {
        box-sizing: border-box;
        border-radius: 6px;
        color: $primary-light;
        width: 136px;
        height: 28px;
        background: var(--indigo11) !important;
        border: none;
        color: var(--indigo4);

        &:hover {
          background: var(--indigo10);

        }

        &:focus {
          box-shadow: 0px 0px 0px 4px var(--indigo6);
          background: var(--indigo10);
          outline: 0;
        }


        &:active {
          background: var(--indigo11);
          box-shadow: none;
        }
      }

      .launch-button {

        box-sizing: border-box;
        border-radius: 6px;
        color: var(--base);
        width: 92px;
        height: 28px;
        background: var(--base);
        border: 1px solid var(--slate7);
        color: var(--slate12);

        &:hover {
          background: var(--slate8);
          color: var(--slate11);
          border: 1px solid var(--slate8);
          background: var(--base);
        }

        &:active {
          background: var(--base);
          box-shadow: none;
          border: 1px solid var(--slate12);
          color: var(--slate12);
        }

        &:focus {
          background: var(--base);
          color: var(--slate11);
          border: 1px solid var(--slate8);
          box-shadow: 0px 0px 0px 4px var(--slate6);
        }
      }

      .app-title {
        height: 20px;
        -webkit-line-clamp: 1;
        /* number of lines to show */
        line-clamp: 1;
      }
    }
  }
}

.template-library-modal {
  font-weight: 500;

  .modal-header {
    background-color: var(--base) !important;
    border-bottom: 1px solid var(--slate5);

  }

  .modal-dialog {
    max-width: 90%;
    height: 80%;

    .modal-content {
      height: 100%;
      padding: 0;


      .modal-body {
        height: 100%;
        padding: 0 10px;
        background-color: var(--base) !important;


        .container-fluid {
          height: 100%;
          padding: 0;

          .row {
            height: 100%;
          }
        }
      }
    }

    .modal-body,
    .modal-footer {
      background-color: #ffffff;
    }
  }

  .template-categories {
    .list-group-item {
      border: 0;
    }

    .list-group-item.active {
      background-color: #edf1ff;
      color: $primary-light;
      font-weight: 600;
    }
  }

  .template-app-list {
    .list-group-item {
      border: 0;
    }

    .list-group-item.active {
      background-color: #edf1ff;
      color: black;
    }
  }

  .template-display {
    display: flex;
    flex-direction: row;
    align-items: center;
    height: 100%;

    h3.title {
      font-weight: 600;
      line-height: 17px;
    }

    p.description {
      font-weight: 500;
      font-size: 13px;
      line-height: 15px;
      letter-spacing: -0.1px;
      color: #8092ab;
    }

    img.template-image {
      height: 75%;
      width: 85%;
      border: 0;
      padding: 0;
      object-fit: contain;
    }

    .template-spinner {
      width: 3rem;
      height: 3rem;
      margin: auto;
      position: absolute;
      top: 0;
      bottom: 0;
      left: 0;
      right: 0;
    }

    .row {
      margin-bottom: 0;
    }
  }

  .template-list {
    padding-top: 16px;

    .template-search-box {
      input {
        border-radius: 5px !important;
      }

      .input-icon {
        display: flex;
      }
    }

    .input-icon {
      .search-icon {
        display: block;
        position: absolute;
        left: 0;
        margin-right: 0.5rem;
      }

      .clear-icon {
        cursor: pointer;
        display: block;
        position: absolute;
        right: 0;
        margin-right: 0.5rem;
      }
    }

    .list-group-item.active {
      color: $primary;
    }
  }
}

.template-library-modal.dark-mode {

  .template-modal-control-column,
  .template-list-column,
  .categories-column,
  .modal-header {
    border-color: var(--slate5) !important;
  }

  .modal-body,
  .modal-footer,
  .modal-header,
  .modal-content {
    color: white;
    background-color: #2b394a;
  }

  .template-categories {
    .list-group-item {
      color: white;
      border: 0;
    }

    .list-group-item:hover {
      background-color: #232e3c;
    }

    .list-group-item.active {
      background-color: $primary-light;
      color: white;
      font-weight: 600;
    }
  }

  .template-app-list {
    .list-group-item {
      border: 0;
      color: white;
    }

    .list-group-item:hover {
      border: 0;
      background-color: #232e3c;
    }

    .list-group-item.active {
      background-color: $primary-light;
      color: white;
    }

    .no-results-item {
      background-color: var(--slate4);
      color: white;
    }
  }

  .template-list {
    .template-search-box {
      input {
        background-color: #2b394a;
        border-color: #232e3c;
        color: white;
      }
    }
  }
}

.fx-container {
  position: relative;
}

.fx-common {
  position: absolute;
  top: -37.5px;
  right: 0px;
}

.fx-button {
  font-weight: 400;
  font-size: 13px;
  color: #61656c;
}

.fx-button:hover,
.fx-button.active {
  font-weight: 600;
  color: $primary-light;
  cursor: pointer;
}

.fx-container-eventmanager {
  position: relative;
}

.fx-container-eventmanager * .fx-outer-wrapper {
  position: absolute !important;
  top: 7px !important;
  right: -26px;
}

// targeting select component library class

.component-action-select *.css-1nfapid-container {
  width: 184px !important;
}

.component-action-select {
  .css-zz6spl-container{
    width: inherit;
  }
  &.fx-container-eventmanager{
    .fx-common {
      right: 0;
    }
    .custom-row{
      width:100%
    }
  }
  .codeShow-active{
    display: flex;
    flex-direction: row-reverse;
    justify-content: space-between;
    .custom-row{
      width: 75%;
    }
  }
  .row.fx-container{
    .col{
      display: flex;
    }
  }  
}

.fx-container-eventmanager *.fx-common {
  top: 6px !important;
  right: -34px;
}

.fx-container-eventmanager-code {
  padding-right: 15px !important;
}

.unselectable {
  -webkit-touch-callout: none;
  -webkit-user-select: none;
  -khtml-user-select: none;
  -moz-user-select: none;
  -ms-user-select: none;
  user-select: none;
}

.layout-buttons {
  span {
    color: $primary;
  }
}

.theme-dark {
  .accordion-button::after {
    background-image: url("data:image/svg+xml,%3Csvg id='SvgjsSvg1001' width='288' height='288' xmlns='http://www.w3.org/2000/svg' version='1.1' xmlns:xlink='http://www.w3.org/1999/xlink' xmlns:svgjs='http://svgjs.com/svgjs'%3E%3Cdefs id='SvgjsDefs1002'%3E%3C/defs%3E%3Cg id='SvgjsG1008' transform='matrix(1,0,0,1,0,0)'%3E%3Csvg xmlns='http://www.w3.org/2000/svg' fill='/fffff' viewBox='0 0 16 16' width='288' height='288'%3E%3Cpath fill-rule='evenodd' d='M1.646 4.646a.5.5 0 0 1 .708 0L8 10.293l5.646-5.647a.5.5 0 0 1 .708.708l-6 6a.5.5 0 0 1-.708 0l-6-6a.5.5 0 0 1 0-.708z' fill='%23ffffff' class='color000 svgShape'%3E%3C/path%3E%3C/svg%3E%3C/g%3E%3C/svg%3E");
  }

  .inspector {
    border: 1px solid $dark-background;
  }

  .homepage-body {
    .app-list {
      .app-title {
        line-height: 20px;
        font-size: 16px;
        font-weight: 400;
      }
    }
  }

  .layout-buttons {
    svg {
      filter: invert(89%) sepia(2%) saturate(127%) hue-rotate(175deg) brightness(99%) contrast(96%);
    }
  }

  .organization-list {
    margin-top: 5px;

    .btn {
      border: 0px;
    }

    .dropdown-toggle div {
      max-width: 200px;
      text-overflow: ellipsis;
      overflow: hidden;
    }
  }

  .left-menu {
    ul {
      li:not(.active):hover {
        color: $black;
      }
    }
  }

  .menu-ico,
  .folder-menu-icon {
    svg {
      path {
        fill: white !important;
      }
    }
  }
}

.pagination {
  .page-item.active {
    a.page-link {
      background-color: $primary-light;
    }
  }
}

.datasource-picker,
.stripe-operation-options {

  .select-search,
  .select-search-dark,
  .select-search__value input,
  .select-search-dark input {
    width: 224px !important;
    height: 32px !important;
    border-radius: $border-radius  !important;
  }
}

.openapi-operation-options {

  .select-search,
  .select-search-dark,
  .select-search__value input,
  .select-search-dark input {
    height: 32px !important;
    border-radius: $border-radius  !important;
  }
}

.openapi-operations-desc {
  padding-top: 12px;
}

.select-search {
  width: 100%;
  position: relative;
  box-sizing: border-box;
}

.select-search *,
.select-search *::after,
.select-search *::before {
  box-sizing: inherit;
}

.select-search-dark {
  .select-search-dark__input::placeholder {
    color: #E0E0E0;
  }
}

/**
 * Value wrapper
 */
.select-search__value {
  position: relative;
  z-index: 1;
}

.select-search__value::after {
  content: "";
  display: inline-block;
  position: absolute;
  top: calc(50% - 9px);
  right: 19px;
  width: 11px;
  height: 11px;
}

/**
 * Input
 */
.select-search__input {
  display: block;
  width: 100%;
  padding: 0.4375rem 0.75rem;
  font-size: 0.875rem;
  font-weight: 400;
  line-height: 1.4285714;
  color: #232e3c;
  background-color: #ffffff;
  background-clip: padding-box;
  border: 1px solid #dadcde;
  -webkit-appearance: none;
  -moz-appearance: none;
  appearance: none;
  border-radius: $border-radius  !important;
  transition: border-color 0.15s ease-in-out, box-shadow 0.15s ease-in-out;
}

.select-search__input::-webkit-search-decoration,
.select-search__input::-webkit-search-cancel-button,
.select-search__input::-webkit-search-results-button,
.select-search__input::-webkit-search-results-decoration {
  -webkit-appearance: none;
}

.select-search__input:not([readonly]):focus {
  cursor: initial;
}

/**
 * Options wrapper
 */
.select-search__select {
  background: #ffffff;
  box-shadow: 0 0.0625rem 0.125rem rgba(0, 0, 0, 0.15);
}

/**
 * Options
 */
.select-search__options {
  list-style: none;
}

/**
 * Option row
 */
.select-search__row:not(:first-child) {
  border-top: 1px solid #eee;
}

/**
 * Option
 */
.select-search__option,
.select-search__not-found {
  display: block;
  height: 36px;
  width: 100%;
  padding: 0 16px;
  background: var(--base);
  border: none;
  outline: none;
  font-family: "Roboto", sans-serif;
  font-size: 14px;
  text-align: left;
  cursor: pointer;
}

.select-search--multiple .select-search__option {
  height: 48px;
}

.select-search__option.is-highlighted,
.select-search__option:not(.is-selected):hover {
  background: rgba(47, 204, 139, 0.1);
}

.select-search__option.is-highlighted.is-selected,
.select-search__option.is-selected:hover {
  background: #2eb378;
  color: #ffffff;
}

/**
 * Group
 */
.select-search__group-header {
  font-size: 10px;
  text-transform: uppercase;
  background: #eee;
  padding: 8px 16px;
}

/**
 * States
 */
.select-search.is-disabled {
  opacity: 0.5;
}

.select-search.is-loading .select-search__value::after {
  background-image: url("data:image/svg+xml,%3Csvg xmlns='http://www.w3.org/2000/svg' width='50' height='50' viewBox='0 0 50 50'%3E%3Cpath fill='%232F2D37' d='M25,5A20.14,20.14,0,0,1,45,22.88a2.51,2.51,0,0,0,2.49,2.26h0A2.52,2.52,0,0,0,50,22.33a25.14,25.14,0,0,0-50,0,2.52,2.52,0,0,0,2.5,2.81h0A2.51,2.51,0,0,0,5,22.88,20.14,20.14,0,0,1,25,5Z'%3E%3CanimateTransform attributeName='transform' type='rotate' from='0 25 25' to='360 25 25' dur='0.6s' repeatCount='indefinite'/%3E%3C/path%3E%3C/svg%3E");
  background-size: 11px;
}

.select-search:not(.is-disabled) .select-search__input {
  cursor: pointer;
}

/**
 * Modifiers
 */
.select-search--multiple {
  border-radius: 3px;
  overflow: hidden;
}

.select-search:not(.is-loading):not(.select-search--multiple) .select-search__value::after {
  transform: rotate(45deg);
  border-right: 1px solid #000;
  border-bottom: 1px solid #000;
  pointer-events: none;
}

.select-search--multiple .select-search__input {
  cursor: initial;
}

.select-search--multiple .select-search__input {
  border-radius: 3px 3px 0 0;
}

.select-search--multiple:not(.select-search--search) .select-search__input {
  cursor: default;
}

.select-search:not(.select-search--multiple) .select-search__input:hover {
  border-color: #2fcc8b;
}

.select-search:not(.select-search--multiple) .select-search__select {
  position: absolute;
  z-index: 2;
  right: 0;
  left: 0;
  border-radius: 3px;
  overflow: auto;
  max-height: 360px;
}

.select-search--multiple .select-search__select {
  position: relative;
  overflow: auto;
  max-height: 260px;
  border-top: 1px solid #eee;
  border-radius: 0 0 3px 3px;
}

.select-search__not-found {
  height: auto;
  padding: 16px;
  text-align: center;
  color: #888;
}

/**
* Select Search Dark Mode
*/
.select-search-dark {
  width: 100%;
  position: relative;
  box-sizing: border-box;
}

.select-search-dark *,
.select-search-dark *::after,
.select-search-dark *::before {
  box-sizing: inherit;
}

/**
 * Value wrapper
 */
.select-search-dark__value {
  position: relative;
  z-index: 1;
}

.select-search-dark__value::after {
  content: "";
  display: inline-block;
  position: absolute;
  top: calc(50% - 4px);
  right: 13px;
  width: 6px;
  height: 6px;
  filter: brightness(0) invert(1);
}

/**
 * Input
 */
.select-search-dark__input {
  display: block;
  width: 100%;
  // padding: 0.4375rem 0.75rem;
  font-size: 0.875rem;
  font-weight: 400;
  line-height: 1.4285714;
  color: #ffffff;
  background-color: #2b3547;
  background-clip: padding-box;
  border: 1px solid #232e3c;
  -webkit-appearance: none;
  -moz-appearance: none;
  appearance: none;
  border-radius: 0;
  transition: border-color 0.15s ease-in-out, box-shadow 0.15s ease-in-out;
}

.select-search-dark__input::-webkit-search-decoration,
.select-search-dark__input::-webkit-search-cancel-button,
.select-search-dark__input::-webkit-search-results-button,
.select-search-dark__input::-webkit-search-results-decoration {
  -webkit-appearance: none;
}

.select-search-dark__input:not([readonly]):focus {
  cursor: initial;
}

/**
 * Options
 */
.select-search-dark__options {
  list-style: none;
  padding: 0;
}

/**
 * Option row
 */
.select-search-dark__row:not(:first-child) {
  border-top: none;
}

/**
 * Option
 */
.select-search-dark__option,
.select-search-dark__not-found {
  display: block;
  height: 36px;
  width: 100%;
  padding: 0 16px;
  background-color: var(--base) !important;
  color: #ffffff !important;
  outline: none;
  font-family: "Roboto", sans-serif;
  font-size: 14px;
  text-align: left;
  cursor: pointer;
  border-radius: 0;

  &:hover {
    background-color: #2b3546 !important;
  }
}

.select-search-dark--multiple .select-search-dark__option {
  height: 48px;
}

/**
 * Group
 */
.select-search-dark__group-header {
  font-size: 10px;
  text-transform: uppercase;
  background: #eee;
  padding: 8px 16px;
}

/**
 * States
 */
.select-search-dark.is-disabled {
  opacity: 0.5;
}

.select-search-dark.is-loading .select-search-dark__value::after {
  background-image: url("data:image/svg+xml,%3Csvg xmlns='http://www.w3.org/2000/svg' width='50' height='50' viewBox='0 0 50 50'%3E%3Cpath fill='%232F2D37' d='M25,5A20.14,20.14,0,0,1,45,22.88a2.51,2.51,0,0,0,2.49,2.26h0A2.52,2.52,0,0,0,50,22.33a25.14,25.14,0,0,0-50,0,2.52,2.52,0,0,0,2.5,2.81h0A2.51,2.51,0,0,0,5,22.88,20.14,20.14,0,0,1,25,5Z'%3E%3CanimateTransform attributeName='transform' type='rotate' from='0 25 25' to='360 25 25' dur='0.6s' repeatCount='indefinite'/%3E%3C/path%3E%3C/svg%3E");
  background-size: 11px;
}

.select-search-dark:not(.is-disabled) .select-search-dark__input {
  cursor: pointer;
}

/**
 * Modifiers
 */
.select-search-dark--multiple {
  border-radius: 3px;
  overflow: hidden;
}

.select-search-dark:not(.is-loading):not(.select-search-dark--multiple) .select-search-dark__value::after {
  transform: rotate(45deg);
  border-right: 1px solid #000;
  border-bottom: 1px solid #000;
  pointer-events: none;
}

.select-search-dark--multiple .select-search-dark__input {
  cursor: initial;
}

.select-search-dark--multiple .select-search-dark__input {
  border-radius: 3px 3px 0 0;
}

.select-search-dark--multiple:not(.select-search-dark--search) .select-search-dark__input {
  cursor: default;
}

.select-search-dark:not(.select-search-dark--multiple) .select-search-dark__input:hover {
  border-color: #ffffff;
}

.select-search-dark:not(.select-search-dark--multiple) .select-search-dark__select {
  position: absolute;
  z-index: 2;
  right: 0;
  left: 0;
  border-radius: 3px;
  overflow: auto;
  max-height: 360px;
}

.select-search-dark--multiple .select-search-dark__select {
  position: relative;
  overflow: auto;
  max-height: 260px;
  border-top: 1px solid #eee;
  border-radius: 0 0 3px 3px;
}

.select-search-dark__not-found {
  height: auto;
  padding: 16px;
  text-align: center;
  color: #888;
}

.jet-table-footer {
  .table-footer {
    width: 100%;
  }
}

.jet-data-table-header {
  max-height: 50px;
}

.jet-data-table {
  thead {
    z-index: 2;
  }

  .table thead th:not(.rdtPrev):not(.rdtSwitch):not(.rdtNext):not(.dow) {
    display: flex !important;
  }

  .table-row:hover,
  .table-row:focus {
    background: rgba(lightBlue, 0.25);
  }

  .table-row.selected {
    --tblr-table-accent-bg: rgba(lightBlue, 0.25);
    background: rgba(lightBlue, 0.25);
    font-weight: 500;
  }

  td {
    min-height: 40px;
    overflow-x: initial;

    .text-container {
      padding: 0;
      margin: 0;
      border: 0;
      height: 100%;
      outline: none;
    }
  }

  td.spacious {
    min-height: 47px;
  }

  td.compact {
    min-height: 40px;
  }

  .has-dropdown,
  .has-multiselect,
  .has-text,
  .has-datepicker,
  .has-actions {
    padding: 0 5px;
  }

  .has-text,
  .has-actions {
    margin: 0;
  }

  .wrap-wrapper {
    white-space: normal !important;
    word-break: break-all;
  }

  .scroll-wrapper {
    overflow-x: auto;
  }

  .hide-wrapper {
    overflow-x: hidden !important;
  }

  td {

    .text-container:focus-visible,
    .text-container:focus,
    .text-container:focus-within,
    .text-container:hover {
      outline: none;
      height: 100%;
    }

    display: flex !important;

    .td-container {
      margin-top: auto;
      margin-bottom: auto;
    }
  }

  td {
    .text-container:focus {
      position: sticky;
      height: 120px;
      overflow-y: scroll;
      margin-top: -10px;
      padding: 10px;
      margin-left: -9px;
      background: white;
      box-shadow: rgba(15, 15, 15, 0/05) 0px 0px 0px 1px,
        rgba(15, 15, 15, 0.1) 0px 3px 6px, rgba(15, 15, 15, 0.2) 0px 9px 24px;
      white-space: initial;
    }

    .text-container:focus-visible,
    .text-container:focus,
    .text-container:focus-within,
    .text-container:hover {
      outline: none;
    }
  }

  td {
    .text-container::-webkit-scrollbar {
      background: transparent;
      height: 0;
      width: 0;
    }
  }

  td::-webkit-scrollbar {
    background: transparent;
    height: 0;
    width: 0;
  }

  td:hover::-webkit-scrollbar {
    height: 4px;
    width: 4px;
  }

  .th {
    white-space: normal;
  }

  th:after {
    content: " ";
    position: relative;
    height: 0;
    width: 0;
  }

  .sort-desc:after {
    border-left: 5px solid transparent;
    border-right: 5px solid transparent;
    border-top: 5px solid #767676;
    border-bottom: 5px solid transparent;
    left: 0px;
    top: 7px;
  }

  .sort-asc:after {
    border-left: 5px solid transparent;
    border-right: 5px solid transparent;
    border-top: 0px solid transparent;
    border-bottom: 5px solid #767676;
    left: 0px;
    top: 7px;
  }
}

.jet-data-table::-webkit-scrollbar {
  background: transparent;
}

.jet-data-table::-webkit-scrollbar-track {
  background: transparent;
}

.jet-data-table:hover {
  overflow-x: auto;
  overflow-y: auto;
}

.jet-data-table {
  overflow: hidden;

  .form-check {
    margin-bottom: 0;
  }

  .form-check-inline {
    margin-right: 0;
  }

  .table-row {
    cursor: pointer;
  }

  thead {
    position: sticky;
    top: 0px;
    display: inline-block;

    tr {
      border-top: none;
    }
  }

  tbody {
    display: inline-block;
  }
}

.btn-primary {
  --tblr-btn-color: #{$primary-rgb};
  --tblr-btn-color-darker: #{$primary-rgb-darker};
  border-color: none;
}

.form-check-input:checked {
  background-color: var(--indigo9) !important;
  border-color: rgba(101, 109, 119, 0.24);
}

.btn:focus,
.btn:active,
.form-check-input:focus,
.form-check-input:active,
.form-control:focus,
th:focus,
tr:focus {
  outline: none !important;
  box-shadow: none;
}

.show-password-field {
  width: fit-content;

  .form-check-input {
    cursor: pointer;
  }

  .show-password-label {
    cursor: pointer;
  }
}

.select-search__option {
  color: rgb(90, 89, 89);
}

.select-search__option.is-selected {
  background: rgba(176, 176, 176, 0.07);
  color: #4d4d4d;
}

.select-search__option.is-highlighted.is-selected,
.select-search__option.is-selected:hover {
  background: rgba(66, 153, 225, 0.1);
  color: rgb(44, 43, 43);
}

.select-search__option.is-highlighted,
.select-search__option:hover {
  background: rgba(66, 153, 225, 0.1);
}

.select-search__options {
  margin-left: -33px;
}

.select-search__option.is-highlighted,
.select-search__option:not(.is-selected):hover {
  background: rgba(66, 153, 225, 0.1);
}

.select-search:not(.select-search--multiple) .select-search__input:hover {
  border-color: rgba(66, 153, 225, 0.1);
}

.DateInput_input {
  font-weight: 300;
  font-size: 14px;
  padding: 4px 7px 2px;
  padding: 4px 7px 2px;
  width: 100px !important;
  margin-left: 10px;
}

.jet-data-table {
  display: inline-block;
  height: 100%;

  thead {
    width: 100%;
  }

  .select-search:not(.is-loading):not(.select-search--multiple) .select-search__value::after {
    display: none;
  }

  .custom-select {
    .select-search:not(.select-search--multiple) .select-search__select {
      top: 0px;
      border: solid #9fa0a1 1px;
    }
  }

  .tags {
    width: 100%;
    min-height: 20px;

    .add-tag-button {
      display: none;
    }

    .tag {
      font-weight: 400;
      font-size: 0.85rem;
      letter-spacing: 0.04em;
      text-transform: none;

      .remove-tag-button {
        margin-left: 5px;
        margin-right: -7px;
        display: none;
      }
    }

    .form-control-plaintext {
      font-size: 12px;
    }

    .form-control-plaintext:hover,
    .form-control-plaintext:focus-visible {
      outline: none;
    }
  }

  .tags:hover {
    .add-tag-button {
      display: inline-flex;
    }
  }

  .tag:hover {
    .remove-tag-button {
      display: inline-flex;
    }
  }

  .th,
  .td {
    .resizer {
      display: inline-block;
      height: 100%;
      position: absolute;
      right: 0;
      top: 0;
      transform: translateX(50%);
      z-index: 1;
      touch-action: none;
      width: 2px;

      &.isResizing {
        background: rgb(179, 173, 173);
        width: 5px;
      }
    }
  }
}

.no-components-box {
  border: 1px dashed #3e525b;
}

.form-control-plaintext:focus-visible {
  outline: none;
  outline-width: thin;
  outline-style: solid;
  outline-color: $primary;
}

.form-control-plaintext:hover {
  outline: none;
  outline-width: thin;
  outline-style: solid;
  outline-color: rgba(66, 153, 225, 0.8);
}

.select-search__input:focus-visible {
  outline: none;
  outline-color: #4ac4d6;
}

.form-control-plaintext {
  padding: 5px;
}

.table-filters,
.table-add-new-row {
  position: absolute;
  top: 2.85rem;
  width: 80%;
  max-width: 700px;
  margin-right: 10%;
  right: 0;
  height: 300px;
  z-index: 100;
}

.code-builder {
  border: solid 1px #dadcde;
  border-radius: 2px;
  padding-top: 4px;

  .variables-dropdown {
    position: fixed;
    right: 0;
    width: 400px;
    z-index: 200;
    border: solid 1px #dadcde;

    .group-header {
      background: #f4f6fa;
    }
  }
}

.__react_component_tooltip {
  z-index: 10000;
}

.select-search__value::after {
  top: calc(50% - 2px);
  right: 15px;
  width: 5px;
  height: 5px;
}

.progress-bar {
  background-color: rgba(66, 153, 225, 0.7);
}

.popover-header {
  background-color: #f4f6fa;
}

.popover-body {
  .form-label {
    font-size: 12px;
  }
}

/**
 * Home page app menu
 */
#popover-app-menu {
  border-radius: 4px;
  width: 150px;
  box-shadow: 0px 12px 16px -4px rgba(16, 24, 40, 0.08), 0px 4px 6px -2px rgba(16, 24, 40, 0.03);
  background: var(--base);
  color: var(--slate12);
  border: 1px solid var(--slate3);

  .popover-arrow {
    display: none;
  }

  .popover-body {
    padding: 16px 12px 0px 12px;
    color: var(--slate12);

    .field {
      font-weight: 500;
      font-size: 0.7rem;

      &__danger {
        color: var(--tomato9);
      }
    }
  }
}

.input-icon {
  .input-icon-addon {
    display: none;
  }
}

.input-icon:hover {
  .input-icon-addon {
    display: flex;
  }
}

.input-icon:focus {
  .input-icon-addon {
    display: flex;
  }
}

.sub-section {
  width: 100%;
  display: block;
}

.text-muted {
  color: #3e525b !important;
}

body {
  color: #3e525b;
}

.RichEditor-root {
  background: #ffffff;
  border: 1px solid #ddd;
  font-family: "Georgia", serif;
  font-size: 14px;
  padding: 15px;
  height: 100%;
}

.RichEditor-editor {
  border-top: 1px solid #ddd;
  cursor: text;
  font-size: 16px;
  margin-top: 10px;
}

.RichEditor-editor .public-DraftEditorPlaceholder-root,
.RichEditor-editor .public-DraftEditor-content {
  margin: 0 -15px -15px;
  padding: 15px;
}

.RichEditor-editor .public-DraftEditor-content {
  min-height: 100px;
  overflow-y: scroll;
}

.RichEditor-hidePlaceholder .public-DraftEditorPlaceholder-root {
  display: none;
}

.RichEditor-editor .RichEditor-blockquote {
  border-left: 5px solid #eee;
  color: #666;
  font-family: "Hoefler Text", "Georgia", serif;
  font-style: italic;
  margin: 16px 0;
  padding: 10px 20px;
}

.RichEditor-editor .public-DraftStyleDefault-pre {
  background-color: rgba(0, 0, 0, 0.05);
  font-family: "Inconsolata", "Menlo", "Consolas", monospace;
  font-size: 16px;
  padding: 20px;
}

.RichEditor-controls {
  font-family: "Helvetica", sans-serif;
  font-size: 14px;
  margin-bottom: 5px;
  user-select: none;
}

.dropmenu {
  position: relative;
  display: inline-block;
  margin-right: 16px;

  .dropdownbtn {
    color: #999;
    background: none;
    cursor: pointer;
    outline: none;
    border: none;
  }

  .dropdown-content {
    display: none;
    position: absolute;
    z-index: 2;
    width: 100%;
    align-items: center;
    border: 1px solid transparent;
    border-radius: 4px;
    box-shadow: 0 2px 6px 2px rgba(47, 54, 59, 0.15);

    a {
      text-decoration: none;
      width: 100%;
      position: relative;
      display: block;

      span {
        text-align: center;
        width: 100%;
        text-align: center;
        padding: 3px 0px;
      }
    }
  }
}

.dropmenu .dropdown-content a:hover {
  background-color: rgba(0, 0, 0, 0.05);
}

.dropmenu:hover {
  .dropdownbtn {
    color: #5890ff;
    background-color: rgba(0, 0, 0, 0.05);
    border-radius: 4px;
  }

  .dropdown-content {
    display: block;
  }
}

.RichEditor-styleButton {
  color: #999;
  cursor: pointer;
  margin-right: 16px;
  padding: 2px 0;
  display: inline-block;
}

.RichEditor-activeButton {
  color: #5890ff;
}

.transformation-editor {
  .CodeMirror {
    min-height: 70px;
  }
}

.chart-data-input {
  .CodeMirror {
    min-height: 370px;
    font-size: 0.8rem;
  }

  .code-hinter {
    min-height: 370px;
  }
}

.map-location-input {
  .CodeMirror {
    min-height: 120px;
    font-size: 0.8rem;
  }

  .code-hinter {
    min-height: 120px;
  }
}

.rdt {
  .form-control {
    height: 100%;
  }
}

.DateInput_input__focused {
  border-bottom: 2px solid $primary;
}

.CalendarDay__selected,
.CalendarDay__selected:active,
.CalendarDay__selected:hover {
  background: $primary;
  border: 1px double $primary;
}

.CalendarDay__selected_span {
  background: $primary;
  border: $primary;
}

.CalendarDay__selected_span:active,
.CalendarDay__selected_span:hover {
  background: $primary;
  border: 1px double $primary;
  color: #ffffff;
}

.CalendarDay__hovered_span:active,
.CalendarDay__hovered_span:hover {
  background: $primary;
  border: 1px double $primary;
  color: #ffffff;
}

.CalendarDay__hovered_span {
  background: #83b8e7;
  border: 1px double #83b8e7;
  color: #ffffff;
}

.table-responsive {
  margin-bottom: 0rem;
}

.code-hinter::-webkit-scrollbar {
  width: 0;
  height: 0;
  background: transparent;
}

.codehinter-query-editor-input {
  .CodeMirror {
    font-family: "Roboto", sans-serif;
    color: #263136;
    overflow: hidden;
    height: 50px !important;
  }

  .CodeMirror-vscrollbar {
    overflow: hidden;
  }

  .CodeMirror-focused {
    padding-top: 0;
    height: 50px;
  }

  .CodeMirror-scroll {
    position: absolute;
    top: 0;
    width: 100%;
  }
}

.field {
  .CodeMirror-scroll {
    position: static;
    top: 0;
  }
}

.code-hinter {
  height: 36px;

  .form-control {
    .CodeMirror {
      font-family: "Roboto", sans-serif;
      height: 50px !important;
      max-height: 300px;
    }
  }

  .CodeMirror-vscrollbar,
  .CodeMirror-hscrollbar {
    background: transparent;
    height: 0;
    width: 0;
  }

  .CodeMirror-scroll {
    overflow: hidden !important;
    position: static;
    width: 100%;
  }
}

.CodeMirror-hints {
  font-family: "Roboto", sans-serif;
  font-size: 0.9rem;
  padding: 0px;
  z-index: $hints-z-index;

  li.CodeMirror-hint-active {
    background: $primary;
  }

  .CodeMirror-hint {
    padding: 4px;
    padding-left: 10px;
    padding-right: 10px;
  }
}

.cm-matchhighlight {
  color: #4299e1 !important;
  background: rgba(66, 153, 225, 0.1) !important;
}

.nav-tabs .nav-link {
  color: #3e525b;
  border-top-left-radius: 0px;
  border-top-right-radius: 0px;
}

.transformation-popover {
  padding: 14px;
  font-weight: 500;
  margin-bottom: 0px;
}

.transformation-editor {
  .CodeMirror {
    min-height: 220px;
  }
}

hr {
  margin: 1rem 0;
}

.query-hinter {
  min-height: 150px;
}

.codehinter-default-input {
  font-family: "Roboto", sans-serif;
  padding: 0.0475rem 0rem !important;
  display: block;
  width: 100%;
  font-size: 0.875rem;
  font-weight: 400;
  color: #232e3c;
  background-color: #ffffff;
  background-clip: padding-box;
  border: 1px solid #dadcde;
  -webkit-appearance: none;
  -moz-appearance: none;
  appearance: none;
  border-radius: 4px;
  transition: border-color 0.15s ease-in-out, box-shadow 0.15s ease-in-out;
  height: 30px;

  .CodeMirror {
    font-family: "Roboto", sans-serif;
  }

  .CodeMirror-placeholder {
    height: inherit !important;
    position: absolute !important;
    margin-top: 3px;
  }
}

.codehinter-query-editor-input {
  font-family: "Roboto", sans-serif;
  padding: 0.1775rem 0rem;
  display: block;
  width: 100%;
  font-size: 0.875rem;
  font-weight: 400;
  color: #232e3c;
  background-color: #ffffff;
  background-clip: padding-box;
  border: 1px solid #dadcde;
  border-radius: $border-radius;
  appearance: none;
  transition: border-color 0.15s ease-in-out, box-shadow 0.15s ease-in-out;
  height: 28px !important;
}

.modal-component {
  margin-top: 150px;

  .modal-body {
    padding: 0;
  }

  .modalWidget-config-handle {
    position: relative !important;
  }
}

.draggable-box {
  .config-handle {
    top: -20px;
    position: fixed;
    max-height: 10px;
    z-index: 100;
    min-width: 108px;

    .handle-content {
      cursor: move;
      color: #ffffff;
      background: $primary;
    }

    .badge {
      font-size: 9px;
      border-bottom-left-radius: 0;
      border-bottom-right-radius: 0;

      .delete-part {
        margin-left: 10px;
        float: right;
      }

      .delete-part::before {
        height: 12px;
        display: inline-block;
        width: 2px;
        background-color: rgba(255, 255, 255, 0.8);
        opacity: 0.5;
        content: "";
        vertical-align: middle;
      }
    }
  }
}

.draggable-box-in-editor:hover {
  z-index: 3 !important;
}

.modal-content {
  .config-handle {
    position: absolute;

    .badge {
      font-size: 9px;
    }
  }
}

.config-handle {
  display: block;
}

.apps-table {
  .app-title {
    font-size: 1rem;
  }

  .row {
    --tblr-gutter-x: 0rem;
  }
}


.theme-dark .wrapper {

  .navbar .navbar-nav .active>.nav-link,
  .navbar .navbar-nav .nav-link.active,
  .navbar .navbar-nav .nav-link.show,
  .navbar .navbar-nav .show>.nav-link {
    color: rgba(255, 255, 255, 0.7);
  }
}

.home-page,
.org-users-page {

  .navbar .navbar-nav .active>.nav-link,
  .navbar .navbar-nav .nav-link.active,
  .navbar .navbar-nav .nav-link.show,
  .navbar .navbar-nav .show>.nav-link {
    color: rgba(35, 46, 60, 0.7);
  }

  .nav-item {
    font-size: 0.9rem;
  }

  img.svg-icon {
    cursor: pointer;
    padding-left: 2px;
    border-radius: 10px;
  }

  img.svg-icon:hover {
    background-color: rgba(224, 214, 214, 0.507);
  }
}

.CodeMirror-placeholder {
  color: #9e9e9e !important;
  font-size: 0.7rem !important;
  margin-top: 2px !important;
  font-size: 12px !important;
}

.CodeMirror-code {
  font-weight: 300;
}

.btn-primary {
  border-color: transparent;
}

.text-widget {
  overflow: auto;
}

.text-widget::-webkit-scrollbar {
  width: 0;
  height: 0;
  background: transparent;
}

.input-group-flat:focus-within {
  box-shadow: none;
}

.map-widget {
  .place-search-input {
    box-sizing: border-box;
    border: 1px solid transparent;
    width: 240px;
    height: 32px;
    padding: 0 12px;
    border-radius: 3px;
    box-shadow: 0 2px 6px rgba(0, 0, 0, 0.3);
    font-size: 14px;
    outline: none;
    text-overflow: ellipses;
    position: absolute;
    left: 50%;
    margin-left: -120px;
  }

  .map-center {
    position: fixed;
    z-index: 1000;
  }
}

.events-toggle-active {
  .toggle-icon {
    transform: rotate(180deg);
  }
}

.events-toggle {
  .toggle-icon {
    display: inline-block;
    margin-left: auto;
    transition: 0.3s transform;
  }

  .toggle-icon:after {
    content: "";
    display: inline-block;
    vertical-align: 0.306em;
    width: 0.46em;
    height: 0.46em;
    border-bottom: 1px solid;
    border-left: 1px solid;
    margin-right: 0.1em;
    margin-left: 0.4em;
    transform: rotate(-45deg);
  }
}

.nav-link-title {
  font-weight: 500;
  font-size: 0.9rem;
}

.navbar-nav {
  .dropdown:hover {
    .dropdown-menu {
      display: block;
    }
  }
}

.app-version-container {
  min-height: 200px;
  height: 100%;
  display: flex !important;
  flex-direction: column;
}

.app-version-content {
  flex: 1;
  overflow: auto;
}

.query-manager-header {
  .nav-item {
    border-right: solid 1px #dadcde;
    background: 0 0;
  }

  .nav-link {
    height: 39px;
  }
}

input:focus-visible {
  outline: none;
}

.navbar-expand-md.navbar-light .nav-item.active:after {
  border: 1px solid $primary;
}

.org-users-page {
  .select-search__input {
    color: #617179;
  }

  .select-search-role {
    position: absolute;
    margin-top: -1rem;
  }

  .has-focus>.select-search__select>ul {
    margin-bottom: 0;
  }

  .select-search__option.is-selected {
    background: $primary;
    color: #ffffff;
  }
}

.encrypted-icon {
  margin-bottom: 0.25rem;
}

.widget-documentation-link {
  position: fixed;
  bottom: 0;
  background: #ffffff;
  width: 100%;
  z-index: 1;
}

.components-container {
  .draggable-box {
    cursor: move;
  }
}

.column-sort-row {
  border-radius: 4px;
}

.jet-button {
  &.btn-custom:hover {
    background: var(--tblr-btn-color-darker) !important;
  }
}

.editor-sidebar::-webkit-scrollbar {
  width: 0;
  height: 0;
  background: transparent;
  -ms-overflow-style: none;
}

.editor-sidebar {
  max-width: 300px;
  scrollbar-width: none;
  -ms-overflow-style: none;
}

.sketch-picker {
  position: absolute;
}

.color-picker-input {
  border: solid 1px rgb(223, 223, 223);
  cursor: pointer;
}

.app-sharing-modal {

  .form-control.is-invalid,
  .was-validated .form-control:invalid {
    border-color: #ffb0b0;
  }
}

.widgets-list {
  --tblr-gutter-x: 0px !important;
}

.input-with-icon {
  position: relative;
  display: flex;
  flex: 1;

  .icon-container {
    position: absolute;
    right: 10px;
    top: calc(50% - 10px);
    z-index: 3;
  }
}

.dynamic-variable-preview {
  min-height: 20px;
  max-height: 500px;
  overflow: auto;
  line-height: 20px;
  font-size: 12px;
  margin-top: -2px;
  word-wrap: break-word;
  border-bottom-left-radius: 3px;
  border-bottom-right-radius: 3px;
  box-sizing: border-box;
  font-family: "Source Code Pro", monospace;

  .heading {
    font-weight: 700;
    white-space: pre;
    text-transform: capitalize;
  }
}

.user-email:hover {
  text-decoration: none;
  cursor: text;
}

.theme-dark {
  .nav-item {
    background: 0 0;
  }

  .navbar .navbar-nav .active>.nav-link,
  .theme-dark .navbar .navbar-nav .nav-link.active,
  .theme-dark .navbar .navbar-nav .nav-link.show,
  .theme-dark .navbar .navbar-nav .show>.nav-link {
    color: #ffffff;
  }


  .form-check-label {
    color: white;
  }


  .left-sidebar .left-sidebar-item {
    border-bottom: 1px solid #333c48;
  }

  .nav-tabs .nav-link.active {
    color: #ffffff !important;
  }

  .nav-tabs .nav-link {
    color: #c3c3c3 !important;
  }

  .card-body> :last-child {
    color: #ffffff !important;
  }

  .form-control {
    border: 1px solid #324156;
  }

  .card {
    background-color: #324156;
  }

  .card .table tbody td a {
    color: inherit;
  }

  .DateInput {
    background: #1f2936;
  }

  .DateInput_input {
    background-color: #1f2936;
    color: #ffffff;
  }

  &.daterange-picker-widget {
    .DateRangePickerInput_arrow_svg {
      fill: #ffffff;
    }
  }

  .DateRangePickerInput {
    background-color: #1f2936;
  }

  .DateInput_input__focused {
    background: #1f2936;
  }

  .DateRangePickerInput__withBorder {
    border: 1px solid #1f2936;
  }

  .main .canvas-container .canvas-area {
    background: #2f3c4c;
  }

  .main .canvas-container {
    background-color: #2f3c4c;
  }

  .main .navigation-area {
    background-color: #2f3c4c !important;

    a.page-link {
      border-radius: 0;
      border: 0;
      color: white;
    }

    a.page-link:hover {
      color: white;
      background-color: #4D72FA;
    }

    a.page-link.active {
      color: white;
      background-color: #4D72FA;
    }
  }

  .rdtOpen .rdtPicker {
    color: black;
  }

  .editor .editor-sidebar .components-container .component-image-holder {
    background: #2f3c4c !important;
    border: 1px solid #2f3c4c !important;

    center,
    .component-title {
      filter: brightness(0) invert(1);
    }
  }

  .nav-tabs .nav-link:focus,
  .nav-tabs .nav-link:hover {
    border-color: transparent !important;
  }

  .modal-content,
  .modal-header {
    background-color: #1f2936;

    .text-muted {
      color: var(--slate09) !important;
    }
  }

  .modal-header {
    border-bottom: 1px solid rgba(255, 255, 255, 0.09) !important;
  }

  .canvas-container {
    background-color: #1f2936;
  }

  .editor .main .query-pane {
    border: solid rgba(255, 255, 255, 0.09) !important;
    border-width: 1px 0px 0px 0px !important;
  }

  .no-components-box {
    background-color: #1f2936 !important;

    center {
      color: white !important;
    }
  }

  .query-list {
    .text-muted {
      color: #ffffff !important;
    }

    .mute-text {
      color: #8092AB;
    }
  }

  .editor-sidebar {
    background-color: #1f2936 !important;
  }

  .editor-sidebar {
    border: solid rgba(255, 255, 255, 0.09);
    border-width: 0px 0px 0px 0px !important;

    .nav-tabs {
      border-bottom: 1px solid rgba(255, 255, 255, 0.09) !important;
    }
  }

  .editor .editor-sidebar .nav-tabs .nav-link {
    color: #ffffff;

    img {
      filter: brightness(0) invert(1);
    }
  }

  .jet-table {
    background-color: #1f2936 !important;
  }

  .jet-container {
    background-color: #1f2936;
  }

  .nav-tabs .nav-item.show .nav-link,
  .nav-tabs .nav-link.active {
    background-color: #2f3c4c;
    border-color: transparent !important;
  }

  .editor .main .query-pane .query-definition-pane .header {
    border: solid #ffffff17;
    border-width: 0px 0px 1px 0px !important;
    background: #1f2936;
  }

  .left-sidebar {
    .text-muted {
      color: #ffffff !important;
    }

    .left-sidebar-page-selector {
      .list-group {
        .list-group-item {
          border: solid #1d2a39 1px;
          color: white;
        }

        .list-group-item:hover {
          background-color: #1F2936;
        }

        .list-group-item.active {
          background-color: #1F2936;
        }
      }
    }
  }

  .app-title {
    color: var(--base) !important;
  }

  .RichEditor-root {
    background: #1f2936;
    border: 1px solid #2f3c4c;
  }

  .app-description {
    color: #ffffff !important;
  }

  .btn-light,
  .btn-outline-light {
    background-color: #42546a;
    --tblr-btn-color-text: #ffffff;

    img {
      filter: brightness(0) invert(1);
    }
  }

  .editor .left-sidebar .datasources-container tr {
    border-bottom: solid 1px rgba(255, 255, 255, 0.09);
  }

  .editor .left-sidebar .datasources-container .datasources-header {
    border: solid rgba(255, 255, 255, 0.09) !important;
    border-width: 0px 0px 1px 0px !important;
  }

  .query-manager-header .nav-item {
    border-right: solid 1px rgba(255, 255, 255, 0.09);

    .nav-link {
      color: #c3c3c3;
    }
  }

  .input-group-text {
    border: solid 1px rgba(255, 255, 255, 0.09) !important;
  }

  .app-users-list {
    .text-muted {
      color: #ffffff !important;
    }
  }

  .data-pane {
    border: solid #ffffff17 !important;
    border-width: 0px 1px 0px 0px !important;
  }

  .main .query-pane .data-pane .queries-container .queries-header {
    border: solid #ffffff17 !important;
    border-width: 0px 0px 1px 0px !important;

    .text-muted {
      color: #ffffff !important;
    }
  }

  .query-pane {
    background-color: #1f2936 !important;
  }

  .input-icon .input-icon-addon img {
    filter: invert(1);
  }

  .svg-icon {
    filter: brightness(0) invert(1);
  }

  .badge {
    .svg-icon {
      filter: brightness(1) invert(0);
    }
  }

  .alert {
    background: transparent;

    .text-muted {
      color: #ffffff !important;
    }
  }

  .editor .editor-sidebar .inspector .header {
    border: solid rgba(255, 255, 255, 0.09) !important;
    border-width: 0px 0px 1px 0px !important;
  }

  .home-page-content {
    .hr-text {
      color: var(--slate11) !important;
      text-transform: lowercase !important;
      font-weight: 400;
      font-size: 12px;
      line-height: 20px;
    }
  }

  .hr-text {
    color: #ffffff !important;
  }

  .skeleton-line::after {
    background-image: linear-gradient(to right,
        #121212 0,
        #121212 40%,
        #121212 80%);
  }

  .app-icon-skeleton::after {
    background-image: linear-gradient(to right,
        #566177 0,
        #5a6170 40%,
        #4c5b79 80%);
  }

  .folder-icon-skeleton::after {
    background-image: linear-gradient(to right,
        #566177 0,
        #5a6170 40%,
        #4c5b79 80%);
  }

  .select-search__input {
    color: rgb(224, 224, 224);
    background-color: #2b3547;
    border: 1px solid #2b3547;
  }

  .select-search__select {
    background: #ffffff;
    box-shadow: 0 0.0625rem 0.125rem rgba(0, 0, 0, 0.15);
  }

  .select-search__row:not(:first-child) {
    border-top: 1px solid #eee;
  }

  .select-search__option,
  .select-search__not-found {
    background: #ffffff;
  }

  .select-search__option.is-highlighted,
  .select-search__option:not(.is-selected):hover {
    background: rgba(47, 204, 139, 0.1);
  }

  .select-search__option.is-highlighted.is-selected,
  .select-search__option.is-selected:hover {
    background: #2eb378;
    color: #ffffff;
  }

  .org-users-page {

    .user-email,
    .user-status {
      color: var(--slate12) !important;
    }
  }

  .org-users-page {
    .select-search__option.is-selected {
      background: $primary;
      color: #ffffff;
    }

    .select-search__option:not(.is-selected):hover {
      background: rgba(66, 153, 225, 0.1);
    }
  }

  .org-variables-page {

    .user-email,
    .user-status {
      filter: brightness(0) invert(1);
    }

    .btn-org-env {
      background: transparent;
    }
  }

  .org-variables-page {
    .select-search__option.is-selected {
      background: $primary;
      color: #ffffff;
    }

    .select-search__option:not(.is-selected):hover {
      background: rgba(66, 153, 225, 0.1);
    }
  }

  .react-json-view {
    background-color: transparent !important;
  }

  .codehinter-default-input {
    background-color: transparent;
    border: 1px solid #333c48;
  }

  .color-picker-input {
    border: solid 1px #333c48;
    height: 36px;
  }

  .codehinter-query-editor-input {
    background-color: #272822;
    border: 1px solid #2c3a4c;
    border-radius: 0;
  }

  .codehinter-query-editor-input .CodeMirror {
    height: 31px !important;
  }

  .codehinter-query-editor-input .CodeMirror {
    color: #c3c3c3 !important;
  }

  .select-search:not(.is-loading):not(.select-search--multiple) .select-search__value::after {
    transform: rotate(45deg);
    border-right: 1px solid #ffffff;
    border-bottom: 1px solid #ffffff;
  }

  .widget-documentation-link {
    background-color: #1f2936;
  }

  .widget-documentation-link a {
    color: rgb(66, 153, 225);
  }

  .app-version-name.form-select {
    border-color: $border-grey-dark;
  }

  .organization-list {
    .btn {
      background-color: #273342;
      color: #656d77;
    }
  }

  .page-item {
    a.page-link {
      color: white;
    }
  }
}

.main-wrapper {
  position: relative;
  min-height: 100%;
  min-width: 100%;
  background-color: white;
}

.main-wrapper.theme-dark {
  background-color: #2b394b;
}

.jet-table {
  .global-search-field {
    background: transparent;
  }
}

.jet-table-image-column {
  margin: 0 auto;
}

.modal-backdrop.show {
  opacity: 0.74;
}

.gui-select-wrappper .select-search__input {
  height: 30px;
}

.theme-dark .input-group-text,
.theme-dark .markdown>table thead th,
.theme-dark .table thead th {
  background: #1c252f;
  color: #ffffff;
}

.sketch-picker {
  z-index: 1000;
}

.no-padding {
  padding: 0;
}

.nav-tabs {
  font-weight: 300;
}

.nav-tabs .nav-link.active {
  border: 0;
  border-bottom: 1px solid $primary;
  font-weight: 400;
}

.table-no-divider {
  td {
    border-bottom-width: 0px;
    padding-left: 0;
  }
}

.no-border {
  border: 0 !important;
}

input[type="text"] {
  outline-color: #dadcde !important;
}

.widget-header {
  text-transform: capitalize;
  margin-top: 12px !important;
  font-weight: 500;
  font-size: 12px;
  line-height: 12px;
}

.query-manager-events {
  max-width: 400px;
}

.validation-without-icon {
  background-image: none !important;
}

.multiselect-widget {
  label.select-item {
    width: max-content;
    min-width: 100%;

    div.item-renderer {
      align-items: center;
      line-height: 15px;

      input {
        height: 15px;
        width: 15px;
      }
    }
  }

  .rmsc .dropdown-container {
    height: 100%;
    display: flex;
    align-items: center;
    border-radius: inherit;
  }

  .rmsc {
    height: 100%;
    border-radius: inherit;
  }

  .rmsc.dark {
    --rmsc-main: $primary-light;
    --rmsc-hover: #283647;
    --rmsc-selected: #1f2936;
    --rmsc-border: #333333;
    --rmsc-gray: #555555;
    --rmsc-bg: #1f2936;
    color: #ffffff;
  }
}

/* Hide scrollbar for Chrome, Safari and Opera */
.invitation-page::-webkit-scrollbar {
  display: none;
}

/* Hide scrollbar for IE, Edge and Firefox */
.invitation-page {
  -ms-overflow-style: none;
  /* IE and Edge */
  scrollbar-width: none;
  /* Firefox */
}

.show {
  display: block;
}

.hide {
  display: none;
}

.draggable-box:focus-within {
  z-index: 2 !important;
}

.cursor-wait {
  cursor: wait;
}

.cursor-text {
  cursor: text;
}

.cursor-none {
  cursor: none;
}

.theme-dark .event-action {
  filter: brightness(0) invert(1);
}

.event-action {
  filter: brightness(0) invert(0);
}

.disabled {
  pointer-events: none;
  opacity: 0.4;
}

.DateRangePicker {
  padding: 1.25px 5px;
}

.datepicker-widget {
  .input-field {
    min-height: 26px;
    padding: 0;
    padding-left: 2px;
  }

  td.rdtActive,
  td.rdtActive:hover {
    background-color: $primary;
  }

  .react-datepicker__day--selected {
    background-color: $primary-light;
  }
}

.daterange-picker-widget {
  .DateInput_input {
    min-height: 24px;
    line-height: normal;
    border-bottom: 0px;
    font-size: 0.85rem;
  }

  .DateRangePicker {
    padding: 0;
  }

  .DateRangePickerInput_arrow_svg {
    height: 17px;
  }

  .DateRangePickerInput {
    overflow: hidden;
    display: flex;
    justify-content: space-around;
    align-items: center;
  }

  .DateInput_fang {
    position: fixed;
    top: 57px !important;
  }
}

.fw-400 {
  font-weight: 400;
}

.fw-500 {
  font-weight: 500;
}

.ligh-gray {
  color: #656d77;
}

.nav-item {
  background: #ffffff;
  font-size: 14px;
  font-style: normal;
  font-weight: 400;
  line-height: 22px;
  letter-spacing: -0.1px;
  text-align: left;
}

.w-min-100 {
  min-width: 100px;
}

.nav-link {
  min-width: 100px;
  justify-content: center;
}

.nav-tabs .nav-link.active {
  font-weight: 400 !important;
  color: $primary  !important;
}

.empty {
  padding-top: 1.5rem !important;
}

.empty-img {
  margin-bottom: 0 !important;

  img {
    height: 220px !important;
    width: 260.83px !important;
  }
}

.empty-action {
  margin-top: 0 !important;

  a+a.btn-loading::after {
    color: $primary;
  }
}

.empty-action a {
  height: 36px;
  border-radius: 4px;
  font-style: normal;
  font-weight: normal;
  font-size: 14px;
  line-height: 20px;
}

.empty-action a:first-child {
  margin-right: 24px;
}

.empty-action a:first-child:hover {
  color: #ffffff !important;
}

.empty-import-button {
  background: #ffffff !important;
  cursor: pointer;

  &:hover {
    border-color: rgba(101, 109, 119, 0.24) !important;
  }
}

.empty-welcome-header {
  font-style: normal;
  font-weight: 500;
  font-size: 32px;
  line-height: 40px;
  margin-bottom: 16px;
  margin-top: 40px;
  color: var(--slate12);
  font-family: Inter;
}

.homepage-empty-image {
  width: 100%;
}

.empty-title {
  font-style: normal;
  font-weight: 400;
  font-size: 14px;
  line-height: 20px;
  display: flex;
  align-items: center;
  color: var(--slate11) !important;
}

// template card styles
.template-card-wrapper {
  display: flex;
  flex-direction: row;
  background: #fffffc;
  border: 1px solid #d2ddec;
  box-sizing: border-box;
  border-radius: 8px;
  width: 299px;
  height: 100px;
}

.template-action-wrapper {
  display: flex;
  flex-direction: row !important;
  font-family: Inter;
  font-style: normal;
  font-weight: 500;
  font-size: 16px;
  line-height: 19px;
  color: $primary-light;

  p {
    margin-right: 16px;
  }
}

.template-card-title {
  font-family: Inter;
  font-style: normal;
  font-weight: 600;
  font-size: 18px;
  line-height: 22px;
  display: flex;
  align-items: center;
  color: #000000;
  margin-bottom: 3px !important;
  margin-top: 20px;
}

.template-card-details {
  align-items: center;
  display: flex;
  flex-direction: column;
  justify-content: center;
}

.template-icon-wrapper {
  width: 61.44px;
  height: 60px;
  top: 685px;
  background: #d2ddec;
  border-radius: 4px;
  margin: 20px 16.36px;
}

// template style end

.calendar-widget.compact {
  .rbc-time-view-resources .rbc-time-header-content {
    min-width: auto;
  }

  .rbc-time-view-resources .rbc-day-slot {
    min-width: 50px;
  }

  .rbc-time-view-resources .rbc-header,
  .rbc-time-view-resources .rbc-day-bg {
    width: 50px;
  }
}

.calendar-widget.dont-highlight-today {
  .rbc-today {
    background-color: inherit;
  }

  .rbc-current-time-indicator {
    display: none;
  }
}

.calendar-widget {
  padding: 10px;
  background-color: white;

  .rbc-day-slot .rbc-event,
  .rbc-day-slot .rbc-background-event {
    border-left: 3px solid #26598533;
  }

  .rbc-toolbar {
    font-size: 14px;
  }

  .rbc-event {
    .rbc-event-label {
      display: none;
    }
  }

  .rbc-off-range-bg {
    background-color: #f4f6fa;
  }

  .rbc-toolbar {
    .rbc-btn-group {
      button {
        box-shadow: none;
        border-radius: 0;
        border-width: 1px;
      }
    }
  }
}

//!for calendar widget week view with compact/spacious mode border fix
.resources-week-cls .rbc-time-column:nth-last-child(7n) {
  border-left: none !important;

  .rbc-timeslot-group {
    border-left: 2.5px solid #dadcde !important;
  }
}

.resources-week-cls .rbc-allday-cell {
  border: none !important;

  .rbc-row {
    border-left: 1.5px solid #dadcde;
    border-right: 1.5px solid #dadcde;
  }
}

.resources-week-cls .rbc-time-header-cell {
  border: none !important;
}

.resources-week-cls .rbc-time-view-resources .rbc-header {
  border-left: 1.5px solid #dadcde !important;
  border-right: 1.5px solid #dadcde !important;
}

.calendar-widget.hide-view-switcher {
  .rbc-toolbar {
    .rbc-btn-group:nth-of-type(3) {
      display: none;
    }
  }
}

.calendar-widget.dark-mode {
  background-color: #1d2a39;

  .rbc-toolbar {
    button {
      color: white;
    }

    button:hover,
    button.rbc-active {
      color: black;
    }
  }

  .rbc-off-range-bg {
    background-color: #2b394b;
  }

  .rbc-selected-cell {
    background-color: #22242d;
  }

  .rbc-today {
    background-color: #5a7ca8;
  }
}

.calendar-widget.dark-mode.dont-highlight-today {
  .rbc-today {
    background-color: inherit;
  }
}

.navbar .navbar-nav {
  min-height: 2rem;
}

.navbar-brand-image {
  height: 1.2rem;
}

.navbar .navbar-brand:hover,
.theme-dark .navbar .navbar-brand:hover {
  opacity: 1;
}

.nav-tabs .nav-link.active {
  font-weight: 400 !important;
  margin-bottom: -1px !important;
}

.nav-tabs .nav-link {
  font-weight: 400 !important;
  margin: 0 !important;
  height: 100%;
}

.code-editor-widget {
  border-radius: 0;

  .CodeMirror {
    border-radius: 0 !important;
    margin-top: -1px !important;
  }
}

.jet-listview {
  overflow-y: overlay;
  overflow-x: hidden;
}

.jet-listview::-webkit-scrollbar-track {
  background: transparent;

}

.jet-listview::-webkit-scrollbar-thumb {
  background: transparent;

}

.code-hinter-wrapper .popup-btn {
  position: absolute;
  display: none;
  cursor: pointer;
}

.code-hinter-wrapper:hover {
  .popup-btn {
    display: block !important;
    z-index: 1;
  }
}

.popup-btn {
  cursor: pointer !important;
  display: block;
}

.preview-icons {
  margin-top: -5px;
  width: 12px;
}

.resize-modal-portal {
  z-index: 3;

  .resize-modal {
    .modal-content {
      width: 100% !important;
      height: 100%;

      .modal-body {
        width: 100% !important;
        height: calc(100% - 44px) !important;

        .editor-container {
          height: 100%;

          .CodeMirror {
            height: 100% !important;
          }
        }
      }
    }

    .portal-header {
      width: 100% !important;
    }

    .resize-handle {
      cursor: move;
    }
  }
}

.modal-portal-wrapper {
  justify-content: center;
  align-items: center;
  position: fixed;
  position: absolute;
  left: 50%;
  top: 5%;

  .modal-body {
    width: 500px !important;
    height: 300px !important;
    padding: 0px !important;
  }

  transform: translate(-60%, 0%);
  height: 350px;
  width: auto;
  max-height: 500px;
  padding: 0px;

  .modal-content {
    border-radius: 5px !important;
  }

  .modal-body {
    width: 500px !important;
    height: 302px !important;
    padding: 0px !important;
    margin: 0px !important;
    margin-left: -1px !important; //fix the modal body code mirror margin

    border-top-left-radius: 0;
    border-top-right-radius: 0;
    border-bottom-left-radius: 5px;
    border-bottom-right-radius: 5px;
    border-bottom: 0.75px solid;
    border-left: 0.75px solid;
    border-right: 0.75px solid;

    @include theme-border($light-theme: true);

    &.dark-mode-border {
      @include theme-border($light-theme: false);
    }
  }

  .modal-dialog {
    margin-top: 4%;
  }

  .modal-header {
    padding: 0;
    font-size: 14px;
  }

  .editor-container {
    padding: 0px;

    .CodeMirror {
      border-radius: 0;
      margin: 0;
      width: 100% !important;
    }
  }

  .query-hinter {
    .CodeMirror-line {
      margin-left: 2rem !important;
    }

    .CodeMirror-cursors .CodeMirror-cursor {
      margin-left: 2rem !important;
    }
  }
}

.preview-block-portal {
  .bg-light {
    border-radius: 0 0 5px 5px;
    outline: 0.75px solid $light-green;
  }

  .bg-dark {
    margin-top: 1px;
    border-radius: 0 0 5px 5px;
    outline: 0.75px solid $light-green;
  }

  .dynamic-variable-preview {
    padding: 4px !important;
  }
}

.portal-header {
  display: flex;
  align-items: center;
  padding: 0.5rem 0.75rem;
  color: #656d77;
  background-color: #ffffffd9;
  background-clip: padding-box;
  border-top-left-radius: 5px !important;
  border-top-right-radius: 5px !important;
  width: 498px !important;
  outline: 0.75px solid;

  @include theme-border($light-theme: true, $outline: true);

  &.dark-mode-border {
    @include theme-border($light-theme: false, $outline: true);
  }
}

// close icon in inpector
[data-rb-event-key="close-inpector"] {
  position: absolute;
  right: -80px;
  background-color: #232e3c !important;
  width: 10% !important;
}

[data-rb-event-key="close-inpector-light"] {
  position: absolute;
  right: -80px;
  background-color: #ffffff !important;
  width: 10% !important;
}

.tabs-inspector {
  position: sticky;
  top: 0;

  .nav-item {
    width: 50%;
  }

  .nav-item:hover {
    border: 1px solid transparent;
  }

  .nav-item:not(.active) {
    border-bottom: 1px solid #e7eaef;
  }

  .nav-link.active {
    border: 1px solid transparent;
    border-bottom: 1px solid $primary;
    background: white;
  }
}

.tabs-inspector.dark {
  .nav-link.active {
    border-bottom: 1px solid $primary  !important;
  }
}

.tabs-inspector {
  z-index: 2;
  background: white;

  &.dark {
    @extend .bg-dark;
  }
}

.close-icon {
  position: fixed;
  top: 84px;
  right: 3px;
  width: 60px;
  height: 22;
  border-bottom: 1px solid #e7eaef;
  display: flex;
  align-items: center;
  background-color: white;
  z-index: 2;

  .svg-wrapper {
    width: 100%;
    height: 70%;
    display: flex;
    align-items: center;
    justify-content: center;
    border-left: 1px solid #e7eaef;
    margin-left: 20px;

    .close-svg {
      cursor: pointer;
    }
  }
}

.tabs-inspector.nav-tabs {
  border: 0;
  width: 100%;
  padding: 8px 16px;
}

.bg-primary-lt {
  color: #ffffff !important;
  background: #6383db !important;
}

.tabbed-navbar .nav-item.active:after {
  margin-bottom: -0.25rem;
}

.app-name {
  width: 200px;
  left: 84px;
  top: 6px;
  position: absolute;
}

.app-name:hover {
  background: $bg-light;

  &.dark {
    @extend .bg-dark;
  }
}

.nav-auto-save {
  width: 325px;
  left: 485px;
  position: absolute;
  color: #36af8b;
}

.editor-header-actions {
  display: flex;
  color: #868aa5;
  white-space: nowrap;
  font-weight: 400;
  font-size: 12px;
  letter-spacing: 0.5px;

}

.undo-button,
.redo-button {
  display: flex;
  flex-direction: row;
  justify-content: center;
  align-items: center;
  padding: 6px;
  gap: 10px;
  width: 28px;
  height: 28px;
  background: #ECEEF0;
  border-radius: 6px;
  margin-right: 5px;
  flex: none;
  order: 0;
  flex-grow: 0;
}

.theme-dark {

  .undo-button,
  .redo-button {
    background: 0;
  }
}

.app-version-menu {
  position: absolute;
  right: 220px;
  padding: 4px 8px;
  min-width: 100px;
  max-width: 300px;
}

.app-version-menu-sm {
  height: 30px;
  display: flex;
  font-size: 12px;
}

.app-version-menu .dropdown-menu {
  left: -65px;
  width: 283px;
}

.app-version-menu .released {
  color: #36af8b;
}

.app-version-menu .released-subtext {
  font-size: 12px;
  color: #36af8b;
  padding: 0 8px;
}

.app-version-menu .create-link {
  margin: auto;
  width: 50%;
  padding-left: 10px;
}

.canvas-background-holder {
  display: flex;
  justify-content: space-between;
  min-width: 120px;
  margin: auto;
  padding: 10px;
}

.canvas-background-picker {
  position: fixed;
}

/**
 * Timer Widget
 */
.timer-wrapper {
  padding: 10px;

  .counter-container {
    font-size: 3em;
    padding-bottom: 5px;
    text-align: center;
  }
}

/**
 * Search Box
 */
.search-box-wrapper {
  input {
    width: 200px;
    border-radius: 5px !important;
    color: var(--slate12);
    background-color: var(--base);
  }

  .input-icon .form-control:not(:first-child),
  .input-icon .form-select:not(:last-child) {
    padding-left: 28px !important;
  }

  input:focus {
    width: 300px;
  }

  .input-icon .input-icon-addon {
    display: flex;
  }

  .input-icon .input-icon-addon.end {
    pointer-events: auto;

    .tj-common-search-input-clear-icon {
      display: flex;
      flex-direction: row;
      justify-content: center;
      align-items: center;
      padding: 4px;
      width: 20px;
      height: 20px;
      background: var(--indigo3) !important;
      border-radius: 4px;
    }

    div {
      border-radius: 12px;
      color: #ffffff;
      padding: 1px;
      cursor: pointer;

      svg {
        height: 14px;
        width: 14px;
      }
    }
  }
}

.searchbox-wrapper {
  margin-top: 0 !important;

  .search-icon {
    margin: 0.30rem
  }

  input {
    border-radius: $border-radius  !important;
    padding-left: 1.75rem !important;
  }
}

.fixedHeader {
  table thead {
    position: -webkit-sticky; // this is for all Safari (Desktop & iOS), not for Chrome
    position: sticky;
    top: 0;
    border-top: 0;
    z-index: 1; // any positive value, layer order is global
  }
}

/**
 * Folder List
 */
.folder-list {
  overflow-y: auto;

  .list-group-transparent .list-group-item.active {
    color: $primary;
    background-color: #edf1ff;

    .folder-ico {
      filter: invert(29%) sepia(84%) saturate(4047%) hue-rotate(215deg) brightness(98%) contrast(111%);
    }
  }

  .folder-ico.dark {
    filter: invert(1);
  }

  .list-group-item {
    padding: 0.5rem 0.75rem;
    overflow: hidden;
  }

  .list-group-item.all-apps-link {
    display: flex;
    align-items: center;
    color: var(--slate12);
    border-radius: 6px;

    &:active {
      background: var(--indigo4);
    }

    &:focus {
      box-shadow: 0px 0px 0px 4px #DFE3E6;
    }
  }

  .folder-info {
    display: contents;
    font-weight: 500 !important;
    display: flex;
    align-items: center;
    letter-spacing: -0.02em;
    text-transform: uppercase;
    color: var(--slate9);
  }

  .folder-create-btn {
    width: 28px;
    height: 28px;
    background: var(--base);
    border: 1px solid;
    border-color: var(--slate7);
    cursor: pointer;
    border-radius: 6px;
    display: flex;
    justify-content: center;
    align-items: center;
  }

  .menu-ico {
    cursor: pointer;
    border-radius: 13px;

    img {
      padding: 0px;
      height: 14px;
      width: 14px;
      vertical-align: unset;
    }
  }
}

/**
 * Home page modal
 */
.home-modal-backdrop {
  z-index: 9991;
}

.modal-content.home-modal-component {
  border-radius: 8px;
  overflow: hidden;
  background-color: var(--base);
  color: var(--slate12);
  box-shadow: 0px 12px 16px -4px rgba(16, 24, 40, 0.08), 0px 4px 6px -2px rgba(16, 24, 40, 0.03);

  .modal-header {
    border-bottom: 1px solid var(--slate5) !important;
  }

  .modal-header,
  .modal-body {
    padding: 16px 28px;
    background: var(--base);
  }

  .modal-title {
    font-size: 16px;
    font-weight: 500;
  }

  input {
    border-radius: 5px !important;
    background: var(--base);
  }

  .modal-main {
    padding-bottom: 32px;
  }

  .modal-footer-btn {
    justify-content: end;

    button {
      margin-left: 16px;
    }
  }
}

.home-modal-component-editor.dark {

  .modal-header,
  .modal-body {
    background-color: #232e3c;
    color: #fff;
  }

  .form-control {
    color: #fff;
    background-color: #232e3c !important;
  }
}

.onboarding-modal.dark .modal-content {
  @extend .modal-content.home-modal-component.dark;
}

.modal-content.home-modal-component.dark-theme {
  .btn-close {
    filter: brightness(0) invert(1);
  }
}

.home-modal-component {
  .btn-close {
    opacity: 1 !important;
  }
}

.modal-content.home-modal-component.dark {
  background-color: $bg-dark-light  !important;
  color: $white  !important;

  .modal-header {
    background-color: $bg-dark-light  !important;
  }

  .btn-close {
    filter: brightness(0) invert(1);
  }

  .form-control {
    border-color: $border-grey-dark  !important;
    color: inherit;
  }

  input {
    background-color: $bg-dark-light  !important;
  }

  .form-select {
    background-color: $bg-dark  !important;
    color: $white  !important;
    border-color: $border-grey-dark  !important;
  }

  .text-muted {
    color: $white  !important;
  }
}

.radio-img {
  input {
    display: none;
  }

  .action-icon {
    width: 28px;
    height: 28px;
    background-position: center center;
    border-radius: 4px;
    display: flex;
    align-items: center;
    justify-content: center;
  }

  .action-icon {
    cursor: pointer;
    border: 1px solid $light-gray;
  }

  .action-icon:hover {
    background-color: #d2ddec;
  }

  input:checked+.action-icon {
    border-color: $primary;
    background-color: #7a95fb;
  }

  .tooltiptext {
    visibility: hidden;
    font-size: 12px;
    background-color: $black;
    color: #ffffff;
    text-align: center;
    padding: 5px 10px;
    position: absolute;
    border-radius: 15px;
    margin-top: 2px;
    z-index: 1;
    margin-left: -10px;
  }

  .tooltiptext::after {
    content: "";
    position: absolute;
    bottom: 100%;
    left: 50%;
    margin-left: -5px;
    border-width: 5px;
    border-style: solid;
    border-color: transparent transparent black transparent;
  }

  .action-icon:hover+.tooltiptext {
    visibility: visible;
  }

  input:checked+.action-icon:hover {
    background-color: #3650af;
  }
}

.icon-change-modal {
  ul {
    list-style-type: none;
    margin: 0 auto;
    text-align: center;
    display: grid;
    grid-template-columns: 1fr 1fr 1fr 1fr;

    li {
      float: left;
      border: 2px solid #8991a0;
      border-radius: 1.75px;
      cursor: pointer;

      img {
        width: 22px;
        height: 22px;
        filter: invert(59%) sepia(27%) saturate(160%) hue-rotate(181deg) brightness(91%) contrast(95%);
      }
    }

    li.selected {
      border: 2px solid $primary;

      img {
        filter: invert(27%) sepia(84%) saturate(5230%) hue-rotate(212deg) brightness(102%) contrast(100%);
      }
    }
  }
}

/**
 * Spinner Widget
 */
.spinner-container {
  display: flex;
  justify-content: center;
  align-items: center;
}

.animation-fade {
  animation-name: fade;
  animation-duration: 0.3s;
  animation-timing-function: ease-in;
}

@keyframes fade {
  0% {
    opacity: 0;
  }

  100% {
    opacity: 1;
  }
}

/**
 * Query panel
 */
.query-btn {
  cursor: pointer;
  height: 24px;
  width: 24px;
  padding: 0;
}

.query-btn.dark {
  filter: brightness(0) invert(1);
}

.button-family-secondary {
  @include button-outline($light-theme: true);
  height: 32px;
  width: 112px;
}

.button-family-secondary.dark {
  @include button-outline($light-theme: false);
}

// ** Query Panel: REST API Tabs **
.group-header {
  background: #d2ddec;
  border-radius: 4px;
  height: 28px !important;

  span {
    display: flex;
    justify-content: left;
    align-items: center;
  }
}

.raw-container.dark {
  background: #272822;
  padding: 5px;
}

// **Alert component**
.alert-component {
  border: 1px solid rgba(101, 109, 119, 0.16);
  background: #f5f7f9;

  a {
    color: $primary;
  }
}

.alert-component.dark {
  border: none !important;
  background-color: #333c48 !important;

  span {
    filter: brightness(0) invert(1);
  }
}

.codehinter-plugins.code-hinter {
  @extend .codehinter-default-input;

  .popup-btn {
    margin-top: 0.65rem !important;
  }

  .CodeMirror-placeholder,
  .CodeMirror pre.CodeMirror-line {
    height: 21px !important;
    position: absolute !important;
    margin-top: 3px !important;
  }

  .CodeMirror-cursor {
    height: inherit !important;
  }

  .CodeMirror-lines {
    height: 32px !important;
  }
}

//*button loading with spinner with primary color*//
.button-loading {
  position: relative;
  color: transparent !important;
  text-shadow: none !important;
  pointer-events: none;

  &:after {
    content: "";
    display: inline-block;
    vertical-align: text-bottom;
    border: 1.5px solid currentColor;
    border-right-color: transparent;
    border-radius: 50%;
    color: $primary;
    position: absolute;
    width: 12px;
    height: 12px;
    animation: spinner-border 0.75s linear infinite;
  }
}

.query-icon.dark {
  filter: brightness(0) invert(1);
}

//Rest-API Tab Panes
.tab-pane-body {
  margin-left: -2.5% !important;
}

//CodeMirror padding
.CodeMirror pre.CodeMirror-line,
.CodeMirror pre.CodeMirror-line-like {
  padding: 0 10px !important;
}

.comment-notification-nav-item {
  background: transparent;
  border: 0;
  font-size: 12px;
  font-weight: 500;
  opacity: 0.6;
  height: 28px;
  border-radius: 6px;
}

// comment styles ::override
.editor-sidebar {
  .nav-tabs {
    border-bottom: none !important;
  }

  .nav-tabs .nav-link.active {
    background-color: transparent !important;
  }

  .inspector-nav-item {
    background: transparent;
    border: 0;
    font-size: 12px;
    font-weight: 500;
    opacity: 0.6;
    height: 28px;
    border-radius: 6px;
  }

  .inspector-component-title-input-holder {
    padding: 16px 8px;
    margin: 0;
    padding-bottom: 0;
    display: flex;
    align-items: center;
  }
}

.comment-card-wrapper {
  border-top: 0.5px solid #e1e1e1 !important;
  margin-top: -1px !important;
}

div#driver-highlighted-element-stage,
div#driver-page-overlay {
  background: transparent !important;
  outline: 5000px solid rgba(0, 0, 0, 0.75);
}

.dark-theme-walkthrough#driver-popover-item {
  background-color: $bg-dark-light  !important;
  border-color: rgba(101, 109, 119, 0.16) !important;

  .driver-popover-title {
    color: var(--base) !important;
  }

  .driver-popover-tip {
    border-color: transparent transparent transparent $bg-dark-light  !important;
  }

  .driver-popover-description {
    color: #d9dcde !important;
  }

  .driver-popover-footer .driver-close-btn {
    color: #ffffff !important;
    text-shadow: none !important;
  }

  .driver-prev-btn,
  .driver-next-btn {
    text-shadow: none !important;
  }
}

#driver-popover-item {
  padding: 20px !important;

  .driver-prev-btn,
  .driver-next-btn,
  .driver-close-btn {
    border: none !important;
    background: none !important;
    padding-left: 0 !important;
    font-size: 14px !important;
  }

  .driver-next-btn,
  .driver-prev-btn {
    color: $primary  !important;
  }

  .driver-disabled {
    color: $primary;
    opacity: 0.5;
  }

  .driver-popover-footer {
    margin-top: 20px !important;
  }
}

.pointer-events-none {
  pointer-events: none;
}

.popover.popover-dark-themed {
  background-color: $bg-dark-light;
  border-color: rgba(101, 109, 119, 0.16);


  .popover-body {
    color: #d9dcde !important;
  }
}

.toast-dark-mode {
  .btn-close {
    filter: brightness(0) invert(1);
  }
}

.editor .editor-sidebar .inspector .form-control-plaintext {
  padding: 2px 4px;
}

.tablr-gutter-x-0 {
  --tblr-gutter-x: 0 !important;
}

.widget-button>.btn-loading:after {
  border: 1px solid var(--loader-color);
  border-right-color: transparent;
}

.flip-dropdown-help-text {
  padding: 10px 5px 0 0;
  float: left;
  font-size: 14px;
  color: $light-gray;
}

#transformation-popover-container {
  margin-left: 80px !important;
  margin-bottom: -2px !important;
}

.canvas-codehinter-container {
  display: flex;
  flex-direction: row;
}

.hinter-canvas-input {
  .canvas-hinter-wrap {
    width: 135px;
    height: 42px !important;
  }
}

.hinter-canvas-input {
  width: 180px !important;
  display: flex;
  padding: 4px;
  height: 41.2px !important;
  margin-top: 1px;

  .CodeMirror-sizer {
    border-right-width: 1px !important;
  }

  .cm-propert {
    color: #ffffff !important;
  }
}

.canvas-codehinter-container {
  .code-hinter-col {
    margin-bottom: 1px !important;
  }
}

.fx-canvas {
  background: #1c252f;
  padding: 2px;
  display: flex;
  height: 41px;
  border: solid 1px rgba(255, 255, 255, 0.09) !important;
  border-radius: 4px;
  justify-content: center;
  font-weight: 400;

  div {
    background: #1c252f !important;
    width: 35px !important;
    display: flex;
    justify-content: center;
    align-items: center;
    height: 36px;
  }
}

.fx-canvas-light {
  background: #f4f6fa !important;
  border: 1px solid #dadcde !important;

  div {
    background: #f4f6fa !important;
  }
}

.org-name {
  color: var(--slate12) !important;
  font-size: 12px;
}


.organization-list {
  margin-top: 4px;

  .btn {
    border: 0px;
  }

  .dropdown-toggle div {
    max-width: 200px;
    text-overflow: ellipsis;
    overflow: hidden;
  }

  .org-name {
    text-overflow: ellipsis;
    overflow: hidden;
    white-space: nowrap;
    width: 100%;
    font-weight: bold;
  }

  .org-actions div {
    color: $primary;
    cursor: pointer;
    font-size: 12px;
  }

  .dropdown-menu {
    min-width: 14rem;
  }

  .org-avatar {
    display: block;
  }

  .org-avatar:hover {
    .avatar {
      background: #fcfcfc no-repeat center/cover;
    }

    .arrow-container {
      svg {
        filter: invert(35%) sepia(17%) saturate(238%) hue-rotate(153deg) brightness(94%) contrast(89%);
      }
    }
  }

  .arrow-container {
    padding: 5px 0px;
  }

  .arrow-container {
    svg {
      cursor: pointer;
      height: 30px;
      width: 30px;
      padding: 0px 0px;
      filter: invert(50%) sepia(13%) saturate(208%) hue-rotate(153deg) brightness(99%) contrast(86%);
    }
  }

  .org-edit {
    span {
      color: $primary;
      cursor: pointer;
      font-size: 10px;
    }
  }

  .organization-switchlist {
    .back-btn {
      font-size: 12px;
      padding: 2px 0px;
      cursor: pointer;
    }

    .back-ico {
      cursor: pointer;

      svg {
        height: 20px;
        width: 20px;
        filter: invert(84%) sepia(13%) saturate(11%) hue-rotate(352deg) brightness(90%) contrast(91%);
      }
    }

    .dd-item-padding {
      padding: 0.5rem 0.75rem 0rem 0.75rem;
    }

    .search-box {
      margin-top: 10px;
    }

    .org-list {
      max-height: 60vh;
      overflow: auto;
    }

    .tick-ico {
      filter: invert(50%) sepia(13%) saturate(208%) hue-rotate(153deg) brightness(99%) contrast(86%);
    }

    .org-list-item {
      cursor: pointer;
    }

    .org-list-item:hover {
      .avatar {
        background: #fcfcfc no-repeat center/cover;
      }

      .tick-ico {
        filter: invert(35%) sepia(17%) saturate(238%) hue-rotate(153deg) brightness(94%) contrast(89%);
      }
    }
  }
}

.sso-button-footer-wrap {
  display: flex !important;
  justify-content: center;
  width: 100%;
}

.tj-icon {
  cursor: pointer;
}

#login-url,
#redirect-url {
  margin-bottom: 0px !important;
}

.git-encripted-label {
  color: var(--green9);
}

.card-header {
  border-bottom: 1px solid var(--slate5) !important;
}

.manage-sso-container {
  position: relative;
}

.sso-card-wrapper {
  background: var(--base);
  min-height: 100%;
  height: calc(100vh - 156px) !important;

  display: grid;
  grid-template-rows: auto 1fr auto;

  .card-header {
    border-bottom: 1px solid var(--slate5) !important;
  }

  .form-control {
    background: var(--base);
  }

  .sso-card-footer {
    display: flex;
    flex-direction: row;
    justify-content: flex-end;
    align-items: center;
    padding: 24px 32px;
    gap: 8px;
    width: 660px;
    height: 88px;
    border-top: 1px solid var(--slate5) !important;
    background: var(--base);
    margin-top: 0px !important;
  }
}

// Left Menu
.left-menu {
  background: var(--base);

  .tj-list-item {
    gap: 40px;
    width: 187px;
    height: 32px;
    white-space: nowrap;
    overflow: hidden;
    text-overflow: ellipsis;
  }

  .folder-list-selected {
    background-color: var(--indigo4);
  }

  ul {
    margin: 0px;
    padding: 0px;

    li {
      float: left;
      list-style: none;
      width: 100%;
      padding: 6px 8px;
      border-radius: 6px;
      cursor: pointer;
      margin: 3px 0px;
      color: var(--base-black) !important;
    }

    li.active {
      background-color: $primary;
      color: #ffffff;
    }

    li:not(.active):hover {
      background: var(--slate4);
      border-radius: 6px;
    }
  }
}

.enabled-tag {
  padding: 4px 16px;
  gap: 10px;
  width: 77px;
  height: 28px;
  background: var(--grass3);
  border-radius: 100px;
  color: var(--grass9);
  font-weight: 500;
}

.disabled-tag {
  padding: 4px 16px;
  gap: 10px;
  color: var(--tomato9);
  width: 81px;
  height: 28px;
  background: var(--tomato3);
  border-radius: 100px;
  font-weight: 500;
}

.manage-sso {
  .title-with-toggle {
    width: 100%;
    font-weight: 500;

    .card-title {
      color: var(--slate12) !important;
      font-weight: 500;
    }

    .form-check-input {
      width: 28px;
      height: 16px;
    }

    input[type="checkbox"] {
      /* Double-sized Checkboxes */
      -ms-transform: scale(1.5);
      /* IE */
      -moz-transform: scale(1.5);
      /* FF */
      -webkit-transform: scale(1.5);
      /* Safari and Chrome */
      -o-transform: scale(1.5);
      /* Opera */
      transform: scale(1.5);
      margin-top: 5px;
    }
  }
}

.help-text {
  overflow: auto;

  div {
    color: var(--slate11);
    font-style: normal;
    font-weight: 400;
    font-size: 12px;
    line-height: 20px;
  }
}


.org-invite-or {
  padding: 1rem 0rem;

  h2 {
    width: 100%;
    text-align: center;
    border-bottom: 1px solid #000;
    line-height: 0.1em;
    margin: 10px 0 20px;
  }

  h2 span {
    background: #ffffff;
    padding: 0 10px;
  }
}

.theme-dark .json-tree-container {
  .json-tree-node-icon {
    svg {
      filter: invert(89%) sepia(2%) saturate(127%) hue-rotate(175deg) brightness(99%) contrast(96%);
    }
  }

  .json-tree-svg-icon.component-icon {
    filter: brightness(0) invert(1);
  }

  .node-key-outline {
    height: 1rem !important;
    border: 1px solid transparent !important;
    color: #ccd4df;
  }

  .selected-node {
    border-color: $primary-light  !important;
  }

  .json-tree-icon-container .selected-node>svg:first-child {
    filter: invert(65%) sepia(62%) saturate(4331%) hue-rotate(204deg) brightness(106%) contrast(97%);
  }

  .node-length-color {
    color: #b8c7fd;
  }

  .node-type {
    color: #8a96a6;
  }

  .group-border {
    border-color: rgb(97, 101, 111);
  }

  .action-icons-group {

    img,
    svg {
      filter: invert(89%) sepia(2%) saturate(127%) hue-rotate(175deg) brightness(99%) contrast(96%);
    }
  }

  .hovered-node.node-key.badge {
    color: #8092ab !important;
    border-color: #8092ab !important;
  }
}

.json-tree-container {
  .json-tree-svg-icon.component-icon {
    height: 16px;
    width: 16px;
  }

  .json-tree-icon-container {
    max-width: 20px;
    margin-right: 6px;
  }

  .node-type {
    color: #a6b6cc;
    padding-top: 2px;
  }

  .json-tree-valuetype {
    font-size: 10px;
    padding-top: 2px;
  }

  .node-length-color {
    color: #3650af;
    padding-top: 3px;
  }

  .json-tree-node-value {
    font-size: 11px;
  }

  .json-tree-node-string {
    color: #f6820c;
  }

  .json-tree-node-boolean {
    color: #3eb25f;
  }

  .json-tree-node-number {
    color: #f4b2b0;
  }

  .json-tree-node-null {
    color: red;
  }

  .json-tree-node-date {
    color: rgb(98, 107, 103);
  }

  .group-border {
    border-left: 0.5px solid #dadcde;
    margin-top: 16px;
    margin-left: -12px;
  }

  .selected-node {
    border-color: $primary-light  !important;
  }

  .selected-node .group-object-container .badge {
    font-weight: 400 !important;
    height: 1rem !important;
  }

  .group-object-container {
    margin-left: 0.72rem;
    margin-top: -16px;
  }

  .json-node-element {
    cursor: pointer;
  }

  .hide-show-icon {
    cursor: pointer;
    margin-left: 1rem;

    &:hover {
      color: $primary;
    }
  }

  .action-icons-group {
    margin-right: 4rem !important;
    margin-left: 2rem !important;
  }

  .action-icons-group {
    cursor: pointer;
  }

  .hovered-node {
    font-weight: 400 !important;
    height: 1rem !important;
    color: #8092ab;
  }

  .node-key {
    font-weight: 400 !important;
    margin-left: -0.25rem !important;
    justify-content: start !important;
    min-width: fit-content !important;
  }

  .node-key-outline {
    height: 1rem !important;
    border: 1px solid transparent !important;
    color: #3e525b;
  }
}

.popover-more-actions {
  font-weight: 400 !important;

  &:hover {
    background: #d2ddec !important;
  }
}

.popover-dark-themed .popover-more-actions {
  color: #ccd4df;

  &:hover {
    background-color: #324156 !important;
  }
}

#json-tree-popover {
  padding: 0.25rem !important;
}

// Font sizes
.fs-9 {
  font-size: 9px !important;
}

.fs-10 {
  font-size: 10px !important;
}

.fs-12 {
  font-size: 12px !important;
}

.realtime-avatars {
  padding: 0px
}

.widget-style-field-header {
  font-family: "Inter";
  font-style: normal;
  font-weight: 500;
  font-size: 12px;
  line-height: 20px;
  color: #61656c;
}

.maintenance_container {
  width: 100%;
  height: 100vh;
  display: flex;
  justify-content: center;
  align-items: center;

  .card {
    .card-body {
      display: flex;
      height: 200px !important;
      align-items: center;
    }
  }
}

.list-timeline:not(.list-timeline-simple) .list-timeline-time {
  top: auto;
}

.widget-buttongroup {
  display: flex;
  flex-direction: column;
  justify-content: left;
  overflow: hidden !important;
}

.group-button {
  margin: 0px 10px 10px 0px;
  line-height: 1.499;
  font-weight: 400;
  white-space: nowrap;
  text-align: center;
  cursor: pointer;
  padding: 0 15px;
  font-size: 12px;
  border-radius: 4px;
  color: rgba(0, 0, 0, .65);
  background-color: #ffffff;
  border: 1px solid #d9d9d9;
  min-width: 40px;
  width: auto !important;
  height: 30px,
}

.widget-buttongroup-label {
  font-weight: 600;
  margin-right: 10px;
  color: #3e525b;
}

.editor-actions {
  border-bottom: 1px solid #eee;
  padding: 5px;
  display: flex;
  justify-content: end;
}

.autosave-indicator {
  color: #868aa5;
  white-space: nowrap;
  font-weight: 400;
  font-size: 12px;
  letter-spacing: 0.5px;
}

.autosave-indicator-saving {
  left: 44%;
}

.zoom-buttons {
  width: 20px !important;
  height: 25px !important;
  margin-left: 2px;

  span {
    transform: rotate(60deg);
  }
}

.zoom-button-wrapper {
  position: fixed;
  right: 0px;
  bottom: 5px;
}

.zoom-buttons {
  opacity: 0;
  visibility: hidden;
}

.image-widget-wrapper:hover button {
  opacity: 1 !important;
  visibility: visible;
}

.pdf-page-controls {
  background: white;
  border-radius: 4px;

  button {
    width: 36px;
    height: 36px;
    background: white;
    border: 0;
    font-size: 1.2em;
    border-radius: 4px;

    &:first-child {
      border-top-right-radius: 0;
      border-bottom-right-radius: 0;
    }

    &:last-child {
      border-top-left-radius: 0;
      border-bottom-left-radius: 0;
    }

    &:hover {
      background-color: #e6e6e6;
    }
  }

  span {
    font-family: inherit;
    font-size: 1em;
    padding: 0 0.5em;
    color: #000;
  }
}

//download button in pdf widget
.download-icon-outer-wrapper:hover {
  background-color: #e6e6e6 !important
}

.pdf-document {
  canvas {
    margin: 0px auto;
  }

  &:hover {
    .pdf-page-controls {
      opacity: 1;
    }
  }
}

.org-variables-page {
  .btn-org-env {
    width: 36px;
  }

  .encryption-input {
    width: fit-content;
  }

  .no-vars-text {
    display: block;
    text-align: center;
    margin-top: 100px;
  }
}

//Kanban board
.kanban-container.dark-themed {
  background-color: $bg-dark-light  !important;

  .kanban-column {
    .card-header {
      background-color: #324156 !important;
    }
  }
}

.kanban-container {
  background-color: #fefefe;

  .kanban-column {
    background-color: #f4f4f4;
    padding: 0 !important;
    height: fit-content !important;

    .card-body {
      &:hover {
        overflow-y: auto !important;

        &::-webkit-scrollbar {
          width: 0 !important;
          height: 0 !important;
        }
      }
    }

    .card-header {
      background-color: #fefefe;

      .badge {
        font-size: 12px !important;
      }
    }

    .card-body .dnd-card {
      border-radius: 5px !important;
    }

    .dnd-card.card {
      height: 52px !important;
      padding: 5px !important;
    }

    .dnd-card.card.card-dark {
      background-color: $bg-dark  !important;
    }
  }

  .kanban-board-add-group {
    justify-content: center;
    align-items: center;
    cursor: pointer;
    color: rgba(0, 0, 0, 0.5);
    background-color: transparent;
    border-style: dashed;
    border-color: rgba(0, 0, 0, 0.08);
    display: flex;
    flex-direction: column;
    grid-auto-rows: max-content;
    overflow: hidden;
    box-sizing: border-box;
    appearance: none;
    outline: none;
    margin: 10px;
    border-radius: 5px;
    min-width: 350px;
    height: 200px;
    font-size: 1em;
  }

  .add-card-btn {
    font-size: 1em;
    font-weight: 400;
    color: #3e525b;
    border-radius: 5px;
    padding: 5px;
    margin: 5px;
    background-color: transparent;
    border-style: dashed;
    border-color: rgba(0, 0, 0, 0.08);
    cursor: pointer;
    transition: all 0.2s ease-in-out;

    &:hover {
      background-color: #e6e6e6;
    }
  }
}

.cursor-pointer {
  cursor: pointer;
}

.cursor-text {
  cursor: text;
}

.cursor-not-allowed {
  cursor: none;
}

.bade-component {
  display: inline-flex;
  justify-content: center;
  align-items: center;
  overflow: hidden;
  user-select: none;
  padding: calc(0.25rem - 1px) 0.25rem;
  height: 1.25rem;
  border: 1px solid transparent;
  min-width: 1.25rem;
  font-weight: 600;
  font-size: .625rem;
  letter-spacing: .04em;
  text-transform: uppercase;
  vertical-align: bottom;
  border-radius: 4px;
}

// sso-helper-page
.sso-helper-container {
  width: 60vw;
  padding: 30px;
  box-shadow: rgba(0, 0, 0, 0.16) 0px 1px 4px;
  margin: 0 auto;
}

.sso-copy {
  margin-left: 10px;
  cursor: pointer;
}

#git-url,
#google-url {
  color: $primary;
  margin-left: 4px;
  word-break: break-all;
}

@media only screen and (max-width: 768px) {
  .sso-helper-container {
    width: 96vw;
    padding: 20px;
  }
}

.sso-helper-doc {
  line-height: 24px;
}

.sso-content-wrapper {
  margin: 0 auto;
  display: flex;
  flex-direction: column;
  align-items: self-start;
  padding: 20px;
  box-shadow: rgba(0, 0, 0, 0.02) 0px 1px 3px 0px, rgba(27, 31, 35, 0.15) 0px 0px 0px 1px;
  border-radius: 4px;
}

.workspace-status {
  display: flex;
  font-weight: 800;
  margin-bottom: 6px;
}

.sso-type {
  font-weight: 600;
  margin-bottom: 4px !important;
  display: flex;

  span {
    margin-right: 10px;
  }

  a {
    margin-left: 6px;

  }
}

.gg-album {
  box-sizing: border-box;
  position: relative;
  display: block;
  width: 18px;
  height: 18px;
  transform: scale(var(--ggs, 1));
  border-left: 7px solid transparent;
  border-right: 3px solid transparent;
  border-bottom: 8px solid transparent;
  box-shadow: 0 0 0 2px,
    inset 6px 4px 0 -4px,
    inset -6px 4px 0 -4px;
  border-radius: 3px
}

.gg-album::after,
.gg-album::before {
  content: "";
  display: block;
  box-sizing: border-box;
  position: absolute;
  width: 2px;
  height: 5px;
  background: currentColor;
  transform: rotate(46deg);
  top: 5px;
  right: 4px
}

.gg-album::after {
  transform: rotate(-46deg);
  right: 2px
}

.sso-helper-header {
  display: flex;
  align-items: center;

  span {
    margin-right: 10px;
  }
}

// sso end

// steps-widget
a.step-item-disabled {
  text-decoration: none;
}

.steps {
  overflow: hidden;
  margin: 0rem !important;
}

.step-item.active~.step-item:after,
.step-item.active~.step-item:before {
  background: #f3f5f5 !important;
}

.step-item.active:before {
  background: #ffffff !important;
}

.steps .step-item.active:before {
  border-color: #b4b2b2 !important;
}

.steps-item {
  color: var(--textColor) !important;
}

.step-item:before {
  background: var(--bgColor) !important;
  // remaining code
}

.step-item:after {
  background: var(--bgColor) !important;
}

.step-item.active~.step-item {
  color: var(--textColor) !important;
  ;
}

.notification-center-badge {
  top: 0;
  right: 0;
  position: absolute;
}

.notification-center {
  max-height: 500px;
  overflow: auto;
  margin-left: 11px !important;

  .empty {
    padding: 0 !important;

    .empty-img {
      font-size: 2.5em;
    }
  }

  .card {
    min-width: 400px;
    background: var(--base);
    color: var(--slate12);
    box-shadow: 0px 12px 16px -4px rgba(16, 24, 40, 0.08), 0px 4px 6px -2px rgba(16, 24, 40, 0.03);
  }

  .card-footer {
    background: var(--base);
    color: var(--slate12);
  }

  .spinner {
    min-height: 220px;
  }
}

// profile-settings css
.confirm-input {
  padding-right: 8px !important;
}

.user-group-actions {
  display: flex;
  gap: 8px;
}

input.hide-input-arrows {
  -moz-appearance: none;

  &::-webkit-outer-spin-button,
  &::-webkit-inner-spin-button {
    -webkit-appearance: none;
  }
}

.btn-org-env {
  width: 36px;
}

.custom-checkbox-tree {
  overflow-y: scroll;
  color: #3e525b;

  .react-checkbox-tree label:hover {
    background: none !important;
  }

  .rct-icons-fa4 {

    .rct-icon-expand-open,
    .rct-icon-expand-close {
      &::before {
        content: url("data:image/svg+xml,%3Csvg xmlns='http://www.w3.org/2000/svg' viewBox='0 0 1024 1024' focusable='false' data-icon='caret-down' width='12px' height='12px' fill='currentColor' aria-hidden='true'%3E%3Cpath d='M840.4 300H183.6c-19.7 0-30.7 20.8-18.5 35l328.4 380.8c9.4 10.9 27.5 10.9 37 0L858.9 335c12.2-14.2 1.2-35-18.5-35z'%3E%3C/path%3E%3C/svg%3E") !important;
      }
    }

    .rct-icon-expand-close {
      transform: rotate(-90deg);
      -webkit-transform: rotate(-90deg);
    }
  }
}

// sso enable/disable box
.tick-cross-info {
  .main-box {
    margin-right: 10px;
    border-radius: 5px;
  }

  .icon-box {
    padding: 7px 5px 7px 2px;
    color: #ffffff;

    .icon {
      stroke-width: 4.5px;
    }
  }

  .tick-box {
    border: 3px solid var(--indigo9);

    .icon-box {
      background: var(--indigo9);
    }
  }

  .cross-box {
    border: 3px solid $disabled;

    .icon-box {
      background: $disabled;
    }
  }
}

.icon-widget-popover {
  &.theme-dark {
    .popover-header {
      background-color: #232e3c;
      border-bottom: 1px solid #324156;
    }
  }

  .popover-header {
    padding-bottom: 0;
    background-color: #ffffff;

    .input-icon {
      margin-bottom: 0.5rem !important;
    }
  }

  .popover-body {
    padding: 0 0.5rem;

    .row {
      >div {
        overflow-x: hidden !important;
      }
    }

    .icon-list-wrapper {
      display: grid;
      grid-template-columns: repeat(10, 1fr);
      margin: 0.5rem 1rem 0.5rem 0.5rem;
    }

    .icon-element {
      cursor: pointer;
      border: 1px solid transparent;
      border-radius: $border-radius;

      &:hover {
        border: 1px solid $primary;
      }
    }
  }
}

.dark-theme-placeholder::placeholder {
  color: #C8C6C6;
}

.dark-multiselectinput {
  input {
    color: white;

    &::placeholder {
      color: #C8C6C6;
    }
  }
}


.dark-theme-placeholder::placeholder {
  color: #C8C6C6;
}

.dark-multiselectinput {
  input {
    color: white;

    &::placeholder {
      color: #C8C6C6;
    }
  }
}

// Language Selection Modal
.lang-selection-modal {
  font-weight: 500;

  .list-group {
    padding: 1rem 1.5rem;
    padding-top: 0;
    overflow-y: scroll;
    height: calc(100% - 68px);
  }

  .list-group-item {
    border: 0;

    p {
      margin-bottom: 0px;
      margin-top: 2px;
    }
  }

  .list-group-item.active {
    background-color: var(--indigo4);
    color: var(--slate12);
    font-weight: 600;
    margin-top: 0px;
  }

  .modal-body {
    height: 50vh;
    padding: 0;
  }

  .lang-list {
    height: 100%;

    .search-box {
      position: relative;
      margin: 1rem 1.5rem;
    }

    input {
      border-radius: 5px !important;
    }

    .input-icon {
      display: flex;
    }

    .input-icon {
      .search-icon {
        display: block;
        position: absolute;
        left: 0;
        margin-right: 0.5rem;
      }

      .clear-icon {
        cursor: pointer;
        display: block;
        position: absolute;
        right: 0;
        margin-right: 0.5rem;
      }
    }

    .list-group-item.active {
      color: $primary;
    }
  }
}

.lang-selection-modal.dark {
  .modal-header {
    border-color: #232e3c !important;
  }

  .modal-body,
  .modal-footer,
  .modal-header,
  .modal-content {
    color: white;
    background-color: #2b394a;
  }

  .list-group-item {
    color: white;
    border: 0;
  }

  .list-group-item:hover {
    background-color: #232e3c;
  }

  .list-group-item.active {
    background-color: #4d72fa;
    color: white;
    font-weight: 600;
  }

  .no-results-item {
    background-color: #2b394a;
    color: white;
  }

  input {
    background-color: #2b394a;
    border-color: #232e3c;
    color: white;
  }
}

// Language Selection Modal
.lang-selection-modal {
  font-weight: 500;

  .list-group {
    padding: 1rem 1.5rem;
    padding-top: 0;
    overflow-y: scroll;
    height: calc(100% - 68px);
  }

  .list-group-item {
    border: 0;

    p {
      margin-bottom: 0px;
      margin-top: 2px;
    }
  }

  .list-group-item.active {
    background-color: #edf1ff;
    color: #4d72fa;
    font-weight: 600;
    margin-top: 0px;
  }

  .modal-body {
    height: 50vh;
    padding: 0;
  }

  .lang-list {
    height: 100%;

    .search-box {
      position: relative;
      margin: 1rem 1.5rem;
    }

    input {
      border-radius: 5px !important;
    }

    .input-icon {
      display: flex;
    }

    .input-icon {
      .search-icon {
        display: block;
        position: absolute;
        left: 0;
        margin-right: 0.5rem;
      }

      .clear-icon {
        cursor: pointer;
        display: block;
        position: absolute;
        right: 0;
        margin-right: 0.5rem;
      }
    }

    .list-group-item.active {
      color: $primary;
    }
  }
}

.lang-selection-modal.dark {
  .modal-header {
    border-color: #232e3c !important;
  }

  .modal-body,
  .modal-footer,
  .modal-header,
  .modal-content {
    color: white;
    background-color: #2b394a;
  }

  .list-group-item {
    color: white;
    border: 0;
  }

  .list-group-item:hover {
    background-color: #232e3c;
  }

  .list-group-item.active {
    background-color: #4d72fa;
    color: white;
    font-weight: 600;
  }

  .no-results-item {
    background-color: #2b394a;
    color: white;
  }

  input {
    background-color: #2b394a;
    border-color: #232e3c;
    color: white;
  }
}

.org-users-page {
  .page-body {
    height: 100%;
  }
}

.user-group-container-wrap {
  margin: 20px auto 0 auto;
}

.dragged-column {
  z-index: 1001;
}

#storage-sort-popover {
  max-width: 800px;
  width: 800px;
  background-color: var(--base);
  box-sizing: border-box;
  box-shadow: 0px 12px 16px -4px rgba(16, 24, 40, 0.08), 0px 4px 6px -2px rgba(16, 24, 40, 0.03);
  border-radius: 4px;
  border: 1px solid var(--slate3) !important;
  left: 109px !important;
  top: 8px !important;
  position: absolute !important;


  .card-body,
  .card-footer {
    background: var(--base);
  }
}


#storage-filter-popover {
  max-width: 800px;
  width: 800px;
  background-color: var(--base);
  box-sizing: border-box;
  box-shadow: 0px 12px 16px -4px rgba(16, 24, 40, 0.08), 0px 4px 6px -2px rgba(16, 24, 40, 0.03);
  border-radius: 4px;
  border: 1px solid var(--slate3) !important;
  left: 193px !important;
  top: 10px !important;
  position: absolute !important;


  .card-body,
  .card-footer {
    background: var(--base);
  }
}

// Table set to full width
.jet-data-table thead {
  display: flex !important;

  tr {
    flex-grow: 1;

    th:last-child {
      flex: 1 1 auto;
    }
  }
}

tbody {
  width: 100% !important;
  flex-grow: 1;

  tr {
    width: 100% !important;

    td:last-child {
      flex: 1 1 auto;
    }
  }
}

.datepicker-widget.theme-dark {
  .react-datepicker__tab-loop {
    .react-datepicker__header {
      background-color: #232e3c;

      .react-datepicker__current-month,
      .react-datepicker__day-name,
      .react-datepicker__month-select,
      .react-datepicker__year-select {
        color: white;
      }

      .react-datepicker__month-select,
      .react-datepicker__year-select {
        background-color: transparent;
      }
    }

    .react-datepicker__month {
      background-color: #232e3c;

      .react-datepicker__day {
        color: white;

        &:hover {
          background-color: #636466;
        }
      }

      .react-datepicker__day--outside-month {
        opacity: 0.5;
      }
    }

    .react-datepicker {
      background-color: #232e3c;
    }
  }
}

.theme-dark .list-group-item {
  &:hover {
    background-color: #232e3c;
  }
}

.theme-dark {

  .CalendarMonth,
  .DayPickerNavigation_button,
  .CalendarDay,
  .CalendarMonthGrid,
  .DayPicker_focusRegion,
  .DayPicker {
    background-color: #232e3c;
  }

  .DayPicker_weekHeader_ul,
  .CalendarMonth_caption,
  .CalendarDay {
    color: white;
  }

  .CalendarDay__selected_span,
  .CalendarDay__selected_start,
  .CalendarDay__selected_end {
    background-color: #4D72FA;
    color: white;
  }

  .CalendarDay {
    border-color: transparent; //hiding the border around days in the dark theme

    &:hover {
      background-color: #636466;
    }
  }

  .DateInput_fangStroke {
    stroke: #232E3C;
    fill: #232E3C;
  }

  .DayPickerNavigation_svg__horizontal {
    fill: white;
  }

  .DayPicker__withBorder {
    border-radius: 0;
  }

  .DateRangePicker_picker {
    background-color: transparent;
  }
}

.link-widget {
  display: flex;
  align-items: center;
  overflow: auto;

  &.hover {
    a {
      &:hover {
        text-decoration: underline;
      }
    }
  }

  &.no-underline {
    a {
      text-decoration: none !important;
    }
  }

  &.underline {
    a {
      text-decoration: underline;
    }
  }

  &::-webkit-scrollbar {
    width: 0;
    height: 0;
    background: transparent;
  }
}

.home-modal-component.modal-version-lists {
  .modal-header {
    .btn-close {
      top: auto;
    }
  }
}

.modal-version-lists {
  max-height: 80vh;

  .modal-body {
    height: 80%;
    overflow: auto;
  }

  .modal-footer,
  .modal-header {
    height: 10%;
  }

  .version-wrapper {
    display: flex;
    justify-content: flex-start;
    padding: 0.75rem 0.25rem;
    border: 1px solid var(--slate7);
  }
}

.dropdown-table-column-hide-common {
  border-radius: 3px;
  height: auto;
  overflow-y: scroll;
  padding: 8px 16px;
  width: 20rem;
  max-height: 200px;
}

.dropdown-table-column-hide {
  background-color: #ffffff;
  box-shadow: 0 0 0 2px #0000001a;
}

.dropdown-table-column-hide-dark-themed {
  color: #ffffff !important;
  background-color: #1f2936 !important;
  box-shadow: 0 0 0 2px #9292921a;
}

.hide-column-table-text {
  margin: 0 !important;
}

.hide-column-name {
  padding-left: 10px !important;
}

.rest-methods-url {
  .cm-s-default {
    .cm-string-2 {
      color: #000;
    }
  }
}

.tooljet-database {

  .table-header,
  .table-name,
  .table-cell {
    white-space: nowrap;
    overflow: hidden;
    text-overflow: ellipsis;
  }

  .table-name {
    color: #000;
    width: 250px;
  }

  .table-left-sidebar {
    max-width: 288px;
  }

  .add-table-btn {
    height: 32px;
  }

  .table-header {
    background: #ECEEF0;
  }

  .table-header,
  .table-cell {
    max-width: 230px;
  }

  .add-more-columns-btn {
    background: var(--indigo3);
    font-weight: 500;
    color: var(--indigo9);
    font-size: 12px;
    border-radius: 600;
  }

  .delete-row-btn {
    max-width: 140px;
  }

  .table-list-item-popover {
    display: none;
  }

  .table-list-item:hover .table-list-item-popover {
    display: block;
  }
}

// download pop-up in the table widget
.table-widget-download-popup {
  .cursor-pointer {
    width: 130px;

    &:hover {
      font-weight: bolder;
    }
  }
}

.apploader {
  height: 100vh;

  .app-container {
    height: 100%;
    display: flex;
    flex-direction: column;
    justify-content: space-between;
  }

  .editor-header {
    height: 5%;
    background-color: #EEEEEE;
    display: flex;
    align-items: center;
    justify-content: space-between;

    .app-title-skeleton {
      width: 100px;
      height: 100%;
      display: flex;
      align-items: center;
      margin-left: 120px;
    }

    .right-buttons {
      display: flex;
      gap: 5px;
      align-items: center;
      margin-right: 10px;
    }
  }

  .editor-body {
    height: 100%;
  }

  .skeleton {
    padding: 5px;
  }

  .editor-left-panel {
    width: 48px;
    background-color: #EEEEEE;
    margin: 3px 0px 3px 3px;
    display: flex;
    flex-direction: column;
    justify-content: space-between;
    border-radius: 5px;

    .left-menu-items {
      display: flex;
      flex-direction: column;
      justify-content: space-between;
      gap: 5px;
      margin-top: 10px;
    }

    .bottom-items {
      margin-bottom: 10px;
    }
  }

  .editor-center {
    height: 100%;
    display: flex;
    flex-direction: column;
    gap: 5px;
    justify-content: space-between;

    .canvas {
      height: 100vh;
      background-color: #e6e6e6;
      border-radius: 5px;
      display: flex;
      justify-content: center;
    }

    .query-panel {
      height: 30%;
      display: flex;
      justify-content: space-between;
      gap: 5px;

      .queries {
        width: 30%;
        display: flex;
        flex-direction: column;
        gap: 5px;

        .queries-title {
          background-color: #EEEEEE;
          border-radius: 5px;
          height: 20%;
          padding: 5px 10px;
          display: flex;
          justify-content: space-between;
          align-items: center;
        }

        .query-list {
          background-color: #EEEEEE;
          border-radius: 5px;
          height: 80%;

          .query-list-item {
            margin: 10px;
            height: 35px;
          }
        }
      }

      .query-editor {
        width: 70%;
        height: 100%;
        display: flex;
        flex-direction: column;
        gap: 5px;

        .query-editor-header {
          background-color: #EEEEEE;
          border-radius: 5px;
          height: 20%;
          padding: 5px 10px;
          display: flex;
          justify-content: space-between;

          .query-actions {
            display: flex;
            align-items: center;
          }
        }

        .query-editor-body {
          background-color: #EEEEEE;
          height: 80%;
          border-radius: 5px;

          .button {
            margin-right: 10px;
          }
        }
      }
    }
  }

  .wrapper {
    padding: 3px 3px 3px 0px;
  }



  .right-bar {
    height: 100%;
    padding: 3px 3px 3px 0px;
    display: flex;
    flex-direction: column;
    justify-content: space-between;
    gap: 5px;

    .widget-list-header {
      height: 5%;
      background-color: #EEEEEE;
      border-radius: 5px;
    }

    .widget-list {
      height: 95%;
      background-color: #EEEEEE;
      border-radius: 5px;
      padding: 10px;

      .widgets {
        display: flex;
        justify-content: space-between;
      }
    }
  }
}

.subheader {
  margin-bottom: 12px;
}

.theme-dark {
  .layout-sidebar-icon {
    &:hover {
      background-color: #273342;
    }
  }

  .tooljet-database {

    .table-name,
    .subheader {
      color: var(--slate9);
    }

    .list-group-item.active {
      .table-name {
        color: #000;
      }
    }
  }

  .editor-header {
    background-color: #1F2936;
  }

  .editor-left-panel {
    background-color: #1F2936;
  }

  .editor-center {
    .canvas {
      background-color: #1F2936;
    }
  }

  .query-panel {
    .queries {
      .queries-title {
        background-color: #1F2936 !important;
      }

      .query-list {
        background-color: #1F2936 !important;
      }
    }

    .query-editor {
      .query-editor-header {
        background-color: #1F2936 !important;
      }

      .query-editor-body {
        background-color: #1F2936 !important;
      }
    }
  }

  .right-bar {
    .widget-list-header {
      background-color: #1F2936;
    }

    .widget-list {
      background-color: #1F2936;
    }
  }
}

:root {
  --tblr-breadcrumb-item-active-font-weight: 500;
  --tblr-breadcrumb-item-active-color: inherit;
}

.application-brand {
  position: relative;
  display: flex;
  justify-content: center;
}

.breadcrumb-item.active {
  font-weight: var(--tblr-breadcrumb-item-active-font-weight);
  color: var(--tblr-breadcrumb-item-active-color);
}

.app-icon-main {
  background: var(--indigo3) !important;
  border-radius: 6px !important;
  display: flex;
  justify-content: center;
  align-items: center;
  width: 48px;
  height: 48px;
}

.user-avatar-nav-item,
.audit-log-nav-item,
.notification-center-nav-item {
  border-radius: 4px;
}

.audit-log-nav-item {
  bottom: 40px;
}

.workspace-content-wrapper,
.database-page-content-wrap {
  background: var(--slate2);
}

.workspace-variable-table-card {
  margin: 0 auto;
  width: 880px;
}

.organization-page-sidebar {
  height: calc(100vh - 64px);
  max-width: 288px;
  background-color: var(--base);
  border-right: 1px solid var(--slate5) !important;
  display: grid !important;
  grid-template-rows: auto 1fr auto !important;
}
.marketplace-page-sidebar {
  height: calc(100vh - 64px);
  max-width: 288px;
  background-color: var(--base);
  border-right: 1px solid var(--slate5) !important;
  display: grid !important;
  grid-template-rows: auto 1fr auto !important;
}

.home-page-sidebar {
  max-width: 288px;
  background-color: var(--base);
  border-right: 1px solid var(--slate5);
  display: grid;
  grid-template-rows: auto 1fr auto;
}

.empty-home-page-image {
  margin-top: 14px;
}

.create-new-table-btn {
  width: 248px;

  button {
    height: 40px !important;

  }
}

.tooljet-database-sidebar {
  max-width: 288px;
  background: var(--base);
  border-right: 1px solid var(--slate5);


  .sidebar-container {
    height: 40px !important;
    padding-top: 1px !important;
    margin: 0 auto;
    display: flex;
    justify-content: center;
  }
}

.create-new-app-dropdown {
  width: 248px !important;


  .dropdown-toggle-split {
    border-left: 1px solid var(--indigo11) !important;
  }

  button {
    background-color: var(--indigo9) !important;
  }
}

.create-new-app-button {
  font-weight: 500;
  font-size: 14px;
  height: 40px;
  border-top-left-radius: 6px;
  border-bottom-left-radius: 6px;
}

.create-new-app-button+.dropdown-toggle {
  height: 40px;
  border-top-right-radius: 6px;
  border-bottom-right-radius: 6px;
}

.custom-select {
  .select-search-dark__value::after {
    content: none;
  }

  .select-search-dark__select,
  .select-search__select {
    min-width: fit-content;
    max-width: 100% !important;
  }
}

.jet-data-table td .textarea-dark-theme.text-container:focus {
  background-color: transparent !important;
}

.tooljet-logo-loader {
  height: 100vh;
  display: flex;
  align-items: center;
  justify-content: center;

  .loader-spinner {
    margin: 10px 87px;
  }
}

.page-body {
  height: calc(100vh - 1.25rem - 48px);
  min-height: 500px;
}

// buttons
.default-secondary-button {
  background-color: $color-light-indigo-03;
  color: $color-light-indigo-09;
  max-height: 28px;
  width: 76px;
  display: flex;
  flex-direction: row;
  justify-content: center;
  align-items: center;
  padding: 4px 16px;
  gap: 6px;
  font-weight: 500;
  border: 0 !important;

  .query-manager-btn-svg-wrapper {
    width: 16px !important;
    height: 16px !important;
    padding: 2.67px;
  }

  .query-manager-btn-name {
    min-width: 22px;
  }

  &:hover {
    background-color: $color-light-indigo-04;
    color: $color-light-indigo-10;
  }

  &:active {
    background-color: $color-light-indigo-04;
    color: $color-light-indigo-10;
    box-shadow: 0px 0px 0px 4px #C6D4F9;
    border-radius: 6px;
    border: 1px solid;
    outline: 0 !important;

    svg {
      path {
        fill: $color-light-indigo-10;
      }
    }
  }

  .query-run-svg {
    padding: 4px 2.67px;
  }
}

.default-secondary-button.theme-dark {
  background-color: #4D72FA !important;
  color: #F4F6FA !important;

  svg {
    path {
      fill: #F4F6FA !important;
    }
  }

  &:hover {
    border: 1px solid #4D72FA !important;
    background-color: #4D5EF0 !important;
    color: #FFFFFC !important;

    svg {
      path {
        fill: #FFFFFC !important;
      }
    }
  }

  &:active {
    border: 1px solid #4D72FA !important;
    background-color: #4D5EF0 !important;
    box-shadow: 0px 0px 0px 4px #4D72FA;
    border-radius: 6px;
  }
}

.default-tertiary-button {
  background-color: $color-light-base;
  color: $color-light-slate-12;
  border: 1px solid $color-light-slate-07;
  display: flex;
  flex-direction: row;
  justify-content: center;
  align-items: center;
  padding: 4px 16px;
  gap: 6px;
  max-height: 28px;
  font-weight: 500;
  height: 28px;
  cursor: pointer;
  white-space: nowrap;

  .query-btn-svg-wrapper {
    width: 16px !important;
    height: 16px !important;
    padding: 2.67px;
  }

  .query-btn-name {
    min-width: 22px;

  }

  &:hover {
    border: 1px solid $color-light-slate-08;
    color: $color-light-slate-11;

    svg {
      path {
        fill: $color-light-slate-11;
      }
    }
  }

  .query-create-run-svg {
    padding: 2px;
  }

  .query-preview-svg {
    padding: 2.67px 0.067px;
  }

  &:active {
    border: 1px solid #C1C8CD;
    box-shadow: 0px 0px 0px 4px #DFE3E6;
    color: $color-light-slate-11;
    outline: 0;
  }
}

.default-tertiary-button.theme-dark {
  background-color: transparent;
  color: #4D5EF0 !important;
  border: 1px solid #4D5EF0 !important;

  svg {
    path {
      fill: #4D5EF0 !important;
    }
  }

  &:hover {
    border: 1px solid $color-dark-slate-08;
    color: #FFFFFC !important;
    background-color: #4D5EF0 !important;

    svg {
      path {
        fill: #FFFFFC !important;
      }
    }
  }

  &:active {
    border: 1px solid inherit;
    box-shadow: none;
    outline: 0;
  }
}

.default-tertiary-button.theme-dark.btn-loading {
  background-color: #4D5EF0 !important;
  color: transparent !important;

  svg {
    path {
      fill: transparent !important;
    }
  }
}

.default-tertiary-button.button-loading {
  background-color: transparent !important;
  color: transparent !important;

  svg {
    path {
      fill: transparent !important;
    }
  }
}

.disable-tertiary-button {
  color: $color-light-slate-08;
  background-color: $color-light-slate-03;
  pointer-events: none !important;

  svg {
    path {
      fill: $color-light-slate-08;
    }
  }

}

.disable-tertiary-button.theme-dark {
  color: $color-dark-slate-08;
  background-color: $color-dark-slate-03;
  pointer-events: none !important;

  svg {
    path {
      fill: $color-dark-slate-08;
    }
  }
}

.font-weight-500 {
  font-weight: 500;
}

.font-size-12 {
  font-size: 12px;
}

.toggle-query-editor-svg {
  width: 16px;
  height: 16px;
  padding: 2.88px 5.22px;
}

.theme-dark {
  .org-avatar:hover {
    .avatar {
      background: #10141A no-repeat center/cover;
    }
  }
}

.app-creation-time {
  color: var(--slate11) !important;
  white-space: nowrap;
  overflow: hidden;
  text-overflow: ellipsis;
}

.font-weight-400 {
  font-weight: 400;
}

.border-indigo-09 {
  border: 1px solid $color-light-indigo-09;
}

.dark-theme-toggle-btn {
  height: 32px;
  display: flex;
  align-items: center;
  justify-content: center;

}

.dark-theme-toggle-btn-text {
  font-size: 14px;
  margin: 12px;
}

.maximum-canvas-height-input-field {
  width: 90px;
}

.layout-header {
  position: fixed;
  right: 0;
  left: 56px;
  z-index: 1;
  background: var(--base);
  height: 64px;
}

.layout-sidebar-icon {
  &:hover {
    background: #ECEEF0;
  }

  &:focus {
    outline: #ECEEF0 auto 5px;
  }
}


.tj-dashboard-section-header {
  max-width: 288px;
  max-height: 64px;
  padding-top: 20px;
  padding-left: 20px;
  padding-bottom: 24px;
  border-right: 1px solid var(--slate5);
}

.layout-sidebar-icon {
  &:hover {
    background: #ECEEF0;
    border-radius: 4px;
  }

  &:focus {
    outline: #ECEEF0 auto 5px;
  }
}

.folder-menu-icon {
  visibility: hidden !important;
}

.folder-list-group-item:hover .folder-menu-icon {
  visibility: visible !important;
}

.folder-list-group-item {
  &:hover {
    background: #ECEEF0;
  }

  &:active {
    background: var(--indigo4);
  }

  &:focus {
    box-shadow: 0px 0px 0px 4px #DFE3E6;
  }
}


.app-versions-selector {
  display: inline-flex;
  align-items: center;
  width: 176px;
  height: 28px;
  position: absolute;
  left: 58%;
  border-radius: 6px;
}

.app-version-list-item {
  white-space: nowrap;
  overflow: hidden;
  text-overflow: ellipsis;
}

.app-version-name,
.app-version-released {
  font-weight: 400;
  font-size: 12px;
  line-height: 20px;
}

.app-version-name {
  max-width: 80px;
}

.custom-version-selector__option:hover .app-version-delete {
  display: block;
}

.editor .editor-sidebar {
  border-top: 1px solid var(--slate7);
}

.editor .navbar-brand {
  border-right: 1px solid var(--slate7);
  padding-bottom: 1rem;
  border-right: 1px solid var(--slate7);
  width: 48px;
  display: flex;
  justify-content: center;
}

.theme-dark {
  .editor .navbar-brand {
    border-right: 1px solid #333c48;
  }

  .realtime-avatars {
    border-right: 1px solid #333c48;
  }
}

.modal-backdrop {
  opacity: 0.5;
}

.ds-delete-btn {
  display: none;
  border: none;
  background: none;
}

.ds-list-item:hover .ds-delete-btn {
  display: block;
}

.toojet-db-table-footer,
.home-page-footer {
  position: fixed;
  bottom: 0px;
  right: 0;
  left: 344px;
}

.home-page-footer {
  height: 52px;
  background-color: var(--base) !important;
}

.pagination-container {
  display: flex;
  padding: 0px;
  height: 20px;

  .form-control {
    padding: 0 4px;
    width: fit-content;
    max-width: 30px;
    text-align: center;
  }
}

.profile-card {
  box-shadow: 0px 12px 16px -4px rgba(16, 24, 40, 0.08), 0px 4px 6px -2px rgba(16, 24, 40, 0.03);
  border-radius: 6px;
  padding: 4px 0px;
  width: 84px;
  height: 86px;
  margin-left: 10px;
  background-color: var(--base);

  .dropdown-item {
    width: 84px;
    height: 36px;
    min-width: 84px !important;
  }

  svg {
    margin-left: 2px;
  }

  a {
    span {
      margin-left: 4px;
    }
  }
}

.theme-dark {
  .editor-header-actions {
    .current-layout {
      .bg-white {
        background-color: #232E3C !important;
      }

      svg {
        path {
          fill: white;
        }
      }
    }
  }

  .icon-tabler-x {
    stroke: white;
  }
}

.img-invert {
  img {
    filter: invert(1);
  }
}

.user-group-table {
  .selected-row {
    background-color: #ECEEF0;
  }

  .selected-row.dark {
    background-color: #232E3C;
  }
}

.notification-center.theme-dark {

  .empty-subtitle,
  .card-footer>span,
  .empty-title {
    color: white !important;
  }
}


// DASHBOARD SCROLL STYLES--->
.create-new-app-wrapper {
  margin: 0 auto;
  display: flex;
  justify-content: center;
  padding-top: 4px;
}

.home-page-sidebar {
  height: calc(100vh - 64px) !important; //64 is navbar height

  .folder-list-user {
    height: calc(100vh - 116px) !important; //64 is navbar height + 52 px footer
  }
}

.home-page-content {
  height: calc(100vh - 64px) !important;
  overflow-y: auto;
  background: var(--slate2);
}

.application-folders-list {
  height: 64px;
}

// DASHBOARD STYLES END

// TABLE
.table-left-sidebar {
  height: calc(100vh - 104px) !important; // 62px [navbar] +  40px [ add table and search ] + extra 2 px(border)
  overflow-y: auto;
}

.toojet-db-table-footer {
  height: 52px;
  background: var(--base) !important;
}

.home-app-card-header {
  margin-bottom: 32px;
}

.homepage-app-card {
  height: 166px;
  outline: 1px solid var(--slate3);
  box-shadow: 0px 1px 2px rgba(16, 24, 40, 0.05);
  border-radius: 6px;
  padding: 16px;
  background-color: var(--base) !important;

  .appcard-buttons-wrap {
    display: none;
  }

  .home-app-card-header {
    .menu-ico {
      visibility: hidden !important;
    }
  }

  &:hover {
    box-shadow: 0px 12px 16px -4px rgba(16, 24, 40, 0.08), 0px 4px 6px -2px rgba(16, 24, 40, 0.03);

    .home-app-card-header {
      margin-bottom: 12px;

      .menu-ico {
        visibility: visible !important;
      }
    }

    .app-creation-time-container {
      margin-bottom: 0px;
    }

    .app-card-name {
      margin-bottom: 0px;
    }

    .app-creation-time {
      display: none;
    }


    .appcard-buttons-wrap {
      display: flex;
      padding: 0px;
      gap: 12px;
      width: 240px;
      height: 28px;
      flex-direction: row;

    }

    .app-icon-main {
      width: 36px;
      height: 36px;

    }
  }
}

.app-creation-time-container {
  height: 16px;
}

.release-buttons {
  height: 45px;
  margin-bottom: 10px;
}

.global-settings-app-wrapper {
  max-width: 300px;
}

.version-manager-container {
  padding: 0.6rem;
}

// tooljet db fields styles [ query manager ]
.tj-db-field-wrapper {
  .code-hinter-wrapper {
    ::-webkit-scrollbar {
      display: none;
    }
  }

  .CodeMirror-sizer {
    min-height: 32px !important;
    width: 100%;
    border-right-width: 0px !important;
    padding: 0 !important;
    overflow-y: auto;

    .CodeMirror-lines {
      margin-top: 0px !important;
      min-height: 32px !important;
      padding: 0 !important;
    }
  }
}

.table-list-items#popover-contained {
  .popover-body {
    outline: 1px solid var(--slate3);
    background: var(--base);
    overflow: hidden;
  }

}

.table-list-item-popover.dark {
  svg {
    path {
      fill: white;
    }
  }
}

.theme-dark {
  .react-loading-skeleton {
    background-color: #2F3C4C !important;
    background-image: linear-gradient(90deg, #2F3C4C, #2F3C4C, #2F3C4C) !important;
  }
}

@keyframes up-and-down {
  to {
    opacity: 0.2;
    transform: translateY(-20px);

  }
}

.spin-loader {
  position: fixed;
  width: 100%;

  .load {
    display: flex;
    justify-content: center;
    margin: 200px auto;
  }

  .load div {
    width: 20px;
    height: 20px;
    background-color: #3E63DD;
    border-radius: 50%;
    margin: 0 5px;
    animation-name: #{up-and-down};
    animation-duration: 0.8s;
    animation-iteration-count: infinite;
    animation-direction: alternate;
  }

  .load .two {
    animation-delay: 0.3s;
  }

  .load .three {
    animation-delay: 0.6s;
  }
}

.organization-switch-modal {
  font-family: 'IBM Plex Sans';

  .modal-dialog {
    width: 376px;
  }

  .modal-content {
    background: linear-gradient(0deg, #FFFFFF, #FFFFFF),
      linear-gradient(0deg, #DFE3E6, #DFE3E6);
  }

  .modal-header {
    justify-content: center !important;
    flex-direction: column;
    padding: 40px 32px 20px 32px;

    .header-text {
      font-style: normal;
      font-weight: 600;
      font-size: 20px;
      line-height: 36px;
      margin: 24px 0 5px 0;
    }

    p {
      font-style: normal;
      font-weight: 400;
      font-size: 14px;
      line-height: 20px;
      color: #687076;
      text-align: Center;
      margin-bottom: 0px;
    }
  }

  .modal-body {
    padding: 18px 32px;

    .org-list {
      display: flex;
      flex-direction: column;

      .org-item {
        height: 50px;
        display: flex;
        align-items: center;
        padding: 0px 12px;
        cursor: default;

        input[type=radio] {
          margin-right: 16px;
          width: 16px;
          height: 16px;
        }

        .avatar {
          margin-right: 11px;
          color: #11181C;
          background-color: #F8FAFF;
          width: 34px !important;
          height: 34px !important;
        }

        span {
          font-style: normal;
          font-weight: 400;
          font-size: 12px;
          line-height: 20px;
          color: #11181C;
        }
      }

      .selected-item {
        border-radius: 6px;
        background-color: #F0F4FF;
      }
    }
  }

  .modal-footer {
    justify-content: center;
    padding: 24px 32px;
    border-top: 1px solid #DFE3E6;

    button {
      width: 100%;
      font-style: normal;
      font-weight: 600;
      font-size: 14px;
      line-height: 20px;
    }
  }
}

.organization-switch-modal.dark-mode {

  .modal-footer,
  .modal-header {
    border-color: #232e3c !important;

    p {
      color: rgba(255, 255, 255, 0.5) !important;
    }
  }

  .modal-body,
  .modal-footer,
  .modal-header,
  .modal-content {
    color: white;
    background-color: #2b394a;
  }

  .modal-content {
    border: none;
  }


  .modal-body {
    .org-list {
      span {
        color: white;
      }

      .selected-item {
        background-color: #232e3c;
      }
    }
  }
}

.datasources-category {
  color: var(--slate10);
}

.react-tooltip {
  font-size: .765625rem !important;
}

.add-new-workspace-icon-wrap {
  display: flex;
  flex-direction: row;
  align-items: center;
  padding: 8px;
  width: 34px;
  height: 34px;
  background: var(--indigo3);
  border-radius: 6px;
}

.add-new-workspace-icon-old-wrap {
  display: none;
}

.add-workspace-button {
  padding: 8px 12px;
  gap: 11px;
  height: 50px;

  &:hover {
    background: var(--indigo3);
    margin: 0 auto;
    border-radius: 6px;
    padding-bottom: 10px;

    .add-new-workspace-icon-old-wrap {
      padding: 8px;
      width: 34px;
      height: 34px;
      background: var(--indigo9);
      border-radius: 6px;
      display: flex;
      justify-content: center;
      align-items: center;

    }

    .add-new-workspace-icon-wrap {
      display: none;

    }
  }

}

.tj-folder-list {
  display: flex;
  align-items: center;
  color: var(—-slate12) !important;
}

.app-card-name {
  color: var(—-slate12);
  margin-bottom: 2px;
  white-space: nowrap;
  overflow: hidden;
  text-overflow: ellipsis;
}

.dashboard-breadcrumb-header {
  display: flex;
  align-items: center;
}

.tj-version {
  margin-right: 44px;
  display: flex;
  align-items: center;
  color: var(--slate9);

}

.folder-list {
  color: var(—-slate9) !important;
}

.tj-folder-header {
  margin-bottom: 12px;
  height: 37px;
  cursor: pointer;
}

.tj-dashboard-header-title-wrap {
  display: flex;
  justify-content: center;
  align-items: center;
  color: var(--slate11);

  a {
    text-decoration: none;
  }
}

.theme-dark {
  .tj-onboarding-phone-input-wrapper {
    .flag-dropdown {
      background-color: #1f2936 !important;

      .country-list {
        background-color: #1f2936 !important;
        background: #1f2936;

        li {
          .country .highlight {
            background-color: #3a3f42;
            color: #000 !important;

            div {
              .country-name {
                color: #6b6b6b !important;
              }
            }

          }

          &:hover {
            background-color: #2b2f31;
          }

        }
      }
    }

  }

  .react-tel-input .country-list .country.highlight {
    color: #6b6b6b;
  }
}

.dashboard-breadcrumb-header-name {
  font-weight: 500 !important;
  color: var(—-slate12) !important;
}

.tj-dashboard-header-wrap {
  padding-top: 22px;
  padding-bottom: 22px;
  padding-left: 40px;
  height: 64px;
  border-bottom: 1px solid var(--slate5);
}

.dashboard-breadcrumb-header-name:hover {
  text-decoration: none !important;
}


.tj-avatar {
  border-radius: 6px;
  width: 36px;
  height: 36px;
  display: flex;
  justify-content: center;
  align-items: center;
  background-color: var(--slate3) !important;
  color: var(--slate11) !important;
  text-transform: uppercase;
  font-weight: 500;

  &:hover {
    background-color: var(--slate4);
  }

  &:focus {
    box-shadow: 0px 0px 0px 4px var(--indigo6);
    outline: 0;
  }

  &:active {
    box-shadow: none;
  }
}

.tj-current-org {
  span {
    color: var(--slate12);

  }
}


.sidebar-inner {
  align-items: center;
}

.workspace-drawer-wrap {
  background: var(--base);
}

.theme-dark {
  .drawer-wrap {
    background: var(--base);
  }
}

.users-table {
  background: var(--base);
  padding: 16px;
  width: 848px;
  margin: 0 auto;
  padding: 16px;

  tbody {

    tr>td>span,
    tr>td>a {
      white-space: nowrap;
      overflow: hidden;
      text-overflow: ellipsis;
      max-width: 140px;
    }
  }

  thead {
    tr {
      padding: 0px 6px;
      gap: 90px;
      width: 848px;
      height: 40px;
      display: flex;
      align-items: center;
      margin-top: 6px;
    }

    tr>th {
      background: var(--base) !important;
      border-bottom: none !important;
      padding: 0 !important;
      width: 282px;
    }
  }

  tr {
    background: var(--base);
    height: 66px;
    padding: 13px 0px;
    border-bottom: 1px solid var(--slate7);
    display: flex;
    justify-content: space-between;
  }

  tr>td {
    border-bottom-width: 0px !important;
    display: flex;
    align-items: center;
    flex: 16%;
    padding-left: 0px !important;
    padding-right: 0px !important;
    white-space: nowrap;
    overflow: hidden;
    text-overflow: ellipsis;
  }
}

.tj-input {
  padding: 6px 10px;
  gap: 17px;
  width: 161.25px;
  height: 32px;
  background: var(--base);
  border: 1px solid var(--slate7);
  border-radius: 6px;

  ::placeholder {
    color: var(--slate9) !important;
  }

}

.workspace-setting-buttons-wrap {
  display: flex;
  gap: 12px;
}

.workspace-settings-table-wrap {
  max-width: 880px;
  margin: 0 auto;
}

.workspace-settings-filters {
  display: flex;
  gap: 12px;
  flex-direction: row;
  align-items: center;
  position: relative;
}

.workspace-setting-table-wrapper {
  box-shadow: 0px 1px 2px rgba(16, 24, 40, 0.05);
  outline: 1px solid var(--slate7);
  background: var(--base);
  width: 880px;
  margin: 0 auto;
  border-radius: 6px;
  height: calc(100vh - 223px);
  position: relative;

}

.workspace-filter-text {
  color: var(--slate11);
  margin-bottom: 14px;
}

.singleuser-btn {
  padding: 6px 16px;
  gap: 6px;
  width: 152px;
  height: 32px;
  border-radius: 6px;

}

.multiuser-btn {
  padding: 6px 16px;
  gap: 6px;
  width: 189px;
  height: 32px;
  border-radius: 6px;

}

.workspace-page-header {
  width: 880px;
  margin: 0 auto !important;

  div:first-child {
    margin: 0 auto !important;
    width: 880px;

  }
}

.workspace-user-archive-btn {
  width: 95px;
  height: 28px;
}

.workspace-clear-filter {
  margin-left: 8px;
  color: var(--indigo9);
  font-weight: 600 !important;
}

.workspace-clear-filter-wrap {
  display: flex;
  align-items: center;
  width: 130px;
  justify-content: flex-end;
  position: absolute;
  right: 16px;
}

.tj-checkbox {
  border-color: var(--slate7);
}

.workspace-clipboard-wrap {
  display: flex;
  align-items: center;
  width: 162.67px;
  cursor: pointer;

  p {
    font-weight: 500 !important;
    margin-left: 5px;
  }

  span {
    display: flex;
    align-items: center;
  }
}

.workspace-user-status {
  margin-right: 22px;
  margin-left: 5px;
}

.worskpace-setting-table-gap {
  margin-top: 20px;
}

.tj-active {
  background: #46A758;
}

.tj-invited {
  background: #FFB224;
}

.tj-archive {
  background: #E54D2E;
}

.liner {
  height: 1px;
  background: var(--slate5);
  width: 880px;
  margin-top: 22px;
}

.edit-button {
  width: 135px;
  height: 28px;
  display: flex;
  flex-direction: row;
  justify-content: center;
  align-items: center;
  padding: 4px 16px;
  gap: 6px;
  width: 135px;
  height: 28px;
}

.launch-button {
  display: flex;
  width: 93px;
  height: 28px;
  padding: 4px 16px;
  gap: 6px;
  align-items: center;
  color: var(--slate12);
  justify-content: center;
}

.launch-button.tj-disabled-btn {
  cursor: not-allowed;
}

.breadcrumb-item {
  a {
    text-decoration: none !important;
    color: var(--slate12);
  }
}

.table-list-item {
  width: 248px;
}

.workspace-settings-filter-items {
  width: 161.25px;

  .css-13mf2tf-control {
    width: 161.25px !important;

  }

  .css-10lvx9i-Input {
    margin: 0 !important;
    padding: 0 !important;
  }

  .css-1bugkci-control,
  .css-42vs31,
  .css-ob45yj-menu {
    background-color: var(--base) !important;
    width: 161.25px !important;
  }

  .css-6t9fnh-control {
    border: 1px solid var(--slate7) !important;
    background: var(--base);
    color: var(--slate9);
    width: 161.25px;
    height: 32px;

    .css-1opnhvy-singleValue {
      color: var(--slate9) !important;

    }
  }

  input.tj-checkbox {
    background: var(--base) !important;
    color: var(--slate9);
    border: 1px solid var(--slate7) !important;

    ::placeholder {
      color: var(--slate9);
    }
  }
}


.tj-db-dataype {
  margin-left: 8px;
  color: var(--slate11);
}

.tj-database-column-header {
  color: var(--slate12);
  padding: 4px 4px 4px 8px !important;
  text-transform: capitalize !important;
  line-height: 0px !important;
  font-weight: 500 !important;
  font-size: 12px !important;
  line-height: 20px !important;
  color: var(--slate12) !important;

  &:first-child {
    display: flex !important;
    align-items: center !important;
    padding-left: 1rem !important;
  }

}

.tj-database-column-row {
  margin: 0;

  th:first-child {
    height: 28px;
  }

  th:first-child>div {
    height: 16px;
    width: 16px;
    display: flex;
    align-items: center;
    height: 28px;

    input {
      border-radius: 4px;
    }

  }
}

.tj-db-operaions-header {
  height: 48px;
  padding: 0 !important;
  display: flex;
  align-items: center;
  background-color: var(--base);

  .row {
    margin-left: 0px;
  }

  .col {
    padding-left: 0px;
    display: flex;
    gap: 8px;
    align-items: center;
  }
}

.add-new-column-btn {
  margin-left: 16px;
  width: 144px !important;
  height: 28px;
  border-radius: 6px;
  padding: 0 !important;
  display: flex;
  align-items: center;
  justify-content: center;
  background: transparent;
  color: var(--slate12);
  border: none;
}

.tj-db-filter-btn {
  width: 81px;
  height: 28px;
  border-radius: 6px;
  background: transparent;
  color: var(--slate12);
  border: none;
  display: flex;
  align-items: center;
  justify-content: center;
}

.tj-db-filter-btn-applied,
.tj-db-sort-btn-applied {
  display: flex !important;
  flex-direction: row !important;
  justify-content: center !important;
  align-items: center !important;
  padding: 4px 16px !important;
  width: 171px !important;
  height: 28px !important;
  background: var(--grass2) !important;
  border-radius: 6px !important;
}

.tj-db-filter-btn-active,
.tj-db-sort-btn-active {
  width: 81px !important;
  height: 28px !important;
  background: var(--indigo4) !important;
  border: 1px solid var(--indigo9) !important;
  border-radius: 6px !important;
  justify-content: center;
  color: var(--indigo9) !important;
}

.tj-db-header-add-new-row-btn {
  width: 125px;
  height: 28px;
  background: var(--indigo3);
  border-radius: 6px !important;
  display: flex;
  flex-direction: row;
  justify-content: center;
  align-items: center;
  gap: 6px;
  border: none;

  span {
    color: var(--indigo9);
  }
}

.tj-db-sort-btn {
  width: 75px;
  height: 28px;
  background: transparent;
  color: var(--slate12);
  border: none;
  display: flex;
  align-items: center;
  justify-content: center;
}

.edit-row-btn {
  background: transparent;
  color: var(--slate12);
  border: none;
  display: flex;
  align-items: center;
}

.workspace-variable-header {
  width: 880px;
  justify-content: end;
  margin: 0 auto;
  display: flex;
  padding: 0;
}

.add-new-variables-button {
  margin-bottom: 20px;
  width: 169px;
  height: 32px;
}

.org-users-page-sidebar,
.left-menu {
  padding: 16px;
  gap: 7px;
  width: 220px;
  border-right: 1px solid var(--slate5);
  overflow-y: auto;
  overflow-x: hidden;
}

.groups-header-wrap {
  display: flex;
  height: 36px;
  border-bottom: 1px solid var(--slate5);
}

.org-users-page-container {
  width: 880px;
  margin: 0 auto;
}

.groups-main-header-wrap {
  padding: 20px 0px 8px;
  gap: 10px;
  width: 612px;
  height: 56px;
  margin: 0 auto;
  display: flex;
  justify-content: space-between;

  p {
    white-space: nowrap;
    overflow: hidden;
    text-overflow: ellipsis;
  }

  .nav-tabs .nav-link.active {
    border-bottom: 2px solid var(--indigo9) !important;
  }
}

.form-check-input:disabled {
  background-color: var(--slate8) !important;
}

.manage-groups-body {
  padding: 24px;
  font-size: 12px;
  overflow-y: auto;
  height: calc(100vh - 300px);

}

.groups-sub-header-wrap {
  width: 612px;
  height: 36px;
  border-bottom: 1px solid var(--slate5) !important;

  .nav-link.active {
    border-bottom: 2px solid var(--indigo9) !important;
    border-color: var(--indigo9) !important;
  }

  .nav-item {
    font-weight: 500 !important;
    font-size: 12px !important;
  }


  p {
    width: 205px;
  }
}

.groups-btn-container {
  width: 880px;
  justify-content: space-between;
  margin: 0 auto;
  margin-bottom: 20px;
  height: 32px;
  align-items: center;

}

.org-users-page {
  margin: 0 auto;
}

.org-users-page-card-wrap {
  height: calc(100vh - 208px);
}

.org-users-page-card-wrap,
.manage-sso-wrapper-card {
  display: flex;
  flex-direction: row;
  background: var(--base);
  width: 880px;
  outline: 1px solid var(--slate5);
  box-shadow: 0px 1px 2px rgba(16, 24, 40, 0.05);
  border-radius: 6px;
}

.manage-sso-wrapper-card {
  margin: 0 auto;

  .card-body {
    overflow-y: auto;
    padding: 40px;
  }

  .card-header {
    padding: 0px 24px;
    width: 660px;
    height: 72px;
    border-bottom: 1px solid var(--slate5);

  }

  .form-check {
    margin-bottom: 0px !important;
    line-height: 24px;
    font-size: 16px;
  }
}

.groups-sidebar-nav {
  display: flex;
  flex-direction: row;
  align-items: center;
  padding: 6px 8px;
  gap: 40px;
  width: 188px;
  height: 32px;
  background: var(--base);
  border-radius: 6px;
  cursor: pointer;
}

.org-users-page-card-body {
  width: 660px;
}

.org-users-page {
  .nav-tabs .nav-link.active {
    background-color: transparent !important;
  }

  .nav-tabs .nav-item.show .nav-link,
  .nav-tabs .nav-link.active {
    border-color: var(--indigo9) !important;

  }

  .nav-link:hover {
    border-right: none !important;
    border-left: none !important;
    border-top: none !important;

    color: var(--indigo9);
  }
}

.groups-selected-row {
  background-color: var(--indigo4);
}

.add-apps-btn {
  width: 160px;
  height: 32px;
}

.groups-app-body-header {
  border-bottom: 1px solid var(--slate5);

  p {
    height: 36px;
    display: flex;
    align-items: center;
    width: 286px;
    color: var(--slate11);

  }

  p:first-child {
    width: 205px !important;
    margin-left: 12px;
  }

}

.manage-group-tab-icons {
  margin-right: 6px;
}

.manage-groups-no-apps-wrap {
  display: flex;
  justify-content: center;
  flex-direction: column;
  align-items: center;
  width: 602px;

  p {
    margin-top: 12px;
  }

  span {
    color: var(--slate11);
    margin-top: 4px;
  }

  div {
    width: 64px;
    height: 64px;
    background: var(--indigo3);
    border-radius: 12px;
    display: flex;
    justify-content: center;
    align-items: center;
    margin-top: 88px;
  }
}

.apps-permission-wrap {
  height: 72px;
  justify-content: center;
  gap: 12px;
}

.apps-folder-permission-wrap,
.apps--variable-permission-wrap {
  height: 44px;
}

.manage-group-permision-header {
  border-bottom: 1px solid var(--slate5);
  display: flex;

  p {
    padding: 8px 12px;
    gap: 10px;
    width: 206px;
    height: 36px;
    font-weight: 500;
    color: var(--slate11) !important;
  }

}

.permission-body {
  .form-check {
    margin-bottom: 0px !important;
  }

  tr {
    border-bottom: 1px solid var(--slate5);
    width: 612px !important;

  }

  td {
    font-size: 12px;
    font-weight: 500;
    line-height: 20px;
    letter-spacing: 0em;
    text-align: left;
    width: 206px !important;
    padding-left: 12px;

    div {
      padding-left: 12px;
    }
  }
}


.default-option-text {
  margin-left: 10px;
  margin-right: 16px;
  font-size: 11px !important;
}

.git-sso-help-text {
  color: var(--slate11);
}

.default-group-wrap {
  gap: 10px;
  width: 119px;
  height: 28px;
  display: flex;
  align-items: center;
  justify-content: center;
  background: var(--grass3);
  border-radius: 100px;
}

.sso-icon-wrapper {
  display: flex;
  flex-direction: row;
  justify-content: center;
  align-items: center;
  padding: 8px 8px 8px 16px;
  width: 251px;
  height: 56px;
  background: var(--slate3);
  border-radius: 6px;
  margin-top: 12px;
}

.sso-main-box {
  justify-content: center;
  background: var(--slate6);
  padding: 8px 16px;
  width: 96px;
  height: 40px;
  border-radius: 6px;
}

.default-danger-tag-wrap {
  gap: 10px;
  width: 113px;
  height: 28px;
  display: flex;
  align-items: center;
  justify-content: center;
  background: var(--tomato6);
  border-radius: 100px;
  margin-bottom: 16px;
}

.manage-group-users-info {
  height: 48px;
  width: 612px;
  border-radius: 6px;
  padding: 12px 24px 12px 24px;
  background: var(--slate3);
  border: 1px solid var(--slate5);
  border-radius: 6px;
  margin-bottom: 16px;

  p {
    color: var(--slate12);
    gap: 14px;
    display: flex;
    align-items: center;

  }
}

.name-avatar {
  display: flex;
  flex-direction: column;
  justify-content: center;
  align-items: center;
  gap: 10px;
  width: 36px;
  height: 36px;
  background-color: var(--slate3) !important;
  border-radius: 6px;
  color: var(--slate11);
  margin-right: 12px;
  text-transform: capitalize;
}

.manage-group-users-row {
  display: flex;
  flex-direction: row;
  align-items: baseline;
  padding: 12px 6px;
  width: 612px !important;
  height: 64px;
  border-bottom: 1px solid var(--slate5);

  p {
    width: 272px;
    white-space: nowrap;
    overflow: hidden;
    text-overflow: ellipsis;

    span {
      max-width: 150px;
      white-space: nowrap;
      overflow: hidden;
      text-overflow: ellipsis;
    }
  }

  &:hover .apps-remove-btn {
    display: flex;
  }
}

.manage-group-app-table-body {
  width: 602px !important;

  tr {
    display: flex;
    font-family: 'IBM Plex Sans';
    font-style: normal;
    font-weight: 400;
    font-size: 12px;
    line-height: 20px;
    color: var(--slate12);
  }
}

.apps-view-edit-wrap {
  display: flex;
  flex-direction: column;
  width: 51px;
  margin-right: 32px;
}

.apps-table-row {
  display: grid !important;
  grid-template-columns: 205px 286px 115px;

  td {
    padding: 12px;
    white-space: nowrap;
    overflow: hidden;
    text-overflow: ellipsis;
  }

  &:hover .apps-remove-btn {
    display: flex;
  }
}

.apps-remove-btn {
  width: 97px;
  height: 28px;
  font-weight: 600 !important;
}

.faded-text {
  color: var(--slate8);
}

.manage-groups-app-dropdown {
  width: 440px;
}

.create-new-group-button {
  width: 169px;
  height: 32px;
  border-radius: 6px;
}

.faded-input {
  background: var(--slate5);
}

.manage-group-table-head {
  display: flex;
  border-bottom: 1px solid var(--slate5);
  width: 612px;
  height: 36px;
  padding: 8px 12px;
  align-items: center;


  p {
    width: 272px !important;
    color: var(--slate11);
    font-weight: 500;
  }

}

.manage-groups-permission-apps {
  border-bottom: 1px solid var(--slate5);
}

.manage-groups-permission-apps,
.apps-folder-permission-wrap,
.apps-variable-permission-wrap {
  display: flex;
  align-items: center;
  padding: 12px;
  gap: 10px;

  div {
    width: 206px;
  }
}

.manage-groups-permission-apps,
.apps-variable-permission-wrap {
  gap: 10px;
  height: 72px;
}

.apps-folder-permission-wrap {
  height: 44px;
  border-bottom: 1px solid var(--slate5);
}

.delete-group {
  text-decoration: none !important;
  color: var(--tomato9) !important;
}

.delete-link,
.remove-decoration {
  text-decoration: none !important;
}

.edit-group {
  text-decoration: none !important;
  color: var(--slate12) !important;
}

.removed-decoration {
  text-decoration: none !important;
}

.rmsc .select-item.selected {
  color: var(--slate12) !important;
  background-color: var(--base) !important;
}

.manage-groups-app-dropdown {
  margin-right: 12px;

  .rmsc .dropdown-container:focus-within {
    border: 1px solid var(--indigo9) !important;
    box-shadow: 0px 0px 0px 2px #C6D4F9 !important;
  }

  .dropdown-heading-value {
    span {
      color: var(--slate12) !important;

    }
  }

  .multi-select {
    .dropdown-container {
      gap: 17px;
      width: 440px;
      height: 32px;
      background: var(--base);
      border: 1px solid var(--slate7);
      border-radius: 6px;
      display: flex;
      justify-content: center;
      align-items: center;
      margin-right: 12px;
    }

  }

  .dropdown-content {
    .panel-content {
      background: var(--base);
      border: 1px solid var(--slate3);
      box-shadow: 0px 12px 16px -4px rgba(16, 24, 40, 0.08), 0px 4px 6px -2px rgba(16, 24, 40, 0.03);
      border-radius: 6px;

      .select-panel {
        .search {
          border-bottom: 1px solid var(--slate5);
        }

        .search,
        input {
          background-color: var(--base) !important;
        }
      }

      input[type='checkbox'] {
        border: 1px solid red !important;
      }

      .select-item:hover {
        background-color: var(--slate3);
      }


      .item-renderer {
        span {
          font-size: 12px;
          color: var(--slate12)
        }
      }

    }
  }
}

.sso-form-wrap {
  .form-label {
    font-size: 12px;
    font-weight: 500px;
    margin-bottom: 4px !important;
    color: var(--slate12);
  }

  .form-check-label {
    font-size: 12px;
    font-size: 12px;
    line-height: 20px;
    color: var(--slate12);
  }
}

.allow-default-sso-helper-text {
  white-space: pre-line;
}

.password-disable-danger-wrap {
  padding: 16px;
  gap: 16px;
  width: 574px;
  height: 116px;
  background: var(--tomato3);
  border: 1px solid var(--tomato5);
  border-radius: 6px;
}

.sso-footer-save-btn {
  width: 157px;
  height: 40px;
}

.sso-footer-cancel-btn {

  width: 85px;
  height: 40px;
}

.danger-text-login {
  padding-left: 40px !important;
}

.tick-icon {
  width: 20px;
  height: 20px;
  background: var(--indigo9);
  border-radius: 4px;
}

.invite-user-drawer-wrap {
  display: grid;
  grid-template-rows: auto 1fr auto;
  height: 100vh;
}

.manage-users-drawer-footer {
  padding: 24px 32px;
  height: 88px;
  border-top: 1px solid var(--slate5) !important;
  display: flex;
  gap: 8px;
  justify-content: end;

  .invite-btn {
    width: 140px;
    height: 40px;
  }

  .cancel-btn {
    width: 85px;
    height: 40px;
  }
}


.tj-drawer-tabs-wrap {
  display: flex;
}

.invite-user-drawer-wrap {
  .card-header {
    flex-direction: column;
    display: flex;
    justify-content: space-between;
    padding: 0px !important;
  }

  .card-header-inner-wrap {
    justify-content: space-between;
    width: 100%;
    padding: 16px 20px;
    height: 64px;

  }

  .card-header-inner-wrap,
  .tj-drawer-tabs-container {
    display: flex;
  }

  .tj-drawer-tabs-container-outer {
    padding-top: 0px;
    gap: 10px;
    height: 68px;
  }

  .tj-drawer-tabs-container {
    padding: 2px;
    gap: 2px;

    width: 502px;
    height: 36px;
    background: var(--slate4);
    border-radius: 6px;

  }
}

.tj-drawer-tabs-btn {
  padding: 2px 4px;
  gap: 6px;
  width: 248px;
  height: 32px;
  box-shadow: 0px 1px 2px rgba(16, 24, 40, 0.05);
  border-radius: 4px;
  border: none;
  color: var(--slate11);
  display: flex;
  align-items: center;
  justify-content: center;
  background: var(--slate4);


  span {
    margin-left: 4px !important;
    font-weight: 500;

  }
}

.tj-drawer-tabs-btn-active {
  background: var(--base);
  color: var(--slate12);
}

.user-number-wrap {
  display: flex;
  flex-direction: column;
  align-items: center;
  padding: 8px;
  gap: 10px;
  width: 36px;
  height: 36px;
  background: var(--slate3);
  border-radius: 1000px;
}

.user-csv-template-wrap {
  display: flex;
  padding: 24px;
  gap: 14px;

  width: 486px;
  height: 152px;

  background: var(--orange3);

  border: 1px solid var(--orange6);
  border-radius: 6px;

  div {
    display: flex;
    flex-direction: column;

    p {
      margin-bottom: 12px;
    }

  }
}

.upload-user-form {
  display: flex;
  flex-direction: column;
  justify-content: center;
  align-items: center;
  padding: 60px 0px;
  gap: 36px;
  width: 486px;
  height: 244px;
  border: 2px dashed var(--indigo9);
  border-radius: 6px;
  align-items: center;
  margin: 24px auto;
  text-align: center;

  .select-csv-text {
    color: var(--indigo9);
    margin-bottom: 4px;
  }

  span {
    color: var(--slate11) !important;
  }
}

.download-template-btn {
  width: 184px;
  height: 32px;
  padding: 0px !important;
}

.csv-upload-icon-wrap {
  display: flex;
  flex-direction: row;
  justify-content: center;
  align-items: center;
  padding: 10px;
  gap: 10px;
  width: 64px;
  height: 64px;
  background: var(--indigo3);
  border-radius: 12px;
  margin: 0px auto 12px auto;
  cursor: pointer;
}

.user-csv-template-wrap {
  margin-top: 24px;
}


.manage-users-drawer-content-bulk {
  form {
    display: flex;
    flex-direction: column;
    justify-content: center;
    align-items: center;
  }

  .manage-users-drawer-content-bulk-download-prompt {
    display: flex;
    flex-direction: row !important;
    justify-content: center;
    align-items: flex-start !important;
  }
}


.manage-users-drawer-content {
  margin: 24px 32px;

  div:first-child {
    display: flex;
    flex-direction: column;
    justify-content: center;
    align-items: top;
  }

  .invite-user-by-email {
    display: flex;
  }

  .invite-email-body {
    width: 452px;

    input {
      padding: 6px 10px;
      width: 470px;
      height: 32px;
      color: var(--slate12);
    }
  }
}

.tj-db-table {
  overflow-y: auto;
  height: 110px;

  table {
    border-collapse: collapse;
    width: 100%;
  }
}

.bounded-box {
  .sc-iwsKbI.lmGPCf {
    height: 100%;
    margin: auto;
    width: max-content;
    max-width: 100% !important;

    img {
      height: 100% !important;
    }

    .gVmiLs {
      width: auto !important;
    }
  }

  .css-tlfecz-indicatorContainer,
  .css-1gtu0rj-indicatorContainer {
    svg {
      width: 12px !important;
      height: 12px !important;
    }
  }

}

.sso-type-header {
  margin-left: 10px;
}

.groups-folder-list {
  padding: 6px 8px;
  gap: 40px;
  max-width: 188px;
  height: 32px;

  span {
    white-space: nowrap !important;
    overflow: hidden !important;
    text-overflow: ellipsis !important;
  }
}

.create-group-modal-footer {
  display: flex;
  align-items: center;
  gap: 8px;
  justify-content: end;
}

.add-users-button {
  width: 160px;
  height: 32px;
}

.sso-page-inputs {
  padding: 6px 10px;
  gap: 17px;
  width: 612px;
  height: 32px;
}

.workspace-settings-filter-wrap {
  background: var(--slate3);
  padding: 15px 16px;
  gap: 12px;
  width: 880px;
  height: 62px;
  border-right: 1px solid var(--slate7);
  border-top: 1px solid var(--slate7);
  border-left: 1px solid var(--slate7);
  box-shadow: 0px 1px 2px rgba(16, 24, 40, 0.05);
  border-top-left-radius: 6px;
  border-top-right-radius: 6px;
}


// users page
.css-1i2tit0-menu {
  margin: 0px !important;
  background: var(--base);
  box-shadow: 0px 4px 6px -2px #10182808 !important;

  .css-2kg7t4-MenuList {
    margin: 0px !important;
    padding: 0px !important;
    background: var(--base);
  }
}

.workspace-settings-nav-items {
  padding: 6px 8px;
  gap: 40px;
  width: 248px;
  height: 32px;
}

.new-app-dropdown {
  background: var(--base) !important;
  color: var(--slate12);
}

.workspace-variable-container-wrap {

  .card,
  thead {
    background: var(--base) !important;

    tr>th,
    tbody>tr>td {
      background: var(--base) !important;
    }
  }

}

.move-selected-app-to-text {
  p {
    white-space: nowrap;
    overflow: hidden;
    text-overflow: ellipsis;

    span {
      font-weight: 600;
    }
  }
}

.tj-org-dropdown {
  .dashboard-org-avatar {
    margin-right: 11px;
    display: flex;
    flex-direction: row;
    justify-content: center;
    align-items: center;
    padding: 7px 8px;
    gap: 10px;
    width: 34px;
    height: 34px;
    background: var(--slate4) !important;
    color: var(--slate9);
    border-radius: 6px;
  }

  .org-name {
    color: var(--slate12) !important;
    white-space: nowrap;
    overflow: hidden;
    text-overflow: ellipsis;
  }
}

.css-1q0xftk-menu {
  background-color: var(--base-black) !important;
  border: 1px solid hsl(197, 6.8%, 13.6%) !important;
  box-shadow: 0px 12px 16px -4px rgba(16, 24, 40, 0.08), 0px 4px 6px -2px rgba(16, 24, 40, 0.03) !important;

}

.css-4yo7x8-menu {
  background-color: var(--base) !important;
  border: 1px solid var(--slate3) !important;
  box-shadow: 0px 12px 16px -4px rgba(16, 24, 40, 0.08), 0px 4px 6px -2px rgba(16, 24, 40, 0.03) !important;
  border-radius: 6px !important;
}


.org-custom-select-header-wrap {
  border-bottom: 1px solid var(--slate5);
}

.btn-close:focus {
  box-shadow: none !important;
}

.template-card {
  padding: 16px;
  gap: 16px;
  width: 272px;
  height: 184px;
  background: var(--base);
  border: 1px solid var(--slate3);
  box-shadow: 0px 1px 2px rgba(16, 24, 40, 0.05);
  border-radius: 6px;
}

.see-all-temlplates-link {
  color: var(--indigo9) !important;
}

.template-card-img {
  padding: 0px;
  width: 240px;
  height: 112px;
  border-radius: 4px;
}

.confirm-dialogue-body {
  background: var(--base);
  color: var(--slate12);
}

.folder-header-icons-wrap {
  gap: 4px;
}

.tj-common-search-input {
  .input-icon-addon {
    padding-right: 8px;
    padding-left: 8px;

  }

  input {
    box-sizing: border-box;
    display: flex;
    flex-direction: row;
    align-items: center;
    padding: 4px 8px !important;
    gap: 16px;
    width: 248px !important;
    height: 28px !important;
    background: var(--base);
    border: 1px solid var(--slate7);
    border-radius: 6px;
    color: var(--slate12);
    padding-left: 33px !important;


    ::placeholder {
      color: var(--slate9);
      margin-left: 5px !important;
      padding-left: 5px !important;
      background-color: red !important;
    }

    &:hover {
      background: var(--slate2);
      border: 1px solid var(--slate8);
    }

    &:active {
      background: var(--indigo2);
      border: 1px solid var(--indigo9);
      box-shadow: 0px 0px 0px 2px #C6D4F9;
      outline: none;
    }

    &:focus-visible {
      background: var(--slate2);
      border: 1px solid var(--slate8);
      border-radius: 6px;
      outline: none;
    }

    &:disabled {
      background: var(--slate3);
      border: 1px solid var(--slate7);
    }
  }


}

.search-icon-wrap {
  display: flex;
  flex-direction: row;
  justify-content: center;
  align-items: center;
  padding: 7px;
  gap: 8px;
  width: 28px;
  height: 28px;
  background: var(--base);
  border: 1px solid var(--slate7);
  border-radius: 6px;
  cursor: pointer;
}

.sidebar-list-wrap {
  margin-top: 24px;
  padding: 0px 20px 20px 20px;
  height: calc(100vh - 180px);
  overflow: auto;

  span {
    letter-spacing: -0.02em;
  }
}

.drawer-footer-btn-wrap,
.variable-form-footer {
  display: flex;
  flex-direction: row;
  justify-content: flex-end;
  align-items: center;
  padding: 24px 32px;
  gap: 8px;
  height: 88px;
  border-top: 1px solid var(--slate5);
  background: var(--base);
}

.drawer-card-title {
  padding: 16px;
  border-bottom: 1px solid var(--slate5);

  h3 {
    margin-bottom: 0px !important;
  }
}

.drawer-card-wrapper,
.variable-form-wrap {
  min-height: 100vh;
  display: grid;
  grid-template-rows: auto 1fr auto;
}

.add-new-datasource-header-container {
  margin-bottom: 24px;
  padding-top: 4px;
}

.folder-list-group-item {
  color: var(--slate12) !important;
}

.table-list-item,
.table-name {
  color: var(--slate12) !important;
}

// targetting all react select dropdowns

.css-1i2tit0-menu .css-2kg7t4-MenuList {
  div {
    background-color: var(--base-black);

    &:hover {
      background-color: hsl(198, 6.6%, 15.8%);
      ;
    }
  }
}

.css-ob45yj-menu .css-2kg7t4-MenuList {
  div {
    background-color: var(--base);

    &:hover {
      background-color: var(--slate4);
      ;
    }
  }
}

.selected-ds.row>img {
  padding: 0 !important;
}

.tj-user-table-wrapper {
  height: calc(100vh - 270px); //52+64+40+32+20+62
  overflow-y: auto;
  background: var(--base);
  border-right: 1px solid var(--slate7);
  border-bottom: 1px solid var(--slate7);
  border-left: 1px solid var(--slate7);
  box-shadow: 0px 1px 2px rgba(16, 24, 40, 0.05);
  border-bottom-left-radius: 6px;
  border-bottom-right-radius: 6px;

}

.user-filter-search {
  padding: 6px 10px;
  gap: 16px;
  width: 312px;
  height: 32px;
  background: var(--base);
  border: 1px solid var(--slate7);
  border-radius: 6px;

  &::placeholder {
    color: var(--slate9);
  }
}



//TJ APP INPUT
.tj-app-input {
  display: flex;
  flex-direction: column;
  font-family: 'IBM Plex Sans';
  font-style: normal;

  .text-danger {
    font-weight: 400 !important;
    font-size: 10px !important;
    line-height: 16px !important;
    color: var(--tomato10) !important;
  }

  label {
    font-family: 'IBM Plex Sans';
    font-style: normal;
    font-weight: 500;
    font-size: 12px;
    line-height: 20px;
    display: flex;
    align-items: center;
    color: var(--slate12);
    margin-bottom: 4px;
  }

  input.form-control,
  textarea,
  .form-control {
    gap: 16px !important;
    background: var(--base) !important;
    border: 1px solid var(--slate7) !important;
    border-radius: 6px !important;
    margin-bottom: 4px !important;
    color: var(--slate12) !important;

    &:hover {
      background: var(--slate1) !important;
      border: 1px solid var(--slate8) !important;
      -webkit-box-shadow: none !important;
      box-shadow: none !important;
      outline: none;
    }

    &:focus-visible {
      background: var(--indigo2) !important;
      border: 1px solid var(--indigo9) !important;
      box-shadow: none !important;
    }

  }

}



.tj-sub-helper-text {
  font-weight: 400;
  font-size: 10px;
  line-height: 16px;
}

.tj-input-success {
  color: var(--grass10);
}

.tj-input-warning {
  color: var(--orange10);
}

.tj-input-helper {
  color: var(--slate11);
}

.tj-input-error {
  color: var(--tomato10);
}

.tj-input-error-state {
  border: 1px solid var(--tomato9);
}

// TJ APP INPUT END

.search-input-container {
  display: flex;
}

// sidebar styles inside editor :: temporary
.theme-dark,
.dark-theme {
  .editor {
    .left-sidebar {
      background-color: #232e3c !important;
    }
  }
}

.tj-db-table {
  table {
    max-width: calc(100% - 28px);
  }

  .datatable {
    position: relative;
  }
}

.add-row-btn-database {
  position: absolute;
  top: 0;
  right: -28px;
  width: 28px;
  height: 28px;
  background: var(--slate7);
  border-width: 0px 1px 1px 1px;
  border-style: solid;
  border-color: var(--slate4);
  border-radius: 0px !important;
}

.add-col-btn-database {
  position: absolute;
  top: 28;
  left: 0px;
  width: 28px;
  height: 28px;
  background: var(--slate7);
  border-width: 0px 1px 1px 1px;
  border-style: solid;
  border-color: var(--slate4);
  border-radius: 0px !important;
}

// custom styles for users multiselect in manage users 
.manage-groups-users-multiselect {
  gap: 17px;
  width: 440px;
  height: 32px;
  background: var(--base);
  border-radius: 6px;

  .dropdown-heading {
    height: 32px;
    padding: 6px 10px;
  }

  .dropdown-container {
    background: var(--base);
    border: 1px solid var(--slate7) !important;
  }

  .dropdown-content {
    border: 1px solid var(--slate3);
    box-shadow: 0px 12px 16px -4px rgba(16, 24, 40, 0.08), 0px 4px 6px -2px rgba(16, 24, 40, 0.03);
    border-radius: 6px;

    .search {
      input {
        background-color: var(--base);
        color: var(--slate12);
      }
    }
  }

  .rmsc,
  .dropdown-content,
  .panel-content,
  .search {
    background: var(--base) !important;
  }

  .options {
    .select-item {
      color: var(--slate12);

      &:hover {
        background: var(--slate4);
        border-radius: 6px;
      }
    }
  }
}

.select-search__options {
  .item-renderer {
    display: flex !important;
    justify-content: space-between;
    padding: 20px;
    cursor: pointer;
    flex-direction: row;

    div:first-child {
      display: flex;
    }

    p {
      margin-bottom: 0px !important;
      color: var(--slate12);
    }

    span {
      color: var(--slate11);
    }

    p,
    span {
      font-weight: 400;
      font-size: 12px;
      line-height: 20px;
    }
  }
}

.create-new-app-dropdown {
  .button:first-child {
    padding: 0 !important;
  }

  .dropdown-toggle::after {
    border: none !important;
    content: url("data:image/svg+xml,%3Csvg width='25' height='25' viewBox='0 0 25 25' fill='none' xmlns='http://www.w3.org/2000/svg'%3E%3Cpath fill-rule='evenodd' clip-rule='evenodd' d='M10.5 7.03906C10.5 6.34871 11.0596 5.78906 11.75 5.78906C12.4404 5.78906 13 6.34871 13 7.03906C13 7.72942 12.4404 8.28906 11.75 8.28906C11.0596 8.28906 10.5 7.72942 10.5 7.03906ZM10.5 12.0391C10.5 11.3487 11.0596 10.7891 11.75 10.7891C12.4404 10.7891 13 11.3487 13 12.0391C13 12.7294 12.4404 13.2891 11.75 13.2891C11.0596 13.2891 10.5 12.7294 10.5 12.0391ZM11.75 15.7891C11.0596 15.7891 10.5 16.3487 10.5 17.0391C10.5 17.7294 11.0596 18.2891 11.75 18.2891C12.4404 18.2891 13 17.7294 13 17.0391C13 16.3487 12.4404 15.7891 11.75 15.7891Z' fill='%23fff'/%3E%3C/svg%3E%0A");
    transform: rotate(360deg);
    width: 14px;
    margin: 0 !important;
    display: flex;
    align-items: center;
    justify-content: center;
    padding: 8px 0px 0px 0px;
  }
}

.sso-page-loader-card {
  background-color: var(--slate2) !important;
  height: 100%;

  .card-header {
    background-color: var(--slate2) !important;
  }
}

.workspace-nav-list-wrap {
  padding: 4px 20px 20px 20px;
  height: calc(100vh - 116px) !important;
}

.upload-user-form span.file-upload-error {
  color: var(--tomato10) !important;
}

.tj-onboarding-phone-input {
  width: 392px !important;
  height: 40px;
  padding: 8px 12px;
  gap: 8px;
  margin-bottom: 12px;
  background: #FFFFFF;
  border: 1px solid #D7DBDF !important;
  border-radius: 0px 4px 4px 0px !important;

  &:hover {
    border: 1px solid #466BF2 !important;
  }
}

.tj-onboarding-phone-input-wrapper {
  margin-bottom: 12px;
}

.theme-dark {
  .tj-onboarding-phone-input-wrapper {
    .flag-dropdown {
      background-color: #1f2936 !important;

      .country-list {
        background-color: #1f2936 !important;
        background: #1f2936;

        li {
          .country .highlight {
            background-color: #3a3f42;
            color: #000 !important;

            div {
              .country-name {
                color: #6b6b6b !important;
              }
            }

          }

          &:hover {
            background-color: #2b2f31;
          }

        }
      }
    }

  }

  .react-tel-input .country-list .country.highlight {
    color: #6b6b6b;
  }
}

.released-version-popup-container {
  width: 100%;
  position: absolute;
  display: flex;
  justify-content: center;
  top: 55px;

  .released-version-popup-cover {
    width: 250px;
    height: fit-content;
    margin: 0;
    z-index: 1;

    .popup-content {
      background-color: #121212;
      padding: 16px 18px 0px 16px;
      border-radius: 6px;
  
      p {
        font-size: 14px;
        font-family: IBM Plex Sans;
        color: #ECEDEE;
      }
    }
  }

  .error-shake {
    animation: shake 0.82s cubic-bezier(.36,.07,.19,.97) both;
    transform: translate3d(0, 0, 0);
    backface-visibility: hidden;
    perspective: 10000px;
  }
  
  @keyframes shake {
    10%, 90% {
      transform: translate3d(-1px, 0, 0);
    }
    
    20%, 80% {
      transform: translate3d(2px, 0, 0);
    }
  
    30%, 50%, 70% {
      transform: translate3d(-4px, 0, 0);
    }
  
    40%, 60% {
      transform: translate3d(4px, 0, 0);
    }
  }

}
.profile-page-content-wrap {
  background-color: var(--slate2);
  padding-top: 40px;
}

.profile-page-card {
  background-color: var(--base);
  border-radius: 6px;
}

.all-apps-link-cotainer {
  border-radius: 6px !important;
}

.workspace-variable-table-card {
  height: calc(100vh - 208px);
}

.variables-table-wrapper {
  tr {
    border-width: 0px !important;
  }
}

.home-page-content-container {
  max-width: 880px;
}

@media only screen and (max-width: 1583px) and (min-width: 1312px) {

  .homepage-app-card-list-item {
    max-width: 264px;
  }

}

@media only screen and (min-width: 1728px) {

  .homepage-app-card-list-item {
    max-width: 304px;
  }

  .home-page-content-container {
    max-width: 976px;
  }

  .liner {
    width: 976px;
  }
}

@media only screen and (max-width: 992px) {
  .homepage-app-card-list-item-wrap {
    display: flex;
    justify-content: center;
    margin-left: auto;
    margin-right: auto;
    width: 100%;
    margin-top: 22px;
  }

  .homepage-app-card-list-item {
    max-width: 304px !important;
    flex-basis: 100%;
  }
}

@media only screen and (min-width: 993px) and (max-width: 1311px) {
  .home-page-content-container {
    max-width: 568px;
  }

  .homepage-app-card-list-item-wrap {
    row-gap: 20px;
  }

  .homepage-app-card-list-item {
    max-width: 269px;
    flex-basis: 100%;
  }

  .liner {
    width: 568px;
  }
}

.tj-docs-link {
  color: var(--indigo9) !important;
  text-decoration: none;
  list-style: none;
}

.datasource-copy-button {
  width: 87px;
  height: 32px;
}

.datasource-edit-btn {
  height: 27px;
  margin-left: 12px;
}

.datasource-edit-modal {

  .modal-content,
  .modal-body,
  .modal-header,
  .modal-title,
  .modal-body-content,
  .modal-sidebar,
  .card {
    background-color: var(--base) !important;
    color: var(--slate12) !important;
    border-color: var(--slate5) !important;
  }

  .datasource-modal-sidebar-footer {
    .footer-text {
      color: var(--slate12) !important;
    }
  }

  .form-control-plaintext {
    color: var(--slate12) !important;
  }

  .card {
    &:hover {
      background-color: var(--slate2) !important;
    }
  }
}

.org-edit-icon {
  width: 28px;
  height: 28px;
  border-radius: 6px;
  display: flex;
  justify-content: center;
  align-items: center;

  svg {
    height: 14px;
    width: 14px;
  }
}

.marketplace-body {
  height: calc(100vh - 64px) !important;
  overflow-y: auto;
  background: var(--slate2);
}

.plugins-card {
  background-color: var(--base);
  border: 1px solid var(--slate3);
  box-shadow: 0px 1px 2px rgba(16, 24, 40, 0.05);
  border-radius: 6px;
}

.template-source-name {
  color: var(--slate12) !important;
}

.marketplace-install {
  color: var(--indigo9);
}

.popover {
  .popover-arrow {
    display: none;
  }
}

.shareable-link {
  .input-group {
    .tj-app-input textarea {
      width: 600px;
      border-radius: 0px !important;
      margin-bottom: 0px !important;
      background-color: #efefef4d;
      color: #545454;
    }
  }
}

.confirm-dialogue-modal {
  background: var(--base);
}

.theme-dark {
  .icon-widget-popover {
    .search-box-wrapper input {
      color: #f4f6fa !important;
    }

    .search-box-wrapper input:focus {
      background-color: #1c252f !important;
    }
  }

  .shareable-link {
    .tj-app-input textarea {
      background-color: #5e656e !important;
      color: #f4f6fa !important;
      border: none !important;
    }
  }

  .icon-widget-popover {
    .search-box-wrapper .input-icon-addon {
      min-width: 2.5rem !important;
    }

    .search-box-wrapper input {
      color: var(--base) !important;
    }
  }
}
<<<<<<< HEAD

.workspace-folder-modal {
  .tj-app-input {
    padding-bottom: 0px !important;
  }

  .tj-input-error {
    height: 32px;
    color: #ED5F00;
    font-weight: 400;
    font-size: 10px;
    height: 0px;
    padding: 4px 0px 20px 0px;
  }
}

=======
.table-editor-component-row{
  .rdt.cell-type-datepicker{
    margin-top: 0;
  }
  .has-multiselect{
    .select-search-input{
      margin-bottom: 0;
    }
  }
}
>>>>>>> def41788
.theme-dark .card-container {
  background-color: #121212 !important
}

.version-select {
  .react-select__menu {
    .react-select__menu-list {
      max-height: 150px;
    }
  }
}<|MERGE_RESOLUTION|>--- conflicted
+++ resolved
@@ -10521,7 +10521,6 @@
     }
   }
 }
-<<<<<<< HEAD
 
 .workspace-folder-modal {
   .tj-app-input {
@@ -10538,7 +10537,6 @@
   }
 }
 
-=======
 .table-editor-component-row{
   .rdt.cell-type-datepicker{
     margin-top: 0;
@@ -10549,7 +10547,6 @@
     }
   }
 }
->>>>>>> def41788
 .theme-dark .card-container {
   background-color: #121212 !important
 }
