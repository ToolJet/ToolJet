@import "./tabler.scss";
@import "./colors.scss";
@import "./z-index.scss";
@import "./mixins.scss";

// variables
$border-radius: 4px;

body {
  font-family: "Roboto", sans-serif;
}

input,
button {
  border-radius: 4px;
}

.btn:hover {
  border-color: $primary;
}

.btn-sm {
  padding: 4px 8px;
}

.padding-0 {
  padding: 0;
}

.font-500 {
  font-weight: 500;
}

.color-inherit {
  color: inherit;
}

.text-right {
  text-align: right;
}

.navbar {
  max-height: 48px;
  min-height: auto;

  .nav-item.active:after {
    bottom: 0 !important;
  }
}

.rc-slider-track {
  background-color: $primary;
}

.rc-slider-handle {
  border-color: $primary;
}

.auth-main {
  height: 1000px;
  padding-top: calc(0.25 * 100vh);
  overflow: hidden;

  svg,
  img {
    height: 50px;
    width: 50px;
  }

  svg {
    color: #000000;
  }

  .col-4 {
    z-index: 1;
  }

  .horizontal-line {
    width: 100%;
    position: relative;
    border: 1px solid #b1b1b1;
    top: 25px;
    margin: 0px auto;
    z-index: 0;
  }

  .sso-ico {
    div {
      background-color: #ffffff;
    }
  }
}

.emoji-mart-scroll {
  border-bottom: 0;
  margin-bottom: 6px;
}

.emoji-mart-scroll+.emoji-mart-bar {
  display: none;
}

.accordion-item,
.accordion-button {
  background-color: inherit;
}

.accordion-button {
  font-weight: 400 !important;
  box-shadow: none !important;
}

.accordion-button:not(.collapsed) {
  padding-bottom: 0 !important;
}

.accordion-body {
  .form-label {
    font-weight: 400;
    font-size: 12px;
    color: #61656c;
  }

  .style-fx {
    margin-top: 3px !important;
  }
}

.editor {
  .header-container {
    max-width: 100%;
    padding: 0 10px;
  }

  .resizer-select,
  .resizer-active {
    border: solid 1px $primary !important;

    .top-right,
    .top-left,
    .bottom-right,
    .bottom-left {
      background: white;
      border-radius: 10px;
      border: solid 1px $primary;
    }
  }

  .resizer-selected {
    outline-width: thin;
    outline-style: solid;
    outline-color: #ffda7e;
  }

  // query data source card style start

  .query-datasource-card-container,
  .header-query-datasource-card-container {
    display: flex;
    flex-direction: row;
    gap: 10px;
    flex-wrap: wrap;
  }

  .header-query-datasource-card-container {
    margin-top: -10px;
  }

  .header-query-datasource-card {
    position: relative;
    display: flex;
    min-width: 0;
    word-wrap: break-word;
    background-color: rgba(66, 153, 225, 0.1) !important;
    background-clip: border-box;
    border-radius: 4px;
    height: 32px;
    width: 140px;
    padding: 6px;
    align-items: center;
    text-transform: capitalize;
    font-weight: 400 !important;
    background-color: #4299e11a;

    p {
      margin: 0 8px 0 12px;
    }
  }

  .query-datasource-card {
    position: relative;
    display: flex;
    min-width: 0;
    word-wrap: break-word;
    background-color: #fff;
    background-clip: border-box;
    border: 1px solid rgba(101, 109, 119, 0.16);
    border-radius: 4px;
    height: 46px;
    width: 200px;
    padding: 10px;
    align-items: center;
    cursor: pointer;
    transition: transform .2s;

    p {
      margin: 0 8px 0 15px;
    }
    &:hover{
      transform: scale(1.02);
      box-shadow: 0.1px 0.1px 0.1px 0.1px rgba(0,0,0,0.3);
    }
  }

  // end :: data source card style

  .header-query-datasource-name {
    font-size: 0.8rem !important;
    padding-top: 0px !important;
  }

  .datasource-heading {
    display: flex;
    height: 40px !important;
    gap: 10px;
    align-items: center;

    p {
      font-size: 1.4rem;
      padding-top: 0px;
      cursor: pointer;
    }
  }

  .query-manager {
    user-select: none;

    // .row {
    //   width: 605px;
    // }
    .btn {
      height: 31px;
    }

    .header {
      --tblr-gutter-x: 0rem;
      position: sticky;
      top: 0;
    }

    .nav-header {
      color: #3e525b;

      .nav-tabs {
        border-bottom: 0;
      }
    }

    .query-details {
      margin-top: 25px;
    }

    .query-name-field input {
      max-width: 180px;
      font-weight: 600;
    }
  }

  .left-sidebar {
    scrollbar-width: none;
  }

  .left-sidebar::-webkit-scrollbar {
    width: 0;
    background: transparent;
  }

  .left-sidebar-layout {
    display: flex;
    justify-content: center;
    flex-direction: column;
    font-size: 11px;
    padding: 16px;
    align-items: center;
    letter-spacing: 0.2px;

    p {
      margin-bottom: 0px;
      margin-top: 8px;
    }
  }

  .left-sidebar {
    height: 100%;
    width: 76px;
    position: fixed;
    z-index: 2;
    left: 0;
    overflow-x: hidden;
    flex: 1 1 auto;
    background-color: #fff;
    background-clip: border-box;
    border: solid rgba(0, 0, 0, 0.125);
    border-width: 0px 1px 3px 0px;
    margin-top: 0px;

    .accordion-item {
      border: solid rgba(101, 109, 119, 0.16);
      border-width: 1px 0px 1px 0px;
    }

    .datasources-container {
      height: 50%;
      overflow-y: scroll;

      tr {
        border-color: #f1f1f1;
      }
    }

    .variables-container {
      height: 50%;
      overflow-y: scroll;
    }

    .variables-container::-webkit-scrollbar-thumb,
    .datasources-container::-webkit-scrollbar-thumb {
      background: transparent;
      height: 0;
      width: 0;
    }

    .variables-container::-webkit-scrollbar,
    .datasources-container::-webkit-scrollbar {
      width: 0;
      background: transparent;
      height: 0;
    }

    .variables-container,
    .datasources-container {
      scrollbar-width: none;
    }

    .datasources-container {
      bottom: 0;
      height: 500px;
      border: solid rgba(101, 109, 119, 0.16);
      border-width: 1px 0px 1px 0px;

      .datasources-header {
        border: solid rgba(0, 0, 0, 0.125);
        border-width: 0px 0px 1px 0px;
      }
    }

    .left-sidebar-inspector {
      .card-body {
        padding: 1rem 0rem 1rem 1rem;
      }
    }
  }

  .editor-sidebar {
    height: 100%;
    position: fixed;
    right: 0;
    overflow-x: hidden;
    width: 300px;
    flex: 1 1 auto;
    top: 45px;

    background-color: #fff;
    background-clip: border-box;
    border: solid rgba(0, 0, 0, 0.125);
    border-width: 0px 0px 0px 1px;

    .nav-tabs .nav-link {
      color: #3e525b;
      border-top-left-radius: 0px;
      border-top-right-radius: 0px;
    }

    .inspector {
      .inspector-add-button {
        background: inherit;
      }

      .inspector-add-button:hover {
        color: $primary;
        background: #eef3f9;
        border-radius: 4px;
      }

      .form-control-plaintext {
        padding: 0;
      }

      .header {
        padding-left: 20px;
        padding-right: 20px;
        border: solid rgba(0, 0, 0, 0.125);
        border-width: 0px 0px 1px 0px;
        height: 40px;

        .component-name {
          font-weight: 500;
        }

        .component-action-button {
          top: 8px;
          right: 10px;
          position: absolute;
        }
      }

      .properties-container {
        .field {
          .form-label {
            font-size: 12px;
          }

          .text-field {
            height: 30px;
            font-size: 12px;
          }

          .form-select {
            height: 30px;
            font-size: 12px;
          }

          .select-search__input {
            padding: 0.2375rem 0.75rem;
            font-size: 0.825rem;
          }
        }
      }
    }

    .components-container::-webkit-scrollbar {
      width: 0;
      height: 0;
      background: transparent;
    }

    .components-container::-webkit-scrollbar-thumb {
      background: transparent;
    }

    .components-container {
      scrollbar-width: none;
    }

    .components-container {
      height: 100%;
      overflow: auto;
      overflow-x: hidden;
      padding-bottom: 20%;

      .component-image-holder {
        border-radius: 0;
        transition: all 0.3s cubic-bezier(0.25, 0.8, 0.25, 1);
        border: 1px solid #d2ddec;
        box-sizing: border-box;
        border-radius: 4px;

        img {
          margin: 0 auto;
        }

        &:hover {
          background: rgba(66, 153, 225, 0.1);
        }
      }

      .component-title {
        display: block;
        margin-top: 10px;
        color: #3e525b;
        font-size: 10px;
        max-width: 100%;
        text-align: center;
        word-wrap: break-word;
      }

      .component-description {
        color: grey;
        font-size: 0.7rem;
      }
    }
  }

  .main {
    margin-left: 3%;
    width: 82%;
    top: 0;

    .canvas-container::-webkit-scrollbar {
      width: 0;
      background: transparent;
      height: 0;
    }

    .canvas-container {
      scrollbar-width: none;
    }

    .canvas-container::-webkit-scrollbar {
      width: 0;
      background: transparent;
    }

    .canvas-container {
      height: 100%;
      top: 45px;
      position: fixed;
      right: 300px;
      left: 76px;
      overflow-y: auto;
      overflow-x: scroll;
      -webkit-box-pack: center;
      justify-content: center;
      -webkit-box-align: center;
      align-items: center;

      .real-canvas {
        outline: 1px dotted transparent;
      }

      .show-grid {
        outline: 1px dotted #4d72da;
        background-image: linear-gradient(to right,
            rgba(194, 191, 191, 0.2) 1px,
            transparent 1px),
          linear-gradient(to bottom,
            rgba(194, 191, 191, 0.2) 1px,
            transparent 1px);
      }

      .canvas-area {
        min-height: 2400px;
        background: #edeff5;
        margin: 0px auto;

        .resizer {
          border: solid 1px transparent;
        }
      }
    }

    .query-pane {
      scrollbar-width: none;
    }

    .query-pane::-webkit-scrollbar {
      width: 0;
      background: transparent;
    }

    .query-pane {
      z-index: 1;
      height: 350px;
      position: fixed;
      left: 76px; //sidebar is 76px
      right: 300px;
      bottom: 0;
      overflow-x: hidden;
      flex: 1 1 auto;

      background-color: #fff;
      background-clip: border-box;
      border: solid rgba(0, 0, 0, 0.125);
      border-width: 1px 0px 0px 0px;

      .table-responsive {
        scrollbar-width: none;
      }

      .table-responsive::-webkit-scrollbar {
        width: 0;
        background: transparent;
      }

      .query-row {
        cursor: pointer;
        border-radius: $border-radius;
        --tblr-gutter-x: 0rem;

        &:hover {
          background: #edf1ff !important;
        }

        .query-copy-button {
          display: none;
        }

        .query-name {
          white-space: nowrap;
          overflow: hidden;
          text-overflow: ellipsis;
          width: 100%;
        }
      }

      .query-row-selected {
        background: #d2ddec !important;

        &:hover {
          background: #edf1ff !important;
        }
      }

      .query-row-selected.dark {
        background: #2b3546 !important;
      }

      .query-row.dark:hover {
        background: #404d66 !important;
      }

      .query-row:hover {
        .query-copy-button {
          display: inline-block;
        }
      }

      .main-row {
        height: 100%;
        --tblr-gutter-x: 0rem;
      }

      .query-definition-pane-wrapper {
        width: 72%;
        overflow-x: hidden;
        overflow-y: scroll;
        height: 100%;
        scrollbar-width: none;
        /* Firefox */
        -ms-overflow-style: none;
        /* Internet Explorer 10+ */

        &::-webkit-scrollbar {
          /* WebKit */
          width: 0;
          height: 0;
        }

        &::-webkit-scrollbar-thumb {
          background: transparent;
        }
      }

      .query-definition-pane {
        .header {
          border: solid rgba(0, 0, 0, 0.125);
          border-width: 0px 0px 1px 0px;
          background: white;
          z-index: 3;
          min-height: 41px;
        }

        .preview-header {
          border: solid rgba(0, 0, 0, 0.125);
          border-width: 0px 0px 1px 0px;
        }
      }

      .data-pane {
        width: 28%;
        border: solid rgba(0, 0, 0, 0.125);
        border-width: 0px 1px 0px 0px;
        overflow-x: hidden;
        overflow-y: scroll;
        height: 100%;
        min-height: 41px;
        scrollbar-width: none;
        /* Firefox */
        -ms-overflow-style: none;
        /* Internet Explorer 10+ */
        user-select: none;

        &::-webkit-scrollbar {
          /* WebKit */
          width: 0;
          height: 0;
        }

        &::-webkit-scrollbar-thumb {
          background: transparent;
        }

        .queries-container {
          width: 100%;

          .queries-header {
            border: solid rgba(0, 0, 0, 0.125);
            border-width: 0px 0px 1px 0px;
            height: 41px;
            padding-top: 1px;
            --tblr-gutter-x: 0rem;
          }

          .query-list::-webkit-scrollbar {
            width: 0;
            background: transparent;
          }

          tr {
            border-color: #f1f1f1;
          }
        }

        .header {
          height: 40px;
          text-align: center;
        }
      }
    }
  }

  @media screen and (max-height: 450px) {
    .sidebar {
      padding-top: 15px;
    }

    .sidebar a {
      font-size: 18px;
    }
  }
}

.viewer {
  .header-container {
    max-width: 100%;
  }

  .main {
    padding: 0px 10px;

    .canvas-container {
      scrollbar-width: none;
      width: 100%;
      // margin-left: 10%;
    }

    .canvas-container::-webkit-scrollbar {
      width: 0;
      background: transparent;
    }

    .canvas-container {
      height: 100%;
      position: fixed;
      left: 0;
      overflow-y: auto;
      overflow-x: auto;
      -webkit-box-pack: center;
      justify-content: center;
      -webkit-box-align: center;
      align-items: center;

      .canvas-area {
        width: 1280px;
        min-height: 2400px;
        background: #edeff5;
        margin: 0px auto;
        background-size: 80px 80px;
        background-repeat: repeat;
      }
    }
  }
}

.modal-header {
  padding: 0 1.5rem 0 1.5rem;
}

.page-body,
.homepage-body {
  height: 93vh;

  .list-group.list-group-transparent.dark .all-apps-link,
  .list-group-item-action.dark.active {
    background-color: $dark-background !important;
  }
}

.homepage-dropdown-style {
  min-width: 11rem;
  display: block;
  align-items: center;
  margin: 0;
  line-height: 1.4285714;
  width: 100%;
  padding: 0.5rem 0.75rem;
  font-weight: 400;
  white-space: nowrap;
  border: 0;
  cursor: pointer;
}

.homepage-dropdown-style:hover {
  background: rgba(101, 109, 119, 0.06);
}

.card-skeleton-container {
  border: 0.5px solid #b4bbc6;
  padding: 1rem;
  border-radius: 8px;
  height: 180px;
}

.app-icon-skeleton {
  background-color: #91a4f6;
  border-radius: 4px;
  margin-bottom: 20px;
  height: 40px;
  width: 40px;
}

.folder-icon-skeleton {
  display: inline-block;
  background-color: #858896;
  border-radius: 4px;
  height: 14px;
  width: 14px;
}

.folders-skeleton {
  padding: 9px 12px;
  height: 34px;
  margin-bottom: 4px;
}

.card-skeleton-button {
  height: 20px;
  width: 60px;
  background: #91a4f6;
  margin-top: 1rem;
  border-radius: 4px;
}

@media (min-height: 641px) and (max-height: 899px) {
  .homepage-pagination {
    position: fixed;
    bottom: 2rem;
    width: 63%;
  }
}

@media (max-height: 640px) {
  .homepage-pagination {
    position: fixed;
    bottom: 2rem;
    width: 71%;
  }
}

.homepage-body {
  overflow-y: hidden;

  a {
    color: inherit;
  }

  a:hover {
    color: inherit;
    text-decoration: none;
  }

  button.create-new-app-button {
    background-color: $primary-light;
  }

  .app-list {
    .app-card {
      height: 180px;
      max-height: 180px;
      border: 0.5px solid #b4bbc6;
      box-sizing: border-box;
      border-radius: 8px;
      overflow: hidden;

      .app-creation-time {
        font-size: 0.625rem;
        line-height: 12px;
        color: #61656f;
      }

      .app-creator {
        font-weight: 500;
        font-size: 0.625rem;
        line-height: 12px;
        color: #292d37;
        white-space: nowrap;
        overflow: hidden;
        text-overflow: ellipsis;
      }

      .app-icon-main {
        background-color: $primary;
        border-radius: 4px;

        .app-icon {
          img {
            height: 24px;
            width: 24px;
            filter: invert(100%) sepia(0%) saturate(0%) hue-rotate(17deg) brightness(104%) contrast(104%);
            vertical-align: middle;
          }
        }
      }

      .app-title {
        line-height: 20px;
        font-size: 1rem;
        font-weight: 400;
        color: #000000;
        overflow: hidden;
        max-height: 40px;
        text-overflow: ellipsis;
        display: -webkit-box;
        -webkit-line-clamp: 2;
        /* number of lines to show */
        line-clamp: 2;
        -webkit-box-orient: vertical;
      }

      button {
        font-size: 0.6rem;
        width: 100%;
      }

      .menu-ico {
        cursor: pointer;
        padding: 3px;
        border-radius: 13px;

        &__open {
          background-color: #d2ddec;
        }

        img {
          padding: 0px;
          height: 14px;
          width: 14px;
          vertical-align: unset;
        }
      }

      .menu-ico:hover {
        background-color: #d2ddec;
      }
    }

    .app-card.highlight {
      background-color: #f8f8f8;
      box-shadow: 0px 4px 4px rgba(0, 0, 0, 0.25);
      border: 0.5px solid $primary;

      button.edit-button {
        background: #ffffff;
        border: 1px solid $primary-light;
        box-sizing: border-box;
        border-radius: 4px;
        color: $primary-light;
      }

      button.launch-button {
        background: $primary-light;
        border: 1px solid $primary-light;
        box-sizing: border-box;
        border-radius: 4px;
        color: #ffffff;
      }

      .app-title {
        height: 20px;
        -webkit-line-clamp: 1;
        /* number of lines to show */
        line-clamp: 1;
      }
    }
  }
}

.template-library-modal {
  font-weight: 500;

  .modal-dialog {
    max-width: 90%;
    height: 80%;

    .modal-content {
      height: 100%;
      padding: 0;

      .modal-body {
        height: 100%;
        padding: 0 10px;

        .container-fluid {
          height: 100%;
          padding: 0;

          .row {
            height: 100%;
          }
        }
      }
    }

    .modal-body,
    .modal-footer {
      background-color: #ffffff;
    }
  }

  .template-categories {
    .list-group-item {
      border: 0;
      // padding-bottom: 3px;
    }

    .list-group-item.active {
      background-color: #edf1ff;
      color: $primary-light;
      font-weight: 600;
    }
  }

  .template-app-list {
    .list-group-item {
      border: 0;
      // padding-bottom: 3px;
    }

    .list-group-item.active {
      background-color: #edf1ff;
      color: black;
    }
  }

  .template-display {
    display: flex;
    flex-direction: row;
    align-items: center;
    height: 100%;

    h3.title {
      font-weight: 600;
      line-height: 17px;
    }

    p.description {
      font-weight: 500;
      font-size: 13px;
      line-height: 15px;
      letter-spacing: -0.1px;
      color: #8092ab;
    }

    img.template-image {
      height: 75%;
      width: 85%;
      border: 0;
      padding: 0;
      object-fit: contain;
    }

    .template-spinner {
      width: 3rem;
      height: 3rem;
      margin: auto;
      position: absolute;
      top: 0;
      bottom: 0;
      left: 0;
      right: 0;
    }

    .row {
      margin-bottom: 0;
    }
  }

  .template-list {
    padding-top: 16px;

    .template-search-box {
      input {
        border-radius: 5px !important;
      }

      .input-icon {
        display: flex;
      }
    }

    .input-icon {
      .search-icon {
        display: block;
        position: absolute;
        left: 0;
        margin-right: 0.5rem;
      }

      .clear-icon {
        cursor: pointer;
        display: block;
        position: absolute;
        right: 0;
        margin-right: 0.5rem;
      }
    }

    .list-group-item.active {
      color: $primary;
    }
  }
}

.template-library-modal.dark-mode {

  .template-modal-control-column,
  .template-list-column,
  .categories-column,
  .modal-header {
    border-color: #232e3c !important;
  }

  .modal-body,
  .modal-footer,
  .modal-header,
  .modal-content {
    color: white;
    background-color: #2b394a;
  }

  .template-categories {
    .list-group-item {
      color: white;
      border: 0;
      // padding-bottom: 3px;
    }

    .list-group-item:hover {
      background-color: #232e3c;
    }

    .list-group-item.active {
      background-color: $primary-light;
      color: white;
      font-weight: 600;
    }
  }

  .template-app-list {
    .list-group-item {
      border: 0;
      color: white;
      // padding-bottom: 3px;
    }

    .list-group-item:hover {
      border: 0;
      // color: red;
      background-color: #232e3c;
      // padding-bottom: 3px;
    }

    .list-group-item.active {
      background-color: $primary-light;
      color: white;
    }

    .no-results-item {
      background-color: #2b394a;
      color: white;
    }
  }

  .template-list {
    .template-search-box {
      input {
        background-color: #2b394a;
        border-color: #232e3c;
        color: white;
      }
    }
  }
}

.organizations-modal.dark-mode,
.user-edit-modal.dark-mode {
  .modal-header {
    border-color: #232e3c !important;
  }

  .modal-body,
  .modal-footer,
  .modal-header,
  .modal-content {
    color: white;
    background-color: #2b394a;
  }

  .user-table-header th {
    color: white;
    background-color: #1c252f;
  }
}

.fx-container {
  position: relative;
}

.fx-common {
  position: absolute;
  top: -37.5px;
  right: 0px;
}

.fx-button {
  font-weight: 400;
  font-size: 13px;
  color: #61656c;
}

.fx-button:hover,
.fx-button.active {
  font-weight: 600;
  color: $primary-light;
  cursor: pointer;
}

.fx-container-eventmanager {
  position: relative;
}

.fx-container-eventmanager * .fx-outer-wrapper {
  position: absolute !important;
  top: 7px !important;
  right: -26px;
}

// targeting select component library class

.component-action-select *.css-1nfapid-container {
  width: 184px !important;
}

.fx-container-eventmanager *.fx-common {
  top: 6px !important;
  right: -34px;
}

.fx-container-eventmanager-code {
  padding-right: 15px !important;
}

.unselectable {
  -webkit-touch-callout: none;
  -webkit-user-select: none;
  -khtml-user-select: none;
  -moz-user-select: none;
  -ms-user-select: none;
  user-select: none;
}

.layout-buttons {
  span {
    color: $primary;
  }
}

.theme-dark {
  .accordion-button::after {
    background-image: url("data:image/svg+xml,%3Csvg id='SvgjsSvg1001' width='288' height='288' xmlns='http://www.w3.org/2000/svg' version='1.1' xmlns:xlink='http://www.w3.org/1999/xlink' xmlns:svgjs='http://svgjs.com/svgjs'%3E%3Cdefs id='SvgjsDefs1002'%3E%3C/defs%3E%3Cg id='SvgjsG1008' transform='matrix(1,0,0,1,0,0)'%3E%3Csvg xmlns='http://www.w3.org/2000/svg' fill='/fffff' viewBox='0 0 16 16' width='288' height='288'%3E%3Cpath fill-rule='evenodd' d='M1.646 4.646a.5.5 0 0 1 .708 0L8 10.293l5.646-5.647a.5.5 0 0 1 .708.708l-6 6a.5.5 0 0 1-.708 0l-6-6a.5.5 0 0 1 0-.708z' fill='%23ffffff' class='color000 svgShape'%3E%3C/path%3E%3C/svg%3E%3C/g%3E%3C/svg%3E");
  }

  .inspector {
    border: 1px solid $dark-background;
  }

  .user-avatar-nav-item {
    border-radius: 4px;
  }

  .sso-btn-wrapper {
    background-color: transparent;
  }

  .sso-btn {
    background-color: transparent;
    color: #fff;
  }

  .sso-btn:hover {
    background-color: #1f2936;
  }

  .homepage-body {
    .app-list {
      .app-card {
        .app-creation-time {
          color: #afb0b2;
        }

        .app-creator {
          color: #c3c4cb;
        }
      }

      .app-card.highlight {
        background-color: #2c405c;

        button.edit-button {
          background: transparent;
          border: 1px solid #ffffff;
          color: #ffffff;
        }

        button.launch-button {
          background: $primary-light;
          border: 1px solid $primary-light;
          color: #ffffff;
        }
      }

      .app-title {
        line-height: 20px;
        font-size: 16px;
        font-weight: 400;
      }
    }
  }

  .layout-buttons {
    svg {
      filter: invert(89%) sepia(2%) saturate(127%) hue-rotate(175deg) brightness(99%) contrast(96%);
    }
  }

  .organization-list {
    margin-top: 5px;

    .btn {
      border: 0px;
    }

    .dropdown-toggle div {
      max-width: 200px;
      text-overflow: ellipsis;
      overflow: hidden;
    }
  }

  .left-menu {
    ul {
      li:not(.active):hover {
        color: $black;
      }
    }
  }
}

.pagination {
  .page-item.active {
    a.page-link {
      background-color: $primary-light;
    }
  }
}

.ds-delete-btn {
  border: none;
  background: none;
}

.datasource-picker,
.stripe-operation-options {

  .select-search,
  .select-search-dark,
  .select-search__value input,
  .select-search-dark input {
    width: 224px !important;
    height: 32px !important;
    border-radius: $border-radius !important;
  }
}

.openapi-operation-options {

  .select-search,
  .select-search-dark,
  .select-search__value input,
  .select-search-dark input {
    height: 32px !important;
    border-radius: $border-radius !important;
  }
}

.openapi-operations-desc {
  padding: 10px;
}

.select-search {
  width: 100%;
  position: relative;
  box-sizing: border-box;
}

.select-search *,
.select-search *::after,
.select-search *::before {
  box-sizing: inherit;
}

.select-search-dark {
  .select-search-dark__input::placeholder {
    color: #E0E0E0;
  }
}

/**
 * Value wrapper
 */
.select-search__value {
  position: relative;
  z-index: 1;
}

.select-search__value::after {
  content: "";
  display: inline-block;
  position: absolute;
  top: calc(50% - 9px);
  right: 19px;
  width: 11px;
  height: 11px;
}

/**
 * Input
 */
.select-search__input {
  display: block;
  width: 100%;
  padding: 0.4375rem 0.75rem;
  font-size: 0.875rem;
  font-weight: 400;
  line-height: 1.4285714;
  color: #232e3c;
  background-color: #fff;
  background-clip: padding-box;
  border: 1px solid #dadcde;
  -webkit-appearance: none;
  -moz-appearance: none;
  appearance: none;
  // border-radius: 0;
  border-radius: $border-radius !important;
  transition: border-color 0.15s ease-in-out, box-shadow 0.15s ease-in-out;
}

.select-search__input::-webkit-search-decoration,
.select-search__input::-webkit-search-cancel-button,
.select-search__input::-webkit-search-results-button,
.select-search__input::-webkit-search-results-decoration {
  -webkit-appearance: none;
}

.select-search__input:not([readonly]):focus {
  cursor: initial;
}

/**
 * Options wrapper
 */
.select-search__select {
  background: #fff;
  box-shadow: 0 0.0625rem 0.125rem rgba(0, 0, 0, 0.15);
}

/**
 * Options
 */
.select-search__options {
  list-style: none;
}

/**
 * Option row
 */
.select-search__row:not(:first-child) {
  border-top: 1px solid #eee;
}

/**
 * Option
 */
.select-search__option,
.select-search__not-found {
  display: block;
  height: 36px;
  width: 100%;
  padding: 0 16px;
  background: #fff;
  border: none;
  outline: none;
  font-family: "Roboto", sans-serif;
  font-size: 14px;
  text-align: left;
  cursor: pointer;
}

.select-search--multiple .select-search__option {
  height: 48px;
}

.select-search__option.is-highlighted,
.select-search__option:not(.is-selected):hover {
  background: rgba(47, 204, 139, 0.1);
}

.select-search__option.is-highlighted.is-selected,
.select-search__option.is-selected:hover {
  background: #2eb378;
  color: #fff;
}

.audit-log {
  .select-search__option.is-selected {
    background: $primary;
    color: $white;
  }
}

/**
 * Group
 */
.select-search__group-header {
  font-size: 10px;
  text-transform: uppercase;
  background: #eee;
  padding: 8px 16px;
}

/**
 * States
 */
.select-search.is-disabled {
  opacity: 0.5;
}

.select-search.is-loading .select-search__value::after {
  background-image: url("data:image/svg+xml,%3Csvg xmlns='http://www.w3.org/2000/svg' width='50' height='50' viewBox='0 0 50 50'%3E%3Cpath fill='%232F2D37' d='M25,5A20.14,20.14,0,0,1,45,22.88a2.51,2.51,0,0,0,2.49,2.26h0A2.52,2.52,0,0,0,50,22.33a25.14,25.14,0,0,0-50,0,2.52,2.52,0,0,0,2.5,2.81h0A2.51,2.51,0,0,0,5,22.88,20.14,20.14,0,0,1,25,5Z'%3E%3CanimateTransform attributeName='transform' type='rotate' from='0 25 25' to='360 25 25' dur='0.6s' repeatCount='indefinite'/%3E%3C/path%3E%3C/svg%3E");
  background-size: 8px;
  width: 8px;
  height: 8px;
}

.select-search:not(.is-disabled) .select-search__input {
  cursor: pointer;
}

/**
 * Modifiers
 */
.select-search--multiple {
  border-radius: 3px;
  overflow: hidden;
}

.select-search:not(.is-loading):not(.select-search--multiple) .select-search__value::after {
  transform: rotate(45deg);
  border-right: 1px solid #000;
  border-bottom: 1px solid #000;
  pointer-events: none;
}

.select-search--multiple .select-search__input {
  cursor: initial;
}

.select-search--multiple .select-search__input {
  border-radius: 3px 3px 0 0;
}

.select-search--multiple:not(.select-search--search) .select-search__input {
  cursor: default;
}

.select-search:not(.select-search--multiple) .select-search__input:hover {
  border-color: #2fcc8b;
}

.select-search:not(.select-search--multiple) .select-search__select {
  position: absolute;
  z-index: 2;
  right: 0;
  left: 0;
  border-radius: 3px;
  overflow: auto;
  max-height: 360px;
}

.select-search--multiple .select-search__select {
  position: relative;
  overflow: auto;
  max-height: 260px;
  border-top: 1px solid #eee;
  border-radius: 0 0 3px 3px;
}

.select-search__not-found {
  height: auto;
  padding: 16px;
  text-align: center;
  color: #888;
}

/**
* Select Search Dark Mode
*/
.select-search-dark {
  width: 100%;
  position: relative;
  box-sizing: border-box;
}

.select-search-dark *,
.select-search-dark *::after,
.select-search-dark *::before {
  box-sizing: inherit;
}

/**
 * Value wrapper
 */
.select-search-dark__value {
  position: relative;
  z-index: 1;
}

.select-search-dark__value::after {
  content: "";
  display: inline-block;
  position: absolute;
  top: calc(50% - 4px);
  right: 13px;
  width: 6px;
  height: 6px;
  filter: brightness(0) invert(1);
}

/**
 * Input
 */
.select-search-dark__input {
  display: block;
  width: 100%;
  padding: 0.4375rem 0.75rem;
  font-size: 0.875rem;
  font-weight: 400;
  line-height: 1.4285714;
  color: #fff;
  background-color: #2b3547;
  background-clip: padding-box;
  border: 1px solid #232e3c;
  -webkit-appearance: none;
  -moz-appearance: none;
  appearance: none;
  border-radius: 0;
  transition: border-color 0.15s ease-in-out, box-shadow 0.15s ease-in-out;
}

.select-search-dark__input::-webkit-search-decoration,
.select-search-dark__input::-webkit-search-cancel-button,
.select-search-dark__input::-webkit-search-results-button,
.select-search-dark__input::-webkit-search-results-decoration {
  -webkit-appearance: none;
}

.select-search-dark__input:not([readonly]):focus {
  cursor: initial;
}

/**
 * Options
 */
.select-search-dark__options {
  list-style: none;
  padding: 0;
}

/**
 * Option row
 */
.select-search-dark__row:not(:first-child) {
  border-top: none;
}

/**
 * Option
 */
.select-search-dark__option,
.select-search-dark__not-found {
  display: block;
  height: 36px;
  width: 100%;
  padding: 0 16px;
  background-color: $dark-background !important;
  color: #fff !important;
  border: none;
  outline: none;
  font-family: "Roboto", sans-serif;
  font-size: 14px;
  text-align: left;
  cursor: pointer;
  border-radius: 0;

  &:hover {
    background-color: #2b3546 !important;
  }
}

.select-search-dark--multiple .select-search-dark__option {
  height: 48px;
}

/**
 * Group
 */
.select-search-dark__group-header {
  font-size: 10px;
  text-transform: uppercase;
  background: #eee;
  padding: 8px 16px;
}

/**
 * States
 */
.select-search-dark.is-disabled {
  opacity: 0.5;
}

.select-search-dark.is-loading .select-search-dark__value::after {
  background-image: url("data:image/svg+xml,%3Csvg xmlns='http://www.w3.org/2000/svg' width='50' height='50' viewBox='0 0 50 50'%3E%3Cpath fill='%232F2D37' d='M25,5A20.14,20.14,0,0,1,45,22.88a2.51,2.51,0,0,0,2.49,2.26h0A2.52,2.52,0,0,0,50,22.33a25.14,25.14,0,0,0-50,0,2.52,2.52,0,0,0,2.5,2.81h0A2.51,2.51,0,0,0,5,22.88,20.14,20.14,0,0,1,25,5Z'%3E%3CanimateTransform attributeName='transform' type='rotate' from='0 25 25' to='360 25 25' dur='0.6s' repeatCount='indefinite'/%3E%3C/path%3E%3C/svg%3E");
  background-size: 11px;
}

.select-search-dark:not(.is-disabled) .select-search-dark__input {
  cursor: pointer;
}

/**
 * Modifiers
 */
.select-search-dark--multiple {
  border-radius: 3px;
  overflow: hidden;
}

.select-search-dark:not(.is-loading):not(.select-search-dark--multiple) .select-search-dark__value::after {
  transform: rotate(45deg);
  border-right: 1px solid #000;
  border-bottom: 1px solid #000;
  pointer-events: none;
}

.select-search-dark--multiple .select-search-dark__input {
  cursor: initial;
}

.select-search-dark--multiple .select-search-dark__input {
  border-radius: 3px 3px 0 0;
}

.select-search-dark--multiple:not(.select-search-dark--search) .select-search-dark__input {
  cursor: default;
}

.select-search-dark:not(.select-search-dark--multiple) .select-search-dark__input:hover {
  border-color: #fff;
}

.select-search-dark:not(.select-search-dark--multiple) .select-search-dark__select {
  position: absolute;
  z-index: 2;
  right: 0;
  left: 0;
  border-radius: 3px;
  overflow: auto;
  max-height: 360px;
}

.select-search-dark--multiple .select-search-dark__select {
  position: relative;
  overflow: auto;
  max-height: 260px;
  border-top: 1px solid #eee;
  border-radius: 0 0 3px 3px;
}

.select-search-dark__not-found {
  height: auto;
  padding: 16px;
  text-align: center;
  color: #888;
}

.jet-table-footer {
  .table-footer {
    width: 100%;
  }
}

.jet-data-table-header {
  max-height: 50px;
}

.jet-data-table {
  thead {
    z-index: 2;
  }

  .table thead th {
    display: flex !important;
  }

  .table-row:hover,
  .table-row:focus {
    background: rgba(lightBlue, 0.25);
  }

  .table-row.selected {
    --tblr-table-accent-bg: rgba(lightBlue, 0.25);
    background: rgba(lightBlue, 0.25);
    font-weight: 500;
  }

  td {
    min-height: 40px;
    overflow-x: initial;

    .text-container {
      padding: 0;
      margin: 0;
      border: 0;
      height: 100%;
      outline: none;
    }
  }

  td.spacious {
    min-height: 47px;
  }

  td.compact {
    min-height: 40px;
  }

  .has-dropdown,
  .has-multiselect,
  .has-text,
  .has-datepicker,
  .has-actions {
    padding: 0 5px;
  }

  .has-text,
  .has-actions {
    margin: 0;
  }

  .wrap-wrapper {
    white-space: normal !important;
    word-break: break-all;
  }

  .scroll-wrapper {
    overflow-x: auto;
  }

  .hide-wrapper {
    overflow-x: hidden !important;
  }

  td {

    .text-container:focus-visible,
    .text-container:focus,
    .text-container:focus-within,
    .text-container:hover {
      outline: none;
      height: 100%;
    }

    display: flex !important;

    .td-container {
      margin-top: auto;
      margin-bottom: auto;
    }
  }

  td {
    .text-container:focus {
      position: sticky;
      height: 120px;
      overflow-y: scroll;
      margin-top: -10px;
      padding: 10px;
      margin-left: -9px;
      background: white;
      box-shadow: rgba(15, 15, 15, 0/05) 0px 0px 0px 1px,
        rgba(15, 15, 15, 0.1) 0px 3px 6px, rgba(15, 15, 15, 0.2) 0px 9px 24px;
      white-space: initial;
    }

    .text-container:focus-visible,
    .text-container:focus,
    .text-container:focus-within,
    .text-container:hover {
      outline: none;
    }
  }

  td {
    .text-container::-webkit-scrollbar {
      background: transparent;
      height: 0;
      width: 0;
    }
  }

  td::-webkit-scrollbar {
    background: transparent;
    height: 0;
    width: 0;
  }

  td:hover::-webkit-scrollbar {
    height: 4px;
    width: 4px;
  }

  .th {
    white-space: normal;
  }

  th:after {
    content: " ";
    position: relative;
    height: 0;
    width: 0;
  }

  .sort-desc:after {
    border-left: 5px solid transparent;
    border-right: 5px solid transparent;
    border-top: 5px solid #767676;
    border-bottom: 5px solid transparent;
    left: 0px;
    top: 7px;
  }

  .sort-asc:after {
    border-left: 5px solid transparent;
    border-right: 5px solid transparent;
    border-top: 0px solid transparent;
    border-bottom: 5px solid #767676;
    left: 0px;
    top: 7px;
  }
}

.jet-data-table::-webkit-scrollbar {
  background: transparent;
}

.jet-data-table::-webkit-scrollbar-track {
  background: transparent;
}

.jet-data-table:hover {
  overflow-x: auto;
  overflow-y: auto;
}

.jet-data-table {
  overflow: hidden;

  .form-check {
    margin-bottom: 0;
  }

  .form-check-inline {
    margin-right: 0;
  }

  .table-row {
    cursor: pointer;
  }

  thead {
    position: sticky;
    top: 0px;
    display: inline-block;

    tr {
      border-top: none;
    }
  }

  tbody {
    display: inline-block;
  }
}

.btn-primary {
  --tblr-btn-color: #{$primary-rgb};
  --tblr-btn-color-darker: #{$primary-rgb-darker};
  border-color: none;
}

.form-check-input:checked {
  background-color: $primary;
  border-color: rgba(101, 109, 119, 0.24);
}

.btn:focus,
.btn:active,
.form-check-input:focus,
.form-check-input:active,
.form-control:focus,
th:focus,
tr:focus {
  outline: none !important;
  box-shadow: none;
}

.show-password-field {
  width: fit-content;

  .form-check-input {
    cursor: pointer;
  }

  .show-password-label {
    cursor: pointer;
  }
}

// .jet-container {
//   // width: 100%;
// }

.select-search__option {
  color: rgb(90, 89, 89);
}

.select-search__option.is-selected {
  background: rgba(176, 176, 176, 0.07);
  color: #4d4d4d;
}

.select-search__option.is-highlighted.is-selected,
.select-search__option.is-selected:hover {
  background: rgba(66, 153, 225, 0.1);
  color: rgb(44, 43, 43);
}

.select-search__option.is-highlighted,
.select-search__option:hover {
  background: rgba(66, 153, 225, 0.1);
}

.select-search__options {
  margin-left: -33px;
}

.select-search__option.is-highlighted,
.select-search__option:not(.is-selected):hover {
  background: rgba(66, 153, 225, 0.1);
}

.select-search:not(.select-search--multiple) .select-search__input:hover {
  border-color: rgba(66, 153, 225, 0.1);
}

.DateInput_input {
  font-weight: 300;
  font-size: 14px;
  padding: 4px 7px 2px;
  padding: 4px 7px 2px;
  width: 100px !important;
  margin-left: 10px;
}

.jet-data-table {
  display: inline-block;
  height: 100%;

  thead {
    width: 100%;
  }

  .select-search:not(.is-loading):not(.select-search--multiple) .select-search__value::after {
    display: none;
  }

  .custom-select {
    .select-search:not(.select-search--multiple) .select-search__select {
      top: 0px;
      border: solid #9fa0a1 1px;
    }
  }

  .tags {
    width: 100%;
    min-height: 20px;

    .add-tag-button {
      display: none;
    }

    .tag {
      font-weight: 400;
      font-size: 0.85rem;
      letter-spacing: 0.04em;
      text-transform: none;

      .remove-tag-button {
        margin-left: 5px;
        margin-right: -7px;
        display: none;
      }
    }

    .form-control-plaintext {
      font-size: 12px;
    }

    .form-control-plaintext:hover,
    .form-control-plaintext:focus-visible {
      outline: none;
    }
  }

  .tags:hover {
    .add-tag-button {
      display: inline-flex;
    }
  }

  .tag:hover {
    .remove-tag-button {
      display: inline-flex;
    }
  }

  .th,
  .td {
    .resizer {
      display: inline-block;
      height: 100%;
      position: absolute;
      right: 0;
      top: 0;
      transform: translateX(50%);
      z-index: 1;
      touch-action: none;
      width: 2px;
      &.isResizing {
        background: rgb(179, 173, 173);
        width: 5px;
      }
    }
  }
}

.no-components-box {
  border: 1px dashed #3e525b;
}

.form-control-plaintext:focus-visible {
  outline: none;
  outline-width: thin;
  outline-style: solid;
  outline-color: $primary;
}

.form-control-plaintext:hover {
  outline: none;
  outline-width: thin;
  outline-style: solid;
  outline-color: rgba(66, 153, 225, 0.8);
}

.select-search__input:focus-visible {
  outline: none;
  outline-color: #4ac4d6;
}

.form-control-plaintext {
  padding: 5px;
}

.table-filters {
  position: absolute;
  top: 2.85rem;
  width: 80%;
  max-width: 700px;
  margin-right: 10%;
  right: 0;
  height: 300px;
  z-index: 100;
}

.code-builder {
  border: solid 1px #dadcde;
  border-radius: 2px;
  padding-top: 4px;

  .variables-dropdown {
    position: fixed;
    right: 0;
    width: 400px;
    z-index: 200;
    border: solid 1px #dadcde;

    .group-header {
      background: #f4f6fa;
    }
  }
}

.__react_component_tooltip {
  z-index: 10000;
}

.select-search__value::after {
  top: calc(50% - 2px);
  right: 15px;
  width: 5px;
  height: 5px;
}

.progress-bar {
  background-color: rgba(66, 153, 225, 0.7);
}

.popover-header {
  background-color: #f4f6fa;
}

.popover-body {
  .form-label {
    font-size: 12px;
  }
}

/**
 * Home page app menu
 */
#popover-app-menu {
  border-radius: 4px;
  width: 150px;
  box-shadow: 0px 3px 2px rgba(0, 0, 0, 0.25);

  .popover-body {
    padding: 16px 12px 0px 12px;

    .field {
      font-weight: 500;
      font-size: 0.7rem;

      &__danger {
        color: #ff6666;
      }
    }
  }
}

.input-icon {
  .input-icon-addon {
    display: none;
  }
}

.input-icon:hover {
  .input-icon-addon {
    display: flex;
  }
}

.input-icon:focus {
  .input-icon-addon {
    display: flex;
  }
}

.sub-section {
  width: 100%;
  display: block;
}

.text-muted {
  color: #3e525b !important;
}

body {
  color: #3e525b;
}

.RichEditor-root {
  background: #fff;
  border: 1px solid #ddd;
  font-family: "Georgia", serif;
  font-size: 14px;
  padding: 15px;
  height: 100%;
}

.RichEditor-editor {
  border-top: 1px solid #ddd;
  cursor: text;
  font-size: 16px;
  margin-top: 10px;
}

.RichEditor-editor .public-DraftEditorPlaceholder-root,
.RichEditor-editor .public-DraftEditor-content {
  margin: 0 -15px -15px;
  padding: 15px;
}

.RichEditor-editor .public-DraftEditor-content {
  min-height: 100px;
  overflow-y: scroll;
}

.RichEditor-hidePlaceholder .public-DraftEditorPlaceholder-root {
  display: none;
}

.RichEditor-editor .RichEditor-blockquote {
  border-left: 5px solid #eee;
  color: #666;
  font-family: "Hoefler Text", "Georgia", serif;
  font-style: italic;
  margin: 16px 0;
  padding: 10px 20px;
}

.RichEditor-editor .public-DraftStyleDefault-pre {
  background-color: rgba(0, 0, 0, 0.05);
  font-family: "Inconsolata", "Menlo", "Consolas", monospace;
  font-size: 16px;
  padding: 20px;
}

.RichEditor-controls {
  font-family: "Helvetica", sans-serif;
  font-size: 14px;
  margin-bottom: 5px;
  user-select: none;
}

.dropmenu {
  position: relative;
  display: inline-block;
  margin-right: 16px;

  .dropdownbtn {
    color: #999;
    background: none;
    cursor: pointer;
    outline: none;
    border: none;
  }

  .dropdown-content {
    display: none;
    position: absolute;
    z-index: 2;
    width: 100%;
    align-items: center;
    border: 1px solid transparent;
    border-radius: 4px;
    box-shadow: 0 2px 6px 2px rgba(47, 54, 59, 0.15);

    a {
      text-decoration: none;
      width: 100%;
      position: relative;
      display: block;

      span {
        text-align: center;
        width: 100%;
        text-align: center;
        padding: 3px 0px;
      }
    }
  }
}

.dropmenu .dropdown-content a:hover {
  background-color: rgba(0, 0, 0, 0.05);
}

.dropmenu:hover {
  .dropdownbtn {
    color: #5890ff;
    background-color: rgba(0, 0, 0, 0.05);
    border-radius: 4px;
  }

  .dropdown-content {
    display: block;
  }
}

.RichEditor-styleButton {
  color: #999;
  cursor: pointer;
  margin-right: 16px;
  padding: 2px 0;
  display: inline-block;
}

.RichEditor-activeButton {
  color: #5890ff;
}

.transformation-editor {
  .CodeMirror {
    min-height: 70px;
  }
}

.chart-data-input {
  .CodeMirror {
    min-height: 370px;
    font-size: 0.8rem;
  }

  .code-hinter {
    min-height: 370px;
  }
}

.map-location-input {
  .CodeMirror {
    min-height: 120px;
    font-size: 0.8rem;
  }

  .code-hinter {
    min-height: 120px;
  }
}

.rdt {
  .form-control {
    height: 100%;
  }
}

.DateInput_input__focused {
  border-bottom: 2px solid $primary;
}

.CalendarDay__selected,
.CalendarDay__selected:active,
.CalendarDay__selected:hover {
  background: $primary;
  border: 1px double $primary;
}

.CalendarDay__selected_span {
  background: $primary;
  border: $primary;
}

.CalendarDay__selected_span:active,
.CalendarDay__selected_span:hover {
  background: $primary;
  border: 1px double $primary;
  color: #fff;
}

.CalendarDay__hovered_span:active,
.CalendarDay__hovered_span:hover {
  background: $primary;
  border: 1px double $primary;
  color: #fff;
}

.CalendarDay__hovered_span {
  background: #83b8e7;
  border: 1px double #83b8e7;
  color: #fff;
}

.table-responsive {
  margin-bottom: 0rem;
}

.code-hinter::-webkit-scrollbar {
  width: 0;
  height: 0;
  background: transparent;
}

.codehinter-query-editor-input {
  .CodeMirror {
    font-family: "Roboto", sans-serif;
    color: #263136;
    overflow: hidden;
    height: 50px !important;
  }

  .CodeMirror-vscrollbar {
    overflow: hidden;
  }

  .CodeMirror-focused {
    padding-top: 0;
    height: 50px;
  }

  .CodeMirror-scroll {
    position: absolute;
    top: 0;
    width: 100%;
  }
}

.field {
  .CodeMirror-scroll {
    position: static;
    top: 0;
  }
}

.code-hinter {
  height: 36px;

  .form-control {
    .CodeMirror {
      font-family: "Roboto", sans-serif;
      height: 50px !important;
      max-height: 300px;
    }
  }

  .CodeMirror-vscrollbar,
  .CodeMirror-hscrollbar {
    background: transparent;
    height: 0;
    width: 0;
  }

  .CodeMirror-scroll {
    overflow: hidden !important;
    position: static;
    width: 100%;
  }
}

.CodeMirror-hints {
  font-family: "Roboto", sans-serif;
  font-size: 0.9rem;
  padding: 0px;
  z-index: $hints-z-index;

  li.CodeMirror-hint-active {
    background: $primary;
  }

  .CodeMirror-hint {
    padding: 4px;
    padding-left: 10px;
    padding-right: 10px;
  }
}

.cm-matchhighlight {
  color: #4299e1 !important;
  background: rgba(66, 153, 225, 0.1) !important;
}

.nav-tabs .nav-link {
  color: #3e525b;
  border-top-left-radius: 0px;
  border-top-right-radius: 0px;
}

.transformation-popover {
  padding: 14px;
  font-weight: 500;
  margin-bottom: 0px;
}

.transformation-editor {
  .CodeMirror {
    min-height: 220px;
  }
}

hr {
  margin: 1rem 0;
}

.query-hinter {
  min-height: 150px;
}

.codehinter-default-input {
  font-family: "Roboto", sans-serif;
  padding: 0.0475rem 0rem !important;
  display: block;
  width: 100%;
  font-size: 0.875rem;
  font-weight: 400;
  color: #232e3c;
  background-color: #fff;
  background-clip: padding-box;
  border: 1px solid #dadcde;
  -webkit-appearance: none;
  -moz-appearance: none;
  appearance: none;
  border-radius: 4px;
  transition: border-color 0.15s ease-in-out, box-shadow 0.15s ease-in-out;
  height: 30px;

  .CodeMirror {
    font-family: "Roboto", sans-serif;
  }

  .CodeMirror-placeholder {
    height: inherit !important;
    position: absolute !important;
    margin-top: 3px !important;
  }
}

.codehinter-query-editor-input {
  font-family: "Roboto", sans-serif;
  padding: 0.1775rem 0rem;
  display: block;
  width: 100%;
  font-size: 0.875rem;
  font-weight: 400;
  color: #232e3c;
  background-color: #fff;
  background-clip: padding-box;
  border: 1px solid #dadcde;
  border-radius: $border-radius;
  appearance: none;
  transition: border-color 0.15s ease-in-out, box-shadow 0.15s ease-in-out;
  height: 28px !important;
}

.modal-component {
  margin-top: 150px;

  .modal-body {
    padding: 0;
  }

  .modalWidget-config-handle {
    position: relative !important;
  }
}

.draggable-box {
  .config-handle {
    top: -20px;
    position: fixed;
    max-height: 10px;
    z-index: 100;
    min-width: 108px;

    .handle-content {
      cursor: move;
      color: $white;
      background: $primary;
    }

    .badge {
      font-size: 9px;
      border-bottom-left-radius: 0;
      border-bottom-right-radius: 0;

      .delete-part {
        margin-left: 10px;
        float: right;
      }

      .delete-part::before {
        height: 12px;
        display: inline-block;
        width: 2px;
        background-color: rgba(255, 255, 255, 0.8);
        opacity: 0.5;
        content: "";
        vertical-align: middle;
      }
    }
  }
}

.draggable-box-in-editor:hover {
  z-index: 3 !important;
}

.modal-content {
  .config-handle {
    position: absolute;

    .badge {
      font-size: 9px;
    }
  }
}

.config-handle {
  display: block;
}

.apps-table {
  .app-title {
    font-size: 1rem;
  }

  .row {
    --tblr-gutter-x: 0rem;
  }
}


.theme-dark .wrapper {

  .navbar .navbar-nav .active>.nav-link,
  .navbar .navbar-nav .nav-link.active,
  .navbar .navbar-nav .nav-link.show,
  .navbar .navbar-nav .show>.nav-link {
    color: rgba(255, 255, 255, 0.7);
  }
}

.home-page,
.org-users-page {

  .navbar .navbar-nav .active>.nav-link,
  .navbar .navbar-nav .nav-link.active,
  .navbar .navbar-nav .nav-link.show,
  .navbar .navbar-nav .show>.nav-link {
    color: rgba(35, 46, 60, 0.7);
  }

  .nav-item {
    font-size: 0.9rem;
  }

  img.svg-icon {
    cursor: pointer;
    padding-left: 2px;
    border-radius: 10px;
  }

  img.svg-icon:hover {
    background-color: rgba(224, 214, 214, 0.507);
  }
}

.CodeMirror-placeholder {
  color: #9e9e9e !important;
  font-size: 0.7rem !important;
  margin-top: 2px !important;
  font-size: 12px !important;
}

.CodeMirror-code {
  font-weight: 300;
}

.btn-primary {
  border-color: transparent;
}

.text-widget {
  overflow: auto;
}

.text-widget::-webkit-scrollbar {
  width: 0;
  height: 0;
  background: transparent;
}

.input-group-flat:focus-within {
  box-shadow: none;
}

.map-widget {
  .place-search-input {
    box-sizing: border-box;
    border: 1px solid transparent;
    width: 240px;
    height: 32px;
    padding: 0 12px;
    border-radius: 3px;
    box-shadow: 0 2px 6px rgba(0, 0, 0, 0.3);
    font-size: 14px;
    outline: none;
    text-overflow: ellipses;
    position: absolute;
    left: 50%;
    margin-left: -120px;
  }

  .map-center {
    position: fixed;
    z-index: 1000;
  }
}

.events-toggle-active {
  .toggle-icon {
    transform: rotate(180deg);
  }
}

.events-toggle {
  .toggle-icon {
    display: inline-block;
    margin-left: auto;
    transition: 0.3s transform;
  }

  .toggle-icon:after {
    content: "";
    display: inline-block;
    vertical-align: 0.306em;
    width: 0.46em;
    height: 0.46em;
    border-bottom: 1px solid;
    border-left: 1px solid;
    margin-right: 0.1em;
    margin-left: 0.4em;
    transform: rotate(-45deg);
  }
}

.nav-link-title {
  font-weight: 500;
  font-size: 0.9rem;
}

.navbar-nav {
  .dropdown:hover {
    .dropdown-menu {
      display: block;
    }
  }
}

.app-version-container {
  min-height: 200px;
  height: 100%;
  display: flex !important;
  flex-direction: column;
}

.app-version-content {
  flex: 1;
  overflow: auto;
}

.query-manager-header {
  .nav-item {
    border-right: solid 1px #dadcde;
    background: 0 0;
  }

  .nav-link {
    height: 39px;
  }
}

input:focus-visible {
  outline: none;
}

.navbar-expand-md.navbar-light .nav-item.active:after {
  border: 1px solid $primary;
}

.org-users-page {
  .select-search__input {
    color: #617179;
  }

  .select-search-role {
    position: absolute;
    margin-top: -1rem;
  }

  .has-focus>.select-search__select>ul {
    margin-bottom: 0;
  }

  .select-search__option.is-selected {
    background: $primary;
    color: $white;
  }
}

.encrypted-icon {
  margin-bottom: 0.25rem;
}

.widget-documentation-link {
  position: fixed;
  bottom: 0;
  background: $white;
  width: 100%;
  z-index: 1;
}

.components-container {
  .draggable-box {
    cursor: move;
  }
}

.column-sort-row {
  border-radius: 4px;
}

.jet-button {
  &.btn-custom:hover {
    background: var(--tblr-btn-color-darker) !important;
  }
}

.editor-sidebar::-webkit-scrollbar {
  width: 0;
  height: 0;
  background: transparent;
  -ms-overflow-style: none;
}

.editor-sidebar {
  max-width: 300px;
  scrollbar-width: none;
  -ms-overflow-style: none;
}

.sketch-picker {
  position: absolute;
}

.color-picker-input {
  border: solid 1px rgb(223, 223, 223);
  cursor: pointer;
}

.app-sharing-modal {

  .form-control.is-invalid,
  .was-validated .form-control:invalid {
    border-color: #ffb0b0;
  }
}

.widgets-list {
  --tblr-gutter-x: 0px !important;
}

.input-with-icon {
  position: relative;
  display: flex;
  flex: 1;

  .icon-container {
    position: absolute;
    right: 10px;
    top: calc(50% - 10px);
    z-index: 3;
  }
}

.dynamic-variable-preview {
  min-height: 20px;
  max-height: 500px;
  overflow: auto;
  line-height: 20px;
  font-size: 12px;
  margin-top: -2px;
  word-wrap: break-word;
  border-bottom-left-radius: 3px;
  border-bottom-right-radius: 3px;
  box-sizing: border-box;
  font-family: "Source Code Pro", monospace;

  .heading {
    font-weight: 700;
    white-space: pre;
    text-transform: capitalize;
  }
}

.user-email:hover {
  text-decoration: none;
  cursor: text;
}

.theme-dark {
  .nav-item {
    background: 0 0;
  }

  .audit-log {

    .select-search__option:not(.is-selected),
    .select-search__select {
      background: #2c3547;
      color: $white;
    }

    .select-search__option.is-selected:hover,
    .select-search__option:not(.is-selected):hover,
    .select-search__option.is-selected {
      background: #1F2936;
      color: $white;
      border-radius: 0px;
    }
  }

  .navbar .navbar-nav .active>.nav-link,
  .theme-dark .navbar .navbar-nav .nav-link.active,
  .theme-dark .navbar .navbar-nav .nav-link.show,
  .theme-dark .navbar .navbar-nav .show>.nav-link {
    color: #fff;
  }

  .form-check>.form-check-input:not(:checked) {
    background-color: #fff;
  }

  .form-switch>.form-check-input:not(:checked) {
    background-color: #47505d !important;
  }

  .form-check-label {
    color: white;
  }

  .left-sidebar .active {
    background: #333c48;
  }

  .left-sidebar .left-sidebar-item {
    border-bottom: 1px solid #333c48;
  }

  .nav-tabs .nav-link.active {
    color: #fff !important;
  }

  .nav-tabs .nav-link {
    color: #c3c3c3 !important;
  }

  .card-body> :last-child {
    color: #fff !important;
  }

  .form-control {
    border: 1px solid #324156;
  }

  .card {
    background-color: #324156 !important;
  }

  .card .table tbody td a {
    color: inherit;
  }

  .DateInput {
    background: #1f2936;
  }

  .DateInput_input {
    background-color: #1f2936;
    color: #fff;
  }

  &.daterange-picker-widget {
    .DateRangePickerInput_arrow_svg {
      fill: #fff;
    }
  }

  .DateRangePickerInput {
    background-color: #1f2936;
  }

  .DateInput_input__focused {
    background: #1f2936;
  }

  .DateRangePickerInput__withBorder {
    border: 1px solid #1f2936;
  }

  .main .canvas-container .canvas-area {
    background: #2f3c4c;
  }

  .main .canvas-container {
    background-color: #2f3c4c;
  }

  .rdtOpen .rdtPicker {
    color: black;
  }

  .editor .editor-sidebar .components-container .component-image-holder {
    background: #2f3c4c !important;
    border: 1px solid #2f3c4c !important;

    center,
    .component-title {
      filter: brightness(0) invert(1);
    }
  }

  .nav-tabs .nav-link:focus,
  .nav-tabs .nav-link:hover {
    border-color: transparent !important;
  }

  .modal-content,
  .modal-header {
    background-color: #1f2936;

    .text-muted {
      color: #fff !important;
    }
  }

  .modal-header {
    border-bottom: 1px solid rgba(255, 255, 255, 0.09) !important;
  }

  .canvas-container {
    background-color: #1f2936;
  }

  .editor .main .query-pane {
    border: solid rgba(255, 255, 255, 0.09) !important;
    border-width: 1px 0px 0px 0px !important;
  }

  .no-components-box {
    background-color: #1f2936 !important;

    center {
      color: white !important;
    }
  }

  .query-list {
    .text-muted {
      color: #fff !important;
    }
  }

  .left-sidebar,
  .editor-sidebar {
    background-color: #1f2936 !important;
  }

  .editor-sidebar {
    border: solid rgba(255, 255, 255, 0.09);
    border-width: 0px 0px 0px 0px !important;

    .nav-tabs {
      border-bottom: 1px solid rgba(255, 255, 255, 0.09) !important;
    }
  }

  .editor .editor-sidebar .nav-tabs .nav-link {
    color: #fff;

    img {
      filter: brightness(0) invert(1);
    }
  }

  .jet-table {
    background-color: #1f2936 !important;
  }

  .jet-container {
    background-color: #1f2936;
  }

  .nav-tabs .nav-item.show .nav-link,
  .nav-tabs .nav-link.active {
    background-color: #2f3c4c;
    border-color: transparent !important;
  }

  .editor .main .query-pane .query-definition-pane .header {
    border: solid rgba(255, 255, 255, 0.09);
    border-width: 0px 0px 1px 0px !important;
    background: #1f2936;
  }

  .left-sidebar {
    border: solid rgba(255, 255, 255, 0.09);
    border-width: 0px 1px 3px 0px;

    .text-muted {
      color: #fff !important;
    }
  }

  .folder-list {
    color: #fff !important;
  }

  .app-title {
    color: #fff !important;
  }

  .RichEditor-root {
    background: #1f2936;
    border: 1px solid #2f3c4c;
  }

  .app-description {
    color: #fff !important;
  }

  .btn-light,
  .btn-outline-light {
    background-color: #42546a;
    --tblr-btn-color-text: #ffffff;

    img {
      filter: brightness(0) invert(1);
    }
  }

  .editor .left-sidebar .datasources-container tr {
    border-bottom: solid 1px rgba(255, 255, 255, 0.09);
  }

  .editor .left-sidebar .datasources-container .datasources-header {
    border: solid rgba(255, 255, 255, 0.09) !important;
    border-width: 0px 0px 1px 0px !important;
  }

  .query-manager-header .nav-item {
    border-right: solid 1px rgba(255, 255, 255, 0.09);

    .nav-link {
      color: #c3c3c3;
    }
  }

  .input-group-text {
    border: solid 1px rgba(255, 255, 255, 0.09) !important;
  }

  .app-users-list {
    .text-muted {
      color: #fff !important;
    }
  }

  .data-pane {
    border: solid rgba(255, 255, 255, 0.09) !important;
    border-width: 0px 1px 0px 0px !important;
  }

  .main .query-pane .data-pane .queries-container .queries-header {
    border: solid rgba(255, 255, 255, 0.09) !important;
    border-width: 0px 0px 1px 0px !important;

    .text-muted {
      color: #fff !important;
    }
  }

  .query-pane {
    background-color: #1f2936 !important;
  }

  .input-icon .input-icon-addon img {
    filter: invert(1);
  }

  .svg-icon {
    filter: brightness(0) invert(1);
  }

  .launch-btn {
    filter: brightness(0.4) !important;
    background: #8d9095;
  }

  .badge {
    .svg-icon {
      filter: brightness(1) invert(0);
    }
  }

  .alert {
    background: transparent;

    .text-muted {
      color: #fff !important;
    }
  }

  .editor .editor-sidebar .inspector .header {
    border: solid rgba(255, 255, 255, 0.09) !important;
    border-width: 0px 0px 1px 0px !important;
  }

  .hr-text {
    color: #fff !important;
  }

  .skeleton-line::after {
    background-image: linear-gradient(to right,
        #566177 0,
        #5a6170 40%,
        #4c5b79 80%);
  }

  .app-icon-skeleton::after {
    background-image: linear-gradient(to right,
        #566177 0,
        #5a6170 40%,
        #4c5b79 80%);
  }

  .folder-icon-skeleton::after {
    background-image: linear-gradient(to right,
        #566177 0,
        #5a6170 40%,
        #4c5b79 80%);
  }

  .select-search__input {
    color: rgb(224, 224, 224);
    background-color: #2b3547;
    border: 1px solid #2b3547;
  }

  .select-search__select {
    background: #fff;
    box-shadow: 0 0.0625rem 0.125rem rgba(0, 0, 0, 0.15);
  }

  .select-search__row:not(:first-child) {
    border-top: 1px solid #eee;
  }

  .select-search__option,
  .select-search__not-found {
    background: #fff;
  }

  .select-search__option.is-highlighted,
  .select-search__option:not(.is-selected):hover {
    background: rgba(47, 204, 139, 0.1);
  }

  .select-search__option.is-highlighted.is-selected,
  .select-search__option.is-selected:hover {
    background: #2eb378;
    color: #fff;
  }

  .org-users-page {

    .user-email,
    .user-type,
    .workspaces,
    .user-status {
      filter: brightness(0) invert(1);
    }
  }

  .org-users-page {
    .select-search__option.is-selected {
      background: $primary;
      color: $white;
    }

    .select-search__option:not(.is-selected):hover {
      background: rgba(66, 153, 225, 0.1);
    }
  }

  .org-variables-page {

    .user-email,
    .user-status {
      filter: brightness(0) invert(1);
    }

    .btn-org-env {
      background: transparent;
    }
  }

  .org-variables-page {
    .select-search__option.is-selected {
      background: $primary;
      color: $white;
    }

    .select-search__option:not(.is-selected):hover {
      background: rgba(66, 153, 225, 0.1);
    }
  }

  .react-json-view {
    background-color: transparent !important;
  }

  .codehinter-default-input {
    background-color: transparent;
    border: 1px solid #333c48;
  }

  .color-picker-input {
    border: solid 1px #333c48;
    height: 36px;
  }

  .codehinter-query-editor-input {
    background-color: #272822;
    border: 1px solid #2c3a4c;
    border-radius: 0;
  }

  .codehinter-query-editor-input .CodeMirror {
    height: 31px !important;
  }

  .codehinter-query-editor-input .CodeMirror {
    color: #c3c3c3 !important;
  }

  .select-search:not(.is-loading):not(.select-search--multiple) .select-search__value::after {
    transform: rotate(45deg);
    border-right: 1px solid #fff;
    border-bottom: 1px solid #fff;
  }

  .widget-documentation-link {
    background-color: #1f2936;
  }

  .widget-documentation-link a {
    color: rgb(66, 153, 225);
  }

  .app-version-name.form-select {
    border-color: $border-grey-dark;
  }

  .organization-list {
    .btn {
      background-color: #273342;
      color: #656d77;
    }
  }

  .oidc-button {
    .btn-loading:after {
      color: $white;
    }
  }

  .page-item {
    a.page-link {
      color: white;
    }
  }

  .tj-ms-count {
    background-color: #273342;
    color: $white;
  }

  .tj-ms-preview {
    color: #273342;
  }

  .tj-dashed-tooltip {
    border-color: $white;
  }
}

.main-wrapper {
  position: relative;
  min-height: 100%;
  min-width: 100%;
  background-color: white;
}

.main-wrapper.theme-dark {
  background-color: #2b394b;
}

.jet-table {
  .global-search-field {
    background: transparent;
  }
}
.jet-table-image-column{
  margin: 0 auto;
}

.modal-backdrop.show {
  opacity: 0.74;
}

.gui-select-wrappper .select-search__input {
  height: 30px;
}

.theme-dark .input-group-text,
.theme-dark .markdown>table thead th,
.theme-dark .table thead th {
  background: #1c252f;
  color: #fff;
}

.sketch-picker {
  z-index: 1000;
}

.no-padding {
  padding: 0;
}

.nav-tabs {
  font-weight: 300;
}

.nav-tabs .nav-link.active {
  border: 0;
  border-bottom: 1px solid $primary;
  font-weight: 400;
}

.table-no-divider {
  td {
    border-bottom-width: 0px;
    padding-left: 0;
  }
}

.no-border {
  border-radius: 0 !important;
}

input[type="text"] {
  outline-color: #dadcde !important;
}

.widget-header {
  text-transform: capitalize;
  margin-top: 12px !important;
  font-weight: 500;
  font-size: 12px;
  line-height: 12px;
}

.query-manager-events {
  max-width: 400px;
}

.validation-without-icon {
  background-image: none !important;
}

.multiselect-widget {
  label.select-item {
    width: max-content;
    min-width: 100%;

    div.item-renderer {
      align-items: center;
      line-height: 15px;

      input {
        height: 15px;
        width: 15px;
      }
    }
  }

  .rmsc .dropdown-container {
    height: 100%;
    display: flex;
    align-items: center;
    border-radius: inherit;
  }

  .rmsc {
    height: 100%;
    border-radius: inherit;
  }

  .rmsc.dark {
    --rmsc-main: $primary-light;
    --rmsc-hover: #283647;
    --rmsc-selected: #1f2936;
    --rmsc-border: #333333;
    --rmsc-gray: #555555;
    --rmsc-bg: #1f2936;
    color: #fff;
  }
}

/* Hide scrollbar for Chrome, Safari and Opera */
.invitation-page::-webkit-scrollbar {
  display: none;
}

/* Hide scrollbar for IE, Edge and Firefox */
.invitation-page {
  -ms-overflow-style: none;
  /* IE and Edge */
  scrollbar-width: none;
  /* Firefox */
}

.show {
  display: block;
}

.hide {
  display: none;
}

.draggable-box:focus-within {
  z-index: 2 !important;
}

.cursor-wait {
  cursor: wait;
}

.cursor-text {
  cursor: text;
}

.cursor-none {
  cursor: none;
}

.theme-dark .event-action {
  filter: brightness(0) invert(1);
}

.event-action {
  filter: brightness(0) invert(0);
}

.disabled {
  pointer-events: none;
  opacity: 0.4;
}

.DateRangePicker {
  padding: 1.25px 5px;
}

.datepicker-widget {
  .input-field {
    min-height: 26px;
    padding: 0;
    padding-left: 2px;
  }

  td.rdtActive,
  td.rdtActive:hover {
    background-color: $primary;
  }

  .react-datepicker__day--selected {
    background-color: $primary-light;
  }
}

.daterange-picker-widget {
  .DateInput_input {
    min-height: 24px;
    line-height: normal;
    border-bottom: 0px;
    font-size: 0.85rem;
  }

  .DateRangePicker {
    padding: 0;
  }

  .DateRangePickerInput_arrow_svg {
    height: 17px;
  }

  .DateRangePickerInput {
    overflow: hidden;
    display: flex;
    justify-content: space-around;
    align-items: center;
  }

  .DateInput_fang {
    position: fixed;
    top: 57px !important;
  }
}

.fw-400 {
  font-weight: 400;
}

.fw-500 {
  font-weight: 500;
}

.ligh-gray {
  color: #656d77;
}

.nav-item {
  background: #fff;
  font-size: 14px;
  font-style: normal;
  font-weight: 400;
  line-height: 22px;
  letter-spacing: -0.1px;
  text-align: left;
}

.nav-link {
  min-width: 100px;
  justify-content: center;
}

.nav-tabs .nav-link.active {
  font-weight: 400 !important;
  color: $primary !important;
}

.empty {
  padding-top: 1.5rem !important;
}

.empty-img {
  margin-bottom: 0 !important;

  img {
    height: 220px !important;
    width: 260.83px !important;
  }
}

.empty-action {
  margin-top: 0 !important;

  a+a.btn-loading::after {
    color: $primary;
  }
}

.empty-action a {
  height: 36px;
  border-radius: 4px;
  font-style: normal;
  font-weight: normal;
  font-size: 14px;
  line-height: 20px;
}

.empty-action a:first-child {
  margin-right: 24px;
}

.empty-action a:first-child:hover {
  color: #ffffff !important;
}

.empty-import-button {
  color: $primary-light !important;
  background: #ffffff !important;
  border: 1px solid $primary-light !important;
  cursor: pointer;
  position: relative;

  &:hover {
    background-color: #f4f6fa !important;
  }
}

.empty-welcome-header {
  font-style: normal;
  font-weight: bold;
  font-size: 32px;
  line-height: 39px;
  margin-bottom: 12px;
  margin-top: 40px;
  color: #000;
  font-family: Inter;
}

.empty-title {
  font-style: normal;
  font-weight: normal;
  font-size: 16px;
  line-height: 19px;
  display: flex;
  align-items: center;
  color: #5e5e5e;
  margin-bottom: 24px;
}

// template card styles
.template-card-wrapper {
  display: flex;
  flex-direction: row;
  background: #fffffc;
  border: 1px solid #d2ddec;
  box-sizing: border-box;
  border-radius: 8px;
  width: 299px;
  height: 100px;
}

.template-action-wrapper {
  display: flex;
  flex-direction: row !important;
  font-family: Inter;
  font-style: normal;
  font-weight: 500;
  font-size: 16px;
  line-height: 19px;
  color: $primary-light;

  p {
    margin-right: 16px;
  }
}

.template-card-title {
  font-family: Inter;
  font-style: normal;
  font-weight: 600;
  font-size: 18px;
  line-height: 22px;
  display: flex;
  align-items: center;
  color: #000000;
  margin-bottom: 3px !important;
  margin-top: 20px;
}

.template-card-details {
  align-items: center;
  display: flex;
  flex-direction: column;
  justify-content: center;
}

.template-icon-wrapper {
  width: 61.44px;
  height: 60px;
  top: 685px;
  background: #d2ddec;
  border-radius: 4px;
  margin: 20px 16.36px;
}

// template style end

.calendar-widget.compact {
  .rbc-time-view-resources .rbc-time-header-content {
    min-width: auto;
  }

  .rbc-time-view-resources .rbc-day-slot {
    min-width: 50px;
  }

  .rbc-time-view-resources .rbc-header,
  .rbc-time-view-resources .rbc-day-bg {
    width: 50px;
  }
}

.calendar-widget.dont-highlight-today {
  .rbc-today {
    background-color: inherit;
  }

  .rbc-current-time-indicator {
    display: none;
  }
}

.calendar-widget {
  padding: 10px;
  background-color: white;

  .rbc-day-slot .rbc-event,
  .rbc-day-slot .rbc-background-event {
    border-left: 3px solid #26598533;
  }

  .rbc-toolbar {
    font-size: 14px;
  }

  .rbc-event {
    .rbc-event-label {
      display: none;
    }
  }

  .rbc-off-range-bg {
    background-color: #f4f6fa;
  }

  .rbc-toolbar {
    .rbc-btn-group {
      button {
        box-shadow: none;
        border-radius: 0;
        border-width: 1px;
      }
    }
  }
}

//!for calendar widget week view with compact/spacious mode border fix
.resources-week-cls .rbc-time-column:nth-last-child(7n) {
  border-left: none !important;

  .rbc-timeslot-group {
    border-left: 2.5px solid #dadcde !important;
  }
}

.resources-week-cls .rbc-allday-cell {
  border: none !important;

  .rbc-row {
    border-left: 1.5px solid #dadcde;
    border-right: 1.5px solid #dadcde;
  }
}

.resources-week-cls .rbc-time-header-cell {
  border: none !important;
}

.resources-week-cls .rbc-time-view-resources .rbc-header {
  border-left: 1.5px solid #dadcde !important;
  border-right: 1.5px solid #dadcde !important;
}

.calendar-widget.hide-view-switcher {
  .rbc-toolbar {
    .rbc-btn-group:nth-of-type(3) {
      display: none;
    }
  }
}

.calendar-widget.dark-mode {
  background-color: #1d2a39;

  .rbc-toolbar {
    button {
      color: white;
    }

    button:hover,
    button.rbc-active {
      color: black;
    }
  }

  .rbc-off-range-bg {
    background-color: #2b394b;
  }

  .rbc-selected-cell {
    background-color: #22242d;
  }

  .rbc-today {
    background-color: #5a7ca8;
  }
}

.calendar-widget.dark-mode.dont-highlight-today {
  .rbc-today {
    background-color: inherit;
  }
}

.navbar .navbar-nav {
  min-height: 2rem;
}

.navbar-brand-image {
  height: 1.2rem;
}

.navbar .navbar-brand:hover,
.theme-dark .navbar .navbar-brand:hover {
  opacity: 1;
}

.nav-tabs .nav-link.active {
  font-weight: 400 !important;
  margin-bottom: -1px !important;
}

.nav-tabs .nav-link {
  font-weight: 400 !important;
  margin: 0 !important;
  height: 100%;
}

.code-editor-widget {
  border-radius: 0;

  .CodeMirror {
    border-radius: 0 !important;
    margin-top: -1px !important;
  }
}

.jet-listview {
  overflow-y: overlay;
  overflow-x: hidden;

  // .rows {
  // }

  // .list-item {
  // }
}

.jet-listview::-webkit-scrollbar-track {
  background: transparent;
}

.jet-listview::-webkit-scrollbar-thumb {
  background: transparent;
}

.code-hinter-wrapper .popup-btn {
  position: absolute;
  display: none;
  cursor: pointer;
}

.code-hinter-wrapper:hover {
  .popup-btn {
    display: block !important;
    z-index: 1;
  }
}

.popup-btn {
  cursor: pointer !important;
  display: block;
}

.preview-icons {
  margin-top: -5px;
  width: 12px;
}

.resize-modal-portal {
  z-index: 3;

  .resize-modal {
    .modal-content {
      width: 100% !important;
      height: 100%;

      .modal-body {
        width: 100% !important;
        height: calc(100% - 44px) !important;

        .editor-container {
          height: 100%;

          .CodeMirror {
            height: 100% !important;
          }
        }
      }
    }

    .portal-header {
      width: 100% !important;
    }

    .resize-handle {
      cursor: move;
    }
  }
}

.modal-portal-wrapper {
  justify-content: center;
  align-items: center;
  position: fixed;
  position: absolute;
  left: 50%;
  top: 5%;

  .modal-body {
    width: 500px !important;
    height: 300px !important;
    padding: 0px !important;
  }

  transform: translate(-60%, 0%);
  height: 350px;
  width: auto;
  max-height: 500px;
  padding: 0px;

  .modal-content {
    border-radius: 5px !important;
  }

  .modal-body {
    width: 500px !important;
    height: 302px !important;
    padding: 0px !important;
    margin: 0px !important;
    margin-left: -1px !important; //fix the modal body code mirror margin

    border-top-left-radius: 0;
    border-top-right-radius: 0;
    border-bottom-left-radius: 5px;
    border-bottom-right-radius: 5px;
    border-bottom: 0.75px solid;
    border-left: 0.75px solid;
    border-right: 0.75px solid;

    @include theme-border($light-theme: true);

    &.dark-mode-border {
      @include theme-border($light-theme: false);
    }
  }

  .modal-dialog {
    margin-top: 4%;
  }

  .modal-header {
    padding: 0;
    font-size: 14px;
  }

  .editor-container {
    padding: 0px;

    .CodeMirror {
      border-radius: 0;
      margin: 0;
      width: 100% !important;
    }
  }

  .query-hinter {
    .CodeMirror-line {
      margin-left: 2rem !important;
    }

    .CodeMirror-cursors .CodeMirror-cursor {
      margin-left: 2rem !important;
    }
  }
}

.preview-block-portal {
  .bg-light {
    border-radius: 0 0 5px 5px;
    outline: 0.75px solid $light-green;
  }

  .bg-dark {
    margin-top: 1px;
    border-radius: 0 0 5px 5px;
    outline: 0.75px solid $light-green;
  }

  .dynamic-variable-preview {
    padding: 4px !important;
  }
}

.portal-header {
  display: flex;
  align-items: center;
  padding: 0.5rem 0.75rem;
  color: #656d77;
  background-color: #ffffffd9;
  background-clip: padding-box;
  border-top-left-radius: 5px !important;
  border-top-right-radius: 5px !important;
  width: 498px !important;
  outline: 0.75px solid;

  @include theme-border($light-theme: true, $outline: true);

  &.dark-mode-border {
    @include theme-border($light-theme: false, $outline: true);
  }
}

// close icon in inpector
[data-rb-event-key="close-inpector"] {
  position: absolute;
  right: -80px;
  background-color: #232e3c !important;
  width: 10% !important;
}

[data-rb-event-key="close-inpector-light"] {
  position: absolute;
  right: -80px;
  background-color: #fff !important;
  width: 10% !important;
}

.inspector-close-icon-wrapper {
  border-left: 1px solid #e7eaef;

  svg {
    margin-left: 10px;
  }

}

.tabs-inspector {
  position: sticky;
  top: 0;

  .nav-item {
    width: 50%;
  }

  .nav-item:hover {
    border: 1px solid transparent;
  }

  .nav-item:not(.active) {
    border-bottom: 1px solid #e7eaef;
  }

  .nav-link.active {
    border: 1px solid transparent;
    border-bottom: 1px solid $primary;
    background: white;
  }
}

.tabs-inspector.dark {
  .nav-link.active {
    border-bottom: 1px solid $primary !important;
  }
}

.tabs-inspector {
  z-index: 2;
  background: white;

  &.dark {
    @extend .bg-dark;
  }
}

.close-icon {
  position: fixed;
  top: 84px;
  right: 3px;
  width: 60px;
  height: 22;
  border-bottom: 1px solid #e7eaef;
  display: flex;
  align-items: center;
  background-color: white;
  z-index: 2;

  .svg-wrapper {
    width: 100%;
    height: 70%;
    display: flex;
    align-items: center;
    justify-content: center;
    border-left: 1px solid #e7eaef;
    margin-left: 20px;

    .close-svg {
      cursor: pointer;
    }
  }
}

.tabs-inspector.nav-tabs {
  border: 0;
  width: 81%;
}

.bg-primary-lt {
  color: #fff !important;
  background: #6383db !important;
}

.tabbed-navbar .nav-item.active:after {
  margin-bottom: -0.25rem;
}

.app-name {
  width: 250px;
  left: 150px;
  position: absolute;
}

.app-name:hover {
  background: $bg-light;

  &.dark {
    @extend .bg-dark;
  }
}

.nav-auto-save {
  width: 325px;
  left: 485px;
  position: absolute;
  color: #36af8b;
}

.undo-redo-buttons {
  flex: 1;
  padding-left: 0.5rem;
}

.app-version-menu {
  position: absolute;
  right: 220px;
  padding: 4px 8px;
  min-width: 100px;
  max-width: 300px;
}

.app-version-menu-sm {
  height: 30px;
  display: flex;
  font-size: 12px;
}

.app-version-menu .dropdown-menu {
  left: -65px;
  width: 283px;
}

.app-version-menu .released {
  color: #36af8b;
}

.app-version-menu .released-subtext {
  font-size: 12px;
  color: #36af8b;
  padding: 0 8px;
}

.app-version-menu .create-link {
  margin: auto;
  width: 50%;
  padding-left: 10px;
}

.canvas-background-holder {
  display: flex;
  justify-content: space-between;
  min-width: 120px;
  margin: auto;
  padding: 10px;
}

.canvas-background-picker {
  position: fixed;
}

/**
 * Timer Widget
 */
.timer-wrapper {
  padding: 10px;

  .counter-container {
    font-size: 3em;
    padding-bottom: 5px;
    text-align: center;
  }
}

/**
 * Search Box
 */
.search-box-wrapper {
  input {
    width: 200px;
    border-radius: 5px !important;
  }

  input:focus {
    width: 300px;
  }

  .input-icon .input-icon-addon {
    display: flex;
  }

  .input-icon .input-icon-addon.end {
    pointer-events: auto;

    div {
      background-color: #a6b6cc;
      border-radius: 12px;
      color: #ffffff;
      padding: 1px;
      cursor: pointer;

      svg {
        height: 14px;
        width: 14px;
      }
    }
  }
}

.searchbox-wrapper {
  margin-top: 0 !important;

  input {
    border-radius: $border-radius !important;
  }
}

.fixedHeader {
  table thead {
    position: -webkit-sticky; // this is for all Safari (Desktop & iOS), not for Chrome
    position: sticky;
    top: 0;
    border-top: 0;
    z-index: 1; // any positive value, layer order is global
  }
}

/**
 * Folder List
 */
.folder-list {
  color: #292d37;

  .list-group-transparent .list-group-item.active {
    color: $primary;
    background-color: #edf1ff;

    .folder-ico {
      filter: invert(29%) sepia(84%) saturate(4047%) hue-rotate(215deg) brightness(98%) contrast(111%);
    }
  }

  .folder-ico.dark {
    filter: invert(1);
  }

  .list-group-item {
    padding: 0.5rem 0.75rem;
    overflow: hidden;
  }

  .list-group-item.all-apps-link {
    font-weight: 500;
  }

  .folder-info {
    color: #8991a0;
    font-size: 0.75rem;
    display: contents;
  }

  .folder-create-btn {
    color: $primary;
    cursor: pointer;
  }

  .menu-ico {
    cursor: pointer;
    padding: 3px;
    border-radius: 13px;

    &__open {
      background-color: #d2ddec;
    }

    img {
      padding: 0px;
      height: 14px;
      width: 14px;
      vertical-align: unset;
    }
  }

  .menu-ico:hover {
    background-color: #d2ddec;
  }
}

/**
 * Home page modal
 */
.modal-content.home-modal-component {
  border-radius: 8px;
  overflow: hidden;
  background-color: #fefeff;
  color: #000000;

  .modal-header {
    border-bottom: 0px;
  }

  .modal-title {
    font-size: 1.1rem;
  }

  .btn-close {
    width: 3.5rem;
    height: 2.5rem;
  }

  .modal-body {
    padding-top: 0px;
  }

  input {
    border-radius: 5px !important;
  }

  .modal-main {
    padding-bottom: 5rem;
  }

  .modal-footer-btn {
    justify-content: end;

    button {
      margin-left: 16px;
    }
  }
}

.onboarding-modal.dark .modal-content {
  @extend .modal-content.home-modal-component.dark;
}

.modal-content.home-modal-component.dark {
  background-color: $bg-dark-light !important;
  color: $white !important;

  .modal-header {
    background-color: $bg-dark-light !important;
  }

  .btn-close {
    filter: brightness(0) invert(1);
  }

  .form-control {
    border-color: $border-grey-dark !important;
    color: inherit;
  }

  input {
    background-color: $bg-dark-light !important;
  }

  .form-select {
    background-color: $bg-dark !important;
    color: $white !important;
    border-color: $border-grey-dark !important;
  }

  .text-muted {
    color: $white !important;
  }
}

.radio-img {
  input {
    display: none;
  }

  .action-icon {
    width: 28px;
    height: 28px;
    background-position: center center;
    border-radius: 4px;
    display: flex;
    align-items: center;
    justify-content: center;
  }

  .action-icon {
    cursor: pointer;
    border: 1px solid $light-gray;
  }

  .action-icon:hover {
    background-color: #d2ddec;
  }

  input:checked+.action-icon {
    border-color: $primary;
    background-color: #7a95fb;
  }

  .tooltiptext {
    visibility: hidden;
    font-size: 12px;
    background-color: $black;
    color: $white;
    text-align: center;
    padding: 5px 10px;
    position: absolute;
    border-radius: 15px;
    margin-top: 2px;
    z-index: 1;
    margin-left: -10px;
  }

  .tooltiptext::after {
    content: "";
    position: absolute;
    bottom: 100%;
    left: 50%;
    margin-left: -5px;
    border-width: 5px;
    border-style: solid;
    border-color: transparent transparent black transparent;
  }

  .action-icon:hover+.tooltiptext {
    visibility: visible;
  }

  input:checked+.action-icon:hover {
    background-color: #3650af;
  }
}

.icon-change-modal {
  ul {
    list-style-type: none;

    li {
      float: left;
      border: 2px solid #8991a0;
      border-radius: 1.75px;
      cursor: pointer;

      img {
        width: 22px;
        height: 22px;
        filter: invert(59%) sepia(27%) saturate(160%) hue-rotate(181deg) brightness(91%) contrast(95%);
      }
    }

    li.selected {
      border: 2px solid $primary;

      img {
        filter: invert(27%) sepia(84%) saturate(5230%) hue-rotate(212deg) brightness(102%) contrast(100%);
      }
    }
  }
}

/**
 * Spinner Widget
 */
.spinner-container {
  display: flex;
  justify-content: center;
  align-items: center;
}

.animation-fade {
  animation-name: fade;
  animation-duration: 0.3s;
  animation-timing-function: linear;
}

@keyframes fade {
  0% {
    opacity: 0;
  }

  100% {
    opacity: 1;
  }
}

/**
 * Query panel
 */
.query-btn {
  cursor: pointer;
  height: 24px;
  width: 24px;
  padding: 0;
}

.query-btn.dark {
  filter: brightness(0) invert(1);
}

.button-family-secondary {
  @include button-outline($light-theme: true);
  height: 32px;
  width: 112px;
}

.button-family-secondary.dark {
  @include button-outline($light-theme: false);
}

.rest-methods-options {

  .select-search,
  .select-search-dark,
  .select-search__value input,
  .select-search-dark__value input {
    width: 90px !important;
    height: 32px !important;
    border-radius: $border-radius !important;
  }
}

.query-pane-restapi-tabs.dark {
  .list-group-item {
    color: $disabled !important;

    &:hover {
      color: #ffffff !important;
    }
  }

  .list-group-item.active {
    color: $white !important;
  }
}

.query-pane-restapi-tabs {
  box-sizing: border-box;
  height: fit-content;
  width: 100%;

  .row {
    height: inherit;

    .keys {
      min-height: 30px;
    }

    .rest-api-tab-content {
      .rest-api-tabpanes {
        display: none;
      }

      .rest-api-tabpanes.active {
        display: block;
      }

      .svg-plus {
        stroke: $primary;
      }

      .delete-btn-wrapper {
        display: flex;
        align-items: center;
        padding-top: 2px;
        padding-bottom: 2px;
        height: 32px;
      }

      .code-hinter-col {
        margin-bottom: 0px !important;
      }

      .tab-content-wrapper {
        display: flex;
        flex-direction: column;
        gap: 0.3rem;
      }

      .row-container {
        display: flex;
        width: 100%;
        justify-content: space-between;
        gap: 10px;
      }

      .fields-container {
        display: flex;
        justify-content: space-between;
        gap: 10px;
        width: 100%;
      }
    }
  }
}

.query-pane-rest-api-keys-list-group {
  width: 100%;
  display: flex;
  flex-direction: row;

  .list-group-item {
    border: none !important;
    cursor: pointer;
    font-weight: 600;
    font-size: 12px;
    padding: 0px !important;
    margin-right: 20px;
    height: 22px;
    color: #737373;

    span {
      display: flex;
      justify-content: left;
    }

    &:hover {
      color: #000;
    }
  }

  .list-group-item+.list-group-item.active {
    margin-top: 0;
  }

  .list-group-item.active {
    background-color: transparent !important;
    color: #000;
    z-index: inherit !important;
    border-bottom: 2px solid $primary !important;
  }
}

.query-pane-rest-api-keys-list-group.dark+.list-group-item {
  &:hover {
    color: #ffffff;
  }
}

.content-title {
  font-size: 12px;
  color: #a3a3a3;
  font-weight: 600;
}

// ** Query Panel: REST API Tabs **
.group-header {
  background: #d2ddec;
  border-radius: 4px;
  height: 28px !important;

  span {
    display: flex;
    justify-content: left;
    align-items: center;
  }
}

.query-preview-list-group {
  width: 100%;
  display: flex;
  flex-direction: row;
  gap: 5px;
  margin-top: 10px;

  .list-group-item {
    border: none !important;
    cursor: pointer;
    font-weight: 600;
    font-size: 12px;
    padding: 5px 10px !important;
    color: #737373;
    border-radius: 5px;

    span {
      display: flex;
      justify-content: left;
    }

    &:hover {
      color: #000;
    }
  }

  .list-group-item+.list-group-item.active {
    margin-top: 0;
  }

  .list-group-item.active {
    background-color: #f5f7f9 !important;
    color: $black;
    z-index: inherit !important;
  }
}

.query-preview-list-group.dark {
  .list-group-item {
    color: $disabled !important;

    &:hover {
      color: #ffffff !important;
    }
  }

  .list-group-item.active {
    color: $white !important;
    background-color: #333c48 !important;
  }
}

.raw-container.dark {
  background: #272822;
  padding: 5px;
}

// **Alert component**
.alert-component {
  border: 1px solid rgba(101, 109, 119, 0.16) !important;
  background: #f5f7f9;

  a {
    color: $primary;
  }
}

.alert-component.dark {
  border: none !important;
  background-color: #333c48 !important;

  span {
    filter: brightness(0) invert(1);
  }
}

.codehinter-plugins.code-hinter {
  @extend .codehinter-default-input;

  .popup-btn {
    margin-top: 0.65rem !important;
  }

  .CodeMirror-placeholder,
  .CodeMirror pre.CodeMirror-line {
    height: 21px !important;
    position: absolute !important;
    margin-top: 3px !important;
  }

  .CodeMirror-cursor {
    height: inherit !important;
  }

  .CodeMirror-lines {
    height: 32px !important;
  }
}

/**
 * *Stripe Query Select-search
 */

.stripe-operation-options .select-search__row .col-md-8 {
  margin-left: 45px !important;
}

.field-width-268 {
  width: 268px !important;

  input {
    border-radius: $border-radius !important;
  }
}

//*button loading with spinner with primary color*//
.button-loading {
  position: relative;
  color: transparent !important;
  text-shadow: none !important;
  pointer-events: none;

  &:after {
    content: "";
    display: inline-block;
    vertical-align: text-bottom;
    border: 1.5px solid currentColor;
    border-right-color: transparent;
    border-radius: 50%;
    color: $primary;
    position: absolute;
    width: 12px;
    height: 12px;
    // left: calc(50% - .5rem);
    // top: calc(50% - .5rem);
    animation: spinner-border 0.75s linear infinite;
  }
}

.query-icon.dark {
  filter: brightness(0) invert(1);
}

//Rest-API Tab Panes
.tab-pane-body {
  margin-left: -2.5% !important;
}

//CodeMirror padding
.CodeMirror pre.CodeMirror-line,
.CodeMirror pre.CodeMirror-line-like {
  padding: 0 8px !important;
}

// comment styles ::override
.editor-sidebar {
  .nav-tabs {
    border-bottom: none !important;
  }

  .nav-tabs .nav-link.active {
    background-color: transparent !important;
  }
}

.comment-card-wrapper {
  border-top: 0.5px solid #e1e1e1 !important;
  margin-top: -1px !important;
}

div#driver-highlighted-element-stage,
div#driver-page-overlay {
  background: transparent !important;
  outline: 5000px solid rgba(0, 0, 0, 0.75);
}

.dark-theme-walkthrough#driver-popover-item {
  background-color: $bg-dark-light !important;
  border-color: rgba(101, 109, 119, 0.16) !important;

  .driver-popover-title {
    color: #fff !important;
  }

  .driver-popover-tip {
    border-color: transparent transparent transparent $bg-dark-light !important;
  }

  .driver-popover-description {
    color: #d9dcde !important;
  }

  .driver-popover-footer .driver-close-btn {
    color: #fff !important;
    text-shadow: none !important;
  }

  .driver-prev-btn,
  .driver-next-btn {
    text-shadow: none !important;
  }
}

#driver-popover-item {
  padding: 20px !important;

  .driver-prev-btn,
  .driver-next-btn,
  .driver-close-btn {
    border: none !important;
    background: none !important;
    padding-left: 0 !important;
    font-size: 14px !important;
  }

  .driver-next-btn,
  .driver-prev-btn {
    color: $primary !important;
  }

  .driver-disabled {
    color: $primary;
    opacity: 0.5;
  }

  .driver-popover-footer {
    margin-top: 20px !important;
  }
}

.pointer-events-none {
  pointer-events: none;
}

.popover.popover-dark-themed {
  background-color: $bg-dark-light;
  border-color: rgba(101, 109, 119, 0.16);

  .popover-body {
    color: #d9dcde !important;
  }
}

.toast-dark-mode {
  .btn-close {
    filter: brightness(0) invert(1);
  }
}

.editor .editor-sidebar .inspector .form-control-plaintext {
  padding: 2px 4px;
}

.tablr-gutter-x-0 {
  --tblr-gutter-x: 0 !important;
}

.widget-button>.btn-loading:after {
  border: 1px solid var(--loader-color);
  border-right-color: transparent;
}

.flip-dropdown-help-text {
  padding: 10px 5px 0 0;
  float: left;
  font-size: 14px;
  color: $light-gray;
}

#transformation-popover-container {
  margin-left: 80px !important;
  margin-bottom: -2px !important;
}

.canvas-codehinter-container {
  display: flex;
  flex-direction: row;
}

.hinter-canvas-input {
  .canvas-hinter-wrap {
    width: 135px;
    height: 42px !important;
  }
}

.hinter-canvas-input {
  width: 180px !important;
  display: flex;
  padding: 4px;
  height: 41.2px !important;
  margin-top: 1px;

  .CodeMirror-sizer {
    border-right-width: 1px !important;
  }

  .cm-propert {
    color: #ffffff !important;
  }
}

.canvas-codehinter-container {
  .code-hinter-col {
    margin-bottom: 1px !important;
  }
}

.fx-canvas {
  background: #1c252f;
  padding: 2px;
  display: flex;
  height: 41px;
  border: solid 1px rgba(255, 255, 255, 0.09) !important;
  border-radius: 4px;
  justify-content: center;
  font-weight: 400;

  div {
    background: #1c252f !important;
    width: 35px !important;
    display: flex;
    justify-content: center;
    align-items: center;
    height: 36px;
  }
}

.fx-canvas-light {
  background: #f4f6fa !important;
  border: 1px solid #dadcde !important;

  div {
    background: #f4f6fa !important;
  }
}

.organization-list {
  margin-top: 5px;

  .btn {
    border: 0px;
  }

  .dropdown-toggle div {
    max-width: 200px;
    text-overflow: ellipsis;
    overflow: hidden;
  }

  .org-name {
    text-overflow: ellipsis;
    overflow: hidden;
    white-space: nowrap;
    width: 100%;
    font-weight: bold;
  }

  .org-actions div {
    color: $primary;
    cursor: pointer;
    font-size: 12px;
  }

  .dropdown-menu {
    min-width: 14rem;
  }

  .org-avatar {
    display: block;
  }
  .org-avatar:hover {
    .avatar {
      background: #fcfcfc no-repeat center/cover;
    }
    .arrow-container {
      svg {
        filter: invert(35%) sepia(17%) saturate(238%) hue-rotate(153deg) brightness(94%) contrast(89%);
      }
    }
  }

  .arrow-container {
    padding: 5px 0px;
  }

  .arrow-container {
    svg {
      cursor: pointer;
      height: 30px;
      width: 30px;
      padding: 0px 0px;
      filter: invert(50%) sepia(13%) saturate(208%) hue-rotate(153deg) brightness(99%) contrast(86%);
    }
  }

  .org-edit {
    span {
      color: $primary;
      cursor: pointer;
      font-size: 10px;
    }
  }

  .organization-switchlist {
    .back-btn {
      font-size: 12px;
      padding: 2px 0px;
      cursor: pointer;
    }

    .back-ico {
      cursor: pointer;

      svg {
        height: 20px;
        width: 20px;
        filter: invert(84%) sepia(13%) saturate(11%) hue-rotate(352deg) brightness(90%) contrast(91%);
      }
    }

    .dd-item-padding {
      padding: 0.5rem 0.75rem 0rem 0.75rem;
    }

    .search-box {
      margin-top: 10px;
    }

    .org-list {
      max-height: 60vh;
      overflow: auto;
    }

    .tick-ico {
      filter: invert(50%) sepia(13%) saturate(208%) hue-rotate(153deg) brightness(99%) contrast(86%);
    }

    .org-list-item {
      cursor: pointer;
    }

    .org-list-item:hover {
      .avatar {
        background: #fcfcfc no-repeat center/cover;
      }

      .tick-ico {
        filter: invert(35%) sepia(17%) saturate(238%) hue-rotate(153deg) brightness(94%) contrast(89%);
      }
    }
  }
}

// Left Menu
.left-menu {
  padding: 1rem 0.5rem;
  border-radius: 5px;

  ul {
    overflow: auto;
    margin: 0px;
    padding: 0px;

    li {
      float: left;
      list-style: none;
      width: 100%;
      padding: 5px 10px;
      font-weight: bold;
      border-radius: 5px;
      cursor: pointer;
      margin: 3px 0px;
    }

    li.active {
      background-color: $primary;
      color: $white;
    }

    li:not(.active):hover {
      background-color: #d2daf0;
    }
  }
}

.manage-sso {
  .title-with-toggle {
    width: 100%;

    input[type="checkbox"] {
      /* Double-sized Checkboxes */
      -ms-transform: scale(1.5);
      /* IE */
      -moz-transform: scale(1.5);
      /* FF */
      -webkit-transform: scale(1.5);
      /* Safari and Chrome */
      -o-transform: scale(1.5);
      /* Opera */
      transform: scale(1.5);
      margin-top: 5px;
    }
  }
}

.help-text {
  overflow: auto;

  div {
    margin: 0px 0px 5px 0px;
    background-color: #eaeaea;
    float: left;
    padding: 2px 10px;
    font-size: 11px;
    border-radius: 5px;
    border: 1px solid #e1e1e1;
  }
}

.theme-dark .help-text div {
  background-color: $dark-background;
  border: 1px solid $dark-background;
}

.org-invite-or {
  padding: 1rem 0rem;

  h2 {
    width: 100%;
    text-align: center;
    border-bottom: 1px solid #000;
    line-height: 0.1em;
    margin: 10px 0 20px;
  }

  h2 span {
    background: #fff;
    padding: 0 10px;
  }
}

.theme-dark .json-tree-container {
  .json-tree-node-icon {
    svg {
      filter: invert(89%) sepia(2%) saturate(127%) hue-rotate(175deg) brightness(99%) contrast(96%);
    }
  }

  .json-tree-svg-icon.component-icon {
    filter: brightness(0) invert(1);
  }

  .node-key-outline {
    height: 1rem !important;
    border: 1px solid transparent !important;
    color: #ccd4df;
  }

  .selected-node {
    border-color: $primary-light !important;
  }

  .json-tree-icon-container .selected-node>svg:first-child {
    filter: invert(65%) sepia(62%) saturate(4331%) hue-rotate(204deg) brightness(106%) contrast(97%);
  }

  .node-length-color {
    color: #b8c7fd;
  }

  .node-type {
    color: #8a96a6;
  }

  .group-border {
    border-color: rgb(97, 101, 111);
  }

  .action-icons-group {

    img,
    svg {
      filter: invert(89%) sepia(2%) saturate(127%) hue-rotate(175deg) brightness(99%) contrast(96%);
    }
  }

  .hovered-node.node-key.badge {
    color: #8092ab !important;
    border-color: #8092ab !important;
  }
}

.json-tree-container {
  .json-tree-svg-icon.component-icon {
    height: 16px;
    width: 16px;
  }

  .json-tree-icon-container {
    max-width: 20px;
    margin-right: 6px;
  }

  .node-type {
    color: #a6b6cc;
    padding-top: 2px;
  }

  .json-tree-valuetype {
    font-size: 10px;
    padding-top: 2px;
  }

  .node-length-color {
    color: #3650af;
    padding-top: 3px;
  }

  .json-tree-node-value {
    font-size: 11px;
  }

  .json-tree-node-string {
    color: #f6820c;
  }

  .json-tree-node-boolean {
    color: #3eb25f;
  }

  .json-tree-node-number {
    color: #f4b2b0;
  }

  .json-tree-node-null {
    color: red;
  }

  .json-tree-node-date {
    color: rgb(98, 107, 103);
  }

  .group-border {
    border-left: 0.5px solid #dadcde;
    margin-top: 16px;
    margin-left: -12px;
  }

  .selected-node {
    border-color: $primary-light !important;
  }

  .selected-node .group-object-container .badge {
    font-weight: 400 !important;
    height: 1rem !important;
  }

  .group-object-container {
    margin-left: 0.72rem;
    margin-top: -16px;
  }

  .json-node-element {
    cursor: pointer;
  }

  .hide-show-icon {
    cursor: pointer;
    margin-left: 1rem;

    &:hover {
      color: $primary;
    }
  }

  .action-icons-group {
    margin-right: 4rem !important;
    margin-left: 2rem !important;
  }

  .action-icons-group {
    cursor: pointer;
  }

  .hovered-node {
    font-weight: 400 !important;
    height: 1rem !important;
    color: #8092ab;
  }

  .node-key {
    font-weight: 400 !important;
    margin-left: -0.25rem !important;
    justify-content: start !important;
    min-width: fit-content !important;
  }

  .node-key-outline {
    height: 1rem !important;
    border: 1px solid transparent !important;
    color: #3e525b;
  }
}

.popover-more-actions {
  font-weight: 400 !important;

  &:hover {
    background: #d2ddec !important;
  }
}

.popover-dark-themed .popover-more-actions {
  color: #ccd4df;

  &:hover {
    background-color: #324156 !important;
  }
}

#json-tree-popover {
  padding: 0.25rem !important;
}

// Font sizes
.fs-9 {
  font-size: 9px !important;
}

.fs-10 {
  font-size: 10px !important;
}

.fs-12 {
  font-size: 12px !important;
}

.realtime-avatars {
  position: absolute;
  left: 50%;
}

.widget-style-field-header {
  font-family: "Inter";
  font-style: normal;
  font-weight: 500;
  font-size: 12px;
  line-height: 20px;
  color: #61656c;
}

.maintenance_container {
  width: 100%;
  height: 100vh;
  display: flex;
  justify-content: center;
  align-items: center;

  .card {
    .card-body {
      display: flex;
      height: 200px !important;
      align-items: center;
    }
  }
}

.list-timeline:not(.list-timeline-simple) .list-timeline-time {
  top: auto;
}

.widget-buttongroup {
  display: flex;
  flex-direction: column;
  justify-content: left;
  overflow: hidden !important;
}

.group-button {
  margin: 0px 10px 10px 0px;
  line-height: 1.499;
  font-weight: 400;
  white-space: nowrap;
  text-align: center;
  cursor: pointer;
  padding: 0 15px;
  font-size: 12px;
  border-radius: 4px;
  color: rgba(0, 0, 0, .65);
  background-color: #fff;
  border: 1px solid #d9d9d9;
  min-width: 40px;
  width: auto !important;
  height: 30px,
}

.widget-buttongroup-label {
  font-weight: 600;
  margin-right: 10px;
  color: #3e525b;
}

.editor-actions {
  border-bottom: 1px solid #eee;
  padding: 5px;
  display: flex;
  justify-content: end;
}

.autosave-indicator {
  position: absolute;
  left: 30%;
  color: #868aa5;
  white-space: nowrap;
  font-weight: 400;
  font-size: 12px;
  letter-spacing: 0.5px;
}

.autosave-indicator-saving {
  left: 34.5%;
}

.zoom-buttons {
  width: 20px !important;
  height: 25px !important;
  margin-left: 2px;

  span {
    transform: rotate(60deg);
  }
}

.zoom-button-wrapper {
  position: fixed;
  right: 0px;
  bottom: 5px;
}

.zoom-buttons {
  opacity: 0;
  visibility: hidden;
}

.image-widget-wrapper:hover button {
  opacity: 1 !important;
  visibility: visible;
}

.pdf-page-controls {
  background: white;
  border-radius: 4px;

  button {
    width: 36px;
    height: 36px;
    background: white;
    border: 0;
    font-size: 1.2em;
    border-radius: 4px;

    &:first-child {
      border-top-right-radius: 0;
      border-bottom-right-radius: 0;
    }

    &:last-child {
      border-top-left-radius: 0;
      border-bottom-left-radius: 0;
    }

    &:hover {
      background-color: #e6e6e6;
    }
  }

  span {
    font-family: inherit;
    font-size: 1em;
    padding: 0 0.5em;
    color: #000;
  }
}

//download button in pdf widget
.download-icon-outer-wrapper:hover {
  background-color: #e6e6e6 !important
}

.pdf-document {
  canvas {
    margin: 0px auto;
  }

  &:hover {
    .pdf-page-controls {
      opacity: 1;
    }
  }
}

.org-variables-page {
  .btn-org-env {
    width: 36px;
  }

  .encryption-input {
    width: fit-content;
  }

  .no-vars-text {
    display: block;
    text-align: center;
    margin-top: 100px;
  }
}

//Kanban board
.kanban-container.dark-themed {
  background-color: $bg-dark-light !important;

  .kanban-column {
    .card-header {
      background-color: #324156 !important;
    }
  }
}

.kanban-container {
  background-color: #fefefe;

  .kanban-column {
    background-color: #f4f4f4;
    padding: 0 !important;
    height: fit-content !important;

    .card-body {
      &:hover {
        overflow-y: auto !important;

        &::-webkit-scrollbar {
          width: 0 !important;
          height: 0 !important;
        }
      }
    }

    .card-header {
      background-color: #fefefe;

      .badge {
        font-size: 12px !important;
      }
    }

    .card-body .dnd-card {
      border-radius: 5px !important;
    }

    .dnd-card.card {
      height: 52px !important;
      padding: 5px !important;
    }

    .dnd-card.card.card-dark {
      background-color: $bg-dark !important;
    }
  }

  .kanban-board-add-group {
    justify-content: center;
    align-items: center;
    cursor: pointer;
    color: rgba(0, 0, 0, 0.5);
    background-color: transparent;
    border-style: dashed;
    border-color: rgba(0, 0, 0, 0.08);
    display: flex;
    flex-direction: column;
    grid-auto-rows: max-content;
    overflow: hidden;
    box-sizing: border-box;
    appearance: none;
    outline: none;
    margin: 10px;
    border-radius: 5px;
    min-width: 350px;
    height: 200px;
    font-size: 1em;
  }

  .add-card-btn {
    font-size: 1em;
    font-weight: 400;
    color: #3e525b;
    border-radius: 5px;
    padding: 5px;
    margin: 5px;
    background-color: transparent;
    border-style: dashed;
    border-color: rgba(0, 0, 0, 0.08);
    cursor: pointer;
    transition: all 0.2s ease-in-out;

    &:hover {
      background-color: #e6e6e6;
    }
  }
}

.cursor-pointer {
  cursor: pointer;
}

.cursor-text {
  cursor: text;
}

.bade-component {
  display: inline-flex;
  justify-content: center;
  align-items: center;
  overflow: hidden;
  user-select: none;
  padding: calc(0.25rem - 1px) 0.25rem;
  height: 1.25rem;
  border: 1px solid transparent;
  min-width: 1.25rem;
  font-weight: 600;
  font-size: .625rem;
  letter-spacing: .04em;
  text-transform: uppercase;
  vertical-align: bottom;
  border-radius: 4px;
}

// sso-helper-page
.sso-helper-container {
  width: 60vw;
  padding: 30px;
  box-shadow: rgba(0, 0, 0, 0.16) 0px 1px 4px;
  margin: 0 auto;
}

.flexer {
  display: flex;
}

.flexer-sso-input {
  display: flex;
  justify-content: space-between;

  p {
    margin-bottom: 0 !important;
  }
}

.sso-copy {
  margin-left: 10px;
  cursor: pointer;
}

#git-url,
#google-url {
  color: $primary;
  margin-left: 4px;
  word-break: break-all;
}

@media only screen and (max-width: 768px) {
  .sso-helper-container {
    width: 96vw;
    padding: 20px;
  }
}

.sso-helper-doc {
  line-height: 24px;
}

.sso-content-wrapper {
  margin: 0 auto;
  display: flex;
  flex-direction: column;
  align-items: self-start;
  padding: 20px;
  box-shadow: rgba(0, 0, 0, 0.02) 0px 1px 3px 0px, rgba(27, 31, 35, 0.15) 0px 0px 0px 1px;
  border-radius: 4px;
}

.workspace-status {
  display: flex;
  font-weight: 800;
  margin-bottom: 6px;
}

.sso-type {
  font-weight: 600;
  margin-bottom: 4px !important;
  display: flex;

  span {
    margin-right: 10px;
  }

  a {
    margin-left: 6px;

  }
}

.gg-album {
  box-sizing: border-box;
  position: relative;
  display: block;
  width: 18px;
  height: 18px;
  transform: scale(var(--ggs, 1));
  border-left: 7px solid transparent;
  border-right: 3px solid transparent;
  border-bottom: 8px solid transparent;
  box-shadow: 0 0 0 2px,
    inset 6px 4px 0 -4px,
    inset -6px 4px 0 -4px;
  border-radius: 3px
}

.gg-album::after,
.gg-album::before {
  content: "";
  display: block;
  box-sizing: border-box;
  position: absolute;
  width: 2px;
  height: 5px;
  background: currentColor;
  transform: rotate(46deg);
  top: 5px;
  right: 4px
}

.gg-album::after {
  transform: rotate(-46deg);
  right: 2px
}

.sso-helper-header {
  display: flex;
  align-items: center;

  span {
    margin-right: 10px;
  }
}

// sso end

// steps-widget
a.step-item-disabled {
  text-decoration: none;
}

.steps {
  overflow: hidden;
  margin: 0rem !important;
}

.step-item.active~.step-item:after,
.step-item.active~.step-item:before {
  background: #f3f5f5 !important;
}

.step-item.active:before {
  background: #fff !important;
}

.steps .step-item.active:before {
  border-color: #b4b2b2 !important;
}

.steps-item {
  color: var(--textColor) !important;
}

.step-item:before {
  background: var(--bgColor) !important;
  // remaining code
}

.step-item:after {
  background: var(--bgColor) !important;
}

.step-item.active~.step-item {
  color: var(--textColor) !important;
  ;
}

.notification-center-badge {
  top: 10;
  right: 10;
}

.notification-center {
  max-height: 500px;
  overflow: auto;

  .empty {
    padding: 0 !important;

    .empty-img {
      font-size: 2.5em;
    }
  }

  .card {
    min-width: 400px;
  }

  .spinner {
    min-height: 220px;
  }
}

// steps-widget end

// profile-settings css
.confirm-input {
  padding-right: 8px !important;
}

.user-group-actions {
  display: flex;
  gap: 8px;
}

input.hide-input-arrows {
  -moz-appearance: none;

  &::-webkit-outer-spin-button,
  &::-webkit-inner-spin-button {
    -webkit-appearance: none;
  }
}

.btn-org-env {
  width: 36px;
}

.custom-checkbox-tree {
  overflow-y: scroll;
  color: #3e525b;

  .react-checkbox-tree label:hover {
    background: none !important;
  }

  .rct-icons-fa4 {

    .rct-icon-expand-open,
    .rct-icon-expand-close {
      &::before {
        content: url("data:image/svg+xml,%3Csvg xmlns='http://www.w3.org/2000/svg' viewBox='0 0 1024 1024' focusable='false' data-icon='caret-down' width='12px' height='12px' fill='currentColor' aria-hidden='true'%3E%3Cpath d='M840.4 300H183.6c-19.7 0-30.7 20.8-18.5 35l328.4 380.8c9.4 10.9 27.5 10.9 37 0L858.9 335c12.2-14.2 1.2-35-18.5-35z'%3E%3C/path%3E%3C/svg%3E") !important;
      }
    }

    .rct-icon-expand-close {
      transform: rotate(-90deg);
      -webkit-transform: rotate(-90deg);
    }
  }
}

// sso enable/disable box
.tick-cross-info {
  .main-box {
    margin-right: 10px;
    border-radius: 5px;
  }

  .icon-box {
    padding: 7px 5px 7px 2px;
    color: #fff;

    .icon {
      stroke-width: 4.5px;
    }
  }

  .tick-box {
    border: 3px solid $primary;

    .icon-box {
      background: $primary;
    }
  }

  .cross-box {
    border: 3px solid $disabled;

    .icon-box {
      background: $disabled;
    }
  }
}

.separator-bottom {
  .separator {
    width: 100%;

    h2 {
      width: 100%;
      text-align: center;
      border-bottom: 1px solid $primary;
      line-height: 0.1em;
      margin: 10px 0 20px;
    }

    h2 span {
      color: $primary;
      background: #fff;
      padding: 0 10px;
    }
  }
}

.oidc-button {
  .btn-loading:after {
    color: $primary;
  }
}

.icon-widget-popover {
  &.theme-dark {
    .popover-header {
      background-color: #232e3c;
      border-bottom: 1px solid #324156;
      ;
    }
  }

  .popover-header {
    padding-bottom: 0;
    background-color: #fff;

    .input-icon {
      margin-bottom: 0.5rem !important;
    }
  }

  .popover-body {
    padding: 0 0.5rem;

    .row {
      >div {
        overflow-x: hidden !important;
      }
    }

    .icon-list-wrapper {
      display: grid;
      grid-template-columns: repeat(10, 1fr);
      margin: 0.5rem 1rem 0.5rem 0.5rem;
    }

    .icon-element {
      cursor: pointer;
      border: 1px solid transparent;
      border-radius: $border-radius;

      &:hover {
        border: 1px solid $primary;
      }
    }
  }
}

.dark-theme-placeholder::placeholder {
  color: #C8C6C6;
}

.dark-multiselectinput {
  input {
    color: white;

    &::placeholder {
      color: #C8C6C6;
    }
  }
}

// Language Selection Modal
.lang-selection-modal {
  font-weight: 500;

  .list-group {
    padding: 1rem 1.5rem;
    padding-top: 0;
    overflow-y: scroll;
    height: calc(100% - 68px);
  }

  .list-group-item {
    border: 0;

    p {
      margin-bottom: 0px;
      margin-top: 2px;
    }
  }

  .list-group-item.active {
    background-color: #edf1ff;
    color: #4d72fa;
    font-weight: 600;
    margin-top: 0px;
  }

  .modal-body {
    height: 50vh;
    padding: 0;
  }

  .lang-list {
    height: 100%;

    .search-box {
      position: relative;
      margin: 1rem 1.5rem;
    }

    input {
      border-radius: 5px !important;
    }

    .input-icon {
      display: flex;
    }

    .input-icon {
      .search-icon {
        display: block;
        position: absolute;
        left: 0;
        margin-right: 0.5rem;
      }

      .clear-icon {
        cursor: pointer;
        display: block;
        position: absolute;
        right: 0;
        margin-right: 0.5rem;
      }
    }

    .list-group-item.active {
      color: $primary;
    }
  }
}

.lang-selection-modal.dark {
  .modal-header {
    border-color: #232e3c !important;
  }

  .modal-body,
  .modal-footer,
  .modal-header,
  .modal-content {
    color: white;
    background-color: #2b394a;
  }

  .list-group-item {
    color: white;
    border: 0;
  }

  .list-group-item:hover {
    background-color: #232e3c;
  }

  .list-group-item.active {
    background-color: #4d72fa;
    color: white;
    font-weight: 600;
  }

  .no-results-item {
    background-color: #2b394a;
    color: white;
  }

  input {
    background-color: #2b394a;
    border-color: #232e3c;
    color: white;
  }
}

// Language Selection Modal
.lang-selection-modal {
  font-weight: 500;

  .list-group {
    padding: 1rem 1.5rem;
    padding-top: 0;
    overflow-y: scroll;
    height: calc(100% - 68px);
  }

  .list-group-item {
    border: 0;

    p {
      margin-bottom: 0px;
      margin-top: 2px;
    }
  }

  .list-group-item.active {
    background-color: #edf1ff;
    color: #4d72fa;
    font-weight: 600;
    margin-top: 0px;
  }

  .modal-body {
    height: 50vh;
    padding: 0;
  }

  .lang-list {
    height: 100%;

    .search-box {
      position: relative;
      margin: 1rem 1.5rem;
    }

    input {
      border-radius: 5px !important;
    }

    .input-icon {
      display: flex;
    }

    .input-icon {
      .search-icon {
        display: block;
        position: absolute;
        left: 0;
        margin-right: 0.5rem;
      }

      .clear-icon {
        cursor: pointer;
        display: block;
        position: absolute;
        right: 0;
        margin-right: 0.5rem;
      }
    }

    .list-group-item.active {
      color: $primary;
    }
  }
}

.lang-selection-modal.dark {
  .modal-header {
    border-color: #232e3c !important;
  }

  .modal-body,
  .modal-footer,
  .modal-header,
  .modal-content {
    color: white;
    background-color: #2b394a;
  }

  .list-group-item {
    color: white;
    border: 0;
  }

  .list-group-item:hover {
    background-color: #232e3c;
  }

  .list-group-item.active {
    background-color: #4d72fa;
    color: white;
    font-weight: 600;
  }

  .no-results-item {
    background-color: #2b394a;
    color: white;
  }

  input {
    background-color: #2b394a;
    border-color: #232e3c;
    color: white;
  }
}

.org-users-page {
  min-height: 100vh;

  .page-body {
    height: 100%;
  }
}

// Table set to full width
.jet-data-table thead {
  display: flex !important;

  tr {
    flex-grow: 1;

    th:last-child {
      flex: 1 1 auto;
    }
  }
}

tbody {
  width: 100% !important;
  flex-grow: 1;

  tr {
    width: 100% !important;

    td:last-child {
      flex: 1 1 auto;
    }
  }
}

.datepicker-widget.theme-dark {
  .react-datepicker__tab-loop {
    .react-datepicker__header {
      background-color: #232e3c;

      .react-datepicker__current-month,
      .react-datepicker__day-name,
      .react-datepicker__month-select,
      .react-datepicker__year-select {
        color: white;
      }

      .react-datepicker__month-select,
      .react-datepicker__year-select {
        background-color: transparent;
      }
    }

    .react-datepicker__month {
      background-color: #232e3c;

      .react-datepicker__day {
        color: white;

        &:hover {
          background-color: #636466;
        }
      }

      .react-datepicker__day--outside-month {
        opacity: 0.5;
      }
    }

    .react-datepicker {
      background-color: #232e3c;
    }
  }
}

.theme-dark {

  .CalendarMonth,
  .DayPickerNavigation_button,
  .CalendarDay,
  .CalendarMonthGrid,
  .DayPicker_focusRegion,
  .DayPicker {
    background-color: #232e3c;
  }

  .DayPicker_weekHeader_ul,
  .CalendarMonth_caption,
  .CalendarDay {
    color: white;
  }

  .CalendarDay__selected_span,
  .CalendarDay__selected_start,
  .CalendarDay__selected_end {
    background-color: #4D72FA;
    color: white;
  }

  .CalendarDay {
    border-color: transparent; //hiding the border around days in the dark theme

    &:hover {
      background-color: #636466;
    }
  }

  .DateInput_fangStroke {
    stroke: #232E3C;
    fill: #232E3C;
  }

  .DayPickerNavigation_svg__horizontal {
    fill: white;
  }

  .DayPicker__withBorder {
    border-radius: 0;
  }

  .DateRangePicker_picker {
    background-color: transparent;
  }
}

.link-widget {
  display: flex;
  align-items: center;
  overflow: auto;

  &.hover {
    a {
      &:hover {
        text-decoration: underline;
      }
    }
  }

  &.no-underline {
    a {
      text-decoration: none !important;
    }
  }

  &.underline {
    a {
      text-decoration: underline;
    }
  }

  &::-webkit-scrollbar {
    width: 0;
    height: 0;
    background: transparent;
  }
}

<<<<<<< HEAD
.dropdown-table-column-hide-common {
=======
.home-modal-component.modal-version-lists{
  .modal-header {
    .btn-close {
      top: auto;
    }
  }
}
.modal-version-lists{
  max-height: 80vh;
  .modal-body{
    height: 80%;
    overflow: auto;
  }
  .modal-footer,.modal-header{
    height: 10%;
  }
  .version-wrapper{
    display: flex;
    justify-content: flex-start;
    padding: 0.75rem 0.25rem;
    border: 1px solid $border-grey-light;
  }
}
.dropdown-table-column-hide-common{
>>>>>>> 9fb0d9d1
  position: absolute;
  z-index: 10;
  right: 0;
  border-radius: 3px;
  height: auto;
  overflow-y: scroll;
  padding: 8px 16px;
  width: 20rem;
  top: 20px;
  max-height: 200px;
}

.dropdown-table-column-hide {
  background-color: #fff;
  box-shadow: 0 0 0 2px #0000001a;
}

.dropdown-table-column-hide-dark-themed {
  color: #fff !important;
  background-color: #1f2936 !important;
  box-shadow: 0 0 0 2px #9292921a;
}

.hide-column-table-text {
  margin: 0 !important;
}

.hide-column-name {
  padding-left: 10px !important;
}

.rest-methods-url {
  .cm-s-default {
    .cm-string-2 {
      color: #000;
    }
  }
}

// download pop-up in the table widget
.table-widget-download-popup {
  .cursor-pointer {
    width: 130px;

    &:hover {
      font-weight: bolder;
    }
  }
}

.apploader {
  height: 100vh;

  .app-container {
    height: 100%;
    display: flex;
    flex-direction: column;
    justify-content: space-between;
  }

  .editor-header {
    height: 5%;
    background-color: #EEEEEE;
    display: flex;
    align-items: center;
    justify-content: space-between;

    .app-title-skeleton {
      width: 100px;
      height: 100%;
      display: flex;
      align-items: center;
      margin-left: 7px;
    }

    .right-buttons {
      display: flex;
      gap: 5px;
      align-items: center;
      margin-right: 10px;
    }
  }

  .editor-body {
    height: 100%;
  }

  .skeleton {
    padding: 5px;
  } 

  .editor-left-panel {
    width: 80px;
    background-color: #EEEEEE;
    margin: 3px 0px 3px 3px;
    display: flex;
    flex-direction: column;
    justify-content: space-between;
    border-radius: 5px;

    .left-menu-items {
      display: flex;
      flex-direction: column;
      justify-content: space-between;
      gap: 5px;
      margin-top: 10px;
    }

    .bottom-items {
      margin-bottom: 10px;
    }
  }

  .editor-center {
    height: 100%;
    display: flex;
    flex-direction: column;
    gap: 5px;
    justify-content: space-between;

    .canvas {
      height: 70%;
      background-color: #EEEEEE;
      border-radius: 5px;
      display: flex;
      justify-content: center;
    }

    .query-panel {
      height: 30%;
      display: flex;
      justify-content: space-between;
      gap: 5px;

      .queries {
        width: 30%;
        display: flex;
        flex-direction: column;
        gap: 5px;

        .queries-title {
          background-color: #EEEEEE;
          border-radius: 5px;
          height: 20%;
          padding: 5px 10px;
          display: flex;
          justify-content: space-between;
          align-items: center;
        }

        .query-list {
          background-color: #EEEEEE;
          border-radius: 5px;
          height: 80%;

          .query-list-item {
            margin: 10px;
            height: 35px;
          }
        }
      }

      .query-editor {
        width: 70%;
        height: 100%;
        display: flex;
        flex-direction: column;
        gap: 5px;

        .query-editor-header {
          background-color: #EEEEEE;
          border-radius: 5px;
          height: 20%;
          padding: 5px 10px;
          display: flex;
          justify-content: space-between;

          .query-actions {
            display: flex;
            align-items: center;
          }
        }

        .query-editor-body {
          background-color: #EEEEEE;
          height: 80%;
          border-radius: 5px;

          .button {
            margin-right: 10px;
          }
        }
      }
    }
  }

  .wrapper {
    padding: 3px 3px 3px 0px;
  }

  .editor-center-wrapper{
    padding: 3px 3px 3px 3px;
  }

  .right-bar {
    height: 100%;
    padding: 3px 3px 3px 0px;
    display: flex;
    flex-direction: column;
    justify-content: space-between;
    gap: 5px;

    .widget-list-header {
      height: 5%;
      background-color: #EEEEEE;
      border-radius: 5px;
    }

    .widget-list {
      height: 95%;
      background-color: #EEEEEE;
      border-radius: 5px;
      padding: 10px;

      .widgets {
        display: flex;
        justify-content: space-between;
      }
    }
  }
}

<<<<<<< HEAD
.custom-select {
  .select-search-dark__value::after {
=======
.theme-dark {
  .editor-header {
    background-color: #1F2936;
  }

  .editor-left-panel {
    background-color: #1F2936;
  }

  .editor-center {
    .canvas {
      background-color: #1F2936;
    }
  }

  .query-panel {
    .queries {
      .queries-title {
        background-color: #1F2936 !important;
      }
      .query-list {
        background-color: #1F2936 !important;
      }
    }

    .query-editor {
      .query-editor-header {
        background-color: #1F2936 !important;
      }

      .query-editor-body {
        background-color: #1F2936 !important;
      }
    }
  }

  .right-bar {
    .widget-list-header {
      background-color: #1F2936;
    }

    .widget-list {
      background-color: #1F2936;
    }
  }
}

.custom-select{
  .select-search-dark__value::after{
>>>>>>> 9fb0d9d1
    content: none;
  }
}

.jet-data-table td .textarea-dark-theme.text-container:focus {
<<<<<<< HEAD
  background-color: transparent !important;
}

.organizations-modal {
  height: 600px;

  .close-button {
    cursor: pointer;
  }

  .dark-mode-status {
    filter: brightness(0) invert(1);
  }
}

.tj-ms {
  position: relative;

  .tj-ms-preview {
    padding: 6px 3px;

    .count-main {
      padding: 1px 3px 1px 7px;
      border: 1px solid #eaeaea;
      border-radius: 5px;
      background-color: #f0f2f6;

      .selected-count {
        padding-right: 5px;
        font-size: .8rem;
        line-height: 20px;
        white-space: nowrap;
      }

      .select-close-btn {
        color: #9a9191;
        cursor: pointer;
      }
    }

    .count-main:hover {
      border: 1px solid #d1cccc;
    }

    svg {
      width: 1rem;
    }
  }

  .select-search {
    position: unset;

    input {
      border: none;
    }
  }
}

.filter-by-section {
  overflow: auto;

  .filter-heading {
    padding: 1px 7px 1px 7px;
    margin: 6px 2px 6px 5px;
    border-radius: 6px;
    font-weight: 500;
    float: left;
  }

  .filter-by-text {
    line-height: 24px;
    font-weight: 300;
    margin: 6px 0px;
    white-space: nowrap;
    float: left;
  }

  .filter-item {
    float: left;
  }
}

.tj-ms-count {
  border: 1px solid #dadcde;
  border-radius: 2px;
  display: flex;

  .tj-ms-preview {
    z-index: 2;
    padding: 6px;
  }
}

.tj-dashed-tooltip {
  border-bottom: 1px dashed #3e525b;
  cursor: pointer;
=======
  background-color: transparent !important; 
}

.tooljet-logo-loader{
  height: 100vh;
  display: flex;
  align-items: center;
  justify-content: center;

  .loader-spinner {
    margin: 10px 87px;
  }
}
.page-body{
  height: calc(100vh - 1.25rem - 48px);
  min-height : 500px;
} 
.theme-dark{
  .org-avatar:hover{
    .avatar{
      background: #10141A no-repeat center/cover ;
    }
  }
  
>>>>>>> 9fb0d9d1
}<|MERGE_RESOLUTION|>--- conflicted
+++ resolved
@@ -6692,9 +6692,6 @@
   }
 }
 
-<<<<<<< HEAD
-.dropdown-table-column-hide-common {
-=======
 .home-modal-component.modal-version-lists{
   .modal-header {
     .btn-close {
@@ -6719,7 +6716,6 @@
   }
 }
 .dropdown-table-column-hide-common{
->>>>>>> 9fb0d9d1
   position: absolute;
   z-index: 10;
   right: 0;
@@ -6952,10 +6948,6 @@
   }
 }
 
-<<<<<<< HEAD
-.custom-select {
-  .select-search-dark__value::after {
-=======
 .theme-dark {
   .editor-header {
     background-color: #1F2936;
@@ -7005,110 +6997,11 @@
 
 .custom-select{
   .select-search-dark__value::after{
->>>>>>> 9fb0d9d1
     content: none;
   }
 }
 
 .jet-data-table td .textarea-dark-theme.text-container:focus {
-<<<<<<< HEAD
-  background-color: transparent !important;
-}
-
-.organizations-modal {
-  height: 600px;
-
-  .close-button {
-    cursor: pointer;
-  }
-
-  .dark-mode-status {
-    filter: brightness(0) invert(1);
-  }
-}
-
-.tj-ms {
-  position: relative;
-
-  .tj-ms-preview {
-    padding: 6px 3px;
-
-    .count-main {
-      padding: 1px 3px 1px 7px;
-      border: 1px solid #eaeaea;
-      border-radius: 5px;
-      background-color: #f0f2f6;
-
-      .selected-count {
-        padding-right: 5px;
-        font-size: .8rem;
-        line-height: 20px;
-        white-space: nowrap;
-      }
-
-      .select-close-btn {
-        color: #9a9191;
-        cursor: pointer;
-      }
-    }
-
-    .count-main:hover {
-      border: 1px solid #d1cccc;
-    }
-
-    svg {
-      width: 1rem;
-    }
-  }
-
-  .select-search {
-    position: unset;
-
-    input {
-      border: none;
-    }
-  }
-}
-
-.filter-by-section {
-  overflow: auto;
-
-  .filter-heading {
-    padding: 1px 7px 1px 7px;
-    margin: 6px 2px 6px 5px;
-    border-radius: 6px;
-    font-weight: 500;
-    float: left;
-  }
-
-  .filter-by-text {
-    line-height: 24px;
-    font-weight: 300;
-    margin: 6px 0px;
-    white-space: nowrap;
-    float: left;
-  }
-
-  .filter-item {
-    float: left;
-  }
-}
-
-.tj-ms-count {
-  border: 1px solid #dadcde;
-  border-radius: 2px;
-  display: flex;
-
-  .tj-ms-preview {
-    z-index: 2;
-    padding: 6px;
-  }
-}
-
-.tj-dashed-tooltip {
-  border-bottom: 1px dashed #3e525b;
-  cursor: pointer;
-=======
   background-color: transparent !important; 
 }
 
@@ -7133,5 +7026,4 @@
     }
   }
   
->>>>>>> 9fb0d9d1
 }