@import "./tabler.scss";
@import "./colors.scss";
@import "./z-index.scss";
@import "./mixins.scss";

// variables
$border-radius: 4px;

body {
  font-family: "Roboto", sans-serif;
}

input,
button {
  border-radius: 4px;
}

.btn:hover {
  border-color: $primary;
}

.btn-sm {
  padding: 4px 8px;
}

.padding-0 {
  padding: 0;
}

.font-500 {
  font-weight: 500;
}

.text-right {
  text-align: right;
}

.navbar {
  max-height: 48px;
  min-height: auto;

  .nav-item.active:after {
    bottom: 0 !important;
  }
}

.auth-main {
  height: 1000px;
  padding-top: calc(0.25 * 100vh);
  overflow: hidden;

  svg,
  img {
    height: 50px;
    width: 50px;
  }

  svg {
    color: #000000;
  }

  .col-4 {
    z-index: 1;
  }

  .horizontal-line {
    width: 100%;
    position: relative;
    border: 1px solid #b1b1b1;
    top: 25px;
    margin: 0px auto;
    z-index: 0;
  }

  .sso-ico {
    div {
      background-color: #ffffff;
    }
  }
}

.emoji-mart-scroll {
  border-bottom: 0;
  margin-bottom: 6px;
}

.emoji-mart-scroll+.emoji-mart-bar {
  display: none;
}

.accordion-item,
.accordion-button {
  background-color: inherit;
}

.accordion-button {
  font-weight: 400 !important;
  box-shadow: none !important;
}

.accordion-button:not(.collapsed) {
  padding-bottom: 0 !important;
}

.accordion-body {
  .form-label {
    font-weight: 400;
    font-size: 12px;
    color: #61656c;
  }

  .style-fx {
    margin-top: 3px !important;
  }
}

.editor {
  .header-container {
    max-width: 100%;
    padding: 0 10px;
  }

  .resizer-select,
  .resizer-active {
    border: solid 1px $primary  !important;

    .top-right,
    .top-left,
    .bottom-right,
    .bottom-left {
      background: white;
      border-radius: 10px;
      border: solid 1px $primary;
    }
  }

  .resizer-selected {
    outline-width: thin;
    outline-style: solid;
    outline-color: #ffda7e;
  }

  // query data source card style start

  .query-datasource-card-container,
  .header-query-datasource-card-container {
    display: flex;
    flex-direction: row;
    gap: 10px;
    flex-wrap: wrap;
  }

  .header-query-datasource-card-container {
    margin-top: -10px;
  }

  .header-query-datasource-card {
    position: relative;
    display: flex;
    min-width: 0;
    word-wrap: break-word;
    background-color: rgba(66, 153, 225, 0.1) !important;
    background-clip: border-box;
    border-radius: 4px;
    height: 32px;
    width: 140px;
    padding: 6px;
    align-items: center;
    text-transform: capitalize;
    font-weight: 400 !important;
    background-color: #4299e11a;

    p {
      margin: 0 8px 0 12px;
    }
  }

  .query-datasource-card {
    position: relative;
    display: flex;
    min-width: 0;
    word-wrap: break-word;
    background-color: #fff;
    background-clip: border-box;
    border: 1px solid rgba(101, 109, 119, 0.16);
    border-radius: 4px;
    height: 46px;
    width: 200px;
    padding: 10px;
    align-items: center;
    cursor: pointer;

    p {
      margin: 0 8px 0 15px;
    }
  }

  // end :: data source card style

  .header-query-datasource-name {
    font-size: 0.8rem !important;
    padding-top: 0px !important;
  }

  .datasource-heading {
    display: flex;
    height: 40px !important;
    gap: 10px;
    align-items: center;

    p {
      font-size: 1.4rem;
      padding-top: 0px;
      cursor: pointer;
    }
  }

  .query-manager {
    user-select: none;

    // .row {
    //   width: 605px;
    // }
    .btn {
      height: 31px;
    }

    .header {
      --tblr-gutter-x: 0rem;
      position: sticky;
      top: 0;
    }

    .nav-header {
      color: #3e525b;

      .nav-tabs {
        border-bottom: 0;
      }
    }

    .query-details {
      margin-top: 25px;
    }

    .query-name-field input {
      max-width: 180px;
      font-weight: 600;
    }
  }

  .left-sidebar {
    scrollbar-width: none;
  }

  .left-sidebar::-webkit-scrollbar {
    width: 0;
    background: transparent;
  }

  .left-sidebar-layout {
    display: flex;
    justify-content: center;
    flex-direction: column;
    font-size: 11px;
    padding: 16px;
    align-items: center;
    letter-spacing: 0.2px;

    p {
      margin-bottom: 0px;
      margin-top: 8px;
    }
  }

  .left-sidebar {
    height: 100%;
    width: 76px;
    position: fixed;
    z-index: 2;
    left: 0;
    overflow-x: hidden;
    flex: 1 1 auto;
    background-color: #fff;
    background-clip: border-box;
    border: solid rgba(0, 0, 0, 0.125);
    border-width: 0px 1px 3px 0px;
    margin-top: 0px;

    .accordion-item {
      border: solid rgba(101, 109, 119, 0.16);
      border-width: 1px 0px 1px 0px;
    }

    .datasources-container {
      height: 50%;
      overflow-y: scroll;

      tr {
        border-color: #f1f1f1;
      }
    }

    .variables-container {
      height: 50%;
      overflow-y: scroll;
    }

    .variables-container::-webkit-scrollbar-thumb,
    .datasources-container::-webkit-scrollbar-thumb {
      background: transparent;
      height: 0;
      width: 0;
    }

    .variables-container::-webkit-scrollbar,
    .datasources-container::-webkit-scrollbar {
      width: 0;
      background: transparent;
      height: 0;
    }

    .variables-container,
    .datasources-container {
      scrollbar-width: none;
    }

    .datasources-container {
      bottom: 0;
      height: 500px;
      border: solid rgba(101, 109, 119, 0.16);
      border-width: 1px 0px 1px 0px;

      .datasources-header {
        border: solid rgba(0, 0, 0, 0.125);
        border-width: 0px 0px 1px 0px;
      }
    }
  }

  .editor-sidebar {
    height: 100%;
    position: fixed;
    right: 0;
    overflow-x: hidden;
    width: 300px;
    flex: 1 1 auto;
    top: 45px;

    background-color: #fff;
    background-clip: border-box;
    border: solid rgba(0, 0, 0, 0.125);
    border-width: 0px 0px 0px 1px;

    .nav-tabs .nav-link {
      color: #3e525b;
      border-top-left-radius: 0px;
      border-top-right-radius: 0px;
    }

    .inspector {
      .inspector-add-button {
        background: inherit;
      }

      .inspector-add-button:hover {
        color: $primary;
        background: #eef3f9;
        border-radius: 4px;
      }

      .form-control-plaintext {
        padding: 0;
      }

      .header {
        padding-left: 20px;
        padding-right: 20px;
        border: solid rgba(0, 0, 0, 0.125);
        border-width: 0px 0px 1px 0px;
        height: 40px;

        .component-name {
          font-weight: 500;
        }

        .component-action-button {
          top: 8px;
          right: 10px;
          position: absolute;
        }
      }

      .properties-container {
        .field {
          .form-label {
            font-size: 12px;
          }

          .text-field {
            height: 30px;
            font-size: 12px;
          }

          .form-select {
            height: 30px;
            font-size: 12px;
          }

          .select-search__input {
            padding: 0.2375rem 0.75rem;
            font-size: 0.825rem;
          }
        }
      }
    }

    .components-container::-webkit-scrollbar {
      width: 0;
      height: 0;
      background: transparent;
    }

    .components-container::-webkit-scrollbar-thumb {
      background: transparent;
    }

    .components-container {
      scrollbar-width: none;
    }

    .components-container {
      height: 100%;
      overflow: auto;
      overflow-x: hidden;
      padding-bottom: 20%;

      .component-image-holder {
        border-radius: 0;
        transition: all 0.3s cubic-bezier(0.25, 0.8, 0.25, 1);
        border: 1px solid #d2ddec;
        box-sizing: border-box;
        border-radius: 4px;

        img {
          margin: 0 auto;
        }

        &:hover {
          background: rgba(66, 153, 225, 0.1);
        }
      }

      .component-title {
        display: block;
        margin-top: 10px;
        color: #3e525b;
        font-size: 10px;
        max-width: 100%;
        text-align: center;
        word-wrap: break-word;
      }

      .component-description {
        color: grey;
        font-size: 0.7rem;
      }
    }
  }

  .main {
    margin-left: 3%;
    width: 82%;
    top: 0;

    .canvas-container::-webkit-scrollbar {
      width: 0;
      background: transparent;
      height: 0;
    }

    .canvas-container {
      scrollbar-width: none;
    }

    .canvas-container::-webkit-scrollbar {
      width: 0;
      background: transparent;
    }

    .canvas-container {
      height: 100%;
      top: 45px;
      position: fixed;
      right: 300px;
      left: 76px;
      overflow-y: auto;
      overflow-x: scroll;
      -webkit-box-pack: center;
      justify-content: center;
      -webkit-box-align: center;
      align-items: center;

      .real-canvas {
        outline: 1px dotted transparent;
      }

      .show-grid {
        outline: 1px dotted #4d72da;
        background-image: linear-gradient(to right,
            rgba(194, 191, 191, 0.2) 1px,
            transparent 1px),
          linear-gradient(to bottom,
            rgba(194, 191, 191, 0.2) 1px,
            transparent 1px);
      }

      .canvas-area {
        min-height: 2400px;
        background: #edeff5;
        margin: 0px auto;

        .resizer {
          border: solid 1px transparent;
        }
      }
    }

    .query-pane {
      scrollbar-width: none;
    }

    .query-pane::-webkit-scrollbar {
      width: 0;
      background: transparent;
    }

    .query-pane {
      z-index: 1;
      height: 350px;
      position: fixed;
      left: 76px; //sidebar is 76px
      right: 300px;
      bottom: 0;
      overflow-x: hidden;
      flex: 1 1 auto;

      background-color: #fff;
      background-clip: border-box;
      border: solid rgba(0, 0, 0, 0.125);
      border-width: 1px 0px 0px 0px;

      .create-save-button-dropdown-toggle {
        background-color: #4a6ce8;
      }

      .create-save-button-dropdown-toggle:hover {
        background-color: #4066f0;
      }

      .table-responsive {
        scrollbar-width: none;
      }

      .table-responsive::-webkit-scrollbar {
        width: 0;
        background: transparent;
      }

      .query-row {
        cursor: pointer;
        border-radius: $border-radius;
        --tblr-gutter-x: 0rem;

        &:hover {
          background: #edf1ff !important;
        }

        .query-copy-button {
          display: none;
        }

        .query-name {
          white-space: nowrap;
          overflow: hidden;
          text-overflow: ellipsis;
          width: 100%;
        }
      }

      .query-row-selected {
        background: #d2ddec !important;

        &:hover {
          background: #edf1ff !important;
        }
      }

      .query-row-selected.dark {
        background: #2b3546 !important;
      }

      .query-row.dark:hover {
        background: #404d66 !important;
      }

      .query-row:hover {
        .query-copy-button {
          display: inline-block;
        }
      }

      .main-row {
        height: 100%;
        --tblr-gutter-x: 0rem;
      }

      .query-definition-pane-wrapper {
        width: 72%;
        overflow-x: hidden;
        overflow-y: scroll;
        height: 100%;
        scrollbar-width: none;
        /* Firefox */
        -ms-overflow-style: none;
        /* Internet Explorer 10+ */

        &::-webkit-scrollbar {
          /* WebKit */
          width: 0;
          height: 0;
        }

        &::-webkit-scrollbar-thumb {
          background: transparent;
        }
      }

      .query-definition-pane {
        .header {
          border: solid rgba(0, 0, 0, 0.125);
          border-width: 0px 0px 1px 0px;
          background: white;
          z-index: 3;
          min-height: 41px;
        }

        .preview-header {
          border: solid rgba(0, 0, 0, 0.125);
          border-width: 0px 0px 1px 0px;
        }
      }

      .data-pane {
        width: 28%;
        border: solid rgba(0, 0, 0, 0.125);
        border-width: 0px 1px 0px 0px;
        overflow-x: hidden;
        overflow-y: scroll;
        height: 100%;
        min-height: 41px;
        scrollbar-width: none;
        /* Firefox */
        -ms-overflow-style: none;
        /* Internet Explorer 10+ */
        user-select: none;

        &::-webkit-scrollbar {
          /* WebKit */
          width: 0;
          height: 0;
        }

        &::-webkit-scrollbar-thumb {
          background: transparent;
        }

        .queries-container {
          width: 100%;

          .queries-header {
            border: solid rgba(0, 0, 0, 0.125);
            border-width: 0px 0px 1px 0px;
            height: 41px;
            padding-top: 1px;
            --tblr-gutter-x: 0rem;
          }

          .query-list::-webkit-scrollbar {
            width: 0;
            background: transparent;
          }

          tr {
            border-color: #f1f1f1;
          }
        }

        .header {
          height: 40px;
          text-align: center;
        }
      }
    }
  }

  @media screen and (max-height: 450px) {
    .sidebar {
      padding-top: 15px;
    }

    .sidebar a {
      font-size: 18px;
    }
  }
}

.viewer {
  .header-container {
    max-width: 100%;
  }

  .main {
    padding: 0px 10px;

    .canvas-container {
      scrollbar-width: none;
      width: 100%;
      // margin-left: 10%;
    }

    .canvas-container::-webkit-scrollbar {
      width: 0;
      background: transparent;
    }

    .canvas-container {
      height: 100%;
      position: fixed;
      left: 0;
      overflow-y: auto;
      overflow-x: auto;
      -webkit-box-pack: center;
      justify-content: center;
      -webkit-box-align: center;
      align-items: center;

      .canvas-area {
        width: 1280px;
        min-height: 2400px;
        background: #edeff5;
        margin: 0px auto;
        background-size: 80px 80px;
        background-repeat: repeat;
      }
    }
  }
}

.modal-header {
  padding: 0 1.5rem 0 1.5rem;
}

.page-body,
.homepage-body {
  height: 93vh;

  .list-group.list-group-transparent.dark .all-apps-link,
  .list-group-item-action.dark.active {
    background-color: $dark-background  !important;
  }
}

.homepage-dropdown-style {
  min-width: 11rem;
  display: block;
  align-items: center;
  margin: 0;
  line-height: 1.4285714;
  width: 100%;
  padding: 0.5rem 0.75rem;
  font-weight: 400;
  white-space: nowrap;
  border: 0;
  cursor: pointer;
}

.homepage-dropdown-style:hover {
  background: rgba(101, 109, 119, 0.06);
}

.card-skeleton-container {
  border: 0.5px solid #b4bbc6;
  padding: 1rem;
  border-radius: 8px;
  height: 180px;
}

.app-icon-skeleton {
  background-color: #91a4f6;
  border-radius: 4px;
  margin-bottom: 20px;
  height: 40px;
  width: 40px;
}

.folder-icon-skeleton {
  display: inline-block;
  background-color: #858896;
  border-radius: 4px;
  height: 14px;
  width: 14px;
}

.folders-skeleton {
  padding: 9px 12px;
  height: 34px;
  margin-bottom: 4px;
}

.card-skeleton-button {
  height: 20px;
  width: 60px;
  background: #91a4f6;
  margin-top: 1rem;
  border-radius: 4px;
}

@media (min-height: 641px) and (max-height: 899px) {
  .homepage-pagination {
    position: fixed;
    bottom: 2rem;
    width: 63%;
  }
}

@media (max-height: 640px) {
  .homepage-pagination {
    position: fixed;
    bottom: 2rem;
    width: 71%;
  }
}

.homepage-body {
  overflow-y: hidden;

  a {
    color: inherit;
  }

  a:hover {
    color: inherit;
    text-decoration: none;
  }

  button.create-new-app-button {
    background-color: #4d72fa;
  }

  .app-list {
    .app-card {
      height: 180px;
      max-height: 180px;
      border: 0.5px solid #b4bbc6;
      box-sizing: border-box;
      border-radius: 8px;
      overflow: hidden;

      .app-creation-time {
        font-size: 0.625rem;
        line-height: 12px;
        color: #61656f;
      }

      .app-creator {
        font-weight: 500;
        font-size: 0.625rem;
        line-height: 12px;
        color: #292d37;
        white-space: nowrap;
        overflow: hidden;
        text-overflow: ellipsis;
      }

      .app-icon-main {
        background-color: $primary;
        border-radius: 4px;

        .app-icon {
          img {
            height: 24px;
            width: 24px;
            filter: invert(100%) sepia(0%) saturate(0%) hue-rotate(17deg) brightness(104%) contrast(104%);
            vertical-align: middle;
          }
        }
      }

      .app-title {
        line-height: 20px;
        font-size: 1rem;
        font-weight: 400;
        color: #000000;
        overflow: hidden;
        max-height: 40px;
        text-overflow: ellipsis;
        display: -webkit-box;
        -webkit-line-clamp: 2;
        /* number of lines to show */
        line-clamp: 2;
        -webkit-box-orient: vertical;
      }

      button {
        font-size: 0.6rem;
        width: 100%;
      }

      .menu-ico {
        cursor: pointer;
        padding: 3px;
        border-radius: 13px;

        &__open {
          background-color: #d2ddec;
        }

        img {
          padding: 0px;
          height: 14px;
          width: 14px;
          vertical-align: unset;
        }
      }

      .menu-ico:hover {
        background-color: #d2ddec;
      }
    }

    .app-card.highlight {
      background-color: #f8f8f8;
      box-shadow: 0px 4px 4px rgba(0, 0, 0, 0.25);
      border: 0.5px solid $primary;

      button.edit-button {
        background: #ffffff;
        border: 1px solid #4d72fa;
        box-sizing: border-box;
        border-radius: 4px;
        color: #4d72fa;
      }

      button.launch-button {
        background: #4d72fa;
        border: 1px solid #4d72fa;
        box-sizing: border-box;
        border-radius: 4px;
        color: #ffffff;
      }

      .app-title {
        height: 20px;
        -webkit-line-clamp: 1;
        /* number of lines to show */
        line-clamp: 1;
      }
    }
  }
}

.template-library-modal {
  font-weight: 500;

  .modal-dialog {
    max-width: 90%;
    height: 80%;

    .modal-content {
      height: 100%;
      padding: 0;

      .modal-body {
        height: 100%;
        padding: 0 10px;

        .container-fluid {
          height: 100%;
          padding: 0;

          .row {
            height: 100%;
          }
        }
      }
    }

    .modal-body,
    .modal-footer {
      background-color: #ffffff;
    }
  }

  .template-categories {
    .list-group-item {
      border: 0;
      // padding-bottom: 3px;
    }

    .list-group-item.active {
      background-color: #edf1ff;
      color: #4d72fa;
      font-weight: 600;
    }
  }

  .template-app-list {
    .list-group-item {
      border: 0;
      // padding-bottom: 3px;
    }

    .list-group-item.active {
      background-color: #edf1ff;
      color: black;
    }
  }

  .template-display {
    display: flex;
    flex-direction: row;
    align-items: center;
    height: 100%;

    h3.title {
      font-weight: 600;
      line-height: 17px;
    }

    p.description {
      font-weight: 500;
      font-size: 13px;
      line-height: 15px;
      letter-spacing: -0.1px;
      color: #8092ab;
    }

    img.template-image {
      height: 75%;
      width: 85%;
      border: 0;
      padding: 0;
      object-fit: contain;
    }

    .template-spinner {
      width: 3rem;
      height: 3rem;
      margin: auto;
      position: absolute;
      top: 0;
      bottom: 0;
      left: 0;
      right: 0;
    }

    .row {
      margin-bottom: 0;
    }
  }

  .template-list {
    padding-top: 16px;

    .template-search-box {
      input {
        border-radius: 5px !important;
      }

      .input-icon {
        display: flex;
      }
    }

    .input-icon {
      .search-icon {
        display: block;
        position: absolute;
        left: 0;
        margin-right: 0.5rem;
      }

      .clear-icon {
        cursor: pointer;
        display: block;
        position: absolute;
        right: 0;
        margin-right: 0.5rem;
      }
    }

    .list-group-item.active {
      color: $primary;
    }
  }
}

.template-library-modal.dark-mode {

  .template-modal-control-column,
  .template-list-column,
  .categories-column,
  .modal-header {
    border-color: #232e3c !important;
  }

  .modal-body,
  .modal-footer,
  .modal-header,
  .modal-content {
    color: white;
    background-color: #2b394a;
  }

  .template-categories {
    .list-group-item {
      color: white;
      border: 0;
      // padding-bottom: 3px;
    }

    .list-group-item:hover {
      background-color: #232e3c;
    }

    .list-group-item.active {
      background-color: #4d72fa;
      color: white;
      font-weight: 600;
    }
  }

  .template-app-list {
    .list-group-item {
      border: 0;
      color: white;
      // padding-bottom: 3px;
    }

    .list-group-item:hover {
      border: 0;
      // color: red;
      background-color: #232e3c;
      // padding-bottom: 3px;
    }

    .list-group-item.active {
      background-color: #4d72fa;
      color: white;
    }

    .no-results-item {
      background-color: #2b394a;
      color: white;
    }
  }

  .template-list {
    .template-search-box {
      input {
        background-color: #2b394a;
        border-color: #232e3c;
        color: white;
      }
    }
  }
}

.fx-container {
  position: relative;
}

.fx-common {
  position: absolute;
  top: -37.5px;
  right: 0px;
}

.fx-button {
  font-weight: 400;
  font-size: 13px;
  color: #61656c;
}

.fx-button:hover,
.fx-button.active {
  font-weight: 600;
  color: #4d72fa;
  cursor: pointer;
}
.fx-container-eventmanager{
  position: relative;
}
.fx-container-eventmanager  * .fx-outer-wrapper{
  position: absolute !important;
  top: 7px !important;
  right: -26px;
}
// targeting select component library class 

.component-action-select *.css-1nfapid-container
{
  width: 184px !important;
}

.fx-container-eventmanager  *.fx-common{
  top: 6px !important;
  right: -34px;
}
.fx-container-eventmanager-code
{
  padding-right: 15px !important;
}
.unselectable {
  -webkit-touch-callout: none;
  -webkit-user-select: none;
  -khtml-user-select: none;
  -moz-user-select: none;
  -ms-user-select: none;
  user-select: none;
}

.theme-dark {
  .accordion-button::after {
    background-image: url("data:image/svg+xml,%3Csvg id='SvgjsSvg1001' width='288' height='288' xmlns='http://www.w3.org/2000/svg' version='1.1' xmlns:xlink='http://www.w3.org/1999/xlink' xmlns:svgjs='http://svgjs.com/svgjs'%3E%3Cdefs id='SvgjsDefs1002'%3E%3C/defs%3E%3Cg id='SvgjsG1008' transform='matrix(1,0,0,1,0,0)'%3E%3Csvg xmlns='http://www.w3.org/2000/svg' fill='/fffff' viewBox='0 0 16 16' width='288' height='288'%3E%3Cpath fill-rule='evenodd' d='M1.646 4.646a.5.5 0 0 1 .708 0L8 10.293l5.646-5.647a.5.5 0 0 1 .708.708l-6 6a.5.5 0 0 1-.708 0l-6-6a.5.5 0 0 1 0-.708z' fill='%23ffffff' class='color000 svgShape'%3E%3C/path%3E%3C/svg%3E%3C/g%3E%3C/svg%3E");
  }

  .form-check-input:not(:checked) {
    background-image: url("data:image/svg+xml,%3csvg xmlns='http://www.w3.org/2000/svg' viewBox='-4 -4 8 8'%3e%3ccircle r='3' fill='%2390b5e2'/%3e%3c/svg%3e") !important;
  }

  .inspector {
    border: 1px solid $dark-background;
  }

  .user-avatar-nav-item {
    border-radius: 4px;
  }

  .homepage-body {
    .app-list {
      .app-card {
        .app-creation-time {
          color: #afb0b2;
        }

        .app-creator {
          color: #c3c4cb;
        }
      }

      .app-card.highlight {
        background-color: #2c405c;

        button.edit-button {
          background: transparent;
          border: 1px solid #ffffff;
          color: #ffffff;
        }

        button.launch-button {
          background: #4d72fa;
          border: 1px solid #4d72fa;
          color: #ffffff;
        }
      }

      .app-title {
        line-height: 20px;
        font-size: 16px;
        font-weight: 400;
      }
    }
  }

  .layout-buttons {
    svg {
      filter: invert(89%) sepia(2%) saturate(127%) hue-rotate(175deg) brightness(99%) contrast(96%);
    }
  }

  .organization-list {
    margin-top: 5px;

    .btn {
      border: 0px;
    }

    .dropdown-toggle div {
      max-width: 200px;
      text-overflow: ellipsis;
      overflow: hidden;
    }
  }

  .left-menu {
    ul {
      li:not(.active):hover {
        color: $black;
      }
    }
  }
}

.pagination {
  .page-item.active {
    a.page-link {
      background-color: #4d72fa;
    }
  }
}

.ds-delete-btn {
  border: none;
  background: none;
}

.datasource-picker,
.stripe-operation-options {

  .select-search,
  .select-search-dark,
  .select-search__value input,
  .select-search-dark input {
    width: 224px !important;
    height: 32px !important;
    border-radius: $border-radius  !important;
  }
}

.openapi-operation-options {

  .select-search,
  .select-search-dark,
  .select-search__value input,
  .select-search-dark input {
    height: 32px !important;
    border-radius: $border-radius  !important;
  }
}

.openapi-operations-desc {
  padding: 10px;
}

.select-search {
  width: 100%;
  position: relative;
  box-sizing: border-box;
}

.select-search *,
.select-search *::after,
.select-search *::before {
  box-sizing: inherit;
}
.select-search-dark{
  .select-search-dark__input::placeholder{
    color: #E0E0E0;
  }
}
/**
 * Value wrapper
 */
.select-search__value {
  position: relative;
  z-index: 1;
}

.select-search__value::after {
  content: "";
  display: inline-block;
  position: absolute;
  top: calc(50% - 9px);
  right: 19px;
  width: 11px;
  height: 11px;
}

/**
 * Input
 */
.select-search__input {
  display: block;
  width: 100%;
  padding: 0.4375rem 0.75rem;
  font-size: 0.875rem;
  font-weight: 400;
  line-height: 1.4285714;
  color: #232e3c;
  background-color: #fff;
  background-clip: padding-box;
  border: 1px solid #dadcde;
  -webkit-appearance: none;
  -moz-appearance: none;
  appearance: none;
  // border-radius: 0;
  border-radius: $border-radius  !important;
  transition: border-color 0.15s ease-in-out, box-shadow 0.15s ease-in-out;
}

.select-search__input::-webkit-search-decoration,
.select-search__input::-webkit-search-cancel-button,
.select-search__input::-webkit-search-results-button,
.select-search__input::-webkit-search-results-decoration {
  -webkit-appearance: none;
}

.select-search__input:not([readonly]):focus {
  cursor: initial;
}

/**
 * Options wrapper
 */
.select-search__select {
  background: #fff;
  box-shadow: 0 0.0625rem 0.125rem rgba(0, 0, 0, 0.15);
}

/**
 * Options
 */
.select-search__options {
  list-style: none;
}

/**
 * Option row
 */
.select-search__row:not(:first-child) {
  border-top: 1px solid #eee;
}

/**
 * Option
 */
.select-search__option,
.select-search__not-found {
  display: block;
  height: 36px;
  width: 100%;
  padding: 0 16px;
  background: #fff;
  border: none;
  outline: none;
  font-family: "Roboto", sans-serif;
  font-size: 14px;
  text-align: left;
  cursor: pointer;
}

.select-search--multiple .select-search__option {
  height: 48px;
}

.select-search__option.is-highlighted,
.select-search__option:not(.is-selected):hover {
  background: rgba(47, 204, 139, 0.1);
}

.select-search__option.is-highlighted.is-selected,
.select-search__option.is-selected:hover {
  background: #2eb378;
  color: #fff;
}

/**
 * Group
 */
.select-search__group-header {
  font-size: 10px;
  text-transform: uppercase;
  background: #eee;
  padding: 8px 16px;
}

/**
 * States
 */
.select-search.is-disabled {
  opacity: 0.5;
}

.select-search.is-loading .select-search__value::after {
  background-image: url("data:image/svg+xml,%3Csvg xmlns='http://www.w3.org/2000/svg' width='50' height='50' viewBox='0 0 50 50'%3E%3Cpath fill='%232F2D37' d='M25,5A20.14,20.14,0,0,1,45,22.88a2.51,2.51,0,0,0,2.49,2.26h0A2.52,2.52,0,0,0,50,22.33a25.14,25.14,0,0,0-50,0,2.52,2.52,0,0,0,2.5,2.81h0A2.51,2.51,0,0,0,5,22.88,20.14,20.14,0,0,1,25,5Z'%3E%3CanimateTransform attributeName='transform' type='rotate' from='0 25 25' to='360 25 25' dur='0.6s' repeatCount='indefinite'/%3E%3C/path%3E%3C/svg%3E");
  background-size: 11px;
}

.select-search:not(.is-disabled) .select-search__input {
  cursor: pointer;
}

/**
 * Modifiers
 */
.select-search--multiple {
  border-radius: 3px;
  overflow: hidden;
}

.select-search:not(.is-loading):not(.select-search--multiple) .select-search__value::after {
  transform: rotate(45deg);
  border-right: 1px solid #000;
  border-bottom: 1px solid #000;
  pointer-events: none;
}

.select-search--multiple .select-search__input {
  cursor: initial;
}

.select-search--multiple .select-search__input {
  border-radius: 3px 3px 0 0;
}

.select-search--multiple:not(.select-search--search) .select-search__input {
  cursor: default;
}

.select-search:not(.select-search--multiple) .select-search__input:hover {
  border-color: #2fcc8b;
}

.select-search:not(.select-search--multiple) .select-search__select {
  position: absolute;
  z-index: 2;
  right: 0;
  left: 0;
  border-radius: 3px;
  overflow: auto;
  max-height: 360px;
}

.select-search--multiple .select-search__select {
  position: relative;
  overflow: auto;
  max-height: 260px;
  border-top: 1px solid #eee;
  border-radius: 0 0 3px 3px;
}

.select-search__not-found {
  height: auto;
  padding: 16px;
  text-align: center;
  color: #888;
}

/**
* Select Search Dark Mode
*/
.select-search-dark {
  width: 100%;
  position: relative;
  box-sizing: border-box;
}

.select-search-dark *,
.select-search-dark *::after,
.select-search-dark *::before {
  box-sizing: inherit;
}

/**
 * Value wrapper
 */
.select-search-dark__value {
  position: relative;
  z-index: 1;
}

.select-search-dark__value::after {
  content: "";
  display: inline-block;
  position: absolute;
  top: calc(50% - 4px);
  right: 13px;
  width: 6px;
  height: 6px;
  filter: brightness(0) invert(1);
}

/**
 * Input
 */
.select-search-dark__input {
  display: block;
  width: 100%;
  padding: 0.4375rem 0.75rem;
  font-size: 0.875rem;
  font-weight: 400;
  line-height: 1.4285714;
  color: #fff;
  background-color: #2b3547;
  background-clip: padding-box;
  border: 1px solid #232e3c;
  -webkit-appearance: none;
  -moz-appearance: none;
  appearance: none;
  border-radius: 0;
  transition: border-color 0.15s ease-in-out, box-shadow 0.15s ease-in-out;
}

.select-search-dark__input::-webkit-search-decoration,
.select-search-dark__input::-webkit-search-cancel-button,
.select-search-dark__input::-webkit-search-results-button,
.select-search-dark__input::-webkit-search-results-decoration {
  -webkit-appearance: none;
}

.select-search-dark__input:not([readonly]):focus {
  cursor: initial;
}

/**
 * Options
 */
.select-search-dark__options {
  list-style: none;
  padding: 0;
}

/**
 * Option row
 */
.select-search-dark__row:not(:first-child) {
  border-top: none;
}

/**
 * Option
 */
.select-search-dark__option,
.select-search-dark__not-found {
  display: block;
  height: 36px;
  width: 100%;
  padding: 0 16px;
  background-color: $dark-background  !important;
  color: #fff !important;
  border: none;
  outline: none;
  font-family: "Roboto", sans-serif;
  font-size: 14px;
  text-align: left;
  cursor: pointer;
  border-radius: 0;

  &:hover {
    background-color: #2b3546 !important;
  }
}

.select-search-dark--multiple .select-search-dark__option {
  height: 48px;
}

/**
 * Group
 */
.select-search-dark__group-header {
  font-size: 10px;
  text-transform: uppercase;
  background: #eee;
  padding: 8px 16px;
}

/**
 * States
 */
.select-search-dark.is-disabled {
  opacity: 0.5;
}

.select-search-dark.is-loading .select-search-dark__value::after {
  background-image: url("data:image/svg+xml,%3Csvg xmlns='http://www.w3.org/2000/svg' width='50' height='50' viewBox='0 0 50 50'%3E%3Cpath fill='%232F2D37' d='M25,5A20.14,20.14,0,0,1,45,22.88a2.51,2.51,0,0,0,2.49,2.26h0A2.52,2.52,0,0,0,50,22.33a25.14,25.14,0,0,0-50,0,2.52,2.52,0,0,0,2.5,2.81h0A2.51,2.51,0,0,0,5,22.88,20.14,20.14,0,0,1,25,5Z'%3E%3CanimateTransform attributeName='transform' type='rotate' from='0 25 25' to='360 25 25' dur='0.6s' repeatCount='indefinite'/%3E%3C/path%3E%3C/svg%3E");
  background-size: 11px;
}

.select-search-dark:not(.is-disabled) .select-search-dark__input {
  cursor: pointer;
}

/**
 * Modifiers
 */
.select-search-dark--multiple {
  border-radius: 3px;
  overflow: hidden;
}

.select-search-dark:not(.is-loading):not(.select-search-dark--multiple) .select-search-dark__value::after {
  transform: rotate(45deg);
  border-right: 1px solid #000;
  border-bottom: 1px solid #000;
  pointer-events: none;
}

.select-search-dark--multiple .select-search-dark__input {
  cursor: initial;
}

.select-search-dark--multiple .select-search-dark__input {
  border-radius: 3px 3px 0 0;
}

.select-search-dark--multiple:not(.select-search-dark--search) .select-search-dark__input {
  cursor: default;
}

.select-search-dark:not(.select-search-dark--multiple) .select-search-dark__input:hover {
  border-color: #fff;
}

.select-search-dark:not(.select-search-dark--multiple) .select-search-dark__select {
  position: absolute;
  z-index: 2;
  right: 0;
  left: 0;
  border-radius: 3px;
  overflow: auto;
  max-height: 360px;
}

.select-search-dark--multiple .select-search-dark__select {
  position: relative;
  overflow: auto;
  max-height: 260px;
  border-top: 1px solid #eee;
  border-radius: 0 0 3px 3px;
}

.select-search-dark__not-found {
  height: auto;
  padding: 16px;
  text-align: center;
  color: #888;
}

.jet-table-footer {
  .table-footer {
    width: 100%;
  }
}

.jet-data-table-header {
  max-height: 50px;
}

.jet-data-table {
  thead {
    z-index: 2;
  }

  .table-row:hover,
  .table-row:focus {
    background: rgba(lightBlue, 0.25);
  }

  .table-row.selected {
    --tblr-table-accent-bg: rgba(lightBlue, 0.25);
    background: rgba(lightBlue, 0.25);
    font-weight: 500;
  }

  td {
    min-height: 40px;
    overflow-x: initial;

    .text-container {
      padding: 0;
      margin: 0;
      border: 0;
      height: 100%;
      outline: none;
    }
  }

  td.spacious {
    min-height: 47px;
  }

  td.compact {
    min-height: 40px;
  }

  .has-dropdown,
  .has-multiselect,
  .has-text,
  .has-datepicker,
  .has-actions {
    padding: 0 5px;
  }

  .has-text,
  .has-actions {
    margin: 0;
  }

  .wrap-wrapper {
    white-space: normal !important;
    word-break: break-all;
  }

  .scroll-wrapper {
    overflow-x: auto;
  }

  .hide-wrapper {
    overflow-x: hidden !important;
  }

  td {

    .text-container:focus-visible,
    .text-container:focus,
    .text-container:focus-within,
    .text-container:hover {
      outline: none;
      height: 100%;
    }

    display: flex !important;

    .td-container {
      margin-top: auto;
      margin-bottom: auto;
    }
  }

  td {
    .text-container:focus {
      position: sticky;
      height: 120px;
      overflow-y: scroll;
      margin-top: -10px;
      padding: 10px;
      margin-left: -9px;
      background: white;
      box-shadow: rgba(15, 15, 15, 0/05) 0px 0px 0px 1px,
        rgba(15, 15, 15, 0.1) 0px 3px 6px, rgba(15, 15, 15, 0.2) 0px 9px 24px;
      white-space: initial;
    }

    .text-container:focus-visible,
    .text-container:focus,
    .text-container:focus-within,
    .text-container:hover {
      outline: none;
    }
  }

  td {
    .text-container::-webkit-scrollbar {
      background: transparent;
      height: 0;
      width: 0;
    }
  }

  td::-webkit-scrollbar {
    background: transparent;
    height: 0;
    width: 0;
  }

  td:hover::-webkit-scrollbar {
    height: 4px;
    width: 4px;
  }

  .th {
    white-space: normal;
  }

  th:after {
    content: " ";
    position: relative;
    height: 0;
    width: 0;
  }

  .sort-desc:after {
    border-left: 5px solid transparent;
    border-right: 5px solid transparent;
    border-top: 5px solid #767676;
    border-bottom: 5px solid transparent;
    left: 6px;
    top: 8px;
  }

  .sort-asc:after {
    border-left: 5px solid transparent;
    border-right: 5px solid transparent;
    border-top: 0px solid transparent;
    border-bottom: 5px solid #767676;
    left: 6px;
    bottom: 8px;
  }
}

.jet-data-table::-webkit-scrollbar {
  background: transparent;
}

.jet-data-table::-webkit-scrollbar-track {
  background: transparent;
}

.jet-data-table:hover {
  overflow-x: auto;
  overflow-y: auto;
}

.jet-data-table {
  overflow: hidden;

  .form-check {
    margin-bottom: 0;
  }

  .form-check-inline {
    margin-right: 0;
  }

  .table-row {
    cursor: pointer;
  }

  thead {
    position: sticky;
    top: 0px;
    display: inline-block;

    tr {
      border-top: none;
    }
  }

  tbody {
    display: inline-block;
  }
}

.btn-primary {
  --tblr-btn-color: 77, 114, 250;
  --tblr-btn-color-darker: 77, 94, 240;
  border-color: none;
}

.form-check-input:checked {
  background-color: $primary;
  border-color: rgba(101, 109, 119, 0.24);
}

.btn:focus,
.btn:active,
.form-check-input:focus,
.form-check-input:active,
.form-control:focus,
th:focus,
tr:focus {
  outline: none !important;
  box-shadow: none;
}

.show-password-field {
  width: fit-content;

  .form-check-input {
    cursor: pointer;
  }

  .show-password-label {
    cursor: pointer;
  }
}

// .jet-container {
//   // width: 100%;
// }

.select-search__option {
  color: rgb(90, 89, 89);
}

.select-search__option.is-selected {
  background: rgba(176, 176, 176, 0.07);
  color: #4d4d4d;
}

.select-search__option.is-highlighted.is-selected,
.select-search__option.is-selected:hover {
  background: rgba(66, 153, 225, 0.1);
  color: rgb(44, 43, 43);
}

.select-search__option.is-highlighted,
.select-search__option:hover {
  background: rgba(66, 153, 225, 0.1);
}

.select-search__options {
  margin-left: -33px;
}

.select-search__option.is-highlighted,
.select-search__option:not(.is-selected):hover {
  background: rgba(66, 153, 225, 0.1);
}

.select-search:not(.select-search--multiple) .select-search__input:hover {
  border-color: rgba(66, 153, 225, 0.1);
}

.DateInput_input {
  font-weight: 300;
  font-size: 14px;
  padding: 4px 7px 2px;
  padding: 4px 7px 2px;
  width: 100px !important;
  margin-left: 10px;
}

.jet-data-table {
  display: inline-block;
  height: 100%;

  thead {
    width: 100%;
  }

  .select-search:not(.is-loading):not(.select-search--multiple) .select-search__value::after {
    display: none;
  }

  .custom-select {
    .select-search:not(.select-search--multiple) .select-search__select {
      top: 0px;
      border: solid #9fa0a1 1px;
    }
  }

  .tags {
    width: 100%;
    min-height: 20px;

    .add-tag-button {
      display: none;
    }

    .tag {
      font-weight: 400;
      font-size: 0.85rem;
      letter-spacing: 0.04em;
      text-transform: none;

      .remove-tag-button {
        margin-left: 5px;
        margin-right: -7px;
        display: none;
      }
    }

    .form-control-plaintext {
      font-size: 12px;
    }

    .form-control-plaintext:hover,
    .form-control-plaintext:focus-visible {
      outline: none;
    }
  }

  .tags:hover {
    .add-tag-button {
      display: inline-flex;
    }
  }

  .tag:hover {
    .remove-tag-button {
      display: inline-flex;
    }
  }

  .th,
  .td {
    .resizer {
      display: inline-block;
      width: 5px;
      height: 100%;
      position: absolute;
      right: 0;
      top: 0;
      transform: translateX(50%);
      z-index: 1;
      touch-action: none;

      &.isResizing {
        background: rgb(179, 173, 173);
      }
    }
  }
}

.no-components-box {
  border: 1px dashed #3e525b;
}

.form-control-plaintext:focus-visible {
  outline: none;
  outline-width: thin;
  outline-style: solid;
  outline-color: $primary;
}

.form-control-plaintext:hover {
  outline: none;
  outline-width: thin;
  outline-style: solid;
  outline-color: rgba(66, 153, 225, 0.8);
}

.select-search__input:focus-visible {
  outline: none;
  outline-color: #4ac4d6;
}

.form-control-plaintext {
  padding: 5px;
}

.table-filters {
  position: absolute;
  bottom: 0;
  width: 80%;
  max-width: 700px;
  margin-right: 10%;
  right: 0;
  height: 300px;
  z-index: 100;
}

.code-builder {
  border: solid 1px #dadcde;
  border-radius: 2px;
  padding-top: 4px;

  .variables-dropdown {
    position: fixed;
    right: 0;
    width: 400px;
    z-index: 200;
    border: solid 1px #dadcde;

    .group-header {
      background: #f4f6fa;
    }
  }
}

.__react_component_tooltip {
  z-index: 10000;
}

.select-search__value::after {
  top: calc(50% - 2px);
  right: 15px;
  width: 5px;
  height: 5px;
}

.progress-bar {
  background-color: rgba(66, 153, 225, 0.7);
}

.popover-header {
  background-color: #f4f6fa;
}

.popover-body {
  .form-label {
    font-size: 12px;
  }
}

/**
 * Home page app menu
 */
#popover-app-menu {
  border-radius: 4px;
  width: 150px;
  box-shadow: 0px 3px 2px rgba(0, 0, 0, 0.25);

  .popover-body {
    padding: 16px 12px 0px 12px;

    .field {
      font-weight: 500;
      font-size: 0.7rem;

      &__danger {
        color: #ff6666;
      }
    }
  }
}

.input-icon {
  .input-icon-addon {
    display: none;
  }
}

.input-icon:hover {
  .input-icon-addon {
    display: flex;
  }
}

.input-icon:focus {
  .input-icon-addon {
    display: flex;
  }
}

.sub-section {
  width: 100%;
  display: block;
}

.text-muted {
  color: #3e525b !important;
}

body {
  color: #3e525b;
}

.RichEditor-root {
  background: #fff;
  border: 1px solid #ddd;
  font-family: "Georgia", serif;
  font-size: 14px;
  padding: 15px;
  height: 100%;
}

.RichEditor-editor {
  border-top: 1px solid #ddd;
  cursor: text;
  font-size: 16px;
  margin-top: 10px;
}

.RichEditor-editor .public-DraftEditorPlaceholder-root,
.RichEditor-editor .public-DraftEditor-content {
  margin: 0 -15px -15px;
  padding: 15px;
}

.RichEditor-editor .public-DraftEditor-content {
  min-height: 100px;
  overflow-y: scroll;
}

.RichEditor-hidePlaceholder .public-DraftEditorPlaceholder-root {
  display: none;
}

.RichEditor-editor .RichEditor-blockquote {
  border-left: 5px solid #eee;
  color: #666;
  font-family: "Hoefler Text", "Georgia", serif;
  font-style: italic;
  margin: 16px 0;
  padding: 10px 20px;
}

.RichEditor-editor .public-DraftStyleDefault-pre {
  background-color: rgba(0, 0, 0, 0.05);
  font-family: "Inconsolata", "Menlo", "Consolas", monospace;
  font-size: 16px;
  padding: 20px;
}

.RichEditor-controls {
  font-family: "Helvetica", sans-serif;
  font-size: 14px;
  margin-bottom: 5px;
  user-select: none;
}

.dropmenu {
  position: relative;
  display: inline-block;
  margin-right: 16px;

  .dropdownbtn {
    color: #999;
    background: none;
    cursor: pointer;
    outline: none;
    border: none;
  }

  .dropdown-content {
    display: none;
    position: absolute;
    z-index: 2;
    width: 100%;
    align-items: center;
    border: 1px solid transparent;
    border-radius: 4px;
    box-shadow: 0 2px 6px 2px rgba(47, 54, 59, 0.15);

    a {
      text-decoration: none;
      width: 100%;
      position: relative;
      display: block;

      span {
        text-align: center;
        width: 100%;
        text-align: center;
        padding: 3px 0px;
      }
    }
  }
}

.dropmenu .dropdown-content a:hover {
  background-color: rgba(0, 0, 0, 0.05);
}

.dropmenu:hover {
  .dropdownbtn {
    color: #5890ff;
    background-color: rgba(0, 0, 0, 0.05);
    border-radius: 4px;
  }

  .dropdown-content {
    display: block;
  }
}

.RichEditor-styleButton {
  color: #999;
  cursor: pointer;
  margin-right: 16px;
  padding: 2px 0;
  display: inline-block;
}

.RichEditor-activeButton {
  color: #5890ff;
}

.transformation-editor {
  .CodeMirror {
    min-height: 70px;
  }
}

.chart-data-input {
  .CodeMirror {
    min-height: 370px;
    font-size: 0.8rem;
  }

  .code-hinter {
    min-height: 370px;
  }
}

.map-location-input {
  .CodeMirror {
    min-height: 120px;
    font-size: 0.8rem;
  }

  .code-hinter {
    min-height: 120px;
  }
}

.rdt {
  .form-control {
    height: 100%;
  }
}

.DateInput_input__focused {
  border-bottom: 2px solid $primary;
}

.CalendarDay__selected,
.CalendarDay__selected:active,
.CalendarDay__selected:hover {
  background: $primary;
  border: 1px double $primary;
}

.CalendarDay__selected_span {
  background: $primary;
  border: $primary;
}

.CalendarDay__selected_span:active,
.CalendarDay__selected_span:hover {
  background: $primary;
  border: 1px double $primary;
  color: #fff;
}

.CalendarDay__hovered_span:active,
.CalendarDay__hovered_span:hover {
  background: $primary;
  border: 1px double $primary;
  color: #fff;
}

.CalendarDay__hovered_span {
  background: #83b8e7;
  border: 1px double #83b8e7;
  color: #fff;
}

.table-responsive {
  margin-bottom: 0rem;
}

.code-hinter::-webkit-scrollbar {
  width: 0;
  height: 0;
  background: transparent;
}

.codehinter-query-editor-input {
  .CodeMirror {
    font-family: "Roboto", sans-serif;
    color: #263136;
    overflow: hidden;
    height: 50px !important;
  }

  .CodeMirror-vscrollbar {
    overflow: hidden;
  }

  .CodeMirror-focused {
    padding-top: 0;
    height: 50px;
  }

  .CodeMirror-scroll {
    position: absolute;
    top: 0;
    width: 100%;
  }
}

.field {
  .CodeMirror-scroll {
    position: static;
    top: 0;
  }
}

.code-hinter {
  height: 36px;

  .form-control {
    .CodeMirror {
      font-family: "Roboto", sans-serif;
      height: 50px !important;
      max-height: 300px;
    }
  }

  .CodeMirror-vscrollbar,
  .CodeMirror-hscrollbar {
    background: transparent;
    height: 0;
    width: 0;
  }

  .CodeMirror-scroll {
    overflow: hidden !important;
    position: static;
    width: 100%;
  }
}

.CodeMirror-hints {
  font-family: "Roboto", sans-serif;
  font-size: 0.9rem;
  padding: 0px;
  z-index: $hints-z-index;

  li.CodeMirror-hint-active {
    background: $primary;
  }

  .CodeMirror-hint {
    padding: 4px;
    padding-left: 10px;
    padding-right: 10px;
  }
}

.cm-matchhighlight {
  color: #4299e1 !important;
  background: rgba(66, 153, 225, 0.1) !important;
}

.nav-tabs .nav-link {
  color: #3e525b;
  border-top-left-radius: 0px;
  border-top-right-radius: 0px;
}

.transformation-popover {
  padding: 14px;
  font-weight: 500;
  margin-bottom: 0px;
}

.transformation-editor {
  .CodeMirror {
    min-height: 220px;
  }
}

hr {
  margin: 1rem 0;
}

.query-hinter {
  min-height: 150px;
}

.codehinter-default-input {
  font-family: "Roboto", sans-serif;
  padding: 0.0475rem 0rem !important;
  display: block;
  width: 100%;
  font-size: 0.875rem;
  font-weight: 400;
  color: #232e3c;
  background-color: #fff;
  background-clip: padding-box;
  border: 1px solid #dadcde;
  -webkit-appearance: none;
  -moz-appearance: none;
  appearance: none;
  border-radius: 4px;
  transition: border-color 0.15s ease-in-out, box-shadow 0.15s ease-in-out;
  height: 30px;

  .CodeMirror {
    font-family: "Roboto", sans-serif;
  }

  .CodeMirror-placeholder {
    height: inherit !important;
    position: absolute !important;
    margin-top: 3px !important;
  }
}

.codehinter-query-editor-input {
  font-family: "Roboto", sans-serif;
  padding: 0.1775rem 0rem;
  display: block;
  width: 100%;
  font-size: 0.875rem;
  font-weight: 400;
  color: #232e3c;
  background-color: #fff;
  background-clip: padding-box;
  border: 1px solid #dadcde;
  border-radius: $border-radius;
  appearance: none;
  transition: border-color 0.15s ease-in-out, box-shadow 0.15s ease-in-out;
  height: 28px !important;
}

.modal-component {
  margin-top: 150px;

  .modal-body {
    padding: 0;
  }
}

.draggable-box {
  .config-handle {
    top: -20px;
    position: fixed;
    max-height: 10px;
    z-index: 100;
    min-width: 108px;

    .handle-content {
      cursor: move;
      color: $white;
      background: $primary;
    }

    .badge {
      font-size: 9px;
      border-bottom-left-radius: 0;
      border-bottom-right-radius: 0;

      .delete-part {
        margin-left: 10px;
        float: right;
      }

      .delete-part::before {
        height: 12px;
        display: inline-block;
        width: 2px;
        background-color: rgba(255, 255, 255, 0.8);
        opacity: 0.5;
        content: "";
        vertical-align: middle;
      }
    }
  }
}

.draggable-box-in-editor:hover {
  z-index: 3 !important;
}

.modal-content {
  .config-handle {
    position: absolute;

    .badge {
      font-size: 9px;
    }
  }
}

.config-handle {
  display: block;
}

.apps-table {
  .app-title {
    font-size: 1rem;
  }

  .row {
    --tblr-gutter-x: 0rem;
  }
}


.theme-dark .wrapper {
  .navbar .navbar-nav .active>.nav-link,
  .navbar .navbar-nav .nav-link.active,
  .navbar .navbar-nav .nav-link.show,
  .navbar .navbar-nav .show>.nav-link {
    color: rgba(255, 255, 255, 0.7);
  }
}

.home-page,
.org-users-page {

  .navbar .navbar-nav .active>.nav-link,
  .navbar .navbar-nav .nav-link.active,
  .navbar .navbar-nav .nav-link.show,
  .navbar .navbar-nav .show>.nav-link {
    color: rgba(35, 46, 60, 0.7);
  }

  .nav-item {
    font-size: 0.9rem;
  }

  img.svg-icon {
    cursor: pointer;
    padding-left: 2px;
    border-radius: 10px;
  }

  img.svg-icon:hover {
    background-color: rgba(224, 214, 214, 0.507);
  }
}

.CodeMirror-placeholder {
  color: #9e9e9e !important;
  font-size: 0.7rem !important;
  margin-top: 2px !important;
  font-size: 12px !important;
}

.CodeMirror-code {
  font-weight: 300;
}

.btn-primary {
  border-color: transparent;
}

.text-widget {
  overflow: auto;
}

.text-widget::-webkit-scrollbar {
  width: 0;
  height: 0;
  background: transparent;
}

.input-group-flat:focus-within {
  box-shadow: none;
}

.map-widget {
  .place-search-input {
    box-sizing: border-box;
    border: 1px solid transparent;
    width: 240px;
    height: 32px;
    padding: 0 12px;
    border-radius: 3px;
    box-shadow: 0 2px 6px rgba(0, 0, 0, 0.3);
    font-size: 14px;
    outline: none;
    text-overflow: ellipses;
    position: absolute;
    left: 50%;
    margin-left: -120px;
  }

  .map-center {
    position: fixed;
    z-index: 1000;
  }
}

.events-toggle-active {
  .toggle-icon {
    transform: rotate(180deg);
  }
}

.events-toggle {
  .toggle-icon {
    display: inline-block;
    margin-left: auto;
    transition: 0.3s transform;
  }

  .toggle-icon:after {
    content: "";
    display: inline-block;
    vertical-align: 0.306em;
    width: 0.46em;
    height: 0.46em;
    border-bottom: 1px solid;
    border-left: 1px solid;
    margin-right: 0.1em;
    margin-left: 0.4em;
    transform: rotate(-45deg);
  }
}

.nav-link-title {
  font-weight: 500;
  font-size: 0.9rem;
}

.navbar-nav {
  .dropdown:hover {
    .dropdown-menu {
      display: block;
    }
  }
}

.app-version-container {
  min-height: 200px;
  height: 100%;
  display: flex !important;
  flex-direction: column;
}

.app-version-content {
  flex: 1;
  overflow: auto;
}

.query-manager-header {
  .nav-item {
    border-right: solid 1px #dadcde;
    background: 0 0;
  }

  .nav-link {
    height: 39px;
  }
}

input:focus-visible {
  outline: none;
}

.navbar-expand-md.navbar-light .nav-item.active:after {
  border: 1px solid $primary;
}

.org-users-page {
  .select-search__input {
    color: #617179;
  }

  .select-search-role {
    position: absolute;
    margin-top: -1rem;
  }

  .has-focus>.select-search__select>ul {
    margin-bottom: 0;
  }

  .select-search__option.is-selected {
    background: $primary;
    color: $white;
  }
}

.encrypted-icon {
  margin-bottom: 0.25rem;
}

.widget-documentation-link {
  position: fixed;
  bottom: 0;
  background: $white;
  width: 100%;
  z-index: 1;
}

.components-container {
  .draggable-box {
    cursor: move;
  }
}

.column-sort-row {
  border-radius: 4px;
}

.jet-button {
  &.btn-primary:hover {
    background: var(--tblr-btn-color-darker) !important;
  }
}

.editor-sidebar::-webkit-scrollbar {
  width: 0;
  height: 0;
  background: transparent;
  -ms-overflow-style: none;
}

.editor-sidebar {
  max-width: 300px;
  scrollbar-width: none;
  -ms-overflow-style: none;
}

.sketch-picker {
  position: absolute;
}

.color-picker-input {
  border: solid 1px rgb(223, 223, 223);
  cursor: pointer;
}

.app-sharing-modal {

  .form-control.is-invalid,
  .was-validated .form-control:invalid {
    border-color: #ffb0b0;
  }
}

.widgets-list {
  --tblr-gutter-x: 0px !important;
}

.input-with-icon {
  position: relative;
  display: flex;
  flex: 1;

  .icon-container {
    position: absolute;
    right: 10px;
    top: calc(50% - 10px);
    z-index: 3;
  }
}

.dynamic-variable-preview {
  min-height: 20px;
  max-height: 500px;
  overflow: auto;
  line-height: 20px;
  font-size: 12px;
  margin-top: -2px;
  word-wrap: break-word;
  border-bottom-left-radius: 3px;
  border-bottom-right-radius: 3px;
  box-sizing: border-box;
  font-family: "Source Code Pro", monospace;

  .heading {
    font-weight: 700;
    white-space: pre;
    text-transform: capitalize;
  }
}

.user-email:hover {
  text-decoration: none;
  cursor: text;
}

.theme-dark {
  .nav-item {
    background: 0 0;
  }

  .navbar .navbar-nav .active>.nav-link,
  .theme-dark .navbar .navbar-nav .nav-link.active,
  .theme-dark .navbar .navbar-nav .nav-link.show,
  .theme-dark .navbar .navbar-nav .show>.nav-link {
    color: #fff;
  }

  .form-check>.form-check-input:not(:checked) {
    background-color: #fff;
  }

  .form-switch>.form-check-input:not(:checked) {
    background-color: #47505d !important;
    background-image: url("data:image/svg+xml,%3csvg xmlns='http://www.w3.org/2000/svg' viewBox='-4 -4 8 8'%3e%3ccircle r='3' fill='%23CCD3DD'/%3E%3C/svg%3E") !important;
  }

  .form-check-label {
    color: white;
  }

  .left-sidebar .active {
    background: #333c48;
  }

  .left-sidebar .left-sidebar-item {
    border-bottom: 1px solid #333c48;
  }

  .nav-tabs .nav-link.active {
    color: #fff !important;
  }

  .nav-tabs .nav-link {
    color: #c3c3c3 !important;
  }

  .card-body> :last-child {
    color: #fff !important;
  }

  .form-control {
    border: 1px solid #324156;
  }

  .card {
    background-color: #324156 !important;
  }

  .card .table tbody td a {
    color: inherit;
  }

  .DateInput {
    background: #1f2936;
  }

  .DateInput_input {
    background-color: #1f2936;
    color: #fff;
  }

  &.daterange-picker-widget{
    .DateRangePickerInput_arrow_svg{
      fill: #fff;
    }
  }

  .DateRangePickerInput {
    background-color: #1f2936;
  }

  .DateInput_input__focused {
    background: #1f2936;
  }

  .DateRangePickerInput__withBorder {
    border: 1px solid #1f2936;
  }

  .main .canvas-container .canvas-area {
    background: #2f3c4c;
  }

  .main .canvas-container {
    background-color: #2f3c4c;
  }

  .rdtOpen .rdtPicker {
    color: black;
  }

  .editor .editor-sidebar .components-container .component-image-holder {
    background: #2f3c4c !important;
    border: 1px solid #2f3c4c !important;

    center,
    .component-title {
      filter: brightness(0) invert(1);
    }
  }

  .nav-tabs .nav-link:focus,
  .nav-tabs .nav-link:hover {
    border-color: transparent !important;
  }

  .modal-content,
  .modal-header {
    background-color: #1f2936 !important;

    .text-muted {
      color: #fff !important;
    }
  }

  .modal-header {
    border-bottom: 1px solid rgba(255, 255, 255, 0.09) !important;
  }

  .canvas-container {
    background-color: #1f2936;
  }

  .editor .main .query-pane {
    border: solid rgba(255, 255, 255, 0.09) !important;
    border-width: 1px 0px 0px 0px !important;
  }

  .no-components-box {
    background-color: #1f2936 !important;

    center {
      color: white !important;
    }
  }

  .query-list {
    .text-muted {
      color: #fff !important;
    }
  }

  .left-sidebar,
  .editor-sidebar {
    background-color: #1f2936 !important;
  }

  .editor-sidebar {
    border: solid rgba(255, 255, 255, 0.09);
    border-width: 0px 0px 0px 0px !important;

    .nav-tabs {
      border-bottom: 1px solid rgba(255, 255, 255, 0.09) !important;
    }
  }

  .editor .editor-sidebar .nav-tabs .nav-link {
    color: #fff;

    img {
      filter: brightness(0) invert(1);
    }
  }

  .jet-table {
    background-color: #1f2936 !important;
  }

  .jet-container {
    background-color: #1f2936;
  }

  .nav-tabs .nav-item.show .nav-link,
  .nav-tabs .nav-link.active {
    background-color: #2f3c4c;
    border-color: transparent !important;
  }

  .editor .main .query-pane .query-definition-pane .header {
    border: solid rgba(255, 255, 255, 0.09);
    border-width: 0px 0px 1px 0px !important;
    background: #1f2936;
  }

  .left-sidebar {
    border: solid rgba(255, 255, 255, 0.09);
    border-width: 0px 1px 3px 0px;

    .text-muted {
      color: #fff !important;
    }
  }

  .folder-list {
    color: #fff !important;
  }

  .app-title {
    color: #fff !important;
  }

  .RichEditor-root {
    background: #1f2936;
    border: 1px solid #2f3c4c;
  }

  .app-description {
    color: #fff !important;
  }

  .btn-light,
  .btn-outline-light {
    background-color: #42546a;
    --tblr-btn-color-text: #ffffff;

    img {
      filter: brightness(0) invert(1);
    }
  }

  .editor .left-sidebar .datasources-container tr {
    border-bottom: solid 1px rgba(255, 255, 255, 0.09);
  }

  .editor .left-sidebar .datasources-container .datasources-header {
    border: solid rgba(255, 255, 255, 0.09) !important;
    border-width: 0px 0px 1px 0px !important;
  }

  .query-manager-header .nav-item {
    border-right: solid 1px rgba(255, 255, 255, 0.09);

    .nav-link {
      color: #c3c3c3;
    }
  }

  .input-group-text {
    border: solid 1px rgba(255, 255, 255, 0.09) !important;
  }

  .app-users-list {
    .text-muted {
      color: #fff !important;
    }
  }

  .data-pane {
    border: solid rgba(255, 255, 255, 0.09) !important;
    border-width: 0px 1px 0px 0px !important;
  }

  .main .query-pane .data-pane .queries-container .queries-header {
    border: solid rgba(255, 255, 255, 0.09) !important;
    border-width: 0px 0px 1px 0px !important;

    .text-muted {
      color: #fff !important;
    }
  }

  .query-pane {
    background-color: #1f2936 !important;
  }

  .input-icon .input-icon-addon img {
    filter: invert(1);
  }

  .svg-icon {
    filter: brightness(0) invert(1);
  }

  .launch-btn {
    filter: brightness(0.4) !important;
    background: #8d9095;
  }

  .badge {
    .svg-icon {
      filter: brightness(1) invert(0);
    }
  }

  .alert {
    background: transparent;

    .text-muted {
      color: #fff !important;
    }
  }

  .editor .editor-sidebar .inspector .header {
    border: solid rgba(255, 255, 255, 0.09) !important;
    border-width: 0px 0px 1px 0px !important;
  }

  .hr-text {
    color: #fff !important;
  }

  .skeleton-line::after {
    background-image: linear-gradient(to right,
        #566177 0,
        #5a6170 40%,
        #4c5b79 80%);
  }

  .app-icon-skeleton::after {
    background-image: linear-gradient(to right,
        #566177 0,
        #5a6170 40%,
        #4c5b79 80%);
  }

  .folder-icon-skeleton::after {
    background-image: linear-gradient(to right,
        #566177 0,
        #5a6170 40%,
        #4c5b79 80%);
  }

  .select-search__input {
    color: rgb(224, 224, 224);
    background-color: #2b3547;
    border: 1px solid #2b3547;
  }

  .select-search__select {
    background: #fff;
    box-shadow: 0 0.0625rem 0.125rem rgba(0, 0, 0, 0.15);
  }

  .select-search__row:not(:first-child) {
    border-top: 1px solid #eee;
  }

  .select-search__option,
  .select-search__not-found {
    background: #fff;
  }

  .select-search__option.is-highlighted,
  .select-search__option:not(.is-selected):hover {
    background: rgba(47, 204, 139, 0.1);
  }

  .select-search__option.is-highlighted.is-selected,
  .select-search__option.is-selected:hover {
    background: #2eb378;
    color: #fff;
  }

  .org-users-page {

    .user-email,
    .user-status {
      filter: brightness(0) invert(1);
    }
  }

  .org-users-page {
    .select-search__option.is-selected {
      background: $primary;
      color: $white;
    }

    .select-search__option:not(.is-selected):hover {
      background: rgba(66, 153, 225, 0.1);
    }
  }

  .org-variables-page {
    .user-email,
    .user-status {
      filter: brightness(0) invert(1);
    }

    .btn-org-env {
      background: transparent;
    }
  }

  .org-variables-page {
    .select-search__option.is-selected {
      background: $primary;
      color: $white;
    }
    .select-search__option:not(.is-selected):hover {
      background: rgba(66, 153, 225, 0.1);
    }
  }

  .react-json-view {
    background-color: transparent !important;
  }

  .codehinter-default-input {
    background-color: transparent;
    border: 1px solid #333c48;
  }

  .color-picker-input {
    border: solid 1px #333c48;
    height: 36px;
  }

  .codehinter-query-editor-input {
    background-color: #272822;
    border: 1px solid #2c3a4c;
    border-radius: 0;
  }

  .codehinter-query-editor-input .CodeMirror {
    height: 31px !important;
  }

  .codehinter-query-editor-input .CodeMirror {
    color: #c3c3c3 !important;
  }

  .select-search:not(.is-loading):not(.select-search--multiple) .select-search__value::after {
    transform: rotate(45deg);
    border-right: 1px solid #fff;
    border-bottom: 1px solid #fff;
  }

  .widget-documentation-link {
    background-color: #1f2936;
  }

  .widget-documentation-link a {
    color: rgb(66, 153, 225);
  }

  .app-version-name.form-select {
    border-color: $border-grey-dark;
  }

  .organization-list {
    .btn {
      background-color: #273342;
      color: #656d77;
    }
  }
}

.main-wrapper {
  position: relative;
  min-height: 100%;
  min-width: 100%;
  background-color: white;
}

.main-wrapper.theme-dark {
  background-color: #2b394b;
}

.jet-table {
  .global-search-field {
    background: transparent;
  }
}

.modal-backdrop.show {
  opacity: 0.74;
}

.gui-select-wrappper .select-search__input {
  height: 30px;
}

.theme-dark .input-group-text,
.theme-dark .markdown>table thead th,
.theme-dark .table thead th {
  background: #1c252f;
  color: #fff;
}

.sketch-picker {
  z-index: 1000;
}

.no-padding {
  padding: 0;
}

.nav-tabs {
  font-weight: 300;
}

.nav-tabs .nav-link.active {
  border: 0;
  border-bottom: 1px solid $primary;
  font-weight: 400;
}

.table-no-divider {
  td {
    border-bottom-width: 0px;
    padding-left: 0;
  }
}

.no-border {
  border-radius: 0 !important;
}

input[type="text"] {
  outline-color: #dadcde !important;
}

.widget-header {
  text-transform: capitalize;
  margin-top: 12px !important;
  font-weight: 500;
  font-size: 12px;
  line-height: 12px;
}

.query-manager-events {
  max-width: 400px;
}

.validation-without-icon {
  background-image: none !important;
}

.multiselect-widget {
  label.select-item {
    width: max-content;
    min-width: 100%;

    div.item-renderer {
      align-items: center;
      line-height: 15px;

      input {
        height: 15px;
        width: 15px;
      }
    }
  }

  .rmsc .dropdown-container {
    height: 100%;
    display: flex;
    align-items: center;
    border-radius: inherit;
  }

  .rmsc {
    height: 100%;
    border-radius: inherit;
  }

  .rmsc.dark {
    --rmsc-main: #4d72fa;
    --rmsc-hover: #283647;
    --rmsc-selected: #1f2936;
    --rmsc-border: #333333;
    --rmsc-gray: #555555;
    --rmsc-bg: #1f2936;
    color: #fff;
  }
}

/* Hide scrollbar for Chrome, Safari and Opera */
.invitation-page::-webkit-scrollbar {
  display: none;
}

/* Hide scrollbar for IE, Edge and Firefox */
.invitation-page {
  -ms-overflow-style: none;
  /* IE and Edge */
  scrollbar-width: none;
  /* Firefox */
}

.show {
  display: block;
}

.hide {
  display: none;
}

.draggable-box:focus-within {
  z-index: 2 !important;
}

.cursor-wait {
  cursor: wait;
}

.cursor-text {
  cursor: text;
}

.cursor-none {
  cursor: none;
}

.theme-dark .event-action {
  filter: brightness(0) invert(1);
}

.event-action {
  filter: brightness(0) invert(0);
}

.disabled {
  pointer-events: none;
  opacity: 0.4;
}

.DateRangePicker {
  padding: 1.25px 5px;
}

.datepicker-widget {
  .input-field {
    min-height: 26px;
    padding: 0;
    padding-left: 2px;
  }

  td.rdtActive,
  td.rdtActive:hover {
    background-color: $primary;
  }

  .react-datepicker__day--selected {
    background-color: #4d72fa;
  }
}

.daterange-picker-widget {
  .DateInput_input {
    min-height: 24px;
    line-height: normal;
    border-bottom: 0px;
    font-size: 0.85rem;
  }

  .DateRangePicker {
    padding: 0;
  }

  .DateRangePickerInput_arrow_svg {
    height: 17px;
  }

  .DateRangePickerInput {
    overflow: hidden;
    display: flex;
    justify-content: space-around;
    align-items: center;
  }

  .DateInput_fang {
    position: fixed;
    top: 57px !important;
  }
}

.fw-400 {
  font-weight: 400;
}

.fw-500 {
  font-weight: 500;
}

.ligh-gray {
  color: #656d77;
}

.nav-item {
  background: #fff;
  font-size: 14px;
  font-style: normal;
  font-weight: 400;
  line-height: 22px;
  letter-spacing: -0.1px;
  text-align: left;
}

.nav-link {
  min-width: 100px;
  justify-content: center;
}

.nav-tabs .nav-link.active {
  font-weight: 400 !important;
  color: $primary  !important;
}

.empty {
  padding-top: 1.5rem !important;
}

.empty-img {
  margin-bottom: 0 !important;

  img {
    height: 220px !important;
    width: 260.83px !important;
  }
}

.empty-action {
  margin-top: 0 !important;

  a+a.btn-loading::after {
    color: $primary;
  }
}

.empty-action a {
  height: 36px;
  border-radius: 4px;
  font-style: normal;
  font-weight: normal;
  font-size: 14px;
  line-height: 20px;
}

.empty-action a:first-child {
  margin-right: 24px;
}

.empty-action a:first-child:hover {
  color: #ffffff !important;
}

.empty-import-button {
  color: #4d72fa !important;
  background: #ffffff !important;
  border: 1px solid #4d72fa !important;
  cursor: pointer;
  position: relative;

  &:hover {
    background-color: #f4f6fa !important;
  }
}

.empty-welcome-header {
  font-style: normal;
  font-weight: bold;
  font-size: 32px;
  line-height: 39px;
  margin-bottom: 12px;
  margin-top: 40px;
  color: #000;
  font-family: Inter;
}

.empty-title {
  font-style: normal;
  font-weight: normal;
  font-size: 16px;
  line-height: 19px;
  display: flex;
  align-items: center;
  color: #5e5e5e;
  margin-bottom: 24px;
}

// template card styles
.template-card-wrapper {
  display: flex;
  flex-direction: row;
  background: #fffffc;
  border: 1px solid #d2ddec;
  box-sizing: border-box;
  border-radius: 8px;
  width: 299px;
  height: 100px;
}

.template-action-wrapper {
  display: flex;
  flex-direction: row !important;
  font-family: Inter;
  font-style: normal;
  font-weight: 500;
  font-size: 16px;
  line-height: 19px;
  color: #4d72fa;

  p {
    margin-right: 16px;
  }
}

.template-card-title {
  font-family: Inter;
  font-style: normal;
  font-weight: 600;
  font-size: 18px;
  line-height: 22px;
  display: flex;
  align-items: center;
  color: #000000;
  margin-bottom: 3px !important;
  margin-top: 20px;
}

.template-card-details {
  align-items: center;
  display: flex;
  flex-direction: column;
  justify-content: center;
}

.template-icon-wrapper {
  width: 61.44px;
  height: 60px;
  top: 685px;
  background: #d2ddec;
  border-radius: 4px;
  margin: 20px 16.36px;
}

// template style end

.calendar-widget.compact {
  .rbc-time-view-resources .rbc-time-header-content {
    min-width: auto;
  }

  .rbc-time-view-resources .rbc-day-slot {
    min-width: 50px;
  }

  .rbc-time-view-resources .rbc-header,
  .rbc-time-view-resources .rbc-day-bg {
    width: 50px;
  }
}

.calendar-widget.dont-highlight-today {
  .rbc-today {
    background-color: inherit;
  }

  .rbc-current-time-indicator {
    display: none;
  }
}

.calendar-widget {
  padding: 10px;
  background-color: white;

  .rbc-day-slot .rbc-event,
  .rbc-day-slot .rbc-background-event {
    border-left: 3px solid #26598533;
  }

  .rbc-toolbar {
    font-size: 14px;
  }

  .rbc-event {
    .rbc-event-label {
      display: none;
    }
  }

  .rbc-off-range-bg {
    background-color: #f4f6fa;
  }

  .rbc-toolbar {
    .rbc-btn-group {
      button {
        box-shadow: none;
        border-radius: 0;
        border-width: 1px;
      }
    }
  }
}

//!for calendar widget week view with compact/spacious mode border fix
.resources-week-cls .rbc-time-column:nth-last-child(7n) {
  border-left: none !important;

  .rbc-timeslot-group {
    border-left: 2.5px solid #dadcde !important;
  }
}

.resources-week-cls .rbc-allday-cell {
  border: none !important;

  .rbc-row {
    border-left: 1.5px solid #dadcde;
    border-right: 1.5px solid #dadcde;
  }
}

.resources-week-cls .rbc-time-header-cell {
  border: none !important;
}

.resources-week-cls .rbc-time-view-resources .rbc-header {
  border-left: 1.5px solid #dadcde !important;
  border-right: 1.5px solid #dadcde !important;
}

.calendar-widget.hide-view-switcher {
  .rbc-toolbar {
    .rbc-btn-group:nth-of-type(3) {
      display: none;
    }
  }
}

.calendar-widget.dark-mode {
  background-color: #1d2a39;

  .rbc-toolbar {
    button {
      color: white;
    }

    button:hover,
    button.rbc-active {
      color: black;
    }
  }

  .rbc-off-range-bg {
    background-color: #2b394b;
  }

  .rbc-selected-cell {
    background-color: #22242d;
  }

  .rbc-today {
    background-color: #5a7ca8;
  }
}

.calendar-widget.dark-mode.dont-highlight-today {
  .rbc-today {
    background-color: inherit;
  }
}

.navbar .navbar-nav {
  min-height: 2rem;
}

.navbar-brand-image {
  height: 1.2rem;
}

.navbar .navbar-brand:hover,
.theme-dark .navbar .navbar-brand:hover {
  opacity: 1;
}

.nav-tabs .nav-link.active {
  font-weight: 400 !important;
  margin-bottom: -1px !important;
}

.nav-tabs .nav-link {
  font-weight: 400 !important;
  margin: 0 !important;
  height: 100%;
}

.code-editor-widget {
  border-radius: 0;

  .CodeMirror {
    border-radius: 0 !important;
    margin-top: -1px !important;
  }
}

.jet-listview {
  overflow-y: overlay;
  overflow-x: hidden;

  // .rows {
  // }

  // .list-item {
  // }
}

.jet-listview::-webkit-scrollbar-track {
  background: transparent;
}

.jet-listview::-webkit-scrollbar-thumb {
  background: transparent;
}

.code-hinter-wrapper .popup-btn {
  position: absolute;
  display: none;
  cursor: pointer;
}

.code-hinter-wrapper:hover {
  .popup-btn {
    display: block !important;
    z-index: 1;
  }
}

.popup-btn {
  cursor: pointer !important;
  display: block;
}

.preview-icons {
  margin-top: -5px;
  width: 12px;
}

.resize-modal-portal {
  z-index: 3;

  .resize-modal {
    .modal-content {
      width: 100% !important;
      height: 100%;

      .modal-body {
        width: 100% !important;
        height: calc(100% - 44px) !important;

        .editor-container {
          height: 100%;

          .CodeMirror {
            height: 100% !important;
          }
        }
      }
    }

    .portal-header {
      width: 100% !important;
    }

    .resize-handle {
      cursor: move;
    }
  }
}

.modal-portal-wrapper {
  justify-content: center;
  align-items: center;
  position: fixed;
  position: absolute;
  left: 50%;
  top: 5%;

  .modal-body {
    width: 500px !important;
    height: 300px !important;
    padding: 0px !important;
  }

  transform: translate(-60%, 0%);
  height: 350px;
  width: auto;
  max-height: 500px;
  padding: 0px;

  .modal-content {
    border-radius: 5px !important;
  }

  .modal-body {
    width: 500px !important;
    height: 302px !important;
    padding: 0px !important;
    margin: 0px !important;
    margin-left: -1px !important; //fix the modal body code mirror margin

    border-top-left-radius: 0;
    border-top-right-radius: 0;
    border-bottom-left-radius: 5px;
    border-bottom-right-radius: 5px;
    border-bottom: 0.75px solid;
    border-left: 0.75px solid;
    border-right: 0.75px solid;

    @include theme-border($light-theme: true);

    &.dark-mode-border {
      @include theme-border($light-theme: false);
    }
  }

  .modal-dialog {
    margin-top: 4%;
  }

  .modal-header {
    padding: 0;
    font-size: 14px;
  }

  .editor-container {
    padding: 0px;

    .CodeMirror {
      border-radius: 0;
      margin: 0;
      width: 100% !important;
    }
  }

  .query-hinter {
    .CodeMirror-line {
      margin-left: 2rem !important;
    }

    .CodeMirror-cursors .CodeMirror-cursor {
      margin-left: 2rem !important;
    }
  }
}

.preview-block-portal {
  .bg-light {
    border-radius: 0 0 5px 5px;
    outline: 0.75px solid $light-green;
  }

  .bg-dark {
    margin-top: 1px;
    border-radius: 0 0 5px 5px;
    outline: 0.75px solid $light-green;
  }

  .dynamic-variable-preview {
    padding: 4px !important;
  }
}

.portal-header {
  display: flex;
  align-items: center;
  padding: 0.5rem 0.75rem;
  color: #656d77;
  background-color: #ffffffd9;
  background-clip: padding-box;
  border-top-left-radius: 5px !important;
  border-top-right-radius: 5px !important;
  width: 498px !important;
  outline: 0.75px solid;

  @include theme-border($light-theme: true, $outline: true);

  &.dark-mode-border {
    @include theme-border($light-theme: false, $outline: true);
  }
}

// close icon in inpector
[data-rb-event-key="close-inpector"] {
  position: absolute;
  right: -80px;
  background-color: #232e3c !important;
  width: 10% !important;
}

[data-rb-event-key="close-inpector-light"] {
  position: absolute;
  right: -80px;
  background-color: #fff !important;
  width: 10% !important;
}

.inspector-close-icon-wrapper {
  border-left: 1px solid #e7eaef;

  svg {
    margin-left: 10px;
  }

}

.tabs-inspector {
  position: sticky;
  top: 0;

  .nav-item {
    width: 50%;
  }

  .nav-item:hover {
    border: 1px solid transparent;
  }

  .nav-item:not(.active) {
    border-bottom: 1px solid #e7eaef;
  }

  .nav-link.active {
    border: 1px solid transparent;
    border-bottom: 1px solid $primary;
    background: white;
  }
}

.tabs-inspector.dark {
  .nav-link.active {
    border-bottom: 1px solid $primary  !important;
  }
}

.tabs-inspector {
  z-index: 2;
  background: white;

  &.dark {
    @extend .bg-dark;
  }
}

.close-icon {
  position: fixed;
  top: 84px;
  right: 3px;
  width: 60px;
  height: 22;
  border-bottom: 1px solid #e7eaef;
  display: flex;
  align-items: center;
  background-color: white;
  z-index: 2;

  .svg-wrapper {
    width: 100%;
    height: 70%;
    display: flex;
    align-items: center;
    justify-content: center;
    border-left: 1px solid #e7eaef;
    margin-left: 20px;

    .close-svg {
      cursor: pointer;
    }
  }
}

.tabs-inspector.nav-tabs {
  border: 0;
  width: 81%;
}

.bg-primary-lt {
  color: #fff !important;
  background: #6383db !important;
}

.tabbed-navbar .nav-item.active:after {
  margin-bottom: -0.25rem;
}

.app-name {
  width: 250px;
  left: 150px;
  position: absolute;
}

.app-name:hover {
  background: $bg-light;

  &.dark {
    @extend .bg-dark;
  }
}

.nav-auto-save {
  width: 325px;
  left: 485px;
  position: absolute;
  color: #36af8b;
}

.undo-redo-buttons {
  flex: 1;
  padding-left: 0.5rem;
}

.app-version-menu {
  position: absolute;
  right: 220px;
  padding: 4px 8px;
  min-width: 100px;
  max-width: 300px;
}

.app-version-menu-sm {
  height: 30px;
  display: flex;
  font-size: 12px;
}

.app-version-menu .dropdown-menu {
  left: -65px;
  width: 283px;
}

.app-version-menu .released {
  color: #36af8b;
}

.app-version-menu .released-subtext {
  font-size: 12px;
  color: #36af8b;
  padding: 0 8px;
}

.app-version-menu .create-link {
  margin: auto;
  width: 50%;
  padding-left: 10px;
}

.canvas-background-holder {
  display: flex;
  justify-content: space-between;
  min-width: 120px;
  margin: auto;
  padding: 10px;
}

.canvas-background-picker {
  position: fixed;
}

/**
 * Timer Widget
 */
.timer-wrapper {
  padding: 10px;

  .counter-container {
    font-size: 3em;
    padding-bottom: 5px;
    text-align: center;
  }
}

/**
 * Search Box
 */
.search-box-wrapper {
  input {
    width: 200px;
    border-radius: 5px !important;
  }

  input:focus {
    width: 300px;
  }

  .input-icon .input-icon-addon {
    display: flex;
  }

  .input-icon .input-icon-addon.end {
    pointer-events: auto;

    div {
      background-color: #a6b6cc;
      border-radius: 12px;
      color: #ffffff;
      padding: 1px;
      cursor: pointer;

      svg {
        height: 14px;
        width: 14px;
      }
    }
  }
}

.searchbox-wrapper {
  margin-top: 0 !important;

  input {
    border-radius: $border-radius  !important;
  }
}

.fixedHeader {
  table thead {
    position: -webkit-sticky; // this is for all Safari (Desktop & iOS), not for Chrome
    position: sticky;
    top: 0;
    border-top: 0;
    z-index: 1; // any positive value, layer order is global
  }
}

/**
 * Folder List
 */
.folder-list {
  color: #292d37;

  .list-group-transparent .list-group-item.active {
    color: $primary;
    background-color: #edf1ff;

    .folder-ico {
      filter: invert(29%) sepia(84%) saturate(4047%) hue-rotate(215deg) brightness(98%) contrast(111%);
    }
  }
  
  .folder-ico.dark {
    filter: invert(1);
  }

  .list-group-item {
    padding: 0.5rem 0.75rem;
    overflow: hidden;
  }

  .list-group-item.all-apps-link {
    font-weight: 500;
  }

  .folder-info {
    color: #8991a0;
    font-size: 0.75rem;
    display: contents;
  }

  .folder-create-btn {
    color: #0565ff;
    cursor: pointer;
  }

  .menu-ico {
    cursor: pointer;
    padding: 3px;
    border-radius: 13px;

    &__open {
      background-color: #d2ddec;
    }

    img {
      padding: 0px;
      height: 14px;
      width: 14px;
      vertical-align: unset;
    }
  }

  .menu-ico:hover {
    background-color: #d2ddec;
  }
}

/**
 * Home page modal
 */
.modal-content.home-modal-component {
  border-radius: 8px;
  overflow: hidden;
  background-color: #fefeff;
  color: #000000;

  .modal-header {
    border-bottom: 0px;
  }

  .modal-title {
    font-size: 1.1rem;
  }

  .btn-close {
    width: 3.5rem;
    height: 2.5rem;
  }

  .modal-body {
    padding-top: 0px;
  }

  input {
    border-radius: 5px !important;
  }

  .modal-main {
    padding-bottom: 5rem;
  }

  .modal-footer-btn {
    justify-content: end;

    button {
      margin-left: 16px;
    }
  }
}

.onboarding-modal.dark .modal-content {
  @extend .modal-content.home-modal-component.dark;
}

.modal-content.home-modal-component.dark {
  background-color: $bg-dark-light  !important;
  color: $white  !important;

  .modal-header {
    background-color: $bg-dark-light  !important;
  }

  .btn-close {
    filter: brightness(0) invert(1);
  }

  .form-control {
    border-color: $border-grey-dark  !important;
    color: inherit;
  }

  input {
    background-color: $bg-dark-light  !important;
  }

  .form-select {
    background-color: $bg-dark  !important;
    color: $white  !important;
    border-color: $border-grey-dark  !important;
  }

  .text-muted {
    color: $white  !important;
  }
}

.radio-img {
  input {
    display: none;
  }

  .action-icon {
    width: 28px;
    height: 28px;
    background-position: center center;
    border-radius: 4px;
    display: flex;
    align-items: center;
    justify-content: center;
  }

  .action-icon {
    cursor: pointer;
    border: 1px solid $light-gray;
  }

  .action-icon:hover {
    background-color: #d2ddec;
  }

  input:checked+.action-icon {
    border-color: $primary;
    background-color: #7a95fb;
  }

  .tooltiptext {
    visibility: hidden;
    font-size: 12px;
    background-color: $black;
    color: $white;
    text-align: center;
    padding: 5px 10px;
    position: absolute;
    border-radius: 15px;
    margin-top: 2px;
    z-index: 1;
    margin-left: -10px;
  }

  .tooltiptext::after {
    content: "";
    position: absolute;
    bottom: 100%;
    left: 50%;
    margin-left: -5px;
    border-width: 5px;
    border-style: solid;
    border-color: transparent transparent black transparent;
  }

  .action-icon:hover+.tooltiptext {
    visibility: visible;
  }

  input:checked+.action-icon:hover {
    background-color: #3650af;
  }
}

.icon-change-modal {
  ul {
    list-style-type: none;

    li {
      float: left;
      border: 2px solid #8991a0;
      border-radius: 1.75px;
      cursor: pointer;

      img {
        width: 22px;
        height: 22px;
        filter: invert(59%) sepia(27%) saturate(160%) hue-rotate(181deg) brightness(91%) contrast(95%);
      }
    }

    li.selected {
      border: 2px solid #0565ff;

      img {
        filter: invert(27%) sepia(84%) saturate(5230%) hue-rotate(212deg) brightness(102%) contrast(100%);
      }
    }
  }
}

/**
 * Spinner Widget
 */
.spinner-container {
  display: flex;
  justify-content: center;
  align-items: center;
}

.animation-fade {
  animation-name: fade;
  animation-duration: 0.3s;
  animation-timing-function: linear;
}

@keyframes fade {
  0% {
    opacity: 0;
  }

  100% {
    opacity: 1;
  }
}

/**
 * Query panel
 */
.query-btn {
  cursor: pointer;
  height: 24px;
  width: 24px;
  padding: 0;
}

.query-btn.dark {
  filter: brightness(0) invert(1);
}

.button-family-secondary {
  @include button-outline($light-theme: true);
  height: 32px;
  width: 112px;
}

.button-family-secondary.dark {
  @include button-outline($light-theme: false);
}

.rest-methods-options {

  .select-search,
  .select-search-dark,
  .select-search__value input,
  .select-search-dark__value input {
    width: 90px !important;
    height: 32px !important;
    border-radius: $border-radius  !important;
  }
}

.query-pane-restapi-tabs.dark {
  .list-group-item {
    color: $disabled  !important;

    &:hover {
      color: #ffffff !important;
    }
  }

  .list-group-item.active {
    color: $white  !important;
  }
}

.query-pane-restapi-tabs {
  box-sizing: border-box;
  height: fit-content;
  width: 100%;

  .row {
    height: inherit;

    .keys {
      min-height: 30px;
    }

    .rest-api-tab-content {
      .rest-api-tabpanes {
        display: none;
      }

      .rest-api-tabpanes.active {
        display: block;
      }

      .svg-plus {
        stroke: $primary;
      }

      .delete-btn-wrapper {
        display: flex;
        align-items: center;
        padding-top: 2px;
        padding-bottom: 2px;
        height: 32px;
      }

      .code-hinter-col {
        margin-bottom: 0px !important;
      }

      .tab-content-wrapper {
        display: flex;
        flex-direction: column;
        gap: 0.3rem;
      }

      .row-container {
        display: flex;
        width: 100%;
        justify-content: space-between;
        gap: 10px;
      }

      .fields-container {
        display: flex;
        justify-content: space-between;
        gap: 10px;
        width: 100%;
      }
    }
  }
}

.query-pane-rest-api-keys-list-group {
  width: 100%;
  display: flex;
  flex-direction: row;

  .list-group-item {
    border: none !important;
    cursor: pointer;
    font-weight: 600;
    font-size: 12px;
    padding: 0px !important;
    margin-right: 20px;
    height: 22px;
    color: #737373;

    span {
      display: flex;
      justify-content: left;
    }

    &:hover {
      color: #000;
    }
  }

  .list-group-item+.list-group-item.active {
    margin-top: 0;
  }

  .list-group-item.active {
    background-color: transparent !important;
    color: #000;
    z-index: inherit !important;
    border-bottom: 2px solid $primary  !important;
  }
}

.query-pane-rest-api-keys-list-group.dark+.list-group-item {
  &:hover {
    color: #ffffff;
  }
}

.content-title {
  font-size: 12px;
  color: #a3a3a3;
  font-weight: 600;
}

// ** Query Panel: REST API Tabs **
.group-header {
  background: #d2ddec;
  border-radius: 4px;
  height: 28px !important;

  span {
    display: flex;
    justify-content: left;
    align-items: center;
  }
}

.query-preview-list-group {
  width: 100%;
  display: flex;
  flex-direction: row;
  gap: 5px;
  margin-top: 10px;

  .list-group-item {
    border: none !important;
    cursor: pointer;
    font-weight: 600;
    font-size: 12px;
    padding: 5px 10px !important;
    color: #737373;
    border-radius: 5px;

    span {
      display: flex;
      justify-content: left;
    }

    &:hover {
      color: #000;
    }
  }

  .list-group-item+.list-group-item.active {
    margin-top: 0;
  }

  .list-group-item.active {
    background-color: #f5f7f9 !important;
    color: $black;
    z-index: inherit !important;
  }
}

.query-preview-list-group.dark {
  .list-group-item {
    color: $disabled  !important;

    &:hover {
      color: #ffffff !important;
    }
  }

  .list-group-item.active {
    color: $white  !important;
    background-color: #333c48 !important;
  }
}

.raw-container.dark {
  background: #272822;
  padding: 5px;
}

// **Alert component**
.alert-component {
  border: 1px solid rgba(101, 109, 119, 0.16) !important;
  background: #f5f7f9;

  a {
    color: $primary;
  }
}

.alert-component.dark {
  border: none !important;
  background-color: #333c48 !important;

  span {
    filter: brightness(0) invert(1);
  }
}

.codehinter-plugins.code-hinter {
  @extend .codehinter-default-input;

  .popup-btn {
    margin-top: 0.65rem !important;
  }

  .CodeMirror-placeholder,
  .CodeMirror pre.CodeMirror-line {
    height: 21px !important;
    position: absolute !important;
    margin-top: 3px !important;
  }

  .CodeMirror-cursor {
    height: inherit !important;
  }

  .CodeMirror-lines {
    height: 32px !important;
  }
}

/**
 * *Stripe Query Select-search
 */

.stripe-operation-options .select-search__row .col-md-8 {
  margin-left: 45px !important;
}

.field-width-268 {
  width: 268px !important;

  input {
    border-radius: $border-radius  !important;
  }
}

//*button loading with spinner with primary color*//
.button-loading {
  position: relative;
  color: transparent !important;
  text-shadow: none !important;
  pointer-events: none;

  &:after {
    content: "";
    display: inline-block;
    vertical-align: text-bottom;
    border: 1.5px solid currentColor;
    border-right-color: transparent;
    border-radius: 50%;
    color: $primary;
    position: absolute;
    width: 12px;
    height: 12px;
    // left: calc(50% - .5rem);
    // top: calc(50% - .5rem);
    animation: spinner-border 0.75s linear infinite;
  }
}

.query-icon.dark {
  filter: brightness(0) invert(1);
}

//Rest-API Tab Panes
.tab-pane-body {
  margin-left: -2.5% !important;
}

//CodeMirror padding
.CodeMirror pre.CodeMirror-line,
.CodeMirror pre.CodeMirror-line-like {
  padding: 0 8px !important;
}

// comment styles ::override
.editor-sidebar {
  .nav-tabs {
    border-bottom: none !important;
  }

  .nav-tabs .nav-link.active {
    background-color: transparent !important;
  }
}

.comment-card-wrapper {
  border-top: 0.5px solid #e1e1e1 !important;
  margin-top: -1px !important;
}

div#driver-highlighted-element-stage,
div#driver-page-overlay {
  background: transparent !important;
  outline: 5000px solid rgba(0, 0, 0, 0.75);
}

.dark-theme-walkthrough#driver-popover-item {
  background-color: $bg-dark-light  !important;
  border-color: rgba(101, 109, 119, 0.16) !important;

  .driver-popover-title {
    color: #fff !important;
  }

  .driver-popover-tip {
    border-color: transparent transparent transparent $bg-dark-light  !important;
  }

  .driver-popover-description {
    color: #d9dcde !important;
  }

  .driver-popover-footer .driver-close-btn {
    color: #fff !important;
    text-shadow: none !important;
  }

  .driver-prev-btn,
  .driver-next-btn {
    text-shadow: none !important;
  }
}

#driver-popover-item {
  padding: 20px !important;

  .driver-prev-btn,
  .driver-next-btn,
  .driver-close-btn {
    border: none !important;
    background: none !important;
    padding-left: 0 !important;
    font-size: 14px !important;
  }

  .driver-next-btn,
  .driver-prev-btn {
    color: $primary  !important;
  }

  .driver-disabled {
    color: $primary;
    opacity: 0.5;
  }

  .driver-popover-footer {
    margin-top: 20px !important;
  }
}

.pointer-events-none {
  pointer-events: none;
}

.popover.popover-dark-themed {
  background-color: $bg-dark-light;
  border-color: rgba(101, 109, 119, 0.16);

  .popover-body {
    color: #d9dcde !important;
  }
}

.toast-dark-mode {
   .btn-close {
    filter: brightness(0) invert(1);
  }
}

.editor .editor-sidebar .inspector .form-control-plaintext {
  padding: 2px 4px;
}

.tablr-gutter-x-0 {
  --tblr-gutter-x: 0 !important;
}

.widget-button>.btn-loading:after {
  border: 1px solid var(--loader-color);
  border-right-color: transparent;
}

.flip-dropdown-help-text {
  padding: 10px 5px 0 0;
  float: left;
  font-size: 14px;
  color: $light-gray;
}

#transformation-popover-container {
  margin-left: 80px !important;
  margin-bottom: -2px !important;
}

.canvas-codehinter-container {
  display: flex;
  flex-direction: row;
}

.hinter-canvas-input {
  .canvas-hinter-wrap {
    width: 135px;
    height: 42px !important;
  }
}

.hinter-canvas-input {
  width: 180px !important;
  display: flex;
  padding: 4px;
  height: 41.2px !important;
  margin-top: 1px;

  .CodeMirror-sizer {
    border-right-width: 1px !important;
  }

  .cm-propert {
    color: #ffffff !important;
  }
}

.canvas-codehinter-container {
  .code-hinter-col {
    margin-bottom: 1px !important;
  }
}

.fx-canvas {
  background: #1c252f;
  padding: 2px;
  display: flex;
  height: 41px;
  border: solid 1px rgba(255, 255, 255, 0.09) !important;
  border-radius: 4px;
  justify-content: center;
  font-weight: 400;

  div {
    background: #1c252f !important;
    width: 35px !important;
    display: flex;
    justify-content: center;
    align-items: center;
    height: 36px;
  }
}

.fx-canvas-light {
  background: #f4f6fa !important;
  border: 1px solid #dadcde !important;

  div {
    background: #f4f6fa !important;
  }
}

.organization-list {
  margin-top: 5px;

  .btn {
    border: 0px;
  }

  .dropdown-toggle div {
    max-width: 200px;
    text-overflow: ellipsis;
    overflow: hidden;
  }

  .org-name {
    text-overflow: ellipsis;
    overflow: hidden;
    white-space: nowrap;
    width: 100%;
    font-weight: bold;
  }

  .org-actions div {
    color: #0565ff;
    cursor: pointer;
    font-size: 12px;
  }

  .dropdown-menu {
    min-width: 14rem;
  }

  .org-avatar {
    display: block;
  }

  .org-avatar:hover {
    .avatar {
      background: #fcfcfc no-repeat center/cover;
    }

    .arrow-container {
      svg {
        filter: invert(48%) sepia(6%) saturate(6%) hue-rotate(315deg) brightness(103%) contrast(96%);
      }
    }
  }

  .arrow-container {
    padding: 5px 0px;
  }

  .arrow-container {
    svg {
      cursor: pointer;
      height: 30px;
      width: 30px;
      padding: 0px 0px;
      filter: invert(84%) sepia(13%) saturate(11%) hue-rotate(352deg) brightness(90%) contrast(91%);
    }
  }

  .org-edit {
    span {
      color: #0565ff;
      cursor: pointer;
      font-size: 10px;
    }
  }

  .organization-switchlist {
    .back-btn {
      font-size: 12px;
      padding: 2px 0px;
      cursor: pointer;
    }

    .back-ico {
      cursor: pointer;

      svg {
        height: 20px;
        width: 20px;
        filter: invert(84%) sepia(13%) saturate(11%) hue-rotate(352deg) brightness(90%) contrast(91%);
      }
    }

    .dd-item-padding {
      padding: 0.5rem 0.75rem 0rem 0.75rem;
    }

    .search-box {
      margin-top: 10px;
    }

    .org-list {
      max-height: 60vh;
      overflow: auto;
    }

    .tick-ico {
      filter: invert(50%) sepia(13%) saturate(208%) hue-rotate(153deg) brightness(99%) contrast(86%);
    }

    .org-list-item {
      cursor: pointer;
    }

    .org-list-item:hover {
      .avatar {
        background: #fcfcfc no-repeat center/cover;
      }

      .tick-ico {
        filter: invert(35%) sepia(17%) saturate(238%) hue-rotate(153deg) brightness(94%) contrast(89%);
      }
    }
  }
}

// Left Menu
.left-menu {
  padding: 1rem 0.5rem;
  border-radius: 5px;

  ul {
    overflow: auto;
    margin: 0px;
    padding: 0px;

    li {
      float: left;
      list-style: none;
      width: 100%;
      padding: 5px 10px;
      font-weight: bold;
      border-radius: 5px;
      cursor: pointer;
      margin: 3px 0px;
    }

    li.active {
      background-color: $primary;
      color: $white;
    }

    li:not(.active):hover {
      background-color: #d2daf0;
    }
  }
}

.manage-sso {
  .title-with-toggle {
    width: 100%;

    input[type="checkbox"] {
      /* Double-sized Checkboxes */
      -ms-transform: scale(1.5);
      /* IE */
      -moz-transform: scale(1.5);
      /* FF */
      -webkit-transform: scale(1.5);
      /* Safari and Chrome */
      -o-transform: scale(1.5);
      /* Opera */
      transform: scale(1.5);
      margin-top: 5px;
    }
  }
}

.help-text {
  overflow: auto;

  div {
    margin: 0px 0px 5px 0px;
    background-color: #eaeaea;
    float: left;
    padding: 2px 10px;
    font-size: 11px;
    border-radius: 5px;
    border: 1px solid #e1e1e1;
  }
}

.theme-dark .help-text div {
  background-color: $dark-background;
  border: 1px solid $dark-background;
}

.org-invite-or {
  padding: 1rem 0rem;

  h2 {
    width: 100%;
    text-align: center;
    border-bottom: 1px solid #000;
    line-height: 0.1em;
    margin: 10px 0 20px;
  }

  h2 span {
    background: #fff;
    padding: 0 10px;
  }
}

.theme-dark .json-tree-container {
  .json-tree-node-icon {
    svg {
      filter: invert(89%) sepia(2%) saturate(127%) hue-rotate(175deg) brightness(99%) contrast(96%);
    }
  }

  .json-tree-svg-icon.component-icon {
    filter: brightness(0) invert(1);
  }

  .node-key-outline {
    height: 1rem !important;
    border: 1px solid transparent !important;
    color: #ccd4df;
  }

  .selected-node {
    border-color: $primary-light  !important;
  }

  .json-tree-icon-container .selected-node>svg:first-child {
    filter: invert(65%) sepia(62%) saturate(4331%) hue-rotate(204deg) brightness(106%) contrast(97%);
  }

  .node-length-color {
    color: #b8c7fd;
  }

  .node-type {
    color: #8a96a6;
  }

  .group-border {
    border-color: rgb(97, 101, 111);
  }

  .action-icons-group {

    img,
    svg {
      filter: invert(89%) sepia(2%) saturate(127%) hue-rotate(175deg) brightness(99%) contrast(96%);
    }
  }

  .hovered-node.node-key.badge {
    color: #8092ab !important;
    border-color: #8092ab !important;
  }
}

.json-tree-container {
  .json-tree-svg-icon.component-icon {
    height: 16px;
    width: 16px;
  }

  .json-tree-icon-container {
    max-width: 20px;
    margin-right: 6px;
  }

  .node-type {
    color: #a6b6cc;
    padding-top: 2px;
  }

  .json-tree-valuetype {
    font-size: 10px;
    padding-top: 2px;
  }

  .node-length-color {
    color: #3650af;
    padding-top: 3px;
  }

  .json-tree-node-value {
    font-size: 11px;
  }

  .json-tree-node-string {
    color: #f6820c;
  }

  .json-tree-node-boolean {
    color: #3eb25f;
  }

  .json-tree-node-number {
    color: #f4b2b0;
  }

  .json-tree-node-null {
    color: red;
  }
  .json-tree-node-date {
    color: rgb(98, 107, 103);
  }

  .group-border {
    border-left: 0.5px solid #dadcde;
    margin-top: 16px;
    margin-left: -12px;
  }

  .selected-node {
    border-color: #4d72fa !important;
  }

  .selected-node .group-object-container .badge {
    font-weight: 400 !important;
    height: 1rem !important;
  }

  .group-object-container {
    margin-left: 0.72rem;
    margin-top: -16px;
  }

  .json-node-element {
    cursor: pointer;
  }

  .hide-show-icon {
    cursor: pointer;
    margin-left: 1rem;

    &:hover {
      color: $primary;
    }
  }

  .action-icons-group {
    margin-right: 4rem !important;
    margin-left: 2rem !important;
  }

  .action-icons-group {
    cursor: pointer;
  }

  .hovered-node {
    font-weight: 400 !important;
    height: 1rem !important;
    color: #8092ab;
  }

  .node-key {
    font-weight: 400 !important;
    margin-left: -0.25rem !important;
    justify-content: start !important;
    min-width: fit-content !important;
  }

  .node-key-outline {
    height: 1rem !important;
    border: 1px solid transparent !important;
    color: #3e525b;
  }
}

.popover-more-actions {
  font-weight: 400 !important;

  &:hover {
    background: #d2ddec !important;
  }
}

.popover-dark-themed .popover-more-actions {
  color: #ccd4df;

  &:hover {
    background-color: #324156 !important;
  }
}

#json-tree-popover {
  padding: 0.25rem !important;
}

// Font sizes
.fs-9 {
  font-size: 9px !important;
}

.fs-10 {
  font-size: 10px !important;
}

.fs-12 {
  font-size: 12px !important;
}

.realtime-avatars {
  position: absolute;
  left: 50%;
}

.widget-style-field-header {
  font-family: "Inter";
  font-style: normal;
  font-weight: 500;
  font-size: 12px;
  line-height: 20px;
  color: #61656c;
}

.maintenance_container {
  width: 100%;
  height: 100vh;
  display: flex;
  justify-content: center;
  align-items: center;

  .card {
    .card-body {
      display: flex;
      height: 200px !important;
      align-items: center;
    }
  }
}

.list-timeline:not(.list-timeline-simple) .list-timeline-time {
  top: auto;
}

.widget-buttongroup {
  display: flex;
  flex-direction: column;
  justify-content: left;
  overflow: hidden !important;
}

.group-button {
  margin: 0px 10px 10px 0px;
  line-height: 1.499;
  font-weight: 400;
  white-space: nowrap;
  text-align: center;
  cursor: pointer;
  padding: 0 15px;
  font-size: 12px;
  border-radius: 4px;
  color: rgba(0, 0, 0, .65);
  background-color: #fff;
  border: 1px solid #d9d9d9;
  min-width: 40px;
  width: auto !important;
  height: 30px,
}

.widget-buttongroup-label {
  font-weight: 600;
  margin-right: 10px;
  color: #3e525b;
}

.editor-actions {
  border-bottom: 1px solid #eee;
  padding: 5px;
  display: flex;
  justify-content: end;
}

.autosave-indicator {
  position: absolute;
  left: 30%;
  color: #868aa5;
  white-space: nowrap;
  font-weight: 400;
  font-size: 12px;
  letter-spacing: 0.5px;
}

.autosave-indicator-saving {
  left: 34.5%;
}

.zoom-buttons {
  width: 20px !important;
  height: 25px !important;
  margin-left: 2px;
  span{
    transform: rotate(60deg);
  }
}

.zoom-button-wrapper {
  position: fixed;
  right: 0px;
  bottom: 5px;
}

.zoom-buttons {
  opacity: 0;
  visibility: hidden;
}

.image-widget-wrapper:hover button {
  opacity: 1 !important;
  visibility: visible;
}

.pdf-page-controls {
  background: white;
  border-radius: 4px;
  button {
    width: 36px;
    height: 36px;
    background: white;
    border: 0;
    font-size: 1.2em;
    border-radius: 4px;

    &:first-child {
      border-top-right-radius: 0;
      border-bottom-right-radius: 0;
    }

    &:last-child {
      border-top-left-radius: 0;
      border-bottom-left-radius: 0;
    }

    &:hover {
      background-color: #e6e6e6;
    }
  }

  span {
    font-family: inherit;
    font-size: 1em;
    padding: 0 0.5em;
    color: #000;
  }
}
//download button in pdf widget
.download-icon-outer-wrapper:hover{
  background-color: #e6e6e6 !important
}
.pdf-document {
  canvas {
    margin: 0px auto;
  }

  &:hover {
    .pdf-page-controls {
      opacity: 1;
    }
  }
}

.org-variables-page{
  .btn-org-env {
    width: 36px;
  }
  
  .encryption-input {
    width: fit-content;
  }

  .no-vars-text {    
    display: block;
    text-align: center;
    margin-top: 100px;
  }
}

//Kanban board
.kanban-container.dark-themed {
  background-color: $bg-dark-light  !important;

  .kanban-column {
    .card-header {
      background-color: #324156 !important;
    }
  }
}

.kanban-container {
  background-color: #fefefe;

  .kanban-column {
    background-color: #f4f4f4;
    padding: 0 !important;
    height: fit-content !important;

    .card-body {
      &:hover {
        overflow-y: auto !important;

        &::-webkit-scrollbar {
          width: 0 !important;
          height: 0 !important;
        }
      }
    }

    .card-header {
      background-color: #fefefe;

      .badge {
        font-size: 12px !important;
      }
    }

    .card-body .dnd-card {
      border-radius: 5px !important;
    }

    .dnd-card.card {
      height: 52px !important;
      padding: 5px !important;
    }

    .dnd-card.card.card-dark {
      background-color: $bg-dark  !important;
    }
  }

  .kanban-board-add-group {
    justify-content: center;
    align-items: center;
    cursor: pointer;
    color: rgba(0, 0, 0, 0.5);
    background-color: transparent;
    border-style: dashed;
    border-color: rgba(0, 0, 0, 0.08);
    display: flex;
    flex-direction: column;
    grid-auto-rows: max-content;
    overflow: hidden;
    box-sizing: border-box;
    appearance: none;
    outline: none;
    margin: 10px;
    border-radius: 5px;
    min-width: 350px;
    height: 200px;
    font-size: 1em;
  }

  .add-card-btn {
    font-size: 1em;
    font-weight: 400;
    color: #3e525b;
    border-radius: 5px;
    padding: 5px;
    margin: 5px;
    background-color: transparent;
    border-style: dashed;
    border-color: rgba(0, 0, 0, 0.08);
    cursor: pointer;
    transition: all 0.2s ease-in-out;

    &:hover {
      background-color: #e6e6e6;
    }
  }
}

.cursor-pointer {
  cursor: pointer;
}

.cursor-text {
  cursor: text;
}

.bade-component {
  display: inline-flex;
  justify-content: center;
  align-items: center;
  overflow: hidden;
  user-select: none;
  padding: calc(0.25rem - 1px) 0.25rem;
  height: 1.25rem;
  border: 1px solid transparent;
  min-width: 1.25rem;
  font-weight: 600;
  font-size: .625rem;
  letter-spacing: .04em;
  text-transform: uppercase;
  vertical-align: bottom;
  border-radius: 4px;
}

// sso-helper-page
.sso-helper-container {
  width: 60vw;
  padding: 30px;
  box-shadow: rgba(0, 0, 0, 0.16) 0px 1px 4px;
  margin: 0 auto;
}

.flexer {
  display: flex;
}

.sso-copy{
  margin-left: 10px;
  cursor: pointer;
}

#git-url,
#google-url {
  color: #0565ff;
  margin-left: 4px;
  word-break: break-all;
}

@media only screen and (max-width: 768px) {
  .sso-helper-container {
    width: 96vw;
    padding: 20px;
  }
}

.sso-helper-doc {
  line-height: 24px;
}

.sso-content-wrapper {
  margin: 0 auto;
  display: flex;
  flex-direction: column;
  align-items: self-start;
  padding: 20px;
  box-shadow: rgba(0, 0, 0, 0.02) 0px 1px 3px 0px, rgba(27, 31, 35, 0.15) 0px 0px 0px 1px;
  border-radius: 4px;
}

.workspace-status {
  display: flex;
  font-weight: 800;
  margin-bottom: 6px;
}

.sso-type {
  font-weight: 600;
  margin-bottom: 4px !important;
  display: flex;

  span {
    margin-right: 10px;
  }

  a {
    margin-left: 6px;

  }
}

.gg-album {
  box-sizing: border-box;
  position: relative;
  display: block;
  width: 18px;
  height: 18px;
  transform: scale(var(--ggs, 1));
  border-left: 7px solid transparent;
  border-right: 3px solid transparent;
  border-bottom: 8px solid transparent;
  box-shadow: 0 0 0 2px,
    inset 6px 4px 0 -4px,
    inset -6px 4px 0 -4px;
  border-radius: 3px
}

.gg-album::after,
.gg-album::before {
  content: "";
  display: block;
  box-sizing: border-box;
  position: absolute;
  width: 2px;
  height: 5px;
  background: currentColor;
  transform: rotate(46deg);
  top: 5px;
  right: 4px
}

.gg-album::after {
  transform: rotate(-46deg);
  right: 2px
}

.sso-helper-header {
  display: flex;
  align-items: center;

  span {
    margin-right: 10px;
  }
}

// sso end

// steps-widget
a.step-item-disabled {
  text-decoration: none;
}

.steps {
  overflow: hidden;
  margin: 0rem !important;
}

.step-item.active~.step-item:after,
.step-item.active~.step-item:before {
  background: #f3f5f5 !important;
}

.step-item.active:before {
  background: #fff !important;
}

.steps .step-item.active:before {
  border-color: #b4b2b2 !important;
}

.steps-item {
  color: var(--textColor) !important;
}

.step-item:before {
  background: var(--bgColor) !important;
  // remaining code
}

.step-item:after {
  background: var(--bgColor) !important;
}

.step-item.active~.step-item {
  color: var(--textColor) !important;
  ;
}

.notification-center-badge {
  top: 10;
  right: 10;
}

.notification-center {
  max-height: 500px;
  overflow: auto;

  .empty {
    padding: 0 !important;

    .empty-img {
      font-size: 2.5em;
    }
  }

  .card {
    min-width: 400px;
  }

  .spinner {
    min-height: 220px;
  }
}
// steps-widget end

// profile-settings css
.confirm-input {
  padding-right: 8px !important;
}

.user-group-actions {
  display: flex;
  gap: 8px;
}

input.hide-input-arrows{
  -moz-appearance: none;
  &::-webkit-outer-spin-button,
  &::-webkit-inner-spin-button{
    -webkit-appearance: none;
  }
}

.btn-org-env {
  width: 36px;
}

.custom-checkbox-tree {
  overflow-y: scroll;
  color: #3e525b;
  .react-checkbox-tree label:hover {
    background: none !important;
  }
  .rct-icons-fa4 {
    .rct-icon-expand-open,
    .rct-icon-expand-close {
      &::before {
        content: url("data:image/svg+xml,%3Csvg xmlns='http://www.w3.org/2000/svg' viewBox='0 0 1024 1024' focusable='false' data-icon='caret-down' width='12px' height='12px' fill='currentColor' aria-hidden='true'%3E%3Cpath d='M840.4 300H183.6c-19.7 0-30.7 20.8-18.5 35l328.4 380.8c9.4 10.9 27.5 10.9 37 0L858.9 335c12.2-14.2 1.2-35-18.5-35z'%3E%3C/path%3E%3C/svg%3E") !important;
      }
    }
    .rct-icon-expand-close {
      transform: rotate(-90deg);
      -webkit-transform: rotate(-90deg);
    }
  }
}
// sso enable/disable box
.tick-cross-info {
  .main-box {
    margin-right: 10px;
    border-radius: 5px;
  }

  .icon-box {
    padding: 7px 5px 7px 2px;
    color: #fff;

    .icon {
      stroke-width: 4.5px;
    }
  }

  .tick-box {
    border: 3px solid $primary;

    .icon-box {
      background: $primary;
    }
  }

  .cross-box {
    border: 3px solid $disabled;

    .icon-box {
      background: $disabled;
    }
  }
}

.separator-bottom {
  .separator {
    width: 100%;

    h2 {
      width: 100%; 
      text-align: center; 
      border-bottom: 1px solid $primary; 
      line-height: 0.1em;
      margin: 10px 0 20px; 
    } 
    
    h2 span { 
      color: $primary;
      background:#fff; 
      padding:0 10px; 
    }
  }
}
<<<<<<< HEAD

.icon-widget-popover{
  .popover-header{
    padding-bottom: 0;
    background-color: #fff;
    .input-icon{
      margin-bottom: 0.5rem !important;
    }
  }
  .popover-body{
    padding: 0 0.5rem;
    .row{
      > div{
        overflow-x: hidden !important;
      }
    }
    .icon-list-wrapper{
      display: grid;
      grid-template-columns: repeat(10, 1fr);
      margin: 0.5rem 1rem 0.5rem 0.5rem;
    }
    .icon-element{
      cursor: pointer;
      border: 1px solid #fff;
      border-radius: $border-radius;
      &:hover{
        border: 1px solid $primary;
      }
    }
=======
.dark-theme-placeholder::placeholder{
  color: #C8C6C6;
}
.dark-multiselectinput{
  input{
    color: white;
    &::placeholder{
      color: #C8C6C6;
    }
  }
}

// Language Selection Modal
.lang-selection-modal {
  font-weight: 500;

  .list-group{
    padding: 1rem 1.5rem;
    padding-top: 0;
    overflow-y: scroll;
    height: calc(100% - 68px);
  }

  .list-group-item {
    border: 0;
    p {
      margin-bottom: 0px;
      margin-top: 2px;
    }
  }

  .list-group-item.active {
    background-color: #edf1ff;
    color: #4d72fa;
    font-weight: 600;
    margin-top: 0px;
  }

  .modal-body{
    height: 50vh;
    padding: 0;
  }

  .lang-list {
    height: 100%;
    .search-box{
      position: relative;
      margin: 1rem 1.5rem;
    }
    input {
      border-radius: 5px !important;
    }

    .input-icon {
      display: flex;
    }

    .input-icon {
      .search-icon {
        display: block;
        position: absolute;
        left: 0;
        margin-right: 0.5rem;
      }

      .clear-icon {
        cursor: pointer;
        display: block;
        position: absolute;
        right: 0;
        margin-right: 0.5rem;
      }
    }

    .list-group-item.active {
      color: $primary;
    }
  }
}

.lang-selection-modal.dark {
  .modal-header {
    border-color: #232e3c !important;
  }

  .modal-body,
  .modal-footer,
  .modal-header,
  .modal-content {
    color: white;
    background-color: #2b394a;
  }

  .list-group-item {
    color: white;
    border: 0;
  }

  .list-group-item:hover {
    background-color: #232e3c;
  }

  .list-group-item.active {
    background-color: #4d72fa;
    color: white;
    font-weight: 600;
  }

  .no-results-item {
    background-color: #2b394a;
    color: white;
  }

  input {
    background-color: #2b394a;
    border-color: #232e3c;
    color: white;
  }
}

// Language Selection Modal
.lang-selection-modal {
  font-weight: 500;

  .list-group{
    padding: 1rem 1.5rem;
    padding-top: 0;
    overflow-y: scroll;
    height: calc(100% - 68px);
  }

  .list-group-item {
    border: 0;
    p {
      margin-bottom: 0px;
      margin-top: 2px;
    }
  }

  .list-group-item.active {
    background-color: #edf1ff;
    color: #4d72fa;
    font-weight: 600;
    margin-top: 0px;
  }

  .modal-body{
    height: 50vh;
    padding: 0;
  }

  .lang-list {
    height: 100%;
    .search-box{
      position: relative;
      margin: 1rem 1.5rem;
    }
    input {
      border-radius: 5px !important;
    }

    .input-icon {
      display: flex;
    }

    .input-icon {
      .search-icon {
        display: block;
        position: absolute;
        left: 0;
        margin-right: 0.5rem;
      }

      .clear-icon {
        cursor: pointer;
        display: block;
        position: absolute;
        right: 0;
        margin-right: 0.5rem;
      }
    }

    .list-group-item.active {
      color: $primary;
    }
  }
}

.lang-selection-modal.dark {
  .modal-header {
    border-color: #232e3c !important;
  }

  .modal-body,
  .modal-footer,
  .modal-header,
  .modal-content {
    color: white;
    background-color: #2b394a;
  }

  .list-group-item {
    color: white;
    border: 0;
  }

  .list-group-item:hover {
    background-color: #232e3c;
  }

  .list-group-item.active {
    background-color: #4d72fa;
    color: white;
    font-weight: 600;
  }

  .no-results-item {
    background-color: #2b394a;
    color: white;
  }

  input {
    background-color: #2b394a;
    border-color: #232e3c;
    color: white;
>>>>>>> cff1c429
  }
}<|MERGE_RESOLUTION|>--- conflicted
+++ resolved
@@ -6108,7 +6108,6 @@
     }
   }
 }
-<<<<<<< HEAD
 
 .icon-widget-popover{
   .popover-header{
@@ -6138,7 +6137,8 @@
         border: 1px solid $primary;
       }
     }
-=======
+  }
+}
 .dark-theme-placeholder::placeholder{
   color: #C8C6C6;
 }
@@ -6364,6 +6364,5 @@
     background-color: #2b394a;
     border-color: #232e3c;
     color: white;
->>>>>>> cff1c429
   }
 }