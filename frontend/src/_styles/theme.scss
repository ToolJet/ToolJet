--- conflicted
+++ resolved
@@ -12767,8 +12767,6 @@
       color: white;
     }
   }
-<<<<<<< HEAD
-=======
 }
 
 .canvas-container {
@@ -12832,5 +12830,4 @@
   &:active {
     background-color: var(--interactive-overlays-fill-pressed) !important;
   }
->>>>>>> 5b690ebc
 }