--- conflicted
+++ resolved
@@ -7390,7 +7390,6 @@
   height: 52px;
 }
 
-<<<<<<< HEAD
 .release-buttons {
   height: 45px;
   margin-bottom: 10px;
@@ -7402,7 +7401,7 @@
 
 .version-manager-container {
   padding: 0.6rem;
-=======
+}
 // tooljet db fields styles [ query manager ]
 .tj-db-field-wrapper {
   .code-hinter-wrapper {
@@ -7424,5 +7423,4 @@
       padding: 0 !important;
     }
   }
->>>>>>> d89f9481
 }