--- conflicted
+++ resolved
@@ -3980,7 +3980,6 @@
     opacity: 1;
   }
 }
-<<<<<<< HEAD
 
 /**
  * Query panel
@@ -4206,7 +4205,7 @@
 //CodeMirror padding
 .CodeMirror pre.CodeMirror-line, .CodeMirror pre.CodeMirror-line-like {
   padding: 0 8px !important;
-=======
+}
 // comment styles ::override
 .editor-sidebar {
   .nav-tabs {
@@ -4219,5 +4218,4 @@
 .comment-card-wrapper{
   border-top: 0.5px solid #E1E1E1!important;
   margin-top: -1px !important;
->>>>>>> d256cff0
 }