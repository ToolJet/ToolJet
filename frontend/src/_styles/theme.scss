@import './tabler.scss';
@import './colors.scss';

body {
  font-family: 'Roboto', sans-serif;
}

.navbar {
  max-height: 48px;
  min-height: auto;

  .nav-item.active:after {
    bottom: 0 !important;
  }
}

.editor {
  .header-container {
    max-width: 100%;
    padding-left: 0.5rem;
    padding-right: 0.5rem;
  }

  .resizer-active {
    border: solid 1px rgb(70, 165, 253) !important;

    .top-right,
    .top-left,
    .bottom-right,
    .bottom-left {
      background: white;
      border-radius: 10px;
      border: solid 1px rgb(70, 165, 253);
    }
  }

  .resizer-selected {
    outline-width: thin;
    outline-style: solid;
    outline-color: #ffda7e;
  }

  .query-manager {
    .btn {
      height: 31px;
    }

    .header {
      --tblr-gutter-x: 0rem;
    }

    .nav-header {
      color: #3e525b;
      .nav-tabs {
        border-bottom: 0;
      }
    }

    .query-details {
      margin-top: 34px;
    }

    .advanced-options-container {
      margin-top: 42px !important;
    }
  }

  .left-sidebar {
    scrollbar-width: none;
  }

  .left-sidebar::-webkit-scrollbar {
    width: 0;
    background: transparent;
  }

  .left-sidebar {
    height: 100%;
    width: 3%;
    position: fixed;
    z-index: 1;
    left: 0;
    overflow-x: hidden;
    flex: 1 1 auto;
    background-color: #fff;
    background-clip: border-box;
    border: solid rgba(0, 0, 0, 0.125);
    border-width: 0px 1px 3px 0px;

    .accordion-item {
      border: solid rgba(101, 109, 119, 0.16);
      border-width: 1px 0px 1px 0px;
    }

    .datasources-container {
      height: 50%;
      overflow-y: scroll;

      tr {
        border-color: #f1f1f1;
      }
    }

    .variables-container {
      height: 50%;
      overflow-y: scroll;
    }

    .variables-container::-webkit-scrollbar-thumb,
    .datasources-container::-webkit-scrollbar-thumb {
      background: transparent;
      height: 0;
      width: 0;
    }

    .variables-container::-webkit-scrollbar,
    .datasources-container::-webkit-scrollbar {
      width: 0;
      background: transparent;
      height: 0;
    }

    .variables-container,
    .datasources-container {
      scrollbar-width: none;
    }

    .datasources-container {
      bottom: 0;
      height: 500px;
      border: solid rgba(101, 109, 119, 0.16);
      border-width: 1px 0px 1px 0px;

      .datasources-header {
        border: solid rgba(0, 0, 0, 0.125);
        border-width: 0px 0px 1px 0px;
      }
    }
  }

  .editor-sidebar {
    height: 100%;
    width: 18%;
    position: fixed;
    z-index: 1;
    right: 0;
    overflow-x: hidden;

    flex: 1 1 auto;
    top: 48px;

    background-color: #fff;
    background-clip: border-box;
    border: solid rgba(0, 0, 0, 0.125);
    border-width: 0px 0px 0px 1px;

    .nav-tabs .nav-link {
      color: #3e525b;
      border-top-left-radius: 0px;
      border-top-right-radius: 0px;
    }

    .inspector {
      .form-control-plaintext {
        padding: 0;
      }
      .header {
        border: solid rgba(0, 0, 0, 0.125);
        border-width: 0px 0px 1px 0px;
        height: 40px;

        .component-name {
          font-weight: 500;
        }

        .component-action-button {
          top: 8px;
          right: 10px;
          position: absolute;
        }
      }

      .properties-container {
        .field {
          .form-label {
            font-size: 12px;
          }

          .text-field {
            height: 30px;
            font-size: 12px;
          }

          .form-select {
            height: 30px;
            font-size: 12px;
          }

          .select-search__input {
            padding: 0.2375rem 0.75rem;
            font-size: 0.825rem;
          }
        }
      }
    }

    .components-container::-webkit-scrollbar {
      width: 0;
      height: 0;
      background: transparent;
    }

    .components-container::-webkit-scrollbar-thumb {
      background: transparent;
    }

    .components-container {
      scrollbar-width: none;
    }

    .components-container {
      height: 88%;
      overflow: auto;

      .component-image-holder {
        background: rgb(244, 246, 250);
        border-radius: 0;
        transition: all 0.3s cubic-bezier(0.25, 0.8, 0.25, 1);

        img {
          margin: 0 auto;
          padding: 12px;
        }

        &:hover {
          background: rgba(66, 153, 225, 0.1);
        }
      }

      .component-title {
        display: block;
        font-weight: 400;
        margin-top: 10px;
        color: #3e525b;
        white-space: nowrap;
        font-size: 10px;
        line-height: 12px;
        max-width: 100%;
        text-align: center;
      }

      .component-description {
        color: grey;
        font-size: 0.7rem;
      }
    }
  }

  .main {
    margin-left: 3%;
    width: 82%;
    top: 0;

    .canvas-container::-webkit-scrollbar {
      width: 0;
      background: transparent;
      height: 0;
    }

    .canvas-container {
      scrollbar-width: none;
    }

    .canvas-container::-webkit-scrollbar {
      width: 0;
      background: transparent;
    }

    .canvas-container {
      height: 100%;
      width: 79%;
      top: 48px;
      position: fixed;
      overflow-y: auto;
      overflow-x: scroll;
      -webkit-box-pack: center;
      justify-content: center;
      -webkit-box-align: center;
      align-items: center;

      .show-grid {
        background-size: 30px 10px;
        background-image: linear-gradient(to right, rgba(194, 191, 191, 0.2) 1px, transparent 1px),
          linear-gradient(to bottom, rgba(194, 191, 191, 0.2) 1px, transparent 1px);
      }

      .canvas-area {
        min-height: 2400px;
        background: #edeff5;
        margin: 0px auto;

        .resizer {
          border: solid 1px transparent;
        }
      }
    }

    .query-pane {
      scrollbar-width: none;
    }

    .query-pane::-webkit-scrollbar {
      width: 0;
      background: transparent;
    }

    .query-pane {
      height: 350px;
      width: 79%;
      position: fixed;
      // z-index: 1;
      left: 3%;
      bottom: 0;
      overflow-x: hidden;
      flex: 1 1 auto;

      background-color: #fff;
      background-clip: border-box;
      border: solid rgba(0, 0, 0, 0.125);
      border-width: 1px 0px 0px 0px;

      .table-responsive {
        scrollbar-width: none;
      }

      .table-responsive::-webkit-scrollbar {
        width: 0;
        background: transparent;
      }

      .query-row {
        cursor: pointer;
        --tblr-gutter-x: 0rem;
        .query-copy-button {
          display: none;
        }
      }

      .query-row-selected {
        background: rgba(66, 153, 225, 0.1) !important;
      }

      .query-row:hover {
        .query-copy-button {
          display: inline-block;
        }
      }

      .main-row {
        height: 100%;
        --tblr-gutter-x: 0rem;
      }

      .query-definition-pane-wrapper {
        overflow-x: hidden;
        overflow-y: scroll;
        height: 100%;
        scrollbar-width: none; /* Firefox */
        -ms-overflow-style: none; /* Internet Explorer 10+ */

        &::-webkit-scrollbar {
          /* WebKit */
          width: 0;
          height: 0;
        }

        &::-webkit-scrollbar-thumb {
          background: transparent;
        }
      }

      .query-definition-pane {
        .header {
          border: solid rgba(0, 0, 0, 0.125);
          border-width: 0px 0px 1px 0px;
          background: white;
          position: fixed;
          z-index: 3;
          width: 59.3%;
          margin-top: 0px;
          padding: 0.5px;
        }

        .preview-header {
          border: solid rgba(0, 0, 0, 0.125);
          border-width: 0px 0px 1px 0px;
        }
      }

      .data-pane {
        border: solid rgba(0, 0, 0, 0.125);
        border-width: 0px 1px 0px 0px;
        overflow-x: hidden;
        overflow-y: scroll;
        height: 100%;
        scrollbar-width: none; /* Firefox */
        -ms-overflow-style: none; /* Internet Explorer 10+ */

        &::-webkit-scrollbar {
          /* WebKit */
          width: 0;
          height: 0;
        }

        &::-webkit-scrollbar-thumb {
          background: transparent;
        }

        .queries-container {
          .queries-header {
            border: solid rgba(0, 0, 0, 0.125);
            border-width: 0px 0px 1px 0px;
            --tblr-gutter-x: 0rem;
          }

          .query-list {
            // padding-top: 40px;
          }

          .query-list::-webkit-scrollbar {
            width: 0;
            background: transparent;
          }

          tr {
            border-color: #f1f1f1;
          }
        }

        .header {
          height: 40px;
          text-align: center;
        }
      }
    }
  }

  @media screen and (max-height: 450px) {
    .sidebar {
      padding-top: 15px;
    }
    .sidebar a {
      font-size: 18px;
    }
  }
}

.viewer {
  .header-container {
    max-width: 100%;
  }

  .main {
    padding: 0px 10px;

    .canvas-container {
      scrollbar-width: none;
    }

    .canvas-container::-webkit-scrollbar {
      width: 0;
      background: transparent;
    }

    .canvas-container {
      height: 100%;
      width: 100%;
      position: fixed;
      left: 0;
      overflow-y: auto;
      overflow-x: auto;
      -webkit-box-pack: center;
      justify-content: center;
      -webkit-box-align: center;
      align-items: center;

      .canvas-area {
        width: 1280px;
        min-height: 1200px;
        background: #edeff5;
        margin: 0px auto;
        background-size: 80px 80px;
        // background-image: url(/public/images/tile.png);
        background-repeat: repeat;
      }
    }
  }
}

.modal-header {
  padding: 0 1.5rem 0 1.5rem;
}

.homepage-body {
  overflow-y: scroll;
  max-height: 100vh;
  a {
    color: inherit;
  }

  a:hover {
    color: inherit;
    text-decoration: none;
  }

  .app-action-buttons {
    display: none;
  }

  .app-name {
    line-height: 20px;
    font-size: 0.9rem;
  }

  .app-card {
    height: 155px;
    max-height: 155px;
  }

  .create-app {
    background: #eefcfe7a;
    border: 1px dashed #9d9d9d;
  }

  .create-app:hover {
    background: #4ac4d600;
  }

  .app-card:hover {
    background: #4ac4d600;

    .app-action-buttons {
      display: inline-flex;
    }

    .app-name {
      display: none;
    }
  }
}

.datasource-picker {
  .select-search {
    width: 300px;
  }
}

.select-search {
  width: 100%;
  position: relative;
  box-sizing: border-box;
}

.select-search *,
.select-search *::after,
.select-search *::before {
  box-sizing: inherit;
}

/**
 * Value wrapper
 */
.select-search__value {
  position: relative;
  z-index: 1;
}

.select-search__value::after {
  content: '';
  display: inline-block;
  position: absolute;
  top: calc(50% - 9px);
  right: 19px;
  width: 11px;
  height: 11px;
}

/**
 * Input
 */
.select-search__input {
  display: block;
  width: 100%;
  padding: 0.4375rem 0.75rem;
  font-size: 0.875rem;
  font-weight: 400;
  line-height: 1.4285714;
  color: #232e3c;
  background-color: #fff;
  background-clip: padding-box;
  border: 1px solid #dadcde;
  -webkit-appearance: none;
  -moz-appearance: none;
  appearance: none;
  border-radius: 0;
  transition: border-color 0.15s ease-in-out, box-shadow 0.15s ease-in-out;
}

.select-search__input::-webkit-search-decoration,
.select-search__input::-webkit-search-cancel-button,
.select-search__input::-webkit-search-results-button,
.select-search__input::-webkit-search-results-decoration {
  -webkit-appearance: none;
}

.select-search__input:not([readonly]):focus {
  cursor: initial;
}

/**
 * Options wrapper
 */
.select-search__select {
  background: #fff;
  box-shadow: 0 0.0625rem 0.125rem rgba(0, 0, 0, 0.15);
}

/**
 * Options
 */
.select-search__options {
  list-style: none;
}

/**
 * Option row
 */
.select-search__row:not(:first-child) {
  border-top: 1px solid #eee;
}

/**
 * Option
 */
.select-search__option,
.select-search__not-found {
  display: block;
  height: 36px;
  width: 100%;
  padding: 0 16px;
  background: #fff;
  border: none;
  outline: none;
  font-family: 'Roboto', sans-serif;
  font-size: 14px;
  text-align: left;
  cursor: pointer;
}

.select-search--multiple .select-search__option {
  height: 48px;
}

.select-search__option.is-highlighted,
.select-search__option:not(.is-selected):hover {
  background: rgba(47, 204, 139, 0.1);
}

.select-search__option.is-highlighted.is-selected,
.select-search__option.is-selected:hover {
  background: #2eb378;
  color: #fff;
}

/**
 * Group
 */
.select-search__group-header {
  font-size: 10px;
  text-transform: uppercase;
  background: #eee;
  padding: 8px 16px;
}

/**
 * States
 */
.select-search.is-disabled {
  opacity: 0.5;
}

.select-search.is-loading .select-search__value::after {
  background-image: url("data:image/svg+xml,%3Csvg xmlns='http://www.w3.org/2000/svg' width='50' height='50' viewBox='0 0 50 50'%3E%3Cpath fill='%232F2D37' d='M25,5A20.14,20.14,0,0,1,45,22.88a2.51,2.51,0,0,0,2.49,2.26h0A2.52,2.52,0,0,0,50,22.33a25.14,25.14,0,0,0-50,0,2.52,2.52,0,0,0,2.5,2.81h0A2.51,2.51,0,0,0,5,22.88,20.14,20.14,0,0,1,25,5Z'%3E%3CanimateTransform attributeName='transform' type='rotate' from='0 25 25' to='360 25 25' dur='0.6s' repeatCount='indefinite'/%3E%3C/path%3E%3C/svg%3E");
  background-size: 11px;
}

.select-search:not(.is-disabled) .select-search__input {
  cursor: pointer;
}

/**
 * Modifiers
 */
.select-search--multiple {
  border-radius: 3px;
  overflow: hidden;
}

.select-search:not(.is-loading):not(.select-search--multiple) .select-search__value::after {
  transform: rotate(45deg);
  border-right: 1px solid #000;
  border-bottom: 1px solid #000;
  pointer-events: none;
}

.select-search--multiple .select-search__input {
  cursor: initial;
}

.select-search--multiple .select-search__input {
  border-radius: 3px 3px 0 0;
}

.select-search--multiple:not(.select-search--search) .select-search__input {
  cursor: default;
}

.select-search:not(.select-search--multiple) .select-search__input:hover {
  border-color: #2fcc8b;
}

.select-search:not(.select-search--multiple) .select-search__select {
  position: absolute;
  z-index: 2;
  right: 0;
  left: 0;
  border-radius: 3px;
  overflow: auto;
  max-height: 360px;
}

.select-search--multiple .select-search__select {
  position: relative;
  overflow: auto;
  max-height: 260px;
  border-top: 1px solid #eee;
  border-radius: 0 0 3px 3px;
}

.select-search__not-found {
  height: auto;
  padding: 16px;
  text-align: center;
  color: #888;
}

.jet-table-footer {
  .table-footer {
    width: 100%;
  }
}

.jet-data-table-header {
  max-height: 50px;
}

.jet-data-table {
  thead {
    z-index: 2;
  }

  .markdown > table > :not(caption) > * > *,
  .table > :not(caption) > * > * {
    //padding-bottom: 0.1rem;
  }

  .table-row:hover,
  .table-row:focus {
    background: rgba(lightBlue, 0.25);
  }

  .table-row.selected {
    --tblr-table-accent-bg: rgba(lightBlue, 0.25);
    background: rgba(lightBlue, 0.25);
    font-weight: 500;
  }

  td {
    min-height: 40px;
    overflow-x: initial;
    margin: auto;

    .text-container {
      padding: 0;
      margin: 0;
      border: 0;
      height: 100%;
      outline: none;
    }
  }

  .has-dropdown,
  .has-multiselect,
  .has-text,
  .has-datepicker,
  .has-actions {
    padding: 0 5px;
  }

  .has-text,
  .has-actions {
    margin: 0;
  }

  td {
    .text-container:focus-visible,
    .text-container:focus,
    .text-container:focus-within,
    .text-container:hover {
      outline: none;
      height: 100%;
    }

    display: flex!important;

    .td-container {
      margin-top: auto;
      margin-bottom: auto;
    }
  }

  td {
    .text-container:focus {
      position: sticky;
      height: 120px;
      overflow-y: scroll;
      margin-top: -10px;
      padding: 10px;
      margin-left: -9px;
      background: white;
      box-shadow: rgba(15, 15, 15, 0/05) 0px 0px 0px 1px, rgba(15, 15, 15, 0.1) 0px 3px 6px,
        rgba(15, 15, 15, 0.2) 0px 9px 24px;
      white-space: initial;
    }

    .text-container:focus-visible,
    .text-container:focus,
    .text-container:focus-within,
    .text-container:hover {
      outline: none;
    }
  }

  td {
    .text-container::-webkit-scrollbar {
      background: transparent;
      height: 0;
      width: 0;
    }
  }

  td::-webkit-scrollbar {
    background: transparent;
    height: 0;
    width: 0;
  }

  th:after {
    content: ' ';
    position: relative;
    height: 0;
    width: 0;
  }

  .sort-desc:after {
    border-left: 5px solid transparent;
    border-right: 5px solid transparent;
    border-top: 5px solid #333;
    border-bottom: 5px solid transparent;
    left: 6px;
    top: 8px;
  }

  .sort-asc:after {
    border-left: 5px solid transparent;
    border-right: 5px solid transparent;
    border-top: 0px solid transparent;
    border-bottom: 5px solid #333;
    left: 6px;
    bottom: 8px;
  }
}

.jet-data-table::-webkit-scrollbar {
  background: transparent;
  height: 0;
}

.jet-data-table:hover {
  overflow-x: scroll;
  overflow-y: scroll;
}

.jet-data-table {
  overflow: hidden;
  .form-check {
    margin-bottom: 0;
  }

  .form-check-inline {
    margin-right: 0;
  }

  .table-row {
    cursor: pointer;
  }

  thead {
    position: sticky;
    top: 0px;
    display: inline-block;

    tr {
      border-top: none;
    }
  }
  tbody {
    display: inline-block;
  }
}

.btn-primary {
  --tblr-btn-color: 60, 146, 220;
  --tblr-btn-color-darker: 60, 133, 200;
  border-color: none;
}

.form-check-input:checked {
  background-color: #3c92dc;
  border-color: rgba(101, 109, 119, 0.24);
}

.btn:focus,
.btn:active,
.form-check-input:focus,
.form-check-input:active,
.form-control:focus,
th:focus,
tr:focus {
  outline: none !important;
  box-shadow: none;
}

.jet-container {
  border-radius: 8px;
}

.select-search__option {
  color: rgb(90, 89, 89);
}

.select-search__option.is-selected {
  background: rgba(176, 176, 176, 0.07);
  color: #4d4d4d;
}

.select-search__option.is-highlighted.is-selected,
.select-search__option.is-selected:hover {
  background: rgba(66, 153, 225, 0.1);
  color: rgb(44, 43, 43);
}

.select-search__option.is-highlighted,
.select-search__option:hover {
  background: rgba(66, 153, 225, 0.1);
}

.select-search__options {
  margin-left: -33px;
}

.select-search__option.is-highlighted,
.select-search__option:not(.is-selected):hover {
  background: rgba(66, 153, 225, 0.1);
}

.select-search:not(.select-search--multiple) .select-search__input:hover {
  border-color: rgba(66, 153, 225, 0.1);
}

.DateInput_input {
  font-weight: 300;
  font-size: 14px;
  padding: 4px 7px 2px;
  padding: 4px 7px 2px;
  width: 100px !important;
  margin-left: 10px;
}

.jet-data-table {
  display: inline-block;
  height: 100%;

  thead {
    width: 100%;
  }

  .select-search:not(.is-loading):not(.select-search--multiple) .select-search__value::after {
    display: none;
  }

  .custom-select {
    .select-search:not(.select-search--multiple) .select-search__select {
      top: 0px;
      border: solid #9fa0a1 1px;
    }
  }

  .tags {
    width: 100%;
    min-height: 20px;

    .add-tag-button {
      display: none;
    }

    .tag {
      font-weight: 400;
      font-size: 0.85rem;
      letter-spacing: 0.04em;
      text-transform: none;

      .remove-tag-button {
        margin-left: 5px;
        margin-right: -7px;
        display: none;
      }
    }

    .form-control-plaintext {
      font-size: 12px;
    }

    .form-control-plaintext:hover,
    .form-control-plaintext:focus-visible {
      outline: none;
    }
  }

  .tags:hover {
    .add-tag-button {
      display: inline-flex;
    }
  }

  .tag:hover {
    .remove-tag-button {
      display: inline-flex;
    }
  }

  .th,
  .td {
    .resizer {
      display: inline-block;
      width: 5px;
      height: 100%;
      position: absolute;
      right: 0;
      top: 0;
      transform: translateX(50%);
      z-index: 1;
      touch-action: none;

      &.isResizing {
        background: rgb(179, 173, 173);
      }
    }
  }
}

.no-components-box {
  border: 1px dashed #3e525b;
}

.form-control-plaintext:focus-visible {
  outline: none;
  outline-width: thin;
  outline-style: solid;
  outline-color: #3c92dc;
}

.form-control-plaintext:hover {
  outline: none;
  outline-width: thin;
  outline-style: solid;
  outline-color: rgba(66, 153, 225, 0.8);
}

.select-search__input:focus-visible {
  outline: none;
  outline-color: #4ac4d6;
}

.form-control-plaintext {
  padding: 5px;
}

.table-filters {
  position: absolute;
  bottom: 0;
  width: 80%;
  max-width: 700px;
  margin-right: 10%;
  right: 0;
  height: 300px;
  z-index: 100;
}

.code-builder {
  border: solid 1px #dadcde;
  border-radius: 2px;
  padding-top: 4px;

  .variables-dropdown {
    position: fixed;
    right: 0;
    width: 400px;
    z-index: 200;
    border: solid 1px #dadcde;

    .group-header {
      background: #f4f6fa;
    }
  }
}

.__react_component_tooltip {
  z-index: 10000;
}

.select-search__value::after {
  top: calc(50% - 2px);
  right: 15px;
  width: 5px;
  height: 5px;
}

.progress-bar {
  background-color: rgba(66, 153, 225, 0.7);
}

.popover-header {
  background-color: #f4f6fa;
}

.popover-body {
  .form-label {
    font-size: 12px;
  }
}

.mentions-popover {
  
}

.input-icon {
  .input-icon-addon {
    display: none;
  }
}

.input-icon:hover {
  .input-icon-addon {
    display: flex;
  }
}

.input-icon:focus {
  .input-icon-addon {
    display: flex;
  }
}

.sub-section {
  width: 100%;
  display: block;
}

.text-muted {
  color: #3e525b !important;
}

body {
  color: #3e525b;
}

.navbar-brand-image {
  height: 1.6rem;
}

.RichEditor-root {
  background: #fff;
  border: 1px solid #ddd;
  font-family: 'Georgia', serif;
  font-size: 14px;
  padding: 15px;
  height: 100%;
}

.RichEditor-editor {
  border-top: 1px solid #ddd;
  cursor: text;
  font-size: 16px;
  margin-top: 10px;
}

.RichEditor-editor .public-DraftEditorPlaceholder-root,
.RichEditor-editor .public-DraftEditor-content {
  margin: 0 -15px -15px;
  padding: 15px;
}

.RichEditor-editor .public-DraftEditor-content {
  min-height: 100px;
}

.RichEditor-hidePlaceholder .public-DraftEditorPlaceholder-root {
  display: none;
}

.RichEditor-editor .RichEditor-blockquote {
  border-left: 5px solid #eee;
  color: #666;
  font-family: 'Hoefler Text', 'Georgia', serif;
  font-style: italic;
  margin: 16px 0;
  padding: 10px 20px;
}

.RichEditor-editor .public-DraftStyleDefault-pre {
  background-color: rgba(0, 0, 0, 0.05);
  font-family: 'Inconsolata', 'Menlo', 'Consolas', monospace;
  font-size: 16px;
  padding: 20px;
}

.RichEditor-controls {
  font-family: 'Helvetica', sans-serif;
  font-size: 14px;
  margin-bottom: 5px;
  user-select: none;
}

.RichEditor-styleButton {
  color: #999;
  cursor: pointer;
  margin-right: 16px;
  padding: 2px 0;
  display: inline-block;
}

.RichEditor-activeButton {
  color: #5890ff;
}

.transformation-editor {
  .CodeMirror {
    min-height: 70px;
  }
}

.chart-data-input {
  .CodeMirror {
    min-height: 370px;
    font-size: 0.8rem;
  }
  .code-hinter {
    min-height: 370px;
  }
}

.map-location-input {
  .CodeMirror {
    min-height: 120px;
    font-size: 0.8rem;
  }
  .code-hinter {
    min-height: 120px;
  }
}

.rdt {
  .form-control {
    height: 100%;
  }
}

.DateInput_input__focused {
  border-bottom: 2px solid #3c92dc;
}

.CalendarDay__selected,
.CalendarDay__selected:active,
.CalendarDay__selected:hover {
  background: #3c92dc;
  border: 1px double #3c92dc;
}

.CalendarDay__selected_span {
  background: #3c92dcc2;
  border: #3c92dcc2;
}

.CalendarDay__selected_span:active,
.CalendarDay__selected_span:hover {
  background: #3c92dc;
  border: 1px double #3c92dc;
  color: #fff;
}

.CalendarDay__hovered_span:active,
.CalendarDay__hovered_span:hover {
  background: #3c92dc;
  border: 1px double #3c92dc;
  color: #fff;
}

.CalendarDay__hovered_span {
  background: #83b8e7;
  border: 1px double #83b8e7;
  color: #fff;
}

.table-responsive {
  margin-bottom: 0rem;
}

.code-hinter::-webkit-scrollbar {
  width: 0;
  height: 0;
  background: transparent;
}

.codehinter-query-editor-input {
  .CodeMirror {
    font-family: 'Roboto', sans-serif;
    color: #263136;
    overflow: hidden;
    height: 50px !important;
  }

  .CodeMirror-vscrollbar {
    overflow: hidden;
  }

  .CodeMirror-focused {
    padding-top: 0;
    height: 50px;
  }

  .CodeMirror-scroll {
    position: absolute;
    top: 0;
    width: 100%;
  }
}

.field {
  .CodeMirror-scroll {
    position: static;
    top: 0;
  }
}

.code-hinter {
  height: 36px;

  .form-control {
    .CodeMirror {
      font-family: 'Roboto', sans-serif;
      height: 50px !important;
      max-height: 300px;
    }
  }

  .CodeMirror-focused {
  }

  .CodeMirror-vscrollbar,
  .CodeMirror-hscrollbar {
    background: transparent;
    height: 0;
    width: 0;
  }

  .CodeMirror-scroll {
    overflow: hidden !important;
  }
}

.CodeMirror-hints {
  font-family: 'Roboto', sans-serif;
  font-size: 0.9rem;
  padding: 0px;
  z-index: 10000;

  li.CodeMirror-hint-active {
    background: #3c92dc;
  }

  .CodeMirror-hint {
    padding: 4px;
    padding-left: 10px;
    padding-right: 10px;
  }
}

.cm-matchhighlight {
  color: #4299e1 !important;
  background: rgba(66, 153, 225, 0.1) !important;
}

.nav-tabs .nav-link {
  color: #3e525b;
  border-top-left-radius: 0px;
  border-top-right-radius: 0px;
}

.transformation-editor {
  .CodeMirror {
    min-height: 220px;
  }
}

hr {
  margin: 1rem 0;
}

.query-hinter {
  min-height: 150px;
}

.codehinter-default-input {
  font-family: 'Roboto', sans-serif;
  padding: 0.0475rem 0rem;
  display: block;
  width: 100%;
  font-size: 0.875rem;
  font-weight: 400;
  color: #232e3c;
  background-color: #fff;
  background-clip: padding-box;
  border: 1px solid #dadcde;
  -webkit-appearance: none;
  -moz-appearance: none;
  appearance: none;
  border-radius: 4px;
  transition: border-color 0.15s ease-in-out, box-shadow 0.15s ease-in-out;
  height: 30px;

  .CodeMirror {
    font-family: 'Roboto', sans-serif;
  }
}

.codehinter-query-editor-input {
  font-family: 'Roboto', sans-serif;
  padding: 0.1775rem 0.75rem;
  display: block;
  width: 100%;
  font-size: 0.875rem;
  font-weight: 400;
  color: #232e3c;
  background-color: #fff;
  background-clip: padding-box;
  border: 1px solid #dadcde;
  appearance: none;
  border-radius: 0;
  transition: border-color 0.15s ease-in-out, box-shadow 0.15s ease-in-out;
  height: 36px !important;
}

.modal-component {
  margin-top: 150px;
  .modal-body {
    padding: 0;
  }
}

.draggable-box {
  .config-handle {
    top: -20px;
    position: fixed;

    .badge {
      font-size: 9px;
    }
  }
}

.modal-content {
  .config-handle {
    position: absolute;

    .badge {
      font-size: 9px;
    }
  }
}

// .draggable-box:hover {
.config-handle {
  display: block;
}
// }

.apps-table {
  .app-title {
    font-size: 1rem;
  }

  .row {
    --tblr-gutter-x: 0rem;
  }
}

.home-page,
.org-users-page {
  .navbar .navbar-nav .active > .nav-link,
  .navbar .navbar-nav .nav-link.active,
  .navbar .navbar-nav .nav-link.show,
  .navbar .navbar-nav .show > .nav-link {
    color: rgba(35, 46, 60, 0.7);
  }

  .nav-item {
    font-size: 0.9rem;
  }

  img.svg-icon {
    cursor: pointer;
    padding-left: 2px;
    border-radius: 10px;
  }

  img.svg-icon:hover {
    background-color: rgba(224, 214, 214, 0.507);
  }
}

.CodeMirror-placeholder {
  color: #9e9e9e !important;
  font-size: 0.7rem !important;
  margin-top: 2px !important;
  font-size: 12px !important;
}

.CodeMirror-code {
  font-weight: 300;
}

.btn-primary {
  border-color: transparent;
}

.text-widget {
  overflow: auto;
}

.text-widget::-webkit-scrollbar {
  width: 0;
  height: 0;
  background: transparent;
}

.input-group-flat:focus-within {
  box-shadow: none;
}

.map-widget {
  .place-search-input {
    box-sizing: border-box;
    border: 1px solid transparent;
    width: 240px;
    height: 32px;
    padding: 0 12px;
    border-radius: 3px;
    box-shadow: 0 2px 6px rgba(0, 0, 0, 0.3);
    font-size: 14px;
    outline: none;
    text-overflow: ellipses;
    position: absolute;
    left: 50%;
    margin-left: -120px;
  }

  .map-center {
    position: fixed;
    z-index: 1000;
  }
}

.events-toggle-active {
  .toggle-icon {
    transform: rotate(180deg);
  }
}

.events-toggle {
  .toggle-icon {
    display: inline-block;
    margin-left: auto;
    transition: 0.3s transform;
  }

  .toggle-icon:after {
    content: '';
    display: inline-block;
    vertical-align: 0.306em;
    width: 0.46em;
    height: 0.46em;
    border-bottom: 1px solid;
    border-left: 1px solid;
    margin-right: 0.1em;
    margin-left: 0.4em;
    transform: rotate(-45deg);
  }
}

.nav-link-title {
  font-weight: 500;
  font-size: 0.9rem;
}

.navbar-nav {
  .dropdown:hover {
    .dropdown-menu {
      display: block;
    }
  }
}

.query-manager-header {
  .nav-item {
    border-right: solid 1px #dadcde;
  }

  .nav-link {
    height: 39px;
  }
}

input:focus-visible {
  outline: none;
}

.navbar-expand-md.navbar-light .nav-item.active:after {
  border: 1px solid #3c92dc;
}

.org-users-page {
  .select-search__input {
    color: #617179;
  }
  .select-search-role {
    position: absolute;
    margin-top: -1rem;
  }

  .has-focus > .select-search__select > ul {
    margin-bottom: 0;
  }
}

.encrypted-icon {
  margin-bottom: 0.25rem;
}

.widget-documentation-link {
  position: fixed;
  bottom: 0;
  background: $white;
  width: 100%;
  z-index: 1;
}

.components-container {
  .draggable-box {
    cursor: move;
  }
}

.column-sort-row {
  border-radius: 0;
}

.jet-button {
  &.btn-primary:hover {
    background: var(--tblr-btn-color-darker) !important;
  }
}

.editor-sidebar::-webkit-scrollbar {
  width: 0;
  height: 0;
  background: transparent;
  -ms-overflow-style: none;
}

.editor-sidebar {
  scrollbar-width: none;
  -ms-overflow-style: none;
}

.sketch-picker {
  position: absolute;
}

.color-picker-input {
  border: solid 1px rgb(223, 223, 223);
  cursor: pointer;
}

.app-sharing-modal {
  .form-control.is-invalid,
  .was-validated .form-control:invalid {
    border-color: #ffb0b0;
  }
}

.widgets-list {
  --tblr-gutter-x: 0px !important;
}

.input-with-icon {
  position: relative;
  display: flex;
  flex: 1;

  .icon-container {
    position: absolute;
    right: 10px;
    top: calc(50% - 10px);
    z-index: 3;
  }
}

.dynamic-variable-preview {
  min-height: 20px;
  max-height: 500px;
  overflow: auto;
  line-height: 20px;
  font-size: 12px;
  margin-top: -2px;
  word-wrap: break-word;
  border-bottom-left-radius: 3px;
  border-bottom-right-radius: 3px;
  box-sizing: border-box;
  font-family: 'Source Code Pro', monospace;

  .heading {
    font-weight: 700;
    white-space: pre;
    text-transform: capitalize;
  }
}

.theme-dark {
  .navbar .navbar-nav .active > .nav-link,
  .theme-dark .navbar .navbar-nav .nav-link.active,
  .theme-dark .navbar .navbar-nav .nav-link.show,
  .theme-dark .navbar .navbar-nav .show > .nav-link {
    color: #fff;
  }

  .card-subtitle {
    color: #fff;
  }

  .left-sidebar .active {
    background: #333c48;
  }

  .left-sidebar .left-sidebar-item {
    border-bottom: 1px solid #333c48;
  }

  .nav-tabs .nav-link.active {
    color: #fff !important;
  }

  .nav-tabs .nav-link {
    color: #c3c3c3 !important;
  }

  .card-body > :last-child {
    color: #fff !important;
  }

  .form-control {
    border: 1px solid #324156;
  }

  .card {
    background-color: #324156 !important;
  }

  .DateInput {
    background: #1f2936;
  }

  .DateInput_input {
    background-color: #1f2936;
  }

  .DateRangePickerInput {
    background-color: #1f2936;
  }

  .DateInput_input__focused {
    background: #1f2936;
  }

  .DateRangePickerInput__withBorder {
    border: 1px solid #1f2936;
  }

  .main .canvas-container .canvas-area {
    background: #2f3c4c;
  }

  .rdtOpen .rdtPicker {
    color: black;
  }

  .editor .editor-sidebar .components-container .component-image-holder {
    background: #2f3c4c !important;
    border: 1px solid #2f3c4c !important;

    center,
    .component-title {
      filter: brightness(0) invert(1);
    }
  }

  .nav-tabs .nav-link:focus,
  .nav-tabs .nav-link:hover {
    border-color: transparent !important;
  }

  .modal-content,
  .modal-header {
    background-color: #1f2936 !important;
    .text-muted {
      color: #fff !important;
    }
  }

  .modal-header {
    border-bottom: 1px solid rgba(255, 255, 255, 0.09) !important;
  }

  .canvas-container {
    background-color: #1f2936;
  }

  .editor .main .query-pane {
    border: solid rgba(255, 255, 255, 0.09) !important;
    border-width: 1px 0px 0px 0px !important;
  }

  .no-components-box {
    background-color: #1f2936 !important;

    center {
      filter: brightness(0) invert(1);
    }
  }

  .query-list {
    .text-muted {
      color: #fff !important;
    }
  }

  .left-sidebar,
  .editor-sidebar {
    background-color: #1f2936 !important;
  }

  .editor-sidebar {
    border: solid rgba(255, 255, 255, 0.09);
    border-width: 0px 0px 0px 1px !important;

    .nav-tabs {
      border-bottom: 1px solid rgba(255, 255, 255, 0.09) !important;
    }
  }

  .editor .editor-sidebar .nav-tabs .nav-link {
    color: #fff;
    img {
      filter: brightness(0) invert(1);
    }
  }

  .jet-table {
    background-color: #1f2936 !important;
  }

  .nav-tabs .nav-item.show .nav-link,
  .nav-tabs .nav-link.active {
    background-color: #2f3c4c;
    border-color: transparent !important;
  }

  .editor .main .query-pane .query-definition-pane .header {
    border: solid rgba(255, 255, 255, 0.09);
    border-width: 0px 0px 1px 0px !important;
    background: #1f2936;
  }

  .left-sidebar {
    border: solid rgba(255, 255, 255, 0.09);
    border-width: 0px 1px 3px 0px;
    .text-muted {
      color: #fff !important;
    }
  }

  .folder-list {
    color: #fff !important;
  }

  .app-title {
    color: #fff !important;
  }

  .RichEditor-root {
    background: #1f2936;
    border: 1px solid #2f3c4c;
  }

  .app-description {
    color: #fff !important;
  }

  .btn-light,
  .btn-outline-light {
    background-color: #42546a !important;

    img {
      filter: brightness(0) invert(1);
    }
  }

  .editor .left-sidebar .datasources-container tr {
    border-bottom: solid 1px rgba(255, 255, 255, 0.09);
  }

  .editor .left-sidebar .datasources-container .datasources-header {
    border: solid rgba(255, 255, 255, 0.09) !important;
    border-width: 0px 0px 1px 0px !important;
  }

  .query-manager-header .nav-item {
    border-right: solid 1px rgba(255, 255, 255, 0.09);
    .nav-link {
      color: #c3c3c3;
    }
  }

  .input-group-text {
    border: solid 1px rgba(255, 255, 255, 0.09) !important;
  }

  .app-users-list {
    .text-muted {
      color: #fff !important;
    }
  }

  .data-pane {
    border: solid rgba(255, 255, 255, 0.09) !important;
    border-width: 0px 1px 0px 0px !important;
  }

  .main .query-pane .data-pane .queries-container .queries-header {
    border: solid rgba(255, 255, 255, 0.09) !important;
    border-width: 0px 0px 1px 0px !important;

    .text-muted {
      color: #fff !important;
    }
  }

  .query-pane {
    background-color: #1f2936 !important;
  }

  .svg-icon {
    filter: brightness(0) invert(1);
  }

  .badge {
    filter: brightness(1) invert(1);

    .svg-icon {
      filter: brightness(1) invert(0);
    }
  }

  .alert {
    background: transparent;
    .text-muted {
      color: #fff !important;
    }
  }

  .editor .editor-sidebar .inspector .header {
    border: solid rgba(255, 255, 255, 0.09) !important;
    border-width: 0px 0px 1px 0px !important;
  }

  .skeleton-line::after {
    // background-image: linear-gradient(to right, #232e3c 0, #4c5b79 40%, #4c5b79 80%);
    background-image: linear-gradient(to right, #566177 0, #5a6170 40%, #4c5b79 80%);
  }

  // .btn {
  //   filter: brightness(1) invert(1);
  // }

  .select-search__input {
    color: rgb(224, 224, 224);
    background-color: #2b3547;
    border: 1px solid #2b3547;
  }

  .select-search__select {
    background: #fff;
    box-shadow: 0 0.0625rem 0.125rem rgba(0, 0, 0, 0.15);
  }

  .select-search__row:not(:first-child) {
    border-top: 1px solid #eee;
  }

  .select-search__option,
  .select-search__not-found {
    background: #fff;
  }

  .select-search__option.is-highlighted,
  .select-search__option:not(.is-selected):hover {
    background: rgba(47, 204, 139, 0.1);
  }

  .select-search__option.is-highlighted.is-selected,
  .select-search__option.is-selected:hover {
    background: #2eb378;
    color: #fff;
  }

  .org-users-page {
    .user-email,
    .user-status {
      filter: brightness(0) invert(1);
    }
  }

  .react-json-view {
    background-color: transparent !important;
  }

  .codehinter-default-input {
    background-color: transparent;
    border: 1px solid #333c48;
  }

  .color-picker-input {
    border: solid 1px #333c48;
  }

  .codehinter-query-editor-input {
    background-color: #272822;
    border: 1px solid #2c3a4c;
    border-radius: 0;
  }

  .codehinter-query-editor-input .CodeMirror {
    height: 31px !important;
  }

  .codehinter-query-editor-input .CodeMirror {
    color: #c3c3c3 !important;
  }

  .select-search:not(.is-loading):not(.select-search--multiple) .select-search__value::after {
    transform: rotate(45deg);
    border-right: 1px solid #fff;
    border-bottom: 1px solid #fff;
  }
}

.main-wrapper {
  position: fixed;
  min-height: 100%;
  min-width: 100%;
}

.jet-table {
  .global-search-field {
    background: transparent;
  }
}

.modal-backdrop.show {
  opacity: 0.74;
}

.gui-select-wrappper .select-search__input {
  height: 30px;
}

.theme-dark .input-group-text,
.theme-dark .markdown > table thead th,
.theme-dark .table thead th {
  background: #1c252f;
  color: #fff;
}

.sketch-picker {
  z-index: 1000;
}

.no-padding {
  padding: 0;
}

.nav-tabs {
  font-weight: 300;
}

.nav-tabs .nav-link.active {
  // background: 0;
  border: 0;
  border-bottom: 1px solid #206bc4;
  font-weight: 400;
  // color: #fff;
}

// .nav-tabs .nav-link.active:hover {
//   border-bottom: 1px solid #206bc4;
// }

// .nav-tabs .nav-link:hover {
//   border: 0;
// }

.table-no-divider {
  td {
    border-bottom-width: 0px;
    padding-left: 0;
  }
}

.no-border {
  border-radius: 0 !important;
}

input[type='text'] {
  border-radius: 0 !important;
  outline-color: #dadcde !important;
}

.widget-header {
  text-transform: capitalize;
  margin-top: 12px !important;
  font-weight: 500;
  font-size: 12px;
  line-height: 12px;
}

.query-manager-events {
  max-width: 400px;
}

.validation-without-icon {
  background-image: none !important;
}

.dropdown-widget,
.multiselect-widget {
  .select-search__input {
    padding: 0.1375rem 0.75rem;
  }

  .select-search__options {
    margin-bottom: 0 !important;

    .select-search__option {
      height: auto;
      min-height: 30px;
    }
  }
}

.show {
  display: block;
}
.hide {
  display: none;
}

.draggable-box:focus-within {
  z-index: 2 !important;
}

.cursor-wait {
  cursor: wait;
}
.cursor-text{
  cursor: text;
}
.cursor-none {
  cursor: none;
}
.theme-dark .event-action {
  filter: brightness(0) invert(1);
}

.event-action{
  filter: brightness(0) invert(0);
}

<<<<<<< HEAD
.disabled {
  pointer-events: none;
  opacity: 0.4;
=======
.DateRangePicker {
  padding: 1.25px 5px;
}

.datepicker-widget {
  .input-field { 
    min-height: 26px;
    padding: 0;
    padding-left: 2px;
  }
}

.daterange-picker-widget {
  .DateInput_input {
    min-height: 24px;
    line-height: normal;
    border-bottom: 0px;
    font-size: 0.85rem;
  }
  .DateRangePicker {
    padding: 0;
  }

  .DateRangePickerInput_arrow_svg {
    height: 17px;
  }
>>>>>>> 20d1bd0a
}<|MERGE_RESOLUTION|>--- conflicted
+++ resolved
@@ -2235,11 +2235,10 @@
   filter: brightness(0) invert(0);
 }
 
-<<<<<<< HEAD
 .disabled {
   pointer-events: none;
   opacity: 0.4;
-=======
+}
 .DateRangePicker {
   padding: 1.25px 5px;
 }
@@ -2266,5 +2265,4 @@
   .DateRangePickerInput_arrow_svg {
     height: 17px;
   }
->>>>>>> 20d1bd0a
 }