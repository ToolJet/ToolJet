--- conflicted
+++ resolved
@@ -3220,7 +3220,6 @@
       margin-left: 16px;
     }
   }
-<<<<<<< HEAD
  }
 
 
@@ -3286,6 +3285,3 @@
       background-color: #3650AF;
     }
 }
-=======
-}
->>>>>>> a02d47e8
