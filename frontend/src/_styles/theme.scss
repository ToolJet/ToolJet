--- conflicted
+++ resolved
@@ -207,16 +207,10 @@
     p {
       margin: 0 8px 0 15px;
     }
-<<<<<<< HEAD
-    &:hover{
-      transform: scale(1.02);
-      box-shadow: 0.1px 0.1px 0.1px 0.1px rgba(0,0,0,0.3);
-=======
 
     &:hover {
       transform: scale(1.02);
       box-shadow: 0.1px 0.1px 0.1px 0.1px rgba(0, 0, 0, 0.3);
->>>>>>> 8cdcfc81
     }
   }
 
@@ -5981,7 +5975,6 @@
   display: flex;
 }
 
-<<<<<<< HEAD
 .flexer-sso-input{
   display: flex;
   justify-content: space-between;
@@ -5990,10 +5983,7 @@
   }
 }
 
-.sso-copy{
-=======
 .sso-copy {
->>>>>>> 8cdcfc81
   margin-left: 10px;
   cursor: pointer;
 }
@@ -6242,41 +6232,15 @@
   }
 }
 
-<<<<<<< HEAD
-.separator-bottom {
-  .separator {
-    width: 100%;
-
-    h2 {
-      width: 100%;
-      text-align: center;
-      border-bottom: 1px solid $primary;
-      line-height: 0.1em;
-      margin: 10px 0 20px;
-    }
-
-    h2 span {
-      color: $primary;
-      background:#fff;
-      padding:0 10px;
-    }
-  }
-}
-
 .oidc-button {
   .btn-loading:after {
     color: $primary;
   }
 }
 
-.icon-widget-popover{
-  &.theme-dark{
-    .popover-header{
-=======
 .icon-widget-popover {
   &.theme-dark {
     .popover-header {
->>>>>>> 8cdcfc81
       background-color: #232e3c;
       border-bottom: 1px solid #324156;
       ;
@@ -6726,29 +6690,13 @@
   }
 }
 
-<<<<<<< HEAD
-.home-modal-component.modal-version-lists{
-=======
 .home-modal-component.modal-version-lists {
->>>>>>> 8cdcfc81
   .modal-header {
     .btn-close {
       top: auto;
     }
   }
 }
-<<<<<<< HEAD
-.modal-version-lists{
-  max-height: 80vh;
-  .modal-body{
-    height: 80%;
-    overflow: auto;
-  }
-  .modal-footer,.modal-header{
-    height: 10%;
-  }
-  .version-wrapper{
-=======
 
 .modal-version-lists {
   max-height: 80vh;
@@ -6764,19 +6712,14 @@
   }
 
   .version-wrapper {
->>>>>>> 8cdcfc81
     display: flex;
     justify-content: flex-start;
     padding: 0.75rem 0.25rem;
     border: 1px solid $border-grey-light;
   }
 }
-<<<<<<< HEAD
-.dropdown-table-column-hide-common{
-=======
 
 .dropdown-table-column-hide-common {
->>>>>>> 8cdcfc81
   position: absolute;
   z-index: 10;
   right: 0;
@@ -6825,7 +6768,6 @@
       font-weight: bolder;
     }
   }
-<<<<<<< HEAD
 }
 
 .apploader {
@@ -6867,7 +6809,7 @@
 
   .skeleton {
     padding: 5px;
-  } 
+  }
 
   .editor-left-panel {
     width: 80px;
@@ -6978,7 +6920,7 @@
     padding: 3px 3px 3px 0px;
   }
 
-  .editor-center-wrapper{
+  .editor-center-wrapper {
     padding: 3px 3px 3px 3px;
   }
 
@@ -7057,246 +6999,6 @@
   }
 }
 
-.custom-select{
-  .select-search-dark__value::after{
-    content: none;
-=======
-}
-
-.apploader {
-  height: 100vh;
-
-  .app-container {
-    height: 100%;
-    display: flex;
-    flex-direction: column;
-    justify-content: space-between;
->>>>>>> 8cdcfc81
-  }
-
-<<<<<<< HEAD
-.tooljet-logo-loader{
-=======
-  .editor-header {
-    height: 5%;
-    background-color: #EEEEEE;
-    display: flex;
-    align-items: center;
-    justify-content: space-between;
-
-    .app-title-skeleton {
-      width: 100px;
-      height: 100%;
-      display: flex;
-      align-items: center;
-      margin-left: 7px;
-    }
-
-    .right-buttons {
-      display: flex;
-      gap: 5px;
-      align-items: center;
-      margin-right: 10px;
-    }
-  }
-
-  .editor-body {
-    height: 100%;
-  }
-
-  .skeleton {
-    padding: 5px;
-  }
-
-  .editor-left-panel {
-    width: 80px;
-    background-color: #EEEEEE;
-    margin: 3px 0px 3px 3px;
-    display: flex;
-    flex-direction: column;
-    justify-content: space-between;
-    border-radius: 5px;
-
-    .left-menu-items {
-      display: flex;
-      flex-direction: column;
-      justify-content: space-between;
-      gap: 5px;
-      margin-top: 10px;
-    }
-
-    .bottom-items {
-      margin-bottom: 10px;
-    }
-  }
-
-  .editor-center {
-    height: 100%;
-    display: flex;
-    flex-direction: column;
-    gap: 5px;
-    justify-content: space-between;
-
-    .canvas {
-      height: 70%;
-      background-color: #EEEEEE;
-      border-radius: 5px;
-      display: flex;
-      justify-content: center;
-    }
-
-    .query-panel {
-      height: 30%;
-      display: flex;
-      justify-content: space-between;
-      gap: 5px;
-
-      .queries {
-        width: 30%;
-        display: flex;
-        flex-direction: column;
-        gap: 5px;
-
-        .queries-title {
-          background-color: #EEEEEE;
-          border-radius: 5px;
-          height: 20%;
-          padding: 5px 10px;
-          display: flex;
-          justify-content: space-between;
-          align-items: center;
-        }
-
-        .query-list {
-          background-color: #EEEEEE;
-          border-radius: 5px;
-          height: 80%;
-
-          .query-list-item {
-            margin: 10px;
-            height: 35px;
-          }
-        }
-      }
-
-      .query-editor {
-        width: 70%;
-        height: 100%;
-        display: flex;
-        flex-direction: column;
-        gap: 5px;
-
-        .query-editor-header {
-          background-color: #EEEEEE;
-          border-radius: 5px;
-          height: 20%;
-          padding: 5px 10px;
-          display: flex;
-          justify-content: space-between;
-
-          .query-actions {
-            display: flex;
-            align-items: center;
-          }
-        }
-
-        .query-editor-body {
-          background-color: #EEEEEE;
-          height: 80%;
-          border-radius: 5px;
-
-          .button {
-            margin-right: 10px;
-          }
-        }
-      }
-    }
-  }
-
-  .wrapper {
-    padding: 3px 3px 3px 0px;
-  }
-
-  .editor-center-wrapper {
-    padding: 3px 3px 3px 3px;
-  }
-
-  .right-bar {
-    height: 100%;
-    padding: 3px 3px 3px 0px;
-    display: flex;
-    flex-direction: column;
-    justify-content: space-between;
-    gap: 5px;
-
-    .widget-list-header {
-      height: 5%;
-      background-color: #EEEEEE;
-      border-radius: 5px;
-    }
-
-    .widget-list {
-      height: 95%;
-      background-color: #EEEEEE;
-      border-radius: 5px;
-      padding: 10px;
-
-      .widgets {
-        display: flex;
-        justify-content: space-between;
-      }
-    }
-  }
-}
-
-.theme-dark {
-  .editor-header {
-    background-color: #1F2936;
-  }
-
-  .editor-left-panel {
-    background-color: #1F2936;
-  }
-
-  .editor-center {
-    .canvas {
-      background-color: #1F2936;
-    }
-  }
-
-  .query-panel {
-    .queries {
-      .queries-title {
-        background-color: #1F2936 !important;
-      }
-
-      .query-list {
-        background-color: #1F2936 !important;
-      }
-    }
-
-    .query-editor {
-      .query-editor-header {
-        background-color: #1F2936 !important;
-      }
-
-      .query-editor-body {
-        background-color: #1F2936 !important;
-      }
-    }
-  }
-
-  .right-bar {
-    .widget-list-header {
-      background-color: #1F2936;
-    }
-
-    .widget-list {
-      background-color: #1F2936;
-    }
-  }
-}
-
 .custom-select {
   .select-search-dark__value::after {
     content: none;
@@ -7308,7 +7010,6 @@
 }
 
 .tooljet-logo-loader {
->>>>>>> 8cdcfc81
   height: 100vh;
   display: flex;
   align-items: center;
@@ -7318,19 +7019,12 @@
     margin: 10px 87px;
   }
 }
-<<<<<<< HEAD
-.page-body{
-  height: calc(100vh - 1.25rem - 48px);
-  min-height : 500px;
-} 
-=======
 
 .page-body {
   height: calc(100vh - 1.25rem - 48px);
   min-height : 500px;
 } 
 
->>>>>>> 8cdcfc81
 .theme-dark{
   .org-avatar:hover{
     .avatar{
@@ -7338,9 +7032,6 @@
     }
   }
   
-<<<<<<< HEAD
-}
-=======
 }
 
 .dark-theme-toggle-btn {
@@ -8604,5 +8295,4 @@
 
 }
 
-//ONBOARD STYLES END---------------------------->>>>>
->>>>>>> 8cdcfc81
+//ONBOARD STYLES END---------------------------->>>>>