--- conflicted
+++ resolved
@@ -4500,14 +4500,9 @@
   }
 
   .modal-header {
-<<<<<<< HEAD
     background-color: $bg-dark-light !important;
     color: $white  !important;
     border-bottom: 2px solid #3A3F42 !important;
-
-=======
-    background-color: $bg-dark-light  !important;
->>>>>>> a00e431d
   }
 
   .btn-close {
