@import "./tabler.scss";
@import "./colors.scss";
@import "./z-index.scss";
@import "./mixins.scss";

// variables
$border-radius: 4px;

body {
  font-family: "Roboto", sans-serif;
}

input,
button {
  border-radius: 4px;
}

.btn:hover {
  border-color: $primary;
}

.btn-sm {
  padding: 4px 8px;
}

.padding-0 {
  padding: 0;
}

.font-500 {
  font-weight: 500;
}

.text-right {
  text-align: right;
}

.navbar {
  max-height: 48px;
  min-height: auto;

  .nav-item.active:after {
    bottom: 0 !important;
  }
}

.rc-slider-track {
  background-color: $primary;
}
.rc-slider-handle {
  border-color: $primary;
}

.auth-main {
  height: 1000px;
  padding-top: calc(0.25 * 100vh);
  overflow: hidden;

  svg,
  img {
    height: 50px;
    width: 50px;
  }

  svg {
    color: #000000;
  }

  .col-4 {
    z-index: 1;
  }

  .horizontal-line {
    width: 100%;
    position: relative;
    border: 1px solid #b1b1b1;
    top: 25px;
    margin: 0px auto;
    z-index: 0;
  }

  .sso-ico {
    div {
      background-color: #ffffff;
    }
  }
}

.emoji-mart-scroll {
  border-bottom: 0;
  margin-bottom: 6px;
}

.emoji-mart-scroll+.emoji-mart-bar {
  display: none;
}

.accordion-item,
.accordion-button {
  background-color: inherit;
}

.accordion-button {
  font-weight: 400 !important;
  box-shadow: none !important;
}

.accordion-button:not(.collapsed) {
  padding-bottom: 0 !important;
}

.accordion-body {
  .form-label {
    font-weight: 400;
    font-size: 12px;
    color: #61656c;
  }

  .style-fx {
    margin-top: 3px !important;
  }
}

.editor {
  .header-container {
    max-width: 100%;
    padding: 0 10px;
  }

  .resizer-select,
  .resizer-active {
    border: solid 1px $primary  !important;

    .top-right,
    .top-left,
    .bottom-right,
    .bottom-left {
      background: white;
      border-radius: 10px;
      border: solid 1px $primary;
    }
  }

  .resizer-selected {
    outline-width: thin;
    outline-style: solid;
    outline-color: #ffda7e;
  }

  // query data source card style start

  .query-datasource-card-container,
  .header-query-datasource-card-container {
    display: flex;
    flex-direction: row;
    gap: 10px;
    flex-wrap: wrap;
  }

  .header-query-datasource-card-container {
    margin-top: -10px;
  }

  .header-query-datasource-card {
    position: relative;
    display: flex;
    min-width: 0;
    word-wrap: break-word;
    background-color: rgba(66, 153, 225, 0.1) !important;
    background-clip: border-box;
    border-radius: 4px;
    height: 32px;
    width: 140px;
    padding: 6px;
    align-items: center;
    text-transform: capitalize;
    font-weight: 400 !important;
    background-color: #4299e11a;

    p {
      margin: 0 8px 0 12px;
    }
  }

  .query-datasource-card {
    position: relative;
    display: flex;
    min-width: 0;
    word-wrap: break-word;
    background-color: #fff;
    background-clip: border-box;
    border: 1px solid rgba(101, 109, 119, 0.16);
    border-radius: 4px;
    height: 46px;
    width: 200px;
    padding: 10px;
    align-items: center;
    cursor: pointer;

    p {
      margin: 0 8px 0 15px;
    }
  }

  // end :: data source card style

  .header-query-datasource-name {
    font-size: 0.8rem !important;
    padding-top: 0px !important;
  }

  .datasource-heading {
    display: flex;
    height: 40px !important;
    gap: 10px;
    align-items: center;

    p {
      font-size: 1.4rem;
      padding-top: 0px;
      cursor: pointer;
    }
  }

  .query-manager {
    user-select: none;

    // .row {
    //   width: 605px;
    // }
    .btn {
      height: 31px;
    }

    .header {
      --tblr-gutter-x: 0rem;
      position: sticky;
      top: 0;
    }

    .nav-header {
      color: #3e525b;

      .nav-tabs {
        border-bottom: 0;
      }
    }

    .query-details {
      margin-top: 25px;
    }

    .query-name-field input {
      max-width: 180px;
      font-weight: 600;
    }
  }

  .left-sidebar {
    scrollbar-width: none;
  }

  .left-sidebar::-webkit-scrollbar {
    width: 0;
    background: transparent;
  }

  .left-sidebar-layout {
    display: flex;
    justify-content: center;
    flex-direction: column;
    font-size: 11px;
    padding: 16px;
    align-items: center;
    letter-spacing: 0.2px;

    p {
      margin-bottom: 0px;
      margin-top: 8px;
    }
  }

  .left-sidebar {
    height: 100%;
    width: 76px;
    position: fixed;
    z-index: 2;
    left: 0;
    overflow-x: hidden;
    flex: 1 1 auto;
    background-color: #fff;
    background-clip: border-box;
    border: solid rgba(0, 0, 0, 0.125);
    border-width: 0px 1px 3px 0px;
    margin-top: 0px;

    .accordion-item {
      border: solid rgba(101, 109, 119, 0.16);
      border-width: 1px 0px 1px 0px;
    }

    .datasources-container {
      height: 50%;
      overflow-y: scroll;

      tr {
        border-color: #f1f1f1;
      }
    }

    .variables-container {
      height: 50%;
      overflow-y: scroll;
    }

    .variables-container::-webkit-scrollbar-thumb,
    .datasources-container::-webkit-scrollbar-thumb {
      background: transparent;
      height: 0;
      width: 0;
    }

    .variables-container::-webkit-scrollbar,
    .datasources-container::-webkit-scrollbar {
      width: 0;
      background: transparent;
      height: 0;
    }

    .variables-container,
    .datasources-container {
      scrollbar-width: none;
    }

    .datasources-container {
      bottom: 0;
      height: 500px;
      border: solid rgba(101, 109, 119, 0.16);
      border-width: 1px 0px 1px 0px;

      .datasources-header {
        border: solid rgba(0, 0, 0, 0.125);
        border-width: 0px 0px 1px 0px;
      }
    }

    .left-sidebar-inspector {
      .card-body {
        padding: 1rem 0rem 1rem 1rem;
      }
    }
  }

  .editor-sidebar {
    height: 100%;
    position: fixed;
    right: 0;
    overflow-x: hidden;
    width: 300px;
    flex: 1 1 auto;
    top: 45px;

    background-color: #fff;
    background-clip: border-box;
    border: solid rgba(0, 0, 0, 0.125);
    border-width: 0px 0px 0px 1px;

    .nav-tabs .nav-link {
      color: #3e525b;
      border-top-left-radius: 0px;
      border-top-right-radius: 0px;
    }

    .inspector {
      .inspector-add-button {
        background: inherit;
      }

      .inspector-add-button:hover {
        color: $primary;
        background: #eef3f9;
        border-radius: 4px;
      }

      .form-control-plaintext {
        padding: 0;
      }

      .header {
        padding-left: 20px;
        padding-right: 20px;
        border: solid rgba(0, 0, 0, 0.125);
        border-width: 0px 0px 1px 0px;
        height: 40px;

        .component-name {
          font-weight: 500;
        }

        .component-action-button {
          top: 8px;
          right: 10px;
          position: absolute;
        }
      }

      .properties-container {
        .field {
          .form-label {
            font-size: 12px;
          }

          .text-field {
            height: 30px;
            font-size: 12px;
          }

          .form-select {
            height: 30px;
            font-size: 12px;
          }

          .select-search__input {
            padding: 0.2375rem 0.75rem;
            font-size: 0.825rem;
          }
        }
      }
    }

    .components-container::-webkit-scrollbar {
      width: 0;
      height: 0;
      background: transparent;
    }

    .components-container::-webkit-scrollbar-thumb {
      background: transparent;
    }

    .components-container {
      scrollbar-width: none;
    }

    .components-container {
      height: 100%;
      overflow: auto;
      overflow-x: hidden;
      padding-bottom: 20%;

      .component-image-holder {
        border-radius: 0;
        transition: all 0.3s cubic-bezier(0.25, 0.8, 0.25, 1);
        border: 1px solid #d2ddec;
        box-sizing: border-box;
        border-radius: 4px;

        img {
          margin: 0 auto;
        }

        &:hover {
          background: rgba(66, 153, 225, 0.1);
        }
      }

      .component-title {
        display: block;
        margin-top: 10px;
        color: #3e525b;
        font-size: 10px;
        max-width: 100%;
        text-align: center;
        word-wrap: break-word;
      }

      .component-description {
        color: grey;
        font-size: 0.7rem;
      }
    }
  }

  .main {
    margin-left: 3%;
    width: 82%;
    top: 0;

    .canvas-container::-webkit-scrollbar {
      width: 0;
      background: transparent;
      height: 0;
    }

    .canvas-container {
      scrollbar-width: none;
    }

    .canvas-container::-webkit-scrollbar {
      width: 0;
      background: transparent;
    }

    .canvas-container {
      height: 100%;
      top: 45px;
      position: fixed;
      right: 300px;
      left: 76px;
      overflow-y: auto;
      overflow-x: scroll;
      -webkit-box-pack: center;
      justify-content: center;
      -webkit-box-align: center;
      align-items: center;

      .real-canvas {
        outline: 1px dotted transparent;
      }

      .show-grid {
        outline: 1px dotted #4d72da;
        background-image: linear-gradient(to right,
            rgba(194, 191, 191, 0.2) 1px,
            transparent 1px),
          linear-gradient(to bottom,
            rgba(194, 191, 191, 0.2) 1px,
            transparent 1px);
      }

      .canvas-area {
        min-height: 2400px;
        background: #edeff5;
        margin: 0px auto;

        .resizer {
          border: solid 1px transparent;
        }
      }
    }

    .query-pane {
      scrollbar-width: none;
    }

    .query-pane::-webkit-scrollbar {
      width: 0;
      background: transparent;
    }

    .query-pane {
      z-index: 1;
      height: 350px;
      position: fixed;
      left: 76px; //sidebar is 76px
      right: 300px;
      bottom: 0;
      overflow-x: hidden;
      flex: 1 1 auto;

      background-color: #fff;
      background-clip: border-box;
      border: solid rgba(0, 0, 0, 0.125);
      border-width: 1px 0px 0px 0px;

      .table-responsive {
        scrollbar-width: none;
      }

      .table-responsive::-webkit-scrollbar {
        width: 0;
        background: transparent;
      }

      .query-row {
        cursor: pointer;
        border-radius: $border-radius;
        --tblr-gutter-x: 0rem;

        &:hover {
          background: #edf1ff !important;
        }

        .query-copy-button {
          display: none;
        }

        .query-name {
          white-space: nowrap;
          overflow: hidden;
          text-overflow: ellipsis;
          width: 100%;
        }
      }

      .query-row-selected {
        background: #d2ddec !important;

        &:hover {
          background: #edf1ff !important;
        }
      }

      .query-row-selected.dark {
        background: #2b3546 !important;
      }

      .query-row.dark:hover {
        background: #404d66 !important;
      }

      .query-row:hover {
        .query-copy-button {
          display: inline-block;
        }
      }

      .main-row {
        height: 100%;
        --tblr-gutter-x: 0rem;
      }

      .query-definition-pane-wrapper {
        width: 72%;
        overflow-x: hidden;
        overflow-y: scroll;
        height: 100%;
        scrollbar-width: none;
        /* Firefox */
        -ms-overflow-style: none;
        /* Internet Explorer 10+ */

        &::-webkit-scrollbar {
          /* WebKit */
          width: 0;
          height: 0;
        }

        &::-webkit-scrollbar-thumb {
          background: transparent;
        }
      }

      .query-definition-pane {
        .header {
          border: solid rgba(0, 0, 0, 0.125);
          border-width: 0px 0px 1px 0px;
          background: white;
          z-index: 3;
          min-height: 41px;
        }

        .preview-header {
          border: solid rgba(0, 0, 0, 0.125);
          border-width: 0px 0px 1px 0px;
        }
      }

      .data-pane {
        width: 28%;
        border: solid rgba(0, 0, 0, 0.125);
        border-width: 0px 1px 0px 0px;
        overflow-x: hidden;
        overflow-y: scroll;
        height: 100%;
        min-height: 41px;
        scrollbar-width: none;
        /* Firefox */
        -ms-overflow-style: none;
        /* Internet Explorer 10+ */
        user-select: none;

        &::-webkit-scrollbar {
          /* WebKit */
          width: 0;
          height: 0;
        }

        &::-webkit-scrollbar-thumb {
          background: transparent;
        }

        .queries-container {
          width: 100%;

          .queries-header {
            border: solid rgba(0, 0, 0, 0.125);
            border-width: 0px 0px 1px 0px;
            height: 41px;
            padding-top: 1px;
            --tblr-gutter-x: 0rem;
          }

          .query-list::-webkit-scrollbar {
            width: 0;
            background: transparent;
          }

          tr {
            border-color: #f1f1f1;
          }
        }

        .header {
          height: 40px;
          text-align: center;
        }
      }
    }
  }

  @media screen and (max-height: 450px) {
    .sidebar {
      padding-top: 15px;
    }

    .sidebar a {
      font-size: 18px;
    }
  }
}

.viewer {
  .header-container {
    max-width: 100%;
  }

  .main {
    padding: 0px 10px;

    .canvas-container {
      scrollbar-width: none;
      width: 100%;
      // margin-left: 10%;
    }

    .canvas-container::-webkit-scrollbar {
      width: 0;
      background: transparent;
    }

    .canvas-container {
      height: 100%;
      position: fixed;
      left: 0;
      overflow-y: auto;
      overflow-x: auto;
      -webkit-box-pack: center;
      justify-content: center;
      -webkit-box-align: center;
      align-items: center;

      .canvas-area {
        width: 1280px;
        min-height: 2400px;
        background: #edeff5;
        margin: 0px auto;
        background-size: 80px 80px;
        background-repeat: repeat;
      }
    }
  }
}

.modal-header {
  padding: 0 1.5rem 0 1.5rem;
}

.page-body,
.homepage-body {
  height: 93vh;

  .list-group.list-group-transparent.dark .all-apps-link,
  .list-group-item-action.dark.active {
    background-color: $dark-background  !important;
  }
}

.homepage-dropdown-style {
  min-width: 11rem;
  display: block;
  align-items: center;
  margin: 0;
  line-height: 1.4285714;
  width: 100%;
  padding: 0.5rem 0.75rem;
  font-weight: 400;
  white-space: nowrap;
  border: 0;
  cursor: pointer;
}

.homepage-dropdown-style:hover {
  background: rgba(101, 109, 119, 0.06);
}

.card-skeleton-container {
  border: 0.5px solid #b4bbc6;
  padding: 1rem;
  border-radius: 8px;
  height: 180px;
}

.app-icon-skeleton {
  background-color: #91a4f6;
  border-radius: 4px;
  margin-bottom: 20px;
  height: 40px;
  width: 40px;
}

.folder-icon-skeleton {
  display: inline-block;
  background-color: #858896;
  border-radius: 4px;
  height: 14px;
  width: 14px;
}

.folders-skeleton {
  padding: 9px 12px;
  height: 34px;
  margin-bottom: 4px;
}

.card-skeleton-button {
  height: 20px;
  width: 60px;
  background: #91a4f6;
  margin-top: 1rem;
  border-radius: 4px;
}

@media (min-height: 641px) and (max-height: 899px) {
  .homepage-pagination {
    position: fixed;
    bottom: 2rem;
    width: 63%;
  }
}

@media (max-height: 640px) {
  .homepage-pagination {
    position: fixed;
    bottom: 2rem;
    width: 71%;
  }
}

.homepage-body {
  overflow-y: hidden;

  a {
    color: inherit;
  }

  a:hover {
    color: inherit;
    text-decoration: none;
  }

  button.create-new-app-button {
    background-color: $primary-light;
  }

  .app-list {
    .app-card {
      height: 180px;
      max-height: 180px;
      border: 0.5px solid #b4bbc6;
      box-sizing: border-box;
      border-radius: 8px;
      overflow: hidden;

      .app-creation-time {
        font-size: 0.625rem;
        line-height: 12px;
        color: #61656f;
      }

      .app-creator {
        font-weight: 500;
        font-size: 0.625rem;
        line-height: 12px;
        color: #292d37;
        white-space: nowrap;
        overflow: hidden;
        text-overflow: ellipsis;
      }

      .app-icon-main {
        background-color: $primary;
        border-radius: 4px;

        .app-icon {
          img {
            height: 24px;
            width: 24px;
            filter: invert(100%) sepia(0%) saturate(0%) hue-rotate(17deg) brightness(104%) contrast(104%);
            vertical-align: middle;
          }
        }
      }

      .app-title {
        line-height: 20px;
        font-size: 1rem;
        font-weight: 400;
        color: #000000;
        overflow: hidden;
        max-height: 40px;
        text-overflow: ellipsis;
        display: -webkit-box;
        -webkit-line-clamp: 2;
        /* number of lines to show */
        line-clamp: 2;
        -webkit-box-orient: vertical;
      }

      button {
        font-size: 0.6rem;
        width: 100%;
      }

      .menu-ico {
        cursor: pointer;
        padding: 3px;
        border-radius: 13px;

        &__open {
          background-color: #d2ddec;
        }

        img {
          padding: 0px;
          height: 14px;
          width: 14px;
          vertical-align: unset;
        }
      }

      .menu-ico:hover {
        background-color: #d2ddec;
      }
    }

    .app-card.highlight {
      background-color: #f8f8f8;
      box-shadow: 0px 4px 4px rgba(0, 0, 0, 0.25);
      border: 0.5px solid $primary;

      button.edit-button {
        background: #ffffff;
        border: 1px solid $primary-light;
        box-sizing: border-box;
        border-radius: 4px;
        color: $primary-light;
      }

      button.launch-button {
        background: $primary-light;
        border: 1px solid $primary-light;
        box-sizing: border-box;
        border-radius: 4px;
        color: #ffffff;
      }

      .app-title {
        height: 20px;
        -webkit-line-clamp: 1;
        /* number of lines to show */
        line-clamp: 1;
      }
    }
  }
}

.template-library-modal {
  font-weight: 500;

  .modal-dialog {
    max-width: 90%;
    height: 80%;

    .modal-content {
      height: 100%;
      padding: 0;

      .modal-body {
        height: 100%;
        padding: 0 10px;

        .container-fluid {
          height: 100%;
          padding: 0;

          .row {
            height: 100%;
          }
        }
      }
    }

    .modal-body,
    .modal-footer {
      background-color: #ffffff;
    }
  }

  .template-categories {
    .list-group-item {
      border: 0;
      // padding-bottom: 3px;
    }

    .list-group-item.active {
      background-color: #edf1ff;
      color: $primary-light;
      font-weight: 600;
    }
  }

  .template-app-list {
    .list-group-item {
      border: 0;
      // padding-bottom: 3px;
    }

    .list-group-item.active {
      background-color: #edf1ff;
      color: black;
    }
  }

  .template-display {
    display: flex;
    flex-direction: row;
    align-items: center;
    height: 100%;

    h3.title {
      font-weight: 600;
      line-height: 17px;
    }

    p.description {
      font-weight: 500;
      font-size: 13px;
      line-height: 15px;
      letter-spacing: -0.1px;
      color: #8092ab;
    }

    img.template-image {
      height: 75%;
      width: 85%;
      border: 0;
      padding: 0;
      object-fit: contain;
    }

    .template-spinner {
      width: 3rem;
      height: 3rem;
      margin: auto;
      position: absolute;
      top: 0;
      bottom: 0;
      left: 0;
      right: 0;
    }

    .row {
      margin-bottom: 0;
    }
  }

  .template-list {
    padding-top: 16px;

    .template-search-box {
      input {
        border-radius: 5px !important;
      }

      .input-icon {
        display: flex;
      }
    }

    .input-icon {
      .search-icon {
        display: block;
        position: absolute;
        left: 0;
        margin-right: 0.5rem;
      }

      .clear-icon {
        cursor: pointer;
        display: block;
        position: absolute;
        right: 0;
        margin-right: 0.5rem;
      }
    }

    .list-group-item.active {
      color: $primary;
    }
  }
}

.template-library-modal.dark-mode {

  .template-modal-control-column,
  .template-list-column,
  .categories-column,
  .modal-header {
    border-color: #232e3c !important;
  }

  .modal-body,
  .modal-footer,
  .modal-header,
  .modal-content {
    color: white;
    background-color: #2b394a;
  }

  .template-categories {
    .list-group-item {
      color: white;
      border: 0;
      // padding-bottom: 3px;
    }

    .list-group-item:hover {
      background-color: #232e3c;
    }

    .list-group-item.active {
      background-color: $primary-light;
      color: white;
      font-weight: 600;
    }
  }

  .template-app-list {
    .list-group-item {
      border: 0;
      color: white;
      // padding-bottom: 3px;
    }

    .list-group-item:hover {
      border: 0;
      // color: red;
      background-color: #232e3c;
      // padding-bottom: 3px;
    }

    .list-group-item.active {
      background-color: $primary-light;
      color: white;
    }

    .no-results-item {
      background-color: #2b394a;
      color: white;
    }
  }

  .template-list {
    .template-search-box {
      input {
        background-color: #2b394a;
        border-color: #232e3c;
        color: white;
      }
    }
  }
}

.fx-container {
  position: relative;
}

.fx-common {
  position: absolute;
  top: -37.5px;
  right: 0px;
}

.fx-button {
  font-weight: 400;
  font-size: 13px;
  color: #61656c;
}

.fx-button:hover,
.fx-button.active {
  font-weight: 600;
  color: $primary-light;
  cursor: pointer;
}

.fx-container-eventmanager {
  position: relative;
}

.fx-container-eventmanager * .fx-outer-wrapper {
  position: absolute !important;
  top: 7px !important;
  right: -26px;
}

// targeting select component library class 

.component-action-select *.css-1nfapid-container {
  width: 184px !important;
}

.fx-container-eventmanager *.fx-common {
  top: 6px !important;
  right: -34px;
}

.fx-container-eventmanager-code {
  padding-right: 15px !important;
}

.unselectable {
  -webkit-touch-callout: none;
  -webkit-user-select: none;
  -khtml-user-select: none;
  -moz-user-select: none;
  -ms-user-select: none;
  user-select: none;
}

.layout-buttons {
  span { color: $primary; }
}

.theme-dark {
  .accordion-button::after {
    background-image: url("data:image/svg+xml,%3Csvg id='SvgjsSvg1001' width='288' height='288' xmlns='http://www.w3.org/2000/svg' version='1.1' xmlns:xlink='http://www.w3.org/1999/xlink' xmlns:svgjs='http://svgjs.com/svgjs'%3E%3Cdefs id='SvgjsDefs1002'%3E%3C/defs%3E%3Cg id='SvgjsG1008' transform='matrix(1,0,0,1,0,0)'%3E%3Csvg xmlns='http://www.w3.org/2000/svg' fill='/fffff' viewBox='0 0 16 16' width='288' height='288'%3E%3Cpath fill-rule='evenodd' d='M1.646 4.646a.5.5 0 0 1 .708 0L8 10.293l5.646-5.647a.5.5 0 0 1 .708.708l-6 6a.5.5 0 0 1-.708 0l-6-6a.5.5 0 0 1 0-.708z' fill='%23ffffff' class='color000 svgShape'%3E%3C/path%3E%3C/svg%3E%3C/g%3E%3C/svg%3E");
  }

  .inspector {
    border: 1px solid $dark-background;
  }

  .user-avatar-nav-item {
    border-radius: 4px;
  }

  .homepage-body {
    .app-list {
      .app-card {
        .app-creation-time {
          color: #afb0b2;
        }

        .app-creator {
          color: #c3c4cb;
        }
      }

      .app-card.highlight {
        background-color: #2c405c;

        button.edit-button {
          background: transparent;
          border: 1px solid #ffffff;
          color: #ffffff;
        }

        button.launch-button {
          background: $primary-light;
          border: 1px solid $primary-light;
          color: #ffffff;
        }
      }

      .app-title {
        line-height: 20px;
        font-size: 16px;
        font-weight: 400;
      }
    }
  }

  .layout-buttons {
    svg {
      filter: invert(89%) sepia(2%) saturate(127%) hue-rotate(175deg) brightness(99%) contrast(96%);
    }
  }

  .organization-list {
    margin-top: 5px;

    .btn {
      border: 0px;
    }

    .dropdown-toggle div {
      max-width: 200px;
      text-overflow: ellipsis;
      overflow: hidden;
    }
  }

  .left-menu {
    ul {
      li:not(.active):hover {
        color: $black;
      }
    }
  }
}

.pagination {
  .page-item.active {
    a.page-link {
      background-color: $primary-light;
    }
  }
}

.ds-delete-btn {
  border: none;
  background: none;
}

.datasource-picker,
.stripe-operation-options {

  .select-search,
  .select-search-dark,
  .select-search__value input,
  .select-search-dark input {
    width: 224px !important;
    height: 32px !important;
    border-radius: $border-radius  !important;
  }
}

.openapi-operation-options {

  .select-search,
  .select-search-dark,
  .select-search__value input,
  .select-search-dark input {
    height: 32px !important;
    border-radius: $border-radius  !important;
  }
}

.openapi-operations-desc {
  padding: 10px;
}

.select-search {
  width: 100%;
  position: relative;
  box-sizing: border-box;
}

.select-search *,
.select-search *::after,
.select-search *::before {
  box-sizing: inherit;
}

.select-search-dark {
  .select-search-dark__input::placeholder {
    color: #E0E0E0;
  }
}

/**
 * Value wrapper
 */
.select-search__value {
  position: relative;
  z-index: 1;
}

.select-search__value::after {
  content: "";
  display: inline-block;
  position: absolute;
  top: calc(50% - 9px);
  right: 19px;
  width: 11px;
  height: 11px;
}

/**
 * Input
 */
.select-search__input {
  display: block;
  width: 100%;
  padding: 0.4375rem 0.75rem;
  font-size: 0.875rem;
  font-weight: 400;
  line-height: 1.4285714;
  color: #232e3c;
  background-color: #fff;
  background-clip: padding-box;
  border: 1px solid #dadcde;
  -webkit-appearance: none;
  -moz-appearance: none;
  appearance: none;
  // border-radius: 0;
  border-radius: $border-radius  !important;
  transition: border-color 0.15s ease-in-out, box-shadow 0.15s ease-in-out;
}

.select-search__input::-webkit-search-decoration,
.select-search__input::-webkit-search-cancel-button,
.select-search__input::-webkit-search-results-button,
.select-search__input::-webkit-search-results-decoration {
  -webkit-appearance: none;
}

.select-search__input:not([readonly]):focus {
  cursor: initial;
}

/**
 * Options wrapper
 */
.select-search__select {
  background: #fff;
  box-shadow: 0 0.0625rem 0.125rem rgba(0, 0, 0, 0.15);
}

/**
 * Options
 */
.select-search__options {
  list-style: none;
}

/**
 * Option row
 */
.select-search__row:not(:first-child) {
  border-top: 1px solid #eee;
}

/**
 * Option
 */
.select-search__option,
.select-search__not-found {
  display: block;
  height: 36px;
  width: 100%;
  padding: 0 16px;
  background: #fff;
  border: none;
  outline: none;
  font-family: "Roboto", sans-serif;
  font-size: 14px;
  text-align: left;
  cursor: pointer;
}

.select-search--multiple .select-search__option {
  height: 48px;
}

.select-search__option.is-highlighted,
.select-search__option:not(.is-selected):hover {
  background: rgba(47, 204, 139, 0.1);
}

.select-search__option.is-highlighted.is-selected,
.select-search__option.is-selected:hover {
  background: #2eb378;
  color: #fff;
}

/**
 * Group
 */
.select-search__group-header {
  font-size: 10px;
  text-transform: uppercase;
  background: #eee;
  padding: 8px 16px;
}

/**
 * States
 */
.select-search.is-disabled {
  opacity: 0.5;
}

.select-search.is-loading .select-search__value::after {
  background-image: url("data:image/svg+xml,%3Csvg xmlns='http://www.w3.org/2000/svg' width='50' height='50' viewBox='0 0 50 50'%3E%3Cpath fill='%232F2D37' d='M25,5A20.14,20.14,0,0,1,45,22.88a2.51,2.51,0,0,0,2.49,2.26h0A2.52,2.52,0,0,0,50,22.33a25.14,25.14,0,0,0-50,0,2.52,2.52,0,0,0,2.5,2.81h0A2.51,2.51,0,0,0,5,22.88,20.14,20.14,0,0,1,25,5Z'%3E%3CanimateTransform attributeName='transform' type='rotate' from='0 25 25' to='360 25 25' dur='0.6s' repeatCount='indefinite'/%3E%3C/path%3E%3C/svg%3E");
  background-size: 11px;
}

.select-search:not(.is-disabled) .select-search__input {
  cursor: pointer;
}

/**
 * Modifiers
 */
.select-search--multiple {
  border-radius: 3px;
  overflow: hidden;
}

.select-search:not(.is-loading):not(.select-search--multiple) .select-search__value::after {
  transform: rotate(45deg);
  border-right: 1px solid #000;
  border-bottom: 1px solid #000;
  pointer-events: none;
}

.select-search--multiple .select-search__input {
  cursor: initial;
}

.select-search--multiple .select-search__input {
  border-radius: 3px 3px 0 0;
}

.select-search--multiple:not(.select-search--search) .select-search__input {
  cursor: default;
}

.select-search:not(.select-search--multiple) .select-search__input:hover {
  border-color: #2fcc8b;
}

.select-search:not(.select-search--multiple) .select-search__select {
  position: absolute;
  z-index: 2;
  right: 0;
  left: 0;
  border-radius: 3px;
  overflow: auto;
  max-height: 360px;
}

.select-search--multiple .select-search__select {
  position: relative;
  overflow: auto;
  max-height: 260px;
  border-top: 1px solid #eee;
  border-radius: 0 0 3px 3px;
}

.select-search__not-found {
  height: auto;
  padding: 16px;
  text-align: center;
  color: #888;
}

/**
* Select Search Dark Mode
*/
.select-search-dark {
  width: 100%;
  position: relative;
  box-sizing: border-box;
}

.select-search-dark *,
.select-search-dark *::after,
.select-search-dark *::before {
  box-sizing: inherit;
}

/**
 * Value wrapper
 */
.select-search-dark__value {
  position: relative;
  z-index: 1;
}

.select-search-dark__value::after {
  content: "";
  display: inline-block;
  position: absolute;
  top: calc(50% - 4px);
  right: 13px;
  width: 6px;
  height: 6px;
  filter: brightness(0) invert(1);
}

/**
 * Input
 */
.select-search-dark__input {
  display: block;
  width: 100%;
  padding: 0.4375rem 0.75rem;
  font-size: 0.875rem;
  font-weight: 400;
  line-height: 1.4285714;
  color: #fff;
  background-color: #2b3547;
  background-clip: padding-box;
  border: 1px solid #232e3c;
  -webkit-appearance: none;
  -moz-appearance: none;
  appearance: none;
  border-radius: 0;
  transition: border-color 0.15s ease-in-out, box-shadow 0.15s ease-in-out;
}

.select-search-dark__input::-webkit-search-decoration,
.select-search-dark__input::-webkit-search-cancel-button,
.select-search-dark__input::-webkit-search-results-button,
.select-search-dark__input::-webkit-search-results-decoration {
  -webkit-appearance: none;
}

.select-search-dark__input:not([readonly]):focus {
  cursor: initial;
}

/**
 * Options
 */
.select-search-dark__options {
  list-style: none;
  padding: 0;
}

/**
 * Option row
 */
.select-search-dark__row:not(:first-child) {
  border-top: none;
}

/**
 * Option
 */
.select-search-dark__option,
.select-search-dark__not-found {
  display: block;
  height: 36px;
  width: 100%;
  padding: 0 16px;
  background-color: $dark-background  !important;
  color: #fff !important;
  border: none;
  outline: none;
  font-family: "Roboto", sans-serif;
  font-size: 14px;
  text-align: left;
  cursor: pointer;
  border-radius: 0;

  &:hover {
    background-color: #2b3546 !important;
  }
}

.select-search-dark--multiple .select-search-dark__option {
  height: 48px;
}

/**
 * Group
 */
.select-search-dark__group-header {
  font-size: 10px;
  text-transform: uppercase;
  background: #eee;
  padding: 8px 16px;
}

/**
 * States
 */
.select-search-dark.is-disabled {
  opacity: 0.5;
}

.select-search-dark.is-loading .select-search-dark__value::after {
  background-image: url("data:image/svg+xml,%3Csvg xmlns='http://www.w3.org/2000/svg' width='50' height='50' viewBox='0 0 50 50'%3E%3Cpath fill='%232F2D37' d='M25,5A20.14,20.14,0,0,1,45,22.88a2.51,2.51,0,0,0,2.49,2.26h0A2.52,2.52,0,0,0,50,22.33a25.14,25.14,0,0,0-50,0,2.52,2.52,0,0,0,2.5,2.81h0A2.51,2.51,0,0,0,5,22.88,20.14,20.14,0,0,1,25,5Z'%3E%3CanimateTransform attributeName='transform' type='rotate' from='0 25 25' to='360 25 25' dur='0.6s' repeatCount='indefinite'/%3E%3C/path%3E%3C/svg%3E");
  background-size: 11px;
}

.select-search-dark:not(.is-disabled) .select-search-dark__input {
  cursor: pointer;
}

/**
 * Modifiers
 */
.select-search-dark--multiple {
  border-radius: 3px;
  overflow: hidden;
}

.select-search-dark:not(.is-loading):not(.select-search-dark--multiple) .select-search-dark__value::after {
  transform: rotate(45deg);
  border-right: 1px solid #000;
  border-bottom: 1px solid #000;
  pointer-events: none;
}

.select-search-dark--multiple .select-search-dark__input {
  cursor: initial;
}

.select-search-dark--multiple .select-search-dark__input {
  border-radius: 3px 3px 0 0;
}

.select-search-dark--multiple:not(.select-search-dark--search) .select-search-dark__input {
  cursor: default;
}

.select-search-dark:not(.select-search-dark--multiple) .select-search-dark__input:hover {
  border-color: #fff;
}

.select-search-dark:not(.select-search-dark--multiple) .select-search-dark__select {
  position: absolute;
  z-index: 2;
  right: 0;
  left: 0;
  border-radius: 3px;
  overflow: auto;
  max-height: 360px;
}

.select-search-dark--multiple .select-search-dark__select {
  position: relative;
  overflow: auto;
  max-height: 260px;
  border-top: 1px solid #eee;
  border-radius: 0 0 3px 3px;
}

.select-search-dark__not-found {
  height: auto;
  padding: 16px;
  text-align: center;
  color: #888;
}

.jet-table-footer {
  .table-footer {
    width: 100%;
  }
}

.jet-data-table-header {
  max-height: 50px;
}

.jet-data-table {
  thead {
    z-index: 2;
  }
  .table thead th {
    display: flex !important;
  }
  .table-row:hover,
  .table-row:focus {
    background: rgba(lightBlue, 0.25);
  }

  .table-row.selected {
    --tblr-table-accent-bg: rgba(lightBlue, 0.25);
    background: rgba(lightBlue, 0.25);
    font-weight: 500;
  }

  td {
    min-height: 40px;
    overflow-x: initial;

    .text-container {
      padding: 0;
      margin: 0;
      border: 0;
      height: 100%;
      outline: none;
    }
  }

  td.spacious {
    min-height: 47px;
  }

  td.compact {
    min-height: 40px;
  }

  .has-dropdown,
  .has-multiselect,
  .has-text,
  .has-datepicker,
  .has-actions {
    padding: 0 5px;
  }

  .has-text,
  .has-actions {
    margin: 0;
  }

  .wrap-wrapper {
    white-space: normal !important;
    word-break: break-all;
  }

  .scroll-wrapper {
    overflow-x: auto;
  }

  .hide-wrapper {
    overflow-x: hidden !important;
  }

  td {

    .text-container:focus-visible,
    .text-container:focus,
    .text-container:focus-within,
    .text-container:hover {
      outline: none;
      height: 100%;
    }

    display: flex !important;

    .td-container {
      margin-top: auto;
      margin-bottom: auto;
    }
  }

  td {
    .text-container:focus {
      position: sticky;
      height: 120px;
      overflow-y: scroll;
      margin-top: -10px;
      padding: 10px;
      margin-left: -9px;
      background: white;
      box-shadow: rgba(15, 15, 15, 0/05) 0px 0px 0px 1px,
        rgba(15, 15, 15, 0.1) 0px 3px 6px, rgba(15, 15, 15, 0.2) 0px 9px 24px;
      white-space: initial;
    }

    .text-container:focus-visible,
    .text-container:focus,
    .text-container:focus-within,
    .text-container:hover {
      outline: none;
    }
  }

  td {
    .text-container::-webkit-scrollbar {
      background: transparent;
      height: 0;
      width: 0;
    }
  }

  td::-webkit-scrollbar {
    background: transparent;
    height: 0;
    width: 0;
  }

  td:hover::-webkit-scrollbar {
    height: 4px;
    width: 4px;
  }

  .th {
    white-space: normal;
  }

  th:after {
    content: " ";
    position: relative;
    height: 0;
    width: 0;
  }

  .sort-desc:after {
    border-left: 5px solid transparent;
    border-right: 5px solid transparent;
    border-top: 5px solid #767676;
    border-bottom: 5px solid transparent;
    left: 0px;
    top: 7px;
  }

  .sort-asc:after {
    border-left: 5px solid transparent;
    border-right: 5px solid transparent;
    border-top: 0px solid transparent;
    border-bottom: 5px solid #767676;
    left: 0px;
    top: 7px;
  }
}

.jet-data-table::-webkit-scrollbar {
  background: transparent;
}

.jet-data-table::-webkit-scrollbar-track {
  background: transparent;
}

.jet-data-table:hover {
  overflow-x: auto;
  overflow-y: auto;
}

.jet-data-table {
  overflow: hidden;

  .form-check {
    margin-bottom: 0;
  }

  .form-check-inline {
    margin-right: 0;
  }

  .table-row {
    cursor: pointer;
  }

  thead {
    position: sticky;
    top: 0px;
    display: inline-block;

    tr {
      border-top: none;
    }
  }

  tbody {
    display: inline-block;
  }
}

.btn-primary {
  --tblr-btn-color: #{$primary-rgb};
  --tblr-btn-color-darker: #{$primary-rgb-darker};
  border-color: none;
}

.form-check-input:checked {
  background-color: $primary;
  border-color: rgba(101, 109, 119, 0.24);
}

.btn:focus,
.btn:active,
.form-check-input:focus,
.form-check-input:active,
.form-control:focus,
th:focus,
tr:focus {
  outline: none !important;
  box-shadow: none;
}

.show-password-field {
  width: fit-content;

  .form-check-input {
    cursor: pointer;
  }

  .show-password-label {
    cursor: pointer;
  }
}

// .jet-container {
//   // width: 100%;
// }

.select-search__option {
  color: rgb(90, 89, 89);
}

.select-search__option.is-selected {
  background: rgba(176, 176, 176, 0.07);
  color: #4d4d4d;
}

.select-search__option.is-highlighted.is-selected,
.select-search__option.is-selected:hover {
  background: rgba(66, 153, 225, 0.1);
  color: rgb(44, 43, 43);
}

.select-search__option.is-highlighted,
.select-search__option:hover {
  background: rgba(66, 153, 225, 0.1);
}

.select-search__options {
  margin-left: -33px;
}

.select-search__option.is-highlighted,
.select-search__option:not(.is-selected):hover {
  background: rgba(66, 153, 225, 0.1);
}

.select-search:not(.select-search--multiple) .select-search__input:hover {
  border-color: rgba(66, 153, 225, 0.1);
}

.DateInput_input {
  font-weight: 300;
  font-size: 14px;
  padding: 4px 7px 2px;
  padding: 4px 7px 2px;
  width: 100px !important;
  margin-left: 10px;
}

.jet-data-table {
  display: inline-block;
  height: 100%;

  thead {
    width: 100%;
  }

  .select-search:not(.is-loading):not(.select-search--multiple) .select-search__value::after {
    display: none;
  }

  .custom-select {
    .select-search:not(.select-search--multiple) .select-search__select {
      top: 0px;
      border: solid #9fa0a1 1px;
    }
  }

  .tags {
    width: 100%;
    min-height: 20px;

    .add-tag-button {
      display: none;
    }

    .tag {
      font-weight: 400;
      font-size: 0.85rem;
      letter-spacing: 0.04em;
      text-transform: none;

      .remove-tag-button {
        margin-left: 5px;
        margin-right: -7px;
        display: none;
      }
    }

    .form-control-plaintext {
      font-size: 12px;
    }

    .form-control-plaintext:hover,
    .form-control-plaintext:focus-visible {
      outline: none;
    }
  }

  .tags:hover {
    .add-tag-button {
      display: inline-flex;
    }
  }

  .tag:hover {
    .remove-tag-button {
      display: inline-flex;
    }
  }

  .th,
  .td {
    .resizer {
      display: inline-block;
      height: 100%;
      position: absolute;
      right: 0;
      top: 0;
      transform: translateX(50%);
      z-index: 1;
      touch-action: none;
      width: 2px;

      &.isResizing {
        background: rgb(179, 173, 173);
      }
    }
  }
}

.no-components-box {
  border: 1px dashed #3e525b;
}

.form-control-plaintext:focus-visible {
  outline: none;
  outline-width: thin;
  outline-style: solid;
  outline-color: $primary;
}

.form-control-plaintext:hover {
  outline: none;
  outline-width: thin;
  outline-style: solid;
  outline-color: rgba(66, 153, 225, 0.8);
}

.select-search__input:focus-visible {
  outline: none;
  outline-color: #4ac4d6;
}

.form-control-plaintext {
  padding: 5px;
}

.table-filters {
  position: absolute;
  top: 2.85rem;
  width: 80%;
  max-width: 700px;
  margin-right: 10%;
  right: 0;
  height: 300px;
  z-index: 100;
}

.code-builder {
  border: solid 1px #dadcde;
  border-radius: 2px;
  padding-top: 4px;

  .variables-dropdown {
    position: fixed;
    right: 0;
    width: 400px;
    z-index: 200;
    border: solid 1px #dadcde;

    .group-header {
      background: #f4f6fa;
    }
  }
}

.__react_component_tooltip {
  z-index: 10000;
}

.select-search__value::after {
  top: calc(50% - 2px);
  right: 15px;
  width: 5px;
  height: 5px;
}

.progress-bar {
  background-color: rgba(66, 153, 225, 0.7);
}

.popover-header {
  background-color: #f4f6fa;
}

.popover-body {
  .form-label {
    font-size: 12px;
  }
}

/**
 * Home page app menu
 */
#popover-app-menu {
  border-radius: 4px;
  width: 150px;
  box-shadow: 0px 3px 2px rgba(0, 0, 0, 0.25);

  .popover-body {
    padding: 16px 12px 0px 12px;

    .field {
      font-weight: 500;
      font-size: 0.7rem;

      &__danger {
        color: #ff6666;
      }
    }
  }
}

.input-icon {
  .input-icon-addon {
    display: none;
  }
}

.input-icon:hover {
  .input-icon-addon {
    display: flex;
  }
}

.input-icon:focus {
  .input-icon-addon {
    display: flex;
  }
}

.sub-section {
  width: 100%;
  display: block;
}

.text-muted {
  color: #3e525b !important;
}

body {
  color: #3e525b;
}

.RichEditor-root {
  background: #fff;
  border: 1px solid #ddd;
  font-family: "Georgia", serif;
  font-size: 14px;
  padding: 15px;
  height: 100%;
}

.RichEditor-editor {
  border-top: 1px solid #ddd;
  cursor: text;
  font-size: 16px;
  margin-top: 10px;
}

.RichEditor-editor .public-DraftEditorPlaceholder-root,
.RichEditor-editor .public-DraftEditor-content {
  margin: 0 -15px -15px;
  padding: 15px;
}

.RichEditor-editor .public-DraftEditor-content {
  min-height: 100px;
  overflow-y: scroll;
}

.RichEditor-hidePlaceholder .public-DraftEditorPlaceholder-root {
  display: none;
}

.RichEditor-editor .RichEditor-blockquote {
  border-left: 5px solid #eee;
  color: #666;
  font-family: "Hoefler Text", "Georgia", serif;
  font-style: italic;
  margin: 16px 0;
  padding: 10px 20px;
}

.RichEditor-editor .public-DraftStyleDefault-pre {
  background-color: rgba(0, 0, 0, 0.05);
  font-family: "Inconsolata", "Menlo", "Consolas", monospace;
  font-size: 16px;
  padding: 20px;
}

.RichEditor-controls {
  font-family: "Helvetica", sans-serif;
  font-size: 14px;
  margin-bottom: 5px;
  user-select: none;
}

.dropmenu {
  position: relative;
  display: inline-block;
  margin-right: 16px;

  .dropdownbtn {
    color: #999;
    background: none;
    cursor: pointer;
    outline: none;
    border: none;
  }

  .dropdown-content {
    display: none;
    position: absolute;
    z-index: 2;
    width: 100%;
    align-items: center;
    border: 1px solid transparent;
    border-radius: 4px;
    box-shadow: 0 2px 6px 2px rgba(47, 54, 59, 0.15);

    a {
      text-decoration: none;
      width: 100%;
      position: relative;
      display: block;

      span {
        text-align: center;
        width: 100%;
        text-align: center;
        padding: 3px 0px;
      }
    }
  }
}

.dropmenu .dropdown-content a:hover {
  background-color: rgba(0, 0, 0, 0.05);
}

.dropmenu:hover {
  .dropdownbtn {
    color: #5890ff;
    background-color: rgba(0, 0, 0, 0.05);
    border-radius: 4px;
  }

  .dropdown-content {
    display: block;
  }
}

.RichEditor-styleButton {
  color: #999;
  cursor: pointer;
  margin-right: 16px;
  padding: 2px 0;
  display: inline-block;
}

.RichEditor-activeButton {
  color: #5890ff;
}

.transformation-editor {
  .CodeMirror {
    min-height: 70px;
  }
}

.chart-data-input {
  .CodeMirror {
    min-height: 370px;
    font-size: 0.8rem;
  }

  .code-hinter {
    min-height: 370px;
  }
}

.map-location-input {
  .CodeMirror {
    min-height: 120px;
    font-size: 0.8rem;
  }

  .code-hinter {
    min-height: 120px;
  }
}

.rdt {
  .form-control {
    height: 100%;
  }
}

.DateInput_input__focused {
  border-bottom: 2px solid $primary;
}

.CalendarDay__selected,
.CalendarDay__selected:active,
.CalendarDay__selected:hover {
  background: $primary;
  border: 1px double $primary;
}

.CalendarDay__selected_span {
  background: $primary;
  border: $primary;
}

.CalendarDay__selected_span:active,
.CalendarDay__selected_span:hover {
  background: $primary;
  border: 1px double $primary;
  color: #fff;
}

.CalendarDay__hovered_span:active,
.CalendarDay__hovered_span:hover {
  background: $primary;
  border: 1px double $primary;
  color: #fff;
}

.CalendarDay__hovered_span {
  background: #83b8e7;
  border: 1px double #83b8e7;
  color: #fff;
}

.table-responsive {
  margin-bottom: 0rem;
}

.code-hinter::-webkit-scrollbar {
  width: 0;
  height: 0;
  background: transparent;
}

.codehinter-query-editor-input {
  .CodeMirror {
    font-family: "Roboto", sans-serif;
    color: #263136;
    overflow: hidden;
    height: 50px !important;
  }

  .CodeMirror-vscrollbar {
    overflow: hidden;
  }

  .CodeMirror-focused {
    padding-top: 0;
    height: 50px;
  }

  .CodeMirror-scroll {
    position: absolute;
    top: 0;
    width: 100%;
  }
}

.field {
  .CodeMirror-scroll {
    position: static;
    top: 0;
  }
}

.code-hinter {
  height: 36px;

  .form-control {
    .CodeMirror {
      font-family: "Roboto", sans-serif;
      height: 50px !important;
      max-height: 300px;
    }
  }

  .CodeMirror-vscrollbar,
  .CodeMirror-hscrollbar {
    background: transparent;
    height: 0;
    width: 0;
  }

  .CodeMirror-scroll {
    overflow: hidden !important;
    position: static;
    width: 100%;
  }
}

.CodeMirror-hints {
  font-family: "Roboto", sans-serif;
  font-size: 0.9rem;
  padding: 0px;
  z-index: $hints-z-index;

  li.CodeMirror-hint-active {
    background: $primary;
  }

  .CodeMirror-hint {
    padding: 4px;
    padding-left: 10px;
    padding-right: 10px;
  }
}

.cm-matchhighlight {
  color: #4299e1 !important;
  background: rgba(66, 153, 225, 0.1) !important;
}

.nav-tabs .nav-link {
  color: #3e525b;
  border-top-left-radius: 0px;
  border-top-right-radius: 0px;
}

.transformation-popover {
  padding: 14px;
  font-weight: 500;
  margin-bottom: 0px;
}

.transformation-editor {
  .CodeMirror {
    min-height: 220px;
  }
}

hr {
  margin: 1rem 0;
}

.query-hinter {
  min-height: 150px;
}

.codehinter-default-input {
  font-family: "Roboto", sans-serif;
  padding: 0.0475rem 0rem !important;
  display: block;
  width: 100%;
  font-size: 0.875rem;
  font-weight: 400;
  color: #232e3c;
  background-color: #fff;
  background-clip: padding-box;
  border: 1px solid #dadcde;
  -webkit-appearance: none;
  -moz-appearance: none;
  appearance: none;
  border-radius: 4px;
  transition: border-color 0.15s ease-in-out, box-shadow 0.15s ease-in-out;
  height: 30px;

  .CodeMirror {
    font-family: "Roboto", sans-serif;
  }

  .CodeMirror-placeholder {
    height: inherit !important;
    position: absolute !important;
    margin-top: 3px !important;
  }
}

.codehinter-query-editor-input {
  font-family: "Roboto", sans-serif;
  padding: 0.1775rem 0rem;
  display: block;
  width: 100%;
  font-size: 0.875rem;
  font-weight: 400;
  color: #232e3c;
  background-color: #fff;
  background-clip: padding-box;
  border: 1px solid #dadcde;
  border-radius: $border-radius;
  appearance: none;
  transition: border-color 0.15s ease-in-out, box-shadow 0.15s ease-in-out;
  height: 28px !important;
}

.modal-component {
  margin-top: 150px;

  .modal-body {
    padding: 0;
  }

  .modalWidget-config-handle {
    position: relative !important;
  }
}

.draggable-box {
  .config-handle {
    top: -20px;
    position: fixed;
    max-height: 10px;
    z-index: 100;
    min-width: 108px;

    .handle-content {
      cursor: move;
      color: $white;
      background: $primary;
    }

    .badge {
      font-size: 9px;
      border-bottom-left-radius: 0;
      border-bottom-right-radius: 0;

      .delete-part {
        margin-left: 10px;
        float: right;
      }

      .delete-part::before {
        height: 12px;
        display: inline-block;
        width: 2px;
        background-color: rgba(255, 255, 255, 0.8);
        opacity: 0.5;
        content: "";
        vertical-align: middle;
      }
    }
  }
}

.draggable-box-in-editor:hover {
  z-index: 3 !important;
}

.modal-content {
  .config-handle {
    position: absolute;

    .badge {
      font-size: 9px;
    }
  }
}

.config-handle {
  display: block;
}

.apps-table {
  .app-title {
    font-size: 1rem;
  }

  .row {
    --tblr-gutter-x: 0rem;
  }
}


.theme-dark .wrapper {

  .navbar .navbar-nav .active>.nav-link,
  .navbar .navbar-nav .nav-link.active,
  .navbar .navbar-nav .nav-link.show,
  .navbar .navbar-nav .show>.nav-link {
    color: rgba(255, 255, 255, 0.7);
  }
}

.home-page,
.org-users-page {

  .navbar .navbar-nav .active>.nav-link,
  .navbar .navbar-nav .nav-link.active,
  .navbar .navbar-nav .nav-link.show,
  .navbar .navbar-nav .show>.nav-link {
    color: rgba(35, 46, 60, 0.7);
  }

  .nav-item {
    font-size: 0.9rem;
  }

  img.svg-icon {
    cursor: pointer;
    padding-left: 2px;
    border-radius: 10px;
  }

  img.svg-icon:hover {
    background-color: rgba(224, 214, 214, 0.507);
  }
}

.CodeMirror-placeholder {
  color: #9e9e9e !important;
  font-size: 0.7rem !important;
  margin-top: 2px !important;
  font-size: 12px !important;
}

.CodeMirror-code {
  font-weight: 300;
}

.btn-primary {
  border-color: transparent;
}

.text-widget {
  overflow: auto;
}

.text-widget::-webkit-scrollbar {
  width: 0;
  height: 0;
  background: transparent;
}

.input-group-flat:focus-within {
  box-shadow: none;
}

.map-widget {
  .place-search-input {
    box-sizing: border-box;
    border: 1px solid transparent;
    width: 240px;
    height: 32px;
    padding: 0 12px;
    border-radius: 3px;
    box-shadow: 0 2px 6px rgba(0, 0, 0, 0.3);
    font-size: 14px;
    outline: none;
    text-overflow: ellipses;
    position: absolute;
    left: 50%;
    margin-left: -120px;
  }

  .map-center {
    position: fixed;
    z-index: 1000;
  }
}

.events-toggle-active {
  .toggle-icon {
    transform: rotate(180deg);
  }
}

.events-toggle {
  .toggle-icon {
    display: inline-block;
    margin-left: auto;
    transition: 0.3s transform;
  }

  .toggle-icon:after {
    content: "";
    display: inline-block;
    vertical-align: 0.306em;
    width: 0.46em;
    height: 0.46em;
    border-bottom: 1px solid;
    border-left: 1px solid;
    margin-right: 0.1em;
    margin-left: 0.4em;
    transform: rotate(-45deg);
  }
}

.nav-link-title {
  font-weight: 500;
  font-size: 0.9rem;
}

.navbar-nav {
  .dropdown:hover {
    .dropdown-menu {
      display: block;
    }
  }
}

.app-version-container {
  min-height: 200px;
  height: 100%;
  display: flex !important;
  flex-direction: column;
}

.app-version-content {
  flex: 1;
  overflow: auto;
}

.query-manager-header {
  .nav-item {
    border-right: solid 1px #dadcde;
    background: 0 0;
  }

  .nav-link {
    height: 39px;
  }
}

input:focus-visible {
  outline: none;
}

.navbar-expand-md.navbar-light .nav-item.active:after {
  border: 1px solid $primary;
}

.org-users-page {
  .select-search__input {
    color: #617179;
  }

  .select-search-role {
    position: absolute;
    margin-top: -1rem;
  }

  .has-focus>.select-search__select>ul {
    margin-bottom: 0;
  }

  .select-search__option.is-selected {
    background: $primary;
    color: $white;
  }
}

.encrypted-icon {
  margin-bottom: 0.25rem;
}

.widget-documentation-link {
  position: fixed;
  bottom: 0;
  background: $white;
  width: 100%;
  z-index: 1;
}

.components-container {
  .draggable-box {
    cursor: move;
  }
}

.column-sort-row {
  border-radius: 4px;
}

.jet-button {
  &.btn-custom:hover {
    background: var(--tblr-btn-color-darker) !important;
  }
}

.editor-sidebar::-webkit-scrollbar {
  width: 0;
  height: 0;
  background: transparent;
  -ms-overflow-style: none;
}

.editor-sidebar {
  max-width: 300px;
  scrollbar-width: none;
  -ms-overflow-style: none;
}

.sketch-picker {
  position: absolute;
}

.color-picker-input {
  border: solid 1px rgb(223, 223, 223);
  cursor: pointer;
}

.app-sharing-modal {

  .form-control.is-invalid,
  .was-validated .form-control:invalid {
    border-color: #ffb0b0;
  }
}

.widgets-list {
  --tblr-gutter-x: 0px !important;
}

.input-with-icon {
  position: relative;
  display: flex;
  flex: 1;

  .icon-container {
    position: absolute;
    right: 10px;
    top: calc(50% - 10px);
    z-index: 3;
  }
}

.dynamic-variable-preview {
  min-height: 20px;
  max-height: 500px;
  overflow: auto;
  line-height: 20px;
  font-size: 12px;
  margin-top: -2px;
  word-wrap: break-word;
  border-bottom-left-radius: 3px;
  border-bottom-right-radius: 3px;
  box-sizing: border-box;
  font-family: "Source Code Pro", monospace;

  .heading {
    font-weight: 700;
    white-space: pre;
    text-transform: capitalize;
  }
}

.user-email:hover {
  text-decoration: none;
  cursor: text;
}

.theme-dark {
  .nav-item {
    background: 0 0;
  }

  .navbar .navbar-nav .active>.nav-link,
  .theme-dark .navbar .navbar-nav .nav-link.active,
  .theme-dark .navbar .navbar-nav .nav-link.show,
  .theme-dark .navbar .navbar-nav .show>.nav-link {
    color: #fff;
  }

  .form-check>.form-check-input:not(:checked) {
    background-color: #fff;
  }

  .form-switch>.form-check-input:not(:checked) {
    background-color: #47505d !important;
  }

  .form-check-label {
    color: white;
  }

  .left-sidebar .active {
    background: #333c48;
  }

  .left-sidebar .left-sidebar-item {
    border-bottom: 1px solid #333c48;
  }

  .nav-tabs .nav-link.active {
    color: #fff !important;
  }

  .nav-tabs .nav-link {
    color: #c3c3c3 !important;
  }

  .card-body> :last-child {
    color: #fff !important;
  }

  .form-control {
    border: 1px solid #324156;
  }

  .card {
    background-color: #324156 !important;
  }

  .card .table tbody td a {
    color: inherit;
  }

  .DateInput {
    background: #1f2936;
  }

  .DateInput_input {
    background-color: #1f2936;
    color: #fff;
  }

  &.daterange-picker-widget {
    .DateRangePickerInput_arrow_svg {
      fill: #fff;
    }
  }

  .DateRangePickerInput {
    background-color: #1f2936;
  }

  .DateInput_input__focused {
    background: #1f2936;
  }

  .DateRangePickerInput__withBorder {
    border: 1px solid #1f2936;
  }

  .main .canvas-container .canvas-area {
    background: #2f3c4c;
  }

  .main .canvas-container {
    background-color: #2f3c4c;
  }

  .rdtOpen .rdtPicker {
    color: black;
  }

  .editor .editor-sidebar .components-container .component-image-holder {
    background: #2f3c4c !important;
    border: 1px solid #2f3c4c !important;

    center,
    .component-title {
      filter: brightness(0) invert(1);
    }
  }

  .nav-tabs .nav-link:focus,
  .nav-tabs .nav-link:hover {
    border-color: transparent !important;
  }

  .modal-content,
  .modal-header {
    background-color: #1f2936;

    .text-muted {
      color: #fff !important;
    }
  }

  .modal-header {
    border-bottom: 1px solid rgba(255, 255, 255, 0.09) !important;
  }

  .canvas-container {
    background-color: #1f2936;
  }

  .editor .main .query-pane {
    border: solid rgba(255, 255, 255, 0.09) !important;
    border-width: 1px 0px 0px 0px !important;
  }

  .no-components-box {
    background-color: #1f2936 !important;

    center {
      color: white !important;
    }
  }

  .query-list {
    .text-muted {
      color: #fff !important;
    }
  }

  .left-sidebar,
  .editor-sidebar {
    background-color: #1f2936 !important;
  }

  .editor-sidebar {
    border: solid rgba(255, 255, 255, 0.09);
    border-width: 0px 0px 0px 0px !important;

    .nav-tabs {
      border-bottom: 1px solid rgba(255, 255, 255, 0.09) !important;
    }
  }

  .editor .editor-sidebar .nav-tabs .nav-link {
    color: #fff;

    img {
      filter: brightness(0) invert(1);
    }
  }

  .jet-table {
    background-color: #1f2936 !important;
  }

  .jet-container {
    background-color: #1f2936;
  }

  .nav-tabs .nav-item.show .nav-link,
  .nav-tabs .nav-link.active {
    background-color: #2f3c4c;
    border-color: transparent !important;
  }

  .editor .main .query-pane .query-definition-pane .header {
    border: solid rgba(255, 255, 255, 0.09);
    border-width: 0px 0px 1px 0px !important;
    background: #1f2936;
  }

  .left-sidebar {
    border: solid rgba(255, 255, 255, 0.09);
    border-width: 0px 1px 3px 0px;

    .text-muted {
      color: #fff !important;
    }
  }

  .folder-list {
    color: #fff !important;
  }

  .app-title {
    color: #fff !important;
  }

  .RichEditor-root {
    background: #1f2936;
    border: 1px solid #2f3c4c;
  }

  .app-description {
    color: #fff !important;
  }

  .btn-light,
  .btn-outline-light {
    background-color: #42546a;
    --tblr-btn-color-text: #ffffff;

    img {
      filter: brightness(0) invert(1);
    }
  }

  .editor .left-sidebar .datasources-container tr {
    border-bottom: solid 1px rgba(255, 255, 255, 0.09);
  }

  .editor .left-sidebar .datasources-container .datasources-header {
    border: solid rgba(255, 255, 255, 0.09) !important;
    border-width: 0px 0px 1px 0px !important;
  }

  .query-manager-header .nav-item {
    border-right: solid 1px rgba(255, 255, 255, 0.09);

    .nav-link {
      color: #c3c3c3;
    }
  }

  .input-group-text {
    border: solid 1px rgba(255, 255, 255, 0.09) !important;
  }

  .app-users-list {
    .text-muted {
      color: #fff !important;
    }
  }

  .data-pane {
    border: solid rgba(255, 255, 255, 0.09) !important;
    border-width: 0px 1px 0px 0px !important;
  }

  .main .query-pane .data-pane .queries-container .queries-header {
    border: solid rgba(255, 255, 255, 0.09) !important;
    border-width: 0px 0px 1px 0px !important;

    .text-muted {
      color: #fff !important;
    }
  }

  .query-pane {
    background-color: #1f2936 !important;
  }

  .input-icon .input-icon-addon img {
    filter: invert(1);
  }

  .svg-icon {
    filter: brightness(0) invert(1);
  }

  .launch-btn {
    filter: brightness(0.4) !important;
    background: #8d9095;
  }

  .badge {
    .svg-icon {
      filter: brightness(1) invert(0);
    }
  }

  .alert {
    background: transparent;

    .text-muted {
      color: #fff !important;
    }
  }

  .editor .editor-sidebar .inspector .header {
    border: solid rgba(255, 255, 255, 0.09) !important;
    border-width: 0px 0px 1px 0px !important;
  }

  .hr-text {
    color: #fff !important;
  }

  .skeleton-line::after {
    background-image: linear-gradient(to right,
        #566177 0,
        #5a6170 40%,
        #4c5b79 80%);
  }

  .app-icon-skeleton::after {
    background-image: linear-gradient(to right,
        #566177 0,
        #5a6170 40%,
        #4c5b79 80%);
  }

  .folder-icon-skeleton::after {
    background-image: linear-gradient(to right,
        #566177 0,
        #5a6170 40%,
        #4c5b79 80%);
  }

  .select-search__input {
    color: rgb(224, 224, 224);
    background-color: #2b3547;
    border: 1px solid #2b3547;
  }

  .select-search__select {
    background: #fff;
    box-shadow: 0 0.0625rem 0.125rem rgba(0, 0, 0, 0.15);
  }

  .select-search__row:not(:first-child) {
    border-top: 1px solid #eee;
  }

  .select-search__option,
  .select-search__not-found {
    background: #fff;
  }

  .select-search__option.is-highlighted,
  .select-search__option:not(.is-selected):hover {
    background: rgba(47, 204, 139, 0.1);
  }

  .select-search__option.is-highlighted.is-selected,
  .select-search__option.is-selected:hover {
    background: #2eb378;
    color: #fff;
  }

  .org-users-page {

    .user-email,
    .user-status {
      filter: brightness(0) invert(1);
    }
  }

  .org-users-page {
    .select-search__option.is-selected {
      background: $primary;
      color: $white;
    }

    .select-search__option:not(.is-selected):hover {
      background: rgba(66, 153, 225, 0.1);
    }
  }

  .org-variables-page {

    .user-email,
    .user-status {
      filter: brightness(0) invert(1);
    }

    .btn-org-env {
      background: transparent;
    }
  }

  .org-variables-page {
    .select-search__option.is-selected {
      background: $primary;
      color: $white;
    }

    .select-search__option:not(.is-selected):hover {
      background: rgba(66, 153, 225, 0.1);
    }
  }

  .react-json-view {
    background-color: transparent !important;
  }

  .codehinter-default-input {
    background-color: transparent;
    border: 1px solid #333c48;
  }

  .color-picker-input {
    border: solid 1px #333c48;
    height: 36px;
  }

  .codehinter-query-editor-input {
    background-color: #272822;
    border: 1px solid #2c3a4c;
    border-radius: 0;
  }

  .codehinter-query-editor-input .CodeMirror {
    height: 31px !important;
  }

  .codehinter-query-editor-input .CodeMirror {
    color: #c3c3c3 !important;
  }

  .select-search:not(.is-loading):not(.select-search--multiple) .select-search__value::after {
    transform: rotate(45deg);
    border-right: 1px solid #fff;
    border-bottom: 1px solid #fff;
  }

  .widget-documentation-link {
    background-color: #1f2936;
  }

  .widget-documentation-link a {
    color: rgb(66, 153, 225);
  }

  .app-version-name.form-select {
    border-color: $border-grey-dark;
  }

  .organization-list {
    .btn {
      background-color: #273342;
      color: #656d77;
    }
  }

  .page-item {
    a.page-link {
      color: white;
    }
  }
}

.main-wrapper {
  position: relative;
  min-height: 100%;
  min-width: 100%;
  background-color: white;
}

.main-wrapper.theme-dark {
  background-color: #2b394b;
}

.jet-table {
  .global-search-field {
    background: transparent;
  }
}

.modal-backdrop.show {
  opacity: 0.74;
}

.gui-select-wrappper .select-search__input {
  height: 30px;
}

.theme-dark .input-group-text,
.theme-dark .markdown>table thead th,
.theme-dark .table thead th {
  background: #1c252f;
  color: #fff;
}

.sketch-picker {
  z-index: 1000;
}

.no-padding {
  padding: 0;
}

.nav-tabs {
  font-weight: 300;
}

.nav-tabs .nav-link.active {
  border: 0;
  border-bottom: 1px solid $primary;
  font-weight: 400;
}

.table-no-divider {
  td {
    border-bottom-width: 0px;
    padding-left: 0;
  }
}

.no-border {
  border-radius: 0 !important;
}

input[type="text"] {
  outline-color: #dadcde !important;
}

.widget-header {
  text-transform: capitalize;
  margin-top: 12px !important;
  font-weight: 500;
  font-size: 12px;
  line-height: 12px;
}

.query-manager-events {
  max-width: 400px;
}

.validation-without-icon {
  background-image: none !important;
}

.multiselect-widget {
  label.select-item {
    width: max-content;
    min-width: 100%;

    div.item-renderer {
      align-items: center;
      line-height: 15px;

      input {
        height: 15px;
        width: 15px;
      }
    }
  }

  .rmsc .dropdown-container {
    height: 100%;
    display: flex;
    align-items: center;
    border-radius: inherit;
  }

  .rmsc {
    height: 100%;
    border-radius: inherit;
  }

  .rmsc.dark {
    --rmsc-main: $primary-light;
    --rmsc-hover: #283647;
    --rmsc-selected: #1f2936;
    --rmsc-border: #333333;
    --rmsc-gray: #555555;
    --rmsc-bg: #1f2936;
    color: #fff;
  }
}

/* Hide scrollbar for Chrome, Safari and Opera */
.invitation-page::-webkit-scrollbar {
  display: none;
}

/* Hide scrollbar for IE, Edge and Firefox */
.invitation-page {
  -ms-overflow-style: none;
  /* IE and Edge */
  scrollbar-width: none;
  /* Firefox */
}

.show {
  display: block;
}

.hide {
  display: none;
}

.draggable-box:focus-within {
  z-index: 2 !important;
}

.cursor-wait {
  cursor: wait;
}

.cursor-text {
  cursor: text;
}

.cursor-none {
  cursor: none;
}

.theme-dark .event-action {
  filter: brightness(0) invert(1);
}

.event-action {
  filter: brightness(0) invert(0);
}

.disabled {
  pointer-events: none;
  opacity: 0.4;
}

.DateRangePicker {
  padding: 1.25px 5px;
}

.datepicker-widget {
  .input-field {
    min-height: 26px;
    padding: 0;
    padding-left: 2px;
  }

  td.rdtActive,
  td.rdtActive:hover {
    background-color: $primary;
  }

  .react-datepicker__day--selected {
    background-color: $primary-light;
  }
}

.daterange-picker-widget {
  .DateInput_input {
    min-height: 24px;
    line-height: normal;
    border-bottom: 0px;
    font-size: 0.85rem;
  }

  .DateRangePicker {
    padding: 0;
  }

  .DateRangePickerInput_arrow_svg {
    height: 17px;
  }

  .DateRangePickerInput {
    overflow: hidden;
    display: flex;
    justify-content: space-around;
    align-items: center;
  }

  .DateInput_fang {
    position: fixed;
    top: 57px !important;
  }
}

.fw-400 {
  font-weight: 400;
}

.fw-500 {
  font-weight: 500;
}

.ligh-gray {
  color: #656d77;
}

.nav-item {
  background: #fff;
  font-size: 14px;
  font-style: normal;
  font-weight: 400;
  line-height: 22px;
  letter-spacing: -0.1px;
  text-align: left;
}

.nav-link {
  min-width: 100px;
  justify-content: center;
}

.nav-tabs .nav-link.active {
  font-weight: 400 !important;
  color: $primary  !important;
}

.empty {
  padding-top: 1.5rem !important;
}

.empty-img {
  margin-bottom: 0 !important;

  img {
    height: 220px !important;
    width: 260.83px !important;
  }
}

.empty-action {
  margin-top: 0 !important;

  a+a.btn-loading::after {
    color: $primary;
  }
}

.empty-action a {
  height: 36px;
  border-radius: 4px;
  font-style: normal;
  font-weight: normal;
  font-size: 14px;
  line-height: 20px;
}

.empty-action a:first-child {
  margin-right: 24px;
}

.empty-action a:first-child:hover {
  color: #ffffff !important;
}

.empty-import-button {
  color: $primary-light !important ;
  background: #ffffff !important;
  border: 1px solid $primary-light !important;
  cursor: pointer;
  position: relative;

  &:hover {
    background-color: #f4f6fa !important;
  }
}

.empty-welcome-header {
  font-style: normal;
  font-weight: bold;
  font-size: 32px;
  line-height: 39px;
  margin-bottom: 12px;
  margin-top: 40px;
  color: #000;
  font-family: Inter;
}

.empty-title {
  font-style: normal;
  font-weight: normal;
  font-size: 16px;
  line-height: 19px;
  display: flex;
  align-items: center;
  color: #5e5e5e;
  margin-bottom: 24px;
}

// template card styles
.template-card-wrapper {
  display: flex;
  flex-direction: row;
  background: #fffffc;
  border: 1px solid #d2ddec;
  box-sizing: border-box;
  border-radius: 8px;
  width: 299px;
  height: 100px;
}

.template-action-wrapper {
  display: flex;
  flex-direction: row !important;
  font-family: Inter;
  font-style: normal;
  font-weight: 500;
  font-size: 16px;
  line-height: 19px;
  color: $primary-light;
  p {
    margin-right: 16px;
  }
}

.template-card-title {
  font-family: Inter;
  font-style: normal;
  font-weight: 600;
  font-size: 18px;
  line-height: 22px;
  display: flex;
  align-items: center;
  color: #000000;
  margin-bottom: 3px !important;
  margin-top: 20px;
}

.template-card-details {
  align-items: center;
  display: flex;
  flex-direction: column;
  justify-content: center;
}

.template-icon-wrapper {
  width: 61.44px;
  height: 60px;
  top: 685px;
  background: #d2ddec;
  border-radius: 4px;
  margin: 20px 16.36px;
}

// template style end

.calendar-widget.compact {
  .rbc-time-view-resources .rbc-time-header-content {
    min-width: auto;
  }

  .rbc-time-view-resources .rbc-day-slot {
    min-width: 50px;
  }

  .rbc-time-view-resources .rbc-header,
  .rbc-time-view-resources .rbc-day-bg {
    width: 50px;
  }
}

.calendar-widget.dont-highlight-today {
  .rbc-today {
    background-color: inherit;
  }

  .rbc-current-time-indicator {
    display: none;
  }
}

.calendar-widget {
  padding: 10px;
  background-color: white;

  .rbc-day-slot .rbc-event,
  .rbc-day-slot .rbc-background-event {
    border-left: 3px solid #26598533;
  }

  .rbc-toolbar {
    font-size: 14px;
  }

  .rbc-event {
    .rbc-event-label {
      display: none;
    }
  }

  .rbc-off-range-bg {
    background-color: #f4f6fa;
  }

  .rbc-toolbar {
    .rbc-btn-group {
      button {
        box-shadow: none;
        border-radius: 0;
        border-width: 1px;
      }
    }
  }
}

//!for calendar widget week view with compact/spacious mode border fix
.resources-week-cls .rbc-time-column:nth-last-child(7n) {
  border-left: none !important;

  .rbc-timeslot-group {
    border-left: 2.5px solid #dadcde !important;
  }
}

.resources-week-cls .rbc-allday-cell {
  border: none !important;

  .rbc-row {
    border-left: 1.5px solid #dadcde;
    border-right: 1.5px solid #dadcde;
  }
}

.resources-week-cls .rbc-time-header-cell {
  border: none !important;
}

.resources-week-cls .rbc-time-view-resources .rbc-header {
  border-left: 1.5px solid #dadcde !important;
  border-right: 1.5px solid #dadcde !important;
}

.calendar-widget.hide-view-switcher {
  .rbc-toolbar {
    .rbc-btn-group:nth-of-type(3) {
      display: none;
    }
  }
}

.calendar-widget.dark-mode {
  background-color: #1d2a39;

  .rbc-toolbar {
    button {
      color: white;
    }

    button:hover,
    button.rbc-active {
      color: black;
    }
  }

  .rbc-off-range-bg {
    background-color: #2b394b;
  }

  .rbc-selected-cell {
    background-color: #22242d;
  }

  .rbc-today {
    background-color: #5a7ca8;
  }
}

.calendar-widget.dark-mode.dont-highlight-today {
  .rbc-today {
    background-color: inherit;
  }
}

.navbar .navbar-nav {
  min-height: 2rem;
}

.navbar-brand-image {
  height: 1.2rem;
}

.navbar .navbar-brand:hover,
.theme-dark .navbar .navbar-brand:hover {
  opacity: 1;
}

.nav-tabs .nav-link.active {
  font-weight: 400 !important;
  margin-bottom: -1px !important;
}

.nav-tabs .nav-link {
  font-weight: 400 !important;
  margin: 0 !important;
  height: 100%;
}

.code-editor-widget {
  border-radius: 0;

  .CodeMirror {
    border-radius: 0 !important;
    margin-top: -1px !important;
  }
}

.jet-listview {
  overflow-y: overlay;
  overflow-x: hidden;

  // .rows {
  // }

  // .list-item {
  // }
}

.jet-listview::-webkit-scrollbar-track {
  background: transparent;
}

.jet-listview::-webkit-scrollbar-thumb {
  background: transparent;
}

.code-hinter-wrapper .popup-btn {
  position: absolute;
  display: none;
  cursor: pointer;
}

.code-hinter-wrapper:hover {
  .popup-btn {
    display: block !important;
    z-index: 1;
  }
}

.popup-btn {
  cursor: pointer !important;
  display: block;
}

.preview-icons {
  margin-top: -5px;
  width: 12px;
}

.resize-modal-portal {
  z-index: 3;

  .resize-modal {
    .modal-content {
      width: 100% !important;
      height: 100%;

      .modal-body {
        width: 100% !important;
        height: calc(100% - 44px) !important;

        .editor-container {
          height: 100%;

          .CodeMirror {
            height: 100% !important;
          }
        }
      }
    }

    .portal-header {
      width: 100% !important;
    }

    .resize-handle {
      cursor: move;
    }
  }
}

.modal-portal-wrapper {
  justify-content: center;
  align-items: center;
  position: fixed;
  position: absolute;
  left: 50%;
  top: 5%;

  .modal-body {
    width: 500px !important;
    height: 300px !important;
    padding: 0px !important;
  }

  transform: translate(-60%, 0%);
  height: 350px;
  width: auto;
  max-height: 500px;
  padding: 0px;

  .modal-content {
    border-radius: 5px !important;
  }

  .modal-body {
    width: 500px !important;
    height: 302px !important;
    padding: 0px !important;
    margin: 0px !important;
    margin-left: -1px !important; //fix the modal body code mirror margin

    border-top-left-radius: 0;
    border-top-right-radius: 0;
    border-bottom-left-radius: 5px;
    border-bottom-right-radius: 5px;
    border-bottom: 0.75px solid;
    border-left: 0.75px solid;
    border-right: 0.75px solid;

    @include theme-border($light-theme: true);

    &.dark-mode-border {
      @include theme-border($light-theme: false);
    }
  }

  .modal-dialog {
    margin-top: 4%;
  }

  .modal-header {
    padding: 0;
    font-size: 14px;
  }

  .editor-container {
    padding: 0px;

    .CodeMirror {
      border-radius: 0;
      margin: 0;
      width: 100% !important;
    }
  }

  .query-hinter {
    .CodeMirror-line {
      margin-left: 2rem !important;
    }

    .CodeMirror-cursors .CodeMirror-cursor {
      margin-left: 2rem !important;
    }
  }
}

.preview-block-portal {
  .bg-light {
    border-radius: 0 0 5px 5px;
    outline: 0.75px solid $light-green;
  }

  .bg-dark {
    margin-top: 1px;
    border-radius: 0 0 5px 5px;
    outline: 0.75px solid $light-green;
  }

  .dynamic-variable-preview {
    padding: 4px !important;
  }
}

.portal-header {
  display: flex;
  align-items: center;
  padding: 0.5rem 0.75rem;
  color: #656d77;
  background-color: #ffffffd9;
  background-clip: padding-box;
  border-top-left-radius: 5px !important;
  border-top-right-radius: 5px !important;
  width: 498px !important;
  outline: 0.75px solid;

  @include theme-border($light-theme: true, $outline: true);

  &.dark-mode-border {
    @include theme-border($light-theme: false, $outline: true);
  }
}

// close icon in inpector
[data-rb-event-key="close-inpector"] {
  position: absolute;
  right: -80px;
  background-color: #232e3c !important;
  width: 10% !important;
}

[data-rb-event-key="close-inpector-light"] {
  position: absolute;
  right: -80px;
  background-color: #fff !important;
  width: 10% !important;
}

.inspector-close-icon-wrapper {
  border-left: 1px solid #e7eaef;

  svg {
    margin-left: 10px;
  }

}

.tabs-inspector {
  position: sticky;
  top: 0;

  .nav-item {
    width: 50%;
  }

  .nav-item:hover {
    border: 1px solid transparent;
  }

  .nav-item:not(.active) {
    border-bottom: 1px solid #e7eaef;
  }

  .nav-link.active {
    border: 1px solid transparent;
    border-bottom: 1px solid $primary;
    background: white;
  }
}

.tabs-inspector.dark {
  .nav-link.active {
    border-bottom: 1px solid $primary  !important;
  }
}

.tabs-inspector {
  z-index: 2;
  background: white;

  &.dark {
    @extend .bg-dark;
  }
}

.close-icon {
  position: fixed;
  top: 84px;
  right: 3px;
  width: 60px;
  height: 22;
  border-bottom: 1px solid #e7eaef;
  display: flex;
  align-items: center;
  background-color: white;
  z-index: 2;

  .svg-wrapper {
    width: 100%;
    height: 70%;
    display: flex;
    align-items: center;
    justify-content: center;
    border-left: 1px solid #e7eaef;
    margin-left: 20px;

    .close-svg {
      cursor: pointer;
    }
  }
}

.tabs-inspector.nav-tabs {
  border: 0;
  width: 81%;
}

.bg-primary-lt {
  color: #fff !important;
  background: #6383db !important;
}

.tabbed-navbar .nav-item.active:after {
  margin-bottom: -0.25rem;
}

.app-name {
  width: 250px;
  left: 150px;
  position: absolute;
}

.app-name:hover {
  background: $bg-light;

  &.dark {
    @extend .bg-dark;
  }
}

.nav-auto-save {
  width: 325px;
  left: 485px;
  position: absolute;
  color: #36af8b;
}

.undo-redo-buttons {
  flex: 1;
  padding-left: 0.5rem;
}

.app-version-menu {
  position: absolute;
  right: 220px;
  padding: 4px 8px;
  min-width: 100px;
  max-width: 300px;
}

.app-version-menu-sm {
  height: 30px;
  display: flex;
  font-size: 12px;
}

.app-version-menu .dropdown-menu {
  left: -65px;
  width: 283px;
}

.app-version-menu .released {
  color: #36af8b;
}

.app-version-menu .released-subtext {
  font-size: 12px;
  color: #36af8b;
  padding: 0 8px;
}

.app-version-menu .create-link {
  margin: auto;
  width: 50%;
  padding-left: 10px;
}

.canvas-background-holder {
  display: flex;
  justify-content: space-between;
  min-width: 120px;
  margin: auto;
  padding: 10px;
}

.canvas-background-picker {
  position: fixed;
}

/**
 * Timer Widget
 */
.timer-wrapper {
  padding: 10px;

  .counter-container {
    font-size: 3em;
    padding-bottom: 5px;
    text-align: center;
  }
}

/**
 * Search Box
 */
.search-box-wrapper {
  input {
    width: 200px;
    border-radius: 5px !important;
  }

  input:focus {
    width: 300px;
  }

  .input-icon .input-icon-addon {
    display: flex;
  }

  .input-icon .input-icon-addon.end {
    pointer-events: auto;

    div {
      background-color: #a6b6cc;
      border-radius: 12px;
      color: #ffffff;
      padding: 1px;
      cursor: pointer;

      svg {
        height: 14px;
        width: 14px;
      }
    }
  }
}

.searchbox-wrapper {
  margin-top: 0 !important;

  input {
    border-radius: $border-radius  !important;
  }
}

.fixedHeader {
  table thead {
    position: -webkit-sticky; // this is for all Safari (Desktop & iOS), not for Chrome
    position: sticky;
    top: 0;
    border-top: 0;
    z-index: 1; // any positive value, layer order is global
  }
}

/**
 * Folder List
 */
.folder-list {
  color: #292d37;

  .list-group-transparent .list-group-item.active {
    color: $primary;
    background-color: #edf1ff;

    .folder-ico {
      filter: invert(29%) sepia(84%) saturate(4047%) hue-rotate(215deg) brightness(98%) contrast(111%);
    }
  }

  .folder-ico.dark {
    filter: invert(1);
  }

  .list-group-item {
    padding: 0.5rem 0.75rem;
    overflow: hidden;
  }

  .list-group-item.all-apps-link {
    font-weight: 500;
  }

  .folder-info {
    color: #8991a0;
    font-size: 0.75rem;
    display: contents;
  }

  .folder-create-btn {
    color: $primary;
    cursor: pointer;
  }

  .menu-ico {
    cursor: pointer;
    padding: 3px;
    border-radius: 13px;

    &__open {
      background-color: #d2ddec;
    }

    img {
      padding: 0px;
      height: 14px;
      width: 14px;
      vertical-align: unset;
    }
  }

  .menu-ico:hover {
    background-color: #d2ddec;
  }
}

/**
 * Home page modal
 */
.modal-content.home-modal-component {
  border-radius: 8px;
  overflow: hidden;
  background-color: #fefeff;
  color: #000000;

  .modal-header {
    border-bottom: 0px;
  }

  .modal-title {
    font-size: 1.1rem;
  }

  .btn-close {
    width: 3.5rem;
    height: 2.5rem;
  }

  .modal-body {
    padding-top: 0px;
  }

  input {
    border-radius: 5px !important;
  }

  .modal-main {
    padding-bottom: 5rem;
  }

  .modal-footer-btn {
    justify-content: end;

    button {
      margin-left: 16px;
    }
  }
}

.onboarding-modal.dark .modal-content {
  @extend .modal-content.home-modal-component.dark;
}

.modal-content.home-modal-component.dark {
  background-color: $bg-dark-light  !important;
  color: $white  !important;

  .modal-header {
    background-color: $bg-dark-light  !important;
  }

  .btn-close {
    filter: brightness(0) invert(1);
  }

  .form-control {
    border-color: $border-grey-dark  !important;
    color: inherit;
  }

  input {
    background-color: $bg-dark-light  !important;
  }

  .form-select {
    background-color: $bg-dark  !important;
    color: $white  !important;
    border-color: $border-grey-dark  !important;
  }

  .text-muted {
    color: $white  !important;
  }
}

.radio-img {
  input {
    display: none;
  }

  .action-icon {
    width: 28px;
    height: 28px;
    background-position: center center;
    border-radius: 4px;
    display: flex;
    align-items: center;
    justify-content: center;
  }

  .action-icon {
    cursor: pointer;
    border: 1px solid $light-gray;
  }

  .action-icon:hover {
    background-color: #d2ddec;
  }

  input:checked+.action-icon {
    border-color: $primary;
    background-color: #7a95fb;
  }

  .tooltiptext {
    visibility: hidden;
    font-size: 12px;
    background-color: $black;
    color: $white;
    text-align: center;
    padding: 5px 10px;
    position: absolute;
    border-radius: 15px;
    margin-top: 2px;
    z-index: 1;
    margin-left: -10px;
  }

  .tooltiptext::after {
    content: "";
    position: absolute;
    bottom: 100%;
    left: 50%;
    margin-left: -5px;
    border-width: 5px;
    border-style: solid;
    border-color: transparent transparent black transparent;
  }

  .action-icon:hover+.tooltiptext {
    visibility: visible;
  }

  input:checked+.action-icon:hover {
    background-color: #3650af;
  }
}

.icon-change-modal {
  ul {
    list-style-type: none;

    li {
      float: left;
      border: 2px solid #8991a0;
      border-radius: 1.75px;
      cursor: pointer;

      img {
        width: 22px;
        height: 22px;
        filter: invert(59%) sepia(27%) saturate(160%) hue-rotate(181deg) brightness(91%) contrast(95%);
      }
    }

    li.selected {
      border: 2px solid $primary;

      img {
        filter: invert(27%) sepia(84%) saturate(5230%) hue-rotate(212deg) brightness(102%) contrast(100%);
      }
    }
  }
}

/**
 * Spinner Widget
 */
.spinner-container {
  display: flex;
  justify-content: center;
  align-items: center;
}

.animation-fade {
  animation-name: fade;
  animation-duration: 0.3s;
  animation-timing-function: linear;
}

@keyframes fade {
  0% {
    opacity: 0;
  }

  100% {
    opacity: 1;
  }
}

/**
 * Query panel
 */
.query-btn {
  cursor: pointer;
  height: 24px;
  width: 24px;
  padding: 0;
}

.query-btn.dark {
  filter: brightness(0) invert(1);
}

.button-family-secondary {
  @include button-outline($light-theme: true);
  height: 32px;
  width: 112px;
}

.button-family-secondary.dark {
  @include button-outline($light-theme: false);
}

.rest-methods-options {

  .select-search,
  .select-search-dark,
  .select-search__value input,
  .select-search-dark__value input {
    width: 90px !important;
    height: 32px !important;
    border-radius: $border-radius  !important;
  }
}

.query-pane-restapi-tabs.dark {
  .list-group-item {
    color: $disabled  !important;

    &:hover {
      color: #ffffff !important;
    }
  }

  .list-group-item.active {
    color: $white  !important;
  }
}

.query-pane-restapi-tabs {
  box-sizing: border-box;
  height: fit-content;
  width: 100%;

  .row {
    height: inherit;

    .keys {
      min-height: 30px;
    }

    .rest-api-tab-content {
      .rest-api-tabpanes {
        display: none;
      }

      .rest-api-tabpanes.active {
        display: block;
      }

      .svg-plus {
        stroke: $primary;
      }

      .delete-btn-wrapper {
        display: flex;
        align-items: center;
        padding-top: 2px;
        padding-bottom: 2px;
        height: 32px;
      }

      .code-hinter-col {
        margin-bottom: 0px !important;
      }

      .tab-content-wrapper {
        display: flex;
        flex-direction: column;
        gap: 0.3rem;
      }

      .row-container {
        display: flex;
        width: 100%;
        justify-content: space-between;
        gap: 10px;
      }

      .fields-container {
        display: flex;
        justify-content: space-between;
        gap: 10px;
        width: 100%;
      }
    }
  }
}

.query-pane-rest-api-keys-list-group {
  width: 100%;
  display: flex;
  flex-direction: row;

  .list-group-item {
    border: none !important;
    cursor: pointer;
    font-weight: 600;
    font-size: 12px;
    padding: 0px !important;
    margin-right: 20px;
    height: 22px;
    color: #737373;

    span {
      display: flex;
      justify-content: left;
    }

    &:hover {
      color: #000;
    }
  }

  .list-group-item+.list-group-item.active {
    margin-top: 0;
  }

  .list-group-item.active {
    background-color: transparent !important;
    color: #000;
    z-index: inherit !important;
    border-bottom: 2px solid $primary  !important;
  }
}

.query-pane-rest-api-keys-list-group.dark+.list-group-item {
  &:hover {
    color: #ffffff;
  }
}

.content-title {
  font-size: 12px;
  color: #a3a3a3;
  font-weight: 600;
}

// ** Query Panel: REST API Tabs **
.group-header {
  background: #d2ddec;
  border-radius: 4px;
  height: 28px !important;

  span {
    display: flex;
    justify-content: left;
    align-items: center;
  }
}

.query-preview-list-group {
  width: 100%;
  display: flex;
  flex-direction: row;
  gap: 5px;
  margin-top: 10px;

  .list-group-item {
    border: none !important;
    cursor: pointer;
    font-weight: 600;
    font-size: 12px;
    padding: 5px 10px !important;
    color: #737373;
    border-radius: 5px;

    span {
      display: flex;
      justify-content: left;
    }

    &:hover {
      color: #000;
    }
  }

  .list-group-item+.list-group-item.active {
    margin-top: 0;
  }

  .list-group-item.active {
    background-color: #f5f7f9 !important;
    color: $black;
    z-index: inherit !important;
  }
}

.query-preview-list-group.dark {
  .list-group-item {
    color: $disabled  !important;

    &:hover {
      color: #ffffff !important;
    }
  }

  .list-group-item.active {
    color: $white  !important;
    background-color: #333c48 !important;
  }
}

.raw-container.dark {
  background: #272822;
  padding: 5px;
}

// **Alert component**
.alert-component {
  border: 1px solid rgba(101, 109, 119, 0.16) !important;
  background: #f5f7f9;

  a {
    color: $primary;
  }
}

.alert-component.dark {
  border: none !important;
  background-color: #333c48 !important;

  span {
    filter: brightness(0) invert(1);
  }
}

.codehinter-plugins.code-hinter {
  @extend .codehinter-default-input;

  .popup-btn {
    margin-top: 0.65rem !important;
  }

  .CodeMirror-placeholder,
  .CodeMirror pre.CodeMirror-line {
    height: 21px !important;
    position: absolute !important;
    margin-top: 3px !important;
  }

  .CodeMirror-cursor {
    height: inherit !important;
  }

  .CodeMirror-lines {
    height: 32px !important;
  }
}

/**
 * *Stripe Query Select-search
 */

.stripe-operation-options .select-search__row .col-md-8 {
  margin-left: 45px !important;
}

.field-width-268 {
  width: 268px !important;

  input {
    border-radius: $border-radius  !important;
  }
}

//*button loading with spinner with primary color*//
.button-loading {
  position: relative;
  color: transparent !important;
  text-shadow: none !important;
  pointer-events: none;

  &:after {
    content: "";
    display: inline-block;
    vertical-align: text-bottom;
    border: 1.5px solid currentColor;
    border-right-color: transparent;
    border-radius: 50%;
    color: $primary;
    position: absolute;
    width: 12px;
    height: 12px;
    // left: calc(50% - .5rem);
    // top: calc(50% - .5rem);
    animation: spinner-border 0.75s linear infinite;
  }
}

.query-icon.dark {
  filter: brightness(0) invert(1);
}

//Rest-API Tab Panes
.tab-pane-body {
  margin-left: -2.5% !important;
}

//CodeMirror padding
.CodeMirror pre.CodeMirror-line,
.CodeMirror pre.CodeMirror-line-like {
  padding: 0 8px !important;
}

// comment styles ::override
.editor-sidebar {
  .nav-tabs {
    border-bottom: none !important;
  }

  .nav-tabs .nav-link.active {
    background-color: transparent !important;
  }
}

.comment-card-wrapper {
  border-top: 0.5px solid #e1e1e1 !important;
  margin-top: -1px !important;
}

div#driver-highlighted-element-stage,
div#driver-page-overlay {
  background: transparent !important;
  outline: 5000px solid rgba(0, 0, 0, 0.75);
}

.dark-theme-walkthrough#driver-popover-item {
  background-color: $bg-dark-light  !important;
  border-color: rgba(101, 109, 119, 0.16) !important;

  .driver-popover-title {
    color: #fff !important;
  }

  .driver-popover-tip {
    border-color: transparent transparent transparent $bg-dark-light  !important;
  }

  .driver-popover-description {
    color: #d9dcde !important;
  }

  .driver-popover-footer .driver-close-btn {
    color: #fff !important;
    text-shadow: none !important;
  }

  .driver-prev-btn,
  .driver-next-btn {
    text-shadow: none !important;
  }
}

#driver-popover-item {
  padding: 20px !important;

  .driver-prev-btn,
  .driver-next-btn,
  .driver-close-btn {
    border: none !important;
    background: none !important;
    padding-left: 0 !important;
    font-size: 14px !important;
  }

  .driver-next-btn,
  .driver-prev-btn {
    color: $primary  !important;
  }

  .driver-disabled {
    color: $primary;
    opacity: 0.5;
  }

  .driver-popover-footer {
    margin-top: 20px !important;
  }
}

.pointer-events-none {
  pointer-events: none;
}

.popover.popover-dark-themed {
  background-color: $bg-dark-light;
  border-color: rgba(101, 109, 119, 0.16);

  .popover-body {
    color: #d9dcde !important;
  }
}

.toast-dark-mode {
  .btn-close {
    filter: brightness(0) invert(1);
  }
}

.editor .editor-sidebar .inspector .form-control-plaintext {
  padding: 2px 4px;
}

.tablr-gutter-x-0 {
  --tblr-gutter-x: 0 !important;
}

.widget-button>.btn-loading:after {
  border: 1px solid var(--loader-color);
  border-right-color: transparent;
}

.flip-dropdown-help-text {
  padding: 10px 5px 0 0;
  float: left;
  font-size: 14px;
  color: $light-gray;
}

#transformation-popover-container {
  margin-left: 80px !important;
  margin-bottom: -2px !important;
}

.canvas-codehinter-container {
  display: flex;
  flex-direction: row;
}

.hinter-canvas-input {
  .canvas-hinter-wrap {
    width: 135px;
    height: 42px !important;
  }
}

.hinter-canvas-input {
  width: 180px !important;
  display: flex;
  padding: 4px;
  height: 41.2px !important;
  margin-top: 1px;

  .CodeMirror-sizer {
    border-right-width: 1px !important;
  }

  .cm-propert {
    color: #ffffff !important;
  }
}

.canvas-codehinter-container {
  .code-hinter-col {
    margin-bottom: 1px !important;
  }
}

.fx-canvas {
  background: #1c252f;
  padding: 2px;
  display: flex;
  height: 41px;
  border: solid 1px rgba(255, 255, 255, 0.09) !important;
  border-radius: 4px;
  justify-content: center;
  font-weight: 400;

  div {
    background: #1c252f !important;
    width: 35px !important;
    display: flex;
    justify-content: center;
    align-items: center;
    height: 36px;
  }
}

.fx-canvas-light {
  background: #f4f6fa !important;
  border: 1px solid #dadcde !important;

  div {
    background: #f4f6fa !important;
  }
}

.organization-list {
  margin-top: 5px;

  .btn {
    border: 0px;
  }

  .dropdown-toggle div {
    max-width: 200px;
    text-overflow: ellipsis;
    overflow: hidden;
  }

  .org-name {
    text-overflow: ellipsis;
    overflow: hidden;
    white-space: nowrap;
    width: 100%;
    font-weight: bold;
  }

  .org-actions div {
    color: $primary;
    cursor: pointer;
    font-size: 12px;
  }

  .dropdown-menu {
    min-width: 14rem;
  }

  .org-avatar {
    display: block;
  }

  .org-avatar:hover {
    .avatar {
      background: #fcfcfc no-repeat center/cover;
    }

    .arrow-container {
      svg {
        filter: invert(48%) sepia(6%) saturate(6%) hue-rotate(315deg) brightness(103%) contrast(96%);
      }
    }
  }

  .arrow-container {
    padding: 5px 0px;
  }

  .arrow-container {
    svg {
      cursor: pointer;
      height: 30px;
      width: 30px;
      padding: 0px 0px;
      filter: invert(84%) sepia(13%) saturate(11%) hue-rotate(352deg) brightness(90%) contrast(91%);
    }
  }

  .org-edit {
    span {
      color: $primary;
      cursor: pointer;
      font-size: 10px;
    }
  }

  .organization-switchlist {
    .back-btn {
      font-size: 12px;
      padding: 2px 0px;
      cursor: pointer;
    }

    .back-ico {
      cursor: pointer;

      svg {
        height: 20px;
        width: 20px;
        filter: invert(84%) sepia(13%) saturate(11%) hue-rotate(352deg) brightness(90%) contrast(91%);
      }
    }

    .dd-item-padding {
      padding: 0.5rem 0.75rem 0rem 0.75rem;
    }

    .search-box {
      margin-top: 10px;
    }

    .org-list {
      max-height: 60vh;
      overflow: auto;
    }

    .tick-ico {
      filter: invert(50%) sepia(13%) saturate(208%) hue-rotate(153deg) brightness(99%) contrast(86%);
    }

    .org-list-item {
      cursor: pointer;
    }

    .org-list-item:hover {
      .avatar {
        background: #fcfcfc no-repeat center/cover;
      }

      .tick-ico {
        filter: invert(35%) sepia(17%) saturate(238%) hue-rotate(153deg) brightness(94%) contrast(89%);
      }
    }
  }
}

// Left Menu
.left-menu {
  padding: 1rem 0.5rem;
  border-radius: 5px;

  ul {
    overflow: auto;
    margin: 0px;
    padding: 0px;

    li {
      float: left;
      list-style: none;
      width: 100%;
      padding: 5px 10px;
      font-weight: bold;
      border-radius: 5px;
      cursor: pointer;
      margin: 3px 0px;
    }

    li.active {
      background-color: $primary;
      color: $white;
    }

    li:not(.active):hover {
      background-color: #d2daf0;
    }
  }
}

.manage-sso {
  .title-with-toggle {
    width: 100%;

    input[type="checkbox"] {
      /* Double-sized Checkboxes */
      -ms-transform: scale(1.5);
      /* IE */
      -moz-transform: scale(1.5);
      /* FF */
      -webkit-transform: scale(1.5);
      /* Safari and Chrome */
      -o-transform: scale(1.5);
      /* Opera */
      transform: scale(1.5);
      margin-top: 5px;
    }
  }
}

.help-text {
  overflow: auto;

  div {
    margin: 0px 0px 5px 0px;
    background-color: #eaeaea;
    float: left;
    padding: 2px 10px;
    font-size: 11px;
    border-radius: 5px;
    border: 1px solid #e1e1e1;
  }
}

.theme-dark .help-text div {
  background-color: $dark-background;
  border: 1px solid $dark-background;
}

.org-invite-or {
  padding: 1rem 0rem;

  h2 {
    width: 100%;
    text-align: center;
    border-bottom: 1px solid #000;
    line-height: 0.1em;
    margin: 10px 0 20px;
  }

  h2 span {
    background: #fff;
    padding: 0 10px;
  }
}

.theme-dark .json-tree-container {
  .json-tree-node-icon {
    svg {
      filter: invert(89%) sepia(2%) saturate(127%) hue-rotate(175deg) brightness(99%) contrast(96%);
    }
  }

  .json-tree-svg-icon.component-icon {
    filter: brightness(0) invert(1);
  }

  .node-key-outline {
    height: 1rem !important;
    border: 1px solid transparent !important;
    color: #ccd4df;
  }

  .selected-node {
    border-color: $primary-light  !important;
  }

  .json-tree-icon-container .selected-node>svg:first-child {
    filter: invert(65%) sepia(62%) saturate(4331%) hue-rotate(204deg) brightness(106%) contrast(97%);
  }

  .node-length-color {
    color: #b8c7fd;
  }

  .node-type {
    color: #8a96a6;
  }

  .group-border {
    border-color: rgb(97, 101, 111);
  }

  .action-icons-group {

    img,
    svg {
      filter: invert(89%) sepia(2%) saturate(127%) hue-rotate(175deg) brightness(99%) contrast(96%);
    }
  }

  .hovered-node.node-key.badge {
    color: #8092ab !important;
    border-color: #8092ab !important;
  }
}

.json-tree-container {
  .json-tree-svg-icon.component-icon {
    height: 16px;
    width: 16px;
  }

  .json-tree-icon-container {
    max-width: 20px;
    margin-right: 6px;
  }

  .node-type {
    color: #a6b6cc;
    padding-top: 2px;
  }

  .json-tree-valuetype {
    font-size: 10px;
    padding-top: 2px;
  }

  .node-length-color {
    color: #3650af;
    padding-top: 3px;
  }

  .json-tree-node-value {
    font-size: 11px;
  }

  .json-tree-node-string {
    color: #f6820c;
  }

  .json-tree-node-boolean {
    color: #3eb25f;
  }

  .json-tree-node-number {
    color: #f4b2b0;
  }

  .json-tree-node-null {
    color: red;
  }

  .json-tree-node-date {
    color: rgb(98, 107, 103);
  }

  .group-border {
    border-left: 0.5px solid #dadcde;
    margin-top: 16px;
    margin-left: -12px;
  }

  .selected-node {
    border-color: $primary-light !important;
  }

  .selected-node .group-object-container .badge {
    font-weight: 400 !important;
    height: 1rem !important;
  }

  .group-object-container {
    margin-left: 0.72rem;
    margin-top: -16px;
  }

  .json-node-element {
    cursor: pointer;
  }

  .hide-show-icon {
    cursor: pointer;
    margin-left: 1rem;

    &:hover {
      color: $primary;
    }
  }

  .action-icons-group {
    margin-right: 4rem !important;
    margin-left: 2rem !important;
  }

  .action-icons-group {
    cursor: pointer;
  }

  .hovered-node {
    font-weight: 400 !important;
    height: 1rem !important;
    color: #8092ab;
  }

  .node-key {
    font-weight: 400 !important;
    margin-left: -0.25rem !important;
    justify-content: start !important;
    min-width: fit-content !important;
  }

  .node-key-outline {
    height: 1rem !important;
    border: 1px solid transparent !important;
    color: #3e525b;
  }
}

.popover-more-actions {
  font-weight: 400 !important;

  &:hover {
    background: #d2ddec !important;
  }
}

.popover-dark-themed .popover-more-actions {
  color: #ccd4df;

  &:hover {
    background-color: #324156 !important;
  }
}

#json-tree-popover {
  padding: 0.25rem !important;
}

// Font sizes
.fs-9 {
  font-size: 9px !important;
}

.fs-10 {
  font-size: 10px !important;
}

.fs-12 {
  font-size: 12px !important;
}

.realtime-avatars {
  position: absolute;
  left: 50%;
}

.widget-style-field-header {
  font-family: "Inter";
  font-style: normal;
  font-weight: 500;
  font-size: 12px;
  line-height: 20px;
  color: #61656c;
}

.maintenance_container {
  width: 100%;
  height: 100vh;
  display: flex;
  justify-content: center;
  align-items: center;

  .card {
    .card-body {
      display: flex;
      height: 200px !important;
      align-items: center;
    }
  }
}

.list-timeline:not(.list-timeline-simple) .list-timeline-time {
  top: auto;
}

.widget-buttongroup {
  display: flex;
  flex-direction: column;
  justify-content: left;
  overflow: hidden !important;
}

.group-button {
  margin: 0px 10px 10px 0px;
  line-height: 1.499;
  font-weight: 400;
  white-space: nowrap;
  text-align: center;
  cursor: pointer;
  padding: 0 15px;
  font-size: 12px;
  border-radius: 4px;
  color: rgba(0, 0, 0, .65);
  background-color: #fff;
  border: 1px solid #d9d9d9;
  min-width: 40px;
  width: auto !important;
  height: 30px,
}

.widget-buttongroup-label {
  font-weight: 600;
  margin-right: 10px;
  color: #3e525b;
}

.editor-actions {
  border-bottom: 1px solid #eee;
  padding: 5px;
  display: flex;
  justify-content: end;
}

.autosave-indicator {
  position: absolute;
  left: 30%;
  color: #868aa5;
  white-space: nowrap;
  font-weight: 400;
  font-size: 12px;
  letter-spacing: 0.5px;
}

.autosave-indicator-saving {
  left: 34.5%;
}

.zoom-buttons {
  width: 20px !important;
  height: 25px !important;
  margin-left: 2px;

  span {
    transform: rotate(60deg);
  }
}

.zoom-button-wrapper {
  position: fixed;
  right: 0px;
  bottom: 5px;
}

.zoom-buttons {
  opacity: 0;
  visibility: hidden;
}

.image-widget-wrapper:hover button {
  opacity: 1 !important;
  visibility: visible;
}

.pdf-page-controls {
  background: white;
  border-radius: 4px;

  button {
    width: 36px;
    height: 36px;
    background: white;
    border: 0;
    font-size: 1.2em;
    border-radius: 4px;

    &:first-child {
      border-top-right-radius: 0;
      border-bottom-right-radius: 0;
    }

    &:last-child {
      border-top-left-radius: 0;
      border-bottom-left-radius: 0;
    }

    &:hover {
      background-color: #e6e6e6;
    }
  }

  span {
    font-family: inherit;
    font-size: 1em;
    padding: 0 0.5em;
    color: #000;
  }
}

//download button in pdf widget
.download-icon-outer-wrapper:hover {
  background-color: #e6e6e6 !important
}

.pdf-document {
  canvas {
    margin: 0px auto;
  }

  &:hover {
    .pdf-page-controls {
      opacity: 1;
    }
  }
}

.org-variables-page {
  .btn-org-env {
    width: 36px;
  }

  .encryption-input {
    width: fit-content;
  }

  .no-vars-text {
    display: block;
    text-align: center;
    margin-top: 100px;
  }
}

//Kanban board
.kanban-container.dark-themed {
  background-color: $bg-dark-light  !important;

  .kanban-column {
    .card-header {
      background-color: #324156 !important;
    }
  }
}

.kanban-container {
  background-color: #fefefe;

  .kanban-column {
    background-color: #f4f4f4;
    padding: 0 !important;
    height: fit-content !important;

    .card-body {
      &:hover {
        overflow-y: auto !important;

        &::-webkit-scrollbar {
          width: 0 !important;
          height: 0 !important;
        }
      }
    }

    .card-header {
      background-color: #fefefe;

      .badge {
        font-size: 12px !important;
      }
    }

    .card-body .dnd-card {
      border-radius: 5px !important;
    }

    .dnd-card.card {
      height: 52px !important;
      padding: 5px !important;
    }

    .dnd-card.card.card-dark {
      background-color: $bg-dark  !important;
    }
  }

  .kanban-board-add-group {
    justify-content: center;
    align-items: center;
    cursor: pointer;
    color: rgba(0, 0, 0, 0.5);
    background-color: transparent;
    border-style: dashed;
    border-color: rgba(0, 0, 0, 0.08);
    display: flex;
    flex-direction: column;
    grid-auto-rows: max-content;
    overflow: hidden;
    box-sizing: border-box;
    appearance: none;
    outline: none;
    margin: 10px;
    border-radius: 5px;
    min-width: 350px;
    height: 200px;
    font-size: 1em;
  }

  .add-card-btn {
    font-size: 1em;
    font-weight: 400;
    color: #3e525b;
    border-radius: 5px;
    padding: 5px;
    margin: 5px;
    background-color: transparent;
    border-style: dashed;
    border-color: rgba(0, 0, 0, 0.08);
    cursor: pointer;
    transition: all 0.2s ease-in-out;

    &:hover {
      background-color: #e6e6e6;
    }
  }
}

.cursor-pointer {
  cursor: pointer;
}

.cursor-text {
  cursor: text;
}

.bade-component {
  display: inline-flex;
  justify-content: center;
  align-items: center;
  overflow: hidden;
  user-select: none;
  padding: calc(0.25rem - 1px) 0.25rem;
  height: 1.25rem;
  border: 1px solid transparent;
  min-width: 1.25rem;
  font-weight: 600;
  font-size: .625rem;
  letter-spacing: .04em;
  text-transform: uppercase;
  vertical-align: bottom;
  border-radius: 4px;
}

// sso-helper-page
.sso-helper-container {
  width: 60vw;
  padding: 30px;
  box-shadow: rgba(0, 0, 0, 0.16) 0px 1px 4px;
  margin: 0 auto;
}

.flexer {
  display: flex;
}

.sso-copy {
  margin-left: 10px;
  cursor: pointer;
}

#git-url,
#google-url {
  color: $primary;
  margin-left: 4px;
  word-break: break-all;
}

@media only screen and (max-width: 768px) {
  .sso-helper-container {
    width: 96vw;
    padding: 20px;
  }
}

.sso-helper-doc {
  line-height: 24px;
}

.sso-content-wrapper {
  margin: 0 auto;
  display: flex;
  flex-direction: column;
  align-items: self-start;
  padding: 20px;
  box-shadow: rgba(0, 0, 0, 0.02) 0px 1px 3px 0px, rgba(27, 31, 35, 0.15) 0px 0px 0px 1px;
  border-radius: 4px;
}

.workspace-status {
  display: flex;
  font-weight: 800;
  margin-bottom: 6px;
}

.sso-type {
  font-weight: 600;
  margin-bottom: 4px !important;
  display: flex;

  span {
    margin-right: 10px;
  }

  a {
    margin-left: 6px;

  }
}

.gg-album {
  box-sizing: border-box;
  position: relative;
  display: block;
  width: 18px;
  height: 18px;
  transform: scale(var(--ggs, 1));
  border-left: 7px solid transparent;
  border-right: 3px solid transparent;
  border-bottom: 8px solid transparent;
  box-shadow: 0 0 0 2px,
    inset 6px 4px 0 -4px,
    inset -6px 4px 0 -4px;
  border-radius: 3px
}

.gg-album::after,
.gg-album::before {
  content: "";
  display: block;
  box-sizing: border-box;
  position: absolute;
  width: 2px;
  height: 5px;
  background: currentColor;
  transform: rotate(46deg);
  top: 5px;
  right: 4px
}

.gg-album::after {
  transform: rotate(-46deg);
  right: 2px
}

.sso-helper-header {
  display: flex;
  align-items: center;

  span {
    margin-right: 10px;
  }
}

// sso end

// steps-widget
a.step-item-disabled {
  text-decoration: none;
}

.steps {
  overflow: hidden;
  margin: 0rem !important;
}

.step-item.active~.step-item:after,
.step-item.active~.step-item:before {
  background: #f3f5f5 !important;
}

.step-item.active:before {
  background: #fff !important;
}

.steps .step-item.active:before {
  border-color: #b4b2b2 !important;
}

.steps-item {
  color: var(--textColor) !important;
}

.step-item:before {
  background: var(--bgColor) !important;
  // remaining code
}

.step-item:after {
  background: var(--bgColor) !important;
}

.step-item.active~.step-item {
  color: var(--textColor) !important;
  ;
}

.notification-center-badge {
  top: 10;
  right: 10;
}

.notification-center {
  max-height: 500px;
  overflow: auto;

  .empty {
    padding: 0 !important;

    .empty-img {
      font-size: 2.5em;
    }
  }

  .card {
    min-width: 400px;
  }

  .spinner {
    min-height: 220px;
  }
}

// steps-widget end

// profile-settings css
.confirm-input {
  padding-right: 8px !important;
}

.user-group-actions {
  display: flex;
  gap: 8px;
}

input.hide-input-arrows {
  -moz-appearance: none;

  &::-webkit-outer-spin-button,
  &::-webkit-inner-spin-button {
    -webkit-appearance: none;
  }
}

.btn-org-env {
  width: 36px;
}

.custom-checkbox-tree {
  overflow-y: scroll;
  color: #3e525b;

  .react-checkbox-tree label:hover {
    background: none !important;
  }

  .rct-icons-fa4 {

    .rct-icon-expand-open,
    .rct-icon-expand-close {
      &::before {
        content: url("data:image/svg+xml,%3Csvg xmlns='http://www.w3.org/2000/svg' viewBox='0 0 1024 1024' focusable='false' data-icon='caret-down' width='12px' height='12px' fill='currentColor' aria-hidden='true'%3E%3Cpath d='M840.4 300H183.6c-19.7 0-30.7 20.8-18.5 35l328.4 380.8c9.4 10.9 27.5 10.9 37 0L858.9 335c12.2-14.2 1.2-35-18.5-35z'%3E%3C/path%3E%3C/svg%3E") !important;
      }
    }

    .rct-icon-expand-close {
      transform: rotate(-90deg);
      -webkit-transform: rotate(-90deg);
    }
  }
}

// sso enable/disable box
.tick-cross-info {
  .main-box {
    margin-right: 10px;
    border-radius: 5px;
  }

  .icon-box {
    padding: 7px 5px 7px 2px;
    color: #fff;

    .icon {
      stroke-width: 4.5px;
    }
  }

  .tick-box {
    border: 3px solid $primary;

    .icon-box {
      background: $primary;
    }
  }

  .cross-box {
    border: 3px solid $disabled;

    .icon-box {
      background: $disabled;
    }
  }
}

//ONBOARD START----------------------------

.onboarding-page-wrapper {
  display: flex !important;
  flex-direction: column !important;
  align-items: center;
  justify-content: center;
  width: 392px;
  height: auto;
  margin-top: 68px;
  margin-left: auto;
  margin-right: auto;
  background: #FFFFFF;
  border-radius: 3px;
  display: flex;
  flex-direction: row;
  align-items: center;
  background: #FFFFFF;
}

.info-screen-email-img {
  height: 208px;
  width: 202.69px;
  display: flex;
  margin: 0 auto 32px auto;
}

.icon-widget-popover{
  &.theme-dark{
    .popover-header{
      background-color: #232e3c;
      border-bottom: 1px solid #324156;;
    }
  }
  .popover-header{
    padding-bottom: 0;
    background-color: #fff;
    .input-icon{
      margin-bottom: 0.5rem !important;
    }
  }
  .popover-body{
    padding: 0 0.5rem;
    .row{
      > div{
        overflow-x: hidden !important;
      }
    }
    .icon-list-wrapper{
      display: grid;
      grid-template-columns: repeat(10, 1fr);
      margin: 0.5rem 1rem 0.5rem 0.5rem;
    }
    .icon-element{
      cursor: pointer;
      border: 1px solid transparent;
      border-radius: $border-radius;
      &:hover{
        border: 1px solid $primary;
      }
    }
  }
}
.dark-theme-placeholder::placeholder{
  color: #C8C6C6;
}
.dark-multiselectinput{
  input{
    color: white;
    &::placeholder{
      color: #C8C6C6;
    }
  }
}

.onboarding-page-sub-header {
  color: #6B7380;
  font-weight: 400;
  font-size: 14px;
  line-height: 20px;
  font-family: 'Roboto';
  text-align: center;
  margin-bottom: 32px;
}

.onboarding-page-header {
  color: #111827;
  font-weight: 400;
  font-size: 32px;
  line-height: 48px;
  margin-bottom: 4px;
  text-align: center;
}

.onboarding-page-continue-button {
  border: none;
  margin-top: 12px;
  height: 40px;
  width: 392px;
  border-radius: 4px;
  padding: 8px 24px;
  background-color: #466BF2;
  display: flex;
  flex-direction: row;
  color: #fff;
  align-items: center;
  justify-content: space-between;
  cursor: pointer;

  p {
    font-weight: 600;
    font-size: 14px;
    line-height: 24px;
  }

  &:hover {
    background: #5F81FF;
    box-shadow: 0px 0px 0px 4px #D2DDFF;
  }

  &:focus {
    background: #3756C5;
    box-shadow: none;
  }

  &:disabled,
  &[disabled] {
    background: linear-gradient(0deg, #F3F4F6, #F3F4F6);
    box-shadow: none;
    color: #D1D5DB;
  }
}

.onboarding-steps {
  font-size: 12px;
}

.onboarding-nav-wrapper {
  width: 100%;
}

.onboarding-flow-header {
  display: flex;
  flex-direction: row;
  height: 48px;
  margin: 0 auto;
  display: flex;
  justify-content: center;

  div {
    display: flex;
    flex-direction: row;
    align-items: center;
    justify-content: center;
  }

  p {
    margin-bottom: 0 !important;
  }
}

.onboarding-steps {
  margin-right: 14px;
  font-weight: 500;
  font-size: 12px;
  line-height: 20px;
  text-align: center;
  color: #4B5563;
}

.onboarding-step-1,
.onboarding-step-2,
.onboarding-step-3 {
  border-bottom: 2px solid #000000;
}

.onboarding-enter-icon {
  width: 12px;
  height: 12px;
}

.onboarding-cta-image {
  filter: drop-shadow(0px 25px 50px rgba(40, 57, 72, 0.16));
}

.tj-text-input-error-state {
  font-weight: 400;
  font-size: 11px;
  line-height: 16px;
  margin-top: 2px !important;
  color: #EB1414;
}

.onboarding-radio-checked {
  border: 1px solid #466BF2 !important;
  box-shadow: none;
}

.onboarding-bubbles {
  width: 8px !important;
  height: 8px !important;
  background: #D1D5DB !important;
  margin-right: 8px;
  border-radius: 100%;
}

.onboarding-bubbles-selected {
  width: 8px !important;
  height: 8px !important;
  background: #466BF2 !important;
  margin-right: 8px;
  border-radius: 100%;
}

.onboarding-bubbles-active {
  background: #466BF2 !important;
  width: 16px !important;
  height: 16px !important;
  margin-right: 8px;
  border-radius: 100%;
}

.onboarding-bubbles-completed {
  background: #D1D5DB;
}

.onboarding-bubbles-wrapper {
  display: flex;
  flex-direction: row;
  align-items: center;
}

.onboarding-progress {
  margin-bottom: 40px;
  display: grid;
  grid-template-columns: 3fr 6fr 3fr;
}

.onboarding-progress-layout {
  grid-template-columns: 12fr;
  margin-bottom: 40px;
  display: grid;
}

.onboarding-bubbles-container {
  margin-left: auto;
  margin-right: auto;
}

.onboarding-header-wrapper {
  display: flex;
  flex-direction: column;
  align-items: center;
}


.onboarding-back-button {
  font-size: 12px;
  line-height: 20px;
  color: #6B7380;
  margin-right: 8px;
  display: flex !important;
  flex-direction: row !important;
  align-items: center;

  p {
    margin-bottom: 0 !important;
    margin-left: 12px;
  }
}

.home-page {
  height: 100vh;
}

.onboarding-navbar-wrapper {
  height: 68px;
  width: 100%;
  background-color: rgb(96, 40, 40);
}


.info-screen-description {
  margin-bottom: 0px !important;
  font-family: 'Roboto';
  font-style: normal;
  font-weight: 400;
  font-size: 14px;
  line-height: 24px;
  color: #4B5563;
  line-height: 24px;
}


.separator-onboarding,
.separator-signup {
  .separator {
    width: 100%;

    h2 {
      width: 100%;
      text-align: center;
      border-bottom: 1px solid #E4E7EB;
      line-height: 0.1em;
      font-size: 14px;
      margin: 26px 0 26px;
    }

    h2 span {
      color: #9BA3AF;
      background: #fff;
      padding: 0 18px;
    }
  }
}

// login ,signin
.separator-signup {
  .separator {
    width: 100%;

    h2 {
      margin: 36px 0 36px !important;
    }
  }
}


.common-auth-section-whole-wrapper {
  display: flex;
  flex-direction: row;

  .common-auth-section-right-wrapper {
    width: 29.16%;
    border-left: 1px solid #E4E7EB;
    overflow: hidden;
  }

  .common-auth-section-left-wrapper {
    width: 70.83%;
    position: relative;

    .common-auth-section-left-wrapper-grid {
      display: grid;
      grid-template-columns: 2.5fr 3.5fr 2.5fr;
      gap: 16px;
    }

  }

  .common-auth-container-wrapper {
    display: flex;
    flex-direction: column;
    align-items: center;
    width: 352px;
    margin: 98px auto 0px auto;
    align-items: flex-start;
  }

  .login-sso-wrapper {
    padding: 6px 16px;
    gap: 5px;
    width: 352px;
    height: 40px;
    display: flex;
    flex-direction: row;
    justify-content: center;
    align-items: center;
    margin-bottom: 12px;
    background: #FFFFFF;
    border: 1px solid #D1D5DB;
    border-radius: 4px;
  }
}

.sso-info-text {
  font-weight: 600;
  font-size: 14px;
  line-height: 24px;
  margin-left: 11px;
}

.sso-button {
  background-color: #fff;

  img {
    width: 32px;
  }
}


.tj-text-input-label {
  font-weight: 500;
  font-size: 12px;
  line-height: 20px;
  margin-bottom: 4px !important;
  display: flex;
  align-items: center;
  color: #172531;
}

.common-auth-sub-header {
  font-weight: 400;
  font-size: 14px;
  line-height: 24px;
  margin-bottom: 32px;
  color: #111827;
}
.sign-in-sub-header {
  margin: auto auto 32px auto;
}

.common-auth-testimonial {
  margin-top: 130px;
  margin-bottom: 18px;
  font-family: 'Inter';
  font-style: normal;
  font-weight: 400;
  font-size: 14px;
  line-height: 24px;
  color: #4B5563;
  width: 288px;

}


.common-auth-section-header {
  font-weight: 400;
  font-size: 45px;
  line-height: 68px;
  color: #111827;
  margin-bottom: 4px;
}

.onboard-input {
  width: 392px !important;
  cursor: pointer;
}

.tj-text-input {
  width: 352px !important;
}

.tj-text-input,
.onboard-input {
  box-sizing: border-box;
  display: flex;
  flex-direction: row;
  align-items: center;
  padding: 8px 16px;
  gap: 10px;
  height: 40px;
  background: #FFFFFF;
  border: 1px solid #D1D5DB;
  border-radius: 4px;
  font-style: normal;
  font-weight: 400;
  font-size: 14px;
  line-height: 24px;
  display: flex;
  align-items: center;
  margin-bottom: 16px;
  caret-color: #466BF2;
  ::placeholder{
    color: #6B7787;
  }

  p {
    margin-bottom: 0 !important;
    font-weight: 400;
    font-size: 14px;
    line-height: 24px;
    color: #000000;
  }

  &:hover {
    border: 1px solid #D1D5DB;
    box-shadow: 0px 0px 0px 4px #E4E7EB;
  }

  &:active {
    border: 1px solid #466BF2;
    box-shadow: none;
  }

}

.tj-input-helper-text {
  font-weight: 400;
  font-size: 11px;
  line-height: 16px;
  color: #6B7787;
  margin-top: 2px;
}

.reset-password-input {
  margin-bottom: 0px !important;
}

.reset-password-input-container {
  margin-bottom: 24px !important;
}

.signup-page-inputs-wrapper {
  display: flex;
  flex-direction: column;
}

.signup-terms {
  font-weight: 400;
  font-size: 14px;
  line-height: 24px;
  margin: 12px auto auto auto;
  color: #1F2937;
  line-break: anywhere;

  span {
    color: #466BF2;
  }
}

.signup-password-wrap,.signin-email-wrap,.forgot-input-wrap {
  margin-bottom: 16px;
}

.info-screen-wrapper {
  display: flex;
  flex-direction: column;
  align-items: flex-start;
}

.signup-info-card {
  width: 352px;
  height: 572.69px;
  margin-top: 64px;
}

.link-expired-card {
  width: 392px;
  height: 482.69px;
  margin-top: 127px;
  text-align: center;
}

.onboarding-testimonial-img {
  width: 52px;
  height: 52px;
  border-radius: 100%;
  background-color: #0565ff;
  margin-right: 12px;
}

.onboarding-testimonial-container {
  display: flex;
  flex-direction: row;
  margin-top: 18px;
  margin-bottom: 74px;

  p {
    margin-bottom: 4px !important;
  }
}

.login-password,
.signup-password-wrapper {
  position: relative;

  input {
    margin-bottom: 2px !important;
  }
}

.signup-password-hide-img {
  position: absolute;
  right: 16px;
  top: 20%;
  width: 20px;
  height: 20px;
  cursor: pointer;
}

.login-password-hide-img {
  position: absolute;
  right: 16px;
  top: 30%;
  width: 20px;
  height: 20px;
  cursor: pointer;
}

.onboarding-clients {
  display: flex;
  flex-direction: row;
  margin-left: 0px;
  margin-bottom: 72px;

  img {
    margin-right: 20px;
  }

  .byjus-img {
    width: 82.91px;
    height: 32.44px;
  }

  .sequoia-img {
    width: 77.96px;
    height: 31.99px;
  }

  .orange-img {
    height: 32.44px;
    left: 128.15px;
  }
}

.testimonial-name {
  font-weight: 700;
  font-size: 14px;
  line-height: 24px;
}

.testimonial-position {
  font-weight: 400;
  font-size: 15px;
  line-height: 28px;
  letter-spacing: 0.002em;
  color: #6B7380;
}

.onboarding-navbar {
  height: 64px;
  position: sticky;
  top: 0;
  display: flex;
  align-items: center;
  img{
    cursor: pointer;
  }
}

.signup-page-signin-redirect {
  margin: auto auto 32px auto;
}

.reset-password-header {
  margin-bottom: 32px !important;
}

.info-screen-outer-wrap {
  margin: 0 auto;
  display: flex;
  justify-content: center;
}

.onboarding-form {
  width: 392px;
  height: auto;
  margin: 16px auto;
}

.forget-password-info-card {
  margin-top: 34px !important;
  width: 352px;
  height: 520.69px;
}

.signup-email-name {
  font-weight: 700;
}

.verification-success-card {
  display: flex;
  flex-direction: column;
  text-align: center;
  width: 392px;
  height: 482.69px;
  margin-top: 132px;
}

.password-reset-card {
  width: 352px;
  height: 482.69px;
  margin-top: 34px;
}

// verification-navbar styles
.onboarding-navbar-layout {
  display: grid;
  grid-template-columns: 1fr 3fr 392px 3fr 1fr;
  align-items: center;
  border-bottom: 1px solid #E4E7EB;
  background-color: #fff;
  z-index: 1000;
}

.onboarding-account-name {
  font-weight: 400;
  font-size: 14px;
  line-height: 24px;
  text-align: center;
  color: #172531;
  width: 32px;
  height: 33px;
  background: #F3F4F6;
  border-radius: 4px;
  display: flex;
  flex-direction: row;
  justify-content: center;
  align-items: center;
  padding: 8px;
  gap: 10px;
  text-transform: uppercase;
}

.onboarding-divider {
  height: 2px;
  background-color: #D1D5DB;
  width: 390px;
  position: absolute;
  bottom: 0;
}

.onboarding-checkpoints {
  display: flex;
  justify-content: space-around;
  align-items: center;

  p {
    margin-bottom: 0 !important;
    height: 20px;
    font-weight: 500;
    font-size: 12px;
    line-height: 20px;
    text-align: center;
  }

  img {
    margin-right: 10.78px;
    height: 16px;
    width: 16px;
  }
}

.info-screen-spam-msg {
  font-style: normal;
  font-weight: 400;
  font-size: 14px;
  line-height: 24px;
  margin-top: 32px;
  color: #4B5563;
}
.tooljet-nav-logo{
  text-align: right;
}

// ------ONBOARD END----------------------

.dark-theme-placeholder::placeholder {
  color: #C8C6C6;
}

.dark-multiselectinput {
  input {
    color: white;

    &::placeholder {
      color: #C8C6C6;
    }
  }
}

// Language Selection Modal
.lang-selection-modal {
  font-weight: 500;

  .list-group {
    padding: 1rem 1.5rem;
    padding-top: 0;
    overflow-y: scroll;
    height: calc(100% - 68px);
  }

  .list-group-item {
    border: 0;

    p {
      margin-bottom: 0px;
      margin-top: 2px;
    }
  }

  .list-group-item.active {
    background-color: #edf1ff;
    color: #4d72fa;
    font-weight: 600;
    margin-top: 0px;
  }

  .modal-body {
    height: 50vh;
    padding: 0;
  }

  .lang-list {
    height: 100%;

    .search-box {
      position: relative;
      margin: 1rem 1.5rem;
    }

    input {
      border-radius: 5px !important;
    }

    .input-icon {
      display: flex;
    }

    .input-icon {
      .search-icon {
        display: block;
        position: absolute;
        left: 0;
        margin-right: 0.5rem;
      }

      .clear-icon {
        cursor: pointer;
        display: block;
        position: absolute;
        right: 0;
        margin-right: 0.5rem;
      }
    }

    .list-group-item.active {
      color: $primary;
    }
  }
}

.lang-selection-modal.dark {
  .modal-header {
    border-color: #232e3c !important;
  }

  .modal-body,
  .modal-footer,
  .modal-header,
  .modal-content {
    color: white;
    background-color: #2b394a;
  }

  .list-group-item {
    color: white;
    border: 0;
  }

  .list-group-item:hover {
    background-color: #232e3c;
  }

  .list-group-item.active {
    background-color: #4d72fa;
    color: white;
    font-weight: 600;
  }

  .no-results-item {
    background-color: #2b394a;
    color: white;
  }

  input {
    background-color: #2b394a;
    border-color: #232e3c;
    color: white;
  }
}

// Language Selection Modal
.lang-selection-modal {
  font-weight: 500;

  .list-group {
    padding: 1rem 1.5rem;
    padding-top: 0;
    overflow-y: scroll;
    height: calc(100% - 68px);
  }

  .list-group-item {
    border: 0;

    p {
      margin-bottom: 0px;
      margin-top: 2px;
    }
  }

  .list-group-item.active {
    background-color: #edf1ff;
    color: #4d72fa;
    font-weight: 600;
    margin-top: 0px;
  }

  .modal-body {
    height: 50vh;
    padding: 0;
  }

  .lang-list {
    height: 100%;

    .search-box {
      position: relative;
      margin: 1rem 1.5rem;
    }

    input {
      border-radius: 5px !important;
    }

    .input-icon {
      display: flex;
    }

    .input-icon {
      .search-icon {
        display: block;
        position: absolute;
        left: 0;
        margin-right: 0.5rem;
      }

      .clear-icon {
        cursor: pointer;
        display: block;
        position: absolute;
        right: 0;
        margin-right: 0.5rem;
      }
    }

    .list-group-item.active {
      color: $primary;
    }
  }
}

.lang-selection-modal.dark {
  .modal-header {
    border-color: #232e3c !important;
  }

  .modal-body,
  .modal-footer,
  .modal-header,
  .modal-content {
    color: white;
    background-color: #2b394a;
  }

  .list-group-item {
    color: white;
    border: 0;
  }

  .list-group-item:hover {
    background-color: #232e3c;
  }

  .list-group-item.active {
    background-color: #4d72fa;
    color: white;
    font-weight: 600;
  }

  .no-results-item {
    background-color: #2b394a;
    color: white;
  }

  input {
    background-color: #2b394a;
    border-color: #232e3c;
    color: white;
  }
}


// DESIGN SYSTEM BUTTON START
.tj-btn {
  display: flex;
  flex-direction: row;
  justify-content: center;
  align-items: center;
  border-radius: 4px;
}

.tj-btn-base {
  padding: 8px 20px;
  height: 40px;
  font-size: 14px;
  line-height: 24px;
  border: none;
  font-weight: 600;
}

.tj-btn-large {
  padding: 16px 32px;
  height: 56px;
  font-size: 14px;
  line-height: 24px;
  font-weight: 600;
  border: none;
}

.tj-btn-primary {
  background: #466BF2;
  color: #FFFFFF;

  &:hover {
    background: #5F81FF;
    box-shadow: 0px 0px 0px 4px #D2DDFF;
  }

  &:active {
    background: #3756C5;
    box-shadow: none;
  }

  &:disabled {
    background: linear-gradient(0deg, #F3F4F6, #F3F4F6);
    box-shadow: none;
    color: #D1D5DB;
  }
}

.tj-btn-secondary {
  background: #E9EEFF;
  color: #466BF2;

  &:hover {
    background: #FFFFFF;
    box-shadow: 0px 0px 0px 4px #D2DDFF;
    color: #3756C5;
  }

  &:active {
    background: #D2DDFF;
    color: #466BF2;
    box-shadow: none;
  }

  &:disabled {
    background: linear-gradient(0deg, #F3F4F6, #F3F4F6);
    box-shadow: none;
    color: #D1D5DB;
  }
}

.tj-btn-tirtiary {
  background: #FFFFFF;
  color: #283948;
  border: 1px solid #D1D5DB;

  &:hover {
    box-shadow: 0px 0px 0px 4px #E4E7EB;
    color: #576574
  }

  &:active {
    border: 1px solid #6B7380;
    box-shadow: none;
    color: #172531
  }

  &:disabled {
    background: linear-gradient(0deg, #F3F4F6, #F3F4F6);
    box-shadow: none;
    color: #D1D5DB;
  }
}

.tj-btn-ghost {
  background: #fff;
  color: #466BF2;

  &:hover {
    background: #E9EEFF;
    color: #3756C5;
    box-shadow: none;
  }

  &:active {
    background: #D2DDFF;
    color: #466BF2;
  }

  &:disabled {
    background: linear-gradient(0deg, #F3F4F6, #F3F4F6);
    box-shadow: none;
    color: #D1D5DB;
  }
}

// DESIGN SYSTEM BUTTOM END-------------->>

// Onbarding-btn styles
.signup-btn,
.login-btn {
  width: 352px;
  margin-top: 24px;
  margin-bottom: 12px;
  justify-content: space-between !important;
}

.signup-info-btn {
  width: 352px;
  margin-bottom: 12px;
  justify-content: center !important;
}

.signup-info-cancel-btn {
  margin-top: 8px;
}

.verification-success-info-btn {
  margin-top: 32px;
  justify-content: space-between;
}


.forget-password-btn {
  width: 352px;
  margin-top: 8px;
  justify-content: space-between !important;
}

.reset-password-btn {
  width: 352px;
  margin-top: 0px !important;
  justify-content: space-between !important;
}

.reset-password-info-btn,
.forgot-password-info-btn {
  margin-top: 32px;
  width: 352px;
  justify-content: center;
}
.link-expired-info-btn {
  margin-top: 32px;
  width: 392px;
  justify-content: center;
}

.signup-info-verify-btn {
  width: 352px;
  margin-top: 8x !important;
  margin-bottom: 8x !important;
}

#enter-svg,
#eye-svg {
  height: 20px !important;
  width: 20px !important;
}

.org-users-page {
  min-height: 100vh;

  .page-body {
    height: 100%;
  }
}
// Table set to full width
.jet-data-table thead {
  display: flex !important;

  tr {
  flex-grow: 1;
    th:last-child {
      flex: 1 1 auto;
    }
  }
}

tbody {
  width: 100% !important;
  flex-grow: 1;
  tr {
    width: 100% !important;

    td:last-child {
      flex: 1 1 auto;
    }
  }
}

.datepicker-widget.theme-dark{
  .react-datepicker__tab-loop{
    .react-datepicker__header{
      background-color: #232e3c;
      .react-datepicker__current-month,.react-datepicker__day-name,.react-datepicker__month-select,.react-datepicker__year-select{
        color: white;
      }
      .react-datepicker__month-select,.react-datepicker__year-select{
        background-color: transparent;
      }
    }
    .react-datepicker__month{
      background-color: #232e3c;
      .react-datepicker__day{
        color: white;
        &:hover{
          background-color: #636466;
        }
      }
      .react-datepicker__day--outside-month{
        opacity: 0.5;
      }
    }
    .react-datepicker{
      background-color: #232e3c;
    }
  }
}

.theme-dark{
  .CalendarMonth,.DayPickerNavigation_button,.CalendarDay,.CalendarMonthGrid,.DayPicker_focusRegion,.DayPicker{
    background-color: #232e3c;
  }
  .DayPicker_weekHeader_ul,
  .CalendarMonth_caption,
  .CalendarDay{
    color: white;
  }
  .CalendarDay__selected_span,.CalendarDay__selected_start,.CalendarDay__selected_end{
    background-color: #4D72FA;
    color: white;
  }
  .CalendarDay{
    border-color: transparent;//hiding the border around days in the dark theme
    &:hover{
      background-color: #636466;
    }
  }
  .DateInput_fangStroke{
    stroke: #232E3C;
    fill: #232E3C;
  }
  .DayPickerNavigation_svg__horizontal{
    fill: white;
  }
  .DayPicker__withBorder{
    border-radius: 0;
  }
  .DateRangePicker_picker {
    background-color: transparent;
  }
}

.link-widget{
  display: flex;
  align-items: center;
  overflow: auto;
  &.hover{
    a{
      &:hover{
        text-decoration: underline;
      }
    }
  }
  &.no-underline{
    a{
      text-decoration: none !important;
    }
  }
  &.underline{
    a{
      text-decoration: underline;
    }
  }
  &::-webkit-scrollbar {
    width: 0;
    height: 0;
    background: transparent;
  }
}
.dropdown-table-column-hide-common{
  position: absolute;
  z-index: 10;
  right: 0;
  border-radius: 3px;
  height: auto;
  overflow-y: scroll;
  padding: 8px 16px;
  width: 20rem;top: 20px;
  max-height: 200px;
}

.dropdown-table-column-hide{
  background-color: #fff;
  box-shadow: 0 0 0 2px #0000001a;
}
.dropdown-table-column-hide-dark-themed {
  color: #fff !important;
  background-color: #1f2936 !important;
  box-shadow: 0 0 0 2px #9292921a;
}
.hide-column-table-text{
    margin: 0 !important;
}
.hide-column-name{
  padding-left: 10px !important;
}

.rest-methods-url{
  .cm-s-default {
    .cm-string-2{
      color: #000;
    }
  }
}

// download pop-up in the table widget
.table-widget-download-popup{
  .cursor-pointer{
    width: 130px;
    &:hover{
      font-weight: bolder;
    }
  }

}
.custom-select{
  .select-search-dark__value::after{
    content: none;
  }
}
.jet-data-table td .textarea-dark-theme.text-container:focus {
  background-color: transparent !important; 
}
<<<<<<< HEAD
.onboarding-cta-image{
  margin-top: -200px;
}
// onboarding
.onboarding-cta-wrapper{
  position: relative;
  display: flex;
  justify-content: end;
  align-items: flex-end;
  flex-direction: column;
}
.common-auth-testimonial-wrapper{
  width: 396px;
}
.common-auth-signup-container-wrapper{
  margin-top: 20px !important;
}
.page-wrap-onboarding{
  min-height: calc(100vh - 60px);
  display: flex;
  flex-direction: column;
  position: relative;
}
.loader-wrapper
{
  display: flex;
  justify-content: center;
  align-items: center;
  height: 100vh;
}
.spinner-center,.text-center{
  display: flex;
  justify-content: center;
  align-items: center;
  margin: 0 auto;
}

.common-auth-signup-section-header,.sign-in-header,.common-auth-signup-sub-header{
  margin: 0px auto 4px auto;
  justify-content: center;
  display: flex;
}
.verification-loader-wrap{
  width: 300px;
  margin: 0 auto;
  flex-direction: column;
}

@media only screen and (max-width: 1360px) {
  .onboarding-cta-wrapper {
    display: none;
  }

  .forget-password-info-card,
  .onboarding-form,
  .verification-success-card,
  .password-reset-card,
  .link-expired-card,
  .signup-info-card,
  .onboarding-page-wrapper,
  .login-sso-wrapper,
  .common-auth-container-wrapper,.onboard-input{
    width: 300px !important;
}
  .common-auth-section-whole-wrapper {

    .common-auth-section-right-wrapper {
      width: 0%;
    }
    
    .common-auth-section-left-wrapper {
      width: 100%;
      position: relative;

    }
    .common-auth-section-left-wrapper-grid
    {
      gap: 0px !important;
      display: block !important;
      height: 100vh;
    }
    .common-auth-container-wrapper,.common-auth-signup-container-wrapper{
      margin: 0px auto;
    }
    .tj-text-input, .onboard-input{
      width: 300px !important;
    }
  }
  .signup-btn,
  .login-btn,.reset-password-info-btn,
  .forgot-password-info-btn,
  .forget-password-btn,
  .verification-success-info-btn ,
  .signup-info-cancel-btn,
  .reset-password-btn,
  .link-expired-info-btn
  .signup-info-verify-btn ,.login-sso-wrapper,.link-expired-info-btn,.onboarding-page-continue-button {
    width: 300px !important;
  }
      .common-auth-section-left-wrapper-grid
      {
      form{
        display: flex;
        justify-content: center;
        margin: 0 auto;
      }
    }
    .onboarding-checkpoints,.onboarding-account-name{
      display: none;
    }
    .onboarding-navbar-img{
      position: absolute;
      top: 22px;
      width: 82px;
      left: 10px;
    }
}

// onboarding end
=======

.page-body{
  height: calc(100vh - 1.25rem - 48px);
  min-height : 500px;
} 
>>>>>>> 4609d2b6
<|MERGE_RESOLUTION|>--- conflicted
+++ resolved
@@ -7473,7 +7473,6 @@
 .jet-data-table td .textarea-dark-theme.text-container:focus {
   background-color: transparent !important; 
 }
-<<<<<<< HEAD
 .onboarding-cta-image{
   margin-top: -200px;
 }
@@ -7593,10 +7592,8 @@
 }
 
 // onboarding end
-=======
 
 .page-body{
   height: calc(100vh - 1.25rem - 48px);
   min-height : 500px;
-} 
->>>>>>> 4609d2b6
+} 