--- conflicted
+++ resolved
@@ -12341,14 +12341,11 @@
 }
 }
 
-<<<<<<< HEAD
 .inspector-select-option-btn {
   padding: 0px 2px;
   border: 1px solid #E54D2E !important
 }
 
-=======
->>>>>>> c13610df
 .inspector-color-input-popover {
   left : -96px !important;
 } 