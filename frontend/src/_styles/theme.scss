@import "./tabler.scss";
@import "./colors.scss";
@import "./z-index.scss";
@import "./mixins.scss";
@import "./queryManager.scss";
@import "./onboarding.scss";
@import "./components.scss";
@import "./global-datasources.scss";
@import "./typography.scss";
@import "./designtheme.scss";
@import "./dropdown-custom.scss";
@import "./ui-operations.scss";
@import "./license.scss";
@import 'react-loading-skeleton/dist/skeleton.css';
@import './table-component.scss';

/* ibm-plex-sans-100 - latin */
@font-face {
  font-display: swap;
  /* Check https://developer.mozilla.org/en-US/docs/Web/CSS/@font-face/font-display for other options. */
  font-family: 'IBM Plex Sans';
  font-style: normal;
  font-weight: 100;
  src: url('/assets/fonts/ibm-plex-sans-v19-latin/ibm-plex-sans-v19-latin-100.woff2') format('woff2');
  /* Chrome 36+, Opera 23+, Firefox 39+, Safari 12+, iOS 10+ */
}

/* ibm-plex-sans-100italic - latin */
@font-face {
  font-display: swap;
  /* Check https://developer.mozilla.org/en-US/docs/Web/CSS/@font-face/font-display for other options. */
  font-family: 'IBM Plex Sans';
  font-style: italic;
  font-weight: 100;
  src: url('/assets/fonts/ibm-plex-sans-v19-latin/ibm-plex-sans-v19-latin-100italic.woff2') format('woff2');
  /* Chrome 36+, Opera 23+, Firefox 39+, Safari 12+, iOS 10+ */
}

/* ibm-plex-sans-200 - latin */
@font-face {
  font-display: swap;
  /* Check https://developer.mozilla.org/en-US/docs/Web/CSS/@font-face/font-display for other options. */
  font-family: 'IBM Plex Sans';
  font-style: normal;
  font-weight: 200;
  src: url('/assets/fonts/ibm-plex-sans-v19-latin/ibm-plex-sans-v19-latin-200.woff2') format('woff2');
  /* Chrome 36+, Opera 23+, Firefox 39+, Safari 12+, iOS 10+ */
}

/* ibm-plex-sans-200italic - latin */
@font-face {
  font-display: swap;
  /* Check https://developer.mozilla.org/en-US/docs/Web/CSS/@font-face/font-display for other options. */
  font-family: 'IBM Plex Sans';
  font-style: italic;
  font-weight: 200;
  src: url('/assets/fonts/ibm-plex-sans-v19-latin/ibm-plex-sans-v19-latin-200italic.woff2') format('woff2');
  /* Chrome 36+, Opera 23+, Firefox 39+, Safari 12+, iOS 10+ */
}

/* ibm-plex-sans-300 - latin */
@font-face {
  font-display: swap;
  /* Check https://developer.mozilla.org/en-US/docs/Web/CSS/@font-face/font-display for other options. */
  font-family: 'IBM Plex Sans';
  font-style: normal;
  font-weight: 300;
  src: url('/assets/fonts/ibm-plex-sans-v19-latin/ibm-plex-sans-v19-latin-300.woff2') format('woff2');
  /* Chrome 36+, Opera 23+, Firefox 39+, Safari 12+, iOS 10+ */
}

/* ibm-plex-sans-300italic - latin */
@font-face {
  font-display: swap;
  /* Check https://developer.mozilla.org/en-US/docs/Web/CSS/@font-face/font-display for other options. */
  font-family: 'IBM Plex Sans';
  font-style: italic;
  font-weight: 300;
  src: url('/assets/fonts/ibm-plex-sans-v19-latin/ibm-plex-sans-v19-latin-300italic.woff2') format('woff2');
  /* Chrome 36+, Opera 23+, Firefox 39+, Safari 12+, iOS 10+ */
}

/* ibm-plex-sans-regular - latin */
@font-face {
  font-display: swap;
  /* Check https://developer.mozilla.org/en-US/docs/Web/CSS/@font-face/font-display for other options. */
  font-family: 'IBM Plex Sans';
  font-style: normal;
  font-weight: 400;
  src: url('/assets/fonts/ibm-plex-sans-v19-latin/ibm-plex-sans-v19-latin-regular.woff2') format('woff2');
  /* Chrome 36+, Opera 23+, Firefox 39+, Safari 12+, iOS 10+ */
}

/* ibm-plex-sans-italic - latin */
@font-face {
  font-display: swap;
  /* Check https://developer.mozilla.org/en-US/docs/Web/CSS/@font-face/font-display for other options. */
  font-family: 'IBM Plex Sans';
  font-style: italic;
  font-weight: 400;
  src: url('/assets/fonts/ibm-plex-sans-v19-latin/ibm-plex-sans-v19-latin-italic.woff2') format('woff2');
  /* Chrome 36+, Opera 23+, Firefox 39+, Safari 12+, iOS 10+ */
}

/* ibm-plex-sans-500 - latin */
@font-face {
  font-display: swap;
  /* Check https://developer.mozilla.org/en-US/docs/Web/CSS/@font-face/font-display for other options. */
  font-family: 'IBM Plex Sans';
  font-style: normal;
  font-weight: 500;
  src: url('/assets/fonts/ibm-plex-sans-v19-latin/ibm-plex-sans-v19-latin-500.woff2') format('woff2');
  /* Chrome 36+, Opera 23+, Firefox 39+, Safari 12+, iOS 10+ */
}

/* ibm-plex-sans-500italic - latin */
@font-face {
  font-display: swap;
  /* Check https://developer.mozilla.org/en-US/docs/Web/CSS/@font-face/font-display for other options. */
  font-family: 'IBM Plex Sans';
  font-style: italic;
  font-weight: 500;
  src: url('/assets/fonts/ibm-plex-sans-v19-latin/ibm-plex-sans-v19-latin-500italic.woff2') format('woff2');
  /* Chrome 36+, Opera 23+, Firefox 39+, Safari 12+, iOS 10+ */
}

/* ibm-plex-sans-600 - latin */
@font-face {
  font-display: swap;
  /* Check https://developer.mozilla.org/en-US/docs/Web/CSS/@font-face/font-display for other options. */
  font-family: 'IBM Plex Sans';
  font-style: normal;
  font-weight: 600;
  src: url('/assets/fonts/ibm-plex-sans-v19-latin/ibm-plex-sans-v19-latin-600.woff2') format('woff2');
  /* Chrome 36+, Opera 23+, Firefox 39+, Safari 12+, iOS 10+ */
}

/* ibm-plex-sans-600italic - latin */
@font-face {
  font-display: swap;
  /* Check https://developer.mozilla.org/en-US/docs/Web/CSS/@font-face/font-display for other options. */
  font-family: 'IBM Plex Sans';
  font-style: italic;
  font-weight: 600;
  src: url('/assets/fonts/ibm-plex-sans-v19-latin/ibm-plex-sans-v19-latin-600italic.woff2') format('woff2');
  /* Chrome 36+, Opera 23+, Firefox 39+, Safari 12+, iOS 10+ */
}

/* ibm-plex-sans-700 - latin */
@font-face {
  font-display: swap;
  /* Check https://developer.mozilla.org/en-US/docs/Web/CSS/@font-face/font-display for other options. */
  font-family: 'IBM Plex Sans';
  font-style: normal;
  font-weight: 700;
  src: url('/assets/fonts/ibm-plex-sans-v19-latin/ibm-plex-sans-v19-latin-700.woff2') format('woff2');
  /* Chrome 36+, Opera 23+, Firefox 39+, Safari 12+, iOS 10+ */
}

/* ibm-plex-sans-700italic - latin */
@font-face {
  font-display: swap;
  /* Check https://developer.mozilla.org/en-US/docs/Web/CSS/@font-face/font-display for other options. */
  font-family: 'IBM Plex Sans';
  font-style: italic;
  font-weight: 700;
  src: url('/assets/fonts/ibm-plex-sans-v19-latin/ibm-plex-sans-v19-latin-700italic.woff2') format('woff2');
  /* Chrome 36+, Opera 23+, Firefox 39+, Safari 12+, iOS 10+ */
}

// variables
$border-radius: 4px;


body {
  font-family: 'IBM Plex Sans';
}

body:has(.wrapper.audit-log) {
  overflow: hidden;
}

input,
button {
  border-radius: 4px;
}

.btn:hover {
  border-color: $primary;
}

.btn-sm {
  padding: 4px 8px;
}

.padding-0 {
  padding: 0;
}

.float-right {
  float: right;
}

.font-500 {
  font-weight: 500;
}

.color-inherit {
  color: inherit;
}

.text-right {
  text-align: right;
}

.navbar {
  max-height: 48px;
  min-height: auto;
  background-color: var(--base) !important;
  border-bottom: 1px solid var(--slate5);

  .nav-item.active:after {
    bottom: 0 !important;
  }
}

.rc-slider-track {
  background-color: $primary;
}

.rc-slider-handle {
  border-color: $primary;
}

.auth-main {
  height: 1000px;
  padding-top: calc(0.25 * 100vh);
  overflow: hidden;

  svg,
  img {
    height: 50px;
    width: 50px;
  }

  svg {
    color: #000000;
  }

  .col-4 {
    z-index: 1;
  }

  .horizontal-line {
    width: 100%;
    position: relative;
    border: 1px solid #b1b1b1;
    top: 25px;
    margin: 0px auto;
    z-index: 0;
  }

  .sso-ico {
    div {
      background-color: #ffffff;
    }
  }
}

.emoji-mart-scroll {
  border-bottom: 0;
  margin-bottom: 6px;
}

.emoji-mart-scroll+.emoji-mart-bar {
  display: none;
}

.accordion-item {
  border: solid var(--slate5);
  border-width: 0px 0px 1px 0px;
}

.accordion-item,
.accordion-button {
  background-color: inherit;
}

.accordion-button {
  font-size: 14px;
  font-weight: 500 !important;
  box-shadow: none !important;
  color: var(--slate12) !important;
  padding: 16px 16px !important;
}

.accordion-button::after {
  background-image: url('data:image/svg+xml,<svg xmlns="http://www.w3.org/2000/svg" width="13" height="12" viewBox="0 0 13 12" fill="none"><path d="M8.83684 3L4.4484 3C3.86955 3 3.5089 3.62791 3.80056 4.1279L5.99478 7.88943C6.28419 8.38556 7.00104 8.38556 7.29045 7.88943L9.48467 4.1279C9.77634 3.62791 9.41568 3 8.83684 3Z" fill="%2311181C"/></svg>');
}

.accordion-button:not(.collapsed)::after {
  background-image: url('data:image/svg+xml,<svg xmlns="http://www.w3.org/2000/svg" width="13" height="12" viewBox="0 0 13 12" fill="none"><path d="M8.83684 3L4.4484 3C3.86955 3 3.5089 3.62791 3.80056 4.1279L5.99478 7.88943C6.28419 8.38556 7.00104 8.38556 7.29045 7.88943L9.48467 4.1279C9.77634 3.62791 9.41568 3 8.83684 3Z" fill="%2311181C"/></svg>');
}

.accordion-button:not(.collapsed) {
  // padding-bottom: 0 !important;
}

.accordion-body {
  padding: 4px 16px 16px 16px !important;

  .form-label {
    font-weight: 400;
    font-size: 12px;
    color: var(--slate12);
  }

  .style-fx {
    margin-top: 3px !important;
  }
}

.editor {
  header {
    position: fixed;
    width: 100%;
    top: 0px;
    left: 0px;
  }

  .header-container {
    max-width: 100%;
    padding: 0px;
  }

  .resizer-select,
  .resizer-active {
    outline: solid 1px $primary !important;


    .top-right,
    .top-left,
    .bottom-right,
    .bottom-left {
      background: white;
      border-radius: 10px;
      border: solid 1px $primary;
    }
  }

  .resizer-selected {
    outline-width: thin;
    outline-style: solid;
    outline-color: #ffda7e;
  }

  // query data source card style start

  .query-datasource-card-container,
  .header-query-datasource-card-container {
    display: flex;
    flex-direction: row;
    gap: 10px;
    flex-wrap: wrap;
  }

  .datasource-picker {
    margin-bottom: 24px;
    width: 475px;
    margin: auto;

    a {
      color: var(--indigo9);
      text-decoration: none;
    }
  }

  .header-query-datasource-card-container {
    margin-top: -10px;
  }

  .header-query-datasource-card {
    position: relative;
    display: flex;
    min-width: 0;
    word-wrap: break-word;
    background-color: rgba(66, 153, 225, 0.1) !important;
    background-clip: border-box;
    border-radius: 4px;
    height: 32px;
    width: 140px;
    padding: 6px;
    align-items: center;
    text-transform: capitalize;
    font-weight: 400 !important;
    background-color: #4299e11a;

    p {
      margin: 0 8px 0 12px;
    }
  }

  .query-datasource-card {
    position: relative;
    display: flex;
    min-width: 0;
    word-wrap: break-word;
    background-color: #ffffff;
    background-clip: border-box;
    border: 1px solid rgba(101, 109, 119, 0.16);
    border-radius: 4px;
    height: 46px;
    width: 200px;
    padding: 10px;
    align-items: center;
    cursor: pointer;
    transition: transform .2s;

    p {
      margin: 0 8px 0 15px;
    }

    &:hover {
      transform: scale(1.02);
      box-shadow: 0.1px 0.1px 0.1px 0.1px rgba(0, 0, 0, 0.3);
    }
  }

  // end :: data source card style

  .header-query-datasource-name {
    font-size: 0.8rem !important;
    padding-top: 0px !important;
  }

  .datasource-heading {
    display: flex;
    height: 32px;
    gap: 10px;
    align-items: center;

    p {
      font-size: 12px;
      padding-top: 0px;
      cursor: pointer;
    }
  }


  .left-sidebar {
    scrollbar-width: none;
  }

  .left-sidebar::-webkit-scrollbar {
    width: 0;
    background: transparent;
  }

  .left-sidebar-layout {
    display: flex;
    justify-content: center;
    font-size: 11px;
    align-items: center;
    letter-spacing: 0.2px;

    p {
      margin-bottom: 0px;
      margin-top: 8px;
    }
  }

  .left-sidebar {
    height: 100%;
    width: 48px;
    position: fixed;
    z-index: 2;
    left: 0;
    overflow-x: hidden;
    flex: 1 1 auto;
    background-color: var(--base) !important;
    background-clip: border-box;
    margin-top: 48px;
    padding-top: 8px;

    .accordion-item {
      border: solid var(--slate5);
      border-width: 1px 0px 1px 0px;
    }

    .datasources-container {
      height: 50%;
      overflow-y: scroll;

      tr {
        border-color: #f1f1f1;
      }
    }

    .variables-container {
      height: 50%;
      overflow-y: scroll;
    }

    .variables-container::-webkit-scrollbar-thumb,
    .datasources-container::-webkit-scrollbar-thumb {
      background: transparent;
      height: 0;
      width: 0;
    }

    .variables-container::-webkit-scrollbar,
    .datasources-container::-webkit-scrollbar {
      width: 0;
      background: transparent;
      height: 0;
    }

    .variables-container,
    .datasources-container {
      scrollbar-width: none;
    }

    .datasources-container {
      bottom: 0;
      height: 500px;
      border: solid rgba(101, 109, 119, 0.16);
      border-width: 1px 0px 1px 0px;

      .datasources-header {
        border: solid rgba(0, 0, 0, 0.125);
        border-width: 0px 0px 1px 0px;
      }
    }

    .left-sidebar-inspector {
      .card-body {
        padding: 1rem 0rem 1rem 1rem;
      }
    }

    .left-sidebar-page-selector {
      .add-new-page-button-container {
        width: 100%;
        margin-top: 10px;
      }
    }
  }

  .editor-sidebar {
    position: fixed;
    right: 0;
    overflow: hidden;
    width: 300px;
    flex: 1 1 auto;
    top: 48px;
    border-left: 1px solid var(--slate5);
    background-color: var(--base);
    background-clip: border-box;
    height: 100vh;


    .inspector {
      .form-control-plaintext {
        padding: 0;
        color: var(--slate12);
      }

      .header {
        padding-left: 20px;
        padding-right: 20px;
        border: solid rgba(0, 0, 0, 0.125);
        border-width: 0px 0px 1px 0px;
        height: 40px;

        .component-name {
          font-weight: 500;
        }

        .component-action-button {
          top: 8px;
          right: 10px;
          position: absolute;
        }
      }

      .properties-container {
        .field {
          .form-label {
            font-size: 12px;
          }

          .text-field {
            height: 30px;
            font-size: 12px;
          }

          .form-select {
            height: 30px;
            font-size: 12px;
          }

          .select-search__input {
            padding: 0.2375rem 0.75rem;
            font-size: 0.825rem;
          }
        }
      }
    }

    .components-container::-webkit-scrollbar {
      width: 0;
      height: 0;
      background: transparent;
    }

    .components-container::-webkit-scrollbar-thumb {
      background: transparent;
    }

    .components-container {
      scrollbar-width: none;
    }

    .components-container {
      height: 100%;
      overflow: auto;
      overflow-x: hidden;
      padding-bottom: 20%;

      ::placeholder {
        color: var(--slate9);

      }

      .component-image-holder {
        border-radius: 0;
        transition: all 0.3s cubic-bezier(0.25, 0.8, 0.25, 1);
        box-sizing: border-box;
        border-radius: 4px;
        background-color: var(--slate3);

        img {
          margin: 0 auto;
        }

        &:hover {
          background-color: var(--slate4);
          border: 1px solid var(--slate4, #E6E8EB);

        }

        &:active {
          background-color: var(--slate4);
          border: 1px solid var(--slate6, #DFE3E6);
        }
      }

      .component-title {
        margin-top: 4px;
        max-width: 100%;
        text-align: center;
        word-wrap: break-word;
        color: var(--slate12);
        text-align: center;
        font-size: 10px;
        font-style: normal;
        font-weight: 400;
        line-height: 13px;
        height: 26px;
        width: 72px;
      }

      .component-description {
        color: grey;
        font-size: 0.7rem;
      }
    }
  }

  .main {
    top: 0;
    height: calc(100vh - 84px);

    &.hide-scrollbar {
      .canvas-container::-webkit-scrollbar {
        height: 0;
      }
    }

    .canvas-container::-webkit-scrollbar {
      width: 0;
      background: transparent;
    }

    .canvas-container::-webkit-scrollbar-track {
      background: transparent !important;
    }

    .canvas-container {
      scrollbar-width: none;
    }

    .canvas-container {
      height: 100%;
      top: 48px;
      position: fixed;
      right: 300px;
      left: 48px;
      overflow-y: scroll;
      overflow-x: auto;
      -webkit-box-pack: center;
      justify-content: center;
      -webkit-box-align: center;
      align-items: center;

      .real-canvas {
        outline: 1px dotted transparent;
      }

      .show-grid {
        outline: 1px dotted #4d72da;
        background-image: linear-gradient(to right,
            rgba(194, 191, 191, 0.2) 1px,
            transparent 1px),
          linear-gradient(to bottom,
            rgba(194, 191, 191, 0.2) 1px,
            transparent 1px);

      }

      .canvas-area {
        background: #F9F9FB;
        margin: 0px auto;

        .resizer {
          outline: solid 1px transparent;
        }
      }
    }
  }

  @media screen and (max-height: 450px) {
    .sidebar {
      padding-top: 15px;
    }

    .sidebar a {
      font-size: 18px;
    }
  }
}

.viewer {
  .header-container {
    max-width: 100%;
  }

  .main {
    padding: 0px 10px;

    .canvas-container {
      scrollbar-width: auto;
      width: 100%;
    }


    .canvas-container::-webkit-scrollbar {
      background: transparent;
    }

    .canvas-container {
      height: 100%;
      position: fixed;
      left: 0;
      overflow-y: auto;
      overflow-x: auto;
      -webkit-box-pack: center;
      justify-content: center;
      -webkit-box-align: center;
      align-items: center;

      .canvas-area {
        width: 1280px;
        background: #F9F9FB;
        margin: 0px auto;
        background-size: 80px 80px;
        background-repeat: repeat;
      }

      .navigation-area {
        background: var(--base, #FFF);
        padding: 1rem;

        a.page-link {
          border-radius: 0;
          border: 0;
        }

        a.page-link:hover {
          color: white;
          background-color: #4D72FA;
        }

        a.page-link.active {
          color: white;
          background-color: #4D72FA;
        }
      }

    }
  }
}

.modal-header {
  padding: 0 1.5rem 0 1.5rem;
}

.page-body,
.homepage-body {
  height: 100vh;

  .list-group.list-group-transparent.dark .all-apps-link,
  .list-group-item-action.dark.active {
    background-color: $dark-background !important;
  }
}

.home-search-holder {
  height: 20px;
  width: 100%;
  margin-top: 32px;

  .search-box-wrapper {
    .input-icon {
      .input-icon-addon {
        padding-right: 6px;
      }
    }
  }

  .homepage-search {
    background: transparent;
    color: var(--slate12);
    height: 20px;

    &:focus {
      background: none;
    }
  }
}

.homepage-app-card-list-item-wrap {
  row-gap: 16px;
  column-gap: 32px;
  display: flex;
  margin-top: 22px;
}

.homepage-app-card-list-item {
  max-width: 272px;
  flex-basis: 33%;
  padding: 0 !important;
}

.homepage-dropdown-style {
  min-width: 11rem;
  display: block;
  align-items: center;
  margin: 0;
  line-height: 1.4285714;
  width: 100%;
  padding: 0.5rem 0.75rem !important;
  font-weight: 400;
  white-space: nowrap;
  border: 0;
  cursor: pointer;
  font-size: 12px;
}

.homepage-dropdown-style:hover {
  background: rgba(101, 109, 119, 0.06);
}

.card-skeleton-container {
  border: 0.5px solid #b4bbc6;
  padding: 1rem;
  border-radius: 8px;
  height: 180px;
}

.app-icon-skeleton {
  background-color: #ECEEF0 !important;
  border-radius: 4px;
  margin-bottom: 20px;
  height: 40px;
  width: 40px;
}

.folder-icon-skeleton {
  display: inline-block;
  background-color: #858896;
  border-radius: 4px;
  height: 14px;
  width: 14px;
}

.folders-skeleton {
  padding: 9px 12px;
  height: 34px;
  margin-bottom: 4px;
}

.card-skeleton-button {
  height: 20px;
  width: 60px;
  background: #91a4f6;
  margin-top: 1rem;
  border-radius: 4px;
}

@media (min-height: 641px) and (max-height: 899px) {
  .homepage-pagination {
    position: fixed;
    bottom: 2rem;
    width: 63%;
  }
}

@media (max-height: 640px) {
  .homepage-pagination {
    position: fixed;
    bottom: 2rem;
    width: 71%;
  }
}

@media (max-width: 1056px) {
  .homepage-app-card-list-item {
    flex-basis: 50%;
  }
}

.homepage-body {
  overflow-y: hidden;

  a {
    color: inherit;
  }

  a:hover {
    color: inherit;
    text-decoration: none;
  }

  button.create-new-app-button {
    background-color: var(--indigo9);

  }




  .app-list {
    .app-card {
      height: 180px;
      max-height: 180px;
      border: 0.5px solid #b4bbc6;
      box-sizing: border-box;
      border-radius: 8px;
      overflow: hidden;

      .app-creation-time {
        span {
          color: var(--slate11) !important;
        }
      }

      .app-creator {
        font-weight: 500;
        font-size: 0.625rem;
        line-height: 12px;
        color: #292d37;
        white-space: nowrap;
        overflow: hidden;
        text-overflow: ellipsis;
      }

      .app-icon-main {
        background-color: $primary;

        .app-icon {
          img {
            height: 24px;
            width: 24px;
            filter: invert(100%) sepia(0%) saturate(0%) hue-rotate(17deg) brightness(104%) contrast(104%);
            vertical-align: middle;
          }
        }
      }

      .app-template-card-wrapper {
        .card-body {
          padding-left: 0px !important;
        }
      }

      .app-title {
        line-height: 20px;
        font-size: 1rem;
        font-weight: 400;
        color: #000000;
        overflow: hidden;
        max-height: 40px;
        text-overflow: ellipsis;
        display: -webkit-box;
        -webkit-line-clamp: 2;
        /* number of lines to show */
        line-clamp: 2;
        -webkit-box-orient: vertical;
      }

      button {
        font-size: 0.6rem;
        width: 100%;
      }

      .menu-ico {
        cursor: pointer;

        img {
          padding: 0px;
          height: 14px;
          width: 14px;
          vertical-align: unset;
        }
      }
    }

    .app-card.highlight {
      background-color: #f8f8f8;
      box-shadow: 0px 4px 4px rgba(0, 0, 0, 0.25);
      border: 0.5px solid $primary;

      .edit-button {
        box-sizing: border-box;
        border-radius: 6px;
        color: $primary-light;
        width: 113px;
        height: 28px;
        background: var(--indigo11) !important;
        border: none;
        color: var(--indigo4);
        padding: 4px 16px;
        gap: 6px;
        height: 28px;


        &:hover {
          background: var(--indigo10);

        }

        &:focus {
          box-shadow: 0px 0px 0px 4px var(--indigo6);
          background: var(--indigo10);
          outline: 0;
        }


        &:active {
          background: var(--indigo11);
          box-shadow: none;
        }
      }

      .launch-button {
        box-sizing: border-box;
        border-radius: 6px;
        color: var(--slate12);
        width: 113px;
        height: 28px;
        background: var(--base);
        border: 1px solid var(--slate7);
        color: var(--slate12);
        padding: 4px 16px;
        gap: 6px;
        height: 28px !important;


        &:hover {
          background: var(--slate8);
          color: var(--slate11);
          border: 1px solid var(--slate8);
          background: var(--base);
        }

        &:active {
          background: var(--base);
          box-shadow: none;
          border: 1px solid var(--slate12);
          color: var(--slate12);
        }

        &:focus {
          background: var(--base);
          color: var(--slate11);
          border: 1px solid var(--slate8);
          box-shadow: 0px 0px 0px 4px var(--slate6);
        }
      }

      .app-title {
        height: 20px;
        -webkit-line-clamp: 1;
        /* number of lines to show */
        line-clamp: 1;
      }
    }
  }
}


.template-library-modal {
  font-weight: 500;

  .modal-header {
    background-color: var(--base) !important;
    border-bottom: 1px solid var(--slate5);

  }

  .modal-dialog {
    max-width: 90%;
    height: 80%;

    .modal-content {
      height: 100%;
      padding: 0;


      .modal-body {
        height: 80%;
        padding: 0 10px;
        background-color: var(--base) !important;


        .container-fluid {
          height: 100%;
          padding: 0;

          .row {
            height: 100%;
          }
        }
      }
    }

    .modal-body,
    .modal-footer {
      background-color: #ffffff;
    }
  }

  .template-categories {
    .list-group-item {
      border: 0;
    }

    .list-group-item.active {
      background-color: #edf1ff;
      color: $primary-light;
      font-weight: 600;
    }
  }

  .template-app-list {
    .list-group-item {
      border: 0;
    }

    .list-group-item.active {
      background-color: #edf1ff;
      color: black;
    }
  }

  .template-display {
    display: flex;
    flex-direction: row;
    align-items: center;
    height: 100%;

    h3.title {
      font-weight: 600;
      line-height: 17px;
    }

    p.description {
      font-weight: 500;
      font-size: 13px;
      line-height: 15px;
      letter-spacing: -0.1px;
      color: #8092ab;
    }

    img.template-image {
      height: 75%;
      width: 85%;
      border: 0;
      padding: 0;
      object-fit: contain;
    }

    .template-spinner {
      width: 3rem;
      height: 3rem;
      margin: auto;
      position: absolute;
      top: 0;
      bottom: 0;
      left: 0;
      right: 0;
    }

    .row {
      margin-bottom: 0;
    }
  }

  .template-list {
    padding-top: 16px;

    .template-search-box {
      input {
        border-radius: 5px !important;
      }

      .input-icon {
        display: flex;
      }
    }

    .input-icon {
      .search-icon {
        display: block;
        position: absolute;
        left: 0;
        margin-right: 0.5rem;
      }

      .clear-icon {
        cursor: pointer;
        display: block;
        position: absolute;
        right: 0;
        margin-right: 0.5rem;
      }
    }

    .list-group-item.active {
      color: $primary;
    }
  }
}

.template-library-modal.dark-mode {

  .template-modal-control-column,
  .template-list-column,
  .categories-column,
  .modal-header {
    border-color: var(--slate5) !important;
  }

  .modal-body {
    height: 80%;
    padding: 0 10px;
    background-color: var(--base) !important;

    .container-fluid {
      height: 100%;
      padding: 0;

      .row {
        height: 100%;
      }
    }
  }

  .modal-footer,
  .modal-header,
  .modal-content {
    color: white;
    background-color: #2b394a;
  }

  .template-categories {
    .list-group-item {
      color: white;
      border: 0;
    }

    .list-group-item:hover {
      background-color: #232e3c;
    }

    .list-group-item.active {
      background-color: $primary-light;
      color: white;
      font-weight: 600;
    }
  }

  .template-app-list {
    .list-group-item {
      border: 0;
      color: white;
    }

    .list-group-item:hover {
      border: 0;
      background-color: #232e3c;
    }

    .list-group-item.active {
      background-color: $primary-light;
      color: white;
    }

    .no-results-item {
      background-color: var(--slate4);
      color: white;
    }
  }

  .template-list {
    .template-search-box {
      input {
        background-color: #2b394a;
        border-color: #232e3c;
        color: white;
      }
    }
  }
}

.organizations-modal.dark-mode,
.user-edit-modal.dark-mode {
  .modal-header {
    border-color: #232e3c !important;
  }

  .modal-body,
  .modal-footer,
  .modal-header,
  .modal-content {
    color: white;
    background-color: #2b394a;
  }

  .user-table-header th {
    color: white;
    background-color: #1c252f;
  }
}

.fx-container {
  position: relative;
}

.fx-common {
  margin-right: 12px;
}

.fx-button {
  border-radius: 6px;

  svg {
    margin: 2px 4px;
  }
}

.fx-button:hover {
  background-color: var(--slate4);
  cursor: pointer;
}

.fx-button.active {
  background-color: var(--indigo5);
  cursor: pointer;
}



.fx-container-eventmanager {
  position: relative;
}

.fx-container-eventmanager * .fx-outer-wrapper {
  position: absolute !important;
  top: 7px !important;
  right: -26px;
}

// targeting select component library class

.component-action-select *.css-1nfapid-container {
  width: 184px !important;
}

.component-action-select {
  .css-zz6spl-container {
    width: inherit;
  }

  &.fx-container-eventmanager {
    .fx-common {
      right: 0;
    }

    .custom-row {
      width: 100%
    }
  }

  .codeShow-active {
    display: flex;
    flex-direction: row-reverse;
    justify-content: space-between;

    .custom-row {
      width: 75%;
    }
  }

  .row.fx-container {
    .col {
      display: flex;
    }
  }
}

.fx-container-eventmanager *.fx-common {
  top: 6px !important;
  right: -34px;
}

.fx-container-eventmanager-code {
  padding-right: 15px !important;
}

.unselectable {
  -webkit-touch-callout: none;
  -webkit-user-select: none;
  -khtml-user-select: none;
  -moz-user-select: none;
  -ms-user-select: none;
  user-select: none;
}

.layout-buttons {
  span {
    color: $primary;
  }
}

.inspector {
  .tab-content {
    overflow-y: auto;
    // TAB HEADER HEIGHT + FOOTER HEIGHT + Extra padding = 120px
    height: calc(100vh - 7.5rem);
    // Hide scrollbar
    -ms-overflow-style: none;
    /* IE and Edge */
    scrollbar-width: none;
    /* Firefox */
    border-top: 1px solid var(--slate5) !important;
  }

  /* Hide scrollbar for Chrome, Safari and Opera */
  .tab-content::-webkit-scrollbar {
    display: none;
  }

  .accordion:last-child {
    margin-bottom: 45px !important;
  }

  .field-type-vertical-line {
    position: relative;
    width: 0;
    height: 2rem;
    border-left: 1px solid var(--slate5);
    content: '';
    margin-right: -2.75rem;

  }

  .code-hinter-vertical-line {
    position: relative;
    width: 0;
    border-left: 1px solid var(--slate5);
    content: '';
    margin-right: 1rem;
  }

  .code-hinter-wrapper {
    min-width: 0;
  }

  .inspector-field-number {
    background-color: var(--slate1);
    border: none;
    color: var(--slate12);
    width: 8.063rem; //129px
    border: 1px solid var(--slate7);
    padding: 6px 10px;
  }
}


.theme-dark {
  .accordion-button::after {
    background-image: url('data:image/svg+xml,<svg xmlns="http://www.w3.org/2000/svg" width="12" height="13" viewBox="0 0 12 13" fill="none"><path d="M8.19426 3.5L3.80582 3.5C3.22697 3.5 2.86632 4.12791 3.15798 4.6279L5.35221 8.38943C5.64161 8.88556 6.35846 8.88556 6.64787 8.38943L8.8421 4.6279C9.13376 4.12791 8.77311 3.5 8.19426 3.5Z" fill="%23ffffff"/></svg>');
  }

  .homepage-body {
    .app-list {
      .app-title {
        line-height: 20px;
        font-size: 16px;
        font-weight: 400;
      }
    }
  }

  .layout-buttons {
    svg {
      filter: invert(89%) sepia(2%) saturate(127%) hue-rotate(175deg) brightness(99%) contrast(96%);
    }
  }

  .organization-list {
    margin-top: 5px;

    .btn {
      border: 0px;
    }

    .dropdown-toggle div {
      max-width: 200px;
      text-overflow: ellipsis;
      overflow: hidden;
    }
  }

  .left-menu {
    ul {
      li:not(.active):hover {
        color: $black;
      }
    }
  }

  .menu-ico,
  .folder-menu-icon {
    svg {
      path {
        fill: white !important;
      }
    }
  }
}

.pagination {
  .page-item.active {
    a.page-link {
      background-color: $primary-light;
    }
  }
}

.datasource-picker,
.stripe-operation-options {

  .select-search,
  .select-search-dark,
  .select-search__value input,
  .select-search-dark input {
    width: 224px !important;
    height: 32px !important;
    border-radius: $border-radius !important;
  }
}

.openapi-operation-options {

  .select-search,
  .select-search-dark,
  .select-search__value input,
  .select-search-dark input {
    height: 32px !important;
    border-radius: $border-radius !important;
  }
}

.openapi-operations-desc {
  padding-top: 12px;
}

.select-search {
  width: 100%;
  position: relative;
  box-sizing: border-box;
}

.select-search *,
.select-search *::after,
.select-search *::before {
  box-sizing: inherit;
}

.select-search-dark {
  .select-search-dark__input::placeholder {
    color: #E0E0E0;
  }
}

/**
 * Value wrapper
 */
.select-search__value {
  position: relative;
  // z-index: 1;
}

.select-search__value::after {
  content: "";
  display: inline-block;
  position: absolute;
  top: calc(50% - 9px);
  right: 19px;
  width: 11px;
  height: 11px;
}

/**
 * Input
 */
.select-search__input {
  display: block;
  width: 100%;
  padding: 0.4375rem 0.75rem;
  font-size: 0.875rem;
  font-weight: 400;
  line-height: 1.4285714;
  color: var(--slate12);
  background-color: var(--base);
  background-clip: padding-box;
  border: 1px solid var(--slate7);
  -webkit-appearance: none;
  -moz-appearance: none;
  appearance: none;
  border-radius: $border-radius !important;
  transition: border-color 0.15s ease-in-out, box-shadow 0.15s ease-in-out;
}

.select-search__input::-webkit-search-decoration,
.select-search__input::-webkit-search-cancel-button,
.select-search__input::-webkit-search-results-button,
.select-search__input::-webkit-search-results-decoration {
  -webkit-appearance: none;
}

.select-search__input:not([readonly]):focus {
  cursor: initial;
}

/**
 * Options wrapper
 */
.select-search__select {
  background: #ffffff;
  box-shadow: 0 0.0625rem 0.125rem rgba(0, 0, 0, 0.15);
}

/**
 * Options
 */
.select-search__options {
  list-style: none;
}

/**
 * Option row
 */
.select-search__row:not(:first-child) {
  border-top: 1px solid #eee;
}

/**
 * Option
 */
.select-search__option,
.select-search__not-found {
  display: block;
  height: 36px;
  width: 100%;
  padding: 0 16px;
  background: var(--base);
  border: none;
  outline: none;
  font-family: "Roboto", sans-serif;
  font-size: 14px;
  text-align: left;
  cursor: pointer;
}

.select-search--multiple .select-search__option {
  height: 48px;
}

.select-search__option.is-highlighted,
.select-search__option:not(.is-selected):hover {
  background: rgba(47, 204, 139, 0.1);
}

.select-search__option.is-highlighted.is-selected,
.select-search__option.is-selected:hover {
  background: #2eb378;
  color: #ffffff;
}

.audit-log {
  .select-search__option.is-selected {
    background: $primary;
    color: $white;
  }
 
  .page-body {
    margin-bottom: 0px;
  }

}

/**
 * Group
 */
.select-search__group-header {
  font-size: 10px;
  text-transform: uppercase;
  background: #eee;
  padding: 8px 16px;
}

/**
 * States
 */
.select-search.is-disabled {
  opacity: 0.5;
}

.select-search.is-loading .select-search__value::after {
  background-image: url("data:image/svg+xml,%3Csvg xmlns='http://www.w3.org/2000/svg' width='50' height='50' viewBox='0 0 50 50'%3E%3Cpath fill='%232F2D37' d='M25,5A20.14,20.14,0,0,1,45,22.88a2.51,2.51,0,0,0,2.49,2.26h0A2.52,2.52,0,0,0,50,22.33a25.14,25.14,0,0,0-50,0,2.52,2.52,0,0,0,2.5,2.81h0A2.51,2.51,0,0,0,5,22.88,20.14,20.14,0,0,1,25,5Z'%3E%3CanimateTransform attributeName='transform' type='rotate' from='0 25 25' to='360 25 25' dur='0.6s' repeatCount='indefinite'/%3E%3C/path%3E%3C/svg%3E");
  background-size: 8px;
  width: 8px;
  height: 8px;
}

.select-search:not(.is-disabled) .select-search__input {
  cursor: pointer;
}

/**
 * Modifiers
 */
.select-search--multiple {
  border-radius: 3px;
  overflow: hidden;
}

.select-search:not(.is-loading):not(.select-search--multiple) .select-search__value::after {
  transform: rotate(45deg);
  border-right: 1px solid #000;
  border-bottom: 1px solid #000;
  pointer-events: none;
}

.select-search--multiple .select-search__input {
  cursor: initial;
}

.select-search--multiple .select-search__input {
  border-radius: 3px 3px 0 0;
}

.select-search--multiple:not(.select-search--search) .select-search__input {
  cursor: default;
}

.select-search:not(.select-search--multiple) .select-search__input:hover {
  border-color: #2fcc8b;
}

.select-search:not(.select-search--multiple) .select-search__select {
  position: absolute;
  z-index: 2;
  right: 0;
  left: 0;
  border-radius: 3px;
  overflow: auto;
  max-height: 360px;
}

.select-search--multiple .select-search__select {
  position: relative;
  overflow: auto;
  max-height: 260px;
  border-top: 1px solid #eee;
  border-radius: 0 0 3px 3px;
}

.select-search__not-found {
  height: auto;
  padding: 16px;
  text-align: center;
  color: #888;
}

/**
* Select Search Dark Mode
*/
.select-search-dark {
  width: 100%;
  position: relative;
  box-sizing: border-box;
}

.select-search-dark *,
.select-search-dark *::after,
.select-search-dark *::before {
  box-sizing: inherit;
}

/**
 * Value wrapper
 */
.select-search-dark__value {
  position: relative;
}

.select-search-dark__value::after {
  content: "";
  display: inline-block;
  position: absolute;
  top: calc(50% - 4px);
  right: 13px;
  width: 6px;
  height: 6px;
  filter: brightness(0) invert(1);
}

/**
 * Input
 */
.select-search-dark__input {
  display: block;
  width: 100%;
  font-size: 0.875rem;
  font-weight: 400;
  line-height: 1.4285714;
  color: #ffffff;
  background-color: #2b3547;
  background-clip: padding-box;
  border: 1px solid #232e3c;
  -webkit-appearance: none;
  -moz-appearance: none;
  appearance: none;
  border-radius: 0;
  transition: border-color 0.15s ease-in-out, box-shadow 0.15s ease-in-out;
}

.select-search-dark__input::-webkit-search-decoration,
.select-search-dark__input::-webkit-search-cancel-button,
.select-search-dark__input::-webkit-search-results-button,
.select-search-dark__input::-webkit-search-results-decoration {
  -webkit-appearance: none;
}

.select-search-dark__input:not([readonly]):focus {
  cursor: initial;
}

/**
 * Options
 */
.select-search-dark__options {
  list-style: none;
  padding: 0;
}

/**
 * Option row
 */
.select-search-dark__row:not(:first-child) {
  border-top: none;
}

/**
 * Option
 */
.select-search-dark__option,
.select-search-dark__not-found {
  display: block;
  height: 36px;
  width: 100%;
  padding: 0 16px;
  background-color: var(--base) !important;
  color: #ffffff !important;
  outline: none;
  font-family: "Roboto", sans-serif;
  font-size: 14px;
  text-align: left;
  cursor: pointer;
  border-radius: 0;

  &:hover {
    background-color: #2b3546 !important;
  }
}

.select-search-dark--multiple .select-search-dark__option {
  height: 48px;
}

/**
 * Group
 */
.select-search-dark__group-header {
  font-size: 10px;
  text-transform: uppercase;
  background: #eee;
  padding: 8px 16px;
}

/**
 * States
 */
.select-search-dark.is-disabled {
  opacity: 0.5;
}

.select-search-dark.is-loading .select-search-dark__value::after {
  background-image: url("data:image/svg+xml,%3Csvg xmlns='http://www.w3.org/2000/svg' width='50' height='50' viewBox='0 0 50 50'%3E%3Cpath fill='%232F2D37' d='M25,5A20.14,20.14,0,0,1,45,22.88a2.51,2.51,0,0,0,2.49,2.26h0A2.52,2.52,0,0,0,50,22.33a25.14,25.14,0,0,0-50,0,2.52,2.52,0,0,0,2.5,2.81h0A2.51,2.51,0,0,0,5,22.88,20.14,20.14,0,0,1,25,5Z'%3E%3CanimateTransform attributeName='transform' type='rotate' from='0 25 25' to='360 25 25' dur='0.6s' repeatCount='indefinite'/%3E%3C/path%3E%3C/svg%3E");
  background-size: 11px;
}

.select-search-dark:not(.is-disabled) .select-search-dark__input {
  cursor: pointer;
}

/**
 * Modifiers
 */
.select-search-dark--multiple {
  border-radius: 3px;
  overflow: hidden;
}

.select-search-dark:not(.is-loading):not(.select-search-dark--multiple) .select-search-dark__value::after {
  transform: rotate(45deg);
  border-right: 1px solid #000;
  border-bottom: 1px solid #000;
  pointer-events: none;
}

.select-search-dark--multiple .select-search-dark__input {
  cursor: initial;
}

.select-search-dark--multiple .select-search-dark__input {
  border-radius: 3px 3px 0 0;
}

.select-search-dark--multiple:not(.select-search-dark--search) .select-search-dark__input {
  cursor: default;
}

.select-search-dark:not(.select-search-dark--multiple) .select-search-dark__input:hover {
  border-color: #ffffff;
}

.select-search-dark:not(.select-search-dark--multiple) .select-search-dark__select {
  position: absolute;
  z-index: 2;
  right: 0;
  left: 0;
  border-radius: 3px;
  overflow: auto;
  max-height: 360px;
}

.select-search-dark--multiple .select-search-dark__select {
  position: relative;
  overflow: auto;
  max-height: 260px;
  border-top: 1px solid #eee;
  border-radius: 0 0 3px 3px;
}

.select-search-dark__not-found {
  height: auto;
  padding: 16px;
  text-align: center;
  color: #888;
}

// jet-table-footer is common class used in other components other than table
.jet-table-footer {
  .table-footer {
    width: 100%;
  }
}

.btn-primary {
  --tblr-btn-color: #{$primary-rgb};
  --tblr-btn-color-darker: #{$primary-rgb-darker};
  border-color: none;
}

.form-check-input:checked {
  background-color: var(--indigo9);
  border-color: rgba(101, 109, 119, 0.24);
}

.btn:focus,
.btn:active,
.form-check-input:focus,
.form-check-input:active,
.form-control:focus,
th:focus,
tr:focus {
  outline: none !important;
  box-shadow: none;
}

.show-password-field {
  width: fit-content;

  .form-check-input {
    cursor: pointer;
  }

  .show-password-label {
    cursor: pointer;
  }
}

.select-search__option {
  color: rgb(90, 89, 89);
}

.select-search__option.is-selected {
  background: rgba(176, 176, 176, 0.07);
  color: #4d4d4d;
}

.select-search__option.is-highlighted.is-selected,
.select-search__option.is-selected:hover {
  background: rgba(66, 153, 225, 0.1);
  color: rgb(44, 43, 43);
}

.select-search__option.is-highlighted,
.select-search__option:hover {
  background: rgba(66, 153, 225, 0.1);
}

.select-search__options {
  margin-left: -33px;
}

.select-search__option.is-highlighted,
.select-search__option:not(.is-selected):hover {
  background: rgba(66, 153, 225, 0.1);
}

.select-search:not(.select-search--multiple) .select-search__input:hover {
  border-color: rgba(66, 153, 225, 0.1);
}

.DateInput_input {
  font-weight: 300;
  font-size: 14px;
  padding: 4px 7px 2px;
  padding: 4px 7px 2px;
  width: 100px !important;
  margin-left: 10px;
}

.no-components-box {
  border: 1px dashed #3e525b;
}

.form-control-plaintext:focus-visible {
  outline: none;
  outline-width: thin;
  outline-style: solid;
  outline-color: $primary;
}

.form-control-plaintext:hover {
  outline: none;
  outline-width: thin;
  outline-style: solid;
  outline-color: rgba(66, 153, 225, 0.8);
}

.select-search__input:focus-visible {
  outline: none;
  outline-color: #4ac4d6;
}

.form-control-plaintext {
  padding: 5px;
}

.code-builder {
  border: solid 1px #dadcde;
  border-radius: 2px;
  padding-top: 4px;

  .variables-dropdown {
    position: fixed;
    right: 0;
    width: 400px;
    z-index: 200;
    border: solid 1px #dadcde;

    .group-header {
      background: #f4f6fa;
    }
  }
}

.__react_component_tooltip {
  z-index: 10000;
}

.select-search__value::after {
  top: calc(50% - 2px);
  right: 15px;
  width: 5px;
  height: 5px;
}

.progress-bar {
  background-color: rgba(66, 153, 225, 0.7);
}

.popover-header {
  background-color: #f4f6fa;
  border-bottom: 0;
}

.popover-body {
  background-color: var(--base);
  color: var(--slate12);
  border-radius: 6px;

  .form-label {
    font-size: 12px;
  }
}

/**
 * Home page app menu
 */
#popover-app-menu {
  border-radius: 4px;
  width: 150px;
  box-shadow: 0px 12px 16px -4px rgba(16, 24, 40, 0.08), 0px 4px 6px -2px rgba(16, 24, 40, 0.03);
  background: var(--base);
  color: var(--slate12);
  border: 1px solid var(--slate3);

  .popover-arrow {
    display: none;
  }

  .popover-body {
    padding: 16px 12px 0px 12px;
    color: var(--slate12);

    .field {
      font-weight: 500;
      font-size: 0.7rem;

      &__danger {
        color: var(--tomato9);
      }
    }
  }
}

.input-icon {
  .input-icon-addon {
    display: none;
  }
}

.input-icon:hover {
  .input-icon-addon {
    display: flex;
  }
}

.input-icon:focus {
  .input-icon-addon {
    display: flex;
  }
}

.sub-section {
  width: 100%;
  display: block;
}

.text-muted {
  color: #3e525b !important;
}

body {
  color: #3e525b;
}

.RichEditor-root {
  background: #ffffff;
  border: 1px solid #ddd;
  font-family: "Georgia", serif;
  font-size: 14px;
  padding: 15px;
  height: 100%;
}

.RichEditor-editor {
  border-top: 1px solid #ddd;
  cursor: text;
  font-size: 16px;
  margin-top: 10px;
}

.RichEditor-editor .public-DraftEditorPlaceholder-root,
.RichEditor-editor .public-DraftEditor-content {
  margin: 0 -15px -15px;
  padding: 15px;
}

.RichEditor-editor .public-DraftEditor-content {
  min-height: 100px;
  overflow-y: scroll;
}

.RichEditor-hidePlaceholder .public-DraftEditorPlaceholder-root {
  display: none;
}

.RichEditor-editor .RichEditor-blockquote {
  border-left: 5px solid #eee;
  color: #666;
  font-family: "Hoefler Text", "Georgia", serif;
  font-style: italic;
  margin: 16px 0;
  padding: 10px 20px;
}

.RichEditor-editor .public-DraftStyleDefault-pre {
  background-color: rgba(0, 0, 0, 0.05);
  font-family: "Inconsolata", "Menlo", "Consolas", monospace;
  font-size: 16px;
  padding: 20px;
}

.RichEditor-controls {
  font-family: "Helvetica", sans-serif;
  font-size: 14px;
  margin-bottom: 5px;
  user-select: none;
}

.dropmenu {
  position: relative;
  display: inline-block;
  margin-right: 16px;

  .dropdownbtn {
    color: #999;
    background: none;
    cursor: pointer;
    outline: none;
    border: none;
  }

  .dropdown-content {
    display: none;
    position: absolute;
    z-index: 2;
    width: 100%;
    align-items: center;
    border: 1px solid transparent;
    border-radius: 4px;
    box-shadow: 0 2px 6px 2px rgba(47, 54, 59, 0.15);

    a {
      text-decoration: none;
      width: 100%;
      position: relative;
      display: block;

      span {
        text-align: center;
        width: 100%;
        text-align: center;
        padding: 3px 0px;
      }
    }
  }
}

.dropmenu .dropdown-content a:hover {
  background-color: rgba(0, 0, 0, 0.05);
}

.dropmenu:hover {
  .dropdownbtn {
    color: #5890ff;
    background-color: rgba(0, 0, 0, 0.05);
    border-radius: 4px;
  }

  .dropdown-content {
    display: block;
  }
}

.RichEditor-styleButton {
  color: #999;
  cursor: pointer;
  margin-right: 16px;
  padding: 2px 0;
  display: inline-block;
}

.RichEditor-activeButton {
  color: #5890ff;
}

.transformation-editor {
  .CodeMirror {
    min-height: 70px;
  }
}

.chart-data-input {
  .CodeMirror {
    min-height: 370px;
    font-size: 0.8rem;
  }

  .code-hinter {
    min-height: 370px;
  }
}

.map-location-input {
  .CodeMirror {
    min-height: 120px;
    font-size: 0.8rem;
  }

  .code-hinter {
    min-height: 120px;
  }
}

.rdt {
  .form-control {
    height: 100%;
  }
}

.DateInput_input__focused {
  border-bottom: 2px solid $primary;
}

.CalendarDay__selected,
.CalendarDay__selected:active,
.CalendarDay__selected:hover {
  background: $primary;
  border: 1px double $primary;
}

.CalendarDay__selected_span {
  background: $primary;
  border: $primary;
}

.CalendarDay__selected_span:active,
.CalendarDay__selected_span:hover {
  background: $primary;
  border: 1px double $primary;
  color: #ffffff;
}

.CalendarDay__hovered_span:active,
.CalendarDay__hovered_span:hover {
  background: $primary;
  border: 1px double $primary;
  color: #ffffff;
}

.CalendarDay__hovered_span {
  background: #83b8e7;
  border: 1px double #83b8e7;
  color: #ffffff;
}

.table-responsive {
  margin-bottom: 0rem;
}

.code-hinter::-webkit-scrollbar {
  width: 0;
  height: 0;
  background: transparent;
}

.codehinter-query-editor-input {
  .CodeMirror {
    font-family: "Roboto", sans-serif;
    color: #263136;
    overflow: hidden;
    height: 50px !important;
  }

  .CodeMirror-vscrollbar {
    overflow: hidden;
  }

  .CodeMirror-focused {
    padding-top: 0;
    height: 50px;
  }

  .CodeMirror-scroll {
    position: absolute;
    top: 0;
    width: 100%;
  }
}

.field {
  .CodeMirror-scroll {
    position: static;
    top: 0;
  }

  .form-check {
    display: inline-block;
  }
}

.code-hinter {
  .form-control {
    .CodeMirror {
      font-family: "Roboto", sans-serif;
      height: 50px !important;
      max-height: 300px;
    }
  }

  .CodeMirror-vscrollbar,
  .CodeMirror-hscrollbar {
    background: transparent;
    height: 0;
    width: 0;
  }

  .CodeMirror-scroll {
    overflow: hidden !important;
    position: static;
    width: 100%;
  }
}

.CodeMirror-hints {
  font-family: "Roboto", sans-serif;
  font-size: 0.9rem;
  padding: 0px;
  z-index: $hints-z-index;

  li.CodeMirror-hint-active {
    background: $primary;
  }

  .CodeMirror-hint {
    padding: 4px;
    padding-left: 10px;
    padding-right: 10px;
  }
}

.cm-matchhighlight {
  color: #4299e1 !important;
  background: rgba(66, 153, 225, 0.1) !important;
}

.nav-tabs .nav-link {
  color: #3e525b;
  border-top-left-radius: 0px;
  border-top-right-radius: 0px;
}

.transformation-popover {
  padding: 14px;
  font-weight: 500;
  margin-bottom: 0px;
}

.transformation-editor {
  .CodeMirror {
    min-height: 220px;
  }
}

hr {
  margin: 1rem 0;
}

.query-hinter {
  min-height: 150px;
}

.codehinter-default-input {
  font-family: "Roboto", sans-serif;
  // padding: 0.0475rem 0rem !important;
  display: block;
  width: 100%;
  font-size: 0.875rem;
  font-weight: 400;
  color: var(--slate9);
  background-color: var(--base) !important;
  background-clip: padding-box;
  border: 1px solid var(--slate7);
  -webkit-appearance: none;
  -moz-appearance: none;
  appearance: none;
  border-radius: 4px;
  transition: border-color 0.15s ease-in-out, box-shadow 0.15s ease-in-out;
  height: 30px;

  .CodeMirror {
    font-family: "Roboto", sans-serif;
  }

  .CodeMirror-placeholder {
    height: inherit !important;
    position: absolute !important;
    margin-top: 3px;
  }
}

.codehinter-query-editor-input {
  font-family: "Roboto", sans-serif;
  padding: 0.1775rem 0rem;
  display: block;
  width: 100%;
  font-size: 0.875rem;
  font-weight: 400;
  color: #232e3c;
  background-color: #ffffff;
  background-clip: padding-box;
  border: 1px solid #dadcde;
  border-radius: $border-radius;
  appearance: none;
  transition: border-color 0.15s ease-in-out, box-shadow 0.15s ease-in-out;
  height: 28px !important;
}

.editor {
  .modal-dialog {
    overflow-y: initial !important
  }

  .modal-dialog-scrollable .modal-content {
    max-height: 88% !important;
  }

}


.modal-component {


  .modal-body {
    padding: 0;
  }

  .modalWidget-config-handle {
    position: relative !important;
  }
}

.draggable-box {
  .config-handle {
    top: -20px;
    position: fixed;
    max-height: 10px;
    z-index: 100;
    min-width: 108px;

    .handle-content {
      cursor: move;
      color: #ffffff;
      background: $primary;
    }

    .badge {
      font-size: 9px;
      border-bottom-left-radius: 0;
      border-bottom-right-radius: 0;

      .delete-part {
        margin-left: 10px;
        float: right;
      }

      .delete-part::before {
        height: 12px;
        display: inline-block;
        width: 2px;
        background-color: rgba(255, 255, 255, 0.8);
        opacity: 0.5;
        content: "";
        vertical-align: middle;
      }
    }
  }
}

.draggable-box-in-editor:hover {
  z-index: 3 !important;
}

.modal-content {
  .config-handle {
    position: absolute;

    .badge {
      font-size: 9px;
    }
  }
}

.config-handle {
  display: block;
}

.apps-table {
  .app-title {
    font-size: 1rem;
  }

  .row {
    --tblr-gutter-x: 0rem;
  }
}


.theme-dark .wrapper {

  .navbar .navbar-nav .active>.nav-link,
  .navbar .navbar-nav .nav-link.active,
  .navbar .navbar-nav .nav-link.show,
  .navbar .navbar-nav .show>.nav-link {
    color: rgba(255, 255, 255, 0.7);
  }
}

.home-page,
.org-users-page {

  .navbar .navbar-nav .active>.nav-link,
  .navbar .navbar-nav .nav-link.active,
  .navbar .navbar-nav .nav-link.show,
  .navbar .navbar-nav .show>.nav-link {
    color: rgba(35, 46, 60, 0.7);
  }

  .nav-item {
    font-size: 0.9rem;
  }

  img.svg-icon {
    cursor: pointer;
    padding-left: 2px;
    border-radius: 10px;
  }

  img.svg-icon:hover {
    background-color: rgba(224, 214, 214, 0.507);
  }
}


.gitsync-config-wrapper {
  margin: 0 auto;
  width: 880px;
  
}

.gitsync-config-page {
  box-shadow: 0px 1px 2px rgba(16, 24, 40, 0.05);
  outline: 1px solid var(--slate7);
  background: var(--base);
  width: 880px;
  margin: 0 auto;
  border-radius: 6px;
  height: calc(100vh - 150px);
  position: relative;


  .gitsync-header{
    position: absolute;
    width: 100%;
    height: 68px;
    border-bottom: 1px solid var(--slate7);
    padding: 20px 36px 20px 36px;


    .git-header-cont{
      width: 94px;
      padding: 0;
      margin-right: 5px;

      .git-header-text {
      font-family: 'IBM Plex Sans';
      font-size: 16px;
      font-weight: 500;
      }
    }

    .git-header-text {
      font-family: 'IBM Plex Sans';
      font-size: 16px;
      font-weight: 500;
    }

    .blank-col {
      padding: 0px;
    }

    .git-toggle-container {
      margin: 0px;
      padding: 0px;
      width: 40px;
      justify-content: right;
    }

    .git-toggle-label {
      margin: 0px;
      width: 233px;
      padding: 0px 0px 0px 0px;

      .main-text {
        font-size: 12px;
        font-weight: 500;
      }

      .helper-text {
        font-size: 12px;
        font-weight: 400;
      }

      .disable-text{
        color: var(--slate7);
      }

    }
    
    .git-disable-tag {
      border-radius: 100px;
      width: 77px;
      height: 28px;
      background-color: var(--grass3) ;
      padding: 4px 16px 4px 16px;
      color: var(--grass9);
      justify-content: center;
      font-size: 12px;
      margin-left: auto;
    }
  
  }

  .gitconfig-body{
    // height: 450px;
    position: absolute;
    overflow-y: auto;
    top: 68px;
    bottom: 88px;
    width: 100%;
    padding: 24px 300px 14px 36px;
    

    .git-url-container{
      width: 100%;
      margin: 0px;
      padding: 0px;

      .git-url-input {
        padding: 0px;
        margin: 0px;
        height: 64px;
  
  
        .label{
          padding: 0px 0px 4px 2px;
          font-size: 14px;
          font-weight: 500;
  
        }
  
        .input {
          height: 40px;
          width: 100%;
          border-radius: 6px 0px 0px 6px;
          border: 1px solid var(--slate7);
          padding: 10px 12px 10px 12px;
          background-color: unset;
          color: var(--slate12);
          
          &:focus {
            border: 1px solid var(--slate8);
          }

          &:read-only{
            background-color: var(--slate3);
          }
        }

        .input-alert {
          height: 40px;
          width: 100%;
          border-radius: 6px 0px 0px 6px;
          border: 1px solid var(--tomato10);
          padding: 10px 12px 10px 12px;
          background-color: unset;
          color: var(--slate12);
          }

        .disable-text {
          color: var(--slate7);
        }
      }
      .generate-button-container{
        padding: 24px 0px 0px 0px;
        height: auto;
        
  
        .generate-button{
          height: 100%;
          width: 100%;
          border-radius: 0px 6px 6px 0px;
          font-family: 'IBM Plex Sans';
          font-weight: 500;
          
  
          &:disabled{
            background-color: var(--slate3);
            color: var(--slate8);
            border: 1px solid var(--slate7);
            border-left: none !important;
          }
    
        }
        
      }

      

    }

    .alert-container{
        height: 52px;
        border-radius: 6px;
        border: 1px solid var(--slate8);
        border-left-width: 5px;
        border-left-color: var(--tomato10);
        padding: 14px 8px 14px 8px;
        font-size: 14px;
      }

    
    
    .key-output-container{
      margin-top: 30px;
      width: 100%;
      height: 172px;
      padding: 0px;

      .ssh-key-row {
        display:flex;

      .key-type-switches-container {
        width: 127PX;
        position: relative;
        display: flex;
        padding: 0;
        position: relative;
        background: var(--slate4);
        height: 28px;
        border-radius: 6px;
        margin-left: auto;
        margin-right: 0;
        font-size: 12px;
        font-weight: 500;

        input {
          visibility: hidden;
          position: absolute;
          top: 0;
        }

        label {
          width: 50%;
          padding: 0;
          margin: auto;
          text-align: center;
          vertical-align: middle;
          cursor: pointer;
          color: var(--slate11);
      }
      .switch-wrapper {
        position: absolute;
        top: 0;
        bottom: 0;
        width: 50%;
        padding: 0.15rem;
        z-index: 3;
        transition: transform .5s cubic-bezier(.77, 0, .175, 1);
      }

    /* switch box highlighter */
      .switch {
          border-radius: 6px;
          background: var(--base);
          height: 100%;
          
          

          .div-switch {
        width: 100%;
        text-align: center;
        opacity: 0;
        margin-top:5px;
        display: block;
        color: var(--indigo10) ;
        transition: opacity .2s cubic-bezier(.77, 0, .175, 1) .125s;
        will-change: opacity;
        position: absolute;
        top: 0;
        left: 0;

        &.disable{
            color: var(--slate7) !important;
          };
      }
      }

      input:nth-of-type(1):checked~.switch-wrapper {
    transform: translateX(0%);
}

/* slide the switch box from left to right */
    input:nth-of-type(2):checked~.switch-wrapper {
    transform: translateX(100%);
}

/* toggle the switch box labels - first checkbox:checked - show first switch div */
    input:nth-of-type(1):checked~.switch-wrapper .switch div:nth-of-type(1) {
    opacity: 1;
}

/* toggle the switch box labels - second checkbox:checked - show second switch div */
  input:nth-of-type(2):checked~.switch-wrapper .switch div:nth-of-type(2) {
    opacity: 1;
}
    }

    /* switch box labels
        - default setup
        - toggle afterwards based on radio:checked status 
    */
      .label{
        padding: 5px 0px 4px 2px;
        font-size: 14px;
        font-weight: 500;

      }
    }

      .key-box {
        width: 100%;
        height: 120px;
        border-radius: 6px 6px 6px 6px;
        border: 1px solid var(--slate7);
        background-color: var(--slate3);
        padding: 0px ;
        margin: 5px 0 0 0;

        .spinner-center{
          display: flex;
          justify-content: center;
          align-items: center;
          margin-top: 25px;
        }

        .key-display {
          padding: 5px 12px;
          word-wrap: break-word;
          overflow: auto;
          height: 100px;

          &::-webkit-scrollbar {
              width: 0;  /* Remove scrollbar width */
          }

          /* Hide scrollbar for Firefox */
          scrollbar-width: none; /* Firefox 64 and later */

          /* Hide scrollbar for Internet Explorer 10+ */
          -ms-overflow-style: none;
        }

        &:disabled {
          color: var(--slate7);
        }

        .copy-btn {
          background: none;
          padding: 0px;
          margin: 0px;
        }
      }

      
    }

    .help-text {
      font-size: 10px;
      font-weight: 400;
      color: var(--slate10);
      padding: 2px 0px 0px 0px;
    }
    .disable-text{
      color: var(--slate7);
    }

    .alert-text {
      font-size: 10px;
      font-weight: 400;
      color: var(--tomato10);
      padding: 2px 0px 0px 0px;
    }

    .open-git-container {
      width: 100%;
      height: 80px;
      padding: 10px 12px 8px 12px;
      margin: 20px 0px 0px 0px;
      border: 1px solid var(--indigo7);
      background: var(--indigo2);
      border-radius: 6px 6px 6px 6px;
      


      .info-btn {
        padding: 0px;
        flex: 0 0 24px;
      }

      .message {
        word-wrap: break-word;
        font-size: 12px;
      }

      .open-git-btn {
        margin-top: 5px;
        color: var(--indigo9);
        font-size: 12px;
        font-weight: 500;

        .open-icn {
          margin-right: 2px;
        }
      }
    }

    .auto-commit-toggle-cont {
      width: 100%;
      height: 80px;
      margin: 20px 0px 0px 0px;


      .toggle-main-head{
        font-size: 12px;
        font-weight: 500;
        color: var(--base-black);
      }

      .toggle-desc{
        font-size:12px ;
        font-weight: 400;
        color:#687076
      }
    }
  }

  .disable-text{
        color: var(--slate7);
  }

  .git-config-footer {
    position: absolute;
    bottom: 0;
    width: 100%;
    height: 88px;
    border-top: 1px solid var(--slate7);
    padding: 24px 32px 24px 32px;
    margin: 0px;

    .test-btn{
      justify-content: end;
      margin-left: auto;
      display: flex;
      width: 135px;
      height: 40px;
      align-items: center;
      justify-content: center;

      &:disabled{
        background-color: var(--slate3);
        color: var(--slate8);
      }
      
    }

    .test-btn-cont {
      padding: 0px ;
      margin: 0px;
    }

    .delete-btn-cont {
      padding: 0px;
      margin: 0px;
    }

    .delete-btn {
      height: 100%;
      display: flex;
      margin-left: auto;
      margin-right: 5px;
      align-items: center;
      justify-content: center;
      background-color: transparent;
      border: 1px solid var(--tomato10);
      border-radius: 6px;

      &:disabled{
        background-color: var(--slate3);
        border: 1px solid var(--slate8);
        color: var(--slate8);
      }
    }

    .read-btn {
      padding: 10px 20px 10px 20px;
      align-content: center;
      gap: 8px;
      font-size: 14px;
      font-weight: 600;
      font-family: 'IBM Plex Sans';


      .stud-icn {
        margin-bottom: 3px;  
        margin-right: 8px;     
      }
    }
  }
}

.git-toggle-header-class {
  font-family: 'IBM Plex Sans';
  font-size: 16px;
  font-weight: 500;
}



.CodeMirror-placeholder {
  color: #9e9e9e !important;
  font-size: 0.7rem !important;
  // margin-top: 2px !important;
  font-size: 12px !important;
}

.CodeMirror-code {
  font-weight: 300;
}

.btn-primary {
  border-color: transparent;
}

.text-widget {
  overflow: auto;
}

.text-widget::-webkit-scrollbar {
  width: 0;
  height: 0;
  background: transparent;
}

.input-group-flat:focus-within {
  box-shadow: none;
}

.map-widget {
  .place-search-input {
    box-sizing: border-box;
    border: 1px solid transparent;
    width: 240px;
    height: 32px;
    padding: 0 12px;
    border-radius: 3px;
    box-shadow: 0 2px 6px rgba(0, 0, 0, 0.3);
    font-size: 14px;
    outline: none;
    text-overflow: ellipses;
    position: absolute;
    left: 50%;
    margin-left: -120px;
  }

  .map-center {
    position: fixed;
    z-index: 1000;
  }
}

.events-toggle-active {
  .toggle-icon {
    transform: rotate(180deg);
  }
}

.events-toggle {
  .toggle-icon {
    display: inline-block;
    margin-left: auto;
    transition: 0.3s transform;
  }

  .toggle-icon:after {
    content: "";
    display: inline-block;
    vertical-align: 0.306em;
    width: 0.46em;
    height: 0.46em;
    border-bottom: 1px solid;
    border-left: 1px solid;
    margin-right: 0.1em;
    margin-left: 0.4em;
    transform: rotate(-45deg);
  }
}

.nav-link-title {
  font-weight: 500;
  font-size: 0.9rem;
}

.navbar-nav {
  .dropdown:hover {
    .dropdown-menu {
      display: block;
    }
  }
}

.app-version-container {
  min-height: 200px;
  height: 100%;
  display: flex !important;
  flex-direction: column;
}

.app-version-content {
  flex: 1;
  overflow: auto;
}

.query-manager-header {
  .nav-item {
    border-right: solid 1px #dadcde;
    background: 0 0;
  }

  .nav-link {
    height: 39px;
  }
}

input:focus-visible {
  outline: none;
}

.navbar-expand-md.navbar-light .nav-item.active:after {
  border: 1px solid $primary;
}

.org-users-page {
  .select-search__input {
    color: #617179;
  }

  .select-search-role {
    position: absolute;
    margin-top: -1rem;
  }

  .has-focus>.select-search__select>ul {
    margin-bottom: 0;
  }

  .select-search__option.is-selected {
    background: $primary;
    color: #ffffff;
  }
}

.encrypted-icon {
  margin-bottom: 0.25rem;
}

.widget-documentation-link {
  position: fixed;
  bottom: 0;
  background: var(--indigo3);
  width: 18.75rem; // 300px
  z-index: 999;
  padding: 12px 18px;
  display: flex;
  justify-content: space-between;
  cursor: pointer;

  .widget-documentation-link-text {
    margin-left: 10px;
    font-weight: 500;
    color: var(--slate12);
  }

  &:hover {
    background: var(--indigo4);
  }

  a {
    &:hover {
      text-decoration: none;
    }
  }
}

.components-container {
  .draggable-box {
    cursor: move;
  }
}

.column-sort-row {
  border-radius: 6px;
  background-color: var(--slate3);

  .event-handler-text {
    font-size: 12px;
    line-height: 20px;
    color: var(--slate12);
    font-weight: 500;
  }

  .event-name-text {
    font-size: 12px;
    line-height: 20px;
    color: var(--slate11);
    font-weight: 400;
    border-radius: 4px;
  }

  .card-body {
    color: var(--slate12);
  }
}

.jet-button {
  &.btn-custom:hover {
    background: var(--tblr-btn-color-darker) !important;
  }
}

.editor-sidebar::-webkit-scrollbar {
  width: 0;
  height: 0;
  background: transparent;
  -ms-overflow-style: none;
}

.editor-sidebar {
  max-width: 300px;
  scrollbar-width: none;
  -ms-overflow-style: none;
}

.sketch-picker {
  position: absolute;
  left: -192px;
  top: 0px;
  border-radius: 6px !important;
  border: 1px solid var(--slate5, #E6E8EB) !important;
  background: var(--slate1, #FBFCFD) !important;
  width: 210px !important; //adjusted with padding
  box-shadow: 0px 4px 6px -2px rgba(16, 24, 40, 0.03), 0px 12px 16px -4px rgba(16, 24, 40, 0.08) !important;
  color: var(--slate12);

  .flexbox-fix:nth-child(3) {
    div:nth-child(1) {
      input {
        width: 100% !important;
      }

      label {
        color: var(--slate12) !important;
      }
    }
  }
}

.boxshadow-picker {
  .sketch-picker {
    left: -209px !important;
  }
}


.color-picker-input {
  border: solid 1px rgb(223, 223, 223);
  cursor: pointer;
}

.app-sharing-modal {

  .form-control.is-invalid,
  .was-validated .form-control:invalid {
    border-color: #ffb0b0;
  }

  .form-check-input {
    cursor: pointer;
  }
}

.widgets-list {
  --tblr-gutter-x: 0px !important;
  padding-right: 4px;
  padding-left: 3px;
}

.global-settings-width-input-container {
  position: relative;
  display: flex;
  flex: 1;

  input,
  .dropdown-max-canvas-width-type {
    border: 1px solid var(--slate7, #3A3F42);
    background: var(--slate1, #151718);
    color: var(--slate12);
    padding: 6px 10px;
  }

  input {
    border-radius: 6px 0px 0px 6px;

    &:focus {
      background-color: var(--base);
    }
  }

  .dropdown-max-canvas-width-type {
    border-radius: 0px 6px 6px 0px;
    gap: 17px;


    &:focus-visible {
      outline: none;
    }

  }
}

.input-with-icon {
  position: relative;
  display: flex;
  flex: 1;

  input {
    border-radius: 0px 6px 6px 0px !important;
    color: var(--slate12);
    background-color: var(--base);

    &:focus-visible {
      background-color: var(--base);

    }

  }

  .icon-container {
    position: absolute;
    right: 10px;
    top: calc(50% - 10px);
    z-index: 3;
  }
}

.dynamic-variable-preview {
  min-height: 20px;
  max-height: 500px;
  overflow: auto;
  line-height: 20px;
  font-size: 12px;
  margin-top: -2px;
  word-wrap: break-word;
  border-bottom-left-radius: 3px;
  border-bottom-right-radius: 3px;
  box-sizing: border-box;
  font-family: "Source Code Pro", monospace;
  word-break: break-all;

  .heading {
    font-weight: 700;
    white-space: pre;
    text-transform: capitalize;
  }
}

.user-email:hover {
  text-decoration: none;
  cursor: text;
}

.theme-dark {
  .nav-item {
    background: 0 0;
  }

  .audit-log {

    .card-footer {
      background: var(--base);
      color: var(--slate12);
    }

    .select-search__option:not(.is-selected),
    .select-search__select {
      background: #2c3547;
      color: $white;
    }

    .select-search__option.is-selected:hover,
    .select-search__option:not(.is-selected):hover,
    .select-search__option.is-selected {
      background: #1F2936;
      color: $white;
      border-radius: 0px;
    }
  }

  .navbar .navbar-nav .active>.nav-link,
  .theme-dark .navbar .navbar-nav .nav-link.active,
  .theme-dark .navbar .navbar-nav .nav-link.show,
  .theme-dark .navbar .navbar-nav .show>.nav-link {
    color: #ffffff;
  }


  .form-check-label {
    color: white;
  }

  .nav-tabs .nav-link {
    color: #c3c3c3 !important;
  }

  .card-body> :last-child {
    color: #ffffff !important;
  }

  .card .table tbody td a {
    color: inherit;
  }

  .DateInput {
    background: #1f2936;
  }

  .DateInput_input {
    background-color: #1f2936;
    color: #ffffff;
  }

  &.daterange-picker-widget {
    .DateRangePickerInput_arrow_svg {
      fill: #ffffff;
    }
  }

  .DateRangePickerInput {
    background-color: #1f2936;
  }

  .DateInput_input__focused {
    background: #1f2936;
  }

  .DateRangePickerInput__withBorder {
    border: 1px solid #1f2936;
  }

  .main .canvas-container .canvas-area {
    background: #2f3c4c;
  }


  .main .navigation-area {

    a.page-link {
      border-radius: 0;
      border: 0;
      color: white;
    }

    a.page-link:hover {
      color: white;
      background-color: #4D72FA;
    }

    a.page-link.active {
      color: white;
      background-color: #4D72FA;
    }
  }

  .rdtOpen .rdtPicker {
    color: black;
  }

  .editor .editor-sidebar .components-container .component-image-holder {
    background: hsl(200, 7.0%, 8.8%); //slate1
    border-radius: 6px;
    margin-bottom: 4px;
  }

  .nav-tabs .nav-link:hover {
    border-left-color: transparent !important;
    border-top-color: transparent !important;
    border-right-color: transparent !important;

  }

  .modal-content,
  .modal-header {
    background-color: #1f2936;

    .text-muted {
      color: var(--slate9) !important;
    }
  }

  .modal-header {
    border-bottom: 1px solid rgba(255, 255, 255, 0.09) !important;
  }

  .no-components-box {
    background-color: var(--slate4) !important;

    center {
      color: white !important;
    }
  }

  .query-list {
    .text-muted {
      color: #ffffff !important;
    }

    .mute-text {
      color: #8092AB;
    }
  }

  .editor .editor-sidebar .nav-tabs .nav-link {
    color: #ffffff;

    img {
      filter: brightness(0) invert(1);
    }
  }

  .jet-container {
    background-color: #1f2936;
  }

  .nav-tabs .nav-item.show .nav-link,
  .nav-tabs .nav-link.active {
    background-color: #2f3c4c;
  }


  .left-sidebar {
    .text-muted {
      color: #ffffff !important;
    }

    .left-sidebar-page-selector {
      .list-group {
        .list-group-item {
          border: solid #1d2a39 1px;
          color: white;
        }

        .list-group-item:hover {
          background-color: #1F2936;
        }

        .list-group-item.active {
          background-color: #1F2936;
        }
      }
    }
  }

  .app-title {
    color: var(--slate12) !important;
  }

  .RichEditor-root {
    background: #1f2936;
    border: 1px solid #2f3c4c;
  }

  .app-description {
    color: #ffffff !important;
  }

  .btn-light,
  .btn-outline-light {
    background-color: #42546a;
    --tblr-btn-color-text: #ffffff;

    img {
      filter: brightness(0) invert(1);
    }
  }

  .editor .left-sidebar .datasources-container tr {
    border-bottom: solid 1px rgba(255, 255, 255, 0.09);
  }

  .editor .left-sidebar .datasources-container .datasources-header {
    border: solid rgba(255, 255, 255, 0.09) !important;
    border-width: 0px 0px 1px 0px !important;
  }

  .query-manager-header .nav-item {
    border-right: solid 1px rgba(255, 255, 255, 0.09);

    .nav-link {
      color: #c3c3c3;
    }
  }

  .input-group-text {
    border: solid 1px rgba(255, 255, 255, 0.09) !important;
  }

  .app-users-list {
    .text-muted {
      color: #ffffff !important;
    }
  }

  .main .query-pane .data-pane .queries-container .queries-header {
    border-width: 0px 0px 1px 0px !important;

    .text-muted {
      color: #ffffff !important;
    }
  }

  .query-pane {
    border-top: 1px solid var(--slate5) !important;
  }

  .input-icon .input-icon-addon img {
    filter: invert(1);
  }

  .svg-icon {
    filter: brightness(0) invert(1);
  }

  .badge {
    .svg-icon {
      filter: brightness(1) invert(0);
    }
  }

  .alert {
    background: transparent;

    .text-muted {
      color: #ffffff !important;
    }
  }

  .home-page-content {
    .hr-text {
      color: var(--slate11) !important;
      text-transform: lowercase !important;
      font-weight: 400;
      font-size: 12px;
      line-height: 20px;
    }
  }

  .hr-text {
    color: #ffffff !important;
  }

  .skeleton-line::after {
    background-image: linear-gradient(to right,
        #121212 0,
        #121212 40%,
        #121212 80%);
  }

  .app-icon-skeleton::after {
    background-image: linear-gradient(to right,
        #566177 0,
        #5a6170 40%,
        #4c5b79 80%);
  }

  .folder-icon-skeleton::after {
    background-image: linear-gradient(to right,
        #566177 0,
        #5a6170 40%,
        #4c5b79 80%);
  }

  .select-search__input {
    color: rgb(224, 224, 224);
    background-color: #2b3547;
    border: 1px solid #2b3547;
  }

  .select-search__select {
    background: #ffffff;
    box-shadow: 0 0.0625rem 0.125rem rgba(0, 0, 0, 0.15);
  }

  .select-search__row:not(:first-child) {
    border-top: 1px solid #eee;
  }

  .select-search__option,
  .select-search__not-found {
    background: #ffffff;
  }

  .select-search__option.is-highlighted,
  .select-search__option:not(.is-selected):hover {
    background: rgba(47, 204, 139, 0.1);
  }

  .select-search__option.is-highlighted.is-selected,
  .select-search__option.is-selected:hover {
    background: #2eb378;
    color: #ffffff;
  }

  .org-users-page {

    .user-email,
    .user-type,
    .workspaces,
    .user-status {
      color: var(--slate12) !important;
    }
  }

  .org-users-page {
    .select-search__option.is-selected {
      background: $primary;
      color: #ffffff;
    }

    .select-search__option:not(.is-selected):hover {
      background: rgba(66, 153, 225, 0.1);
    }
  }

  .org-variables-page {

    .user-email,
    .user-status {
      filter: brightness(0) invert(1);
    }

    .btn-org-env {
      background: transparent;
    }
  }

  .org-variables-page {
    .select-search__option.is-selected {
      background: $primary;
      color: #ffffff;
    }

    .select-search__option:not(.is-selected):hover {
      background: rgba(66, 153, 225, 0.1);
    }
  }

  .react-json-view {
    background-color: transparent !important;
  }

  .codehinter-query-editor-input .CodeMirror {
    height: 31px !important;
  }

  .select-search:not(.is-loading):not(.select-search--multiple) .select-search__value::after {
    transform: rotate(45deg);
    border-right: 1px solid #ffffff;
    border-bottom: 1px solid #ffffff;
  }

  .app-version-name.form-select {
    border-color: $border-grey-dark;
  }

  .organization-list {
    .btn {
      background-color: #273342;
      color: #656d77;
    }
  }

  .oidc-button {
    .btn-loading:after {
      color: $white;
    }
  }

  .page-item {
    a.page-link {
      color: white;
    }
  }

  .tj-ms-count {
    background-color: #273342;
    color: $white;
  }

  .tj-ms-preview {
    color: #273342;
  }

  .tj-dashed-tooltip {
    border-color: $white;
  }
}

.main-wrapper {
  position: relative;
  min-height: 100%;
  min-width: 100%;
  background-color: white;
}

.main-wrapper.theme-dark {
  background-color: #2b394b;
}

.jet-table {
  .global-search-field {
    background: transparent;
  }
}

.jet-table-image-column {
  width: 100%;
}

.modal-backdrop.show {
  opacity: 0.74;
}

.gui-select-wrappper .select-search__input {
  height: 30px;
}

.theme-dark .input-group-text,
.theme-dark .markdown>table thead th,
.theme-dark .table thead th {
  background: #1c252f;
  color: #ffffff;
}

.sketch-picker {
  z-index: 1000;
}

.no-padding {
  padding: 0;
}

.nav-tabs {
  font-weight: 300;
}

.nav-tabs .nav-link.active {
  border: 0;
  border-bottom: 1px solid $primary;
  font-weight: 400;
}

.table-no-divider {
  td {
    border-bottom-width: 0px;
    padding-left: 0;
  }
}

.no-border {
  border: 0 !important;
}

input[type="text"] {
  outline-color: #dadcde !important;
}

.widget-header {
  text-transform: capitalize;
  color: var(--slate11, #687076);
  font-size: 12px;
  font-style: normal;
  font-weight: 500;
  line-height: 20px;
  color: var(--slate11);
}

.query-manager-events {
  max-width: 400px;
}

.validation-without-icon {
  background-image: none !important;
}

.multiselect-widget {
  label.select-item {
    width: max-content;
    min-width: 100%;

    div.item-renderer {
      align-items: center;
      line-height: 15px;

      input {
        height: 15px;
        width: 15px;
      }
    }
  }

  .rmsc .dropdown-container {
    height: 100%;
    display: flex;
    align-items: center;
    border-radius: inherit;
  }

  .rmsc {
    height: 100%;
    border-radius: inherit;
  }

  .rmsc.dark {
    --rmsc-main: $primary-light;
    --rmsc-hover: #283647;
    --rmsc-selected: #1f2936;
    --rmsc-border: #333333;
    --rmsc-gray: #555555;
    --rmsc-bg: #1f2936;
    color: #ffffff;
  }
}

/* Hide scrollbar for Chrome, Safari and Opera */
.invitation-page::-webkit-scrollbar {
  display: none;
}

/* Hide scrollbar for IE, Edge and Firefox */
.invitation-page {
  -ms-overflow-style: none;
  /* IE and Edge */
  scrollbar-width: none;
  /* Firefox */
}

.show {
  display: block;
}

.hide {
  display: none;
}

.draggable-box:focus-within {
  z-index: 2 !important;
}

.cursor-wait {
  cursor: wait;
}

.cursor-text {
  cursor: text;
}

.cursor-none {
  cursor: none;
}

.disabled {
  pointer-events: none;
  opacity: 0.4;
}

.DateRangePicker {
  padding: 1.25px 5px;
}

.datepicker-widget {
  .input-field {
    min-height: 26px;
    padding: 0;
    padding-left: 2px;
  }

  td.rdtActive,
  td.rdtActive:hover {
    background-color: $primary;
  }

  .react-datepicker__day--selected {
    background-color: $primary-light;
  }
}

.daterange-picker-widget {
  .DateInput_input {
    min-height: 24px;
    line-height: normal;
    border-bottom: 0px;
    font-size: 0.85rem;
  }

  .DateRangePicker {
    padding: 0;
  }

  .DateRangePickerInput_arrow_svg {
    height: 17px;
  }

  .DateRangePickerInput {
    overflow: hidden;
    display: flex;
    justify-content: space-around;
    align-items: center;
  }

  .DateInput_fang {
    position: fixed;
    top: 57px !important;
  }
}

.fw-400 {
  font-weight: 400;
}

.fw-500 {
  font-weight: 500;
}

.ligh-gray {
  color: #656d77;
}

.nav-item {
  background: #ffffff;
  font-size: 14px;
  font-style: normal;
  font-weight: 400;
  line-height: 22px;
  letter-spacing: -0.1px;
  text-align: left;
}

.w-min-100 {
  min-width: 100px;
}

.nav-link {
  min-width: 100px;
  justify-content: center;
}

.nav-tabs .nav-link.active {
  font-weight: 400 !important;
  color: $primary !important;
}

.empty {
  padding-top: 1.5rem !important;
}

.empty-img {
  margin-bottom: 0 !important;

  img {
    height: 220px !important;
    width: 260.83px !important;
  }
}

.empty-action {
  margin-top: 0 !important;

  a+a.btn-loading::after {
    color: $primary;
  }
}

.empty-action a {
  height: 36px;
  border-radius: 4px;
  font-style: normal;
  font-weight: normal;
  font-size: 14px;
  line-height: 20px;
}

.empty-action a:first-child {
  margin-right: 24px;
}

.empty-action a:first-child:hover {
  color: #ffffff !important;
}

.empty-import-button {
  background: #ffffff !important;
  cursor: pointer;

  &:hover {
    border-color: rgba(101, 109, 119, 0.24) !important;
  }
}

.empty-welcome-header {
  font-style: normal;
  font-weight: 500;
  font-size: 32px;
  line-height: 40px;
  margin-bottom: 16px;
  margin-top: 40px;
  color: var(--slate12);
  font-family: Inter;
}

.homepage-empty-image {
  width: 100%;
}

.empty-title {
  font-style: normal;
  font-weight: 400;
  font-size: 14px;
  line-height: 20px;
  display: flex;
  align-items: center;
  color: var(--slate11) !important;
}

// template card styles
.template-card-wrapper {
  display: flex;
  flex-direction: row;
  background: #fffffc;
  border: 1px solid #d2ddec;
  box-sizing: border-box;
  border-radius: 8px;
  width: 299px;
  height: 100px;
}

.template-action-wrapper {
  display: flex;
  flex-direction: row !important;
  font-family: Inter;
  font-style: normal;
  font-weight: 500;
  font-size: 16px;
  line-height: 19px;
  color: $primary-light;

  p {
    margin-right: 16px;
  }
}

.template-card-title {
  font-family: Inter;
  font-style: normal;
  font-weight: 600;
  font-size: 18px;
  line-height: 22px;
  display: flex;
  align-items: center;
  color: #000000;
  margin-bottom: 3px !important;
  margin-top: 20px;
}

.template-card-details {
  align-items: center;
  display: flex;
  flex-direction: column;
  justify-content: center;
}

.template-icon-wrapper {
  width: 61.44px;
  height: 60px;
  top: 685px;
  background: #d2ddec;
  border-radius: 4px;
  margin: 20px 16.36px;
}

// template style end

.calendar-widget.compact {
  .rbc-time-view-resources .rbc-time-header-content {
    min-width: auto;
  }

  .rbc-time-view-resources .rbc-day-slot {
    min-width: 50px;
  }

  .rbc-time-view-resources .rbc-header,
  .rbc-time-view-resources .rbc-day-bg {
    width: 50px;
  }
}

.calendar-widget.dont-highlight-today {
  .rbc-today {
    background-color: inherit;
  }

  .rbc-current-time-indicator {
    display: none;
  }
}

.calendar-widget {
  padding: 10px;
  background-color: white;

  .rbc-day-slot .rbc-event,
  .rbc-day-slot .rbc-background-event {
    border-left: 3px solid #26598533;
  }

  .rbc-toolbar {
    font-size: 14px;
  }

  .rbc-event {
    .rbc-event-label {
      display: none;
    }
  }

  .rbc-off-range-bg {
    background-color: #f4f6fa;
  }

  .rbc-toolbar {
    .rbc-btn-group {
      button {
        box-shadow: none;
        border-radius: 0;
        border-width: 1px;
      }
    }
  }
}

//!for calendar widget week view with compact/spacious mode border fix
.resources-week-cls .rbc-time-column:nth-last-child(7n) {
  border-left: none !important;

  .rbc-timeslot-group {
    border-left: 2.5px solid #dadcde !important;
  }
}

.resources-week-cls .rbc-allday-cell {
  border: none !important;

  .rbc-row {
    border-left: 1.5px solid #dadcde;
    border-right: 1.5px solid #dadcde;
  }
}

.resources-week-cls .rbc-time-header-cell {
  border: none !important;
}

.resources-week-cls .rbc-time-view-resources .rbc-header {
  border-left: 1.5px solid #dadcde !important;
  border-right: 1.5px solid #dadcde !important;
}

.calendar-widget.hide-view-switcher {
  .rbc-toolbar {
    .rbc-btn-group:nth-of-type(3) {
      display: none;
    }
  }
}

.calendar-widget.dark-mode {
  background-color: #1d2a39;

  .rbc-toolbar {
    button {
      color: white;
    }

    button:hover,
    button.rbc-active {
      color: black;
    }
  }

  .rbc-off-range-bg {
    background-color: #2b394b;
  }

  .rbc-selected-cell {
    background-color: #22242d;
  }

  .rbc-today {
    background-color: #5a7ca8;
  }
}

.calendar-widget.dark-mode.dont-highlight-today {
  .rbc-today {
    background-color: inherit;
  }
}

.navbar-brand-image {
  height: 1.2rem;
}

.navbar .navbar-brand:hover,
.theme-dark .navbar .navbar-brand:hover {
  opacity: 1;
}

.nav-tabs .nav-link.active {
  font-weight: 400 !important;
  margin-bottom: -1px !important;
}

.nav-tabs .nav-link {
  font-weight: 400 !important;
  margin: 0 !important;
  height: 100%;
}

.code-editor-widget {
  border-radius: 0;

  .CodeMirror {
    border-radius: 0 !important;
    margin-top: -1px !important;
  }
}

.jet-listview {
  overflow-y: overlay;
  overflow-x: hidden;
}

.jet-listview::-webkit-scrollbar-track {
  background: transparent;

}

.jet-listview::-webkit-scrollbar-thumb {
  background: transparent;

}

.code-hinter-wrapper .popup-btn {
  position: absolute;
  display: none;
  cursor: pointer;
}

.code-hinter-wrapper:hover {
  .popup-btn {
    display: block !important;
    z-index: 1;
  }
}

.popup-btn {
  cursor: pointer !important;
  display: block;
}

.preview-icons {
  margin-top: -5px;
  width: 12px;
}

.resize-modal-portal {
  z-index: 3;

  .resize-modal {
    .modal-content {
      width: 100% !important;
      height: 100%;
      background-color: var(--slate3) !important;
      border: none !important;

      .modal-body {
        width: 100% !important;
        height: calc(100% - 44px) !important;
        border: none !important;

        .editor-container {
          height: 100%;

          .CodeMirror {
            height: 100% !important;
            border: 1px solid var(--slate5, #26292B);
            border-bottom-left-radius: 6px;
            border-bottom-right-radius: 6px;
          }

          .CodeMirror-scroll,
          .CodeMirror-gutters,
          .CodeMirror {
            background-color: var(--slate3) !important;
          }
        }
      }
    }

    .portal-header {
      width: 100% !important;
      border-bottom: 1px solid var(--slate5, #26292B);
      outline: 1px solid var(--slate5, #26292B);
      background-color: var(--slate1) !important;
    }

    .resize-handle {
      cursor: move;
    }
  }
}

.modal-portal-wrapper {
  justify-content: center;
  align-items: center;
  position: fixed;
  position: absolute;
  left: 50%;
  top: 5%;

  .modal-body {
    width: 500px !important;
    height: 300px !important;
    padding: 0px !important;
  }

  transform: translate(-60%, 0%);
  height: 350px;
  width: auto;
  max-height: 500px;
  padding: 0px;

  .modal-content {
    border-radius: 5px !important;
  }

  .modal-body {
    width: 500px !important;
    height: 302px !important;
    padding: 0px !important;
    margin: 0px !important;
    margin-left: -1px !important; //fix the modal body code mirror margin

    border-top-left-radius: 0;
    border-top-right-radius: 0;
    border-bottom-left-radius: 5px;
    border-bottom-right-radius: 5px;
    border-bottom: 0.75px solid;
    border-left: 0.75px solid;
    border-right: 0.75px solid;

    @include theme-border($light-theme: true);

    &.dark-mode-border {
      @include theme-border($light-theme: false);
    }
  }

  .modal-dialog {
    margin-top: 4%;
  }

  .modal-header {
    padding: 0;
    font-size: 14px;
  }

  .editor-container {
    padding: 0px;

    .CodeMirror {
      border-radius: 0;
      margin: 0;
      width: 100% !important;
    }
  }

  .query-hinter {
    .CodeMirror-line {
      margin-left: 2rem !important;
    }

    .CodeMirror-cursors .CodeMirror-cursor {
      margin-left: 2rem !important;
    }
  }
}

.preview-block-portal {
  .bg-light {
    border-radius: 0 0 5px 5px;
    outline: 0.75px solid $light-green;
  }

  .bg-dark {
    margin-top: 1px;
    border-radius: 0 0 5px 5px;
    outline: 0.75px solid $light-green;
  }

  .dynamic-variable-preview {
    padding: 4px !important;
  }
}

.portal-header {
  display: flex;
  align-items: center;
  padding: 0.5rem 0.75rem;
  color: #656d77;
  background-color: #ffffffd9;
  background-clip: padding-box;
  border-top-left-radius: 5px !important;
  border-top-right-radius: 5px !important;
  width: 498px !important;
  outline: 0.75px solid;

  @include theme-border($light-theme: true, $outline: true);

  &.dark-mode-border {
    @include theme-border($light-theme: false, $outline: true);
  }
}

// close icon in inpector
[data-rb-event-key="close-inpector"] {
  position: absolute;
  right: -80px;
  background-color: #232e3c !important;
  width: 10% !important;
}

[data-rb-event-key="close-inpector-light"] {
  position: absolute;
  right: -80px;
  background-color: #ffffff !important;
  width: 10% !important;
}

.tabs-inspector {
  position: sticky;
  top: 0;

  .nav-item {
    width: 50%;
  }

  .nav-item:hover {
    border: 1px solid transparent;
  }

  .nav-item:not(.active) {
    border-bottom: 1px solid #e7eaef;
  }

  .nav-link.active {
    border: 1px solid transparent;
    border-bottom: 1px solid $primary;
    background: white;
  }
}

.tabs-inspector.dark {
  .nav-link.active {
    border-bottom: 1px solid $primary !important;
  }
}

.tabs-inspector {
  z-index: 2;
  background: white;

  &.dark {
    @extend .bg-dark;
  }
}

.close-icon {
  position: fixed;
  top: 84px;
  right: 3px;
  width: 60px;
  height: 22;
  border-bottom: 1px solid #e7eaef;
  display: flex;
  align-items: center;
  background-color: white;
  z-index: 2;

  .svg-wrapper {
    width: 100%;
    height: 70%;
    display: flex;
    align-items: center;
    justify-content: center;
    border-left: 1px solid #e7eaef;
    margin-left: 20px;

    .close-svg {
      cursor: pointer;
    }
  }
}

.tabs-inspector.nav-tabs {
  border: 0;
  width: 100%;
  padding: 8px 16px;
}

.bg-primary-lt {
  color: #ffffff !important;
  background: #6383db !important;
}

.tabbed-navbar .nav-item.active:after {
  margin-bottom: -0.25rem;
}

.app-name {
  width: 200px;
  margin-left: 12px;

  .form-control-plaintext {
    background-color: var(--base);
    border: none !important;
  }

  .form-control-plaintext:hover {
    outline: none;
    border: 1px solid var(--slate6) !important;
    background: var(--slate2);
  }

  .form-control-plaintext:focus {
    outline: none;
    border: 1px solid var(--indigo9) !important;
    background: var(--slate2);
  }

}

.app-name:hover {
  background: $bg-light;

  input:disabled {
    outline-style: none
  }

  &.dark {
    @extend .bg-dark;
  }
}

.nav-auto-save {
  width: 325px;
  left: 485px;
  position: absolute;
  color: #36af8b;
}

.editor-header-actions {
  display: flex;
  color: #868aa5;
  white-space: nowrap;
  font-weight: 400;
  font-size: 12px;
  letter-spacing: 0.5px;

}

.undo-button,
.redo-button {
  display: flex;
  flex-direction: row;
  justify-content: center;
  align-items: center;
  padding: 6px;
  gap: 10px;
  width: 28px;
  height: 28px;
  background: #ECEEF0;
  border-radius: 6px;
  margin-right: 5px;
  flex: none;
  order: 0;
  flex-grow: 0;
}

.theme-dark {

  .undo-button,
  .redo-button {
    background: 0;
  }
}

.app-version-menu {
  position: absolute;
  right: 220px;
  padding: 4px 8px;
  min-width: 100px;
  max-width: 300px;
}

.app-version-menu-sm {
  height: 30px;
  display: flex;
  font-size: 12px;
}

.app-version-menu .dropdown-menu {
  left: -65px;
  width: 283px;
}

.app-version-menu .released {
  color: #36af8b;
}

.app-version-menu .released-subtext {
  font-size: 12px;
  color: #36af8b;
  padding: 0 8px;
}

.app-version-menu .create-link {
  margin: auto;
  width: 50%;
  padding-left: 10px;
}

.canvas-background-holder {
  display: flex;
  min-width: 120px;
  margin: auto;
}

.canvas-background-picker {
  position: fixed;
}

/**
 * Timer Widget
 */
.timer-wrapper {
  padding: 10px;

  .counter-container {
    font-size: 3em;
    padding-bottom: 5px;
    text-align: center;
  }
}

/**
 * Search Box
 */
.search-box-wrapper {
  input {
    width: 200px;
    border-radius: 5px !important;
    color: var(--slate12);
    background-color: var(--base);
  }

  .input-icon .form-control:not(:first-child),
  .input-icon .form-select:not(:last-child) {
    padding-left: 28px !important;
  }

  input:focus {
    width: 200px;
    background-color: var(--base);
  }

  .input-icon .input-icon-addon {
    display: flex;
  }

  .input-icon .input-icon-addon.end {
    pointer-events: auto;

    .tj-common-search-input-clear-icon {
      display: flex;
      flex-direction: row;
      justify-content: center;
      align-items: center;
      padding: 4px;
      width: 20px;
      height: 20px;
      background: var(--indigo3) !important;
      border-radius: 4px;
    }

    div {
      border-radius: 12px;
      color: #ffffff;
      padding: 1px;
      cursor: pointer;

      svg {
        height: 14px;
        width: 14px;
      }
    }
  }
}

.searchbox-wrapper {
  margin-top: 0 !important;

  .search-icon {
    margin: 0.30rem
  }

  input {
    border-radius: $border-radius !important;
    padding-left: 1.75rem !important;
    border-radius: $border-radius  !important;
  }
}

.fixedHeader {
  table thead {
    position: -webkit-sticky; // this is for all Safari (Desktop & iOS), not for Chrome
    position: sticky;
    top: 0;
    border-top: 0;
    z-index: 1; // any positive value, layer order is global
  }
}

/**
 * Folder List
 */
.folder-list {
  overflow-y: auto;

  .list-group-transparent .list-group-item.active {
    color: $primary;
    background-color: #edf1ff;

    .folder-ico {
      filter: invert(29%) sepia(84%) saturate(4047%) hue-rotate(215deg) brightness(98%) contrast(111%);
    }
  }

  .folder-ico.dark {
    filter: invert(1);
  }

  .list-group-item {
    padding: 0.5rem 0.75rem;
    overflow: hidden;
  }

  .list-group-item.all-apps-link {
    display: flex;
    align-items: center;
    color: var(--slate12);
    border-radius: 6px;

    &:active {
      background: var(--indigo4);
    }

    &:focus {
      box-shadow: 0px 0px 0px 4px #DFE3E6;
    }
  }

  .folder-info {
    display: contents;
    font-weight: 500 !important;
    display: flex;
    align-items: center;
    letter-spacing: -0.02em;
    text-transform: uppercase;
    color: var(--slate9);
  }

  .folder-create-btn {
    width: 28px;
    height: 28px;
    background: var(--base);
    border: 1px solid;
    border-color: var(--slate7);
    cursor: pointer;
    border-radius: 6px;
    display: flex;
    justify-content: center;
    align-items: center;
  }

  .menu-ico {
    cursor: pointer;
    border-radius: 13px;

    img {
      padding: 0px;
      height: 14px;
      width: 14px;
      vertical-align: unset;
    }
  }
}

/**
 * Home page modal
 */
.home-modal-backdrop {
  z-index: 9991;
}

.modal-content.home-modal-component {
  border-radius: 8px;
  overflow: hidden;
  background-color: var(--base);
  color: var(--slate12);
  box-shadow: 0px 12px 16px -4px rgba(16, 24, 40, 0.08), 0px 4px 6px -2px rgba(16, 24, 40, 0.03);

  .modal-header {
    border-bottom: 1px solid var(--slate5) !important;
  }

  .modal-header,
  .modal-body {
    padding: 16px 28px;
    background: var(--base);
  }

  .modal-title {
    font-size: 16px;
    font-weight: 500;
  }
   
  input:not([type=checkbox]) {
    border-radius: 5px !important;
    background: var(--base);
    color: var(--slate12);
  }

  .modal-main {
    padding-bottom: 32px;
  }

  .modal-footer-btn {
    justify-content: end;

    button {
      margin-left: 16px;
    }
  }
}

.home-modal-component-editor.dark {

  .modal-header,
  .modal-body {
    background-color: #232e3c;
    color: #fff;
  }

  .form-control {
    color: #fff;
    background-color: #232e3c !important;
  }

  .btn-close {
    filter: brightness(0) invert(1);
  }
}

.modal-content.home-modal-component.dark-theme {
  .btn-close {
    filter: brightness(0) invert(1);
  }
}

.home-modal-component {
  .btn-close {
    opacity: 1 !important;
  }
}

.modal-content.home-modal-component.dark {
  background-color: $bg-dark-light !important;
  color: $white !important;

  .modal-title {
    color: $white !important;
  }

  .tj-version-wrap-sub-footer {
    background-color: $bg-dark-light !important;
    border-top: 1px solid #3A3F42 !important;


    p {
      color: $white !important;
    }
  }


  .current-version-wrap,
  .other-version-wrap {
    background: transparent !important;
  }

  .modal-header {
    background-color: $bg-dark-light !important;
    color: $white !important;
    border-bottom: 2px solid #3A3F42 !important;
  }

  .btn-close {
    filter: brightness(0) invert(1);
  }

  .form-control {
    border-color: $border-grey-dark !important;
    color: inherit;
  }

  input {
    background-color: $bg-dark-light !important;
  }

  .form-select {
    background-color: $bg-dark !important;
    color: $white !important;
    border-color: $border-grey-dark !important;
  }

  .text-muted {
    color: $white !important;
  }
}

.radio-img {
  input {
    display: none;
  }

  .action-icon {
    width: 28px;
    height: 28px;
    background-position: center center;
    border-radius: 4px;
    display: flex;
    align-items: center;
    justify-content: center;
  }

  .action-icon {
    cursor: pointer;
    border: 1px solid $light-gray;
  }

  .action-icon:hover {
    background-color: #d2ddec;
  }

  input:checked+.action-icon {
    border-color: $primary;
    background-color: #7a95fb;
  }

  .tooltiptext {
    visibility: hidden;
    font-size: 12px;
    background-color: $black;
    color: #ffffff;
    text-align: center;
    padding: 5px 10px;
    position: absolute;
    border-radius: 15px;
    margin-top: 2px;
    z-index: 1;
    margin-left: -10px;
  }

  .tooltiptext::after {
    content: "";
    position: absolute;
    bottom: 100%;
    left: 50%;
    margin-left: -5px;
    border-width: 5px;
    border-style: solid;
    border-color: transparent transparent black transparent;
  }

  .action-icon:hover+.tooltiptext {
    visibility: visible;
  }

  input:checked+.action-icon:hover {
    background-color: #3650af;
  }
}

.icon-change-modal {
  ul {
    list-style-type: none;
    margin: 0 auto;
    text-align: center;
    display: grid;
    grid-template-columns: 1fr 1fr 1fr 1fr;

    li {
      float: left;
      border: 2px solid #8991a0;
      border-radius: 1.75px;
      cursor: pointer;

      img {
        width: 22px;
        height: 22px;
        filter: invert(59%) sepia(27%) saturate(160%) hue-rotate(181deg) brightness(91%) contrast(95%);
      }
    }

    li.selected {
      border: 2px solid $primary;

      img {
        filter: invert(27%) sepia(84%) saturate(5230%) hue-rotate(212deg) brightness(102%) contrast(100%);
      }
    }
  }
}

/**
 * Spinner Widget
 */
.spinner-container {
  display: flex;
  justify-content: center;
  align-items: center;
}

.animation-fade {
  animation-name: fade;
  animation-duration: 0.3s;
  animation-timing-function: ease-in;
}

@keyframes fade {
  0% {
    opacity: 0;
  }

  100% {
    opacity: 1;
  }
}

/**
 * Query panel
 */
.query-btn {
  cursor: pointer;
  height: 24px;
  width: 24px;
  padding: 0;
}

.query-btn.dark {
  filter: brightness(0) invert(1);
}

.button-family-secondary {
  @include button-outline($light-theme: true);
  height: 32px;
  width: 112px;
}

.button-family-secondary.dark {
  @include button-outline($light-theme: false);
}

// ** Query Panel: REST API Tabs **
.group-header {
  background: #d2ddec;
  border-radius: 4px;
  height: 28px !important;

  span {
    display: flex;
    justify-content: left;
    align-items: center;
  }
}

.raw-container.dark {
  background: #272822;
  padding: 5px;
}

// **Alert component**
.alert-component {
  border: 1px solid rgba(101, 109, 119, 0.16);
  background: var(--base);
  border-radius: 6px;

  a {
    color: $primary;
  }
}

.theme-dark .alert-component {
  background: var(--slate2) !important;
  border-color: var(--slate4) !important;

  a {
    color: $primary;
  }
}



.codehinter-plugins.code-hinter {
  @extend .codehinter-default-input;

  .popup-btn {
    margin-top: 0.65rem !important;
  }

  .CodeMirror-placeholder,
  .CodeMirror pre.CodeMirror-line {
    height: 21px !important;
    position: absolute !important;
    margin-top: 3px !important;
  }

  .CodeMirror-cursor {
    height: inherit !important;
  }

  .CodeMirror-lines {
    height: 32px !important;
    padding: 7px 0px !important;
  }
}

//*button loading with spinner with primary color*//
.button-loading {
  position: relative;
  color: transparent !important;
  text-shadow: none !important;
  pointer-events: none;

  &:after {
    content: "";
    display: inline-block;
    vertical-align: text-bottom;
    border: 1.5px solid currentColor;
    border-right-color: transparent;
    border-radius: 50%;
    color: $primary;
    position: absolute;
    width: 12px;
    height: 12px;
    animation: spinner-border 0.75s linear infinite;
  }
}

.query-icon.dark {
  filter: brightness(0) invert(1);
}

//Rest-API Tab Panes
.tab-pane-body {
  margin-left: -2.5% !important;
}

//CodeMirror padding
.CodeMirror pre.CodeMirror-line,
.CodeMirror pre.CodeMirror-line-like {
  padding: 0 10px !important;
}

.comment-notification-nav-item {
  background: transparent;
  border: 0;
  font-size: 12px;
  font-weight: 500;
  opacity: 0.6;
  height: 28px;
  border-radius: 6px;
}

// comment styles ::override
.editor-sidebar {
  .nav-tabs .nav-link.active {
    background-color: transparent !important;
  }

  .inspector-nav-item {
    background: transparent;
    border: 0;
    font-size: 12px;
    font-weight: 500;
    opacity: 0.6;
    height: 28px;
    border-radius: 6px;
  }

  .inspector-component-title-input-holder {
    padding: 4px 12px;
    margin: 0;
    display: flex;
    align-items: center;
    height: 36px;
  }
}

.comment-card-wrapper {
  border-top: 0.5px solid var(--slate5) !important;
  margin-top: -1px !important;

  .card {
    background-color: var(--base);
  }
}

div#driver-highlighted-element-stage,
div#driver-page-overlay {
  background: transparent !important;
  outline: 5000px solid rgba(0, 0, 0, 0.75);
}

.dark-theme-walkthrough#driver-popover-item {
  background-color: $bg-dark-light !important;
  border-color: rgba(101, 109, 119, 0.16) !important;

  .driver-popover-title {
    color: var(--slate12) !important;
  }

  .driver-popover-tip {
    border-color: transparent transparent transparent $bg-dark-light !important;
  }

  .driver-popover-description {
    color: #d9dcde !important;
  }

  .driver-popover-footer .driver-close-btn {
    color: #ffffff !important;
    text-shadow: none !important;
  }

  .driver-prev-btn,
  .driver-next-btn {
    text-shadow: none !important;
  }
}

#driver-popover-item {
  padding: 20px !important;

  .driver-prev-btn,
  .driver-next-btn,
  .driver-close-btn {
    border: none !important;
    background: none !important;
    padding-left: 0 !important;
    font-size: 14px !important;
  }

  .driver-next-btn,
  .driver-prev-btn {
    color: $primary !important;
  }

  .driver-disabled {
    color: $primary;
    opacity: 0.5;
  }

  .driver-popover-footer {
    margin-top: 20px !important;
  }
}

.pointer-events-none {
  pointer-events: none;
}

.popover.popover-dark-themed {
  background-color: $bg-dark-light;
  border-color: rgba(101, 109, 119, 0.16);


  .popover-body {
    color: #d9dcde !important;
  }

  .popover-header {
    background-color: var(--slate2);
    color: var(--slate11);
    border-bottom-color: var
  }
}

.toast-dark-mode {
  .btn-close {
    filter: brightness(0) invert(1);
  }
}

.editor .editor-sidebar .inspector .inspector-edit-widget-name {
  padding: 4px 8px;
  color: var(--slate12);
  border: 1px solid transparent;
  border-radius: 6px;
  background-color: var(--base);

  &:hover {
    background-color: var(--slate4);
    border: 1px solid var(--slate7);
  }

  &:focus {
    border: 1px solid var(--indigo9) !important;
    background-color: var(--indigo2);
    box-shadow: 0px 0px 0px 1px #C6D4F9;
  }
}

.tablr-gutter-x-0 {
  --tblr-gutter-x: 0 !important;
}

.widget-button>.btn-loading:after {
  border: 1px solid var(--loader-color);
  border-right-color: transparent;
}

.flip-dropdown-help-text {
  padding: 10px 5px 0 0;
  float: left;
  font-size: 14px;
  color: $light-gray;
}

.dynamic-form-row {
  margin-top: 20px !important;
  margin-bottom: 20px !important;
}

#transformation-popover-container {
  margin-bottom: -2px !important;
}

.canvas-codehinter-container {
  display: flex;
  flex-direction: row;
  width: 158px;
}

.hinter-canvas-input {
  display: flex;
  width: 120px;
  height: auto !important;
  margin-top: 1px;

  .canvas-hinter-wrap {
    width: 126x;
    border: 1px solid var(--slate7);
  }
}

.hinter-canvas-input {
  display: flex;
  padding: 4px;
  margin-top: 1px;

  .CodeMirror-sizer {
    border-right-width: 1px !important;
  }

  .cm-propert {
    color: #ffffff !important;
  }
}

.canvas-codehinter-container {
  .code-hinter-col {
    margin-bottom: 1px !important;
    width: 136px;
    height: auto !important;
  }
}

.fx-canvas {
  background: var(--slate4);
  padding: 0px;
  display: flex;
  height: 32px;
  width: 32px;
  border: solid 1px rgba(255, 255, 255, 0.09) !important;
  border-radius: 4px;
  justify-content: center;
  font-weight: 400;
  align-items: center;

  div {
    background: var(--slate4) !important;
    display: flex;
    justify-content: center;
    align-items: center;
    height: 30px;
    padding: 0px;
  }
}

.org-name {
  color: var(--slate12) !important;
  font-size: 12px;
}


.organization-list {
  margin-top: 4px;

  .btn {
    border: 0px;
  }

  .dropdown-toggle div {
    max-width: 200px;
    text-overflow: ellipsis;
    overflow: hidden;
  }

  .org-name {
    text-overflow: ellipsis;
    overflow: hidden;
    white-space: nowrap;
    width: 100%;
    font-weight: bold;
  }

  .org-actions div {
    color: $primary;
    cursor: pointer;
    font-size: 12px;
  }

  .dropdown-menu {
    min-width: 14rem;
  }

  .org-avatar {
    display: block;
  }

  .org-avatar:hover {
    .avatar {
      background: #fcfcfc no-repeat center/cover;
    }

    .arrow-container {
      svg {
        filter: invert(35%) sepia(17%) saturate(238%) hue-rotate(153deg) brightness(94%) contrast(89%);
      }
    }
  }

  .arrow-container {
    padding: 5px 0px;
  }

  .arrow-container {
    svg {
      cursor: pointer;
      height: 30px;
      width: 30px;
      padding: 0px 0px;
      filter: invert(50%) sepia(13%) saturate(208%) hue-rotate(153deg) brightness(99%) contrast(86%);
    }
  }

  .org-edit {
    span {
      color: $primary;
      cursor: pointer;
      font-size: 10px;
    }
  }

  .organization-switchlist {
    .back-btn {
      font-size: 12px;
      padding: 2px 0px;
      cursor: pointer;
    }

    .back-ico {
      cursor: pointer;

      svg {
        height: 20px;
        width: 20px;
        filter: invert(84%) sepia(13%) saturate(11%) hue-rotate(352deg) brightness(90%) contrast(91%);
      }
    }

    .dd-item-padding {
      padding: 0.5rem 0.75rem 0rem 0.75rem;
    }

    .search-box {
      margin-top: 10px;
    }

    .org-list {
      max-height: 60vh;
      overflow: auto;
    }

    .tick-ico {
      filter: invert(50%) sepia(13%) saturate(208%) hue-rotate(153deg) brightness(99%) contrast(86%);
    }

    .org-list-item {
      cursor: pointer;
    }

    .org-list-item:hover {
      .avatar {
        background: #fcfcfc no-repeat center/cover;
      }

      .tick-ico {
        filter: invert(35%) sepia(17%) saturate(238%) hue-rotate(153deg) brightness(94%) contrast(89%);
      }
    }
  }
}

.sso-button-footer-wrap {
  display: flex !important;
  justify-content: center;
  width: 100%;
}

.tj-icon {
  cursor: pointer;
}

#login-url,
#redirect-url {
  margin-bottom: 0px !important;
}

.git-encripted-label {
  color: var(--green9);
}

.card-header {
  border-bottom: 1px solid var(--slate5) !important;
}

.manage-sso-container {
  position: relative;
}

.sso-card-wrapper {
  background: var(--base);
  min-height: 100%;
  height: calc(100vh - 156px) !important;

  display: grid;
  grid-template-rows: auto 1fr auto;

  .card-header {
    border-bottom: 1px solid var(--slate5) !important;
  }

  .form-control {
    background: var(--base);
  }

  .sso-card-footer {
    display: flex;
    flex-direction: row;
    justify-content: flex-end;
    align-items: center;
    padding: 24px 32px;
    gap: 8px;
    width: 660px;
    height: 88px;
    border-top: 1px solid var(--slate5) !important;
    background: var(--base);
    margin-top: 0px !important;
  }
}

// Left Menu
.left-menu {
  background: var(--base);

  .tj-list-item {
    gap: 40px;
    width: 187px;
    height: 32px;
    white-space: nowrap;
    overflow: hidden;
    text-overflow: ellipsis;
  }

  .folder-list-selected {
    background-color: var(--indigo4);
  }

  ul {
    margin: 0px;
    padding: 0px;

    li {
      float: left;
      list-style: none;
      width: 100%;
      padding: 6px 8px;
      border-radius: 6px;
      cursor: pointer;
      margin: 3px 0px;
      color: var(--base-black) !important;
    }

    li.active {
      background-color: $primary;
      color: #ffffff;
    }

    li:not(.active):hover {
      background: var(--slate4);
      border-radius: 6px;
    }
  }
}

.enabled-tag {
  padding: 4px 16px;
  gap: 10px;
  width: 77px;
  height: 28px;
  background: var(--grass3);
  border-radius: 100px;
  color: var(--grass9);
  font-weight: 500;
}

.disabled-tag {
  padding: 4px 16px;
  gap: 10px;
  color: var(--tomato9);
  width: 81px;
  height: 28px;
  background: var(--tomato3);
  border-radius: 100px;
  font-weight: 500;
}

.manage-sso {
  .title-with-toggle {
    width: 100%;
    font-weight: 500;

    .card-title {
      color: var(--slate12) !important;
      font-weight: 500;
    }

    .form-check-input {
      width: 28px;
      height: 16px;
    }

    input[type="checkbox"] {
      /* Double-sized Checkboxes */
      -ms-transform: scale(1.5);
      /* IE */
      -moz-transform: scale(1.5);
      /* FF */
      -webkit-transform: scale(1.5);
      /* Safari and Chrome */
      -o-transform: scale(1.5);
      /* Opera */
      transform: scale(1.5);
      margin-top: 5px;
    }
  }
}

.help-text {
  overflow: auto;

  div {
    color: var(--slate11);
    font-style: normal;
    font-weight: 400;
    font-size: 12px;
    line-height: 20px;
  }
}


.org-invite-or {
  padding: 1rem 0rem;

  h2 {
    width: 100%;
    text-align: center;
    border-bottom: 1px solid #000;
    line-height: 0.1em;
    margin: 10px 0 20px;
  }

  h2 span {
    background: #ffffff;
    padding: 0 10px;
  }
}

.theme-dark .json-tree-container {
  .json-tree-node-icon {
    svg {
      filter: invert(89%) sepia(2%) saturate(127%) hue-rotate(175deg) brightness(99%) contrast(96%);
    }
  }

  .json-tree-svg-icon.component-icon {
    filter: brightness(0) invert(1);
  }

  .node-key-outline {
    height: 1rem !important;
    border: 1px solid transparent !important;
    color: #ccd4df;
  }

  .selected-node {
    border-color: $primary-light !important;
  }

  .json-tree-icon-container .selected-node>svg:first-child {
    filter: invert(65%) sepia(62%) saturate(4331%) hue-rotate(204deg) brightness(106%) contrast(97%);
  }

  .node-length-color {
    color: #b8c7fd;
  }

  .node-type {
    color: #8a96a6;
  }

  .group-border {
    border-color: rgb(97, 101, 111);
  }

  .action-icons-group {

    img,
    svg {
      filter: invert(89%) sepia(2%) saturate(127%) hue-rotate(175deg) brightness(99%) contrast(96%);
    }
  }

  .hovered-node.node-key.badge {
    color: #8092ab !important;
    border-color: #8092ab !important;
  }
}

.json-tree-container {
  .json-tree-svg-icon.component-icon {
    height: 16px;
    width: 16px;
  }

  .json-tree-icon-container {
    max-width: 20px;
    margin-right: 6px;
    font-family: 'IBM Plex Sans';
  }

  .node-type {
    color: var(--slate11);
    padding-top: 2px;
  }

  .json-tree-valuetype {
    font-size: 10px;
    padding-top: 2px;
  }

  .node-length-color {
    color: var(--indigo10);
    padding-top: 3px;
  }

  .json-tree-node-value {
    font-size: 11px;
  }

  .json-tree-node-string {
    color: var(--orange9);
  }

  .json-tree-node-boolean {
    color: var(--green9);
  }

  .json-tree-node-number {
    color: var(--orange9);
  }

  .json-tree-node-null {
    color: red;
  }

  .json-tree-node-date {
    color: rgb(98, 107, 103);
  }

  .group-border {
    border-left: 0.5px solid #dadcde;
    margin-top: 16px;
    margin-left: -12px;
  }

  .selected-node {
    border-color: $primary-light !important;
  }

  .selected-node .group-object-container .badge {
    font-weight: 400 !important;
    height: 1rem !important;
  }

  .group-object-container {
    margin-left: 0.72rem;
    margin-top: -16px;
  }

  .json-node-element {
    cursor: pointer;
  }

  .hide-show-icon {
    cursor: pointer;
    margin-left: 1rem;

    &:hover {
      color: $primary;
    }
  }


  .action-icons-group {
    cursor: pointer;
  }

  .hovered-node {
    font-weight: 400 !important;
    height: 1rem !important;
    color: #8092ab;
  }

  .node-key {
    font-weight: 400 !important;
    margin-left: -0.25rem !important;
    justify-content: start !important;
    min-width: fit-content !important;
  }

  .node-key-outline {
    height: 1rem !important;
    border: 1px solid transparent !important;
    color: var(--slate12);
  }
}

.popover-more-actions {
  font-weight: 400 !important;

  &:hover {
    background: #d2ddec !important;
  }
}

.popover-dark-themed .popover-more-actions {
  color: #ccd4df;

  &:hover {
    background-color: #324156 !important;
  }
}

#json-tree-popover {
  padding: 0.25rem !important;
}

// Font sizes
.fs-9 {
  font-size: 9px !important;
}

.fs-10 {
  font-size: 10px !important;
}

.fs-12 {
  font-size: 12px !important;
}

.realtime-avatars {
  padding: 0px;
  margin-left: 8px;
}

.widget-style-field-header {
  font-family: "Inter";
  font-style: normal;
  font-weight: 500;
  font-size: 12px;
  line-height: 20px;
  color: #61656c;
}

.maintenance_container {
  width: 100%;
  height: 100vh;
  display: flex;
  justify-content: center;
  align-items: center;

  .card {
    .card-body {
      display: flex;
      height: 200px !important;
      align-items: center;
    }
  }
}

.list-timeline:not(.list-timeline-simple) .list-timeline-time {
  top: auto;
}

.widget-buttongroup {
  display: flex;
  flex-direction: column;
  justify-content: left;
  overflow: hidden !important;
}

.group-button {
  margin: 0px 10px 10px 0px;
  line-height: 1.499;
  font-weight: 400;
  white-space: nowrap;
  text-align: center;
  cursor: pointer;
  padding: 0 15px;
  font-size: 12px;
  border-radius: 4px;
  color: rgba(0, 0, 0, .65);
  background-color: #ffffff;
  border: 1px solid #d9d9d9;
  min-width: 40px;
  width: auto !important;
  height: 30px,
}

.widget-buttongroup-label {
  font-weight: 600;
  margin-right: 10px;
  color: #3e525b;
}

.editor-actions {
  border-bottom: 1px solid #eee;
  padding: 5px;
  display: flex;
  justify-content: end;
}

.autosave-indicator {
  color: var(--slate10, #7E868C);
}


.zoom-buttons {
  width: 20px !important;
  height: 25px !important;
  margin-left: 2px;

  span {
    transform: rotate(60deg);
  }
}

.zoom-button-wrapper {
  position: fixed;
  right: 0px;
  bottom: 5px;
}

.zoom-buttons {
  opacity: 0;
  visibility: hidden;
}

.image-widget-wrapper:hover button {
  opacity: 1 !important;
  visibility: visible;
}

.pdf-page-controls {
  background: white;
  border-radius: 4px;

  button {
    width: 36px;
    height: 36px;
    background: white;
    border: 0;
    font-size: 1.2em;
    border-radius: 4px;

    &:first-child {
      border-top-right-radius: 0;
      border-bottom-right-radius: 0;
    }

    &:last-child {
      border-top-left-radius: 0;
      border-bottom-left-radius: 0;
    }

    &:hover {
      background-color: #e6e6e6;
    }
  }

  span {
    font-family: inherit;
    font-size: 1em;
    padding: 0 0.5em;
    color: #000;
  }
}

//download button in pdf widget
.download-icon-outer-wrapper:hover {
  background-color: #e6e6e6 !important
}

.pdf-document {
  canvas {
    margin: 0px auto;
  }

  &:hover {
    .pdf-page-controls {
      opacity: 1;
    }
  }
}

.org-variables-page {
  .btn-org-env {
    width: 36px;
  }

  .encryption-input {
    width: fit-content;
  }

  .no-vars-text {
    display: block;
    text-align: center;
    margin-top: 100px;
  }
}

.org-constant-page {
  .card-footer {
    background: var(--base);
    color: var(--slate12);
  }
}

.tj-input-error-state {
  border: 1px solid var(--tomato9) !important;
}



.tj-input-element {
  gap: 16px;
  background: var(--base);
  border: 1px solid var(--slate7);
  border-radius: 6px;
  margin-bottom: 4px;
  display: block;
  width: 100%;
  padding: .4375rem .75rem;
  font-size: .875rem;
  font-weight: 400;
  line-height: 1.4285714;
  color: var(--slate12);
  background-clip: padding-box;
  -webkit-appearance: none;
  -moz-appearance: none;
  appearance: none;
  transition: border-color .15s ease-in-out, box-shadow .15s ease-in-out;

  &:hover {
    background: var(--slate1);
    border: 1px solid var(--slate8);
    -webkit-box-shadow: none;
    box-shadow: none;
    outline: none;
  }

  &:focus-visible {
    background: var(--slate1);
    border: 1px solid var(--slate8);
    outline: none;
  }

  &:active {
    background: var(--indigo2);
    border: 1px solid var(--indigo9);
    box-shadow: none;
  }

  &:disabled {
    background: var(--slate3);
    border: 1px solid var(--slate8);
    color: var(--slate9);
    cursor: not-allowed;
  }
}


//Kanban board
.kanban-container.dark-themed {
  background-color: $bg-dark-light !important;

  .kanban-column {
    .card-header {
      background-color: #324156 !important;
    }
  }
}

.kanban-container {
  background-color: #fefefe;

  .kanban-column {
    background-color: #f4f4f4;
    padding: 0 !important;
    height: fit-content !important;

    .card-body {
      &:hover {
        overflow-y: auto !important;

        &::-webkit-scrollbar {
          width: 0 !important;
          height: 0 !important;
        }
      }
    }

    .card-header {
      background-color: #fefefe;

      .badge {
        font-size: 12px !important;
      }
    }

    .card-body .dnd-card {
      border-radius: 5px !important;
    }

    .dnd-card.card {
      height: 52px !important;
      padding: 5px !important;
    }

    .dnd-card.card.card-dark {
      background-color: $bg-dark !important;
    }
  }

  .kanban-board-add-group {
    justify-content: center;
    align-items: center;
    cursor: pointer;
    color: rgba(0, 0, 0, 0.5);
    background-color: transparent;
    border-style: dashed;
    border-color: rgba(0, 0, 0, 0.08);
    display: flex;
    flex-direction: column;
    grid-auto-rows: max-content;
    overflow: hidden;
    box-sizing: border-box;
    appearance: none;
    outline: none;
    margin: 10px;
    border-radius: 5px;
    min-width: 350px;
    height: 200px;
    font-size: 1em;
  }

  .add-card-btn {
    font-size: 1em;
    font-weight: 400;
    color: #3e525b;
    border-radius: 5px;
    padding: 5px;
    margin: 5px;
    background-color: transparent;
    border-style: dashed;
    border-color: rgba(0, 0, 0, 0.08);
    cursor: pointer;
    transition: all 0.2s ease-in-out;

    &:hover {
      background-color: #e6e6e6;
    }
  }
}

.cursor-pointer {
  cursor: pointer;
}

.cursor-text {
  cursor: text;
}

.cursor-not-allowed {
  cursor: none;
}

.bade-component {
  display: inline-flex;
  justify-content: center;
  align-items: center;
  overflow: hidden;
  user-select: none;
  padding: calc(0.25rem - 1px) 0.25rem;
  height: 1.25rem;
  border: 1px solid transparent;
  min-width: 1.25rem;
  font-weight: 600;
  font-size: .625rem;
  letter-spacing: .04em;
  text-transform: uppercase;
  vertical-align: bottom;
  border-radius: 4px;
}

// sso-helper-page
.sso-helper-container {
  width: 60vw;
  padding: 30px;
  box-shadow: rgba(0, 0, 0, 0.16) 0px 1px 4px;
  margin: 0 auto;
}

.sso-copy {
  margin-left: 10px;
  cursor: pointer;
}

#git-url,
#google-url {
  color: $primary;
  margin-left: 4px;
  word-break: break-all;
}

@media only screen and (max-width: 768px) {
  .sso-helper-container {
    width: 96vw;
    padding: 20px;
  }
}

.sso-helper-doc {
  line-height: 24px;
}

.sso-content-wrapper {
  margin: 0 auto;
  display: flex;
  flex-direction: column;
  align-items: self-start;
  padding: 20px;
  box-shadow: rgba(0, 0, 0, 0.02) 0px 1px 3px 0px, rgba(27, 31, 35, 0.15) 0px 0px 0px 1px;
  border-radius: 4px;
}

.workspace-status {
  display: flex;
  font-weight: 800;
  margin-bottom: 6px;
}

.sso-type {
  font-weight: 600;
  margin-bottom: 4px !important;
  display: flex;

  span {
    margin-right: 10px;
  }

  a {
    margin-left: 6px;

  }
}

.gg-album {
  box-sizing: border-box;
  position: relative;
  display: block;
  width: 18px;
  height: 18px;
  transform: scale(var(--ggs, 1));
  border-left: 7px solid transparent;
  border-right: 3px solid transparent;
  border-bottom: 8px solid transparent;
  box-shadow: 0 0 0 2px,
    inset 6px 4px 0 -4px,
    inset -6px 4px 0 -4px;
  border-radius: 3px
}

.gg-album::after,
.gg-album::before {
  content: "";
  display: block;
  box-sizing: border-box;
  position: absolute;
  width: 2px;
  height: 5px;
  background: currentColor;
  transform: rotate(46deg);
  top: 5px;
  right: 4px
}

.gg-album::after {
  transform: rotate(-46deg);
  right: 2px
}

.sso-helper-header {
  display: flex;
  align-items: center;

  span {
    margin-right: 10px;
  }
}

// sso end

// steps-widget
a.step-item-disabled {
  text-decoration: none;
}

.steps {
  overflow: hidden;
  margin: 0rem !important;
}

.step-item.active~.step-item:after,
.step-item.active~.step-item:before {
  background: #f3f5f5 !important;
}

.step-item.active:before {
  background: #ffffff !important;
}

.steps .step-item.active:before {
  border-color: #b4b2b2 !important;
}

.steps-item {
  color: var(--textColor) !important;
}

.step-item:before {
  background: var(--bgColor) !important;
  // remaining code
}

.step-item:after {
  background: var(--bgColor) !important;
}

.step-item.active~.step-item {
  color: var(--textColor) !important;
  ;
}

.notification-center-badge {

  margin-top: 0px;
  margin-left: 10px;
  margin-bottom: 15px;
  position: absolute;
  right: 6px;
}

.notification-center {
  max-height: 500px;
  overflow: auto;
  margin-left: 11px !important;

  .empty {
    padding: 0 !important;

    .empty-img {
      font-size: 2.5em;
    }
  }

  .card {
    min-width: 400px;
    background: var(--base);
    color: var(--slate12);
    box-shadow: 0px 12px 16px -4px rgba(16, 24, 40, 0.08), 0px 4px 6px -2px rgba(16, 24, 40, 0.03);
  }

  .card-footer {
    background: var(--base);
    color: var(--slate12);
  }

  .spinner {
    min-height: 220px;
  }
}

// profile-settings css
.confirm-input {
  padding-right: 8px !important;
}

.user-group-actions {
  display: flex;
  gap: 8px;
  justify-content: right;
}

input.hide-input-arrows {
  -moz-appearance: none;

  &::-webkit-outer-spin-button,
  &::-webkit-inner-spin-button {
    -webkit-appearance: none;
  }
}

.btn-org-env {
  width: 36px;
}







.custom-checkbox-tree {
  overflow-y: scroll;
  color: #3e525b;

  .react-checkbox-tree label:hover {
    background: none !important;
  }

  .rct-icons-fa4 {

    .rct-icon-expand-open,
    .rct-icon-expand-close {
      &::before {
        content: url("data:image/svg+xml,%3Csvg xmlns='http://www.w3.org/2000/svg' viewBox='0 0 1024 1024' focusable='false' data-icon='caret-down' width='12px' height='12px' fill='currentColor' aria-hidden='true'%3E%3Cpath d='M840.4 300H183.6c-19.7 0-30.7 20.8-18.5 35l328.4 380.8c9.4 10.9 27.5 10.9 37 0L858.9 335c12.2-14.2 1.2-35-18.5-35z'%3E%3C/path%3E%3C/svg%3E") !important;
      }
    }

    .rct-icon-expand-close {
      transform: rotate(-90deg);
      -webkit-transform: rotate(-90deg);
    }
  }
}

// sso enable/disable box
.tick-cross-info {
  .main-box {
    margin-right: 10px;
    border-radius: 5px;
  }

  .icon-box {
    padding: 7px 5px 7px 2px;
    color: #ffffff;

    .icon {
      stroke-width: 4.5px;
    }
  }

  .tick-box {
    border: 3px solid var(--indigo9);

    .icon-box {
      background: var(--indigo9);
    }
  }

  .cross-box {
    border: 3px solid $disabled;

    .icon-box {
      background: $disabled;
    }
  }
}

.oidc-button {
  .btn-loading:after {
    color: $primary;
  }
}

.icon-widget-popover {
  &.theme-dark {
    .popover-header {
      background-color: #232e3c;
      border-bottom: 1px solid #324156;
    }

    .popover-body {
      background-color: #232e3c;
      border-radius: 6px;
    }
  }

  .popover-header {
    padding-bottom: 0;
    background-color: #ffffff;

    .input-icon {
      margin-bottom: 0.5rem !important;
    }
  }

  .popover-body {
    padding: 0 0.5rem;

    .row {
      >div {
        overflow-x: hidden !important;
      }
    }

    .icon-list-wrapper {
      display: grid;
      grid-template-columns: repeat(10, 1fr);
      margin: 0.5rem 1rem 0.5rem 0.5rem;
    }

    .icon-element {
      cursor: pointer;
      border: 1px solid transparent;
      border-radius: $border-radius;

      &:hover {
        border: 1px solid $primary;
      }
    }
  }
}

.dark-theme-placeholder::placeholder {
  color: #C8C6C6;
}

.dark-multiselectinput {
  input {
    color: white;

    &::placeholder {
      color: #C8C6C6;
    }
  }
}


.dark-multiselectinput {
  input {
    color: white;

    &::placeholder {
      color: #C8C6C6;
    }
  }
}

// Language Selection Modal
.lang-selection-modal {
  font-weight: 500;

  .list-group {
    padding: 1rem 1.5rem;
    padding-top: 0;
    overflow-y: scroll;
    height: calc(100% - 68px);
  }

  .list-group-item {
    border: 0;

    p {
      margin-bottom: 0px;
      margin-top: 2px;
    }
  }

  .list-group-item.active {
    background-color: var(--indigo4);
    color: var(--slate12);
    font-weight: 600;
    margin-top: 0px;
  }

  .modal-body {
    height: 50vh;
    padding: 0;
  }

  .lang-list {
    height: 100%;

    .search-box {
      position: relative;
      margin: 1rem 1.5rem;
    }

    input {
      border-radius: 5px !important;
    }

    .input-icon {
      display: flex;
    }

    .input-icon {
      .search-icon {
        display: block;
        position: absolute;
        left: 0;
        margin-right: 0.5rem;
      }

      .clear-icon {
        cursor: pointer;
        display: block;
        position: absolute;
        right: 0;
        margin-right: 0.5rem;
      }
    }

    .list-group-item.active {
      color: $primary;
    }
  }
}

.lang-selection-modal.dark {
  .modal-header {
    border-color: #232e3c !important;
  }

  .modal-body,
  .modal-footer,
  .modal-header,
  .modal-content {
    color: white;
    background-color: #2b394a;
  }

  .list-group-item {
    color: white;
    border: 0;
  }

  .list-group-item:hover {
    background-color: #232e3c;
  }

  .list-group-item.active {
    background-color: #4d72fa;
    color: white;
    font-weight: 600;
  }

  .no-results-item {
    background-color: #2b394a;
    color: white;
  }

  input {
    background-color: #2b394a;
    border-color: #232e3c;
    color: white;
  }
}

// Language Selection Modal
.lang-selection-modal {
  font-weight: 500;

  .list-group {
    padding: 1rem 1.5rem;
    padding-top: 0;
    overflow-y: scroll;
    height: calc(100% - 68px);
  }

  .list-group-item {
    border: 0;

    p {
      margin-bottom: 0px;
      margin-top: 2px;
    }
  }

  .list-group-item.active {
    background-color: #edf1ff;
    color: #4d72fa;
    font-weight: 600;
    margin-top: 0px;
  }

  .modal-body {
    height: 50vh;
    padding: 0;
  }

  .lang-list {
    height: 100%;

    .search-box {
      position: relative;
      margin: 1rem 1.5rem;
    }

    input {
      border-radius: 5px !important;
    }

    .input-icon {
      display: flex;
    }

    .input-icon {
      .search-icon {
        display: block;
        position: absolute;
        left: 0;
        margin-right: 0.5rem;
      }

      .clear-icon {
        cursor: pointer;
        display: block;
        position: absolute;
        right: 0;
        margin-right: 0.5rem;
      }
    }

    .list-group-item.active {
      color: $primary;
    }
  }
}

.lang-selection-modal.dark {
  .modal-header {
    border-color: #232e3c !important;
  }

  .modal-body,
  .modal-footer,
  .modal-header,
  .modal-content {
    color: white;
    background-color: #2b394a;
  }

  .list-group-item {
    color: white;
    border: 0;
  }

  .list-group-item:hover {
    background-color: #232e3c;
  }

  .list-group-item.active {
    background-color: #4d72fa;
    color: white;
    font-weight: 600;
  }

  .no-results-item {
    background-color: #2b394a;
    color: white;
  }

  input {
    background-color: #2b394a;
    border-color: #232e3c;
    color: white;
  }
}

.org-users-page {
  .page-body {
    height: 100%;
  }
}

.user-group-container-wrap {
  margin: 20px auto 0 auto;
}

.dragged-column {
  z-index: 1001;
}

#storage-sort-popover {
  max-width: 800px;
  width: 800px;
  background-color: var(--base);
  box-sizing: border-box;
  box-shadow: 0px 12px 16px -4px rgba(16, 24, 40, 0.08), 0px 4px 6px -2px rgba(16, 24, 40, 0.03);
  border-radius: 4px;
  border: 1px solid var(--slate3) !important;
  // left: 109px !important;
  // top: 8px !important;
  // position: absolute !important;


  .card-body,
  .card-footer {
    background: var(--base);
  }
}


#storage-filter-popover {
  max-width: 800px;
  width: 800px;
  background-color: var(--base);
  box-sizing: border-box;
  box-shadow: 0px 12px 16px -4px rgba(16, 24, 40, 0.08), 0px 4px 6px -2px rgba(16, 24, 40, 0.03);
  border-radius: 4px;
  border: 1px solid var(--slate3) !important;
  // left: 193px !important;
  // top: 10px !important;
  // position: absolute !important;


  .card-body,
  .card-footer {
    background: var(--base);
  }
}

tbody {
  width: 100% !important;
  flex-grow: 1;

  tr {
    width: 100% !important;

    td:last-child {
      flex: 1 1 auto;
    }
  }
}

.datepicker-widget.theme-dark {
  .react-datepicker__tab-loop {
    .react-datepicker__header {
      background-color: #232e3c;

      .react-datepicker__current-month,
      .react-datepicker__day-name,
      .react-datepicker__month-select,
      .react-datepicker__year-select {
        color: white;
      }

      .react-datepicker__month-select,
      .react-datepicker__year-select {
        background-color: transparent;
      }
    }

    .react-datepicker__month {
      background-color: #232e3c;

      .react-datepicker__day {
        color: white;

        &:hover {
          background-color: #636466;
        }
      }

      .react-datepicker__day--outside-month {
        opacity: 0.5;
      }
    }

    .react-datepicker {
      background-color: #232e3c;
    }
  }
}

.theme-dark .list-group-item {
  &:hover {
    background-color: #232e3c;
  }
}

.theme-dark {

  .CalendarMonth,
  .DayPickerNavigation_button,
  .CalendarDay,
  .CalendarMonthGrid,
  .DayPicker_focusRegion,
  .DayPicker {
    background-color: #232e3c;
  }

  .DayPicker_weekHeader_ul,
  .CalendarMonth_caption,
  .CalendarDay {
    color: white;
  }

  .CalendarDay__selected_span,
  .CalendarDay__selected_start,
  .CalendarDay__selected_end {
    background-color: #4D72FA;
    color: white;
  }

  .CalendarDay {
    border-color: transparent; //hiding the border around days in the dark theme

    &:hover {
      background-color: #636466;
    }
  }

  .DateInput_fangStroke {
    stroke: #232E3C;
    fill: #232E3C;
  }

  .DayPickerNavigation_svg__horizontal {
    fill: white;
  }

  .DayPicker__withBorder {
    border-radius: 0;
  }

  .DateRangePicker_picker {
    background-color: transparent;
  }
}

.link-widget {
  display: flex;
  align-items: center;
  overflow: auto;

  &.hover {
    a {
      &:hover {
        text-decoration: underline;
      }
    }
  }

  &.no-underline {
    a {
      text-decoration: none !important;
    }
  }

  &.underline {
    a {
      text-decoration: underline;
    }
  }

  &::-webkit-scrollbar {
    width: 0;
    height: 0;
    background: transparent;
  }
}

.import-export-footer-btns {
  margin: 0px !important;
}

.home-version-modal-component {
  border-bottom-right-radius: 0px !important;
  border-bottom-left-radius: 0px !important;
  box-shadow: 0px 12px 16px -4px rgba(16, 24, 40, 0.08),
    0px 4px 6px -2px rgba(16, 24, 40, 0.03) !important;
}

.current-version-label,
.other-version-label {
  color: var(--slate11);
}

.home-modal-component.modal-version-lists {
  width: 466px;
  height: 668px;
  background: var(--base);
  box-shadow: 0px 12px 16px -4px rgba(16, 24, 40, 0.08), 0px 4px 6px -2px rgba(16, 24, 40, 0.03);
  border-top-right-radius: 6px;
  border-top-right-radius: 6px;


  .modal-header {
    .btn-close {
      top: auto;
    }
  }
}

.modal-version-lists {
  max-height: 80vh;

  .modal-body {
    height: 80%;
    overflow: auto;
  }

  .export-creation-date {
    color: var(--slate11);
  }

  .modal-footer,
  .modal-header {
    padding-bottom: 24px;
    padding: 12px 28px;
    gap: 10px;
    width: 466px;
    height: 56px;
    background-color: var(--base);
  }

  .modal-footer {
    padding: 24px 32px;
    gap: 8px;
    width: 466px;
    height: 88px;
  }

  .tj-version-wrap-sub-footer {
    display: flex;
    flex-direction: row;
    padding: 16px 28px;
    gap: 10px;
    height: 52px;
    background: var(--base);
    border-top: 1px solid var(--slate5);
    border-bottom: 1px solid var(--slate5);



    p {
      font-weight: 400;
      font-size: 14px;
      line-height: 20px;
      color: var(--slate12);
    }
  }

  .version-wrapper {
    display: flex;
    justify-content: flex-start;
    padding: 0.75rem 0.25rem;
  }

  .current-version-wrap,
  .other-version-wrap {

    span:first-child {
      color: var(--slate12) !important;
    }
  }

  .current-version-wrap {
    background: var(--indigo3) !important;
    margin-bottom: 24px;
    border-radius: 6px;
    margin-top: 8px;
  }
}

.rest-methods-url {
  .cm-s-default {
    .cm-string-2 {
      color: #000;
    }
  }
}

.tooljet-database {

  .tj-db-headerText {
    white-space: nowrap;
    overflow: hidden;
    text-overflow: ellipsis;
    width: 80%;
  }

  .table-header,
  .table-name,
  .table-cell {
    white-space: nowrap;
    overflow: hidden;
    text-overflow: ellipsis;
    cursor: pointer;

    input.form-control {
      border: none;
      padding: 0px !important;
    }
  }

  .table-cell-hover-background {
    background-color: #F8F9FA;
    padding: 0rem;
    max-width: 230px;

    input.form-control {
      border: none;
      padding: 0px !important;
      background-color: #F8F9FA;
    }
  }

  .table-cell-hover-background-dark {
    background-color: #242f3c;
    padding: 0rem;
    max-width: 230px;

    input.form-control {
      border: none;
      padding: 0px !important;
      background-color: #242f3c;
    }
  }

  .table-editable-parent-cell {
    background-color: var(--indigo2);
    cursor: pointer;
    padding: 0rem;

    .form-control {
      background-color: var(--indigo2);
      border: none;
      padding: 0;
      border-radius: 0px;
    }

    .popover-body {
      margin-top: 10px;
    }
  }

  .tjdb-cell-error {
    padding: 0rem;
    border-color: var(--Tomato-09, #E54D2E) !important;
  }

  .tjdb-column-select-border {
    border-left: 1px solid transparent;
    border-right: 1px solid transparent;
  }

  .table-columnHeader-click {
    background-color: #F8F9FA;
    padding: 0;
    max-width: 230px;

    .tjdb-column-select-border {
      border-left-color: #3E63DD !important;
      border-right-color: #3E63DD !important;
    }

    input.form-control {
      border: none;
      padding: 0px !important;
      background-color: #F8F9FA;
    }
  }

  .table-columnHeader-click-dark {
    background-color: #242f3c;
    padding: 0;
    max-width: 230px;

    .tjdb-column-select-border {
      border-left-color: white !important;
      border-right-color: white !important;
    }

    input.form-control {
      border: none;
      padding: 0px !important;
      background-color: #242f3c;
    }
  }

  .row-tj:first-child {
    .tjdb-column-select-border {
      border-top: 1px solid transparent;
    }

    .table-columnHeader-click {
      .tjdb-column-select-border {
        border-top-color: #3E63DD !important;
      }
    }

    .table-columnHeader-click-dark {
      .tjdb-column-select-border {
        border-top-color: white !important;
      }
    }
  }

  .row-tj:last-of-type {
    .tjdb-column-select-border {
      border-bottom: 1px solid transparent;
    }

    .table-columnHeader-click {
      .tjdb-column-select-border {
        border-bottom-color: #3E63DD !important;
      }
    }

    .table-columnHeader-click-dark {
      .tjdb-column-select-border {
        border-bottom-color: white !important;
      }
    }
  }

  .table-name {
    color: #000;
    width: 250px;
  }

  .table-left-sidebar {
    max-width: 288px;
  }

  .add-table-btn {
    height: 32px;
  }

  .table-header-click {
    background: #DFE3E6;

    .tjdb-menu-icon-parent {
      background: #E6E8EB !important;
      border-radius: 10px !important;

      .tjdb-menu-icon {
        display: block;
        cursor: pointer;
      }
    }
  }

  .table-header {
    background: #ECEEF0;
  }

  .table-header:hover {
    background: #E6E8EB;

    .tjdb-menu-icon {
      display: block;
      cursor: pointer;
    }
  }

  .table-header-dark:hover {

    .tjdb-menu-icon {
      display: block;
      cursor: pointer;
    }
  }

  .table-header,
  .table-cell {
    max-width: 230px !important;
  }

  .table-cell {
    padding: 0;
  }

  .add-more-columns-btn {
    background: var(--indigo3);
    font-weight: 500;
    color: var(--indigo9);
    font-size: 12px;
    border-radius: 600;
  }

  .delete-row-btn {
    max-width: 140px;
  }

  .tjdb-table-row {
    height: 36px;

    &:not(.table-row-selected):hover {
      background: var(--Slate-02, #F8F9FA);

      td:nth-child(1),
      td:nth-child(2) {
        background: var(--Slate-02, #F8F9FA);
      }

      .tjdb-checkbox-cell {
        display: block !important;
      }
    }

  }
}

.apploader {
  height: 100vh;

  .app-container {
    height: 100%;
    display: flex;
    flex-direction: column;
    justify-content: space-between;
  }

  .editor-header {
    height: 5%;
    background-color: #EEEEEE;
    display: flex;
    align-items: center;
    justify-content: space-between;

    .app-title-skeleton {
      width: 100px;
      height: 100%;
      display: flex;
      align-items: center;
      margin-left: 120px;
    }

    .right-buttons {
      display: flex;
      gap: 5px;
      align-items: center;
      margin-right: 10px;
    }
  }

  .editor-body {
    height: 100%;
  }

  .skeleton {
    padding: 5px;
  }

  .editor-left-panel {
    width: 48px;
    background-color: #EEEEEE;
    margin: 3px 0px 3px 3px;
    display: flex;
    flex-direction: column;
    justify-content: space-between;
    border-radius: 5px;

    .left-menu-items {
      display: flex;
      flex-direction: column;
      justify-content: space-between;
      gap: 5px;
      margin-top: 10px;
    }

    .bottom-items {
      margin-bottom: 10px;
    }
  }

  .editor-center {
    height: 100%;
    display: flex;
    flex-direction: column;
    gap: 5px;
    justify-content: space-between;

    .canvas {
      height: 100vh;
      background-color: var(--base);
      border-radius: 5px;
      display: flex;
      justify-content: center;
    }

    .query-panel {
      height: 30%;
      display: flex;
      justify-content: space-between;
      gap: 5px;

      .queries {
        width: 30%;
        display: flex;
        flex-direction: column;
        gap: 5px;

        .queries-title {
          background-color: #EEEEEE;
          border-radius: 5px;
          height: 20%;
          padding: 5px 10px;
          display: flex;
          justify-content: space-between;
          align-items: center;
        }

        .query-list {
          background-color: #EEEEEE;
          border-radius: 5px;
          height: 80%;

          .query-list-item {
            margin: 10px;
            height: 35px;
          }
        }
      }

      .query-editor {
        width: 70%;
        height: 100%;
        display: flex;
        flex-direction: column;
        gap: 5px;

        .query-editor-header {
          background-color: #EEEEEE;
          border-radius: 5px;
          height: 20%;
          padding: 5px 10px;
          display: flex;
          justify-content: space-between;

          .query-actions {
            display: flex;
            align-items: center;
          }
        }

        .query-editor-body {
          background-color: #EEEEEE;
          height: 80%;
          border-radius: 5px;

          .button {
            margin-right: 10px;
          }
        }
      }
    }
  }

  .wrapper {
    padding: 3px 3px 3px 0px;
  }


  .right-bar {
    height: 100%;
    padding: 3px 3px 3px 0px;
    display: flex;
    flex-direction: column;
    justify-content: space-between;
    gap: 5px;

    .widget-list-header {
      height: 5%;
      background-color: #EEEEEE;
      border-radius: 5px;
    }

    .widget-list {
      height: 95%;
      background-color: #EEEEEE;
      border-radius: 5px;
      padding: 10px;

      .widgets {
        display: flex;
        justify-content: space-between;
      }
    }
  }
}

.subheader {
  margin-bottom: 12px;
}

.theme-dark {
  .layout-sidebar-icon {
    &:hover {
      background-color: #273342;
    }
  }

  .tooljet-database {

    .table-name,
    .subheader {
      color: var(--slate9);
    }

    .list-group-item.active {
      .table-name {
        color: #000;
      }
    }
  }

  .editor-header {
    background-color: #1F2936;
  }

  .editor-left-panel {
    background-color: #1F2936;
  }


  .query-panel {
    .queries {
      .queries-title {
        background-color: #1F2936 !important;
      }

      .query-list {
        background-color: #1F2936 !important;
      }
    }

    .query-editor {
      .query-editor-header {
        background-color: #1F2936 !important;
      }

      .query-editor-body {
        background-color: #1F2936 !important;
      }
    }
  }

  .right-bar {
    .widget-list-header {
      background-color: #1F2936;
    }

    .widget-list {
      background-color: #1F2936;
    }
  }
}

:root {
  --tblr-breadcrumb-item-active-font-weight: 500;
  --tblr-breadcrumb-item-active-color: inherit;
}

.application-brand {
  a {
    height: 48px;
    position: relative;
    display: flex;
    justify-content: center;
    align-items: center;
  }
}

.breadcrumb-item.active {
  font-weight: var(--tblr-breadcrumb-item-active-font-weight);
  color: var(--tblr-breadcrumb-item-active-color);
}

.app-icon-main {
  background: var(--indigo3) !important;
  border-radius: 6px !important;
  display: flex;
  justify-content: center;
  align-items: center;
  width: 48px;
  height: 48px;
}

.settings-nav-item,
.audit-log-nav-item,
.notification-center-nav-item {
  border-radius: 4px;
}

.settings-nav-item {
  height: 32px;
  width: 32px;

  &.active {
    background-color: var(--indigo4);
  }
}

.audit-log-nav-item {
  bottom: 40px;
}

.workspace-content-wrapper,
.database-page-content-wrap {
  height: calc(100vh - 64px) !important;
}
.instance-settings-wrapper {
  // background: var(--slate2);
}

.audit-logs-nav-item {
  position: fixed;
  bottom: 100px;
  left: 8px;
}

.home-page-sidebar,
.workspace-variable-table-card,
.org-wrapper {
  margin: 0 auto;
  width: 880px;
}

.organization-page-sidebar {
  height: calc(100vh - 64px);
  max-width: 288px;
  background-color: var(--base);
  border-right: 1px solid var(--slate5) !important;
  display: grid !important;
  grid-template-rows: auto 1fr auto !important;
  position: relative;

  .trial-banner {
    position: absolute;
    bottom: 50px;
    max-height: 130px;
    min-width: 255px;

    svg {
      width: 48px;
    }
  }
}
.marketplace-page-sidebar {
  height: calc(100vh - 64px);
  max-width: 288px;
  background-color: var(--base);
  border-right: 1px solid var(--slate5) !important;
  display: grid !important;
  grid-template-rows: auto 1fr auto !important;
}

.marketplace-page-sidebar {
  height: calc(100vh - 64px);
  max-width: 288px;
  background-color: var(--base);
  border-right: 1px solid var(--slate5) !important;
  display: grid !important;
  grid-template-rows: auto 1fr auto !important;
}

.home-page-sidebar {
  max-width: 288px;
  background-color: var(--base);
  border-right: 1px solid var(--slate5);
  display: grid;
  grid-template-rows: auto 1fr auto;

  @media only screen and (max-width: 767px) {
    display: none;
  }
}

.empty-home-page-image {
  margin-top: 14px;
}

.create-new-table-btn {
  width: 248px;

  button {
    height: 40px !important;

  }
}

.tooljet-database-sidebar {
  max-width: 288px;
  background: var(--base);
  border-right: 1px solid var(--slate5);
  height: calc(100vh - 64px) !important;


  .sidebar-container {
    height: 40px !important;
    padding-top: 1px !important;
    margin: 0 auto;
    display: flex;
    justify-content: center;
  }

  .sidebar-container-with-banner{
    height: 140px !important;
    padding-top: 1px !important;
    margin: 0 auto;
    display: flex;
    justify-content: center;
  }
}

.create-new-app-dropdown {
  width: 248px !important;


  .dropdown-toggle-split {
    border-left: 1px solid var(--indigo11) !important;
    &:disabled {
      background-color: var(--slate6) !important;
      border-left: 1px solid var(--slate6) !important;
    }
  }

  button {
    background-color: var(--indigo9) !important;
  }
}

.create-new-app-button {
  font-weight: 500;
  font-size: 14px;
  height: 40px;
  border-top-left-radius: 6px;
  border-bottom-left-radius: 6px;
  &:disabled {
    background-color: var(--slate6) !important;
    color: var(--slate9) !important;
  }
}

.create-new-app-button+.dropdown-toggle {
  height: 40px;
  border-top-right-radius: 6px;
  border-bottom-right-radius: 6px;
}

.custom-select {
  .select-search-dark__value::after {
    content: none;
  }

  .select-search-dark__select,
  .select-search__select {
    min-width: fit-content;
    max-width: 100% !important;
  }
}

.jet-data-table td .textarea-dark-theme.text-container:focus {
  background-color: transparent !important; 
}

.app-environment-menu {
  display: flex;
  align-items: center;
  min-width: 170px;
  max-width: 180px;
  height: 28px;
  font-size: 12px;
  margin-left: 1rem;

  .app-environment-list-item {
    white-space: nowrap;
    overflow: hidden;
    text-overflow: ellipsis;
  }
  
  .app-environment-name {
    font-weight: 400;
    font-size: 12px;
    line-height: 20px;
  }
}

.tooljet-logo-loader {
  height: 100vh;
  display: flex;
  align-items: center;
  justify-content: center;

  .loader-spinner {
    margin: 10px 87px;
  }
}

.page-body {
  height: calc(100vh - 1.25rem - 48px);
  min-height: 500px;
}

// buttons
.default-secondary-button {
  background-color: $color-light-indigo-03;
  color: $color-light-indigo-09;
  max-height: 28px;
  width: 76px;
  display: flex;
  flex-direction: row;
  justify-content: center;
  align-items: center;
  padding: 4px 16px;
  gap: 6px;
  font-weight: 500;
  border: 0 !important;

  .query-manager-btn-svg-wrapper {
    width: 16px !important;
    height: 16px !important;
    padding: 2.67px;
  }

  .query-manager-btn-name {
    min-width: 22px;
  }

  &:hover {
    background-color: $color-light-indigo-04;
    color: $color-light-indigo-10;
  }

  &:active {
    background-color: $color-light-indigo-04;
    color: $color-light-indigo-10;
    box-shadow: 0px 0px 0px 4px #C6D4F9;
    border-radius: 6px;
    border: 1px solid;
    outline: 0 !important;

    svg {
      path {
        fill: $color-light-indigo-10;
      }
    }
  }

  &:disabled {
    cursor: not-allowed;
    pointer-events: none;
    opacity: .65;
  }

  .query-run-svg {
    padding: 4px 2.67px;
  }
}

.default-secondary-button.theme-dark {
  background-color: #4D72FA !important;
  color: #F4F6FA !important;

  svg {
    path {
      fill: #F4F6FA !important;
    }
  }

  &:hover {
    border: 1px solid #4D72FA !important;
    background-color: #4D5EF0 !important;
    color: #FFFFFC !important;

    svg {
      path {
        fill: #FFFFFC !important;
      }
    }
  }

  &:active {
    border: 1px solid #4D72FA !important;
    background-color: #4D5EF0 !important;
    box-shadow: 0px 0px 0px 4px #4D72FA;
    border-radius: 6px;
  }
}

.default-tertiary-button {
  background-color: $color-light-base;
  color: $color-light-slate-12;
  border: 1px solid $color-light-slate-07;
  display: flex;
  flex-direction: row;
  justify-content: center;
  align-items: center;
  padding: 4px 16px;
  gap: 6px;
  max-height: 28px;
  font-weight: 500;
  height: 28px;
  cursor: pointer;
  white-space: nowrap;

  .query-btn-svg-wrapper {
    width: 16px !important;
    height: 16px !important;
    padding: 2.67px;
  }

  .query-btn-name {
    min-width: 22px;

  }

  &:hover {
    border: 1px solid $color-light-slate-08;
    color: $color-light-slate-11;

    svg {
      path {
        fill: $color-light-slate-11;
      }
    }
  }

  .query-create-run-svg {
    padding: 2px;
  }

  .query-preview-svg {
    padding: 2.67px 0.067px;
    width: 16px;
    height: 16px;
    margin: 6px 0;
  }

  &:active {
    border: 1px solid #C1C8CD;
    box-shadow: 0px 0px 0px 4px #DFE3E6;
    color: $color-light-slate-11;
    outline: 0;
  }
}

.default-tertiary-button.theme-dark {
  background-color: transparent;
  color: #4D5EF0 !important;
  border: 1px solid #4D5EF0 !important;

  svg {
    path {
      fill: #4D5EF0 !important;
    }
  }

  &:hover {
    border: 1px solid $color-dark-slate-08;
    color: #FFFFFC !important;
    background-color: #4D5EF0 !important;

    svg {
      path {
        fill: #FFFFFC !important;
      }
    }
  }

  &:active {
    border: 1px solid inherit;
    box-shadow: none;
    outline: 0;
  }
}

.default-tertiary-button.theme-dark.btn-loading {
  background-color: #4D5EF0 !important;
  color: transparent !important;

  svg {
    path {
      fill: transparent !important;
    }
  }
}

.default-tertiary-button.button-loading {
  background-color: transparent !important;
  color: transparent !important;

  svg {
    path {
      fill: transparent !important;
    }
  }
}

.disable-tertiary-button {
  color: $color-light-slate-08;
  background-color: $color-light-slate-03;
  pointer-events: none !important;

  svg {
    path {
      fill: $color-light-slate-08;
    }
  }

}

.disable-tertiary-button.theme-dark {
  color: $color-dark-slate-08;
  background-color: $color-dark-slate-03;
  pointer-events: none !important;

  svg {
    path {
      fill: $color-dark-slate-08;
    }
  }
}

.font-weight-500 {
  font-weight: 500;
}

.font-size-12 {
  font-size: 12px;
}

.toggle-query-editor-svg {
  width: 16px;
  height: 16px;
  padding: 2.88px 5.22px;
  display: flex;
  cursor: pointer;
}

.theme-dark {
  .org-avatar:hover {
    .avatar {
      background: #10141A no-repeat center/cover;
    }
  }
}

.app-creation-time {
  color: var(--slate11) !important;
  white-space: nowrap;
  overflow: hidden;
  text-overflow: ellipsis;
}

.font-weight-400 {
  font-weight: 400;
}

.font-weight-600 {
  font-weight: 600;
}

.border-indigo-09 {
  border: 1px solid $color-light-indigo-09;
}

.dark-theme-toggle-btn {
  height: 32px;
  display: flex;
  align-items: center;
  justify-content: center;

}

.dark-theme-toggle-btn-text {
  font-size: 14px;
  margin: 12px;
}

.maximum-canvas-height-input-field {
  width: 156px;
  height: 32px;
  padding: 6px 10px;
  gap: 17px;
  background: #FFFFFF;
  border: 1px solid #D7DBDF;
  border-radius: 6px;

}

.layout-header {
  position: fixed;
  right: 0;
  left: 48px;
  z-index: 1;
  background: var(--base);
  height: 64px;

  @media only screen and (max-width: 767px) {
    border-bottom: 1px solid var(--slate5);

    .row {
      display: flex;

      .tj-dashboard-section-header {
        width: unset;
        border-right: none;
      }

      .app-header-label {
        display: none;
      }
    }
  }
}

.layout-sidebar-icon {
  &:hover {
    background: #ECEEF0;
  }

  &:focus {
    outline: #ECEEF0 auto 5px;
    background: #3756C5;
    box-shadow: none;
  }

  &:disabled,
  &[disabled] {
    background: linear-gradient(0deg, #F3F4F6, #F3F4F6);
    box-shadow: none;
    color: #D1D5DB;
  }
}

.tj-text-input-error-state {
  font-weight: 400;
  font-size: 11px;
  line-height: 16px;
  margin-top: 2px !important;
  color: #EB1414;
}

.input-error {
  border: 1px solid #EB1414;
}

.onboarding-radio-checked {
  border: 1px solid #466BF2 !important;
  box-shadow: none;
}

.onboarding-bubbles {
  width: 8px !important;
  height: 8px !important;
  background: #D1D5DB !important;
  margin-right: 8px;
  border-radius: 100%;
}

.onboarding-bubbles-selected {
  width: 8px !important;
  height: 8px !important;
  background: #466BF2 !important;
  margin-right: 8px;
  border-radius: 100%;
}

.onboarding-bubbles-active {
  background: #466BF2 !important;
  width: 16px !important;
  height: 16px !important;
  margin-right: 8px;
  border-radius: 100%;
}

.onboarding-bubbles-completed {
  background: #D1D5DB;
}

.onboarding-bubbles-wrapper {
  display: flex;
  flex-direction: row;
  align-items: center;
}

.onboarding-progress-cloud {
  margin-bottom: 32px;
  display: flex;
  align-items: center;
}

.onboarding-progress {
  margin-bottom: 32px;
  display: grid;
}

.onboarding-progress-layout-cloud {
  grid-template-columns: 3fr 6fr 3fr;
  margin-bottom: 40px;
  display: grid;
}

.onboarding-progress-layout {
  grid-template-columns: 12fr;
  margin-bottom: 40px;
  display: grid;
}

.onboarding-bubbles-container {
  margin-left: auto;
  margin-right: auto;
}

.onboarding-header-wrapper {
  display: flex;
  flex-direction: column;
  align-items: center;
}

.onboarding-back-button,
.onboarding-front-button {

  font-size: 12px;
  line-height: 20px;
  color: #6B7380;
  display: flex !important;
  flex-direction: row !important;
  align-items: center;
  cursor: pointer;

  .onboarding-back-text {
    margin-left: 12px;
    color: #D7DBDF;
  }

  p,
  .onboarding-skip-text {
    margin-bottom: 0 !important;
    color: #D7DBDF;
    font-weight: 600;
    font-size: 14px;
  }

  .onboarding-skip-text {
    margin-right: 12px !important;
  }
}

// .home-page {
//   height: 100vh;
// }

.info-screen-description {
  margin-bottom: 0px !important;
  font-style: normal;
  font-weight: 400;
  font-size: 14px;
  line-height: 24px;
  color: #4B5563;
  line-height: 24px;
}

.separator-onboarding,
.separator-signup {
  .separator {
    width: 100%;

    h2 {
      width: 100%;
      text-align: center;
      border-bottom: 1px solid #E4E7EB;
      line-height: 0.1em;
      font-size: 14px;
      margin: 26px 0 26px;
    }

    h2 span {
      color: #9BA3AF;
      background: #fff;
      padding: 0 18px;
    }
  }
}

// login ,signin
.separator-signup {
  .separator {
    width: 100%;

    h2 {
      margin: 36px 0 36px !important;
    }
  }
}


.common-auth-section-whole-wrapper {
  display: flex;
  flex-direction: row;

  .common-auth-section-right-wrapper {
    width: 29.16%;
    border-left: 1px solid #E4E7EB;
    overflow: hidden;
  }

  .common-auth-section-left-wrapper {
    width: 70.83%;
    position: relative;

    .common-auth-section-left-wrapper-grid {
      display: grid;
      height: calc(100% - 64px);

      form {
        display: flex !important;
        justify-content: center;
        align-items: center !important;
      }
    }

  }

  .common-auth-container-wrapper {
    display: flex;
    flex-direction: column;
    align-items: center;
    width: 352px;
    margin: 0px auto 0px auto;
  }

  .login-sso-wrapper {
    padding: 6px 16px;
    gap: 5px;
    width: 352px;
    height: 40px;
    display: flex;
    flex-direction: row;
    justify-content: center;
    align-items: center;
    margin-bottom: 12px;
    background: #FFFFFF;
    border: 1px solid #D1D5DB;
    border-radius: 4px;

    &:hover {
      border: 1px solid #D1D5DB;
      box-shadow: 0px 0px 0px 4px #E4E7EB;
    }
  }
}

.sso-info-text {
  font-weight: 600;
  font-size: 14px;
  line-height: 24px;
  margin-left: 11px;
}

.sso-button {
  background-color: #fff;
  cursor: pointer;

  img {
    width: 32px;
  }
}


.tj-dashboard-section-header {
  max-width: 288px;
  max-height: 64px;
  padding-top: 20px;
  padding-left: 20px;
  padding-bottom: 24px;
  border-right: 1px solid var(--slate5);
  &[data-name="Audit logs"], &[data-name="Workspace constants"], &[data-name="Profile settings"] {
    border-right: none;
    border-bottom: 1px solid var(--slate5);
    display: flex;
    align-items: center;

    .paid-feature-banner {
      margin-left: 15px;
    }
  }
}

.layout-sidebar-icon {
  &:hover {
    background: #ECEEF0;
    border-radius: 4px;
  }

  &:focus {
    outline: #ECEEF0 auto 5px;
  }
}

.folder-menu-icon {
  visibility: hidden !important;
}

.folder-list-group-item:hover .folder-menu-icon {
  visibility: visible !important;
}

.folder-list-group-item {
  &:hover {
    background: #ECEEF0;
  }

  &:active {
    background: var(--indigo4);
  }

  &:focus {
    box-shadow: 0px 0px 0px 4px #DFE3E6;
  }

  .tj-text-xsm {
    white-space: nowrap;
    overflow: hidden;
    text-overflow: ellipsis;
  }

  .tj-folder-list {
    display: block;
  }
}


.app-versions-selector {
  display: inline-flex;
  align-items: center;
  width: 176px;
  height: 28px;
  border-radius: 6px;

  .react-select__control {
    border: none !important;
  }
}

.app-version-list-item {
  white-space: nowrap;
  overflow: hidden;
  text-overflow: ellipsis;
}

.app-version-name,
.app-version-released {
  font-weight: 400;
  font-size: 12px;
  line-height: 20px;
}

.app-version-name {
  max-width: 80px;
}

.custom-version-selector__option:hover .app-version-delete {
  display: block;
}

.editor .navbar-brand {
  border-right: 1px solid var(--slate5);
  width: 48px;
  display: flex;
  justify-content: center;
}


.modal-backdrop {
  opacity: 0.5;
}

.canvas-area>.modal-backdrop {
  width: 100% !important;
  height: 100% !important;
}

.ds-delete-btn {
  display: none;
  border: none;
  background: none;
}

.ds-list-item:hover .ds-delete-btn {
  display: block;
}

.toojet-db-table-footer,
.toojet-db-table-footer-collapse,
.home-page-footer {
  position: fixed;
  bottom: 0px;
}

.home-page-footer {
  height: 52px;
  background-color: var(--base) !important;
  border-top: 1px solid var(--slate5) !important;
  width: calc(100% - 336px) !important;

  @media only screen and (max-width: 768px) {
    position: unset;
    width: 100%;

    .col-4,
    .col-5 {
      display: none;
    }

    .pagination-container {
      display: flex !important;
      align-items: center;
      justify-content: center;
    }
  }
}

.pagination-container {
  display: flex;
  padding: 0px;
  height: 20px;

  .form-control {
    padding: 0 4px;
    width: fit-content;
    max-width: 30px;
    text-align: center;
  }

  @media only screen and (max-width: 768px) {
    .unstyled-button {
      height: unset;
      width: unset;

      img {
        width: 20px;
        height: 20px;
        margin-left: 0px !important;
        margin-right: 0px !important;
      }
    }
  }
}

.settings-card {
  box-shadow: 0px 12px 16px -4px rgba(16, 24, 40, 0.08), 0px 4px 6px -2px rgba(16, 24, 40, 0.03);
  border-radius: 6px;
  margin-left: 10px;
  background-color: var(--base);
  min-width: 170px;
  z-index: 3;

  .dropdown-item {
    padding: 8px;
    height: 36px;
    min-width: 84px !important;
  }

  svg {
    margin-left: 2px;
  }

  a {
    span {
      margin-left: 4px;
    }
  }
}

.logo-nav-card {
  transform: translate(5px, 50px) !important;
  z-index: 100;
}

.theme-dark {
  .editor-header-actions {
    .current-layout {
      .bg-white {
        background-color: #151718 !important;
      }
    }
  }

  .icon-tabler-x {
    stroke: white;
  }
}

.img-invert {
  img {
    filter: invert(1);
  }
}

.user-group-table {
  .selected-row {
    background-color: #ECEEF0;
  }

  .selected-row.dark {
    background-color: #232E3C;
  }
}

.notification-center.theme-dark {

  .empty-subtitle,
  .card-footer>span,
  .empty-title {
    color: white !important;
  }
}


// DASHBOARD SCROLL STYLES--->
.create-new-app-license-wrapper {
  display: flex;
  align-items: center;
  flex-direction: column;
}

.create-new-app-wrapper {
  margin: 0 auto;
  display: flex;
  justify-content: center;
  flex-direction: column;
  align-items: center;
  padding-top: 4px;
}

.home-page-sidebar {
  height: calc(100vh - 64px) !important; //64 is navbar height

  .folder-list-user {
    height: calc(100vh - 116px) !important; //64 is navbar height + 52 px footer
  }
}

.home-page-content {
  height: calc(100vh - 64px) !important;
  overflow-y: auto;
  position: relative;
  // background: var(--slate2);

  .filter-container {
    display: none;
  }

  .org-selector-mobile {
    display: none;
  }

  @media only screen and (max-width: 768px) {
    .filter-container {
      display: flex;
      align-items: center;
      justify-content: space-between;
      margin: 2rem 1rem;
    }

    .footer-container {
      position: absolute;
      width: 100%;
      bottom: 0px;
      right: unset;
      left: unset;

      .org-selector-mobile {
        display: block;
        background-color: var(--slate1);

        .tj-org-select {
          width: 100%;
          padding: 0px 10px;

          .react-select__control {
            width: 100%;
          }
        }
      }
    }
  }
}

.application-folders-list {
  height: 64px;
}

// DASHBOARD STYLES END

// TABLE
.table-left-sidebar {
  height: calc(100vh - 104px) !important; // 62px [navbar] +  40px [ add table and search ] + extra 2 px(border)
  overflow-y: auto;
}

.toojet-db-table-footer {
  height: 52px;
  background: var(--base) !important;
  width: calc(100vw - 336px);
}

.toojet-db-table-footer-collapse {
  height: 52px;
  background: var(--base) !important;
  width: calc(100vw - 48px);
}

.toojet-db-table-footer-collapse {
  height: 52px;
  background: var(--base) !important;
  width: calc(100vw - 48px);
}

.home-app-card-header {
  margin-bottom: 32px;
}

.homepage-app-card {
  height: 166px;
  outline: 1px solid var(--slate3);
  box-shadow: 0px 1px 2px rgba(16, 24, 40, 0.05);
  border-radius: 6px;
  padding: 16px;
  background-color: var(--base) !important;

  .appcard-buttons-wrap {
    display: none;
  }

  .home-app-card-header {
    .menu-ico {
      visibility: hidden !important;
    }
  }

  &:hover {
    box-shadow: 0px 12px 16px -4px rgba(16, 24, 40, 0.08), 0px 4px 6px -2px rgba(16, 24, 40, 0.03);

    .home-app-card-header {
      margin-bottom: 12px;

      .menu-ico {
        visibility: visible !important;
      }
    }

    .app-creation-time-container {
      margin-bottom: 0px;
    }

    .app-card-name {
      margin-bottom: 0px;
    }

    .app-creation-time {
      display: none;
    }


    .appcard-buttons-wrap {
      display: flex;
      padding: 0px;
      gap: 12px;
      width: 240px;
      height: 28px;
      flex-direction: row;

      div {
        a {
          text-decoration: none;
        }
      }

    }

    .app-icon-main {
      width: 36px;
      height: 36px;

    }
  }
}

.app-creation-time-container {
  height: 16px;
}

.release-buttons {
  height: 48px;
  gap: 4px;
}

.global-settings-app-wrapper {
  max-width: 190px;
}

.version-manager-container {
  padding: 0.6rem;
}

.git-sync-btn {
  display: flex;
  align-items: center;
  justify-content: center;
  cursor: pointer;
  background: var(--indigo3);
  border-radius: 6px;
  width: 36px;
  height: 36px;
  margin: auto 5px;
}

.git-sync-btn.disabled-action-tooltip {
  .license-tooltip {
    opacity: 1;
  }
  
  opacity: 1;
  background: var(--slate3);
  rect {
    fill: var(--slate3);
  }

  svg {
    path {
      fill: var(--slate8);
    }
  }
}

.env-version-container{
  padding-right: 100px;
}

// tooljet db fields styles [ query manager ]
.tj-db-field-wrapper {
  .code-hinter-wrapper {
    ::-webkit-scrollbar {
      display: none;
    }
  }

  .CodeMirror-sizer {
    min-height: 32px !important;
    width: 100%;
    border-right-width: 0px !important;
    padding: 0 !important;
    overflow-y: auto;

    .CodeMirror-lines {
      margin-top: 0px !important;
      min-height: 32px !important;
    }
  }
}

.table-list-items#popover-contained {
  .popover-body {
    outline: 1px solid var(--slate3);
    background: var(--base);
    overflow: hidden;
  }

}

.table-list-item-popover.dark {
  svg {
    path {
      fill: white;
    }
  }
}

.theme-dark{
  .audit-log{
    .rdtPicker{
      background-color: #2B394A;
      color: #fff;
      .rdtDay:hover{
        background-color: #636466;
      }
    }
    .card-body{
      .count-main{
       background-color: inherit !important;
       color: #fff !important;
     }
    }
  }
  .react-loading-skeleton {
    background-color: #2F3C4C !important;
    background-image: linear-gradient(90deg, #2F3C4C, #2F3C4C, #2F3C4C) !important;
  }
}

@keyframes up-and-down {
  to {
    opacity: 0.2;
    transform: translateY(-20px);

  }
}

.spin-loader {
  position: fixed;
  width: 100%;

  .load {
    display: flex;
    justify-content: center;
  }

  .load div {
    width: 20px;
    height: 20px;
    background-color: var(--indigo9);
    border-radius: 50%;
    margin: 0 5px;
    animation-name: #{up-and-down};
    animation-duration: 0.8s;
    animation-iteration-count: infinite;
    animation-direction: alternate;
  }

  .load .two {
    animation-delay: 0.3s;
  }

  .load .three {
    animation-delay: 0.6s;
  }
}

.organization-switch-modal {
  font-family: 'IBM Plex Sans';

  .modal-dialog {
    width: 376px;
  }

  .cursor-pointer{
    margin-left: auto;
    margin-right: 10px;
    margin-top: 10px;
  }

  .modal-content {
    background: linear-gradient(0deg, #FFFFFF, #FFFFFF),
      linear-gradient(0deg, #DFE3E6, #DFE3E6);
  }

  .modal-header {
    padding: 10px 10px 20px 5px;
    flex-direction: column;

    .header-text {
      font-style: normal;
      font-weight: 600;
      font-size: 20px;
      line-height: 36px;
      margin: 24px 0 5px 0;
    }

    p {
      margin: 15px 22px 0px 27px;
      font-style: normal;
      font-weight: 400;
      font-size: 14px;
      line-height: 20px;
      color: #687076;
      text-align: Center;
      margin-bottom: 0px;
    }
  }

  .modal-body {
    max-height: 300px;
    overflow: auto;
    padding: 18px 32px;

    .org-list {
      display: flex;
      flex-direction: column;
      

      .org-item {
        height: 50px;
        display: flex;
        align-items: center;
        padding: 0px 12px;
        cursor: default;

        input[type=radio] {
          margin-right: 16px;
          width: 16px;
          height: 16px;
        }

        .avatar {
          margin-right: 11px;
          color: #11181C;
          background-color: #F8FAFF;
          width: 34px !important;
          height: 34px !important;
        }

        span {
          font-style: normal;
          font-weight: 400;
          font-size: 12px;
          line-height: 20px;
          color: #11181C;
        }
      }

      .selected-item {
        border-radius: 6px;
        background-color: #F0F4FF;
      }
    }
  }

  .modal-footer {
    justify-content: center;
    padding: 24px 32px;
    border-top: 1px solid #DFE3E6;

    .switch-ws-btn{
      &:disabled{
        background-color: var(--slate3);
        color: var(--slate11);
      }
      
    }

    button {
      width: 100%;
      font-style: normal;
      font-weight: 600;
      font-size: 14px;
      line-height: 20px;
    }
  }
}

.organization-switch-modal.dark-mode {

  .modal-footer,
  .modal-header {
    border-color: #232e3c !important;

    p {
      color: rgba(255, 255, 255, 0.5) !important;
    }
  }

  .modal-body,
  .modal-footer,
  .modal-header,
  .modal-content {
    color: white;
    background-color: #2b394a;
  }

  .modal-content {
    border: none;
  }


  .modal-body {
    .org-list {
      span {
        color: white;
      }

      .selected-item {
        background-color: #232e3c;
      }
    }
  }
}

.datasources-category {
  color: var(--slate10);
}

.react-tooltip {
  font-size: .765625rem !important;
}

.tooltip {
  z-index: 10000;
}

.add-new-workspace-icon-wrap {
  display: flex;
  flex-direction: row;
  align-items: center;
  padding: 8px;
  width: 34px;
  height: 34px;
  background: var(--indigo3);
  border-radius: 6px;
}

.add-new-workspace-icon-old-wrap {
  display: none;
}

.add-workspace-button {
  padding: 8px 12px;
  gap: 11px;
  height: 50px;

  &:hover {
    background: var(--indigo3);
    margin: 0 auto;
    border-radius: 6px;
    padding-bottom: 10px;

    .add-new-workspace-icon-old-wrap {
      padding: 8px;
      width: 34px;
      height: 34px;
      background: var(--indigo9);
      border-radius: 6px;
      display: flex;
      justify-content: center;
      align-items: center;

    }

    .add-new-workspace-icon-wrap {
      display: none;

    }
  }

}

.tj-folder-list {
  display: flex;
  align-items: center;
  color: var(—-slate12) !important;
}



.no-active-organization-modal {
  font-family: 'IBM Plex Sans';

  .modal-dialog {
    width: 350px;
  }

  .cursor-pointer{
    margin-left: auto;
    margin-right: 10px;
    margin-top: 10px;
  }

  .modal-content {
    background: linear-gradient(0deg, #FFFFFF, #FFFFFF),
      linear-gradient(0deg, #DFE3E6, #DFE3E6);
  }

  .modal-header {
    padding: 5px 10px 20px 5px;
    flex-direction: column;

    .header-text {
      font-style: normal;
      font-weight: 600;
      font-size: 20px;
      line-height: 36px;
      margin: 24px 0 5px 0;
    }

    p {
      margin: 15px 22px 0px 27px;
      font-style: normal;
      font-weight: 400;
      font-size: 14px;
      line-height: 20px;
      color: #687076;
      text-align: Center;
      margin-bottom: 0px;
    }
  }
}

.no-active-organization-modal.dark-mode {

  .modal-footer,
  .modal-header {
    border-color: #232e3c !important;

    p {
      color: rgba(255, 255, 255, 0.5) !important;
    }
  }

  .modal-body,
  .modal-footer,
  .modal-header,
  .modal-content {
    color: white;
    background-color: #2b394a;
  }

  .modal-content {
    border: none;
  }
}

.app-card-name {
  color: var(—-slate12);
  margin-bottom: 2px;
  white-space: nowrap;
  overflow: hidden;
  text-overflow: ellipsis;
}

.dashboard-breadcrumb-header {
  display: flex;
  align-items: center;
}

.tj-version {
  margin-right: 44px;
  display: flex;
  align-items: center;
  color: var(--slate9);

}

.folder-list {
  color: var(—-slate9) !important;
}

.tj-folder-header {
  margin-bottom: 12px;
  height: 37px;
  cursor: pointer;
}

.tj-dashboard-header-title-wrap {
  display: flex;
  justify-content: center;
  align-items: center;
  color: var(--slate11);

  a {
    text-decoration: none;
  }
}

.theme-dark {
  .tj-onboarding-phone-input-wrapper {
    .flag-dropdown {
      background-color: #1f2936 !important;

      .country-list {
        background-color: #1f2936 !important;
        background: #1f2936;

        li {
          .country .highlight {
            background-color: #3a3f42;
            color: #000 !important;

            div {
              .country-name {
                color: #6b6b6b !important;
              }
            }

          }

          &:hover {
            background-color: #2b2f31;
          }

        }
      }
    }

  }

  .react-tel-input .country-list .country.highlight {
    color: #6b6b6b;
  }
}

.dashboard-breadcrumb-header-name {
  font-weight: 500 !important;
  color: var(—-slate12) !important;
}

.tj-dashboard-header-wrap {
  padding-top: 22px;
  padding-bottom: 22px;
  padding-left: 40px;
  height: 64px;
  border-bottom: 1px solid var(--slate5);

  @media only screen and (max-width: 768px) {
    border-bottom: none;
  }
}

.dashboard-breadcrumb-header-name:hover {
  text-decoration: none !important;
}


.tj-avatar {
  border-radius: 6px;
  width: 36px;
  height: 36px;
  display: flex;
  justify-content: center;
  align-items: center;
  background-color: var(--slate3) !important;
  color: var(--slate11) !important;
  text-transform: uppercase;
  font-weight: 500;

  &:hover {
    background-color: var(--slate4);
  }

  &:focus {
    box-shadow: 0px 0px 0px 4px var(--indigo6);
    outline: 0;
  }

  &:active {
    box-shadow: none;
  }
}

.tj-current-org {
  span {
    color: var(--slate12);

  }
}


.sidebar-inner {
  align-items: center;
}

.workspace-drawer-wrap {
  background: var(--base);
}

.theme-dark {
  .drawer-wrap {
    background: var(--base);
  }
}

.users-table {
  background: var(--base);
  padding: 16px;
  width: 848px;
  margin: 0 auto;
  padding: 16px;

  tbody {

    tr>td>span,
    tr>td>a {
      white-space: nowrap;
      overflow: hidden;
      text-overflow: ellipsis;
      max-width: 140px;
    }

    tr>td>span {
      max-width: 125px;
    }
  }

  thead {
    tr {
      padding: 0px 6px;
      gap: 8px;
      width: 848px;
      height: 40px;
      display: flex;
      align-items: center;
      margin-top: 6px;
    }

    tr>th {
      background: var(--base) !important;
      border-bottom: none !important;
      padding: 0 !important;
      width: 282px;
    }
  }

  tr {
    background: var(--base);
    height: 66px;
    padding: 13px 6px;
    border-bottom: 1px solid var(--slate7);
    display: flex;
    justify-content: space-between;
    gap: 8px;
  }

  tr>td {
    border-bottom-width: 0px !important;
    display: flex;
    align-items: center;
    flex: 9%;
    padding-left: 0px !important;
    padding-right: 0px !important;
    white-space: nowrap;
    overflow: hidden;
    text-overflow: ellipsis;
  }
}

.user-actions-button {
  justify-content: flex-end !important;
  flex: 0 0 auto !important;
}

.tj-input {
  padding: 6px 10px;
  gap: 17px;
  width: 161.25px;
  height: 32px;
  background: var(--base);
  border: 1px solid var(--slate7);
  border-radius: 6px;

  ::placeholder {
    color: var(--slate9) !important;
  }

}

.workspace-setting-buttons-wrap {
  display: flex;
  gap: 12px;
}

.workspace-settings-table-wrap {
  max-width: 880px;
  margin: 0 auto;
}


.manage-workspace-table-wrap {
   max-width: 880px;
   min-height: 595px;
   border:  1px solid var(--slate5);
   border-radius: 6px;
   margin: 10px auto;
   background-color: #FFFFFF;
   display: flex;
   flex-direction: column;

   .tab-spinner {
    width: 200px;
    height: 200px;
   }
   .pagination-container-box {
      align-items: center;
      justify-content: center;
      display: flex;
      padding-bottom: 15px;
      margin-top: auto;
      padding-top: 13px;
      // margin-right: 16px;
      // margin-left: 16px;
      border-top: 1px solid var(--slate5) !important;

     .pagination-container {
        align-items: center;
        justify-content: center;
        display: flex;
        // margin-bottom: 15px;
        // margin-top: auto;
        // padding-top: 13px;
        // margin-right: 16px;
        // margin-left: 16px;
        // border-top: 1px solid var(--slate5) !important;
    }
   }


   

   .tab-content-ws{
    height: 504px;
   }

   .worskspace-sub-header-wrap-nav-ws {
   width: 100%;
   height: 64px;
   border-bottom: 1px solid var(--slate5);
   display: flex;

    .nav-link.active {
      border-bottom: 2px solid var(--indigo9) !important;
      border-color: var(--indigo9) !important;
      
    }

    .nav-item {
      font-weight: 500 !important;
      font-size: 12px !important;
      padding: 6px 8px 6px 8px;
      align-items: flex-end;
      color: var(--slate11);
      
    }

    .nav-tabs {
      border: none;
      padding-left: 16px;
    }

    p {
      width: 205px;
    }
  }

  .workspace-search-bar {
    display: flex;
    justify-content: end;
    align-items: center;
    padding: 0;
    padding: 6px 10px 6px 10px;

    .ws-filter-search{
      width: 300px;
      height: 32px;

    }
  }

  .worspace-list-table-body-header {
    border-bottom: 1px solid var(--slate5);
    display: flex;
    height: 40px;
    align-items: center;

    p {
      height: 5px;
      display: flex;
      align-items: center;
      width: 100%;
      color: var(--slate11);

    }
    p:first-child {
      width: 285px !important;
      margin-left: 10px;
    }
  }

  .ws-list-table {
    padding: 16px;
    width: 100%;
    height: 100%;

    

    .loader-container {
      display: flex;
      align-items: center;
      justify-content: center;
      height: 40vh; /* Set the height of the container to the full viewport height */

      .primary-spin-loader{
        width: 100px;
        height: 100px;
      }
    }

    .ws-empty-icon{
      height: 130px;
      width: 400px;
      margin: 100px auto;
      display: flex;

      p{
        text-align: center;
      }
    }
  }

  .manage-ws-table-body{
    width: 100%;
    
    .workspace-table-row{
      border-bottom: 1px solid var(--slate5);
      height: 64px;
      width: 100%;

      .ws-name{
        padding-left: 8px;


        .current-workspace-tag{
          font-weight: 500;
          color: var(--indigo9);
          font-size: 12px;
          display: flex;
          height: 21px;
          width: 130px;
          align-items: center;
          margin-left: 20px;
          padding: 4px 8px 5px 8px;
          border: 1px solid var(--indigo7);
          background-color: var(--indigo3);
          border-radius: 100px;
        }
      }

      .open-button-cont {
        width: 44px;
        padding: 0px 8px 0px 8px;

        .workspace-open-btn{
          width: 28px;
          height: 28px;
          background-color: var(--slate1);
          border: 1px solid var(--slate7);
          box-shadow: none;

          &:hover{
            background-color: var(--slate4);
          }
        }
      }

      .archive-btn-cont{
        width: 103px;
        padding-right: 8px;

        .workspace-archive-btn{
          width: 95px;
          height: 28px;
          background-color: var(--slate1);
          box-shadow: none;
          border: 1px solid var(--tomato7);
          color: var(--tomato9);

          &:hover{
            background-color: var(--tomato3);
          }

          &:disabled{
            border: 1px solid var(--slate7);
          }
        }

        .workspace-active-btn{
          width: 95px;
          height: 28px;

          background-color: var(--slate1);
          box-shadow: none;
          border: 1px solid var(--slate7);
          color: var(--slate12);

          &:hover{
            background-color: var(--slate7);
          }
        }

        
      }

    }
  }
 }

 .manage-workspace-table-wrap.dark-mode {
    border:  1px solid var(--slate7) !important;
    border-radius: 6px !important;;
    
    .worskspace-sub-header-wrap-nav-ws{
      background-color:  var(--slate3) !important;
      border-bottom: 1px solid var(--slate7) !important;
      
    }

    .tab-content-ws{
      background-color:  var(--base) !important;
    }

    .pagination-container-box{
      background-color:  var(--base) !important;
    }

    .workspace-table-row{
      border-bottom: 1px solid var(--slate7);
    }

    .worspace-list-table-body-header {
      border-bottom: 1px solid var(--slate7);
    }

  // .pagination-container{
  //   background-color:  var(--base) !important;
  // }
 }

.workspace-settings-filters {
  display: flex;
  gap: 12px;
  flex-direction: row;
  align-items: center;
  position: relative;
}

.workspace-setting-table-wrapper {
  box-shadow: 0px 1px 2px rgba(16, 24, 40, 0.05);
  outline: 1px solid var(--slate7);
  background: var(--base);
  width: 880px;
  margin: 0 auto;
  border-radius: 6px;
  height: calc(100vh - 223px);
  position: relative;

}

.workspace-filter-text {
  color: var(--slate11);
  margin-bottom: 14px;
}

.singleuser-btn {
  padding: 6px 16px;
  gap: 6px;
  width: 152px;
  height: 32px;
  border-radius: 6px;

}

.multiuser-btn {
  padding: 6px 16px;
  gap: 6px;
  width: 189px;
  height: 32px;
  border-radius: 6px;

}

.workspace-page-header {
  width: 880px;
  margin: 0 auto !important;

  div:first-child {
    margin: 0 auto !important;
    width: 880px;

  }

  .user-limits {
    column-gap: 8px;
    .limit {
      width: 100px !important;
      display: flex;
      flex-direction: column;
      align-items: center;
      padding: 5px;
      background-color: var(--base);
      border-radius: 5px;
      border: 1px solid var(--slate5);
      font-size: 12px;

      .count {
        font-weight: 500;
        font-size: 14px;
      }

      div {
        width: unset !important;
        font-size: 11px;
      }
    }
  }
}

.header-table-flex {
  display: flex;
  flex-direction: column;
  gap: 1rem;
}

.workspace-constant-header {
  width: 880px;
  margin: 0 auto !important;
}

.workspace-constant-header {
  width: 880px;
  margin: 0 auto !important;
}

.workspace-user-archive-btn {
  width: 95px;
  height: 28px;
}

.workspace-clear-filter {
  margin-left: 8px;
  color: var(--indigo9);
  font-weight: 600 !important;
}

.workspace-clear-filter-wrap {
  display: flex;
  align-items: center;
  width: 130px;
  justify-content: flex-end;
  position: absolute;
  right: 16px;
}

.tj-checkbox {
  border-color: var(--slate7);
}

.workspace-clipboard-wrap {
  display: flex;
  align-items: center;
  width: 162.67px;
  cursor: pointer;

  p {
    font-weight: 500 !important;
    margin-left: 5px;
    color: var(--slate11);
  }

  span {
    display: flex;
    align-items: center;
  }
}

.workspace-user-status {
  margin-right: 22px;
  margin-left: 5px;
  color: var(--slate12);
}

.worskpace-setting-table-gap {
  margin-top: 20px;
}

.tj-active {
  background: #46A758;
}

.tj-invited {
  background: #FFB224;
}

.tj-archive {
  background: #E54D2E;
}

.liner {
  height: 1px;
  background: var(--slate5);
  width: 880px;
  margin-top: 22px;
}

.edit-button {
  display: flex;
  flex-direction: row;
  justify-content: center;
  align-items: center;
  height: 28px;
  text-decoration: none;
}

.launch-button {
  display: flex;
  height: 28px;
  align-items: center;
  color: var(--slate12);
  justify-content: center;
  text-decoration: none;
}

.launch-button.tj-disabled-btn {
  cursor: not-allowed;
}

.breadcrumb-item {
  a {
    text-decoration: none !important;
    color: var(--slate12);
  }
}

.table-list-item {
  width: 248px;
}

.workspace-settings-filter-items {
  width: 161.25px;

  .css-13mf2tf-control {
    width: 161.25px !important;

  }

  .css-10lvx9i-Input {
    margin: 0 !important;
    padding: 0 !important;
  }

  .css-1bugkci-control,
  .css-42vs31,
  .css-ob45yj-menu {
    background-color: var(--base) !important;
    width: 161.25px !important;
  }

  .css-6t9fnh-control {
    border: 1px solid var(--slate7) !important;
    background: var(--base);
    color: var(--slate9);
    width: 161.25px;
    height: 32px;

    .css-1opnhvy-singleValue {
      color: var(--slate9) !important;

    }
  }

  input.tj-checkbox {
    background: var(--base) !important;
    color: var(--slate9);
    border: 1px solid var(--slate7) !important;

    ::placeholder {
      color: var(--slate9);
    }
  }
}


.tj-db-dataype {
  color: var(--slate11);
}

.tj-database-column-header {
  color: var(--slate12);
  padding: 4px 4px 4px 8px !important;
  text-transform: capitalize !important;
  line-height: 0px !important;
  font-weight: 500 !important;
  font-size: 12px !important;
  line-height: 20px !important;
  color: var(--slate12) !important;

  &:first-child {
    // display: flex !important;
    // align-items: center !important;
    padding-left: 1rem !important;
  }

}

.tj-database-column-row {
  margin: 0;
  width: 300px;


  th:first-child>div {
    height: 16px;
    width: 16px;
    display: flex;
    align-items: center;

    input {
      border-radius: 4px;
    }

  }
}

.tj-db-operations-header {
  height: 48px;
  padding: 0 !important;
  display: flex;
  align-items: center;
  background-color: var(--base);

  .row {
    margin-left: 0px;
    width: 98%;
  }

  .col-8 {
    padding-left: 0px;
    display: flex;
    gap: 12px;
    align-items: center;
  }
}

.add-new-column-btn {
  margin-left: 16px;
  height: 28px;
  border-radius: 6px;
  padding: 0 !important;
  display: flex;
  align-items: center;
  justify-content: center;
  background: transparent;
  color: var(--slate12);
  border: none;
}

.tj-db-filter-btn {
  width: 100%;
  height: 28px;
  border-radius: 6px;
  background: transparent;
  color: var(--slate12);
  border: none;
  display: flex;
  align-items: center;
  justify-content: center;
}

.tj-db-filter-btn-applied,
.tj-db-sort-btn-applied {
  display: flex !important;
  flex-direction: row !important;
  justify-content: center !important;
  align-items: center !important;
  //padding: 4px 16px !important;
  width: 100% !important;
  height: 28px !important;
  background: var(--grass2) !important;
  border-radius: 6px !important;
}

.tj-db-filter-btn-active,
.tj-db-sort-btn-active {
  display: flex !important;
  flex-direction: row !important;
  justify-content: center !important;
  align-items: center !important;
  //padding: 4px 16px !important;
  width: 100% !important;
  height: 28px !important;
  border-radius: 6px !important;
  background: var(--indigo4) !important;
  //border: 1px solid var(--indigo9) !important;
  color: var(--indigo9) !important;
}

.tj-db-header-add-new-row-btn {
  height: 28px;
  background: transparent;
  border-radius: 6px !important;
  display: flex;
flex-direction: row;
  justify-content: center;
  align-items: center;
  gap: 6px;
  border: none;

  padding: span {
    //color: var(--indigo9);
  }
}

.tj-db-sort-btn {
  width: 100%;
  height: 28px;
  background: transparent;
  color: var(--slate12);
  border: none;
  display: flex;
  align-items: center;
  justify-content: center;
  margin: 0
}

.edit-row-btn {
  background: transparent;
  color: var(--slate12);
  border: none;
  display: flex;
  align-items: center;
  justify-content: center;
}

.workspace-variable-header {
  width: 880px;
  ;
  margin: 0 auto;
  display: flex;
  padding: 0;
}

.workspace-variables-alert-banner {
  width: inherit;
  background-color: #FFF9ED;
  border-color: #FFE3A2;
}

.codehinter.alert-component.workspace-variables-alert-banner {
  color: var(--amber8);
  border-color: var(--amber3);
}

.add-new-variables-button {
  margin-bottom: 20px;
  width: 169px;
  height: 32px;
}

.org-users-page-sidebar,
.left-menu {
  padding: 16px;
  gap: 7px;
  width: 220px;
  border-right: 1px solid var(--slate5);
  overflow-y: auto;
  overflow-x: hidden;

  .group-banner {
    svg {
      display: none;
    }
  }

  
}

.groups-header-wrap {
  display: flex;
  height: 36px;
  border-bottom: 1px solid var(--slate5);
}

.org-users-page-container {
  width: 880px;
  margin: 0 auto; 
}

.group-duplcate-modal-body {
  margin-top: 20px;

  .check-row {
    margin-left: 5px;
    margin-bottom: 10px;
  }
}

.groups-main-header-wrap {
  padding: 20px 0px 8px;
  gap: 10px;
  width: 612px;
  height: 56px;
  margin: 0 auto;
  display: flex;
  justify-content: space-between;

  p {
    white-space: nowrap;
    overflow: hidden;
    text-overflow: ellipsis;
  }

  .nav-tabs .nav-link.active {
    border-bottom: 2px solid var(--indigo9) !important;
  }
}

.form-check-input:disabled {
  background-color: var(--slate8) !important;
}

.manage-groups-body {
  padding: 24px;
  font-size: 12px;
  overflow-y: auto;
  height: calc(100vh - 300px);

}

.groups-sub-header-wrap {
  width: 612px;
  height: 36px;
  border-bottom: 1px solid var(--slate5) !important;

  .nav-link.active {
    border-bottom: 2px solid var(--indigo9) !important;
    border-color: var(--indigo9) !important;
  }

  .nav-item {
    font-weight: 500 !important;
    font-size: 12px !important;
  }


  p {
    width: 205px;
  }
}

.groups-btn-container {
  width: 880px;
  justify-content: space-between;
  margin: 0 auto;
  margin-bottom: 20px;
  height: 32px;
  align-items: center;

}

.org-users-page {
  margin: 0 auto;
}

.org-users-page-card-wrap {
  height: calc(100vh - 208px);
}

.org-users-page-card-wrap,
.org-settings-wrapper-card {
  display: flex;
  flex-direction: row;
  background: var(--base);
  width: 880px;
  outline: 1px solid var(--slate5);
  box-shadow: 0px 1px 2px rgba(16, 24, 40, 0.05);
  border-radius: 6px;
  max-height: calc(100vh - 156px);
}

.org-settings-wrapper-card {
  margin: 0 auto;

  .card-body {
    overflow-y: auto;
    padding: 40px;
  }

  .card-header {
    padding: 0px 24px;
    width: 660px;
    height: 72px;
    border-bottom: 1px solid var(--slate5);

  }

  .form-check {
    margin-bottom: 0px !important;
    line-height: 24px;
    font-size: 16px;
  }
}

.groups-sidebar-nav {
  display: flex;
  flex-direction: row;
  align-items: center;
  padding: 6px 8px;
  gap: 40px;
  width: 188px;
  height: 32px;
  background: var(--base);
  border-radius: 6px;
  cursor: pointer;
}

.org-users-page-card-body {
  width: 660px;
}

.org-users-page {
  .nav-tabs .nav-link.active {
    background-color: transparent !important;
  }

  .nav-tabs .nav-item.show .nav-link,
  .nav-tabs .nav-link.active {
    border-color: var(--indigo9) !important;

  }

  .nav-link:hover {
    border-right: none !important;
    border-left: none !important;
    border-top: none !important;

    color: var(--indigo9);
  }
}

.groups-selected-row {
  background-color: var(--indigo4);
}

.add-apps-btn {
  width: 160px;
  height: 32px;
}

.groups-app-body-header,
.groups-datasource-body-header {
  border-bottom: 1px solid var(--slate5);

  p {
    height: 36px;
    display: flex;
    align-items: center;
    width: 286px;
    color: var(--slate11);

  }

  p:first-child {
    width: 205px !important;
    margin-left: 12px;
  }

}

.manage-group-tab-icons {
  margin-right: 6px;
}

.manage-groups-no-apps-wrap {
  display: flex;
  justify-content: center;
  flex-direction: column;
  align-items: center;
  width: 602px;

  p {
    margin-top: 12px;
  }

  span {
    color: var(--slate11);
    margin-top: 4px;
  }

  div {
    width: 64px;
    height: 64px;
    background: var(--indigo3);
    border-radius: 12px;
    display: flex;
    justify-content: center;
    align-items: center;
    margin-top: 88px;
  }
}

.apps-permission-wrap {
  height: 72px;
  justify-content: center;
  gap: 12px;
}

.apps-folder-permission-wrap,
.apps--variable-permission-wrap {
  height: 44px;
}

.manage-group-permision-header {
  border-bottom: 1px solid var(--slate5);
  display: flex;

  p {
    padding: 8px 12px;
    gap: 10px;
    width: 206px;
    height: 36px;
    font-weight: 500;
    color: var(--slate11) !important;
  }

}

.permission-body {
  .form-check {
    margin-bottom: 0px !important;
  }

  tr {
    border-bottom: 1px solid var(--slate5);
    width: 612px !important;

  }

  td {
    font-size: 12px;
    font-weight: 500;
    line-height: 20px;
    letter-spacing: 0em;
    text-align: left;
    width: 206px !important;
    padding-left: 12px;

    div {
      padding-left: 12px;
    }
  }
}


.default-option-text {
  margin-left: 10px;
  margin-right: 16px;
  font-size: 11px !important;
}

.git-sso-help-text {
  color: var(--slate11);
}

.default-group-wrap {
  gap: 10px;
  width: 119px;
  height: 28px;
  display: flex;
  align-items: center;
  justify-content: center;
  background: var(--grass3);
  border-radius: 100px;
}

.sso-icon-wrapper {
  display: flex;
  flex-direction: row;
  justify-content: center;
  align-items: center;
  padding: 8px 8px 8px 16px;
  width: 251px;
  height: 56px;
  background: var(--slate3);
  border-radius: 6px;
  margin-top: 12px;
}

.sso-main-box {
  justify-content: center;
  background: var(--slate6);
  padding: 8px 16px;
  width: 96px;
  height: 40px;
  border-radius: 6px;
}

.default-danger-tag-wrap {
  gap: 10px;
  width: 113px;
  height: 28px;
  display: flex;
  align-items: center;
  justify-content: center;
  background: var(--tomato6);
  border-radius: 100px;
  margin-bottom: 16px;
}

.manage-group-users-info {
  height: 48px;
  width: 612px;
  border-radius: 6px;
  padding: 12px 24px 12px 24px;
  background: var(--slate3);
  border: 1px solid var(--slate5);
  border-radius: 6px;
  margin-bottom: 16px;

  p {
    color: var(--slate12);
    gap: 14px;
    display: flex;
    align-items: center;

  }
}

.name-avatar {
  display: flex;
  flex-direction: column;
  justify-content: center;
  align-items: center;
  gap: 10px;
  width: 36px;
  height: 36px;
  background-color: var(--slate3) !important;
  border-radius: 6px;
  color: var(--slate11);
  margin-right: 12px;
  text-transform: capitalize;
}

.manage-group-users-row {
  display: flex;
  flex-direction: row;
  align-items: baseline;
  padding: 12px 6px;
  width: 612px !important;
  height: 64px;
  border-bottom: 1px solid var(--slate5);

  p {
    width: 272px;
    white-space: nowrap;
    overflow: hidden;
    text-overflow: ellipsis;

    span {
      max-width: 150px;
      white-space: nowrap;
      overflow: hidden;
      text-overflow: ellipsis;
    }
  }

  &:hover .apps-remove-btn,
  .datasources-remove-btn {
    display: flex;
  }
}

.manage-group-app-table-body,
.manage-group-datasource-table-body {
  width: 602px !important;

  tr {
    display: flex;
    font-family: 'IBM Plex Sans';
    font-style: normal;
    font-weight: 400;
    font-size: 12px;
    line-height: 20px;
    color: var(--slate12);
  }
}

.apps-view-edit-wrap,
.datasources-view-edit-wrap {
  display: flex;
  flex-direction: column;
  width: 51px;
  margin-right: 32px;
}

.apps-table-row,
.datasources-table-row {
  display: grid !important;
  grid-template-columns: 205px 286px 115px;

  td {
    padding: 12px;
    white-space: nowrap;
    overflow: hidden;
    text-overflow: ellipsis;
  }

  &:hover .apps-remove-btn,
  .datasources-remove-btn {
    display: flex;
  }
}

.apps-remove-btn,
.datasources-remove-btn {
  width: 97px;
  height: 28px;
  font-weight: 600 !important;
}

.faded-text {
  color: var(--slate8);
}

.manage-groups-app-dropdown,
.manage-groups-datasource-dropdown {
  width: 440px;
}

.create-new-group-button {
  width: 169px;
  height: 32px;
  border-radius: 6px;
}

.faded-input {
  background: var(--slate5);
}

.manage-group-table-head {
  display: flex;
  border-bottom: 1px solid var(--slate5);
  width: 612px;
  height: 36px;
  padding: 8px 12px;
  align-items: center;


  p {
    width: 272px !important;
    color: var(--slate11);
    font-weight: 500;
  }

}

.manage-groups-permission-apps,
.apps-constant-permission-wrap {
  border-bottom: 1px solid var(--slate5);
}

.manage-groups-permission-apps,
.apps-folder-permission-wrap,
.datasource-permissions-wrap,
.apps-variable-permission-wrap,
.apps-constant-permission-wrap {
  display: flex;
  align-items: center;
  padding: 12px;
  gap: 10px;

  div {
    width: 206px;
  }
}

.manage-groups-permission-apps,
.apps-variable-permission-wrap,
.apps-constant-permission-wrap {
  gap: 10px;
  height: 72px;
}

.datasource-permissions-wrap {
  border-top: 1px solid var(--slate5);
}

.apps-folder-permission-wrap,
.apps-variable-permission-wrap {
  height: 44px;
  border-bottom: 1px solid var(--slate5);
}

.delete-group {
  text-decoration: none !important;
  color: var(--tomato9) !important;
}

.delete-link,
.remove-decoration {
  text-decoration: none !important;
}

.edit-group {
  text-decoration: none !important;
  color: var(--slate12) !important;
}

.removed-decoration {
  text-decoration: none !important;
}

.rmsc .select-item.selected {
  color: var(--slate12) !important;
  background-color: var(--base) !important;
}

.manage-groups-app-dropdown,
.manage-constants-dropdown,
.manage-groups-datasource-dropdown {
  .rmsc.multi-select {
    .dropdown-container {
      gap: 17px;
      height: 32px;
      background: var(--base);
      border: 1px solid var(--slate7);
      border-radius: 6px;
      display: flex;
      justify-content: center;
      align-items: center;
      margin-right: 12px;
    }

    .dropdown-content {
      .panel-content {
        background: var(--base);
        border: 1px solid var(--slate3);
        box-shadow: 0px 12px 16px -4px rgba(16, 24, 40, 0.08), 0px 4px 6px -2px rgba(16, 24, 40, 0.03);
        border-radius: 6px;
        align-items: center;


        .select-item:hover {
          background-color: var(--slate3);
        }

        input {
          color: var(--slate11);
          &:focus {
            background: unset !important
          }
        }

        .item-renderer {
          align-items: center;

          span {
            font-size: 12px;
            color: var(--slate12)
          }
        }
      }
    }
  }
}




.manage-groups-app-dropdown {
  margin-right: 12px;

  .rmsc .dropdown-container:focus-within {
    border: 1px solid var(--indigo9) !important;
    box-shadow: 0px 0px 0px 2px #C6D4F9 !important;
  }

  input {
    color: var(--slate12);
    background-color: unset !important;
  }

  .dropdown-heading-value {
    span {
      color: var(--slate12) !important;

    }
  }

  .multi-select {
    .dropdown-container {
      gap: 17px;
      width: 440px;
      height: 32px;
      background: var(--base);
      border: 1px solid var(--slate7);
      border-radius: 6px;
      display: flex;
      justify-content: center;
      align-items: center;
      margin-right: 12px;
    }

  }

  .dropdown-content {
    .panel-content {
      background: var(--base);
      border: 1px solid var(--slate3);
      box-shadow: 0px 12px 16px -4px rgba(16, 24, 40, 0.08), 0px 4px 6px -2px rgba(16, 24, 40, 0.03);
      border-radius: 6px;

      .select-panel {
        .search {
          border-bottom: 1px solid var(--slate5);
        }

        .search,
        input {
          background-color: var(--base) !important;
        }
      }

      input[type='checkbox'] {
        border: 1px solid red !important;
      }

      .select-item:hover {
        background-color: var(--slate3);
      }


      .item-renderer {
        align-items: center !important;

        span {
          font-size: 12px;
          color: var(--slate12)
        }
      }

    }
  }
}

.manage-constants-dropdown {
  .rmsc.multi-select {
    .dropdown-container {
      gap: 17px;
      height: 32px;
      background: var(--base);
      border: 1px solid var(--slate7);
      border-radius: 6px;
      display: flex;
      justify-content: center;
      align-items: center;
      margin-right: 12px;
    }

    .dropdown-content {
      .panel-content {
        background: var(--base);
        border: 1px solid var(--slate3);
        box-shadow: 0px 12px 16px -4px rgba(16, 24, 40, 0.08), 0px 4px 6px -2px rgba(16, 24, 40, 0.03);
        border-radius: 6px;
        align-items: center;

      
        .select-item:hover {
          background-color: var(--slate3);
        }

        .item-renderer {
          align-items: center;
          span {
            font-size: 12px;
            color: var(--slate12)
          }
        }
      }
    }
  }
}


.sso-form-wrap {
  .form-label {
    font-size: 12px;
    font-weight: 500px;
    margin-bottom: 4px !important;
    color: var(--slate12);
  }

  .form-check-label {
    font-size: 12px;
    font-size: 12px;
    line-height: 20px;
    color: var(--slate12);
  }
}

.allow-default-sso-helper-text {
  white-space: pre-line;
}

.password-disable-danger-wrap {
  padding: 16px;
  gap: 16px;
  width: 574px;
  height: 116px;
  background: var(--tomato3);
  border: 1px solid var(--tomato5);
  border-radius: 6px;
}

.sso-footer-save-btn {
  height: 40px;
}

.sso-footer-cancel-btn {

  width: 85px;
  height: 40px;
}

.danger-text-login {
  padding-left: 40px !important;
}

.tick-icon {
  width: 20px;
  height: 20px;
  background: var(--indigo9);
  border-radius: 4px;
}

.invite-user-drawer-wrap {
  display: grid;
  grid-template-rows: auto 1fr auto;
  height: 100vh;
}

.manage-users-drawer-footer {
  padding: 24px 32px;
  height: 88px;
  border-top: 1px solid var(--slate5) !important;
  display: flex;
  gap: 8px;
  justify-content: end;

  .invite-btn {
    width: 140px;
    height: 40px;
  }

  .cancel-btn {
    width: 85px;
    height: 40px;
  }
}


.tj-drawer-tabs-wrap {
  display: flex;
}

.invite-user-drawer-wrap {
  .card-header {
    flex-direction: column;
    display: flex;
    justify-content: space-between;
    padding: 0px !important;
  }

  .card-header-inner-wrap {
    justify-content: space-between;
    width: 100%;
    padding: 16px 20px;
    height: 64px;

  }

  .card-header-inner-wrap,
  .tj-drawer-tabs-container {
    display: flex;
  }

  .tj-drawer-tabs-container-outer {
    padding-top: 0px;
    gap: 10px;
    height: 68px;
  }

  .tj-drawer-tabs-container {
    padding: 2px;
    gap: 2px;

    width: 502px;
    height: 36px;
    background: var(--slate4);
    border-radius: 6px;

  }
}

.tj-drawer-tabs-btn {
  padding: 2px 4px;
  gap: 6px;
  width: 248px;
  height: 32px;
  box-shadow: 0px 1px 2px rgba(16, 24, 40, 0.05);
  border-radius: 4px;
  border: none;
  color: var(--slate11);
  display: flex;
  align-items: center;
  justify-content: center;
  background: var(--slate4);


  span {
    margin-left: 4px !important;
    font-weight: 500;

  }
}

.tj-drawer-tabs-btn-active {
  background: var(--base);
  color: var(--slate12);
}

.user-number-wrap {
  display: flex;
  flex-direction: column;
  align-items: center;
  padding: 8px;
  gap: 10px;
  width: 36px;
  height: 36px;
  background: var(--slate3);
  border-radius: 1000px;
}

.user-csv-template-wrap {
  display: flex;
  padding: 24px;
  gap: 14px;

  width: 486px;
  height: 152px;

  background: var(--orange3);

  border: 1px solid var(--orange6);
  border-radius: 6px;

  div {
    display: flex;
    flex-direction: column;

    p {
      margin-bottom: 12px;
    }

  }
}

.upload-user-form {
  display: flex;
  flex-direction: column;
  justify-content: center;
  align-items: center;
  padding: 60px 0px;
  gap: 36px;
  width: 486px;
  border: 2px dashed var(--indigo9);
  border-radius: 6px;
  align-items: center;
  margin: 24px auto;
  text-align: center;

  .select-csv-text {
    color: var(--indigo9);
    margin-bottom: 4px;
  }

  span {
    color: var(--slate11) !important;
  }
}

.download-template-btn {
  width: 184px;
  height: 32px;
  padding: 0px !important;
}

.csv-upload-icon-wrap {
  display: flex;
  flex-direction: row;
  justify-content: center;
  align-items: center;
  padding: 10px;
  gap: 10px;
  width: 64px;
  height: 64px;
  background: var(--indigo3);
  border-radius: 12px;
  margin: 0px auto 12px auto;
  cursor: pointer;
}

.user-csv-template-wrap {
  margin-top: 24px;
}


.manage-users-drawer-content-bulk {
  margin: 24px 15px;
  
  form {
    display: flex;
    flex-direction: column;
    justify-content: center;
    align-items: center;
  }

  .manage-users-drawer-content-bulk-download-prompt {
    display: flex;
    flex-direction: row !important;
    justify-content: center;
    align-items: flex-start !important;
  }
}


.manage-users-drawer-content {
  margin: 24px 15px;

  .invite-user-by-email {
    display: flex;
    flex-direction: column;
    justify-content: center;
    align-items: top;
  }

  .invite-user-by-email {
    display: flex;
  }

  input[name="email"]:disabled,
  input[name="fullName"]:disabled {
    background-color: var(--slate3) !important;
    color: var(--slate9) !important
  }

  .invite-email-body {
    width: 452px;

    input:not([type="checkbox"]) {
      padding: 6px 10px;
      height: 32px;
      color: var(--slate12);
    }
  }
}

.rmsc .item-renderer {
  align-items: center !important;
}

.tj-db-table {
  overflow-y: auto;
  height: 110px;

  table {
    border-collapse: separate;
    border-spacing: 0;
    width: max-content;

    .row-tj {
      border-width: 0px !important;
    }
  }
}

.bounded-box {
  .sc-iwsKbI.lmGPCf {
    height: 100%;
    margin: auto;
    width: max-content;
    max-width: 100% !important;

    img {
      height: 100% !important;
    }

    .gVmiLs {
      width: auto !important;
    }
  }

  .css-tlfecz-indicatorContainer,
  .css-1gtu0rj-indicatorContainer {
    svg {
      width: 12px !important;
      height: 12px !important;
    }
  }

}

.sso-type-header {
  margin-left: 10px;
}

.groups-folder-list {
  padding: 6px 8px;
  gap: 40px;
  max-width: 188px;
  height: 32px;

  span {
    white-space: nowrap !important;
    overflow: hidden !important;
    text-overflow: ellipsis !important;
  }

  .tooltip {
    opacity: 0.7;
  }

  .groups-list-option-button {
    background-color: var(--base) !important;
    width: 24px;
    height: 24px;
    padding: 7px 0px 7px 0px;

    &:focus-visible {
      border: none !important;
      outline: none !important;
      box-shadow: none !important;
    }
  }



}

.create-group-modal-footer {
  display: flex;
  align-items: center;
  gap: 8px;
  justify-content: end;
}

.add-users-button {
  width: 160px;
  height: 32px;
}

.sso-page-inputs {
  padding: 6px 10px;
  gap: 17px;
  width: 612px;
  height: 32px;
}

.popover-group-menu {
  border-radius: 4px;
  width: 190px;
  box-shadow: 0px 12px 16px -4px rgba(16, 24, 40, 0.08), 0px 4px 6px -2px rgba(16, 24, 40, 0.03);
  background: var(--base);
  color: var(--slate12);
  border: 1px solid var(--slate3);

  .popover-arrow {
    display: none;
  }

  .popover-body {
    padding: 6px;
    color: var(--slate12);

    .field {

      width: 100%;
      margin: 0 0 0 0;
      height: 36px;
      justify-content: center;
      align-items: center;
      display: flex;

      .option-row {
        width: 100%;
        height: 100%;
        font-weight: 400;
        font-size: 12px;
        justify-content: left;
        align-items: center;
        display: flex;
        z-index: 999999999;
      }

      .disable {
        color: var(--slate7);
      }

        .disable {
          color: var(--slate7);

          &.dark-theme {
          color:  var(--slate11) ;
          }
        }
      &__danger {
        color: var(--tomato9);
      }

      :hover {
        background-color: var(--slate3);
      }
    }
  }
}

.workspace-settings-filter-wrap {
  background: var(--slate3);
  padding: 15px 16px;
  gap: 12px;
  width: 880px;
  height: 62px;
  border-right: 1px solid var(--slate7);
  border-top: 1px solid var(--slate7);
  border-left: 1px solid var(--slate7);
  box-shadow: 0px 1px 2px rgba(16, 24, 40, 0.05);
  border-top-left-radius: 6px;
  border-top-right-radius: 6px;
}


// users page
.css-1i2tit0-menu {
  margin: 0px !important;
  background: var(--base);
  box-shadow: 0px 4px 6px -2px #10182808 !important;

  .css-2kg7t4-MenuList {
    margin: 0px !important;
    padding: 0px !important;
    background: var(--base);
  }
}

.workspace-settings-nav-items {
  padding: 6px 8px;
  gap: 40px;
  width: 248px;
  height: 32px;
}

.new-app-dropdown {
  background: var(--base) !important;
  color: var(--slate12);
}

.workspace-variable-container-wrap {
  &.constants-list {
    overflow: auto;
  }

  .card,
  thead {
    background: var(--base) !important;

    tr>th,
    tbody>tr>td {
      background: var(--base) !important;
    }
  }

}

.move-selected-app-to-text {
  p {
    white-space: nowrap;
    overflow: hidden;
    text-overflow: ellipsis;

    span {
      font-weight: 600;
    }
  }
}

.tj-org-dropdown {
  .dashboard-org-avatar {
    margin-right: 11px;
    display: flex;
    flex-direction: row;
    justify-content: center;
    align-items: center;
    padding: 7px 8px;
    gap: 10px;
    width: 34px;
    height: 34px;
    background: var(--slate4) !important;
    color: var(--slate9);
    border-radius: 6px;
  }

  .org-name {
    color: var(--slate12) !important;
    white-space: nowrap;
    overflow: hidden;
    text-overflow: ellipsis;
  }
}

.css-1q0xftk-menu {
  background-color: var(--base-black) !important;
  border: 1px solid hsl(197, 6.8%, 13.6%) !important;
  box-shadow: 0px 12px 16px -4px rgba(16, 24, 40, 0.08), 0px 4px 6px -2px rgba(16, 24, 40, 0.03) !important;

}

.css-4yo7x8-menu {
  background-color: var(--base) !important;
  border: 1px solid var(--slate3) !important;
  box-shadow: 0px 12px 16px -4px rgba(16, 24, 40, 0.08), 0px 4px 6px -2px rgba(16, 24, 40, 0.03) !important;
  border-radius: 6px !important;
}


.org-custom-select-header-wrap {
  border-bottom: 1px solid var(--slate5);
}

.btn-close:focus {
  box-shadow: none !important;
}

.template-card {
  padding: 16px;
  gap: 16px;
  min-width: 280px;
  max-width: 100%;
  height: 210px;
  background: var(--base);
  border: 1px solid var(--slate3);
  box-shadow: 0px 1px 2px rgba(16, 24, 40, 0.05);
  border-radius: 6px;
}

<<<<<<< HEAD
.see-all-temlplates-link {
  color: var(--indigo9) !important;
=======
.manage-constants-dropdown {
  .rmsc.multi-select {
    .dropdown-container {
      gap: 17px;
      height: 32px;
      background: var(--base);
      border: 1px solid var(--slate7);
      border-radius: 6px;
      display: flex;
      justify-content: center;
      align-items: center;
      margin-right: 12px;
    }

    .dropdown-content {
      .panel-content {
        background: var(--base);
        border: 1px solid var(--slate3);
        box-shadow: 0px 12px 16px -4px rgba(16, 24, 40, 0.08), 0px 4px 6px -2px rgba(16, 24, 40, 0.03);
        border-radius: 6px;
        align-items: center;


        .select-item:hover {
          background-color: var(--slate3);
        }

        input {
          color: var(--slate11);

          &:focus {
            background: unset !important
          }
        }

        .item-renderer {
          align-items: center;

          span {
            font-size: 12px;
            color: var(--slate12)
          }
        }
      }
    }
  }
>>>>>>> fe4c62b9
}

.template-card-img {
  padding: 0px;
  width: 100%;
  height: 77.5%;
  border-radius: 4px;
}

.confirm-dialogue-body {
  background: var(--base);
  color: var(--slate12);
}

.folder-header-icons-wrap {
  gap: 4px;
}

.tj-common-search-input {
  .input-icon-addon {
    padding-right: 8px;
    padding-left: 8px;

  }

  input {
    box-sizing: border-box;
    display: flex;
    flex-direction: row;
    align-items: center;
    padding: 4px 8px !important;
    gap: 16px;
    width: 248px !important;
    height: 28px !important;
    background: var(--base);
    border: 1px solid var(--slate7);
    border-radius: 6px;
    color: var(--slate12);
    padding-left: 33px !important;


    ::placeholder {
      color: var(--slate9);
      margin-left: 5px !important;
      padding-left: 5px !important;
      background-color: red !important;
    }

    &:hover {
      background: var(--slate2);
      border: 1px solid var(--slate8);
    }

    &:active {
      background: var(--indigo2);
      border: 1px solid var(--indigo9);
      box-shadow: 0px 0px 0px 2px #C6D4F9;
      outline: none;
    }

    &:focus-visible {
      background: var(--slate2);
      border: 1px solid var(--slate8);
      border-radius: 6px;
      outline: none;
      padding-left: 12px !important;
    }

    &:disabled {
      background: var(--slate3);
      border: 1px solid var(--slate7);
    }
  }


}

.search-icon-wrap {
  display: flex;
  flex-direction: row;
  justify-content: center;
  align-items: center;
  padding: 7px;
  gap: 8px;
  width: 28px;
  height: 28px;
  background: var(--base);
  border: 1px solid var(--slate7);
  border-radius: 6px;
  cursor: pointer;
}

.sidebar-list-wrap {
  margin-top: 24px;
  padding: 0px 20px 20px 20px;
  height: calc(100vh - 180px);
  overflow: auto;

  span {
    letter-spacing: -0.02em;
  }
}

.sidebar-list-wrap-with-banner {
  margin-top: 24px;
  padding: 0px 20px 20px 20px;
  height: calc(100vh - 280px);
  overflow: auto;

  span {
    letter-spacing: -0.02em;
  }
}

.drawer-footer-btn-wrap,
.variable-form-footer {
  display: flex;
  flex-direction: row;
  justify-content: flex-end;
  align-items: center;
  padding: 24px 32px;
  gap: 8px;
  height: 88px;
  border-top: 1px solid var(--slate5);
  background: var(--base);
}

.drawer-card-title {
  padding: 16px;
  border-bottom: 1px solid var(--slate5);

  h3 {
    margin-bottom: 0px !important;
  }
}

.drawer-card-wrapper,
.variable-form-wrap {
  min-height: 100vh;
  display: grid;
  grid-template-rows: auto 1fr auto;
}

.add-new-datasource-header-container {
  margin-bottom: 24px;
  padding-top: 4px;
}

.folder-list-group-item {
  color: var(--slate12) !important;
}

.table-list-item,
.table-name {
  color: var(--slate12) !important;
}

// targetting all react select dropdowns

.css-1i2tit0-menu .css-2kg7t4-MenuList {
  div {
    background-color: var(--base-black);

    &:hover {
      background-color: hsl(198, 6.6%, 15.8%);
      ;
    }
  }
}

.css-ob45yj-menu .css-2kg7t4-MenuList {
  div {
    background-color: var(--base);

    &:hover {
      background-color: var(--slate4);
      ;
    }
  }
}

.selected-ds.row>img {
  padding: 0 !important;
}

.tj-user-table-wrapper {
  height: calc(100vh - 392px); //52+64+40+32+20+62
  overflow-y: auto;
  background: var(--base);
  border-right: 1px solid var(--slate7);
  border-bottom: 1px solid var(--slate7);
  border-left: 1px solid var(--slate7);
  box-shadow: 0px 1px 2px rgba(16, 24, 40, 0.05);
  border-bottom-left-radius: 6px;
  border-bottom-right-radius: 6px;

}

.user-filter-search {
  padding: 6px 10px;
  gap: 16px;
  width: 312px;
  height: 32px;
  background: var(--base);
  border: 1px solid var(--slate7);
  border-radius: 6px;

  &::placeholder {
    color: var(--slate9);
  }
}



//TJ APP INPUT
.tj-app-input,
.edit-row-container {
  display: flex;
  flex-direction: column;
  font-family: 'IBM Plex Sans';
  font-style: normal;
  position: relative;

  .text-danger {
    font-weight: 400 !important;
    font-size: 10px !important;
    line-height: 16px !important;
    color: var(--tomato10) !important;
  }

  label {
    font-family: 'IBM Plex Sans';
    font-style: normal;
    font-weight: 500;
    font-size: 12px;
    line-height: 20px;
    display: flex;
    align-items: center;
    color: var(--slate12);
    margin-bottom: 4px;
  }

  input.form-control,
  textarea,
  .form-control {
    gap: 16px !important;
    background: var(--base) !important;
    border: 1px solid var(--slate7) !important;
    border-radius: 6px !important;
    margin-bottom: 4px !important;
    color: var(--slate12) !important;
    transition: none;


    &:hover {
      background: var(--slate1) !important;
      border: 1px solid var(--slate8) !important;
      -webkit-box-shadow: none !important;
      box-shadow: none !important;
      outline: none;
    }

    &:focus-visible {
      background: var(--indigo2) !important;
      border: 1px solid var(--indigo9) !important;
      box-shadow: none !important;
    }

    &.input-error-border {
      border-color: #DB4324 !important;
    }

    &:-webkit-autofill {
      box-shadow: 0 0 0 1000px var(--base) inset !important;
      -webkit-text-fill-color: var(--slate12) !important;

      &:hover {
        box-shadow: 0 0 0 1000px var(--slate1) inset !important;
        -webkit-text-fill-color: var(--slate12) !important;
      }

      &:focus-visible {
        box-shadow: 0 0 0 1000px var(--indigo2) inset !important;
        -webkit-text-fill-color: var(--slate12) !important;
      }
    }


  }

}

.tj-app-input-wrapper {
  display: flex;

  .eye-icon {
    position: absolute;
    right: 8px;
    top: 5px;
    cursor: pointer;
  }

  .form-control {
    padding-right: 2.2rem;
  }
}



.tj-sub-helper-text {
  font-weight: 400;
  font-size: 10px;
  line-height: 16px;
}

.tj-input-success {
  color: var(--grass10);
}

.tj-input-warning {
  color: var(--orange10);
}

.tj-input-helper {
  color: var(--slate11);
}

.tj-input-error {
  color: var(--tomato10);
}

.tj-input-error-state {
  border: 1px solid var(--tomato9);
}

// TJ APP INPUT END

.search-input-container {
  display: flex;
}

// sidebar styles inside editor :: temporary
.theme-dark,
.dark-theme {
  .codehinter.alert-component.workspace-variables-alert-banner {
    color: #ffecbb !important;
    background-color: #3a3f41 !important;
    border-color: #4d5156 !important;
  }
}

.add-icon-column {
  position: sticky;
  top: 0;
  z-index: 1;
  right: 0;
  padding: 0px !important;
  width: 30px;
  height: 31px;
  border-radius: 0px !important;
  background: var(--slate7) !important;
  cursor: pointer;

  .icon-styles {
    font-size: 14px !important;
    font-weight: 400;
    color: black;
  }
}

.add-icon-column-dark {
  position: sticky;
  top: 0;
  z-index: 1;
  right: 0;
  padding: 0px !important;
  width: 30px;
  height: 31px;
  border-radius: 0px !important;
  cursor: pointer;

  .icon-styles {
    width: 100% !important;
    height: 100% !important;
    background: #1c252f !important;
    border: 0.4px solid white !important;
    font-size: 14px !important;
    font-weight: 400;
    color: white;
  }
}

.add-icon-row {
  position: sticky;
  bottom: 0;
  left: 0px;
  width: 29px;
  height: 31px;
  background: var(--slate7);
  border-width: 0px 1px 1px 1px;
  border-style: solid;
  border-radius: 0px;
  border-color: var(--slate4);
  border-radius: 0px !important;
  font-size: 14px !important;
  font-weight: 400;
  display: flex;
  align-items: center;
  justify-content: center;
  cursor: pointer;
}

.add-icon-row-dark {
  position: sticky;
  bottom: 0;
  left: 0px;
  width: 29px;
  height: 31px;
  background: var(--slate7);
  border-width: 0px 1px 1px 1px;
  border-style: solid;
  border-radius: 0px;
  background: #1c252f !important;
  border: 0.4px solid white !important;
  font-size: 14px !important;
  font-weight: 400;
  color: white;
  display: flex;
  align-items: center;
  justify-content: center;
  cursor: pointer;
  z-index: 2;
}

// custom styles for users multiselect in manage users
.manage-groups-users-multiselect {
  gap: 17px;
  width: 440px;
  height: 32px;
  background: var(--base);
  border-radius: 6px;

  .dropdown-heading {
    height: 32px;
    padding: 6px 10px;
  }

  .dropdown-container {
    background: var(--base);
    border: 1px solid var(--slate7) !important;
  }

  .dropdown-content {
    border: 1px solid var(--slate3);
    box-shadow: 0px 12px 16px -4px rgba(16, 24, 40, 0.08), 0px 4px 6px -2px rgba(16, 24, 40, 0.03);
    border-radius: 6px;

    .search {
      input {
        background-color: var(--base);
        color: var(--slate12);
      }
    }
  }

  .rmsc,
  .dropdown-content,
  .panel-content,
  .search {
    background: var(--base) !important;
  }

  .options {
    .select-item {
      color: var(--slate12);

      &:hover {
        background: var(--slate4);
        border-radius: 6px;
      }
    }
  }
}

.select-search__options {
  .item-renderer {
    display: flex !important;
    justify-content: space-between;
    padding: 20px;
    cursor: pointer;
    flex-direction: row;

    div:first-child {
      display: flex;
    }

    p {
      margin-bottom: 0px !important;
      color: var(--slate12);
    }

    span {
      color: var(--slate11);
    }

    p,
    span {
      font-weight: 400;
      font-size: 12px;
      line-height: 20px;
    }
  }
}

.create-new-app-dropdown {
  .button:first-child {
    padding: 0 !important;
  }

  .dropdown-toggle::after {
    border: none !important;
    content: url("data:image/svg+xml,%3Csvg width='25' height='25' viewBox='0 0 25 25' fill='none' xmlns='http://www.w3.org/2000/svg'%3E%3Cpath fill-rule='evenodd' clip-rule='evenodd' d='M10.5 7.03906C10.5 6.34871 11.0596 5.78906 11.75 5.78906C12.4404 5.78906 13 6.34871 13 7.03906C13 7.72942 12.4404 8.28906 11.75 8.28906C11.0596 8.28906 10.5 7.72942 10.5 7.03906ZM10.5 12.0391C10.5 11.3487 11.0596 10.7891 11.75 10.7891C12.4404 10.7891 13 11.3487 13 12.0391C13 12.7294 12.4404 13.2891 11.75 13.2891C11.0596 13.2891 10.5 12.7294 10.5 12.0391ZM11.75 15.7891C11.0596 15.7891 10.5 16.3487 10.5 17.0391C10.5 17.7294 11.0596 18.2891 11.75 18.2891C12.4404 18.2891 13 17.7294 13 17.0391C13 16.3487 12.4404 15.7891 11.75 15.7891Z' fill='%23fff'/%3E%3C/svg%3E%0A");
    transform: rotate(360deg);
    width: 14px;
    margin: 0 !important;
    display: flex;
    align-items: center;
    justify-content: center;
    padding: 8px 0px 0px 0px;
  }
}

.sso-page-loader-card {
  background-color: var(--slate2) !important;
  height: 100%;

  .card-header {
    background-color: var(--slate2) !important;
  }
}

.workspace-nav-list-wrap {
  padding: 4px 20px 20px 20px;
  height: calc(100vh - 116px) !important;
}

.upload-user-form span.file-upload-error {
  color: var(--tomato10) !important;
  margin-top: 12px 0px 0px 0px;
}

.tj-onboarding-phone-input {
  width: 392px !important;
  height: 40px;
  padding: 8px 12px;
  gap: 8px;
  margin-bottom: 12px;
  background: #FFFFFF;
  border: 1px solid #D7DBDF !important;
  border-radius: 0px 4px 4px 0px !important;

  &:hover {
    border: 1px solid #466BF2 !important;
  }
}

.tj-onboarding-phone-input-wrapper {
  margin-bottom: 12px;
}

.theme-dark {
  .tj-onboarding-phone-input-wrapper {
    .flag-dropdown {
      background-color: #1f2936 !important;

      .country-list {
        background-color: #1f2936 !important;
        background: #1f2936;

        li {
          .country .highlight {
            background-color: #3a3f42;
            color: #000 !important;

            div {
              .country-name {
                color: #6b6b6b !important;
              }
            }

          }

          &:hover {
            background-color: #2b2f31;
          }

        }
      }
    }

  }

  .react-tel-input .country-list .country.highlight {
    color: #6b6b6b;
  }
}

.maximum-canvas-width-input-select {
  padding: 6px 10px;
  gap: 17px;
  width: 60px;
  height: 32px;
  background: #FFFFFF;
  border: 1px solid #D7DBDF;
  border-radius: 0px 6px 6px 0px;
}

.maximum-canvas-width-input-field {
  padding: 6px 10px;
  gap: 17px;
  width: 97px;
  height: 32px;
  background: #FFFFFF;
  border: 1px solid #D7DBDF;
  border-top-left-radius: 6px;
  border-bottom-left-radius: 6px;
  border-right: none !important;


}

.canvas-background-holder {
  padding: 6px 10px;
  gap: 6px;
  width: 120px;
  height: 32px;
  background: #FFFFFF;
  display: flex;
  align-items: center;
  border: 1px solid #D7DBDF;
  border-radius: 6px;
  flex-direction: row;
}

.export-app-btn {
  flex-direction: row;
  justify-content: center;
  align-items: center;
  padding: 6px 16px;
  gap: 6px;
  width: 158px;
  height: 32px;
  font-family: 'IBM Plex Sans';
  font-style: normal;
  font-weight: 600;
  font-size: 14px;
  line-height: 20px;
  color: #3E63DD;
  background: #F0F4FF;
  border-radius: 6px;
  border: none;
}

.tj-btn-tertiary {
  padding: 10px 20px;
  gap: 8px;
  width: 112px;
  height: 40px;
  background: #FFFFFF;
  border: 1px solid #D7DBDF;
  border-radius: 6px;

  &:hover {
    border: 1px solid #C1C8CD;
    color: #687076;
  }

  &:active {
    border: 1px solid #11181C;
    color: #11181C;
  }
}

.export-table-button {

  display: flex;
  align-items: center;
  justify-content: center;
}


#global-settings-popover.theme-dark {
  background-color: $bg-dark-light !important;
  border: 1px solid #2B2F31;

  .maximum-canvas-width-input-select {
    background-color: $bg-dark-light !important;
    border: 1px solid #324156;
    color: $white;
  }

  .export-app-btn {
    background: #192140;
  }

  .fx-canvas div {
    background-color: transparent !important;
  }
}

.released-version-popup-container {
  width: 100%;
  position: absolute;
  display: flex;
  justify-content: center;
  top: 55px;

  .released-version-popup-cover {
    width: 250px;
    height: fit-content;
    margin: 0;
    z-index: 1;

    .popup-content {
      background-color: #121212;
      padding: 16px 18px 0px 16px;
      border-radius: 6px;
      p {
        font-size: 14px;
        font-family: IBM Plex Sans;
        color: #ECEDEE;
      }
    }
  }

  .error-shake {
    animation: shake 0.82s cubic-bezier(.36, .07, .19, .97) both;
    transform: translate3d(0, 0, 0);
    backface-visibility: hidden;
    perspective: 10000px;
  }

  @keyframes shake {

    10%,
    90% {
      transform: translate3d(-1px, 0, 0);
    }

    20%,
    80% {
      transform: translate3d(2px, 0, 0);
    }

    30%,
    50%,
    70% {
      transform: translate3d(-4px, 0, 0);
    }

    40%,
    60% {
      transform: translate3d(4px, 0, 0);
    }
  }

}
.profile-page-content-wrap {
  background-color: var(--slate2);
  padding-top: 40px;
}

.profile-page-card {
  background-color: var(--base);
  border-radius: 6px;
}

.all-apps-link-cotainer {
  border-radius: 6px !important;
}

.workspace-variable-table-card {
  height: calc(100vh - 208px);
}

.workspace-constant-table-card {
  margin: 0 auto;
  width: 880px;
  min-height: calc(100vh - 308px);

  .manage-constant-wrapper-card {
    max-height: calc(100vh - 260px);
  }

  .empty-state-org-constants {
    padding-top: 5rem;

    .info {
      color: var(--slate11);
    }
  }

  .workspace-constant-card-body {
    min-height: calc(100vh - 408px);
    background: var(--base);
  }

  .constant-table-wrapper {
    height: calc(100vh - 403px);
    overflow-y: auto;
    height: 100%;
  }

  .constant-table-card {
    min-height: 370px;
  }

  .card-footer {
    border-top: none !important;
  }

  .left-menu .tj-list-item {
    width: 148px
  }
}



.variables-table-wrapper {
  tr {
    border-width: 0px !important;
  }
}

.constant-table-wrapper {
  tr {
    border-width: 0px !important;
  }
}

.home-page-content-container {
  max-width: 880px;

  @media only screen and (max-width: 768px) {
    margin-bottom: 0rem !important;

    .liner {
      width: unset !important;
    }

    .app-list {
      overflow-y: auto;
      height: calc(100vh - 26rem);

      .skeleton-container {
        display: flex;
        flex-direction: column;

        .col {
          display: flex;
          justify-content: center;
          margin-bottom: 1rem;
        }

        .card-skeleton-container {
          width: 304px;

        }
      }
    }

    .menu-ico {
      display: none !important;
    }
  }
}

@media only screen and (min-width: 1584px) and (max-width: 1727px) {

  .edit-button,
  .launch-button {
    width: 113px !important;
  }
}



@media only screen and (max-width: 1583px) and (min-width: 1312px) {

  .homepage-app-card-list-item {
    max-width: 264px;

    .edit-button,
    .launch-button {
      width: 109px !important;
    }
  }

}

@media only screen and (min-width: 1728px) {

  .homepage-app-card-list-item {
    max-width: 304px;

    .edit-button,
    .launch-button {
      width: 129px !important;
    }
  }

  .home-page-content-container {
    max-width: 976px;
  }

  .liner {
    width: 976px;
  }
}

@media only screen and (max-width: 992px) {
  .homepage-app-card-list-item-wrap {
    display: flex;
    justify-content: center;
    margin-left: auto;
    margin-right: auto;
    width: 100%;
    margin-top: 22px;
  }

  .homepage-app-card-list-item {
    max-width: 304px !important;
    flex-basis: 100%;

    .edit-button,
    .launch-button {
      width: 129px !important;
    }
  }
}

@media only screen and (min-width: 993px) and (max-width: 1311px) {
  .home-page-content-container {
    max-width: 568px;
  }

  .homepage-app-card-list-item-wrap {
    row-gap: 20px;
  }

  .homepage-app-card-list-item {
    max-width: 269px;
    flex-basis: 100%;

    .edit-button,
    .launch-button {
      width: 111.5px !important;
    }
  }

  .liner {
    width: 568px;
  }
}

.tj-docs-link {
  color: var(--indigo9) !important;
  text-decoration: none;
  list-style: none;
}

.datasource-copy-button {
  width: 87px;
  height: 32px;
}

.datasource-edit-btn {
  height: 27px;
  margin-left: 12px;
}

.datasource-edit-modal {

  .modal-content,
  .modal-body,
  .modal-header,
  .modal-title,
  .modal-body-content,
  .modal-sidebar,
  .card {
    background-color: var(--base) !important;
    color: var(--slate12) !important;
    border-color: var(--slate5) !important;
  }

  .datasource-modal-sidebar-footer {
    .footer-text {
      color: var(--slate12) !important;
    }
  }

  .form-control-plaintext {
    color: var(--slate12) !important;
  }

  .card {
    &:hover {
      background-color: var(--slate2) !important;
    }
  }

  input:disabled {
    background-color: var(--slate3) !important;
  }

  .react-select__control--is-disabled {
    background-color: var(--slate3) !important;
  }
}

.org-edit-icon {
  width: 28px;
  height: 28px;
  border-radius: 6px;
  display: flex;
  justify-content: center;
  align-items: center;

  svg {
    height: 14px;
    width: 14px;
  }
}

.marketplace-page-sidebar {
  height: calc(100vh - 64px);
  max-width: 288px;
  background-color: var(--base);
  border-right: 1px solid var(--slate5) !important;
  display: grid !important;
  grid-template-rows: auto 1fr auto !important;
}

.marketplace-body {
  height: calc(100vh - 64px) !important;
  overflow-y: auto;
  // background: var(--slate2);
}

.plugins-card {
  background-color: var(--base);
  border: 1px solid var(--slate3);
  box-shadow: 0px 1px 2px rgba(16, 24, 40, 0.05);
  border-radius: 6px;

  .card-body-alignment {
    min-height: 145px;
    display: flex;
    flex-direction: column;
    justify-content: space-between;
  }
}

.template-source-name {
  color: var(--slate12) !important;
}

.marketplace-install {
  color: var(--indigo9);
}

.popover {
  .popover-arrow {
    display: none;
  }
}

.shareable-link {
  .input-group {
    .input-group-text {
      border-color: var(--slate7);
      color: var(--slate12);
      background-color: var(--slate3);
    }

    .app-name-slug-input {
      input {
        border-color: var(--grass9);
      }
    }
  }

  .input-group {
    display: flex;

    .tj-app-input textarea {
      width: 600px;
      border-radius: 0px !important;
      margin-bottom: 0px !important;
      background-color: #efefef4d;
      color: #545454;
    }
  }
}

.confirm-dialogue-modal {
  background: var(--base);

  .modal-header {
    background: var(--base);
    color: var(--slate12);
    border-bottom: 1px solid var(--slate5);
  }
}


.gitsync-modal-body {
  align-items: center;
  justify-content: center;
  display: flex;

  .p {
    width: auto;
  }

  .loader {
    border: 4px solid #f3f3f3; /* Light gray border */
    border-top: 4px solid #3498db; /* Blue border on top */
    border-radius: 50%;
    width: 40px;
    height: 40px;
    animation: spin 1s linear infinite; /* Rotation animation */
  }
  @keyframes spin {
    0% { transform: rotate(0deg); }
    100% { transform: rotate(360deg); }
  }
}

.box-container {
  border: 1px solid #ccc; 
  background-color: #f0f0f0; 
  border-radius: 8px; 
  box-shadow: 0px 2px 4px rgba(0, 0, 0, 0.1); 
  
  .box-content {
    padding: 10px; /* Add padding for spacing inside the box */

    p {
      max-width: 100%;
      margin: 0px;
      word-wrap: break-word; /* Ensure the paragraph wraps within the box */
    }
  }
  
  
}





.theme-dark {
  .icon-widget-popover {
    .search-box-wrapper input {
      color: #f4f6fa !important;
    }

    .search-box-wrapper input:focus {
      background-color: #1c252f !important;
    }
  }

  .shareable-link {
    .tj-app-input textarea {
      background-color: #5e656e !important;
      color: #f4f6fa !important;
      border: none !important;
    }
  }

  .icon-widget-popover {
    .search-box-wrapper .input-icon-addon {
      min-width: 2.5rem !important;
    }

    .search-box-wrapper input {
      color: var(--slate12) !important;
    }
  }

  .shareable-link-container,
  .app-slug-container {
    .field-name {
      color: var(--slate-12) !important;
    }

    input.slug-input {
      background: #1f2936 !important;
      color: #f4f6fa !important;
      border-color: #324156 !important;
    }

    .applink-text {
      background-color: #2b394b !important;
    }

    .input-group-text {
      background-color: #2b394b !important;
    }

    .tj-text-input {
      border-color: #324156 !important;
    }

    .input-with-icon {
      .form-control {
        background-color: #1f2936 !important;
        border-color: #3E4B5A !important;
        color: #fff !important;
      }
    }
  }

}

.dark-theme {
  .manage-app-users-footer {
    .default-secondary-button {
      background-color: var(--indigo9);
      color: var(--base-black);
    }
  }
}

.instance-all-users{
  .users-table {
    tbody {
      tr>td>span {
        max-width: 85px;
      }

      tr>td>a {
        max-width: 140px;
      }
    }

    thead {
      tr {
        gap: 0px;
      }
  
      tr>th {
        min-width: 163px;
      }
    }
  
.workspace-folder-modal {
  .tj-text-input.dark {
    background: #202425;
    border-color: var(--slate7) !important;
  }
}

.slug-ellipsis {
  white-space: nowrap;
  overflow: hidden;
  text-overflow: ellipsis;
  width: 150px;
}

  }
}

.audit-log {
  width: 880px;
  margin: 0 auto;

  .card {
    background: var(--base);
    border: 1px solid var(--slate7) !important;
    box-shadow: 0px 1px 2px rgba(16, 24, 40, 0.05) !important;

    .card-header {
      background: var(--slate3);
      padding: 15px 16px;
      gap: 12px;
      height: 62px;
      border-top-left-radius: 6px;
      border-top-right-radius: 6px;
    }

    .form-label {
      font-size: 12px;
      font-weight: 500px;
      margin-bottom: 4px !important;
      color: var(--slate12);
    }
  }
}
.break-all {
  word-break: break-all;
}

.instance-settings-page {
  width: 880px;
  margin: 0 auto;
  background: var(--base);

  .card {
    background: var(--base);
    border: 1px solid var(--slate7) !important;
    box-shadow: 0px 1px 2px rgba(16, 24, 40, 0.05) !important;
    width: 880px;

    .card-header {
      padding: 24px 24px;
      gap: 12px;
      height: 72px;
      border-top-left-radius: 6px;
      border-top-right-radius: 6px;

      .title-banner-wrapper {
        display: flex;
        align-items: center;
        justify-content: space-between;
        width: 878px;
      }

    }

    .form-label {
      font-size: 12px;
      font-weight: 500px;
      margin-bottom: 4px !important;
      color: var(--slate12);
    }

    .card-footer {
      display: flex;
      justify-content: flex-end;
      align-items: center;
      padding: 24px 32px;
      gap: 8px;
      border-top: 1px solid var(--slate5) !important;
      background: var(--base);
      margin-top: 0px !important;
      align-Self: 'stretch';
      height: 88px;
    }
    .card-body {
      height: 467px;
      padding: 24px;
      .form-group{
        .tj-app-input{
          .form-control{
            &:disabled{
              background: var(--slate3) !important;
            }
          }
        }
      }
    }
  }
}


.workspace-folder-modal{
  .tj-text-input.dark {
    background:  #202425;
    border-color: var(--slate7) !important;
  }
}

.slug-ellipsis {
  white-space: nowrap;
  overflow: hidden;
  text-overflow: ellipsis;
  width: 150px; 
}

.app-slug-container,
.shareable-link-container,
.workspace-folder-modal {
  .tj-app-input {
    padding-bottom: 0px !important;
  }

  .label {
    font-weight: 400;
    font-size: 10px;
    height: 0px;
    padding: 4px 0px 16px 0px;
  }

  .tj-input-error {
    color: var(--tomato10);
  }

  .tj-text-input {
    width: auto !important;
    background: var(--slate3);
    color: var(--slate9);
    height: auto !important;
    margin-bottom: 5px;
    border-color: var(--slate7);

    &:hover {
      box-shadow: none;
    }

    &:active {
      border: 1px solid #D7DBDF;
      box-shadow: none;
    }
  }

  .input-with-icon {
    flex: none;

    .icon-container {
      right: 20px;
      top: calc(50% - 13px);
    }
  }

  .label-info {
    color: #687076;
  }

  .label-success {
    color: #3D9A50;
  }


  .workspace-spinner {
    color: #889096 !important;
    width: 16px;
    height: 16px;
    align-self: center;
  }

  .cancel-btn {
    color: var(--indigo9);
  }
}

.confirm-dialogue-modal {
  background: var(--base);
}

.table-editor-component-row {
  .rdt.cell-type-datepicker {
    margin-top: 0;
  }

  .has-multiselect {
    .select-search-input {
      margin-bottom: 0;
    }
  }
}

.audit-log {
  background-color: var(--slate2);
  width: unset;

  .tj-ms {
    width: unset;
  }

  .filter-by-section {
    height: 90px;
  }

  .select-search__select{
    .select-search__options {
      margin-left: -24px;
      margin-bottom: 0px;

      .select-search__row {
        button {
          overflow: hidden !important;
          text-overflow: ellipsis !important;
          white-space: nowrap;
          border-radius: 0;
        }
        :hover {
          background-color: var(--slate3) !important;
        }
      }
    }
  }

  .select-search-dark__select {
    padding: 0px;
    border: none;

    .select-search-dark__options {
      margin-bottom: 0px;

    .select-search-dark__option,
      .select-search-dark__not-found {
        background-color: var(--base);
        color: var(--slate12);
        border: 1px solid var(--slate5);
        box-shadow: 0px 32px 64px -12px rgba(16, 24, 40, 0.14);
        margin: 0 auto;
      }
    }
  }
}
.theme-dark .card-container {
  background-color: #121212 !important
}

.version-select {
  .react-select__menu {
    .react-select__menu-list {
      max-height: 150px;
    }
  }
}

.generate-cell-value-component-div-wrapper {

  .form-control-plaintext:focus-visible {
    outline-color: #dadcde;
    border-radius: 4px;
  }

  .form-control-plaintext:hover {
    outline-color: #dadcde;
    border-radius: 4px;
  }
}

.dark-theme {
  .generate-cell-value-component-div-wrapper {

    .form-control-plaintext:focus-visible {
      filter: invert(-1);
    }

    .form-control-plaintext:hover {
      filter: invert(-1);
    }
  }
}

.progress-bar {
  width: 100%;
  height: 6px;
  background-color: var(--amber4);
  border-radius: 10px;
  overflow: hidden;
}

.progress {
  height: 100%;
  transition: width 0.5s ease-in-out;
}

.app-slug-container,
.workspace-folder-modal {
  .tj-app-input {
    padding-bottom: 0px !important;

    .is-invalid {
      border-color: var(--tomato10) !important;
    }

    .is-invalid:focus {
      border-color: var(--tomato10) !important;
    }
  }

  .tj-input-error {
    height: 32px;
    color: var(--tomato10);
    font-weight: 400;
    font-size: 10px;
    height: 0px;
    padding: 4px 0px 16px 0px;
  }
}

.jet-container-loading {
  margin: 0 auto;
  justify-content: center;
  align-items: center;
}

.jet-container-json-form {
  padding: 20px;

  .DateRangePickerInput {
    width: 100% !important;
  }

  .dropzone {
    aside {
      width: 100% !important;
    }
  }

  fieldset {
    width: 100%;

    .json-form-wrapper {
      margin-bottom: 4px;

      // overrides properties of text widget in custom schema form
      .text-widget {
        height: 100% !important;
      }

      .text-widget[style*="font-size: 14px;"] {
        height: 21px !important;

        div {
          overflow-y: visible !important;
        }
      }

      .text-widget[style*="font-size: 20px;"] {
        height: 30px !important;
        background-color: red;

        div {
          overflow-y: visible !important;
        }
      }


      .widget-button {
        button {
          width: auto !important;
          min-width: 140px !important;
        }
      }
    }
  }
}

.freeze-scroll {
  #real-canvas {
    overflow: hidden;
  }
}
.custom-css-input-container span.cm-error {
  background-color: transparent;
  text-decoration: underline;
  text-decoration-color: red;
  text-decoration-style: dashed;
}

.custom-styles-wrapper {
  height: calc(100vh - 156px);
  overflow: auto;
}

.org-settings-info {
  background-color: var(--slate2);
  border: 1px solid var(--slate3);
}

.badge-warning {
  background-color: var(--amber7) !important;
}

.workspace-variables-alert-banner {
  width: inherit;
  background-color: #FFF9ED;
  border-color: #FFE3A2;
  margin-bottom: 0px;
  padding: 8px 16px;
  border-radius: 0px;
  display: flex;
  justify-content: space-between;
  align-items: center;
  color: var(--amber8);
  font-size: 12px;
  font-weight: 500;
  line-height: 16px;
  letter-spacing: 0.4px;
  text-align: left;
  box-shadow: 0px 1px 2px rgba(16, 24, 40, 0.05);
  border-radius: 6px;
}

.alert-banner-type-text {
  font-size: 12px;
  font-weight: 500;
  line-height: 16px;
  letter-spacing: 0.4px;
  text-align: left;
}

.tj-app-input .alert-component.workspace-variables-alert-banner {
  color: var(--amber8);
  border-color: var(--amber3);
}

.form-label-restricted {
  display: none;
}

.ldap-login-page{
  .common-auth-signup-container-wrapper {
    margin-top: 150px;
  }

  .ldap-login-header {
    margin-bottom: 10px;
    h2{
      color: #111827;
      font-size: 44px;
      font-weight: 400;
    }
  }

  .signup-password-hide-img {
    top: 24%;
  }

  .ldap-form {
    display: flex;
    flex-direction: column;
    align-items: center;
  }
}

#tooltip-for-org-constant-cell,
#tooltip-for-org-input-disabled {
  padding: 12px 16px !important;
  white-space: pre-line !important;
  max-width: 500px !important;
  z-index: 1 !important;

  .react-tooltip-arrow {
    background: inherit !important;
  }
}

.query-rename-input {

  &:focus,
  &:active {
    box-shadow: 0px 0px 0px 2px #C6D4F9;
    border: 1px solid var(--light-indigo-09, var(--indigo9));
  }
}

.btn-query-panel-header {
  height: 28px;
  width: 28px;
  display: flex;
  align-items: center;
  justify-content: center;
  border-radius: 6px;
  background-color: transparent;
  border: none;

  &.active {
    background-color: var(--slate5) !important;
  }

  &:hover,
  &:focus {
    background-color: var(--slate4) !important;
  }
}

.tj-scrollbar {

  ::-webkit-scrollbar,
  &::-webkit-scrollbar {
    width: 16px;
    border-radius: 8px;
  }

  ::-webkit-scrollbar-thumb,
  &::-webkit-scrollbar-thumb {
    border: 4px solid var(--base);
    border-radius: 8px;
    background-color: var(--slate4) !important;
  }

  ::-webkit-scrollbar-track,
  &::-webkit-scrollbar-track {
    background-color: var(--base);
  }

}

.form-check>.form-check-input:not(:checked) {
  background-color: var(--base);
  border-color: var(--slate7);
}

/*
* remove this once whole app is migrated to new styles. use only `theme-dark` class everywhere. 
* This is added since some of the pages are in old theme and making changes to `theme-dark` styles can break UI style somewhere else 
*/
.tj-dark-mode {
  background-color: var(--base) !important;
  color: var(--base-black) !important;
}

.tj-list-btn {
  border-radius: 6px;

  &:hover {
    background-color: var(--slate4);
  }

  &.active {
    background-color: var(--slate5);
  }
}

.tj-list-option {
  &.active {
    background-color: var(--indigo2);
  }
}

.runjs-parameter-badge {
  max-width: 104px;
  height: 24px !important;
  padding: 2px 6px !important;
}

.release-buttons {
  .release-button {
    display: flex;
    padding: 4px 12px;
    align-items: center;
    gap: 8px;
    flex: 1 0 0;
    width: 84px;
    height: 28px;
    cursor: pointer;
  }

  .released-button {
    background-color: #F1F3F5;
    color: #C1C8CD;
  }

  .nav-item {
    background-color: transparent !important;
  }
}

.modal-divider {
  border-top: 1px solid #dee2e6;
  padding: 10px;
}

.dark-theme-modal-divider {
  border-top: 1px solid var(--slate5) !important;
  padding: 10px;

  .nav-item {
    background-color: transparent !important;
  }
}

.app-slug-container {
  .label {
    font-size: 9px !important;
  }
}

.shareable-link-container {
  .copy-container {
    width: 0px;
    margin-right: -12px;
  }

  .form-check-label {
    font-size: 12px;
    margin-left: 8px;
    color: var(--base-slate-12);
  }

  .label-success,
  .label-updated,
  .tj-input-error,
  .label-info {
    font-size: 10px;
    padding-top: 10px;
  }

  .input-with-icon {
    .form-control {
      height: 100%;
      border-radius: 0px !important;
      padding-right: 40px;
    }

    .is-invalid:focus {
      border-color: var(--tomato9) !important;
    }

    .icon-container {
      right: 12px;
      top: calc(50% - 11px);

      .spinner-border {
        width: 20px;
        height: 20px;
      }
    }
  }

  .input-group-text {
    background: var(--slate3);
    color: var(--slate9);
  }
}

.manage-app-users-footer {
  padding-bottom: 20px;
  margin-top: 18px;

  .default-secondary-button {
    width: auto !important;
    padding: 18px;
  }
}

.share-disabled {
  opacity: 0.4;
}

.license-tooltip {
  .nav-item {
    line-height: 0px;
  }
}

// Editor revamp styles
.main-wrapper {
  .editor {
    .header>.navbar {
      background-color: var(--base) !important;
      border-bottom: 1px solid var(--slate5);
      z-index: 10;
    }
  }
}

.component-image-wrapper {
  background-color: var(--slate3) !important;
  border-radius: 6px;
}

.components-container {
  margin-left: 16px;
  margin-right: 16px;
}

.draggable-box-wrapper {
  height: 86px;
  width: 72px;
  margin-bottom: 4px;
}

.component-card-group-wrapper {
  display: flex;
  flex-wrap: wrap;
  column-gap: 22px;
}

.component-card-group-container {
  display: flex;
  row-gap: 12px;
  flex-direction: column;
  padding-bottom: 12px;
  padding-top: 12px;
}

.widgets-manager-header {
  color: var(--slate12);
  font-size: 14px;
  font-style: normal;
  font-weight: 500;
  line-height: 20px;
  /* 142.857% */
  margin-top: 16px;
  margin-bottom: 12px;
}

.components-container {
  .tj-input {
    margin-bottom: 16px;
  }
}

.tj-widgets-search-input {
  width: 266px;
  height: 32px;
  border-radius: 6px;
  background-color: var(--base) !important;
  font-size: 12px;
  font-style: normal;
  font-weight: 400;
  line-height: 20px;
}

.release-button {
  color: var(--indigo-01, #FDFDFE);
  font-family: IBM Plex Sans;
  font-size: 12px;
  font-style: normal;
  font-weight: 600;
  line-height: 20px;
  /* 166.667% */
  display: flex;
  padding: 4px 12px;
  align-items: center;
  gap: 8px;
  flex: 1 0 0;
}

.editor-header-icon {
  border-radius: 6px;
  border: 1px solid var(--bases-transparent, rgba(255, 255, 255, 0.00));
  background: var(--indigo3);
  display: flex;
  padding: 7px;
  justify-content: center;
  align-items: center;
  gap: 8px;
  height: 28px;
  width: 28px;
}

.tj-header-avatar {
  display: flex;
  font-weight: 500;
  width: 27px;
  height: 26px;
  padding: 4px 6px;
  flex-direction: column;
  justify-content: center;
  align-items: center;
  gap: 10px;
  flex-shrink: 0;
  margin-bottom: 0px !important;
  border-radius: 100% !important;
  margin-left: -8px;
  background-color: var(--slate5) !important;
  color: var(--slate10) !important
}

.undo-redo-container {
  position: absolute;
  top: 10px;
  display: flex;
  right: 222px;
  justify-content: center;
  align-items: center;
  height: 28px;
  gap: 2px;

  div {
    display: flex;
    justify-content: center;
    align-items: center;
    height: 28px;
    width: 28px;
    border-radius: 6px;
  }
}

.sidebar-panel-header {
  color: var(--slate12);
  padding-left: 4px;
}

.modal-content {
  background: var(--base);
  color: var(--slate12);
}

.main-editor-canvas {
  background-color: var(--base);
}

.event-manager-popover {
  border: none;
  /* Shadow/03 */
  box-shadow: 0px 4px 6px -2px rgba(16, 24, 40, 0.03), 0px 12px 16px -4px rgba(16, 24, 40, 0.08);

  .popover-body {
    background-color: var(--base);
    color: var(--slate12);
    border: 1px solid var(--slate3, #F1F3F5);
    border-radius: 6px;
  }

}

.copilot-toggle {
  font-family: IBM Plex Sans;
  font-size: 12px;
  font-style: normal;
  font-weight: 500;
  background-color: transparent !important;
  display: flex;
  align-items: center;
}

.copilot-codehinter-wrap {
  .CodeMirror.cm-s-monokai.CodeMirror-wrap {
    border-radius: 0px;
  }
}

.avatar-list-stacked {
  display: flex;
}

.avatar-list-stacked .avatar {
  margin-right: 0px !important;
}

.navbar-right-section {
  border-left: 1px solid var(--slate5);
}

.modal-header {
  background-color: var(--base);
  border-bottom: 1px solid var(--slate5);
}

.sidebar-debugger {
  .nav-item {
    button:hover {
      border-top-color: transparent;
      border-left-color: transparent;
      border-right-color: transparent;
    }
  }
}

.tj-app-version-text {
  color: var(--pink9);
}

.left-sidebar-comments {
  position: absolute;
  left: 0;
  bottom: 48px;
}

.popover-body {
  background-color: var(--base);
  color: var(--slate12);
  border-radius: 6px;
}

.popover {
  border: none;
  border-radius: 6px;
  border: 1px solid var(--slate3, #F1F3F5);
  background: var(--slate1, #FBFCFD);
  box-shadow: 0px 2px 4px -2px rgba(16, 24, 40, 0.06), 0px 4px 8px -2px rgba(16, 24, 40, 0.10);
}

.canvas-codehinter-container {
  .sketch-picker {
    left: 70px !important;
    top: 207px;
  }
}

.debugger-card-body {
  margin-top: 8px;
  margin-bottom: 16px;
  padding: 0px 16px;
}

.left-sidebar-header-btn {
  background-color: var(--base) !important;
  width: 28px;
  height: 28px;
  padding: 7px !important;

  &:focus-visible {
    border: none !important;
    outline: none !important;
    box-shadow: none !important;
  }
}



.navbar-seperator {
  border: 1px solid var(--slate5, #2B2F31);
  background: var(--slate1, #151718);
  width: 1px;
  height: 19px;
  margin-left: 8px;
  margin-right: 8px;
}

.CodeMirror {
  background: var(--base);
  font-size: 12px;
}

.color-picker-input {
  position: relative;
  height: 36px;
  background-color: var(--slate1);
  border: 1px solid var(--slate7);
  border-radius: 6px;

  &:hover {
    background-color: var(--slate4);
    border: 1px solid var(--slate8);

  }
}

#popover-basic-2 {

  .sketch-picker {
    left: 7px;
    width: 170px !important;
  }
}
.custom-gap-8{
  gap: 8px;
}
.color-slate-11{
  color: var(--slate11) !important;
}
.custom-gap-6{
  gap:6px
}
.custom-gap-2{
  gap:2px
}
.custom-gap-4{
  gap: 4px;
}
.text-black-000{
  color: var(--text-black-000) !important;
}
.custom-gap-12{
  gap:12px
}
#inspector-tabpane-properties{
  .accordion {
    .accordion-item:last-child{
      border-bottom: none !important;
    }
  }
}

.share-disabled {
  opacity: 0.4;
}

// Editor revamp styles
.main-wrapper {
  .editor {
    .header>.navbar {
      background-color: var(--base) !important;
      border-bottom: 1px solid var(--slate5);
      z-index: 10;
    }
  }
}
.custom-gap-2 {
  gap: 2px
}

// ToolJet Database buttons

.component-image-wrapper {
  background-color: var(--slate3) !important;
  border-radius: 6px;
}

.components-container {
  margin-left: 16px;
  margin-right: 16px;
}

.draggable-box-wrapper {
  height: 86px;
  width: 72px;
  margin-bottom: 4px;
}

.component-card-group-wrapper {
  display: flex;
  flex-wrap: wrap;
  column-gap: 22px;
}

.component-card-group-container {
  display: flex;
  row-gap: 12px;
  flex-direction: column;
  padding-bottom: 12px;
  padding-top: 12px;
}

.widgets-manager-header {
  color: var(--slate12);
  font-size: 14px;
  font-style: normal;
  font-weight: 500;
  line-height: 20px;
  /* 142.857% */
  margin-top: 16px;
  margin-bottom: 12px;
}

.components-container {
  .tj-input {
    margin-bottom: 16px;
  }
}

.tj-widgets-search-input {
  width: 266px;
  height: 32px;
  border-radius: 6px;
  background-color: var(--base) !important;
  font-size: 12px;
  font-style: normal;
  font-weight: 400;
  line-height: 20px;
}

.release-button {
  color: var(--indigo-01, #FDFDFE);
  font-family: IBM Plex Sans;
  font-size: 12px;
  font-style: normal;
  font-weight: 600;
  line-height: 20px;
  /* 166.667% */
  display: flex;
  padding: 4px 12px;
  align-items: center;
  gap: 8px;
  flex: 1 0 0;
}

.editor-header-icon {
  border-radius: 6px;
  border: 1px solid var(--bases-transparent, rgba(255, 255, 255, 0.00));
  background: var(--indigo3);
  display: flex;
  padding: 7px;
  justify-content: center;
  align-items: center;
  gap: 8px;
  height: 28px;
  width: 28px;
}

.tj-header-avatar {
  display: flex;
  font-weight: 500;
  width: 27px;
  height: 26px;
  padding: 4px 6px;
  flex-direction: column;
  justify-content: center;
  align-items: center;
  gap: 10px;
  flex-shrink: 0;
  margin-bottom: 0px !important;
  border-radius: 100% !important;
  margin-left: -8px;
  background-color: var(--slate5) !important;
  color: var(--slate10) !important
}

.undo-redo-container {
  position: absolute;
  top: 10px;
  display: flex;
  right: 222px;
  justify-content: center;
  align-items: center;
  height: 28px;
  gap: 2px;

  div {
    display: flex;
    justify-content: center;
    align-items: center;
    height: 28px;
    width: 28px;
    border-radius: 6px;
  }
}

.sidebar-panel-header {
  color: var(--slate12);
  padding-left: 4px;
}

.modal-content {
  background: var(--base);
  color: var(--slate12);
}

.main-editor-canvas {
  background-color: var(--base);
}

.event-manager-popover {
  border: none;
  /* Shadow/03 */
  box-shadow: 0px 4px 6px -2px rgba(16, 24, 40, 0.03), 0px 12px 16px -4px rgba(16, 24, 40, 0.08);

  .popover-body {
    background-color: var(--base);
    color: var(--slate12);
    border: 1px solid var(--slate3, #F1F3F5);
    border-radius: 6px;
  }

}

.copilot-toggle {
  font-family: IBM Plex Sans;
  font-size: 12px;
  font-style: normal;
  font-weight: 500;
  background-color: transparent !important;
  display: flex;
  align-items: center;
}

.copilot-codehinter-wrap {
  .CodeMirror.cm-s-monokai.CodeMirror-wrap {
    border-radius: 0px;
  }
}

.avatar-list-stacked {
  display: flex;
}

.avatar-list-stacked .avatar {
  margin-right: 0px !important;
}

.navbar-right-section {
  border-left: 1px solid var(--slate5);
}

.modal-header {
  background-color: var(--base);
  border-bottom: 1px solid var(--slate5);
}

.sidebar-debugger {
  .nav-item {
    button:hover {
      border-top-color: transparent;
      border-left-color: transparent;
      border-right-color: transparent;
    }
  }
}

.tj-app-version-text {
  color: var(--pink9);
}

.left-sidebar-comments {
  position: absolute;
  left: 0;
  bottom: 48px;
}

.popover-body {
  background-color: var(--base);
  color: var(--slate12);
  border-radius: 6px;
}

.popover {
  border: none;
  border-radius: 6px;
  border: 1px solid var(--slate3, #F1F3F5);
  background: var(--slate1, #FBFCFD);
  box-shadow: 0px 2px 4px -2px rgba(16, 24, 40, 0.06), 0px 4px 8px -2px rgba(16, 24, 40, 0.10);
}

.canvas-codehinter-container {
  .sketch-picker {
    left: 70px !important;
    top: 207px;
  }
}

.debugger-card-body {
  margin-top: 8px;
  margin-bottom: 16px;
  padding: 0px 16px;
}

.left-sidebar-header-btn {
  background-color: var(--base) !important;
  width: 28px;
  height: 28px;
  padding: 7px !important;

  &:focus-visible {
    border: none !important;
    outline: none !important;
    box-shadow: none !important;
  }
}

.navbar-seperator {
  border: 1px solid var(--slate5, #2B2F31);
  background: var(--slate1, #151718);
  width: 1px;
  height: 19px;
  margin-left: 8px;
  margin-right: 8px;
}

.CodeMirror {
  background: var(--base);
}

.color-picker-input {
  border: solid 1px #333c48;
  height: 36px;
  background-color: var(--slate1);
  border: 1px solid var(--slate7);

  &:hover {
    background-color: var(--slate4);
    border: 1px solid var(--slate8);

  }
}

#popover-basic-2 {
  .sketch-picker {
    left: 7px;
    width: 170px !important;
  }
}

.custom-gap-8 {
  gap: 8px;
}

.color-slate-11 {
  color: var(--slate11) !important;
}

.custom-gap-6 {
  gap: 6px
}

// ToolJet Database buttons

.ghost-black-operation {
  border: 1px solid transparent !important;
  padding: 4px 10px;
}

.custom-gap-2 {
  gap: 2px
}

.custom-gap-4 {
  gap: 4px;
}

.text-black-000 {
  color: var(--text-black-000) !important;
}

.custom-gap-12 {
  gap: 12px
}

.overflow-tooltip {
  .tooltip-inner {
    max-width: 100%;
  }
}

#inspector-tabpane-properties {
  .accordion {
    .accordion-item:last-child {
      border-bottom: none !important;
    }
  }
}


.bold-text {
  font-weight: 500;
}

.saml-sso-conf {
  .saml-footer {
    display: block !important;
  }

  .text-indigo-09 {
    color: $color-light-indigo-09;
  }

  .card-body {
    padding-bottom: 0px !important;
  }
}

.add-datasource-btn-workflows{
  width:195px;
  margin-top:8px;
  position:sticky;
  bottom:0;
  font-size:12px;
}
.react-flow__panel{
  bottom:50px
}
.connect-to-repository-container {
  width: 70%;
  display: flex;
  flex-direction: column;
  align-items: center;
  text-align: center;
  margin: auto;

  a {
    text-decoration: none;
    color: unset !important;
  }

  .tj-btn-right-icon {
    svg {
      path {
        fill: var(--indigo9);
      }
    }
  }
}

.git-sync-modal,
.modal-base {

  .create-commit-container,
  .commit-info,
  .pull-container {
    .form-control {
      font-weight: 400;
      font-size: 12px;
      line-height: 20px;
      color: var(--slate12);
    }

    .form-group {
      .tj-input-error-state {
        border: 1px solid var(--tomato9) !important;
      }

      .tj-input-error {
        color: var(--tomato10) !important;
      }
    }

    .info-text {
      color: var(--slate10);
    }

    .tj-input-error {
      color: var(--tomato10);
    }

    .form-control.disabled {
      background-color: var(--slate3) !important;
      color: var(--slate9) !important;
    }

    .last-commit-info {
      background: var(--slate3);

      .message-info {
        display: flex;
        justify-content: space-between;
      }

      .author-info {
        font-size: 10px;
        color: var(--slate11);
      }
    }

    .check-for-updates {
      display: flex;
      align-items: center;
      color: var(--indigo9);

      svg {
        path {
          fill: var(--indigo9);
        }

        rect {
          fill: none;
        }
      }

      .loader-container {
        height: unset !important;

        .primary-spin-loader {
          width: 18px;
          height: 18px;
          margin-right: 5px;
        }
      }
    }
  }



  .modal-footer {
    border-top: 1px solid var(--slate5);
    padding: 1rem;

    .tj-btn-left-icon {
      svg {
        width: 20px;
        height: 20px;

        path {
          fill: var(--indigo1);
        }
      }
    }

    .tj-large-btn {
      font-weight: 500;
      font-size: 14px;
    }
  }

  .modal-body {
    .loader-container {
      display: flex;
      justify-content: center;
      align-items: center;
      height: 180px;
    }
  }

  .modal-base {
    .tj-text-xxsm {
      color: var(--slate11);
    }
  }

  .modal-header {
    border-bottom: 1px solid var(--slate5) !important;

    .modal-title {
      color: var(--slate12);
    }

    svg>path {
      fill: var(--slate12);
    }
  }
}

.card-table {
  overflow: visible;
}

.groups-name-cell {
  transition: 0.3s all;
  border-radius: 6px;
  position: relative !important;
  overflow: visible !important;

  .groups-name-container {
    display: flex;
    column-gap: 8px;
    text-overflow: ellipsis;
    overflow: hidden;
    white-space: nowrap;
    max-width: 185px;
  }

  .group-chip {
    padding: 5px 8px;
    border-radius: 6px;
    background-color: var(--slate3);
    color: var(--slate11);
    text-overflow: ellipsis;
    overflow: hidden;
    white-space: nowrap;
    max-width: 95px;
  }

  .all-groups-list {
    position: absolute;
    width: 100%;
    top: 41px;
    display: flex;
    flex-direction: column;
    background: var(--slate1);
    align-items: flex-start;
    border-radius: 6px;
    border: 1px solid var(--slate1);
    box-shadow: 0px 4px 6px -2px rgba(16, 24, 40, 0.03), 0px 12px 16px -4px rgba(16, 24, 40, 0.08);
    padding: 9px 10px;
    gap: 15px;
    cursor: default;
    max-height: 240px;
    overflow: auto;
    left: 0px;
    z-index: 1;
  }
}

.groups-name-cell[data-active="true"] {
  background: var(--gray5) !important;

  .groups-name-container {
    padding-left: 6px;
  }

  .group-chip {
    max-width: unset !important;
  }
}

.groups-hover {
  &:hover {
    background: var(--slate3);
    cursor: pointer;
  }
}

.user-actions-menu-container {
  border: 1px solid var(--slate8);
  border-radius: 6px;

  &:hover {
    background: var(--slate4);
  }

  .actions-menu-icon {
    fill: var(--slate8);
    width: 20px !important;
    height: 20px !important;
    cursor: pointer;

    path {
      fill: var(--slate12) !important;
    }
  }
}

.primary-spin-loader {
  width: 43px;
  height: 43px;
  border: 3px solid var(--indigo6);
  border-bottom-color: var(--indigo9);
  border-radius: 50%;
  display: inline-block;
  box-sizing: border-box;
  animation: rotation 1s linear infinite;
}

@keyframes rotation {
  0% {
    transform: rotate(0deg);
  }

  100% {
    transform: rotate(360deg);
  }
}

.commit-changes {
  display: flex;
  gap: 6px;
}

.disabled-action-tooltip {
  opacity: 0.4;
}

.overflow-tooltip {
  .tooltip-inner {
    max-width: 100%;
  }
}

.card-table {
  overflow: visible;
}

.groups-name-cell {
  transition: 0.3s all;
  border-radius: 6px;
  position: relative !important;
  overflow: visible !important;

  .groups-name-container {
    display: flex;
    column-gap: 8px;
  }

  .group-chip {
    padding: 5px 8px;
    border-radius: 6px;
    background-color: var(--slate3);
    color: var(--slate11);
  }

  .all-groups-list {
    position: absolute;
    width: 100%;
    top: 41px;
    display: flex;
    flex-direction: column;
    background: var(--slate1);
    align-items: flex-start;
    border-radius: 6px;
    border: 1px solid var(--slate1);
    box-shadow: 0px 4px 6px -2px rgba(16, 24, 40, 0.03), 0px 12px 16px -4px rgba(16, 24, 40, 0.08);
    padding: 9px 10px;
    gap: 15px;
    cursor: default;
    max-height: 240px;
    overflow: auto;
    left: 0px;
    z-index: 1;
  }
}

.groups-name-cell[data-active="true"] {
  background: var(--gray5) !important;
  .groups-name-container {
    padding-left: 6px;
  }
}

.groups-hover {
  &:hover {
    background: var(--slate3);
    cursor: pointer;
  }
}

.user-actions-menu-container {
  border: 1px solid var(--slate8);
  border-radius: 6px;

  &:hover {
    background: var(--slate4);
  }

  .actions-menu-icon {
    fill: var(--slate8);
    width: 20px !important;
    height: 20px !important;
    cursor: pointer;

    path {
      fill: var(--slate12) !important;
    }
  }
}
#popover-user-menu {
  box-shadow: 0px 2px 4px -2px var(--indigo1), 0px 4px 8px -2px var(--indigo1);

  .popover-body {
    padding: 0rem 0.8rem;
    min-width: 160px;
  }

  button {
    color: var(--slate12);
    border: none !important;

    &:hover {
      background: none !important;
    }
  }

  .edit-user-btn {
    svg {
      fill: var(--slate9);

      path {
        fill: var(--slate9);
      }
    }
  }
  .user-archive {
    color: var(--tomato9);

    &:hover {
      color: var(--tomato9) !important;
    }
  }
}

.divider {
  border-top: 1px solid var(--slate6);
}

.workspace-constants-wrapper {
  height: calc(100vh - 64px);
}

.blank-page-wrapper {
  @media only screen and (max-width: 768px) {
    display: none;
  }
}

.blank-page-wrapper-mobile {
  display: none !important;
  @media only screen and (max-width: 768px) {
    transform: translateY(50%);
    display: flex !important;
    align-items: center;
    justify-content: center;
  }
}

.reset-password-info-banner {
  width: inherit;
  background-color: #F8FAFF;
  border-color: #D9E2FC;
  padding-left: 30px;
  padding-top: 4px !important;
  padding-bottom: 4px !important;
  padding-left: 35px !important;
  padding-right: 30px !important;
}

.tj-text-input-wrapper { 
  .signup-password-wrapper {
    .tj-text-input {
    width: 290px !important;
    background: var(--slate3);
    color: var(--slate9);
    height: auto !important;
    margin-bottom: 5px;
    border-color: var(--slate7);
    }
  }
}

.tj-text-input-icon-wrapper {
  .signup-password-wrapper {
    .tj-text-input {
    width: 320px !important;
    background: #F1F3F5;
    color: var(--slate9);
    height: 38px !important;
    margin-bottom: 10px;
    border-color: var(--slate7) !important;
    }
    .icon-wrapper {
      position: absolute;
      right: 10px;
      top: 50%;
      transform: translateY(-50%);
      align-items: center;
      gap: 5px; /* space between icons */
    }
  }
}
.tj-text-input-widget {
  border: 1px solid var(--tj-text-input-widget-border-default);
  background-color: var(--tj-text-input-widget-field-default);
  width: 100%;
  padding: 0px;
  z-index: 2;


  &:hover:not(:focus) {
    border: 1px solid var(--tblr-input-border-color-darker) !important;
  }

  &.is-invalid {
    border: 1px solid var(--tj-text-input-widget-error) !important; // For example, a red border for invalid input
  }

  &:focus {
    outline: none !important;
    border: 1px solid var(--tj-text-input-widget-border-clicked);

  }

  &:active {
    // border: 1px solid var(--tj-text-input-widget-border-clicked) !important;
    outline: none !important;
  }

  &::placeholder {
    color: #7E868C;
  }
}

.icon-style-container {
  width: 142px;
  height: 32px;
  display: flex;
  align-items: center;
  border-radius: 6px;
  padding: 2px;
}

.visibility-eye {
  position: absolute;
  top: 50%;
  right: -5px;
  transform: translate(-50%, -50%);
}

.label-hinter-margin {
  margin-bottom: 4px;
}

.accordion-header {
  height: 52px;
}


.CodeMirror-placeholder {
  min-width: 265px !important;
}

.tj-number-input-element {

  // Remove increment/decrement arrows
  input::-webkit-outer-spin-button,
  input::-webkit-inner-spin-button {
    -webkit-appearance: none;
    margin: 0;
  }

  /* Firefox */
  input[type=number] {
    -moz-appearance: textfield;
  }
}

.inspector-color-input-popover {
  left: -96px !important;
}

.tj-number-input-widget {
  input[type="number"] {
    -moz-appearance: textfield !important;
  }
}

.add-new-group-modal {
  .modal-title {
    display: flex;
    align-items: center;

    .paid-feature-banner {
      margin-left: 8px;
    }
  }
}

#popover-user-menu {
  box-shadow: 0px 2px 4px -2px var(--indigo1), 0px 4px 8px -2px var(--indigo1);
}<|MERGE_RESOLUTION|>--- conflicted
+++ resolved
@@ -11840,57 +11840,8 @@
   border-radius: 6px;
 }
 
-<<<<<<< HEAD
 .see-all-temlplates-link {
   color: var(--indigo9) !important;
-=======
-.manage-constants-dropdown {
-  .rmsc.multi-select {
-    .dropdown-container {
-      gap: 17px;
-      height: 32px;
-      background: var(--base);
-      border: 1px solid var(--slate7);
-      border-radius: 6px;
-      display: flex;
-      justify-content: center;
-      align-items: center;
-      margin-right: 12px;
-    }
-
-    .dropdown-content {
-      .panel-content {
-        background: var(--base);
-        border: 1px solid var(--slate3);
-        box-shadow: 0px 12px 16px -4px rgba(16, 24, 40, 0.08), 0px 4px 6px -2px rgba(16, 24, 40, 0.03);
-        border-radius: 6px;
-        align-items: center;
-
-
-        .select-item:hover {
-          background-color: var(--slate3);
-        }
-
-        input {
-          color: var(--slate11);
-
-          &:focus {
-            background: unset !important
-          }
-        }
-
-        .item-renderer {
-          align-items: center;
-
-          span {
-            font-size: 12px;
-            color: var(--slate12)
-          }
-        }
-      }
-    }
-  }
->>>>>>> fe4c62b9
 }
 
 .template-card-img {
