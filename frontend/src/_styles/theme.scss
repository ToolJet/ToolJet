--- conflicted
+++ resolved
@@ -2200,15 +2200,13 @@
   z-index: 2 !important;
 }
 
-<<<<<<< HEAD
 .cursor-wait {
   cursor: wait;
-=======
+}
 .theme-dark .event-action {
   filter: brightness(0) invert(1);
 }
 
 .event-action{
   filter: brightness(0) invert(0);
->>>>>>> a9f7dc02
 }