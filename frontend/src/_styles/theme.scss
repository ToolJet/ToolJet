@import "./tabler.scss";
@import "./colors.scss";
@import "./z-index.scss";
@import "./mixins.scss";
@import "./queryManager.scss";
@import "./onboarding.scss";
@import "./components.scss";
@import "./global-datasources.scss";
@import "./typography.scss";
@import "./designtheme.scss";
@import "./dropdown-custom.scss";
@import "./ui-operations.scss";
@import "./license.scss";
@import 'react-loading-skeleton/dist/skeleton.css';
@import './table-component.scss';
@import './groups-permissions.scss';
@import 'tailwindcss/base';
@import 'tailwindcss/components';
@import 'tailwindcss/utilities';
@import "./componentdesign.scss";
@import './pages-sidebar.scss';

/* ibm-plex-sans-100 - latin */
@font-face {
  font-display: swap;
  /* Check https://developer.mozilla.org/en-US/docs/Web/CSS/@font-face/font-display for other options. */
  font-family: 'IBM Plex Sans';
  font-style: normal;
  font-weight: 100;
  src: url('/assets/fonts/ibm-plex-sans-v19-latin/ibm-plex-sans-v19-latin-100.woff2') format('woff2');
  /* Chrome 36+, Opera 23+, Firefox 39+, Safari 12+, iOS 10+ */
}

/* ibm-plex-sans-100italic - latin */
@font-face {
  font-display: swap;
  /* Check https://developer.mozilla.org/en-US/docs/Web/CSS/@font-face/font-display for other options. */
  font-family: 'IBM Plex Sans';
  font-style: italic;
  font-weight: 100;
  src: url('/assets/fonts/ibm-plex-sans-v19-latin/ibm-plex-sans-v19-latin-100italic.woff2') format('woff2');
  /* Chrome 36+, Opera 23+, Firefox 39+, Safari 12+, iOS 10+ */
}

/* ibm-plex-sans-200 - latin */
@font-face {
  font-display: swap;
  /* Check https://developer.mozilla.org/en-US/docs/Web/CSS/@font-face/font-display for other options. */
  font-family: 'IBM Plex Sans';
  font-style: normal;
  font-weight: 200;
  src: url('/assets/fonts/ibm-plex-sans-v19-latin/ibm-plex-sans-v19-latin-200.woff2') format('woff2');
  /* Chrome 36+, Opera 23+, Firefox 39+, Safari 12+, iOS 10+ */
}

/* ibm-plex-sans-200italic - latin */
@font-face {
  font-display: swap;
  /* Check https://developer.mozilla.org/en-US/docs/Web/CSS/@font-face/font-display for other options. */
  font-family: 'IBM Plex Sans';
  font-style: italic;
  font-weight: 200;
  src: url('/assets/fonts/ibm-plex-sans-v19-latin/ibm-plex-sans-v19-latin-200italic.woff2') format('woff2');
  /* Chrome 36+, Opera 23+, Firefox 39+, Safari 12+, iOS 10+ */
}

/* ibm-plex-sans-300 - latin */
@font-face {
  font-display: swap;
  /* Check https://developer.mozilla.org/en-US/docs/Web/CSS/@font-face/font-display for other options. */
  font-family: 'IBM Plex Sans';
  font-style: normal;
  font-weight: 300;
  src: url('/assets/fonts/ibm-plex-sans-v19-latin/ibm-plex-sans-v19-latin-300.woff2') format('woff2');
  /* Chrome 36+, Opera 23+, Firefox 39+, Safari 12+, iOS 10+ */
}

/* ibm-plex-sans-300italic - latin */
@font-face {
  font-display: swap;
  /* Check https://developer.mozilla.org/en-US/docs/Web/CSS/@font-face/font-display for other options. */
  font-family: 'IBM Plex Sans';
  font-style: italic;
  font-weight: 300;
  src: url('/assets/fonts/ibm-plex-sans-v19-latin/ibm-plex-sans-v19-latin-300italic.woff2') format('woff2');
  /* Chrome 36+, Opera 23+, Firefox 39+, Safari 12+, iOS 10+ */
}

/* ibm-plex-sans-regular - latin */
@font-face {
  font-display: swap;
  /* Check https://developer.mozilla.org/en-US/docs/Web/CSS/@font-face/font-display for other options. */
  font-family: 'IBM Plex Sans';
  font-style: normal;
  font-weight: 400;
  src: url('/assets/fonts/ibm-plex-sans-v19-latin/ibm-plex-sans-v19-latin-regular.woff2') format('woff2');
  /* Chrome 36+, Opera 23+, Firefox 39+, Safari 12+, iOS 10+ */
}

/* ibm-plex-sans-italic - latin */
@font-face {
  font-display: swap;
  /* Check https://developer.mozilla.org/en-US/docs/Web/CSS/@font-face/font-display for other options. */
  font-family: 'IBM Plex Sans';
  font-style: italic;
  font-weight: 400;
  src: url('/assets/fonts/ibm-plex-sans-v19-latin/ibm-plex-sans-v19-latin-italic.woff2') format('woff2');
  /* Chrome 36+, Opera 23+, Firefox 39+, Safari 12+, iOS 10+ */
}

/* ibm-plex-sans-500 - latin */
@font-face {
  font-display: swap;
  /* Check https://developer.mozilla.org/en-US/docs/Web/CSS/@font-face/font-display for other options. */
  font-family: 'IBM Plex Sans';
  font-style: normal;
  font-weight: 500;
  src: url('/assets/fonts/ibm-plex-sans-v19-latin/ibm-plex-sans-v19-latin-500.woff2') format('woff2');
  /* Chrome 36+, Opera 23+, Firefox 39+, Safari 12+, iOS 10+ */
}

/* ibm-plex-sans-500italic - latin */
@font-face {
  font-display: swap;
  /* Check https://developer.mozilla.org/en-US/docs/Web/CSS/@font-face/font-display for other options. */
  font-family: 'IBM Plex Sans';
  font-style: italic;
  font-weight: 500;
  src: url('/assets/fonts/ibm-plex-sans-v19-latin/ibm-plex-sans-v19-latin-500italic.woff2') format('woff2');
  /* Chrome 36+, Opera 23+, Firefox 39+, Safari 12+, iOS 10+ */
}

/* ibm-plex-sans-600 - latin */
@font-face {
  font-display: swap;
  /* Check https://developer.mozilla.org/en-US/docs/Web/CSS/@font-face/font-display for other options. */
  font-family: 'IBM Plex Sans';
  font-style: normal;
  font-weight: 600;
  src: url('/assets/fonts/ibm-plex-sans-v19-latin/ibm-plex-sans-v19-latin-600.woff2') format('woff2');
  /* Chrome 36+, Opera 23+, Firefox 39+, Safari 12+, iOS 10+ */
}

/* ibm-plex-sans-600italic - latin */
@font-face {
  font-display: swap;
  /* Check https://developer.mozilla.org/en-US/docs/Web/CSS/@font-face/font-display for other options. */
  font-family: 'IBM Plex Sans';
  font-style: italic;
  font-weight: 600;
  src: url('/assets/fonts/ibm-plex-sans-v19-latin/ibm-plex-sans-v19-latin-600italic.woff2') format('woff2');
  /* Chrome 36+, Opera 23+, Firefox 39+, Safari 12+, iOS 10+ */
}

/* ibm-plex-sans-700 - latin */
@font-face {
  font-display: swap;
  /* Check https://developer.mozilla.org/en-US/docs/Web/CSS/@font-face/font-display for other options. */
  font-family: 'IBM Plex Sans';
  font-style: normal;
  font-weight: 700;
  src: url('/assets/fonts/ibm-plex-sans-v19-latin/ibm-plex-sans-v19-latin-700.woff2') format('woff2');
  /* Chrome 36+, Opera 23+, Firefox 39+, Safari 12+, iOS 10+ */
}

/* ibm-plex-sans-700italic - latin */
@font-face {
  font-display: swap;
  /* Check https://developer.mozilla.org/en-US/docs/Web/CSS/@font-face/font-display for other options. */
  font-family: 'IBM Plex Sans';
  font-style: italic;
  font-weight: 700;
  src: url('/assets/fonts/ibm-plex-sans-v19-latin/ibm-plex-sans-v19-latin-700italic.woff2') format('woff2');
  /* Chrome 36+, Opera 23+, Firefox 39+, Safari 12+, iOS 10+ */
}

.transparent-scrollbar {
  &::-webkit-scrollbar {
    width: 6px;
    height: 50px;
  }

  &::-webkit-scrollbar-track {
    background: transparent;
  }

  &::-webkit-scrollbar-thumb {
    background-color: #E4E7EB;
    border-radius: 10px;
    border: 3px solid transparent;
  }

  &::-webkit-scrollbar-thumb:hover {
    background-color: #E4E7EB;
  }
}

@layer base {

  input[type='number']::-webkit-outer-spin-button,
  input[type='number']::-webkit-inner-spin-button,
  input[type='number'] {
    -webkit-appearance: none;
    margin: 0;
    -moz-appearance: textfield !important;
  }
}

// variables
$border-radius: 4px;


body {
  font-family: 'IBM Plex Sans';
  // color: var(--text-default) !important;
}

body:has(.wrapper.audit-log) {
  overflow: hidden;
}

body:has(.wrapper.audit-log) {
  overflow: hidden;
}

input,
button {
  border-radius: 4px;
}

.btn:hover {
  border-color: $primary;
}

.btn-sm {
  padding: 4px 8px;
}

.padding-0 {
  padding: 0;
}

.float-right {
  float: right;
}

.font-500 {
  font-weight: 500;
}

.color-inherit {
  color: inherit;
}

.text-right {
  text-align: right;
}

.navbar {
  max-height: 48px;
  min-height: auto;
  background-color: var(--base) !important;
  border-bottom: 1px solid var(--slate5);

  .nav-item.active:after {
    bottom: 0 !important;
  }
}

.rc-slider-track {
  background-color: $primary;
}

.rc-slider-handle {
  border-color: $primary;
}

.auth-main {
  height: 1000px;
  padding-top: calc(0.25 * 100vh);
  overflow: hidden;

  svg,
  img {
    height: 50px;
    width: 50px;
  }

  svg {
    color: #000000;
  }

  .col-4 {
    z-index: 1;
  }

  .horizontal-line {
    width: 100%;
    position: relative;
    border: 1px solid #b1b1b1;
    top: 25px;
    margin: 0px auto;
    z-index: 0;
  }

  .sso-ico {
    div {
      background-color: #ffffff;
    }
  }
}

.emoji-mart-scroll {
  border-bottom: 0;
  margin-bottom: 6px;
}

.emoji-mart-scroll+.emoji-mart-bar {
  display: none;
}

.accordion-item {
  border: solid var(--slate5);
  border-width: 0px 0px 1px 0px;
}


.accordion-item,
.accordion-button {
  background-color: inherit;
}

.accordion-button {
  font-size: 14px;
  font-weight: 500 !important;
  box-shadow: none !important;
  color: var(--slate12) !important;
  padding: 16px 16px !important;
  display: flex;
  justify-content: space-between;
  align-items: center;
}

.accordion-button.inspector::after {
  display: none;
}

.accordion-item-trigger {
  background-image: url('data:image/svg+xml,<svg xmlns="http://www.w3.org/2000/svg" width="13" height="12" viewBox="0 0 13 12" fill="none"><path d="M8.83684 3L4.4484 3C3.86955 3 3.5089 3.62791 3.80056 4.1279L5.99478 7.88943C6.28419 8.38556 7.00104 8.38556 7.29045 7.88943L9.48467 4.1279C9.77634 3.62791 9.41568 3 8.83684 3Z" fill="%23ACB2B9"/></svg>') !important;
  height: 12px !important;
  width: 12px !important;
  background-position: center;
  background-repeat: no-repeat;
  background-size: cover;
  transition: transform 0.3s;
  display: inherit !important;
  opacity: 0.7;
}

.accordion-item-trigger:not(.collapsed) {
  transform: rotate(180deg);
  opacity: 1;

}

.accordion-button::after {
  background-image: url('data:image/svg+xml,<svg xmlns="http://www.w3.org/2000/svg" width="13" height="12" viewBox="0 0 13 12" fill="none"><path d="M8.83684 3L4.4484 3C3.86955 3 3.5089 3.62791 3.80056 4.1279L5.99478 7.88943C6.28419 8.38556 7.00104 8.38556 7.29045 7.88943L9.48467 4.1279C9.77634 3.62791 9.41568 3 8.83684 3Z" fill="%2311181C"/></svg>');
}

.accordion-button:not(.collapsed)::after {
  background-image: url('data:image/svg+xml,<svg xmlns="http://www.w3.org/2000/svg" width="13" height="12" viewBox="0 0 13 12" fill="none"><path d="M8.83684 3L4.4484 3C3.86955 3 3.5089 3.62791 3.80056 4.1279L5.99478 7.88943C6.28419 8.38556 7.00104 8.38556 7.29045 7.88943L9.48467 4.1279C9.77634 3.62791 9.41568 3 8.83684 3Z" fill="%2311181C"/></svg>');
}


.accordion-body {
  padding: 4px 16px 16px 16px !important;

  .form-label {
    font-weight: 400;
    font-size: 12px;
    color: var(--slate12);
  }

  .style-fx {
    margin-top: 3px !important;
  }
}

.editor {
  header {
    position: fixed;
    width: 100%;
    top: 0px;
    left: 0px;
  }

  .header-container {
    max-width: 100%;
    padding: 0px;
  }

  .resizer-select,
  .resizer-active {

    .top-right,
    .top-left,
    .bottom-right,
    .bottom-left {
      background: white;
      border-radius: 10px;
      border: solid 1px $primary;
    }
  }

  .resizer-selected {
    outline-width: thin;
    outline-style: solid;
    outline-color: #ffda7e;
  }

  // query data source card style start

  .query-datasource-card-container,
  .header-query-datasource-card-container {
    display: flex;
    flex-direction: row;
    gap: 10px;
    flex-wrap: wrap;
  }

  .datasource-picker {
    margin-bottom: 24px;
    width: 475px;
    margin: auto;

    a {
      color: var(--indigo9);
      text-decoration: none;
    }
  }

  .header-query-datasource-card-container {
    margin-top: -10px;
  }

  .header-query-datasource-card {
    position: relative;
    display: flex;
    min-width: 0;
    word-wrap: break-word;
    background-color: rgba(66, 153, 225, 0.1) !important;
    background-clip: border-box;
    border-radius: 4px;
    height: 32px;
    width: 140px;
    padding: 6px;
    align-items: center;
    text-transform: capitalize;
    font-weight: 400 !important;
    background-color: #4299e11a;

    p {
      margin: 0 8px 0 12px;
    }
  }

  .query-datasource-card {
    position: relative;
    display: flex;
    min-width: 0;
    word-wrap: break-word;
    background-color: #ffffff;
    background-clip: border-box;
    border: 1px solid rgba(101, 109, 119, 0.16);
    border-radius: 4px;
    height: 46px;
    width: 200px;
    padding: 10px;
    align-items: center;
    cursor: pointer;
    transition: transform .2s;

    p {
      margin: 0 8px 0 15px;
    }

    &:hover {
      transform: scale(1.02);
      box-shadow: 0.1px 0.1px 0.1px 0.1px rgba(0, 0, 0, 0.3);
    }
  }

  // end :: data source card style

  .header-query-datasource-name {
    font-size: 0.8rem !important;
    padding-top: 0px !important;
  }

  .datasource-heading {
    display: flex;
    height: 32px;
    gap: 10px;
    align-items: center;

    p {
      font-size: 12px;
      padding-top: 0px;
      cursor: pointer;
    }
  }


  .left-sidebar {
    scrollbar-width: none;
  }

  .left-sidebar::-webkit-scrollbar {
    width: 0;
    background: transparent;
  }

  .left-sidebar-layout {
    display: flex;
    justify-content: center;
    font-size: 11px;
    align-items: center;
    letter-spacing: 0.2px;

    p {
      margin-bottom: 0px;
      margin-top: 8px;
    }
  }

  .left-sidebar {
    height: 100%;
    width: 48px;
    position: fixed;
    z-index: 2;
    left: 0;
    overflow-x: hidden;
    flex: 1 1 auto;
    background-clip: border-box;
    margin-top: 48px;
    padding-top: 8px;
    background: var(--base) !important;

    .accordion-item {
      border: solid var(--slate5);
      border-width: 1px 0px 1px 0px;
    }

    .datasources-container {
      height: 50%;
      overflow-y: scroll;

      tr {
        border-color: #f1f1f1;
      }
    }

    .variables-container {
      height: 50%;
      overflow-y: scroll;
    }

    .variables-container::-webkit-scrollbar-thumb,
    .datasources-container::-webkit-scrollbar-thumb {
      background: transparent;
      height: 0;
      width: 0;
    }

    .variables-container::-webkit-scrollbar,
    .datasources-container::-webkit-scrollbar {
      width: 0;
      background: transparent;
      height: 0;
    }

    .variables-container,
    .datasources-container {
      scrollbar-width: none;
    }

    .datasources-container {
      bottom: 0;
      height: 500px;
      border: solid rgba(101, 109, 119, 0.16);
      border-width: 1px 0px 1px 0px;

      .datasources-header {
        border: solid rgba(0, 0, 0, 0.125);
        border-width: 0px 0px 1px 0px;
      }
    }

    .left-sidebar-inspector {
      .card-body {
        padding: 1rem 0rem 1rem 1rem;
      }
    }

    .left-sidebar-page-selector {
      .add-new-page-button-container {
        width: 100%;
        margin-top: 10px;
      }
    }
  }

  .editor-sidebar {
    position: fixed;
    right: 0;
    overflow: hidden;
    width: 300px;
    flex: 1 1 auto;
    top: 48px;
    border-left: 1px solid var(--slate5);
    background-color: var(--base);
    background-clip: border-box;
    height: 100vh;

    >div {
      background-color: var(--base);
    }


    .inspector {
      .form-control-plaintext {
        padding: 0;
        color: var(--slate12);
      }

      .header {
        padding-left: 20px;
        padding-right: 20px;
        border: solid rgba(0, 0, 0, 0.125);
        border-width: 0px 0px 1px 0px;
        height: 40px;

        .component-name {
          font-weight: 500;
        }

        .component-action-button {
          top: 8px;
          right: 10px;
          position: absolute;
        }
      }

      .properties-container {
        .field {
          .form-label {
            font-size: 12px;
          }

          .text-field {
            height: 30px;
            font-size: 12px;
          }

          .form-select {
            height: 30px;
            font-size: 12px;
          }

          .select-search__input {
            padding: 0.2375rem 0.75rem;
            font-size: 0.825rem;
          }
        }
      }
    }

    .components-container::-webkit-scrollbar {
      width: 0;
      height: 0;
      background: transparent;
    }

    .components-container::-webkit-scrollbar-thumb {
      background: transparent;
    }

    .components-container {
      scrollbar-width: none;
    }

    .components-container {
      height: 100%;
      overflow: auto;
      overflow-x: hidden;
      padding-bottom: 20%;

      ::placeholder {
        color: var(--slate9);

      }

      .component-image-holder {
        border-radius: 0;
        transition: all 0.3s cubic-bezier(0.25, 0.8, 0.25, 1);
        box-sizing: border-box;
        border-radius: 4px;
        background-color: var(--slate3);

        img {
          margin: 0 auto;
        }

        &:hover {
          background-color: var(--slate4);
          border: 1px solid var(--slate4, #E6E8EB);
        }

        &:active {
          background-color: var(--slate4);
          border: 1px solid var(--slate6, #DFE3E6);
        }
      }

      .component-title {
        margin-top: 4px;
        max-width: 100%;
        text-align: center;
        word-wrap: break-word;
        color: var(--slate12);
        text-align: center;
        font-size: 10px;
        font-style: normal;
        font-weight: 400;
        line-height: 13px;
        height: 26px;
        width: 72px;
      }

      .component-description {
        color: grey;
        font-size: 0.7rem;
      }
    }
  }

  .main {
    top: 0;
    height: calc(100vh - 42px); // check

    &.hide-scrollbar {
      .canvas-container::-webkit-scrollbar {
        height: 0;
      }
    }

    .canvas-container::-webkit-scrollbar {
      width: 0;
      background: transparent;
    }

    .canvas-container::-webkit-scrollbar-track {
      background: transparent !important;
    }

    .canvas-container {
      scrollbar-width: none;
    }

    .canvas-container {
      height: 100%;
      top: 48px;
      position: fixed;
      right: 300px;
      left: 48px;
      overflow-y: scroll;
      overflow-x: hidden;
      -webkit-box-pack: center;
      justify-content: center;
      -webkit-box-align: center;
      align-items: center;

      .real-canvas {
        outline: 1px dotted transparent;
      }

      .show-grid {
        outline: 1px dotted #4d72da;
        background-image: linear-gradient(to right,
            rgba(194, 191, 191, 0.2) 1px,
            transparent 1px),
          linear-gradient(to bottom,
            rgba(194, 191, 191, 0.2) 1px,
            transparent 1px);

      }

      .canvas-area {
        // background: #F9F9FB;
        margin: 0px auto;

        .resizer {
          outline: solid 1px transparent;
        }
      }
    }
  }

  @media screen and (max-height: 450px) {
    .sidebar {
      padding-top: 15px;
    }

    .sidebar a {
      font-size: 18px;
    }
  }
}

.viewer {
  .header-container {
    max-width: 100%;
  }

  .main {
    padding: 0px 10px;

    .canvas-container {
      scrollbar-width: auto;
      width: 100%;
    }


    .canvas-container::-webkit-scrollbar {
      background: transparent;
    }

    .canvas-container {
      height: 100%;
      position: fixed;
      left: 0;
      overflow-y: auto;
      overflow-x: auto;
      -webkit-box-pack: center;
      justify-content: center;
      -webkit-box-align: center;
      align-items: center;

      .canvas-area {
        width: 1280px;
        // background: #F9F9FB;
        margin: 0px auto;
        background-size: 80px 80px;
        background-repeat: repeat;
      }

      .navigation-area {
        background: var(--base, #FFF);
        padding: 1rem;

        a.page-link {
          border-radius: 0;
          border: 0;
        }

        a.page-link:hover {
          color: white;
          background-color: #4D72FA;
        }

        a.page-link.active {
          color: white;
          background-color: #4D72FA;
        }
      }

    }
  }
}

.modal-header {
  padding: 0 1.5rem 0 1.5rem;
}

.page-body,
.homepage-body {
  height: 100vh;

  .list-group.list-group-transparent.dark .all-apps-link,
  .list-group-item-action.dark.active {
    background-color: $dark-background !important;
  }
}

.home-search-holder {
  height: 20px;
  width: 100%;
  margin-top: 32px;

  .search-box-wrapper {
    .input-icon {
      .input-icon-addon {
        padding-right: 6px;
      }
    }
  }

  .homepage-search {
    background: none !important;
    color: var(--slate12);
    height: 20px;
    border: none !important;

    &:focus {
      background: none !important;
      border: none !important;
    }

    &:hover {
      background: none !important;
      border: none !important;
      color: var(--slate12);
    }
  }
}

.homepage-app-card-list-item-wrap {
  row-gap: 16px;
  column-gap: 32px;
  display: flex;
  margin-top: 22px;
}

.homepage-app-card-list-item {
  max-width: 272px;
  flex-basis: 33%;
  padding: 0 !important;
}

.homepage-dropdown-style {
  min-width: 11rem;
  display: block;
  align-items: center;
  margin: 0;
  line-height: 1.4285714;
  width: 100%;
  padding: 0.5rem 0.75rem !important;
  font-weight: 400;
  white-space: nowrap;
  border: 0;
  cursor: pointer;
  font-size: 12px;
}

.homepage-dropdown-style:hover {
  background: rgba(101, 109, 119, 0.06);
}

.card-skeleton-container {
  border: 0.5px solid #b4bbc6;
  padding: 1rem;
  border-radius: 8px;
  height: 180px;
}

.app-icon-skeleton {
  background-color: #ECEEF0 !important;
  border-radius: 4px;
  margin-bottom: 20px;
  height: 40px;
  width: 40px;
}

.folder-icon-skeleton {
  display: inline-block;
  background-color: #858896;
  border-radius: 4px;
  height: 14px;
  width: 14px;
}

.folders-skeleton {
  padding: 9px 12px;
  height: 34px;
  margin-bottom: 4px;
}

.card-skeleton-button {
  height: 20px;
  width: 60px;
  background: #91a4f6;
  margin-top: 1rem;
  border-radius: 4px;
}

@media (min-height: 641px) and (max-height: 899px) {
  .homepage-pagination {
    position: fixed;
    bottom: 2rem;
    width: 63%;
  }
}

@media (max-height: 640px) {
  .homepage-pagination {
    position: fixed;
    bottom: 2rem;
    width: 71%;
  }
}

@media (max-width: 1056px) {
  .homepage-app-card-list-item {
    flex-basis: 50%;
  }
}

.homepage-body {
  overflow-y: hidden;

  a {
    color: inherit;
  }

  a:hover {
    color: inherit;
    text-decoration: none;
  }

  button.create-new-app-button {
    background-color: var(--indigo9);

  }




  .app-list {
    .app-card {
      height: 180px;
      max-height: 180px;
      border: 0.5px solid #b4bbc6;
      box-sizing: border-box;
      border-radius: 8px;
      overflow: hidden;

      .app-creation-time {
        span {
          color: var(--slate11) !important;
        }
      }

      .app-creator {
        font-weight: 500;
        font-size: 0.625rem;
        line-height: 12px;
        color: #292d37;
        white-space: nowrap;
        overflow: hidden;
        text-overflow: ellipsis;
      }

      .app-icon-main {
        background-color: $primary;

        .app-icon {
          img {
            height: 24px;
            width: 24px;
            filter: invert(100%) sepia(0%) saturate(0%) hue-rotate(17deg) brightness(104%) contrast(104%);
            vertical-align: middle;
          }
        }
      }

      .app-template-card-wrapper {
        .card-body {
          padding-left: 0px !important;
        }
      }

      .app-title {
        line-height: 20px;
        font-size: 1rem;
        font-weight: 400;
        color: #000000;
        overflow: hidden;
        max-height: 40px;
        text-overflow: ellipsis;
        display: -webkit-box;
        -webkit-line-clamp: 2;
        /* number of lines to show */
        line-clamp: 2;
        -webkit-box-orient: vertical;
      }

      button {
        font-size: 0.6rem;
        width: 100%;
      }

      .menu-ico {
        cursor: pointer;

        img {
          padding: 0px;
          height: 14px;
          width: 14px;
          vertical-align: unset;
        }
      }
    }

    .app-card.highlight {
      background-color: #f8f8f8;
      box-shadow: 0px 4px 4px rgba(0, 0, 0, 0.25);
      border: 0.5px solid $primary;

      .edit-button {
        box-sizing: border-box;
        border-radius: 6px;
        color: $primary-light;
        width: 113px;
        height: 28px;
        background: var(--indigo11) !important;
        border: none;
        color: var(--indigo4);
        padding: 4px 16px;
        gap: 6px;
        height: 28px;


        &:hover {
          background: var(--indigo10);

        }

        &:focus {
          box-shadow: 0px 0px 0px 4px var(--indigo6);
          background: var(--indigo10);
          outline: 0;
        }


        &:active {
          background: var(--indigo11);
          box-shadow: none;
        }
      }

      .launch-button {
        box-sizing: border-box;
        border-radius: 6px;
        color: var(--slate12);
        width: 113px;
        height: 28px;
        background: var(--base);
        border: 1px solid var(--slate7);
        color: var(--slate12);
        padding: 4px 16px;
        gap: 6px;
        height: 28px !important;


        &:hover {
          background: var(--slate8);
          color: var(--slate11);
          border: 1px solid var(--slate8);
          background: var(--base);
        }

        &:active {
          background: var(--base);
          box-shadow: none;
          border: 1px solid var(--slate12);
          color: var(--slate12);
        }

        &:focus {
          background: var(--base);
          color: var(--slate11);
          border: 1px solid var(--slate8);
          box-shadow: 0px 0px 0px 4px var(--slate6);
        }
      }

      .app-title {
        height: 20px;
        -webkit-line-clamp: 1;
        /* number of lines to show */
        line-clamp: 1;
      }
    }
  }
}


.template-library-modal {
  font-weight: 500;

  .modal-header {
    background-color: var(--base) !important;
    border-bottom: 1px solid var(--slate5);

  }

  .modal-dialog {
    max-width: 90%;
    height: 80%;

    .modal-content {
      height: 100%;
      padding: 0;


      .modal-body {
        height: 80%;
        padding: 0 10px;
        background-color: var(--base) !important;


        .container-fluid {
          height: 100%;
          padding: 0;

          .row {
            height: 100%;
          }
        }
      }
    }

    .modal-body,
    .modal-footer {
      background-color: #ffffff;
    }
  }

  .template-categories {
    .list-group-item {
      border: 0;
    }

    .list-group-item.active {
      background-color: #edf1ff;
      color: $primary-light;
      font-weight: 600;
    }
  }

  .template-app-list {
    .list-group-item {
      border: 0;
    }

    .list-group-item.active {
      background-color: #edf1ff;
      color: black;
    }
  }

  .template-display {
    display: flex;
    flex-direction: row;
    align-items: center;
    height: 100%;

    h3.title {
      font-weight: 600;
      line-height: 17px;
    }

    p.description {
      font-weight: 500;
      font-size: 13px;
      line-height: 15px;
      letter-spacing: -0.1px;
      color: #8092ab;
    }

    img.template-image {
      height: 75%;
      width: 85%;
      border: 0;
      padding: 0;
      object-fit: contain;
    }

    .template-spinner {
      width: 3rem;
      height: 3rem;
      margin: auto;
      position: absolute;
      top: 0;
      bottom: 0;
      left: 0;
      right: 0;
    }

    .row {
      margin-bottom: 0;
    }
  }

  .template-list {
    padding-top: 16px;

    .template-search-box {
      input {
        border-radius: 5px !important;
      }

      .input-icon {
        display: flex;
      }
    }

    .input-icon {
      .search-icon {
        display: block;
        position: absolute;
        left: 0;
        margin-right: 0.5rem;
      }

      .clear-icon {
        cursor: pointer;
        display: block;
        position: absolute;
        right: 0;
        margin-right: 0.5rem;
      }
    }

    .list-group-item.active {
      color: $primary;
    }
  }
}

.template-library-modal.dark-mode {

  .template-modal-control-column,
  .template-list-column,
  .categories-column,
  .modal-header {
    border-color: var(--slate5) !important;
  }

  .modal-body {
    height: 80%;
    padding: 0 10px;
    background-color: var(--base) !important;

    .container-fluid {
      height: 100%;
      padding: 0;

      .row {
        height: 100%;
      }
    }
  }

  .modal-footer,
  .modal-header,
  .modal-content {
    color: white;
    background-color: #2b394a;
  }

  .template-categories {
    .list-group-item {
      color: white;
      border: 0;
    }

    .list-group-item:hover {
      background-color: #232e3c;
    }

    .list-group-item.active {
      background-color: $primary-light;
      color: white;
      font-weight: 600;
    }
  }

  .template-app-list {
    .list-group-item {
      border: 0;
      color: white;
    }

    .list-group-item:hover {
      border: 0;
      background-color: #232e3c;
    }

    .list-group-item.active {
      background-color: $primary-light;
      color: white;
    }

    .no-results-item {
      background-color: var(--slate4);
      color: white;
    }
  }

  .template-list {
    .template-search-box {
      input {
        background-color: #2b394a;
        border-color: #232e3c;
        color: white;
      }
    }
  }
}

.organizations-modal.dark-mode,
.user-edit-modal.dark-mode {
  .modal-header {
    border-color: #232e3c !important;
  }

  .modal-body,
  .modal-footer,
  .modal-header,
  .modal-content {
    color: white;
    background-color: #2b394a;
  }

  .user-table-header th {
    color: white;
    background-color: #1c252f;
  }
}

.fx-container {
  position: relative;
}

.fx-common {
  margin-right: 12px;
}

.fx-button {
  border-radius: 6px;

  svg {
    margin: 2px 4px;
  }
}

.fx-button:hover {
  background-color: var(--slate4);
  cursor: pointer;
}

.fx-button.active {
  background-color: var(--indigo5);
  cursor: pointer;
}



.fx-container-eventmanager {
  position: relative;
}

.fx-container-eventmanager * .fx-outer-wrapper {
  position: absolute !important;
  top: 7px !important;
  right: -26px;
}

// targeting select component library class

.component-action-select *.css-1nfapid-container {
  width: 184px !important;
}

.component-action-select {
  .css-zz6spl-container {
    width: inherit;
  }

  &.fx-container-eventmanager {
    .fx-common {
      right: 0;
    }

    .custom-row {
      width: 100%
    }
  }

  .codeShow-active {
    display: flex;
    flex-direction: row-reverse;
    justify-content: space-between;

    .custom-row {
      width: 75%;
    }
  }

  .row.fx-container {
    .col {
      display: flex;
    }
  }
}

.fx-container-eventmanager *.fx-common {
  top: 6px !important;
  right: -34px;
}

.fx-container-eventmanager-code {
  padding-right: 15px !important;
}

.unselectable {
  -webkit-touch-callout: none;
  -webkit-user-select: none;
  -khtml-user-select: none;
  -moz-user-select: none;
  -ms-user-select: none;
  user-select: none;
}

.layout-buttons {
  span {
    color: $primary;
  }
}

.inspector {
  .tab-content {
    overflow-y: auto;
    // TAB HEADER HEIGHT + FOOTER HEIGHT + Extra padding = 120px
    height: calc(100vh - 10.4rem);
    // Hide scrollbar
    -ms-overflow-style: none;
    /* IE and Edge */
    scrollbar-width: none;
    /* Firefox */
    border-top: 1px solid var(--slate5) !important;
  }

  /* Hide scrollbar for Chrome, Safari and Opera */
  .tab-content::-webkit-scrollbar {
    display: none;
  }

  .accordion:last-child {
    margin-bottom: 45px !important;
  }

  .field-type-vertical-line {
    position: relative;
    width: 0;
    height: 2rem;
    border-left: 1px solid var(--slate5);
    content: '';
    margin-right: -2.75rem;

  }

  .code-hinter-vertical-line {
    position: relative;
    width: 0;
    border-left: 1px solid var(--slate5);
    content: '';
    margin-right: 1rem;
  }

  .code-hinter-wrapper {
    min-width: 0;
  }

  .inspector-field-number {
    background-color: var(--slate1);
    border: none;
    color: var(--slate12);
    width: 8.063rem; //129px
    border: 1px solid var(--slate7);
    padding: 6px 10px;
  }
}


.theme-dark {
  .accordion-button::after {
    background-image: url('data:image/svg+xml,<svg xmlns="http://www.w3.org/2000/svg" width="12" height="13" viewBox="0 0 12 13" fill="none"><path d="M8.19426 3.5L3.80582 3.5C3.22697 3.5 2.86632 4.12791 3.15798 4.6279L5.35221 8.38943C5.64161 8.88556 6.35846 8.88556 6.64787 8.38943L8.8421 4.6279C9.13376 4.12791 8.77311 3.5 8.19426 3.5Z" fill="%23ffffff"/></svg>');
  }

  .accordion-item-trigger {
    background-image: url('data:image/svg+xml,<svg xmlns="http://www.w3.org/2000/svg" width="12" height="13" viewBox="0 0 12 13" fill="none"><path d="M8.19426 3.5L3.80582 3.5C3.22697 3.5 2.86632 4.12791 3.15798 4.6279L5.35221 8.38943C5.64161 8.88556 6.35846 8.88556 6.64787 8.38943L8.8421 4.6279C9.13376 4.12791 8.77311 3.5 8.19426 3.5Z" fill="%23ffffff"/></svg>') !important;
  }

  .homepage-body {
    .app-list {
      .app-title {
        line-height: 20px;
        font-size: 16px;
        font-weight: 400;
      }
    }
  }

  .layout-buttons {
    svg {
      filter: invert(89%) sepia(2%) saturate(127%) hue-rotate(175deg) brightness(99%) contrast(96%);
    }
  }

  .organization-list {
    margin-top: 5px;

    .btn {
      border: 0px;
    }

    .dropdown-toggle div {
      max-width: 200px;
      text-overflow: ellipsis;
      overflow: hidden;
    }
  }

  .left-menu {
    ul {
      li:not(.active):hover {
        color: $black;
      }
    }
  }

  .menu-ico,
  .folder-menu-icon {
    svg {
      path {
        fill: white !important;
      }
    }
  }
}

.pagination {
  .page-item.active {
    a.page-link {
      background-color: var(--primary-brand);
    }
  }
}

.datasource-picker,
.stripe-operation-options {

  .select-search,
  .select-search-dark,
  .select-search__value input,
  .select-search-dark input {
    width: 224px !important;
    height: 32px !important;
    border-radius: $border-radius !important;
  }
}

.openapi-operation-options {

  .select-search,
  .select-search-dark,
  .select-search__value input,
  .select-search-dark input {
    height: 32px !important;
    border-radius: $border-radius !important;
  }
}

.openapi-operations-desc {
  padding-top: 12px;
}

.select-search {
  width: 100%;
  position: relative;
  box-sizing: border-box;
}

.select-search *,
.select-search *::after,
.select-search *::before {
  box-sizing: inherit;
}

.select-search-dark {
  .select-search-dark__input::placeholder {
    color: #E0E0E0;
  }
}

/**
 * Value wrapper
 */
.select-search__value {
  position: relative;
}

.select-search__value::after {
  content: "";
  display: inline-block;
  position: absolute;
  top: calc(50% - 9px);
  right: 19px;
  width: 11px;
  height: 11px;
}

/**
 * Input
 */
.select-search__input {
  display: block;
  width: 100%;
  padding: 0.4375rem 0.75rem;
  font-size: 0.875rem;
  font-weight: 400;
  line-height: 1.4285714;
  color: var(--slate12);
  background-color: var(--base);
  background-clip: padding-box;
  border: 1px solid var(--slate7);
  -webkit-appearance: none;
  -moz-appearance: none;
  appearance: none;
  border-radius: $border-radius !important;
  transition: border-color 0.15s ease-in-out, box-shadow 0.15s ease-in-out;
}

.select-search__input::-webkit-search-decoration,
.select-search__input::-webkit-search-cancel-button,
.select-search__input::-webkit-search-results-button,
.select-search__input::-webkit-search-results-decoration {
  -webkit-appearance: none;
}

.select-search__input:not([readonly]):focus {
  cursor: initial;
}

/**
 * Options wrapper
 */
.select-search__select {
  background: #ffffff;
  box-shadow: 0 0.0625rem 0.125rem rgba(0, 0, 0, 0.15);
}

/**
 * Options
 */
.select-search__options {
  list-style: none;
}

/**
 * Option row
 */
.select-search__row:not(:first-child) {
  border-top: 1px solid #eee;
}

/**
 * Option
 */
.select-search__option,
.select-search__not-found {
  display: block;
  height: 36px;
  width: 100%;
  padding: 0 16px;
  background: var(--base);
  border: none;
  outline: none;
  font-family: "Roboto", sans-serif;
  font-size: 14px;
  text-align: left;
  cursor: pointer;
}

.select-search--multiple .select-search__option {
  height: 48px;
}

.select-search__option.is-highlighted,
.select-search__option:not(.is-selected):hover {
  background: rgba(47, 204, 139, 0.1);
}

.select-search__option.is-highlighted.is-selected,
.select-search__option.is-selected:hover {
  background: #2eb378;
  color: #ffffff;
}

.audit-log {
  .select-search__option.is-selected {
    background: $primary;
    color: $white;
  }

  .page-body {
    margin-bottom: 0px;
  }

}

/**
 * Group
 */
.select-search__group-header {
  font-size: 10px;
  text-transform: uppercase;
  background: #eee;
  padding: 8px 16px;
}

/**
 * States
 */
.select-search.is-disabled {
  opacity: 0.5;
}

.select-search.is-loading .select-search__value::after {
  background-image: url("data:image/svg+xml,%3Csvg xmlns='http://www.w3.org/2000/svg' width='50' height='50' viewBox='0 0 50 50'%3E%3Cpath fill='%232F2D37' d='M25,5A20.14,20.14,0,0,1,45,22.88a2.51,2.51,0,0,0,2.49,2.26h0A2.52,2.52,0,0,0,50,22.33a25.14,25.14,0,0,0-50,0,2.52,2.52,0,0,0,2.5,2.81h0A2.51,2.51,0,0,0,5,22.88,20.14,20.14,0,0,1,25,5Z'%3E%3CanimateTransform attributeName='transform' type='rotate' from='0 25 25' to='360 25 25' dur='0.6s' repeatCount='indefinite'/%3E%3C/path%3E%3C/svg%3E");
  background-size: 8px;
  width: 8px;
  height: 8px;
}

.select-search:not(.is-disabled) .select-search__input {
  cursor: pointer;
}

/**
 * Modifiers
 */
.select-search--multiple {
  border-radius: 3px;
  overflow: hidden;
}

.select-search:not(.is-loading):not(.select-search--multiple) .select-search__value::after {
  transform: rotate(45deg);
  border-right: 1px solid #000;
  border-bottom: 1px solid #000;
  pointer-events: none;
}

.select-search--multiple .select-search__input {
  cursor: initial;
}

.select-search--multiple .select-search__input {
  border-radius: 3px 3px 0 0;
}

.select-search--multiple:not(.select-search--search) .select-search__input {
  cursor: default;
}

.select-search:not(.select-search--multiple) .select-search__input:hover {
  border-color: #2fcc8b;
}

.select-search:not(.select-search--multiple) .select-search__select {
  position: absolute;
  z-index: 2;
  right: 0;
  left: 0;
  border-radius: 3px;
  overflow: auto;
  max-height: 360px;
}

.select-search--multiple .select-search__select {
  position: relative;
  overflow: auto;
  max-height: 260px;
  border-top: 1px solid #eee;
  border-radius: 0 0 3px 3px;
}

.select-search__not-found {
  height: auto;
  padding: 16px;
  text-align: center;
  color: #888;
}

/**
* Select Search Dark Mode
*/
.select-search-dark {
  width: 100%;
  position: relative;
  box-sizing: border-box;
}

.select-search-dark *,
.select-search-dark *::after,
.select-search-dark *::before {
  box-sizing: inherit;
}

/**
 * Value wrapper
 */
.select-search-dark__value {
  position: relative;
}

.select-search-dark__value::after {
  content: "";
  display: inline-block;
  position: absolute;
  top: calc(50% - 4px);
  right: 13px;
  width: 6px;
  height: 6px;
  filter: brightness(0) invert(1);
}

/**
 * Input
 */
.select-search-dark__input {
  display: block;
  width: 100%;
  font-size: 0.875rem;
  font-weight: 400;
  line-height: 1.4285714;
  color: #ffffff;
  background-color: #2b3547;
  background-clip: padding-box;
  border: 1px solid #232e3c;
  -webkit-appearance: none;
  -moz-appearance: none;
  appearance: none;
  border-radius: 0;
  transition: border-color 0.15s ease-in-out, box-shadow 0.15s ease-in-out;
}

.select-search-dark__input::-webkit-search-decoration,
.select-search-dark__input::-webkit-search-cancel-button,
.select-search-dark__input::-webkit-search-results-button,
.select-search-dark__input::-webkit-search-results-decoration {
  -webkit-appearance: none;
}

.select-search-dark__input:not([readonly]):focus {
  cursor: initial;
}

/**
 * Options
 */
.select-search-dark__options {
  list-style: none;
  padding: 0;
}

/**
 * Option row
 */
.select-search-dark__row:not(:first-child) {
  border-top: none;
}

/**
 * Option
 */
.select-search-dark__option,
.select-search-dark__not-found {
  display: block;
  height: 36px;
  width: 100%;
  padding: 0 16px;
  background-color: var(--base) !important;
  color: #ffffff !important;
  outline: none;
  font-family: "Roboto", sans-serif;
  font-size: 14px;
  text-align: left;
  cursor: pointer;
  border-radius: 0;

  &:hover {
    background-color: #2b3546 !important;
  }
}

.select-search-dark--multiple .select-search-dark__option {
  height: 48px;
}

/**
 * Group
 */
.select-search-dark__group-header {
  font-size: 10px;
  text-transform: uppercase;
  background: #eee;
  padding: 8px 16px;
}

/**
 * States
 */
.select-search-dark.is-disabled {
  opacity: 0.5;
}

.select-search-dark.is-loading .select-search-dark__value::after {
  background-image: url("data:image/svg+xml,%3Csvg xmlns='http://www.w3.org/2000/svg' width='50' height='50' viewBox='0 0 50 50'%3E%3Cpath fill='%232F2D37' d='M25,5A20.14,20.14,0,0,1,45,22.88a2.51,2.51,0,0,0,2.49,2.26h0A2.52,2.52,0,0,0,50,22.33a25.14,25.14,0,0,0-50,0,2.52,2.52,0,0,0,2.5,2.81h0A2.51,2.51,0,0,0,5,22.88,20.14,20.14,0,0,1,25,5Z'%3E%3CanimateTransform attributeName='transform' type='rotate' from='0 25 25' to='360 25 25' dur='0.6s' repeatCount='indefinite'/%3E%3C/path%3E%3C/svg%3E");
  background-size: 11px;
}

.select-search-dark:not(.is-disabled) .select-search-dark__input {
  cursor: pointer;
}

/**
 * Modifiers
 */
.select-search-dark--multiple {
  border-radius: 3px;
  overflow: hidden;
}

.select-search-dark:not(.is-loading):not(.select-search-dark--multiple) .select-search-dark__value::after {
  transform: rotate(45deg);
  border-right: 1px solid #000;
  border-bottom: 1px solid #000;
  pointer-events: none;
}

.select-search-dark--multiple .select-search-dark__input {
  cursor: initial;
}

.select-search-dark--multiple .select-search-dark__input {
  border-radius: 3px 3px 0 0;
}

.select-search-dark--multiple:not(.select-search-dark--search) .select-search-dark__input {
  cursor: default;
}

.select-search-dark:not(.select-search-dark--multiple) .select-search-dark__input:hover {
  border-color: #ffffff;
}

.select-search-dark:not(.select-search-dark--multiple) .select-search-dark__select {
  position: absolute;
  z-index: 2;
  right: 0;
  left: 0;
  border-radius: 3px;
  overflow: auto;
  max-height: 360px;
}

.select-search-dark--multiple .select-search-dark__select {
  position: relative;
  overflow: auto;
  max-height: 260px;
  border-top: 1px solid #eee;
  border-radius: 0 0 3px 3px;
}

.select-search-dark__not-found {
  height: auto;
  padding: 16px;
  text-align: center;
  color: #888;
}

// jet-table-footer is common class used in other components other than table
.jet-table-footer {
  .table-footer {
    width: 100%;
  }
}

.btn-primary {
  --tblr-btn-color: #{$primary-rgb};
  --tblr-btn-color-darker: #{$primary-rgb-darker};
  border-color: none;
}

.form-check-input:checked {
  background-color: var(--indigo9);
  border-color: rgba(101, 109, 119, 0.24);
}

#passwordLogin:checked {
  background-color: #E54D2E;
  border-color: rgba(101, 109, 119, 0.24);
}

.btn:focus,
.btn:active,
.form-check-input:focus,
.form-check-input:active,
.form-control:focus,
th:focus,
tr:focus {
  outline: none !important;
  box-shadow: none;
}

.show-password-field {
  width: fit-content;

  .form-check-input {
    cursor: pointer;
  }

  .show-password-label {
    cursor: pointer;
  }
}

.select-search__option {
  color: rgb(90, 89, 89);
}

.select-search__option.is-selected {
  background: rgba(176, 176, 176, 0.07);
  color: #4d4d4d;
}

.select-search__option.is-highlighted.is-selected,
.select-search__option.is-selected:hover {
  background: rgba(66, 153, 225, 0.1);
  color: rgb(44, 43, 43);
}

.select-search__option.is-highlighted,
.select-search__option:hover {
  background: rgba(66, 153, 225, 0.1);
}

.select-search__options {
  margin-left: -33px;
}

.select-search__option.is-highlighted,
.select-search__option:not(.is-selected):hover {
  background: rgba(66, 153, 225, 0.1);
}

.select-search:not(.select-search--multiple) .select-search__input:hover {
  border-color: rgba(66, 153, 225, 0.1);
}

.DateInput_input {
  font-weight: 300;
  font-size: 14px;
  padding: 4px 7px 2px;
  padding: 4px 7px 2px;
  width: 100px !important;
  margin-left: 10px;
}

.no-components-box {
  border: 1px dashed #3e525b;
}

.form-control-plaintext:focus-visible {
  outline: none;
  outline-width: thin;
  outline-style: solid;
  outline-color: $primary;
}

.form-control-plaintext:hover {
  outline: none;
  outline-width: thin;
  outline-style: solid;
  outline-color: rgba(66, 153, 225, 0.8);
}

.select-search__input:focus-visible {
  outline: none;
  outline-color: #4ac4d6;
}

.form-control-plaintext {
  padding: 5px;
}

.code-builder {
  border: solid 1px #dadcde;
  border-radius: 2px;
  padding-top: 4px;

  .variables-dropdown {
    position: fixed;
    right: 0;
    width: 400px;
    z-index: 200;
    border: solid 1px #dadcde;

    .group-header {
      background: #f4f6fa;
    }
  }
}

.__react_component_tooltip {
  z-index: 10000;
}

.select-search__value::after {
  top: calc(50% - 2px);
  right: 15px;
  width: 5px;
  height: 5px;
}

.progress-bar {
  background-color: rgba(66, 153, 225, 0.7);
}

.popover-header {
  background-color: #f4f6fa;
  border-bottom: 0;
}

.popover-body {
  background-color: var(--base);
  color: var(--slate12);
  border-radius: 6px;

  .form-label {
    font-size: 12px;
  }
}

/**
 * Home page app menu
 */
#popover-app-menu {
  border-radius: 4px;
  width: 150px;
  box-shadow: 0px 12px 16px -4px rgba(16, 24, 40, 0.08), 0px 4px 6px -2px rgba(16, 24, 40, 0.03);
  background: var(--base);
  color: var(--slate12);
  border: 1px solid var(--slate3);

  .popover-arrow {
    display: none;
  }

  .popover-body {
    padding: 16px 12px 0px 12px;
    color: var(--slate12);

    .field {
      font-weight: 500;
      font-size: 0.7rem;

      &__danger {
        color: var(--tomato9);
      }
    }
  }
}

.input-icon {
  .input-icon-addon {
    display: none;
  }
}

.input-icon:hover {
  .input-icon-addon {
    display: flex;
  }
}

.input-icon:focus {
  .input-icon-addon {
    display: flex;
  }
}

.sub-section {
  width: 100%;
  display: block;
}

.text-muted {
  color: #3e525b !important;
}

body {
  color: #3e525b;
}

.RichEditor-root {
  background: #ffffff;
  border: 1px solid #ddd;
  font-family: "Georgia", serif;
  font-size: 14px;
  padding: 15px;
  height: 100%;
}

.RichEditor-editor {
  border-top: 1px solid #ddd;
  cursor: text;
  font-size: 16px;
  margin-top: 10px;
}

.RichEditor-editor .public-DraftEditorPlaceholder-root,
.RichEditor-editor .public-DraftEditor-content {
  margin: 0 -15px -15px;
  padding: 15px;
}

.RichEditor-editor .public-DraftEditor-content {
  min-height: 100px;
  overflow-y: scroll;
}

.RichEditor-hidePlaceholder .public-DraftEditorPlaceholder-root {
  display: none;
}

.RichEditor-editor .RichEditor-blockquote {
  border-left: 5px solid #eee;
  color: #666;
  font-family: "Hoefler Text", "Georgia", serif;
  font-style: italic;
  margin: 16px 0;
  padding: 10px 20px;
}

.RichEditor-editor .public-DraftStyleDefault-pre {
  background-color: rgba(0, 0, 0, 0.05);
  font-family: "Inconsolata", "Menlo", "Consolas", monospace;
  font-size: 16px;
  padding: 20px;
  color: #0000009c;
}

.RichEditor-controls {
  font-family: "Helvetica", sans-serif;
  font-size: 14px;
  margin-bottom: 5px;
  user-select: none;
}

.dropmenu {
  position: relative;
  display: inline-block;
  margin-right: 16px;

  .dropdownbtn {
    color: #999;
    background: none;
    cursor: pointer;
    outline: none;
    border: none;
  }

  .dropdown-content {
    display: none;
    position: absolute;
    z-index: 2;
    width: 100%;
    align-items: center;
    border: 1px solid transparent;
    border-radius: 4px;
    box-shadow: 0 2px 6px 2px rgba(47, 54, 59, 0.15);

    a {
      text-decoration: none;
      width: 100%;
      position: relative;
      display: block;

      span {
        text-align: center;
        width: 100%;
        text-align: center;
        padding: 3px 0px;
      }
    }
  }
}

.dropmenu .dropdown-content a:hover {
  background-color: rgba(0, 0, 0, 0.05);
}

.dropmenu:hover {
  .dropdownbtn {
    color: #5890ff;
    background-color: rgba(0, 0, 0, 0.05);
    border-radius: 4px;
  }

  .dropdown-content {
    display: block;
  }
}

.RichEditor-styleButton {
  color: #999;
  cursor: pointer;
  margin-right: 16px;
  padding: 2px 0;
  display: inline-block;
}

.RichEditor-activeButton {
  color: #5890ff;
}


.chart-data-input {
  .CodeMirror {
    min-height: 370px;
    font-size: 0.8rem;
  }

  .code-hinter {
    min-height: 370px;
  }
}

.map-location-input {
  .CodeMirror {
    min-height: 120px;
    font-size: 0.8rem;
  }

  .code-hinter {
    min-height: 120px;
  }
}

.rdt {
  .form-control {
    height: 100%;
  }
}

.DateInput_input__focused {
  border-bottom: 2px solid $primary;
}

.CalendarDay__selected,
.CalendarDay__selected:active,
.CalendarDay__selected:hover {
  background: var(--primary-brand);
  border: 1px double var(--primary-brand);
}

.CalendarDay__selected_span {
  background: var(--primary-brand);
  border: var(--primary-brand);
}

.CalendarDay__selected_span:active,
.CalendarDay__selected_span:hover {
  background: var(--primary-brand);
  border: 1px double var(--primary-brand);
  color: #ffffff;
}

.CalendarDay__hovered_span:active,
.CalendarDay__hovered_span:hover {
  background: var(--primary-brand);
  border: 1px double var(--primary-brand);
  color: #ffffff;
}

.CalendarDay__hovered_span {
  background: var(--primary-brand);
  border: 1px double var(--primary-brand);
  color: #ffffff;
}

.table-responsive {
  margin-bottom: 0rem;
}

.code-hinter::-webkit-scrollbar {
  width: 0;
  height: 0;
  background: transparent;
}

.codehinter-query-editor-input {
  .CodeMirror {
    font-family: "Roboto", sans-serif;
    color: #263136;
    overflow: hidden;
    height: 50px !important;
  }

  .CodeMirror-vscrollbar {
    overflow: hidden;
  }

  .CodeMirror-focused {
    padding-top: 0;
    height: 50px;
  }

  .CodeMirror-scroll {
    position: absolute;
    top: 0;
    width: 100%;
  }
}

.field {
  .CodeMirror-scroll {
    position: static;
    top: 0;
  }

  .form-check {
    display: inline-block;
  }
}

.code-hinter {
  .form-control {
    .CodeMirror {
      font-family: "Roboto", sans-serif;
      height: 50px !important;
      max-height: 300px;
    }
  }

  .CodeMirror-vscrollbar,
  .CodeMirror-hscrollbar {
    background: transparent;
    height: 0;
    width: 0;
  }

  .CodeMirror-scroll {
    overflow: hidden !important;
    position: static;
    width: 100%;
  }
}

.CodeMirror-hints {
  font-family: "Roboto", sans-serif;
  font-size: 0.9rem;
  padding: 0px;
  z-index: $hints-z-index;

  li.CodeMirror-hint-active {
    background: $primary;
  }

  .CodeMirror-hint {
    padding: 4px;
    padding-left: 10px;
    padding-right: 10px;
  }
}

.cm-matchhighlight {
  color: #4299e1 !important;
  background: rgba(66, 153, 225, 0.1) !important;
}

.nav-tabs .nav-link {
  color: #3e525b;
  border-top-left-radius: 0px;
  border-top-right-radius: 0px;
}

.transformation-popover {
  padding: 14px;
  font-weight: 500;
  margin-bottom: 0px;
}


hr {
  margin: 1rem 0;
}

.query-hinter {
  min-height: 150px;
}

.codehinter-default-input {
  font-family: "Roboto", sans-serif;
  display: block;
  width: 100%;
  font-size: 0.875rem;
  font-weight: 400;
  color: var(--slate9);
  background-color: var(--base) !important;
  background-clip: padding-box;
  border: 1px solid var(--slate7);
  -webkit-appearance: none;
  -moz-appearance: none;
  appearance: none;
  border-radius: 4px;
  transition: border-color 0.15s ease-in-out, box-shadow 0.15s ease-in-out;
  height: 30px;

  .CodeMirror {
    font-family: "Roboto", sans-serif;
  }

  .CodeMirror-placeholder {
    height: inherit !important;
    position: absolute !important;
    margin-top: 3px;
  }
}

.codehinter-query-editor-input {
  font-family: "Roboto", sans-serif;
  padding: 0.1775rem 0rem;
  display: block;
  width: 100%;
  font-size: 0.875rem;
  font-weight: 400;
  color: #232e3c;
  background-color: #ffffff;
  background-clip: padding-box;
  border: 1px solid #dadcde;
  border-radius: $border-radius;
  appearance: none;
  transition: border-color 0.15s ease-in-out, box-shadow 0.15s ease-in-out;
  height: 28px !important;
}

.editor {
  .modal-dialog {
    overflow-y: initial !important
  }

  .modal-dialog-scrollable:not(.modal-fullscreen) .modal-content {
    max-height: 88% !important;
  }

  .modal-dialog-scrollable.modal-fullscreen .modal-content {
    max-height: 100% !important;
  }

  .modal-dialog-scrollable.modal-fullscreen .modal-content.modal-component {
    // Modal header height
    padding-bottom: 0;
  }
}


.modal-component {


  .modal-body {
    padding: 0;
  }

  .modalWidget-config-handle {
    position: relative !important;
  }
}

.multiple-components-config-handle {
  position: absolute;
  left: 54px;
  top: -20px;
  transform: translate(-50%, 0px);
  width: 110px;
}


.config-handle {
  top: -20px;
  position: fixed;
  max-height: 10px;
  z-index: 100;
  min-width: 108px;
}


.config-handle,
.multiple-components-config-handle {
  .handle-content {
    cursor: move;
    color: #ffffff;
    background: $primary;
  }

  .badge {
    font-size: 9px;
    border-bottom-left-radius: 0;
    border-bottom-right-radius: 0;

    .delete-part {
      margin-left: 10px;
      float: right;
    }

    .delete-part::before {
      height: 12px;
      display: inline-block;
      width: 2px;
      background-color: rgba(255, 255, 255, 0.8);
      opacity: 0.5;
      content: "";
      vertical-align: middle;
    }
  }
}

.draggable-box-in-editor:hover {
  z-index: 3 !important;
}

.config-handle:hover,
.config-handle {
  visibility: visible;
}

.config-handle {
  visibility: hidden;
  transition: all .15s ease-in-out;
}

.canvas-area #modal-container .modal-component>.config-handle {
  visibility: visible !important;
}

.modal-content {
  .config-handle {
    position: absolute;

    .badge {
      font-size: 9px;
    }
  }
}

.config-handle {
  display: block;
}

.apps-table {
  .app-title {
    font-size: 1rem;
  }

  .row {
    --tblr-gutter-x: 0rem;
  }
}


.theme-dark .wrapper {

  .navbar .navbar-nav .active>.nav-link,
  .navbar .navbar-nav .nav-link.active,
  .navbar .navbar-nav .nav-link.show,
  .navbar .navbar-nav .show>.nav-link {
    color: rgba(255, 255, 255, 0.7);
  }
}

.home-page,
.org-users-page {

  .navbar .navbar-nav .active>.nav-link,
  .navbar .navbar-nav .nav-link.active,
  .navbar .navbar-nav .nav-link.show,
  .navbar .navbar-nav .show>.nav-link {
    color: rgba(35, 46, 60, 0.7);
  }

  .nav-item {
    font-size: 0.9rem;
  }

  img.svg-icon {
    cursor: pointer;
    padding-left: 2px;
    border-radius: 10px;
  }

  img.svg-icon:hover {
    background-color: rgba(224, 214, 214, 0.507);
  }
}




.CodeMirror-placeholder {
  color: #9e9e9e !important;
  font-size: 0.7rem !important;
  font-size: 12px !important;
}

.CodeMirror-code {
  font-weight: 300;
}

.btn-primary {
  border-color: transparent;
}

.text-widget {
  overflow: auto;
}

.text-widget::-webkit-scrollbar {
  width: 0;
  height: 0;
  background: transparent;
}

.input-group-flat:focus-within {
  box-shadow: none;
}

.map-widget {
  .place-search-input {
    box-sizing: border-box;
    border: 1px solid transparent;
    width: 240px;
    height: 32px;
    padding: 0 12px;
    border-radius: 3px;
    box-shadow: 0 2px 6px rgba(0, 0, 0, 0.3);
    font-size: 14px;
    outline: none;
    text-overflow: ellipses;
    position: absolute;
    left: 50%;
    margin-left: -120px;
  }

  .map-center {
    position: fixed;
    z-index: 1000;
  }
}

.events-toggle-active {
  .toggle-icon {
    transform: rotate(180deg);
  }
}

.events-toggle {
  .toggle-icon {
    display: inline-block;
    margin-left: auto;
    transition: 0.3s transform;
  }

  .toggle-icon:after {
    content: "";
    display: inline-block;
    vertical-align: 0.306em;
    width: 0.46em;
    height: 0.46em;
    border-bottom: 1px solid;
    border-left: 1px solid;
    margin-right: 0.1em;
    margin-left: 0.4em;
    transform: rotate(-45deg);
  }
}

.nav-link-title {
  font-weight: 500;
  font-size: 0.9rem;
}

.navbar-nav {
  .dropdown:hover {
    .dropdown-menu {
      display: block;
    }
  }
}

.app-version-container {
  min-height: 200px;
  height: 100%;
  display: flex !important;
  flex-direction: column;
}

.app-version-content {
  flex: 1;
  overflow: auto;
}

.query-manager-header {
  .nav-item {
    border-right: solid 1px #dadcde;
    background: 0 0;
  }

  .nav-link {
    height: 39px;
  }
}

input:focus-visible {
  outline: none;
}

.navbar-expand-md.navbar-light .nav-item.active:after {
  border: 1px solid $primary;
}

.org-users-page {
  .select-search__input {
    color: #617179;
  }

  .select-search-role {
    position: absolute;
    margin-top: -1rem;
  }

  .has-focus>.select-search__select>ul {
    margin-bottom: 0;
  }

  .select-search__option.is-selected {
    background: $primary;
    color: #ffffff;
  }
}

.encrypted-icon {
  margin-bottom: 0.25rem;
}

.widget-documentation-link {
  position: fixed;
  bottom: 0;
  background: var(--indigo3);
  width: 18.75rem; // 300px
  z-index: 999;
  padding: 12px 18px;
  display: flex;
  justify-content: space-between;
  cursor: pointer;

  .widget-documentation-link-text {
    margin-left: 10px;
    font-weight: 500;
    color: var(--slate12);
  }

  &:hover {
    background: var(--indigo4);
  }

  a {
    &:hover {
      text-decoration: none;
    }
  }
}

.components-container {
  .draggable-box {
    cursor: move;
  }
}

.column-sort-row {
  border-radius: 6px;
  background-color: var(--slate3);

  .event-handler-text {
    font-size: 12px;
    line-height: 20px;
    color: var(--slate12);
    font-weight: 500;
  }

  .event-name-text {
    font-size: 12px;
    line-height: 20px;
    color: var(--slate11);
    font-weight: 400;
    border-radius: 4px;
  }

  .card-body {
    color: var(--slate12);
  }
}

.jet-outline-button {
  outline: none;
  border: 1px solid;


  &.btn-custom:hover {
    background: var(--tblr-btn-color-darker) !important;
  }

  &.btn-custom:active {
    background: var(--tblr-btn-color-clicked) !important;

  }
}

.jet-tabs {
  overflow-y: auto
}

.jet-button {
  outline: none;
  border: 1px solid;

  &.btn-custom:hover {
    background: var(--tblr-btn-color-darker) !important;
  }

  &.btn-custom:active {
    background: var(--tblr-btn-color-clicked) !important;
  }
}

.editor-sidebar::-webkit-scrollbar {
  width: 0;
  height: 0;
  background: transparent;
  -ms-overflow-style: none;
}

.editor-sidebar {
  max-width: 300px;
  scrollbar-width: none;
  -ms-overflow-style: none;
}

.sketch-picker {
  position: relative;
  top: 0px;
  border-radius: 6px !important;
  border: 1px solid var(--slate5, #E6E8EB) !important;
  background: var(--slate1, #FBFCFD) !important;
  width: 210px !important; //adjusted with padding
  box-shadow: 0px 4px 6px -2px rgba(16, 24, 40, 0.03), 0px 12px 16px -4px rgba(16, 24, 40, 0.08) !important;
  color: var(--slate12);

  .flexbox-fix:nth-child(3) {
    div:nth-child(1) {
      input {
        width: 100% !important;
      }

      label {
        color: var(--slate12) !important;
      }
    }
  }
}

.boxshadow-picker {
  .sketch-picker {
    left: -209px !important;
    position: absolute !important;
  }
}


.color-picker-input {
  border: solid 1px rgb(223, 223, 223);
  cursor: pointer;

  &:hover {
    .color-reset {
      display: flex;
    }
  }
}

.color-reset {
  display: none;
  align-items: center;
  justify-content: center;
  height: 20px;
  width: 25px;
  margin-right: 5px;
  border-radius: 5px;

  &:hover {
    background: var(--slate1);
  }
}

.app-sharing-modal {

  .form-control.is-invalid,
  .was-validated .form-control:invalid {
    border-color: #ffb0b0;
  }

  .form-check-input {
    cursor: pointer;
  }
}

.widgets-list {
  --tblr-gutter-x: 0px !important;
  padding-right: 4px;
  padding-left: 3px;
}

.global-settings-width-input-container {
  position: relative;
  display: flex;
  flex: 1;

  input,
  .dropdown-max-canvas-width-type {
    border: 1px solid var(--slate7, #3A3F42);
    background: var(--slate1, #151718);
    color: var(--slate12);
    padding: 6px 10px;
  }

  input {
    border-radius: 6px 0px 0px 6px;

    &:focus {
      background-color: var(--base);
    }
  }

  .dropdown-max-canvas-width-type {
    border-radius: 0px 6px 6px 0px;
    gap: 17px;


    &:focus-visible {
      outline: none;
    }

  }
}

.input-with-icon {
  position: relative;
  display: flex;
  flex: 1;

  input {
    border-radius: 0px 6px 6px 0px !important;
    color: var(--slate12);
    background-color: var(--base);

    &:focus-visible {
      background-color: var(--base);

    }

  }

  .icon-container {
    position: absolute;
    right: 10px;
    top: calc(50% - 10px);
    z-index: 3;
  }
}

.dynamic-variable-preview {
  min-height: 20px;
  max-height: 500px;
  overflow: auto;
  line-height: 20px;
  font-size: 12px;
  margin-top: -2px;
  word-wrap: break-word;
  border-bottom-left-radius: 3px;
  border-bottom-right-radius: 3px;
  box-sizing: border-box;
  font-family: "Source Code Pro", monospace;
  word-break: break-all;

  .heading {
    font-weight: 700;
    white-space: pre;
    text-transform: capitalize;
  }
}

.user-email:hover {
  text-decoration: none;
  cursor: text;
}

.theme-dark {
  .nav-item {
    background: 0 0;
  }

  .audit-log {

    .card-footer {
      background: var(--page-default);
      color: var(--slate12);
    }

    .select-search__option:not(.is-selected),
    .select-search__select {
      background: #2c3547;
      color: $white;
    }

    .select-search__option.is-selected:hover,
    .select-search__option:not(.is-selected):hover,
    .select-search__option.is-selected {
      background: #1F2936;
      color: $white;
      border-radius: 0px;
    }
  }

  .navbar .navbar-nav .active>.nav-link,
  .theme-dark .navbar .navbar-nav .nav-link.active,
  .theme-dark .navbar .navbar-nav .nav-link.show,
  .theme-dark .navbar .navbar-nav .show>.nav-link {
    color: #ffffff;
  }


  .form-check-label {
    color: white;
  }

  .nav-tabs .nav-link {
    color: #c3c3c3 !important;
  }

  .card-body> :last-child {
    color: #ffffff !important;
  }

  .card .table tbody td a {
    color: inherit;
  }

  .DateInput {
    background: #1f2936;
  }

  .DateInput_input {
    background-color: #1f2936;
    color: #ffffff;
  }

  &.daterange-picker-widget {
    .DateRangePickerInput_arrow_svg {
      fill: #ffffff;
    }
  }

  .DateRangePickerInput {
    background-color: #1f2936;
  }

  .DateInput_input__focused {
    background: #1f2936;
  }

  .DateRangePickerInput__withBorder {
    border: 1px solid #1f2936;
  }

  .main .canvas-container .canvas-area {
    // background: #2f3c4c;
  }


  .main .navigation-area {

    a.page-link {
      border-radius: 0;
      border: 0;
      color: white;
    }

    a.page-link:hover {
      color: white;
      background-color: #4D72FA;
    }

    a.page-link.active {
      color: white;
      background-color: #4D72FA;
    }
  }

  .rdtOpen .rdtPicker {
    color: black;
  }

  .editor .editor-sidebar .components-container .component-image-holder {
    background: hsl(200, 7.0%, 8.8%); //slate1
    border-radius: 6px;
    margin-bottom: 4px;
  }

  .nav-tabs .nav-link:hover {
    border-left-color: transparent !important;
    border-top-color: transparent !important;
    border-right-color: transparent !important;

  }

  .modal-content,
  .modal-header {
    background-color: #1f2936;

    .text-muted {
      color: var(--slate9) !important;
    }
  }

  .modal-header {
    border-bottom: 1px solid rgba(255, 255, 255, 0.09) !important;
  }

  .no-components-box {
    background-color: var(--slate4) !important;

    center {
      color: white !important;
    }
  }

  .query-list {
    .text-muted {
      color: #ffffff !important;
    }

    .mute-text {
      color: #8092AB;
    }
  }

  .editor .editor-sidebar .nav-tabs .nav-link {
    color: #ffffff;

    img {
      filter: brightness(0) invert(1);
    }
  }

  .jet-container {
    background-color: #1f2936;
  }

  .nav-tabs .nav-item.show .nav-link,
  .nav-tabs .nav-link.active {
    background-color: #2f3c4c;
  }


  .left-sidebar {
    .text-muted {
      color: #ffffff !important;
    }

    .left-sidebar-page-selector {
      .list-group {
        .list-group-item {
          border: solid #1d2a39 1px;
          color: white;
        }

        .list-group-item:hover {
          background-color: #1F2936;
        }

        .list-group-item.active {
          background-color: #1F2936;
        }
      }
    }
  }

  .app-title {
    color: var(--slate12) !important;
  }

  .RichEditor-root {
    background: #1f2936;
    border: 1px solid #2f3c4c;
  }

  .app-description {
    color: #ffffff !important;
  }

  .btn-light,
  .btn-outline-light {
    background-color: #42546a;
    --tblr-btn-color-text: #ffffff;

    img {
      filter: brightness(0) invert(1);
    }
  }

  .editor .left-sidebar .datasources-container tr {
    border-bottom: solid 1px rgba(255, 255, 255, 0.09);
  }

  .editor .left-sidebar .datasources-container .datasources-header {
    border: solid rgba(255, 255, 255, 0.09) !important;
    border-width: 0px 0px 1px 0px !important;
  }

  .query-manager-header .nav-item {
    border-right: solid 1px rgba(255, 255, 255, 0.09);

    .nav-link {
      color: #c3c3c3;
    }
  }

  .input-group-text {
    border: solid 1px rgba(255, 255, 255, 0.09) !important;
  }

  .app-users-list {
    .text-muted {
      color: #ffffff !important;
    }
  }

  .main .query-pane .data-pane .queries-container .queries-header {
    border-width: 0px 0px 1px 0px !important;

    .text-muted {
      color: #ffffff !important;
    }
  }

  .query-pane {
    border-top: 1px solid var(--slate5) !important;
  }

  .input-icon .input-icon-addon img {
    filter: invert(1);
  }

  .svg-icon {
    filter: brightness(0) invert(1);
  }

  .badge {
    .svg-icon {
      filter: brightness(1) invert(0);
    }
  }

  .alert {
    background: transparent;

    .text-muted {
      color: #ffffff !important;
    }
  }

  .home-page-content {
    .hr-text {
      color: var(--slate11) !important;
      text-transform: lowercase !important;
      font-weight: 400;
      font-size: 12px;
      line-height: 20px;
    }
  }

  .hr-text {
    color: #ffffff !important;
  }

  .skeleton-line::after {
    background-image: linear-gradient(to right,
        #121212 0,
        #121212 40%,
        #121212 80%);
  }

  .app-icon-skeleton::after {
    background-image: linear-gradient(to right,
        #566177 0,
        #5a6170 40%,
        #4c5b79 80%);
  }

  .app-icon-skeleton {
    background-color: #3A4251 !important;
  }

  .folder-icon-skeleton::after {
    background-image: linear-gradient(to right,
        #566177 0,
        #5a6170 40%,
        #4c5b79 80%);
  }

  .select-search__input {
    color: rgb(224, 224, 224);
    background-color: #2b3547;
    border: 1px solid #2b3547;
  }

  .select-search__select {
    background: #ffffff;
    box-shadow: 0 0.0625rem 0.125rem rgba(0, 0, 0, 0.15);
  }

  .select-search__row:not(:first-child) {
    border-top: 1px solid #eee;
  }

  .select-search__option,
  .select-search__not-found {
    background: #ffffff;
  }

  .select-search__option.is-highlighted,
  .select-search__option:not(.is-selected):hover {
    background: rgba(47, 204, 139, 0.1);
  }

  .select-search__option.is-highlighted.is-selected,
  .select-search__option.is-selected:hover {
    background: #2eb378;
    color: #ffffff;
  }

  .org-users-page {

    .user-email,
    .user-type,
    .workspaces,
    .user-status {
      color: var(--slate12) !important;
    }
  }

  .org-users-page {
    .select-search__option.is-selected {
      background: $primary;
      color: #ffffff;
    }

    .select-search__option:not(.is-selected):hover {
      background: rgba(66, 153, 225, 0.1);
    }
  }

  .org-variables-page {

    .user-email,
    .user-status {
      filter: brightness(0) invert(1);
    }

    .btn-org-env {
      background: transparent;
    }
  }

  .org-variables-page {
    .select-search__option.is-selected {
      background: $primary;
      color: #ffffff;
    }

    .select-search__option:not(.is-selected):hover {
      background: rgba(66, 153, 225, 0.1);
    }
  }

  .org-constant-bg {
    background-color: var(--page-default);
  }

  .react-json-view {
    background-color: transparent !important;
  }

  .codehinter-query-editor-input .CodeMirror {
    height: 31px !important;
  }

  .select-search:not(.is-loading):not(.select-search--multiple) .select-search__value::after {
    transform: rotate(45deg);
    border-right: 1px solid #ffffff;
    border-bottom: 1px solid #ffffff;
  }

  .app-version-name.form-select {
    border-color: $border-grey-dark;
  }

  .organization-list {
    .btn {
      background-color: #273342;
      color: #656d77;
    }
  }

  .oidc-button {
    .btn-loading:after {
      color: $white;
    }
  }

  .page-item {
    a.page-link {
      color: white;
    }
  }

  .tj-ms-count {
    background-color: #273342;
    color: $white;
  }

  .tj-ms-preview {
    color: #273342;
  }

  .tj-dashed-tooltip {
    border-color: white;
  }
}

.main-wrapper {
  position: relative;
  min-height: 100%;
  min-width: 100%;
  background-color: white;
}

.main-wrapper.theme-dark {
  position: relative;
  min-height: 100%;
  min-width: 100%;
  background-color: #2b394b;
}

.jet-table {
  .global-search-field {
    background: transparent;
  }
}

.jet-table-image-column {
  width: 100%;
}

.modal-backdrop.show {
  opacity: 0.74;
}

.gui-select-wrappper .select-search__input {
  height: 30px;
}

.theme-dark .input-group-text,
.theme-dark .markdown>table thead th,
.theme-dark .table thead th {
  background: #1c252f;
  color: #ffffff;
}

.sketch-picker {
  z-index: 1000;
}

.no-padding {
  padding: 0;
}

.nav-tabs {
  font-weight: 300;
}

.nav-tabs .nav-link.active {
  border: 0;
  border-bottom: 1px solid $primary;
  font-weight: 400;
}

.table-no-divider {
  td {
    border-bottom-width: 0px;
    padding-left: 0;
  }
}

.no-border {
  border: 0 !important;
}

input[type="text"] {
  outline-color: #dadcde !important;
}

.widget-header {
  text-transform: capitalize;
  color: var(--slate11, #687076);
  font-size: 12px;
  font-style: normal;
  font-weight: 500;
  line-height: 20px;
  color: var(--slate11);
}

.query-manager-events {
  max-width: 400px;
  width: 330px;
}

.validation-without-icon {
  background-image: none !important;
}

.multiselect-widget {
  label.select-item {
    width: max-content;
    min-width: 100%;

    div.item-renderer {
      align-items: center;
      line-height: 15px;

      input {
        height: 15px;
        width: 15px;
      }
    }
  }

  .rmsc .dropdown-container {
    height: 100%;
    display: flex;
    align-items: center;
    border-radius: inherit;
  }

  .rmsc {
    height: 100%;
    border-radius: inherit;
  }

  .rmsc.dark {
    --rmsc-main: $primary-light;
    --rmsc-hover: #283647;
    --rmsc-selected: #1f2936;
    --rmsc-border: #333333;
    --rmsc-gray: #555555;
    --rmsc-bg: #1f2936;
    color: #ffffff;
  }
}

/* Hide scrollbar for Chrome, Safari and Opera */
.invitation-page::-webkit-scrollbar {
  display: none;
}

/* Hide scrollbar for IE, Edge and Firefox */
.invitation-page {
  -ms-overflow-style: none;
  /* IE and Edge */
  scrollbar-width: none;
  /* Firefox */
}

.show {
  display: block;
}

.hide {
  display: none;
}

.draggable-box:focus-within {
  z-index: 2 !important;
}

.cursor-wait {
  cursor: wait;
}

.cursor-text {
  cursor: text;
}

.cursor-none {
  cursor: none;
}

.disabled {
  pointer-events: none;
  opacity: 0.4;
}

.enable-edit-fields {
  pointer-events: auto !important;
  opacity: 1 !important;
}

.DateRangePicker {
  padding: 1.25px 5px;
}

.datepicker-widget {
  .input-field {
    min-height: 26px;
    padding: 0;
    padding-left: 2px;
  }

  td.rdtActive,
  td.rdtActive:hover {
    background-color: $primary;
  }

  .react-datepicker__day--selected {
    background-color: var(--primary-brand);
  }
}

.daterange-picker-widget {
  .DateInput_input {
    min-height: 24px;
    line-height: normal;
    border-bottom: 0px;
    font-size: 0.85rem;
  }

  .DateRangePicker {
    padding: 0;
  }

  .DateRangePickerInput_arrow_svg {
    height: 17px;
  }

  .DateRangePickerInput {
    overflow: hidden;
    display: flex;
    justify-content: space-around;
    align-items: center;
  }

  .DateInput_fang {
    position: fixed;
    top: 57px !important;
  }
}

.form-ele {
  .DateRangePicker_picker {
    top: 40px !important;
  }

  .daterange-picker-widget {
    .DateInput_fang {
      visibility: hidden !important;
    }
  }
}

.fw-400 {
  font-weight: 400;
}

.fw-500 {
  font-weight: 500;
}

.ligh-gray {
  color: #656d77;
}

.nav-item {
  background: #ffffff;
  font-size: 14px;
  font-style: normal;
  font-weight: 400;
  line-height: 22px;
  letter-spacing: -0.1px;
  text-align: left;
}

.w-min-100 {
  min-width: 100px;
}

.nav-link {
  min-width: 100px;
  justify-content: center;
}

.nav-tabs .nav-link.active {
  font-weight: 400 !important;
  color: $primary !important;
}

.empty {
  padding-top: 1.5rem !important;
}

.empty-img {
  margin-bottom: 0 !important;

  img {
    height: 220px !important;
    width: 260.83px !important;
  }
}

.empty-action {
  margin-top: 0 !important;

  a+a.btn-loading::after {
    color: $primary;
  }
}

.empty-action a {
  height: 36px;
  border-radius: 4px;
  font-style: normal;
  font-weight: normal;
  font-size: 14px;
  line-height: 20px;
}

.empty-action a:first-child {
  margin-right: 24px;
}

.empty-action a:first-child:hover {
  color: #ffffff !important;
}

.empty-import-button {
  background: #ffffff !important;
  cursor: pointer;

  &:hover {
    border-color: rgba(101, 109, 119, 0.24) !important;
  }
}

.empty-welcome-header {
  font-style: normal;
  font-weight: 500;
  font-size: 32px;
  line-height: 40px;
  margin-bottom: 16px;
  margin-top: 40px;
  color: var(--slate12);
  font-family: Inter;
}

.homepage-empty-image {
  width: 100%;
}

.empty-title {
  font-style: normal;
  font-weight: 400;
  font-size: 14px;
  line-height: 20px;
  display: flex;
  align-items: center;
  color: var(--slate11) !important;
}

// template card styles
.template-card-wrapper {
  display: flex;
  flex-direction: row;
  background: #fffffc;
  border: 1px solid #d2ddec;
  box-sizing: border-box;
  border-radius: 8px;
  width: 299px;
  height: 100px;
}

.template-action-wrapper {
  display: flex;
  flex-direction: row !important;
  font-family: Inter;
  font-style: normal;
  font-weight: 500;
  font-size: 16px;
  line-height: 19px;
  color: $primary-light;

  p {
    margin-right: 16px;
  }
}

.template-card-title {
  font-family: Inter;
  font-style: normal;
  font-weight: 600;
  font-size: 18px;
  line-height: 22px;
  display: flex;
  align-items: center;
  color: #000000;
  margin-bottom: 3px !important;
  margin-top: 20px;
}

.template-card-details {
  align-items: center;
  display: flex;
  flex-direction: column;
  justify-content: center;
}

.template-icon-wrapper {
  width: 61.44px;
  height: 60px;
  top: 685px;
  background: #d2ddec;
  border-radius: 4px;
  margin: 20px 16.36px;
}

// template style end

.calendar-widget.compact {
  .rbc-time-view-resources .rbc-time-header-content {
    min-width: auto;
  }

  .rbc-time-view-resources .rbc-day-slot {
    min-width: 50px;
  }

  .rbc-time-view-resources .rbc-header,
  .rbc-time-view-resources .rbc-day-bg {
    width: 50px;
  }
}

.calendar-widget.dont-highlight-today {
  .rbc-today {
    background-color: inherit;
  }

  .rbc-current-time-indicator {
    display: none;
  }
}

.calendar-widget {
  padding: 10px;
  background-color: white;

  .rbc-day-slot .rbc-event,
  .rbc-day-slot .rbc-background-event {
    border-left: 3px solid #26598533;
  }

  .rbc-toolbar {
    font-size: 14px;
  }

  .rbc-event {
    background-color: var(--primary-brand) !important;
    border: transparent;

    .rbc-event-label {
      display: none;
    }

  }

  .rbc-off-range-bg {
    background-color: #f4f6fa;
  }

  .rbc-toolbar {
    .rbc-btn-group {
      button {
        box-shadow: none;
        border-radius: 0;
        border-width: 1px;
      }
    }
  }
}

//!for calendar widget week view with compact/spacious mode border fix
.resources-week-cls .rbc-time-column:nth-last-child(7n) {
  border-left: none !important;

  .rbc-timeslot-group {
    border-left: 2.5px solid #dadcde !important;
  }
}

.resources-week-cls .rbc-allday-cell {
  border: none !important;

  .rbc-row {
    border-left: 1.5px solid #dadcde;
    border-right: 1.5px solid #dadcde;
  }
}

.resources-week-cls .rbc-time-header-cell {
  border: none !important;
}

.resources-week-cls .rbc-time-view-resources .rbc-header {
  border-left: 1.5px solid #dadcde !important;
  border-right: 1.5px solid #dadcde !important;
}

.calendar-widget.hide-view-switcher {
  .rbc-toolbar {
    .rbc-btn-group:nth-of-type(3) {
      display: none;
    }
  }
}

.calendar-widget.dark-mode {
  background-color: #1d2a39;

  .rbc-toolbar {
    button {
      color: white;
    }

    button:hover,
    button.rbc-active {
      color: black;
    }
  }

  .rbc-off-range-bg {
    background-color: #2b394b;
  }

  .rbc-selected-cell {
    background-color: #22242d;
  }

  .rbc-today {
    background-color: #5a7ca8;
  }
}

.calendar-widget.dark-mode.dont-highlight-today {
  .rbc-today {
    background-color: inherit;
  }
}

.navbar-brand-image {
  height: 1.2rem;
}

.navbar .navbar-brand:hover,
.theme-dark .navbar .navbar-brand:hover {
  opacity: 1;
}

.nav-tabs .nav-link.active {
  font-weight: 400 !important;
  margin-bottom: -1px !important;
}

.nav-tabs .nav-link {
  font-weight: 400 !important;
  margin: 0 !important;
  height: 100%;
}

.code-editor-widget {
  border-radius: 0;

  .CodeMirror {
    border-radius: 0 !important;
    margin-top: -1px !important;
  }
}

.jet-listview {
  overflow-y: overlay;
  overflow-x: hidden;
}

.jet-listview::-webkit-scrollbar-track {
  background: transparent;

}

.jet-listview::-webkit-scrollbar-thumb {
  background: transparent;

}

.code-hinter-wrapper .popup-btn {
  position: absolute;
  display: none;
  cursor: pointer;
}

.code-hinter-wrapper:hover {
  .popup-btn {
    display: block !important;
    z-index: 1;
  }
}

.popup-btn {
  cursor: pointer !important;
  display: block;
  padding: 2px;
  border-radius: 4px;
  border: 1px solid rgba(204, 209, 213, 1);
}

.preview-icons {
  margin-top: -5px;
  width: 12px;
}

.resize-modal-portal {
  z-index: 3;

  .resize-modal {
    .modal-content {
      width: 100% !important;
      height: 100%;
      background-color: var(--slate3) !important;
      border: none !important;

      .modal-body {
        width: 100% !important;
        height: calc(100% - 44px) !important;
        border: none !important;

        .editor-container {
          height: 100%;

          .CodeMirror {
            height: 100% !important;
            border: 1px solid var(--slate5, #26292B);
            border-bottom-left-radius: 6px;
            border-bottom-right-radius: 6px;
          }

          .CodeMirror-scroll,
          .CodeMirror-gutters,
          .CodeMirror {
            background-color: var(--slate3) !important;
          }
        }
      }
    }

    .portal-header {}

    .resize-handle {
      cursor: move;
    }
  }
}

.modal-portal-wrapper {
  justify-content: center;
  align-items: center;
  position: fixed;
  position: absolute;
  left: 50%;
  top: 5%;
  z-index: 1400;
  transform: translate(-60%, 0%);
  height: 350px;
  width: auto;
  max-height: 500px;
  padding: 0px;

  .modal-body {
    width: 500px !important;
    height: 300px !important;
    padding: 0px !important;
  }


  .modal-content {
    border-radius: 5px !important;
  }

  .modal-body {
    width: 500px !important;
    height: 302px !important;
    padding: 0px !important;
    margin: 0px !important;
    margin-left: -1px !important; //fix the modal body code mirror margin

    border-top-left-radius: 0;
    border-top-right-radius: 0;
    border-bottom-left-radius: 5px;
    border-bottom-right-radius: 5px;
    border-bottom: 0.75px solid;
    border-left: 0.75px solid;
    border-right: 0.75px solid;

    @include theme-border($light-theme: true);

    &.dark-mode-border {
      @include theme-border($light-theme: false);
    }
  }

  .modal-dialog {
    margin-top: 4%;
  }

  .modal-header {
    padding: 0;
    font-size: 14px;
  }

  .editor-container {
    padding: 0px;

    .CodeMirror {
      border-radius: 0;
      margin: 0;
      width: 100% !important;
    }
  }

  .query-hinter {
    .CodeMirror-line {
      margin-left: 2rem !important;
    }

    .CodeMirror-cursors .CodeMirror-cursor {
      margin-left: 2rem !important;
    }
  }
}

.preview-block-portal {
  .bg-light {
    border-radius: 0 0 5px 5px;
    outline: 0.75px solid $light-green;
  }

  .bg-dark {
    margin-top: 1px;
    border-radius: 0 0 5px 5px;
    outline: 0.75px solid $light-green;
  }

  .dynamic-variable-preview {
    padding: 4px !important;
  }
}

.color-icon {
  width: 18px;
  height: 18px;
  border-radius: 6px;
  background-color: #0091FF;
  border: 1px solid var(--Border-default, #CCD1D5);
  box-shadow: 0px 1px 0px 0px #e5e5e5;
}

.portal-header {
  display: flex;
  align-items: center;
  padding: 0.5rem 0.75rem;
  color: var(--text-default);
  background-color: var(--surfaces-surface-01) !important;
  background-clip: padding-box;
  border-top-left-radius: 4px !important;
  border-top-right-radius: 4px !important;
  width: 100% !important;
  outline: none !important;
  border: 1px solid var(--borders-disabled-on-white, #E4E7EB);

  margin: -1px;
  @include theme-border($light-theme: true, $outline: true);

  &.dark-mode-border {
    @include theme-border($light-theme: false, $outline: true);
  }
}

// close icon in inpector
[data-rb-event-key="close-inpector"] {
  position: absolute;
  right: -80px;
  background-color: #232e3c !important;
  width: 10% !important;
}

[data-rb-event-key="close-inpector-light"] {
  position: absolute;
  right: -80px;
  background-color: #ffffff !important;
  width: 10% !important;
}

.tabs-inspector {
  position: sticky;
  top: 0;

  .nav-item {
    width: 50%;
  }

  .nav-item:hover {
    border: 1px solid transparent;
  }

  .nav-item:not(.active) {
    border-bottom: 1px solid #e7eaef;
  }

  .nav-link.active {
    border: 1px solid transparent;
    border-bottom: 1px solid $primary;
    background: white;
  }
}

.tabs-inspector.dark {
  .nav-link.active {
    border-bottom: 1px solid $primary !important;
  }
}

.tabs-inspector {
  z-index: 2;
  background: white;

  &.dark {
    @extend .bg-dark;
  }
}

.close-icon {
  position: fixed;
  top: 84px;
  right: 3px;
  width: 60px;
  height: 22;
  border-bottom: 1px solid #e7eaef;
  display: flex;
  align-items: center;
  background-color: white;
  z-index: 2;

  .svg-wrapper {
    width: 100%;
    height: 70%;
    display: flex;
    align-items: center;
    justify-content: center;
    border-left: 1px solid #e7eaef;
    margin-left: 20px;

    .close-svg {
      cursor: pointer;
    }
  }
}

.tabs-inspector.nav-tabs {
  border: 0;
  width: 100%;
  padding: 8px 16px;
}

.bg-primary-lt {
  color: #ffffff !important;
  background: #6383db !important;
}

.tabbed-navbar .nav-item.active:after {
  margin-bottom: -0.25rem;
}

.app-name {
  width: 200px;
  margin-left: 12px;

  .form-control-plaintext {
    background-color: var(--base);
    border: none !important;
  }

  .form-control-plaintext:hover {
    outline: none;
    border: 1px solid var(--slate6) !important;
    background: var(--slate2);
  }

  .form-control-plaintext:focus {
    outline: none;
    border: 1px solid var(--indigo9) !important;
    background: var(--slate2);
  }

}

.app-name:hover {
  background: $bg-light;

  input:disabled {
    outline-style: none
  }

  &.dark {
    @extend .bg-dark;
  }
}

.nav-auto-save {
  width: 325px;
  left: 485px;
  position: absolute;
  color: #36af8b;
}

.editor-header-actions {
  display: flex;
  color: #868aa5;
  white-space: nowrap;
  font-weight: 400;
  font-size: 12px;
  letter-spacing: 0.5px;

  @media screen and (max-width: 768px) {
    width: 100%;
  }
}

.undo-button,
.redo-button {
  display: flex;
  flex-direction: row;
  justify-content: center;
  align-items: center;
  padding: 6px;
  gap: 10px;
  width: 28px;
  height: 28px;
  background: #ECEEF0;
  border-radius: 6px;
  margin-right: 5px;
  flex: none;
  order: 0;
  flex-grow: 0;
}

.theme-dark {

  .undo-button,
  .redo-button {
    background: 0;
  }
}

.app-version-menu {
  position: absolute;
  right: 220px;
  padding: 4px 8px;
  min-width: 100px;
  max-width: 300px;
}

.app-version-menu-sm {
  height: 30px;
  display: flex;
  font-size: 12px;
}

.app-version-menu .dropdown-menu {
  left: -65px;
  width: 283px;
}

.app-version-menu .released {
  color: #36af8b;
}

.app-version-menu .released-subtext {
  font-size: 12px;
  color: #36af8b;
  padding: 0 8px;
}

.app-version-menu .create-link {
  margin: auto;
  width: 50%;
  padding-left: 10px;
}

.canvas-background-holder {
  display: flex;
  min-width: 120px;
  margin: auto;
}

.canvas-background-picker {
  position: fixed;
}

/**
 * Timer Widget
 */
.timer-wrapper {
  padding: 10px;

  .counter-container {
    font-size: 3em;
    padding-bottom: 5px;
    text-align: center;
  }
}

/**
 * Search Box
 */
.search-box-wrapper {
  input {
    width: 200px;
    border-radius: 5px !important;
    color: var(--slate12);
    background-color: var(--base);
  }

  .input-icon .form-control:not(:first-child),
  .input-icon .form-select:not(:last-child) {
    padding-left: 28px !important;
  }

  input:focus {
    width: 200px;
    background-color: var(--base);
  }

  .input-icon .input-icon-addon {
    display: flex;
  }

  .input-icon .input-icon-addon.end {
    pointer-events: auto;

    .tj-common-search-input-clear-icon {
      display: flex;
      flex-direction: row;
      justify-content: center;
      align-items: center;
      padding: 4px;
      width: 20px;
      height: 20px;
      background: var(--indigo3) !important;
      border-radius: 4px;
    }

    div {
      border-radius: 12px;
      color: #ffffff;
      padding: 1px;
      cursor: pointer;

      svg {
        height: 14px;
        width: 14px;
      }
    }
  }
}

.searchbox-wrapper {
  margin-top: 0 !important;

  .search-icon {
    margin: 0.30rem
  }

  input {
    border-radius: $border-radius !important;
    padding-left: 1.75rem !important;
    border-radius: $border-radius !important;
  }
}

.fixedHeader {
  table thead {
    position: -webkit-sticky; // this is for all Safari (Desktop & iOS), not for Chrome
    position: sticky;
    top: 0;
    border-top: 0;
    z-index: 1; // any positive value, layer order is global
  }
}

/**
 * Folder List
 */
.folder-list {
  overflow-y: scroll;
  scrollbar-width: thin;
  scrollbar-color: #888 transparent;

  &:hover {
    &::-webkit-scrollbar {
      display: block;
      width: 5px;
    }

    &::-webkit-scrollbar-thumb {
      background-color: #888;
    }

    &::-webkit-scrollbar-track {
      background-color: transparent;
    }
  }

  .list-group-transparent .list-group-item.active {
    color: $primary;
    background-color: #edf1ff;

    .folder-ico {
      filter: invert(29%) sepia(84%) saturate(4047%) hue-rotate(215deg) brightness(98%) contrast(111%);
    }
  }

  .folder-ico.dark {
    filter: invert(1);
  }

  .list-group-item {
    padding: 0.5rem 0.75rem;
    overflow: hidden;
  }

  .list-group-item.all-apps-link {
    display: flex;
    align-items: center;
    color: var(--slate12);
    border-radius: 6px;

    &:active {
      background: var(--indigo4);
    }

    &:focus {
      box-shadow: 0px 0px 0px 4px #DFE3E6;
    }
  }

  .folder-info {
    display: contents;
    font-weight: 500 !important;
    display: flex;
    align-items: center;
    letter-spacing: -0.02em;
    text-transform: uppercase;
    color: var(--slate9);
  }

  .folder-create-btn {
    width: 28px;
    height: 28px;
    background: var(--base);
    border: 1px solid;
    border-color: var(--slate7);
    cursor: pointer;
    border-radius: 6px;
    display: flex;
    justify-content: center;
    align-items: center;
  }

  .menu-ico {
    cursor: pointer;
    border-radius: 13px;

    img {
      padding: 0px;
      height: 14px;
      width: 14px;
      vertical-align: unset;
    }
  }
}

/**
 * Home page modal
 */
.home-modal-backdrop {
  z-index: 9991;
}

.modal-content.home-modal-component {
  border-radius: 8px;
  overflow: hidden;
  background-color: var(--base);
  color: var(--slate12);
  box-shadow: 0px 12px 16px -4px rgba(16, 24, 40, 0.08), 0px 4px 6px -2px rgba(16, 24, 40, 0.03);

  .modal-header {
    border-bottom: 1px solid var(--slate5) !important;
  }

  .modal-header,
  .modal-body {
    padding: 16px 28px;
    background: var(--base);
  }

  .modal-title {
    font-size: 16px;
    font-weight: 500;
  }

  input:not([type=checkbox]) {
    border-radius: 5px !important;
    background: var(--base);
    color: var(--slate12);
  }

  .modal-main {
    padding-bottom: 32px;
  }

  .modal-footer-btn {

    &>*:nth-child(2) {
      margin-left: 16px;
    }
  }
}

.home-modal-component-editor.dark {

  .modal-header,
  .modal-body {
    background-color: #232e3c;
    color: #fff;
  }

  .form-control {
    color: #fff;
    background-color: #232e3c !important;
  }

  .btn-close {
    filter: brightness(0) invert(1);
  }
}

.modal-content.home-modal-component.dark-theme {
  .btn-close {
    filter: brightness(0) invert(1);
  }
}

.home-modal-component {
  .btn-close {
    opacity: 1 !important;
  }
}

.modal-content.home-modal-component.dark {
  background-color: $bg-dark-light !important;
  color: $white !important;

  .modal-title {
    color: $white !important;
  }

  .tj-version-wrap-sub-footer {
    background-color: $bg-dark-light !important;
    border-top: 1px solid #3A3F42 !important;


    p {
      color: $white !important;
    }
  }


  .current-version-wrap,
  .other-version-wrap {
    background: transparent !important;
  }

  .modal-header {
    background-color: $bg-dark-light !important;
    color: $white !important;
    border-bottom: 2px solid #3A3F42 !important;
  }

  .btn-close {
    filter: brightness(0) invert(1);
  }

  .form-control {
    border-color: $border-grey-dark !important;
    color: inherit;
  }

  input {
    background-color: $bg-dark-light !important;
  }

  .form-select {
    background-color: $bg-dark !important;
    color: $white !important;
    border-color: $border-grey-dark !important;
  }

  .text-muted {
    color: $white !important;
  }
}

.radio-img {
  input {
    display: none;
  }

  .action-icon {
    width: 28px;
    height: 28px;
    background-position: center center;
    border-radius: 4px;
    display: flex;
    align-items: center;
    justify-content: center;
  }

  .action-icon {
    cursor: pointer;
    border: 1px solid $light-gray;
  }

  .action-icon:hover {
    background-color: #d2ddec;
  }

  input:checked+.action-icon {
    border-color: $primary;
    background-color: #7a95fb;
  }

  .tooltiptext {
    visibility: hidden;
    font-size: 12px;
    background-color: $black;
    color: #ffffff;
    text-align: center;
    padding: 5px 10px;
    position: absolute;
    border-radius: 15px;
    margin-top: 2px;
    z-index: 1;
    margin-left: -10px;
  }

  .tooltiptext::after {
    content: "";
    position: absolute;
    bottom: 100%;
    left: 50%;
    margin-left: -5px;
    border-width: 5px;
    border-style: solid;
    border-color: transparent transparent black transparent;
  }

  .action-icon:hover+.tooltiptext {
    visibility: visible;
  }

  input:checked+.action-icon:hover {
    background-color: #3650af;
  }
}

.icon-change-modal {
  ul {
    list-style-type: none;
    margin: 0 auto;
    text-align: center;
    display: grid;
    grid-template-columns: 1fr 1fr 1fr 1fr;

    li {
      float: left;
      border: 2px solid #8991a0;
      border-radius: 1.75px;
      cursor: pointer;

      img {
        width: 22px;
        height: 22px;
        filter: invert(59%) sepia(27%) saturate(160%) hue-rotate(181deg) brightness(91%) contrast(95%);
      }
    }

    li.selected {
      border: 2px solid $primary;

      img {
        filter: invert(27%) sepia(84%) saturate(5230%) hue-rotate(212deg) brightness(102%) contrast(100%);
      }
    }
  }
}

/**
 * Spinner Widget
 */
.spinner-container {
  display: flex;
  justify-content: center;
  align-items: center;
}

.animation-fade {
  animation-name: fade;
  animation-duration: 0.3s;
  animation-timing-function: ease-in;
}

@keyframes fade {
  0% {
    opacity: 0;
  }

  100% {
    opacity: 1;
  }
}

/**
 * Query panel
 */
.query-btn {
  cursor: pointer;
  height: 24px;
  width: 24px;
  padding: 0;
}

.query-btn.dark {
  filter: brightness(0) invert(1);
}

.button-family-secondary {
  @include button-outline($light-theme: true);

  & {

    height: 32px;
    width: 112px;
  }
}

.button-family-secondary.dark {
  @include button-outline($light-theme: false);
}

// ** Query Panel: REST API Tabs **
.group-header {
  background: #d2ddec;
  border-radius: 4px;
  height: 28px !important;

  span {
    display: flex;
    justify-content: left;
    align-items: center;
  }
}

.raw-container.dark {
  background: #272822;
  padding: 5px;
}

// **Alert component**
.alert-component {
  border: 1px solid rgba(101, 109, 119, 0.16);
  background: var(--base);
  border-radius: 6px;

  a {
    color: $primary;
  }
}

.theme-dark .alert-component {
  background: var(--slate2) !important;
  border-color: var(--slate4) !important;

  a {
    color: $primary;
  }
}



.codehinter-plugins.code-hinter {
  @extend .codehinter-default-input;

  .popup-btn {
    margin-top: 0.65rem !important;
  }

  .CodeMirror-placeholder,
  .CodeMirror pre.CodeMirror-line {
    height: 21px !important;
    position: absolute !important;
    margin-top: 3px !important;
  }

  .CodeMirror-cursor {
    height: inherit !important;
  }

  .CodeMirror-lines {
    height: 32px !important;
    padding: 7px 0px !important;
  }
}

//*button loading with spinner with primary color*//
.button-loading {
  position: relative;
  color: transparent !important;
  text-shadow: none !important;
  pointer-events: none;

  &:after {
    content: "";
    display: inline-block;
    vertical-align: text-bottom;
    border: 1.5px solid currentColor;
    border-right-color: transparent;
    border-radius: 50%;
    color: $primary;
    position: absolute;
    width: 12px;
    height: 12px;
    animation: spinner-border 0.75s linear infinite;
  }
}

.query-icon.dark {
  filter: brightness(0) invert(1);
}

//Rest-API Tab Panes
.tab-pane-body {
  margin-left: -2.5% !important;
}

//CodeMirror padding
.CodeMirror pre.CodeMirror-line,
.CodeMirror pre.CodeMirror-line-like {
  padding: 0 10px !important;
}

.comment-notification-nav-item {
  background: transparent;
  border: 0;
  font-size: 12px;
  font-weight: 500;
  opacity: 0.6;
  height: 28px;
  border-radius: 6px;
}

// comment styles ::override
.editor-sidebar {
  .nav-tabs .nav-link.active {
    background-color: transparent !important;
  }

  .inspector-nav-item {
    background: transparent;
    border: 0;
    font-size: 12px;
    font-weight: 500;
    opacity: 0.6;
    height: 28px;
    border-radius: 6px;
  }

  .inspector-component-title-input-holder {
    padding: 4px 12px;
    margin: 0;
    display: flex;
    align-items: center;
    height: 36px;
  }
}

.comment-card-wrapper {
  border-top: 0.5px solid var(--slate5) !important;
  margin-top: -1px !important;

  .card {
    background-color: var(--base);
  }
}

div#driver-highlighted-element-stage,
div#driver-page-overlay {
  background: transparent !important;
  outline: 5000px solid rgba(0, 0, 0, 0.75);
}

.dark-theme-walkthrough#driver-popover-item {
  background-color: $bg-dark-light !important;
  border-color: rgba(101, 109, 119, 0.16) !important;

  .driver-popover-title {
    color: white !important;
  }

  .driver-popover-tip {
    border-color: transparent transparent transparent $bg-dark-light !important;
  }

  .driver-popover-description {
    color: #d9dcde !important;
  }

  .driver-popover-footer .driver-close-btn {
    color: #ffffff !important;
    text-shadow: none !important;
  }

  .driver-prev-btn,
  .driver-next-btn {
    text-shadow: none !important;
  }
}

#driver-popover-item {
  padding: 20px !important;

  .driver-prev-btn,
  .driver-next-btn,
  .driver-close-btn {
    border: none !important;
    background: none !important;
    padding-left: 0 !important;
    font-size: 14px !important;
  }

  .driver-next-btn,
  .driver-prev-btn {
    color: $primary !important;
  }

  .driver-disabled {
    color: $primary;
    opacity: 0.5;
  }

  .driver-popover-footer {
    margin-top: 20px !important;
  }
}

.pointer-events-none {
  pointer-events: none;
}

.popover.popover-dark-themed {
  background-color: $bg-dark-light;
  border-color: rgba(101, 109, 119, 0.16);


  .popover-body {
    color: #d9dcde !important;
  }

  .popover-header {
    background-color: var(--slate2);
    color: var(--slate11);
    border-bottom-color: var
  }
}

.toast-dark-mode {
  .btn-close {
    filter: brightness(0) invert(1);
  }
}

.editor .editor-sidebar .inspector .inspector-edit-widget-name {
  padding: 4px 8px;
  color: var(--slate12);
  border: 1px solid transparent;
  border-radius: 6px;
  background-color: var(--base);

  &:hover {
    background-color: var(--slate4);
    border: 1px solid var(--slate7);
  }

  &:focus {
    border: 1px solid var(--indigo9) !important;
    background-color: var(--indigo2);
    box-shadow: 0px 0px 0px 1px #C6D4F9;
  }
}

.tablr-gutter-x-0 {
  --tblr-gutter-x: 0 !important;
}

.widget-button>.btn-loading:after {
  border: 1px solid var(--loader-color);
  border-right-color: transparent;
}

.flip-dropdown-help-text {
  padding: 10px 5px 0 0;
  float: left;
  font-size: 14px;
  color: var(--slate-12);
}

.dynamic-form-element {
  flex: 1 !important;
}

.dynamic-form-row {
  margin-top: 16px !important;
  // margin-bottom: 16px !important;
}

#transformation-popover-container {
  margin-bottom: -2px !important;
}

.canvas-codehinter-container {
  display: flex;
  flex-direction: row;
  width: 158px;
}

.hinter-canvas-input {
  display: flex;
  width: 120px;
  height: auto !important;
  margin-top: 1px;

  .canvas-hinter-wrap {
    width: 126x;
    border: 1px solid var(--slate7);
  }
}

.hinter-canvas-input {
  display: flex;
  padding: 4px;
  margin-top: 1px;

  .CodeMirror-sizer {
    border-right-width: 1px !important;
  }

  .cm-propert {
    color: #ffffff !important;
  }
}

.canvas-codehinter-container {
  .code-hinter-col {
    margin-bottom: 1px !important;
    width: 136px;
    height: auto !important;
  }
}

.fx-canvas {
  background: var(--slate4);
  padding: 0px;
  display: flex;
  height: 32px;
  width: 32px;
  border: solid 1px rgba(255, 255, 255, 0.09) !important;
  border-radius: 4px;
  justify-content: center;
  font-weight: 400;
  align-items: center;

  div {
    background: var(--slate4) !important;
    display: flex;
    justify-content: center;
    align-items: center;
    height: 30px;
    padding: 0px;
  }
}

.org-name {
  color: var(--slate12) !important;
  font-size: 12px;
}


.organization-list {
  margin-top: 4px;

  .btn {
    border: 0px;
  }

  .dropdown-toggle div {
    max-width: 200px;
    text-overflow: ellipsis;
    overflow: hidden;
  }

  .org-name {
    text-overflow: ellipsis;
    overflow: hidden;
    white-space: nowrap;
    width: 100%;
    font-weight: bold;
  }

  .org-actions div {
    color: $primary;
    cursor: pointer;
    font-size: 12px;
  }

  .dropdown-menu {
    min-width: 14rem;
  }

  .org-avatar {
    display: block;
  }

  .org-avatar:hover {
    .avatar {
      background: #fcfcfc no-repeat center/cover;
    }

    .arrow-container {
      svg {
        filter: invert(35%) sepia(17%) saturate(238%) hue-rotate(153deg) brightness(94%) contrast(89%);
      }
    }
  }

  .arrow-container {
    padding: 5px 0px;
  }

  .arrow-container {
    svg {
      cursor: pointer;
      height: 30px;
      width: 30px;
      padding: 0px 0px;
      filter: invert(50%) sepia(13%) saturate(208%) hue-rotate(153deg) brightness(99%) contrast(86%);
    }
  }

  .org-edit {
    span {
      color: $primary;
      cursor: pointer;
      font-size: 10px;
    }
  }

  .organization-switchlist {
    .back-btn {
      font-size: 12px;
      padding: 2px 0px;
      cursor: pointer;
    }

    .back-ico {
      cursor: pointer;

      svg {
        height: 20px;
        width: 20px;
        filter: invert(84%) sepia(13%) saturate(11%) hue-rotate(352deg) brightness(90%) contrast(91%);
      }
    }

    .dd-item-padding {
      padding: 0.5rem 0.75rem 0rem 0.75rem;
    }

    .search-box {
      margin-top: 10px;
    }

    .org-list {
      max-height: 60vh;
      overflow: auto;
    }

    .tick-ico {
      filter: invert(50%) sepia(13%) saturate(208%) hue-rotate(153deg) brightness(99%) contrast(86%);
    }

    .org-list-item {
      cursor: pointer;
    }

    .org-list-item:hover {
      .avatar {
        background: #fcfcfc no-repeat center/cover;
      }

      .tick-ico {
        filter: invert(35%) sepia(17%) saturate(238%) hue-rotate(153deg) brightness(94%) contrast(89%);
      }
    }
  }
}

.sso-button-footer-wrap {
  display: flex !important;
  justify-content: center;
  width: 100%;
}

.tj-icon {
  cursor: pointer;
}

#login-url,
#redirect-url {
  margin-bottom: 0px !important;
}

.git-encripted-label {
  color: var(--green9);
}

.card-header {
  border-bottom: 1px solid var(--slate5) !important;
}

.manage-sso-container {
  position: relative;
}

.sso-card-wrapper {
  background: var(--base);
  min-height: 100%;
  // height: calc(100vh - 156px) !important;

  display: grid;
  grid-template-rows: auto 1fr auto;

  .card-header {
    border-bottom: 1px solid var(--slate5) !important;
  }

  .form-control {
    background: var(--base);
  }

  .open-id-sso-card {
    border-bottom: 1px solid var(--slate5) !important;
  }

  .sso-card-footer {
    display: flex;
    flex-direction: row;
    justify-content: flex-end;
    align-items: center;
    padding: 24px 32px;
    gap: 8px;
    width: 400px;
    height: 88px;
    border-top: 1px solid var(--slate5) !important;
    background: var(--base);
    margin-top: 0px !important;
  }

}

.workspace-settings-page {
  width: 880px;
  margin: 0 auto;
  background: var(--base);

  .card {
    background: var(--base);
    border: 1px solid var(--slate7) !important;
    box-shadow: 0px 1px 2px rgba(16, 24, 40, 0.05) !important;
    width: 880px;

    .card-header {
      padding: 24px 24px;
      gap: 12px;
      height: 72px;
      border-top-left-radius: 6px;
      border-top-right-radius: 6px;

      .title-banner-wrapper {
        display: flex;
        align-items: center;
        justify-content: space-between;
        width: 878px;
      }

    }

    .form-label {
      font-size: 12px;
      font-weight: 500px;
      margin-bottom: 4px !important;
      color: var(--slate12);
    }

    .card-footer {
      display: flex;
      justify-content: flex-end;
      align-items: center;
      padding: 24px 32px;
      gap: 8px;
      border-top: 1px solid var(--slate5) !important;
      background: var(--base);
      margin-top: 0px !important;
      align-Self: 'stretch';
      height: 88px;
    }

    .card-body {
      height: 467px;
      padding: 24px;

      .form-group {
        .tj-app-input {
          .form-control {
            &:disabled {
              background: var(--slate3) !important;
            }
          }
        }
      }
    }
  }
}

// Left Menu
.left-menu {
  background: var(--base);

  .tj-list-item {
    gap: 40px;
    width: 187px;
    height: 32px;
    white-space: nowrap;
    overflow: hidden;
    text-overflow: ellipsis;
  }

  .folder-list-selected {
    background-color: var(--indigo4);
  }

  ul {
    margin: 0px;
    padding: 0px;

    li {
      float: left;
      list-style: none;
      width: 100%;
      padding: 6px 8px;
      border-radius: 6px;
      cursor: pointer;
      margin: 3px 0px;
      color: var(--base-black) !important;
    }

    li.active {
      background-color: $primary;
      color: #ffffff;
    }

    li:not(.active):hover {
      background: var(--slate4);
      border-radius: 6px;
    }
  }
}

.enabled-tag {
  padding: 4px 16px;
  gap: 10px;
  width: 77px;
  height: 28px;
  background: var(--grass3);
  border-radius: 100px;
  color: var(--grass9);
  font-weight: 500;
}

.disabled-tag {
  padding: 4px 16px;
  gap: 10px;
  color: var(--tomato9);
  width: 81px;
  height: 28px;
  background: var(--tomato3);
  border-radius: 100px;
  font-weight: 500;
}

.manage-sso {
  .title-with-toggle {
    width: 100%;
    font-weight: 500;

    .card-title {
      color: var(--slate12) !important;
      font-weight: 500;
    }

    .form-check-input {
      width: 28px;
      height: 16px;
    }

    input[type="checkbox"] {
      /* Double-sized Checkboxes */
      -ms-transform: scale(1.5);
      /* IE */
      -moz-transform: scale(1.5);
      /* FF */
      -webkit-transform: scale(1.5);
      /* Safari and Chrome */
      -o-transform: scale(1.5);
      /* Opera */
      transform: scale(1.5);
      margin-top: 5px;
    }
  }
}

.help-text {
  overflow: auto;

  div {
    color: var(--slate11);
    font-style: normal;
    font-weight: 400;
    font-size: 12px;
    line-height: 20px;
  }
}


.org-invite-or {
  padding: 1rem 0rem;

  h2 {
    width: 100%;
    text-align: center;
    border-bottom: 1px solid #000;
    line-height: 0.1em;
    margin: 10px 0 20px;
  }

  h2 span {
    background: #ffffff;
    padding: 0 10px;
  }
}

.theme-dark .json-tree-container {
  .json-tree-node-icon {
    svg {
      filter: invert(89%) sepia(2%) saturate(127%) hue-rotate(175deg) brightness(99%) contrast(96%);
    }
  }

  .json-tree-svg-icon.component-icon {
    filter: brightness(0) invert(1);
  }

  .node-key-outline {
    height: 1rem !important;
    border: 1px solid transparent !important;
    color: #ccd4df;
  }

  .selected-node {
    border-color: $primary-light !important;
  }

  .json-tree-icon-container .selected-node>svg:first-child {
    filter: invert(65%) sepia(62%) saturate(4331%) hue-rotate(204deg) brightness(106%) contrast(97%);
  }

  .node-length-color {
    color: #b8c7fd;
  }

  .node-type {
    color: #8a96a6;
  }

  .group-border {
    border-color: rgb(97, 101, 111);
  }

  .action-icons-group {


    img,
    svg {
      filter: invert(89%) sepia(2%) saturate(127%) hue-rotate(175deg) brightness(99%) contrast(96%);
    }
  }

  .hovered-node.node-key.badge {
    color: #8092ab !important;
    border-color: #8092ab !important;
  }

}

.json-tree-container {

  .inspector-json-node {
    .color-primary {
      color: $primary;
    }

    .node-key-outline {
      height: 1rem !important;
      border: 1px solid transparent !important;
      color: var(--slate12);
    }

    &:hover {
      .action-icons-group {
        visibility: visible;
        pointer-events: all;
      }

      .hovered-json-node {
        font-weight: 400 !important;
        height: 1rem !important;
        color: #8092ab;
      }

      .hovered-json-node-border.node-key.badge {
        border-color: $primary !important;
      }

      .node-key-outline.node-key.badge {
        border-color: #8092ab !important;
      }
    }
  }

  .json-tree-svg-icon.component-icon {
    height: 16px;
    width: 16px;
  }

  .json-tree-icon-container {
    max-width: 20px;
    margin-right: 6px;
    font-family: 'IBM Plex Sans';
  }

  .node-type {
    color: var(--slate11);
    padding-top: 2px;
  }

  .json-tree-valuetype {
    font-size: 10px;
    padding-top: 2px;
  }

  .node-length-color {
    color: var(--indigo10);
    padding-top: 3px;
  }

  .json-tree-node-value {
    font-size: 11px;
  }

  .json-tree-node-string {
    color: var(--orange9);
  }

  .json-tree-node-boolean {
    color: var(--green9);
  }

  .json-tree-node-number {
    color: var(--orange9);
  }

  .json-tree-node-null {
    color: red;
  }

  .json-tree-node-date {
    color: rgb(98, 107, 103);
  }

  .group-border {
    border-left: 0.5px solid #dadcde;
    margin-top: 16px;
    margin-left: -12px;
  }

  .selected-node {
    border-color: $primary-light !important;
  }

  .selected-node .group-object-container .badge {
    font-weight: 400 !important;
    height: 1rem !important;
  }

  .group-object-container {
    margin-left: 0.72rem;
    margin-top: -16px;
  }

  .json-node-element {
    cursor: pointer;
  }

  .hide-show-icon {
    cursor: pointer;
    margin-left: 1rem;

    &:hover {
      color: $primary;
    }
  }


  .action-icons-group {
    visibility: hidden;
    pointer-events: none;
    cursor: pointer;
  }

  .hovered-node {
    font-weight: 400 !important;
    height: 1rem !important;
    color: #8092ab;
  }

  .node-key {
    font-weight: 400 !important;
    margin-left: -0.25rem !important;
    justify-content: flex-start !important;
    min-width: fit-content !important;
  }

  .node-key-outline {
    height: 1rem !important;
    border: 1px solid transparent !important;
    color: var(--slate12);
  }

}






.popover-more-actions {
  font-weight: 400 !important;

  &:hover {
    background: #d2ddec !important;
  }
}

.popover-dark-themed .popover-more-actions {
  color: #ccd4df;

  &:hover {
    background-color: #324156 !important;
  }
}

#json-tree-popover {
  padding: 0.25rem !important;
}

// Font sizes
.fs-9 {
  font-size: 9px !important;
}

.fs-10 {
  font-size: 10px !important;
}

.fs-12 {
  font-size: 12px !important;
}

.realtime-avatars {
  padding: 0px;
  margin-left: 8px;
}

.widget-style-field-header {
  font-family: "Inter";
  font-style: normal;
  font-weight: 500;
  font-size: 12px;
  line-height: 20px;
  color: #61656c;
}

.maintenance_container {
  width: 100%;
  height: 100vh;
  display: flex;
  justify-content: center;
  align-items: center;

  .card {
    .card-body {
      display: flex;
      height: 200px !important;
      align-items: center;
    }
  }
}

.list-timeline:not(.list-timeline-simple) .list-timeline-time {
  top: auto;
}

.widget-buttongroup {
  display: flex;
  flex-direction: column;
  justify-content: left;
  overflow: hidden !important;
}

.group-button {
  margin: 0px 10px 10px 0px;
  line-height: 1.499;
  font-weight: 400;
  white-space: nowrap;
  text-align: center;
  cursor: pointer;
  padding: 0 15px;
  font-size: 12px;
  border-radius: 4px;
  color: rgba(0, 0, 0, .65);
  background-color: #ffffff;
  border: 1px solid #d9d9d9;
  min-width: 40px;
  width: auto !important;
  height: 30px,
}

.widget-buttongroup-label {
  font-weight: 600;
  margin-right: 10px;
  color: #3e525b;
}

.editor-actions {
  border-bottom: 1px solid #eee;
  padding: 5px;
  display: flex;
  justify-content: flex-end
}

.autosave-indicator {
  color: var(--slate10, #7E868C);
}

.pdf-page-controls {
  background: white;
  border-radius: 4px;

  button {
    width: 36px;
    height: 36px;
    background: white;
    border: 0;
    font-size: 1.2em;
    border-radius: 4px;

    &:first-child {
      border-top-right-radius: 0;
      border-bottom-right-radius: 0;
    }

    &:last-child {
      border-top-left-radius: 0;
      border-bottom-left-radius: 0;
    }

    &:hover {
      background-color: #e6e6e6;
    }
  }

  span {
    font-family: inherit;
    font-size: 1em;
    padding: 0 0.5em;
    color: #000;
  }
}

//download button in pdf widget
.download-icon-outer-wrapper:hover {
  background-color: #e6e6e6 !important
}

.pdf-document {
  canvas {
    margin: 0px auto;
  }

  &:hover {
    .pdf-page-controls {
      opacity: 1;
    }
  }
}

.org-variables-page {
  .btn-org-env {
    width: 36px;
  }

  .encryption-input {
    width: fit-content;
  }

  .no-vars-text {
    display: block;
    text-align: center;
    margin-top: 100px;
  }
}

.org-constant-page {
  .card-footer {
    background: var(--base);
    color: var(--slate12);
  }
}

.tj-input-error-state {
  border: 1px solid var(--tomato9) !important;
}



.tj-input-element {
  gap: 16px;
  background: var(--base);
  border: 1px solid var(--slate7);
  border-radius: 6px;
  margin-bottom: 4px;
  display: block;
  width: 100%;
  padding: .4375rem .75rem;
  font-size: .875rem;
  font-weight: 400;
  line-height: 1.4285714;
  color: var(--slate12);
  background-clip: padding-box;
  -webkit-appearance: none;
  -moz-appearance: none;
  appearance: none;
  transition: border-color .15s ease-in-out, box-shadow .15s ease-in-out;

  &:hover {
    background: var(--slate1);
    border: 1px solid var(--slate8);
    -webkit-box-shadow: none;
    box-shadow: none;
    outline: none;
  }

  &:focus-visible {
    background: var(--slate1);
    border: 1px solid var(--indigo9);
    outline: none;
  }

  &:active {
    background: var(--indigo2);
    border: 1px solid var(--indigo9);
    box-shadow: none;
  }

  &:disabled {
    background: var(--slate3);
    border: 1px solid var(--slate8);
    color: var(--slate9);
    cursor: not-allowed;
  }

  &::placeholder {
    color: var(--slate9);
    font-weight: 400;
  }
}


//Kanban board
.kanban-container.dark-themed {
  background-color: $bg-dark-light !important;

  .kanban-column {
    .card-header {
      background-color: #324156 !important;
    }
  }
}

.kanban-container {
  background-color: #fefefe;

  .kanban-column {
    background-color: #f4f4f4;
    padding: 0 !important;
    height: fit-content !important;

    .card-body {
      &:hover {
        overflow-y: auto !important;

        &::-webkit-scrollbar {
          width: 0 !important;
          height: 0 !important;
        }
      }
    }

    .card-header {
      background-color: #fefefe;

      .badge {
        font-size: 12px !important;
      }
    }

    .card-body .dnd-card {
      border-radius: 5px !important;
    }

    .dnd-card.card {
      height: 52px !important;
      padding: 5px !important;
    }

    .dnd-card.card.card-dark {
      background-color: $bg-dark !important;
    }
  }

  .kanban-board-add-group {
    justify-content: center;
    align-items: center;
    cursor: pointer;
    color: rgba(0, 0, 0, 0.5);
    background-color: transparent;
    border-style: dashed;
    border-color: rgba(0, 0, 0, 0.08);
    display: flex;
    flex-direction: column;
    grid-auto-rows: max-content;
    overflow: hidden;
    box-sizing: border-box;
    appearance: none;
    outline: none;
    margin: 10px;
    border-radius: 5px;
    min-width: 350px;
    height: 200px;
    font-size: 1em;
  }

  .add-card-btn {
    font-size: 1em;
    font-weight: 400;
    color: #3e525b;
    border-radius: 5px;
    padding: 5px;
    margin: 5px;
    background-color: transparent;
    border-style: dashed;
    border-color: rgba(0, 0, 0, 0.08);
    cursor: pointer;
    transition: all 0.2s ease-in-out;

    &:hover {
      background-color: #e6e6e6;
    }
  }
}

.cursor-pointer {
  cursor: pointer;
}

.cursor-text {
  cursor: text;
}

.cursor-not-allowed {
  cursor: none;
}

.bade-component {
  display: inline-flex;
  justify-content: center;
  align-items: center;
  overflow: hidden;
  user-select: none;
  padding: calc(0.25rem - 1px) 0.25rem;
  height: 1.25rem;
  border: 1px solid transparent;
  min-width: 1.25rem;
  font-weight: 600;
  font-size: .625rem;
  letter-spacing: .04em;
  text-transform: uppercase;
  vertical-align: bottom;
  border-radius: 4px;
}

// sso-helper-page
.sso-helper-container {
  width: 60vw;
  padding: 30px;
  box-shadow: rgba(0, 0, 0, 0.16) 0px 1px 4px;
  margin: 0 auto;
}

.sso-copy {
  margin-left: 10px;
  cursor: pointer;
}

#git-url,
#google-url {
  color: $primary;
  margin-left: 4px;
  word-break: break-all;
}

@media only screen and (max-width: 768px) {
  .sso-helper-container {
    width: 96vw;
    padding: 20px;
  }
}

.sso-helper-doc {
  line-height: 24px;
}

.sso-content-wrapper {
  margin: 0 auto;
  display: flex;
  flex-direction: column;
  align-items: self-start;
  padding: 20px;
  box-shadow: rgba(0, 0, 0, 0.02) 0px 1px 3px 0px, rgba(27, 31, 35, 0.15) 0px 0px 0px 1px;
  border-radius: 4px;
}

.workspace-status {
  display: flex;
  font-weight: 800;
  margin-bottom: 6px;
}

.sso-type {
  font-weight: 600;
  margin-bottom: 4px !important;
  display: flex;

  span {
    margin-right: 10px;
  }

  a {
    margin-left: 6px;

  }
}

.gg-album {
  box-sizing: border-box;
  position: relative;
  display: block;
  width: 18px;
  height: 18px;
  transform: scale(var(--ggs, 1));
  border-left: 7px solid transparent;
  border-right: 3px solid transparent;
  border-bottom: 8px solid transparent;
  box-shadow: 0 0 0 2px,
    inset 6px 4px 0 -4px,
    inset -6px 4px 0 -4px;
  border-radius: 3px
}

.gg-album::after,
.gg-album::before {
  content: "";
  display: block;
  box-sizing: border-box;
  position: absolute;
  width: 2px;
  height: 5px;
  background: currentColor;
  transform: rotate(46deg);
  top: 5px;
  right: 4px
}

.gg-album::after {
  transform: rotate(-46deg);
  right: 2px
}

.sso-helper-header {
  display: flex;
  align-items: center;

  span {
    margin-right: 10px;
  }
}

// sso end

// steps-widget
a.step-item-disabled {
  text-decoration: none;
  opacity: 0.5;
}

.steps {
  overflow: hidden;
  margin: 0rem !important;
}

.step-item.active~.step-item:after,
.step-item.active~.step-item:before {
  background: var(--incompletedAccent) !important;
}

.step-item.active:before {
  background: transparent !important;
}

.steps .step-item.active:before {
  border-color: var(--completedAccent) !important;
}

.steps-item {
  color: var(--textColor) !important;
}


.step-item {
  &.completed-label {
    color: var(--completedLabel) !important;
  }

  &.incompleted-label {
    color: var(--incompletedLabel) !important;
  }

  &.active-label {
    color: var(--currentStepLabel) !important;
  }
}

.step-item:before {
  background-color: var(--completedAccent) !important;
  // remaining code
}

.step-item:after {
  background: var(--completedAccent) !important;
}


.notification-center-badge {

  margin-top: 0px;
  margin-left: 10px;
  margin-bottom: 15px;
  position: absolute;
  right: 6px;
}

.notification-center {
  max-height: 500px;
  min-width: 420px;
  overflow: auto;
  margin-left: 11px !important;

  .empty {
    padding: 0 !important;

    .empty-img {
      font-size: 2.5em;
    }
  }

  .card {
    min-width: 400px;
    background: var(--base);
    color: var(--slate12);
    box-shadow: 0px 12px 16px -4px rgba(16, 24, 40, 0.08), 0px 4px 6px -2px rgba(16, 24, 40, 0.03);
  }

  .card-footer {
    background: var(--base);
    color: var(--slate12);
  }

  .spinner {
    min-height: 100px;
  }
}

// profile-settings css
.confirm-input {
  padding-right: 8px !important;
}

.user-group-actions {
  display: flex;
  gap: 8px;
  justify-content: right;
}

input.hide-input-arrows {
  -moz-appearance: none;

  &::-webkit-outer-spin-button,
  &::-webkit-inner-spin-button {
    -webkit-appearance: none;
  }
}

.btn-org-env {
  width: 36px;
}







.custom-checkbox-tree {
  overflow-y: scroll;
  color: #3e525b;

  .react-checkbox-tree label:hover {
    background: none !important;
  }

  .rct-icons-fa4 {

    .rct-icon-expand-open,
    .rct-icon-expand-close {
      &::before {
        content: url("data:image/svg+xml,%3Csvg xmlns='http://www.w3.org/2000/svg' viewBox='0 0 1024 1024' focusable='false' data-icon='caret-down' width='12px' height='12px' fill='currentColor' aria-hidden='true'%3E%3Cpath d='M840.4 300H183.6c-19.7 0-30.7 20.8-18.5 35l328.4 380.8c9.4 10.9 27.5 10.9 37 0L858.9 335c12.2-14.2 1.2-35-18.5-35z'%3E%3C/path%3E%3C/svg%3E") !important;
      }
    }

    .rct-icon-expand-close {
      transform: rotate(-90deg);
      -webkit-transform: rotate(-90deg);
    }
  }
}

// sso enable/disable box
.tick-cross-info {
  .main-box {
    margin-right: 10px;
    border-radius: 5px;
  }

  .icon-box {
    padding: 7px 5px 7px 2px;
    color: #ffffff;

    .icon {
      stroke-width: 4.5px;
    }
  }

  .tick-box {
    border: 3px solid var(--indigo9);

    .icon-box {
      background: var(--indigo9);
    }
  }

  .cross-box {
    border: 3px solid $disabled;

    .icon-box {
      background: $disabled;
    }
  }
}

.oidc-button {
  .btn-loading:after {
    color: $primary;
  }
}

.icon-widget-popover {
  &.theme-dark {
    .popover-header {
      background-color: #232e3c;
      border-bottom: 1px solid #324156;
    }

    .popover-body {
      background-color: #232e3c;
      border-radius: 6px;
    }
  }

  .popover-header {
    padding-bottom: 0;
    background-color: #ffffff;

    .input-icon {
      margin-bottom: 0.5rem !important;
    }
  }

  .popover-body {
    padding: 0 0.5rem;

    .row {
      >div {
        overflow-x: hidden !important;
      }
    }

    .icon-list-wrapper {
      display: grid;
      grid-template-columns: repeat(10, 1fr);
      margin: 0.5rem 1rem 0.5rem 0.5rem;
    }

    .icon-element {
      cursor: pointer;
      border: 1px solid transparent;
      border-radius: $border-radius;

      &:hover {
        border: 1px solid $primary;
      }
    }
  }
}

.dark-theme-placeholder::placeholder {
  color: #C8C6C6;
}

.dark-multiselectinput {
  input {
    color: white;

    &::placeholder {
      color: #C8C6C6;
    }
  }
}


.dark-multiselectinput {
  input {
    color: white;

    &::placeholder {
      color: #C8C6C6;
    }
  }
}

// Language Selection Modal
.lang-selection-modal {
  font-weight: 500;

  .list-group {
    padding: 1rem 1.5rem;
    padding-top: 0;
    overflow-y: scroll;
    height: calc(100% - 68px);
  }

  .list-group-item {
    border: 0;

    p {
      margin-bottom: 0px;
      margin-top: 2px;
    }
  }

  .list-group-item.active {
    background-color: var(--indigo4);
    color: var(--slate12);
    font-weight: 600;
    margin-top: 0px;
  }

  .modal-body {
    height: 50vh;
    padding: 0;
  }

  .lang-list {
    height: 100%;

    .search-box {
      position: relative;
      margin: 1rem 1.5rem;
    }

    input {
      border-radius: 5px !important;
    }

    .input-icon {
      display: flex;
    }

    .input-icon {
      .search-icon {
        display: block;
        position: absolute;
        left: 0;
        margin-right: 0.5rem;
      }

      .clear-icon {
        cursor: pointer;
        display: block;
        position: absolute;
        right: 0;
        margin-right: 0.5rem;
      }
    }

    .list-group-item.active {
      color: $primary;
    }
  }
}

.lang-selection-modal.dark {
  .modal-header {
    border-color: #232e3c !important;
  }

  .modal-body,
  .modal-footer,
  .modal-header,
  .modal-content {
    color: white;
    background-color: #2b394a;
  }

  .list-group-item {
    color: white;
    border: 0;
  }

  .list-group-item:hover {
    background-color: #232e3c;
  }

  .list-group-item.active {
    background-color: #4d72fa;
    color: white;
    font-weight: 600;
  }

  .no-results-item {
    background-color: #2b394a;
    color: white;
  }

  input {
    background-color: #2b394a;
    border-color: #232e3c;
    color: white;
  }
}

// Language Selection Modal
.lang-selection-modal {
  font-weight: 500;

  .list-group {
    padding: 1rem 1.5rem;
    padding-top: 0;
    overflow-y: scroll;
    height: calc(100% - 68px);
  }

  .list-group-item {
    border: 0;

    p {
      margin-bottom: 0px;
      margin-top: 2px;
    }
  }

  .list-group-item.active {
    background-color: #edf1ff;
    color: #4d72fa;
    font-weight: 600;
    margin-top: 0px;
  }

  .modal-body {
    height: 50vh;
    padding: 0;
  }

  .lang-list {
    height: 100%;

    .search-box {
      position: relative;
      margin: 1rem 1.5rem;
    }

    input {
      border-radius: 5px !important;
    }

    .input-icon {
      display: flex;
    }

    .input-icon {
      .search-icon {
        display: block;
        position: absolute;
        left: 0;
        margin-right: 0.5rem;
      }

      .clear-icon {
        cursor: pointer;
        display: block;
        position: absolute;
        right: 0;
        margin-right: 0.5rem;
      }
    }

    .list-group-item.active {
      color: $primary;
    }
  }
}

.lang-selection-modal.dark {
  .modal-header {
    border-color: #232e3c !important;
  }

  .modal-body,
  .modal-footer,
  .modal-header,
  .modal-content {
    color: white;
    background-color: #2b394a;
  }

  .list-group-item {
    color: white;
    border: 0;
  }

  .list-group-item:hover {
    background-color: #232e3c;
  }

  .list-group-item.active {
    background-color: #4d72fa;
    color: white;
    font-weight: 600;
  }

  .no-results-item {
    background-color: #2b394a;
    color: white;
  }

  input {
    background-color: #2b394a;
    border-color: #232e3c;
    color: white;
  }
}

.org-users-page {
  .page-body {
    height: 100%;
  }
}

.user-group-container-wrap {
  margin: 20px auto 0 auto;
}

.dragged-column {
  z-index: 1001;
}

#storage-sort-popover {
  max-width: 800px;
  width: 800px;
  background-color: var(--base);
  box-sizing: border-box;
  box-shadow: 0px 12px 16px -4px rgba(16, 24, 40, 0.08), 0px 4px 6px -2px rgba(16, 24, 40, 0.03);
  border-radius: 4px;
  border: 1px solid var(--slate3) !important;



  .card-body,
  .card-footer {
    background: var(--base);
  }
}


#storage-filter-popover {
  max-width: 800px;
  width: 800px;
  background-color: var(--base);
  box-sizing: border-box;
  box-shadow: 0px 12px 16px -4px rgba(16, 24, 40, 0.08), 0px 4px 6px -2px rgba(16, 24, 40, 0.03);
  border-radius: 4px;
  border: 1px solid var(--slate3) !important;



  .card-body,
  .card-footer {
    background: var(--base);
  }
}

.filter-header {
  width: 100%;
  height: 56px;
  padding: 0 24px;
  display: flex;
  align-items: center;
  justify-content: space-between;
  color: var(--text-default);
  border-bottom: 1px solid var(--border-weak);

  .filter-heading {
    font-family: IBM Plex Sans;
    font-size: 14px;
    font-weight: 500;
    line-height: 20px;
    text-align: left;
  }
}

tbody {
  width: 100% !important;
  flex-grow: 1;

  tr {
    width: 100% !important;

    td:last-child {
      flex: 1 1 auto;
    }
  }
}

.datepicker-widget.theme-dark {
  .react-datepicker__tab-loop {
    .react-datepicker__header {
      background-color: #232e3c;

      .react-datepicker__current-month,
      .react-datepicker__day-name,
      .react-datepicker__month-select,
      .react-datepicker__year-select {
        color: white;

      }

      .react-datepicker__month-select,
      .react-datepicker__year-select {
        background-color: transparent;

        option {
          background-color: #232e3c;
        }
      }
    }

    .react-datepicker__month {
      background-color: #232e3c;

      .react-datepicker__day {
        color: white;

        &:hover {
          background-color: #636466;
        }
      }

      .react-datepicker__day--outside-month {
        opacity: 0.5;
      }
    }

    .react-datepicker {
      background-color: #232e3c;
    }
  }
}

.theme-dark .list-group-item {
  &:hover {
    background-color: #232e3c;
  }
}

.theme-dark {

  .CalendarMonth,
  .DayPickerNavigation_button,
  .CalendarDay,
  .CalendarMonthGrid,
  .DayPicker_focusRegion,
  .DayPicker {
    background-color: #232e3c;
  }

  .DayPicker_weekHeader_ul,
  .CalendarMonth_caption,
  .CalendarDay {
    color: white;
  }

  .CalendarDay__selected_span,
  .CalendarDay__selected_start,
  .CalendarDay__selected_end {
    background-color: #4D72FA;
    color: white;
  }

  .CalendarDay {
    border-color: transparent; //hiding the border around days in the dark theme

    &:hover {
      background-color: #636466;
    }
  }

  .DateInput_fangStroke {
    stroke: #232E3C;
    fill: #232E3C;
  }

  .DayPickerNavigation_svg__horizontal {
    fill: white;
  }

  .DayPicker__withBorder {
    border-radius: 0;
  }

  .DateRangePicker_picker {
    background-color: transparent;
  }
}

.link-widget {
  overflow: auto;

  &.hover {
    a {
      &:hover {
        text-decoration: underline;
      }
    }
  }

  &.no-underline {
    a {
      text-decoration: none !important;
    }
  }

  &.underline {
    a {
      text-decoration: underline;
    }
  }

  &::-webkit-scrollbar {
    width: 0;
    height: 0;
    background: transparent;
  }
}

.import-export-footer-btns {
  margin: 0px !important;
}

.home-version-modal-component {
  border-bottom-right-radius: 0px !important;
  border-bottom-left-radius: 0px !important;
  box-shadow: 0px 12px 16px -4px rgba(16, 24, 40, 0.08),
    0px 4px 6px -2px rgba(16, 24, 40, 0.03) !important;
}

.current-version-label,
.other-version-label {
  color: var(--slate11);
}

.home-modal-component.modal-version-lists {
  width: 466px;
  height: 668px;
  background: var(--base);
  box-shadow: 0px 12px 16px -4px rgba(16, 24, 40, 0.08), 0px 4px 6px -2px rgba(16, 24, 40, 0.03);
  border-top-right-radius: 6px;
  border-top-right-radius: 6px;


  .modal-header {
    .btn-close {
      top: auto;
    }
  }
}

.modal-version-lists {
  max-height: 80vh;

  .modal-body {
    height: 80%;
    overflow: auto;
  }

  .export-creation-date {
    color: var(--slate11);
  }

  .modal-footer,
  .modal-header {
    padding-bottom: 24px;
    padding: 12px 28px;
    gap: 10px;
    width: 466px;
    height: 56px;
    background-color: var(--base);
  }

  .modal-footer {
    padding: 24px 32px;
    gap: 8px;
    width: 466px;
    height: 88px;
  }

  .tj-version-wrap-sub-footer {
    display: flex;
    flex-direction: row;
    padding: 16px 28px;
    gap: 10px;
    height: 52px;
    background: var(--base);
    border-top: 1px solid var(--slate5);
    border-bottom: 1px solid var(--slate5);



    p {
      font-weight: 400;
      font-size: 14px;
      line-height: 20px;
      color: var(--slate12);
    }
  }

  .version-wrapper {
    display: flex;
    justify-content: flex-start;
    padding: 0.75rem 0.25rem;
  }

  .current-version-wrap,
  .other-version-wrap {

    span:first-child {
      color: var(--slate12) !important;
    }
  }

  .current-version-wrap {
    background: var(--indigo3) !important;
    margin-bottom: 24px;
    border-radius: 6px;
    margin-top: 8px;
  }
}

.rest-methods-url {
  .cm-s-default {
    .cm-string-2 {
      color: #000;
    }
  }
}

.tooljet-database {

  .tj-db-headerText {
    white-space: nowrap;
    overflow: hidden;
    text-overflow: ellipsis;
    width: 78%;
  }

  .table-header,
  .table-name,
  .table-cell {
    white-space: nowrap;
    overflow: hidden;
    text-overflow: ellipsis;
    cursor: pointer;

    input.form-control {
      border: none;
      padding: 0px !important;
    }
  }

  .table-cell-dark {
    color: #ffffff;
  }

  .table-cell-hover-background {
    background-color: #F8F9FA;
    padding: 0rem;
    max-width: 230px;

    input.form-control {
      border: none !important;
      margin: 0px !important;
      padding: 0px !important;
      background-color: #F8F9FA;
    }
  }

  .table-cell-hover-background-dark {
    background-color: #242f3c;
    padding: 0rem;
    max-width: 230px;
    color: #ffffff;

    input.form-control {
      border: none !important;
      margin: 0px !important;
      padding: 0px !important;
      background-color: #242f3c !important;
    }
  }

  .table-editable-parent-cell {
    max-width: 230px;
    background-color: var(--indigo2) !important;
    cursor: pointer;
    padding: 0rem;

    .form-control {
      background-color: var(--indigo2) !important;
      border: none !important;
      padding: 0;
      margin: 0px !important;
      border-radius: 0px;
    }

    .popover-body {
      margin-top: 10px;
    }
  }

  .tjdb-cell-error {
    padding: 0rem;
    border-top: 1.5px solid var(--Tomato-09, #E54D2E) !important;
    border-bottom: 1.5px solid var(--Tomato-09, #E54D2E) !important;
    border-right: 1.5px solid var(--Tomato-09, #E54D2E) !important;
    border-left: 1.5px solid var(--Tomato-09, #E54D2E) !important;
  }

  .tjdb-column-select-border {
    border-left: 1.5px solid transparent;
    border-right: 1.5px solid transparent;
    border-top: 1.5px solid transparent;
    border-bottom: 1.5px solid transparent;
  }

  .table-columnHeader-click {
    background-color: #F8F9FA;
    padding: 0;
    max-width: 230px;

    .tjdb-column-select-border {
      border-left-color: #3E63DD !important;
      border-right-color: #3E63DD !important;
    }

    input.form-control {
      border: none !important;
      padding: 0px !important;
      margin: 0px !important;
      background-color: #F8F9FA;
    }
  }

  .table-columnHeader-click-dark {
    background-color: #242f3c;
    padding: 0;
    max-width: 230px;
    color: #ffffff;

    .tjdb-column-select-border {
      border-left-color: white !important;
      border-right-color: white !important;
    }

    input.form-control {
      border: none !important;
      margin: 0px !important;
      padding: 0px !important;
      background-color: #242f3c;
    }
  }

  .row-tj:first-child {
    .tjdb-column-select-border {
      border-top: 1.5px solid transparent;
    }

    .table-columnHeader-click {
      .tjdb-column-select-border {
        border-top-color: #3E63DD !important;
      }
    }

    .table-columnHeader-click-dark {
      .tjdb-column-select-border {
        border-top-color: white !important;
      }
    }
  }

  .row-tj:last-of-type {
    .tjdb-column-select-border {
      border-bottom: 1.5px solid transparent;
    }

    .table-columnHeader-click {
      .tjdb-column-select-border {
        border-bottom-color: #3E63DD !important;
      }
    }

    .table-columnHeader-click-dark {
      .tjdb-column-select-border {
        border-bottom-color: white !important;
      }
    }
  }

  .table-name {
    color: #000;
    width: 250px;
  }

  .table-left-sidebar {
    max-width: 288px;
  }

  .add-table-btn {
    height: 32px;
  }

  .table-header-click {
    background: #DFE3E6;

    .tjdb-menu-icon-parent {
      background: #E6E8EB !important;
      border-radius: 10px !important;

      .tjdb-menu-icon {
        display: block;
        cursor: pointer;
      }
    }
  }

  .table-header {
    background: #ECEEF0;
  }

  .table-header:hover {
    background: #E6E8EB;

    .tjdb-menu-icon {
      display: block;
      cursor: pointer;
    }
  }

  .table-header-dark:hover {

    .tjdb-menu-icon {
      display: block;
      cursor: pointer;
    }
  }

  .table-header,
  .table-cell {
    max-width: 230px !important;
  }

  .table-cell {
    padding: 0;
  }

  .add-more-columns-btn {
    background: var(--indigo3);
    font-weight: 500;
    color: var(--indigo9);
    font-size: 12px;
    border-radius: 600;
  }

  .delete-row-btn {
    max-width: 140px;
  }

  .tjdb-table-row {
    height: 36px;

    &:not(.table-row-selected):hover {
      background: var(--Slate-02, #F8F9FA);

      td:nth-child(1),
      td:nth-child(2) {
        background: var(--Slate-02, #F8F9FA);
      }

      .tjdb-checkbox-cell {
        display: block !important;
      }
    }

  }
}

.apploader {
  height: 100vh;

  .app-container {
    height: 100%;
    display: flex;
    flex-direction: column;
    justify-content: space-between;
  }

  .editor-header {
    height: 5%;
    background-color: #EEEEEE;
    display: flex;
    align-items: center;
    justify-content: space-between;

    .app-title-skeleton {
      width: 100px;
      height: 100%;
      display: flex;
      align-items: center;
      margin-left: 120px;
    }

    .right-buttons {
      display: flex;
      gap: 5px;
      align-items: center;
      margin-right: 10px;
    }
  }

  .editor-body {
    height: 100%;
  }

  .skeleton {
    padding: 5px;
  }

  .editor-left-panel {
    width: 48px;
    background-color: #EEEEEE;
    margin: 3px 0px 3px 3px;
    display: flex;
    flex-direction: column;
    justify-content: space-between;
    border-radius: 5px;

    .left-menu-items {
      display: flex;
      flex-direction: column;
      justify-content: space-between;
      gap: 5px;
      margin-top: 10px;
    }

    .bottom-items {
      margin-bottom: 10px;
    }
  }

  .editor-center {
    height: 100%;
    display: flex;
    flex-direction: column;
    gap: 5px;
    justify-content: space-between;

    .canvas {
      height: 100vh;
      background-color: var(--base);
      border-radius: 5px;
      display: flex;
      justify-content: center;
    }

    .query-panel {
      height: 30%;
      display: flex;
      justify-content: space-between;
      gap: 5px;

      .queries {
        width: 30%;
        display: flex;
        flex-direction: column;
        gap: 5px;

        .queries-title {
          background-color: #EEEEEE;
          border-radius: 5px;
          height: 20%;
          padding: 5px 10px;
          display: flex;
          justify-content: space-between;
          align-items: center;
        }

        .query-list {
          background-color: #EEEEEE;
          border-radius: 5px;
          height: 80%;

          .query-list-item {
            margin: 10px;
            height: 35px;
          }
        }
      }

      .query-editor {
        width: 70%;
        height: 100%;
        display: flex;
        flex-direction: column;
        gap: 5px;

        .query-editor-header {
          background-color: #EEEEEE;
          border-radius: 5px;
          height: 20%;
          padding: 5px 10px;
          display: flex;
          justify-content: space-between;

          .query-actions {
            display: flex;
            align-items: center;
          }
        }

        .query-editor-body {
          background-color: #EEEEEE;
          height: 80%;
          border-radius: 5px;

          .button {
            margin-right: 10px;
          }
        }
      }
    }
  }

  .wrapper {
    padding: 3px 3px 3px 0px;
  }


  .right-bar {
    height: 100%;
    padding: 3px 3px 3px 0px;
    display: flex;
    flex-direction: column;
    justify-content: space-between;
    gap: 5px;

    .widget-list-header {
      height: 5%;
      background-color: #EEEEEE;
      border-radius: 5px;
    }

    .widget-list {
      height: 95%;
      background-color: #EEEEEE;
      border-radius: 5px;
      padding: 10px;

      .widgets {
        display: flex;
        justify-content: space-between;
      }
    }
  }
}

.subheader {
  margin-bottom: 12px;
}

.theme-dark {
  .layout-sidebar-icon {
    &:hover {
      background-color: #273342;
    }
  }

  .tooljet-database {

    .table-name,
    .subheader {
      color: var(--slate9);
    }

    .list-group-item.active {
      .table-name {
        color: #000;
      }
    }
  }

  .editor-header {
    background-color: #1F2936;
  }

  .editor-left-panel {
    background-color: #1F2936;
  }


  .query-panel {
    .queries {
      .queries-title {
        background-color: #1F2936 !important;
      }

      .query-list {
        background-color: #1F2936 !important;
      }
    }

    .query-editor {
      .query-editor-header {
        background-color: #1F2936 !important;
      }

      .query-editor-body {
        background-color: #1F2936 !important;
      }
    }
  }

  .right-bar {
    .widget-list-header {
      background-color: #1F2936;
    }

    .widget-list {
      background-color: #1F2936;
    }
  }
}

:root {
  --tblr-breadcrumb-item-active-font-weight: 500;
  --tblr-breadcrumb-item-active-color: inherit;
}

.application-brand {
  a {
    height: 48px;
    position: relative;
    display: flex;
    justify-content: center;
    align-items: center;
  }
}

.breadcrumb-item.active {
  font-weight: var(--tblr-breadcrumb-item-active-font-weight);
  color: var(--tblr-breadcrumb-item-active-color);
}

.app-icon-main {
  background: var(--indigo3) !important;
  border-radius: 6px !important;
  display: flex;
  justify-content: center;
  align-items: center;
  width: 48px;
  height: 48px;
}

.settings-nav-item,
.audit-log-nav-item,
.notification-center-nav-item {
  border-radius: 4px;
}

.settings-nav-item {
  height: 32px;
  width: 32px;

  &.active {
    background-color: var(--indigo4);
  }
}

.audit-log-nav-item {
  bottom: 40px;
}

.workspace-content-wrapper {
  overflow-x: auto;
  overflow-y: auto;
  padding-left: 20px;
}

.workspace-content-wrapper,
.database-page-content-wrap {
  background-color: var(--page-default);
  height: calc(100vh - 64px) !important;
}

.instance-settings-wrapper {}

.database-page-content-wrap {
  height: calc(100vh - 64px) !important;
}

.audit-logs-nav-item {
  position: fixed;
  bottom: 100px;
  left: 8px;
}

.home-page-sidebar,
.workspace-variable-table-card,
.org-wrapper {
  margin: 0 auto;
  width: 880px;
}

.organization-page-sidebar {
  height: calc(100vh - 64px);
  max-width: 288px;
  background-color: var(--page-default);
  border-right: 1px solid var(--slate5) !important;
  display: grid !important;
  grid-template-rows: auto 1fr auto !important;
  position: relative;

  .trial-banner {
    position: absolute;
    bottom: 50px;
    max-height: 130px;
    min-width: 255px;

    svg {
      width: 48px;
    }
  }
}

.marketplace-page-sidebar {
  height: calc(100vh - 64px);
  max-width: 272px;
  background-color: var(--page-default);
  border-right: 1px solid var(--slate5) !important;
  display: grid !important;
  grid-template-rows: auto 1fr auto !important;
  position: fixed;
}

.home-page-sidebar {
  max-width: 288px;
  background-color: var(--page-default);
  border-right: 1px solid var(--slate5);
  display: grid;
  grid-template-rows: auto 1fr auto;

  @media only screen and (max-width: 767px) {
    display: none;
  }
}

.empty-home-page-image {
  margin-top: 14px;
}

.create-new-table-btn {
  width: 248px;

  button {
    height: 40px !important;

  }
}

.tooljet-database-sidebar {
  max-width: 288px;
  background: var(--page-default);
  border-right: 1px solid var(--slate5);
  height: calc(100vh - 64px) !important;


  .sidebar-container {
    height: 40px !important;
    padding-top: 4px !important;
    margin: 0 auto;
    display: flex;
    justify-content: center;
  }

  .sidebar-container-with-banner {
    height: 40px !important;
    padding-top: 1px !important;
    margin: 0 auto;
    display: flex;
    justify-content: center;
  }
}

.create-new-app-dropdown {
  width: 248px !important;


  .dropdown-toggle-split {
    border-left: 1px solid var(--indigo11) !important;

    &:disabled {
      background-color: var(--slate6) !important;
      border-left: 1px solid var(--slate6) !important;
    }
  }

  button {
    background-color: var(--indigo9) !important;
  }
}

.create-new-app-button {
  font-weight: 500;
  font-size: 14px;
  height: 40px;
  border-top-left-radius: 6px;
  border-bottom-left-radius: 6px;

  &:disabled {
    background-color: var(--slate6) !important;
    color: var(--slate9) !important;
  }
}

.create-new-app-button+.dropdown-toggle {
  height: 40px;
  border-top-right-radius: 6px;
  border-bottom-right-radius: 6px;
}

.custom-select {
  .select-search-dark__value::after {
    content: none;
  }

  .select-search-dark__select,
  .select-search__select {
    min-width: fit-content;
    max-width: 100% !important;
  }
}

.jet-data-table td .textarea-dark-theme.text-container:focus {
  background-color: transparent !important;
}

.app-environment-menu {
  display: flex;
  align-items: center;
  min-width: 170px;
  max-width: 180px;
  height: 28px;
  font-size: 12px;
  margin-left: 1rem;

  @media screen and (max-width: 767px) {
    margin-left: 0 !important;
    width: 100%;
    max-width: unset !important;
  }

  .app-environment-list-item {
    white-space: nowrap;
    overflow: hidden;
    text-overflow: ellipsis;
  }

  .app-environment-name {
    font-weight: 400;
    font-size: 12px;
    line-height: 20px;
  }
}

.tooljet-logo-loader {
  height: 100vh;
  display: flex;
  align-items: center;
  justify-content: center;

  .loader-spinner {
    margin: 10px 87px;
  }
}

.page-body {
  height: calc(100vh - 1.25rem - 48px);
  min-height: 500px;
}

// buttons
.default-secondary-button {
  background-color: $color-light-indigo-03;
  color: $color-light-indigo-09;
  max-height: 28px;
  width: 76px;
  display: flex;
  flex-direction: row;
  justify-content: center;
  align-items: center;
  padding: 4px 16px;
  gap: 6px;
  font-weight: 500;
  border: 0 !important;

  .query-manager-btn-svg-wrapper {
    width: 16px !important;
    height: 16px !important;
    padding: 2.67px;
  }

  .query-manager-btn-name {
    min-width: 22px;
  }

  &:hover {
    background-color: $color-light-indigo-04;
    color: $color-light-indigo-10;
  }

  &:active {
    background-color: $color-light-indigo-04;
    color: $color-light-indigo-10;
    box-shadow: 0px 0px 0px 4px #C6D4F9;
    border-radius: 6px;
    border: 1px solid;
    outline: 0 !important;

    svg {
      path {
        fill: $color-light-indigo-10;
      }
    }
  }

  &:disabled {
    cursor: not-allowed;
    pointer-events: none;
    opacity: .65;
  }

  .query-run-svg {
    padding: 4px 2.67px;
  }
}

.default-secondary-button.theme-dark {
  background-color: #4D72FA !important;
  color: #F4F6FA !important;

  svg {
    path {
      fill: #F4F6FA !important;
    }
  }

  &:hover {
    border: 1px solid #4D72FA !important;
    background-color: #4D5EF0 !important;
    color: #FFFFFC !important;

    svg {
      path {
        fill: #FFFFFC !important;
      }
    }
  }

  &:active {
    border: 1px solid #4D72FA !important;
    background-color: #4D5EF0 !important;
    box-shadow: 0px 0px 0px 4px #4D72FA;
    border-radius: 6px;
  }
}

.default-tertiary-button {
  background-color: $color-light-base;
  color: $color-light-slate-12;
  border: 1px solid $color-light-slate-07;
  display: flex;
  flex-direction: row;
  justify-content: center;
  align-items: center;
  padding: 4px 16px;
  gap: 6px;
  max-height: 28px;
  font-weight: 500;
  height: 28px;
  cursor: pointer;
  white-space: nowrap;

  .query-btn-svg-wrapper {
    width: 16px !important;
    height: 16px !important;
    padding: 2.67px;
  }

  .query-btn-name {
    min-width: 22px;

  }

  &:hover {
    border: 1px solid $color-light-slate-08;
    color: $color-light-slate-11;

    svg {
      path {
        fill: $color-light-slate-11;
      }
    }
  }

  .query-create-run-svg {
    padding: 2px;
  }

  .query-preview-svg {
    padding: 2.67px 0.067px;
    width: 16px;
    height: 16px;
    margin: 6px 0;
  }

  &:active {
    border: 1px solid #C1C8CD;
    box-shadow: 0px 0px 0px 4px #DFE3E6;
    color: $color-light-slate-11;
    outline: 0;
  }
}

.default-tertiary-button.theme-dark {
  background-color: transparent;
  color: #4D5EF0 !important;
  border: 1px solid #4D5EF0 !important;

  svg {
    path {
      fill: #4D5EF0 !important;
    }
  }

  &:hover {
    border: 1px solid $color-dark-slate-08;
    color: #FFFFFC !important;
    background-color: #4D5EF0 !important;

    svg {
      path {
        fill: #FFFFFC !important;
      }
    }
  }

  &:active {
    border: 1px solid inherit;
    box-shadow: none;
    outline: 0;
  }
}

.default-tertiary-button.theme-dark.btn-loading {
  background-color: #4D5EF0 !important;
  color: transparent !important;

  svg {
    path {
      fill: transparent !important;
    }
  }
}

.default-tertiary-button.button-loading {
  background-color: transparent !important;
  color: transparent !important;

  svg {
    path {
      fill: transparent !important;
    }
  }
}

.disable-tertiary-button {
  color: $color-light-slate-08;
  background-color: $color-light-slate-03;
  pointer-events: none !important;

  svg {
    path {
      fill: $color-light-slate-08;
    }
  }

}

.disable-tertiary-button.theme-dark {
  color: $color-dark-slate-08;
  background-color: $color-dark-slate-03;
  pointer-events: none !important;

  svg {
    path {
      fill: $color-dark-slate-08;
    }
  }
}

.query-manager-btn-shortcut {
  color: var(--text-disabled) !important;
}

.font-weight-500 {
  font-weight: 500;
}

.font-size-12 {
  font-size: 12px;
}

.toggle-query-editor-svg {
  width: 16px;
  height: 16px;
  padding: 2.88px 5.22px;
  display: flex;
  cursor: pointer;
}

.theme-dark {
  .org-avatar:hover {
    .avatar {
      background: #10141A no-repeat center/cover;
    }
  }
}

.app-creation-time {
  color: var(--slate11) !important;
  white-space: nowrap;
  overflow: hidden;
  text-overflow: ellipsis;
}

.font-weight-400 {
  font-weight: 400;
}

.font-weight-600 {
  font-weight: 600;
}

.border-indigo-09 {
  border: 1px solid $color-light-indigo-09;
}

.dark-theme-toggle-btn {
  height: 32px;
  display: flex;
  align-items: center;
  justify-content: center;

}

.dark-theme-toggle-btn-text {
  font-size: 14px;
  margin: 12px;
}

.maximum-canvas-height-input-field {
  width: 156px;
  height: 32px;
  padding: 6px 10px;
  gap: 17px;
  background: #FFFFFF;
  border: 1px solid #D7DBDF;
  border-radius: 6px;

}

.layout-header {
  position: fixed;
  right: 0;
  left: 48px;
  z-index: 1;
  background: var(--base);
  height: 64px;

  @media only screen and (max-width: 767px) {
    border-bottom: 1px solid var(--slate5);

    .row {
      display: flex;

      .tj-dashboard-section-header {
        width: unset;
        border-right: none;
      }

      .app-header-label {
        display: none;
      }
    }
  }
}

.layout-sidebar-icon {
  &:hover {
    background: #ECEEF0;
  }

  &:focus {
    outline: #ECEEF0 auto 5px;
    background: #3756C5;
    box-shadow: none;
  }

  &:disabled,
  &[disabled] {
    background: linear-gradient(0deg, #F3F4F6, #F3F4F6);
    box-shadow: none;
    color: #D1D5DB;
  }
}

.tj-text-input-error-state {
  font-weight: 400;
  font-size: 11px;
  line-height: 16px;
  margin-top: 2px !important;
  color: #EB1414;
}

.input-error {
  border: 1px solid #EB1414;
}

.onboarding-radio-checked {
  border: 1px solid #466BF2 !important;
  box-shadow: none;
}

.onboarding-bubbles {
  width: 8px !important;
  height: 8px !important;
  background: #D1D5DB !important;
  margin-right: 8px;
  border-radius: 100%;
}

.onboarding-bubbles-selected {
  width: 8px !important;
  height: 8px !important;
  background: #466BF2 !important;
  margin-right: 8px;
  border-radius: 100%;
}

.onboarding-bubbles-active {
  background: #466BF2 !important;
  width: 16px !important;
  height: 16px !important;
  margin-right: 8px;
  border-radius: 100%;
}

.onboarding-bubbles-completed {
  background: #D1D5DB;
}

.onboarding-bubbles-wrapper {
  display: flex;
  flex-direction: row;
  align-items: center;
}

.onboarding-progress-cloud {
  margin-bottom: 32px;
  display: flex;
  align-items: center;
}

.onboarding-progress {
  margin-bottom: 32px;
  display: grid;
}

.onboarding-progress-layout-cloud {
  grid-template-columns: 3fr 6fr 3fr;
  margin-bottom: 40px;
  display: grid;
}

.onboarding-progress-layout {
  grid-template-columns: 12fr;
  margin-bottom: 40px;
  display: grid;
}

.onboarding-bubbles-container {
  margin-left: auto;
  margin-right: auto;
}

.onboarding-header-wrapper {
  display: flex;
  flex-direction: column;
  align-items: center;
}

.onboarding-back-button,
.onboarding-front-button {

  font-size: 12px;
  line-height: 20px;
  color: #6B7380;
  display: flex !important;
  flex-direction: row !important;
  align-items: center;
  cursor: pointer;

  .onboarding-back-text {
    margin-left: 12px;
    color: #D7DBDF;
  }

  p,
  .onboarding-skip-text {
    margin-bottom: 0 !important;
    color: #D7DBDF;
    font-weight: 600;
    font-size: 14px;
  }

  .onboarding-skip-text {
    margin-right: 12px !important;
  }
}


.info-screen-description {
  margin-bottom: 0px !important;
  font-style: normal;
  font-weight: 400;
  font-size: 14px;
  line-height: 24px;
  color: #4B5563;
  line-height: 24px;
}

.separator-onboarding,
.separator-signup {
  .separator {
    width: 100%;

    h2 {
      width: 100%;
      text-align: center;
      border-bottom: 1px solid #E4E7EB;
      line-height: 0.1em;
      font-size: 14px;
      margin: 26px 0 26px;
    }

    h2 span {
      color: #9BA3AF;
      background: #fff;
      padding: 0 18px;
    }
  }
}

// login ,signin
.separator-signup {
  .separator {
    width: 100%;

    h2 {
      margin: 36px 0 36px !important;
    }
  }
}


.common-auth-section-whole-wrapper {
  display: flex;
  flex-direction: row;

  .common-auth-section-right-wrapper {
    width: 29.16%;
    border-left: 1px solid #E4E7EB;
    overflow: hidden;
  }

  .common-auth-section-left-wrapper {
    width: 70.83%;
    position: relative;

    .common-auth-section-left-wrapper-grid {
      display: grid;
      height: calc(100% - 64px);

      form {
        display: flex !important;
        justify-content: center;
        align-items: center !important;
      }
    }

  }

  .common-auth-container-wrapper {
    display: flex;
    flex-direction: column;
    align-items: center;
    width: 352px;
    margin: 0px auto 0px auto;
  }

  .login-sso-wrapper {
    padding: 6px 16px;
    gap: 5px;
    width: 352px;
    height: 40px;
    display: flex;
    flex-direction: row;
    justify-content: center;
    align-items: center;
    margin-bottom: 12px;
    background: #FFFFFF;
    border: 1px solid #D1D5DB;
    border-radius: 4px;

    &:hover {
      border: 1px solid #D1D5DB;
      box-shadow: 0px 0px 0px 4px #E4E7EB;
    }
  }
}

.sso-info-text {
  font-weight: 600;
  font-size: 14px;
  line-height: 24px;
  margin-left: 11px;
}

.sso-button {
  background-color: #fff;
  cursor: pointer;

  img {
    width: 32px;
  }
}


.tj-dashboard-section-header {
  background-color: var(--page-default);
  max-width: 288px;
  max-height: 64px;
  padding-top: 20px;
  padding-left: 20px;
  padding-bottom: 24px;
  border-right: 1px solid var(--slate5);

  &[data-name="Audit logs"],
  &[data-name="Workspace constants"],
  &[data-name="Profile settings"] {
    border-right: none;
    border-bottom: 1px solid var(--slate5);

    .paid-feature-banner {
      margin-left: 15px;
    }
  }
}

.layout-sidebar-icon {
  &:hover {
    background: #ECEEF0;
    border-radius: 4px;
  }

  &:focus {
    outline: #ECEEF0 auto 5px;
  }
}

.folder-menu-icon {
  visibility: hidden !important;
}

.folder-list-group-item:hover .folder-menu-icon {
  visibility: visible !important;
}

.folder-list-group-item {
  &:hover {
    background: #ECEEF0;
  }

  &:active {
    background: var(--indigo4);
  }

  &:focus {
    box-shadow: 0px 0px 0px 4px #DFE3E6;
  }

  .tj-text-xsm {
    white-space: nowrap;
    overflow: hidden;
    text-overflow: ellipsis;
  }

  .tj-folder-list {
    display: block;
  }
}


.app-versions-selector {
  display: inline-flex;
  align-items: center;
  width: 176px;
  height: 28px;
  border-radius: 6px;

  .react-select__control {
    background-color: var(--page-default);
    border: none !important;
  }

  @media screen and (max-width: 767px) {
    width: 100%;
  }
}

.app-version-list-item {
  white-space: nowrap;
  overflow: hidden;
  text-overflow: ellipsis;
}

.app-version-name,
.app-version-released {
  font-weight: 400;
  font-size: 12px;
  line-height: 20px;
}

.app-version-name {
  max-width: 80px;
}

.custom-version-selector__option:hover .app-version-delete {
  display: block;
}

.editor .navbar-brand {
  border-right: 1px solid var(--slate5);
  width: 48px;
  display: flex;
  justify-content: center;
}


.modal-backdrop {
  opacity: 0.5;
  z-index: 1060;
}

.canvas-area>.modal-backdrop {
  width: 100% !important;
  height: 100% !important;
}

.ds-delete-btn {
  display: none;
  border: none;
  background: none;
}

.ds-list-item:hover .ds-delete-btn {
  display: block;
}

.toojet-db-table-footer,
.toojet-db-table-footer-collapse,
.home-page-footer {
  position: fixed;
  bottom: 0px;
}

.home-page-footer {
  height: 52px;
  background-color: var(--page-default) !important;
  border-top: 1px solid var(--slate5) !important;
  width: calc(100% - 336px) !important;

  @media only screen and (max-width: 768px) {
    position: unset;
    width: 100%;

    .col-4,
    .col-5 {
      display: none;
    }

    .pagination-container {
      display: flex !important;
      align-items: center;
      justify-content: center;
    }
  }
}

.pagination-container {
  display: flex;
  padding: 0px;
  height: 20px !important;

  .form-control {
    padding: 0 4px;
    width: fit-content;
    width: 30px !important;
    height: 20px !important;
    margin-bottom: 0px !important;
    text-align: center;
  }

  .form-control-pagination {
    padding: 0 4px;
    width: fit-content;
    width: 30px !important;
    height: 20px !important;
    text-align: center;
    margin-bottom: 0px;
    gap: 16px !important;
    background: var(--base) !important;
    border: 1px solid var(--slate7) !important;
    border-radius: 6px;
    color: var(--slate12) !important;
    transition: none;
    padding-left: 0.4375rem;
    padding-right: 0.4375rem;
    padding-top: 0.75rem;
    padding-bottom: 0.75rem;
    overflow-x: auto;
    white-space: nowrap;


    &:hover {
      background: var(--slate1) !important;
      border: 1px solid var(--slate8) !important;
      -webkit-box-shadow: none !important;
      box-shadow: none !important;
      outline: none;
    }

    &:focus-visible {
      background: var(--indigo2) !important;
      border: 1px solid var(--indigo9) !important;
      box-shadow: none !important;
    }

    &.input-error-border {
      border-color: #DB4324 !important;
    }

    &:-webkit-autofill {
      box-shadow: 0 0 0 1000px var(--base) inset !important;
      -webkit-text-fill-color: var(--slate12) !important;

      &:hover {
        box-shadow: 0 0 0 1000px var(--slate1) inset !important;
        -webkit-text-fill-color: var(--slate12) !important;
      }

      &:focus-visible {
        box-shadow: 0 0 0 1000px var(--indigo2) inset !important;
        -webkit-text-fill-color: var(--slate12) !important;
      }
    }
  }

  @media only screen and (max-width: 768px) {
    .unstyled-button {
      height: unset;
      width: unset;

      img {
        width: 20px;
        height: 20px;
        margin-left: 0px !important;
        margin-right: 0px !important;
      }
    }
  }
}

.settings-card {
  box-shadow: 0px 12px 16px -4px rgba(16, 24, 40, 0.08), 0px 4px 6px -2px rgba(16, 24, 40, 0.03);
  border-radius: 6px;
  margin-left: 10px;
  background-color: var(--base);
  min-width: 170px;
  z-index: 3;

  .dropdown-item {
    padding: 8px;
    height: 36px;
    min-width: 84px !important;
  }

  svg {
    margin-left: 2px;
  }

  a {
    span {
      margin-left: 4px;
    }
  }
}

.logo-nav-card {
  transform: translate(5px, 50px) !important;
  z-index: 101;
}

.theme-dark {
  .editor-header-actions {
    .current-layout {
      .bg-white {
        background-color: #151718 !important;
      }
    }
  }

  .icon-tabler-x {
    stroke: white;
  }
}

.img-invert {
  img {
    filter: invert(1);
  }
}

.user-group-table {
  .selected-row {
    background-color: #ECEEF0;
  }

  .selected-row.dark {
    background-color: #232E3C;
  }
}

.notification-center.theme-dark {

  .empty-subtitle,
  .card-footer>span,
  .empty-title {
    color: white !important;
  }
}


// DASHBOARD SCROLL STYLES--->
.create-new-app-license-wrapper {
  display: flex;
  align-items: center;
  flex-direction: column;
}

.create-new-app-wrapper {
  margin: 0 auto;
  display: flex;
  justify-content: center;
  flex-direction: column;
  align-items: center;
  padding-top: 4px;
}

.home-page-sidebar {
  height: calc(100vh - 64px) !important; //64 is navbar height

  .folder-list-user {
    height: calc(100vh - 116px) !important; //64 is navbar height + 52 px footer
  }
}

.home-page-content {
  background-color: var(--page-default);
  height: calc(100vh - 64px) !important;
  overflow-y: auto;
  position: relative;

  .filter-container {
    display: none;
  }

  .org-selector-mobile {
    display: none;
  }

  @media only screen and (max-width: 768px) {
    .filter-container {
      display: flex;
      align-items: center;
      justify-content: space-between;
      margin: 2rem 1rem;
    }

    .footer-container {
      position: absolute;
      width: 100%;
      bottom: 0px;
      right: unset;
      left: unset;

      .org-selector-mobile {
        display: block;
        background-color: var(--slate1);

        .tj-org-select {
          width: 100%;
          padding: 0px 10px;

          .react-select__control {
            width: 100%;
          }
        }
      }
    }
  }
}

.application-folders-list {
  height: 64px;
}

// DASHBOARD STYLES END

// TABLE
.table-left-sidebar {
  height: calc(100vh - 104px) !important; // 62px [navbar] +  40px [ add table and search ] + extra 2 px(border)
  overflow-y: auto;
}

.toojet-db-table-footer {
  height: 52px;
  background: var(--page-default) !important;
  width: calc(100vw - 336px);
}

.toojet-db-table-footer-collapse {
  height: 52px;
  background: var(--page-default) !important;
  width: calc(100vw - 48px);
}

.toojet-db-table-footer-collapse {
  height: 52px;
  background: var(--page-default) !important;
  width: calc(100vw - 48px);
}

.home-app-card-header {
  margin-bottom: 32px;
}

.homepage-app-card {
  height: 166px;
  outline: 1px solid var(--slate3);
  box-shadow: 0px 1px 2px rgba(16, 24, 40, 0.05);
  border-radius: 6px;
  padding: 16px;
  background-color: var(--base) !important;

  .appcard-buttons-wrap {
    display: none;
  }

  .home-app-card-header {
    .menu-ico {
      visibility: hidden !important;
    }
  }

  &:hover {
    box-shadow: 0px 12px 16px -4px rgba(16, 24, 40, 0.08), 0px 4px 6px -2px rgba(16, 24, 40, 0.03);

    .home-app-card-header {
      margin-bottom: 12px;

      .menu-ico {
        visibility: visible !important;
      }
    }

    .app-creation-time-container {
      margin-bottom: 0px;
    }

    .app-card-name {
      margin-bottom: 0px;
    }

    .app-creation-time {
      display: none;
    }


    .appcard-buttons-wrap {
      display: flex;
      padding: 0px;
      gap: 12px;
      width: 240px;
      height: 28px;
      flex-direction: row;

      div {
        a {
          text-decoration: none;
        }
      }

    }

    .app-icon-main {
      width: 36px;
      height: 36px;

    }
  }
}

.app-creation-time-container {
  height: 16px;
}

.release-buttons {
  height: 48px;
  gap: 4px;
}

.global-settings-app-wrapper {
  max-width: 190px;
}

.version-manager-container {
  padding: 0.6rem;

  @media screen and (max-width: 767px) {
    padding: 0 !important;
    width: 100%;
  }
}

.git-sync-btn {
  display: flex;
  align-items: center;
  justify-content: center;
  cursor: pointer;
  background: var(--indigo3);
  border-radius: 6px;
  width: 36px;
  height: 36px;
  margin: auto 5px;
}

.git-sync-btn.disabled-action-tooltip {
  opacity: 1;
  background: var(--slate3);

  .license-tooltip {
    opacity: 1;
  }


  rect {
    fill: var(--slate3);
  }

  svg {
    path {
      fill: var(--slate8);
    }
  }
}

.env-version-container {
  padding-right: 100px;
}

// tooljet db fields styles [ query manager ]
.tj-db-field-wrapper {
  .code-hinter-wrapper {
    ::-webkit-scrollbar {
      display: none;
    }
  }

  .CodeMirror-sizer {
    min-height: 32px !important;
    width: 100%;
    border-right-width: 0px !important;
    padding: 0 !important;
    overflow-y: auto;

    .CodeMirror-lines {
      margin-top: 0px !important;
      min-height: 32px !important;
    }
  }
}

.table-list-items#popover-contained {
  .popover-body {
    outline: 1px solid var(--slate3);
    background: var(--base);
    overflow: hidden;
  }

}

.table-list-item-popover.dark {
  svg {
    path {
      fill: white;
    }
  }
}

.react-loading-skeleton {
  background-color: var(--interactive-default);
  // background-image: linear-gradient(90deg, #2F3C4C, #2F3C4C, #2F3C4C) !important;
}

.theme-dark {
  .audit-log {
    .rdtPicker {
      background-color: #2B394A;
      color: #fff;

      .rdtDay:hover {
        background-color: #636466;
      }
    }

    .card-body {
      .count-main {
        background-color: inherit !important;
        color: #fff !important;
      }
    }
  }

  .react-loading-skeleton {
    background-color: var(--interactive-default);
    background-image: linear-gradient(90deg, #2F3C4C, #2F3C4C, #2F3C4C) !important;
  }

  .react-loading-skeleton::after {
    background-image: linear-gradient(90deg, #2F3C4C, #3A4251, #2F3C4C) !important;
  }
}

@keyframes up-and-down {
  to {
    opacity: 0.2;
    transform: translateY(-20px);

  }
}

.spin-loader {
  position: fixed;
  width: 100%;

  .load {
    display: flex;
    justify-content: center;
  }

  .load div {
    width: 20px;
    height: 20px;
    background-color: var(--indigo9);
    border-radius: 50%;
    margin: 0 5px;
    animation-name: #{up-and-down};
    animation-duration: 0.8s;
    animation-iteration-count: infinite;
    animation-direction: alternate;
  }

  .load .two {
    animation-delay: 0.3s;
  }

  .load .three {
    animation-delay: 0.6s;
  }
}

.organization-switch-modal {
  font-family: 'IBM Plex Sans';

  .modal-dialog {
    width: 376px;
  }

  .cursor-pointer {
    margin-left: auto;
    margin-right: 10px;
    margin-top: 10px;
  }

  .modal-content {
    background: linear-gradient(0deg, #FFFFFF, #FFFFFF),
      linear-gradient(0deg, #DFE3E6, #DFE3E6);
  }

  .modal-header {
    padding: 10px 10px 20px 5px;
    flex-direction: column;

    .header-text {
      font-style: normal;
      font-weight: 600;
      font-size: 20px;
      line-height: 36px;
      margin: 24px 0 5px 0;
    }

    p {
      margin: 15px 22px 0px 27px;
      font-style: normal;
      font-weight: 400;
      font-size: 14px;
      line-height: 20px;
      color: #687076;
      text-align: Center;
      margin-bottom: 0px;
    }
  }

  .modal-body {
    max-height: 300px;
    overflow: auto;
    padding: 18px 32px;

    .org-list {
      display: flex;
      flex-direction: column;


      .org-item {
        height: 50px;
        display: flex;
        align-items: center;
        padding: 0px 12px;
        cursor: default;

        input[type=radio] {
          margin-right: 16px;
          width: 16px;
          height: 16px;
        }

        .avatar {
          margin-right: 11px;
          color: #11181C;
          background-color: #F8FAFF;
          width: 34px !important;
          height: 34px !important;
        }

        span {
          font-style: normal;
          font-weight: 400;
          font-size: 12px;
          line-height: 20px;
          color: #11181C;
        }
      }

      .selected-item {
        border-radius: 6px;
        background-color: #F0F4FF;
      }
    }
  }

  .modal-footer {
    justify-content: center;
    padding: 24px 32px;
    border-top: 1px solid #DFE3E6;

    .switch-ws-btn {
      &:disabled {
        background-color: var(--slate3);
        color: var(--slate11);
      }

    }

    button {
      width: 100%;
      font-style: normal;
      font-weight: 600;
      font-size: 14px;
      line-height: 20px;
    }
  }
}

.organization-switch-modal.dark-mode {

  .modal-footer,
  .modal-header {
    border-color: #232e3c !important;

    p {
      color: rgba(255, 255, 255, 0.5) !important;
    }
  }

  .modal-body,
  .modal-footer,
  .modal-header,
  .modal-content {
    color: white;
    background-color: #2b394a;
  }

  .modal-content {
    border: none;
  }


  .modal-body {
    .org-list {
      span {
        color: white;
      }

      .selected-item {
        background-color: #232e3c;
      }
    }
  }
}

.datasources-category {
  color: var(--slate10);
}

.react-tooltip {
  font-size: .765625rem !important;
}

.tooltip {
  z-index: 10000;
}

.add-new-workspace-icon-wrap {
  display: flex;
  flex-direction: row;
  align-items: center;
  padding: 8px;
  width: 34px;
  height: 34px;
  background: var(--indigo3);
  border-radius: 6px;
}

.add-new-workspace-icon-old-wrap {
  display: none;
}

.add-workspace-button {
  padding: 8px 12px;
  gap: 11px;
  height: 50px;

  &:hover {
    background: var(--indigo3);
    margin: 0 auto;
    border-radius: 6px;
    padding-bottom: 10px;

    .add-new-workspace-icon-old-wrap {
      padding: 8px;
      width: 34px;
      height: 34px;
      background: var(--indigo9);
      border-radius: 6px;
      display: flex;
      justify-content: center;
      align-items: center;

    }

    .add-new-workspace-icon-wrap {
      display: none;

    }
  }

}

.tj-folder-list {
  display: flex;
  align-items: center;
  color: var(—-slate12) !important;
}



.no-active-organization-modal {
  font-family: 'IBM Plex Sans';

  .modal-dialog {
    width: 350px;
  }

  .cursor-pointer {
    margin-left: auto;
    margin-right: 10px;
    margin-top: 10px;
  }

  .modal-content {
    background: linear-gradient(0deg, #FFFFFF, #FFFFFF),
      linear-gradient(0deg, #DFE3E6, #DFE3E6);
  }

  .modal-header {
    padding: 5px 10px 20px 5px;
    flex-direction: column;

    .header-text {
      font-style: normal;
      font-weight: 600;
      font-size: 20px;
      line-height: 36px;
      margin: 24px 0 5px 0;
    }

    p {
      margin: 15px 22px 0px 27px;
      font-style: normal;
      font-weight: 400;
      font-size: 14px;
      line-height: 20px;
      color: #687076;
      text-align: Center;
      margin-bottom: 0px;
    }
  }
}

.no-active-organization-modal.dark-mode {

  .modal-footer,
  .modal-header {
    border-color: #232e3c !important;

    p {
      color: rgba(255, 255, 255, 0.5) !important;
    }
  }

  .modal-body,
  .modal-footer,
  .modal-header,
  .modal-content {
    color: white;
    background-color: #2b394a;
  }

  .modal-content {
    border: none;
  }
}

.app-card-name {
  color: var(—-slate12);
  margin-bottom: 2px;
  white-space: nowrap;
  overflow: hidden;
  text-overflow: ellipsis;
}

.dashboard-breadcrumb-header {
  display: flex;
  align-items: center;
}

.tj-version {
  margin-right: 44px;
  display: flex;
  align-items: center;
  color: var(--slate9);

}

.folder-list {
  color: var(—-slate9) !important;
}

.tj-folder-header {
  margin-bottom: 12px;
  height: 37px;
  cursor: pointer;
}

.tj-dashboard-header-title-wrap {
  display: flex;
  justify-content: center;
  align-items: center;
  color: var(--slate11);

  .with-border {
    border-bottom: 1px solid var(--slate5) !important;
  }

  a {
    text-decoration: none;
  }
}

.theme-dark {
  .tj-onboarding-phone-input-wrapper {
    .flag-dropdown {
      background-color: #1f2936 !important;

      .country-list {
        background-color: #1f2936 !important;
        background: #1f2936;

        li {
          .country .highlight {
            background-color: #3a3f42;
            color: #000 !important;

            div {
              .country-name {
                color: #6b6b6b !important;
              }
            }

          }

          &:hover {
            background-color: #2b2f31;
          }

        }
      }
    }

  }

  .react-tel-input .country-list .country.highlight {
    color: #6b6b6b;
  }
}

.dashboard-breadcrumb-header-name {
  font-weight: 500 !important;
  color: var(—-slate12) !important;
}

.tj-dashboard-header-wrap {
  background-color: var(--page-default);
  padding-top: 22px;
  padding-bottom: 22px;
  padding-left: 40px;
  height: 64px;
  border-bottom: 1px solid var(--slate5);

  @media only screen and (max-width: 768px) {
    border-bottom: none;
  }
}

.dashboard-breadcrumb-header-name:hover {
  text-decoration: none !important;
}


.tj-avatar {
  border-radius: 6px;
  width: 36px;
  height: 36px;
  display: flex;
  justify-content: center;
  align-items: center;
  background-color: var(--slate3) !important;
  color: var(--slate11) !important;
  text-transform: uppercase;
  font-weight: 500;

  &:hover {
    background-color: var(--slate4);
  }

  &:focus {
    box-shadow: 0px 0px 0px 4px var(--indigo6);
    outline: 0;
  }

  &:active {
    box-shadow: none;
  }
}

.tj-current-org {
  span {
    color: var(--slate12);

  }
}


.sidebar-inner {
  align-items: center;
}

.workspace-drawer-wrap {
  background: var(--base);
}

.theme-dark {
  .drawer-wrap {
    background: var(--base);
  }
}

.users-table {
  background: var(--base);
  padding: 16px;
  width: 848px;
  margin: 0 auto;
  padding: 16px;

  tbody {
    tr {
      td {
        border-bottom-width: 0px !important;
        display: flex;
        align-items: center;
        flex: 9%;
        padding-left: 0px !important;
        padding-right: 0px !important;
        white-space: nowrap;
        overflow: hidden;
        text-overflow: ellipsis;

        &[data-name="status-header"] {
          max-width: 160px !important;
        }

        &[data-name="name-header"] {
          max-width: 220px !important;
        }

        &[data-name="meta-header"] {
          max-width: 80px !important;
        }

        &[data-name="role-header"] {
          max-width: 108px !important;
        }

        span,
        a {
          white-space: nowrap;
          overflow: hidden;
          text-overflow: ellipsis;
          max-width: 140px;
        }
      }
    }
  }

  thead {
    tr {
      padding: 6px 0px 0px 6px;
      gap: 8px;
      width: 848px;
      height: 40px;
      display: flex;
      align-items: center;
    }

    tr>th {
      background: var(--base) !important;
      border-bottom: none !important;
      padding: 0 !important;
      width: 230px;

      &[data-name="name-header"] {
        max-width: 210px !important;
      }

      &[data-name="meta-header"] {
        width: 80px !important;
      }

      &[data-name="role-header"] {
        width: 108px !important;
      }

      &[data-name="status-header"] {
        width: 160px !important;
      }
    }
  }

  tr {
    background: var(--base);
    height: 66px;
    padding: 13px 6px;
    border-bottom: 1px solid var(--slate7);
    display: flex;
    justify-content: space-between;
    gap: 8px;
  }

  tr>td {
    border-bottom-width: 0px !important;
    display: flex;
    align-items: center;
    flex: 9%;
    padding-left: 0px !important;
    padding-right: 0px !important;
    white-space: nowrap;
    overflow: hidden;
    text-overflow: ellipsis;

    &[data-name="name-header"] {
      max-width: 210px !important;
    }

    &[data-name="role-header"],
    &[data-name="meta-header"] {
      max-width: 88px !important;
    }

    &[data-name="status-header"] {
      width: 160px !important;
    }
  }

  .metadata {
    padding: 20px;
    font-weight: 400;
  }

  .metadata.empty {
    padding-left: 25px;
    font-weight: 500;
  }
}

.user-actions-button {
  justify-content: flex-end !important;
  flex: 0 0 auto !important;
}

.tj-input {
  padding: 6px 10px;
  gap: 17px;
  width: 161.25px;
  height: 32px;
  background: var(--base);
  border: 1px solid var(--slate7);
  border-radius: 6px;

  ::placeholder {
    color: var(--slate9) !important;
  }

}

.workspace-setting-buttons-wrap {
  display: flex;
  gap: 12px;
}

.workspace-settings-table-wrap {
  max-width: 880px;
  margin: 0 auto;

  .tj-user-table-wrapper {
    padding-right: 4px;
  }

  &:hover {
    .tj-user-table-wrapper {
      padding-right: 0px;
    }

    ::-webkit-scrollbar {
      display: block;
      width: 4px;
    }

    ::-webkit-scrollbar-track {
      background: var(--base);
    }

    ::-webkit-scrollbar-thumb {
      background: var(--slate7);
      border-radius: 6px;
    }
  }
}


.manage-workspace-table-wrap {
  max-width: 880px;
  min-height: 595px;
  border: 1px solid var(--slate5);
  border-radius: 6px;
  margin: 10px auto;
  background-color: #FFFFFF;
  display: flex;
  flex-direction: column;

  .tab-spinner {
    width: 200px;
    height: 200px;
  }

  .pagination-container-box {
    align-items: center;
    justify-content: center;
    display: flex;
    padding-bottom: 15px;
    margin-top: auto;
    padding-top: 13px;
    border-top: 1px solid var(--slate5) !important;

    .pagination-container {
      align-items: center;
      justify-content: center;
      display: flex;
    }
  }




  .tab-content-ws {
    height: 504px;
  }

  .worskspace-sub-header-wrap-nav-ws {
    width: 100%;
    height: 64px;
    border-bottom: 1px solid var(--slate5);
    display: flex;

    .nav-link.active {
      border-bottom: 2px solid var(--indigo9) !important;
      border-color: var(--indigo9) !important;

    }

    .nav-item {
      font-weight: 500 !important;
      font-size: 12px !important;
      padding: 6px 8px 6px 8px;
      align-items: flex-end;
      color: var(--slate11);

    }

    .nav-tabs {
      border: none;
      padding-left: 16px;
    }

    p {
      width: 205px;
    }
  }

  .workspace-search-bar {
    display: flex;
    justify-content: end;
    align-items: center;
    padding: 0;
    padding: 6px 10px 6px 10px;

    .ws-filter-search {
      width: 300px;
      height: 32px;

    }
  }

  .worspace-list-table-body-header {
    border-bottom: 1px solid var(--slate5);
    display: flex;
    height: 40px;
    align-items: center;

    p {
      height: 5px;
      display: flex;
      align-items: center;
      width: 100%;
      color: var(--slate11);

    }

    p:first-child {
      width: 285px !important;
      margin-left: 10px;
    }
  }

  .ws-list-table {
    padding: 16px;
    width: 100%;
    height: 100%;



    .loader-container {
      display: flex;
      align-items: center;
      justify-content: center;
      height: 40vh;
      /* Set the height of the container to the full viewport height */

      .primary-spin-loader {
        width: 100px;
        height: 100px;
      }
    }

    .ws-empty-icon {
      height: 130px;
      width: 400px;
      margin: 100px auto;
      display: flex;

      p {
        text-align: center;
      }
    }
  }
}

.manage-workspace-table-wrap.dark-mode {
  border: 1px solid var(--slate7) !important;
  border-radius: 6px !important;
  ;

  .worskspace-sub-header-wrap-nav-ws {
    background-color: var(--slate3) !important;
    border-bottom: 1px solid var(--slate7) !important;

  }

  .tab-content-ws {
    background-color: var(--base) !important;
  }

  .pagination-container-box {
    background-color: var(--base) !important;
  }

  .workspace-table-row {
    border-bottom: 1px solid var(--slate7);
  }

  .worspace-list-table-body-header {
    border-bottom: 1px solid var(--slate7);
  }

}

.workspace-settings-filters {
  display: flex;
  gap: 12px;
  flex-direction: row;
  align-items: center;
  position: relative;
}

.workspace-setting-table-wrapper {
  box-shadow: 0px 1px 2px rgba(16, 24, 40, 0.05);
  outline: 1px solid var(--slate7);
  background: var(--base);
  width: 880px;
  margin: 0 auto;
  border-radius: 6px;
  height: calc(100vh - 223px);
  position: relative;

}

.workspace-filter-text {
  color: var(--slate11);
  margin-bottom: 14px;
}

.singleuser-btn {
  padding: 6px 16px;
  gap: 6px;
  width: 152px;
  height: 32px;
  border-radius: 6px;

}

.multiuser-btn {
  padding: 6px 16px;
  gap: 6px;
  width: 189px;
  height: 32px;
  border-radius: 6px;

}

.workspace-page-header {
  width: 880px;
  margin: 0 auto !important;

  div:first-child {
    margin: 10px auto !important;
    width: 880px;

  }

  .user-limits {
    column-gap: 8px;

    .limit {
      width: 100px !important;
      display: flex;
      flex-direction: column;
      align-items: center;
      padding: 5px !important;
      background-color: var(--base);
      border-radius: 5px;
      border: 1px solid var(--slate5);
      font-size: 12px;
      margin: 10px 0 10px 0;

      .count {
        font-weight: 500;
        font-size: 14px;
      }

      div {
        width: unset !important;
        font-size: 11px;
      }
    }
  }
}

.header-table-flex {
  display: flex;
  flex-direction: column;
}

.workspace-constant-header {
  width: 880px;
  margin: 0 auto !important;
}

.workspace-constant-header {
  width: 880px;
  margin: 0 auto !important;
}

.workspace-user-archive-btn {
  width: 95px;
  height: 28px;
}

.workspace-clear-filter {
  margin-left: 8px;
  color: var(--indigo9);
  font-weight: 600 !important;
}

.workspace-clear-filter-wrap {
  display: flex;
  align-items: center;
  width: 130px;
  justify-content: flex-end;
  position: absolute;
  right: 16px;
}

.tj-checkbox {
  border-color: var(--slate7);
}

.workspace-clipboard-wrap {
  display: flex;
  align-items: center;
  cursor: pointer;

  p {
    font-weight: 500 !important;
    margin-left: 3px;
    color: var(--slate11);
  }

  span {
    display: flex;
    align-items: center;
  }
}

.workspace-user-status {
  margin-right: 22px;
  margin-left: 5px;
  color: var(--slate12);
}

.worskpace-setting-table-gap {
  margin-top: 20px;
}

.tj-active {
  background: #46A758;
}

.tj-invited {
  background: #FFB224;
}

.tj-archive {
  background: #E54D2E;
}

.liner {
  height: 1px;
  background: var(--slate5);
  width: 880px;
  margin-top: 22px;
}

.edit-button {
  display: flex;
  flex-direction: row;
  justify-content: center;
  align-items: center;
  height: 28px;
  text-decoration: none;
}

.launch-button {
  display: flex;
  height: 28px;
  align-items: center;
  color: var(--slate12);
  justify-content: center;
  text-decoration: none;
}

.launch-button.tj-disabled-btn {
  cursor: not-allowed;
}

.breadcrumb-item {
  a {
    text-decoration: none !important;
    color: var(--slate12);
  }
}

.table-list-item {
  width: 248px;
}

.workspace-settings-filter-items {
  width: 161.25px;

  .css-13mf2tf-control {
    width: 161.25px !important;

  }

  .css-10lvx9i-Input {
    margin: 0 !important;
    padding: 0 !important;
  }

  .css-1bugkci-control,
  .css-42vs31,
  .css-ob45yj-menu {
    background-color: var(--base) !important;
    width: 161.25px !important;
  }

  .css-6t9fnh-control {
    border: 1px solid var(--slate7) !important;
    background: var(--base);
    color: var(--slate9);
    width: 161.25px;
    height: 32px;

    .css-1opnhvy-singleValue {
      color: var(--slate9) !important;

    }
  }

  input.tj-checkbox {
    background: var(--base) !important;
    color: var(--slate9);
    border: 1px solid var(--slate7) !important;

    ::placeholder {
      color: var(--slate9);
    }
  }
}


.tj-db-dataype {
  color: var(--slate11);
}

.tj-database-column-header {
  color: var(--slate12);
  padding: 4px 4px 4px 8px !important;
  text-transform: none !important;
  line-height: 0px !important;
  font-weight: 500 !important;
  font-size: 12px !important;
  line-height: 20px !important;
  color: var(--slate12) !important;

  &:first-child {

    padding-left: 1rem !important;
  }

}

.tj-database-column-row {
  margin: 0;
  width: 300px;


  th:first-child>div {
    height: 16px;
    width: 16px;
    display: flex;
    align-items: center;

    input {
      border-radius: 4px;
    }

  }
}

.tj-db-operations-header {
  height: 48px;
  padding: 0 !important;
  display: flex;
  align-items: center;
  background-color: var(--base);

  .row {
    margin-left: 0px;
    width: 98%;
  }

  .col-8 {
    padding-left: 0px;
    display: flex;
    gap: 12px;
    align-items: center;
  }
}

.add-new-column-btn {
  margin-left: 16px;
  height: 28px;
  border-radius: 6px;
  padding: 0 !important;
  display: flex;
  align-items: center;
  justify-content: center;
  background: transparent;
  color: var(--slate12);
  border: none;
}

.tj-db-filter-btn {
  width: 100%;
  height: 28px;
  display: flex;
  border-radius: 6px;
  background: transparent;
  color: var(--slate12);
  border: none;
  display: flex;
  align-items: center;
  justify-content: center;
}

.tj-db-filter-btn-applied,
.tj-db-sort-btn-applied {
  display: flex !important;
  flex-direction: row !important;
  justify-content: center !important;
  align-items: center !important;
  width: 100% !important;
  height: 28px !important;
  background: var(--grass2) !important;
  border-radius: 6px !important;
}

.tj-db-filter-btn-applied,
.tj-db-filter-clear-icon {
  background-color: var(--indigo4) !important;
  color: var(--indigo9) !important;

  &:hover {
    background-color: var(--button-secondary-pressed) !important;
  }
}

.tj-db-filter-clear-icon {
  border-radius: 0px 6px 6px 0px;
}

.tj-db-filter-btn-active,
.tj-db-sort-btn-active {
  display: flex !important;
  flex-direction: row !important;
  justify-content: center !important;
  align-items: center !important;
  width: 100% !important;
  height: 28px !important;
  border-radius: 6px !important;
  background: var(--indigo4) !important;
  color: var(--indigo9) !important;
}

.tj-db-filter-btn-active {
  background: var(--button-outline-pressed) !important;
  color: var(--text-default) !important;
}

.tj-db-filter-btn-active-filter {
  display: flex !important;
  flex-direction: row !important;
  justify-content: center !important;
  align-items: center !important;
  width: 100% !important;
  height: 28px !important;
  border-radius: 6px !important;
  background: var(--button-secondary-pressed) !important;
  color: var(--text-brand) !important;
}

.tj-db-header-add-new-row-btn {
  height: 28px;
  background: transparent;
  border-radius: 6px !important;
  display: flex;
  flex-direction: row;
  justify-content: center;
  align-items: center;
  gap: 6px;
  border: none;

  padding: span {}
}

.tj-db-sort-btn {
  width: 100%;
  height: 28px;
  background: transparent;
  color: var(--slate12);
  border: none;
  display: flex;
  align-items: center;
  justify-content: center;
  margin: 0
}

.edit-row-btn {
  background: transparent;
  color: var(--slate12);
  border: none;
  display: flex;
  align-items: center;
  justify-content: center;
}

.workspace-variable-header {
  width: 880px;
  ;
  margin: 0 auto;
  display: flex;
  padding: 0;
}

.workspace-variables-alert-banner {
  width: inherit;
  background-color: #FFF9ED;
  border-color: #FFE3A2;
}

.codehinter.alert-component.workspace-variables-alert-banner {
  color: var(--amber8);
  border-color: var(--amber3);
}

.workspace-variables-alert-banner {
  width: inherit;
  background-color: #EBF9EB;
  border-color: #46A758;
}

.codehinter.alert-component.workspace-constants-alert-banner {
  color: #46A758;
  border-color: #EBF9EB;
  background-color: #EBF9EB;
  font-size: 12px;
}

.add-new-variables-button {
  margin-bottom: 20px;
  width: 169px;
  height: 32px;
}

.org-users-page-sidebar,
.left-menu {
  padding: 16px;
  gap: 7px;
  width: 220px;
  border-right: 1px solid var(--slate5);
  overflow-y: auto;
  overflow-x: hidden;

  .group-banner {
    svg {
      display: none;
    }
  }

  .license-banner {
    svg {
      display: inline-block;
      width: 54%;
    }
  }


}

.groups-header-wrap {
  display: flex;
  height: 36px;
  border-bottom: 1px solid var(--slate5);
}

.org-users-page-container {
  width: 880px;
  margin: 0 auto;
}

.group-duplcate-modal-body {
  margin-top: 20px;

  .check-row {
    margin-left: 5px;
    margin-bottom: 10px;
  }
}

.groups-main-header-wrap {
  padding: 20px 0px 8px;
  gap: 10px;
  width: 612px;
  height: 56px;
  margin: 0 auto;
  display: flex;
  justify-content: space-between;

  p {
    white-space: nowrap;
    overflow: hidden;
    text-overflow: ellipsis;
    color: var(--slate12)
  }

  .nav-tabs .nav-link.active {
    border-bottom: 2px solid var(--indigo9) !important;
  }
}

.form-check-input:disabled {
  background-color: var(--slate8) !important;
}

.manage-groups-body {
  padding: 12px 12px 10px 12px;
  font-size: 12px;
  overflow-y: auto;
  height: calc(100vh - 300px);

  .group-users-list-container {
    height: calc(100vh - 300px - 100px);
    /* Set a fixed height */
    overflow-y: auto;
    /* Enable vertical scrolling */
    border-bottom: 1px solid var(--slate6) !important;
  }

}

.groups-sub-header-wrap {
  // width: 612px;
  height: 36px;
  border-bottom: 1px solid var(--slate5) !important;

  .nav-link.active {
    border-bottom: 2px solid var(--indigo9) !important;
    border-color: var(--indigo9) !important;
  }

  .nav-item {
    font-weight: 500 !important;
    font-size: 12px !important;
  }


  p {
    width: 205px;
  }
}

.groups-btn-container {
  width: 880px;
  justify-content: space-between;
  margin: 0 auto;
  margin-bottom: 20px;
  height: 32px;
  align-items: center;

}

.org-users-page {
  margin: 0 auto;
}

.org-users-page-card-wrap {
  height: calc(100vh - 208px);
}

.org-users-page-card-wrap,
.org-settings-wrapper-card {
  display: flex;
  flex-direction: row;
  background: var(--base);
  width: 880px;
  outline: 1px solid var(--slate5);
  box-shadow: 0px 1px 2px rgba(16, 24, 40, 0.05);
  border-radius: 6px;
  max-height: calc(100vh - 156px);
}

.org-settings-wrapper-card {
  margin: 0 auto;

  .card-body {
    overflow-y: auto;
    padding: 40px;
  }

  .card-header {
    padding: 0px 24px;
    width: 660px;
    height: 72px;
    border-bottom: 1px solid var(--slate5);

  }

  .form-check {
    margin-bottom: 0px !important;
    line-height: 24px;
    font-size: 16px;
  }
}

.groups-sidebar-nav {
  display: flex;
  flex-direction: row;
  align-items: center;
  padding: 6px 8px;
  gap: 40px;
  width: 188px;
  height: 32px;
  background: var(--base);
  border-radius: 6px;
  cursor: pointer;
}

.org-users-page-card-body {
  width: 660px;
}

.org-users-page-animation-fade {
  height: 100%;
}

.org-users-page {
  .nav-tabs .nav-link.active {
    background-color: transparent !important;
  }

  .nav-tabs .nav-item.show .nav-link,
  .nav-tabs .nav-link.active {
    border-color: var(--indigo9) !important;

  }

  .nav-link:hover {
    border-right: none !important;
    border-left: none !important;
    border-top: none !important;

    color: var(--indigo9);
  }
}

.groups-selected-row {
  background-color: var(--indigo4);
}

.add-apps-btn {
  width: 160px;
  height: 32px;
}

.groups-app-body-header,
.groups-datasource-body-header {
  border-bottom: 1px solid var(--slate5);

  p {
    height: 36px;
    display: flex;
    align-items: center;
    width: 286px;
    color: var(--slate11);

  }

  p:first-child {
    width: 205px !important;
    margin-left: 12px;
  }

}

.manage-group-tab-icons {
  margin-right: 6px;
}

.manage-groups-no-apps-wrap {
  display: flex;
  justify-content: center;
  flex-direction: column;
  align-items: center;
  width: 602px;

  p {
    margin-top: 12px;
  }

  span {
    color: var(--slate11);
    margin-top: 4px;
  }

  div {
    width: 64px;
    height: 64px;
    background: var(--indigo3);
    border-radius: 12px;
    display: flex;
    justify-content: center;
    align-items: center;
    margin-top: 88px;
  }

}

.apps-permission-wrap {
  height: auto;
  justify-content: center;
  min-width: 300px;
  flex-grow: 1;
  gap: 12px;
}



.apps-folder-permission-wrap,
.apps--variable-permission-wrap {
  height: auto;
}

.manage-group-permision-header {
  border-bottom: 1px solid var(--slate5);
  display: flex;

  p {
    padding: 8px 12px;
    gap: 10px;
    width: 230px;
    height: 36px;
    font-weight: 500;
    color: var(--slate11) !important;
  }

}

.permission-body {
  .form-check {
    margin-bottom: 0px !important;
  }

  tr {
    border-bottom: 1px solid var(--slate5);
    width: 612px !important;

  }

  td {
    font-size: 12px;
    font-weight: 500;
    line-height: 20px;
    letter-spacing: 0em;
    text-align: left;
    width: 206px !important;
    padding-left: 12px;

    div {
      padding-left: 12px;
    }
  }
}


.default-option-text {
  margin-left: 10px;
  margin-right: 16px;
  font-size: 11px !important;
}

.git-sso-help-text {
  color: var(--slate11);
}

.default-group-wrap {
  gap: 10px;
  width: 130px;
  height: 32px;
  display: flex;
  align-items: center;
  justify-content: center;
  background: var(--indigo3);
  border-radius: 100px;
  border: 2px solid var(--indigo7);
  color: var(--indigo9);

  path {
    fill: var(--indigo9);
  }
}

.default-group-wrap-small {
  gap: 4px;
  width: 121px;
  height: 28px;
  display: flex;
  align-items: center;
  justify-content: center;
  background: var(--indigo3);
  border-radius: 6px;
  padding: 5px 10px;
  
  p {
    font-weight: 500 !important;
    line-height: 18px !important;
    color: var(--indigo9);
    font-family: 'IBM Plex Sans', sans-serif;
  }
}

.sso-icon-wrapper {
  display: flex;
  flex-direction: row;
  justify-content: center;
  align-items: center;
  padding: 8px 8px 8px 16px;
  width: 251px;
  height: 56px;
  background: var(--slate3);
  border-radius: 6px;
  margin-top: 12px;
}

.sso-main-box {
  justify-content: center;
  background: var(--slate6);
  padding: 8px 16px;
  width: 96px;
  height: 40px;
  border-radius: 6px;
}

.default-danger-tag-wrap {
  gap: 10px;
  width: 113px;
  height: 28px;
  display: flex;
  align-items: center;
  justify-content: center;
  background: var(--tomato6);
  border-radius: 100px;
  margin-bottom: 16px;
}

.manage-group-users-info {
  height: 48px;
  width: 612px;
  border-radius: 6px;
  padding: 12px 24px 12px 24px;
  background: var(--slate3);
  border: 1px solid var(--slate5);
  border-radius: 6px;
  margin-bottom: 16px;

  p {
    color: var(--slate12);
    gap: 14px;
    display: flex;
    align-items: center;

  }
}

.name-avatar {
  display: flex;
  flex-direction: column;
  justify-content: center;
  align-items: center;
  gap: 10px;
  width: 36px;
  height: 36px;
  background-color: var(--slate3) !important;
  border-radius: 6px;
  color: var(--slate11);
  margin-right: 12px;
  text-transform: capitalize;
}




.manage-group-users-row {
  display: flex;
  flex-direction: row;
  align-items: center;
  padding: 12px 6px;
  width: 612px !important;
  height: 64px;
  border-bottom: 1px solid var(--slate5);

  p {
    width: 262px;
    white-space: nowrap;
    overflow: hidden;
    text-overflow: ellipsis;

    span {
      max-width: 140px;
      white-space: nowrap;
      overflow: hidden;
      text-overflow: ellipsis;
    }
  }

  &:hover .apps-remove-btn,
  .datasources-remove-btn {
    display: flex;
  }

  .edit-role-btn {
    margin-left: auto;
    margin-right: 20px;
    display: flex;
    align-items: center;
    padding-top: 5px;
  }
}

.manage-group-app-table-body,
.manage-group-datasource-table-body {
  width: 602px !important;

  tr {
    display: flex;
    font-family: 'IBM Plex Sans';
    font-style: normal;
    font-weight: 400;
    font-size: 12px;
    line-height: 20px;
    color: var(--slate12);
  }
}

.apps-view-edit-wrap,
.datasources-view-edit-wrap {
  display: flex;
  flex-direction: column;
  width: 51px;
  margin-right: 32px;
}

.apps-table-row,
.datasources-table-row {
  display: grid !important;
  grid-template-columns: 205px 286px 115px;

  td {
    padding: 12px;
    white-space: nowrap;
    overflow: hidden;
    text-overflow: ellipsis;
  }

  &:hover .apps-remove-btn,
  .datasources-remove-btn {
    display: flex;
  }
}

.apps-remove-btn,
.datasources-remove-btn {
  width: 97px;
  height: 28px;
  font-weight: 600 !important;
}

.faded-text {
  color: var(--slate8);
}

.manage-groups-app-dropdown,
.manage-groups-datasource-dropdown {
  width: 440px;
}

.create-new-group-button {
  width: 169px;
  height: 32px;
  border-radius: 6px;
}

.faded-input {
  background: var(--slate5);
}

.manage-group-table-head {
  display: flex;
  border-bottom: 1px solid var(--slate5);
  width: 612px;
  height: 36px;
  padding: 8px 12px 8px 2px;
  align-items: center;


  p {
    width: 272px !important;
    color: var(--slate11);
    font-weight: 500;
  }

  .edit-role-btn {
    margin-left: auto;
    margin-right: 50px;
    display: flex;
    width: 20px;
    align-items: center;
    padding-top: 5px;
  }

}

.manage-groups-permission-apps,
.apps-constant-permission-wrap {
  border-bottom: 1px solid var(--slate5);
}

.manage-groups-permission-apps,
.apps-folder-permission-wrap,
.datasource-permissions-wrap,
.apps-variable-permission-wrap,
.apps-constant-permission-wrap {
  display: flex;
  align-items: center;
  padding: 12px;
  gap: 10px;

  div {
    width: 206px;
  }
}

.manage-groups-permission-apps,
.apps-variable-permission-wrap,
.apps-constant-permission-wrap {
  gap: 10px;
  height: auto;
}

.datasource-permissions-wrap {
  border-top: 1px solid var(--slate5);
}

.apps-folder-permission-wrap,
.apps-variable-permission-wrap {
  height: auto;
  border-bottom: 1px solid var(--slate5);
}

.delete-group {
  text-decoration: none !important;
  color: var(--tomato9) !important;
}

.delete-link,
.remove-decoration {
  text-decoration: none !important;
}

.edit-group {
  text-decoration: none !important;
  color: var(--slate12) !important;
}

.removed-decoration {
  text-decoration: none !important;
}

.rmsc .select-item.selected {
  color: var(--slate12) !important;
  background-color: var(--base) !important;
}

.manage-groups-app-dropdown,
.manage-constants-dropdown,
.manage-groups-datasource-dropdown {
  .rmsc.multi-select {
    .dropdown-container {
      gap: 17px;
      height: 32px;
      background: var(--base);
      border: 1px solid var(--slate7);
      border-radius: 6px;
      display: flex;
      justify-content: center;
      align-items: center;
      margin-right: 12px;
    }

    .dropdown-content {
      .panel-content {
        background: var(--base);
        border: 1px solid var(--slate3);
        box-shadow: 0px 12px 16px -4px rgba(16, 24, 40, 0.08), 0px 4px 6px -2px rgba(16, 24, 40, 0.03);
        border-radius: 6px;
        align-items: center;


        .select-item:hover {
          background-color: var(--slate3);
        }

        input {
          color: var(--slate11);

          &:focus {
            background: unset !important
          }
        }

        .item-renderer {
          align-items: center;

          span {
            font-size: 12px;
            color: var(--slate12)
          }
        }
      }
    }
  }
}




.manage-groups-app-dropdown {
  margin-right: 12px;

  .rmsc .dropdown-container:focus-within {
    border: 1px solid var(--indigo9) !important;
    box-shadow: 0px 0px 0px 2px #C6D4F9 !important;
  }

  input {
    color: var(--slate12);
    background-color: unset !important;
  }

  .dropdown-heading-value {
    span {
      color: var(--slate12) !important;

    }
  }

  .multi-select {
    .dropdown-container {
      gap: 17px;
      width: 440px;
      height: 32px;
      background: var(--base);
      border: 1px solid var(--slate7);
      border-radius: 6px;
      display: flex;
      justify-content: center;
      align-items: center;
      margin-right: 12px;
    }

  }

  .dropdown-content {
    .panel-content {
      background: var(--base);
      border: 1px solid var(--slate3);
      box-shadow: 0px 12px 16px -4px rgba(16, 24, 40, 0.08), 0px 4px 6px -2px rgba(16, 24, 40, 0.03);
      border-radius: 6px;

      .select-panel {
        .search {
          border-bottom: 1px solid var(--slate5);
        }

        .search,
        input {
          background-color: var(--base) !important;
        }
      }

      input[type='checkbox'] {
        border: 1px solid red !important;
      }

      .select-item:hover {
        background-color: var(--slate3);
      }


      .item-renderer {
        align-items: center !important;

        span {
          font-size: 12px;
          color: var(--slate12)
        }
      }

    }
  }
}

.manage-constants-dropdown {
  .rmsc.multi-select {
    .dropdown-container {
      gap: 17px;
      height: 32px;
      background: var(--base);
      border: 1px solid var(--slate7);
      border-radius: 6px;
      display: flex;
      justify-content: center;
      align-items: center;
      margin-right: 12px;
    }

    .dropdown-content {
      .panel-content {
        background: var(--base);
        border: 1px solid var(--slate3);
        box-shadow: 0px 12px 16px -4px rgba(16, 24, 40, 0.08), 0px 4px 6px -2px rgba(16, 24, 40, 0.03);
        border-radius: 6px;
        align-items: center;


        .select-item:hover {
          background-color: var(--slate3);
        }

        .item-renderer {
          align-items: center;

          span {
            font-size: 12px;
            color: var(--slate12)
          }
        }
      }
    }
  }
}


.sso-form-wrap {
  .form-label {
    font-size: 12px;
    font-weight: 500px;
    margin-bottom: 4px !important;
    color: var(--slate12);
  }

  .form-check-label {
    font-size: 12px;
    font-size: 12px;
    line-height: 20px;
    color: var(--slate12);
  }
}

.allow-default-sso-helper-text {
  white-space: pre-line;
}

.password-disable-danger-wrap {
  padding: 16px;
  gap: 16px;
  width: 574px;
  height: 116px;
  background: var(--tomato3);
  border: 1px solid var(--tomato5);
  border-radius: 6px;
}

.sso-footer-save-btn {
  height: 40px;
}

.sso-footer-cancel-btn {

  width: 85px;
  height: 40px;
}

.danger-text-login {
  padding-left: 40px !important;
}

.tick-icon {
  width: 20px;
  height: 20px;
  background: var(--indigo9);
  border-radius: 4px;
}

.invite-user-drawer-wrap {
  display: grid;
  grid-template-rows: auto 1fr auto;
  height: 100vh;
}

.manage-users-drawer-footer {
  padding: 24px 32px;
  height: 88px;
  border-top: 1px solid var(--slate5) !important;
  display: flex;
  gap: 8px;

  justify-content: flex-end;

  .invite-btn {
    width: 140px;
    height: 40px;
  }

  .cancel-btn {
    width: 85px;
    height: 40px;
  }
}


.tj-drawer-tabs-wrap {
  display: flex;
}

.invite-user-drawer-wrap {
  .card-header {
    flex-direction: column;
    display: flex;
    justify-content: space-between;
    padding: 0px !important;
  }

  .card-header-inner-wrap {
    justify-content: space-between;
    width: 100%;
    padding: 16px 20px;
    height: 64px;

  }

  .card-header-inner-wrap,
  .tj-drawer-tabs-container {
    display: flex;
  }

  .tj-drawer-tabs-container-outer {
    padding-top: 0px;
    gap: 10px;
    height: 68px;
  }

  .tj-drawer-tabs-container {
    padding: 2px;
    gap: 2px;

    width: 502px;
    height: 36px;
    background: var(--slate4);
    border-radius: 6px;

  }
}

.tj-drawer-tabs-btn {
  padding: 2px 4px;
  gap: 6px;
  width: 248px;
  height: 32px;
  box-shadow: 0px 1px 2px rgba(16, 24, 40, 0.05);
  border-radius: 4px;
  border: none;
  color: var(--slate11);
  display: flex;
  align-items: center;
  justify-content: center;
  background: var(--slate4);


  span {
    margin-left: 4px !important;
    font-weight: 500;

  }
}

.tj-drawer-tabs-btn-active {
  background: var(--base);
  color: var(--slate12);
}

.user-number-wrap {
  display: flex;
  flex-direction: column;
  align-items: center;
  padding: 8px;
  gap: 10px;
  width: 36px;
  height: 36px;
  background: var(--slate3);
  border-radius: 1000px;
}

.user-csv-template-wrap {
  display: flex;
  padding: 24px;
  gap: 14px;

  width: 486px;
  height: 152px;

  background: var(--orange3);

  border: 1px solid var(--orange6);
  border-radius: 6px;

  div {
    display: flex;
    flex-direction: column;

    p {
      margin-bottom: 12px;
    }

  }
}

.upload-user-form {
  display: flex;
  flex-direction: column;
  justify-content: center;
  align-items: center;
  padding: 60px 0px;
  gap: 36px;
  width: 486px;
  border: 2px dashed var(--indigo9);
  border-radius: 6px;
  align-items: center;
  margin: 24px auto;
  text-align: center;

  .select-csv-text {
    color: var(--indigo9);
    margin-bottom: 4px;
  }

  span {
    color: var(--slate11) !important;
  }
}

.download-template-btn {
  width: 184px;
  height: 32px;
  padding: 0px !important;
}

.csv-upload-icon-wrap {
  display: flex;
  flex-direction: row;
  justify-content: center;
  align-items: center;
  padding: 10px;
  gap: 10px;
  width: 64px;
  height: 64px;
  background: var(--indigo3);
  border-radius: 12px;
  margin: 0px auto 12px auto;
  cursor: pointer;
}


.manage-users-drawer-content-bulk {
  margin: 24px 15px;

  form {
    display: flex;
    flex-direction: column;
    justify-content: center;
    align-items: center;
  }

  .manage-users-drawer-content-bulk-download-prompt {
    display: flex;
    flex-direction: row !important;
    justify-content: center;
    align-items: flex-start !important;
  }
}


.manage-users-drawer-content {
  margin: 24px 15px;

  .invite-user-by-email {
    display: flex;
    flex-direction: column;
    justify-content: center;
    align-items: top;
  }

  .invite-user-by-email {
    display: flex;
  }

  input[name="email"]:disabled,
  input[name="fullName"]:disabled {
    background-color: var(--slate3) !important;
    color: var(--slate9) !important
  }

  .invite-email-body {
    width: 452px;

    input:not([type="checkbox"]) {
      padding: 6px 10px;
      height: 32px;
      color: var(--slate12);
    }
  }
}

.rmsc .item-renderer {
  align-items: center !important;
}

.tj-db-table {
  overflow-y: auto;
  height: 110px;

  table {
    border-collapse: separate;
    border-spacing: 0;
    width: max-content;

    .row-tj {
      border-width: 0px !important;
    }
  }
}

.bounded-box {
  .sc-iwsKbI.lmGPCf {
    height: 100%;
    margin: auto;
    width: max-content;
    max-width: 100% !important;

    img {
      height: 100% !important;
    }

    .gVmiLs {
      width: auto !important;
    }
  }

  .css-tlfecz-indicatorContainer,
  .css-1gtu0rj-indicatorContainer {
    svg {
      width: 12px !important;
      height: 12px !important;
    }
  }

}

.sso-type-header {
  margin-left: 10px;
}

.groups-folder-list {
  padding: 6px 8px;
  gap: 40px;
  max-width: 188px;
  height: 32px;

  span {
    white-space: nowrap !important;
    overflow: hidden !important;
    text-overflow: ellipsis !important;
  }

  .tooltip {
    opacity: 0.7;
  }

  .groups-list-option-button {
    background-color: var(--base) !important;
    width: 24px;
    height: 24px;
    padding: 7px 0px 7px 0px;

    &:focus-visible {
      border: none !important;
      outline: none !important;
      box-shadow: none !important;
    }
  }



}

.create-group-modal-footer {
  display: flex;
  align-items: center;
  gap: 8px;
  justify-content: flex-end
}

.add-users-button {
  width: 160px;
  height: 32px;
}

.sso-page-inputs {
  padding: 6px 10px;
  gap: 17px;
  width: 612px;
  height: 32px;
}

.popover-group-menu {
  border-radius: 4px;
  width: 190px;
  box-shadow: 0px 12px 16px -4px rgba(16, 24, 40, 0.08), 0px 4px 6px -2px rgba(16, 24, 40, 0.03);
  background: var(--base);
  color: var(--slate12);
  border: 1px solid var(--slate3);

  .popover-arrow {
    display: none;
  }

  .popover-body {
    padding: 6px;
    color: var(--slate12);

    .field {

      width: 100%;
      margin: 0 0 0 0;
      height: 36px;
      justify-content: center;
      align-items: center;
      display: flex;

      .option-row {
        width: 100%;
        height: 100%;
        font-weight: 400;
        font-size: 12px;
        justify-content: left;
        align-items: center;
        display: flex;
        z-index: 999999999;
      }

      .disable {
        color: var(--slate9);
      }

      .disable {
        color: var(--slate9);

        &.dark-theme {
          color: var(--slate11);
        }
      }

      .disable {
        color: var(--slate7);

        &.dark-theme {
          color: var(--slate11);
        }
      }

      .disable {
        color: var(--slate7);

        &.dark-theme {
          color: var(--slate11);
        }
      }

      &__danger {
        color: var(--tomato9);
      }

      :hover {
        background-color: var(--slate3);
      }
    }
  }
}

.workspace-settings-filter-wrap {
  background: var(--slate3);
  padding: 15px 16px;
  gap: 12px;
  width: 880px;
  height: 62px;
  border-right: 1px solid var(--slate7);
  border-top: 1px solid var(--slate7);
  border-left: 1px solid var(--slate7);
  box-shadow: 0px 1px 2px rgba(16, 24, 40, 0.05);
  border-top-left-radius: 6px;
  border-top-right-radius: 6px;
}


// users page
.css-1i2tit0-menu {
  margin: 0px !important;
  background: var(--base);
  box-shadow: 0px 4px 6px -2px #10182808 !important;

  .css-2kg7t4-MenuList {
    margin: 0px !important;
    padding: 0px !important;
    background: var(--base);
  }
}

.workspace-settings-nav-items {
  padding: 6px 8px;
  gap: 40px;
  width: 248px;
  height: 32px;
}

.new-app-dropdown {
  background: var(--base) !important;
  color: var(--slate12);
}

.workspace-variable-container-wrap {
  &.constants-list {
    overflow: auto;
  }

  .card,
  thead {
    background: var(--base) !important;

    tr>th,
    tbody>tr>td {
      background: var(--base) !important;
    }
  }

}

.move-selected-app-to-text {
  p {
    white-space: nowrap;
    overflow: hidden;
    text-overflow: ellipsis;

    span {
      font-weight: 600;
    }
  }
}

.tj-org-dropdown {
  .dashboard-org-avatar {
    margin-right: 11px;
    display: flex;
    flex-direction: row;
    justify-content: center;
    align-items: center;
    padding: 7px 8px;
    gap: 10px;
    width: 34px;
    height: 34px;
    background: var(--slate4) !important;
    color: var(--slate9);
    border-radius: 6px;
  }

  .current-org-avatar {
    margin-right: 11px;
    display: flex;
    flex-direction: row;
    justify-content: center;
    align-items: center;
    padding: 7px 8px;
    gap: 10px;
    width: 34px;
    height: 34px;
    border-radius: 6px;
  }

  .current-org-indicator {
    padding: 0px 8px 0px 8px;
    margin-left: auto;
    margin-right: 5px;
  }

  .current-org-indicator {
    display: none;
  }

  &:hover .current-org-indicator {
    display: block;
  }

  .org-name {
    color: var(--slate12) !important;
    white-space: nowrap;
    overflow: hidden;
    text-overflow: ellipsis;
  }
}

.org-dropdown-shadow {
  box-shadow: var(--elevation-400-box-shadow)
}


.css-1q0xftk-menu {
  background-color: var(--base-black) !important;
  border: 1px solid hsl(197, 6.8%, 13.6%) !important;
  box-shadow: 0px 12px 16px -4px rgba(16, 24, 40, 0.08), 0px 4px 6px -2px rgba(16, 24, 40, 0.03) !important;

}

.css-4yo7x8-menu {
  background-color: var(--base) !important;
  border: 1px solid var(--slate3) !important;
  box-shadow: 0px 12px 16px -4px rgba(16, 24, 40, 0.08), 0px 4px 6px -2px rgba(16, 24, 40, 0.03) !important;
  border-radius: 6px !important;
}

.select-header-font {
  font-size: 14px;
  font-weight: 500;
  line-height: 20px;
  color: var(--text-default);

}


.org-custom-select-header-wrap {
  border-bottom: 1px solid var(--slate5);

  .select-header-font {
    font-size: 14px;
    font-weight: 500;
    line-height: 20px;
    color: var(--text-default);

  }
}

.btn-close:focus {
  box-shadow: none !important;
}

.template-card {
  padding: 16px;
  gap: 16px;
  min-width: 280px;
  max-width: 100%;
  height: 210px;
  background: var(--base);
  border: 1px solid var(--slate3);
  box-shadow: 0px 1px 2px rgba(16, 24, 40, 0.05);
  border-radius: 6px;
}

.see-all-temlplates-link {
  color: var(--indigo9) !important;
}

.template-card-img {
  padding: 0px;
  width: 100%;
  height: 77.5%;
  border-radius: 4px;
}

.confirm-dialogue-body {
  background: var(--base);
  color: var(--slate12);
}

.folder-header-icons-wrap {
  gap: 4px;
}

.tj-common-search-input {
  .input-icon-addon {
    padding-right: 8px;
    padding-left: 8px;

  }

  input {
    box-sizing: border-box;
    display: flex;
    flex-direction: row;
    align-items: center;
    padding: 4px 8px !important;
    gap: 16px;
    width: 248px !important;
    height: 28px !important;
    background: var(--base);
    border: 1px solid var(--slate7);
    border-radius: 6px;
    color: var(--slate12);
    padding-left: 33px !important;


    ::placeholder {
      color: var(--slate9);
      margin-left: 5px !important;
      padding-left: 5px !important;
      background-color: red !important;
    }

    &:hover {
      background: var(--slate2);
      border: 1px solid var(--slate8);
    }

    &:active {
      background: var(--indigo2);
      border: 1px solid var(--indigo9);
      box-shadow: 0px 0px 0px 2px #C6D4F9;
      outline: none;
    }

    &:focus-visible {
      background: var(--slate2);
      border: 1px solid var(--slate8);
      border-radius: 6px;
      outline: none;
      padding-left: 12px !important;
    }

    &:disabled {
      background: var(--slate3);
      border: 1px solid var(--slate7);
    }
  }


}

.search-icon-wrap {
  display: flex;
  flex-direction: row;
  justify-content: center;
  align-items: center;
  padding: 7px;
  gap: 8px;
  width: 28px;
  height: 28px;
  background: var(--base);
  border: 1px solid var(--slate7);
  border-radius: 6px;
  cursor: pointer;
}

.sidebar-list-wrap {
  margin-top: 24px;
  padding: 0px 20px 20px 20px;
  height: calc(100vh - 180px);
  overflow: auto;

  span {
    letter-spacing: -0.02em;
  }

  &::-webkit-scrollbar {
    width: 6.5px;
  }

  &::-webkit-scrollbar-thumb {
    background-color: transparent;
  }

  &::-webkit-scrollbar-track {
    background-color: transparent;
  }

  &:hover::-webkit-scrollbar-thumb {
    background-color: #A1A6AD;
  }
}

.sidebar-list-wrap-with-banner {
  margin-top: 24px;
  padding: 0px 20px 20px 20px;
  height: calc(100vh - 408px);
  overflow: auto;

  span {
    letter-spacing: -0.02em;
  }
}

.sidebar-list-wrap.sidebar-list-wrap-with-banner.isAdmin {
  height: calc(100vh - 371px);

  &.resource-limit-reached {
    height: calc(100vh - 371px);
  }
}

.drawer-footer-btn-wrap,
.variable-form-footer {
  display: flex;
  flex-direction: row;
  justify-content: flex-end;
  align-items: center;
  padding: 16px 24px;
  gap: 8px;
  height: 72px;
  border-top: 1px solid var(--slate5);
  background: var(--base);
}

.drawer-card-title {
  padding: 16px 20px;
  border-bottom: 1px solid var(--slate5);
  height: 64px;

  h3 {
    margin-bottom: 0px !important;
    font-size: 18px;
    font-weight: 500;
    line-height: 28px;
  }
}

.drawer-card-wrapper,
.variable-form-wrap {
  min-height: 100vh;
  display: grid;
  grid-template-rows: auto 1fr auto;
}

.add-new-datasource-header-container {
  margin-bottom: 24px;
  padding-top: 4px;
}

.folder-list-group-item {
  color: var(--slate12) !important;
}

.table-list-item,
.table-name {
  color: var(--slate12) !important;
}

// targetting all react select dropdowns

.css-1i2tit0-menu .css-2kg7t4-MenuList {
  div {
    background-color: var(--base-black);

    &:hover {
      background-color: hsl(198, 6.6%, 15.8%);
      ;
    }
  }
}

.css-ob45yj-menu .css-2kg7t4-MenuList {
  div {
    background-color: var(--base);

    &:hover {
      background-color: var(--slate4);
      ;
    }
  }
}

.selected-ds.row>img {
  padding: 0 !important;
}

.tj-user-table-wrapper {
  height: calc(100vh - 392px); //52+64+40+32+20+62
  overflow-y: auto;
  background: var(--base);
  border-right: 1px solid var(--slate7);
  border-bottom: 1px solid var(--slate7);
  border-left: 1px solid var(--slate7);
  box-shadow: 0px 1px 2px rgba(16, 24, 40, 0.05);
  border-bottom-left-radius: 6px;
  border-bottom-right-radius: 6px;


  .user-detail {
    display: flex;
    flex-direction: column;
  }

}

.user-filter-search {
  padding: 6px 10px;
  gap: 16px;
  width: 312px;
  height: 32px;
  background: var(--base);
  border: 1px solid var(--slate7);
  border-radius: 6px;

  &::placeholder {
    color: var(--slate9);
  }
}



//TJ APP INPUT
.tj-app-input,
.edit-row-container {
  display: flex;
  flex-direction: column;
  font-family: 'IBM Plex Sans';
  font-style: normal;
  position: relative;

  .text-danger {
    font-weight: 400 !important;
    font-size: 10px !important;
    line-height: 16px !important;
    color: var(--tomato10) !important;
  }

  label {
    font-family: 'IBM Plex Sans';
    font-style: normal;
    font-weight: 500;
    font-size: 12px;
    line-height: 20px;
    display: flex;
    align-items: center;
    color: var(--slate12);
    margin-bottom: 4px;
  }

  input.form-control,
  textarea,
  .form-control {
    gap: 16px !important;
    background: var(--base) !important;
    border: 1px solid var(--slate7) !important;
    border-radius: 6px !important;
    margin-bottom: 4px !important;
    color: var(--slate12) !important;
    transition: none;
    font-weight: 400;

    &:hover {
      background: var(--slate1) !important;
      border: 1px solid var(--slate8) !important;
      -webkit-box-shadow: none !important;
      box-shadow: none !important;
      outline: none;
    }

    &:focus-visible {
      background: var(--indigo2) !important;
      border: 1px solid var(--indigo9) !important;
      box-shadow: none !important;
    }

    &.input-error-border {
      border-color: #DB4324 !important;
    }

    &:-webkit-autofill {
      box-shadow: 0 0 0 1000px var(--base) inset !important;
      -webkit-text-fill-color: var(--slate12) !important;

      &:hover {
        box-shadow: 0 0 0 1000px var(--slate1) inset !important;
        -webkit-text-fill-color: var(--slate12) !important;
      }

      &:focus-visible {
        box-shadow: 0 0 0 1000px var(--indigo2) inset !important;
        -webkit-text-fill-color: var(--slate12) !important;
      }
    }

    &::placeholder {
      font-size: 12px;
      line-height: 20px;
    }

  }

  input.dynamic-form-encrypted-field[type="password"] {
    &:disabled {
      padding-right: 35px !important;
    }
  }

  .design-component-inputs textarea {

    &.valid-textarea {
      border: 1.5px solid #519b62 !important;
    }

    &.invalid-textarea {
      border: 1.5px solid #e26367 !important;
    }
  }

}

.tj-app-input-wrapper {
  display: flex;

  .eye-icon {
    position: absolute;
    right: 8px;
    top: 5px;
    cursor: pointer;
  }

  .copy-icon {
    position: absolute;
    right: 8px;
    top: 5px;
    cursor: pointer;
  }

  .form-control {
    padding-right: 2.2rem;
  }
}



.tj-sub-helper-text {
  font-weight: 400;
  font-size: 10px;
  line-height: 16px;
}

.tj-input-success {
  color: var(--grass10);
}

.tj-input-warning {
  color: var(--orange10);
}

.tj-input-helper {
  color: var(--slate11);
}

.tj-input-error {
  color: var(--tomato10);
}

.tj-input-error-state {
  border: 1px solid var(--tomato9);
}

// TJ APP INPUT END

.search-input-container {
  display: flex;
}

// sidebar styles inside editor :: temporary
.theme-dark,
.dark-theme {
  .codehinter.alert-component.workspace-variables-alert-banner {
    color: #ffecbb !important;
    background-color: #3a3f41 !important;
    border-color: #4d5156 !important;
  }
}

.add-icon-column {
  position: sticky;
  top: 0;
  z-index: 1;
  right: 0;
  padding: 0px !important;
  width: 30px;
  height: 31px;
  border-radius: 0px !important;
  background: var(--color-light-slate-04, #ECEEF0) !important;
  cursor: pointer;

  .icon-styles {
    font-size: 14px !important;
    font-weight: 400;
    color: black;
  }
}

.add-icon-column-dark {
  position: sticky;
  top: 0;
  z-index: 1;
  right: 0;
  padding: 0px !important;
  width: 30px;
  height: 31px;
  border-radius: 0px !important;
  cursor: pointer;

  .icon-styles {
    width: 100% !important;
    height: 100% !important;
    background: #1c252f !important;
    border: 1px solid #374150 !important;
    font-size: 14px !important;
    font-weight: 400;
    color: white;
  }
}

.add-icon-row {
  position: sticky;
  bottom: 0;
  left: 0px;
  width: 29px;
  height: 31px;
  background: var(--slate7);
  border-width: 0px 1px 1px 1px;
  border-style: solid;
  border-radius: 0px;
  border-color: var(--slate4);
  border-radius: 0px !important;
  font-size: 14px !important;
  font-weight: 400;
  display: flex;
  align-items: center;
  justify-content: center;
  cursor: pointer;
}

.add-icon-row-dark {
  position: sticky;
  bottom: 0;
  left: 0px;
  width: 29px;
  height: 31px;
  background: var(--slate7);
  border-width: 0px 1px 1px 1px;
  border-style: solid;
  border-radius: 0px;
  background: #1c252f !important;
  border: 1px solid #374150 !important;
  font-size: 14px !important;
  font-weight: 400;
  color: white;
  display: flex;
  align-items: center;
  justify-content: center;
  cursor: pointer;
  z-index: 2;
}

// custom styles for users multiselect in manage users
.manage-groups-users-multiselect {
  gap: 17px;
  width: 440px;
  height: 32px;
  background: var(--base);
  border-radius: 6px;

  .dropdown-heading {
    height: 32px;
    padding: 6px 10px;
  }

  .dropdown-container {
    background: var(--base);
    border: 1px solid var(--slate7) !important;
  }

  .dropdown-content {
    border: 1px solid var(--slate3);
    box-shadow: 0px 12px 16px -4px rgba(16, 24, 40, 0.08), 0px 4px 6px -2px rgba(16, 24, 40, 0.03);
    border-radius: 6px;

    .search {
      input {
        background-color: var(--base);
        color: var(--slate12);
      }
    }
  }

  .rmsc,
  .dropdown-content,
  .panel-content,
  .search {
    background: var(--base) !important;
  }

  .options {
    .select-item {
      color: var(--slate12);

      &:hover {
        background: var(--slate4);
        border-radius: 6px;
      }
    }
  }
}

.select-search__options {
  .item-renderer {
    display: flex !important;
    justify-content: space-between;
    padding: 20px;
    cursor: pointer;
    flex-direction: row;

    div:first-child {
      display: flex;
    }

    p {
      margin-bottom: 0px !important;
      color: var(--slate12);
    }

    span {
      color: var(--slate11);
    }

    p,
    span {
      font-weight: 400;
      font-size: 12px;
      line-height: 20px;
    }
  }
}

.create-new-app-dropdown {
  .button:first-child {
    padding: 0 !important;
  }

  .dropdown-toggle::after {
    border: none !important;
    content: url("data:image/svg+xml,%3Csvg width='25' height='25' viewBox='0 0 25 25' fill='none' xmlns='http://www.w3.org/2000/svg'%3E%3Cpath fill-rule='evenodd' clip-rule='evenodd' d='M10.5 7.03906C10.5 6.34871 11.0596 5.78906 11.75 5.78906C12.4404 5.78906 13 6.34871 13 7.03906C13 7.72942 12.4404 8.28906 11.75 8.28906C11.0596 8.28906 10.5 7.72942 10.5 7.03906ZM10.5 12.0391C10.5 11.3487 11.0596 10.7891 11.75 10.7891C12.4404 10.7891 13 11.3487 13 12.0391C13 12.7294 12.4404 13.2891 11.75 13.2891C11.0596 13.2891 10.5 12.7294 10.5 12.0391ZM11.75 15.7891C11.0596 15.7891 10.5 16.3487 10.5 17.0391C10.5 17.7294 11.0596 18.2891 11.75 18.2891C12.4404 18.2891 13 17.7294 13 17.0391C13 16.3487 12.4404 15.7891 11.75 15.7891Z' fill='%23fff'/%3E%3C/svg%3E%0A");
    transform: rotate(360deg);
    width: 14px;
    margin: 0 !important;
    display: flex;
    align-items: center;
    justify-content: center;
    padding: 8px 0px 0px 0px;
  }
}

.sso-page-loader-card {
  background-color: var(--slate2) !important;
  height: 100%;

  .card-header {
    background-color: var(--slate2) !important;
  }
}

.workspace-nav-list-wrap {
  padding: 20px 20px 20px 20px;
  height: calc(100vh - 116px) !important;
}

.upload-user-form span.file-upload-error {
  color: var(--tomato10) !important;
  margin-top: 12px 0px 0px 0px;
}

.tj-onboarding-phone-input {
  width: 392px !important;
  height: 40px;
  padding: 8px 12px;
  gap: 8px;
  margin-bottom: 12px;
  background: #FFFFFF;
  border: 1px solid #D7DBDF !important;
  border-radius: 0px 4px 4px 0px !important;

  &:hover {
    border: 1px solid #466BF2 !important;
  }
}

.tj-onboarding-phone-input-wrapper {
  margin-bottom: 12px;
}

.theme-dark {
  .tj-onboarding-phone-input-wrapper {
    .flag-dropdown {
      background-color: #1f2936 !important;

      .country-list {
        background-color: #1f2936 !important;
        background: #1f2936;

        li {
          .country .highlight {
            background-color: #3a3f42;
            color: #000 !important;

            div {
              .country-name {
                color: #6b6b6b !important;
              }
            }

          }

          &:hover {
            background-color: #2b2f31;
          }

        }
      }
    }

  }

  .react-tel-input .country-list .country.highlight {
    color: #6b6b6b;
  }
}

#global-settings-popover {
  padding: 24px;
  gap: 20px;
  max-width: 377px !important;
  height: 316px !important;
  background: #FFFFFF;
  border: 1px solid #E6E8EB;
  box-shadow: 0px 32px 64px -12px rgba(16, 24, 40, 0.14);
  border-radius: 6px;
  margin-top: -13px;


  .input-with-icon {
    justify-content: flex-end
  }

  .form-check-input {
    padding-right: 8px;
  }

  .global-popover-div-wrap-width {
    width: 156px !important;
  }

  .form-switch {
    margin-bottom: 20px;
  }

  .global-popover-div-wrap {
    padding: 0px;
    gap: 75px;
    width: 329px;
    height: 32px;
    margin-bottom: 20px !important;
    justify-content: space-between;

    &:last-child {
      margin-bottom: 0px !important;
    }
  }
}

.global-popover-text {
  font-family: 'IBM Plex Sans';
  font-style: normal;
  font-weight: 500;
  font-size: 12px;
  line-height: 20px;
  color: #11181C;


}

.maximum-canvas-width-input-select {
  padding: 6px 10px;
  gap: 17px;
  width: 60px;
  height: 32px;
  background: #FFFFFF;
  border: 1px solid #D7DBDF;
  border-radius: 0px 6px 6px 0px;
}

.maximum-canvas-width-input-field {
  padding: 6px 10px;
  gap: 17px;
  width: 97px;
  height: 32px;
  background: #FFFFFF;
  border: 1px solid #D7DBDF;
  border-top-left-radius: 6px;
  border-bottom-left-radius: 6px;
  border-right: none !important;


}

.canvas-background-holder {
  padding: 6px 10px;
  gap: 6px;
  width: 120px;
  height: 32px;
  background: #FFFFFF;
  display: flex;
  align-items: center;
  border: 1px solid #D7DBDF;
  border-radius: 6px;
  flex-direction: row;
}

.export-app-btn {
  flex-direction: row;
  justify-content: center;
  align-items: center;
  padding: 6px 16px;
  gap: 6px;
  width: 158px;
  height: 32px;
  font-family: 'IBM Plex Sans';
  font-style: normal;
  font-weight: 600;
  font-size: 14px;
  line-height: 20px;
  color: #3E63DD;
  background: #F0F4FF;
  border-radius: 6px;
  border: none;
}

.tj-btn-tertiary {
  padding: 10px 20px;
  gap: 8px;
  width: 112px;
  height: 40px;
  background: #FFFFFF;
  border: 1px solid #D7DBDF;
  border-radius: 6px;

  &:hover {
    border: 1px solid #C1C8CD;
    color: #687076;
  }

  &:active {
    border: 1px solid #11181C;
    color: #11181C;
  }
}

.export-table-button {

  display: flex;
  align-items: center;
  justify-content: center;
}


#global-settings-popover.theme-dark {
  background-color: $bg-dark-light !important;
  border: 1px solid #2B2F31;

  .maximum-canvas-width-input-select {
    background-color: $bg-dark-light !important;
    border: 1px solid #324156;
    color: $white;
  }

  .export-app-btn {
    background: #192140;
  }

  .fx-canvas div {
    background-color: transparent !important;
  }
}

.released-version-popup-container {
  width: 100%;
  position: absolute;
  display: flex;
  justify-content: center;
  top: 65px;

  .released-version-popup-cover {
    width: 250px;
    height: fit-content;
    margin: 0;
    z-index: 1;

    .popup-content {
      background-color: #121212;
      padding: 16px 18px 0px 16px;
      border-radius: 6px;

      p {
        font-size: 14px;
        font-family: IBM Plex Sans;
        color: #ECEDEE;
      }
    }
  }

  .error-shake {
    animation: shake 0.82s cubic-bezier(.36, .07, .19, .97) both;
    transform: translate3d(0, 0, 0);
    backface-visibility: hidden;
    perspective: 10000px;
  }

  @keyframes shake {

    10%,
    90% {
      transform: translate3d(-1px, 0, 0);
    }

    20%,
    80% {
      transform: translate3d(2px, 0, 0);
    }

    30%,
    50%,
    70% {
      transform: translate3d(-4px, 0, 0);
    }

    40%,
    60% {
      transform: translate3d(4px, 0, 0);
    }
  }

}

.profile-page-content-wrap {
  background-color: var(--page-default);
  padding-top: 40px;
}

.profile-page-card {
  background-color: var(--base);
  border-radius: 6px;
}

.all-apps-link-cotainer {
  border-radius: 6px !important;
}

.workspace-variable-table-card {
  height: calc(100vh - 208px);
}

.workspace-constant-table-card {
  margin: 0 auto;
  width: 880px;
  min-height: calc(100vh - 308px);

  .manage-constant-wrapper-card {
    max-height: calc(100vh - 260px);
  }

  .empty-state-org-constants {
    padding-top: 5rem;

    .info {
      color: var(--slate11);
    }
  }

  .workspace-constant-card-body {
    min-height: calc(100vh - 408px);
    background: var(--base);

  }

  .constant-table-wrapper {
    height: calc(100vh - 403px);
    overflow-y: auto;
    height: 100%;
  }

  .constant-table-card {
    min-height: 420px;
    padding: 16px;
    padding-top: 0px;
    padding-bottom: 0px;

    .p-3-constants {
      padding: 1rem !important;
      padding-left: 0px !important;
    }
  }

  .card-footer {
    border-top: none !important;
  }

  .left-menu .tj-list-item {
    width: 148px
  }
}



.variables-table-wrapper {
  tr {
    border-width: 0px !important;
  }
}

.constant-table-wrapper {
  tr {
    border-width: 0px !important;
  }
}

.home-page-content-container {
  max-width: 880px;

  @media only screen and (max-width: 768px) {
    margin-bottom: 0rem !important;

    .liner {
      width: unset !important;
    }

    .app-list {
      overflow-y: auto;
      height: calc(100vh - 26rem);

      .skeleton-container {
        display: flex;
        flex-direction: column;

        .col {
          display: flex;
          justify-content: center;
          margin-bottom: 1rem;
        }

        .card-skeleton-container {
          width: 304px;

        }
      }
    }

    .menu-ico {
      display: none !important;
    }
  }
}

@media only screen and (min-width: 1584px) and (max-width: 1727px) {

  .edit-button,
  .launch-button {
    width: 113px !important;
  }
}



@media only screen and (max-width: 1583px) and (min-width: 1312px) {

  .homepage-app-card-list-item {
    max-width: 264px;

    .edit-button,
    .launch-button {
      width: 109px !important;
    }
  }

}

@media only screen and (min-width: 1728px) {

  .homepage-app-card-list-item {
    max-width: 304px;

    .edit-button,
    .launch-button {
      width: 129px !important;
    }
  }

  .home-page-content-container {
    max-width: 976px;
  }

  .liner {
    width: 976px;
  }
}

@media only screen and (max-width: 992px) {
  .homepage-app-card-list-item-wrap {
    display: flex;
    justify-content: center;
    margin-left: auto;
    margin-right: auto;
    width: 100%;
    margin-top: 22px;
  }

  .homepage-app-card-list-item {
    max-width: 304px !important;
    flex-basis: 100%;

    .edit-button,
    .launch-button {
      width: 129px !important;
    }
  }
}

@media only screen and (min-width: 993px) and (max-width: 1311px) {
  .home-page-content-container {
    max-width: 568px;
  }

  .homepage-app-card-list-item-wrap {
    row-gap: 20px;
  }

  .homepage-app-card-list-item {
    max-width: 269px;
    flex-basis: 100%;

    .edit-button,
    .launch-button {
      width: 111.5px !important;
    }
  }

  .liner {
    width: 568px;
  }
}

.tj-docs-link {
  color: var(--indigo9) !important;
  text-decoration: none;
  list-style: none;
}

.datasource-copy-button {
  width: 87px;
  height: 32px;
}

.datasource-edit-btn {
  height: 27px;
  margin-left: 12px;
}

.datasource-edit-modal {

  .modal-content,
  .modal-body,
  .modal-header,
  .modal-title,
  .modal-body-content,
  .modal-sidebar,
  .card {
    background-color: var(--base) !important;
    color: var(--slate12) !important;
    border-color: var(--slate5) !important;
  }

  .datasource-modal-sidebar-footer {
    .footer-text {
      color: var(--slate12) !important;
    }
  }

  .form-control-plaintext {
    color: var(--slate12) !important;
  }

  .card {
    &:hover {
      background-color: var(--slate2) !important;
    }
  }

  input:disabled {
    background-color: var(--slate3) !important;
  }

  textarea:disabled {
    background-color: var(--slate3) !important;
  }

  .react-select__control--is-disabled {
    background-color: var(--slate3) !important;
  }
}

.org-edit-icon {
  width: 28px;
  height: 28px;
  border-radius: 6px;
  display: flex;
  justify-content: center;
  align-items: center;

  svg {
    height: 14px;
    width: 14px;
  }
}



.marketplace-body {
  height: calc(100vh - 64px) !important;
  overflow-y: auto;
  background-color: var(--page-default);
}

.plugins-card {
  background-color: var(--base);
  border: 1px solid var(--slate3);
  box-shadow: 0px 1px 2px rgba(16, 24, 40, 0.05);
  border-radius: 6px;

  .card-body-alignment {
    min-height: 145px;
    display: flex;
    flex-direction: column;
    justify-content: space-between;
  }
}

.tag-container {
  width: 38px;
  height: 18px;
  background: linear-gradient(271.34deg, rgba(255, 95, 109, 0.12) -88.47%, rgba(255, 195, 113, 0.12) 94.89%);
  border-radius: 100px;
  display: flex;
  align-items: center;
  justify-content: center;
  padding: 1px 7px;

  span {
    font-size: 11px;
    line-height: 16px;
    font-weight: 500;
    background: linear-gradient(96.1deg, #FF5F6D -15.44%, #FFC371 99.37%);
    -webkit-background-clip: text;
    -webkit-text-fill-color: transparent;
  }
}

.template-source-name {
  color: var(--slate12) !important;
}

.marketplace-install {
  color: var(--indigo9);
}

.popover {
  .popover-arrow {
    display: none;
  }
}

.shareable-link {
  .input-group {
    .input-group-text {
      border-color: var(--slate7);
      color: var(--slate12);
      background-color: var(--slate3);
    }

    .app-name-slug-input {
      input {
        border-color: var(--grass9);
      }
    }
  }

  .input-group {
    display: flex;

    .tj-app-input textarea {
      width: 600px;
      border-radius: 0px !important;
      margin-bottom: 0px !important;
      background-color: #efefef4d;
      color: #545454;
    }
  }
}

.confirm-dialogue-modal {
  background: var(--base);

  .modal-header {
    background: var(--base);
    color: var(--slate12);
    border-bottom: 1px solid var(--slate5);
  }
}


.gitsync-modal-body {
  align-items: center;
  justify-content: center;
  display: flex;

  .p {
    width: auto;
  }

  .loader {
    border: 4px solid #f3f3f3;
    /* Light gray border */
    border-top: 4px solid #3498db;
    /* Blue border on top */
    border-radius: 50%;
    width: 40px;
    height: 40px;
    animation: spin 1s linear infinite;
    /* Rotation animation */
  }

  @keyframes spin {
    0% {
      transform: rotate(0deg);
    }

    100% {
      transform: rotate(360deg);
    }
  }
}

.box-container {
  border: 1px solid #ccc;
  background-color: #f0f0f0;
  border-radius: 8px;
  box-shadow: 0px 2px 4px rgba(0, 0, 0, 0.1);

  .box-content {
    padding: 10px;
    /* Add padding for spacing inside the box */

    p {
      max-width: 100%;
      margin: 0px;
      word-wrap: break-word;
      /* Ensure the paragraph wraps within the box */
    }
  }


}





.theme-dark {
  .icon-widget-popover {
    .search-box-wrapper input {
      color: #f4f6fa !important;
    }

    .search-box-wrapper input:focus {
      background-color: #1c252f !important;
    }
  }

  .shareable-link {
    .tj-app-input textarea {
      background-color: #5e656e !important;
      color: #f4f6fa !important;
      border: none !important;
    }
  }

  .icon-widget-popover {
    .search-box-wrapper .input-icon-addon {
      min-width: 2.5rem !important;
    }

    .search-box-wrapper input {
      color: var(--slate12) !important;
    }
  }

  .shareable-link-container,
  .app-slug-container {
    .field-name {
      color: var(--slate-12) !important;
    }

    input.slug-input {
      background: #1f2936 !important;
      color: #f4f6fa !important;
      border-color: #324156 !important;
    }

    .applink-text {
      background-color: #2b394b !important;
    }

    .input-group-text {
      background-color: #2b394b !important;
    }

    .tj-text-input {
      border-color: #324156 !important;
    }

    .input-with-icon {
      .form-control {
        background-color: #1f2936 !important;
        border-color: #3E4B5A !important;
        color: #fff !important;
      }
    }
  }

}

.dark-theme {
  .manage-app-users-footer {
    .default-secondary-button {
      background-color: var(--indigo9);
      color: var(--base-black);
    }
  }
}

.instance-all-users {
  .users-table {
    tbody {
      tr>td>span {
        max-width: 85px;
      }

      tr>td>a {
        max-width: 140px;
      }
    }

    thead {
      tr {
        gap: 0px;
      }

      tr>th {
        min-width: 203px;
      }
    }

    .workspace-folder-modal {
      .tj-text-input.dark {
        background: #202425;
        border-color: var(--slate7) !important;
      }
    }

    .slug-ellipsis {
      white-space: nowrap;
      overflow: hidden;
      text-overflow: ellipsis;
      width: 150px;
    }

  }
}

.audit-log {
  width: 880px;
  margin: 0 auto;

  .card {
    background: var(--base);
    border: 1px solid var(--slate7) !important;
    box-shadow: 0px 1px 2px rgba(16, 24, 40, 0.05) !important;

    .card-header {
      background: var(--slate3);
      padding: 15px 16px;
      gap: 12px;
      height: 62px;
      border-top-left-radius: 6px;
      border-top-right-radius: 6px;
    }

    .form-label {
      font-size: 12px;
      font-weight: 500px;
      margin-bottom: 4px !important;
      color: var(--slate12);
    }
  }
}

.break-all {
  word-break: break-all;
}

.instance-settings-page {
  width: 880px;
  margin: 0 auto;
  background: var(--base);

  .page-wrapper {
    margin-bottom: 50px !important;
  }

  .card {
    background: var(--base);
    border: 1px solid var(--slate7) !important;
    box-shadow: 0px 1px 2px rgba(16, 24, 40, 0.05) !important;
    width: 880px;

    .card-header {
      padding: 24px 24px;
      gap: 12px;
      height: 72px;
      border-top-left-radius: 6px;
      border-top-right-radius: 6px;

      .title-banner-wrapper {
        display: flex;
        align-items: center;
        justify-content: space-between;
        width: 878px;
      }

    }

    .form-label {
      font-size: 12px;
      font-weight: 500px;
      margin-bottom: 4px !important;
      color: var(--slate12);
    }

    .card-footer {
      display: flex;
      justify-content: flex-end;
      align-items: center;
      padding: 24px 32px;
      gap: 8px;
      border-top: 1px solid var(--slate5) !important;
      background: var(--base);
      margin-top: 0px !important;
      align-Self: 'stretch';
      height: 88px;
    }

    .card-body {
      height: 467px;
      padding: 24px;

      .form-group {
        .tj-app-input {
          .form-control {
            &:disabled {
              background: var(--slate3) !important;
            }
          }
        }
      }
    }

    .form-group.tj-app-input {
      margin-bottom: 0rem !important;
    }
  }
}

.workspace-folder-modal {
  .tj-text-input.dark {
    background: #202425;
    border-color: var(--slate7) !important;
  }
}

.slug-ellipsis {
  white-space: nowrap;
  overflow: hidden;
  text-overflow: ellipsis;
  width: 150px;
}

.app-slug-container,
.shareable-link-container,
.workspace-folder-modal {
  .tj-app-input {
    padding-bottom: 0px !important;
  }

  .label {
    font-weight: 400;
    font-size: 10px;
    height: 0px;
    padding: 4px 0px 16px 0px;
  }

  .tj-input-error {
    color: var(--tomato10);
  }

  .tj-text-input {
    width: auto !important;
    background: var(--slate3);
    color: var(--slate9);
    height: auto !important;
    margin-bottom: 5px;
    border-color: var(--slate7);

    &:hover {
      box-shadow: none;
    }

    &:active {
      border: 1px solid #D7DBDF;
      box-shadow: none;
    }
  }

  .input-with-icon {
    flex: none;

    .icon-container {
      right: 20px;
      top: calc(50% - 13px);
    }
  }

  .label-info {
    color: #687076;
  }

  .label-success {
    color: #3D9A50;
  }


  .workspace-spinner {
    color: #889096 !important;
    width: 16px;
    height: 16px;
    align-self: center;
  }

  .cancel-btn {
    color: var(--indigo9);
  }
}

.confirm-dialogue-modal {
  background: var(--base);
}

.table-editor-component-row {
  .rdt.cell-type-datepicker {
    margin-top: 0;
  }

  .has-multiselect {
    .select-search-input {
      margin-bottom: 0;
    }
  }
}

.audit-log {
  background-color: var(--slate2);
  width: unset;

  .tj-ms {
    width: unset;
  }

  .filter-by-section {
    height: 90px;
  }

  .select-search__select {
    .select-search__options {
      margin-left: -24px;
      margin-bottom: 0px;

      .select-search__row {
        button {
          overflow: hidden !important;
          text-overflow: ellipsis !important;
          white-space: nowrap;
          border-radius: 0;
        }

        :hover {
          background-color: var(--slate3) !important;
        }
      }
    }
  }

  .select-search-dark__select {
    padding: 0px;
    border: none;

    .select-search-dark__options {
      margin-bottom: 0px;

      .select-search-dark__option,
      .select-search-dark__not-found {
        background-color: var(--base);
        color: var(--slate12);
        border: 1px solid var(--slate5);
        box-shadow: 0px 32px 64px -12px rgba(16, 24, 40, 0.14);
        margin: 0 auto;
      }
    }
  }
}

.theme-dark .card-container {
  background-color: #121212 !important
}

.version-select {
  .react-select__menu {
    .react-select__menu-list {
      max-height: 150px;
    }
  }
}

.generate-cell-value-component-div-wrapper {

  .form-control-plaintext:focus-visible {
    outline-color: #dadcde;
    border-radius: 4px;
  }

  .form-control-plaintext:hover {
    outline-color: #dadcde;
    border-radius: 4px;
  }
}

.dark-theme {
  .generate-cell-value-component-div-wrapper {

    .form-control-plaintext:focus-visible {
      filter: invert(-1);
    }

    .form-control-plaintext:hover {
      filter: invert(-1);
    }
  }
}

.progress-bar {
  width: 100%;
  height: 6px;
  background-color: var(--amber4);
  border-radius: 10px;
  overflow: hidden;
}

.progress {
  height: 100%;
  transition: width 0.5s ease-in-out;
}

.app-slug-container,
.workspace-folder-modal {
  .tj-app-input {
    padding-bottom: 0px !important;

    .is-invalid {
      border-color: var(--tomato10) !important;
    }

    .is-invalid:focus {
      border-color: var(--tomato10) !important;
    }
  }

  .tj-input-error {
    height: 32px;
    color: var(--tomato10);
    font-weight: 400;
    font-size: 10px;
    height: 0px;
    padding: 4px 0px 16px 0px;
  }
}

.jet-container-loading {
  margin: 0 auto;
  justify-content: center;
  align-items: center;
}

.jet-container-json-form {
  padding: 20px;

  .DateRangePickerInput {
    width: 100% !important;
  }

  .dropzone {
    aside {
      width: 100% !important;
    }
  }

  fieldset {
    width: 100%;

    .json-form-wrapper {
      margin-bottom: 4px;

      // overrides properties of text widget in custom schema form
      .text-widget {
        height: 100% !important;
      }

      .text-widget[style*="font-size: 14px;"] {
        // height: 21px !important;

        div {
          overflow-y: visible !important;
        }
      }

      .text-widget[style*="font-size: 20px;"] {
        // height: 30px !important;
        background-color: red;

        div {
          overflow-y: visible !important;
        }
      }


      .widget-button {
        button {
          width: auto !important;
          min-width: 140px !important;
        }
      }
    }
  }
}

.freeze-scroll {
  #real-canvas {
    overflow: hidden;
  }
}

.custom-css-input-container span.cm-error {
  background-color: transparent;
  text-decoration: underline;
  text-decoration-color: red;
  text-decoration-style: dashed;
}

.custom-styles-wrapper {
  height: calc(100vh - 156px);
  overflow: auto;

  .card-title {
    padding-left: 30px;
  }
}

.org-settings-info {
  background-color: var(--slate2);
  border: 1px solid var(--slate3);
}

.badge-warning {
  background-color: var(--amber7) !important;
}

.workspace-variables-alert-banner {
  width: inherit;
  background-color: #FFF9ED;
  border-color: #FFE3A2;
  margin-bottom: 0px;
  padding: 8px 16px;
  border-radius: 0px;
  display: flex;
  justify-content: space-between;
  align-items: center;
  color: var(--amber8);
  font-size: 12px;
  font-weight: 500;
  line-height: 16px;
  letter-spacing: 0.4px;
  text-align: left;
  box-shadow: 0px 1px 2px rgba(16, 24, 40, 0.05);
  border-radius: 6px;
}

.alert-banner-type-text {
  font-size: 12px;
  font-weight: 500;
  line-height: 16px;
  letter-spacing: 0.4px;
  text-align: left;
}

.tj-app-input .alert-component.workspace-variables-alert-banner {
  color: var(--amber8);
  border-color: var(--amber3);
}

.form-label-restricted {
  display: none;
}

.ldap-login-page {
  .common-auth-signup-container-wrapper {
    margin-top: 150px;
  }

  .ldap-login-header {
    margin-bottom: 10px;

    h2 {
      color: #111827;
      font-size: 44px;
      font-weight: 400;
    }
  }

  .signup-password-hide-img {
    top: 24%;
  }

  .ldap-form {
    display: flex;
    flex-direction: column;
    align-items: center;
  }
}

#tooltip-for-org-constant-cell,
#tooltip-for-org-input-disabled {
  padding: 12px 16px !important;
  white-space: pre-line !important;
  max-width: 500px !important;
  z-index: 1 !important;

  .react-tooltip-arrow {
    background: inherit !important;
  }
}

.query-rename-input {

  &:focus,
  &:active {
    box-shadow: 0px 0px 0px 2px #C6D4F9;
    border: 1px solid var(--light-indigo-09, var(--indigo9));
  }
}

.btn-query-panel-header {
  height: 28px;
  width: 28px;
  display: flex;
  align-items: center;
  justify-content: center;
  border-radius: 6px;
  background-color: transparent;
  border: none;

  &.active {
    background-color: var(--slate5) !important;
  }

  &:hover,
  &:focus {
    background-color: var(--slate4) !important;
  }
}

.tjdb-dashboard-scrollbar {
  width: 403px !important;

  .action-description {
    color: var(--slate9);
    font-size: 12px;
    margin-left: 20px;
  }

  .tj-foreignKey {
    .tj-secondary-btn {
      font-size: 12px;
      background: transparent !important;
      display: flex;
      justify-content: flex-end;
    }
  }

}

.tjdb-rowForm-scrollbar {
  width: 494px !important;

  .action-description {
    color: var(--slate9);
    font-size: 12px;
    margin-left: 20px;
  }

  .tj-foreignKey {
    .tj-secondary-btn {
      font-size: 12px;
      background: transparent !important;
      display: flex;
      justify-content: flex-end;

      svg {
        path {
          fill: #3e63dd !important
        }
      }

    }
  }
}


.tjdb-mainCellEdit-scrollbar {
  width: 300px !important;

  .tjdb-cellmenu-error,
  .tjdb-cellmenu-loader {
    height: 177px;
  }

  .action-description {
    color: var(--slate9);
    font-size: 12px;
    margin-left: 20px;
  }

  .tj-foreignKey {
    .tj-secondary-btn {
      font-size: 12px;
      background: transparent !important;
      display: flex;
      justify-content: flex-end;

      svg {
        path {
          fill: #3e63dd !important
        }
      }

    }
  }
}


.tjdb-cellEdit-scrollbar {
  width: 266px !important;

  .action-description {
    color: var(--slate9);
    font-size: 12px;
    margin-left: 20px;
  }

  .tj-foreignKey {
    .tj-secondary-btn {
      font-size: 12px;
      background: transparent !important;
      display: flex;
      justify-content: flex-end;

      svg {
        path {
          fill: #3e63dd !important
        }
      }

    }
  }
}

.tj-scrollbar {

  ::-webkit-scrollbar,
  &::-webkit-scrollbar {
    width: 16px;
    border-radius: 8px;
  }

  ::-webkit-scrollbar-thumb,
  &::-webkit-scrollbar-thumb {
    border: 4px solid var(--base);
    border-radius: 8px;
    background-color: var(--slate4) !important;
  }

  ::-webkit-scrollbar-track,
  &::-webkit-scrollbar-track {
    background-color: var(--base);
  }

}

.form-check>.form-check-input:not(:checked) {
  background-color: var(--base);
  border-color: var(--slate7);
}

/*
* remove this once whole app is migrated to new styles. use only `theme-dark` class everywhere.
* This is added since some of the pages are in old theme and making changes to `theme-dark` styles can break UI style somewhere else
*/
.tj-dark-mode {
  background-color: var(--base) !important;
  color: var(--base-black) !important;
}

.tj-list-btn {
  border-radius: 6px;

  &:hover {
    background-color: var(--slate4);
  }

  &.active {
    background-color: var(--slate5);
  }
}

.tj-list-option {
  &.active {
    background-color: var(--indigo2);
  }
}

.runjs-parameter-badge {
  max-width: 104px;
  height: 28px !important;
  padding: 2px 6px !important;
}

.release-buttons {
  .release-button {
    display: flex;
    padding: 4px 12px;
    align-items: center;
    gap: 8px;
    flex: 1 0 0;
    width: 84px;
    height: 28px;
    cursor: pointer;
  }

  .released-button {
    background-color: #F1F3F5;
    color: #C1C8CD;
  }

  .nav-item {
    background-color: transparent !important;
  }
}

.modal-divider {
  border-top: 1px solid #dee2e6;
  padding: 10px;
}

.dark-theme-modal-divider {
  border-top: 1px solid var(--slate5) !important;
  padding: 10px;

  .nav-item {
    background-color: transparent !important;
  }
}

.app-slug-container {
  .label {
    font-size: 9px !important;
  }
}

.shareable-link-container {
  .copy-container {
    width: 0px;
    margin-right: -12px;
  }

  .form-check-label {
    font-size: 12px;
    margin-left: 8px;
    color: var(--base-slate-12);
  }

  .label-success,
  .label-updated,
  .tj-input-error,
  .label-info {
    font-size: 10px;
    padding-top: 10px;
  }

  .input-with-icon {
    .form-control {
      height: 100%;
      border-radius: 0px !important;
      padding-right: 40px;
    }

    .is-invalid:focus {
      border-color: var(--tomato9) !important;
    }

    .icon-container {
      right: 12px;
      top: calc(50% - 11px);

      .spinner-border {
        width: 20px;
        height: 20px;
      }
    }
  }

  .input-group-text {
    background: var(--slate3);
    color: var(--slate9);
  }
}

.manage-app-users-footer {
  padding-bottom: 20px;
  margin-top: 18px;

  .default-secondary-button {
    width: auto !important;
    padding: 18px;
  }
}

.share-disabled {
  opacity: 0.4;
}

.license-tooltip {
  .nav-item {
    line-height: 0px;
  }
}

// Editor revamp styles
.main-wrapper {
  .editor {
    .header>.navbar {
      background-color: var(--base) !important;
      border-bottom: 1px solid var(--slate5);
      z-index: 10;
    }
  }
}

.custom-gap-2 {
  gap: 2px
}

// ToolJet Database buttons

.component-image-wrapper {
  background-color: var(--slate3) !important;
  border-radius: 6px;
}

.components-container {
  margin-left: 16px;
  margin-right: 16px;
}

.draggable-box-wrapper {
  height: 86px;
  width: 72px;
  margin-bottom: 4px;
}

.component-card-group-wrapper {
  display: flex;
  flex-wrap: wrap;
  column-gap: 22px;
}

.component-card-group-container {
  display: flex;
  row-gap: 12px;
  flex-direction: column;
  padding-bottom: 12px;
  padding-top: 12px;
}

.widgets-manager-header {
  color: var(--slate12);
  font-size: 14px;
  font-style: normal;
  font-weight: 500;
  line-height: 20px;
  /* 142.857% */
  margin-top: 16px;
  margin-bottom: 12px;
}

.components-container {
  .tj-input {
    margin-bottom: 16px;
  }
}

.tj-widgets-search-input {
  width: 266px;
  height: 32px;
  border-radius: 6px;
  background-color: var(--base) !important;
  font-size: 12px;
  font-style: normal;
  font-weight: 400;
  line-height: 20px;
}

.release-button {
  color: var(--indigo-01, #FDFDFE);
  font-family: IBM Plex Sans;
  font-size: 12px;
  font-style: normal;
  font-weight: 600;
  line-height: 20px;
  /* 166.667% */
  display: flex;
  padding: 4px 12px;
  align-items: center;
  gap: 8px;
  flex: 1 0 0;
}

.editor-header-icon {
  border-radius: 6px;
  border: 1px solid var(--bases-transparent, rgba(255, 255, 255, 0.00));
  background: var(--indigo3);
  display: flex;
  padding: 7px;
  justify-content: center;
  align-items: center;
  gap: 8px;
  height: 28px;
  width: 28px;
}

.tj-header-avatar {
  display: flex;
  font-weight: 500;
  width: 27px;
  height: 26px;
  padding: 4px 6px;
  flex-direction: column;
  justify-content: center;
  align-items: center;
  gap: 10px;
  flex-shrink: 0;
  margin-bottom: 0px !important;
  border-radius: 100% !important;
  margin-left: -8px;
  background-color: var(--slate5) !important;
  color: var(--slate10) !important
}

.undo-redo-container {
  position: absolute;
  top: 10px;
  display: flex;
  right: 222px;
  justify-content: center;
  align-items: center;
  height: 28px;
  gap: 2px;

  div {
    display: flex;
    justify-content: center;
    align-items: center;
    height: 28px;
    width: 28px;
    border-radius: 6px;
  }
}

.sidebar-panel-header {
  color: var(--slate12);
  padding-left: 4px;
}

.modal-content {
  background: var(--base);
  color: var(--slate12);
}

.main-editor-canvas {
  background-color: var(--base);
}

.event-manager-popover {
  border: none;
  /* Shadow/03 */
  box-shadow: 0px 4px 6px -2px rgba(16, 24, 40, 0.03), 0px 12px 16px -4px rgba(16, 24, 40, 0.08);

  .popover-body {
    background-color: var(--base);
    color: var(--slate12);
    border: 1px solid var(--slate3, #F1F3F5);
    border-radius: 6px;
  }

}

.copilot-toggle {
  font-family: IBM Plex Sans;
  font-size: 12px;
  font-style: normal;
  font-weight: 500;
  background-color: transparent !important;
  display: flex;
  align-items: center;
}

.copilot-codehinter-wrap {
  .CodeMirror.cm-s-monokai.CodeMirror-wrap {
    border-radius: 0px;
  }
}

.avatar-list-stacked {
  display: flex;
}

.avatar-list-stacked .avatar {
  margin-right: 0px !important;
}

.navbar-right-section {
  border-left: 1px solid var(--slate5);
}

.modal-header {
  background-color: var(--base);
  border-bottom: 1px solid var(--slate5);
}

.sidebar-debugger {
  .nav-item {
    button:hover {
      border-top-color: transparent;
      border-left-color: transparent;
      border-right-color: transparent;
    }
  }
}

.tj-app-version-text {
  color: var(--pink9);
}

.left-sidebar-comments {
  position: absolute;
  left: 0;
  bottom: 48px;
}

.popover-body {
  background-color: var(--base);
  color: var(--slate12);
  border-radius: 6px;
}

.popover {
  border: none;
  border-radius: 6px;
  border: 1px solid var(--slate3, #F1F3F5);
  background: var(--slate1, #FBFCFD);
  box-shadow: 0px 2px 4px -2px rgba(16, 24, 40, 0.06), 0px 4px 8px -2px rgba(16, 24, 40, 0.10);
}

.canvas-codehinter-container {
  .sketch-picker {
    left: 70px !important;
    top: 207px;
    position: absolute !important;
  }
}

.debugger-card-body {
  margin-top: 8px;
  margin-bottom: 16px;
}

.left-sidebar-header-btn {
  background-color: var(--base) !important;
  width: 28px;
  height: 28px;
  padding: 7px !important;

  &:focus-visible {
    border: none !important;
    outline: none !important;
    box-shadow: none !important;
  }
}



.navbar-seperator {
  border: 1px solid var(--slate5, #2B2F31);
  background: var(--slate1, #151718);
  width: 1px;
  height: 19px;
  margin-left: 8px;
  margin-right: 8px;
}

.CodeMirror {
  background: var(--base);
}

.color-picker-input {
  border: solid 1px #333c48;
  height: 36px;
  background-color: var(--slate1);
  border: 1px solid var(--slate7);

  &:hover {
    background-color: var(--slate4);
    border: 1px solid var(--slate8);

  }
}

#popover-basic-2 {
  .sketch-picker {
    left: 7px;
    width: 170px !important;
    position: absolute !important;

  }
}

.custom-gap-8 {
  gap: 8px;
}

.color-slate-11 {
  color: var(--slate11) !important;
}

.custom-gap-7 {
  gap: 7px
}

.custom-gap-6 {
  gap: 6px
}

.custom-gap-2 {
  gap: 2px
}

.custom-gap-4 {
  gap: 4px;
}

.text-black-000 {
  color: var(--text-black-000) !important;
}

.custom-gap-12 {
  gap: 12px
}

#inspector-tabpane-properties {
  .accordion {
    .accordion-item:last-child {
      border-bottom: none !important;
    }
  }
}

.share-disabled {
  opacity: 0.4;
}

// Editor revamp styles
.main-wrapper {
  .editor {
    .header>.navbar {
      background-color: var(--base) !important;
      border-bottom: 1px solid var(--slate5);
      z-index: 10;
    }
  }
}

.custom-gap-2 {
  gap: 2px
}

// ToolJet Database buttons

.component-image-wrapper {
  background-color: var(--slate3) !important;
  border-radius: 6px;
}

.components-container {
  margin-left: 16px;
  margin-right: 16px;
}

.draggable-box-wrapper {
  height: 86px;
  width: 72px;
  margin-bottom: 4px;
}

.component-card-group-wrapper {
  display: flex;
  flex-wrap: wrap;
  column-gap: 22px;
}

.component-card-group-container {
  display: flex;
  row-gap: 12px;
  flex-direction: column;
  padding-bottom: 12px;
  padding-top: 12px;
}

.widgets-manager-header {
  color: var(--slate12);
  font-size: 14px;
  font-style: normal;
  font-weight: 500;
  line-height: 20px;
  /* 142.857% */
  margin-top: 16px;
  margin-bottom: 12px;
}

.components-container {
  .tj-input {
    margin-bottom: 16px;
  }
}

.tj-widgets-search-input {
  width: 266px;
  height: 32px;
  border-radius: 6px;
  background-color: var(--base) !important;
  font-size: 12px;
  font-style: normal;
  font-weight: 400;
  line-height: 20px;
}

.release-button {
  color: var(--indigo-01, #FDFDFE);
  font-family: IBM Plex Sans;
  font-size: 12px;
  font-style: normal;
  font-weight: 600;
  line-height: 20px;
  /* 166.667% */
  display: flex;
  padding: 4px 12px;
  align-items: center;
  gap: 8px;
  flex: 1 0 0;
}

.editor-header-icon {
  border-radius: 6px;
  border: 1px solid var(--bases-transparent, rgba(255, 255, 255, 0.00));
  background: var(--indigo3);
  display: flex;
  padding: 7px;
  justify-content: center;
  align-items: center;
  gap: 8px;
  height: 28px;
  width: 28px;
}

.tj-header-avatar {
  display: flex;
  font-weight: 500;
  width: 27px;
  height: 26px;
  padding: 4px 6px;
  flex-direction: column;
  justify-content: center;
  align-items: center;
  gap: 10px;
  flex-shrink: 0;
  margin-bottom: 0px !important;
  border-radius: 100% !important;
  margin-left: -8px;
  background-color: var(--slate5) !important;
  color: var(--slate10) !important
}

.undo-redo-container {
  position: absolute;
  top: 10px;
  display: flex;
  right: 222px;
  justify-content: center;
  align-items: center;
  height: 28px;
  gap: 2px;

  div {
    display: flex;
    justify-content: center;
    align-items: center;
    height: 28px;
    width: 28px;
    border-radius: 6px;
  }
}

.sidebar-panel-header {
  color: var(--slate12);
  padding-left: 4px;
}

.modal-content {
  background: var(--base);
  color: var(--slate12);
}

.main-editor-canvas {
  background-color: var(--base);
}

.event-manager-popover {
  border: none;
  /* Shadow/03 */
  box-shadow: 0px 4px 6px -2px rgba(16, 24, 40, 0.03), 0px 12px 16px -4px rgba(16, 24, 40, 0.08);

  .popover-body {
    background-color: var(--base);
    color: var(--slate12);
    border: 1px solid var(--slate3, #F1F3F5);
    border-radius: 6px;
  }

}

.copilot-toggle {
  font-family: IBM Plex Sans;
  font-size: 12px;
  font-style: normal;
  font-weight: 500;
  background-color: transparent !important;
  display: flex;
  align-items: center;
}

.copilot-codehinter-wrap {
  .CodeMirror.cm-s-monokai.CodeMirror-wrap {
    border-radius: 0px;
  }
}

.avatar-list-stacked {
  display: flex;
}

.avatar-list-stacked .avatar {
  margin-right: 0px !important;
}

.navbar-right-section {
  border-left: 1px solid var(--slate5);
}

.modal-header {
  background-color: var(--base);
  border-bottom: 1px solid var(--slate5);
}

.sidebar-debugger {
  .nav-item {
    button:hover {
      border-top-color: transparent;
      border-left-color: transparent;
      border-right-color: transparent;
    }
  }
}

.tj-app-version-text {
  color: var(--pink9);
}

.left-sidebar-comments {
  position: absolute;
  left: 0;
  bottom: 48px;
}

.popover-body {
  background-color: var(--base);
  color: var(--slate12);
  border-radius: 6px;
}

.popover {
  border: none;
  border-radius: 6px;
  border: 1px solid var(--slate3, #F1F3F5);
  background: var(--slate1, #FBFCFD);
  box-shadow: 0px 2px 4px -2px rgba(16, 24, 40, 0.06), 0px 4px 8px -2px rgba(16, 24, 40, 0.10);
}

.canvas-codehinter-container {
  .sketch-picker {
    left: 70px !important;
    top: 207px;
  }
}

.debugger-card-body {
  margin-top: 8px;
  margin-bottom: 16px;
}

.left-sidebar-header-btn {
  background-color: var(--base) !important;
  width: 28px;
  height: 28px;
  padding: 7px !important;

  &:focus-visible {
    border: none !important;
    outline: none !important;
    box-shadow: none !important;
  }
}

.navbar-seperator {
  border: 1px solid var(--slate5, #2B2F31);
  background: var(--slate1, #151718);
  width: 1px;
  height: 19px;
  margin-left: 8px;
  margin-right: 8px;
}

.CodeMirror {
  background: var(--base);
}

.color-picker-input {
  border: solid 1px #333c48;
  height: 36px;
  background-color: var(--slate1);
  border: 1px solid var(--slate7);

  &:hover {
    background-color: var(--slate4);
    border: 1px solid var(--slate8);

  }
}

#popover-basic-2 {
  .sketch-picker {
    left: 7px;
    width: 170px !important;
  }
}

.custom-gap-8 {
  gap: 8px;
}

.color-slate-11 {
  color: var(--slate11) !important;
}

.custom-gap-6 {
  gap: 6px
}

.custom-gap-2 {
  gap: 2px
}

.custom-gap-3 {
  gap: 3px;
}

.custom-gap-4 {
  gap: 4px;
}

.text-black-000 {
  color: var(--text-black-000) !important;
}

.custom-gap-12 {
  gap: 12px
}

.custom-gap-16 {
  gap: 16px;
}

.text-black-000 {
  color: var(--text-black-000) !important;
}

.overflow-tooltip {
  .tooltip-inner {
    max-width: 100%;
  }
}

.tooltip-inner {
  border-radius: 8px;
}

#inspector-tabpane-properties {
  .accordion {
    .accordion-item:last-child {
      border-bottom: none !important;
    }
  }
}

.share-disabled {
  opacity: 0.4;
}

.bold-text {
  font-weight: 500;
}

// Editor revamp styles
.main-wrapper {
  .editor {
    .header>.navbar {
      background-color: var(--base) !important;
      border-bottom: 1px solid var(--slate5);
    }
  }
}

.custom-gap-2 {
  gap: 2px
}

// ToolJet Database buttons

.component-image-wrapper {
  background-color: var(--slate3) !important;
  border-radius: 6px;
}

.components-container {
  margin-left: 16px;
  margin-right: 16px;
}

.draggable-box-wrapper {
  height: 86px;
  width: 72px;
  margin-bottom: 4px;
}

.component-card-group-wrapper {
  display: flex;
  flex-wrap: wrap;
  column-gap: 22px;
}

.component-card-group-container {
  display: flex;
  row-gap: 12px;
  flex-direction: column;
  padding-bottom: 12px;
  padding-top: 12px;
}

.widgets-manager-header {
  color: var(--slate12);
  font-size: 14px;
  font-style: normal;
  font-weight: 500;
  line-height: 20px;
  /* 142.857% */
  margin-top: 16px;
  margin-bottom: 12px;
}

.components-container {
  .tj-input {
    margin-bottom: 16px;
  }
}

.tj-widgets-search-input {
  width: 266px;
  height: 32px;
  border-radius: 6px;
  background-color: var(--base) !important;
  font-size: 12px;
  font-style: normal;
  font-weight: 400;
  line-height: 20px;
}

.release-button {
  color: var(--indigo-01, #FDFDFE);
  font-family: IBM Plex Sans;
  font-size: 12px;
  font-style: normal;
  font-weight: 600;
  line-height: 20px;
  /* 166.667% */
  display: flex;
  padding: 4px 12px;
  align-items: center;
  gap: 8px;
  flex: 1 0 0;
}

.editor-header-icon {
  border-radius: 6px;
  border: 1px solid var(--bases-transparent, rgba(255, 255, 255, 0.00));
  background: var(--indigo3);
  display: flex;
  padding: 7px;
  justify-content: center;
  align-items: center;
  gap: 8px;
  height: 28px;
  width: 28px;
}

.tj-header-avatar {
  display: flex;
  font-weight: 500;
  width: 27px;
  height: 26px;
  padding: 4px 6px;
  flex-direction: column;
  justify-content: center;
  align-items: center;
  gap: 10px;
  flex-shrink: 0;
  margin-bottom: 0px !important;
  border-radius: 100% !important;
  margin-left: -8px;
  background-color: var(--slate5) !important;
  color: var(--slate10) !important
}

.undo-redo-container {
  position: absolute;
  top: 10px;
  display: flex;
  right: 222px;
  justify-content: center;
  align-items: center;
  height: 28px;
  gap: 2px;

  div {
    display: flex;
    justify-content: center;
    align-items: center;
    height: 28px;
    width: 28px;
    border-radius: 6px;
  }
}

.sidebar-panel-header {
  color: var(--slate12);
  padding-left: 4px;
}

.modal-content {
  background: var(--base);
  color: var(--slate12);
}

.main-editor-canvas {
  background-color: var(--base);
}

.event-manager-popover {
  border: none;
  /* Shadow/03 */
  box-shadow: 0px 4px 6px -2px rgba(16, 24, 40, 0.03), 0px 12px 16px -4px rgba(16, 24, 40, 0.08);

  .popover-body {
    background-color: var(--base);
    color: var(--slate12);
    border: 1px solid var(--slate3, #F1F3F5);
    border-radius: 6px;
  }

}

.copilot-toggle {
  font-family: IBM Plex Sans;
  font-size: 12px;
  font-style: normal;
  font-weight: 500;
  background-color: transparent !important;
  display: flex;
  align-items: center;
}

.copilot-codehinter-wrap {
  .CodeMirror.cm-s-monokai.CodeMirror-wrap {
    border-radius: 0px;
  }
}

.avatar-list-stacked {
  display: flex;
}

.avatar-list-stacked .avatar {
  margin-right: 0px !important;
}

.navbar-right-section {
  border-left: 1px solid var(--slate5);
}

.modal-header {
  background-color: var(--base);
  border-bottom: 1px solid var(--slate5);
}

.sidebar-debugger {
  .nav-item {
    button:hover {
      border-top-color: transparent;
      border-left-color: transparent;
      border-right-color: transparent;
    }
  }
}

.tj-app-version-text {
  color: var(--pink9);
}

.left-sidebar-comments {
  position: absolute;
  left: 0;
  bottom: 48px;
}

.popover-body {
  background-color: var(--base);
  color: var(--slate12);
  border-radius: 6px;
}

.popover {
  border: none;
  border-radius: 6px;
  border: 1px solid var(--slate3, #F1F3F5);
  background: var(--slate1, #FBFCFD);
  box-shadow: 0px 2px 4px -2px rgba(16, 24, 40, 0.06), 0px 4px 8px -2px rgba(16, 24, 40, 0.10);
}

.canvas-codehinter-container {
  .sketch-picker {
    left: 70px !important;
    top: 207px;
  }
}

.debugger-card-body {
  margin-top: 8px;
  margin-bottom: 16px;
}

.left-sidebar-header-btn {
  background-color: var(--base) !important;
  width: 28px;
  height: 28px;
  padding: 7px !important;

  &:focus-visible {
    border: none !important;
    outline: none !important;
    box-shadow: none !important;
  }
}

.navbar-seperator {
  border: 1px solid var(--slate5, #2B2F31);
  background: var(--slate1, #151718);
  width: 1px;
  height: 19px;
  margin-left: 8px;
  margin-right: 8px;
}

.CodeMirror {
  background: var(--base);
}

.color-picker-input {
  border: solid 1px #333c48;
  height: 36px;
  background-color: var(--interactive-default);
  border: 1px solid var(--slate7);

  &:hover {
    background-color: var(--slate4);
    border: 1px solid var(--slate8);

  }
}

#popover-basic-2 {
  .sketch-picker {
    left: 7px;
    width: 170px !important;
  }
}

.custom-gap-8 {
  gap: 8px;
}

.color-slate-11 {
  color: var(--slate11) !important;
}

.custom-gap-6 {
  gap: 6px
}

// ToolJet Database buttons

.ghost-black-operation {
  border: 1px solid transparent !important;
  padding: 4px 10px;
}

.custom-gap-2 {
  gap: 2px
}

.custom-gap-4 {
  gap: 4px;
}

.text-black-000 {
  color: var(--text-black-000) !important;
}

.custom-gap-12 {
  gap: 12px
}

.overflow-tooltip {
  .tooltip-inner {
    max-width: 100%;
  }
}

#inspector-tabpane-properties {
  .accordion {
    .accordion-item:last-child {
      border-bottom: none !important;
    }
  }
}


.bold-text {
  font-weight: 500;
}

.saml-sso-conf {
  .saml-footer {
    display: block !important;
  }

  .text-indigo-09 {
    color: $color-light-indigo-09;
  }

  .card-body {
    padding-bottom: 0px !important;
  }
}

.add-datasource-btn-workflows {
  width: 195px;
  margin-top: 8px;
  position: sticky;
  bottom: 0;
  font-size: 12px;
}

.react-flow__panel {
  bottom: 50px
}

.add-datasource-btn-workflows {
  width: 195px;
  margin-top: 8px;
  position: sticky;
  bottom: 0;
  font-size: 12px;
}

.react-flow__panel {
  bottom: 50px
}

.connect-to-repository-container {
  width: 70%;
  display: flex;
  flex-direction: column;
  align-items: center;
  text-align: center;
  margin: auto;

  a {
    text-decoration: none;
    color: unset !important;
  }

  .tj-btn-right-icon {
    svg {
      path {
        fill: var(--indigo9);
      }
    }
  }
}

.git-sync-modal,
.modal-base {

  .create-commit-container,
  .commit-info,
  .pull-container {
    .form-control {
      font-weight: 400;
      font-size: 12px;
      line-height: 20px;
      color: var(--slate12);
    }

    .form-group {
      .tj-input-error-state {
        border: 1px solid var(--tomato9) !important;
      }

      .tj-input-error {
        color: var(--tomato10) !important;
      }
    }

    .info-text {
      color: var(--slate10);
    }

    .tj-input-error {
      color: var(--tomato10);
    }

    .form-control.disabled {
      background-color: var(--slate3) !important;
      color: var(--slate9) !important;
    }

    .last-commit-info {
      background: var(--slate3);

      .message-info {
        display: flex;
        justify-content: space-between;
      }

      .author-info {
        font-size: 10px;
        color: var(--slate11);
      }
    }

    .check-for-updates {
      display: flex;
      align-items: center;
      color: var(--indigo9);

      svg {
        path {
          fill: var(--indigo9);
        }

        rect {
          fill: none;
        }
      }

      .loader-container {
        height: unset !important;

        .primary-spin-loader {
          width: 18px;
          height: 18px;
          margin-right: 5px;
        }
      }
    }
  }



  .modal-footer {
    border-top: 1px solid var(--slate5);
    padding: 1rem;

    .tj-btn-left-icon {
      svg {
        width: 20px;
        height: 20px;

        path {
          fill: var(--indigo1);
        }
      }
    }

    .tj-large-btn {
      font-weight: 500;
      font-size: 14px;
    }
  }

  .modal-body {
    .loader-container {
      display: flex;
      justify-content: center;
      align-items: center;
      height: 180px;
    }
  }

  .modal-base {
    .tj-text-xxsm {
      color: var(--slate11);
    }
  }

  .modal-header {
    border-bottom: 1px solid var(--slate5) !important;

    .modal-title {
      color: var(--slate12);
    }

  }
}

.custom-gap-7 {
  gap: 7px
}

.card-table {
  overflow: visible;
}

.groups-name-cell {
  transition: 0.3s all;
  border-radius: 6px;
  position: relative !important;
  overflow: visible !important;

  .groups-name-container {
    display: flex;
    column-gap: 8px;
    text-overflow: ellipsis;
    overflow: hidden;
    white-space: nowrap;
    max-width: 210px;
  }

  .group-chip {
    padding: 2px 8px;
    margin: 0;
    border-radius: 6px;
    background-color: var(--slate3);
    color: var(--slate11);
    min-height: 24px;
    text-overflow: ellipsis;
    overflow: hidden;
    white-space: nowrap;
    max-width: 95px;
  }

  .all-groups-list {
    position: absolute;
    width: 100%;
    top: 41px;
    display: flex;
    flex-direction: column;
    background: var(--slate1);
    align-items: flex-start;
    border-radius: 6px;
    border: 1px solid var(--slate1);
    box-shadow: 0px 4px 6px -2px rgba(16, 24, 40, 0.03), 0px 12px 16px -4px rgba(16, 24, 40, 0.08);
    padding: 9px 10px;
    gap: 10px;
    cursor: default;
    max-height: 240px;
    overflow: auto;
    left: 0px;
    z-index: 1;
  }
}

.groups-name-cell[data-active="true"] {
  background: var(--gray5) !important;

  .groups-name-container {
    padding-left: 6px;
  }

  .group-chip {
    max-width: unset !important;
    min-height: 28px !important;
  }
}

.groups-hover {
  &:hover {
    background: var(--slate3);
    cursor: pointer;
  }
}

.user-actions-menu-container {
  border: 1px solid var(--slate8);
  border-radius: 6px;

  &:hover {
    background: var(--slate4);
  }

  .actions-menu-icon {
    fill: var(--slate8);
    width: 20px !important;
    height: 20px !important;
    cursor: pointer;

    path {
      fill: var(--slate12) !important;
    }
  }
}

.primary-spin-loader {
  width: 43px;
  height: 43px;
  border: 3px solid var(--indigo6);
  border-bottom-color: var(--indigo9);
  border-radius: 50%;
  display: inline-block;
  box-sizing: border-box;
  animation: rotation 1s linear infinite;
}

@keyframes rotation {
  0% {
    transform: rotate(0deg);
  }

  100% {
    transform: rotate(360deg);
  }
}

.commit-changes {
  display: flex;
  gap: 6px;
}

.disabled-action-tooltip {
  opacity: 0.4;
}

.overflow-tooltip {
  .tooltip-inner {
    max-width: 100%;
  }
}

.card-table {
  overflow: visible;
}

.groups-name-cell {
  transition: 0.3s all;
  border-radius: 6px;
  position: relative !important;
  overflow: visible !important;

  .groups-name-container {
    display: flex;
    column-gap: 8px;
  }

  .group-chip {
    padding: 5px 8px;
    border-radius: 6px;
    background-color: var(--slate3);
    color: var(--slate11);
  }

  .all-groups-list {
    position: absolute;
    width: 100%;
    top: 41px;
    display: flex;
    flex-direction: column;
    background: var(--slate1);
    align-items: flex-start;
    border-radius: 6px;
    border: 1px solid var(--slate1);
    box-shadow: 0px 4px 6px -2px rgba(16, 24, 40, 0.03), 0px 12px 16px -4px rgba(16, 24, 40, 0.08);
    padding: 9px 10px;
    gap: 15px;
    cursor: default;
    max-height: 240px;
    overflow: auto;
    left: 0px;
    z-index: 1;
  }
}

.groups-name-cell[data-active="true"] {
  background: var(--gray5) !important;

  .groups-name-container {
    padding-left: 6px;
  }
}

.groups-hover {
  &:hover {
    background: var(--slate3);
    cursor: pointer;
  }
}

.user-actions-menu-container {
  border: 1px solid var(--slate8);
  border-radius: 6px;

  &:hover {
    background: var(--slate4);
  }

  .actions-menu-icon {
    fill: var(--slate8);
    width: 20px !important;
    height: 20px !important;
    cursor: pointer;

    path {
      fill: var(--slate12) !important;
    }
  }
}

#popover-user-menu {
  box-shadow: 0px 2px 4px -2px var(--indigo1), 0px 4px 8px -2px var(--indigo1);

  .popover-body {
    padding: 0rem 0.8rem;
    min-width: 160px;
  }

  button {
    color: var(--slate12);
    border: none !important;

    &:hover {
      background: none !important;
    }
  }

  .edit-user-btn {
    svg {
      fill: var(--slate9);

      path {
        fill: var(--slate9);
      }
    }
  }

  .user-archive {
    color: var(--tomato9);

    &:hover {
      color: var(--tomato9) !important;
    }
  }
}

.divider {
  border-top: 1px solid var(--slate6);
}

.workspace-constants-wrapper {
  background-color: var(--page-default);
  height: calc(100vh - 64px);
  display: flex;
  align-items: center;
  justify-content: center;
  padding-top: 1.5rem;
}

.blank-page-wrapper {
  @media only screen and (max-width: 768px) {
    display: none;
  }
}

.blank-page-wrapper-mobile {
  display: none !important;

  @media only screen and (max-width: 768px) {
    transform: translateY(50%);
    display: flex !important;
    align-items: center;
    justify-content: center;
  }
}

.reset-password-info-banner {
  width: inherit;
  background-color: #F8FAFF;
  border-color: #D9E2FC;
  padding-top: 4px !important;
  padding-bottom: 4px !important;
  padding-left: 12px !important;
  padding-right: 12px !important;
}

.tj-text-input-wrapper {
  .signup-password-wrapper {
    .tj-text-input {
      width: 290px !important;
      background: var(--slate3);
      color: var(--slate9);
      height: auto !important;
      margin-bottom: 5px;
      border-color: var(--slate7);
    }
  }
}

.tj-text-input-icon-wrapper {
  .signup-password-wrapper {
    .tj-text-input {
      width: 320px !important;
      background: #F1F3F5;
      color: var(--slate9);
      height: 38px !important;
      margin-bottom: 10px;
      border-color: var(--slate7) !important;
    }

    .icon-wrapper {
      position: absolute;
      right: 10px;
      top: 50%;
      transform: translateY(-50%);
      align-items: center;
      gap: 5px;
      /* space between icons */
    }
  }
}

.modal-custom-height {
  height: 700px !important;
  /* Set the desired width */
}

textarea.tj-text-input-widget {
  resize: none !important;
  overflow-y: auto !important;
}

.tj-text-input-widget {
  border: 1px solid var(--borders-default);
  background-color: var(--surfaces-surface-01);
  width: 100%;
  padding: 0px;
  z-index: 2;

  &:disabled {
    background-color: var(--surfaces-surface-03);
  }

  &:hover:not(:focus):not([data-ignore-hover="true"]) {
    border: 1px solid var(--tblr-input-border-color-darker) !important;
  }

  &.is-invalid {
    border: 1px solid var(--status-error-strong) !important; // For example, a red border for invalid input
  }

  &:focus {
    outline: none !important;
    border: 1px solid var(--primary-accent-strong);

  }

  &:active {
    outline: none !important;
  }

  &::placeholder {
    color: var(--text-placeholder) !important;
  }
}

.icon-style-container {
  width: 142px;
  height: 32px;
  display: flex;
  align-items: center;
  border-radius: 6px;
  padding: 2px;
}

.visibility-eye {
  position: absolute;
  top: 50%;
  right: -5px;
  transform: translate(-50%, -50%);
}

.label-hinter-margin {
  margin-bottom: 4px;
}

.accordion-header {
  height: 52px;
}


.CodeMirror-placeholder {
  min-width: 265px !important;
}

.tj-number-input-element {

  // Remove increment/decrement arrows
  input::-webkit-outer-spin-button,
  input::-webkit-inner-spin-button {
    -webkit-appearance: none;
    margin: 0;
  }

  /* Firefox */
  input[type=number] {
    -moz-appearance: textfield;
  }
}

.inspector-color-input-popover {
  left: -96px !important;
}

.tj-number-input-widget {
  input[type="number"] {
    -moz-appearance: textfield !important;
  }
}

.rest-api-options-codehinter {
  height: 100%;

  .cm-content>.cm-line {
    // max-width: 357px !important;
  }
}

.rest-api-codehinter-key-field {
  .cm-content>.cm-line {
    // max-width: 184px !important;
  }
}

.rest-api-codehinter-key-field,
.rest-api-url-codehinter,
.rest-api-options-codehinter {
  .cm-content>.cm-line {
    white-space: pre-wrap;
    word-wrap: break-word;
  }
}

.fx-button-container {
  opacity: 0;
  transition: opacity 0.3s ease;
}

.show-fx-button-container {
  opacity: 1 !important;
}

.wrapper-div-code-editor:hover .fx-button-container {
  opacity: 1;
}

.add-new-group-modal {
  .modal-title {
    display: flex;
    align-items: center;

    .paid-feature-banner {
      margin-left: 8px;
    }
  }
}

.action-description-highlighter {
  color: var(--indigo9) !important;
}

.read-docs-fk {

  .tooltip-inner {
    padding: 8px 10px 8px 10px !important;
    font-size: 12px;
    line-height: 20px;
    font-weight: 400;
    text-align: center;
  }

  .tooltip-outer {
    // box-shadow: 0px 4px 6px -2px #10182808 ,0px 12px 16px -4px #10182814 !important;
  }
}

.change-margin {
  margin-bottom: 10px !important;
}

.inspector-validation-date-picker {
  .react-datepicker-wrapper {
    input {
      width: 100%;
      border: 1px solid var(--slate7);
      padding: 5px 5px;
      background-color: var(--base);
      color: var(--slate12)
    }
  }

  .dark-theme {
    .react-datepicker__day {
      color: white;
    }
  }
}

#popover-user-menu {
  box-shadow: 0px 2px 4px -2px var(--indigo1), 0px 4px 8px -2px var(--indigo1);
}

.rest-api-options-codehinter {
  .cm-content>.cm-line {
    // max-width: 357px !important;
  }
}

.rest-api-codehinter-key-field {
  .cm-content>.cm-line {
    // max-width: 184px !important;
  }
}

.rest-api-codehinter-key-field,
.rest-api-url-codehinter,
.rest-api-options-codehinter {
  .cm-content>.cm-line {
    white-space: pre-wrap;
    word-wrap: break-word;
  }
}

.fx-button-container {
  opacity: 0;
  transition: opacity 0.3s ease;
}

.wrapper-div-code-editor:hover .fx-button-container {
  opacity: 1;
}

.canvas-container {
  scrollbar-color: transparent;
  scrollbar-width: thin;

  &::-webkit-scrollbar {
    background-color: transparent;
    width: 6px;
    scrollbar-width: thin;
  }

  &::-webkit-scrollbar-track {
    background-color: transparent;
    scrollbar-width: thin;
  }

  &::-webkit-scrollbar-thumb {
    background-color: transparent;
  }

  &:hover {
    scrollbar-color: #6a727c4d;

    &::-webkit-scrollbar-thumb {
      background-color: #6a727c4d !important;
    }
  }
}

.jet-listview {
  &:hover {
    scrollbar-color: #6a727c4d;

    &::-webkit-scrollbar-thumb {
      background-color: #6a727c4d !important;
    }
  }
}

.dark-theme {
  .canvas-container {
    &:hover {
      scrollbar-color: #6a727c4d;

      &::-webkit-scrollbar-thumb {
        background-color: #6a727c4d !important;
      }
    }
  }

  .jet-listview {
    &:hover {
      scrollbar-color: #6a727c4d;

      &::-webkit-scrollbar-thumb {
        background-color: #6a727c4d !important;
      }
    }
  }
}

.number-input-arrow {
  &:hover {
    background-color: var(--interactive-overlays-fill-hover) !important;
  }

  &:active {
    background-color: var(--interactive-overlays-fill-pressed) !important;
  }
}

.modal-base {
  .modal-footer {
    padding: 1rem;

    .tj-btn-left-icon {
      svg {
        width: 20px;
        height: 20px;

        path {
          fill: var(--indigo1);
        }
      }
    }

    .tj-large-btn {
      font-weight: 500;
      font-size: 14px;
    }
  }
}

.component-spinner {
  animation: l13 1s infinite linear;
  position: absolute;
}

@keyframes l13 {
  100% {
    transform: rotate(1turn)
  }
}

.widget-version-identifier {
  position: absolute;
  top: 0px;
  border-radius: 0px 8px 0px 8px;
  height: 16px;
  width: 35px;
  font-size: 10px;
  color: var(--text-on-solid) !important;
  font-weight: 500;
}

.widget-version-old-identifier {
  background-color: #BF4F03;
  @extend .widget-version-identifier
}

.widget-version-new-identifier {
  background-color: #1E823B;
  @extend .widget-version-identifier
}

.tjdb-display-time-pill {
  height: 12px;
  gap: 10px;
  border-radius: 100px 100px 100px 100px;
  padding: 8px 8px;
  background: var(--Slate-07, #D7DBDF);
  color: var(--Slate-11, #687076);
  display: flex;
  justify-content: center;
  align-items: center;
  font-size: 10px !important;
  line-height: 12px;
}

.tjdb-table-tooltip {
  width: max-content !important;

  .tooltip-inner {
    max-width: max-content !important;
    width: max-content !important;

    .foreignKey-relation-tooltip {
      span {
        text-align: left;
      }
    }

  }
}

.tjdb-cell-tooltip {
  max-width: 420px !important;

  .tooltip-inner {
    max-width: 100% !important;
  }
}

div.ds-svg-container img {
  padding: 2px;
}

.custom-textarea-height {
  height: 300px;
  min-height: 300px;
}


.dropdown-multiselect-widget-custom-menu-list {
  box-shadow: var(--elevation-400-box-shadow) !important;
  border-radius: 8px;

  .multiselect-custom-menulist-select-all {
    display: flex;
    padding: 8px 16px;
    background-color: var(--surfaces-surface-01) !important;
    color: var(--text-primary);

    &:hover {
      background-color: var(--interactive-overlays-fill-hover) !important;
      cursor: pointer;
      border-radius: 8px;
    }
  }

  .form-check-input:disabled {
    background-color: var(--surfaces-surface-03) !important;
  }
}

.dropdown-multiselect-widget-search-box-wrapper {
  border-bottom: 1px solid var(--borders-weak-disabled);
  display: flex;
  padding: 8px 10px;
  flex-direction: column;
  align-items: flex-start;
  gap: 4px;
  align-self: stretch;
  height: 40px;
  justify-content: center;
  display: flex;
  flex-direction: row;
  align-items: center;
  background-color: var(--surfaces-surface-01) !important;
  border-top-left-radius: 8px;
  border-top-right-radius: 8px;

  .dropdown-multiselect-widget-search-box {
    width: 100%;
    box-sizing: 'border-box';
    border: none;
    border-radius: 0;
    background: transparent;
    color: var(--slate12);
    gap: 16px;
  }
}

.mb-0 {
  margin-bottom: 0px !important;
}

.tabs-component {
  .tab-pane {
    top: initial !important;
  }
}


fieldset:disabled {
  .json-form-wrapper-disabled {
    opacity: 0.5;
    pointer-events: none;
    filter: grayscale(100%);
  }
}

.debugger-card-body {
  .json-tree-container {
    margin-bottom: 10px;
  }
}

.pdf-retry-button {
  background-color: var(--primary-brand);
  color: var(--text-on-solid);
  width: 100px;
  border-radius: 6px;
  height: 28px;
  --tblr-btn-color-darker: #000000;
  --tblr-btn-color-clicked: #000000;
  --loader-color: #ffffff;
  border-color: rgb(67, 104, 227);
  padding: 0px 12px;
  justify-content: center;
  align-items: center;
  flex-direction: row-reverse;
  justify-content: center;
  gap: 6px;

  >div {
    overflow: hidden;

    >span {
      max-width: 100%;
      min-width: 0px;

      >p {
        font-weight: 500;
        margin: 0px;
        padding: 0px;
        color: var(--text-on-solid);
      }
    }
  }




  .user-not-found-svg {
    display: flex;
    align-items: center;
    justify-content: center;
    background: var(--slate3);
    width: 36px;
    height: 36px;
    padding: 4px;
  }
}

.add-params-btn {
  border: 1px solid var(--border-default, #CCD1D5) !important;
  border-radius: 6px;
  box-shadow: 0px 1px 0px 0px #0000001A;
  padding-left: 10px;
  padding-right: 10px;
  height: 28px;

  &:hover {
    background-color: var(--slate4) !important;
  }

  &:active {
    background-color: var(--slate5) !important;
  }
}

.datepicker-validation-half {
  flex: 1 1 calc(50% - 8px);
}


.date-validation-wrapper {
  margin-bottom: 3px;

  .field {
    height: 24px;
  }

  .code-flex-wrapper {
    flex-wrap: wrap;
  }

<<<<<<< HEAD
=======
  margin-bottom: 3px;
>>>>>>> 52191c96
}

.tj-inspector-datepicker {
  background-color: #fff !important;
}


.react-datepicker__day--disabled {
  color: #ccc !important;
}

.react-datepicker__time-list {
  li.react-datepicker__time-list-item--disabled.react-datepicker__time-list-item {
    color: #ccc !important;
  }
}

.inspector-validation-date-picker {
  .react-datepicker-wrapper {
    input {
      background-color: #fff;
    }

    input.dark-theme {
      background-color: var(--slate3);
      color: var(--slate12);
    }

  }

}



.datetimepicker-component,
#component-portal,
.custom-inspector-validation-time-picker {

  .datepicker-component {
    .react-datepicker {
      border-radius: 10px;
      box-shadow: 8px 8px 16px 0px #3032331A;
      height: auto;
    }
  }


  .react-datepicker-time-component {
    border-radius: 10px;
    width: auto;

    .custom-time-input {
      border-left: none;
      border-radius: 10px;
      box-shadow: 8px 8px 16px 0px #3032331A;
    }

    .time-input-body {
      padding-bottom: 0px;
    }

    .time-col {
      height: 200px;
    }

    .react-datepicker {
      border-radius: 10px;
      box-shadow: 8px 8px 16px 0px #3032331A;
    }

    .react-datepicker-time__input-container {
      border-radius: 10px;
    }
  }


  .dark-theme {

    .react-datepicker__year-text,
    .react-datepicker__month-text {
      color: #fff;
    }

    .react-datepicker__year-text:hover,
    .react-datepicker__month-text:hover {
      background-color: #9ba1a6;
    }
  }

  .tj-datepicker-widget-year-selector:hover,
  .tj-datepicker-widget-month-selector:hover {
    padding: 1px 6px;
  }

  .react-datepicker {
    display: grid;
    grid-auto-flow: column;
    border-top-right-radius: 0rem;
    border-bottom-right-radius: 0rem;
  }

  .react-datepicker-year-component {
    .react-datepicker__year {
      display: flex;
      justify-content: center;
      align-items: center;
    }

    .react-datepicker__year-wrapper {
      display: grid;
      grid-template-columns: repeat(3, 1fr);
      max-width: unset;
      gap: 10px;
    }

    .react-datepicker {
      border-radius: 10px;
    }

    .react-datepicker__header--custom {
      height: 34px;
      margin-bottom: 14px;
    }

    .react-datepicker__year--container {
      height: 208px;
      width: 250px;
      box-shadow: 8px 8px 16px 0px #3032331A;
      border-radius: 10px;
    }

    .react-datepicker__year-text--selected {
      background-color: #4368E3 !important;
      height: 24px;
      width: 61.33px;
      border-radius: 8px;
      color: #fff;
    }

    .react-datepicker__year-text {
      font-family: 'IBM Plex Sans';
      font-size: 12px;
      line-height: 16px;
      text-align: center;
      font-weight: 400;
      height: 24px;
      width: 61.33px;
      justify-content: center;
      align-items: center;
      display: flex;
    }
  }

  .react-datepicker-month-component {
    .react-datepicker {
      border-radius: 11px;
    }

    .react-datepicker__header--custom {
      height: 34px;
      margin-bottom: 14px;
    }

    .react-datepicker__month-container {
      height: 208px;
      width: 250px;
      box-shadow: 8px 8px 16px 0px #3032331A;
      border-radius: 10px;
    }

    .react-datepicker__monthPicker {
      display: flex;
      flex-direction: column;
      gap: 10px;
    }

    .react-datepicker__month-text--selected {
      background-color: #4368E3 !important;
      height: 24px;
      width: 61.33px;
      border-radius: 8px;
      color: #fff;
    }

    .react-datepicker__month-wrapper {
      display: flex;
      gap: 24px;
    }

    .react-datepicker__month-text {
      font-family: 'IBM Plex Sans';
      font-size: 12px;
      line-height: 16px;
      text-align: center;
      font-weight: 400;
      height: 24px;
      width: 61.33px;
      justify-content: center;
      align-items: center;
      display: flex;
    }
  }

  .is-invalid {
    border: 1px solid var(--status-error-strong) !important; // For example, a red border for invalid input
  }

  .react-datepicker__month-container {
    width: 100%;
    width: 250px;
  }

  .react-datepicker__input-time-container {
    margin: 0px;
    width: 100%;
    border-top-right-radius: 0.3rem;
    border-bottom-right-radius: 0.3rem;
    box-shadow: 8px 8px 16px 0px #3032331A;
  }

  .disabled-time {
    color: #ccc !important;
    pointer-events: none;
  }

  .react-datepicker-time__input {
    margin-left: 0px !important;

    .dark-time-input {
      color: #f4f6fa !important;
      background-color: var(--surfaces-surface-01) !important;
    }
  }

  .react-datepicker-wrapper {
    width: 100%;
  }

  .react-datepicker-time__caption {
    display: none;
  }

  .custom-time-input {
    background-color: #fff;
    border-left: 1px solid #CCD1D5;
    border-top-right-radius: 10px;
    border-bottom-right-radius: 10px;
  }

  .time-header {
    width: 62px;
    height: 35px;
    padding: 8px 6px 7px 6px;
    justify-content: center;
    align-items: center;
    display: flex;
    border-bottom: 1px solid #CCD1D5;
    font-weight: 500;
    font-family: 'IBM Plex Sans';
    color: #ACB2B9;
  }

  .time-input-body {
    padding-bottom: 12px;
  }

  .time-col {
    margin-top: 5px;
    overflow-y: auto;
    overflow-x: hidden;
    scrollbar-width: none;
    height: 265px;
    width: 62px;
  }

  .selected-time {
    background-color: #4368E3 !important;
    border-radius: 6px;
    color: #fff;
  }

  .time-item {
    width: 50px;
    height: 22px;
    display: flex;
    justify-content: center;
    align-items: center;
    margin: 2px 6px;
    font-size: 11px;
    cursor: pointer;
  }

  .time-item:hover {
    background-color: var(--interactive-overlays-fill-hover);
    border-radius: 6px;
  }

  .react-datepicker-popper[data-placement^=top] {
    padding-bottom: 0px;
  }
}



.create-app-with-ai-prompt-wrapper {
  padding: 16px 0;

  header {
    display: flex;
    gap: 12px;

    .left {
      border-radius: 24px;
      display: flex;
      width: 44px;
      height: 44px;
      padding: 3px 3px 6px 3px;
      justify-content: center;
      align-items: center;
      gap: 8px;
    }

    .right {
      h3 {
        margin: 0;
        color: var(--text-placeholder, #6A727C);
        font-family: "IBM Plex Sans";
        font-size: 12px;
        font-style: normal;
        font-weight: 400;
        line-height: 18px;
      }

      h2 {
        margin: 0;
        color: var(--text-default, #1B1F24);
        font-size: 16px;
        font-style: normal;
        font-weight: 400;
        line-height: 24px;
      }
    }

    .learn-about-tooljet-ai {
      align-self: flex-end;
      margin-left: auto;

      span {
        color: var(--text-default, #1B1F24);

        /* small/medium */
        font-family: "IBM Plex Sans";
        font-size: 11px;
        font-style: normal;
        font-weight: 500;
        line-height: 16px;
        /* 145.455% */
        margin-left: 4px;
      }
    }
  }



  section {
    border-radius: 6px;
    background: var(--background-surface-layer-01, #FFFFFF);
    margin-top: 12px;
    padding: 12px;
    border: 1px solid transparent;

    &:focus-within {
      border: 1px solid var(--border-accent-strong, #4368E3);
    }

    div.input {
      color: var(--text-default, #1B1F24);
      font-size: 12px;
      font-style: normal;
      font-weight: 400;
      line-height: 18px;
      max-height: 150px;
      overflow-y: auto;
      min-height: 18px;



    }

    div.actions {
      margin-top: 12px;
      display: flex;
      align-items: center;
      justify-content: space-between;

      .left {
        display: flex;
      }

      .left button {
        background: red;
        height: 28px;
        width: 28px;
        background-color: transparent !important;
        border: none;
        outline: none;
        display: flex;
        align-items: center;

        &:hover {
          background-color: #f1f1f1 !important;
        }

        // &:focus {
        //   border: 1px solid var(--border-default, #CCD1D5);
        //   background: var(--button-outline, #FFF);
        //   box-shadow: 0px 0px 0px 2px var(--Interactive-focusActive, #4368E3);
        // }

      }

      button.submit {
        height: 28px;
        width: 28px;
        border-radius: 6px;
        border: 1px solid var(--border-weak, #E4E7EB);
        background: var(--button-secondary, #FFF);

        /* Elevations/100 */
        box-shadow: 0px 0px 1px 0px var(--dropshadow-100700-layer-1, rgba(48, 50, 51, 0.05)), 0px 1px 1px 0px var(--dropshadow-100400-layer-2, rgba(48, 50, 51, 0.10));
        display: flex;
        align-items: center;
        justify-content: center;

        &:hover {
          border: 1px solid var(--border-default, #CCD1D5);
          background: var(--button-outline-hover, rgba(136, 144, 153, 0.12));

        }

        // &:focus {
        //   border: 1px solid var(--border-default, #CCD1D5);
        //   background: var(--button-outline, #FFF);
        //   box-shadow: 0px 0px 0px 2px var(--Interactive-focusActive, #4368E3);
        // }
      }
    }
  }

  .example-prompts {
    margin-top: 12px;
    display: flex;
    gap: 12px;
    align-items: center;

    .left {
      color: var(--text-placeholder, #6A727C);
      font-family: "IBM Plex Sans";
      font-size: 12px;
      font-style: normal;
      font-weight: 400;
      line-height: 18px;
    }

    .right {
      display: flex;
      gap: 8px;

      button {
        border: none;
        outline: none;
        display: flex;
        gap: 6px;
        align-items: center;
        padding: 5px 10px;
        background: transparent;
        border-radius: 6px;
        border: 1px solid var(--border-weak, #E4E7EB);
        background: var(--button-secondary, #FFF);
        box-shadow: 0px 0px 1px 0px var(--dropshadow-100700-layer-1, rgba(48, 50, 51, 0.05)), 0px 1px 1px 0px var(--dropshadow-100400-layer-2, rgba(48, 50, 51, 0.10));

        span {
          color: var(--text-default, #1B1F24);

          /* base/medium */
          font-family: "IBM Plex Sans";
          font-size: 12px;
          font-style: normal;
          font-weight: 500;
          line-height: 18px;
          /* 150% */
        }

        &:hover {
          border: 1px solid var(--border-default, #CCD1D5);
          background: linear-gradient(0deg, var(--button-outline-hover, rgba(136, 144, 153, 0.12)) 0%, var(--button-outline-hover, rgba(136, 144, 153, 0.12)) 100%), var(--button-outline, #FFF);
        }
      }
    }
  }
}

section.ai-message-prompt-input-wrapper {

  border-radius: 6px;
  // border: 1px solid var(--border-accent-strong, #4368E3);
  background: var(--background-surface-layer-01, #FFFFFF);
  margin-top: 12px;
  padding: 12px;

  &.inside-appbuilder {
    border: none;
    background: var(--slate2);
    margin: 16px;
    border-radius: 6px;

    /* Elevations/300 */
    box-shadow: 0px 0px 1px 0px var(--dropshadow-100700-layer-1, rgba(48, 50, 51, 0.05)), 0px 4px 8px 0px var(--dropshadow-100400-layer-2, rgba(48, 50, 51, 0.10));
    z-index: 2;
  }

  div.input {
    color: var(--text-default, #1B1F24);
    font-size: 12px;
    font-style: normal;
    font-weight: 400;
    line-height: 18px;
    max-height: 150px;
    overflow-y: auto;
    min-height: 18px;
    position: relative;
  }

  .input::before {
    content: attr(data-placeholder);
    position: absolute;
    top: 0;
    left: 0;
    color: #aaa;
    pointer-events: none;
    white-space: pre-wrap;
    display: block;
    width: 100%;
    overflow: hidden;
    color: var(--text-placeholder, #6A727C);
  }

  .input:empty::before {
    display: block;
  }

  .input:not(:empty)::before {
    display: none;
  }

  div.actions {
    margin-top: 12px;
    display: flex;
    align-items: center;
    justify-content: space-between;

    .left {
      display: flex;
    }

    .left button {
      background: red;
      height: 28px;
      width: 28px;
      background-color: transparent !important;
      border: none;
      outline: none;
      display: flex;
      align-items: center;

      &:hover {
        background-color: #f1f1f1 !important;
      }

      // &:focus {
      //   border: 1px solid var(--border-default, #CCD1D5);
      //   background: var(--button-outline, #FFF);
      //   box-shadow: 0px 0px 0px 2px var(--Interactive-focusActive, #4368E3);
      // }

    }

    button.submit {
      height: 28px;
      width: 28px;
      border-radius: 6px;
      border: 1px solid var(--border-weak, #E4E7EB);
      background: var(--button-secondary, #FFF);

      /* Elevations/100 */
      box-shadow: 0px 0px 1px 0px var(--dropshadow-100700-layer-1, rgba(48, 50, 51, 0.05)), 0px 1px 1px 0px var(--dropshadow-100400-layer-2, rgba(48, 50, 51, 0.10));
      display: flex;
      align-items: center;
      justify-content: center;

      &:hover {
        border: 1px solid var(--border-default, #CCD1D5);
        background: var(--button-outline-hover, rgba(136, 144, 153, 0.12));
      }

      // when disabled
      &:disabled {
        border-radius: 6px;
        border: 1px solid var(--border-weak, #E4E7EB);
        background: linear-gradient(0deg, var(--button-outline-disabled, #FFF) 0%, var(--button-outline-disabled, #FFF) 100%), var(--button-secondary, #FFF);
      }

      // &:focus {
      //   border: 1px solid var(--border-default, #CCD1D5);
      //   background: var(--button-outline, #FFF);
      //   box-shadow: 0px 0px 0px 2px var(--Interactive-focusActive, #4368E3);
      // }
    }
  }
}


.tj-inspector-timepicker.dark-theme {
  .react-datepicker {
    color: #f4f6fa !important;
    background-color: var(--surfaces-surface-01) !important;
  }

  .react-datepicker,
  .react-datepicker__header {
    border: 1px solid var(--borders-default);
    background-color: #1f2936;

    .react-datepicker-time__header {
      color: #fff !important;
    }

  }
}

.tj-inspector-timepicker {
  padding: 0px !important;

  .react-datepicker__time-list {
    scrollbar-width: none;
  }

  .react-datepicker__triangle {
    display: none;
  }
}

.custom-inspector-validation-date-picker,
.custom-inspector-validation-time-picker {
  flex-basis: 100% !important;
  font-family: monospace;
  font-size: 12px;
  height: 32px;

  .react-datepicker-wrapper {
    width: 100%;

    input {
      width: 100%;
      border: 1px solid var(--slate7);
      padding: 5px 5px;
      background-color: var(--base);
      background-color: #fff;
      color: rgb(0, 92, 197);
      height: 32px;
    }

    input.dark-theme {
      background-color: #272822;
      color: rgb(174, 129, 255);

    }
  }


}

.custom-inspector-validation-time-picker {
  .custom-time-input {
    border-left: none;
    border-radius: 10px;
  }

  .time-col {
    height: 200px;
  }

  .react-datepicker__input-time-container {
    border-radius: 10px;
  }



}

.custom-inspector-validation-time-picker-popper {
  border-radius: 10px;
}

.input-date-display-format,
.input-date-time-format {
  height: 60px;

  .hide-fx {
    opacity: 0;
    transition: opacity 0.3s ease;
  }

  &:hover {
    .hide-fx {
      opacity: 1;
    }
  }
}


.tj-daterange-widget.dark-theme {
  .react-datepicker__day {
    color: white;
  }

  .react-datepicker__day:hover,
  .react-datepicker__day--selecting-range-end {
    background-color: var(--interactive-overlays-fill-hover) !important;
  }

  .react-datepicker__day--keyboard-selected {
    background-color: var(--interactive-overlays-fill-pressed) !important;
  }

  .react-datepicker__month-container {
    background-color: #1e2226;
  }

  .react-datepicker__day--outside-month {
    color: #6d757d;
  }

  .react-datepicker__day-name {
    color: #858c94;
  }

}

.tj-daterange-widget {

  border-radius: 10px;
  box-shadow: 0px 8px 16px 0px #3032331A !important;
  font-family: 'IBM Plex Sans';

  .react-datepicker__day--in-selecting-range,
  .react-datepicker__day--in-range {
    border-radius: 0px;
    background-color: #4368E31A !important;
  }

  .react-datepicker__header {
    background-color: var(--surfaces-surface-01);
    padding: 6px 0px;
    border: none;
  }

  .react-datepicker__day--selecting-range-end {
    border-radius: 8px;
    background-color: #ededee !important;
  }

  .react-datepicker__day--selecting-range-start,
  .react-datepicker__day--selected,
  .react-datepicker__day--range-end {
    border-radius: 8px !important;
    background-color: #4368E3 !important;
    color: #fff !important;
  }

  .react-datepicker__day--in-range:has(+ .react-datepicker__day--range-end),
  .react-datepicker__day--in-selecting-range:has(+ .react-datepicker__day--selecting-range-end) {
    border-top-right-radius: 8px;
    border-bottom-right-radius: 8px;
  }

  .react-datepicker__day--in-range:has(+ .react-datepicker__day--range-end) {
    box-shadow: 10px 0 0 0px #4368E31A;
  }

  .react-datepicker__day--range-start+.react-datepicker__day--in-range,
  .react-datepicker__day--selecting-range-start+.react-datepicker__day--in-selecting-range {
    border-top-left-radius: 8px;
    border-bottom-left-radius: 8px;
  }

  .react-datepicker__day--range-start+.react-datepicker__day--in-range {
    box-shadow: -10px 0 0 0px #4368E31A;
  }

  .react-datepicker__week {

    .react-datepicker__day--in-range:first-of-type,
    .react-datepicker__day--in-selecting-range:first-of-type,
    .react-datepicker__day--outside-month+.react-datepicker__day--in-range,
    .react-datepicker__day--outside-month+.react-datepicker__day--in-selecting-range {
      border-top-left-radius: 8px;
      border-bottom-left-radius: 8px;
    }

    .react-datepicker__day--in-range:last-of-type,
    .react-datepicker__day--in-selecting-range:last-of-type,
    .react-datepicker__day--in-range:has(+ .react-datepicker__day--outside-month),
    .react-datepicker__day--in-selecting-range:has(+ .react-datepicker__day--outside-month) {
      border-top-right-radius: 8px;
      border-bottom-right-radius: 8px;
    }

  }

  .tj-datepicker-widget-arrows {
    box-shadow: 0px 1px 0px 0px #0000000B;
    border: 1px solid var(--borders-default);
    display: flex;
    align-items: center;
    justify-content: center;
    padding: 4px;
    background-color: var(--surfaces-surface-01) !important;
  }

  .tj-datepicker-widget-right {
    position: absolute;
    right: 10px;
  }

  .tj-datepicker-widget-left {
    position: absolute;
    left: 10px;
  }

  .react-datepicker__day {
    font-size: 12px;
    font-style: normal;
    font-weight: 500;
    color: var(--text-primary);
    width: 34px;
    margin: 0px;
  }

  .react-datepicker__week {
    height: 24px;
    margin-bottom: 11px;
  }

  .react-datepicker {
    border-radius: 10px !important;
    border: none;
  }

}

.tj-daterangepicker-widget-month-selector,
.tj-daterangepicker-widget-year-selector {
  appearance: none;
  -moz-appearance: none;
  -webkit-appearance: none;
  padding-right: 4px;
  /* Add some padding on the right to create space for custom arrow */
  background-image: url('data:image/svg+xml;utf8,<svg xmlns="http://www.w3.org/2000/svg" viewBox="0 0 24 24" fill="%23424242" width="18px" height="18px"><path d="M7 10l5 5 5-5z" /></svg>');
  /* Add a custom arrow (you can use your own SVG) */
  background-repeat: no-repeat;
  background-position: right center;
  border: none;
  /* Remove the default border */
  padding: 8px;
  /* Adjust padding as needed */
  cursor: pointer;
  /* Add pointer cursor for better usability */
  background: none;
  padding: 0px;
  height: 24px;
  text-align: center;
  color: var(--text-primary);
  font-weight: 500;
  width: auto;
}


.datepicker-widget {
  .react-datepicker-wrapper {
    width: 100% !important;
  }
}

.daterangepicker-header {
  display: flex;
}

.datepicker-select-check {
  position: absolute;
  left: 10px;
}

.tj-daterange-widget.react-datepicker-month-component {
  border-radius: 10px;
  box-shadow: 0px 8px 16px 0px #3032331A !important;
  font-family: 'IBM Plex Sans';

  .react-datepicker__month-container {
    box-shadow: none !important;
  }


  .react-datepicker__month-text {
    height: 26px !important;
    margin: 0px;
    width: 100% !important;
  }

  .react-datepicker__month-text--in-selecting-range,
  .react-datepicker__month-text--in-range {
    border-radius: 0px;
    background-color: #4368E31A !important;
    color: #000;
  }

  .react-datepicker__header {
    background-color: var(--surfaces-surface-01);
    padding: 6px 0px;
    border: none;
  }


  .react-datepicker__month-text--selecting-range-end {
    border-radius: 8px;
    background-color: #ededee !important;

  }

  .react-datepicker__month-text--selecting-range-start,
  .react-datepicker__month-text--selected,
  .react-datepicker__month-text--range-end {
    border-radius: 8px !important;
    background-color: #4368E3 !important;
    color: #fff !important;
  }

  .react-datepicker__month-text--in-range:has(+ .react-datepicker__month-text--range-end),
  .react-datepicker__month-text--in-selecting-range:has(+ .react-datepicker__month-text--selecting-range-end) {
    border-top-right-radius: 8px;
    border-bottom-right-radius: 8px;
  }

  .react-datepicker__month-text--in-range:has(+ .react-datepicker__month-text--range-end) {
    box-shadow: 10px 0 0 0px #4368E31A;
  }

  .react-datepicker__month-text--range-start+.react-datepicker__month-text--in-range,
  .react-datepicker__month-text--selecting-range-start+.react-datepicker__month-text--in-selecting-range {
    border-top-left-radius: 8px;
    border-bottom-left-radius: 8px;
  }

  .react-datepicker__month-text--range-start+.react-datepicker__month-text--in-range {
    box-shadow: -10px 0 0 0px #4368E31A;
  }

  .react-datepicker__month-wrapper {
    gap: 0px !important;

    .react-datepicker__month-text--in-range:first-of-type,
    .react-datepicker__month-text--in-selecting-range:first-of-type,
    .react-datepicker__month-text--outside-month-text+.react-datepicker__month-text--in-range,
    .react-datepicker__month-text--outside-month-text+.react-datepicker__month-text--in-selecting-range {
      border-top-left-radius: 8px;
      border-bottom-left-radius: 8px;
    }

    .react-datepicker__month-text--in-range:last-of-type,
    .react-datepicker__month-text--in-selecting-range:last-of-type,
    .react-datepicker__month-text--in-range:has(+ .react-datepicker__month-text--outside-month-text),
    .react-datepicker__month-text--in-selecting-range:has(+ .react-datepicker__month-text--outside-month-text) {
      border-top-right-radius: 8px;
      border-bottom-right-radius: 8px;
    }

  }
}

.dark-theme.tj-daterange-widget.react-datepicker-month-component {
  .react-datepicker {
    background-color: #1e2226;
  }

  .react-datepicker__month-text--selecting-range-end {
    border-radius: 8px;
    background-color: var(--interactive-overlays-fill-hover) !important;
  }
}

.tj-daterange-widget.react-datepicker-year-component {
  border-radius: 10px;
  box-shadow: 0px 8px 16px 0px #3032331A !important;
  font-family: 'IBM Plex Sans';

  .react-datepicker__year-container {
    box-shadow: none !important;
  }

  .react-datepicker__year-wrapper {
    gap: 0px !important;

    .react-datepicker__year-text--in-range:first-of-type,
    .react-datepicker__year-text--in-selecting-range:first-of-type {
      border-top-left-radius: 8px;
      border-bottom-left-radius: 8px;
    }

    .react-datepicker__year-text--in-range:last-of-type,
    .react-datepicker__year-text--in-selecting-range:last-of-type {
      border-top-right-radius: 8px;
      border-bottom-right-radius: 8px;
    }
  }


  .react-datepicker__year-text {
    height: 26px !important;
    margin-top: 5px !important;
    margin-bottom: 5px !important;
    margin: 0px;
    width: 62px !important;
  }

  .react-datepicker__year-text--in-selecting-range,
  .react-datepicker__year-text--in-range {
    border-radius: 0px;
    background-color: #4368E31A !important;
    color: #000;
  }

  .react-datepicker__header {
    background-color: var(--surfaces-surface-01);
    padding: 6px 0px;
    border: none;
  }


  .react-datepicker__year-text--selecting-range-end {
    border-radius: 8px;
    background-color: #ededee !important;

  }

  .react-datepicker__year-text--selecting-range-start,
  .react-datepicker__year-text--selected,
  .react-datepicker__year-text--range-end {
    border-radius: 8px !important;
    background-color: #4368E3 !important;
    color: #fff !important;
  }

  .react-datepicker__year-text--in-range:has(+ .react-datepicker__year-text--range-end),
  .react-datepicker__year-text--in-selecting-range:has(+ .react-datepicker__year-text--selecting-range-end) {
    border-top-right-radius: 8px;
    border-bottom-right-radius: 8px;
  }

  .react-datepicker__year-text--in-range:has(+ .react-datepicker__year-text--range-end) {
    box-shadow: 10px 0 0 0px #4368E31A;
  }

  .react-datepicker__year-text--range-start+.react-datepicker__year-text--in-range,
  .react-datepicker__year-text--selecting-range-start+.react-datepicker__year-text--in-selecting-range {
    border-top-left-radius: 8px;
    border-bottom-left-radius: 8px;
  }

  .react-datepicker__year-text--range-start+.react-datepicker__year-text--in-range {
    box-shadow: -10px 0 0 0px #4368E31A;
  }


}

.dark-theme {
  .daterangepicker-header {
    color: #fff;
  }
}

.dark-theme.tj-daterange-widget.react-datepicker-year-component {
  .react-datepicker {
    background-color: #1e2226;
  }

  .react-datepicker__year-text--selecting-range-end {
    border-radius: 8px;
    background-color: var(--interactive-overlays-fill-hover) !important;
  }
}

.ai-builder-sidebar {
  display: flex;
  flex-direction: column;
  overflow-x: hidden;
  position: relative;
  height: 100%;
  transition: right 0.3s ease;
  z-index: 1000;
  overflow-y: auto;

  border-left: 1px solid var(--border-weak, #E4E7EB);
  background-color: #fff;
  box-shadow: 0px 0px 1px 0px var(--dropshadow-100700-layer-1, rgba(48, 50, 51, 0.05)),
    0px 8px 16px 0px var(--dropshadow-100400-layer-2, rgba(48, 50, 51, 0.10));

  .input-box-gradient {
    position: absolute;
    bottom: 0;
    width: 100%;
    z-index: 1;
  }

  .reactMarkdown {
    * {
      font-size: 12px !important;
      color: var(--text-default, #1B1F24);
    }
  }

  .bullet {
    align-self: flex-start;
    background-color: var(--text-placeholder, #6A727C);
    margin-top: 6px;
  }

  button {
    border: none;
    outline: none;
  }


  &.dark-theme {
    background-color: #1f2936;

    .header {
      background-color: #1f2936;
    }
  }

  button.dropdown-toggle {
    height: 20px;
    width: 20px;
    display: flex;
    align-items: center;
    justify-content: center;
    background-color: transparent;
    margin-right: 5px;

    svg {
      transition: ease-in-out 0.2s;
      flex-shrink: 0;
    }

    &:hover {
      border: 1px solid var(--border-default, #CCD1D5);
      background: var(--button-outline-hover, rgba(136, 144, 153, 0.12));
    }

    // &:focus {
    //   border: 1px solid var(--border-default, #CCD1D5);
    //   background: var(--button-outline, #FFF);
    //   box-shadow: 0px 0px 0px 2px var(--Interactive-focusActive, #4368E3);
    // }

    &::after {
      display: none !important;
    }
  }

  .header {
    position: sticky;
    top: 0;
    z-index: 2;

    background-color: #fff;
    padding: 8px 16px 0 16px;

    border-bottom: 1px solid var(--border-weak, #E4E7EB);

    .conversation-type-toggle {
      margin-top: 4px;
      display: flex;
      align-items: flex-start;
      gap: 4px;

      button {
        padding: 6px 7px;
        color: var(--text-default, #1B1F24);
        background: transparent;
        position: relative;
        font-size: 12px;
        font-style: normal;
        font-weight: 500;
        line-height: 18px;

        /* 150% */
        &.active {
          &::after {
            content: '';
            position: absolute;
            bottom: 0;
            left: 0;
            width: 100%;
            height: 2px;
            background-color: var(--primary-accent-strong);
          }

        }
      }
    }

    section {
      display: flex;
      align-items: center;
      justify-content: space-between;

      h1 {
        color: var(--text-default, #1B1F24);
        font-family: "IBM Plex Sans";
        font-size: 14px;
        font-style: normal;
        font-weight: 500;
        line-height: 20px;
        margin-bottom: 0;

        .highlight {
          color: #FF5F6D
        }
      }

      button {
        height: 28px;
        width: 28px;
        display: flex;
        align-items: center;
        justify-content: center;
        background: transparent;

        &:hover {
          background: var(--interactive-hover, rgba(136, 144, 153, 0.12));
        }

        // &:focus {
        //     border: 1px solid var(--border-default, #CCD1D5);
        //     background: var(--button-outline, #FFF);
        //     box-shadow: 0px 0px 0px 2px var(--Interactive-focusActive, #4368E3);
        // }
      }
    }


  }

  .conversation-wrapper {
    overflow-y: auto;
    flex-grow: 1;
    padding: 32px;
    z-index: 2;

    // remote the scrollbar
    &::-webkit-scrollbar {
      display: none;
    }

    .zero-state-wrapper {
      margin-bottom: 20px;

      header {
        .logo {
          display: flex;
          justify-content: center;
          align-items: center;
          display: flex;
          width: 40px;
          height: 40px;
          border-radius: 24px;
          border: 1px solid var(--border-weak, #E4E7EB);
          background: var(--background-surface-layer-01, #FFFFFF);
        }

        .greeting {
          margin-top: 12px;

          h1 {
            margin: 0;
            color: var(--text-default, #1B1F24);
            font-size: 16px;
            font-style: normal;
            font-weight: 500;
          }

          p {
            color: var(--text-placeholder, #6A727C);
            font-size: 12px;
            font-style: normal;
            font-weight: 400;
            margin-top: 4px;
          }
        }
      }

      .get-started {
        margin-top: 24px;

        h2 {
          display: flex;
          padding: 6px 0px;
          color: var(--text-placeholder, #6A727C);
          font-size: 11px;
          font-style: normal;
          font-weight: 500;
          line-height: 20px;
          margin: 0;
        }

        .suggestion {
          display: flex;
          padding: 4px 8px;
          align-items: center;
          gap: 4px;
          border-radius: 6px;

          p {
            margin: 0;
            color: var(--text-default, #1B1F24);
            font-size: 12px;
            font-style: normal;
            font-weight: 400;
          }


          // &:hover {
          //   background: var(--interactive-hover, rgba(136, 144, 153, 0.12));
          // }
        }
      }


    }

    .message-wrapper {
      &+.message-wrapper {
        margin-top: 20px;
      }

      header {
        .logo {
          display: flex;
          width: 28px;
          height: 28px;
          justify-content: center;
          align-items: center;
          gap: 8px;
          border-radius: 24px;
          border: 1px solid var(--border-weak, #E4E7EB);
          background: var(--background-surface-layer-01, #FFFFFF);


          svg {
            flex-shrink: 0;
          }
        }
      }

      &.invalid-prompt {
        .message-section:first-of-type {
          margin-top: 4px;

          p {
            margin: 0;
            color: var(--text-default, #1B1F24);
            font-size: 12px;
            font-style: normal;
            font-weight: 400;
          }
        }

        .message-section:nth-of-type(2) {
          margin-top: 12px;

          h3 {
            margin: 0;
            color: var(--text-placeholder, #6A727C);
            font-size: 11px;
            font-style: normal;
            font-weight: 500;
            line-height: 20px;
            margin-top: 6px;
          }

          div.options {
            margin-top: 6px;
          }

          p {
            color: var(--text-default, #1B1F24);
            font-size: 12px;
            font-style: normal;
            font-weight: 400;
            line-height: 18px;
            padding: 4px 8px;
            margin: 0;
            border-radius: 6px;

            &:hover {
              background: var(--interactive-hover, rgba(136, 144, 153, 0.12));
            }

          }

        }

        .message-section:nth-of-type(3) {
          margin-top: 12px;


          .carousel-button {
            top: calc(50% + 15px);
          }

          h2 {
            margin: 0;
            color: var(--text-placeholder, #6A727C);
            font-size: 11px;
            font-style: normal;
            font-weight: 500;
            line-height: 20px;
            padding: 6px 0 0 0;
          }
        }
      }

      &.ai {

        h1,
        h2,
        h3 {
          margin: 0
        }

        h1 {
          color: var(--text-default, #1B1F24);
          font-size: 16px;
          font-style: normal;
          font-weight: 500;
          line-height: 24px;
        }

        h2 {
          color: var(--text-default, #1B1F24);
          font-size: 12px;
          font-style: normal;
          font-weight: 500;
          line-height: 18px;
        }

        .content {
          color: var(--text-default, #1B1F24);
          font-size: 12px;
          font-style: normal;
          font-weight: 400;
          line-height: 170%;
        }

        .ai-response-section:first-of-type {
          margin-top: 4px;
        }

        .ai-response-section:not(:first-of-type) {
          margin-top: 8px;
        }

        .subsection {
          margin-top: 8px;

          header {
            display: flex;
            align-items: center;
            height: 24px;

            svg.ai-generated-badge {
              margin-left: 10px;
            }
          }

          h3 {
            margin: 0;
            color: var(--text-placeholder, #6A727C);
            font-size: 11px;
            font-style: normal;
            font-weight: 500;
            line-height: 20px;
          }

          .subsection-content {
            margin-left: 20px;

            .list-item {
              color: var(--text-default, #1B1F24);
              font-size: 12px;
              font-style: normal;
              font-weight: 400;
              line-height: 18px;
              display: flex;
              gap: 6px;
              align-items: center;

              button.checkbox {
                display: flex;
                width: 16px;
                height: 16px;
                padding: 3px;
                justify-content: center;
                align-items: center;
                border-radius: 5px;
                margin-top: 2px;
                align-self: flex-start;

                &.selected {
                  background: var(--button-primary, #4368E3);
                }
              }

            }

            .list-item:first-of-type {
              margin-top: 2px;
            }


            .list-item:not(:first-of-type) {
              margin-top: 8px;
            }

            .color-picker {
              display: flex;
              margin-top: 8px;
              align-items: center;

              &:first-of-type {
                margin-top: 2px;
              }

              .color-input {
                width: 18px;
                height: 18px;
                border-radius: 6px;
                outline: none;
                border: 1px solid var(--border-default, #CCD1D5);
                background: #FFB224;
                box-shadow: 0px 1px 0px 0px var(--_-Dropshadow-000, rgba(0, 0, 0, 0.10));

                &:hover {
                  cursor: pointer;
                }
              }

              p {
                margin-bottom: 0;
                margin-left: 6px;
                color: var(--text-default, #1B1F24);
                text-align: center;

                /* Paragraph/Extrasmall/Regular */
                font-family: "IBM Plex Sans";
                font-size: 12px;
                font-style: normal;
                font-weight: 400;
                line-height: 20px;
                /* 166.667% */
              }

              .color-picker-item {
                width: 24px;
                height: 24px;
                border-radius: 50%;
                border: 1px solid var(--border-weak, #E4E7EB);
                cursor: pointer;

                &.selected {
                  border: 1px solid var(--border-default, #CCD1D5);
                }
              }
            }

            .table {
              margin-top: 2px;
              border-radius: 6px;
              border: 1px solid var(--border-weak, #E4E7EB);

              .tabs {
                display: flex;
                margin: 0px 16px;
                gap: 4px;
                overflow-x: auto;
                width: auto;

                // hide scrollbar   
                &::-webkit-scrollbar {
                  display: none;
                }

                button {
                  margin: 6px 0;
                  padding: 2px 7px;
                  font-family: "IBM Plex Sans";
                  font-size: 12px;
                  font-style: normal;
                  font-weight: 500;
                  line-height: 18px;
                  background: transparent;
                  border: none;
                  outline: none;
                  // border-radius: 0px;
                  position: relative;
                  color: var(--text-placeholder, #6A727C);
                  flex-shrink: 0;
                  // border-bottom: 2px solid transparent;

                  &.active {
                    color: var(--text-default, #1B1F24);

                    &::after {
                      content: "";
                      display: block;
                      width: 100%;
                      height: 2px;
                      background: var(--button-primary, #4368E3);
                      position: absolute;
                      bottom: -6px;
                      left: 0;
                    }
                  }

                  &:not(.active):hover {
                    background: var(--interactive-hover, rgba(136, 144, 153, 0.12));
                    padding: 2px 7px;
                  }
                }

              }

              .table-row {
                display: flex;
                justify-content: space-between;
                padding: 8px 12px;
                border-top: 1px solid var(--border-weak, #E4E7EB);

                p {
                  margin: 0;
                  flex-grow: 1;
                  font-size: 12px;
                  font-style: normal;
                  font-weight: 400;
                  line-height: 18px;

                  &:first-of-type {
                    color: var(--text-default, #1B1F24);

                  }

                  &:not(:first-of-type) {
                    color: var(--text-placeholder, #6A727C);
                    text-align: right;
                  }
                }
              }
            }

            .query {
              display: flex;
              align-items: center;
              gap: 4px;
              padding: 4px;
              border-radius: 6px;
              background: #88909914;

              svg {
                flex-shrink: 0;
              }

              p {
                margin: 0;
                color: var(--text-placeholder, #6A727C);
                font-size: 11px;
                font-style: normal;
                font-weight: 400;
                line-height: 16px;
                white-space: nowrap;
                overflow: hidden;
                text-overflow: ellipsis;
              }

              h4 {
                color: var(--text-default, #1B1F24);
                font-family: "IBM Plex Sans";
                font-size: 12px;
                font-style: normal;
                font-weight: 500;
                line-height: 18px;
                margin: 0;
                flex-shrink: 0;

              }

              &:first-of-type {
                margin-top: 2px;
              }

              &:not(:first-of-type) {
                margin-top: 8px;

              }
            }



          }
        }

        .action-buttons {
          margin-top: 8px;
          display: flex;
          align-items: center;
          justify-content: center;
          gap: 4px;

          button {
            border: none;
            outline: none;
            background-color: transparent;
          }

          .secondary-btn {
            padding: 5px 10px;
            display: flex;
            align-items: center;
            gap: 6px;

            span {
              color: var(--text-default, #1B1F24);
              font-size: 12px;
              font-style: normal;
              font-weight: 500;
              line-height: 18px;
            }

            &:hover {
              background: var(--interactive-hover, rgba(136, 144, 153, 0.12));
            }
          }

          .primary-btn {
            padding: 5px 10px;
            display: flex;
            align-items: center;
            gap: 6px;
            color: var(--text-default, #1B1F24);
            font-size: 12px;
            font-style: normal;
            font-weight: 500;
            line-height: 18px;
            border-radius: 6px;
            border: 1px solid var(--border-weak, #E4E7EB);
            background: var(--button-secondary, #FFF);
            box-shadow: 0px 0px 1px 0px var(--dropshadow-100700-layer-1, rgba(48, 50, 51, 0.05)), 0px 1px 1px 0px var(--dropshadow-100400-layer-2, rgba(48, 50, 51, 0.10));

            &:hover {
              background: var(--interactive-hover, rgba(136, 144, 153, 0.12));
            }
          }
        }

        .options {
          display: flex;
          padding: 4px;
          margin-top: 4px;

          .regenerate-response {
            display: flex;
            align-items: center;
            color: var(--text-default, #1B1F24);
            font-size: 11px;
            font-style: normal;
            font-weight: 500;
            line-height: 16px;
            gap: 4px;
            padding: 2px 8px;

            &:hover {
              cursor: pointer;
            }
          }

          .message-votes {
            display: flex;

            &:hover {
              button.active {
                background: var(--interactive-hover, rgba(136, 144, 153, 0.12));
              }
            }

            button {
              background: transparent;
              border: none;
              outline: none;
              display: flex;
              height: 28px;
              width: 28px;
              align-items: center;
              flex: 1 0 0;
              cursor: pointer;

              &:disabled {
                opacity: 0.7;
              }

            }
          }
        }
      }

      &.user {
        display: flex;

        /* 150% */
        .user-message {
          white-space: pre-wrap;
          display: inline-block;
          border-radius: 8px;
          background: #F5F6F7;
          padding: 8px 16px;
          justify-content: flex-end;
          align-items: center;
          gap: 8px;
          color: var(--text-default, #1B1F24);

          font-size: 12px;
          font-style: normal;
          font-weight: 400;
          line-height: 18px;
          margin-left: auto;

          &.dark-theme {
            background-color: #1B1F24;
          }


        }
      }
    }


  }

  section.template-cards {

    overflow-x: auto;
    margin-top: 6px;
    transition: height 0.1s ease !important;
    flex-direction: row;
    gap: 16px;
    display: flex;

    &::-webkit-scrollbar {
      display: none;
    }

    .section-card {
      flex: 0 0 auto;
      // display: flex;
      width: 184px;
      height: 100px;
      padding: 12px 16px;
      // flex-direction: column;
      // justify-content: center;
      gap: 8px;
      border-radius: 6px;
      background-color: #88909914;

      &:hover {
        background: var(--interactive-hover, rgba(136, 144, 153, 0.12));
      }

      svg {
        width: 16px;
        height: 16px;
        flex-shrink: 0;
      }

      .section-card-content {
        margin-top: 8px;

        h3 {
          margin: 0;
          color: var(--text-default, #1B1F24);
          font-size: 12px;
          font-style: normal;
          font-weight: 500;
          line-height: 18px;
        }

        p {
          color: var(--text-placeholder, #6A727C);
          font-size: 11px;
          font-style: normal;
          font-weight: 400;
          line-height: 16px;
          margin: 0;
          word-wrap: break-word;
          word-break: break-word;
        }
      }
    }
  }


  .templates {
    margin-top: 24px;
    position: relative;

    header {
      display: flex;
      margin-top: 6px;

      h2 {
        margin: 0;
        color: var(--text-placeholder, #6A727C);
        font-size: 11px;
        font-style: normal;
        font-weight: 500;
        line-height: 20px;
      }


    }

    .carousel-button {
      position: absolute;
      top: calc(50% + 10px);
      right: -13px;
      transform: translateY(-50%);
      z-index: 1;

      height: 28px;
      width: 28px;
      display: flex;
      padding: 4px 8px;
      align-items: center;
      gap: 4px;
      border-radius: 6px;
      background-color: #fff;
      border-radius: 6px;
      border: 1px solid var(--border-weak, #E4E7EB);
      background: var(--button-secondary, #FFF);

      /* Elevations/100 */
      box-shadow: 0px 0px 1px 0px var(--dropshadow-100700-layer-1, rgba(48, 50, 51, 0.05)), 0px 1px 1px 0px var(--dropshadow-100400-layer-2, rgba(48, 50, 51, 0.10));

      &.left {
        left: -13px;
        transform: translateY(-50%) rotateY(180deg);
      }

      &:hover {
        background: var(--interactive-hover, rgba(136, 144, 153, 0.12));
      }

    }


  }



}


.ai-message-loading-state {
  display: flex;
  margin-top: 12px;
  gap: 20px;

  .logo {
    height: 28px;
    width: 28px;
    border-radius: 24px;
    background: var(--background-surface-layer-01, #FFFFFF);
    display: flex;
    justify-content: center;
    align-items: center;
    border: 1px solid var(--border-weak, #E4E7EB);

  }

  .right {
    display: flex;
    align-items: center;
    gap: 8px;

    span {
      color: var(--text-placeholder, #6A727C);
      text-align: center;
      font-size: 11px;
      font-style: normal;
      font-weight: 400;
      line-height: 16px;
    }

    div.dots {
      display: flex;
      align-items: center;
      gap: 4px;

      .dot {
        width: 8px;
        height: 8px;
        background-color: #FF5F6D;
        opacity: 0.3;
        border-radius: 50%;
        animation: dot-blink 1.2s infinite;

      }

      .dot:nth-child(1) {
        animation-delay: 0s;
      }

      .dot:nth-child(2) {
        animation-delay: 0.3s;
      }

      .dot:nth-child(3) {
        animation-delay: 0.6s;
      }

      @keyframes dot-blink {

        0%,
        80%,
        100% {
          opacity: 0;
        }

        40% {
          opacity: 1;
        }
      }
    }
  }
}

.tj-datepicker-popover {
  width: auto;
  height: 100%;
}

.tooljet-copilot-popover {
  z-index: 10000
}

.copilot-overlay-trigger {
  display: flex;
  padding: 4px;
  justify-content: center;
  align-items: center;
  gap: 4px;
  outline: none;
  border-radius: 4px;
  border: 1px solid var(--border-weak, #E4E7EB);
  background: var(--button-secondary, #FFF);
  box-shadow: 0px 0px 1px 0px var(--dropshadow-100700-layer-1, rgba(48, 50, 51, 0.05)), 0px 1px 1px 0px var(--dropshadow-100400-layer-2, rgba(48, 50, 51, 0.10));

  &.preview-box {
    color: var(--text-default, #1B1F24);

    /* Paragraph/Extrasmall/Medium */
    font-family: "IBM Plex Sans";
    font-size: 12px;
    font-style: normal;
    font-weight: 500;
    line-height: 20px;
    /* 166.667% */
    display: flex;
    align-items: center;
    gap: 6px;
    padding: 4px 10px;
    border-radius: 6px;
    border: 1px solid Borders/default;
    background: surfaces/layer-01;

    /* Elevations/000 */
    box-shadow: 0px 1px 0px 0px var(--_-Dropshadow-000, rgba(0, 0, 0, 0.10));
  }

  &:hover {
    background: var(--interactive-hover, rgba(136, 144, 153, 0.12));
  }
}

.codehinter-copilot-btn {
  z-index: 1000;
}

#copilot-menu {
  width: 440px;
  max-width: 440px;
  max-height: 500px;
}



.tooljet-copilot {
  width: 100%;
  padding: 8px 16px !important;

  header {
    display: flex;
    align-items: center;
    justify-content: space-between;


    .text {
      color: var(--text-default, #1B1F24);
      display: flex;
      align-items: center;
      /* large/medium */
      font-family: "IBM Plex Sans";
      font-size: 14px;
      font-style: normal;
      font-weight: 500;
      line-height: 20px;
      gap: 4px;

      /* 142.857% */

    }

    button {
      border: none;
      outline: none;
      padding: 6px 7px;
      color: var(--text-default, #1B1F24);
      background: transparent;
      position: relative;

      &:hover {
        background: var(--interactive-hover, rgba(136, 144, 153, 0.12));
      }

    }
  }

  section.copilot-prompt-input {
    display: flex;
    align-items: center;
    margin-top: 8px;
    gap: 2px;
    justify-content: space-between;
    border-radius: 6px;
    border: 1px solid var(--border-weak, #E4E7EB);
    padding: 4px;

    &:focus-within {
      border: 1px solid var(--border-accent-strong, #4368E3);
    }

    .input {
      flex-grow: 1;
      color: var(--text-default, #1B1F24);
      font-family: "IBM Plex Sans";
      font-size: 12px;
      font-style: normal;
      font-weight: 400;
      line-height: 18px;
      position: relative;
      overflow-x: hidden;
      overflow-y: auto;
      max-height: 50px;
    }

    .input::before {
      content: attr(data-placeholder);
      position: absolute;
      top: 0;
      left: 0;
      color: #aaa;
      pointer-events: none;
      white-space: pre-wrap;
      display: block;
      width: 100%;
      overflow: hidden;
      color: var(--text-placeholder, #6A727C);
    }

    .input:empty::before {
      display: block;
    }

    .input:not(:empty)::before {
      display: none;
    }

    button.submit {
      height: 28px;
      width: 28px;
      border-radius: 6px;
      border: 1px solid var(--border-weak, #E4E7EB);
      background: var(--button-secondary, #FFF);

      /* Elevations/100 */
      box-shadow: 0px 0px 1px 0px var(--dropshadow-100700-layer-1, rgba(48, 50, 51, 0.05)), 0px 1px 1px 0px var(--dropshadow-100400-layer-2, rgba(48, 50, 51, 0.10));
      display: flex;
      align-items: center;
      justify-content: center;

      &:hover {
        border: 1px solid var(--border-default, #CCD1D5);
        background: var(--button-outline-hover, rgba(136, 144, 153, 0.12));
      }

      // when disabled
      &:disabled {
        border-radius: 6px;
        border: 1px solid var(--border-weak, #E4E7EB);
        background: linear-gradient(0deg, var(--button-outline-disabled, #FFF) 0%, var(--button-outline-disabled, #FFF) 100%), var(--button-secondary, #FFF);
      }

      // &:focus {
      //   border: 1px solid var(--border-default, #CCD1D5);
      //   background: var(--button-outline, #FFF);
      //   box-shadow: 0px 0px 0px 2px var(--Interactive-focusActive, #4368E3);
      // }
    }
  }

  section.content {
    max-height: 400px;
    overflow-y: auto;
    margin: 16px auto;
    background-color: #F6F7F7;
    border-radius: 6px;

    pre {
      border: none;
      background-color: transparent;
      padding: 8px 16px;
    }

  }

  footer {
    display: flex;
    align-items: center;
    gap: 8px;

    button {
      border: none;
      outline: none;
      padding: 6px 7px;
      color: var(--text-default, #1B1F24);
      background: transparent;
      position: relative;
      display: flex;
      align-items: center;
      padding: 5px 10px;
      gap: 6px;
      color: var(--text-default, #1B1F24);

      /* base/medium */
      font-family: "IBM Plex Sans";
      font-size: 12px;
      font-style: normal;
      font-weight: 500;
      line-height: 18px;
      border-radius: 6px;
      border: 1px solid var(--border-weak, #E4E7EB);
      background: var(--button-secondary, #FFF);

      /* Elevations/100 */
      box-shadow: 0px 0px 1px 0px var(--dropshadow-100700-layer-1, rgba(48, 50, 51, 0.05)), 0px 1px 1px 0px var(--dropshadow-100400-layer-2, rgba(48, 50, 51, 0.10));

      /* 150% */
      &:hover {
        background: var(--interactive-hover, rgba(136, 144, 153, 0.12));
      }
    }
  }

  &.dark-theme {
    .copilot-loader-wrapper {
      background-color: #858C9414;
    }

    section.content {
      background-color: #858C9414;

      pre {
        color: #fff
      }
    }
  }

  .copilot-loader-wrapper {
    border-radius: 6px;
    background-color: #F6F7F7;
    padding: 8px;

    .ai-message-loading-state {
      margin-top: 0
    }
  }
}

.low-credits {
  display: flex;
  align-items: center;
  justify-content: space-between;
  border-radius: 6px;
  background: var(--background-error-weak, #FCEEEF);
  padding: 6px 8px;

  span {
    color: var(--text-default, #1B1F24);

    /* small/regular */
    font-family: "IBM Plex Sans";
    font-size: 11px;
    font-style: normal;
    font-weight: 400;
    line-height: 16px;
    /* 145.455% */
    margin-left: 8px;
    flex-grow: 1;
  }
}


.codebuilder-color-swatches-wrapper {
  min-width: 231.333px;
  width: 100%;
  height: 48px;
  padding: 8px;


  .codebuilder-color-swatches {
    display: flex;
    padding: 2px;
    flex-wrap: wrap;

    .ToggleGroup {
      width: 100%;
      height: 100%;
    }
  }

}

.codebuilder-color-swatches-options {
  width: 100%;
  height: 30px;
  padding: 6px 8px;
  border-radius: 6px;

  &:hover {
    background-color: #f0f1f2 !important;
  }

  .color-icon {
    width: 18px;
    height: 18px;
    border-radius: 4px;
    border: 1.5px solid #CCD1D5;
    background-color: #0091FF;
  }
}


.theme-dropdown-wrapper {
  gap: 75px;
  height: 32px;
  margin-bottom: 20px !important;
  justify-content: space-between;
}

.theme-custom-menu-list-header {
  margin: 16px 14px 0px 16px !important;
  font-size: 12px;
}

.theme-create-btn {
  width: 100%;
  margin-bottom: 8px;
  height: 32px;
  color: #000;
  border: 1px solid var(--Border-brand-weak, #97AEFC);
}


.theme-default-pill {
  font-size: 11px;
  background-color: #CCD1D54D;
  color: #6A727C;
  width: 49px;
  height: 18px;
  border-radius: 20px
}

.no-scroll {
  overflow: hidden;
}


.textarea-widget:focus {
  border-color: var(--primary-brand);
}

.multiselct-widget-option {
  input:checked {
    background-color: var(--primary-brand);
  }
}

.multiselect-box {
  .options {
    input:checked {
      background-color: var(--primary-brand);
    }
  }
}

.timer-btn {
  background-color: var(--primary-brand);

  &:hover {
    background-color: var(--primary-brand);
  }
}

.timer-btn-hover:hover {
  background-color: var(--primary-brand);
}

.canvas-styles-header {
  display: flex;
  width: 100%;
  padding: 6px 16px;
  font-family: IBM Plex Sans;
  font-size: 12px;
  font-weight: 500;
  line-height: 20px;
  text-align: left;
  text-underline-position: from-font;
  text-decoration-skip-ink: none;
  background: var(--Background-surface-layer-02, #F6F8FA);
  color: #6A727C;


}

.app-export-btn {
  background-color: #FFFFFF;
  border: 1px solid var(--Border-default, #CCD1D5);
  box-shadow: 0px 1px 0px 0px var(--Dropshadow000);
}

.dark-theme {
  .app-export-btn {
    background-color: #313b46;
    color: #ffffff;
    border: 1px solid transparent;
  }

  .canvas-styles-header {
    background-color: #212325;
    color: #ffffff;
  }
}

.dark-theme {
  .codebuilder-color-swatches-options:hover {
    background-color: #313b46 !important;
  }
}

.codebuilder-color-picker {
  .sketch-picker {
    border: none !important;
  }
}

.accordion-button.inspector {
  width: 300;
  height: 32px;
  justify-content: space-between;
  padding-top: 6px;
  padding-right: 16px;
  padding-bottom: 6px;
  padding-left: 16px;
  border-bottom-width: 1px;
  font-family: IBM Plex Sans;
  font-weight: 500;
  font-size: 12px;
  line-height: 20px;
  letter-spacing: 0%;
  background: var(--Background-surface-layer-02, #F6F8FA);
  color: var(--Text-placeholder, #6A727C) !important;

}

.dark-theme {
  .accordion-button.inspector {
    background: var(--slate3);
    color: var(--slate12);
  }
}

#inspector-tabpane-properties .accordion-header {
  height: 32px;
}

.cm-tooltip {
  z-index: 9999 !important;
}

.workspace-constant-value {
  position: relative;

  .fromEnv {
    content: '.env';
    border-radius: 6px;
    background: var(--Indigo-50, #EEF4FF);
    padding: 0px 8px;
    width: 40px;
    align-items: center;
    position: absolute;
    color: var(--Indigo-700, #3538CD);
    text-align: center;
    font-size: 12px;
    font-style: normal;
    font-weight: 500;
    line-height: 20px;
    margin-left: 24px;
  }

  .isDuplicate {
    padding: 0px 8px;
    border-radius: 6px;
    background: var(--Error-50, #FEF3F2);
    color: var(--Error-700, #B42318);
    text-align: center;
    font-size: 12px;
    font-style: normal;
    font-weight: 500;
    line-height: 20px;
    /* 166.667% */
    margin-left: 24px;
  }

  .env-secret-hidden-message {
    border-radius: 16px;
    background: var(--Warning-50, #FFFAEB);
    padding: 4px 12px;
    color: var(--Warning-700, #B54708);
    font-size: 12px;
    font-style: normal;
    font-weight: 400;
    line-height: 18px;

    &.dark {
      background: #FFFAEB !important;
    }
  }
}

.phone-input-widget {
  .tj-text-input-widget.is-invalid {
    border-left: none !important;
  }

  input[type="tel"] {
    border-top-left-radius: '0px' !important;
    border-bottom-left-radius: '0px' !important;
  }
}

.single-line-codehinter-input {
  .cm-editor {
    max-height: 100px !important;
  }
}<|MERGE_RESOLUTION|>--- conflicted
+++ resolved
@@ -16303,10 +16303,6 @@
     flex-wrap: wrap;
   }
 
-<<<<<<< HEAD
-=======
-  margin-bottom: 3px;
->>>>>>> 52191c96
 }
 
 .tj-inspector-datepicker {
