@import "./tabler.scss";
@import "./colors.scss";
@import "./z-index.scss";
@import "./mixins.scss";
@import "./queryManager.scss";
@import "./onboarding.scss";
@import "./components.scss";
@import "./global-datasources.scss";
@import "./typography.scss";
@import "./designtheme.scss";
@import "./dropdown-custom.scss";
@import "./ui-operations.scss";
@import url('https://fonts.googleapis.com/css2?family=IBM+Plex+Sans:ital,wght@0,100;0,200;0,300;0,400;0,500;0,600;0,700;1,100;1,200;1,400;1,500;1,600;1,700&display=swap');
// variables
$border-radius: 4px;


body {
  font-family: 'IBM Plex Sans';
}

input,
button {
  border-radius: 4px;
}

.btn:hover {
  border-color: $primary;
}

.btn-sm {
  padding: 4px 8px;
}

.padding-0 {
  padding: 0;
}

.float-right {
  float: right;
}

.font-500 {
  font-weight: 500;
}

.color-inherit {
  color: inherit;
}

.text-right {
  text-align: right;
}

.navbar {
  max-height: 45px;
  min-height: auto;

  .nav-item.active:after {
    bottom: 0 !important;
  }
}

.rc-slider-track {
  background-color: $primary;
}

.rc-slider-handle {
  border-color: $primary;
}

.auth-main {
  height: 1000px;
  padding-top: calc(0.25 * 100vh);
  overflow: hidden;

  svg,
  img {
    height: 50px;
    width: 50px;
  }

  svg {
    color: #000000;
  }

  .col-4 {
    z-index: 1;
  }

  .horizontal-line {
    width: 100%;
    position: relative;
    border: 1px solid #b1b1b1;
    top: 25px;
    margin: 0px auto;
    z-index: 0;
  }

  .sso-ico {
    div {
      background-color: #ffffff;
    }
  }
}

.emoji-mart-scroll {
  border-bottom: 0;
  margin-bottom: 6px;
}

.emoji-mart-scroll+.emoji-mart-bar {
  display: none;
}

.accordion-item,
.accordion-button {
  background-color: inherit;
}

.accordion-button {
  font-weight: 400 !important;
  box-shadow: none !important;
}

.accordion-button:not(.collapsed) {
  padding-bottom: 0 !important;
}

.accordion-body {
  .form-label {
    font-weight: 400;
    font-size: 12px;
    color: #61656c;
  }

  .style-fx {
    margin-top: 3px !important;
  }
}

.editor {
  .header-container {
    max-width: 100%;
    padding: 0 10px 0 0;
    min-height: 45px;
  }

  .resizer-select,
  .resizer-active {
    border: solid 1px $primary  !important;

    .top-right,
    .top-left,
    .bottom-right,
    .bottom-left {
      background: white;
      border-radius: 10px;
      border: solid 1px $primary;
    }
  }

  .resizer-selected {
    outline-width: thin;
    outline-style: solid;
    outline-color: #ffda7e;
  }

  // query data source card style start

  .query-datasource-card-container,
  .header-query-datasource-card-container {
    display: flex;
    flex-direction: row;
    gap: 10px;
    flex-wrap: wrap;
  }

  .datasource-picker {
    margin-bottom: 24px;
    padding: 0 32px;
  }

  .header-query-datasource-card-container {
    margin-top: -10px;
  }

  .header-query-datasource-card {
    position: relative;
    display: flex;
    min-width: 0;
    word-wrap: break-word;
    background-color: rgba(66, 153, 225, 0.1) !important;
    background-clip: border-box;
    border-radius: 4px;
    height: 32px;
    width: 140px;
    padding: 6px;
    align-items: center;
    text-transform: capitalize;
    font-weight: 400 !important;
    background-color: #4299e11a;

    p {
      margin: 0 8px 0 12px;
    }
  }

  .query-datasource-card {
    position: relative;
    display: flex;
    min-width: 0;
    word-wrap: break-word;
    background-color: #ffffff;
    background-clip: border-box;
    border: 1px solid rgba(101, 109, 119, 0.16);
    border-radius: 4px;
    height: 46px;
    width: 200px;
    padding: 10px;
    align-items: center;
    cursor: pointer;
    transition: transform .2s;

    p {
      margin: 0 8px 0 15px;
    }

    &:hover {
      transform: scale(1.02);
      box-shadow: 0.1px 0.1px 0.1px 0.1px rgba(0, 0, 0, 0.3);
    }
  }

  // end :: data source card style

  .header-query-datasource-name {
    font-size: 0.8rem !important;
    padding-top: 0px !important;
  }

  .datasource-heading {
    display: flex;
    height: 32px;
    gap: 10px;
    align-items: center;

    p {
      font-size: 12px;
      padding-top: 0px;
      cursor: pointer;
    }
  }


  .left-sidebar {
    scrollbar-width: none;
  }

  .left-sidebar::-webkit-scrollbar {
    width: 0;
    background: transparent;
  }

  .left-sidebar-layout {
    display: flex;
    justify-content: center;
    font-size: 11px;
    align-items: center;
    letter-spacing: 0.2px;

    p {
      margin-bottom: 0px;
      margin-top: 8px;
    }
  }

  .left-sidebar {
    height: 100%;
    width: 48px;
    position: fixed;
    z-index: 2;
    left: 0;
    overflow-x: hidden;
    flex: 1 1 auto;
    background-color: #fff !important;
    background-clip: border-box;
    border: solid rgba(0, 0, 0, 0.125);
    border-width: 0px 1px 3px 0px;
    margin-top: 0px;
    padding-top: 0px;

    .accordion-item {
      border: solid rgba(101, 109, 119, 0.16);
      border-width: 1px 0px 1px 0px;
    }

    .datasources-container {
      height: 50%;
      overflow-y: scroll;

      tr {
        border-color: #f1f1f1;
      }
    }

    .variables-container {
      height: 50%;
      overflow-y: scroll;
    }

    .variables-container::-webkit-scrollbar-thumb,
    .datasources-container::-webkit-scrollbar-thumb {
      background: transparent;
      height: 0;
      width: 0;
    }

    .variables-container::-webkit-scrollbar,
    .datasources-container::-webkit-scrollbar {
      width: 0;
      background: transparent;
      height: 0;
    }

    .variables-container,
    .datasources-container {
      scrollbar-width: none;
    }

    .datasources-container {
      bottom: 0;
      height: 500px;
      border: solid rgba(101, 109, 119, 0.16);
      border-width: 1px 0px 1px 0px;

      .datasources-header {
        border: solid rgba(0, 0, 0, 0.125);
        border-width: 0px 0px 1px 0px;
      }
    }

    .left-sidebar-inspector {
      .card-body {
        padding: 1rem 0rem 1rem 1rem;
      }
    }

    .left-sidebar-page-selector {
      .add-new-page-button-container {
        width: 100%;
        margin-top: 10px;
      }
    }
  }

  .editor-sidebar {
    height: calc(100% - 45px);
    position: fixed;
    right: 0;
    overflow-x: hidden;
    width: 300px;
    flex: 1 1 auto;
    top: 45px;
    border-top: 1px solid var(--slate7);
    background-color: var(--base);
    background-clip: border-box;
    border: solid rgba(0, 0, 0, 0.125);
    border-width: 0px 0px 0px 1px;

    .nav-tabs .nav-link {
      color: #3e525b;
      border-top-left-radius: 0px;
      border-top-right-radius: 0px;
    }

    .inspector {
      .inspector-add-button {
        background: inherit;
      }

      .inspector-add-button:hover {
        color: $primary;
        background: #eef3f9;
        border-radius: 4px;
      }

      .form-control-plaintext {
        padding: 0;
      }

      .header {
        padding-left: 20px;
        padding-right: 20px;
        border: solid rgba(0, 0, 0, 0.125);
        border-width: 0px 0px 1px 0px;
        height: 40px;

        .component-name {
          font-weight: 500;
        }

        .component-action-button {
          top: 8px;
          right: 10px;
          position: absolute;
        }
      }

      .properties-container {
        .field {
          .form-label {
            font-size: 12px;
          }

          .text-field {
            height: 30px;
            font-size: 12px;
          }

          .form-select {
            height: 30px;
            font-size: 12px;
          }

          .select-search__input {
            padding: 0.2375rem 0.75rem;
            font-size: 0.825rem;
          }
        }
      }
    }

    .components-container::-webkit-scrollbar {
      width: 0;
      height: 0;
      background: transparent;
    }

    .components-container::-webkit-scrollbar-thumb {
      background: transparent;
    }

    .components-container {
      scrollbar-width: none;
    }

    .components-container {
      height: 100%;
      overflow: auto;
      overflow-x: hidden;
      padding-bottom: 20%;

      .component-image-holder {
        border-radius: 0;
        transition: all 0.3s cubic-bezier(0.25, 0.8, 0.25, 1);
        border: 1px solid #d2ddec;
        box-sizing: border-box;
        border-radius: 4px;

        img {
          margin: 0 auto;
        }

        &:hover {
          background: rgba(66, 153, 225, 0.1);
        }
      }

      .component-title {
        display: block;
        margin-top: 10px;
        color: #3e525b;
        font-size: 10px;
        max-width: 100%;
        text-align: center;
        word-wrap: break-word;
      }

      .component-description {
        color: grey;
        font-size: 0.7rem;
      }
    }
  }

  .main {
    margin-left: 3%;
    width: 82%;
    top: 0;

    .canvas-container::-webkit-scrollbar {
      width: 0;
      background: transparent;
      height: 0;
    }

    .canvas-container {
      scrollbar-width: none;
    }

    .canvas-container::-webkit-scrollbar {
      width: 0;
      background: transparent;
    }

    .canvas-container {
      height: 100%;
      top: 45px;
      position: fixed;
      right: 300px;
      left: 48px;
      overflow-y: auto;
      overflow-x: scroll;
      -webkit-box-pack: center;
      justify-content: center;
      -webkit-box-align: center;
      align-items: center;

      .real-canvas {
        outline: 1px dotted transparent;
      }

      .show-grid {
        outline: 1px dotted #4d72da;
        background-image: linear-gradient(to right,
            rgba(194, 191, 191, 0.2) 1px,
            transparent 1px),
          linear-gradient(to bottom,
            rgba(194, 191, 191, 0.2) 1px,
            transparent 1px);
      }

      .canvas-area {
        min-height: 2400px;
        background: #edeff5;
        margin: 0px auto;

        .resizer {
          border: solid 1px transparent;
        }
      }
    }
  }

  @media screen and (max-height: 450px) {
    .sidebar {
      padding-top: 15px;
    }

    .sidebar a {
      font-size: 18px;
    }
  }
}

.viewer {
  .header-container {
    max-width: 100%;
  }

  .main {
    padding: 0px 10px;

    .canvas-container {
      scrollbar-width: auto;
      width: 100%;
    }

    .canvas-container::-webkit-scrollbar {
      background: transparent;
    }

    .canvas-container {
      height: 100%;
      position: fixed;
      left: 0;
      overflow-y: auto;
      overflow-x: auto;
      -webkit-box-pack: center;
      justify-content: center;
      -webkit-box-align: center;
      align-items: center;

      .canvas-area {
        width: 1280px;
        min-height: 2400px;
        background: #edeff5;
        margin: 0px auto;
        background-size: 80px 80px;
        background-repeat: repeat;
      }

      .navigation-area {
        background-color: #ECEEF0;
        padding: 1rem;

        a.page-link {
          border-radius: 0;
          border: 0;
        }

        a.page-link:hover {
          color: white;
          background-color: #4D72FA;
        }

        a.page-link.active {
          color: white;
          background-color: #4D72FA;
        }
      }

      .navigation-area.dark {
        background-color: #2b3546 !important;
      }
    }
  }
}

.modal-header {
  padding: 0 1.5rem 0 1.5rem;
}

.page-body,
.homepage-body {
  height: 100vh;

  .list-group.list-group-transparent.dark .all-apps-link,
  .list-group-item-action.dark.active {
    background-color: $dark-background  !important;
  }
}

.home-search-holder {
  height: 20px;
  width: 100%;
  margin-top: 32px;

  .homepage-search {
    background: transparent;
    color: var(--slate9);
    height: 20px;

    &:focus {
      background: none;
    }
  }
}

.homepage-app-card-list-item-wrap {
  row-gap: 16px;
  column-gap: 32px;
  display: flex;
  margin-top: 22px;
}

.homepage-app-card-list-item {
  max-width: 272px;
  flex-basis: 33%;
  padding: 0 !important;
}

.homepage-dropdown-style {
  min-width: 11rem;
  display: block;
  align-items: center;
  margin: 0;
  line-height: 1.4285714;
  width: 100%;
  padding: 0.5rem 0.75rem !important;
  font-weight: 400;
  white-space: nowrap;
  border: 0;
  cursor: pointer;
  font-size: 12px;
}

.homepage-dropdown-style:hover {
  background: rgba(101, 109, 119, 0.06);
}

.card-skeleton-container {
  border: 0.5px solid #b4bbc6;
  padding: 1rem;
  border-radius: 8px;
  height: 180px;
}

.app-icon-skeleton {
  background-color: #91a4f6;
  border-radius: 4px;
  margin-bottom: 20px;
  height: 40px;
  width: 40px;
}

.folder-icon-skeleton {
  display: inline-block;
  background-color: #858896;
  border-radius: 4px;
  height: 14px;
  width: 14px;
}

.folders-skeleton {
  padding: 9px 12px;
  height: 34px;
  margin-bottom: 4px;
}

.card-skeleton-button {
  height: 20px;
  width: 60px;
  background: #91a4f6;
  margin-top: 1rem;
  border-radius: 4px;
}

@media (min-height: 641px) and (max-height: 899px) {
  .homepage-pagination {
    position: fixed;
    bottom: 2rem;
    width: 63%;
  }
}

@media (max-height: 640px) {
  .homepage-pagination {
    position: fixed;
    bottom: 2rem;
    width: 71%;
  }
}

@media (max-width: 1056px) {
  .homepage-app-card-list-item {
    flex-basis: 50%;
  }
}

.homepage-body {
  overflow-y: hidden;

  a {
    color: inherit;
  }

  a:hover {
    color: inherit;
    text-decoration: none;
  }

  button.create-new-app-button {
    background-color: var(--indigo9);

  }




  .app-list {
    .app-card {
      height: 180px;
      max-height: 180px;
      border: 0.5px solid #b4bbc6;
      box-sizing: border-box;
      border-radius: 8px;
      overflow: hidden;

      .app-creation-time {
        span {
          color: var(--slate11) !important;
        }
      }

      .app-creator {
        font-weight: 500;
        font-size: 0.625rem;
        line-height: 12px;
        color: #292d37;
        white-space: nowrap;
        overflow: hidden;
        text-overflow: ellipsis;
      }

      .app-icon-main {
        background-color: $primary;

        .app-icon {
          img {
            height: 24px;
            width: 24px;
            filter: invert(100%) sepia(0%) saturate(0%) hue-rotate(17deg) brightness(104%) contrast(104%);
            vertical-align: middle;
          }
        }
      }

      .app-template-card-wrapper {
        .card-body {
          padding-left: 0px !important;
        }
      }

      .app-title {
        line-height: 20px;
        font-size: 1rem;
        font-weight: 400;
        color: #000000;
        overflow: hidden;
        max-height: 40px;
        text-overflow: ellipsis;
        display: -webkit-box;
        -webkit-line-clamp: 2;
        /* number of lines to show */
        line-clamp: 2;
        -webkit-box-orient: vertical;
      }

      button {
        font-size: 0.6rem;
        width: 100%;
      }

      .menu-ico {
        cursor: pointer;

        img {
          padding: 0px;
          height: 14px;
          width: 14px;
          vertical-align: unset;
        }
      }
    }

    .app-card.highlight {
      background-color: #f8f8f8;
      box-shadow: 0px 4px 4px rgba(0, 0, 0, 0.25);
      border: 0.5px solid $primary;

      .edit-button {
        box-sizing: border-box;
        border-radius: 6px;
        color: $primary-light;
        width: 136px;
        height: 28px;
        background: var(--indigo11) !important;
        border: none;
        color: var(--indigo4);

        &:hover {
          background: var(--indigo10);

        }

        &:focus {
          box-shadow: 0px 0px 0px 4px var(--indigo6);
          background: var(--indigo10);
          outline: 0;
        }


        &:active {
          background: var(--indigo11);
          box-shadow: none;
        }
      }

      .launch-button {

        box-sizing: border-box;
        border-radius: 6px;
        color: var(--base);
        width: 92px;
        height: 28px;
        background: var(--base);
        border: 1px solid var(--slate7);
        color: var(--slate12);

        &:hover {
          background: var(--slate8);
          color: var(--slate11);
          border: 1px solid var(--slate8);
          background: var(--base);
        }

        &:active {
          background: var(--base);
          box-shadow: none;
          border: 1px solid var(--slate12);
          color: var(--slate12);
        }

        &:focus {
          background: var(--base);
          color: var(--slate11);
          border: 1px solid var(--slate8);
          box-shadow: 0px 0px 0px 4px var(--slate6);
        }
      }

      .app-title {
        height: 20px;
        -webkit-line-clamp: 1;
        /* number of lines to show */
        line-clamp: 1;
      }
    }
  }
}

.template-library-modal {
  font-weight: 500;

  .modal-header {
    background-color: var(--base) !important;
    border-bottom: 1px solid var(--slate5);

  }

  .modal-dialog {
    max-width: 90%;
    height: 80%;

    .modal-content {
      height: 100%;
      padding: 0;


      .modal-body {
        height: 100%;
        padding: 0 10px;
        background-color: var(--base) !important;


        .container-fluid {
          height: 100%;
          padding: 0;

          .row {
            height: 100%;
          }
        }
      }
    }

    .modal-body,
    .modal-footer {
      background-color: #ffffff;
    }
  }

  .template-categories {
    .list-group-item {
      border: 0;
    }

    .list-group-item.active {
      background-color: #edf1ff;
      color: $primary-light;
      font-weight: 600;
    }
  }

  .template-app-list {
    .list-group-item {
      border: 0;
    }

    .list-group-item.active {
      background-color: #edf1ff;
      color: black;
    }
  }

  .template-display {
    display: flex;
    flex-direction: row;
    align-items: center;
    height: 100%;

    h3.title {
      font-weight: 600;
      line-height: 17px;
    }

    p.description {
      font-weight: 500;
      font-size: 13px;
      line-height: 15px;
      letter-spacing: -0.1px;
      color: #8092ab;
    }

    img.template-image {
      height: 75%;
      width: 85%;
      border: 0;
      padding: 0;
      object-fit: contain;
    }

    .template-spinner {
      width: 3rem;
      height: 3rem;
      margin: auto;
      position: absolute;
      top: 0;
      bottom: 0;
      left: 0;
      right: 0;
    }

    .row {
      margin-bottom: 0;
    }
  }

  .template-list {
    padding-top: 16px;

    .template-search-box {
      input {
        border-radius: 5px !important;
      }

      .input-icon {
        display: flex;
      }
    }

    .input-icon {
      .search-icon {
        display: block;
        position: absolute;
        left: 0;
        margin-right: 0.5rem;
      }

      .clear-icon {
        cursor: pointer;
        display: block;
        position: absolute;
        right: 0;
        margin-right: 0.5rem;
      }
    }

    .list-group-item.active {
      color: $primary;
    }
  }
}

.template-library-modal.dark-mode {

  .template-modal-control-column,
  .template-list-column,
  .categories-column,
  .modal-header {
    border-color: var(--slate5) !important;
  }

  .modal-body,
  .modal-footer,
  .modal-header,
  .modal-content {
    color: white;
    background-color: #2b394a;
  }

  .template-categories {
    .list-group-item {
      color: white;
      border: 0;
    }

    .list-group-item:hover {
      background-color: #232e3c;
    }

    .list-group-item.active {
      background-color: $primary-light;
      color: white;
      font-weight: 600;
    }
  }

  .template-app-list {
    .list-group-item {
      border: 0;
      color: white;
    }

    .list-group-item:hover {
      border: 0;
      background-color: #232e3c;
    }

    .list-group-item.active {
      background-color: $primary-light;
      color: white;
    }

    .no-results-item {
      background-color: var(--slate4);
      color: white;
    }
  }

  .template-list {
    .template-search-box {
      input {
        background-color: #2b394a;
        border-color: #232e3c;
        color: white;
      }
    }
  }
}

.fx-container {
  position: relative;
}

.fx-common {
  position: absolute;
  top: -37.5px;
  right: 0px;
}

.fx-button {
  font-weight: 400;
  font-size: 13px;
  color: #61656c;
}

.fx-button:hover,
.fx-button.active {
  font-weight: 600;
  color: $primary-light;
  cursor: pointer;
}

.fx-container-eventmanager {
  position: relative;
}

.fx-container-eventmanager * .fx-outer-wrapper {
  position: absolute !important;
  top: 7px !important;
  right: -26px;
}

// targeting select component library class

.component-action-select *.css-1nfapid-container {
  width: 184px !important;
}

.fx-container-eventmanager *.fx-common {
  top: 6px !important;
  right: -34px;
}

.fx-container-eventmanager-code {
  padding-right: 15px !important;
}

.unselectable {
  -webkit-touch-callout: none;
  -webkit-user-select: none;
  -khtml-user-select: none;
  -moz-user-select: none;
  -ms-user-select: none;
  user-select: none;
}

.layout-buttons {
  span {
    color: $primary;
  }
}

.theme-dark {
  .accordion-button::after {
    background-image: url("data:image/svg+xml,%3Csvg id='SvgjsSvg1001' width='288' height='288' xmlns='http://www.w3.org/2000/svg' version='1.1' xmlns:xlink='http://www.w3.org/1999/xlink' xmlns:svgjs='http://svgjs.com/svgjs'%3E%3Cdefs id='SvgjsDefs1002'%3E%3C/defs%3E%3Cg id='SvgjsG1008' transform='matrix(1,0,0,1,0,0)'%3E%3Csvg xmlns='http://www.w3.org/2000/svg' fill='/fffff' viewBox='0 0 16 16' width='288' height='288'%3E%3Cpath fill-rule='evenodd' d='M1.646 4.646a.5.5 0 0 1 .708 0L8 10.293l5.646-5.647a.5.5 0 0 1 .708.708l-6 6a.5.5 0 0 1-.708 0l-6-6a.5.5 0 0 1 0-.708z' fill='%23ffffff' class='color000 svgShape'%3E%3C/path%3E%3C/svg%3E%3C/g%3E%3C/svg%3E");
  }

  .inspector {
    border: 1px solid $dark-background;
  }

  .homepage-body {
    .app-list {
      .app-title {
        line-height: 20px;
        font-size: 16px;
        font-weight: 400;
      }
    }
  }

  .layout-buttons {
    svg {
      filter: invert(89%) sepia(2%) saturate(127%) hue-rotate(175deg) brightness(99%) contrast(96%);
    }
  }

  .organization-list {
    margin-top: 5px;

    .btn {
      border: 0px;
    }

    .dropdown-toggle div {
      max-width: 200px;
      text-overflow: ellipsis;
      overflow: hidden;
    }
  }

  .left-menu {
    ul {
      li:not(.active):hover {
        color: $black;
      }
    }
  }

  .menu-ico,
  .folder-menu-icon {
    svg {
      path {
        fill: white !important;
      }
    }
  }
}

.pagination {
  .page-item.active {
    a.page-link {
      background-color: $primary-light;
    }
  }
}

.datasource-picker,
.stripe-operation-options {

  .select-search,
  .select-search-dark,
  .select-search__value input,
  .select-search-dark input {
    width: 224px !important;
    height: 32px !important;
    border-radius: $border-radius  !important;
  }
}

.openapi-operation-options {

  .select-search,
  .select-search-dark,
  .select-search__value input,
  .select-search-dark input {
    height: 32px !important;
    border-radius: $border-radius  !important;
  }
}

.openapi-operations-desc {
  padding-top: 12px;
}

.select-search {
  width: 100%;
  position: relative;
  box-sizing: border-box;
}

.select-search *,
.select-search *::after,
.select-search *::before {
  box-sizing: inherit;
}

.select-search-dark {
  .select-search-dark__input::placeholder {
    color: #E0E0E0;
  }
}

/**
 * Value wrapper
 */
.select-search__value {
  position: relative;
  z-index: 1;
}

.select-search__value::after {
  content: "";
  display: inline-block;
  position: absolute;
  top: calc(50% - 9px);
  right: 19px;
  width: 11px;
  height: 11px;
}

/**
 * Input
 */
.select-search__input {
  display: block;
  width: 100%;
  padding: 0.4375rem 0.75rem;
  font-size: 0.875rem;
  font-weight: 400;
  line-height: 1.4285714;
  color: #232e3c;
  background-color: #ffffff;
  background-clip: padding-box;
  border: 1px solid #dadcde;
  -webkit-appearance: none;
  -moz-appearance: none;
  appearance: none;
<<<<<<< HEAD
  border-radius: $border-radius  !important;
=======
  // border-radius: 0;
  border-radius: $border-radius  !important;
  transition: border-color 0.15s ease-in-out, box-shadow 0.15s ease-in-out;
>>>>>>> a8c82808
}

.select-search__input::-webkit-search-decoration,
.select-search__input::-webkit-search-cancel-button,
.select-search__input::-webkit-search-results-button,
.select-search__input::-webkit-search-results-decoration {
  -webkit-appearance: none;
}

.select-search__input:not([readonly]):focus {
  cursor: initial;
}

/**
 * Options wrapper
 */
.select-search__select {
  background: #ffffff;
  box-shadow: 0 0.0625rem 0.125rem rgba(0, 0, 0, 0.15);
}

/**
 * Options
 */
.select-search__options {
  list-style: none;
}

/**
 * Option row
 */
.select-search__row:not(:first-child) {
  border-top: 1px solid #eee;
}

/**
 * Option
 */
.select-search__option,
.select-search__not-found {
  display: block;
  height: 36px;
  width: 100%;
  padding: 0 16px;
  background: var(--base);
  border: none;
  outline: none;
  font-family: "Roboto", sans-serif;
  font-size: 14px;
  text-align: left;
  cursor: pointer;
}

.select-search--multiple .select-search__option {
  height: 48px;
}

.select-search__option.is-highlighted,
.select-search__option:not(.is-selected):hover {
  background: rgba(47, 204, 139, 0.1);
}

.select-search__option.is-highlighted.is-selected,
.select-search__option.is-selected:hover {
  background: #2eb378;
  color: #ffffff;
}

/**
 * Group
 */
.select-search__group-header {
  font-size: 10px;
  text-transform: uppercase;
  background: #eee;
  padding: 8px 16px;
}

/**
 * States
 */
.select-search.is-disabled {
  opacity: 0.5;
}

.select-search.is-loading .select-search__value::after {
  background-image: url("data:image/svg+xml,%3Csvg xmlns='http://www.w3.org/2000/svg' width='50' height='50' viewBox='0 0 50 50'%3E%3Cpath fill='%232F2D37' d='M25,5A20.14,20.14,0,0,1,45,22.88a2.51,2.51,0,0,0,2.49,2.26h0A2.52,2.52,0,0,0,50,22.33a25.14,25.14,0,0,0-50,0,2.52,2.52,0,0,0,2.5,2.81h0A2.51,2.51,0,0,0,5,22.88,20.14,20.14,0,0,1,25,5Z'%3E%3CanimateTransform attributeName='transform' type='rotate' from='0 25 25' to='360 25 25' dur='0.6s' repeatCount='indefinite'/%3E%3C/path%3E%3C/svg%3E");
  background-size: 11px;
}

.select-search:not(.is-disabled) .select-search__input {
  cursor: pointer;
}

/**
 * Modifiers
 */
.select-search--multiple {
  border-radius: 3px;
  overflow: hidden;
}

.select-search:not(.is-loading):not(.select-search--multiple) .select-search__value::after {
  transform: rotate(45deg);
  border-right: 1px solid #000;
  border-bottom: 1px solid #000;
  pointer-events: none;
}

.select-search--multiple .select-search__input {
  cursor: initial;
}

.select-search--multiple .select-search__input {
  border-radius: 3px 3px 0 0;
}

.select-search--multiple:not(.select-search--search) .select-search__input {
  cursor: default;
}

.select-search:not(.select-search--multiple) .select-search__input:hover {
  border-color: #2fcc8b;
}

.select-search:not(.select-search--multiple) .select-search__select {
  position: absolute;
  z-index: 2;
  right: 0;
  left: 0;
  border-radius: 3px;
  overflow: auto;
  max-height: 360px;
}

.select-search--multiple .select-search__select {
  position: relative;
  overflow: auto;
  max-height: 260px;
  border-top: 1px solid #eee;
  border-radius: 0 0 3px 3px;
}

.select-search__not-found {
  height: auto;
  padding: 16px;
  text-align: center;
  color: #888;
}

/**
* Select Search Dark Mode
*/
.select-search-dark {
  width: 100%;
  position: relative;
  box-sizing: border-box;
}

.select-search-dark *,
.select-search-dark *::after,
.select-search-dark *::before {
  box-sizing: inherit;
}

/**
 * Value wrapper
 */
.select-search-dark__value {
  position: relative;
  z-index: 1;
}

.select-search-dark__value::after {
  content: "";
  display: inline-block;
  position: absolute;
  top: calc(50% - 4px);
  right: 13px;
  width: 6px;
  height: 6px;
  filter: brightness(0) invert(1);
}

/**
 * Input
 */
.select-search-dark__input {
  display: block;
  width: 100%;
  // padding: 0.4375rem 0.75rem;
  font-size: 0.875rem;
  font-weight: 400;
  line-height: 1.4285714;
  color: #ffffff;
  background-color: #2b3547;
  background-clip: padding-box;
  border: 1px solid #232e3c;
  -webkit-appearance: none;
  -moz-appearance: none;
  appearance: none;
  border-radius: 0;
  transition: border-color 0.15s ease-in-out, box-shadow 0.15s ease-in-out;
}

.select-search-dark__input::-webkit-search-decoration,
.select-search-dark__input::-webkit-search-cancel-button,
.select-search-dark__input::-webkit-search-results-button,
.select-search-dark__input::-webkit-search-results-decoration {
  -webkit-appearance: none;
}

.select-search-dark__input:not([readonly]):focus {
  cursor: initial;
}

/**
 * Options
 */
.select-search-dark__options {
  list-style: none;
  padding: 0;
}

/**
 * Option row
 */
.select-search-dark__row:not(:first-child) {
  border-top: none;
}

/**
 * Option
 */
.select-search-dark__option,
.select-search-dark__not-found {
  display: block;
  height: 36px;
  width: 100%;
  padding: 0 16px;
<<<<<<< HEAD
  background-color: var(--base) !important;
  color: #ffffff !important;
=======
  background-color: $dark-background  !important;
  color: #fff !important;
  border: none;
>>>>>>> a8c82808
  outline: none;
  font-family: "Roboto", sans-serif;
  font-size: 14px;
  text-align: left;
  cursor: pointer;
  border-radius: 0;

  &:hover {
    background-color: #2b3546 !important;
  }
}

.select-search-dark--multiple .select-search-dark__option {
  height: 48px;
}

/**
 * Group
 */
.select-search-dark__group-header {
  font-size: 10px;
  text-transform: uppercase;
  background: #eee;
  padding: 8px 16px;
}

/**
 * States
 */
.select-search-dark.is-disabled {
  opacity: 0.5;
}

.select-search-dark.is-loading .select-search-dark__value::after {
  background-image: url("data:image/svg+xml,%3Csvg xmlns='http://www.w3.org/2000/svg' width='50' height='50' viewBox='0 0 50 50'%3E%3Cpath fill='%232F2D37' d='M25,5A20.14,20.14,0,0,1,45,22.88a2.51,2.51,0,0,0,2.49,2.26h0A2.52,2.52,0,0,0,50,22.33a25.14,25.14,0,0,0-50,0,2.52,2.52,0,0,0,2.5,2.81h0A2.51,2.51,0,0,0,5,22.88,20.14,20.14,0,0,1,25,5Z'%3E%3CanimateTransform attributeName='transform' type='rotate' from='0 25 25' to='360 25 25' dur='0.6s' repeatCount='indefinite'/%3E%3C/path%3E%3C/svg%3E");
  background-size: 11px;
}

.select-search-dark:not(.is-disabled) .select-search-dark__input {
  cursor: pointer;
}

/**
 * Modifiers
 */
.select-search-dark--multiple {
  border-radius: 3px;
  overflow: hidden;
}

.select-search-dark:not(.is-loading):not(.select-search-dark--multiple) .select-search-dark__value::after {
  transform: rotate(45deg);
  border-right: 1px solid #000;
  border-bottom: 1px solid #000;
  pointer-events: none;
}

.select-search-dark--multiple .select-search-dark__input {
  cursor: initial;
}

.select-search-dark--multiple .select-search-dark__input {
  border-radius: 3px 3px 0 0;
}

.select-search-dark--multiple:not(.select-search-dark--search) .select-search-dark__input {
  cursor: default;
}

.select-search-dark:not(.select-search-dark--multiple) .select-search-dark__input:hover {
  border-color: #ffffff;
}

.select-search-dark:not(.select-search-dark--multiple) .select-search-dark__select {
  position: absolute;
  z-index: 2;
  right: 0;
  left: 0;
  border-radius: 3px;
  overflow: auto;
  max-height: 360px;
}

.select-search-dark--multiple .select-search-dark__select {
  position: relative;
  overflow: auto;
  max-height: 260px;
  border-top: 1px solid #eee;
  border-radius: 0 0 3px 3px;
}

.select-search-dark__not-found {
  height: auto;
  padding: 16px;
  text-align: center;
  color: #888;
}

.jet-table-footer {
  .table-footer {
    width: 100%;
  }
}

.jet-data-table-header {
  max-height: 50px;
}

.jet-data-table {
  thead {
    z-index: 2;
  }

  .table thead th:not(.rdtPrev):not(.rdtSwitch):not(.rdtNext):not(.dow) {
    display: flex !important;
  }

  .table-row:hover,
  .table-row:focus {
    background: rgba(lightBlue, 0.25);
  }

  .table-row.selected {
    --tblr-table-accent-bg: rgba(lightBlue, 0.25);
    background: rgba(lightBlue, 0.25);
    font-weight: 500;
  }

  td {
    min-height: 40px;
    overflow-x: initial;

    .text-container {
      padding: 0;
      margin: 0;
      border: 0;
      height: 100%;
      outline: none;
    }
  }

  td.spacious {
    min-height: 47px;
  }

  td.compact {
    min-height: 40px;
  }

  .has-dropdown,
  .has-multiselect,
  .has-text,
  .has-datepicker,
  .has-actions {
    padding: 0 5px;
  }

  .has-text,
  .has-actions {
    margin: 0;
  }

  .wrap-wrapper {
    white-space: normal !important;
    word-break: break-all;
  }

  .scroll-wrapper {
    overflow-x: auto;
  }

  .hide-wrapper {
    overflow-x: hidden !important;
  }

  td {

    .text-container:focus-visible,
    .text-container:focus,
    .text-container:focus-within,
    .text-container:hover {
      outline: none;
      height: 100%;
    }

    display: flex !important;

    .td-container {
      margin-top: auto;
      margin-bottom: auto;
    }
  }

  td {
    .text-container:focus {
      position: sticky;
      height: 120px;
      overflow-y: scroll;
      margin-top: -10px;
      padding: 10px;
      margin-left: -9px;
      background: white;
      box-shadow: rgba(15, 15, 15, 0/05) 0px 0px 0px 1px,
        rgba(15, 15, 15, 0.1) 0px 3px 6px, rgba(15, 15, 15, 0.2) 0px 9px 24px;
      white-space: initial;
    }

    .text-container:focus-visible,
    .text-container:focus,
    .text-container:focus-within,
    .text-container:hover {
      outline: none;
    }
  }

  td {
    .text-container::-webkit-scrollbar {
      background: transparent;
      height: 0;
      width: 0;
    }
  }

  td::-webkit-scrollbar {
    background: transparent;
    height: 0;
    width: 0;
  }

  td:hover::-webkit-scrollbar {
    height: 4px;
    width: 4px;
  }

  .th {
    white-space: normal;
  }

  th:after {
    content: " ";
    position: relative;
    height: 0;
    width: 0;
  }

  .sort-desc:after {
    border-left: 5px solid transparent;
    border-right: 5px solid transparent;
    border-top: 5px solid #767676;
    border-bottom: 5px solid transparent;
    left: 0px;
    top: 7px;
  }

  .sort-asc:after {
    border-left: 5px solid transparent;
    border-right: 5px solid transparent;
    border-top: 0px solid transparent;
    border-bottom: 5px solid #767676;
    left: 0px;
    top: 7px;
  }
}

.jet-data-table::-webkit-scrollbar {
  background: transparent;
}

.jet-data-table::-webkit-scrollbar-track {
  background: transparent;
}

.jet-data-table:hover {
  overflow-x: auto;
  overflow-y: auto;
}

.jet-data-table {
  overflow: hidden;

  .form-check {
    margin-bottom: 0;
  }

  .form-check-inline {
    margin-right: 0;
  }

  .table-row {
    cursor: pointer;
  }

  thead {
    position: sticky;
    top: 0px;
    display: inline-block;

    tr {
      border-top: none;
    }
  }

  tbody {
    display: inline-block;
  }
}

.btn-primary {
  --tblr-btn-color: #{$primary-rgb};
  --tblr-btn-color-darker: #{$primary-rgb-darker};
  border-color: none;
}

.form-check-input:checked {
  background-color: var(--indigo9) !important;
  border-color: rgba(101, 109, 119, 0.24);
}

.btn:focus,
.btn:active,
.form-check-input:focus,
.form-check-input:active,
.form-control:focus,
th:focus,
tr:focus {
  outline: none !important;
  box-shadow: none;
}

.show-password-field {
  width: fit-content;

  .form-check-input {
    cursor: pointer;
  }

  .show-password-label {
    cursor: pointer;
  }
}

.select-search__option {
  color: rgb(90, 89, 89);
}

.select-search__option.is-selected {
  background: rgba(176, 176, 176, 0.07);
  color: #4d4d4d;
}

.select-search__option.is-highlighted.is-selected,
.select-search__option.is-selected:hover {
  background: rgba(66, 153, 225, 0.1);
  color: rgb(44, 43, 43);
}

.select-search__option.is-highlighted,
.select-search__option:hover {
  background: rgba(66, 153, 225, 0.1);
}

.select-search__options {
  margin-left: -33px;
}

.select-search__option.is-highlighted,
.select-search__option:not(.is-selected):hover {
  background: rgba(66, 153, 225, 0.1);
}

.select-search:not(.select-search--multiple) .select-search__input:hover {
  border-color: rgba(66, 153, 225, 0.1);
}

.DateInput_input {
  font-weight: 300;
  font-size: 14px;
  padding: 4px 7px 2px;
  padding: 4px 7px 2px;
  width: 100px !important;
  margin-left: 10px;
}

.jet-data-table {
  display: inline-block;
  height: 100%;

  thead {
    width: 100%;
  }

  .select-search:not(.is-loading):not(.select-search--multiple) .select-search__value::after {
    display: none;
  }

  .custom-select {
    .select-search:not(.select-search--multiple) .select-search__select {
      top: 0px;
      border: solid #9fa0a1 1px;
    }
  }

  .tags {
    width: 100%;
    min-height: 20px;

    .add-tag-button {
      display: none;
    }

    .tag {
      font-weight: 400;
      font-size: 0.85rem;
      letter-spacing: 0.04em;
      text-transform: none;

      .remove-tag-button {
        margin-left: 5px;
        margin-right: -7px;
        display: none;
      }
    }

    .form-control-plaintext {
      font-size: 12px;
    }

    .form-control-plaintext:hover,
    .form-control-plaintext:focus-visible {
      outline: none;
    }
  }

  .tags:hover {
    .add-tag-button {
      display: inline-flex;
    }
  }

  .tag:hover {
    .remove-tag-button {
      display: inline-flex;
    }
  }

  .th,
  .td {
    .resizer {
      display: inline-block;
      height: 100%;
      position: absolute;
      right: 0;
      top: 0;
      transform: translateX(50%);
      z-index: 1;
      touch-action: none;
      width: 2px;

      &.isResizing {
        background: rgb(179, 173, 173);
        width: 5px;
      }
    }
  }
}

.no-components-box {
  border: 1px dashed #3e525b;
}

.form-control-plaintext:focus-visible {
  outline: none;
  outline-width: thin;
  outline-style: solid;
  outline-color: $primary;
}

.form-control-plaintext:hover {
  outline: none;
  outline-width: thin;
  outline-style: solid;
  outline-color: rgba(66, 153, 225, 0.8);
}

.select-search__input:focus-visible {
  outline: none;
  outline-color: #4ac4d6;
}

.form-control-plaintext {
  padding: 5px;
}

.table-filters {
  position: absolute;
  top: 2.85rem;
  width: 80%;
  max-width: 700px;
  margin-right: 10%;
  right: 0;
  height: 300px;
  z-index: 100;
}

.code-builder {
  border: solid 1px #dadcde;
  border-radius: 2px;
  padding-top: 4px;

  .variables-dropdown {
    position: fixed;
    right: 0;
    width: 400px;
    z-index: 200;
    border: solid 1px #dadcde;

    .group-header {
      background: #f4f6fa;
    }
  }
}

.__react_component_tooltip {
  z-index: 10000;
}

.select-search__value::after {
  top: calc(50% - 2px);
  right: 15px;
  width: 5px;
  height: 5px;
}

.progress-bar {
  background-color: rgba(66, 153, 225, 0.7);
}

.popover-header {
  background-color: #f4f6fa;
}

.popover-body {
  .form-label {
    font-size: 12px;
  }
}

/**
 * Home page app menu
 */
#popover-app-menu {
  border-radius: 4px;
  width: 150px;
  box-shadow: 0px 12px 16px -4px rgba(16, 24, 40, 0.08), 0px 4px 6px -2px rgba(16, 24, 40, 0.03);
  background: var(--base);
  color: var(--slate12);
  border: 1px solid var(--slate3);

  .popover-body {
    padding: 16px 12px 0px 12px;
    color: var(--slate12);

    .field {
      font-weight: 500;
      font-size: 0.7rem;

      &__danger {
        color: var(--tomato9);
      }
    }
  }
}

.input-icon {
  .input-icon-addon {
    display: none;
  }
}

.input-icon:hover {
  .input-icon-addon {
    display: flex;
  }
}

.input-icon:focus {
  .input-icon-addon {
    display: flex;
  }
}

.sub-section {
  width: 100%;
  display: block;
}

.text-muted {
  color: #3e525b !important;
}

body {
  color: #3e525b;
}

.RichEditor-root {
  background: #ffffff;
  border: 1px solid #ddd;
  font-family: "Georgia", serif;
  font-size: 14px;
  padding: 15px;
  height: 100%;
}

.RichEditor-editor {
  border-top: 1px solid #ddd;
  cursor: text;
  font-size: 16px;
  margin-top: 10px;
}

.RichEditor-editor .public-DraftEditorPlaceholder-root,
.RichEditor-editor .public-DraftEditor-content {
  margin: 0 -15px -15px;
  padding: 15px;
}

.RichEditor-editor .public-DraftEditor-content {
  min-height: 100px;
  overflow-y: scroll;
}

.RichEditor-hidePlaceholder .public-DraftEditorPlaceholder-root {
  display: none;
}

.RichEditor-editor .RichEditor-blockquote {
  border-left: 5px solid #eee;
  color: #666;
  font-family: "Hoefler Text", "Georgia", serif;
  font-style: italic;
  margin: 16px 0;
  padding: 10px 20px;
}

.RichEditor-editor .public-DraftStyleDefault-pre {
  background-color: rgba(0, 0, 0, 0.05);
  font-family: "Inconsolata", "Menlo", "Consolas", monospace;
  font-size: 16px;
  padding: 20px;
}

.RichEditor-controls {
  font-family: "Helvetica", sans-serif;
  font-size: 14px;
  margin-bottom: 5px;
  user-select: none;
}

.dropmenu {
  position: relative;
  display: inline-block;
  margin-right: 16px;

  .dropdownbtn {
    color: #999;
    background: none;
    cursor: pointer;
    outline: none;
    border: none;
  }

  .dropdown-content {
    display: none;
    position: absolute;
    z-index: 2;
    width: 100%;
    align-items: center;
    border: 1px solid transparent;
    border-radius: 4px;
    box-shadow: 0 2px 6px 2px rgba(47, 54, 59, 0.15);

    a {
      text-decoration: none;
      width: 100%;
      position: relative;
      display: block;

      span {
        text-align: center;
        width: 100%;
        text-align: center;
        padding: 3px 0px;
      }
    }
  }
}

.dropmenu .dropdown-content a:hover {
  background-color: rgba(0, 0, 0, 0.05);
}

.dropmenu:hover {
  .dropdownbtn {
    color: #5890ff;
    background-color: rgba(0, 0, 0, 0.05);
    border-radius: 4px;
  }

  .dropdown-content {
    display: block;
  }
}

.RichEditor-styleButton {
  color: #999;
  cursor: pointer;
  margin-right: 16px;
  padding: 2px 0;
  display: inline-block;
}

.RichEditor-activeButton {
  color: #5890ff;
}

.transformation-editor {
  .CodeMirror {
    min-height: 70px;
  }
}

.chart-data-input {
  .CodeMirror {
    min-height: 370px;
    font-size: 0.8rem;
  }

  .code-hinter {
    min-height: 370px;
  }
}

.map-location-input {
  .CodeMirror {
    min-height: 120px;
    font-size: 0.8rem;
  }

  .code-hinter {
    min-height: 120px;
  }
}

.rdt {
  .form-control {
    height: 100%;
  }
}

.DateInput_input__focused {
  border-bottom: 2px solid $primary;
}

.CalendarDay__selected,
.CalendarDay__selected:active,
.CalendarDay__selected:hover {
  background: $primary;
  border: 1px double $primary;
}

.CalendarDay__selected_span {
  background: $primary;
  border: $primary;
}

.CalendarDay__selected_span:active,
.CalendarDay__selected_span:hover {
  background: $primary;
  border: 1px double $primary;
  color: #ffffff;
}

.CalendarDay__hovered_span:active,
.CalendarDay__hovered_span:hover {
  background: $primary;
  border: 1px double $primary;
  color: #ffffff;
}

.CalendarDay__hovered_span {
  background: #83b8e7;
  border: 1px double #83b8e7;
  color: #ffffff;
}

.table-responsive {
  margin-bottom: 0rem;
}

.code-hinter::-webkit-scrollbar {
  width: 0;
  height: 0;
  background: transparent;
}

.codehinter-query-editor-input {
  .CodeMirror {
    font-family: "Roboto", sans-serif;
    color: #263136;
    overflow: hidden;
    height: 50px !important;
  }

  .CodeMirror-vscrollbar {
    overflow: hidden;
  }

  .CodeMirror-focused {
    padding-top: 0;
    height: 50px;
  }

  .CodeMirror-scroll {
    position: absolute;
    top: 0;
    width: 100%;
  }
}

.field {
  .CodeMirror-scroll {
    position: static;
    top: 0;
  }
}

.code-hinter {
  height: 36px;

  .form-control {
    .CodeMirror {
      font-family: "Roboto", sans-serif;
      height: 50px !important;
      max-height: 300px;
    }
  }

  .CodeMirror-vscrollbar,
  .CodeMirror-hscrollbar {
    background: transparent;
    height: 0;
    width: 0;
  }

  .CodeMirror-scroll {
    overflow: hidden !important;
    position: static;
    width: 100%;
  }
}

.CodeMirror-hints {
  font-family: "Roboto", sans-serif;
  font-size: 0.9rem;
  padding: 0px;
  z-index: $hints-z-index;

  li.CodeMirror-hint-active {
    background: $primary;
  }

  .CodeMirror-hint {
    padding: 4px;
    padding-left: 10px;
    padding-right: 10px;
  }
}

.cm-matchhighlight {
  color: #4299e1 !important;
  background: rgba(66, 153, 225, 0.1) !important;
}

.nav-tabs .nav-link {
  color: #3e525b;
  border-top-left-radius: 0px;
  border-top-right-radius: 0px;
}

.transformation-popover {
  padding: 14px;
  font-weight: 500;
  margin-bottom: 0px;
}

.transformation-editor {
  .CodeMirror {
    min-height: 220px;
  }
}

hr {
  margin: 1rem 0;
}

.query-hinter {
  min-height: 150px;
}

.codehinter-default-input {
  font-family: "Roboto", sans-serif;
  padding: 0.0475rem 0rem !important;
  display: block;
  width: 100%;
  font-size: 0.875rem;
  font-weight: 400;
  color: #232e3c;
  background-color: #ffffff;
  background-clip: padding-box;
  border: 1px solid #dadcde;
  -webkit-appearance: none;
  -moz-appearance: none;
  appearance: none;
  border-radius: 4px;
  transition: border-color 0.15s ease-in-out, box-shadow 0.15s ease-in-out;
  height: 30px;

  .CodeMirror {
    font-family: "Roboto", sans-serif;
  }

  .CodeMirror-placeholder {
    height: inherit !important;
    position: absolute !important;
    margin-top: 3px;
  }
}

.codehinter-query-editor-input {
  font-family: "Roboto", sans-serif;
  padding: 0.1775rem 0rem;
  display: block;
  width: 100%;
  font-size: 0.875rem;
  font-weight: 400;
  color: #232e3c;
  background-color: #ffffff;
  background-clip: padding-box;
  border: 1px solid #dadcde;
  border-radius: $border-radius;
  appearance: none;
  transition: border-color 0.15s ease-in-out, box-shadow 0.15s ease-in-out;
  height: 28px !important;
}

.modal-component {
  margin-top: 150px;

  .modal-body {
    padding: 0;
  }

  .modalWidget-config-handle {
    position: relative !important;
  }
}

.draggable-box {
  .config-handle {
    top: -20px;
    position: fixed;
    max-height: 10px;
    z-index: 100;
    min-width: 108px;

    .handle-content {
      cursor: move;
      color: #ffffff;
      background: $primary;
    }

    .badge {
      font-size: 9px;
      border-bottom-left-radius: 0;
      border-bottom-right-radius: 0;

      .delete-part {
        margin-left: 10px;
        float: right;
      }

      .delete-part::before {
        height: 12px;
        display: inline-block;
        width: 2px;
        background-color: rgba(255, 255, 255, 0.8);
        opacity: 0.5;
        content: "";
        vertical-align: middle;
      }
    }
  }
}

.draggable-box-in-editor:hover {
  z-index: 3 !important;
}

.modal-content {
  .config-handle {
    position: absolute;

    .badge {
      font-size: 9px;
    }
  }
}

.config-handle {
  display: block;
}

.apps-table {
  .app-title {
    font-size: 1rem;
  }

  .row {
    --tblr-gutter-x: 0rem;
  }
}


.theme-dark .wrapper {

  .navbar .navbar-nav .active>.nav-link,
  .navbar .navbar-nav .nav-link.active,
  .navbar .navbar-nav .nav-link.show,
  .navbar .navbar-nav .show>.nav-link {
    color: rgba(255, 255, 255, 0.7);
  }
}

.home-page,
.org-users-page {

  .navbar .navbar-nav .active>.nav-link,
  .navbar .navbar-nav .nav-link.active,
  .navbar .navbar-nav .nav-link.show,
  .navbar .navbar-nav .show>.nav-link {
    color: rgba(35, 46, 60, 0.7);
  }

  .nav-item {
    font-size: 0.9rem;
  }

  img.svg-icon {
    cursor: pointer;
    padding-left: 2px;
    border-radius: 10px;
  }

  img.svg-icon:hover {
    background-color: rgba(224, 214, 214, 0.507);
  }
}

.CodeMirror-placeholder {
  color: #9e9e9e !important;
  font-size: 0.7rem !important;
  margin-top: 2px !important;
  font-size: 12px !important;
}

.CodeMirror-code {
  font-weight: 300;
}

.btn-primary {
  border-color: transparent;
}

.text-widget {
  overflow: auto;
}

.text-widget::-webkit-scrollbar {
  width: 0;
  height: 0;
  background: transparent;
}

.input-group-flat:focus-within {
  box-shadow: none;
}

.map-widget {
  .place-search-input {
    box-sizing: border-box;
    border: 1px solid transparent;
    width: 240px;
    height: 32px;
    padding: 0 12px;
    border-radius: 3px;
    box-shadow: 0 2px 6px rgba(0, 0, 0, 0.3);
    font-size: 14px;
    outline: none;
    text-overflow: ellipses;
    position: absolute;
    left: 50%;
    margin-left: -120px;
  }

  .map-center {
    position: fixed;
    z-index: 1000;
  }
}

.events-toggle-active {
  .toggle-icon {
    transform: rotate(180deg);
  }
}

.events-toggle {
  .toggle-icon {
    display: inline-block;
    margin-left: auto;
    transition: 0.3s transform;
  }

  .toggle-icon:after {
    content: "";
    display: inline-block;
    vertical-align: 0.306em;
    width: 0.46em;
    height: 0.46em;
    border-bottom: 1px solid;
    border-left: 1px solid;
    margin-right: 0.1em;
    margin-left: 0.4em;
    transform: rotate(-45deg);
  }
}

.nav-link-title {
  font-weight: 500;
  font-size: 0.9rem;
}

.navbar-nav {
  .dropdown:hover {
    .dropdown-menu {
      display: block;
    }
  }
}

.app-version-container {
  min-height: 200px;
  height: 100%;
  display: flex !important;
  flex-direction: column;
}

.app-version-content {
  flex: 1;
  overflow: auto;
}

.query-manager-header {
  .nav-item {
    border-right: solid 1px #dadcde;
    background: 0 0;
  }

  .nav-link {
    height: 39px;
  }
}

input:focus-visible {
  outline: none;
}

.navbar-expand-md.navbar-light .nav-item.active:after {
  border: 1px solid $primary;
}

.org-users-page {
  .select-search__input {
    color: #617179;
  }

  .select-search-role {
    position: absolute;
    margin-top: -1rem;
  }

  .has-focus>.select-search__select>ul {
    margin-bottom: 0;
  }

  .select-search__option.is-selected {
    background: $primary;
    color: #ffffff;
  }
}

.encrypted-icon {
  margin-bottom: 0.25rem;
}

.widget-documentation-link {
  position: fixed;
  bottom: 0;
  background: #ffffff;
  width: 100%;
  z-index: 1;
}

.components-container {
  .draggable-box {
    cursor: move;
  }
}

.column-sort-row {
  border-radius: 4px;
}

.jet-button {
  &.btn-custom:hover {
    background: var(--tblr-btn-color-darker) !important;
  }
}

.editor-sidebar::-webkit-scrollbar {
  width: 0;
  height: 0;
  background: transparent;
  -ms-overflow-style: none;
}

.editor-sidebar {
  max-width: 300px;
  scrollbar-width: none;
  -ms-overflow-style: none;
}

.sketch-picker {
  position: absolute;
}

.color-picker-input {
  border: solid 1px rgb(223, 223, 223);
  cursor: pointer;
}

.app-sharing-modal {

  .form-control.is-invalid,
  .was-validated .form-control:invalid {
    border-color: #ffb0b0;
  }
}

.widgets-list {
  --tblr-gutter-x: 0px !important;
}

.input-with-icon {
  position: relative;
  display: flex;
  flex: 1;

  .icon-container {
    position: absolute;
    right: 10px;
    top: calc(50% - 10px);
    z-index: 3;
  }
}

.dynamic-variable-preview {
  min-height: 20px;
  max-height: 500px;
  overflow: auto;
  line-height: 20px;
  font-size: 12px;
  margin-top: -2px;
  word-wrap: break-word;
  border-bottom-left-radius: 3px;
  border-bottom-right-radius: 3px;
  box-sizing: border-box;
  font-family: "Source Code Pro", monospace;

  .heading {
    font-weight: 700;
    white-space: pre;
    text-transform: capitalize;
  }
}

.user-email:hover {
  text-decoration: none;
  cursor: text;
}

.theme-dark {
  .nav-item {
    background: 0 0;
  }

  .navbar .navbar-nav .active>.nav-link,
  .theme-dark .navbar .navbar-nav .nav-link.active,
  .theme-dark .navbar .navbar-nav .nav-link.show,
  .theme-dark .navbar .navbar-nav .show>.nav-link {
    color: #ffffff;
  }


  .form-check-label {
    color: white;
  }


  .left-sidebar .left-sidebar-item {
    border-bottom: 1px solid #333c48;
  }

  .nav-tabs .nav-link.active {
    color: #ffffff !important;
  }

  .nav-tabs .nav-link {
    color: #c3c3c3 !important;
  }

  .card-body> :last-child {
    color: #ffffff !important;
  }

  .form-control {
    border: 1px solid #324156;
  }

  .card {
    background-color: #324156;
  }

  .card .table tbody td a {
    color: inherit;
  }

  .DateInput {
    background: #1f2936;
  }

  .DateInput_input {
    background-color: #1f2936;
    color: #ffffff;
  }

  &.daterange-picker-widget {
    .DateRangePickerInput_arrow_svg {
      fill: #ffffff;
    }
  }

  .DateRangePickerInput {
    background-color: #1f2936;
  }

  .DateInput_input__focused {
    background: #1f2936;
  }

  .DateRangePickerInput__withBorder {
    border: 1px solid #1f2936;
  }

  .main .canvas-container .canvas-area {
    background: #2f3c4c;
  }

  .main .canvas-container {
    background-color: #2f3c4c;
  }

  .main .navigation-area {
    background-color: #2f3c4c !important;

    a.page-link {
      border-radius: 0;
      border: 0;
      color: white;
    }

    a.page-link:hover {
      color: white;
      background-color: #4D72FA;
    }

    a.page-link.active {
      color: white;
      background-color: #4D72FA;
    }
  }

  .rdtOpen .rdtPicker {
    color: black;
  }

  .editor .editor-sidebar .components-container .component-image-holder {
    background: #2f3c4c !important;
    border: 1px solid #2f3c4c !important;

    center,
    .component-title {
      filter: brightness(0) invert(1);
    }
  }

  .nav-tabs .nav-link:focus,
  .nav-tabs .nav-link:hover {
    border-color: transparent !important;
  }

  .modal-content,
  .modal-header {
    background-color: #1f2936;

    .text-muted {
      color: var(--slate09) !important;
    }
  }

  .modal-header {
    border-bottom: 1px solid rgba(255, 255, 255, 0.09) !important;
  }

  .canvas-container {
    background-color: #1f2936;
  }

  .editor .main .query-pane {
    border: solid rgba(255, 255, 255, 0.09) !important;
    border-width: 1px 0px 0px 0px !important;
  }

  .no-components-box {
    background-color: #1f2936 !important;

    center {
      color: white !important;
    }
  }

  .query-list {
    .text-muted {
      color: #ffffff !important;
    }

    .mute-text {
      color: #8092AB;
    }
  }

  .editor-sidebar {
    background-color: #1f2936 !important;
  }

  .editor-sidebar {
    border: solid rgba(255, 255, 255, 0.09);
    border-width: 0px 0px 0px 0px !important;

    .nav-tabs {
      border-bottom: 1px solid rgba(255, 255, 255, 0.09) !important;
    }
  }

  .editor .editor-sidebar .nav-tabs .nav-link {
    color: #ffffff;

    img {
      filter: brightness(0) invert(1);
    }
  }

  .jet-table {
    background-color: #1f2936 !important;
  }

  .jet-container {
    background-color: #1f2936;
  }

  .nav-tabs .nav-item.show .nav-link,
  .nav-tabs .nav-link.active {
    background-color: #2f3c4c;
    border-color: transparent !important;
  }

  .editor .main .query-pane .query-definition-pane .header {
    border: solid #ffffff17;
    border-width: 0px 0px 1px 0px !important;
    background: #1f2936;
  }

  .left-sidebar {
    .text-muted {
      color: #ffffff !important;
    }

    .left-sidebar-page-selector {
      .list-group {
        .list-group-item {
          border: solid #1d2a39 1px;
          color: white;
        }

        .list-group-item:hover {
          background-color: #1F2936;
        }

        .list-group-item.active {
          background-color: #1F2936;
        }
      }
    }
  }

  .app-title {
    color: var(--base) !important;
  }

  .RichEditor-root {
    background: #1f2936;
    border: 1px solid #2f3c4c;
  }

  .app-description {
    color: #ffffff !important;
  }

  .btn-light,
  .btn-outline-light {
    background-color: #42546a;
    --tblr-btn-color-text: #ffffff;

    img {
      filter: brightness(0) invert(1);
    }
  }

  .editor .left-sidebar .datasources-container tr {
    border-bottom: solid 1px rgba(255, 255, 255, 0.09);
  }

  .editor .left-sidebar .datasources-container .datasources-header {
    border: solid rgba(255, 255, 255, 0.09) !important;
    border-width: 0px 0px 1px 0px !important;
  }

  .query-manager-header .nav-item {
    border-right: solid 1px rgba(255, 255, 255, 0.09);

    .nav-link {
      color: #c3c3c3;
    }
  }

  .input-group-text {
    border: solid 1px rgba(255, 255, 255, 0.09) !important;
  }

  .app-users-list {
    .text-muted {
      color: #ffffff !important;
    }
  }

  .data-pane {
    border: solid #ffffff17 !important;
    border-width: 0px 1px 0px 0px !important;
  }

  .main .query-pane .data-pane .queries-container .queries-header {
    border: solid #ffffff17 !important;
    border-width: 0px 0px 1px 0px !important;

    .text-muted {
      color: #ffffff !important;
    }
  }

  .query-pane {
    background-color: #1f2936 !important;
  }

  .input-icon .input-icon-addon img {
    filter: invert(1);
  }

  .svg-icon {
    filter: brightness(0) invert(1);
  }

  .launch-btn {
    filter: brightness(0.4) !important;
    background: #8d9095;
  }

  .badge {
    .svg-icon {
      filter: brightness(1) invert(0);
    }
  }

  .alert {
    background: transparent;

    .text-muted {
      color: #ffffff !important;
    }
  }

  .editor .editor-sidebar .inspector .header {
    border: solid rgba(255, 255, 255, 0.09) !important;
    border-width: 0px 0px 1px 0px !important;
  }

  .home-page-content {
    .hr-text {
      color: var(--slate11) !important;
      text-transform: lowercase !important;
      font-weight: 400;
      font-size: 12px;
      line-height: 20px;
    }
  }

  .hr-text {
    color: #ffffff !important;
  }

  .skeleton-line::after {
    background-image: linear-gradient(to right,
        #121212 0,
        #121212 40%,
        #121212 80%);
  }

  .app-icon-skeleton::after {
    background-image: linear-gradient(to right,
        #566177 0,
        #5a6170 40%,
        #4c5b79 80%);
  }

  .folder-icon-skeleton::after {
    background-image: linear-gradient(to right,
        #566177 0,
        #5a6170 40%,
        #4c5b79 80%);
  }

  .select-search__input {
    color: rgb(224, 224, 224);
    background-color: #2b3547;
    border: 1px solid #2b3547;
  }

  .select-search__select {
    background: #ffffff;
    box-shadow: 0 0.0625rem 0.125rem rgba(0, 0, 0, 0.15);
  }

  .select-search__row:not(:first-child) {
    border-top: 1px solid #eee;
  }

  .select-search__option,
  .select-search__not-found {
    background: #ffffff;
  }

  .select-search__option.is-highlighted,
  .select-search__option:not(.is-selected):hover {
    background: rgba(47, 204, 139, 0.1);
  }

  .select-search__option.is-highlighted.is-selected,
  .select-search__option.is-selected:hover {
    background: #2eb378;
    color: #ffffff;
  }

  .org-users-page {

    .user-email,
    .user-status {
      color: var(--slate12) !important;
    }
  }

  .org-users-page {
    .select-search__option.is-selected {
      background: $primary;
      color: #ffffff;
    }

    .select-search__option:not(.is-selected):hover {
      background: rgba(66, 153, 225, 0.1);
    }
  }

  .org-variables-page {

    .user-email,
    .user-status {
      filter: brightness(0) invert(1);
    }

    .btn-org-env {
      background: transparent;
    }
  }

  .org-variables-page {
    .select-search__option.is-selected {
      background: $primary;
      color: #ffffff;
    }

    .select-search__option:not(.is-selected):hover {
      background: rgba(66, 153, 225, 0.1);
    }
  }

  .react-json-view {
    background-color: transparent !important;
  }

  .codehinter-default-input {
    background-color: transparent;
    border: 1px solid #333c48;
  }

  .color-picker-input {
    border: solid 1px #333c48;
    height: 36px;
  }

  .codehinter-query-editor-input {
    background-color: #272822;
    border: 1px solid #2c3a4c;
    border-radius: 0;
  }

  .codehinter-query-editor-input .CodeMirror {
    height: 31px !important;
  }

  .codehinter-query-editor-input .CodeMirror {
    color: #c3c3c3 !important;
  }

  .select-search:not(.is-loading):not(.select-search--multiple) .select-search__value::after {
    transform: rotate(45deg);
    border-right: 1px solid #ffffff;
    border-bottom: 1px solid #ffffff;
  }

  .widget-documentation-link {
    background-color: #1f2936;
  }

  .widget-documentation-link a {
    color: rgb(66, 153, 225);
  }

  .app-version-name.form-select {
    border-color: $border-grey-dark;
  }

  .organization-list {
    .btn {
      background-color: #273342;
      color: #656d77;
    }
  }

  .page-item {
    a.page-link {
      color: white;
    }
  }
}

.main-wrapper {
  position: relative;
  min-height: 100%;
  min-width: 100%;
  background-color: white;
}

.main-wrapper.theme-dark {
  background-color: #2b394b;
}

.jet-table {
  .global-search-field {
    background: transparent;
  }
}

.jet-table-image-column {
  margin: 0 auto;
}

.modal-backdrop.show {
  opacity: 0.74;
}

.gui-select-wrappper .select-search__input {
  height: 30px;
}

.theme-dark .input-group-text,
.theme-dark .markdown>table thead th,
.theme-dark .table thead th {
  background: #1c252f;
  color: #ffffff;
}

.sketch-picker {
  z-index: 1000;
}

.no-padding {
  padding: 0;
}

.nav-tabs {
  font-weight: 300;
}

.nav-tabs .nav-link.active {
  border: 0;
  border-bottom: 1px solid $primary;
  font-weight: 400;
}

.table-no-divider {
  td {
    border-bottom-width: 0px;
    padding-left: 0;
  }
}

.no-border {
  border: 0 !important;
}

input[type="text"] {
  outline-color: #dadcde !important;
}

.widget-header {
  text-transform: capitalize;
  margin-top: 12px !important;
  font-weight: 500;
  font-size: 12px;
  line-height: 12px;
}

.query-manager-events {
  max-width: 400px;
}

.validation-without-icon {
  background-image: none !important;
}

.multiselect-widget {
  label.select-item {
    width: max-content;
    min-width: 100%;

    div.item-renderer {
      align-items: center;
      line-height: 15px;

      input {
        height: 15px;
        width: 15px;
      }
    }
  }

  .rmsc .dropdown-container {
    height: 100%;
    display: flex;
    align-items: center;
    border-radius: inherit;
  }

  .rmsc {
    height: 100%;
    border-radius: inherit;
  }

  .rmsc.dark {
    --rmsc-main: $primary-light;
    --rmsc-hover: #283647;
    --rmsc-selected: #1f2936;
    --rmsc-border: #333333;
    --rmsc-gray: #555555;
    --rmsc-bg: #1f2936;
    color: #ffffff;
  }
}

/* Hide scrollbar for Chrome, Safari and Opera */
.invitation-page::-webkit-scrollbar {
  display: none;
}

/* Hide scrollbar for IE, Edge and Firefox */
.invitation-page {
  -ms-overflow-style: none;
  /* IE and Edge */
  scrollbar-width: none;
  /* Firefox */
}

.show {
  display: block;
}

.hide {
  display: none;
}

.draggable-box:focus-within {
  z-index: 2 !important;
}

.cursor-wait {
  cursor: wait;
}

.cursor-text {
  cursor: text;
}

.cursor-none {
  cursor: none;
}

.theme-dark .event-action {
  filter: brightness(0) invert(1);
}

.event-action {
  filter: brightness(0) invert(0);
}

.disabled {
  pointer-events: none;
  opacity: 0.4;
}

.DateRangePicker {
  padding: 1.25px 5px;
}

.datepicker-widget {
  .input-field {
    min-height: 26px;
    padding: 0;
    padding-left: 2px;
  }

  td.rdtActive,
  td.rdtActive:hover {
    background-color: $primary;
  }

  .react-datepicker__day--selected {
    background-color: $primary-light;
  }
}

.daterange-picker-widget {
  .DateInput_input {
    min-height: 24px;
    line-height: normal;
    border-bottom: 0px;
    font-size: 0.85rem;
  }

  .DateRangePicker {
    padding: 0;
  }

  .DateRangePickerInput_arrow_svg {
    height: 17px;
  }

  .DateRangePickerInput {
    overflow: hidden;
    display: flex;
    justify-content: space-around;
    align-items: center;
  }

  .DateInput_fang {
    position: fixed;
    top: 57px !important;
  }
}

.fw-400 {
  font-weight: 400;
}

.fw-500 {
  font-weight: 500;
}

.ligh-gray {
  color: #656d77;
}

.nav-item {
  background: #ffffff;
  font-size: 14px;
  font-style: normal;
  font-weight: 400;
  line-height: 22px;
  letter-spacing: -0.1px;
  text-align: left;
}

.w-min-100 {
  min-width: 100px;
}

.nav-link {
  min-width: 100px;
  justify-content: center;
}

.nav-tabs .nav-link.active {
  font-weight: 400 !important;
  color: $primary  !important;
}

.empty {
  padding-top: 1.5rem !important;
}

.empty-img {
  margin-bottom: 0 !important;

  img {
    height: 220px !important;
    width: 260.83px !important;
  }
}

.empty-action {
  margin-top: 0 !important;

  a+a.btn-loading::after {
    color: $primary;
  }
}

.empty-action a {
  height: 36px;
  border-radius: 4px;
  font-style: normal;
  font-weight: normal;
  font-size: 14px;
  line-height: 20px;
}

.empty-action a:first-child {
  margin-right: 24px;
}

.empty-action a:first-child:hover {
  color: #ffffff !important;
}

.empty-import-button {
  background: #ffffff !important;
  cursor: pointer;

  &:hover {
    border-color: rgba(101, 109, 119, 0.24) !important;
  }
}

.empty-welcome-header {
  font-style: normal;
  font-weight: 500;
  font-size: 32px;
  line-height: 40px;
  margin-bottom: 16px;
  margin-top: 40px;
  color: var(--slate12);
  font-family: Inter;
}

.homepage-empty-image {
  width: 100%;
}

.empty-title {
  font-style: normal;
  font-weight: 400;
  font-size: 14px;
  line-height: 20px;
  display: flex;
  align-items: center;
  color: var(--slate11) !important;
}

// template card styles
.template-card-wrapper {
  display: flex;
  flex-direction: row;
  background: #fffffc;
  border: 1px solid #d2ddec;
  box-sizing: border-box;
  border-radius: 8px;
  width: 299px;
  height: 100px;
}

.template-action-wrapper {
  display: flex;
  flex-direction: row !important;
  font-family: Inter;
  font-style: normal;
  font-weight: 500;
  font-size: 16px;
  line-height: 19px;
  color: $primary-light;

  p {
    margin-right: 16px;
  }
}

.template-card-title {
  font-family: Inter;
  font-style: normal;
  font-weight: 600;
  font-size: 18px;
  line-height: 22px;
  display: flex;
  align-items: center;
  color: #000000;
  margin-bottom: 3px !important;
  margin-top: 20px;
}

.template-card-details {
  align-items: center;
  display: flex;
  flex-direction: column;
  justify-content: center;
}

.template-icon-wrapper {
  width: 61.44px;
  height: 60px;
  top: 685px;
  background: #d2ddec;
  border-radius: 4px;
  margin: 20px 16.36px;
}

// template style end

.calendar-widget.compact {
  .rbc-time-view-resources .rbc-time-header-content {
    min-width: auto;
  }

  .rbc-time-view-resources .rbc-day-slot {
    min-width: 50px;
  }

  .rbc-time-view-resources .rbc-header,
  .rbc-time-view-resources .rbc-day-bg {
    width: 50px;
  }
}

.calendar-widget.dont-highlight-today {
  .rbc-today {
    background-color: inherit;
  }

  .rbc-current-time-indicator {
    display: none;
  }
}

.calendar-widget {
  padding: 10px;
  background-color: white;

  .rbc-day-slot .rbc-event,
  .rbc-day-slot .rbc-background-event {
    border-left: 3px solid #26598533;
  }

  .rbc-toolbar {
    font-size: 14px;
  }

  .rbc-event {
    .rbc-event-label {
      display: none;
    }
  }

  .rbc-off-range-bg {
    background-color: #f4f6fa;
  }

  .rbc-toolbar {
    .rbc-btn-group {
      button {
        box-shadow: none;
        border-radius: 0;
        border-width: 1px;
      }
    }
  }
}

//!for calendar widget week view with compact/spacious mode border fix
.resources-week-cls .rbc-time-column:nth-last-child(7n) {
  border-left: none !important;

  .rbc-timeslot-group {
    border-left: 2.5px solid #dadcde !important;
  }
}

.resources-week-cls .rbc-allday-cell {
  border: none !important;

  .rbc-row {
    border-left: 1.5px solid #dadcde;
    border-right: 1.5px solid #dadcde;
  }
}

.resources-week-cls .rbc-time-header-cell {
  border: none !important;
}

.resources-week-cls .rbc-time-view-resources .rbc-header {
  border-left: 1.5px solid #dadcde !important;
  border-right: 1.5px solid #dadcde !important;
}

.calendar-widget.hide-view-switcher {
  .rbc-toolbar {
    .rbc-btn-group:nth-of-type(3) {
      display: none;
    }
  }
}

.calendar-widget.dark-mode {
  background-color: #1d2a39;

  .rbc-toolbar {
    button {
      color: white;
    }

    button:hover,
    button.rbc-active {
      color: black;
    }
  }

  .rbc-off-range-bg {
    background-color: #2b394b;
  }

  .rbc-selected-cell {
    background-color: #22242d;
  }

  .rbc-today {
    background-color: #5a7ca8;
  }
}

.calendar-widget.dark-mode.dont-highlight-today {
  .rbc-today {
    background-color: inherit;
  }
}

.navbar .navbar-nav {
  min-height: 2rem;
}

.navbar-brand-image {
  height: 1.2rem;
}

.navbar .navbar-brand:hover,
.theme-dark .navbar .navbar-brand:hover {
  opacity: 1;
}

.nav-tabs .nav-link.active {
  font-weight: 400 !important;
  margin-bottom: -1px !important;
}

.nav-tabs .nav-link {
  font-weight: 400 !important;
  margin: 0 !important;
  height: 100%;
}

.code-editor-widget {
  border-radius: 0;

  .CodeMirror {
    border-radius: 0 !important;
    margin-top: -1px !important;
  }
}

.jet-listview {
  overflow-y: overlay;
  overflow-x: hidden;
}

.jet-listview::-webkit-scrollbar-track {
  background: transparent;

}

.jet-listview::-webkit-scrollbar-thumb {
  background: transparent;

}

.code-hinter-wrapper .popup-btn {
  position: absolute;
  display: none;
  cursor: pointer;
}

.code-hinter-wrapper:hover {
  .popup-btn {
    display: block !important;
    z-index: 1;
  }
}

.popup-btn {
  cursor: pointer !important;
  display: block;
}

.preview-icons {
  margin-top: -5px;
  width: 12px;
}

.resize-modal-portal {
  z-index: 3;

  .resize-modal {
    .modal-content {
      width: 100% !important;
      height: 100%;

      .modal-body {
        width: 100% !important;
        height: calc(100% - 44px) !important;

        .editor-container {
          height: 100%;

          .CodeMirror {
            height: 100% !important;
          }
        }
      }
    }

    .portal-header {
      width: 100% !important;
    }

    .resize-handle {
      cursor: move;
    }
  }
}

.modal-portal-wrapper {
  justify-content: center;
  align-items: center;
  position: fixed;
  position: absolute;
  left: 50%;
  top: 5%;

  .modal-body {
    width: 500px !important;
    height: 300px !important;
    padding: 0px !important;
  }

  transform: translate(-60%, 0%);
  height: 350px;
  width: auto;
  max-height: 500px;
  padding: 0px;

  .modal-content {
    border-radius: 5px !important;
  }

  .modal-body {
    width: 500px !important;
    height: 302px !important;
    padding: 0px !important;
    margin: 0px !important;
    margin-left: -1px !important; //fix the modal body code mirror margin

    border-top-left-radius: 0;
    border-top-right-radius: 0;
    border-bottom-left-radius: 5px;
    border-bottom-right-radius: 5px;
    border-bottom: 0.75px solid;
    border-left: 0.75px solid;
    border-right: 0.75px solid;

    @include theme-border($light-theme: true);

    &.dark-mode-border {
      @include theme-border($light-theme: false);
    }
  }

  .modal-dialog {
    margin-top: 4%;
  }

  .modal-header {
    padding: 0;
    font-size: 14px;
  }

  .editor-container {
    padding: 0px;

    .CodeMirror {
      border-radius: 0;
      margin: 0;
      width: 100% !important;
    }
  }

  .query-hinter {
    .CodeMirror-line {
      margin-left: 2rem !important;
    }

    .CodeMirror-cursors .CodeMirror-cursor {
      margin-left: 2rem !important;
    }
  }
}

.preview-block-portal {
  .bg-light {
    border-radius: 0 0 5px 5px;
    outline: 0.75px solid $light-green;
  }

  .bg-dark {
    margin-top: 1px;
    border-radius: 0 0 5px 5px;
    outline: 0.75px solid $light-green;
  }

  .dynamic-variable-preview {
    padding: 4px !important;
  }
}

.portal-header {
  display: flex;
  align-items: center;
  padding: 0.5rem 0.75rem;
  color: #656d77;
  background-color: #ffffffd9;
  background-clip: padding-box;
  border-top-left-radius: 5px !important;
  border-top-right-radius: 5px !important;
  width: 498px !important;
  outline: 0.75px solid;

  @include theme-border($light-theme: true, $outline: true);

  &.dark-mode-border {
    @include theme-border($light-theme: false, $outline: true);
  }
}

// close icon in inpector
[data-rb-event-key="close-inpector"] {
  position: absolute;
  right: -80px;
  background-color: #232e3c !important;
  width: 10% !important;
}

[data-rb-event-key="close-inpector-light"] {
  position: absolute;
  right: -80px;
  background-color: #ffffff !important;
  width: 10% !important;
}

.tabs-inspector {
  position: sticky;
  top: 0;

  .nav-item {
    width: 50%;
  }

  .nav-item:hover {
    border: 1px solid transparent;
  }

  .nav-item:not(.active) {
    border-bottom: 1px solid #e7eaef;
  }

  .nav-link.active {
    border: 1px solid transparent;
    border-bottom: 1px solid $primary;
    background: white;
  }
}

.tabs-inspector.dark {
  .nav-link.active {
    border-bottom: 1px solid $primary  !important;
  }
}

.tabs-inspector {
  z-index: 2;
  background: white;

  &.dark {
    @extend .bg-dark;
  }
}

.close-icon {
  position: fixed;
  top: 84px;
  right: 3px;
  width: 60px;
  height: 22;
  border-bottom: 1px solid #e7eaef;
  display: flex;
  align-items: center;
  background-color: white;
  z-index: 2;

  .svg-wrapper {
    width: 100%;
    height: 70%;
    display: flex;
    align-items: center;
    justify-content: center;
    border-left: 1px solid #e7eaef;
    margin-left: 20px;

    .close-svg {
      cursor: pointer;
    }
  }
}

.tabs-inspector.nav-tabs {
  border: 0;
  width: 100%;
  padding: 8px 16px;
}

.bg-primary-lt {
  color: #ffffff !important;
  background: #6383db !important;
}

.tabbed-navbar .nav-item.active:after {
  margin-bottom: -0.25rem;
}

.app-name {
  width: 200px;
  left: 84px;
  top: 6px;
  position: absolute;
}

.app-name:hover {
  background: $bg-light;

  &.dark {
    @extend .bg-dark;
  }
}

.nav-auto-save {
  width: 325px;
  left: 485px;
  position: absolute;
  color: #36af8b;
}

.editor-header-actions {
  display: flex;
  color: #868aa5;
  white-space: nowrap;
  font-weight: 400;
  font-size: 12px;
  letter-spacing: 0.5px;

}

.undo-button,
.redo-button {
  display: flex;
  flex-direction: row;
  justify-content: center;
  align-items: center;
  padding: 6px;
  gap: 10px;
  width: 28px;
  height: 28px;
  background: #ECEEF0;
  border-radius: 6px;
  margin-right: 5px;
  flex: none;
  order: 0;
  flex-grow: 0;
}

.theme-dark {

  .undo-button,
  .redo-button {
    background: 0;
  }
}

.app-version-menu {
  position: absolute;
  right: 220px;
  padding: 4px 8px;
  min-width: 100px;
  max-width: 300px;
}

.app-version-menu-sm {
  height: 30px;
  display: flex;
  font-size: 12px;
}

.app-version-menu .dropdown-menu {
  left: -65px;
  width: 283px;
}

.app-version-menu .released {
  color: #36af8b;
}

.app-version-menu .released-subtext {
  font-size: 12px;
  color: #36af8b;
  padding: 0 8px;
}

.app-version-menu .create-link {
  margin: auto;
  width: 50%;
  padding-left: 10px;
}

.canvas-background-holder {
  display: flex;
  justify-content: space-between;
  min-width: 120px;
  margin: auto;
  padding: 10px;
}

.canvas-background-picker {
  position: fixed;
}

/**
 * Timer Widget
 */
.timer-wrapper {
  padding: 10px;

  .counter-container {
    font-size: 3em;
    padding-bottom: 5px;
    text-align: center;
  }
}

/**
 * Search Box
 */
.search-box-wrapper {
  input {
    width: 200px;
    border-radius: 5px !important;
  }

  .input-icon-addon {
    min-width: 0rem !important;
  }

  .input-icon .form-control:not(:first-child),
  .input-icon .form-select:not(:last-child) {
    padding-left: 28px !important;
  }

  input:focus {
    width: 300px;
  }

  .input-icon .input-icon-addon {
    display: flex;
  }

  .input-icon .input-icon-addon.end {
    pointer-events: auto;

    .tj-common-search-input-clear-icon {
      display: flex;
      flex-direction: row;
      justify-content: center;
      align-items: center;
      padding: 4px;
      // gap: 8px;
      width: 20px;
      height: 20px;
      background: var(--indigo3) !important;
      border-radius: 4px;
    }

    div {
      border-radius: 12px;
      color: #ffffff;
      padding: 1px;
      cursor: pointer;

      svg {
        height: 14px;
        width: 14px;
      }
    }
  }
}

.searchbox-wrapper {
  margin-top: 0 !important;

  .search-icon {
    margin: 0.30rem
  }

  input {
    border-radius: $border-radius  !important;
    padding-left: 1.75rem !important;
  }
}

.fixedHeader {
  table thead {
    position: -webkit-sticky; // this is for all Safari (Desktop & iOS), not for Chrome
    position: sticky;
    top: 0;
    border-top: 0;
    z-index: 1; // any positive value, layer order is global
  }
}

/**
 * Folder List
 */
.folder-list {
  overflow-y: auto;
  text-transform: capitalize;


  .list-group-transparent .list-group-item.active {
    color: $primary;
    background-color: #edf1ff;

    .folder-ico {
      filter: invert(29%) sepia(84%) saturate(4047%) hue-rotate(215deg) brightness(98%) contrast(111%);
    }
  }

  .folder-ico.dark {
    filter: invert(1);
  }

  .list-group-item {
    padding: 0.5rem 0.75rem;
    overflow: hidden;
  }

  .list-group-item.all-apps-link {
    display: flex;
    align-items: center;
    color: var(--slate12);
    border-radius: 6px;

    &:active {
      background: var(--indigo4);
    }

    &:focus {
      box-shadow: 0px 0px 0px 4px #DFE3E6;
    }
  }

  .folder-info {
    display: contents;
    font-weight: 500 !important;
    display: flex;
    align-items: center;
    letter-spacing: -0.02em;
    text-transform: uppercase;
    color: var(--slate9);
  }

  .folder-create-btn {
    width: 28px;
    height: 28px;
    background: var(--base);
    border: 1px solid;
    border-color: var(--slate7);
    cursor: pointer;
    border-radius: 6px;
    display: flex;
    justify-content: center;
    align-items: center;
  }

  .menu-ico {
    cursor: pointer;
    border-radius: 13px;

    img {
      padding: 0px;
      height: 14px;
      width: 14px;
      vertical-align: unset;
    }
  }
}

/**
 * Home page modal
 */
.home-modal-backdrop {
  z-index: 9991;
}

.modal-content.home-modal-component {
  border-radius: 8px;
  overflow: hidden;
  background-color: var(--base);
  color: var(--slate12);
  box-shadow: 0px 12px 16px -4px rgba(16, 24, 40, 0.08), 0px 4px 6px -2px rgba(16, 24, 40, 0.03);

  .modal-header {
    border-bottom: 1px solid var(--slate5) !important;
  }

  .modal-header,
  .modal-body {
    padding: 16px 28px;
    background: var(--base);
  }

  .modal-title {
    font-size: 16px;
    font-weight: 500;
  }

  input {
    border-radius: 5px !important;
    background: var(--base);
  }

  .modal-main {
    padding-bottom: 32px;
  }

  .modal-footer-btn {
    justify-content: end;

    button {
      margin-left: 16px;
    }
  }
}

.onboarding-modal.dark .modal-content {
  @extend .modal-content.home-modal-component.dark;
}

.modal-content.home-modal-component.dark {
  background-color: $bg-dark-light  !important;
  color: $white  !important;

  .modal-header {
    background-color: $bg-dark-light  !important;
  }

  .btn-close {
    filter: brightness(0) invert(1);
  }

  .form-control {
    border-color: $border-grey-dark  !important;
    color: inherit;
  }

  input {
    background-color: $bg-dark-light  !important;
  }

  .form-select {
    background-color: $bg-dark  !important;
    color: $white  !important;
    border-color: $border-grey-dark  !important;
  }

  .text-muted {
    color: $white  !important;
  }
}

.radio-img {
  input {
    display: none;
  }

  .action-icon {
    width: 28px;
    height: 28px;
    background-position: center center;
    border-radius: 4px;
    display: flex;
    align-items: center;
    justify-content: center;
  }

  .action-icon {
    cursor: pointer;
    border: 1px solid $light-gray;
  }

  .action-icon:hover {
    background-color: #d2ddec;
  }

  input:checked+.action-icon {
    border-color: $primary;
    background-color: #7a95fb;
  }

  .tooltiptext {
    visibility: hidden;
    font-size: 12px;
    background-color: $black;
    color: #ffffff;
    text-align: center;
    padding: 5px 10px;
    position: absolute;
    border-radius: 15px;
    margin-top: 2px;
    z-index: 1;
    margin-left: -10px;
  }

  .tooltiptext::after {
    content: "";
    position: absolute;
    bottom: 100%;
    left: 50%;
    margin-left: -5px;
    border-width: 5px;
    border-style: solid;
    border-color: transparent transparent black transparent;
  }

  .action-icon:hover+.tooltiptext {
    visibility: visible;
  }

  input:checked+.action-icon:hover {
    background-color: #3650af;
  }
}

.icon-change-modal {
  ul {
    list-style-type: none;
    margin: 0 auto;
    text-align: center;
    display: grid;
    grid-template-columns: 1fr 1fr 1fr 1fr;

    li {
      float: left;
      border: 2px solid #8991a0;
      border-radius: 1.75px;
      cursor: pointer;

      img {
        width: 22px;
        height: 22px;
        filter: invert(59%) sepia(27%) saturate(160%) hue-rotate(181deg) brightness(91%) contrast(95%);
      }
    }

    li.selected {
      border: 2px solid $primary;

      img {
        filter: invert(27%) sepia(84%) saturate(5230%) hue-rotate(212deg) brightness(102%) contrast(100%);
      }
    }
  }
}

/**
 * Spinner Widget
 */
.spinner-container {
  display: flex;
  justify-content: center;
  align-items: center;
}

.animation-fade {
  animation-name: fade;
  animation-duration: 0.3s;
  animation-timing-function: linear;
}

@keyframes fade {
  0% {
    opacity: 0;
  }

  100% {
    opacity: 1;
  }
}

/**
 * Query panel
 */
.query-btn {
  cursor: pointer;
  height: 24px;
  width: 24px;
  padding: 0;
}

.query-btn.dark {
  filter: brightness(0) invert(1);
}

.button-family-secondary {
  @include button-outline($light-theme: true);
  height: 32px;
  width: 112px;
}

.button-family-secondary.dark {
  @include button-outline($light-theme: false);
}

// ** Query Panel: REST API Tabs **
.group-header {
  background: #d2ddec;
  border-radius: 4px;
  height: 28px !important;

  span {
    display: flex;
    justify-content: left;
    align-items: center;
  }
}

.raw-container.dark {
  background: #272822;
  padding: 5px;
}

// **Alert component**
.alert-component {
  border: 1px solid rgba(101, 109, 119, 0.16);
  background: #f5f7f9;

  a {
    color: $primary;
  }
}

.alert-component.dark {
  border: none !important;
  background-color: #333c48 !important;

  span {
    filter: brightness(0) invert(1);
  }
}

.codehinter-plugins.code-hinter {
  @extend .codehinter-default-input;

  .popup-btn {
    margin-top: 0.65rem !important;
  }

  .CodeMirror-placeholder,
  .CodeMirror pre.CodeMirror-line {
    height: 21px !important;
    position: absolute !important;
    margin-top: 3px !important;
  }

  .CodeMirror-cursor {
    height: inherit !important;
  }

  .CodeMirror-lines {
    height: 32px !important;
  }
}

//*button loading with spinner with primary color*//
.button-loading {
  position: relative;
  color: transparent !important;
  text-shadow: none !important;
  pointer-events: none;

  &:after {
    content: "";
    display: inline-block;
    vertical-align: text-bottom;
    border: 1.5px solid currentColor;
    border-right-color: transparent;
    border-radius: 50%;
    color: $primary;
    position: absolute;
    width: 12px;
    height: 12px;
    animation: spinner-border 0.75s linear infinite;
  }
}

.query-icon.dark {
  filter: brightness(0) invert(1);
}

//Rest-API Tab Panes
.tab-pane-body {
  margin-left: -2.5% !important;
}

//CodeMirror padding
.CodeMirror pre.CodeMirror-line,
.CodeMirror pre.CodeMirror-line-like {
  padding: 0 10px !important;
}

.comment-notification-nav-item {
  background: transparent;
  border: 0;
  font-size: 12px;
  font-weight: 500;
  opacity: 0.6;
  height: 28px;
  border-radius: 6px;
}

// comment styles ::override
.editor-sidebar {
  .nav-tabs {
    border-bottom: none !important;
  }

  .nav-tabs .nav-link.active {
    background-color: transparent !important;
  }

  .inspector-nav-item {
    background: transparent;
    border: 0;
    font-size: 12px;
    font-weight: 500;
    opacity: 0.6;
    height: 28px;
    border-radius: 6px;
  }

  .inspector-component-title-input-holder {
    padding: 16px 8px;
    margin: 0;
    padding-bottom: 0;
    display: flex;
    align-items: center;
  }
}

.comment-card-wrapper {
  border-top: 0.5px solid #e1e1e1 !important;
  margin-top: -1px !important;
}

div#driver-highlighted-element-stage,
div#driver-page-overlay {
  background: transparent !important;
  outline: 5000px solid rgba(0, 0, 0, 0.75);
}

.dark-theme-walkthrough#driver-popover-item {
  background-color: $bg-dark-light  !important;
  border-color: rgba(101, 109, 119, 0.16) !important;

  .driver-popover-title {
    color: var(--base) !important;
  }

  .driver-popover-tip {
    border-color: transparent transparent transparent $bg-dark-light  !important;
  }

  .driver-popover-description {
    color: #d9dcde !important;
  }

  .driver-popover-footer .driver-close-btn {
    color: #ffffff !important;
    text-shadow: none !important;
  }

  .driver-prev-btn,
  .driver-next-btn {
    text-shadow: none !important;
  }
}

#driver-popover-item {
  padding: 20px !important;

  .driver-prev-btn,
  .driver-next-btn,
  .driver-close-btn {
    border: none !important;
    background: none !important;
    padding-left: 0 !important;
    font-size: 14px !important;
  }

  .driver-next-btn,
  .driver-prev-btn {
    color: $primary  !important;
  }

  .driver-disabled {
    color: $primary;
    opacity: 0.5;
  }

  .driver-popover-footer {
    margin-top: 20px !important;
  }
}

.pointer-events-none {
  pointer-events: none;
}

.popover.popover-dark-themed {
  background-color: var(--base-black);
  color: var(--slateDark12);

  .popover-body {
    color: #d9dcde !important;
  }
}

.toast-dark-mode {
  .btn-close {
    filter: brightness(0) invert(1);
  }
}

.editor .editor-sidebar .inspector .form-control-plaintext {
  padding: 2px 4px;
}

.tablr-gutter-x-0 {
  --tblr-gutter-x: 0 !important;
}

.widget-button>.btn-loading:after {
  border: 1px solid var(--loader-color);
  border-right-color: transparent;
}

.flip-dropdown-help-text {
  padding: 10px 5px 0 0;
  float: left;
  font-size: 14px;
  color: $light-gray;
}

#transformation-popover-container {
  margin-left: 80px !important;
  margin-bottom: -2px !important;
}

.canvas-codehinter-container {
  display: flex;
  flex-direction: row;
}

.hinter-canvas-input {
  .canvas-hinter-wrap {
    width: 135px;
    height: 42px !important;
  }
}

.hinter-canvas-input {
  width: 180px !important;
  display: flex;
  padding: 4px;
  height: 41.2px !important;
  margin-top: 1px;

  .CodeMirror-sizer {
    border-right-width: 1px !important;
  }

  .cm-propert {
    color: #ffffff !important;
  }
}

.canvas-codehinter-container {
  .code-hinter-col {
    margin-bottom: 1px !important;
  }
}

.fx-canvas {
  background: #1c252f;
  padding: 2px;
  display: flex;
  height: 41px;
  border: solid 1px rgba(255, 255, 255, 0.09) !important;
  border-radius: 4px;
  justify-content: center;
  font-weight: 400;

  div {
    background: #1c252f !important;
    width: 35px !important;
    display: flex;
    justify-content: center;
    align-items: center;
    height: 36px;
  }
}

.fx-canvas-light {
  background: #f4f6fa !important;
  border: 1px solid #dadcde !important;

  div {
    background: #f4f6fa !important;
  }
}

.org-name {
  color: var(--slate12) !important;
  font-size: 12px;
}


.organization-list {
  margin-top: 4px;

  .btn {
    border: 0px;
  }

  .dropdown-toggle div {
    max-width: 200px;
    text-overflow: ellipsis;
    overflow: hidden;
  }

  .org-name {
    text-overflow: ellipsis;
    overflow: hidden;
    white-space: nowrap;
    width: 100%;
    font-weight: bold;
  }

  .org-actions div {
    color: $primary;
    cursor: pointer;
    font-size: 12px;
  }

  .dropdown-menu {
    min-width: 14rem;
  }

  .org-avatar {
    display: block;
  }

  .org-avatar:hover {
    .avatar {
      background: #fcfcfc no-repeat center/cover;
    }

    .arrow-container {
      svg {
        filter: invert(35%) sepia(17%) saturate(238%) hue-rotate(153deg) brightness(94%) contrast(89%);
      }
    }
  }

  .arrow-container {
    padding: 5px 0px;
  }

  .arrow-container {
    svg {
      cursor: pointer;
      height: 30px;
      width: 30px;
      padding: 0px 0px;
      filter: invert(50%) sepia(13%) saturate(208%) hue-rotate(153deg) brightness(99%) contrast(86%);
    }
  }

  .org-edit {
    span {
      color: $primary;
      cursor: pointer;
      font-size: 10px;
    }
  }

  .organization-switchlist {
    .back-btn {
      font-size: 12px;
      padding: 2px 0px;
      cursor: pointer;
    }

    .back-ico {
      cursor: pointer;

      svg {
        height: 20px;
        width: 20px;
        filter: invert(84%) sepia(13%) saturate(11%) hue-rotate(352deg) brightness(90%) contrast(91%);
      }
    }

    .dd-item-padding {
      padding: 0.5rem 0.75rem 0rem 0.75rem;
    }

    .search-box {
      margin-top: 10px;
    }

    .org-list {
      max-height: 60vh;
      overflow: auto;
    }

    .tick-ico {
      filter: invert(50%) sepia(13%) saturate(208%) hue-rotate(153deg) brightness(99%) contrast(86%);
    }

    .org-list-item {
      cursor: pointer;
    }

    .org-list-item:hover {
      .avatar {
        background: #fcfcfc no-repeat center/cover;
      }

      .tick-ico {
        filter: invert(35%) sepia(17%) saturate(238%) hue-rotate(153deg) brightness(94%) contrast(89%);
      }
    }
  }
}

.sso-button-footer-wrap {
  display: flex !important;
  justify-content: center;
  width: 100%;
}

.tj-icon {
  cursor: pointer;
}

#login-url,
#redirect-url {
  margin-bottom: 0px !important;
}

.git-encripted-label {
  color: var(--green9);
}

.card-header {
  border-bottom: 1px solid var(--slate5) !important;
}

.manage-sso-container {
  position: relative;
}

.sso-card-wrapper {
  background: var(--base);
  min-height: 100%;
  height: calc(100vh - 156px) !important;

  display: grid;
  grid-template-rows: auto 1fr auto;

  .card-header {
    border-bottom: 1px solid var(--slate5) !important;
  }

  .form-control {
    background: var(--base);
  }

  .sso-card-footer {
    display: flex;
    flex-direction: row;
    justify-content: flex-end;
    align-items: center;
    padding: 24px 32px;
    gap: 8px;
    width: 660px;
    height: 88px;
    border-top: 1px solid var(--slate5) !important;
    background: var(--base);
    margin-top: 0px !important;
  }
}

// Left Menu
.left-menu {
  background: var(--base);

  .tj-list-item {
    gap: 40px;
    width: 187px;
    height: 32px;
    white-space: nowrap;
    overflow: hidden;
    text-overflow: ellipsis;
  }

  .folder-list-selected {
    background-color: var(--indigo4);
  }

  ul {
    overflow: auto;
    margin: 0px;
    padding: 0px;

    li {
      float: left;
      list-style: none;
      width: 100%;
      padding: 6px 8px;
      border-radius: 6px;
      cursor: pointer;
      margin: 3px 0px;
      color: var(--base-black) !important;
    }

    li.active {
      background-color: $primary;
      color: #ffffff;
    }

    li:not(.active):hover {
      background: var(--slate4);
      border-radius: 6px;
    }
  }
}

.enabled-tag {
  padding: 4px 16px;
  gap: 10px;
  width: 77px;
  height: 28px;
  background: var(--grass3);
  border-radius: 100px;
  color: var(--grass9);
  font-weight: 500;
}

.disabled-tag {
  padding: 4px 16px;
  gap: 10px;
  color: var(--tomato9);
  width: 81px;
  height: 28px;
  background: var(--tomato3);
  border-radius: 100px;
  font-weight: 500;
}

.manage-sso {
  .title-with-toggle {
    width: 100%;
    font-weight: 500;

    .card-title {
      color: var(--slate12) !important;
      font-weight: 500;
    }

    .form-check-input {
      width: 28px;
      height: 16px;
    }

    input[type="checkbox"] {
      /* Double-sized Checkboxes */
      -ms-transform: scale(1.5);
      /* IE */
      -moz-transform: scale(1.5);
      /* FF */
      -webkit-transform: scale(1.5);
      /* Safari and Chrome */
      -o-transform: scale(1.5);
      /* Opera */
      transform: scale(1.5);
      margin-top: 5px;
    }
  }
}

.help-text {
  overflow: auto;

  div {
    color: var(--slate11);
    font-style: normal;
    font-weight: 400;
    font-size: 12px;
    line-height: 20px;
  }
}


.org-invite-or {
  padding: 1rem 0rem;

  h2 {
    width: 100%;
    text-align: center;
    border-bottom: 1px solid #000;
    line-height: 0.1em;
    margin: 10px 0 20px;
  }

  h2 span {
    background: #ffffff;
    padding: 0 10px;
  }
}

.theme-dark .json-tree-container {
  .json-tree-node-icon {
    svg {
      filter: invert(89%) sepia(2%) saturate(127%) hue-rotate(175deg) brightness(99%) contrast(96%);
    }
  }

  .json-tree-svg-icon.component-icon {
    filter: brightness(0) invert(1);
  }

  .node-key-outline {
    height: 1rem !important;
    border: 1px solid transparent !important;
    color: #ccd4df;
  }

  .selected-node {
    border-color: $primary-light  !important;
  }

  .json-tree-icon-container .selected-node>svg:first-child {
    filter: invert(65%) sepia(62%) saturate(4331%) hue-rotate(204deg) brightness(106%) contrast(97%);
  }

  .node-length-color {
    color: #b8c7fd;
  }

  .node-type {
    color: #8a96a6;
  }

  .group-border {
    border-color: rgb(97, 101, 111);
  }

  .action-icons-group {

    img,
    svg {
      filter: invert(89%) sepia(2%) saturate(127%) hue-rotate(175deg) brightness(99%) contrast(96%);
    }
  }

  .hovered-node.node-key.badge {
    color: #8092ab !important;
    border-color: #8092ab !important;
  }
}

.json-tree-container {
  .json-tree-svg-icon.component-icon {
    height: 16px;
    width: 16px;
  }

  .json-tree-icon-container {
    max-width: 20px;
    margin-right: 6px;
  }

  .node-type {
    color: #a6b6cc;
    padding-top: 2px;
  }

  .json-tree-valuetype {
    font-size: 10px;
    padding-top: 2px;
  }

  .node-length-color {
    color: #3650af;
    padding-top: 3px;
  }

  .json-tree-node-value {
    font-size: 11px;
  }

  .json-tree-node-string {
    color: #f6820c;
  }

  .json-tree-node-boolean {
    color: #3eb25f;
  }

  .json-tree-node-number {
    color: #f4b2b0;
  }

  .json-tree-node-null {
    color: red;
  }

  .json-tree-node-date {
    color: rgb(98, 107, 103);
  }

  .group-border {
    border-left: 0.5px solid #dadcde;
    margin-top: 16px;
    margin-left: -12px;
  }

  .selected-node {
    border-color: $primary-light  !important;
  }

  .selected-node .group-object-container .badge {
    font-weight: 400 !important;
    height: 1rem !important;
  }

  .group-object-container {
    margin-left: 0.72rem;
    margin-top: -16px;
  }

  .json-node-element {
    cursor: pointer;
  }

  .hide-show-icon {
    cursor: pointer;
    margin-left: 1rem;

    &:hover {
      color: $primary;
    }
  }

  .action-icons-group {
    margin-right: 4rem !important;
    margin-left: 2rem !important;
  }

  .action-icons-group {
    cursor: pointer;
  }

  .hovered-node {
    font-weight: 400 !important;
    height: 1rem !important;
    color: #8092ab;
  }

  .node-key {
    font-weight: 400 !important;
    margin-left: -0.25rem !important;
    justify-content: start !important;
    min-width: fit-content !important;
  }

  .node-key-outline {
    height: 1rem !important;
    border: 1px solid transparent !important;
    color: #3e525b;
  }
}

.popover-more-actions {
  font-weight: 400 !important;

  &:hover {
    background: #d2ddec !important;
  }
}

.popover-dark-themed .popover-more-actions {
  color: #ccd4df;

  &:hover {
    background-color: #324156 !important;
  }
}

#json-tree-popover {
  padding: 0.25rem !important;
}

// Font sizes
.fs-9 {
  font-size: 9px !important;
}

.fs-10 {
  font-size: 10px !important;
}

.fs-12 {
  font-size: 12px !important;
}

.realtime-avatars {
  padding: 0px
}

.widget-style-field-header {
  font-family: "Inter";
  font-style: normal;
  font-weight: 500;
  font-size: 12px;
  line-height: 20px;
  color: #61656c;
}

.maintenance_container {
  width: 100%;
  height: 100vh;
  display: flex;
  justify-content: center;
  align-items: center;

  .card {
    .card-body {
      display: flex;
      height: 200px !important;
      align-items: center;
    }
  }
}

.list-timeline:not(.list-timeline-simple) .list-timeline-time {
  top: auto;
}

.widget-buttongroup {
  display: flex;
  flex-direction: column;
  justify-content: left;
  overflow: hidden !important;
}

.group-button {
  margin: 0px 10px 10px 0px;
  line-height: 1.499;
  font-weight: 400;
  white-space: nowrap;
  text-align: center;
  cursor: pointer;
  padding: 0 15px;
  font-size: 12px;
  border-radius: 4px;
  color: rgba(0, 0, 0, .65);
  background-color: #ffffff;
  border: 1px solid #d9d9d9;
  min-width: 40px;
  width: auto !important;
  height: 30px,
}

.widget-buttongroup-label {
  font-weight: 600;
  margin-right: 10px;
  color: #3e525b;
}

.editor-actions {
  border-bottom: 1px solid #eee;
  padding: 5px;
  display: flex;
  justify-content: end;
}

.autosave-indicator {
  color: #868aa5;
  white-space: nowrap;
  font-weight: 400;
  font-size: 12px;
  letter-spacing: 0.5px;
}

.autosave-indicator-saving {
  left: 44%;
}

.zoom-buttons {
  width: 20px !important;
  height: 25px !important;
  margin-left: 2px;

  span {
    transform: rotate(60deg);
  }
}

.zoom-button-wrapper {
  position: fixed;
  right: 0px;
  bottom: 5px;
}

.zoom-buttons {
  opacity: 0;
  visibility: hidden;
}

.image-widget-wrapper:hover button {
  opacity: 1 !important;
  visibility: visible;
}

.pdf-page-controls {
  background: white;
  border-radius: 4px;

  button {
    width: 36px;
    height: 36px;
    background: white;
    border: 0;
    font-size: 1.2em;
    border-radius: 4px;

    &:first-child {
      border-top-right-radius: 0;
      border-bottom-right-radius: 0;
    }

    &:last-child {
      border-top-left-radius: 0;
      border-bottom-left-radius: 0;
    }

    &:hover {
      background-color: #e6e6e6;
    }
  }

  span {
    font-family: inherit;
    font-size: 1em;
    padding: 0 0.5em;
    color: #000;
  }
}

//download button in pdf widget
.download-icon-outer-wrapper:hover {
  background-color: #e6e6e6 !important
}

.pdf-document {
  canvas {
    margin: 0px auto;
  }

  &:hover {
    .pdf-page-controls {
      opacity: 1;
    }
  }
}

.org-variables-page {
  .btn-org-env {
    width: 36px;
  }

  .encryption-input {
    width: fit-content;
  }

  .no-vars-text {
    display: block;
    text-align: center;
    margin-top: 100px;
  }
}

//Kanban board
.kanban-container.dark-themed {
  background-color: $bg-dark-light  !important;

  .kanban-column {
    .card-header {
      background-color: #324156 !important;
    }
  }
}

.kanban-container {
  background-color: #fefefe;

  .kanban-column {
    background-color: #f4f4f4;
    padding: 0 !important;
    height: fit-content !important;

    .card-body {
      &:hover {
        overflow-y: auto !important;

        &::-webkit-scrollbar {
          width: 0 !important;
          height: 0 !important;
        }
      }
    }

    .card-header {
      background-color: #fefefe;

      .badge {
        font-size: 12px !important;
      }
    }

    .card-body .dnd-card {
      border-radius: 5px !important;
    }

    .dnd-card.card {
      height: 52px !important;
      padding: 5px !important;
    }

    .dnd-card.card.card-dark {
      background-color: $bg-dark  !important;
    }
  }

  .kanban-board-add-group {
    justify-content: center;
    align-items: center;
    cursor: pointer;
    color: rgba(0, 0, 0, 0.5);
    background-color: transparent;
    border-style: dashed;
    border-color: rgba(0, 0, 0, 0.08);
    display: flex;
    flex-direction: column;
    grid-auto-rows: max-content;
    overflow: hidden;
    box-sizing: border-box;
    appearance: none;
    outline: none;
    margin: 10px;
    border-radius: 5px;
    min-width: 350px;
    height: 200px;
    font-size: 1em;
  }

  .add-card-btn {
    font-size: 1em;
    font-weight: 400;
    color: #3e525b;
    border-radius: 5px;
    padding: 5px;
    margin: 5px;
    background-color: transparent;
    border-style: dashed;
    border-color: rgba(0, 0, 0, 0.08);
    cursor: pointer;
    transition: all 0.2s ease-in-out;

    &:hover {
      background-color: #e6e6e6;
    }
  }
}

.cursor-pointer {
  cursor: pointer;
}

.cursor-text {
  cursor: text;
}

.cursor-not-allowed {
  cursor: none;
}

.bade-component {
  display: inline-flex;
  justify-content: center;
  align-items: center;
  overflow: hidden;
  user-select: none;
  padding: calc(0.25rem - 1px) 0.25rem;
  height: 1.25rem;
  border: 1px solid transparent;
  min-width: 1.25rem;
  font-weight: 600;
  font-size: .625rem;
  letter-spacing: .04em;
  text-transform: uppercase;
  vertical-align: bottom;
  border-radius: 4px;
}

// sso-helper-page
.sso-helper-container {
  width: 60vw;
  padding: 30px;
  box-shadow: rgba(0, 0, 0, 0.16) 0px 1px 4px;
  margin: 0 auto;
}

.sso-copy {
  margin-left: 10px;
  cursor: pointer;
}

#git-url,
#google-url {
  color: $primary;
  margin-left: 4px;
  word-break: break-all;
}

@media only screen and (max-width: 768px) {
  .sso-helper-container {
    width: 96vw;
    padding: 20px;
  }
}

.sso-helper-doc {
  line-height: 24px;
}

.sso-content-wrapper {
  margin: 0 auto;
  display: flex;
  flex-direction: column;
  align-items: self-start;
  padding: 20px;
  box-shadow: rgba(0, 0, 0, 0.02) 0px 1px 3px 0px, rgba(27, 31, 35, 0.15) 0px 0px 0px 1px;
  border-radius: 4px;
}

.workspace-status {
  display: flex;
  font-weight: 800;
  margin-bottom: 6px;
}

.sso-type {
  font-weight: 600;
  margin-bottom: 4px !important;
  display: flex;

  span {
    margin-right: 10px;
  }

  a {
    margin-left: 6px;

  }
}

.gg-album {
  box-sizing: border-box;
  position: relative;
  display: block;
  width: 18px;
  height: 18px;
  transform: scale(var(--ggs, 1));
  border-left: 7px solid transparent;
  border-right: 3px solid transparent;
  border-bottom: 8px solid transparent;
  box-shadow: 0 0 0 2px,
    inset 6px 4px 0 -4px,
    inset -6px 4px 0 -4px;
  border-radius: 3px
}

.gg-album::after,
.gg-album::before {
  content: "";
  display: block;
  box-sizing: border-box;
  position: absolute;
  width: 2px;
  height: 5px;
  background: currentColor;
  transform: rotate(46deg);
  top: 5px;
  right: 4px
}

.gg-album::after {
  transform: rotate(-46deg);
  right: 2px
}

.sso-helper-header {
  display: flex;
  align-items: center;

  span {
    margin-right: 10px;
  }
}

// sso end

// steps-widget
a.step-item-disabled {
  text-decoration: none;
}

.steps {
  overflow: hidden;
  margin: 0rem !important;
}

.step-item.active~.step-item:after,
.step-item.active~.step-item:before {
  background: #f3f5f5 !important;
}

.step-item.active:before {
  background: #ffffff !important;
}

.steps .step-item.active:before {
  border-color: #b4b2b2 !important;
}

.steps-item {
  color: var(--textColor) !important;
}

.step-item:before {
  background: var(--bgColor) !important;
  // remaining code
}

.step-item:after {
  background: var(--bgColor) !important;
}

.step-item.active~.step-item {
  color: var(--textColor) !important;
  ;
}

.notification-center-badge {
  top: 0;
  right: 0;
  position: absolute;
}

.notification-center {
  max-height: 500px;
  overflow: auto;
  margin-left: 11px !important;

  .empty {
    padding: 0 !important;

    .empty-img {
      font-size: 2.5em;
    }
  }

  .card {
    min-width: 400px;
    background: var(--base);
    color: var(--slate12);
    box-shadow: 0px 12px 16px -4px rgba(16, 24, 40, 0.08), 0px 4px 6px -2px rgba(16, 24, 40, 0.03);
  }

  .card-footer {
    background: var(--base);
    color: var(--slate12);
  }

  .spinner {
    min-height: 220px;
  }
}

// profile-settings css
.confirm-input {
  padding-right: 8px !important;
}

.user-group-actions {
  display: flex;
  gap: 8px;
}

input.hide-input-arrows {
  -moz-appearance: none;

  &::-webkit-outer-spin-button,
  &::-webkit-inner-spin-button {
    -webkit-appearance: none;
  }
}

.btn-org-env {
  width: 36px;
}

.custom-checkbox-tree {
  overflow-y: scroll;
  color: #3e525b;

  .react-checkbox-tree label:hover {
    background: none !important;
  }

  .rct-icons-fa4 {

    .rct-icon-expand-open,
    .rct-icon-expand-close {
      &::before {
        content: url("data:image/svg+xml,%3Csvg xmlns='http://www.w3.org/2000/svg' viewBox='0 0 1024 1024' focusable='false' data-icon='caret-down' width='12px' height='12px' fill='currentColor' aria-hidden='true'%3E%3Cpath d='M840.4 300H183.6c-19.7 0-30.7 20.8-18.5 35l328.4 380.8c9.4 10.9 27.5 10.9 37 0L858.9 335c12.2-14.2 1.2-35-18.5-35z'%3E%3C/path%3E%3C/svg%3E") !important;
      }
    }

    .rct-icon-expand-close {
      transform: rotate(-90deg);
      -webkit-transform: rotate(-90deg);
    }
  }
}

// sso enable/disable box
.tick-cross-info {
  .main-box {
    margin-right: 10px;
    border-radius: 5px;
  }

  .icon-box {
    padding: 7px 5px 7px 2px;
    color: #ffffff;

    .icon {
      stroke-width: 4.5px;
    }
  }

  .tick-box {
    border: 3px solid var(--indigo9);

    .icon-box {
      background: var(--indigo9);
    }
  }

  .cross-box {
    border: 3px solid $disabled;

    .icon-box {
      background: $disabled;
    }
  }
}

.icon-widget-popover {
  &.theme-dark {
    .popover-header {
      background-color: #232e3c;
      border-bottom: 1px solid #324156;
      ;
    }
  }

  .popover-header {
    padding-bottom: 0;
    background-color: #ffffff;

    .input-icon {
      margin-bottom: 0.5rem !important;
    }
  }

  .popover-body {
    padding: 0 0.5rem;

    .row {
      >div {
        overflow-x: hidden !important;
      }
    }

    .icon-list-wrapper {
      display: grid;
      grid-template-columns: repeat(10, 1fr);
      margin: 0.5rem 1rem 0.5rem 0.5rem;
    }

    .icon-element {
      cursor: pointer;
      border: 1px solid transparent;
      border-radius: $border-radius;

      &:hover {
        border: 1px solid $primary;
      }
    }
  }
}

.dark-theme-placeholder::placeholder {
  color: #C8C6C6;
}

.dark-multiselectinput {
  input {
    color: white;

    &::placeholder {
      color: #C8C6C6;
    }
  }
}


.dark-theme-placeholder::placeholder {
  color: #C8C6C6;
}

.dark-multiselectinput {
  input {
    color: white;

    &::placeholder {
      color: #C8C6C6;
    }
  }
}

// Language Selection Modal
.lang-selection-modal {
  font-weight: 500;

  .list-group {
    padding: 1rem 1.5rem;
    padding-top: 0;
    overflow-y: scroll;
    height: calc(100% - 68px);
  }

  .list-group-item {
    border: 0;

    p {
      margin-bottom: 0px;
      margin-top: 2px;
    }
  }

  .list-group-item.active {
    background-color: var(--indigo4);
    color: var(--slate12);
    font-weight: 600;
    margin-top: 0px;
  }

  .modal-body {
    height: 50vh;
    padding: 0;
  }

  .lang-list {
    height: 100%;

    .search-box {
      position: relative;
      margin: 1rem 1.5rem;
    }

    input {
      border-radius: 5px !important;
    }

    .input-icon {
      display: flex;
    }

    .input-icon {
      .search-icon {
        display: block;
        position: absolute;
        left: 0;
        margin-right: 0.5rem;
      }

      .clear-icon {
        cursor: pointer;
        display: block;
        position: absolute;
        right: 0;
        margin-right: 0.5rem;
      }
    }

    .list-group-item.active {
      color: $primary;
    }
  }
}

.lang-selection-modal.dark {
  .modal-header {
    border-color: #232e3c !important;
  }

  .modal-body,
  .modal-footer,
  .modal-header,
  .modal-content {
    color: white;
    background-color: #2b394a;
  }

  .list-group-item {
    color: white;
    border: 0;
  }

  .list-group-item:hover {
    background-color: #232e3c;
  }

  .list-group-item.active {
    background-color: #4d72fa;
    color: white;
    font-weight: 600;
  }

  .no-results-item {
    background-color: #2b394a;
    color: white;
  }

  input {
    background-color: #2b394a;
    border-color: #232e3c;
    color: white;
  }
}

// Language Selection Modal
.lang-selection-modal {
  font-weight: 500;

  .list-group {
    padding: 1rem 1.5rem;
    padding-top: 0;
    overflow-y: scroll;
    height: calc(100% - 68px);
  }

  .list-group-item {
    border: 0;

    p {
      margin-bottom: 0px;
      margin-top: 2px;
    }
  }

  .list-group-item.active {
    background-color: #edf1ff;
    color: #4d72fa;
    font-weight: 600;
    margin-top: 0px;
  }

  .modal-body {
    height: 50vh;
    padding: 0;
  }

  .lang-list {
    height: 100%;

    .search-box {
      position: relative;
      margin: 1rem 1.5rem;
    }

    input {
      border-radius: 5px !important;
    }

    .input-icon {
      display: flex;
    }

    .input-icon {
      .search-icon {
        display: block;
        position: absolute;
        left: 0;
        margin-right: 0.5rem;
      }

      .clear-icon {
        cursor: pointer;
        display: block;
        position: absolute;
        right: 0;
        margin-right: 0.5rem;
      }
    }

    .list-group-item.active {
      color: $primary;
    }
  }
}

.lang-selection-modal.dark {
  .modal-header {
    border-color: #232e3c !important;
  }

  .modal-body,
  .modal-footer,
  .modal-header,
  .modal-content {
    color: white;
    background-color: #2b394a;
  }

  .list-group-item {
    color: white;
    border: 0;
  }

  .list-group-item:hover {
    background-color: #232e3c;
  }

  .list-group-item.active {
    background-color: #4d72fa;
    color: white;
    font-weight: 600;
  }

  .no-results-item {
    background-color: #2b394a;
    color: white;
  }

  input {
    background-color: #2b394a;
    border-color: #232e3c;
    color: white;
  }
}

.org-users-page {
  .page-body {
    height: 100%;
  }
}

.user-group-container-wrap {
  margin: 20px auto 0 auto;
}

.dragged-column {
  z-index: 1001;
}

#storage-sort-popover {
  max-width: 800px;
  width: 800px;
  background-color: var(--base);
  box-sizing: border-box;
  box-shadow: 0px 12px 16px -4px rgba(16, 24, 40, 0.08), 0px 4px 6px -2px rgba(16, 24, 40, 0.03);
  border-radius: 4px;
  border: 1px solid var(--slate3) !important;
  left: 109px !important;
  top: 8px !important;
  position: absolute !important;


  .card-body,
  .card-footer {
    background: var(--base);
  }
}


#storage-filter-popover {
  max-width: 800px;
  width: 800px;
  background-color: var(--base);
  box-sizing: border-box;
  box-shadow: 0px 12px 16px -4px rgba(16, 24, 40, 0.08), 0px 4px 6px -2px rgba(16, 24, 40, 0.03);
  border-radius: 4px;
  border: 1px solid var(--slate3) !important;
  left: 193px !important;
  top: 10px !important;
  position: absolute !important;


  .card-body,
  .card-footer {
    background: var(--base);
  }
}

// Table set to full width
.jet-data-table thead {
  display: flex !important;

  tr {
    flex-grow: 1;

    th:last-child {
      flex: 1 1 auto;
    }
  }
}

tbody {
  width: 100% !important;
  flex-grow: 1;

  tr {
    width: 100% !important;

    td:last-child {
      flex: 1 1 auto;
    }
  }
}

.datepicker-widget.theme-dark {
  .react-datepicker__tab-loop {
    .react-datepicker__header {
      background-color: #232e3c;

      .react-datepicker__current-month,
      .react-datepicker__day-name,
      .react-datepicker__month-select,
      .react-datepicker__year-select {
        color: white;
      }

      .react-datepicker__month-select,
      .react-datepicker__year-select {
        background-color: transparent;
      }
    }

    .react-datepicker__month {
      background-color: #232e3c;

      .react-datepicker__day {
        color: white;

        &:hover {
          background-color: #636466;
        }
      }

      .react-datepicker__day--outside-month {
        opacity: 0.5;
      }
    }

    .react-datepicker {
      background-color: #232e3c;
    }
  }
}

.theme-dark .list-group-item {
  &:hover {
    background-color: #232e3c;
  }
}

.theme-dark {

  .CalendarMonth,
  .DayPickerNavigation_button,
  .CalendarDay,
  .CalendarMonthGrid,
  .DayPicker_focusRegion,
  .DayPicker {
    background-color: #232e3c;
  }

  .DayPicker_weekHeader_ul,
  .CalendarMonth_caption,
  .CalendarDay {
    color: white;
  }

  .CalendarDay__selected_span,
  .CalendarDay__selected_start,
  .CalendarDay__selected_end {
    background-color: #4D72FA;
    color: white;
  }

  .CalendarDay {
    border-color: transparent; //hiding the border around days in the dark theme

    &:hover {
      background-color: #636466;
    }
  }

  .DateInput_fangStroke {
    stroke: #232E3C;
    fill: #232E3C;
  }

  .DayPickerNavigation_svg__horizontal {
    fill: white;
  }

  .DayPicker__withBorder {
    border-radius: 0;
  }

  .DateRangePicker_picker {
    background-color: transparent;
  }
}

.link-widget {
  display: flex;
  align-items: center;
  overflow: auto;

  &.hover {
    a {
      &:hover {
        text-decoration: underline;
      }
    }
  }

  &.no-underline {
    a {
      text-decoration: none !important;
    }
  }

  &.underline {
    a {
      text-decoration: underline;
    }
  }

  &::-webkit-scrollbar {
    width: 0;
    height: 0;
    background: transparent;
  }
}

.home-modal-component.modal-version-lists {
  .modal-header {
    .btn-close {
      top: auto;
    }
  }
}

.modal-version-lists {
  max-height: 80vh;

  .modal-body {
    height: 80%;
    overflow: auto;
  }

  .modal-footer,
  .modal-header {
    height: 10%;
  }

  .version-wrapper {
    display: flex;
    justify-content: flex-start;
    padding: 0.75rem 0.25rem;
    border: 1px solid var(--slate7);
  }
}

.dropdown-table-column-hide-common {
  border-radius: 3px;
  height: auto;
  overflow-y: scroll;
  padding: 8px 16px;
  width: 20rem;
  max-height: 200px;
}

.dropdown-table-column-hide {
  background-color: #ffffff;
  box-shadow: 0 0 0 2px #0000001a;
}

.dropdown-table-column-hide-dark-themed {
  color: #ffffff !important;
  background-color: #1f2936 !important;
  box-shadow: 0 0 0 2px #9292921a;
}

.hide-column-table-text {
  margin: 0 !important;
}

.hide-column-name {
  padding-left: 10px !important;
}

.rest-methods-url {
  .cm-s-default {
    .cm-string-2 {
      color: #000;
    }
  }
}

.tooljet-database {

  .table-header,
  .table-name,
  .table-cell {
    white-space: nowrap;
    overflow: hidden;
    text-overflow: ellipsis;
  }

  .table-name {
    color: #000;
    width: 250px;
  }

  .table-left-sidebar {
    max-width: 288px;
  }

  .add-table-btn {
    height: 32px;
  }

  .table-header {
    background: #ECEEF0;
  }

  .table-header,
  .table-cell {
    max-width: 230px;
  }

  .add-more-columns-btn {
    background: var(--indigo3);
    font-weight: 500;
    color: var(--indigo9);
    font-size: 12px;
    border-radius: 600;
  }

  .delete-row-btn {
    max-width: 140px;
  }

  .table-list-item-popover {
    display: none;
  }

  .table-list-item:hover .table-list-item-popover {
    display: block;
  }
}

// download pop-up in the table widget
.table-widget-download-popup {
  .cursor-pointer {
    width: 130px;

    &:hover {
      font-weight: bolder;
    }
  }
}

.apploader {
  height: 100vh;

  .app-container {
    height: 100%;
    display: flex;
    flex-direction: column;
    justify-content: space-between;
  }

  .editor-header {
    height: 5%;
    background-color: #EEEEEE;
    display: flex;
    align-items: center;
    justify-content: space-between;

    .app-title-skeleton {
      width: 100px;
      height: 100%;
      display: flex;
      align-items: center;
      margin-left: 120px;
    }

    .right-buttons {
      display: flex;
      gap: 5px;
      align-items: center;
      margin-right: 10px;
    }
  }

  .editor-body {
    height: 100%;
  }

  .skeleton {
    padding: 5px;
  }

  .editor-left-panel {
    width: 48px;
    background-color: #EEEEEE;
    margin: 3px 0px 3px 3px;
    display: flex;
    flex-direction: column;
    justify-content: space-between;
    border-radius: 5px;

    .left-menu-items {
      display: flex;
      flex-direction: column;
      justify-content: space-between;
      gap: 5px;
      margin-top: 10px;
    }

    .bottom-items {
      margin-bottom: 10px;
    }
  }

  .editor-center {
    height: 100%;
    display: flex;
    flex-direction: column;
    gap: 5px;
    justify-content: space-between;

    .canvas {
      height: 100vh;
      background-color: #e6e6e6;
      border-radius: 5px;
      display: flex;
      justify-content: center;
    }

    .query-panel {
      height: 30%;
      display: flex;
      justify-content: space-between;
      gap: 5px;

      .queries {
        width: 30%;
        display: flex;
        flex-direction: column;
        gap: 5px;

        .queries-title {
          background-color: #EEEEEE;
          border-radius: 5px;
          height: 20%;
          padding: 5px 10px;
          display: flex;
          justify-content: space-between;
          align-items: center;
        }

        .query-list {
          background-color: #EEEEEE;
          border-radius: 5px;
          height: 80%;

          .query-list-item {
            margin: 10px;
            height: 35px;
          }
        }
      }

      .query-editor {
        width: 70%;
        height: 100%;
        display: flex;
        flex-direction: column;
        gap: 5px;

        .query-editor-header {
          background-color: #EEEEEE;
          border-radius: 5px;
          height: 20%;
          padding: 5px 10px;
          display: flex;
          justify-content: space-between;

          .query-actions {
            display: flex;
            align-items: center;
          }
        }

        .query-editor-body {
          background-color: #EEEEEE;
          height: 80%;
          border-radius: 5px;

          .button {
            margin-right: 10px;
          }
        }
      }
    }
  }

  .wrapper {
    padding: 3px 3px 3px 0px;
  }



  .right-bar {
    height: 100%;
    padding: 3px 3px 3px 0px;
    display: flex;
    flex-direction: column;
    justify-content: space-between;
    gap: 5px;

    .widget-list-header {
      height: 5%;
      background-color: #EEEEEE;
      border-radius: 5px;
    }

    .widget-list {
      height: 95%;
      background-color: #EEEEEE;
      border-radius: 5px;
      padding: 10px;

      .widgets {
        display: flex;
        justify-content: space-between;
      }
    }
  }
}

.subheader {
  margin-bottom: 12px;
}

.theme-dark {
  .layout-sidebar-icon {
    &:hover {
      background-color: #273342;
    }
  }

  .tooljet-database {

    .table-name,
    .subheader {
      color: var(--slate9);
    }

    .list-group-item.active {
      .table-name {
        color: #000;
      }
    }
  }

  .editor-header {
    background-color: #1F2936;
  }

  .editor-left-panel {
    background-color: #1F2936;
  }

  .editor-center {
    .canvas {
      background-color: #1F2936;
    }
  }

  .query-panel {
    .queries {
      .queries-title {
        background-color: #1F2936 !important;
      }

      .query-list {
        background-color: #1F2936 !important;
      }
    }

    .query-editor {
      .query-editor-header {
        background-color: #1F2936 !important;
      }

      .query-editor-body {
        background-color: #1F2936 !important;
      }
    }
  }

  .right-bar {
    .widget-list-header {
      background-color: #1F2936;
    }

    .widget-list {
      background-color: #1F2936;
    }
  }
}

:root {
  --tblr-breadcrumb-item-active-font-weight: 500;
  --tblr-breadcrumb-item-active-color: inherit;
}

.application-brand {
  position: relative;
  display: flex;
  justify-content: center;
}

.breadcrumb-item.active {
  font-weight: var(--tblr-breadcrumb-item-active-font-weight);
  color: var(--tblr-breadcrumb-item-active-color);
}

.app-icon-main {
  background: var(--indigo3) !important;
  border-radius: 6px !important;
  display: flex;
  justify-content: center;
  align-items: center;
  width: 48px;
  height: 48px;
}

.user-avatar-nav-item,
.audit-log-nav-item,
.notification-center-nav-item {
  border-radius: 4px;
}

.audit-log-nav-item {
  bottom: 40px;
}

.workspace-content-wrapper,
.database-page-content-wrap {
  background: var(--slate2);
}

.workspace-variable-table-card {
  margin: 0 auto;
  width: 880px;
}

.organization-page-sidebar {
  height: calc(100vh - 64px);
  max-width: 288px;
  background-color: var(--base);
  border-right: 1px solid var(--slate5) !important;
  display: grid !important;
  grid-template-rows: auto 1fr auto !important;
}

.home-page-sidebar {
  max-width: 288px;
  background-color: var(--base);
  border-right: 1px solid var(--slate5);
  display: grid;
  grid-template-rows: auto 1fr auto;
}

.empty-home-page-image {
  margin-top: 14px;
}

.create-new-table-btn {
  width: 248px;

  button {
    height: 40px !important;

  }
}

.tooljet-database-sidebar {
  max-width: 288px;
  background: var(--base);
  border-right: 1px solid var(--slate5);


  .sidebar-container {
    height: 40px !important;
    padding-top: 1px !important;
    margin: 0 auto;
    display: flex;
    justify-content: center;
  }
}

.create-new-app-dropdown {
  width: 248px !important;


  .dropdown-toggle-split {
    border-left: 1px solid var(--indigo11) !important;
  }

  button {
    background-color: var(--indigo9) !important;
  }
}

.create-new-app-button {
  font-weight: 500;
  font-size: 14px;
  height: 40px;
  border-top-left-radius: 6px;
  border-bottom-left-radius: 6px;
}

.create-new-app-button+.dropdown-toggle {
  height: 40px;
  border-top-right-radius: 6px;
  border-bottom-right-radius: 6px;
}

.custom-select {
  .select-search-dark__value::after {
    content: none;
  }

  .select-search-dark__select,
  .select-search__select {
    min-width: fit-content;
    max-width: 100% !important;
  }
}

.jet-data-table td .textarea-dark-theme.text-container:focus {
  background-color: transparent !important;
}

.tooljet-logo-loader {
  height: 100vh;
  display: flex;
  align-items: center;
  justify-content: center;

  .loader-spinner {
    margin: 10px 87px;
  }
}

.page-body {
  height: calc(100vh - 1.25rem - 48px);
  min-height: 500px;
}

// buttons
.default-secondary-button {
  background-color: $color-light-indigo-03;
  color: $color-light-indigo-09;
  max-height: 28px;
  width: 76px;
  display: flex;
  flex-direction: row;
  justify-content: center;
  align-items: center;
  padding: 4px 16px;
  gap: 6px;
  font-weight: 500;
  border: 0 !important;

  .query-manager-btn-svg-wrapper {
    width: 16px !important;
    height: 16px !important;
    padding: 2.67px;
  }

  .query-manager-btn-name {
    min-width: 22px;
  }

  &:hover {
    background-color: $color-light-indigo-04;
    color: $color-light-indigo-10;
  }

  &:active {
    background-color: $color-light-indigo-04;
    color: $color-light-indigo-10;
    box-shadow: 0px 0px 0px 4px #C6D4F9;
    border-radius: 6px;
    border: 1px solid;
    outline: 0 !important;

    svg {
      path {
        fill: $color-light-indigo-10;
      }
    }
  }

  .query-run-svg {
    padding: 4px 2.67px;
  }
}

.default-secondary-button.theme-dark {
  background-color: #4D72FA !important;
  color: #F4F6FA !important;

  svg {
    path {
      fill: #F4F6FA !important;
    }
  }

  &:hover {
    border: 1px solid #4D72FA !important;
    background-color: #4D5EF0 !important;
    color: #FFFFFC !important;

    svg {
      path {
        fill: #FFFFFC !important;
      }
    }
  }

  &:active {
    border: 1px solid #4D72FA !important;
    background-color: #4D5EF0 !important;
    box-shadow: 0px 0px 0px 4px #4D72FA;
    border-radius: 6px;
  }
}

.default-tertiary-button {
  background-color: $color-light-base;
  color: $color-light-slate-12;
  border: 1px solid $color-light-slate-07;
  display: flex;
  flex-direction: row;
  justify-content: center;
  align-items: center;
  padding: 4px 16px;
  gap: 6px;
  max-height: 28px;
  font-weight: 500;
  height: 28px;
  cursor: pointer;

  .query-btn-svg-wrapper {
    width: 16px !important;
    height: 16px !important;
    padding: 2.67px;
  }

  .query-btn-name {
    min-width: 22px;

  }

  &:hover {
    border: 1px solid $color-light-slate-08;
    color: $color-light-slate-11;

    svg {
      path {
        fill: $color-light-slate-11;
      }
    }
  }

  .query-create-run-svg {
    padding: 2px;
  }

  .query-preview-svg {
    padding: 2.67px 0.067px;
  }

  &:active {
    border: 1px solid #C1C8CD;
    box-shadow: 0px 0px 0px 4px #DFE3E6;
    color: $color-light-slate-11;
    outline: 0;
  }
}

.default-tertiary-button.theme-dark {
  background-color: transparent;
  color: #4D5EF0 !important;
  border: 1px solid #4D5EF0 !important;

  svg {
    path {
      fill: #4D5EF0 !important;
    }
  }

  &:hover {
    border: 1px solid $color-dark-slate-08;
    color: #FFFFFC !important;
    background-color: #4D5EF0 !important;

    svg {
      path {
        fill: #FFFFFC !important;
      }
    }
  }

  &:active {
    border: 1px solid inherit;
    box-shadow: none;
    outline: 0;
  }
}

.default-tertiary-button.theme-dark.btn-loading {
  background-color: #4D5EF0 !important;
  color: transparent !important;

  svg {
    path {
      fill: transparent !important;
    }
  }
}

.default-tertiary-button.button-loading {
  background-color: transparent !important;
  color: transparent !important;

  svg {
    path {
      fill: transparent !important;
    }
  }
}

.disable-tertiary-button {
  color: $color-light-slate-08;
  background-color: $color-light-slate-03;
  pointer-events: none !important;

  svg {
    path {
      fill: $color-light-slate-08;
    }
  }

}

.disable-tertiary-button.theme-dark {
  color: $color-dark-slate-08;
  background-color: $color-dark-slate-03;
  pointer-events: none !important;

  svg {
    path {
      fill: $color-dark-slate-08;
    }
  }
}

.font-weight-500 {
  font-weight: 500;
}

.font-size-12 {
  font-size: 12px;
}

.toggle-query-editor-svg {
  width: 16px;
  height: 16px;
  padding: 2.88px 5.22px;
}

.theme-dark {
  .org-avatar:hover {
    .avatar {
      background: #10141A no-repeat center/cover;
    }
  }
}

.app-creation-time {
  color: var(--slate11) !important;
  white-space: nowrap;
  overflow: hidden;
  text-overflow: ellipsis;
}

.font-weight-400 {
  font-weight: 400;
}

.border-indigo-09 {
  border: 1px solid $color-light-indigo-09;
}

.dark-theme-toggle-btn {
  height: 32px;
  display: flex;
  align-items: center;
  justify-content: center;

}

.dark-theme-toggle-btn-text {
  font-size: 14px;
  margin: 12px;
}

.maximum-canvas-height-input-field {
  width: 90px;
}

.layout-header {
  position: fixed;
  right: 0;
  left: 56px;
  z-index: 1;
  background: var(--base);
  height: 64px;
}

.layout-sidebar-icon {
  &:hover {
    background: #ECEEF0;
  }

  &:focus {
    outline: #ECEEF0 auto 5px;
  }
}

.folder-menu-icon {
  display: none;
}

.tj-dashboard-section-header {
  max-width: 288px;
  max-height: 64px;
  padding-top: 20px;
  padding-left: 20px;
  padding-bottom: 24px;
  border-right: 1px solid var(--slate5);
}

.layout-sidebar-icon {
  &:hover {
    background: #ECEEF0;
    border-radius: 4px;
  }

  &:focus {
    outline: #ECEEF0 auto 5px;
  }
}

.folder-menu-icon {
  display: none;
}

.folder-list-group-item:hover .folder-menu-icon {
  display: block;
}

.folder-list-group-item {
  &:hover {
    background: #ECEEF0;
  }

  &:active {
    background: var(--indigo4);
  }

  &:focus {
    box-shadow: 0px 0px 0px 4px #DFE3E6;
  }
}


.app-versions-selector {
  display: inline-flex;
  align-items: center;
  width: 176px;
  height: 28px;
  position: absolute;
  left: 58%;
  border-radius: 6px;
}

.app-version-list-item {
  white-space: nowrap;
  overflow: hidden;
  text-overflow: ellipsis;
}

.app-version-name,
.app-version-released {
  font-weight: 400;
  font-size: 12px;
  line-height: 20px;
}

.app-version-delete {
  display: none;
}

.custom-version-selector__option:hover .app-version-delete {
  display: block;
}

.editor .editor-sidebar {
  border-top: 1px solid var(--slate7);
}

.editor .navbar-brand {
  border-right: 1px solid var(--slate7);
  padding-bottom: 1rem;
  border-right: 1px solid var(--slate7);
  width: 48px;
  display: flex;
  justify-content: center;
}

.theme-dark {
  .editor .navbar-brand {
    border-right: 1px solid #333c48;
  }

  .realtime-avatars {
    border-right: 1px solid #333c48;
  }
}

.modal-backdrop {
  opacity: 0.5;
}

.ds-delete-btn {
  display: none;
  border: none;
  background: none;
}

.ds-list-item:hover .ds-delete-btn {
  display: block;
}

.toojet-db-table-footer,
.home-page-footer {
  position: fixed;
  bottom: 0px;
  right: 0;
  left: 344px;
}

.home-page-footer {
  height: 52px;
  background-color: var(--base) !important;
}

.pagination-container {
  display: flex;
  padding: 0px;
  height: 20px;

  .form-control {
    padding: 0 4px;
    width: fit-content;
    max-width: 30px;
    text-align: center;
  }
}

.profile-card {
  box-shadow: 0px 12px 16px -4px rgba(16, 24, 40, 0.08), 0px 4px 6px -2px rgba(16, 24, 40, 0.03);
  border-radius: 6px;
  padding: 4px 0px;
  width: 84px;
  height: 86px;
  margin-left: 10px;
  background-color: var(--base);

  .dropdown-item {
    width: 84px;
    height: 36px;
    min-width: 84px !important;
  }

  svg {
    margin-left: 2px;
  }

  a {
    span {
      margin-left: 4px;
    }
  }
}

.theme-dark {
  .editor-header-actions {
    .current-layout {
      .bg-white {
        background-color: #232E3C !important;
      }

      svg {
        path {
          fill: white;
        }
      }
    }
  }

  .icon-tabler-x {
    stroke: white;
  }
}

.img-invert {
  img {
    filter: invert(1);
  }
}

.user-group-table {
  .selected-row {
    background-color: #ECEEF0;
  }

  .selected-row.dark {
    background-color: #232E3C;
  }
}

.notification-center.theme-dark {

  .empty-subtitle,
  .card-footer>span,
  .empty-title {
    color: white !important;
  }
}


// DASHBOARD SCROLL STYLES--->
.create-new-app-wrapper {
  margin: 0 auto;
  display: flex;
  justify-content: center;
  padding-top: 1px;
}

.home-page-sidebar {
  height: calc(100vh - 64px) !important; //64 is navbar height
}

.home-page-content {
  height: calc(100vh - 64px) !important;
  overflow-y: auto;
  background: var(--slate2);
}

.application-folders-list {
  height: 64px;
}

// DASHBOARD STYLES END

// TABLE
.table-left-sidebar {
  height: calc(100vh - 104px) !important; // 62px [navbar] +  40px [ add table and search ] + extra 2 px(border)
  overflow-y: auto;
}

.toojet-db-table-footer {
  height: 52px;
  background: var(--base) !important;
}

.home-app-card-header {
  margin-bottom: 32px;
}

.homepage-app-card {
  height: 166px;
  outline: 1px solid var(--slate3);
  box-shadow: 0px 1px 2px rgba(16, 24, 40, 0.05);
  border-radius: 6px;
  padding: 16px;
  background-color: var(--base) !important;

  .appcard-buttons-wrap {
    display: none;
  }

  .home-app-card-header {
    .menu-ico {
      display: none !important;
    }
  }

  &:hover {
    box-shadow: 0px 12px 16px -4px rgba(16, 24, 40, 0.08), 0px 4px 6px -2px rgba(16, 24, 40, 0.03);

    .home-app-card-header {
      margin-bottom: 12px;

      .menu-ico {
        display: block !important;
      }
    }

    .app-creation-time-container {
      margin-bottom: 0px;
    }

    .app-card-name {
      margin-bottom: 0px;
    }

    .app-creation-time {
      display: none;
    }


    .appcard-buttons-wrap {
      display: flex;
      padding: 0px;
      gap: 12px;
      width: 240px;
      height: 28px;
      flex-direction: row;

    }

    .app-icon-main {
      width: 36px;
      height: 36px;

    }
  }
}

.app-creation-time-container {
  height: 16px;
}

.release-buttons {
  height: 45px;
  margin-bottom: 10px;
}

.global-settings-app-wrapper {
  max-width: 300px;
}

.version-manager-container {
  padding: 0.6rem;
}

// tooljet db fields styles [ query manager ]
.tj-db-field-wrapper {
  .code-hinter-wrapper {
    ::-webkit-scrollbar {
      display: none;
    }
  }

  .CodeMirror-sizer {
    min-height: 32px !important;
    width: 100%;
    border-right-width: 0px !important;
    padding: 0 !important;
    overflow-y: auto;

    .CodeMirror-lines {
      margin-top: 0px !important;
      min-height: 32px !important;
      padding: 0 !important;
    }
  }
}

.table-list-items#popover-contained {
  .popover-body {
    outline: 1px solid var(--slate3);
    background: var(--base);
    overflow: hidden;
  }

}

.table-list-item-popover.dark {
  svg {
    path {
      fill: white;
    }
  }
}

.theme-dark {
  .react-loading-skeleton {
    background-color: #2F3C4C !important;
    background-image: linear-gradient(90deg, #2F3C4C, #2F3C4C, #2F3C4C) !important;
  }
}

@keyframes up-and-down {
  to {
    opacity: 0.2;
    transform: translateY(-20px);

  }
}

.spin-loader {
  position: fixed;
  width: 100%;

  .load {
    display: flex;
    justify-content: center;
    margin: 200px auto;
  }

  .load div {
    width: 20px;
    height: 20px;
    background-color: #3E63DD;
    border-radius: 50%;
    margin: 0 5px;
    animation-name: #{up-and-down};
    animation-duration: 0.8s;
    animation-iteration-count: infinite;
    animation-direction: alternate;
  }

  .load .two {
    animation-delay: 0.3s;
  }

  .load .three {
    animation-delay: 0.6s;
  }
}

.organization-switch-modal {
  font-family: 'IBM Plex Sans';

  .modal-dialog {
    width: 376px;
  }

  .modal-content {
    background: linear-gradient(0deg, #FFFFFF, #FFFFFF),
      linear-gradient(0deg, #DFE3E6, #DFE3E6);
  }

  .modal-header {
    justify-content: center !important;
    flex-direction: column;
    padding: 40px 32px 20px 32px;

    .header-text {
      font-style: normal;
      font-weight: 600;
      font-size: 20px;
      line-height: 36px;
      margin: 24px 0 5px 0;
    }

    p {
      font-style: normal;
      font-weight: 400;
      font-size: 14px;
      line-height: 20px;
      color: #687076;
      text-align: Center;
      margin-bottom: 0px;
    }
  }

  .modal-body {
    padding: 18px 32px;

    .org-list {
      display: flex;
      flex-direction: column;

      .org-item {
        height: 50px;
        display: flex;
        align-items: center;
        padding: 0px 12px;
        cursor: default;

        input[type=radio] {
          margin-right: 16px;
          width: 16px;
          height: 16px;
        }

        .avatar {
          margin-right: 11px;
          color: #11181C;
          background-color: #F8FAFF;
          width: 34px !important;
          height: 34px !important;
        }

        span {
          font-style: normal;
          font-weight: 400;
          font-size: 12px;
          line-height: 20px;
          color: #11181C;
        }
      }

      .selected-item {
        border-radius: 6px;
        background-color: #F0F4FF;
      }
    }
  }

  .modal-footer {
    justify-content: center;
    padding: 24px 32px;
    border-top: 1px solid #DFE3E6;

    button {
      width: 100%;
      font-style: normal;
      font-weight: 600;
      font-size: 14px;
      line-height: 20px;
    }
  }
}

.organization-switch-modal.dark-mode {

  .modal-footer,
  .modal-header {
    border-color: #232e3c !important;

    p {
      color: rgba(255, 255, 255, 0.5) !important;
    }
  }

  .modal-body,
  .modal-footer,
  .modal-header,
  .modal-content {
    color: white;
    background-color: #2b394a;
  }

  .modal-content {
    border: none;
  }


  .modal-body {
    .org-list {
      span {
        color: white;
      }

      .selected-item {
        background-color: #232e3c;
      }
    }
  }
}

.datasources-category {
  color: var(--slate10);
}

.react-tooltip {
  font-size: .765625rem !important;
}
<<<<<<< HEAD
=======

.tj-db-table {
  overflow-y: auto;
  height: 110px;
>>>>>>> a8c82808

.add-new-workspace-icon-wrap {
  display: flex;
  flex-direction: row;
  align-items: center;
  padding: 8px;
  width: 34px;
  height: 34px;
  background: var(--indigo3);
  border-radius: 6px;
}

.add-new-workspace-icon-old-wrap {
  display: none;
}

.add-workspace-button {
  padding: 8px 12px;
  gap: 11px;
  height: 50px;

  &:hover {
    background: var(--indigo3);
    margin: 0 auto;
    border-radius: 6px;
    padding-bottom: 10px;

    .add-new-workspace-icon-old-wrap {
      padding: 8px;
      width: 34px;
      height: 34px;
      background: var(--indigo9);
      border-radius: 6px;
      display: flex;
      justify-content: center;
      align-items: center;

    }

    .add-new-workspace-icon-wrap {
      display: none;

    }
  }

}

.tj-folder-list {
  display: flex;
  align-items: center;
  color: var(—-slate12) !important;
}

.app-card-name {
  color: var(—-slate12);
  margin-bottom: 2px;
  white-space: nowrap;
  overflow: hidden;
  text-overflow: ellipsis;
}

.dashboard-breadcrumb-header {
  display: flex;
  align-items: center;
}

.tj-version {
  margin-right: 44px;
  display: flex;
  align-items: center;
  color: var(--slate9);

}
<<<<<<< HEAD

.folder-list {
  color: var(—-slate9) !important;
}

.tj-folder-header {
  margin-bottom: 12px;
  height: 37px;
  cursor: pointer;
}

.tj-dashboard-header-title-wrap {
  display: flex;
  justify-content: center;
  align-items: center;
  color: var(--slate11);

  a {
    text-decoration: none;
=======

.theme-dark {
  .tj-onboarding-phone-input-wrapper {
    .flag-dropdown {
      background-color: #1f2936 !important;

      .country-list {
        background-color: #1f2936 !important;
        background: #1f2936;

        li {
          .country .highlight {
            background-color: #3a3f42;
            color: #000 !important;

            div {
              .country-name {
                color: #6b6b6b !important;
              }
            }

          }

          &:hover {
            background-color: #2b2f31;
          }

        }
      }
    }

  }

  .react-tel-input .country-list .country.highlight {
    color: #6b6b6b;
>>>>>>> a8c82808
  }
}

.dashboard-breadcrumb-header-name {
  font-weight: 500 !important;
  color: var(—-slate12) !important;
}

.tj-dashboard-header-wrap {
  padding-top: 22px;
  padding-bottom: 22px;
  padding-left: 40px;
  height: 64px;
  border-bottom: 1px solid var(--slate5);
}

.dashboard-breadcrumb-header-name:hover {
  text-decoration: none !important;
}


.tj-avatar {
  border-radius: 6px;
  width: 36px;
  height: 36px;
  display: flex;
  justify-content: center;
  align-items: center;
  background: var(--slate3);
  color: var(--slate11);
  text-transform: uppercase;
  font-weight: 500;

  &:hover {
    background: var(--slate4);
  }

  &:focus {
    box-shadow: 0px 0px 0px 4px var(--indigo6);
    background: var(--slate4);
    outline: 0;
  }


  &:active {
    background: var(--orange1);
    box-shadow: none;
  }
}

.tj-current-org {
  span {
    color: var(--slate12);

  }
}


.sidebar-inner {
  align-items: center;
}

.workspace-user-archive-btn {
  visibility: hidden;
}

.workspace-drawer-wrap {
  background: var(--base);
}

.theme-dark {
  .drawer-wrap {
    background: var(--base);
  }
}

.users-table {
  background: var(--base);
  padding: 16px;
  width: 848px;
  margin: 0 auto;
  padding: 16px;

  tbody {

    tr>td>span,
    tr>td>a {
      white-space: nowrap;
      overflow: hidden;
      text-overflow: ellipsis;
      max-width: 140px;
    }
  }

  thead {
    tr {
      padding: 0px 6px;
      gap: 90px;
      width: 848px;
      height: 40px;
      display: flex;
      align-items: center;
      margin-top: 6px;
    }

    tr>th {
      background: var(--base) !important;
      border-bottom: none !important;
      padding: 0 !important;
      width: 282px;
    }
  }

  tr {
    background: var(--base);
    height: 66px;
    padding: 13px 0px;
    border-bottom: 1px solid var(--slate7);
    display: flex;
    justify-content: space-between;

    &:hover {
      .workspace-user-archive-btn {
        visibility: visible;
        transition: visibility 1s, opacity 0.5s ease-out;
      }
    }

  }

  tr>td {
    border-bottom-width: 0px !important;
    display: flex;
    align-items: center;
    flex: 16%;
    padding-left: 0px !important;
    padding-right: 0px !important;
    white-space: nowrap;
    overflow: hidden;
    text-overflow: ellipsis;
  }
}

.tj-input {
  padding: 6px 10px;
  gap: 17px;
  width: 161.25px;
  height: 32px;
  background: var(--base);
  border: 1px solid var(--slate7);
  border-radius: 6px;

  ::placeholder {
    color: var(--slate9) !important;
  }

}

.workspace-setting-buttons-wrap {
  display: flex;
  gap: 12px;
}

.workspace-settings-table-wrap {
  max-width: 880px;
  margin: 0 auto;
}

.workspace-settings-filters {
  display: flex;
  gap: 12px;
  flex-direction: row;
  align-items: center;
  position: relative;
}

.workspace-setting-table-wrapper {
  box-shadow: 0px 1px 2px rgba(16, 24, 40, 0.05);
  outline: 1px solid var(--slate7);
  background: var(--base);
  width: 880px;
  margin: 0 auto;
  border-radius: 6px;
  height: calc(100vh - 223px);
  position: relative;

}

.workspace-filter-text {
  color: var(--slate11);
  margin-bottom: 14px;
}

.singleuser-btn {
  padding: 6px 16px;
  gap: 6px;
  width: 152px;
  height: 32px;
  border-radius: 6px;

}

.multiuser-btn {
  padding: 6px 16px;
  gap: 6px;
  width: 189px;
  height: 32px;
  border-radius: 6px;

}

.workspace-page-header {
  width: 880px;
  margin: 0 auto !important;

  div:first-child {
    margin: 0 auto !important;
    width: 880px;

  }
}

.workspace-user-archive-btn {
  width: 95px;
  height: 28px;
}

.workspace-clear-filter {
  margin-left: 8px;
  color: var(--indigo9);
  font-weight: 600 !important;
}

.workspace-clear-filter-wrap {
  display: flex;
  align-items: center;
  width: 130px;
  justify-content: flex-end;
  position: absolute;
  right: 16px;
}

.tj-checkbox {
  border-color: var(--slate7);
}

.workspace-clipboard-wrap {
  display: flex;
  align-items: center;
  width: 162.67px;
  cursor: pointer;

  p {
    font-weight: 500 !important;
    margin-left: 5px;
  }

  span {
    display: flex;
    align-items: center;
  }
}

.workspace-user-status {
  margin-right: 22px;
  margin-left: 5px;
}

.worskpace-setting-table-gap {
  margin-top: 20px;
}

.tj-active {
  background: #46A758;
}

.tj-invited {
  background: #FFB224;
}

.tj-archive {
  background: #E54D2E;
}

.liner {
  height: 1px;
  background: var(--slate5);
  width: 880px;
  margin-top: 22px;
}

.edit-button {
  width: 135px;
  height: 28px;
  display: flex;
  flex-direction: row;
  justify-content: center;
  align-items: center;
  padding: 4px 16px;
  gap: 6px;
  width: 135px;
  height: 28px;
}

.launch-button {
  display: flex;
  width: 93px;
  height: 28px;
  padding: 4px 16px;
  gap: 6px;
  align-items: center;
  color: var(--slate12);
  justify-content: center;
}

.breadcrumb-item {
  a {
    text-decoration: none !important;
    color: var(--slate12);
    text-transform: capitalize;
  }
}

.table-list-item {
  text-transform: capitalize;
  width: 248px;
}

.workspace-settings-filter-items {
  width: 161.25px;

  .css-13mf2tf-control {
    width: 161.25px !important;

  }

  .css-10lvx9i-Input {
    margin: 0 !important;
    padding: 0 !important;
  }

  .css-1bugkci-control,
  .css-42vs31,
  .css-ob45yj-menu {
    background-color: var(--base) !important;
    width: 161.25px !important;
  }

  .css-6t9fnh-control {
    border: 1px solid var(--slate7) !important;
    background: var(--base);
    color: var(--slate9);
    width: 161.25px;
    height: 32px;

    .css-1opnhvy-singleValue {
      color: var(--slate9) !important;

    }
  }

  input.tj-checkbox {
    background: var(--base) !important;
    color: var(--slate9);
    border: 1px solid var(--slate7) !important;

    ::placeholder {
      color: var(--slate9);
    }
  }
}


.tj-db-dataype {
  margin-left: 8px;
  color: var(--slate11);
}

.tj-database-column-header {
  color: var(--slate12);
  padding: 4px 4px 4px 8px !important;
  text-transform: capitalize !important;
  line-height: 0px !important;
  font-weight: 500 !important;
  font-size: 12px !important;
  line-height: 20px !important;
  color: var(--slate12) !important;

  &:first-child {
    display: flex !important;
    align-items: center !important;

  }

}

.tj-database-column-row {
  margin: 0;

  th:first-child {
    height: 28px;
  }

  th:first-child>div {
    height: 16px;
    width: 16px;
    display: flex;
    align-items: center;
    height: 28px;

    input {
      border-radius: 4px;
    }

  }
}

.tj-db-operaions-header {
  height: 48px;
  padding: 0 !important;
  display: flex;
  align-items: center;
  background-color: var(--base);

  .row {
    margin-left: 0px;
  }

  .col {
    padding-left: 0px;
    display: flex;
    gap: 8px;
    align-items: center;
  }
}

.add-new-column-btn {
  margin-left: 16px;
  width: 144px !important;
  height: 28px;
  border-radius: 6px;
  padding: 0 !important;
  display: flex;
  align-items: center;
  justify-content: center;
  background: transparent;
  color: var(--slate12);
  border: none;
}

.tj-db-filter-btn {
  width: 81px;
  height: 28px;
  border-radius: 6px;
  background: transparent;
  color: var(--slate12);
  border: none;
  display: flex;
  align-items: center;
  justify-content: center;
}

.tj-db-filter-btn-applied,
.tj-db-sort-btn-applied {
  display: flex !important;
  flex-direction: row !important;
  justify-content: center !important;
  align-items: center !important;
  padding: 4px 16px !important;
  width: 171px !important;
  height: 28px !important;
  background: var(--grass2) !important;
  border-radius: 6px !important;
}

.tj-db-filter-btn-active,
.tj-db-sort-btn-active {
  width: 81px !important;
  height: 28px !important;
  background: var(--indigo4) !important;
  border: 1px solid var(--indigo9) !important;
  border-radius: 6px !important;
  justify-content: center;
  color: var(--indigo9) !important;
}

.tj-db-header-add-new-row-btn {
  width: 125px;
  height: 28px;
  background: var(--indigo3);
  border-radius: 6px !important;
  display: flex;
  flex-direction: row;
  justify-content: center;
  align-items: center;
  gap: 6px;
  border: none;

  span {
    color: var(--indigo9);
  }
}

.tj-db-sort-btn {
  width: 75px;
  height: 28px;
  background: transparent;
  color: var(--slate12);
  border: none;
  display: flex;
  align-items: center;
  justify-content: center;
}

.edit-row-btn {
  background: transparent;
  color: var(--slate12);
  border: none;
  display: flex;
  align-items: center;
}

.workspace-variable-header {
  width: 880px;
  justify-content: end;
  margin: 0 auto;
  display: flex;
  padding: 0;
}

.add-new-variables-button {
  margin-bottom: 20px;
  width: 169px;
  height: 32px;
}

.org-users-page-sidebar,
.left-menu {
  padding: 16px;
  gap: 7px;
  width: 220px;
  border-right: 1px solid var(--slate5);
  overflow-y: auto;
  overflow-x: hidden;
}

.groups-header-wrap {
  display: flex;
  height: 36px;
  border-bottom: 1px solid var(--slate5);
}

.org-users-page-container {
  width: 880px;
  margin: 0 auto;
}

.groups-main-header-wrap {
  padding: 20px 0px 8px;
  gap: 10px;
  width: 612px;
  height: 56px;
  margin: 0 auto;
  display: flex;
  justify-content: space-between;

  p {
    white-space: nowrap;
    overflow: hidden;
    text-overflow: ellipsis;
  }

  .nav-tabs .nav-link.active {
    border-bottom: 2px solid var(--indigo9) !important;
  }
}

.form-check-input:disabled {
  background-color: var(--slate8) !important;
}

.manage-groups-body {
  padding: 24px;
  font-size: 12px;
  overflow-y: auto;
  height: calc(100vh - 300px);

}

.groups-sub-header-wrap {
  width: 612px;
  height: 36px;
  border-bottom: 1px solid var(--slate5) !important;

  .nav-link.active {
    border-bottom: 2px solid var(--indigo9) !important;
    border-color: var(--indigo9) !important;
  }

  .nav-item {
    font-weight: 500 !important;
    font-size: 12px !important;
  }


  p {
    width: 205px;
  }
}

.groups-btn-container {
  width: 880px;
  justify-content: space-between;
  margin: 0 auto;
  margin-bottom: 20px;
  height: 32px;
  align-items: center;

}

.org-users-page {
  margin: 0 auto;
}

.org-users-page-card-wrap {
  height: calc(100vh - 208px);
}

.org-users-page-card-wrap,
.manage-sso-wrapper-card {
  display: flex;
  flex-direction: row;
  background: var(--base);
  width: 880px;
  outline: 1px solid var(--slate5);
  box-shadow: 0px 1px 2px rgba(16, 24, 40, 0.05);
  border-radius: 6px;
}

.manage-sso-wrapper-card {
  margin: 0 auto;

  .card-body {
    overflow-y: auto;
    padding: 40px;
  }

  .card-header {
    padding: 0px 24px;
    width: 660px;
    height: 72px;
    border-bottom: 1px solid var(--slate5);

  }

  .form-check {
    margin-bottom: 0px !important;
    line-height: 24px;
    font-size: 16px;
  }
}

.groups-sidebar-nav {
  display: flex;
  flex-direction: row;
  align-items: center;
  padding: 6px 8px;
  gap: 40px;
  width: 188px;
  height: 32px;
  background: var(--base);
  border-radius: 6px;
  cursor: pointer;
}

.org-users-page-card-body {
  width: 660px;
}

.org-users-page {
  .nav-tabs .nav-link.active {
    background-color: transparent !important;
  }

  .nav-tabs .nav-item.show .nav-link,
  .nav-tabs .nav-link.active {
    border-color: var(--indigo9) !important;

  }

  .nav-link:hover {
    border-right: none !important;
    border-left: none !important;
    border-top: none !important;

    color: var(--indigo9);
  }
}

.groups-selected-row {
  background-color: var(--indigo4);
}

.add-apps-btn {
  width: 160px;
  height: 32px;
}

.groups-app-body-header {
  border-bottom: 1px solid var(--slate5);

  p {
    height: 36px;
    display: flex;
    align-items: center;
    width: 286px;
    color: var(--slate11);

  }

  p:first-child {
    width: 205px !important;
    margin-left: 12px;
  }

}

.manage-group-tab-icons {
  margin-right: 6px;
}

.manage-groups-no-apps-wrap {
  display: flex;
  justify-content: center;
  flex-direction: column;
  align-items: center;
  width: 602px;

  p {
    margin-top: 12px;
  }

  span {
    color: var(--slate11);
    margin-top: 4px;
  }

  div {
    width: 64px;
    height: 64px;
    background: var(--indigo3);
    border-radius: 12px;
    display: flex;
    justify-content: center;
    align-items: center;
    margin-top: 88px;
  }
}

.apps-permission-wrap {
  height: 72px;
  justify-content: center;
  gap: 12px;
}

.apps-folder-permission-wrap,
.apps--variable-permission-wrap {
  height: 44px;
}

.manage-group-permision-header {
  border-bottom: 1px solid var(--slate5);
  display: flex;

  p {
    padding: 8px 12px;
    gap: 10px;
    width: 206px;
    height: 36px;
    font-weight: 500;
    color: var(--slate11) !important;
  }

}

.permission-body {
  .form-check {
    margin-bottom: 0px !important;
  }

  tr {
    border-bottom: 1px solid var(--slate5);
    width: 612px !important;

  }

  td {
    font-size: 12px;
    font-weight: 500;
    line-height: 20px;
    letter-spacing: 0em;
    text-align: left;
    width: 206px !important;
    padding-left: 12px;

    div {
      padding-left: 12px;
    }
  }
}


.default-option-text {
  margin-left: 10px;
  margin-right: 16px;
  font-size: 11px !important;
}

.git-sso-help-text {
  color: var(--slate11);
}

.default-group-wrap {
  gap: 10px;
  width: 119px;
  height: 28px;
  display: flex;
  align-items: center;
  justify-content: center;
  background: var(--grass3);
  border-radius: 100px;
}

.sso-icon-wrapper {
  display: flex;
  flex-direction: row;
  justify-content: center;
  align-items: center;
  padding: 8px 8px 8px 16px;
  width: 251px;
  height: 56px;
  background: var(--slate3);
  border-radius: 6px;
  margin-top: 12px;
}

.sso-main-box {
  justify-content: center;
  background: var(--slate6);
  padding: 8px 16px;
  width: 96px;
  height: 40px;
  border-radius: 6px;
}

.default-danger-tag-wrap {
  gap: 10px;
  width: 113px;
  height: 28px;
  display: flex;
  align-items: center;
  justify-content: center;
  background: var(--tomato6);
  border-radius: 100px;
  margin-bottom: 16px;
}

.manage-group-users-info {
  height: 48px;
  width: 612px;
  border-radius: 6px;
  padding: 12px 24px 12px 24px;
  background: var(--slate3);
  border: 1px solid var(--slate5);
  border-radius: 6px;
  margin-bottom: 16px;

  p {
    color: var(--slate12);
    gap: 14px;
    display: flex;
    align-items: center;

  }
}

.name-avatar {
  display: flex;
  flex-direction: column;
  justify-content: center;
  align-items: center;
  gap: 10px;
  width: 36px;
  height: 36px;
  background-color: var(--slate3) !important;
  border-radius: 6px;
  color: var(--slate11);
  margin-right: 12px;
  text-transform: capitalize;
}

.manage-group-users-row {
  display: flex;
  flex-direction: row;
  align-items: baseline;
  padding: 12px 6px;
  width: 612px !important;
  height: 64px;
  border-bottom: 1px solid var(--slate5);

  p {
    width: 272px;
    white-space: nowrap;
    overflow: hidden;
    text-overflow: ellipsis;

    span {
      max-width: 150px;
      white-space: nowrap;
      overflow: hidden;
      text-overflow: ellipsis;
    }
  }

  &:hover .apps-remove-btn {
    display: flex;
  }
}

.manage-group-app-table-body {
  width: 602px !important;

  tr {
    display: flex;
    font-family: 'IBM Plex Sans';
    font-style: normal;
    font-weight: 400;
    font-size: 12px;
    line-height: 20px;
    color: var(--slate12);
  }
}

.apps-view-edit-wrap {
  display: flex;
  flex-direction: column;
  width: 51px;
  margin-right: 32px;
}

.apps-table-row {
  display: grid !important;
  grid-template-columns: 205px 286px 115px;

  td {
    padding: 12px;
    white-space: nowrap;
    overflow: hidden;
    text-overflow: ellipsis;
  }

  &:hover .apps-remove-btn {
    display: flex;
  }
}

.apps-remove-btn {
  width: 97px;
  height: 28px;
  font-weight: 600 !important;
}

.faded-text {
  color: var(--slate8);
}

.manage-groups-app-dropdown {
  width: 440px;
}

.create-new-group-button {
  width: 169px;
  height: 32px;
  border-radius: 6px;
}

.faded-input {
  background: var(--slate5);
}

.manage-group-table-head {
  display: flex;
  border-bottom: 1px solid var(--slate5);
  width: 612px;
  height: 36px;
  padding: 8px 12px;
  align-items: center;


  p {
    width: 272px !important;
    color: var(--slate11);
    font-weight: 500;
  }

}

.manage-groups-permission-apps {
  border-bottom: 1px solid var(--slate5);
}

.manage-groups-permission-apps,
.apps-folder-permission-wrap,
.apps-variable-permission-wrap {
  display: flex;
  align-items: center;
  padding: 12px;
  gap: 10px;

  div {
    width: 206px;
  }
}

.manage-groups-permission-apps,
.apps-variable-permission-wrap {
  gap: 10px;
  height: 72px;
}

.apps-folder-permission-wrap {
  height: 44px;
  border-bottom: 1px solid var(--slate5);
}

.delete-group {
  text-decoration: none !important;
  color: var(--tomato9);
}

.delete-link,
.remove-decoration {
  text-decoration: none !important;
}

.edit-group {
  text-decoration: none !important;
  color: var(--slate12);
}

.removed-decoration {
  text-decoration: none !important;
}

.rmsc .select-item.selected {
  color: var(--slate12) !important;
  background-color: var(--base) !important;
}

.manage-groups-app-dropdown {
  margin-right: 12px;

  .rmsc .dropdown-container:focus-within {
    border: 1px solid var(--indigo9) !important;
    box-shadow: 0px 0px 0px 2px #C6D4F9 !important;
  }

  .dropdown-heading-value {
    span {
      color: var(--slate12) !important;

    }
  }

  .multi-select {
    .dropdown-container {
      gap: 17px;
      width: 440px;
      height: 32px;
      background: var(--base);
      border: 1px solid var(--slate7);
      border-radius: 6px;
      display: flex;
      justify-content: center;
      align-items: center;
      margin-right: 12px;
    }

  }

  .dropdown-content {
    .panel-content {
      background: var(--base);
      border: 1px solid var(--slate3);
      box-shadow: 0px 12px 16px -4px rgba(16, 24, 40, 0.08), 0px 4px 6px -2px rgba(16, 24, 40, 0.03);
      border-radius: 6px;

      .select-panel {
        .search {
          border-bottom: 1px solid var(--slate5);
        }

        .search,
        input {
          background-color: var(--base) !important;
        }
      }

      input[type='checkbox'] {
        border: 1px solid red !important;
      }

      .select-item:hover {
        background-color: var(--slate3);
      }


      .item-renderer {
        span {
          font-size: 12px;
          color: var(--slate12)
        }
      }

    }
  }
}

.sso-form-wrap {
  .form-label {
    font-size: 12px;
    font-weight: 500px;
    margin-bottom: 4px !important;
    color: var(--slate12);
  }

  .form-check-label {
    font-size: 12px;
    font-size: 12px;
    line-height: 20px;
    color: var(--slate12);
  }
}

.allow-default-sso-helper-text {
  white-space: pre-line;
}

.password-disable-danger-wrap {
  padding: 16px;
  gap: 16px;
  width: 574px;
  height: 116px;
  background: var(--tomato3);
  border: 1px solid var(--tomato5);
  border-radius: 6px;
}

.sso-footer-save-btn {
  width: 157px;
  height: 40px;
}

.sso-footer-cancel-btn {

  width: 85px;
  height: 40px;
}

.danger-text-login {
  padding-left: 40px !important;
}

.tick-icon {
  width: 20px;
  height: 20px;
  background: var(--indigo9);
  border-radius: 4px;
}

.invite-user-drawer-wrap {
  display: grid;
  grid-template-rows: auto 1fr auto;
  height: 100vh;
}

.manage-users-drawer-footer {
  padding: 24px 32px;
  height: 88px;
  border-top: 1px solid var(--slate5) !important;
  display: flex;
  gap: 8px;
  justify-content: end;

  .invite-btn {
    width: 140px;
    height: 40px;
  }

  .cancel-btn {
    width: 85px;
    height: 40px;
  }
}


.tj-drawer-tabs-wrap {
  display: flex;
}

.invite-user-drawer-wrap {
  .card-header {
    flex-direction: column;
    display: flex;
    justify-content: space-between;
    padding: 0px !important;
  }

  .card-header-inner-wrap {
    justify-content: space-between;
    width: 100%;
    padding: 16px 20px;
    height: 64px;

  }

  .card-header-inner-wrap,
  .tj-drawer-tabs-container {
    display: flex;
  }

  .tj-drawer-tabs-container-outer {
    padding-top: 0px;
    gap: 10px;
    height: 68px;
  }

  .tj-drawer-tabs-container {
    padding: 2px;
    gap: 2px;

    width: 502px;
    height: 36px;
    background: var(--slate4);
    border-radius: 6px;

  }
}

.tj-drawer-tabs-btn {
  padding: 2px 4px;
  gap: 6px;
  width: 248px;
  height: 32px;
  box-shadow: 0px 1px 2px rgba(16, 24, 40, 0.05);
  border-radius: 4px;
  border: none;
  color: var(--slate11);
  display: flex;
  align-items: center;
  justify-content: center;
  background: var(--slate4);


  span {
    margin-left: 4px !important;
    font-weight: 500;

  }
}

.tj-drawer-tabs-btn-active {
  background: var(--base);
  color: var(--slate12);
}

.user-number-wrap {
  display: flex;
  flex-direction: column;
  align-items: center;
  padding: 8px;
  gap: 10px;
  width: 36px;
  height: 36px;
  background: var(--slate3);
  border-radius: 1000px;
}

.user-csv-template-wrap {
  display: flex;
  padding: 24px;
  gap: 14px;

  width: 486px;
  height: 152px;

  background: var(--orange3);

  border: 1px solid var(--orange6);
  border-radius: 6px;

  div {
    display: flex;
    flex-direction: column;

    p {
      margin-bottom: 12px;
    }

  }
}

.upload-user-form {
  display: flex;
  flex-direction: column;
  justify-content: center;
  align-items: center;
  padding: 60px 0px;
  gap: 36px;
  width: 486px;
  height: 244px;
  border: 2px dashed var(--indigo9);
  border-radius: 6px;
  align-items: center;
  margin: 24px auto;
  text-align: center;

  .select-csv-text {
    color: var(--indigo9);
    margin-bottom: 4px;
  }

  span {
    color: var(--slate11) !important;
  }
}

.download-template-btn {
  width: 184px;
  height: 32px;
  padding: 0px !important;
}

.csv-upload-icon-wrap {
  display: flex;
  flex-direction: row;
  justify-content: center;
  align-items: center;
  padding: 10px;
  gap: 10px;
  width: 64px;
  height: 64px;
  background: var(--indigo3);
  border-radius: 12px;
  margin: 0px auto 12px auto;
  cursor: pointer;
}

.user-csv-template-wrap {
  margin-top: 24px;
}


.manage-users-drawer-content-bulk {
  form {
    display: flex;
    flex-direction: column;
    justify-content: center;
    align-items: center;
  }

  .manage-users-drawer-content-bulk-download-prompt {
    display: flex;
    flex-direction: row !important;
    justify-content: center;
    align-items: flex-start !important;
  }
}


.manage-users-drawer-content {
  margin: 24px 32px;

  div:first-child {
    display: flex;
    flex-direction: column;
    justify-content: center;
    align-items: top;
  }

  .invite-user-by-email {
    display: flex;
  }

  .invite-email-body {
    width: 452px;

    input {
      padding: 6px 10px;
      width: 470px;
      height: 32px;
      color: var(--slate12);
    }
  }
}

.tj-db-table {
  overflow-y: auto;
  height: 110px;

  thead th {
    position: sticky;
    top: 0;
  }

  table {
    border-collapse: collapse;
    width: 100%;
  }
}

.bounded-box {
  .sc-iwsKbI.lmGPCf {
    height: 100%;
    margin: auto;
    width: max-content;
    max-width: 100% !important;

    img {
      height: 100% !important;
    }

    .gVmiLs {
      width: auto !important;
    }
  }

  .css-tlfecz-indicatorContainer,
  .css-1gtu0rj-indicatorContainer {
    svg {
      width: 12px !important;
      height: 12px !important;
    }
  }

}

.sso-type-header {
  margin-left: 10px;
}

.groups-folder-list {
  padding: 6px 8px;
  gap: 40px;
  max-width: 188px;
  height: 32px;

  span {
    white-space: nowrap !important;
    overflow: hidden !important;
    text-overflow: ellipsis !important;
  }
}

.create-group-modal-footer {
  display: flex;
  align-items: center;
  gap: 8px;
  justify-content: end;
}

.add-users-button {
  width: 160px;
  height: 32px;
}

.sso-page-inputs {
  padding: 6px 10px;
  gap: 17px;
  width: 612px;
  height: 32px;
}

.workspace-settings-filter-wrap {
  background: var(--slate3);
  padding: 15px 16px;
  gap: 12px;
  width: 880px;
  height: 62px;
  border-right: 1px solid var(--slate7);
  border-top: 1px solid var(--slate7);
  border-left: 1px solid var(--slate7);
  box-shadow: 0px 1px 2px rgba(16, 24, 40, 0.05);
  border-top-left-radius: 6px;
  border-top-right-radius: 6px;
}


// users page
.css-1i2tit0-menu {
  margin: 0px !important;
  background: var(--base);
  box-shadow: 0px 4px 6px -2px #10182808 !important;

  .css-2kg7t4-MenuList {
    margin: 0px !important;
    padding: 0px !important;
    background: var(--base);
  }
}

.workspace-settings-nav-items {
  padding: 6px 8px;
  gap: 40px;
  width: 248px;
  height: 32px;
}

.new-app-dropdown {
  background: var(--base) !important;
  color: var(--slate12);
}

.workspace-variable-container-wrap {

  .card,
  thead {
    background: var(--base) !important;

    tr>th,
    tbody>tr>td {
      background: var(--base) !important;
    }
  }

}

.move-selected-app-to-text {
  p {
    white-space: nowrap;
    overflow: hidden;
    text-overflow: ellipsis;

    span {
      font-weight: 600;
    }
  }
}

.tj-org-dropdown {
  .dashboard-org-avatar {
    margin-right: 11px;
    display: flex;
    flex-direction: row;
    justify-content: center;
    align-items: center;
    padding: 7px 8px;
    gap: 10px;
    width: 34px;
    height: 34px;
    background: var(--slate4) !important;
    color: var(--slate9);
    border-radius: 6px;
  }

  .org-name {
    color: var(--slate12) !important;
    white-space: nowrap;
    overflow: hidden;
    text-overflow: ellipsis;
  }
}

.css-1q0xftk-menu {
  background-color: var(--base-black) !important;
  border: 1px solid hsl(197, 6.8%, 13.6%) !important;
  box-shadow: 0px 12px 16px -4px rgba(16, 24, 40, 0.08), 0px 4px 6px -2px rgba(16, 24, 40, 0.03) !important;

}

.css-4yo7x8-menu {
  background-color: var(--base) !important;
  border: 1px solid var(--slate3) !important;
  box-shadow: 0px 12px 16px -4px rgba(16, 24, 40, 0.08), 0px 4px 6px -2px rgba(16, 24, 40, 0.03) !important;
  border-radius: 6px !important;
}


.org-custom-select-header-wrap {
  border-bottom: 1px solid var(--slate5);
}

.btn-close:focus {
  box-shadow: none !important;
}

.template-card {
  padding: 16px;
  gap: 16px;
  width: 272px;
  height: 184px;
  background: var(--base);
  border: 1px solid var(--slate3);
  box-shadow: 0px 1px 2px rgba(16, 24, 40, 0.05);
  border-radius: 6px;
}

.see-all-temlplates-link {
  color: var(--indigo9) !important;
}

.template-card-img {
  padding: 0px;
  width: 240px;
  height: 112px;
  border-radius: 4px;
}

.confirm-dialogue-modal {
  background: var(--base);
}

.folder-header-icons-wrap {
  gap: 4px;
}

.tj-common-search-input {
  .input-icon-addon {
    padding-right: 8px;
    padding-left: 8px;

  }

  input {
    box-sizing: border-box;
    display: flex;
    flex-direction: row;
    align-items: center;
    padding: 4px 8px !important;
    gap: 16px;
    width: 248px !important;
    height: 28px !important;
    background: var(--base);
    border: 1px solid var(--slate7);
    border-radius: 6px;
    color: var(--slate12);
    padding-left: 33px !important;


    ::placeholder {
      color: var(--slate9);
      margin-left: 5px !important;
      padding-left: 5px !important;
      background-color: red !important;
    }

    &:hover {
      background: var(--slate2);
      border: 1px solid var(--slate8);
    }

    &:active {
      background: var(--indigo2);
      border: 1px solid var(--indigo9);
      box-shadow: 0px 0px 0px 2px #C6D4F9;
      outline: none;
    }

    &:focus-visible {
      background: var(--slate2);
      border: 1px solid var(--slate8);
      border-radius: 6px;
      outline: none;
    }

    &:disabled {
      background: var(--slate3);
      border: 1px solid var(--slate7);
    }
  }


}

.search-icon-wrap {
  display: flex;
  flex-direction: row;
  justify-content: center;
  align-items: center;
  padding: 7px;
  gap: 8px;
  width: 28px;
  height: 28px;
  background: var(--base);
  border: 1px solid var(--slate7);
  border-radius: 6px;
  cursor: pointer;
}

.sidebar-list-wrap {
  margin-top: 24px;
  padding: 0px 20px 20px 20px;
  height: calc(100vh - 180px);
  overflow: auto;

  span {
    letter-spacing: -0.02em;
  }
}

.drawer-footer-btn-wrap,
.variable-form-footer {
  display: flex;
  flex-direction: row;
  justify-content: flex-end;
  align-items: center;
  padding: 24px 32px;
  gap: 8px;
  height: 88px;
  border-top: 1px solid var(--slate5);
  background: var(--base);
}

.drawer-card-title {
  padding: 16px;
  border-bottom: 1px solid var(--slate5);

  h3 {
    margin-bottom: 0px !important;
  }
}

.drawer-card-wrapper,
.variable-form-wrap {
  min-height: 100vh;
  display: grid;
  grid-template-rows: auto 1fr auto;
}

.datasource-inner-sidebar-wrap {
  min-height: calc(100vh - 182px);
}

.folder-list-group-item {
  color: var(--slate12) !important;
}

.table-list-item,
.table-name {
  color: var(--slate12) !important;
}

// targetting all react select dropdowns

.css-1i2tit0-menu .css-2kg7t4-MenuList {
  div {
    background-color: var(--base-black);

    &:hover {
      background-color: hsl(198, 6.6%, 15.8%);
      ;
    }
  }
}

.css-ob45yj-menu .css-2kg7t4-MenuList {
  div {
    background-color: var(--base);

    &:hover {
      background-color: var(--slate4);
      ;
    }
  }
}

.selected-ds.row>img {
  padding: 0 !important;
}

.tj-user-table-wrapper {
  height: calc(100vh - 270px); //52+64+40+32+20+62
  overflow-y: auto;
  background: var(--base);
  border-right: 1px solid var(--slate7);
  border-bottom: 1px solid var(--slate7);
  border-left: 1px solid var(--slate7);
  box-shadow: 0px 1px 2px rgba(16, 24, 40, 0.05);
  border-bottom-left-radius: 6px;
  border-bottom-right-radius: 6px;

}

.confirm-dialogue-body {
  color: var(--slate12);
}

.user-filter-search {
  padding: 6px 10px;
  gap: 16px;
  width: 312px;
  height: 32px;
  background: var(--base);
  border: 1px solid var(--slate7);
  border-radius: 6px;

  &::placeholder {
    color: var(--slate9);
  }
}



//TJ APP INPUT
.tj-app-input {
  display: flex;
  flex-direction: column;
  font-family: 'IBM Plex Sans';
  font-style: normal;

  .text-danger {
    font-weight: 400 !important;
    font-size: 10px !important;
    line-height: 16px !important;
    color: var(--tomato10) !important;
  }

  label {
    font-family: 'IBM Plex Sans';
    font-style: normal;
    font-weight: 500;
    font-size: 12px;
    line-height: 20px;
    display: flex;
    align-items: center;
    color: var(--slate12);
    margin-bottom: 4px;
  }

  input,
  textarea,
  .form-control {
    gap: 16px !important;
    background: var(--base) !important;
    border: 1px solid var(--slate7) !important;
    border-radius: 6px !important;
    margin-bottom: 4px !important;
    color: var(--slate12) !important;

    &:hover {
      background: var(--slate1) !important;
      border: 1px solid var(--slate8) !important;
      -webkit-box-shadow: none !important;
      box-shadow: none !important;
      outline: none;
    }

    &:focus-visible {
      background: var(--indigo2) !important;
      border: 1px solid var(--indigo9) !important;
      box-shadow: none !important;
    }

  }

}



.tj-sub-helper-text {
  font-weight: 400;
  font-size: 10px;
  line-height: 16px;
}

.tj-input-success {
  color: var(--grass10);
}

.tj-input-warning {
  color: var(--orange10);
}

.tj-input-helper {
  color: var(--slate11);
}

.tj-input-error {
  color: var(--tomato10);
}

.tj-input-error-state {
  border: 1px solid var(--tomato9);
}

// TJ APP INPUT END

.search-input-container {
  display: flex;
}

// sidebar styles inside editor :: temporary
.theme-dark,
.dark-theme {
  .editor {
    .left-sidebar {
      background-color: #232e3c !important;
    }
  }
}

.tj-db-table {
  table {
    max-width: calc(100% - 28px);

  }

  .datatable {
    position: relative;
  }
}

.add-row-btn-database {
  position: absolute;
  top: 0;
  right: -28px;
  width: 28px;
  height: 28px;
  background: var(--slate7);
  border-width: 0px 1px 1px 1px;
  border-style: solid;
  border-color: var(--slate4);
  border-radius: 0px !important;
}

// custom styles for users multiselect in manage users 
.manage-groups-users-multiselect {
  gap: 17px;
  width: 440px;
  height: 32px;
  background: var(--base);
  border-radius: 6px;

  .dropdown-heading {
    height: 32px;
    padding: 6px 10px;
  }

  .dropdown-container {
    background: var(--base);
    border: 1px solid var(--slate7) !important;
  }

  .dropdown-content {
    border: 1px solid var(--slate3);
    box-shadow: 0px 12px 16px -4px rgba(16, 24, 40, 0.08), 0px 4px 6px -2px rgba(16, 24, 40, 0.03);
    border-radius: 6px;

    .search {
      input {
        background-color: var(--base);
        color: var(--slate12);
      }
    }
  }

  .rmsc,
  .dropdown-content,
  .panel-content,
  .search {
    background: var(--base) !important;
  }

  .options {
    .select-item {
      color: var(--slate12);

      &:hover {
        background: var(--slate4);
        border-radius: 6px;
      }
    }
  }
}

.select-search__options {
  .item-renderer {
    display: flex !important;
    justify-content: space-between;
    padding: 20px;
    cursor: pointer;
    flex-direction: row;

    div:first-child {
      display: flex;
    }

    p {
      margin-bottom: 0px !important;
      color: var(--slate12);
    }

    span {
      color: var(--slate11);
    }

    p,
    span {
      font-weight: 400;
      font-size: 12px;
      line-height: 20px;
    }
  }
}

.create-new-app-dropdown {
  .button:first-child {
    padding: 0 !important;
  }

  .dropdown-toggle::after {
    border: none !important;
    content: url("data:image/svg+xml,%3Csvg width='25' height='25' viewBox='0 0 25 25' fill='none' xmlns='http://www.w3.org/2000/svg'%3E%3Cpath fill-rule='evenodd' clip-rule='evenodd' d='M10.5 7.03906C10.5 6.34871 11.0596 5.78906 11.75 5.78906C12.4404 5.78906 13 6.34871 13 7.03906C13 7.72942 12.4404 8.28906 11.75 8.28906C11.0596 8.28906 10.5 7.72942 10.5 7.03906ZM10.5 12.0391C10.5 11.3487 11.0596 10.7891 11.75 10.7891C12.4404 10.7891 13 11.3487 13 12.0391C13 12.7294 12.4404 13.2891 11.75 13.2891C11.0596 13.2891 10.5 12.7294 10.5 12.0391ZM11.75 15.7891C11.0596 15.7891 10.5 16.3487 10.5 17.0391C10.5 17.7294 11.0596 18.2891 11.75 18.2891C12.4404 18.2891 13 17.7294 13 17.0391C13 16.3487 12.4404 15.7891 11.75 15.7891Z' fill='%23fff'/%3E%3C/svg%3E%0A");
    transform: rotate(360deg);
    width: 14px;
    margin: 0 !important;
    display: flex;
    align-items: center;
    justify-content: center;
    padding: 8px 0px 0px 0px;
  }
}

.sso-page-loader-card {
  background-color: var(--slate2) !important;

  .card-header {
    background-color: var(--slate2) !important;
  }
}

.workspace-nav-list-wrap {
  padding: 0px 20px 20px 20px;
  height: calc(100vh - 116px) !important;
}

.upload-user-form span.file-upload-error {
  color: var(--tomato10) !important;
}

.tj-onboarding-phone-input {
  width: 392px !important;
  height: 40px;
  padding: 8px 12px;
  gap: 8px;
  margin-bottom: 12px;
  background: #FFFFFF;
  border: 1px solid #D7DBDF !important;
  border-radius: 0px 4px 4px 0px !important;

  &:hover {
    border: 1px solid #466BF2 !important;
  }
}

.tj-onboarding-phone-input-wrapper {
  margin-bottom: 12px;
}

.theme-dark {
  .tj-onboarding-phone-input-wrapper {
    .flag-dropdown {
      background-color: #1f2936 !important;

      .country-list {
        background-color: #1f2936 !important;
        background: #1f2936;

        li {
          .country .highlight {
            background-color: #3a3f42;
            color: #000 !important;

            div {
              .country-name {
                color: #6b6b6b !important;
              }
            }

          }

          &:hover {
            background-color: #2b2f31;
          }

        }
      }
    }

  }

  .react-tel-input .country-list .country.highlight {
    color: #6b6b6b;
  }
}

.profile-page-content-wrap {
  background-color: var(--slate2);
  padding-top: 40px;
}

.profile-page-card {
  background-color: var(--base);
  border-radius: 6px;
}

.all-apps-link-cotainer {
  border-radius: 6px !important;
}

.variables-table-wrapper {
  tr {
    border-width: 0px !important;
  }
}

.home-page-content-container {
  max-width: 880px;
}

@media only screen and (max-width: 1583px) and (min-width: 1312px) {

  .homepage-app-card-list-item {
    max-width: 264px;
  }

}

@media only screen and (min-width: 1728px) {

  .homepage-app-card-list-item {
    max-width: 304px;
  }

  .home-page-content-container {
    max-width: 976px;
  }

  .liner {
    width: 976px;
  }
}

@media only screen and (max-width: 992px) {
  .homepage-app-card-list-item-wrap {
    display: flex;
    justify-content: center;
    margin-left: auto;
    margin-right: auto;
    width: 100%;
    margin-top: 22px;
  }

  .homepage-app-card-list-item {
    max-width: 304px !important;
    flex-basis: 100%;
  }
}

@media only screen and (min-width: 993px) and (max-width: 1311px) {
  .home-page-content-container {
    max-width: 568px;
  }

  .homepage-app-card-list-item-wrap {
    row-gap: 20px;
  }

  .homepage-app-card-list-item {
    max-width: 269px;
    flex-basis: 100%;
  }

  .liner {
    width: 568px;
  }
}

.tj-docs-link {
  color: var(--indigo9) !important;
  text-decoration: none;
  list-style: none;
}

.datasource-copy-button {
  width: 87px;
  height: 32px;
}

.datasource-edit-btn {
  height: 27px;
  margin-left: 12px;
}

.datasource-edit-modal {

  .modal-content,
  .modal-body,
  .modal-header,
  .modal-title,
  .modal-body-content,
  .modal-sidebar,
  .card {
    background-color: var(--base) !important;
    color: var(--slate12) !important;
    border-color: var(--slate5) !important;
  }

  .datasource-modal-sidebar-footer {
    .footer-text {
      color: var(--slate12) !important;
    }
  }

  .form-control-plaintext {
    color: var(--slate12) !important;
  }

  .card {
    &:hover {
      background-color: var(--slate2) !important;
    }
  }
}

.org-edit-icon {
  width: 28px;
  height: 28px;
  border-radius: 6px;
  display: flex;
  justify-content: center;
  align-items: center;

  svg {
    height: 14px;
    width: 14px;
  }
}

.marketplace-body {
  height: calc(100vh - 64px) !important;
  overflow-y: auto;
  background: var(--slate2);
}<|MERGE_RESOLUTION|>--- conflicted
+++ resolved
@@ -1330,13 +1330,8 @@
   -webkit-appearance: none;
   -moz-appearance: none;
   appearance: none;
-<<<<<<< HEAD
-  border-radius: $border-radius  !important;
-=======
-  // border-radius: 0;
   border-radius: $border-radius  !important;
   transition: border-color 0.15s ease-in-out, box-shadow 0.15s ease-in-out;
->>>>>>> a8c82808
 }
 
 .select-search__input::-webkit-search-decoration,
@@ -1577,14 +1572,8 @@
   height: 36px;
   width: 100%;
   padding: 0 16px;
-<<<<<<< HEAD
   background-color: var(--base) !important;
   color: #ffffff !important;
-=======
-  background-color: $dark-background  !important;
-  color: #fff !important;
-  border: none;
->>>>>>> a8c82808
   outline: none;
   font-family: "Roboto", sans-serif;
   font-size: 14px;
@@ -7966,13 +7955,6 @@
 .react-tooltip {
   font-size: .765625rem !important;
 }
-<<<<<<< HEAD
-=======
-
-.tj-db-table {
-  overflow-y: auto;
-  height: 110px;
->>>>>>> a8c82808
 
 .add-new-workspace-icon-wrap {
   display: flex;
@@ -8046,7 +8028,6 @@
   color: var(--slate9);
 
 }
-<<<<<<< HEAD
 
 .folder-list {
   color: var(—-slate9) !important;
@@ -8066,7 +8047,8 @@
 
   a {
     text-decoration: none;
-=======
+  }
+}
 
 .theme-dark {
   .tj-onboarding-phone-input-wrapper {
@@ -8102,7 +8084,6 @@
 
   .react-tel-input .country-list .country.highlight {
     color: #6b6b6b;
->>>>>>> a8c82808
   }
 }
 
