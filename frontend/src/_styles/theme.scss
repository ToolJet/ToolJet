@import "./tabler.scss";
@import "./colors.scss";
@import "./z-index.scss";
@import "./mixins.scss";
@import "./queryManager.scss";
@import "./onboarding.scss";
@import "./components.scss";
@import "./global-datasources.scss";
@import "./typography.scss";
@import "./designtheme.scss";
@import "./dropdown-custom.scss";
@import "./ui-operations.scss";
@import 'react-loading-skeleton/dist/skeleton.css';
@import './table-component.scss';

/* ibm-plex-sans-100 - latin */
@font-face {
  font-display: swap;
  /* Check https://developer.mozilla.org/en-US/docs/Web/CSS/@font-face/font-display for other options. */
  font-family: 'IBM Plex Sans';
  font-style: normal;
  font-weight: 100;
  src: url('/assets/fonts/ibm-plex-sans-v19-latin/ibm-plex-sans-v19-latin-100.woff2') format('woff2');
  /* Chrome 36+, Opera 23+, Firefox 39+, Safari 12+, iOS 10+ */
}

/* ibm-plex-sans-100italic - latin */
@font-face {
  font-display: swap;
  /* Check https://developer.mozilla.org/en-US/docs/Web/CSS/@font-face/font-display for other options. */
  font-family: 'IBM Plex Sans';
  font-style: italic;
  font-weight: 100;
  src: url('/assets/fonts/ibm-plex-sans-v19-latin/ibm-plex-sans-v19-latin-100italic.woff2') format('woff2');
  /* Chrome 36+, Opera 23+, Firefox 39+, Safari 12+, iOS 10+ */
}

/* ibm-plex-sans-200 - latin */
@font-face {
  font-display: swap;
  /* Check https://developer.mozilla.org/en-US/docs/Web/CSS/@font-face/font-display for other options. */
  font-family: 'IBM Plex Sans';
  font-style: normal;
  font-weight: 200;
  src: url('/assets/fonts/ibm-plex-sans-v19-latin/ibm-plex-sans-v19-latin-200.woff2') format('woff2');
  /* Chrome 36+, Opera 23+, Firefox 39+, Safari 12+, iOS 10+ */
}

/* ibm-plex-sans-200italic - latin */
@font-face {
  font-display: swap;
  /* Check https://developer.mozilla.org/en-US/docs/Web/CSS/@font-face/font-display for other options. */
  font-family: 'IBM Plex Sans';
  font-style: italic;
  font-weight: 200;
  src: url('/assets/fonts/ibm-plex-sans-v19-latin/ibm-plex-sans-v19-latin-200italic.woff2') format('woff2');
  /* Chrome 36+, Opera 23+, Firefox 39+, Safari 12+, iOS 10+ */
}

/* ibm-plex-sans-300 - latin */
@font-face {
  font-display: swap;
  /* Check https://developer.mozilla.org/en-US/docs/Web/CSS/@font-face/font-display for other options. */
  font-family: 'IBM Plex Sans';
  font-style: normal;
  font-weight: 300;
  src: url('/assets/fonts/ibm-plex-sans-v19-latin/ibm-plex-sans-v19-latin-300.woff2') format('woff2');
  /* Chrome 36+, Opera 23+, Firefox 39+, Safari 12+, iOS 10+ */
}

/* ibm-plex-sans-300italic - latin */
@font-face {
  font-display: swap;
  /* Check https://developer.mozilla.org/en-US/docs/Web/CSS/@font-face/font-display for other options. */
  font-family: 'IBM Plex Sans';
  font-style: italic;
  font-weight: 300;
  src: url('/assets/fonts/ibm-plex-sans-v19-latin/ibm-plex-sans-v19-latin-300italic.woff2') format('woff2');
  /* Chrome 36+, Opera 23+, Firefox 39+, Safari 12+, iOS 10+ */
}

/* ibm-plex-sans-regular - latin */
@font-face {
  font-display: swap;
  /* Check https://developer.mozilla.org/en-US/docs/Web/CSS/@font-face/font-display for other options. */
  font-family: 'IBM Plex Sans';
  font-style: normal;
  font-weight: 400;
  src: url('/assets/fonts/ibm-plex-sans-v19-latin/ibm-plex-sans-v19-latin-regular.woff2') format('woff2');
  /* Chrome 36+, Opera 23+, Firefox 39+, Safari 12+, iOS 10+ */
}

/* ibm-plex-sans-italic - latin */
@font-face {
  font-display: swap;
  /* Check https://developer.mozilla.org/en-US/docs/Web/CSS/@font-face/font-display for other options. */
  font-family: 'IBM Plex Sans';
  font-style: italic;
  font-weight: 400;
  src: url('/assets/fonts/ibm-plex-sans-v19-latin/ibm-plex-sans-v19-latin-italic.woff2') format('woff2');
  /* Chrome 36+, Opera 23+, Firefox 39+, Safari 12+, iOS 10+ */
}

/* ibm-plex-sans-500 - latin */
@font-face {
  font-display: swap;
  /* Check https://developer.mozilla.org/en-US/docs/Web/CSS/@font-face/font-display for other options. */
  font-family: 'IBM Plex Sans';
  font-style: normal;
  font-weight: 500;
  src: url('/assets/fonts/ibm-plex-sans-v19-latin/ibm-plex-sans-v19-latin-500.woff2') format('woff2');
  /* Chrome 36+, Opera 23+, Firefox 39+, Safari 12+, iOS 10+ */
}

/* ibm-plex-sans-500italic - latin */
@font-face {
  font-display: swap;
  /* Check https://developer.mozilla.org/en-US/docs/Web/CSS/@font-face/font-display for other options. */
  font-family: 'IBM Plex Sans';
  font-style: italic;
  font-weight: 500;
  src: url('/assets/fonts/ibm-plex-sans-v19-latin/ibm-plex-sans-v19-latin-500italic.woff2') format('woff2');
  /* Chrome 36+, Opera 23+, Firefox 39+, Safari 12+, iOS 10+ */
}

/* ibm-plex-sans-600 - latin */
@font-face {
  font-display: swap;
  /* Check https://developer.mozilla.org/en-US/docs/Web/CSS/@font-face/font-display for other options. */
  font-family: 'IBM Plex Sans';
  font-style: normal;
  font-weight: 600;
  src: url('/assets/fonts/ibm-plex-sans-v19-latin/ibm-plex-sans-v19-latin-600.woff2') format('woff2');
  /* Chrome 36+, Opera 23+, Firefox 39+, Safari 12+, iOS 10+ */
}

/* ibm-plex-sans-600italic - latin */
@font-face {
  font-display: swap;
  /* Check https://developer.mozilla.org/en-US/docs/Web/CSS/@font-face/font-display for other options. */
  font-family: 'IBM Plex Sans';
  font-style: italic;
  font-weight: 600;
  src: url('/assets/fonts/ibm-plex-sans-v19-latin/ibm-plex-sans-v19-latin-600italic.woff2') format('woff2');
  /* Chrome 36+, Opera 23+, Firefox 39+, Safari 12+, iOS 10+ */
}

/* ibm-plex-sans-700 - latin */
@font-face {
  font-display: swap;
  /* Check https://developer.mozilla.org/en-US/docs/Web/CSS/@font-face/font-display for other options. */
  font-family: 'IBM Plex Sans';
  font-style: normal;
  font-weight: 700;
  src: url('/assets/fonts/ibm-plex-sans-v19-latin/ibm-plex-sans-v19-latin-700.woff2') format('woff2');
  /* Chrome 36+, Opera 23+, Firefox 39+, Safari 12+, iOS 10+ */
}

/* ibm-plex-sans-700italic - latin */
@font-face {
  font-display: swap;
  /* Check https://developer.mozilla.org/en-US/docs/Web/CSS/@font-face/font-display for other options. */
  font-family: 'IBM Plex Sans';
  font-style: italic;
  font-weight: 700;
  src: url('/assets/fonts/ibm-plex-sans-v19-latin/ibm-plex-sans-v19-latin-700italic.woff2') format('woff2');
  /* Chrome 36+, Opera 23+, Firefox 39+, Safari 12+, iOS 10+ */
}

// variables
$border-radius: 4px;


body {
  font-family: 'IBM Plex Sans';
}

input,
button {
  border-radius: 4px;
}

.btn:hover {
  border-color: $primary;
}

.btn-sm {
  padding: 4px 8px;
}

.padding-0 {
  padding: 0;
}

.float-right {
  float: right;
}

.font-500 {
  font-weight: 500;
}

.color-inherit {
  color: inherit;
}

.text-right {
  text-align: right;
}

.navbar {
  max-height: 48px;
  min-height: auto;
  background-color: var(--base) !important;
  border-bottom: 1px solid var(--slate5);

  .nav-item.active:after {
    bottom: 0 !important;
  }
}

.rc-slider-track {
  background-color: $primary;
}

.rc-slider-handle {
  border-color: $primary;
}

.auth-main {
  height: 1000px;
  padding-top: calc(0.25 * 100vh);
  overflow: hidden;

  svg,
  img {
    height: 50px;
    width: 50px;
  }

  svg {
    color: #000000;
  }

  .col-4 {
    z-index: 1;
  }

  .horizontal-line {
    width: 100%;
    position: relative;
    border: 1px solid #b1b1b1;
    top: 25px;
    margin: 0px auto;
    z-index: 0;
  }

  .sso-ico {
    div {
      background-color: #ffffff;
    }
  }
}

.emoji-mart-scroll {
  border-bottom: 0;
  margin-bottom: 6px;
}

.emoji-mart-scroll+.emoji-mart-bar {
  display: none;
}

.accordion-item {
  border: solid var(--slate5);
  border-width: 0px 0px 1px 0px;
}


.accordion-item,
.accordion-button {
  background-color: inherit;
}

.accordion-button {
  font-size: 14px;
  font-weight: 500 !important;
  box-shadow: none !important;
  color: var(--slate12) !important;
  padding: 16px 16px !important;
}

.accordion-button::after {
  background-image: url('data:image/svg+xml,<svg xmlns="http://www.w3.org/2000/svg" width="13" height="12" viewBox="0 0 13 12" fill="none"><path d="M8.83684 3L4.4484 3C3.86955 3 3.5089 3.62791 3.80056 4.1279L5.99478 7.88943C6.28419 8.38556 7.00104 8.38556 7.29045 7.88943L9.48467 4.1279C9.77634 3.62791 9.41568 3 8.83684 3Z" fill="%2311181C"/></svg>');
}

.accordion-button:not(.collapsed)::after {
  background-image: url('data:image/svg+xml,<svg xmlns="http://www.w3.org/2000/svg" width="13" height="12" viewBox="0 0 13 12" fill="none"><path d="M8.83684 3L4.4484 3C3.86955 3 3.5089 3.62791 3.80056 4.1279L5.99478 7.88943C6.28419 8.38556 7.00104 8.38556 7.29045 7.88943L9.48467 4.1279C9.77634 3.62791 9.41568 3 8.83684 3Z" fill="%2311181C"/></svg>');
}

.accordion-button:not(.collapsed) {
  // padding-bottom: 0 !important;
}

.accordion-body {
  padding: 4px 16px 16px 16px !important;

  .form-label {
    font-weight: 400;
    font-size: 12px;
    color: var(--slate12);
  }

  .style-fx {
    margin-top: 3px !important;
  }
}

.editor {
  header {
    position: fixed;
    width: 100%;
    top: 0px;
    left: 0px;
  }

  .header-container {
    max-width: 100%;
    padding: 0px;
  }

  .resizer-select,
  .resizer-active {
    outline: solid 1px $primary !important;


    .top-right,
    .top-left,
    .bottom-right,
    .bottom-left {
      background: white;
      border-radius: 10px;
      border: solid 1px $primary;
    }
  }

  .resizer-selected {
    outline-width: thin;
    outline-style: solid;
    outline-color: #ffda7e;
  }

  // query data source card style start

  .query-datasource-card-container,
  .header-query-datasource-card-container {
    display: flex;
    flex-direction: row;
    gap: 10px;
    flex-wrap: wrap;
  }

  .datasource-picker {
    margin-bottom: 24px;
    width: 475px;
    margin: auto;

    a {
      color: var(--indigo9);
      text-decoration: none;
    }
  }

  .header-query-datasource-card-container {
    margin-top: -10px;
  }

  .header-query-datasource-card {
    position: relative;
    display: flex;
    min-width: 0;
    word-wrap: break-word;
    background-color: rgba(66, 153, 225, 0.1) !important;
    background-clip: border-box;
    border-radius: 4px;
    height: 32px;
    width: 140px;
    padding: 6px;
    align-items: center;
    text-transform: capitalize;
    font-weight: 400 !important;
    background-color: #4299e11a;

    p {
      margin: 0 8px 0 12px;
    }
  }

  .query-datasource-card {
    position: relative;
    display: flex;
    min-width: 0;
    word-wrap: break-word;
    background-color: #ffffff;
    background-clip: border-box;
    border: 1px solid rgba(101, 109, 119, 0.16);
    border-radius: 4px;
    height: 46px;
    width: 200px;
    padding: 10px;
    align-items: center;
    cursor: pointer;
    transition: transform .2s;

    p {
      margin: 0 8px 0 15px;
    }

    &:hover {
      transform: scale(1.02);
      box-shadow: 0.1px 0.1px 0.1px 0.1px rgba(0, 0, 0, 0.3);
    }
  }

  // end :: data source card style

  .header-query-datasource-name {
    font-size: 0.8rem !important;
    padding-top: 0px !important;
  }

  .datasource-heading {
    display: flex;
    height: 32px;
    gap: 10px;
    align-items: center;

    p {
      font-size: 12px;
      padding-top: 0px;
      cursor: pointer;
    }
  }


  .left-sidebar {
    scrollbar-width: none;
  }

  .left-sidebar::-webkit-scrollbar {
    width: 0;
    background: transparent;
  }

  .left-sidebar-layout {
    display: flex;
    justify-content: center;
    font-size: 11px;
    align-items: center;
    letter-spacing: 0.2px;

    p {
      margin-bottom: 0px;
      margin-top: 8px;
    }
  }

  .left-sidebar {
    height: 100%;
    width: 48px;
    position: fixed;
    z-index: 2;
    left: 0;
    overflow-x: hidden;
    flex: 1 1 auto;
    background-color: var(--base) !important;
    background-clip: border-box;
    margin-top: 48px;
    padding-top: 8px;

    .accordion-item {
      border: solid var(--slate5);
      border-width: 1px 0px 1px 0px;
    }

    .datasources-container {
      height: 50%;
      overflow-y: scroll;

      tr {
        border-color: #f1f1f1;
      }
    }

    .variables-container {
      height: 50%;
      overflow-y: scroll;
    }

    .variables-container::-webkit-scrollbar-thumb,
    .datasources-container::-webkit-scrollbar-thumb {
      background: transparent;
      height: 0;
      width: 0;
    }

    .variables-container::-webkit-scrollbar,
    .datasources-container::-webkit-scrollbar {
      width: 0;
      background: transparent;
      height: 0;
    }

    .variables-container,
    .datasources-container {
      scrollbar-width: none;
    }

    .datasources-container {
      bottom: 0;
      height: 500px;
      border: solid rgba(101, 109, 119, 0.16);
      border-width: 1px 0px 1px 0px;

      .datasources-header {
        border: solid rgba(0, 0, 0, 0.125);
        border-width: 0px 0px 1px 0px;
      }
    }

    .left-sidebar-inspector {
      .card-body {
        padding: 1rem 0rem 1rem 1rem;
      }
    }

    .left-sidebar-page-selector {
      .add-new-page-button-container {
        width: 100%;
        margin-top: 10px;
      }
    }
  }

  .editor-sidebar {
    position: fixed;
    right: 0;
    overflow: hidden;
    width: 300px;
    flex: 1 1 auto;
    top: 48px;
    border-left: 1px solid var(--slate5);
    background-color: var(--base);
    background-clip: border-box;
    height: 100vh;


    .inspector {
      .form-control-plaintext {
        padding: 0;
        color: var(--slate12);
      }

      .header {
        padding-left: 20px;
        padding-right: 20px;
        border: solid rgba(0, 0, 0, 0.125);
        border-width: 0px 0px 1px 0px;
        height: 40px;

        .component-name {
          font-weight: 500;
        }

        .component-action-button {
          top: 8px;
          right: 10px;
          position: absolute;
        }
      }

      .properties-container {
        .field {
          .form-label {
            font-size: 12px;
          }

          .text-field {
            height: 30px;
            font-size: 12px;
          }

          .form-select {
            height: 30px;
            font-size: 12px;
          }

          .select-search__input {
            padding: 0.2375rem 0.75rem;
            font-size: 0.825rem;
          }
        }
      }
    }

    .components-container::-webkit-scrollbar {
      width: 0;
      height: 0;
      background: transparent;
    }

    .components-container::-webkit-scrollbar-thumb {
      background: transparent;
    }

    .components-container {
      scrollbar-width: none;
    }

    .components-container {
      height: 100%;
      overflow: auto;
      overflow-x: hidden;
      padding-bottom: 20%;

      ::placeholder {
        color: var(--slate9);

      }

      .component-image-holder {
        border-radius: 0;
        transition: all 0.3s cubic-bezier(0.25, 0.8, 0.25, 1);
        box-sizing: border-box;
        border-radius: 4px;
        background-color: var(--slate3);

        img {
          margin: 0 auto;
        }

        &:hover {
          background-color: var(--slate4);
          border: 1px solid var(--slate4, #E6E8EB);

        }

        &:active {
          background-color: var(--slate4);
          border: 1px solid var(--slate6, #DFE3E6);
        }
      }

      .component-title {
        margin-top: 4px;
        max-width: 100%;
        text-align: center;
        word-wrap: break-word;
        color: var(--slate12);
        text-align: center;
        font-size: 10px;
        font-style: normal;
        font-weight: 400;
        line-height: 13px;
        height: 26px;
        width: 72px;
      }

      .component-description {
        color: grey;
        font-size: 0.7rem;
      }
    }
  }

  .main {
    top: 0;
    height: calc(100vh - 84px);

    &.hide-scrollbar {
      .canvas-container::-webkit-scrollbar {
        height: 0;
      }
    }

    .canvas-container::-webkit-scrollbar {
      width: 0;
      background: transparent;
    }

    .canvas-container::-webkit-scrollbar-track {
      background: transparent !important;
    }

    .canvas-container {
      scrollbar-width: none;
    }

    .canvas-container {
      height: 100%;
      top: 48px;
      position: fixed;
      right: 300px;
      left: 48px;
      overflow-y: scroll;
      overflow-x: auto;
      -webkit-box-pack: center;
      justify-content: center;
      -webkit-box-align: center;
      align-items: center;

      .real-canvas {
        outline: 1px dotted transparent;
      }

      .show-grid {
        outline: 1px dotted #4d72da;
        background-image: linear-gradient(to right,
            rgba(194, 191, 191, 0.2) 1px,
            transparent 1px),
          linear-gradient(to bottom,
            rgba(194, 191, 191, 0.2) 1px,
            transparent 1px);

      }

      .canvas-area {
        // background: #F9F9FB;
        margin: 0px auto;

        .resizer {
          outline: solid 1px transparent;
        }
      }
    }
  }

  @media screen and (max-height: 450px) {
    .sidebar {
      padding-top: 15px;
    }

    .sidebar a {
      font-size: 18px;
    }
  }
}

.viewer {
  .header-container {
    max-width: 100%;
  }

  .main {
    padding: 0px 10px;

    .canvas-container {
      scrollbar-width: auto;
      width: 100%;
    }

    .canvas-container::-webkit-scrollbar {
      background: transparent;
    }

    .canvas-container {
      height: 100%;
      position: fixed;
      left: 0;
      overflow-y: auto;
      overflow-x: auto;
      -webkit-box-pack: center;
      justify-content: center;
      -webkit-box-align: center;
      align-items: center;

      .canvas-area {
        width: 1280px;
        // background: #F9F9FB;
        margin: 0px auto;
        background-size: 80px 80px;
        background-repeat: repeat;
      }

      .navigation-area {
        background: var(--base, #FFF);
        padding: 1rem;

        a.page-link {
          border-radius: 0;
          border: 0;
        }

        a.page-link:hover {
          color: white;
          background-color: #4D72FA;
        }

        a.page-link.active {
          color: white;
          background-color: #4D72FA;
        }
      }

    }
  }
}

.modal-header {
  padding: 0 1.5rem 0 1.5rem;
}

.page-body,
.homepage-body {
  height: 100vh;

  .list-group.list-group-transparent.dark .all-apps-link,
  .list-group-item-action.dark.active {
    background-color: $dark-background !important;
  }
}

.home-search-holder {
  height: 20px;
  width: 100%;
  margin-top: 32px;

  .search-box-wrapper {
    .input-icon {
      .input-icon-addon {
        padding-right: 6px;
      }
    }
  }

  .homepage-search {
    background: transparent;
    color: var(--slate12);
    height: 20px;

    &:focus {
      background: none;
    }
  }
}

.homepage-app-card-list-item-wrap {
  row-gap: 16px;
  column-gap: 32px;
  display: flex;
  margin-top: 22px;
}

.homepage-app-card-list-item {
  max-width: 272px;
  flex-basis: 33%;
  padding: 0 !important;
}

.homepage-dropdown-style {
  min-width: 11rem;
  display: block;
  align-items: center;
  margin: 0;
  line-height: 1.4285714;
  width: 100%;
  padding: 0.5rem 0.75rem !important;
  font-weight: 400;
  white-space: nowrap;
  border: 0;
  cursor: pointer;
  font-size: 12px;
}

.homepage-dropdown-style:hover {
  background: rgba(101, 109, 119, 0.06);
}

.card-skeleton-container {
  border: 0.5px solid #b4bbc6;
  padding: 1rem;
  border-radius: 8px;
  height: 180px;
}

.app-icon-skeleton {
  background-color: #91a4f6;
  border-radius: 4px;
  margin-bottom: 20px;
  height: 40px;
  width: 40px;
}

.folder-icon-skeleton {
  display: inline-block;
  background-color: #858896;
  border-radius: 4px;
  height: 14px;
  width: 14px;
}

.folders-skeleton {
  padding: 9px 12px;
  height: 34px;
  margin-bottom: 4px;
}

.card-skeleton-button {
  height: 20px;
  width: 60px;
  background: #91a4f6;
  margin-top: 1rem;
  border-radius: 4px;
}

@media (min-height: 641px) and (max-height: 899px) {
  .homepage-pagination {
    position: fixed;
    bottom: 2rem;
    width: 63%;
  }
}

@media (max-height: 640px) {
  .homepage-pagination {
    position: fixed;
    bottom: 2rem;
    width: 71%;
  }
}

@media (max-width: 1056px) {
  .homepage-app-card-list-item {
    flex-basis: 50%;
  }
}

.homepage-body {
  overflow-y: hidden;

  a {
    color: inherit;
  }

  a:hover {
    color: inherit;
    text-decoration: none;
  }

  button.create-new-app-button {
    background-color: var(--indigo9);

  }




  .app-list {
    .app-card {
      height: 180px;
      max-height: 180px;
      border: 0.5px solid #b4bbc6;
      box-sizing: border-box;
      border-radius: 8px;
      overflow: hidden;

      .app-creation-time {
        span {
          color: var(--slate11) !important;
        }
      }

      .app-creator {
        font-weight: 500;
        font-size: 0.625rem;
        line-height: 12px;
        color: #292d37;
        white-space: nowrap;
        overflow: hidden;
        text-overflow: ellipsis;
      }

      .app-icon-main {
        background-color: $primary;

        .app-icon {
          img {
            height: 24px;
            width: 24px;
            filter: invert(100%) sepia(0%) saturate(0%) hue-rotate(17deg) brightness(104%) contrast(104%);
            vertical-align: middle;
          }
        }
      }

      .app-template-card-wrapper {
        .card-body {
          padding-left: 0px !important;
        }
      }

      .app-title {
        line-height: 20px;
        font-size: 1rem;
        font-weight: 400;
        color: #000000;
        overflow: hidden;
        max-height: 40px;
        text-overflow: ellipsis;
        display: -webkit-box;
        -webkit-line-clamp: 2;
        /* number of lines to show */
        line-clamp: 2;
        -webkit-box-orient: vertical;
      }

      button {
        font-size: 0.6rem;
        width: 100%;
      }

      .menu-ico {
        cursor: pointer;

        img {
          padding: 0px;
          height: 14px;
          width: 14px;
          vertical-align: unset;
        }
      }
    }

    .app-card.highlight {
      background-color: #f8f8f8;
      box-shadow: 0px 4px 4px rgba(0, 0, 0, 0.25);
      border: 0.5px solid $primary;

      .edit-button {
        box-sizing: border-box;
        border-radius: 6px;
        color: $primary-light;
        width: 113px;
        height: 28px;
        background: var(--indigo11) !important;
        border: none;
        color: var(--indigo4);
        padding: 4px 16px;
        gap: 6px;
        height: 28px;


        &:hover {
          background: var(--indigo10);

        }

        &:focus {
          box-shadow: 0px 0px 0px 4px var(--indigo6);
          background: var(--indigo10);
          outline: 0;
        }


        &:active {
          background: var(--indigo11);
          box-shadow: none;
        }
      }

      .launch-button {
        box-sizing: border-box;
        border-radius: 6px;
        color: var(--slate12);
        width: 113px;
        height: 28px;
        background: var(--base);
        border: 1px solid var(--slate7);
        color: var(--slate12);
        padding: 4px 16px;
        gap: 6px;
        height: 28px !important;


        &:hover {
          background: var(--slate8);
          color: var(--slate11);
          border: 1px solid var(--slate8);
          background: var(--base);
        }

        &:active {
          background: var(--base);
          box-shadow: none;
          border: 1px solid var(--slate12);
          color: var(--slate12);
        }

        &:focus {
          background: var(--base);
          color: var(--slate11);
          border: 1px solid var(--slate8);
          box-shadow: 0px 0px 0px 4px var(--slate6);
        }
      }

      .app-title {
        height: 20px;
        -webkit-line-clamp: 1;
        /* number of lines to show */
        line-clamp: 1;
      }
    }
  }
}


.template-library-modal {
  font-weight: 500;

  .modal-header {
    background-color: var(--base) !important;
    border-bottom: 1px solid var(--slate5);

  }

  .modal-dialog {
    max-width: 90%;
    height: 80%;

    .modal-content {
      height: 100%;
      padding: 0;


      .modal-body {
        height: 80%;
        padding: 0 10px;
        background-color: var(--base) !important;


        .container-fluid {
          height: 100%;
          padding: 0;

          .row {
            height: 100%;
          }
        }
      }
    }

    .modal-body,
    .modal-footer {
      background-color: #ffffff;
    }
  }

  .template-categories {
    .list-group-item {
      border: 0;
    }

    .list-group-item.active {
      background-color: #edf1ff;
      color: $primary-light;
      font-weight: 600;
    }
  }

  .template-app-list {
    .list-group-item {
      border: 0;
    }

    .list-group-item.active {
      background-color: #edf1ff;
      color: black;
    }
  }

  .template-display {
    display: flex;
    flex-direction: row;
    align-items: center;
    height: 100%;

    h3.title {
      font-weight: 600;
      line-height: 17px;
    }

    p.description {
      font-weight: 500;
      font-size: 13px;
      line-height: 15px;
      letter-spacing: -0.1px;
      color: #8092ab;
    }

    img.template-image {
      height: 75%;
      width: 85%;
      border: 0;
      padding: 0;
      object-fit: contain;
    }

    .template-spinner {
      width: 3rem;
      height: 3rem;
      margin: auto;
      position: absolute;
      top: 0;
      bottom: 0;
      left: 0;
      right: 0;
    }

    .row {
      margin-bottom: 0;
    }
  }

  .template-list {
    padding-top: 16px;

    .template-search-box {
      input {
        border-radius: 5px !important;
      }

      .input-icon {
        display: flex;
      }
    }

    .input-icon {
      .search-icon {
        display: block;
        position: absolute;
        left: 0;
        margin-right: 0.5rem;
      }

      .clear-icon {
        cursor: pointer;
        display: block;
        position: absolute;
        right: 0;
        margin-right: 0.5rem;
      }
    }

    .list-group-item.active {
      color: $primary;
    }
  }
}

.template-library-modal.dark-mode {

  .template-modal-control-column,
  .template-list-column,
  .categories-column,
  .modal-header {
    border-color: var(--slate5) !important;
  }

  .modal-body {
    height: 80%;
    padding: 0 10px;
    background-color: var(--base) !important;

    .container-fluid {
      height: 100%;
      padding: 0;

      .row {
        height: 100%;
      }
    }
  }

  .modal-footer,
  .modal-header,
  .modal-content {
    color: white;
    background-color: #2b394a;
  }

  .template-categories {
    .list-group-item {
      color: white;
      border: 0;
    }

    .list-group-item:hover {
      background-color: #232e3c;
    }

    .list-group-item.active {
      background-color: $primary-light;
      color: white;
      font-weight: 600;
    }
  }

  .template-app-list {
    .list-group-item {
      border: 0;
      color: white;
    }

    .list-group-item:hover {
      border: 0;
      background-color: #232e3c;
    }

    .list-group-item.active {
      background-color: $primary-light;
      color: white;
    }

    .no-results-item {
      background-color: var(--slate4);
      color: white;
    }
  }

  .template-list {
    .template-search-box {
      input {
        background-color: #2b394a;
        border-color: #232e3c;
        color: white;
      }
    }
  }
}

.fx-container {
  position: relative;
}

.fx-common {
  margin-right: 12px;
}

.fx-button {
  border-radius: 6px;

  svg {
    margin: 2px 4px;
  }
}

.fx-button:hover {
  background-color: var(--slate4);
  cursor: pointer;
}

.fx-button.active {
  background-color: var(--indigo5);
  cursor: pointer;
}



.fx-container-eventmanager {
  position: relative;
}

.fx-container-eventmanager * .fx-outer-wrapper {
  position: absolute !important;
  top: 7px !important;
  right: -26px;
}

// targeting select component library class

.component-action-select *.css-1nfapid-container {
  width: 184px !important;
}

.component-action-select {
  .css-zz6spl-container {
    width: inherit;
  }

  &.fx-container-eventmanager {
    .fx-common {
      right: 0;
    }

    .custom-row {
      width: 100%
    }
  }

  .codeShow-active {
    display: flex;
    flex-direction: row-reverse;
    justify-content: space-between;

    .custom-row {
      width: 75%;
    }
  }

  .row.fx-container {
    .col {
      display: flex;
    }
  }
}

.fx-container-eventmanager *.fx-common {
  top: 6px !important;
  right: -34px;
}

.fx-container-eventmanager-code {
  padding-right: 15px !important;
}

.unselectable {
  -webkit-touch-callout: none;
  -webkit-user-select: none;
  -khtml-user-select: none;
  -moz-user-select: none;
  -ms-user-select: none;
  user-select: none;
}

.layout-buttons {
  span {
    color: $primary;
  }
}

.inspector {
  .tab-content {
    overflow-y: auto;
    // TAB HEADER HEIGHT + FOOTER HEIGHT + Extra padding = 120px
    height: calc(100vh - 7.5rem);
    // Hide scrollbar
    -ms-overflow-style: none;
    /* IE and Edge */
    scrollbar-width: none;
    /* Firefox */
    border-top: 1px solid var(--slate5) !important;
  }

  /* Hide scrollbar for Chrome, Safari and Opera */
  .tab-content::-webkit-scrollbar {
    display: none;
  }

  .accordion:last-child {
    margin-bottom: 45px !important;
  }

  .field-type-vertical-line {
    position: relative;
    width: 0;
    height: 2rem;
    border-left: 1px solid var(--slate5);
    content: '';
    margin-right: -2.75rem;

  }

  .code-hinter-vertical-line {
    position: relative;
    width: 0;
    border-left: 1px solid var(--slate5);
    content: '';
    margin-right: 1rem;
  }

  .code-hinter-wrapper {
    min-width: 0;
  }

  .inspector-field-number {
    background-color: var(--slate1);
    border: none;
    color: var(--slate12);
    width: 8.063rem; //129px
    border: 1px solid var(--slate7);
    padding: 6px 10px;
  }
}


.theme-dark {
  .accordion-button::after {
    background-image: url('data:image/svg+xml,<svg xmlns="http://www.w3.org/2000/svg" width="12" height="13" viewBox="0 0 12 13" fill="none"><path d="M8.19426 3.5L3.80582 3.5C3.22697 3.5 2.86632 4.12791 3.15798 4.6279L5.35221 8.38943C5.64161 8.88556 6.35846 8.88556 6.64787 8.38943L8.8421 4.6279C9.13376 4.12791 8.77311 3.5 8.19426 3.5Z" fill="%23ffffff"/></svg>');
  }

  .homepage-body {
    .app-list {
      .app-title {
        line-height: 20px;
        font-size: 16px;
        font-weight: 400;
      }
    }
  }

  .layout-buttons {
    svg {
      filter: invert(89%) sepia(2%) saturate(127%) hue-rotate(175deg) brightness(99%) contrast(96%);
    }
  }

  .organization-list {
    margin-top: 5px;

    .btn {
      border: 0px;
    }

    .dropdown-toggle div {
      max-width: 200px;
      text-overflow: ellipsis;
      overflow: hidden;
    }
  }

  .left-menu {
    ul {
      li:not(.active):hover {
        color: $black;
      }
    }
  }

  .menu-ico,
  .folder-menu-icon {
    svg {
      path {
        fill: white !important;
      }
    }
  }
}

.pagination {
  .page-item.active {
    a.page-link {
      background-color: $primary-light;
    }
  }
}

.datasource-picker,
.stripe-operation-options {

  .select-search,
  .select-search-dark,
  .select-search__value input,
  .select-search-dark input {
    width: 224px !important;
    height: 32px !important;
    border-radius: $border-radius !important;
  }
}

.openapi-operation-options {

  .select-search,
  .select-search-dark,
  .select-search__value input,
  .select-search-dark input {
    height: 32px !important;
    border-radius: $border-radius !important;
  }
}

.openapi-operations-desc {
  padding-top: 12px;
}

.select-search {
  width: 100%;
  position: relative;
  box-sizing: border-box;
}

.select-search *,
.select-search *::after,
.select-search *::before {
  box-sizing: inherit;
}

.select-search-dark {
  .select-search-dark__input::placeholder {
    color: #E0E0E0;
  }
}

/**
 * Value wrapper
 */
.select-search__value {
  position: relative;
  // z-index: 1;
}

.select-search__value::after {
  content: "";
  display: inline-block;
  position: absolute;
  top: calc(50% - 9px);
  right: 19px;
  width: 11px;
  height: 11px;
}

/**
 * Input
 */
.select-search__input {
  display: block;
  width: 100%;
  padding: 0.4375rem 0.75rem;
  font-size: 0.875rem;
  font-weight: 400;
  line-height: 1.4285714;
  color: var(--slate12);
  background-color: var(--base);
  background-clip: padding-box;
  border: 1px solid var(--slate7);
  -webkit-appearance: none;
  -moz-appearance: none;
  appearance: none;
  border-radius: $border-radius !important;
  transition: border-color 0.15s ease-in-out, box-shadow 0.15s ease-in-out;
}

.select-search__input::-webkit-search-decoration,
.select-search__input::-webkit-search-cancel-button,
.select-search__input::-webkit-search-results-button,
.select-search__input::-webkit-search-results-decoration {
  -webkit-appearance: none;
}

.select-search__input:not([readonly]):focus {
  cursor: initial;
}

/**
 * Options wrapper
 */
.select-search__select {
  background: #ffffff;
  box-shadow: 0 0.0625rem 0.125rem rgba(0, 0, 0, 0.15);
}

/**
 * Options
 */
.select-search__options {
  list-style: none;
}

/**
 * Option row
 */
.select-search__row:not(:first-child) {
  border-top: 1px solid #eee;
}

/**
 * Option
 */
.select-search__option,
.select-search__not-found {
  display: block;
  height: 36px;
  width: 100%;
  padding: 0 16px;
  background: var(--base);
  border: none;
  outline: none;
  font-family: "Roboto", sans-serif;
  font-size: 14px;
  text-align: left;
  cursor: pointer;
}

.select-search--multiple .select-search__option {
  height: 48px;
}

.select-search__option.is-highlighted,
.select-search__option:not(.is-selected):hover {
  background: rgba(47, 204, 139, 0.1);
}

.select-search__option.is-highlighted.is-selected,
.select-search__option.is-selected:hover {
  background: #2eb378;
  color: #ffffff;
}

/**
 * Group
 */
.select-search__group-header {
  font-size: 10px;
  text-transform: uppercase;
  background: #eee;
  padding: 8px 16px;
}

/**
 * States
 */
.select-search.is-disabled {
  opacity: 0.5;
}

.select-search.is-loading .select-search__value::after {
  background-image: url("data:image/svg+xml,%3Csvg xmlns='http://www.w3.org/2000/svg' width='50' height='50' viewBox='0 0 50 50'%3E%3Cpath fill='%232F2D37' d='M25,5A20.14,20.14,0,0,1,45,22.88a2.51,2.51,0,0,0,2.49,2.26h0A2.52,2.52,0,0,0,50,22.33a25.14,25.14,0,0,0-50,0,2.52,2.52,0,0,0,2.5,2.81h0A2.51,2.51,0,0,0,5,22.88,20.14,20.14,0,0,1,25,5Z'%3E%3CanimateTransform attributeName='transform' type='rotate' from='0 25 25' to='360 25 25' dur='0.6s' repeatCount='indefinite'/%3E%3C/path%3E%3C/svg%3E");
  background-size: 11px;
}

.select-search:not(.is-disabled) .select-search__input {
  cursor: pointer;
}

/**
 * Modifiers
 */
.select-search--multiple {
  border-radius: 3px;
  overflow: hidden;
}

.select-search:not(.is-loading):not(.select-search--multiple) .select-search__value::after {
  transform: rotate(45deg);
  border-right: 1px solid #000;
  border-bottom: 1px solid #000;
  pointer-events: none;
}

.select-search--multiple .select-search__input {
  cursor: initial;
}

.select-search--multiple .select-search__input {
  border-radius: 3px 3px 0 0;
}

.select-search--multiple:not(.select-search--search) .select-search__input {
  cursor: default;
}

.select-search:not(.select-search--multiple) .select-search__input:hover {
  border-color: #2fcc8b;
}

.select-search:not(.select-search--multiple) .select-search__select {
  position: absolute;
  z-index: 2;
  right: 0;
  left: 0;
  border-radius: 3px;
  overflow: auto;
  max-height: 360px;
}

.select-search--multiple .select-search__select {
  position: relative;
  overflow: auto;
  max-height: 260px;
  border-top: 1px solid #eee;
  border-radius: 0 0 3px 3px;
}

.select-search__not-found {
  height: auto;
  padding: 16px;
  text-align: center;
  color: #888;
}

/**
* Select Search Dark Mode
*/
.select-search-dark {
  width: 100%;
  position: relative;
  box-sizing: border-box;
}

.select-search-dark *,
.select-search-dark *::after,
.select-search-dark *::before {
  box-sizing: inherit;
}

/**
 * Value wrapper
 */
.select-search-dark__value {
  position: relative;
  z-index: 1;
}

.select-search-dark__value::after {
  content: "";
  display: inline-block;
  position: absolute;
  top: calc(50% - 4px);
  right: 13px;
  width: 6px;
  height: 6px;
  filter: brightness(0) invert(1);
}

/**
 * Input
 */
.select-search-dark__input {
  display: block;
  width: 100%;
  font-size: 0.875rem;
  font-weight: 400;
  line-height: 1.4285714;
  color: #ffffff;
  background-color: #2b3547;
  background-clip: padding-box;
  border: 1px solid #232e3c;
  -webkit-appearance: none;
  -moz-appearance: none;
  appearance: none;
  border-radius: 0;
  transition: border-color 0.15s ease-in-out, box-shadow 0.15s ease-in-out;
}

.select-search-dark__input::-webkit-search-decoration,
.select-search-dark__input::-webkit-search-cancel-button,
.select-search-dark__input::-webkit-search-results-button,
.select-search-dark__input::-webkit-search-results-decoration {
  -webkit-appearance: none;
}

.select-search-dark__input:not([readonly]):focus {
  cursor: initial;
}

/**
 * Options
 */
.select-search-dark__options {
  list-style: none;
  padding: 0;
}

/**
 * Option row
 */
.select-search-dark__row:not(:first-child) {
  border-top: none;
}

/**
 * Option
 */
.select-search-dark__option,
.select-search-dark__not-found {
  display: block;
  height: 36px;
  width: 100%;
  padding: 0 16px;
  background-color: var(--base) !important;
  color: #ffffff !important;
  outline: none;
  font-family: "Roboto", sans-serif;
  font-size: 14px;
  text-align: left;
  cursor: pointer;
  border-radius: 0;

  &:hover {
    background-color: #2b3546 !important;
  }
}

.select-search-dark--multiple .select-search-dark__option {
  height: 48px;
}

/**
 * Group
 */
.select-search-dark__group-header {
  font-size: 10px;
  text-transform: uppercase;
  background: #eee;
  padding: 8px 16px;
}

/**
 * States
 */
.select-search-dark.is-disabled {
  opacity: 0.5;
}

.select-search-dark.is-loading .select-search-dark__value::after {
  background-image: url("data:image/svg+xml,%3Csvg xmlns='http://www.w3.org/2000/svg' width='50' height='50' viewBox='0 0 50 50'%3E%3Cpath fill='%232F2D37' d='M25,5A20.14,20.14,0,0,1,45,22.88a2.51,2.51,0,0,0,2.49,2.26h0A2.52,2.52,0,0,0,50,22.33a25.14,25.14,0,0,0-50,0,2.52,2.52,0,0,0,2.5,2.81h0A2.51,2.51,0,0,0,5,22.88,20.14,20.14,0,0,1,25,5Z'%3E%3CanimateTransform attributeName='transform' type='rotate' from='0 25 25' to='360 25 25' dur='0.6s' repeatCount='indefinite'/%3E%3C/path%3E%3C/svg%3E");
  background-size: 11px;
}

.select-search-dark:not(.is-disabled) .select-search-dark__input {
  cursor: pointer;
}

/**
 * Modifiers
 */
.select-search-dark--multiple {
  border-radius: 3px;
  overflow: hidden;
}

.select-search-dark:not(.is-loading):not(.select-search-dark--multiple) .select-search-dark__value::after {
  transform: rotate(45deg);
  border-right: 1px solid #000;
  border-bottom: 1px solid #000;
  pointer-events: none;
}

.select-search-dark--multiple .select-search-dark__input {
  cursor: initial;
}

.select-search-dark--multiple .select-search-dark__input {
  border-radius: 3px 3px 0 0;
}

.select-search-dark--multiple:not(.select-search-dark--search) .select-search-dark__input {
  cursor: default;
}

.select-search-dark:not(.select-search-dark--multiple) .select-search-dark__input:hover {
  border-color: #ffffff;
}

.select-search-dark:not(.select-search-dark--multiple) .select-search-dark__select {
  position: absolute;
  z-index: 2;
  right: 0;
  left: 0;
  border-radius: 3px;
  overflow: auto;
  max-height: 360px;
}

.select-search-dark--multiple .select-search-dark__select {
  position: relative;
  overflow: auto;
  max-height: 260px;
  border-top: 1px solid #eee;
  border-radius: 0 0 3px 3px;
}

.select-search-dark__not-found {
  height: auto;
  padding: 16px;
  text-align: center;
  color: #888;
}

// jet-table-footer is common class used in other components other than table
.jet-table-footer {
  .table-footer {
    width: 100%;
  }
}

.btn-primary {
  --tblr-btn-color: #{$primary-rgb};
  --tblr-btn-color-darker: #{$primary-rgb-darker};
  border-color: none;
}

.form-check-input:checked {
  background-color: var(--indigo9);
  border-color: rgba(101, 109, 119, 0.24);
}

#passwordLogin:checked {
  background-color: #E54D2E;
  border-color: rgba(101, 109, 119, 0.24);
}

.btn:focus,
.btn:active,
.form-check-input:focus,
.form-check-input:active,
.form-control:focus,
th:focus,
tr:focus {
  outline: none !important;
  box-shadow: none;
}

.show-password-field {
  width: fit-content;

  .form-check-input {
    cursor: pointer;
  }

  .show-password-label {
    cursor: pointer;
  }
}

.select-search__option {
  color: rgb(90, 89, 89);
}

.select-search__option.is-selected {
  background: rgba(176, 176, 176, 0.07);
  color: #4d4d4d;
}

.select-search__option.is-highlighted.is-selected,
.select-search__option.is-selected:hover {
  background: rgba(66, 153, 225, 0.1);
  color: rgb(44, 43, 43);
}

.select-search__option.is-highlighted,
.select-search__option:hover {
  background: rgba(66, 153, 225, 0.1);
}

.select-search__options {
  margin-left: -33px;
}

.select-search__option.is-highlighted,
.select-search__option:not(.is-selected):hover {
  background: rgba(66, 153, 225, 0.1);
}

.select-search:not(.select-search--multiple) .select-search__input:hover {
  border-color: rgba(66, 153, 225, 0.1);
}

.DateInput_input {
  font-weight: 300;
  font-size: 14px;
  padding: 4px 7px 2px;
  padding: 4px 7px 2px;
  width: 100px !important;
  margin-left: 10px;
}

.no-components-box {
  border: 1px dashed #3e525b;
}

.form-control-plaintext:focus-visible {
  outline: none;
  outline-width: thin;
  outline-style: solid;
  outline-color: $primary;
}

.form-control-plaintext:hover {
  outline: none;
  outline-width: thin;
  outline-style: solid;
  outline-color: rgba(66, 153, 225, 0.8);
}

.select-search__input:focus-visible {
  outline: none;
  outline-color: #4ac4d6;
}

.form-control-plaintext {
  padding: 5px;
}

.code-builder {
  border: solid 1px #dadcde;
  border-radius: 2px;
  padding-top: 4px;

  .variables-dropdown {
    position: fixed;
    right: 0;
    width: 400px;
    z-index: 200;
    border: solid 1px #dadcde;

    .group-header {
      background: #f4f6fa;
    }
  }
}

.__react_component_tooltip {
  z-index: 10000;
}

.select-search__value::after {
  top: calc(50% - 2px);
  right: 15px;
  width: 5px;
  height: 5px;
}

.progress-bar {
  background-color: rgba(66, 153, 225, 0.7);
}

.popover-header {
  background-color: #f4f6fa;
  border-bottom: 0;
}

.popover-body {
  background-color: var(--base);
  color: var(--slate12);
  border-radius: 6px;

  .form-label {
    font-size: 12px;
  }
}

/**
 * Home page app menu
 */
#popover-app-menu {
  border-radius: 4px;
  width: 150px;
  box-shadow: 0px 12px 16px -4px rgba(16, 24, 40, 0.08), 0px 4px 6px -2px rgba(16, 24, 40, 0.03);
  background: var(--base);
  color: var(--slate12);
  border: 1px solid var(--slate3);

  .popover-arrow {
    display: none;
  }

  .popover-body {
    padding: 16px 12px 0px 12px;
    color: var(--slate12);

    .field {
      font-weight: 500;
      font-size: 0.7rem;

      &__danger {
        color: var(--tomato9);
      }
    }
  }
}

.input-icon {
  .input-icon-addon {
    display: none;
  }
}

.input-icon:hover {
  .input-icon-addon {
    display: flex;
  }
}

.input-icon:focus {
  .input-icon-addon {
    display: flex;
  }
}

.sub-section {
  width: 100%;
  display: block;
}

.text-muted {
  color: #3e525b !important;
}

body {
  color: #3e525b;
}

.RichEditor-root {
  background: #ffffff;
  border: 1px solid #ddd;
  font-family: "Georgia", serif;
  font-size: 14px;
  padding: 15px;
  height: 100%;
}

.RichEditor-editor {
  border-top: 1px solid #ddd;
  cursor: text;
  font-size: 16px;
  margin-top: 10px;
}

.RichEditor-editor .public-DraftEditorPlaceholder-root,
.RichEditor-editor .public-DraftEditor-content {
  margin: 0 -15px -15px;
  padding: 15px;
}

.RichEditor-editor .public-DraftEditor-content {
  min-height: 100px;
  overflow-y: scroll;
}

.RichEditor-hidePlaceholder .public-DraftEditorPlaceholder-root {
  display: none;
}

.RichEditor-editor .RichEditor-blockquote {
  border-left: 5px solid #eee;
  color: #666;
  font-family: "Hoefler Text", "Georgia", serif;
  font-style: italic;
  margin: 16px 0;
  padding: 10px 20px;
}

.RichEditor-editor .public-DraftStyleDefault-pre {
  background-color: rgba(0, 0, 0, 0.05);
  font-family: "Inconsolata", "Menlo", "Consolas", monospace;
  font-size: 16px;
  padding: 20px;
}

.RichEditor-controls {
  font-family: "Helvetica", sans-serif;
  font-size: 14px;
  margin-bottom: 5px;
  user-select: none;
}

.dropmenu {
  position: relative;
  display: inline-block;
  margin-right: 16px;

  .dropdownbtn {
    color: #999;
    background: none;
    cursor: pointer;
    outline: none;
    border: none;
  }

  .dropdown-content {
    display: none;
    position: absolute;
    z-index: 2;
    width: 100%;
    align-items: center;
    border: 1px solid transparent;
    border-radius: 4px;
    box-shadow: 0 2px 6px 2px rgba(47, 54, 59, 0.15);

    a {
      text-decoration: none;
      width: 100%;
      position: relative;
      display: block;

      span {
        text-align: center;
        width: 100%;
        text-align: center;
        padding: 3px 0px;
      }
    }
  }
}

.dropmenu .dropdown-content a:hover {
  background-color: rgba(0, 0, 0, 0.05);
}

.dropmenu:hover {
  .dropdownbtn {
    color: #5890ff;
    background-color: rgba(0, 0, 0, 0.05);
    border-radius: 4px;
  }

  .dropdown-content {
    display: block;
  }
}

.RichEditor-styleButton {
  color: #999;
  cursor: pointer;
  margin-right: 16px;
  padding: 2px 0;
  display: inline-block;
}

.RichEditor-activeButton {
  color: #5890ff;
}

.transformation-editor {
  .CodeMirror {
    min-height: 70px;
  }
}

.chart-data-input {
  .CodeMirror {
    min-height: 370px;
    font-size: 0.8rem;
  }

  .code-hinter {
    min-height: 370px;
  }
}

.map-location-input {
  .CodeMirror {
    min-height: 120px;
    font-size: 0.8rem;
  }

  .code-hinter {
    min-height: 120px;
  }
}

.rdt {
  .form-control {
    height: 100%;
  }
}

.DateInput_input__focused {
  border-bottom: 2px solid $primary;
}

.CalendarDay__selected,
.CalendarDay__selected:active,
.CalendarDay__selected:hover {
  background: $primary;
  border: 1px double $primary;
}

.CalendarDay__selected_span {
  background: $primary;
  border: $primary;
}

.CalendarDay__selected_span:active,
.CalendarDay__selected_span:hover {
  background: $primary;
  border: 1px double $primary;
  color: #ffffff;
}

.CalendarDay__hovered_span:active,
.CalendarDay__hovered_span:hover {
  background: $primary;
  border: 1px double $primary;
  color: #ffffff;
}

.CalendarDay__hovered_span {
  background: #83b8e7;
  border: 1px double #83b8e7;
  color: #ffffff;
}

.table-responsive {
  margin-bottom: 0rem;
}

.code-hinter::-webkit-scrollbar {
  width: 0;
  height: 0;
  background: transparent;
}

.codehinter-query-editor-input {
  .CodeMirror {
    font-family: "Roboto", sans-serif;
    color: #263136;
    overflow: hidden;
    height: 50px !important;
  }

  .CodeMirror-vscrollbar {
    overflow: hidden;
  }

  .CodeMirror-focused {
    padding-top: 0;
    height: 50px;
  }

  .CodeMirror-scroll {
    position: absolute;
    top: 0;
    width: 100%;
  }
}

.field {
  .CodeMirror-scroll {
    position: static;
    top: 0;
  }

  .form-check {
    display: inline-block;
  }
}

.code-hinter {
  .form-control {
    .CodeMirror {
      font-family: "Roboto", sans-serif;
      height: 50px !important;
      max-height: 300px;
    }
  }

  .CodeMirror-vscrollbar,
  .CodeMirror-hscrollbar {
    background: transparent;
    height: 0;
    width: 0;
  }

  .CodeMirror-scroll {
    overflow: hidden !important;
    position: static;
    width: 100%;
  }
}

.CodeMirror-hints {
  font-family: "Roboto", sans-serif;
  font-size: 0.9rem;
  padding: 0px;
  z-index: $hints-z-index;

  li.CodeMirror-hint-active {
    background: $primary;
  }

  .CodeMirror-hint {
    padding: 4px;
    padding-left: 10px;
    padding-right: 10px;
  }
}

.cm-matchhighlight {
  color: #4299e1 !important;
  background: rgba(66, 153, 225, 0.1) !important;
}

.nav-tabs .nav-link {
  color: #3e525b;
  border-top-left-radius: 0px;
  border-top-right-radius: 0px;
}

.transformation-popover {
  padding: 14px;
  font-weight: 500;
  margin-bottom: 0px;
}

.transformation-editor {
  .CodeMirror {
    min-height: 220px;
  }
}

hr {
  margin: 1rem 0;
}

.query-hinter {
  min-height: 150px;
}

.codehinter-default-input {
  font-family: "Roboto", sans-serif;
  // padding: 0.0475rem 0rem !important;
  display: block;
  width: 100%;
  font-size: 0.875rem;
  font-weight: 400;
  color: var(--slate9);
  background-color: var(--base) !important;
  background-clip: padding-box;
  border: 1px solid var(--slate7);
  -webkit-appearance: none;
  -moz-appearance: none;
  appearance: none;
  border-radius: 4px;
  transition: border-color 0.15s ease-in-out, box-shadow 0.15s ease-in-out;
  height: 30px;

  .CodeMirror {
    font-family: "Roboto", sans-serif;
  }

  .CodeMirror-placeholder {
    height: inherit !important;
    position: absolute !important;
    margin-top: 3px;
  }
}

.codehinter-query-editor-input {
  font-family: "Roboto", sans-serif;
  padding: 0.1775rem 0rem;
  display: block;
  width: 100%;
  font-size: 0.875rem;
  font-weight: 400;
  color: #232e3c;
  background-color: #ffffff;
  background-clip: padding-box;
  border: 1px solid #dadcde;
  border-radius: $border-radius;
  appearance: none;
  transition: border-color 0.15s ease-in-out, box-shadow 0.15s ease-in-out;
  height: 28px !important;
}

.editor {
  .modal-dialog {
    overflow-y: initial !important
  }

  .modal-dialog-scrollable .modal-content {
    max-height: 88% !important;
  }

}


.modal-component {


  .modal-body {
    padding: 0;
  }

  .modalWidget-config-handle {
    position: relative !important;
  }
}

.draggable-box {
  .config-handle {
    top: -20px;
    position: fixed;
    max-height: 10px;
    z-index: 100;
    min-width: 108px;

    .handle-content {
      cursor: move;
      color: #ffffff;
      background: $primary;
    }

    .badge {
      font-size: 9px;
      border-bottom-left-radius: 0;
      border-bottom-right-radius: 0;

      .delete-part {
        margin-left: 10px;
        float: right;
      }

      .delete-part::before {
        height: 12px;
        display: inline-block;
        width: 2px;
        background-color: rgba(255, 255, 255, 0.8);
        opacity: 0.5;
        content: "";
        vertical-align: middle;
      }
    }
  }
}

.draggable-box-in-editor:hover {
  z-index: 3 !important;
}

.modal-content {
  .config-handle {
    position: absolute;

    .badge {
      font-size: 9px;
    }
  }
}

.config-handle {
  display: block;
}

.apps-table {
  .app-title {
    font-size: 1rem;
  }

  .row {
    --tblr-gutter-x: 0rem;
  }
}


.theme-dark .wrapper {

  .navbar .navbar-nav .active>.nav-link,
  .navbar .navbar-nav .nav-link.active,
  .navbar .navbar-nav .nav-link.show,
  .navbar .navbar-nav .show>.nav-link {
    color: rgba(255, 255, 255, 0.7);
  }
}

.home-page,
.org-users-page {

  .navbar .navbar-nav .active>.nav-link,
  .navbar .navbar-nav .nav-link.active,
  .navbar .navbar-nav .nav-link.show,
  .navbar .navbar-nav .show>.nav-link {
    color: rgba(35, 46, 60, 0.7);
  }

  .nav-item {
    font-size: 0.9rem;
  }

  img.svg-icon {
    cursor: pointer;
    padding-left: 2px;
    border-radius: 10px;
  }

  img.svg-icon:hover {
    background-color: rgba(224, 214, 214, 0.507);
  }
}

.CodeMirror-placeholder {
  color: #9e9e9e !important;
  font-size: 0.7rem !important;
  // margin-top: 2px !important;
  font-size: 12px !important;
}

.CodeMirror-code {
  font-weight: 300;
}

.btn-primary {
  border-color: transparent;
}

.text-widget {
  overflow: auto;
}

.text-widget::-webkit-scrollbar {
  width: 0;
  height: 0;
  background: transparent;
}

.input-group-flat:focus-within {
  box-shadow: none;
}

.map-widget {
  .place-search-input {
    box-sizing: border-box;
    border: 1px solid transparent;
    width: 240px;
    height: 32px;
    padding: 0 12px;
    border-radius: 3px;
    box-shadow: 0 2px 6px rgba(0, 0, 0, 0.3);
    font-size: 14px;
    outline: none;
    text-overflow: ellipses;
    position: absolute;
    left: 50%;
    margin-left: -120px;
  }

  .map-center {
    position: fixed;
    z-index: 1000;
  }
}

.events-toggle-active {
  .toggle-icon {
    transform: rotate(180deg);
  }
}

.events-toggle {
  .toggle-icon {
    display: inline-block;
    margin-left: auto;
    transition: 0.3s transform;
  }

  .toggle-icon:after {
    content: "";
    display: inline-block;
    vertical-align: 0.306em;
    width: 0.46em;
    height: 0.46em;
    border-bottom: 1px solid;
    border-left: 1px solid;
    margin-right: 0.1em;
    margin-left: 0.4em;
    transform: rotate(-45deg);
  }
}

.nav-link-title {
  font-weight: 500;
  font-size: 0.9rem;
}

.navbar-nav {
  .dropdown:hover {
    .dropdown-menu {
      display: block;
    }
  }
}

.app-version-container {
  min-height: 200px;
  height: 100%;
  display: flex !important;
  flex-direction: column;
}

.app-version-content {
  flex: 1;
  overflow: auto;
}

.query-manager-header {
  .nav-item {
    border-right: solid 1px #dadcde;
    background: 0 0;
  }

  .nav-link {
    height: 39px;
  }
}

input:focus-visible {
  outline: none;
}

.navbar-expand-md.navbar-light .nav-item.active:after {
  border: 1px solid $primary;
}

.org-users-page {
  .select-search__input {
    color: #617179;
  }

  .select-search-role {
    position: absolute;
    margin-top: -1rem;
  }

  .has-focus>.select-search__select>ul {
    margin-bottom: 0;
  }

  .select-search__option.is-selected {
    background: $primary;
    color: #ffffff;
  }
}

.encrypted-icon {
  margin-bottom: 0.25rem;
}

.widget-documentation-link {
  position: fixed;
  bottom: 0;
  background: var(--indigo3);
  width: 18.75rem; // 300px
  z-index: 999;
  padding: 12px 18px;
  display: flex;
  justify-content: space-between;
  cursor: pointer;

  .widget-documentation-link-text {
    margin-left: 10px;
    font-weight: 500;
    color: var(--slate12);
  }

  &:hover {
    background: var(--indigo4);
  }

  a {
    &:hover {
      text-decoration: none;
    }
  }
}

.components-container {
  .draggable-box {
    cursor: move;
  }
}

.column-sort-row {
  border-radius: 6px;
  background-color: var(--slate3);

  .event-handler-text {
    font-size: 12px;
    line-height: 20px;
    color: var(--slate12);
    font-weight: 500;
  }

  .event-name-text {
    font-size: 12px;
    line-height: 20px;
    color: var(--slate11);
    font-weight: 400;
    border-radius: 4px;
  }

  .card-body {
    color: var(--slate12);
  }
}

.jet-button {
  &.btn-custom:hover {
    background: var(--tblr-btn-color-darker) !important;
  }
}

.editor-sidebar::-webkit-scrollbar {
  width: 0;
  height: 0;
  background: transparent;
  -ms-overflow-style: none;
}

.editor-sidebar {
  max-width: 300px;
  scrollbar-width: none;
  -ms-overflow-style: none;
}

.sketch-picker {
  position: relative;
  top: 0px;
  border-radius: 6px !important;
  border: 1px solid var(--slate5, #E6E8EB) !important;
  background: var(--slate1, #FBFCFD) !important;
  width: 210px !important; //adjusted with padding
  box-shadow: 0px 4px 6px -2px rgba(16, 24, 40, 0.03), 0px 12px 16px -4px rgba(16, 24, 40, 0.08) !important;
  color: var(--slate12);

  .flexbox-fix:nth-child(3) {
    div:nth-child(1) {
      input {
        width: 100% !important;
      }

      label {
        color: var(--slate12) !important;
      }
    }
  }
}

.boxshadow-picker {
  .sketch-picker {
    left: -209px !important;
    position: absolute !important;
  }
}


.color-picker-input {
  border: solid 1px rgb(223, 223, 223);
  cursor: pointer;
}

.app-sharing-modal {

  .form-control.is-invalid,
  .was-validated .form-control:invalid {
    border-color: #ffb0b0;
  }

  .form-check-input {
    cursor: pointer;
  }
}

.widgets-list {
  --tblr-gutter-x: 0px !important;
  padding-right: 4px;
  padding-left: 3px;
}

.global-settings-width-input-container {
  position: relative;
  display: flex;
  flex: 1;

  input,
  .dropdown-max-canvas-width-type {
    border: 1px solid var(--slate7, #3A3F42);
    background: var(--slate1, #151718);
    color: var(--slate12);
    padding: 6px 10px;
  }

  input {
    border-radius: 6px 0px 0px 6px;

    &:focus {
      background-color: var(--base);
    }
  }

  .dropdown-max-canvas-width-type {
    border-radius: 0px 6px 6px 0px;
    gap: 17px;


    &:focus-visible {
      outline: none;
    }

  }
}

.input-with-icon {
  position: relative;
  display: flex;
  flex: 1;

  input {
    border-radius: 0px 6px 6px 0px !important;
    color: var(--slate12);
    background-color: var(--base);

    &:focus-visible {
      background-color: var(--base);

    }

  }

  .icon-container {
    position: absolute;
    right: 10px;
    top: calc(50% - 10px);
    z-index: 3;
  }
}

.dynamic-variable-preview {
  min-height: 20px;
  max-height: 500px;
  overflow: auto;
  line-height: 20px;
  font-size: 12px;
  margin-top: -2px;
  word-wrap: break-word;
  border-bottom-left-radius: 3px;
  border-bottom-right-radius: 3px;
  box-sizing: border-box;
  font-family: "Source Code Pro", monospace;
  word-break: break-all;

  .heading {
    font-weight: 700;
    white-space: pre;
    text-transform: capitalize;
  }
}

.user-email:hover {
  text-decoration: none;
  cursor: text;
}

.theme-dark {
  .nav-item {
    background: 0 0;
  }

  .navbar .navbar-nav .active>.nav-link,
  .theme-dark .navbar .navbar-nav .nav-link.active,
  .theme-dark .navbar .navbar-nav .nav-link.show,
  .theme-dark .navbar .navbar-nav .show>.nav-link {
    color: #ffffff;
  }


  .form-check-label {
    color: white;
  }

  .nav-tabs .nav-link {
    color: #c3c3c3 !important;
  }

  .card-body> :last-child {
    color: #ffffff !important;
  }

  .card .table tbody td a {
    color: inherit;
  }

  .DateInput {
    background: #1f2936;
  }

  .DateInput_input {
    background-color: #1f2936;
    color: #ffffff;
  }

  &.daterange-picker-widget {
    .DateRangePickerInput_arrow_svg {
      fill: #ffffff;
    }
  }

  .DateRangePickerInput {
    background-color: #1f2936;
  }

  .DateInput_input__focused {
    background: #1f2936;
  }

  .DateRangePickerInput__withBorder {
    border: 1px solid #1f2936;
  }

  .main .canvas-container .canvas-area {
    // background: #2f3c4c;
  }


  .main .navigation-area {

    a.page-link {
      border-radius: 0;
      border: 0;
      color: white;
    }

    a.page-link:hover {
      color: white;
      background-color: #4D72FA;
    }

    a.page-link.active {
      color: white;
      background-color: #4D72FA;
    }
  }

  .rdtOpen .rdtPicker {
    color: black;
  }

  .editor .editor-sidebar .components-container .component-image-holder {
    background: hsl(200, 7.0%, 8.8%); //slate1
    border-radius: 6px;
    margin-bottom: 4px;
  }

  .nav-tabs .nav-link:hover {
    border-left-color: transparent !important;
    border-top-color: transparent !important;
    border-right-color: transparent !important;

  }

  .modal-content,
  .modal-header {
    background-color: #1f2936;

    .text-muted {
      color: var(--slate9) !important;
    }
  }

  .modal-header {
    border-bottom: 1px solid rgba(255, 255, 255, 0.09) !important;
  }

  .no-components-box {
    background-color: var(--slate4) !important;

    center {
      color: white !important;
    }
  }

  .query-list {
    .text-muted {
      color: #ffffff !important;
    }

    .mute-text {
      color: #8092AB;
    }
  }

  .editor .editor-sidebar .nav-tabs .nav-link {
    color: #ffffff;

    img {
      filter: brightness(0) invert(1);
    }
  }

  .jet-container {
    background-color: #1f2936;
  }

  .nav-tabs .nav-item.show .nav-link,
  .nav-tabs .nav-link.active {
    background-color: #2f3c4c;
  }


  .left-sidebar {
    .text-muted {
      color: #ffffff !important;
    }

    .left-sidebar-page-selector {
      .list-group {
        .list-group-item {
          border: solid #1d2a39 1px;
          color: white;
        }

        .list-group-item:hover {
          background-color: #1F2936;
        }

        .list-group-item.active {
          background-color: #1F2936;
        }
      }
    }
  }

  .app-title {
    color: var(--slate12) !important;
  }

  .RichEditor-root {
    background: #1f2936;
    border: 1px solid #2f3c4c;
  }

  .app-description {
    color: #ffffff !important;
  }

  .btn-light,
  .btn-outline-light {
    background-color: #42546a;
    --tblr-btn-color-text: #ffffff;

    img {
      filter: brightness(0) invert(1);
    }
  }

  .editor .left-sidebar .datasources-container tr {
    border-bottom: solid 1px rgba(255, 255, 255, 0.09);
  }

  .editor .left-sidebar .datasources-container .datasources-header {
    border: solid rgba(255, 255, 255, 0.09) !important;
    border-width: 0px 0px 1px 0px !important;
  }

  .query-manager-header .nav-item {
    border-right: solid 1px rgba(255, 255, 255, 0.09);

    .nav-link {
      color: #c3c3c3;
    }
  }

  .input-group-text {
    border: solid 1px rgba(255, 255, 255, 0.09) !important;
  }

  .app-users-list {
    .text-muted {
      color: #ffffff !important;
    }
  }

  .main .query-pane .data-pane .queries-container .queries-header {
    border-width: 0px 0px 1px 0px !important;

    .text-muted {
      color: #ffffff !important;
    }
  }

  .query-pane {
    border-top: 1px solid var(--slate5) !important;
  }

  .input-icon .input-icon-addon img {
    filter: invert(1);
  }

  .svg-icon {
    filter: brightness(0) invert(1);
  }

  .badge {
    .svg-icon {
      filter: brightness(1) invert(0);
    }
  }

  .alert {
    background: transparent;

    .text-muted {
      color: #ffffff !important;
    }
  }

  .home-page-content {
    .hr-text {
      color: var(--slate11) !important;
      text-transform: lowercase !important;
      font-weight: 400;
      font-size: 12px;
      line-height: 20px;
    }
  }

  .hr-text {
    color: #ffffff !important;
  }

  .skeleton-line::after {
    background-image: linear-gradient(to right,
        #121212 0,
        #121212 40%,
        #121212 80%);
  }

  .app-icon-skeleton::after {
    background-image: linear-gradient(to right,
        #566177 0,
        #5a6170 40%,
        #4c5b79 80%);
  }

  .folder-icon-skeleton::after {
    background-image: linear-gradient(to right,
        #566177 0,
        #5a6170 40%,
        #4c5b79 80%);
  }

  .select-search__input {
    color: rgb(224, 224, 224);
    background-color: #2b3547;
    border: 1px solid #2b3547;
  }

  .select-search__select {
    background: #ffffff;
    box-shadow: 0 0.0625rem 0.125rem rgba(0, 0, 0, 0.15);
  }

  .select-search__row:not(:first-child) {
    border-top: 1px solid #eee;
  }

  .select-search__option,
  .select-search__not-found {
    background: #ffffff;
  }

  .select-search__option.is-highlighted,
  .select-search__option:not(.is-selected):hover {
    background: rgba(47, 204, 139, 0.1);
  }

  .select-search__option.is-highlighted.is-selected,
  .select-search__option.is-selected:hover {
    background: #2eb378;
    color: #ffffff;
  }

  .org-users-page {

    .user-email,
    .user-status {
      color: var(--slate12) !important;
    }
  }

  .org-users-page {
    .select-search__option.is-selected {
      background: $primary;
      color: #ffffff;
    }

    .select-search__option:not(.is-selected):hover {
      background: rgba(66, 153, 225, 0.1);
    }
  }

  .org-variables-page {

    .user-email,
    .user-status {
      filter: brightness(0) invert(1);
    }

    .btn-org-env {
      background: transparent;
    }
  }

  .org-variables-page {
    .select-search__option.is-selected {
      background: $primary;
      color: #ffffff;
    }

    .select-search__option:not(.is-selected):hover {
      background: rgba(66, 153, 225, 0.1);
    }
  }

  .react-json-view {
    background-color: transparent !important;
  }

  .codehinter-query-editor-input .CodeMirror {
    height: 31px !important;
  }

  .select-search:not(.is-loading):not(.select-search--multiple) .select-search__value::after {
    transform: rotate(45deg);
    border-right: 1px solid #ffffff;
    border-bottom: 1px solid #ffffff;
  }

  .app-version-name.form-select {
    border-color: $border-grey-dark;
  }

  .organization-list {
    .btn {
      background-color: #273342;
      color: #656d77;
    }
  }

  .page-item {
    a.page-link {
      color: white;
    }
  }
}

.main-wrapper {
  position: relative;
  min-height: 100%;
  min-width: 100%;
  background-color: white;
}

.main-wrapper.theme-dark {
  background-color: #2b394b;
}

.jet-table {
  .global-search-field {
    background: transparent;
  }
}

.jet-table-image-column {
  width: 100%;
}

.modal-backdrop.show {
  opacity: 0.74;
}

.gui-select-wrappper .select-search__input {
  height: 30px;
}

.theme-dark .input-group-text,
.theme-dark .markdown>table thead th,
.theme-dark .table thead th {
  background: #1c252f;
  color: #ffffff;
}

.sketch-picker {
  z-index: 1000;
}

.no-padding {
  padding: 0;
}

.nav-tabs {
  font-weight: 300;
}

.nav-tabs .nav-link.active {
  border: 0;
  border-bottom: 1px solid $primary;
  font-weight: 400;
}

.table-no-divider {
  td {
    border-bottom-width: 0px;
    padding-left: 0;
  }
}

.no-border {
  border: 0 !important;
}

input[type="text"] {
  outline-color: #dadcde !important;
}

.widget-header {
  text-transform: capitalize;
  color: var(--slate11, #687076);
  font-size: 12px;
  font-style: normal;
  font-weight: 500;
  line-height: 20px;
  color: var(--slate11);
}

.query-manager-events {
  max-width: 400px;
}

.validation-without-icon {
  background-image: none !important;
}

.multiselect-widget {
  label.select-item {
    width: max-content;
    min-width: 100%;

    div.item-renderer {
      align-items: center;
      line-height: 15px;

      input {
        height: 15px;
        width: 15px;
      }
    }
  }

  .rmsc .dropdown-container {
    height: 100%;
    display: flex;
    align-items: center;
    border-radius: inherit;
  }

  .rmsc {
    height: 100%;
    border-radius: inherit;
  }

  .rmsc.dark {
    --rmsc-main: $primary-light;
    --rmsc-hover: #283647;
    --rmsc-selected: #1f2936;
    --rmsc-border: #333333;
    --rmsc-gray: #555555;
    --rmsc-bg: #1f2936;
    color: #ffffff;
  }
}

/* Hide scrollbar for Chrome, Safari and Opera */
.invitation-page::-webkit-scrollbar {
  display: none;
}

/* Hide scrollbar for IE, Edge and Firefox */
.invitation-page {
  -ms-overflow-style: none;
  /* IE and Edge */
  scrollbar-width: none;
  /* Firefox */
}

.show {
  display: block;
}

.hide {
  display: none;
}

.draggable-box:focus-within {
  z-index: 2 !important;
}

.cursor-wait {
  cursor: wait;
}

.cursor-text {
  cursor: text;
}

.cursor-none {
  cursor: none;
}

.disabled {
  pointer-events: none;
  opacity: 0.4;
}

.DateRangePicker {
  padding: 1.25px 5px;
}

.datepicker-widget {
  .input-field {
    min-height: 26px;
    padding: 0;
    padding-left: 2px;
  }

  td.rdtActive,
  td.rdtActive:hover {
    background-color: $primary;
  }

  .react-datepicker__day--selected {
    background-color: $primary-light;
  }
}

.daterange-picker-widget {
  .DateInput_input {
    min-height: 24px;
    line-height: normal;
    border-bottom: 0px;
    font-size: 0.85rem;
  }

  .DateRangePicker {
    padding: 0;
  }

  .DateRangePickerInput_arrow_svg {
    height: 17px;
  }

  .DateRangePickerInput {
    overflow: hidden;
    display: flex;
    justify-content: space-around;
    align-items: center;
  }

  .DateInput_fang {
    position: fixed;
    top: 57px !important;
  }
}

.fw-400 {
  font-weight: 400;
}

.fw-500 {
  font-weight: 500;
}

.ligh-gray {
  color: #656d77;
}

.nav-item {
  background: #ffffff;
  font-size: 14px;
  font-style: normal;
  font-weight: 400;
  line-height: 22px;
  letter-spacing: -0.1px;
  text-align: left;
}

.w-min-100 {
  min-width: 100px;
}

.nav-link {
  min-width: 100px;
  justify-content: center;
}

.nav-tabs .nav-link.active {
  font-weight: 400 !important;
  color: $primary !important;
}

.empty {
  padding-top: 1.5rem !important;
}

.empty-img {
  margin-bottom: 0 !important;

  img {
    height: 220px !important;
    width: 260.83px !important;
  }
}

.empty-action {
  margin-top: 0 !important;

  a+a.btn-loading::after {
    color: $primary;
  }
}

.empty-action a {
  height: 36px;
  border-radius: 4px;
  font-style: normal;
  font-weight: normal;
  font-size: 14px;
  line-height: 20px;
}

.empty-action a:first-child {
  margin-right: 24px;
}

.empty-action a:first-child:hover {
  color: #ffffff !important;
}

.empty-import-button {
  background: #ffffff !important;
  cursor: pointer;

  &:hover {
    border-color: rgba(101, 109, 119, 0.24) !important;
  }
}

.empty-welcome-header {
  font-style: normal;
  font-weight: 500;
  font-size: 32px;
  line-height: 40px;
  margin-bottom: 16px;
  margin-top: 40px;
  color: var(--slate12);
  font-family: Inter;
}

.homepage-empty-image {
  width: 100%;
}

.empty-title {
  font-style: normal;
  font-weight: 400;
  font-size: 14px;
  line-height: 20px;
  display: flex;
  align-items: center;
  color: var(--slate11) !important;
}

// template card styles
.template-card-wrapper {
  display: flex;
  flex-direction: row;
  background: #fffffc;
  border: 1px solid #d2ddec;
  box-sizing: border-box;
  border-radius: 8px;
  width: 299px;
  height: 100px;
}

.template-action-wrapper {
  display: flex;
  flex-direction: row !important;
  font-family: Inter;
  font-style: normal;
  font-weight: 500;
  font-size: 16px;
  line-height: 19px;
  color: $primary-light;

  p {
    margin-right: 16px;
  }
}

.template-card-title {
  font-family: Inter;
  font-style: normal;
  font-weight: 600;
  font-size: 18px;
  line-height: 22px;
  display: flex;
  align-items: center;
  color: #000000;
  margin-bottom: 3px !important;
  margin-top: 20px;
}

.template-card-details {
  align-items: center;
  display: flex;
  flex-direction: column;
  justify-content: center;
}

.template-icon-wrapper {
  width: 61.44px;
  height: 60px;
  top: 685px;
  background: #d2ddec;
  border-radius: 4px;
  margin: 20px 16.36px;
}

// template style end

.calendar-widget.compact {
  .rbc-time-view-resources .rbc-time-header-content {
    min-width: auto;
  }

  .rbc-time-view-resources .rbc-day-slot {
    min-width: 50px;
  }

  .rbc-time-view-resources .rbc-header,
  .rbc-time-view-resources .rbc-day-bg {
    width: 50px;
  }
}

.calendar-widget.dont-highlight-today {
  .rbc-today {
    background-color: inherit;
  }

  .rbc-current-time-indicator {
    display: none;
  }
}

.calendar-widget {
  padding: 10px;
  background-color: white;

  .rbc-day-slot .rbc-event,
  .rbc-day-slot .rbc-background-event {
    border-left: 3px solid #26598533;
  }

  .rbc-toolbar {
    font-size: 14px;
  }

  .rbc-event {
    .rbc-event-label {
      display: none;
    }
  }

  .rbc-off-range-bg {
    background-color: #f4f6fa;
  }

  .rbc-toolbar {
    .rbc-btn-group {
      button {
        box-shadow: none;
        border-radius: 0;
        border-width: 1px;
      }
    }
  }
}

//!for calendar widget week view with compact/spacious mode border fix
.resources-week-cls .rbc-time-column:nth-last-child(7n) {
  border-left: none !important;

  .rbc-timeslot-group {
    border-left: 2.5px solid #dadcde !important;
  }
}

.resources-week-cls .rbc-allday-cell {
  border: none !important;

  .rbc-row {
    border-left: 1.5px solid #dadcde;
    border-right: 1.5px solid #dadcde;
  }
}

.resources-week-cls .rbc-time-header-cell {
  border: none !important;
}

.resources-week-cls .rbc-time-view-resources .rbc-header {
  border-left: 1.5px solid #dadcde !important;
  border-right: 1.5px solid #dadcde !important;
}

.calendar-widget.hide-view-switcher {
  .rbc-toolbar {
    .rbc-btn-group:nth-of-type(3) {
      display: none;
    }
  }
}

.calendar-widget.dark-mode {
  background-color: #1d2a39;

  .rbc-toolbar {
    button {
      color: white;
    }

    button:hover,
    button.rbc-active {
      color: black;
    }
  }

  .rbc-off-range-bg {
    background-color: #2b394b;
  }

  .rbc-selected-cell {
    background-color: #22242d;
  }

  .rbc-today {
    background-color: #5a7ca8;
  }
}

.calendar-widget.dark-mode.dont-highlight-today {
  .rbc-today {
    background-color: inherit;
  }
}

.navbar-brand-image {
  height: 1.2rem;
}

.navbar .navbar-brand:hover,
.theme-dark .navbar .navbar-brand:hover {
  opacity: 1;
}

.nav-tabs .nav-link.active {
  font-weight: 400 !important;
  margin-bottom: -1px !important;
}

.nav-tabs .nav-link {
  font-weight: 400 !important;
  margin: 0 !important;
  height: 100%;
}

.code-editor-widget {
  border-radius: 0;

  .CodeMirror {
    border-radius: 0 !important;
    margin-top: -1px !important;
  }
}

.jet-listview {
  overflow-y: overlay;
  overflow-x: hidden;
}

.jet-listview::-webkit-scrollbar-track {
  background: transparent;

}

.jet-listview::-webkit-scrollbar-thumb {
  background: transparent;

}

.code-hinter-wrapper .popup-btn {
  position: absolute;
  display: none;
  cursor: pointer;
}

.code-hinter-wrapper:hover {
  .popup-btn {
    display: block !important;
    z-index: 1;
  }
}

.popup-btn {
  cursor: pointer !important;
  display: block;
}

.preview-icons {
  margin-top: -5px;
  width: 12px;
}

.resize-modal-portal {
  z-index: 3;

  .resize-modal {
    .modal-content {
      width: 100% !important;
      height: 100%;
      background-color: var(--slate3) !important;
      border: none !important;

      .modal-body {
        width: 100% !important;
        height: calc(100% - 44px) !important;
        border: none !important;

        .editor-container {
          height: 100%;

          .CodeMirror {
            height: 100% !important;
            border: 1px solid var(--slate5, #26292B);
            border-bottom-left-radius: 6px;
            border-bottom-right-radius: 6px;
          }

          .CodeMirror-scroll,
          .CodeMirror-gutters,
          .CodeMirror {
            background-color: var(--slate3) !important;
          }
        }
      }
    }

    .portal-header {
      width: 100% !important;
      border-bottom: 1px solid var(--slate5, #26292B);
      outline: 1px solid var(--slate5, #26292B);
      background-color: var(--slate1) !important;
    }

    .resize-handle {
      cursor: move;
    }
  }
}

.modal-portal-wrapper {
  justify-content: center;
  align-items: center;
  position: fixed;
  position: absolute;
  left: 50%;
  top: 5%;

  .modal-body {
    width: 500px !important;
    height: 300px !important;
    padding: 0px !important;
  }

  transform: translate(-60%, 0%);
  height: 350px;
  width: auto;
  max-height: 500px;
  padding: 0px;

  .modal-content {
    border-radius: 5px !important;
  }

  .modal-body {
    width: 500px !important;
    height: 302px !important;
    padding: 0px !important;
    margin: 0px !important;
    margin-left: -1px !important; //fix the modal body code mirror margin

    border-top-left-radius: 0;
    border-top-right-radius: 0;
    border-bottom-left-radius: 5px;
    border-bottom-right-radius: 5px;
    border-bottom: 0.75px solid;
    border-left: 0.75px solid;
    border-right: 0.75px solid;

    @include theme-border($light-theme: true);

    &.dark-mode-border {
      @include theme-border($light-theme: false);
    }
  }

  .modal-dialog {
    margin-top: 4%;
  }

  .modal-header {
    padding: 0;
    font-size: 14px;
  }

  .editor-container {
    padding: 0px;

    .CodeMirror {
      border-radius: 0;
      margin: 0;
      width: 100% !important;
    }
  }

  .query-hinter {
    .CodeMirror-line {
      margin-left: 2rem !important;
    }

    .CodeMirror-cursors .CodeMirror-cursor {
      margin-left: 2rem !important;
    }
  }
}

.preview-block-portal {
  .bg-light {
    border-radius: 0 0 5px 5px;
    outline: 0.75px solid $light-green;
  }

  .bg-dark {
    margin-top: 1px;
    border-radius: 0 0 5px 5px;
    outline: 0.75px solid $light-green;
  }

  .dynamic-variable-preview {
    padding: 4px !important;
  }
}

.portal-header {
  display: flex;
  align-items: center;
  padding: 0.5rem 0.75rem;
  color: #656d77;
  background-color: #ffffffd9;
  background-clip: padding-box;
  border-top-left-radius: 5px !important;
  border-top-right-radius: 5px !important;
  width: 498px !important;
  outline: 0.75px solid;

  @include theme-border($light-theme: true, $outline: true);

  &.dark-mode-border {
    @include theme-border($light-theme: false, $outline: true);
  }
}

// close icon in inpector
[data-rb-event-key="close-inpector"] {
  position: absolute;
  right: -80px;
  background-color: #232e3c !important;
  width: 10% !important;
}

[data-rb-event-key="close-inpector-light"] {
  position: absolute;
  right: -80px;
  background-color: #ffffff !important;
  width: 10% !important;
}

.tabs-inspector {
  position: sticky;
  top: 0;

  .nav-item {
    width: 50%;
  }

  .nav-item:hover {
    border: 1px solid transparent;
  }

  .nav-item:not(.active) {
    border-bottom: 1px solid #e7eaef;
  }

  .nav-link.active {
    border: 1px solid transparent;
    border-bottom: 1px solid $primary;
    background: white;
  }
}

.tabs-inspector.dark {
  .nav-link.active {
    border-bottom: 1px solid $primary !important;
  }
}

.tabs-inspector {
  z-index: 2;
  background: white;

  &.dark {
    @extend .bg-dark;
  }
}

.close-icon {
  position: fixed;
  top: 84px;
  right: 3px;
  width: 60px;
  height: 22;
  border-bottom: 1px solid #e7eaef;
  display: flex;
  align-items: center;
  background-color: white;
  z-index: 2;

  .svg-wrapper {
    width: 100%;
    height: 70%;
    display: flex;
    align-items: center;
    justify-content: center;
    border-left: 1px solid #e7eaef;
    margin-left: 20px;

    .close-svg {
      cursor: pointer;
    }
  }
}

.tabs-inspector.nav-tabs {
  border: 0;
  width: 100%;
  padding: 8px 16px;
}

.bg-primary-lt {
  color: #ffffff !important;
  background: #6383db !important;
}

.tabbed-navbar .nav-item.active:after {
  margin-bottom: -0.25rem;
}

.app-name {
  width: 200px;
  margin-left: 12px;

  .form-control-plaintext {
    background-color: var(--base);
    border: none !important;
  }

  .form-control-plaintext:hover {
    outline: none;
    border: 1px solid var(--slate6) !important;
    background: var(--slate2);
  }

  .form-control-plaintext:focus {
    outline: none;
    border: 1px solid var(--indigo9) !important;
    background: var(--slate2);
  }

}

.app-name:hover {
  background: $bg-light;

  &.dark {
    @extend .bg-dark;
  }
}

.nav-auto-save {
  width: 325px;
  left: 485px;
  position: absolute;
  color: #36af8b;
}

.editor-header-actions {
  display: flex;
  color: #868aa5;
  white-space: nowrap;
  font-weight: 400;
  font-size: 12px;
  letter-spacing: 0.5px;

}

.undo-button,
.redo-button {
  display: flex;
  flex-direction: row;
  justify-content: center;
  align-items: center;
  padding: 6px;
  gap: 10px;
  width: 28px;
  height: 28px;
  background: #ECEEF0;
  border-radius: 6px;
  margin-right: 5px;
  flex: none;
  order: 0;
  flex-grow: 0;
}

.theme-dark {

  .undo-button,
  .redo-button {
    background: 0;
  }
}

.app-version-menu {
  position: absolute;
  right: 220px;
  padding: 4px 8px;
  min-width: 100px;
  max-width: 300px;
}

.app-version-menu-sm {
  height: 30px;
  display: flex;
  font-size: 12px;
}

.app-version-menu .dropdown-menu {
  left: -65px;
  width: 283px;
}

.app-version-menu .released {
  color: #36af8b;
}

.app-version-menu .released-subtext {
  font-size: 12px;
  color: #36af8b;
  padding: 0 8px;
}

.app-version-menu .create-link {
  margin: auto;
  width: 50%;
  padding-left: 10px;
}

.canvas-background-holder {
  display: flex;
  min-width: 120px;
  margin: auto;
}

.canvas-background-picker {
  position: fixed;
}

/**
 * Timer Widget
 */
.timer-wrapper {
  padding: 10px;

  .counter-container {
    font-size: 3em;
    padding-bottom: 5px;
    text-align: center;
  }
}

/**
 * Search Box
 */
.search-box-wrapper {
  input {
    width: 200px;
    border-radius: 5px !important;
    color: var(--slate12);
    background-color: var(--base);
  }

  .input-icon .form-control:not(:first-child),
  .input-icon .form-select:not(:last-child) {
    padding-left: 28px !important;
  }

  input:focus {
    width: 200px;
    background-color: var(--base);
  }

  .input-icon .input-icon-addon {
    display: flex;
  }

  .input-icon .input-icon-addon.end {
    pointer-events: auto;

    .tj-common-search-input-clear-icon {
      display: flex;
      flex-direction: row;
      justify-content: center;
      align-items: center;
      padding: 4px;
      width: 20px;
      height: 20px;
      background: var(--indigo3) !important;
      border-radius: 4px;
    }

    div {
      border-radius: 12px;
      color: #ffffff;
      padding: 1px;
      cursor: pointer;

      svg {
        height: 14px;
        width: 14px;
      }
    }
  }
}

.searchbox-wrapper {
  margin-top: 0 !important;

  .search-icon {
    margin: 0.30rem
  }

  input {
    border-radius: $border-radius !important;
    padding-left: 1.75rem !important;
  }
}

.fixedHeader {
  table thead {
    position: -webkit-sticky; // this is for all Safari (Desktop & iOS), not for Chrome
    position: sticky;
    top: 0;
    border-top: 0;
    z-index: 1; // any positive value, layer order is global
  }
}

/**
 * Folder List
 */
.folder-list {
  overflow-y: auto;

  .list-group-transparent .list-group-item.active {
    color: $primary;
    background-color: #edf1ff;

    .folder-ico {
      filter: invert(29%) sepia(84%) saturate(4047%) hue-rotate(215deg) brightness(98%) contrast(111%);
    }
  }

  .folder-ico.dark {
    filter: invert(1);
  }

  .list-group-item {
    padding: 0.5rem 0.75rem;
    overflow: hidden;
  }

  .list-group-item.all-apps-link {
    display: flex;
    align-items: center;
    color: var(--slate12);
    border-radius: 6px;

    &:active {
      background: var(--indigo4);
    }

    &:focus {
      box-shadow: 0px 0px 0px 4px #DFE3E6;
    }
  }

  .folder-info {
    display: contents;
    font-weight: 500 !important;
    display: flex;
    align-items: center;
    letter-spacing: -0.02em;
    text-transform: uppercase;
    color: var(--slate9);
  }

  .folder-create-btn {
    width: 28px;
    height: 28px;
    background: var(--base);
    border: 1px solid;
    border-color: var(--slate7);
    cursor: pointer;
    border-radius: 6px;
    display: flex;
    justify-content: center;
    align-items: center;
  }

  .menu-ico {
    cursor: pointer;
    border-radius: 13px;

    img {
      padding: 0px;
      height: 14px;
      width: 14px;
      vertical-align: unset;
    }
  }
}

/**
 * Home page modal
 */
.home-modal-backdrop {
  z-index: 9991;
}

.modal-content.home-modal-component {
  border-radius: 8px;
  overflow: hidden;
  background-color: var(--base);
  color: var(--slate12);
  box-shadow: 0px 12px 16px -4px rgba(16, 24, 40, 0.08), 0px 4px 6px -2px rgba(16, 24, 40, 0.03);

  .modal-header {
    border-bottom: 1px solid var(--slate5) !important;
  }

  .modal-header,
  .modal-body {
    padding: 16px 28px;
    background: var(--base);
  }

  .modal-title {
    font-size: 16px;
    font-weight: 500;
  }

  input {
    border-radius: 5px !important;
    background: var(--base);
    color: var(--slate12);
  }

  .modal-main {
    padding-bottom: 32px;
  }

  .modal-footer-btn {
    justify-content: end;

    button {
      margin-left: 16px;
    }
  }
}

.home-modal-component-editor.dark {

  .modal-header,
  .modal-body {
    background-color: #232e3c;
    color: #fff;
  }

  .form-control {
    color: #fff;
    background-color: #232e3c !important;
  }

  .btn-close {
    filter: brightness(0) invert(1);
  }
}

.modal-content.home-modal-component.dark-theme {
  .btn-close {
    filter: brightness(0) invert(1);
  }
}

.home-modal-component {
  .btn-close {
    opacity: 1 !important;
  }
}

.modal-content.home-modal-component.dark {
  background-color: $bg-dark-light !important;
  color: $white !important;

  .modal-title {
    color: $white !important;
  }

  .tj-version-wrap-sub-footer {
    background-color: $bg-dark-light !important;
    border-top: 1px solid #3A3F42 !important;


    p {
      color: $white !important;
    }
  }


  .current-version-wrap,
  .other-version-wrap {
    background: transparent !important;
  }

  .modal-header {
    background-color: $bg-dark-light !important;
    color: $white !important;
    border-bottom: 2px solid #3A3F42 !important;
  }

  .btn-close {
    filter: brightness(0) invert(1);
  }

  .form-control {
    border-color: $border-grey-dark !important;
    color: inherit;
  }

  input {
    background-color: $bg-dark-light !important;
  }

  .form-select {
    background-color: $bg-dark !important;
    color: $white !important;
    border-color: $border-grey-dark !important;
  }

  .text-muted {
    color: $white !important;
  }
}

.radio-img {
  input {
    display: none;
  }

  .action-icon {
    width: 28px;
    height: 28px;
    background-position: center center;
    border-radius: 4px;
    display: flex;
    align-items: center;
    justify-content: center;
  }

  .action-icon {
    cursor: pointer;
    border: 1px solid $light-gray;
  }

  .action-icon:hover {
    background-color: #d2ddec;
  }

  input:checked+.action-icon {
    border-color: $primary;
    background-color: #7a95fb;
  }

  .tooltiptext {
    visibility: hidden;
    font-size: 12px;
    background-color: $black;
    color: #ffffff;
    text-align: center;
    padding: 5px 10px;
    position: absolute;
    border-radius: 15px;
    margin-top: 2px;
    z-index: 1;
    margin-left: -10px;
  }

  .tooltiptext::after {
    content: "";
    position: absolute;
    bottom: 100%;
    left: 50%;
    margin-left: -5px;
    border-width: 5px;
    border-style: solid;
    border-color: transparent transparent black transparent;
  }

  .action-icon:hover+.tooltiptext {
    visibility: visible;
  }

  input:checked+.action-icon:hover {
    background-color: #3650af;
  }
}

.icon-change-modal {
  ul {
    list-style-type: none;
    margin: 0 auto;
    text-align: center;
    display: grid;
    grid-template-columns: 1fr 1fr 1fr 1fr;

    li {
      float: left;
      border: 2px solid #8991a0;
      border-radius: 1.75px;
      cursor: pointer;

      img {
        width: 22px;
        height: 22px;
        filter: invert(59%) sepia(27%) saturate(160%) hue-rotate(181deg) brightness(91%) contrast(95%);
      }
    }

    li.selected {
      border: 2px solid $primary;

      img {
        filter: invert(27%) sepia(84%) saturate(5230%) hue-rotate(212deg) brightness(102%) contrast(100%);
      }
    }
  }
}

/**
 * Spinner Widget
 */
.spinner-container {
  display: flex;
  justify-content: center;
  align-items: center;
}

.animation-fade {
  animation-name: fade;
  animation-duration: 0.3s;
  animation-timing-function: ease-in;
}

@keyframes fade {
  0% {
    opacity: 0;
  }

  100% {
    opacity: 1;
  }
}

/**
 * Query panel
 */
.query-btn {
  cursor: pointer;
  height: 24px;
  width: 24px;
  padding: 0;
}

.query-btn.dark {
  filter: brightness(0) invert(1);
}

.button-family-secondary {
  @include button-outline($light-theme: true);
  height: 32px;
  width: 112px;
}

.button-family-secondary.dark {
  @include button-outline($light-theme: false);
}

// ** Query Panel: REST API Tabs **
.group-header {
  background: #d2ddec;
  border-radius: 4px;
  height: 28px !important;

  span {
    display: flex;
    justify-content: left;
    align-items: center;
  }
}

.raw-container.dark {
  background: #272822;
  padding: 5px;
}

// **Alert component**
.alert-component {
  border: 1px solid rgba(101, 109, 119, 0.16);
  background: var(--base);
  border-radius: 6px;

  a {
    color: $primary;
  }
}

.theme-dark .alert-component {
  background: var(--slate2) !important;
  border-color: var(--slate4) !important;

  a {
    color: $primary;
  }
}



.codehinter-plugins.code-hinter {
  @extend .codehinter-default-input;

  .popup-btn {
    margin-top: 0.65rem !important;
  }

  .CodeMirror-placeholder,
  .CodeMirror pre.CodeMirror-line {
    height: 21px !important;
    position: absolute !important;
    margin-top: 3px !important;
  }

  .CodeMirror-cursor {
    height: inherit !important;
  }

  .CodeMirror-lines {
    height: 32px !important;
    padding: 7px 0px !important;
  }
}

//*button loading with spinner with primary color*//
.button-loading {
  position: relative;
  color: transparent !important;
  text-shadow: none !important;
  pointer-events: none;

  &:after {
    content: "";
    display: inline-block;
    vertical-align: text-bottom;
    border: 1.5px solid currentColor;
    border-right-color: transparent;
    border-radius: 50%;
    color: $primary;
    position: absolute;
    width: 12px;
    height: 12px;
    animation: spinner-border 0.75s linear infinite;
  }
}

.query-icon.dark {
  filter: brightness(0) invert(1);
}

//Rest-API Tab Panes
.tab-pane-body {
  margin-left: -2.5% !important;
}

//CodeMirror padding
.CodeMirror pre.CodeMirror-line,
.CodeMirror pre.CodeMirror-line-like {
  padding: 0 10px !important;
}

.comment-notification-nav-item {
  background: transparent;
  border: 0;
  font-size: 12px;
  font-weight: 500;
  opacity: 0.6;
  height: 28px;
  border-radius: 6px;
}

// comment styles ::override
.editor-sidebar {
  .nav-tabs .nav-link.active {
    background-color: transparent !important;
  }

  .inspector-nav-item {
    background: transparent;
    border: 0;
    font-size: 12px;
    font-weight: 500;
    opacity: 0.6;
    height: 28px;
    border-radius: 6px;
  }

  .inspector-component-title-input-holder {
    padding: 4px 12px;
    margin: 0;
    display: flex;
    align-items: center;
    height: 36px;
  }
}

.comment-card-wrapper {
  border-top: 0.5px solid var(--slate5) !important;
  margin-top: -1px !important;

  .card {
    background-color: var(--base);
  }
}

div#driver-highlighted-element-stage,
div#driver-page-overlay {
  background: transparent !important;
  outline: 5000px solid rgba(0, 0, 0, 0.75);
}

.dark-theme-walkthrough#driver-popover-item {
  background-color: $bg-dark-light !important;
  border-color: rgba(101, 109, 119, 0.16) !important;

  .driver-popover-title {
    color: var(--slate12) !important;
  }

  .driver-popover-tip {
    border-color: transparent transparent transparent $bg-dark-light !important;
  }

  .driver-popover-description {
    color: #d9dcde !important;
  }

  .driver-popover-footer .driver-close-btn {
    color: #ffffff !important;
    text-shadow: none !important;
  }

  .driver-prev-btn,
  .driver-next-btn {
    text-shadow: none !important;
  }
}

#driver-popover-item {
  padding: 20px !important;

  .driver-prev-btn,
  .driver-next-btn,
  .driver-close-btn {
    border: none !important;
    background: none !important;
    padding-left: 0 !important;
    font-size: 14px !important;
  }

  .driver-next-btn,
  .driver-prev-btn {
    color: $primary !important;
  }

  .driver-disabled {
    color: $primary;
    opacity: 0.5;
  }

  .driver-popover-footer {
    margin-top: 20px !important;
  }
}

.pointer-events-none {
  pointer-events: none;
}

.popover.popover-dark-themed {
  background-color: $bg-dark-light;
  border-color: rgba(101, 109, 119, 0.16);


  .popover-body {
    color: #d9dcde !important;
  }

  .popover-header {
    background-color: var(--slate2);
    color: var(--slate11);
    border-bottom-color: var
  }
}

.toast-dark-mode {
  .btn-close {
    filter: brightness(0) invert(1);
  }
}

.editor .editor-sidebar .inspector .inspector-edit-widget-name {
  padding: 4px 8px;
  color: var(--slate12);
  border: 1px solid transparent;
  border-radius: 6px;
  background-color: var(--base);

  &:hover {
    background-color: var(--slate4);
    border: 1px solid var(--slate7);
  }

  &:focus {
    border: 1px solid var(--indigo9) !important;
    background-color: var(--indigo2);
    box-shadow: 0px 0px 0px 1px #C6D4F9;
  }
}

.tablr-gutter-x-0 {
  --tblr-gutter-x: 0 !important;
}

.widget-button>.btn-loading:after {
  border: 1px solid var(--loader-color);
  border-right-color: transparent;
}

.flip-dropdown-help-text {
  padding: 10px 5px 0 0;
  float: left;
  font-size: 14px;
  color: $light-gray;
}

.dynamic-form-row {
  margin-top: 20px !important;
  margin-bottom: 20px !important;
}

#transformation-popover-container {
  margin-bottom: -2px !important;
}

.canvas-codehinter-container {
  display: flex;
  flex-direction: row;
  width: 158px;
}

.hinter-canvas-input {
  display: flex;
  width: 120px;
  height: auto !important;
  margin-top: 1px;

  .canvas-hinter-wrap {
    width: 126x;
    border: 1px solid var(--slate7);
  }
}

.hinter-canvas-input {
  display: flex;
  padding: 4px;
  margin-top: 1px;

  .CodeMirror-sizer {
    border-right-width: 1px !important;
  }

  .cm-propert {
    color: #ffffff !important;
  }
}

.canvas-codehinter-container {
  .code-hinter-col {
    margin-bottom: 1px !important;
    width: 136px;
    height: auto !important;
  }
}

.fx-canvas {
  background: var(--slate4);
  padding: 0px;
  display: flex;
  height: 32px;
  width: 32px;
  border: solid 1px rgba(255, 255, 255, 0.09) !important;
  border-radius: 4px;
  justify-content: center;
  font-weight: 400;
  align-items: center;

  div {
    background: var(--slate4) !important;
    display: flex;
    justify-content: center;
    align-items: center;
    height: 30px;
    padding: 0px;
  }
}

.org-name {
  color: var(--slate12) !important;
  font-size: 12px;
}


.organization-list {
  margin-top: 4px;

  .btn {
    border: 0px;
  }

  .dropdown-toggle div {
    max-width: 200px;
    text-overflow: ellipsis;
    overflow: hidden;
  }

  .org-name {
    text-overflow: ellipsis;
    overflow: hidden;
    white-space: nowrap;
    width: 100%;
    font-weight: bold;
  }

  .org-actions div {
    color: $primary;
    cursor: pointer;
    font-size: 12px;
  }

  .dropdown-menu {
    min-width: 14rem;
  }

  .org-avatar {
    display: block;
  }

  .org-avatar:hover {
    .avatar {
      background: #fcfcfc no-repeat center/cover;
    }

    .arrow-container {
      svg {
        filter: invert(35%) sepia(17%) saturate(238%) hue-rotate(153deg) brightness(94%) contrast(89%);
      }
    }
  }

  .arrow-container {
    padding: 5px 0px;
  }

  .arrow-container {
    svg {
      cursor: pointer;
      height: 30px;
      width: 30px;
      padding: 0px 0px;
      filter: invert(50%) sepia(13%) saturate(208%) hue-rotate(153deg) brightness(99%) contrast(86%);
    }
  }

  .org-edit {
    span {
      color: $primary;
      cursor: pointer;
      font-size: 10px;
    }
  }

  .organization-switchlist {
    .back-btn {
      font-size: 12px;
      padding: 2px 0px;
      cursor: pointer;
    }

    .back-ico {
      cursor: pointer;

      svg {
        height: 20px;
        width: 20px;
        filter: invert(84%) sepia(13%) saturate(11%) hue-rotate(352deg) brightness(90%) contrast(91%);
      }
    }

    .dd-item-padding {
      padding: 0.5rem 0.75rem 0rem 0.75rem;
    }

    .search-box {
      margin-top: 10px;
    }

    .org-list {
      max-height: 60vh;
      overflow: auto;
    }

    .tick-ico {
      filter: invert(50%) sepia(13%) saturate(208%) hue-rotate(153deg) brightness(99%) contrast(86%);
    }

    .org-list-item {
      cursor: pointer;
    }

    .org-list-item:hover {
      .avatar {
        background: #fcfcfc no-repeat center/cover;
      }

      .tick-ico {
        filter: invert(35%) sepia(17%) saturate(238%) hue-rotate(153deg) brightness(94%) contrast(89%);
      }
    }
  }
}

.sso-button-footer-wrap {
  display: flex !important;
  justify-content: center;
  width: 100%;
}

.tj-icon {
  cursor: pointer;
}

#login-url,
#redirect-url {
  margin-bottom: 0px !important;
}

.git-encripted-label {
  color: var(--green9);
}

.card-header {
  border-bottom: 1px solid var(--slate5) !important;
}

.manage-sso-container {
  position: relative;
}

.sso-card-wrapper {
  background: var(--base);
  min-height: 100%;
  // height: calc(100vh - 156px) !important;

  display: grid;
  grid-template-rows: auto 1fr auto;

  .card-header {
    border-bottom: 1px solid var(--slate5) !important;
  }

  .form-control {
    background: var(--base);
  }

  .sso-card-footer {
    display: flex;
    flex-direction: row;
    justify-content: flex-end;
    align-items: center;
    padding: 24px 32px;
    gap: 8px;
    width: 400px;
    height: 88px;
    border-top: 1px solid var(--slate5) !important;
    background: var(--base);
    margin-top: 0px !important;
  }

}

.workspace-settings-page {
  width: 880px;
  margin: 0 auto;
  background: var(--base);

  .card {
    background: var(--base);
    border: 1px solid var(--slate7) !important;
    box-shadow: 0px 1px 2px rgba(16, 24, 40, 0.05) !important;
    width: 880px;

    .card-header {
      padding: 24px 24px;
      gap: 12px;
      height: 72px;
      border-top-left-radius: 6px;
      border-top-right-radius: 6px;

      .title-banner-wrapper {
        display: flex;
        align-items: center;
        justify-content: space-between;
        width: 878px;
      }

    }

    .form-label {
      font-size: 12px;
      font-weight: 500px;
      margin-bottom: 4px !important;
      color: var(--slate12);
    }

    .card-footer {
      display: flex;
      justify-content: flex-end;
      align-items: center;
      padding: 24px 32px;
      gap: 8px;
      border-top: 1px solid var(--slate5) !important;
      background: var(--base);
      margin-top: 0px !important;
      align-Self: 'stretch';
      height: 88px;
    }

    .card-body {
      height: 467px;
      padding: 24px;

      .form-group {
        .tj-app-input {
          .form-control {
            &:disabled {
              background: var(--slate3) !important;
            }
          }
        }
      }
    }
  }
}

// Left Menu
.left-menu {
  background: var(--base);

  .tj-list-item {
    gap: 40px;
    width: 187px;
    height: 32px;
    white-space: nowrap;
    overflow: hidden;
    text-overflow: ellipsis;
  }

  .folder-list-selected {
    background-color: var(--indigo4);
  }

  ul {
    margin: 0px;
    padding: 0px;

    li {
      float: left;
      list-style: none;
      width: 100%;
      padding: 6px 8px;
      border-radius: 6px;
      cursor: pointer;
      margin: 3px 0px;
      color: var(--base-black) !important;
    }

    li.active {
      background-color: $primary;
      color: #ffffff;
    }

    li:not(.active):hover {
      background: var(--slate4);
      border-radius: 6px;
    }
  }
}

.enabled-tag {
  padding: 4px 16px;
  gap: 10px;
  width: 77px;
  height: 28px;
  background: var(--grass3);
  border-radius: 100px;
  color: var(--grass9);
  font-weight: 500;
}

.disabled-tag {
  padding: 4px 16px;
  gap: 10px;
  color: var(--tomato9);
  width: 81px;
  height: 28px;
  background: var(--tomato3);
  border-radius: 100px;
  font-weight: 500;
}

.manage-sso {
  .title-with-toggle {
    width: 100%;
    font-weight: 500;

    .card-title {
      color: var(--slate12) !important;
      font-weight: 500;
    }

    .form-check-input {
      width: 28px;
      height: 16px;
    }

    input[type="checkbox"] {
      /* Double-sized Checkboxes */
      -ms-transform: scale(1.5);
      /* IE */
      -moz-transform: scale(1.5);
      /* FF */
      -webkit-transform: scale(1.5);
      /* Safari and Chrome */
      -o-transform: scale(1.5);
      /* Opera */
      transform: scale(1.5);
      margin-top: 5px;
    }
  }
}

.help-text {
  overflow: auto;

  div {
    color: var(--slate11);
    font-style: normal;
    font-weight: 400;
    font-size: 12px;
    line-height: 20px;
  }
}


.org-invite-or {
  padding: 1rem 0rem;

  h2 {
    width: 100%;
    text-align: center;
    border-bottom: 1px solid #000;
    line-height: 0.1em;
    margin: 10px 0 20px;
  }

  h2 span {
    background: #ffffff;
    padding: 0 10px;
  }
}

.theme-dark .json-tree-container {
  .json-tree-node-icon {
    svg {
      filter: invert(89%) sepia(2%) saturate(127%) hue-rotate(175deg) brightness(99%) contrast(96%);
    }
  }

  .json-tree-svg-icon.component-icon {
    filter: brightness(0) invert(1);
  }

  .node-key-outline {
    height: 1rem !important;
    border: 1px solid transparent !important;
    color: #ccd4df;
  }

  .selected-node {
    border-color: $primary-light !important;
  }

  .json-tree-icon-container .selected-node>svg:first-child {
    filter: invert(65%) sepia(62%) saturate(4331%) hue-rotate(204deg) brightness(106%) contrast(97%);
  }

  .node-length-color {
    color: #b8c7fd;
  }

  .node-type {
    color: #8a96a6;
  }

  .group-border {
    border-color: rgb(97, 101, 111);
  }

  .action-icons-group {

    img,
    svg {
      filter: invert(89%) sepia(2%) saturate(127%) hue-rotate(175deg) brightness(99%) contrast(96%);
    }
  }

  .hovered-node.node-key.badge {
    color: #8092ab !important;
    border-color: #8092ab !important;
  }
}

.json-tree-container {
  .json-tree-svg-icon.component-icon {
    height: 16px;
    width: 16px;
  }

  .json-tree-icon-container {
    max-width: 20px;
    margin-right: 6px;
    font-family: 'IBM Plex Sans';
  }

  .node-type {
    color: var(--slate11);
    padding-top: 2px;
  }

  .json-tree-valuetype {
    font-size: 10px;
    padding-top: 2px;
  }

  .node-length-color {
    color: var(--indigo10);
    padding-top: 3px;
  }

  .json-tree-node-value {
    font-size: 11px;
  }

  .json-tree-node-string {
    color: var(--orange9);
  }

  .json-tree-node-boolean {
    color: var(--green9);
  }

  .json-tree-node-number {
    color: var(--orange9);
  }

  .json-tree-node-null {
    color: red;
  }

  .json-tree-node-date {
    color: rgb(98, 107, 103);
  }

  .group-border {
    border-left: 0.5px solid #dadcde;
    margin-top: 16px;
    margin-left: -12px;
  }

  .selected-node {
    border-color: $primary-light !important;
  }

  .selected-node .group-object-container .badge {
    font-weight: 400 !important;
    height: 1rem !important;
  }

  .group-object-container {
    margin-left: 0.72rem;
    margin-top: -16px;
  }

  .json-node-element {
    cursor: pointer;
  }

  .hide-show-icon {
    cursor: pointer;
    margin-left: 1rem;

    &:hover {
      color: $primary;
    }
  }


  .action-icons-group {
    cursor: pointer;
  }

  .hovered-node {
    font-weight: 400 !important;
    height: 1rem !important;
    color: #8092ab;
  }

  .node-key {
    font-weight: 400 !important;
    margin-left: -0.25rem !important;
    justify-content: start !important;
    min-width: fit-content !important;
  }

  .node-key-outline {
    height: 1rem !important;
    border: 1px solid transparent !important;
    color: var(--slate12);
  }
}

.popover-more-actions {
  font-weight: 400 !important;

  &:hover {
    background: #d2ddec !important;
  }
}

.popover-dark-themed .popover-more-actions {
  color: #ccd4df;

  &:hover {
    background-color: #324156 !important;
  }
}

#json-tree-popover {
  padding: 0.25rem !important;
}

// Font sizes
.fs-9 {
  font-size: 9px !important;
}

.fs-10 {
  font-size: 10px !important;
}

.fs-12 {
  font-size: 12px !important;
}

.realtime-avatars {
  padding: 0px;
  margin-left: 8px;
}

.widget-style-field-header {
  font-family: "Inter";
  font-style: normal;
  font-weight: 500;
  font-size: 12px;
  line-height: 20px;
  color: #61656c;
}

.maintenance_container {
  width: 100%;
  height: 100vh;
  display: flex;
  justify-content: center;
  align-items: center;

  .card {
    .card-body {
      display: flex;
      height: 200px !important;
      align-items: center;
    }
  }
}

.list-timeline:not(.list-timeline-simple) .list-timeline-time {
  top: auto;
}

.widget-buttongroup {
  display: flex;
  flex-direction: column;
  justify-content: left;
  overflow: hidden !important;
}

.group-button {
  margin: 0px 10px 10px 0px;
  line-height: 1.499;
  font-weight: 400;
  white-space: nowrap;
  text-align: center;
  cursor: pointer;
  padding: 0 15px;
  font-size: 12px;
  border-radius: 4px;
  color: rgba(0, 0, 0, .65);
  background-color: #ffffff;
  border: 1px solid #d9d9d9;
  min-width: 40px;
  width: auto !important;
  height: 30px,
}

.widget-buttongroup-label {
  font-weight: 600;
  margin-right: 10px;
  color: #3e525b;
}

.editor-actions {
  border-bottom: 1px solid #eee;
  padding: 5px;
  display: flex;
  justify-content: end;
}

.autosave-indicator {
  color: var(--slate10, #7E868C);
}


.zoom-buttons {
  width: 20px !important;
  height: 25px !important;
  margin-left: 2px;

  span {
    transform: rotate(60deg);
  }
}

.zoom-button-wrapper {
  position: fixed;
  right: 0px;
  bottom: 5px;
}

.zoom-buttons {
  opacity: 0;
  visibility: hidden;
}

.image-widget-wrapper:hover button {
  opacity: 1 !important;
  visibility: visible;
}

.pdf-page-controls {
  background: white;
  border-radius: 4px;

  button {
    width: 36px;
    height: 36px;
    background: white;
    border: 0;
    font-size: 1.2em;
    border-radius: 4px;

    &:first-child {
      border-top-right-radius: 0;
      border-bottom-right-radius: 0;
    }

    &:last-child {
      border-top-left-radius: 0;
      border-bottom-left-radius: 0;
    }

    &:hover {
      background-color: #e6e6e6;
    }
  }

  span {
    font-family: inherit;
    font-size: 1em;
    padding: 0 0.5em;
    color: #000;
  }
}

//download button in pdf widget
.download-icon-outer-wrapper:hover {
  background-color: #e6e6e6 !important
}

.pdf-document {
  canvas {
    margin: 0px auto;
  }

  &:hover {
    .pdf-page-controls {
      opacity: 1;
    }
  }
}

.org-variables-page {
  .btn-org-env {
    width: 36px;
  }

  .encryption-input {
    width: fit-content;
  }

  .no-vars-text {
    display: block;
    text-align: center;
    margin-top: 100px;
  }
}

.org-constant-page {
  .card-footer {
    background: var(--base);
    color: var(--slate12);
  }
}

.tj-input-error-state {
  border: 1px solid var(--tomato9) !important;
}



.tj-input-element {
  gap: 16px;
  background: var(--base);
  border: 1px solid var(--slate7);
  border-radius: 6px;
  margin-bottom: 4px;
  display: block;
  width: 100%;
  padding: .4375rem .75rem;
  font-size: .875rem;
  font-weight: 400;
  line-height: 1.4285714;
  color: var(--slate12);
  background-clip: padding-box;
  -webkit-appearance: none;
  -moz-appearance: none;
  appearance: none;
  transition: border-color .15s ease-in-out, box-shadow .15s ease-in-out;

  &:hover {
    background: var(--slate1);
    border: 1px solid var(--slate8);
    -webkit-box-shadow: none;
    box-shadow: none;
    outline: none;
  }

  &:focus-visible {
    background: var(--slate1);
    border: 1px solid var(--slate8);
    outline: none;
  }

  &:active {
    background: var(--indigo2);
    border: 1px solid var(--indigo9);
    box-shadow: none;
  }

  &:disabled {
    background: var(--slate3);
    border: 1px solid var(--slate8);
    color: var(--slate9);
    cursor: not-allowed;
  }
}


//Kanban board
.kanban-container.dark-themed {
  background-color: $bg-dark-light !important;

  .kanban-column {
    .card-header {
      background-color: #324156 !important;
    }
  }
}

.kanban-container {
  background-color: #fefefe;

  .kanban-column {
    background-color: #f4f4f4;
    padding: 0 !important;
    height: fit-content !important;

    .card-body {
      &:hover {
        overflow-y: auto !important;

        &::-webkit-scrollbar {
          width: 0 !important;
          height: 0 !important;
        }
      }
    }

    .card-header {
      background-color: #fefefe;

      .badge {
        font-size: 12px !important;
      }
    }

    .card-body .dnd-card {
      border-radius: 5px !important;
    }

    .dnd-card.card {
      height: 52px !important;
      padding: 5px !important;
    }

    .dnd-card.card.card-dark {
      background-color: $bg-dark !important;
    }
  }

  .kanban-board-add-group {
    justify-content: center;
    align-items: center;
    cursor: pointer;
    color: rgba(0, 0, 0, 0.5);
    background-color: transparent;
    border-style: dashed;
    border-color: rgba(0, 0, 0, 0.08);
    display: flex;
    flex-direction: column;
    grid-auto-rows: max-content;
    overflow: hidden;
    box-sizing: border-box;
    appearance: none;
    outline: none;
    margin: 10px;
    border-radius: 5px;
    min-width: 350px;
    height: 200px;
    font-size: 1em;
  }

  .add-card-btn {
    font-size: 1em;
    font-weight: 400;
    color: #3e525b;
    border-radius: 5px;
    padding: 5px;
    margin: 5px;
    background-color: transparent;
    border-style: dashed;
    border-color: rgba(0, 0, 0, 0.08);
    cursor: pointer;
    transition: all 0.2s ease-in-out;

    &:hover {
      background-color: #e6e6e6;
    }
  }
}

.cursor-pointer {
  cursor: pointer;
}

.cursor-text {
  cursor: text;
}

.cursor-not-allowed {
  cursor: none;
}

.bade-component {
  display: inline-flex;
  justify-content: center;
  align-items: center;
  overflow: hidden;
  user-select: none;
  padding: calc(0.25rem - 1px) 0.25rem;
  height: 1.25rem;
  border: 1px solid transparent;
  min-width: 1.25rem;
  font-weight: 600;
  font-size: .625rem;
  letter-spacing: .04em;
  text-transform: uppercase;
  vertical-align: bottom;
  border-radius: 4px;
}

// sso-helper-page
.sso-helper-container {
  width: 60vw;
  padding: 30px;
  box-shadow: rgba(0, 0, 0, 0.16) 0px 1px 4px;
  margin: 0 auto;
}

.sso-copy {
  margin-left: 10px;
  cursor: pointer;
}

#git-url,
#google-url {
  color: $primary;
  margin-left: 4px;
  word-break: break-all;
}

@media only screen and (max-width: 768px) {
  .sso-helper-container {
    width: 96vw;
    padding: 20px;
  }
}

.sso-helper-doc {
  line-height: 24px;
}

.sso-content-wrapper {
  margin: 0 auto;
  display: flex;
  flex-direction: column;
  align-items: self-start;
  padding: 20px;
  box-shadow: rgba(0, 0, 0, 0.02) 0px 1px 3px 0px, rgba(27, 31, 35, 0.15) 0px 0px 0px 1px;
  border-radius: 4px;
}

.workspace-status {
  display: flex;
  font-weight: 800;
  margin-bottom: 6px;
}

.sso-type {
  font-weight: 600;
  margin-bottom: 4px !important;
  display: flex;

  span {
    margin-right: 10px;
  }

  a {
    margin-left: 6px;

  }
}

.gg-album {
  box-sizing: border-box;
  position: relative;
  display: block;
  width: 18px;
  height: 18px;
  transform: scale(var(--ggs, 1));
  border-left: 7px solid transparent;
  border-right: 3px solid transparent;
  border-bottom: 8px solid transparent;
  box-shadow: 0 0 0 2px,
    inset 6px 4px 0 -4px,
    inset -6px 4px 0 -4px;
  border-radius: 3px
}

.gg-album::after,
.gg-album::before {
  content: "";
  display: block;
  box-sizing: border-box;
  position: absolute;
  width: 2px;
  height: 5px;
  background: currentColor;
  transform: rotate(46deg);
  top: 5px;
  right: 4px
}

.gg-album::after {
  transform: rotate(-46deg);
  right: 2px
}

.sso-helper-header {
  display: flex;
  align-items: center;

  span {
    margin-right: 10px;
  }
}

// sso end

// steps-widget
a.step-item-disabled {
  text-decoration: none;
}

.steps {
  overflow: hidden;
  margin: 0rem !important;
}

.step-item.active~.step-item:after,
.step-item.active~.step-item:before {
  background: #f3f5f5 !important;
}

.step-item.active:before {
  background: #ffffff !important;
}

.steps .step-item.active:before {
  border-color: #b4b2b2 !important;
}

.steps-item {
  color: var(--textColor) !important;
}

.step-item:before {
  background: var(--bgColor) !important;
  // remaining code
}

.step-item:after {
  background: var(--bgColor) !important;
}

.step-item.active~.step-item {
  color: var(--textColor) !important;
  ;
}

.notification-center-badge {
  top: 0;
  right: 6px;
  position: absolute;
}

.notification-center {
  max-height: 500px;
  overflow: auto;
  margin-left: 11px !important;

  .empty {
    padding: 0 !important;

    .empty-img {
      font-size: 2.5em;
    }
  }

  .card {
    min-width: 400px;
    background: var(--base);
    color: var(--slate12);
    box-shadow: 0px 12px 16px -4px rgba(16, 24, 40, 0.08), 0px 4px 6px -2px rgba(16, 24, 40, 0.03);
  }

  .card-footer {
    background: var(--base);
    color: var(--slate12);
  }

  .spinner {
    min-height: 220px;
  }
}

// profile-settings css
.confirm-input {
  padding-right: 8px !important;
}

.user-group-actions {
  display: flex;
  gap: 8px;
  justify-content: right;
}

input.hide-input-arrows {
  -moz-appearance: none;

  &::-webkit-outer-spin-button,
  &::-webkit-inner-spin-button {
    -webkit-appearance: none;
  }
}

.btn-org-env {
  width: 36px;
}

.custom-checkbox-tree {
  overflow-y: scroll;
  color: #3e525b;

  .react-checkbox-tree label:hover {
    background: none !important;
  }

  .rct-icons-fa4 {

    .rct-icon-expand-open,
    .rct-icon-expand-close {
      &::before {
        content: url("data:image/svg+xml,%3Csvg xmlns='http://www.w3.org/2000/svg' viewBox='0 0 1024 1024' focusable='false' data-icon='caret-down' width='12px' height='12px' fill='currentColor' aria-hidden='true'%3E%3Cpath d='M840.4 300H183.6c-19.7 0-30.7 20.8-18.5 35l328.4 380.8c9.4 10.9 27.5 10.9 37 0L858.9 335c12.2-14.2 1.2-35-18.5-35z'%3E%3C/path%3E%3C/svg%3E") !important;
      }
    }

    .rct-icon-expand-close {
      transform: rotate(-90deg);
      -webkit-transform: rotate(-90deg);
    }
  }
}

// sso enable/disable box
.tick-cross-info {
  .main-box {
    margin-right: 10px;
    border-radius: 5px;
  }

  .icon-box {
    padding: 7px 5px 7px 2px;
    color: #ffffff;

    .icon {
      stroke-width: 4.5px;
    }
  }

  .tick-box {
    border: 3px solid var(--indigo9);

    .icon-box {
      background: var(--indigo9);
    }
  }

  .cross-box {
    border: 3px solid $disabled;

    .icon-box {
      background: $disabled;
    }
  }
}

.icon-widget-popover {
  &.theme-dark {
    .popover-header {
      background-color: #232e3c;
      border-bottom: 1px solid #324156;
    }

    .popover-body {
      background-color: #232e3c;
      border-radius: 6px;
    }
  }

  .popover-header {
    padding-bottom: 0;
    background-color: #ffffff;

    .input-icon {
      margin-bottom: 0.5rem !important;
    }
  }

  .popover-body {
    padding: 0 0.5rem;

    .row {
      >div {
        overflow-x: hidden !important;
      }
    }

    .icon-list-wrapper {
      display: grid;
      grid-template-columns: repeat(10, 1fr);
      margin: 0.5rem 1rem 0.5rem 0.5rem;
    }

    .icon-element {
      cursor: pointer;
      border: 1px solid transparent;
      border-radius: $border-radius;

      &:hover {
        border: 1px solid $primary;
      }
    }
  }
}

.dark-theme-placeholder::placeholder {
  color: #C8C6C6;
}

.dark-multiselectinput {
  input {
    color: white;

    &::placeholder {
      color: #C8C6C6;
    }
  }
}


.dark-multiselectinput {
  input {
    color: white;

    &::placeholder {
      color: #C8C6C6;
    }
  }
}

// Language Selection Modal
.lang-selection-modal {
  font-weight: 500;

  .list-group {
    padding: 1rem 1.5rem;
    padding-top: 0;
    overflow-y: scroll;
    height: calc(100% - 68px);
  }

  .list-group-item {
    border: 0;

    p {
      margin-bottom: 0px;
      margin-top: 2px;
    }
  }

  .list-group-item.active {
    background-color: var(--indigo4);
    color: var(--slate12);
    font-weight: 600;
    margin-top: 0px;
  }

  .modal-body {
    height: 50vh;
    padding: 0;
  }

  .lang-list {
    height: 100%;

    .search-box {
      position: relative;
      margin: 1rem 1.5rem;
    }

    input {
      border-radius: 5px !important;
    }

    .input-icon {
      display: flex;
    }

    .input-icon {
      .search-icon {
        display: block;
        position: absolute;
        left: 0;
        margin-right: 0.5rem;
      }

      .clear-icon {
        cursor: pointer;
        display: block;
        position: absolute;
        right: 0;
        margin-right: 0.5rem;
      }
    }

    .list-group-item.active {
      color: $primary;
    }
  }
}

.lang-selection-modal.dark {
  .modal-header {
    border-color: #232e3c !important;
  }

  .modal-body,
  .modal-footer,
  .modal-header,
  .modal-content {
    color: white;
    background-color: #2b394a;
  }

  .list-group-item {
    color: white;
    border: 0;
  }

  .list-group-item:hover {
    background-color: #232e3c;
  }

  .list-group-item.active {
    background-color: #4d72fa;
    color: white;
    font-weight: 600;
  }

  .no-results-item {
    background-color: #2b394a;
    color: white;
  }

  input {
    background-color: #2b394a;
    border-color: #232e3c;
    color: white;
  }
}

// Language Selection Modal
.lang-selection-modal {
  font-weight: 500;

  .list-group {
    padding: 1rem 1.5rem;
    padding-top: 0;
    overflow-y: scroll;
    height: calc(100% - 68px);
  }

  .list-group-item {
    border: 0;

    p {
      margin-bottom: 0px;
      margin-top: 2px;
    }
  }

  .list-group-item.active {
    background-color: #edf1ff;
    color: #4d72fa;
    font-weight: 600;
    margin-top: 0px;
  }

  .modal-body {
    height: 50vh;
    padding: 0;
  }

  .lang-list {
    height: 100%;

    .search-box {
      position: relative;
      margin: 1rem 1.5rem;
    }

    input {
      border-radius: 5px !important;
    }

    .input-icon {
      display: flex;
    }

    .input-icon {
      .search-icon {
        display: block;
        position: absolute;
        left: 0;
        margin-right: 0.5rem;
      }

      .clear-icon {
        cursor: pointer;
        display: block;
        position: absolute;
        right: 0;
        margin-right: 0.5rem;
      }
    }

    .list-group-item.active {
      color: $primary;
    }
  }
}

.lang-selection-modal.dark {
  .modal-header {
    border-color: #232e3c !important;
  }

  .modal-body,
  .modal-footer,
  .modal-header,
  .modal-content {
    color: white;
    background-color: #2b394a;
  }

  .list-group-item {
    color: white;
    border: 0;
  }

  .list-group-item:hover {
    background-color: #232e3c;
  }

  .list-group-item.active {
    background-color: #4d72fa;
    color: white;
    font-weight: 600;
  }

  .no-results-item {
    background-color: #2b394a;
    color: white;
  }

  input {
    background-color: #2b394a;
    border-color: #232e3c;
    color: white;
  }
}

.org-users-page {
  .page-body {
    height: 100%;
  }
}

.user-group-container-wrap {
  margin: 20px auto 0 auto;
}

.dragged-column {
  z-index: 1001;
}

#storage-sort-popover {
  max-width: 800px;
  width: 800px;
  background-color: var(--base);
  box-sizing: border-box;
  box-shadow: 0px 12px 16px -4px rgba(16, 24, 40, 0.08), 0px 4px 6px -2px rgba(16, 24, 40, 0.03);
  border-radius: 4px;
  border: 1px solid var(--slate3) !important;
  // left: 109px !important;
  // top: 8px !important;
  // position: absolute !important;


  .card-body,
  .card-footer {
    background: var(--base);
  }
}


#storage-filter-popover {
  max-width: 800px;
  width: 800px;
  background-color: var(--base);
  box-sizing: border-box;
  box-shadow: 0px 12px 16px -4px rgba(16, 24, 40, 0.08), 0px 4px 6px -2px rgba(16, 24, 40, 0.03);
  border-radius: 4px;
  border: 1px solid var(--slate3) !important;
  // left: 193px !important;
  // top: 10px !important;
  // position: absolute !important;


  .card-body,
  .card-footer {
    background: var(--base);
  }
}

tbody {
  width: 100% !important;
  flex-grow: 1;

  tr {
    width: 100% !important;

    td:last-child {
      flex: 1 1 auto;
    }
  }
}

.datepicker-widget.theme-dark {
  .react-datepicker__tab-loop {
    .react-datepicker__header {
      background-color: #232e3c;

      .react-datepicker__current-month,
      .react-datepicker__day-name,
      .react-datepicker__month-select,
      .react-datepicker__year-select {
        color: white;
      }

      .react-datepicker__month-select,
      .react-datepicker__year-select {
        background-color: transparent;
      }
    }

    .react-datepicker__month {
      background-color: #232e3c;

      .react-datepicker__day {
        color: white;

        &:hover {
          background-color: #636466;
        }
      }

      .react-datepicker__day--outside-month {
        opacity: 0.5;
      }
    }

    .react-datepicker {
      background-color: #232e3c;
    }
  }
}

.theme-dark .list-group-item {
  &:hover {
    background-color: #232e3c;
  }
}

.theme-dark {

  .CalendarMonth,
  .DayPickerNavigation_button,
  .CalendarDay,
  .CalendarMonthGrid,
  .DayPicker_focusRegion,
  .DayPicker {
    background-color: #232e3c;
  }

  .DayPicker_weekHeader_ul,
  .CalendarMonth_caption,
  .CalendarDay {
    color: white;
  }

  .CalendarDay__selected_span,
  .CalendarDay__selected_start,
  .CalendarDay__selected_end {
    background-color: #4D72FA;
    color: white;
  }

  .CalendarDay {
    border-color: transparent; //hiding the border around days in the dark theme

    &:hover {
      background-color: #636466;
    }
  }

  .DateInput_fangStroke {
    stroke: #232E3C;
    fill: #232E3C;
  }

  .DayPickerNavigation_svg__horizontal {
    fill: white;
  }

  .DayPicker__withBorder {
    border-radius: 0;
  }

  .DateRangePicker_picker {
    background-color: transparent;
  }
}

.link-widget {
  display: flex;
  align-items: center;
  overflow: auto;

  &.hover {
    a {
      &:hover {
        text-decoration: underline;
      }
    }
  }

  &.no-underline {
    a {
      text-decoration: none !important;
    }
  }

  &.underline {
    a {
      text-decoration: underline;
    }
  }

  &::-webkit-scrollbar {
    width: 0;
    height: 0;
    background: transparent;
  }
}

.import-export-footer-btns {
  margin: 0px !important;
}

.home-version-modal-component {
  border-bottom-right-radius: 0px !important;
  border-bottom-left-radius: 0px !important;
  box-shadow: 0px 12px 16px -4px rgba(16, 24, 40, 0.08),
    0px 4px 6px -2px rgba(16, 24, 40, 0.03) !important;
}

.current-version-label,
.other-version-label {
  color: var(--slate11);
}

.home-modal-component.modal-version-lists {
  width: 466px;
  height: 668px;
  background: var(--base);
  box-shadow: 0px 12px 16px -4px rgba(16, 24, 40, 0.08), 0px 4px 6px -2px rgba(16, 24, 40, 0.03);
  border-top-right-radius: 6px;
  border-top-right-radius: 6px;


  .modal-header {
    .btn-close {
      top: auto;
    }
  }
}

.modal-version-lists {
  max-height: 80vh;

  .modal-body {
    height: 80%;
    overflow: auto;
  }

  .export-creation-date {
    color: var(--slate11);
  }

  .modal-footer,
  .modal-header {
    padding-bottom: 24px;
    padding: 12px 28px;
    gap: 10px;
    width: 466px;
    height: 56px;
    background-color: var(--base);
  }

  .modal-footer {
    padding: 24px 32px;
    gap: 8px;
    width: 466px;
    height: 88px;
  }

  .tj-version-wrap-sub-footer {
    display: flex;
    flex-direction: row;
    padding: 16px 28px;
    gap: 10px;
    height: 52px;
    background: var(--base);
    border-top: 1px solid var(--slate5);
    border-bottom: 1px solid var(--slate5);



    p {
      font-weight: 400;
      font-size: 14px;
      line-height: 20px;
      color: var(--slate12);
    }
  }

  .version-wrapper {
    display: flex;
    justify-content: flex-start;
    padding: 0.75rem 0.25rem;
  }

  .current-version-wrap,
  .other-version-wrap {

    span:first-child {
      color: var(--slate12) !important;
    }
  }

  .current-version-wrap {
    background: var(--indigo3) !important;
    margin-bottom: 24px;
    border-radius: 6px;
    margin-top: 8px;
  }
}

.rest-methods-url {
  .cm-s-default {
    .cm-string-2 {
      color: #000;
    }
  }
}

.tooljet-database {

  .tj-db-headerText {
    white-space: nowrap;
    overflow: hidden;
    text-overflow: ellipsis;
    width: 80%;
  }

  .table-header,
  .table-name,
  .table-cell {
    white-space: nowrap;
    overflow: hidden;
    text-overflow: ellipsis;
    cursor: pointer;

    input.form-control {
      border: none;
      padding: 0px !important;
    }
  }

  .table-cell-hover-background {
    background-color: #F8F9FA;
    padding: 0rem;
    max-width: 230px;

    input.form-control {
      border: none;
      padding: 0px !important;
      background-color: #F8F9FA;
    }
  }

  .table-cell-hover-background-dark {
    background-color: #242f3c;
    padding: 0rem;
    max-width: 230px;

    input.form-control {
      border: none;
      padding: 0px !important;
      background-color: #242f3c;
    }
  }

  .table-editable-parent-cell {
    max-width: 230px;
    background-color: var(--indigo2);
    cursor: pointer;
    padding: 0rem;

    .form-control {
      background-color: var(--indigo2);
      border: none;
      padding: 0;
      border-radius: 0px;
    }

    .popover-body {
      margin-top: 10px;
    }
  }

  .tjdb-cell-error {
    padding: 0rem;
    border-color: var(--Tomato-09, #E54D2E) !important;
  }

  .tjdb-column-select-border {
    border-left: 1px solid transparent;
    border-right: 1px solid transparent;
  }

  .table-columnHeader-click {
    background-color: #F8F9FA;
    padding: 0;
    max-width: 230px;

    .tjdb-column-select-border {
      border-left-color: #3E63DD !important;
      border-right-color: #3E63DD !important;
    }

    input.form-control {
      border: none;
      padding: 0px !important;
      background-color: #F8F9FA;
    }
  }

  .table-columnHeader-click-dark {
    background-color: #242f3c;
    padding: 0;
    max-width: 230px;

    .tjdb-column-select-border {
      border-left-color: white !important;
      border-right-color: white !important;
    }

    input.form-control {
      border: none;
      padding: 0px !important;
      background-color: #242f3c;
    }
  }

  .row-tj:first-child {
    .tjdb-column-select-border {
      border-top: 1px solid transparent;
    }

    .table-columnHeader-click {
      .tjdb-column-select-border {
        border-top-color: #3E63DD !important;
      }
    }

    .table-columnHeader-click-dark {
      .tjdb-column-select-border {
        border-top-color: white !important;
      }
    }
  }

  .row-tj:last-of-type {
    .tjdb-column-select-border {
      border-bottom: 1px solid transparent;
    }

    .table-columnHeader-click {
      .tjdb-column-select-border {
        border-bottom-color: #3E63DD !important;
      }
    }

    .table-columnHeader-click-dark {
      .tjdb-column-select-border {
        border-bottom-color: white !important;
      }
    }
  }

  .table-name {
    color: #000;
    width: 250px;
  }

  .table-left-sidebar {
    max-width: 288px;
  }

  .add-table-btn {
    height: 32px;
  }

  .table-header-click {
    background: #DFE3E6;

    .tjdb-menu-icon-parent {
      background: #E6E8EB !important;
      border-radius: 10px !important;

      .tjdb-menu-icon {
        display: block;
        cursor: pointer;
      }
    }
  }

  .table-header {
    background: #ECEEF0;
  }

  .table-header:hover {
    background: #E6E8EB;

    .tjdb-menu-icon {
      display: block;
      cursor: pointer;
    }
  }

  .table-header-dark:hover {

    .tjdb-menu-icon {
      display: block;
      cursor: pointer;
    }
  }

  .table-header,
  .table-cell {
    max-width: 230px !important;
  }

  .table-cell {
    padding: 0;
  }

  .add-more-columns-btn {
    background: var(--indigo3);
    font-weight: 500;
    color: var(--indigo9);
    font-size: 12px;
    border-radius: 600;
  }

  .delete-row-btn {
    max-width: 140px;
  }

  .tjdb-table-row {
    height: 36px;

    &:not(.table-row-selected):hover {
      background: var(--Slate-02, #F8F9FA);

      td:nth-child(1),
      td:nth-child(2) {
        background: var(--Slate-02, #F8F9FA);
      }

      .tjdb-checkbox-cell {
        display: block !important;
      }
    }

  }
}

.apploader {
  height: 100vh;

  .app-container {
    height: 100%;
    display: flex;
    flex-direction: column;
    justify-content: space-between;
  }

  .editor-header {
    height: 5%;
    background-color: #EEEEEE;
    display: flex;
    align-items: center;
    justify-content: space-between;

    .app-title-skeleton {
      width: 100px;
      height: 100%;
      display: flex;
      align-items: center;
      margin-left: 120px;
    }

    .right-buttons {
      display: flex;
      gap: 5px;
      align-items: center;
      margin-right: 10px;
    }
  }

  .editor-body {
    height: 100%;
  }

  .skeleton {
    padding: 5px;
  }

  .editor-left-panel {
    width: 48px;
    background-color: #EEEEEE;
    margin: 3px 0px 3px 3px;
    display: flex;
    flex-direction: column;
    justify-content: space-between;
    border-radius: 5px;

    .left-menu-items {
      display: flex;
      flex-direction: column;
      justify-content: space-between;
      gap: 5px;
      margin-top: 10px;
    }

    .bottom-items {
      margin-bottom: 10px;
    }
  }

  .editor-center {
    height: 100%;
    display: flex;
    flex-direction: column;
    gap: 5px;
    justify-content: space-between;

    .canvas {
      height: 100vh;
      background-color: var(--base);
      border-radius: 5px;
      display: flex;
      justify-content: center;
    }

    .query-panel {
      height: 30%;
      display: flex;
      justify-content: space-between;
      gap: 5px;

      .queries {
        width: 30%;
        display: flex;
        flex-direction: column;
        gap: 5px;

        .queries-title {
          background-color: #EEEEEE;
          border-radius: 5px;
          height: 20%;
          padding: 5px 10px;
          display: flex;
          justify-content: space-between;
          align-items: center;
        }

        .query-list {
          background-color: #EEEEEE;
          border-radius: 5px;
          height: 80%;

          .query-list-item {
            margin: 10px;
            height: 35px;
          }
        }
      }

      .query-editor {
        width: 70%;
        height: 100%;
        display: flex;
        flex-direction: column;
        gap: 5px;

        .query-editor-header {
          background-color: #EEEEEE;
          border-radius: 5px;
          height: 20%;
          padding: 5px 10px;
          display: flex;
          justify-content: space-between;

          .query-actions {
            display: flex;
            align-items: center;
          }
        }

        .query-editor-body {
          background-color: #EEEEEE;
          height: 80%;
          border-radius: 5px;

          .button {
            margin-right: 10px;
          }
        }
      }
    }
  }

  .wrapper {
    padding: 3px 3px 3px 0px;
  }



  .right-bar {
    height: 100%;
    padding: 3px 3px 3px 0px;
    display: flex;
    flex-direction: column;
    justify-content: space-between;
    gap: 5px;

    .widget-list-header {
      height: 5%;
      background-color: #EEEEEE;
      border-radius: 5px;
    }

    .widget-list {
      height: 95%;
      background-color: #EEEEEE;
      border-radius: 5px;
      padding: 10px;

      .widgets {
        display: flex;
        justify-content: space-between;
      }
    }
  }
}

.subheader {
  margin-bottom: 12px;
}

.theme-dark {
  .layout-sidebar-icon {
    &:hover {
      background-color: #273342;
    }
  }

  .tooljet-database {

    .table-name,
    .subheader {
      color: var(--slate9);
    }

    .list-group-item.active {
      .table-name {
        color: #000;
      }
    }
  }

  .editor-header {
    background-color: #1F2936;
  }

  .editor-left-panel {
    background-color: #1F2936;
  }


  .query-panel {
    .queries {
      .queries-title {
        background-color: #1F2936 !important;
      }

      .query-list {
        background-color: #1F2936 !important;
      }
    }

    .query-editor {
      .query-editor-header {
        background-color: #1F2936 !important;
      }

      .query-editor-body {
        background-color: #1F2936 !important;
      }
    }
  }

  .right-bar {
    .widget-list-header {
      background-color: #1F2936;
    }

    .widget-list {
      background-color: #1F2936;
    }
  }
}

:root {
  --tblr-breadcrumb-item-active-font-weight: 500;
  --tblr-breadcrumb-item-active-color: inherit;
}

.application-brand {
  a {
    height: 48px;
    position: relative;
    display: flex;
    justify-content: center;
    align-items: center;
  }
}

.breadcrumb-item.active {
  font-weight: var(--tblr-breadcrumb-item-active-font-weight);
  color: var(--tblr-breadcrumb-item-active-color);
}

.app-icon-main {
  background: var(--indigo3) !important;
  border-radius: 6px !important;
  display: flex;
  justify-content: center;
  align-items: center;
  width: 48px;
  height: 48px;
}

.settings-nav-item,
.audit-log-nav-item,
.notification-center-nav-item {
  border-radius: 4px;
}

.settings-nav-item {
  height: 32px;
  width: 32px;

  &.active {
    background-color: var(--indigo4);
  }
}

.audit-log-nav-item {
  bottom: 40px;
}

.workspace-content-wrapper,
.database-page-content-wrap {
  height: calc(100vh - 64px) !important;
}

.workspace-variable-table-card {
  margin: 0 auto;
  width: 880px;
}

.organization-page-sidebar {
  height: calc(100vh - 64px);
  max-width: 288px;
  background-color: var(--base);
  border-right: 1px solid var(--slate5) !important;
  display: grid !important;
  grid-template-rows: auto 1fr auto !important;
}

.marketplace-page-sidebar {
  height: calc(100vh - 64px);
  max-width: 288px;
  background-color: var(--base);
  border-right: 1px solid var(--slate5) !important;
  display: grid !important;
  grid-template-rows: auto 1fr auto !important;
}

.home-page-sidebar {
  max-width: 288px;
  background-color: var(--base);
  border-right: 1px solid var(--slate5);
  display: grid;
  grid-template-rows: auto 1fr auto;

  @media only screen and (max-width: 767px) {
    display: none;
  }
}

.empty-home-page-image {
  margin-top: 14px;
}

.create-new-table-btn {
  width: 248px;

  button {
    height: 40px !important;

  }
}

.tooljet-database-sidebar {
  max-width: 288px;
  background: var(--base);
  border-right: 1px solid var(--slate5);
  height: calc(100vh - 64px) !important;


  .sidebar-container {
    height: 40px !important;
    padding-top: 1px !important;
    margin: 0 auto;
    display: flex;
    justify-content: center;
  }
}

.create-new-app-dropdown {
  width: 248px !important;


  .dropdown-toggle-split {
    border-left: 1px solid var(--indigo11) !important;
  }

  button {
    background-color: var(--indigo9) !important;
  }
}

.create-new-app-button {
  font-weight: 500;
  font-size: 14px;
  height: 40px;
  border-top-left-radius: 6px;
  border-bottom-left-radius: 6px;
}

.create-new-app-button+.dropdown-toggle {
  height: 40px;
  border-top-right-radius: 6px;
  border-bottom-right-radius: 6px;
}

.custom-select {
  .select-search-dark__value::after {
    content: none;
  }

  .select-search-dark__select,
  .select-search__select {
    min-width: fit-content;
    max-width: 100% !important;
  }
}

// .jet-data-table td .textarea-dark-theme.text-container:focus {
//   background-color: transparent !important;
// }

.tooljet-logo-loader {
  height: 100vh;
  display: flex;
  align-items: center;
  justify-content: center;

  .loader-spinner {
    margin: 10px 87px;
  }
}

.page-body {
  height: calc(100vh - 1.25rem - 48px);
  min-height: 500px;
}

// buttons
.default-secondary-button {
  background-color: $color-light-indigo-03;
  color: $color-light-indigo-09;
  max-height: 28px;
  width: 76px;
  display: flex;
  flex-direction: row;
  justify-content: center;
  align-items: center;
  padding: 4px 16px;
  gap: 6px;
  font-weight: 500;
  border: 0 !important;

  .query-manager-btn-svg-wrapper {
    width: 16px !important;
    height: 16px !important;
    padding: 2.67px;
  }

  .query-manager-btn-name {
    min-width: 22px;
  }

  &:hover {
    background-color: $color-light-indigo-04;
    color: $color-light-indigo-10;
  }

  &:active {
    background-color: $color-light-indigo-04;
    color: $color-light-indigo-10;
    box-shadow: 0px 0px 0px 4px #C6D4F9;
    border-radius: 6px;
    border: 1px solid;
    outline: 0 !important;

    svg {
      path {
        fill: $color-light-indigo-10;
      }
    }
  }

  &:disabled {
    cursor: not-allowed;
    pointer-events: none;
    opacity: .65;
  }

  .query-run-svg {
    padding: 4px 2.67px;
  }
}

.default-secondary-button.theme-dark {
  background-color: #4D72FA !important;
  color: #F4F6FA !important;

  svg {
    path {
      fill: #F4F6FA !important;
    }
  }

  &:hover {
    border: 1px solid #4D72FA !important;
    background-color: #4D5EF0 !important;
    color: #FFFFFC !important;

    svg {
      path {
        fill: #FFFFFC !important;
      }
    }
  }

  &:active {
    border: 1px solid #4D72FA !important;
    background-color: #4D5EF0 !important;
    box-shadow: 0px 0px 0px 4px #4D72FA;
    border-radius: 6px;
  }
}

.default-tertiary-button {
  background-color: $color-light-base;
  color: $color-light-slate-12;
  border: 1px solid $color-light-slate-07;
  display: flex;
  flex-direction: row;
  justify-content: center;
  align-items: center;
  padding: 4px 16px;
  gap: 6px;
  max-height: 28px;
  font-weight: 500;
  height: 28px;
  cursor: pointer;
  white-space: nowrap;

  .query-btn-svg-wrapper {
    width: 16px !important;
    height: 16px !important;
    padding: 2.67px;
  }

  .query-btn-name {
    min-width: 22px;

  }

  &:hover {
    border: 1px solid $color-light-slate-08;
    color: $color-light-slate-11;

    svg {
      path {
        fill: $color-light-slate-11;
      }
    }
  }

  .query-create-run-svg {
    padding: 2px;
  }

  .query-preview-svg {
    padding: 2.67px 0.067px;
    width: 16px;
    height: 16px;
    margin: 6px 0;
  }

  &:active {
    border: 1px solid #C1C8CD;
    box-shadow: 0px 0px 0px 4px #DFE3E6;
    color: $color-light-slate-11;
    outline: 0;
  }
}

.default-tertiary-button.theme-dark {
  background-color: transparent;
  color: #4D5EF0 !important;
  border: 1px solid #4D5EF0 !important;

  svg {
    path {
      fill: #4D5EF0 !important;
    }
  }

  &:hover {
    border: 1px solid $color-dark-slate-08;
    color: #FFFFFC !important;
    background-color: #4D5EF0 !important;

    svg {
      path {
        fill: #FFFFFC !important;
      }
    }
  }

  &:active {
    border: 1px solid inherit;
    box-shadow: none;
    outline: 0;
  }
}

.default-tertiary-button.theme-dark.btn-loading {
  background-color: #4D5EF0 !important;
  color: transparent !important;

  svg {
    path {
      fill: transparent !important;
    }
  }
}

.default-tertiary-button.button-loading {
  background-color: transparent !important;
  color: transparent !important;

  svg {
    path {
      fill: transparent !important;
    }
  }
}

.disable-tertiary-button {
  color: $color-light-slate-08;
  background-color: $color-light-slate-03;
  pointer-events: none !important;

  svg {
    path {
      fill: $color-light-slate-08;
    }
  }

}

.disable-tertiary-button.theme-dark {
  color: $color-dark-slate-08;
  background-color: $color-dark-slate-03;
  pointer-events: none !important;

  svg {
    path {
      fill: $color-dark-slate-08;
    }
  }
}

.font-weight-500 {
  font-weight: 500;
}

.font-size-12 {
  font-size: 12px;
}

.toggle-query-editor-svg {
  width: 16px;
  height: 16px;
  padding: 2.88px 5.22px;
  display: flex;
  cursor: pointer;
}

.theme-dark {
  .org-avatar:hover {
    .avatar {
      background: #10141A no-repeat center/cover;
    }
  }
}

.app-creation-time {
  color: var(--slate11) !important;
  white-space: nowrap;
  overflow: hidden;
  text-overflow: ellipsis;
}

.font-weight-400 {
  font-weight: 400;
}

.border-indigo-09 {
  border: 1px solid $color-light-indigo-09;
}

.dark-theme-toggle-btn {
  height: 32px;
  display: flex;
  align-items: center;
  justify-content: center;

}

.dark-theme-toggle-btn-text {
  font-size: 14px;
  margin: 12px;
}

.maximum-canvas-height-input-field {
  width: 156px;
  height: 32px;
  padding: 6px 10px;
  gap: 17px;
  background: #FFFFFF;
  border: 1px solid #D7DBDF;
  border-radius: 6px;

}

.layout-header {
  position: fixed;
  right: 0;
  left: 48px;
  z-index: 1;
  background: var(--base);
  height: 64px;

  @media only screen and (max-width: 767px) {
    border-bottom: 1px solid var(--slate5);

    .row {
      display: flex;

      .tj-dashboard-section-header {
        width: unset;
        border-right: none;
      }

      .app-header-label {
        display: none;
      }
    }
  }
}

.layout-sidebar-icon {
  &:hover {
    background: #ECEEF0;
  }

  &:focus {
    outline: #ECEEF0 auto 5px;
  }
}


.tj-dashboard-section-header {
  max-width: 288px;
  max-height: 64px;
  padding-top: 20px;
  padding-left: 20px;
  padding-bottom: 24px;
  border-right: 1px solid var(--slate5);

  &[data-name="Workspace constants"],
  &[data-name="Profile settings"] {
    border-right: none;
    border-bottom: 1px solid var(--slate5);
  }
}

.layout-sidebar-icon {
  &:hover {
    background: #ECEEF0;
    border-radius: 4px;
  }

  &:focus {
    outline: #ECEEF0 auto 5px;
  }
}

.folder-menu-icon {
  visibility: hidden !important;
}

.folder-list-group-item:hover .folder-menu-icon {
  visibility: visible !important;
}

.folder-list-group-item {
  &:hover {
    background: #ECEEF0;
  }

  &:active {
    background: var(--indigo4);
  }

  &:focus {
    box-shadow: 0px 0px 0px 4px #DFE3E6;
  }

  .tj-text-xsm {
    white-space: nowrap;
    overflow: hidden;
    text-overflow: ellipsis;
  }

  .tj-folder-list {
    display: block;
  }
}


.app-versions-selector {
  display: inline-flex;
  align-items: center;
  width: 176px;
  height: 28px;
  border-radius: 6px;

  .react-select__control {
    border: none !important;
  }
}

.app-version-list-item {
  white-space: nowrap;
  overflow: hidden;
  text-overflow: ellipsis;
}

.app-version-name,
.app-version-released {
  font-weight: 400;
  font-size: 12px;
  line-height: 20px;
}

.app-version-name {
  max-width: 80px;
}

.custom-version-selector__option:hover .app-version-delete {
  display: block;
}

.editor .navbar-brand {
  border-right: 1px solid var(--slate5);
  width: 48px;
  display: flex;
  justify-content: center;
}


.modal-backdrop {
  opacity: 0.5;
}

.canvas-area>.modal-backdrop {
  width: 100% !important;
  height: 100% !important;
}

.ds-delete-btn {
  display: none;
  border: none;
  background: none;
}

.ds-list-item:hover .ds-delete-btn {
  display: block;
}

.toojet-db-table-footer,
.toojet-db-table-footer-collapse,
.home-page-footer {
  position: fixed;
  bottom: 0px;
}

.home-page-footer {
  height: 52px;
  background-color: var(--base) !important;
  border-top: 1px solid var(--slate5) !important;
  width: calc(100% - 336px) !important;

  @media only screen and (max-width: 768px) {
    position: unset;
    width: 100%;

    .col-4,
    .col-5 {
      display: none;
    }

    .pagination-container {
      display: flex !important;
      align-items: center;
      justify-content: center;
    }
  }
}

.pagination-container {
  display: flex;
  padding: 0px;
  height: 20px;

  .form-control {
    padding: 0 4px;
    width: fit-content;
    max-width: 30px;
    text-align: center;
  }

  @media only screen and (max-width: 768px) {
    .unstyled-button {
      height: unset;
      width: unset;

      img {
        width: 20px;
        height: 20px
      }
    }
  }
}

.settings-card {
  box-shadow: 0px 12px 16px -4px rgba(16, 24, 40, 0.08), 0px 4px 6px -2px rgba(16, 24, 40, 0.03);
  border-radius: 6px;
  margin-left: 10px;
  background-color: var(--base);
  min-width: 170px;
  z-index: 3;

  .dropdown-item {
    padding: 8px;
    height: 36px;
    min-width: 84px !important;
  }

  svg {
    margin-left: 2px;
  }

  a {
    span {
      margin-left: 4px;
    }
  }
}

.logo-nav-card {
  transform: translate(5px, 50px) !important;
  z-index: 100;
}

.theme-dark {
  .editor-header-actions {
    .current-layout {
      .bg-white {
        background-color: #151718 !important;
      }
    }
  }

  .icon-tabler-x {
    stroke: white;
  }
}

.img-invert {
  img {
    filter: invert(1);
  }
}

.user-group-table {
  .selected-row {
    background-color: #ECEEF0;
  }

  .selected-row.dark {
    background-color: #232E3C;
  }
}

.notification-center.theme-dark {

  .empty-subtitle,
  .card-footer>span,
  .empty-title {
    color: white !important;
  }
}


// DASHBOARD SCROLL STYLES--->
.create-new-app-wrapper {
  margin: 0 auto;
  display: flex;
  justify-content: center;
  padding-top: 4px;
}

.home-page-sidebar {
  height: calc(100vh - 64px) !important; //64 is navbar height

  .folder-list-user {
    height: calc(100vh - 116px) !important; //64 is navbar height + 52 px footer
  }
}

.home-page-content {
  height: calc(100vh - 64px) !important;
  overflow-y: auto;
  position: relative;
  // background: var(--slate2);

  .filter-container {
    display: none;
  }

  .org-selector-mobile {
    display: none;
  }

  @media only screen and (max-width: 768px) {
    .filter-container {
      display: flex;
      align-items: center;
      justify-content: space-between;
      margin: 2rem 1rem;
    }

    .footer-container {
      position: absolute;
      width: 100%;
      bottom: 0px;
      right: unset;
      left: unset;

      .org-selector-mobile {
        display: block;
        background-color: var(--slate1);

        .tj-org-select {
          width: 100%;
          padding: 0px 10px;

          .react-select__control {
            width: 100%;
          }
        }
      }
    }
  }
}

.application-folders-list {
  height: 64px;
}

// DASHBOARD STYLES END

// TABLE
.table-left-sidebar {
  height: calc(100vh - 104px) !important; // 62px [navbar] +  40px [ add table and search ] + extra 2 px(border)
  overflow-y: auto;
}

.toojet-db-table-footer {
  height: 52px;
  background: var(--base) !important;
  width: calc(100vw - 336px);
}

.toojet-db-table-footer-collapse {
  height: 52px;
  background: var(--base) !important;
  width: calc(100vw - 48px);
}

.toojet-db-table-footer-collapse {
  height: 52px;
  background: var(--base) !important;
  width: calc(100vw - 48px);
}

.home-app-card-header {
  margin-bottom: 32px;
}

.homepage-app-card {
  height: 166px;
  outline: 1px solid var(--slate3);
  box-shadow: 0px 1px 2px rgba(16, 24, 40, 0.05);
  border-radius: 6px;
  padding: 16px;
  background-color: var(--base) !important;

  .appcard-buttons-wrap {
    display: none;
  }

  .home-app-card-header {
    .menu-ico {
      visibility: hidden !important;
    }
  }

  &:hover {
    box-shadow: 0px 12px 16px -4px rgba(16, 24, 40, 0.08), 0px 4px 6px -2px rgba(16, 24, 40, 0.03);

    .home-app-card-header {
      margin-bottom: 12px;

      .menu-ico {
        visibility: visible !important;
      }
    }

    .app-creation-time-container {
      margin-bottom: 0px;
    }

    .app-card-name {
      margin-bottom: 0px;
    }

    .app-creation-time {
      display: none;
    }


    .appcard-buttons-wrap {
      display: flex;
      padding: 0px;
      gap: 12px;
      width: 240px;
      height: 28px;
      flex-direction: row;

      div {
        a {
          text-decoration: none;
        }
      }

    }

    .app-icon-main {
      width: 36px;
      height: 36px;

    }
  }
}

.app-creation-time-container {
  height: 16px;
}

.release-buttons {
  height: 48px;
  gap: 4px;
}

.global-settings-app-wrapper {
  max-width: 190px;
}

.version-manager-container {
  padding: 0.6rem;
  width: 158px;
}

// tooljet db fields styles [ query manager ]
.tj-db-field-wrapper {
  .code-hinter-wrapper {
    ::-webkit-scrollbar {
      display: none;
    }
  }

  .CodeMirror-sizer {
    min-height: 32px !important;
    width: 100%;
    border-right-width: 0px !important;
    padding: 0 !important;
    overflow-y: auto;

    .CodeMirror-lines {
      margin-top: 0px !important;
      min-height: 32px !important;
    }
  }
}

.table-list-items#popover-contained {
  .popover-body {
    outline: 1px solid var(--slate3);
    background: var(--base);
    overflow: hidden;
  }

}

.table-list-item-popover.dark {
  svg {
    path {
      fill: white;
    }
  }
}

.theme-dark {
  .react-loading-skeleton {
    background-color: #2F3C4C !important;
    background-image: linear-gradient(90deg, #2F3C4C, #2F3C4C, #2F3C4C) !important;
  }
}

@keyframes up-and-down {
  to {
    opacity: 0.2;
    transform: translateY(-20px);

  }
}

.spin-loader {
  position: fixed;
  width: 100%;

  .load {
    display: flex;
    justify-content: center;
  }

  .load div {
    width: 20px;
    height: 20px;
    background-color: var(--indigo9);
    border-radius: 50%;
    margin: 0 5px;
    animation-name: #{up-and-down};
    animation-duration: 0.8s;
    animation-iteration-count: infinite;
    animation-direction: alternate;
  }

  .load .two {
    animation-delay: 0.3s;
  }

  .load .three {
    animation-delay: 0.6s;
  }
}

.organization-switch-modal {
  font-family: 'IBM Plex Sans';

  .modal-dialog {
    width: 376px;
  }

  .modal-content {
    background: linear-gradient(0deg, #FFFFFF, #FFFFFF),
      linear-gradient(0deg, #DFE3E6, #DFE3E6);
  }

  .modal-header {
    justify-content: center !important;
    flex-direction: column;
    padding: 40px 32px 20px 32px;

    .header-text {
      font-style: normal;
      font-weight: 600;
      font-size: 20px;
      line-height: 36px;
      margin: 24px 0 5px 0;
    }

    p {
      font-style: normal;
      font-weight: 400;
      font-size: 14px;
      line-height: 20px;
      color: #687076;
      text-align: Center;
      margin-bottom: 0px;
    }
  }

  .modal-body {
    padding: 18px 32px;

    .org-list {
      display: flex;
      flex-direction: column;

      .org-item {
        height: 50px;
        display: flex;
        align-items: center;
        padding: 0px 12px;
        cursor: default;

        input[type=radio] {
          margin-right: 16px;
          width: 16px;
          height: 16px;
        }

        .avatar {
          margin-right: 11px;
          color: #11181C;
          background-color: #F8FAFF;
          width: 34px !important;
          height: 34px !important;
        }

        span {
          font-style: normal;
          font-weight: 400;
          font-size: 12px;
          line-height: 20px;
          color: #11181C;
        }
      }

      .selected-item {
        border-radius: 6px;
        background-color: #F0F4FF;
      }
    }
  }

  .modal-footer {
    justify-content: center;
    padding: 24px 32px;
    border-top: 1px solid #DFE3E6;

    button {
      width: 100%;
      font-style: normal;
      font-weight: 600;
      font-size: 14px;
      line-height: 20px;
    }
  }
}

.organization-switch-modal.dark-mode {

  .modal-footer,
  .modal-header {
    border-color: #232e3c !important;

    p {
      color: rgba(255, 255, 255, 0.5) !important;
    }
  }

  .modal-body,
  .modal-footer,
  .modal-header,
  .modal-content {
    color: white;
    background-color: #2b394a;
  }

  .modal-content {
    border: none;
  }


  .modal-body {
    .org-list {
      span {
        color: white;
      }

      .selected-item {
        background-color: #232e3c;
      }
    }
  }
}

.datasources-category {
  color: var(--slate10);
}

.react-tooltip {
  font-size: .765625rem !important;
}

.tooltip {
  z-index: 10000;
}

.add-new-workspace-icon-wrap {
  display: flex;
  flex-direction: row;
  align-items: center;
  padding: 8px;
  width: 34px;
  height: 34px;
  background: var(--indigo3);
  border-radius: 6px;
}

.add-new-workspace-icon-old-wrap {
  display: none;
}

.add-workspace-button {
  padding: 8px 12px;
  gap: 11px;
  height: 50px;

  &:hover {
    background: var(--indigo3);
    margin: 0 auto;
    border-radius: 6px;
    padding-bottom: 10px;

    .add-new-workspace-icon-old-wrap {
      padding: 8px;
      width: 34px;
      height: 34px;
      background: var(--indigo9);
      border-radius: 6px;
      display: flex;
      justify-content: center;
      align-items: center;

    }

    .add-new-workspace-icon-wrap {
      display: none;

    }
  }

}

.tj-folder-list {
  display: flex;
  align-items: center;
  color: var(—-slate12) !important;
}

.app-card-name {
  color: var(—-slate12);
  margin-bottom: 2px;
  white-space: nowrap;
  overflow: hidden;
  text-overflow: ellipsis;
}

.dashboard-breadcrumb-header {
  display: flex;
  align-items: center;
}

.tj-version {
  margin-right: 44px;
  display: flex;
  align-items: center;
  color: var(--slate9);

}

.folder-list {
  color: var(—-slate9) !important;
}

.tj-folder-header {
  margin-bottom: 12px;
  height: 37px;
  cursor: pointer;
}

.tj-dashboard-header-title-wrap {
  display: flex;
  justify-content: center;
  align-items: center;
  color: var(--slate11);

  a {
    text-decoration: none;
  }
}

.theme-dark {
  .tj-onboarding-phone-input-wrapper {
    .flag-dropdown {
      background-color: #1f2936 !important;

      .country-list {
        background-color: #1f2936 !important;
        background: #1f2936;

        li {
          .country .highlight {
            background-color: #3a3f42;
            color: #000 !important;

            div {
              .country-name {
                color: #6b6b6b !important;
              }
            }

          }

          &:hover {
            background-color: #2b2f31;
          }

        }
      }
    }

  }

  .react-tel-input .country-list .country.highlight {
    color: #6b6b6b;
  }
}

.dashboard-breadcrumb-header-name {
  font-weight: 500 !important;
  color: var(—-slate12) !important;
}

.tj-dashboard-header-wrap {
  padding-top: 22px;
  padding-bottom: 22px;
  padding-left: 40px;
  height: 64px;
  border-bottom: 1px solid var(--slate5);

  @media only screen and (max-width: 768px) {
    border-bottom: none;
  }
}

.dashboard-breadcrumb-header-name:hover {
  text-decoration: none !important;
}


.tj-avatar {
  border-radius: 6px;
  width: 36px;
  height: 36px;
  display: flex;
  justify-content: center;
  align-items: center;
  background-color: var(--slate3) !important;
  color: var(--slate11) !important;
  text-transform: uppercase;
  font-weight: 500;

  &:hover {
    background-color: var(--slate4);
  }

  &:focus {
    box-shadow: 0px 0px 0px 4px var(--indigo6);
    outline: 0;
  }

  &:active {
    box-shadow: none;
  }
}

.tj-current-org {
  span {
    color: var(--slate12);

  }
}


.sidebar-inner {
  align-items: center;
}

.workspace-drawer-wrap {
  background: var(--base);
}

.theme-dark {
  .drawer-wrap {
    background: var(--base);
  }
}

.users-table {
  background: var(--base);
  padding: 16px;
  width: 848px;
  margin: 0 auto;
  padding: 16px;

  tbody {

    tr>td>span,
    tr>td>a {
      white-space: nowrap;
      overflow: hidden;
      text-overflow: ellipsis;
      max-width: 140px;
    }
  }

  thead {
    tr {
      padding: 0px 6px;
      gap: 8px;
      width: 848px;
      height: 40px;
      display: flex;
      align-items: center;
      margin-top: 6px;
    }

    tr>th {
      background: var(--base) !important;
      border-bottom: none !important;
      padding: 0 !important;
      width: 282px;
    }
  }

  tr {
    background: var(--base);
    height: 66px;
    padding: 13px 6px;
    border-bottom: 1px solid var(--slate7);
    display: flex;
    justify-content: space-between;
    gap: 8px;
  }

  tr>td {
    border-bottom-width: 0px !important;
    display: flex;
    align-items: center;
    flex: 9%;
    padding-left: 0px !important;
    padding-right: 0px !important;
    white-space: nowrap;
    overflow: hidden;
    text-overflow: ellipsis;
  }
}

.user-actions-button {
  justify-content: flex-end !important;
  flex: 0 0 auto !important;
}

.tj-input {
  padding: 6px 10px;
  gap: 17px;
  width: 161.25px;
  height: 32px;
  background: var(--base);
  border: 1px solid var(--slate7);
  border-radius: 6px;

  ::placeholder {
    color: var(--slate9) !important;
  }

}

.workspace-setting-buttons-wrap {
  display: flex;
  gap: 12px;
}

.workspace-settings-table-wrap {
  max-width: 880px;
  margin: 0 auto;
}

.workspace-settings-filters {
  display: flex;
  gap: 12px;
  flex-direction: row;
  align-items: center;
  position: relative;
}

.workspace-setting-table-wrapper {
  box-shadow: 0px 1px 2px rgba(16, 24, 40, 0.05);
  outline: 1px solid var(--slate7);
  background: var(--base);
  width: 880px;
  margin: 0 auto;
  border-radius: 6px;
  height: calc(100vh - 223px);
  position: relative;

}

.workspace-filter-text {
  color: var(--slate11);
  margin-bottom: 14px;
}

.singleuser-btn {
  padding: 6px 16px;
  gap: 6px;
  width: 152px;
  height: 32px;
  border-radius: 6px;

}

.multiuser-btn {
  padding: 6px 16px;
  gap: 6px;
  width: 189px;
  height: 32px;
  border-radius: 6px;

}

.workspace-page-header {
  width: 880px;
  margin: 0 auto !important;

  div:first-child {
    margin: 0 auto !important;
    width: 880px;

  }
}

.workspace-constant-header {
  width: 880px;
  margin: 0 auto !important;
}

.workspace-user-archive-btn {
  width: 95px;
  height: 28px;
}

.workspace-clear-filter {
  margin-left: 8px;
  color: var(--indigo9);
  font-weight: 600 !important;
}

.workspace-clear-filter-wrap {
  display: flex;
  align-items: center;
  width: 130px;
  justify-content: flex-end;
  position: absolute;
  right: 16px;
}

.tj-checkbox {
  border-color: var(--slate7);
}

.workspace-clipboard-wrap {
  display: flex;
  align-items: center;
  width: 162.67px;
  cursor: pointer;

  p {
    font-weight: 500 !important;
    margin-left: 5px;
    color: var(--slate11);
  }

  span {
    display: flex;
    align-items: center;
  }
}

.workspace-user-status {
  margin-right: 22px;
  margin-left: 5px;
  color: var(--slate12);
}

.worskpace-setting-table-gap {
  margin-top: 20px;
}

.tj-active {
  background: #46A758;
}

.tj-invited {
  background: #FFB224;
}

.tj-archive {
  background: #E54D2E;
}

.liner {
  height: 1px;
  background: var(--slate5);
  width: 880px;
  margin-top: 22px;
}

.edit-button {
  display: flex;
  flex-direction: row;
  justify-content: center;
  align-items: center;
  height: 28px;
  text-decoration: none;
}

.launch-button {
  display: flex;
  height: 28px;
  align-items: center;
  color: var(--slate12);
  justify-content: center;
  text-decoration: none;
}

.launch-button.tj-disabled-btn {
  cursor: not-allowed;
}

.breadcrumb-item {
  a {
    text-decoration: none !important;
    color: var(--slate12);
  }
}

.table-list-item {
  width: 248px;
}

.workspace-settings-filter-items {
  width: 161.25px;

  .css-13mf2tf-control {
    width: 161.25px !important;

  }

  .css-10lvx9i-Input {
    margin: 0 !important;
    padding: 0 !important;
  }

  .css-1bugkci-control,
  .css-42vs31,
  .css-ob45yj-menu {
    background-color: var(--base) !important;
    width: 161.25px !important;
  }

  .css-6t9fnh-control {
    border: 1px solid var(--slate7) !important;
    background: var(--base);
    color: var(--slate9);
    width: 161.25px;
    height: 32px;

    .css-1opnhvy-singleValue {
      color: var(--slate9) !important;

    }
  }

  input.tj-checkbox {
    background: var(--base) !important;
    color: var(--slate9);
    border: 1px solid var(--slate7) !important;

    ::placeholder {
      color: var(--slate9);
    }
  }
}


.tj-db-dataype {
  color: var(--slate11);
}

.tj-database-column-header {
  color: var(--slate12);
  padding: 4px 4px 4px 8px !important;
  text-transform: none !important;
  line-height: 0px !important;
  font-weight: 500 !important;
  font-size: 12px !important;
  line-height: 20px !important;
  color: var(--slate12) !important;

  &:first-child {
    // display: flex !important;
    // align-items: center !important;
    padding-left: 1rem !important;
  }

}

.tj-database-column-row {
  margin: 0;
  width: 300px;


  th:first-child>div {
    height: 16px;
    width: 16px;
    display: flex;
    align-items: center;

    input {
      border-radius: 4px;
    }

  }
}

.tj-db-operations-header {
  height: 48px;
  padding: 0 !important;
  display: flex;
  align-items: center;
  background-color: var(--base);

  .row {
    margin-left: 0px;
    width: 98%;
  }

  .col-8 {
    padding-left: 0px;
    display: flex;
    gap: 12px;
    align-items: center;
  }
}

.add-new-column-btn {
  margin-left: 16px;
  height: 28px;
  border-radius: 6px;
  padding: 0 !important;
  display: flex;
  align-items: center;
  justify-content: center;
  background: transparent;
  color: var(--slate12);
  border: none;
}

.tj-db-filter-btn {
  width: 100%;
  height: 28px;
  border-radius: 6px;
  background: transparent;
  color: var(--slate12);
  border: none;
  display: flex;
  align-items: center;
  justify-content: center;
}

.tj-db-filter-btn-applied,
.tj-db-sort-btn-applied {
  display: flex !important;
  flex-direction: row !important;
  justify-content: center !important;
  align-items: center !important;
  //padding: 4px 16px !important;
  width: 100% !important;
  height: 28px !important;
  background: var(--grass2) !important;
  border-radius: 6px !important;
}

.tj-db-filter-btn-active,
.tj-db-sort-btn-active {
  display: flex !important;
  flex-direction: row !important;
  justify-content: center !important;
  align-items: center !important;
  //padding: 4px 16px !important;
  width: 100% !important;
  height: 28px !important;
  border-radius: 6px !important;
  background: var(--indigo4) !important;
  //border: 1px solid var(--indigo9) !important;
  color: var(--indigo9) !important;
}

.tj-db-header-add-new-row-btn {
  height: 28px;
  background: transparent;
  border-radius: 6px !important;
  display: flex;
  flex-direction: row;
  justify-content: center;
  align-items: center;
  gap: 6px;
  border: none;

  padding: span {
    //color: var(--indigo9);
  }
}

.tj-db-sort-btn {
  width: 100%;
  height: 28px;
  background: transparent;
  color: var(--slate12);
  border: none;
  display: flex;
  align-items: center;
  justify-content: center;
  margin: 0
}

.edit-row-btn {
  background: transparent;
  color: var(--slate12);
  border: none;
  display: flex;
  align-items: center;
  justify-content: center;
}

.workspace-variable-header {
  width: 880px;
  ;
  margin: 0 auto;
  display: flex;
  padding: 0;
}

.workspace-variables-alert-banner {
  width: inherit;
  background-color: #FFF9ED;
  border-color: #FFE3A2;
}

.codehinter.alert-component.workspace-variables-alert-banner {
  color: var(--amber8);
  border-color: var(--amber3);
}

.add-new-variables-button {
  margin-bottom: 20px;
  width: 169px;
  height: 32px;
}

.org-users-page-sidebar,
.left-menu {
  padding: 16px;
  gap: 7px;
  width: 220px;
  border-right: 1px solid var(--slate5);
  overflow-y: auto;
  overflow-x: hidden;
}

.groups-header-wrap {
  display: flex;
  height: 36px;
  border-bottom: 1px solid var(--slate5);
}

.org-users-page-container {
  width: 880px;
  margin: 0 auto;


}

.group-duplcate-modal-body {
  margin-top: 20px;

  .check-row {
    margin-left: 5px;
    margin-bottom: 10px;
  }
}

.groups-main-header-wrap {
  padding: 20px 0px 8px;
  gap: 10px;
  width: 612px;
  height: 56px;
  margin: 0 auto;
  display: flex;
  justify-content: space-between;

  p {
    white-space: nowrap;
    overflow: hidden;
    text-overflow: ellipsis;
  }

  .nav-tabs .nav-link.active {
    border-bottom: 2px solid var(--indigo9) !important;
  }
}

.form-check-input:disabled {
  background-color: var(--slate8) !important;
}

.manage-groups-body {
  padding: 24px;
  font-size: 12px;
  overflow-y: auto;
  height: calc(100vh - 300px);

}

.groups-sub-header-wrap {
  width: 612px;
  height: 36px;
  border-bottom: 1px solid var(--slate5) !important;

  .nav-link.active {
    border-bottom: 2px solid var(--indigo9) !important;
    border-color: var(--indigo9) !important;
  }

  .nav-item {
    font-weight: 500 !important;
    font-size: 12px !important;
  }


  p {
    width: 205px;
  }
}

.groups-btn-container {
  width: 880px;
  justify-content: space-between;
  margin: 0 auto;
  margin-bottom: 20px;
  height: 32px;
  align-items: center;

}

.org-users-page {
  margin: 0 auto;
}

.org-users-page-card-wrap {
  height: calc(100vh - 208px);
}

.org-users-page-card-wrap,
.manage-sso-wrapper-card {
  display: flex;
  flex-direction: row;
  background: var(--base);
  width: 880px;
  outline: 1px solid var(--slate5);
  box-shadow: 0px 1px 2px rgba(16, 24, 40, 0.05);
  border-radius: 6px;
}

.manage-sso-wrapper-card {
  margin: 0 auto;

  .card-body {
    overflow-y: auto;
    padding: 40px;
  }

  .card-header {
    padding: 0px 24px;
    width: 660px;
    height: 72px;
    border-bottom: 1px solid var(--slate5);

  }

  .form-check {
    margin-bottom: 0px !important;
    line-height: 24px;
    font-size: 16px;
  }
}

.groups-sidebar-nav {
  display: flex;
  flex-direction: row;
  align-items: center;
  padding: 6px 8px;
  gap: 40px;
  width: 188px;
  height: 32px;
  background: var(--base);
  border-radius: 6px;
  cursor: pointer;
}

.org-users-page-card-body {
  width: 660px;
}

.org-users-page {
  .nav-tabs .nav-link.active {
    background-color: transparent !important;
  }

  .nav-tabs .nav-item.show .nav-link,
  .nav-tabs .nav-link.active {
    border-color: var(--indigo9) !important;

  }

  .nav-link:hover {
    border-right: none !important;
    border-left: none !important;
    border-top: none !important;

    color: var(--indigo9);
  }
}

.groups-selected-row {
  background-color: var(--indigo4);
}

.add-apps-btn {
  width: 160px;
  height: 32px;
}

.groups-app-body-header {
  border-bottom: 1px solid var(--slate5);

  p {
    height: 36px;
    display: flex;
    align-items: center;
    width: 286px;
    color: var(--slate11);

  }

  p:first-child {
    width: 205px !important;
    margin-left: 12px;
  }

}

.manage-group-tab-icons {
  margin-right: 6px;
}

.manage-groups-no-apps-wrap {
  display: flex;
  justify-content: center;
  flex-direction: column;
  align-items: center;
  width: 602px;

  p {
    margin-top: 12px;
  }

  span {
    color: var(--slate11);
    margin-top: 4px;
  }

  div {
    width: 64px;
    height: 64px;
    background: var(--indigo3);
    border-radius: 12px;
    display: flex;
    justify-content: center;
    align-items: center;
    margin-top: 88px;
  }
}

.apps-permission-wrap {
  height: 72px;
  justify-content: center;
  gap: 12px;
}

.apps-folder-permission-wrap,
.apps--variable-permission-wrap {
  height: 44px;
}

.manage-group-permision-header {
  border-bottom: 1px solid var(--slate5);
  display: flex;

  p {
    padding: 8px 12px;
    gap: 10px;
    width: 206px;
    height: 36px;
    font-weight: 500;
    color: var(--slate11) !important;
  }

}

.permission-body {
  .form-check {
    margin-bottom: 0px !important;
  }

  tr {
    border-bottom: 1px solid var(--slate5);
    width: 612px !important;

  }

  td {
    font-size: 12px;
    font-weight: 500;
    line-height: 20px;
    letter-spacing: 0em;
    text-align: left;
    width: 206px !important;
    padding-left: 12px;

    div {
      padding-left: 12px;
    }
  }
}


.default-option-text {
  margin-left: 10px;
  margin-right: 16px;
  font-size: 11px !important;
}

.git-sso-help-text {
  color: var(--slate11);
}

.default-group-wrap {
  gap: 10px;
  width: 119px;
  height: 28px;
  display: flex;
  align-items: center;
  justify-content: center;
  background: var(--grass3);
  border-radius: 100px;
}

.sso-icon-wrapper {
  display: flex;
  flex-direction: row;
  justify-content: center;
  align-items: center;
  padding: 8px 8px 8px 16px;
  width: 251px;
  height: 56px;
  background: var(--slate3);
  border-radius: 6px;
  margin-top: 12px;
}

.sso-main-box {
  justify-content: center;
  background: var(--slate6);
  padding: 8px 16px;
  width: 96px;
  height: 40px;
  border-radius: 6px;
}

.default-danger-tag-wrap {
  gap: 10px;
  width: 113px;
  height: 28px;
  display: flex;
  align-items: center;
  justify-content: center;
  background: var(--tomato6);
  border-radius: 100px;
  margin-bottom: 16px;
}

.manage-group-users-info {
  height: 48px;
  width: 612px;
  border-radius: 6px;
  padding: 12px 24px 12px 24px;
  background: var(--slate3);
  border: 1px solid var(--slate5);
  border-radius: 6px;
  margin-bottom: 16px;

  p {
    color: var(--slate12);
    gap: 14px;
    display: flex;
    align-items: center;

  }
}

.name-avatar {
  display: flex;
  flex-direction: column;
  justify-content: center;
  align-items: center;
  gap: 10px;
  width: 36px;
  height: 36px;
  background-color: var(--slate3) !important;
  border-radius: 6px;
  color: var(--slate11);
  margin-right: 12px;
  text-transform: capitalize;
}

.manage-group-users-row {
  display: flex;
  flex-direction: row;
  align-items: baseline;
  padding: 12px 6px;
  width: 612px !important;
  height: 64px;
  border-bottom: 1px solid var(--slate5);

  p {
    width: 272px;
    white-space: nowrap;
    overflow: hidden;
    text-overflow: ellipsis;

    span {
      max-width: 150px;
      white-space: nowrap;
      overflow: hidden;
      text-overflow: ellipsis;
    }
  }

  &:hover .apps-remove-btn {
    display: flex;
  }
}

.manage-group-app-table-body {
  width: 602px !important;

  tr {
    display: flex;
    font-family: 'IBM Plex Sans';
    font-style: normal;
    font-weight: 400;
    font-size: 12px;
    line-height: 20px;
    color: var(--slate12);
  }
}

.apps-view-edit-wrap {
  display: flex;
  flex-direction: column;
  width: 51px;
  margin-right: 32px;
}

.apps-table-row {
  display: grid !important;
  grid-template-columns: 205px 286px 115px;

  td {
    padding: 12px;
    white-space: nowrap;
    overflow: hidden;
    text-overflow: ellipsis;
  }

  &:hover .apps-remove-btn {
    display: flex;
  }
}

.apps-remove-btn {
  width: 97px;
  height: 28px;
  font-weight: 600 !important;
}

.faded-text {
  color: var(--slate8);
}

.manage-groups-app-dropdown {
  width: 440px;
}

.create-new-group-button {
  width: 169px;
  height: 32px;
  border-radius: 6px;
}

.faded-input {
  background: var(--slate5);
}

.manage-group-table-head {
  display: flex;
  border-bottom: 1px solid var(--slate5);
  width: 612px;
  height: 36px;
  padding: 8px 12px;
  align-items: center;


  p {
    width: 272px !important;
    color: var(--slate11);
    font-weight: 500;
  }

}

.manage-groups-permission-apps,
.apps-constant-permission-wrap {
  border-bottom: 1px solid var(--slate5);
}

.manage-groups-permission-apps,
.apps-folder-permission-wrap,
.apps-variable-permission-wrap,
.apps-constant-permission-wrap {
  display: flex;
  align-items: center;
  padding: 12px;
  gap: 10px;

  div {
    width: 206px;
  }
}

.manage-groups-permission-apps,
.apps-variable-permission-wrap,
.apps-constant-permission-wrap {
  gap: 10px;
  height: 72px;
}

.apps-folder-permission-wrap,
.apps-variable-permission-wrap {
  height: 44px;
  border-bottom: 1px solid var(--slate5);
}

.delete-group {
  text-decoration: none !important;
  color: var(--tomato9) !important;
}

.delete-link,
.remove-decoration {
  text-decoration: none !important;
}

.edit-group {
  text-decoration: none !important;
  color: var(--slate12) !important;
}

.removed-decoration {
  text-decoration: none !important;
}

.rmsc .select-item.selected {
  color: var(--slate12) !important;
  background-color: var(--base) !important;
}

.manage-constants-dropdown {
  .rmsc.multi-select {
    .dropdown-container {
      gap: 17px;
      height: 32px;
      background: var(--base);
      border: 1px solid var(--slate7);
      border-radius: 6px;
      display: flex;
      justify-content: center;
      align-items: center;
      margin-right: 12px;
    }

    .dropdown-content {
      .panel-content {
        background: var(--base);
        border: 1px solid var(--slate3);
        box-shadow: 0px 12px 16px -4px rgba(16, 24, 40, 0.08), 0px 4px 6px -2px rgba(16, 24, 40, 0.03);
        border-radius: 6px;
        align-items: center;


        .select-item:hover {
          background-color: var(--slate3);
        }

        input {
          color: var(--slate11);

          &:focus {
            background: unset !important
          }
        }

        .item-renderer {
          align-items: center;

          span {
            font-size: 12px;
            color: var(--slate12)
          }
        }
      }
    }
  }
}




.manage-groups-app-dropdown {
  margin-right: 12px;

  .rmsc .dropdown-container:focus-within {
    border: 1px solid var(--indigo9) !important;
    box-shadow: 0px 0px 0px 2px #C6D4F9 !important;
  }

  input {
    color: var(--slate12);
    background-color: unset !important;
  }

  .dropdown-heading-value {
    span {
      color: var(--slate12) !important;

    }
  }

  .multi-select {
    .dropdown-container {
      gap: 17px;
      width: 440px;
      height: 32px;
      background: var(--base);
      border: 1px solid var(--slate7);
      border-radius: 6px;
      display: flex;
      justify-content: center;
      align-items: center;
      margin-right: 12px;
    }

  }

  .dropdown-content {
    .panel-content {
      background: var(--base);
      border: 1px solid var(--slate3);
      box-shadow: 0px 12px 16px -4px rgba(16, 24, 40, 0.08), 0px 4px 6px -2px rgba(16, 24, 40, 0.03);
      border-radius: 6px;

      .select-panel {
        .search {
          border-bottom: 1px solid var(--slate5);
        }

        .search,
        input {
          background-color: var(--base) !important;
        }
      }

      input[type='checkbox'] {
        border: 1px solid red !important;
      }

      .select-item:hover {
        background-color: var(--slate3);
      }


      .item-renderer {
        align-items: center !important;

        span {
          font-size: 12px;
          color: var(--slate12)
        }
      }

    }
  }
}

.sso-form-wrap {
  .form-label {
    font-size: 12px;
    font-weight: 500px;
    margin-bottom: 4px !important;
    color: var(--slate12);
  }

  .form-check-label {
    font-size: 12px;
    font-size: 12px;
    line-height: 20px;
    color: var(--slate12);
  }
}

.allow-default-sso-helper-text {
  white-space: pre-line;
}

.password-disable-danger-wrap {
  padding: 16px;
  gap: 16px;
  width: 574px;
  height: 116px;
  background: var(--tomato3);
  border: 1px solid var(--tomato5);
  border-radius: 6px;
}

.sso-footer-save-btn {
  height: 40px;
}

.sso-footer-cancel-btn {

  width: 85px;
  height: 40px;
}

.danger-text-login {
  padding-left: 40px !important;
}

.tick-icon {
  width: 20px;
  height: 20px;
  background: var(--indigo9);
  border-radius: 4px;
}

.invite-user-drawer-wrap {
  display: grid;
  grid-template-rows: auto 1fr auto;
  height: 100vh;
}

.manage-users-drawer-footer {
  padding: 24px 32px;
  height: 88px;
  border-top: 1px solid var(--slate5) !important;
  display: flex;
  gap: 8px;
  justify-content: end;

  .invite-btn {
    width: 140px;
    height: 40px;
  }

  .cancel-btn {
    width: 85px;
    height: 40px;
  }
}


.tj-drawer-tabs-wrap {
  display: flex;
}

.invite-user-drawer-wrap {
  .card-header {
    flex-direction: column;
    display: flex;
    justify-content: space-between;
    padding: 0px !important;
  }

  .card-header-inner-wrap {
    justify-content: space-between;
    width: 100%;
    padding: 16px 20px;
    height: 64px;

  }

  .card-header-inner-wrap,
  .tj-drawer-tabs-container {
    display: flex;
  }

  .tj-drawer-tabs-container-outer {
    padding-top: 0px;
    gap: 10px;
    height: 68px;
  }

  .tj-drawer-tabs-container {
    padding: 2px;
    gap: 2px;

    width: 502px;
    height: 36px;
    background: var(--slate4);
    border-radius: 6px;

  }
}

.tj-drawer-tabs-btn {
  padding: 2px 4px;
  gap: 6px;
  width: 248px;
  height: 32px;
  box-shadow: 0px 1px 2px rgba(16, 24, 40, 0.05);
  border-radius: 4px;
  border: none;
  color: var(--slate11);
  display: flex;
  align-items: center;
  justify-content: center;
  background: var(--slate4);


  span {
    margin-left: 4px !important;
    font-weight: 500;

  }
}

.tj-drawer-tabs-btn-active {
  background: var(--base);
  color: var(--slate12);
}

.user-number-wrap {
  display: flex;
  flex-direction: column;
  align-items: center;
  padding: 8px;
  gap: 10px;
  width: 36px;
  height: 36px;
  background: var(--slate3);
  border-radius: 1000px;
}

.user-csv-template-wrap {
  display: flex;
  padding: 24px;
  gap: 14px;

  width: 486px;
  height: 152px;

  background: var(--orange3);

  border: 1px solid var(--orange6);
  border-radius: 6px;

  div {
    display: flex;
    flex-direction: column;

    p {
      margin-bottom: 12px;
    }

  }
}

.upload-user-form {
  display: flex;
  flex-direction: column;
  justify-content: center;
  align-items: center;
  padding: 60px 0px;
  gap: 36px;
  width: 486px;
  border: 2px dashed var(--indigo9);
  border-radius: 6px;
  align-items: center;
  margin: 24px auto;
  text-align: center;

  .select-csv-text {
    color: var(--indigo9);
    margin-bottom: 4px;
  }

  span {
    color: var(--slate11) !important;
  }
}

.download-template-btn {
  width: 184px;
  height: 32px;
  padding: 0px !important;
}

.csv-upload-icon-wrap {
  display: flex;
  flex-direction: row;
  justify-content: center;
  align-items: center;
  padding: 10px;
  gap: 10px;
  width: 64px;
  height: 64px;
  background: var(--indigo3);
  border-radius: 12px;
  margin: 0px auto 12px auto;
  cursor: pointer;
}

.user-csv-template-wrap {
  margin-top: 24px;
}


.manage-users-drawer-content-bulk {
  form {
    display: flex;
    flex-direction: column;
    justify-content: center;
    align-items: center;
  }

  .manage-users-drawer-content-bulk-download-prompt {
    display: flex;
    flex-direction: row !important;
    justify-content: center;
    align-items: flex-start !important;
  }
}


.manage-users-drawer-content {
  margin: 24px 32px;

  .invite-user-by-email {
    display: flex;
    flex-direction: column;
    justify-content: center;
    align-items: top;
  }

  .invite-user-by-email {
    display: flex;
  }

  input[name="email"]:disabled,
  input[name="fullName"]:disabled {
    background-color: var(--slate3) !important;
    color: var(--slate9) !important
  }

  .invite-email-body {
    width: 452px;

    input:not([type="checkbox"]) {
      padding: 6px 10px;
      height: 32px;
      color: var(--slate12);
    }
  }
}

.rmsc .item-renderer {
  align-items: center !important;
}

.tj-db-table {
  overflow-y: auto;
  height: 110px;

  table {
    border-collapse: separate;
    border-spacing: 0;
    width: max-content;

    .row-tj {
      border-width: 0px !important;
    }
  }
}

.bounded-box {
  .sc-iwsKbI.lmGPCf {
    height: 100%;
    margin: auto;
    width: max-content;
    max-width: 100% !important;

    img {
      height: 100% !important;
    }

    .gVmiLs {
      width: auto !important;
    }
  }

  .css-tlfecz-indicatorContainer,
  .css-1gtu0rj-indicatorContainer {
    svg {
      width: 12px !important;
      height: 12px !important;
    }
  }

}

.sso-type-header {
  margin-left: 10px;
}

.groups-folder-list {
  padding: 6px 8px;
  gap: 40px;
  max-width: 188px;
  height: 32px;

  span {
    white-space: nowrap !important;
    overflow: hidden !important;
    text-overflow: ellipsis !important;
  }

  .tooltip {
    opacity: 0.7;
  }

  .groups-list-option-button {
    background-color: var(--base) !important;
    width: 24px;
    height: 24px;
    padding: 7px 0px 7px 0px;

    &:focus-visible {
      border: none !important;
      outline: none !important;
      box-shadow: none !important;
    }
  }



}

.create-group-modal-footer {
  display: flex;
  align-items: center;
  gap: 8px;
  justify-content: end;
}

.add-users-button {
  width: 160px;
  height: 32px;
}

.sso-page-inputs {
  padding: 6px 10px;
  gap: 17px;
  width: 612px;
  height: 32px;
}

.popover-group-menu {
  border-radius: 4px;
  width: 190px;
  box-shadow: 0px 12px 16px -4px rgba(16, 24, 40, 0.08), 0px 4px 6px -2px rgba(16, 24, 40, 0.03);
  background: var(--base);
  color: var(--slate12);
  border: 1px solid var(--slate3);

  .popover-arrow {
    display: none;
  }

  .popover-body {
    padding: 6px;
    color: var(--slate12);

    .field {

      width: 100%;
      margin: 0 0 0 0;
      height: 36px;
      justify-content: center;
      align-items: center;
      display: flex;

      .option-row {
        width: 100%;
        height: 100%;
        font-weight: 400;
        font-size: 12px;
        justify-content: left;
        align-items: center;
        display: flex;
        z-index: 999999999;
      }

      .disable {
        color: var(--slate7);
      }

      &__danger {
        color: var(--tomato9);
      }

      :hover {
        background-color: var(--slate3);
      }
    }
  }
}

.workspace-settings-filter-wrap {
  background: var(--slate3);
  padding: 15px 16px;
  gap: 12px;
  width: 880px;
  height: 62px;
  border-right: 1px solid var(--slate7);
  border-top: 1px solid var(--slate7);
  border-left: 1px solid var(--slate7);
  box-shadow: 0px 1px 2px rgba(16, 24, 40, 0.05);
  border-top-left-radius: 6px;
  border-top-right-radius: 6px;
}


// users page
.css-1i2tit0-menu {
  margin: 0px !important;
  background: var(--base);
  box-shadow: 0px 4px 6px -2px #10182808 !important;

  .css-2kg7t4-MenuList {
    margin: 0px !important;
    padding: 0px !important;
    background: var(--base);
  }
}

.workspace-settings-nav-items {
  padding: 6px 8px;
  gap: 40px;
  width: 248px;
  height: 32px;
}

.new-app-dropdown {
  background: var(--base) !important;
  color: var(--slate12);
}

.workspace-variable-container-wrap {

  .card,
  thead {
    background: var(--base) !important;

    tr>th,
    tbody>tr>td {
      background: var(--base) !important;
    }
  }

}

.move-selected-app-to-text {
  p {
    white-space: nowrap;
    overflow: hidden;
    text-overflow: ellipsis;

    span {
      font-weight: 600;
    }
  }
}

.tj-org-dropdown {
  .dashboard-org-avatar {
    margin-right: 11px;
    display: flex;
    flex-direction: row;
    justify-content: center;
    align-items: center;
    padding: 7px 8px;
    gap: 10px;
    width: 34px;
    height: 34px;
    background: var(--slate4) !important;
    color: var(--slate9);
    border-radius: 6px;
  }

  .org-name {
    color: var(--slate12) !important;
    white-space: nowrap;
    overflow: hidden;
    text-overflow: ellipsis;
  }
}

.css-1q0xftk-menu {
  background-color: var(--base-black) !important;
  border: 1px solid hsl(197, 6.8%, 13.6%) !important;
  box-shadow: 0px 12px 16px -4px rgba(16, 24, 40, 0.08), 0px 4px 6px -2px rgba(16, 24, 40, 0.03) !important;

}

.css-4yo7x8-menu {
  background-color: var(--base) !important;
  border: 1px solid var(--slate3) !important;
  box-shadow: 0px 12px 16px -4px rgba(16, 24, 40, 0.08), 0px 4px 6px -2px rgba(16, 24, 40, 0.03) !important;
  border-radius: 6px !important;
}


.org-custom-select-header-wrap {
  border-bottom: 1px solid var(--slate5);
}

.btn-close:focus {
  box-shadow: none !important;
}

.template-card {
  padding: 16px;
  gap: 16px;
  min-width: 280px;
  max-width: 100%;
  height: 210px;
  background: var(--base);
  border: 1px solid var(--slate3);
  box-shadow: 0px 1px 2px rgba(16, 24, 40, 0.05);
  border-radius: 6px;
}

.see-all-temlplates-link {
  color: var(--indigo9) !important;
}

.template-card-img {
  padding: 0px;
  width: 100%;
  height: 77.5%;
  border-radius: 4px;
}

.confirm-dialogue-body {
  background: var(--base);
  color: var(--slate12);
}

.folder-header-icons-wrap {
  gap: 4px;
}

.tj-common-search-input {
  .input-icon-addon {
    padding-right: 8px;
    padding-left: 8px;

  }

  input {
    box-sizing: border-box;
    display: flex;
    flex-direction: row;
    align-items: center;
    padding: 4px 8px !important;
    gap: 16px;
    width: 248px !important;
    height: 28px !important;
    background: var(--base);
    border: 1px solid var(--slate7);
    border-radius: 6px;
    color: var(--slate12);
    padding-left: 33px !important;


    ::placeholder {
      color: var(--slate9);
      margin-left: 5px !important;
      padding-left: 5px !important;
      background-color: red !important;
    }

    &:hover {
      background: var(--slate2);
      border: 1px solid var(--slate8);
    }

    &:active {
      background: var(--indigo2);
      border: 1px solid var(--indigo9);
      box-shadow: 0px 0px 0px 2px #C6D4F9;
      outline: none;
    }

    &:focus-visible {
      background: var(--slate2);
      border: 1px solid var(--slate8);
      border-radius: 6px;
      outline: none;
      padding-left: 12px !important;
    }

    &:disabled {
      background: var(--slate3);
      border: 1px solid var(--slate7);
    }
  }


}

.search-icon-wrap {
  display: flex;
  flex-direction: row;
  justify-content: center;
  align-items: center;
  padding: 7px;
  gap: 8px;
  width: 28px;
  height: 28px;
  background: var(--base);
  border: 1px solid var(--slate7);
  border-radius: 6px;
  cursor: pointer;
}

.sidebar-list-wrap {
  margin-top: 24px;
  padding: 0px 20px 20px 20px;
  height: calc(100vh - 180px);
  overflow: auto;

  span {
    letter-spacing: -0.02em;
  }
}

.drawer-footer-btn-wrap,
.variable-form-footer {
  display: flex;
  flex-direction: row;
  justify-content: flex-end;
  align-items: center;
  padding: 24px 32px;
  gap: 8px;
  height: 88px;
  border-top: 1px solid var(--slate5);
  background: var(--base);
}

.drawer-card-title {
  padding: 16px;
  border-bottom: 1px solid var(--slate5);

  h3 {
    margin-bottom: 0px !important;
  }
}

.drawer-card-wrapper,
.variable-form-wrap {
  min-height: 100vh;
  display: grid;
  grid-template-rows: auto 1fr auto;
}

.add-new-datasource-header-container {
  margin-bottom: 24px;
  padding-top: 4px;
}

.folder-list-group-item {
  color: var(--slate12) !important;
}

.table-list-item,
.table-name {
  color: var(--slate12) !important;
}

// targetting all react select dropdowns

.css-1i2tit0-menu .css-2kg7t4-MenuList {
  div {
    background-color: var(--base-black);

    &:hover {
      background-color: hsl(198, 6.6%, 15.8%);
      ;
    }
  }
}

.css-ob45yj-menu .css-2kg7t4-MenuList {
  div {
    background-color: var(--base);

    &:hover {
      background-color: var(--slate4);
      ;
    }
  }
}

.selected-ds.row>img {
  padding: 0 !important;
}

.tj-user-table-wrapper {
  height: calc(100vh - 270px); //52+64+40+32+20+62
  overflow-y: auto;
  background: var(--base);
  border-right: 1px solid var(--slate7);
  border-bottom: 1px solid var(--slate7);
  border-left: 1px solid var(--slate7);
  box-shadow: 0px 1px 2px rgba(16, 24, 40, 0.05);
  border-bottom-left-radius: 6px;
  border-bottom-right-radius: 6px;

}

.user-filter-search {
  padding: 6px 10px;
  gap: 16px;
  width: 312px;
  height: 32px;
  background: var(--base);
  border: 1px solid var(--slate7);
  border-radius: 6px;

  &::placeholder {
    color: var(--slate9);
  }
}



//TJ APP INPUT
.tj-app-input,
.edit-row-container {
  display: flex;
  flex-direction: column;
  font-family: 'IBM Plex Sans';
  font-style: normal;
  position: relative;

  .text-danger {
    font-weight: 400 !important;
    font-size: 10px !important;
    line-height: 16px !important;
    color: var(--tomato10) !important;
  }

  label {
    font-family: 'IBM Plex Sans';
    font-style: normal;
    font-weight: 500;
    font-size: 12px;
    line-height: 20px;
    display: flex;
    align-items: center;
    color: var(--slate12);
    margin-bottom: 4px;
  }

  input.form-control,
  textarea,
  .form-control {
    gap: 16px !important;
    background: var(--base) !important;
    border: 1px solid var(--slate7) !important;
    border-radius: 6px !important;
    margin-bottom: 4px !important;
    color: var(--slate12) !important;
    transition: none;


    &:hover {
      background: var(--slate1) !important;
      border: 1px solid var(--slate8) !important;
      -webkit-box-shadow: none !important;
      box-shadow: none !important;
      outline: none;
    }

    &:focus-visible {
      background: var(--indigo2) !important;
      border: 1px solid var(--indigo9) !important;
      box-shadow: none !important;
    }

    &.input-error-border {
      border-color: #DB4324 !important;
    }

    &:-webkit-autofill {
      box-shadow: 0 0 0 1000px var(--base) inset !important;
      -webkit-text-fill-color: var(--slate12) !important;

      &:hover {
        box-shadow: 0 0 0 1000px var(--slate1) inset !important;
        -webkit-text-fill-color: var(--slate12) !important;
      }

      &:focus-visible {
        box-shadow: 0 0 0 1000px var(--indigo2) inset !important;
        -webkit-text-fill-color: var(--slate12) !important;
      }
    }


  }

}

.tj-app-input-wrapper {
  display: flex;

  .eye-icon {
    position: absolute;
    right: 8px;
    top: 5px;
    cursor: pointer;
  }

  .form-control {
    padding-right: 2.2rem;
  }
}



.tj-sub-helper-text {
  font-weight: 400;
  font-size: 10px;
  line-height: 16px;
}

.tj-input-success {
  color: var(--grass10);
}

.tj-input-warning {
  color: var(--orange10);
}

.tj-input-helper {
  color: var(--slate11);
}

.tj-input-error {
  color: var(--tomato10);
}

.tj-input-error-state {
  border: 1px solid var(--tomato9);
}

// TJ APP INPUT END

.search-input-container {
  display: flex;
}

// sidebar styles inside editor :: temporary
.theme-dark,
.dark-theme {
  .codehinter.alert-component.workspace-variables-alert-banner {
    color: #ffecbb !important;
    background-color: #3a3f41 !important;
    border-color: #4d5156 !important;
  }
}

.add-icon-column {
  position: sticky;
  top: 0;
  z-index: 1;
  right: 0;
  padding: 0px !important;
  width: 30px;
  height: 31px;
  border-radius: 0px !important;
  background: var(--slate7) !important;
  cursor: pointer;

  .icon-styles {
    font-size: 14px !important;
    font-weight: 400;
    color: black;
  }
}

.add-icon-column-dark {
  position: sticky;
  top: 0;
  z-index: 1;
  right: 0;
  padding: 0px !important;
  width: 30px;
  height: 31px;
  border-radius: 0px !important;
  cursor: pointer;

  .icon-styles {
    width: 100% !important;
    height: 100% !important;
    background: #1c252f !important;
    border: 0.4px solid white !important;
    font-size: 14px !important;
    font-weight: 400;
    color: white;
  }
}

.add-icon-row {
  position: sticky;
  bottom: 0;
  left: 0px;
  width: 29px;
  height: 31px;
  background: var(--slate7);
  border-width: 0px 1px 1px 1px;
  border-style: solid;
  border-radius: 0px;
  border-color: var(--slate4);
  border-radius: 0px !important;
  font-size: 14px !important;
  font-weight: 400;
  display: flex;
  align-items: center;
  justify-content: center;
  cursor: pointer;
}

.add-icon-row-dark {
  position: sticky;
  bottom: 0;
  left: 0px;
  width: 29px;
  height: 31px;
  background: var(--slate7);
  border-width: 0px 1px 1px 1px;
  border-style: solid;
  border-radius: 0px;
  background: #1c252f !important;
  border: 0.4px solid white !important;
  font-size: 14px !important;
  font-weight: 400;
  color: white;
  display: flex;
  align-items: center;
  justify-content: center;
  cursor: pointer;
  z-index: 2;
}

// custom styles for users multiselect in manage users
.manage-groups-users-multiselect {
  gap: 17px;
  width: 440px;
  height: 32px;
  background: var(--base);
  border-radius: 6px;

  .dropdown-heading {
    height: 32px;
    padding: 6px 10px;
  }

  .dropdown-container {
    background: var(--base);
    border: 1px solid var(--slate7) !important;
  }

  .dropdown-content {
    border: 1px solid var(--slate3);
    box-shadow: 0px 12px 16px -4px rgba(16, 24, 40, 0.08), 0px 4px 6px -2px rgba(16, 24, 40, 0.03);
    border-radius: 6px;

    .search {
      input {
        background-color: var(--base);
        color: var(--slate12);
      }
    }
  }

  .rmsc,
  .dropdown-content,
  .panel-content,
  .search {
    background: var(--base) !important;
  }

  .options {
    .select-item {
      color: var(--slate12);

      &:hover {
        background: var(--slate4);
        border-radius: 6px;
      }
    }
  }
}

.select-search__options {
  .item-renderer {
    display: flex !important;
    justify-content: space-between;
    padding: 20px;
    cursor: pointer;
    flex-direction: row;

    div:first-child {
      display: flex;
    }

    p {
      margin-bottom: 0px !important;
      color: var(--slate12);
    }

    span {
      color: var(--slate11);
    }

    p,
    span {
      font-weight: 400;
      font-size: 12px;
      line-height: 20px;
    }
  }
}

.create-new-app-dropdown {
  .button:first-child {
    padding: 0 !important;
  }

  .dropdown-toggle::after {
    border: none !important;
    content: url("data:image/svg+xml,%3Csvg width='25' height='25' viewBox='0 0 25 25' fill='none' xmlns='http://www.w3.org/2000/svg'%3E%3Cpath fill-rule='evenodd' clip-rule='evenodd' d='M10.5 7.03906C10.5 6.34871 11.0596 5.78906 11.75 5.78906C12.4404 5.78906 13 6.34871 13 7.03906C13 7.72942 12.4404 8.28906 11.75 8.28906C11.0596 8.28906 10.5 7.72942 10.5 7.03906ZM10.5 12.0391C10.5 11.3487 11.0596 10.7891 11.75 10.7891C12.4404 10.7891 13 11.3487 13 12.0391C13 12.7294 12.4404 13.2891 11.75 13.2891C11.0596 13.2891 10.5 12.7294 10.5 12.0391ZM11.75 15.7891C11.0596 15.7891 10.5 16.3487 10.5 17.0391C10.5 17.7294 11.0596 18.2891 11.75 18.2891C12.4404 18.2891 13 17.7294 13 17.0391C13 16.3487 12.4404 15.7891 11.75 15.7891Z' fill='%23fff'/%3E%3C/svg%3E%0A");
    transform: rotate(360deg);
    width: 14px;
    margin: 0 !important;
    display: flex;
    align-items: center;
    justify-content: center;
    padding: 8px 0px 0px 0px;
  }
}

.sso-page-loader-card {
  background-color: var(--slate2) !important;
  height: 100%;

  .card-header {
    background-color: var(--slate2) !important;
  }
}

.workspace-nav-list-wrap {
  padding: 4px 20px 20px 20px;
  height: calc(100vh - 116px) !important;
}

.upload-user-form span.file-upload-error {
  color: var(--tomato10) !important;
  margin-top: 12px 0px 0px 0px;
}

.tj-onboarding-phone-input {
  width: 392px !important;
  height: 40px;
  padding: 8px 12px;
  gap: 8px;
  margin-bottom: 12px;
  background: #FFFFFF;
  border: 1px solid #D7DBDF !important;
  border-radius: 0px 4px 4px 0px !important;

  &:hover {
    border: 1px solid #466BF2 !important;
  }
}

.tj-onboarding-phone-input-wrapper {
  margin-bottom: 12px;
}

.theme-dark {
  .tj-onboarding-phone-input-wrapper {
    .flag-dropdown {
      background-color: #1f2936 !important;

      .country-list {
        background-color: #1f2936 !important;
        background: #1f2936;

        li {
          .country .highlight {
            background-color: #3a3f42;
            color: #000 !important;

            div {
              .country-name {
                color: #6b6b6b !important;
              }
            }

          }

          &:hover {
            background-color: #2b2f31;
          }

        }
      }
    }

  }

  .react-tel-input .country-list .country.highlight {
    color: #6b6b6b;
  }
}

#global-settings-popover {
  padding: 24px;
  gap: 20px;
  max-width: 377px !important;
  height: 316px !important;
  background: #FFFFFF;
  border: 1px solid #E6E8EB;
  box-shadow: 0px 32px 64px -12px rgba(16, 24, 40, 0.14);
  border-radius: 6px;
  margin-top: -13px;


  .input-with-icon {
    justify-content: end;
  }

  .form-check-input {
    padding-right: 8px;
  }

  .global-popover-div-wrap-width {
    width: 156px !important;
  }

  .form-switch {
    margin-bottom: 20px;
  }

  .global-popover-div-wrap {
    padding: 0px;
    gap: 75px;
    width: 329px;
    height: 32px;
    margin-bottom: 20px !important;
    justify-content: space-between;

    &:last-child {
      margin-bottom: 0px !important;
    }
  }
}

.global-popover-text {
  font-family: 'IBM Plex Sans';
  font-style: normal;
  font-weight: 500;
  font-size: 12px;
  line-height: 20px;
  color: #11181C;


}

.maximum-canvas-width-input-select {
  padding: 6px 10px;
  gap: 17px;
  width: 60px;
  height: 32px;
  background: #FFFFFF;
  border: 1px solid #D7DBDF;
  border-radius: 0px 6px 6px 0px;
}

.maximum-canvas-width-input-field {
  padding: 6px 10px;
  gap: 17px;
  width: 97px;
  height: 32px;
  background: #FFFFFF;
  border: 1px solid #D7DBDF;
  border-top-left-radius: 6px;
  border-bottom-left-radius: 6px;
  border-right: none !important;


}

.canvas-background-holder {
  padding: 6px 10px;
  gap: 6px;
  width: 120px;
  height: 32px;
  background: #FFFFFF;
  display: flex;
  align-items: center;
  border: 1px solid #D7DBDF;
  border-radius: 6px;
  flex-direction: row;
}

.export-app-btn {
  flex-direction: row;
  justify-content: center;
  align-items: center;
  padding: 6px 16px;
  gap: 6px;
  width: 158px;
  height: 32px;
  font-family: 'IBM Plex Sans';
  font-style: normal;
  font-weight: 600;
  font-size: 14px;
  line-height: 20px;
  color: #3E63DD;
  background: #F0F4FF;
  border-radius: 6px;
  border: none;
}

.tj-btn-tertiary {
  padding: 10px 20px;
  gap: 8px;
  width: 112px;
  height: 40px;
  background: #FFFFFF;
  border: 1px solid #D7DBDF;
  border-radius: 6px;

  &:hover {
    border: 1px solid #C1C8CD;
    color: #687076;
  }

  &:active {
    border: 1px solid #11181C;
    color: #11181C;
  }
}

.export-table-button {

  display: flex;
  align-items: center;
  justify-content: center;
}


#global-settings-popover.theme-dark {
  background-color: $bg-dark-light !important;
  border: 1px solid #2B2F31;

  .global-popover-text {
    color: #fff !important;
  }

  .maximum-canvas-width-input-select {
    background-color: $bg-dark-light !important;
    border: 1px solid #324156;
    color: $white;
  }

  .export-app-btn {
    background: #192140;
  }

  .fx-canvas div {
    background-color: transparent !important;
  }
}

.released-version-popup-container {
  width: 100%;
  position: absolute;
  display: flex;
  justify-content: center;
  top: 55px;

  .released-version-popup-cover {
    width: 250px;
    height: fit-content;
    margin: 0;
    z-index: 1;

    .popup-content {
      background-color: #121212;
      padding: 16px 18px 0px 16px;
      border-radius: 6px;

      p {
        font-size: 14px;
        font-family: IBM Plex Sans;
        color: #ECEDEE;
      }
    }
  }

  .error-shake {
    animation: shake 0.82s cubic-bezier(.36, .07, .19, .97) both;
    transform: translate3d(0, 0, 0);
    backface-visibility: hidden;
    perspective: 10000px;
  }

  @keyframes shake {

    10%,
    90% {
      transform: translate3d(-1px, 0, 0);
    }

    20%,
    80% {
      transform: translate3d(2px, 0, 0);
    }

    30%,
    50%,
    70% {
      transform: translate3d(-4px, 0, 0);
    }

    40%,
    60% {
      transform: translate3d(4px, 0, 0);
    }
  }

}

.profile-page-content-wrap {
  background-color: var(--slate2);
  padding-top: 40px;
}

.profile-page-card {
  background-color: var(--base);
  border-radius: 6px;
}

.all-apps-link-cotainer {
  border-radius: 6px !important;
}

.workspace-variable-table-card {
  height: calc(100vh - 208px);
}

.workspace-constant-table-card {
  margin: 0 auto;
  width: 880px;
  min-height: calc(100vh - 308px);

  .empty-state-org-constants {
    padding-top: 5rem;

    .info {
      color: var(--slate11);
    }
  }

  .workspace-constant-card-body {
    height: 100%;
  }

  .constant-table-card {
    min-height: 370px;
  }

  .card-footer {
    border-top: none !important;
  }

  .left-menu .tj-list-item {
    width: 148px
  }
}



.variables-table-wrapper {
  tr {
    border-width: 0px !important;
  }
}

.constant-table-wrapper {
  tr {
    border-width: 0px !important;
  }
}

.home-page-content-container {
  max-width: 880px;

  @media only screen and (max-width: 768px) {
    margin-bottom: 0rem !important;

    .liner {
      width: unset !important;
    }

    .app-list {
      overflow-y: auto;
      height: calc(100vh - 23rem);
    }

    .menu-ico {
      display: none !important;
    }
  }
}

@media only screen and (min-width: 1584px) and (max-width: 1727px) {

  .edit-button,
  .launch-button {
    width: 113px !important;
  }
}



@media only screen and (max-width: 1583px) and (min-width: 1312px) {

  .homepage-app-card-list-item {
    max-width: 264px;

    .edit-button,
    .launch-button {
      width: 109px !important;
    }
  }

}

@media only screen and (min-width: 1728px) {

  .homepage-app-card-list-item {
    max-width: 304px;

    .edit-button,
    .launch-button {
      width: 129px !important;
    }
  }

  .home-page-content-container {
    max-width: 976px;
  }

  .liner {
    width: 976px;
  }
}

@media only screen and (max-width: 992px) {
  .homepage-app-card-list-item-wrap {
    display: flex;
    justify-content: center;
    margin-left: auto;
    margin-right: auto;
    width: 100%;
    margin-top: 22px;
  }

  .homepage-app-card-list-item {
    max-width: 304px !important;
    flex-basis: 100%;

    .edit-button,
    .launch-button {
      width: 129px !important;
    }
  }
}

@media only screen and (min-width: 993px) and (max-width: 1311px) {
  .home-page-content-container {
    max-width: 568px;
  }

  .homepage-app-card-list-item-wrap {
    row-gap: 20px;
  }

  .homepage-app-card-list-item {
    max-width: 269px;
    flex-basis: 100%;

    .edit-button,
    .launch-button {
      width: 111.5px !important;
    }
  }

  .liner {
    width: 568px;
  }
}

.tj-docs-link {
  color: var(--indigo9) !important;
  text-decoration: none;
  list-style: none;
}

.datasource-copy-button {
  width: 87px;
  height: 32px;
}

.datasource-edit-btn {
  height: 27px;
  margin-left: 12px;
}

.datasource-edit-modal {

  .modal-content,
  .modal-body,
  .modal-header,
  .modal-title,
  .modal-body-content,
  .modal-sidebar,
  .card {
    background-color: var(--base) !important;
    color: var(--slate12) !important;
    border-color: var(--slate5) !important;
  }

  .datasource-modal-sidebar-footer {
    .footer-text {
      color: var(--slate12) !important;
    }
  }

  .form-control-plaintext {
    color: var(--slate12) !important;
  }

  .card {
    &:hover {
      background-color: var(--slate2) !important;
    }
  }
}

.org-edit-icon {
  width: 28px;
  height: 28px;
  border-radius: 6px;
  display: flex;
  justify-content: center;
  align-items: center;

  svg {
    height: 14px;
    width: 14px;
  }
}

.marketplace-body {
  height: calc(100vh - 64px) !important;
  overflow-y: auto;
  // background: var(--slate2);
}

.plugins-card {
  background-color: var(--base);
  border: 1px solid var(--slate3);
  box-shadow: 0px 1px 2px rgba(16, 24, 40, 0.05);
  border-radius: 6px;

  .card-body-alignment {
    min-height: 145px;
    display: flex;
    flex-direction: column;
    justify-content: space-between;
  }
}

.template-source-name {
  color: var(--slate12) !important;
}

.marketplace-install {
  color: var(--indigo9);
}

.popover {
  .popover-arrow {
    display: none;
  }
}

.shareable-link {
  .input-group {
    .input-group-text {
      border-color: var(--slate7);
      color: var(--slate12);
      background-color: var(--slate3);
    }

    .app-name-slug-input {
      input {
        border-color: var(--grass9);
      }
    }
  }

  .input-group {
    display: flex;

    .tj-app-input textarea {
      width: 600px;
      border-radius: 0px !important;
      margin-bottom: 0px !important;
      background-color: #efefef4d;
      color: #545454;
    }
  }
}

.confirm-dialogue-modal {
  background: var(--base);

  .modal-header {
    background: var(--base);
    color: var(--slate12);
    border-bottom: 1px solid var(--slate5);
  }
}

.theme-dark {
  .icon-widget-popover {
    .search-box-wrapper input {
      color: #f4f6fa !important;
    }

    .search-box-wrapper input:focus {
      background-color: #1c252f !important;
    }
  }

  .shareable-link {
    .tj-app-input textarea {
      background-color: #5e656e !important;
      color: #f4f6fa !important;
      border: none !important;
    }
  }

  .icon-widget-popover {
    .search-box-wrapper .input-icon-addon {
      min-width: 2.5rem !important;
    }

    .search-box-wrapper input {
      color: var(--slate12) !important;
    }
  }

  .shareable-link-container,
  .app-slug-container {
    .field-name {
      color: var(--slate-12) !important;
    }

    input.slug-input {
      background: #1f2936 !important;
      color: #f4f6fa !important;
      border-color: #324156 !important;
    }

    .applink-text {
      background-color: #2b394b !important;
    }

    .input-group-text {
      background-color: #2b394b !important;
    }

    .tj-text-input {
      border-color: #324156 !important;
    }

    .input-with-icon {
      .form-control {
        background-color: #1f2936 !important;
        border-color: #3E4B5A !important;
        color: #fff !important;
      }
    }
  }

}

.dark-theme {
  .manage-app-users-footer {
    .default-secondary-button {
      background-color: var(--indigo9);
      color: var(--base-black);
    }
  }
}

.break-all {
  word-break: break-all;
}

.workspace-folder-modal {
  .tj-text-input.dark {
    background: #202425;
    border-color: var(--slate7) !important;
  }
}

.slug-ellipsis {
  white-space: nowrap;
  overflow: hidden;
  text-overflow: ellipsis;
  width: 150px;
}

.app-slug-container,
.shareable-link-container,
.workspace-folder-modal {
  .tj-app-input {
    padding-bottom: 0px !important;
  }

  .label {
    font-weight: 400;
    font-size: 10px;
    height: 0px;
    padding: 4px 0px 16px 0px;
  }

  .tj-input-error {
    color: var(--tomato10);
  }

  .tj-text-input {
    width: auto !important;
    background: var(--slate3);
    color: var(--slate9);
    height: auto !important;
    margin-bottom: 5px;
    border-color: var(--slate7);

    &:hover {
      box-shadow: none;
    }

    &:active {
      border: 1px solid #D7DBDF;
      box-shadow: none;
    }
  }

  .input-with-icon {
    flex: none;

    .icon-container {
      right: 20px;
      top: calc(50% - 13px);
    }
  }

  .label-info {
    color: #687076;
  }

  .label-success {
    color: #3D9A50;
  }


  .workspace-spinner {
    color: #889096 !important;
    width: 16px;
    height: 16px;
    align-self: center;
  }

  .cancel-btn {
    color: var(--indigo9);
  }
}

.confirm-dialogue-modal {
  background: var(--base);
}

.table-editor-component-row {
  .rdt.cell-type-datepicker {
    margin-top: 0;
  }

  .has-multiselect {
    .select-search-input {
      margin-bottom: 0;
    }
  }
}

.theme-dark .card-container {
  background-color: #121212 !important
}

.version-select {
  .react-select__menu {
    .react-select__menu-list {
      max-height: 150px;
    }
  }
}

.generate-cell-value-component-div-wrapper {

  .form-control-plaintext:focus-visible {
    outline-color: #dadcde;
    border-radius: 4px;
  }

  .form-control-plaintext:hover {
    outline-color: #dadcde;
    border-radius: 4px;
  }
}

.dark-theme {
  .generate-cell-value-component-div-wrapper {

    .form-control-plaintext:focus-visible {
      filter: invert(-1);
    }

    .form-control-plaintext:hover {
      filter: invert(-1);
    }
  }
}

.app-slug-container,
.workspace-folder-modal {
  .tj-app-input {
    padding-bottom: 0px !important;

    .is-invalid {
      border-color: var(--tomato10) !important;
    }

    .is-invalid:focus {
      border-color: var(--tomato10) !important;
    }
  }

  .tj-input-error {
    height: 32px;
    color: var(--tomato10);
    font-weight: 400;
    font-size: 10px;
    height: 0px;
    padding: 4px 0px 16px 0px;
  }
}

.jet-container-loading {
  margin: 0 auto;
  justify-content: center;
  align-items: center;
}

.jet-container-json-form {
  padding: 20px;

  .DateRangePickerInput {
    width: 100% !important;
  }

  .dropzone {
    aside {
      width: 100% !important;
    }
  }

  fieldset {
    width: 100%;

    .json-form-wrapper {
      margin-bottom: 4px;

      // overrides properties of text widget in custom schema form
      .text-widget {
        height: 100% !important;
      }

      .text-widget[style*="font-size: 14px;"] {
        height: 21px !important;

        div {
          overflow-y: visible !important;
        }
      }

      .text-widget[style*="font-size: 20px;"] {
        height: 30px !important;
        background-color: red;

        div {
          overflow-y: visible !important;
        }
      }


      .widget-button {
        button {
          width: auto !important;
          min-width: 140px !important;
        }
      }
    }
  }
}

.freeze-scroll {
  #real-canvas {
    overflow: hidden;
  }
}

.badge-warning {
  background-color: var(--amber7) !important;
}

.workspace-variables-alert-banner {
  width: inherit;
  background-color: #FFF9ED;
  border-color: #FFE3A2;
  margin-bottom: 0px;
  padding: 8px 16px;
  border-radius: 0px;
  display: flex;
  justify-content: space-between;
  align-items: center;
  color: var(--amber8);
  font-size: 12px;
  font-weight: 500;
  line-height: 16px;
  letter-spacing: 0.4px;
  text-align: left;
  box-shadow: 0px 1px 2px rgba(16, 24, 40, 0.05);
  border-radius: 6px;
}

.alert-banner-type-text {
  font-size: 12px;
  font-weight: 500;
  line-height: 16px;
  letter-spacing: 0.4px;
  text-align: left;
}

.tj-app-input .alert-component.workspace-variables-alert-banner {
  color: var(--amber8);
  border-color: var(--amber3);
}

.form-label-restricted {
  display: none;
}


#tooltip-for-org-constant-cell,
#tooltip-for-org-input-disabled {
  padding: 12px 16px !important;
  white-space: pre-line !important;
  max-width: 500px !important;
  z-index: 1 !important;

  .react-tooltip-arrow {
    background: inherit !important;
  }
}

.query-rename-input {

  &:focus,
  &:active {
    box-shadow: 0px 0px 0px 2px #C6D4F9;
    border: 1px solid var(--light-indigo-09, var(--indigo9));
  }
}

.btn-query-panel-header {
  height: 28px;
  width: 28px;
  display: flex;
  align-items: center;
  justify-content: center;
  border-radius: 6px;
  background-color: transparent;
  border: none;

  &.active {
    background-color: var(--slate5) !important;
  }

  &:hover,
  &:focus {
    background-color: var(--slate4) !important;
  }
}

.tj-scrollbar {

  ::-webkit-scrollbar,
  &::-webkit-scrollbar {
    width: 16px;
    border-radius: 8px;
  }

  ::-webkit-scrollbar-thumb,
  &::-webkit-scrollbar-thumb {
    border: 4px solid var(--base);
    border-radius: 8px;
    background-color: var(--slate4) !important;
  }

  ::-webkit-scrollbar-track,
  &::-webkit-scrollbar-track {
    background-color: var(--base);
  }

}

.form-check>.form-check-input:not(:checked) {
  background-color: var(--base);
  border-color: var(--slate7);
}

/*
* remove this once whole app is migrated to new styles. use only `theme-dark` class everywhere. 
* This is added since some of the pages are in old theme and making changes to `theme-dark` styles can break UI style somewhere else 
*/
.tj-dark-mode {
  background-color: var(--base) !important;
  color: var(--base-black) !important;
}

.tj-list-btn {
  border-radius: 6px;

  &:hover {
    background-color: var(--slate4);
  }

  &.active {
    background-color: var(--slate5);
  }
}

.tj-list-option {
  &.active {
    background-color: var(--indigo2);
  }
}

.runjs-parameter-badge {
  max-width: 104px;
  height: 24px !important;
  padding: 2px 6px !important;
}

.release-buttons {
  .release-button {
    display: flex;
    padding: 4px 12px;
    align-items: center;
    gap: 8px;
    flex: 1 0 0;
    width: 84px;
    height: 28px;
    cursor: pointer;
  }

  .released-button {
    background-color: #F1F3F5;
    color: #C1C8CD;
  }
}

.modal-divider {
  border-top: 1px solid #dee2e6;
  padding: 10px;
}

.dark-theme-modal-divider {
  border-top: 1px solid var(--slate5) !important;
  padding: 10px;

  .nav-item {
    background-color: transparent !important;
  }
}

.app-slug-container {
  .label {
    font-size: 9px !important;
  }
}

.shareable-link-container {
  .copy-container {
    width: 0px;
    margin-right: -12px;
  }

  .form-check-label {
    font-size: 12px;
    margin-left: 8px;
    color: var(--base-slate-12);
  }

  .label-success,
  .label-updated,
  .tj-input-error,
  .label-info {
    font-size: 10px;
    padding-top: 10px;
  }

  .input-with-icon {
    .form-control {
      height: 100%;
      border-radius: 0px !important;
      padding-right: 40px;
    }

    .is-invalid:focus {
      border-color: var(--tomato9) !important;
    }

    .icon-container {
      right: 12px;
      top: calc(50% - 11px);

      .spinner-border {
        width: 20px;
        height: 20px;
      }
    }
  }

  .input-group-text {
    background: var(--slate3);
    color: var(--slate9);
  }
}

.manage-app-users-footer {
  padding-bottom: 20px;
  margin-top: 18px;

  .default-secondary-button {
    width: auto !important;
    padding: 18px;
  }

}

.share-disabled {
  opacity: 0.4;
}

// Editor revamp styles
.main-wrapper {
  .editor {
    .header>.navbar {
      background-color: var(--base) !important;
      border-bottom: 1px solid var(--slate5);
      z-index: 10;
    }
  }
}

.component-image-wrapper {
  background-color: var(--slate3) !important;
  border-radius: 6px;
}

.components-container {
  margin-left: 16px;
  margin-right: 16px;
}

.draggable-box-wrapper {
  height: 86px;
  width: 72px;
  margin-bottom: 4px;
}

.component-card-group-wrapper {
  display: flex;
  flex-wrap: wrap;
  column-gap: 22px;
}

.component-card-group-container {
  display: flex;
  row-gap: 12px;
  flex-direction: column;
  padding-bottom: 12px;
  padding-top: 12px;
}

.widgets-manager-header {
  color: var(--slate12);
  font-size: 14px;
  font-style: normal;
  font-weight: 500;
  line-height: 20px;
  /* 142.857% */
  margin-top: 16px;
  margin-bottom: 12px;
}

.components-container {
  .tj-input {
    margin-bottom: 16px;
  }
}

.tj-widgets-search-input {
  width: 266px;
  height: 32px;
  border-radius: 6px;
  background-color: var(--base) !important;
  font-size: 12px;
  font-style: normal;
  font-weight: 400;
  line-height: 20px;
}

.release-button {
  color: var(--indigo-01, #FDFDFE);
  font-family: IBM Plex Sans;
  font-size: 12px;
  font-style: normal;
  font-weight: 600;
  line-height: 20px;
  /* 166.667% */
  display: flex;
  padding: 4px 12px;
  align-items: center;
  gap: 8px;
  flex: 1 0 0;
}

.editor-header-icon {
  border-radius: 6px;
  border: 1px solid var(--bases-transparent, rgba(255, 255, 255, 0.00));
  background: var(--indigo3);
  display: flex;
  padding: 7px;
  justify-content: center;
  align-items: center;
  gap: 8px;
  height: 28px;
  width: 28px;
}

.tj-header-avatar {
  display: flex;
  font-weight: 500;
  width: 27px;
  height: 26px;
  padding: 4px 6px;
  flex-direction: column;
  justify-content: center;
  align-items: center;
  gap: 10px;
  flex-shrink: 0;
  margin-bottom: 0px !important;
  border-radius: 100% !important;
  margin-left: -8px;
  background-color: var(--slate5) !important;
  color: var(--slate10) !important
}

.undo-redo-container {
  position: absolute;
  top: 10px;
  display: flex;
  right: 222px;
  justify-content: center;
  align-items: center;
  height: 28px;
  gap: 2px;

  div {
    display: flex;
    justify-content: center;
    align-items: center;
    height: 28px;
    width: 28px;
    border-radius: 6px;
  }
}

.sidebar-panel-header {
  color: var(--slate12);
  padding-left: 4px;
}

.modal-content {
  background: var(--base);
  color: var(--slate12);
}

.main-editor-canvas {
  background-color: var(--base);
}

.event-manager-popover {
  border: none;
  /* Shadow/03 */
  box-shadow: 0px 4px 6px -2px rgba(16, 24, 40, 0.03), 0px 12px 16px -4px rgba(16, 24, 40, 0.08);

  .popover-body {
    background-color: var(--base);
    color: var(--slate12);
    border: 1px solid var(--slate3, #F1F3F5);
    border-radius: 6px;
  }

}

.copilot-toggle {
  font-family: IBM Plex Sans;
  font-size: 12px;
  font-style: normal;
  font-weight: 500;
  background-color: transparent !important;
  display: flex;
  align-items: center;
}

.copilot-codehinter-wrap {
  .CodeMirror.cm-s-monokai.CodeMirror-wrap {
    border-radius: 0px;
  }
}

.avatar-list-stacked {
  display: flex;
}

.avatar-list-stacked .avatar {
  margin-right: 0px !important;
}

.navbar-right-section {
  border-left: 1px solid var(--slate5);
}

.modal-header {
  background-color: var(--base);
  border-bottom: 1px solid var(--slate5);
}

.sidebar-debugger {
  .nav-item {
    button:hover {
      border-top-color: transparent;
      border-left-color: transparent;
      border-right-color: transparent;
    }
  }
}

.tj-app-version-text {
  color: var(--pink9);
}

.left-sidebar-comments {
  position: absolute;
  left: 0;
  bottom: 48px;
}

.popover-body {
  background-color: var(--base);
  color: var(--slate12);
  border-radius: 6px;
}

.popover {
  border: none;
  border-radius: 6px;
  border: 1px solid var(--slate3, #F1F3F5);
  background: var(--slate1, #FBFCFD);
  box-shadow: 0px 2px 4px -2px rgba(16, 24, 40, 0.06), 0px 4px 8px -2px rgba(16, 24, 40, 0.10);
}

.canvas-codehinter-container {
  .sketch-picker {
    left: 70px !important;
    top: 207px;
    position: absolute !important;
  }
}

.debugger-card-body {
  margin-top: 8px;
  margin-bottom: 16px;
  padding: 0px 16px;
}

.left-sidebar-header-btn {
  background-color: var(--base) !important;
  width: 28px;
  height: 28px;
  padding: 7px !important;

  &:focus-visible {
    border: none !important;
    outline: none !important;
    box-shadow: none !important;
  }
}

.navbar-seperator {
  border: 1px solid var(--slate5, #2B2F31);
  background: var(--slate1, #151718);
  width: 1px;
  height: 19px;
  margin-left: 8px;
  margin-right: 8px;
}

.CodeMirror {
  background: var(--base);
  font-size: 12px;
}

.color-picker-input {
  position: relative;
  height: 36px;
  background-color: var(--slate1);
  border: 1px solid var(--slate7);
  border-radius: 6px;

  &:hover {
    background-color: var(--slate4);
    border: 1px solid var(--slate8);

  }
}

#popover-basic-2 {

  .sketch-picker {
    left: 7px;
    width: 170px !important;
    position: absolute !important;

  }
}

.custom-gap-8 {
  gap: 8px;
}

.color-slate-11 {
  color: var(--slate11) !important;
}

.custom-gap-6 {
  gap: 6px
}

.custom-gap-2 {
  gap: 2px
}

// ToolJet Database buttons

.ghost-black-operation {
  border: 1px solid transparent !important;
  padding: 4px 10px;
}

.custom-gap-2 {
  gap: 2px
}
.custom-gap-3{
  gap: 3px;
}
.custom-gap-4 {
  gap: 4px;
}

.text-black-000 {
  color: var(--text-black-000) !important;
}

.custom-gap-12 {
  gap: 12px
}
.custom-gap-16{
  gap: 16px;
}
.text-black-000{
  color: var(--text-black-000) !important;
}

.overflow-tooltip {
  .tooltip-inner {
    max-width: 100%;
  }
}
.tooltip-inner {
  border-radius: 8px;
}

#inspector-tabpane-properties {
  .accordion {
    .accordion-item:last-child {
      border-bottom: none !important;
    }
  }
}
.custom-gap-7{
  gap:7px
}
.card-table {
  overflow: visible;
}

.groups-name-cell {
  transition: 0.3s all;
  border-radius: 6px;
  position: relative !important;
  overflow: visible !important;

  .groups-name-container {
    display: flex;
    column-gap: 8px;
    text-overflow: ellipsis;
    overflow: hidden;
    white-space: nowrap;
    max-width: 185px;
  }

  .group-chip {
    padding: 5px 8px;
    border-radius: 6px;
    background-color: var(--slate3);
    color: var(--slate11);
    text-overflow: ellipsis;
    overflow: hidden;
    white-space: nowrap;
    max-width: 95px;
  }

  .all-groups-list {
    position: absolute;
    width: 100%;
    top: 41px;
    display: flex;
    flex-direction: column;
    background: var(--slate1);
    align-items: flex-start;
    border-radius: 6px;
    border: 1px solid var(--slate1);
    box-shadow: 0px 4px 6px -2px rgba(16, 24, 40, 0.03), 0px 12px 16px -4px rgba(16, 24, 40, 0.08);
    padding: 9px 10px;
    gap: 15px;
    cursor: default;
    max-height: 240px;
    overflow: auto;
    left: 0px;
    z-index: 1;
  }
}

.groups-name-cell[data-active="true"] {
  background: var(--gray5) !important;

  .groups-name-container {
    padding-left: 6px;
  }

  .group-chip {
    max-width: unset !important;
  }
}

.groups-hover {
  &:hover {
    background: var(--slate3);
    cursor: pointer;
  }
}

.user-actions-menu-container {
  border: 1px solid var(--slate8);
  border-radius: 6px;

  &:hover {
    background: var(--slate4);
  }

  .actions-menu-icon {
    fill: var(--slate8);
    width: 20px !important;
    height: 20px !important;
    cursor: pointer;

    path {
      fill: var(--slate12) !important;
    }
  }
}

#popover-user-menu {
  box-shadow: 0px 2px 4px -2px var(--indigo1), 0px 4px 8px -2px var(--indigo1);

  .popover-body {
    padding: 0rem 0.8rem;
    min-width: 160px;
  }

  button {
    color: var(--slate12);
    border: none !important;

    &:hover {
      background: none !important;
    }
  }

  .edit-user-btn {
    svg {
      fill: var(--slate9);

      path {
        fill: var(--slate9);
      }
    }
  }

  .user-archive {
    color: var(--tomato9);

    &:hover {
      color: var(--tomato9) !important;
    }
  }
}

.divider {
  border-top: 1px solid var(--slate6);
}

.workspace-constants-wrapper {
  height: calc(100vh - 64px);
  display: flex;
  align-items: center;
  justify-content: center;
  margin-top: 1.5rem;
}

.blank-page-wrapper {
  @media only screen and (max-width: 768px) {
    display: none;
  }
}

.blank-page-wrapper-mobile {
  display: none;

  @media only screen and (max-width: 768px) {
    transform: translateY(80%);
    display: flex;
    align-items: center;
    justify-content: center;
  }
}

.modal-custom-height {
  height: 700px !important;
  /* Set the desired width */
}

.tj-text-input-widget {
  border: 1px solid var(--borders-default);
  background-color: var(--surfaces-surface-01);
  width: 100%;
  padding: 0px;
  z-index: 2;

  &:disabled {
    background-color: var(--surfaces-surface-03);
  }

  &:hover:not(:focus) {
    border: 1px solid var(--tblr-input-border-color-darker) !important;
  }

  &.is-invalid {
    border: 1px solid var(--status-error-strong) !important; // For example, a red border for invalid input
  }

  &:focus {
    outline: none !important;
    border: 1px solid var(--primary-accent-strong);

  }

  &:active {
    outline: none !important;
  }

  &::placeholder {
    color: var(--text-placeholder) !important;
  }
}

.icon-style-container {
  width: 142px;
  height: 32px;
  display: flex;
  align-items: center;
  border-radius: 6px;
  padding: 2px;
}

.visibility-eye {
  position: absolute;
  top: 50%;
  right: -5px;
  transform: translate(-50%, -50%);
}

.label-hinter-margin {
  margin-bottom: 4px;
}

.accordion-header {
  height: 52px;
}


.CodeMirror-placeholder {
  min-width: 265px !important;
}

.tj-number-input-element {

  // Remove increment/decrement arrows
  input::-webkit-outer-spin-button,
  input::-webkit-inner-spin-button {
    -webkit-appearance: none;
    margin: 0;
  }

  /* Firefox */
  input[type=number] {
    -moz-appearance: textfield;
  }
}

.inspector-color-input-popover {
  left: -96px !important;
}

.tj-number-input-widget {
  input[type="number"] {
    -moz-appearance: textfield !important;
  }
}

<<<<<<< HEAD
.inspector-validation-date-picker {
  .react-datepicker-wrapper { 
    input {
      width: 100%;
      border: 1px solid var(--slate7);
      padding: 5px 5px;
      background-color: var(--base);
      color: var(--slate12)
    }
}

  .dark-theme {
    .react-datepicker__day {
      color: white;
    }
  }
=======
.canvas-container {
  scrollbar-color: transparent;
  scrollbar-width: thin;
  &::-webkit-scrollbar {
    background-color: transparent;
    width: 6px;
    scrollbar-width: thin;
  }
  &::-webkit-scrollbar-track {
    background-color: transparent;
    scrollbar-width: thin;
  }
  &::-webkit-scrollbar-thumb {
    background-color: transparent;
  }
  &:hover{
    scrollbar-color: #6a727c4d;
    &::-webkit-scrollbar-thumb {
      background-color: #6a727c4d !important;
    }
  }
}

.jet-listview {
  &:hover{
    scrollbar-color: #6a727c4d;
    &::-webkit-scrollbar-thumb {
      background-color: #6a727c4d !important;
    }
  }
}

.dark-theme {
  .canvas-container {
    &:hover {
      scrollbar-color: #6a727c4d;

      &::-webkit-scrollbar-thumb {
        background-color: #6a727c4d !important;
      }
    }
  }

  .jet-listview {
    &:hover {
      scrollbar-color: #6a727c4d;

      &::-webkit-scrollbar-thumb {
        background-color: #6a727c4d !important;
      }
    }
  }
}
.number-input-arrow {
  &:hover {
    background-color: var(--interactive-overlays-fill-hover) !important;
  }

  &:active {
    background-color: var(--interactive-overlays-fill-pressed) !important;
  }
>>>>>>> 5f88094d
}<|MERGE_RESOLUTION|>--- conflicted
+++ resolved
@@ -12751,7 +12751,6 @@
   }
 }
 
-<<<<<<< HEAD
 .inspector-validation-date-picker {
   .react-datepicker-wrapper { 
     input {
@@ -12768,7 +12767,8 @@
       color: white;
     }
   }
-=======
+}
+
 .canvas-container {
   scrollbar-color: transparent;
   scrollbar-width: thin;
@@ -12830,5 +12830,4 @@
   &:active {
     background-color: var(--interactive-overlays-fill-pressed) !important;
   }
->>>>>>> 5f88094d
 }