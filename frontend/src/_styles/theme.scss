--- conflicted
+++ resolved
@@ -4696,7 +4696,6 @@
   // top: -10px !important;
   // left: 100px !important;
   // background-color: #0565ff;
-<<<<<<< HEAD
 }
 
 .realtime-avatars {
@@ -4705,6 +4704,4 @@
 }
 .rmsc .dropdown-heading {
   height: 25px;
-=======
->>>>>>> afcefd63
 }