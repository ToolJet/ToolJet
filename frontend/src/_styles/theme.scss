--- conflicted
+++ resolved
@@ -963,8 +963,8 @@
 
 .datasource-picker {
   .select-search {
-    width: 224px;
-    height: 28px;
+    width: 224px!important;
+    height: 28px!important;
     border-radius: $border-radius!important;
   }
 
@@ -3565,41 +3565,6 @@
       margin-left: 16px;
     }
   }
-<<<<<<< HEAD
-}
-
-
-.query-btn {
-  cursor: pointer;
-  height: 24px;
-  width: 24px;
-  padding: 0;
-}
-
-.query-btn.dark {
-  filter: brightness(0) invert(1);
-}
-
-.button-family-secondary {
-  @include button-outline($light-theme: true);
-  height: 32px;
-  width: 112px;
-}
-
-.button-family-secondary.dark {
-  @include button-outline($light-theme: false);
-}
-
-.rest-methods-options .select-search {
-  width: 90px;
-  height: 28px;
-}
-.rest-methods-options .select-search__value input {
-  width: 90px;
-  height: 28px;
-  border-radius: $border-radius;
-}
-=======
  }
 
 
@@ -3707,4 +3672,34 @@
     opacity: 1;
   }
 }
->>>>>>> 0c682d99
+
+.query-btn {
+  cursor: pointer;
+  height: 24px;
+  width: 24px;
+  padding: 0;
+}
+
+.query-btn.dark {
+  filter: brightness(0) invert(1);
+}
+
+.button-family-secondary {
+  @include button-outline($light-theme: true);
+  height: 32px;
+  width: 112px;
+}
+
+.button-family-secondary.dark {
+  @include button-outline($light-theme: false);
+}
+
+.rest-methods-options .select-search {
+  width: 90px;
+  height: 28px;
+}
+.rest-methods-options .select-search__value input {
+  width: 90px;
+  height: 28px;
+  border-radius: $border-radius;
+}