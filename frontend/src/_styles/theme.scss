@import "./tabler.scss";
@import "./colors.scss";
@import "./z-index.scss";
@import "./mixins.scss";

// variables
$border-radius: 4px;

body {
  font-family: "Roboto", sans-serif;
}

input,
button {
  border-radius: 4px;
}

.btn:hover {
  border-color: $primary;
}

.btn-sm {
  padding: 4px 8px;
}

.padding-0 {
  padding: 0;
}

.font-500 {
  font-weight: 500;
}

.text-right {
  text-align: right;
}

.navbar {
  max-height: 48px;
  min-height: auto;

  .nav-item.active:after {
    bottom: 0 !important;
  }
}

.auth-main {
  height: 1000px;
  padding-top: calc(0.25 * 100vh);
  overflow: hidden;

  svg,
  img {
    height: 50px;
    width: 50px;
  }

  svg {
    color: #000000;
  }

  .col-4 {
    z-index: 1;
  }

  .horizontal-line {
    width: 100%;
    position: relative;
    border: 1px solid #b1b1b1;
    top: 25px;
    margin: 0px auto;
    z-index: 0;
  }
  .sso-ico {
    div {
      background-color: #ffffff;
    }
  }
}

.emoji-mart-scroll {
  border-bottom: 0;
  margin-bottom: 6px;
}

.emoji-mart-scroll + .emoji-mart-bar {
  display: none;
}

.accordion-item,
.accordion-button {
  background-color: inherit;
}

.accordion-button {
  font-weight: 400 !important;
  box-shadow: none !important;
}

.accordion-button:not(.collapsed) {
  padding-bottom: 0 !important;
}

.accordion-body {
  .form-label {
    font-weight: 400;
    font-size: 12px;
    color: #61656c;
  }
  .style-fx{
    margin-top: 3px !important;
  }
}
.editor {
  .header-container {
    max-width: 100%;
    padding: 0 15px;
  }

  .resizer-active {
    border: solid 1px $primary !important;

    .top-right,
    .top-left,
    .bottom-right,
    .bottom-left {
      background: white;
      border-radius: 10px;
      border: solid 1px $primary;
    }
  }

  .resizer-selected {
    outline-width: thin;
    outline-style: solid;
    outline-color: #ffda7e;
  }

  // query data source card style start

  .query-datasource-card-container,
  .header-query-datasource-card-container {
    display: flex;
    flex-direction: row;
    gap: 10px;
    flex-wrap: wrap;
  }
  .header-query-datasource-card-container {
    margin-top: -10px;
  }

  .header-query-datasource-card {
    position: relative;
    display: flex;
    min-width: 0;
    word-wrap: break-word;
    background-color: rgba(66, 153, 225, 0.1) !important;
    background-clip: border-box;
    border-radius: 4px;
    height: 32px;
    width: 140px;
    padding: 6px;
    align-items: center;
    text-transform: capitalize;
    font-weight: 400 !important;
    background-color:#4299e11a;
    p {
      margin: 0 8px 0 12px;
    }
  }
  .query-datasource-card {
    position: relative;
    display: flex;
    min-width: 0;
    word-wrap: break-word;
    background-color: #fff;
    background-clip: border-box;
    border: 1px solid rgba(101, 109, 119, 0.16);
    border-radius: 4px;
    height: 46px;
    width: 200px;
    padding: 10px;
    align-items: center;
    cursor: pointer;

    p {
      margin: 0 8px 0 15px;
    }
  }
  // end :: data source card style

  .header-query-datasource-name {
    font-size: 0.8rem !important;
    padding-top: 0px !important;
  }
  .datasource-heading {
    display: flex;
    height: 40px !important;
    gap: 10px;
    align-items: center;
    p {
      font-size: 1.4rem;
      padding-top: 0px;
      cursor: pointer;
    }
  }
  .query-manager {
    user-select: none;

    // .row {
    //   width: 605px;
    // }
    .btn {
      height: 31px;
    }

    .header {
      --tblr-gutter-x: 0rem;
      position: sticky; top: 0;
    }

    .nav-header {
      color: #3e525b;
      .nav-tabs {
        border-bottom: 0;
      }
    }

    .query-details {
      margin-top: 25px;
    }

    

    .query-name-field input {
      max-width: 180px;
      font-weight: 600;
    }
  }
  .left-sidebar {
    scrollbar-width: none;
  }

  .left-sidebar::-webkit-scrollbar {
    width: 0;
    background: transparent;
  }
.left-sidebar-layout{
  display: flex;
  justify-content: center;
  flex-direction: column;
  font-size: 11px;
  padding: 16px;
  align-items: center;
  letter-spacing:.2px;
  p{
    margin-bottom: 0px;
    margin-top: 8px;
  }
}
  .left-sidebar {
    height: 100%;
    width: 76px;
    position: fixed;
    z-index: 1;
    left: 0;
    overflow-x: hidden;
    flex: 1 1 auto;
    background-color: #fff;
    background-clip: border-box;
    border: solid rgba(0, 0, 0, 0.125);
    border-width: 0px 1px 3px 0px;
    margin-top: 0px;

    .accordion-item {
      border: solid rgba(101, 109, 119, 0.16);
      border-width: 1px 0px 1px 0px;
    }

    .datasources-container {
      height: 50%;
      overflow-y: scroll;

      tr {
        border-color: #f1f1f1;
      }
    }

    .variables-container {
      height: 50%;
      overflow-y: scroll;
    }

    .variables-container::-webkit-scrollbar-thumb,
    .datasources-container::-webkit-scrollbar-thumb {
      background: transparent;
      height: 0;
      width: 0;
    }

    .variables-container::-webkit-scrollbar,
    .datasources-container::-webkit-scrollbar {
      width: 0;
      background: transparent;
      height: 0;
    }

    .variables-container,
    .datasources-container {
      scrollbar-width: none;
    }

    .datasources-container {
      bottom: 0;
      height: 500px;
      border: solid rgba(101, 109, 119, 0.16);
      border-width: 1px 0px 1px 0px;

      .datasources-header {
        border: solid rgba(0, 0, 0, 0.125);
        border-width: 0px 0px 1px 0px;
      }
    }
  }

  .editor-sidebar {
    height: 100%;
    position: fixed;
    z-index: 1;
    right: 0;
    overflow-x: hidden;
    width: 300px;
    flex: 1 1 auto;
    top: 45px;

    background-color: #fff;
    background-clip: border-box;
    border: solid rgba(0, 0, 0, 0.125);
    border-width: 0px 0px 0px 1px;

    .nav-tabs .nav-link {
      color: #3e525b;
      border-top-left-radius: 0px;
      border-top-right-radius: 0px;
    }

    .inspector {
      .inspector-add-button {
        background: inherit;
      }

      .inspector-add-button:hover {
        color: $primary;
        background: #eef3f9;
        border-radius: 4px;
      }

      .form-control-plaintext {
        padding: 0;
      }
      .header {
        padding-left: 20px;
        padding-right: 20px;
        border: solid rgba(0, 0, 0, 0.125);
        border-width: 0px 0px 1px 0px;
        height: 40px;

        .component-name {
          font-weight: 500;
        }

        .component-action-button {
          top: 8px;
          right: 10px;
          position: absolute;
        }
      }

      .properties-container {
        .field {
          .form-label {
            font-size: 12px;
          }

          .text-field {
            height: 30px;
            font-size: 12px;
          }

          .form-select {
            height: 30px;
            font-size: 12px;
          }

          .select-search__input {
            padding: 0.2375rem 0.75rem;
            font-size: 0.825rem;
          }
        }
      }
    }

    .components-container::-webkit-scrollbar {
      width: 0;
      height: 0;
      background: transparent;
    }

    .components-container::-webkit-scrollbar-thumb {
      background: transparent;
    }

    .components-container {
      scrollbar-width: none;
    }

    .components-container {
      height: 100%;
      overflow: auto;
      overflow-x: hidden;
      padding-bottom: 20%;

      .component-image-holder {
        border-radius: 0;
        transition: all 0.3s cubic-bezier(0.25, 0.8, 0.25, 1);
        border: 1px solid #d2ddec;
        box-sizing: border-box;
        border-radius: 4px;

        img {
          margin: 0 auto;
        }

        &:hover {
          background: rgba(66, 153, 225, 0.1);
        }
      }

      .component-title {
        display: block;
        margin-top: 10px;
        color: #3e525b;
        font-size: 10px;
        max-width: 100%;
        text-align: center;
        word-wrap: break-word;
      }

      .component-description {
        color: grey;
        font-size: 0.7rem;
      }
    }
  }

  .main {
    margin-left: 3%;
    width: 82%;
    top: 0;

    .canvas-container::-webkit-scrollbar {
      width: 0;
      background: transparent;
      height: 0;
    }

    .canvas-container {
      scrollbar-width: none;
    }

    .canvas-container::-webkit-scrollbar {
      width: 0;
      background: transparent;
    }

    .canvas-container {
      height: 100%;
      top: 45px;
      position: fixed;
      right: 300px;
      left: 76px;
      overflow-y: auto;
      overflow-x: scroll;
      -webkit-box-pack: center;
      justify-content: center;
      -webkit-box-align: center;
      align-items: center;

      .real-canvas {
        outline: 1px dotted transparent;
      }

      .show-grid {
        outline: 1px dotted #4d72da;
        background-image: linear-gradient(
            to right,
            rgba(194, 191, 191, 0.2) 1px,
            transparent 1px
          ),
          linear-gradient(
            to bottom,
            rgba(194, 191, 191, 0.2) 1px,
            transparent 1px
          );
      }

      .canvas-area {
        min-height: 2400px;
        background: #edeff5;
        margin: 0px auto;

        .resizer {
          border: solid 1px transparent;
        }
      }
    }

    .query-pane {
      scrollbar-width: none;
    }

    .query-pane::-webkit-scrollbar {
      width: 0;
      background: transparent;
    }
    .query-pane {
      z-index: 1;
      height: 350px;
      position: fixed;
      left: 76px; //sidebar is 76px
      right: 300px;
      bottom: 0;
      overflow-x: hidden;
      flex: 1 1 auto;

      background-color: #fff;
      background-clip: border-box;
      border: solid rgba(0, 0, 0, 0.125);
      border-width: 1px 0px 0px 0px;

      .table-responsive {
        scrollbar-width: none;
      }

      .table-responsive::-webkit-scrollbar {
        width: 0;
        background: transparent;
      }

      .query-row {
        cursor: pointer;
        border-radius: $border-radius;
        --tblr-gutter-x: 0rem;
        &:hover {
          background: #edf1ff !important;
        }
        .query-copy-button {
          display: none;
        }
        .query-name {
          white-space: nowrap;
          overflow: hidden;
          text-overflow: ellipsis;
          width: 100%;
        }
      }

      .query-row-selected {
        background: #d2ddec !important;
        &:hover {
          background: #edf1ff !important;
        }
      }
      .query-row-selected.dark {
        background: #2b3546 !important;
      }
      .query-row.dark:hover {
        background: #404d66 !important;
      }

      .query-row:hover {
        .query-copy-button {
          display: inline-block;
        }
      }

      .main-row {
        height: 100%;
        --tblr-gutter-x: 0rem;
      }

      .query-definition-pane-wrapper {
        width: 72%;
        overflow-x: hidden;
        overflow-y: scroll;
        height: 100%;
        scrollbar-width: none; /* Firefox */
        -ms-overflow-style: none; /* Internet Explorer 10+ */

        &::-webkit-scrollbar {
          /* WebKit */
          width: 0;
          height: 0;
        }

        &::-webkit-scrollbar-thumb {
          background: transparent;
        }
      }

      .query-definition-pane {
        .header {
          border: solid rgba(0, 0, 0, 0.125);
          border-width: 0px 0px 1px 0px;
          background: white;
          z-index: 3;
          min-height: 41px;
        }

        .preview-header {
          border: solid rgba(0, 0, 0, 0.125);
          border-width: 0px 0px 1px 0px;
        }
      }

      .data-pane {
        width: 28%;
        border: solid rgba(0, 0, 0, 0.125);
        border-width: 0px 1px 0px 0px;
        overflow-x: hidden;
        overflow-y: scroll;
        height: 100%;
        min-height: 41px;
        scrollbar-width: none; /* Firefox */
        -ms-overflow-style: none; /* Internet Explorer 10+ */
        user-select: none;

        &::-webkit-scrollbar {
          /* WebKit */
          width: 0;
          height: 0;
        }

        &::-webkit-scrollbar-thumb {
          background: transparent;
        }

        .queries-container {
          width: 100%;
          .queries-header {
            border: solid rgba(0, 0, 0, 0.125);
            border-width: 0px 0px 1px 0px;
            height: 41px;
            padding-top: 1px;
            --tblr-gutter-x: 0rem;
          }

          .query-list::-webkit-scrollbar {
            width: 0;
            background: transparent;
          }

          tr {
            border-color: #f1f1f1;
          }
        }

        .header {
          height: 40px;
          text-align: center;
        }
      }
    }
  }

  @media screen and (max-height: 450px) {
    .sidebar {
      padding-top: 15px;
    }
    .sidebar a {
      font-size: 18px;
    }
  }
}

.viewer {
  .header-container {
    max-width: 100%;
  }

  .main {
    padding: 0px 10px;

    .canvas-container {
      scrollbar-width: none;
      width: 100%;
      // margin-left: 10%;
    }

    .canvas-container::-webkit-scrollbar {
      width: 0;
      background: transparent;
    }

    .canvas-container {
      height: 100%;
      position: fixed;
      left: 0;
      overflow-y: auto;
      overflow-x: auto;
      -webkit-box-pack: center;
      justify-content: center;
      -webkit-box-align: center;
      align-items: center;
      
      .canvas-area {
        width: 1280px;
        min-height: 2400px;
        background: #edeff5;
        margin: 0px auto;
        background-size: 80px 80px;
        background-repeat: repeat;
      }
    }
  }
}

.modal-header {
  padding: 0 1.5rem 0 1.5rem;
}

.page-body,
.homepage-body {
  height: 100vh;

  .list-group.list-group-transparent.dark .all-apps-link,
  .list-group-item-action.dark.active {
    background-color: $dark-background !important;
  }
}
.homepage-dropdown-style {
  min-width: 11rem;
  display: block;
  align-items: center;
  margin: 0;
  line-height: 1.4285714;
  width: 100%;
  padding: 0.5rem 0.75rem;
  font-weight: 400;
  white-space: nowrap;
  border: 0;
  cursor: pointer;
}
.homepage-dropdown-style:hover {
  background: rgba(101, 109, 119, 0.06);
}
.card-skeleton-container {
  border: 0.5px solid #b4bbc6;
  padding: 1rem;
  border-radius: 8px;
  height: 180px;
}

.app-icon-skeleton {
  background-color: #91a4f6;
  border-radius: 4px;
  margin-bottom: 20px;
  height: 40px;
  width: 40px;
}

.folder-icon-skeleton {
  display: inline-block;
  background-color: #858896;
  border-radius: 4px;
  height: 14px;
  width: 14px;
}

.folders-skeleton {
  padding: 9px 12px;
  height: 34px;
  margin-bottom: 4px;
}

.card-skeleton-button {
  height: 20px;
  width: 60px;
  background: #91a4f6;
  margin-top: 1rem;
  border-radius: 4px;
}
@media (min-height: 641px) and (max-height: 899px) {
  .homepage-pagination {
    position: fixed;
    bottom: 2rem;
    width: 63%;
  }
}
@media (max-height: 640px) {
  .homepage-pagination {
    position: fixed;
    bottom: 2rem;
    width: 71%;
  }
}
.homepage-body {
  overflow-y: hidden;
  a {
    color: inherit;
  }

  a:hover {
    color: inherit;
    text-decoration: none;
  }

  button.create-new-app-button {
    background-color: #4d72fa;
  }

  .app-list {
    .app-card {
      height: 180px;
      max-height: 180px;
      border: 0.5px solid #b4bbc6;
      box-sizing: border-box;
      border-radius: 8px;
      overflow: hidden;

      .app-creation-time {
        font-size: 0.625rem;
        line-height: 12px;
        color: #61656f;
      }

      .app-creator {
        font-weight: 500;
        font-size: 0.625rem;
        line-height: 12px;
        color: #292d37;
        white-space: nowrap;
        overflow: hidden;
        text-overflow: ellipsis;
      }

      .app-icon-main {
        background-color: $primary;
        border-radius: 4px;

        .app-icon {
          img {
            height: 24px;
            width: 24px;
            filter: invert(100%) sepia(0%) saturate(0%) hue-rotate(17deg)
              brightness(104%) contrast(104%);
            vertical-align: middle;
          }
        }
      }

      .app-title {
        line-height: 20px;
        font-size: 1rem;
        font-weight: 400;
        color: #000000;
        overflow: hidden;
        max-height: 40px;
        text-overflow: ellipsis;
        display: -webkit-box;
        -webkit-line-clamp: 2; /* number of lines to show */
        line-clamp: 2;
        -webkit-box-orient: vertical;
      }

      button {
        font-size: 0.6rem;
        width: 100%;
      }

      .menu-ico {
        cursor: pointer;
        padding: 3px;
        border-radius: 13px;
        &__open {
          background-color: #d2ddec;
        }
        img {
          padding: 0px;
          height: 14px;
          width: 14px;
          vertical-align: unset;
        }
      }
      .menu-ico:hover {
        background-color: #d2ddec;
      }
    }

    .app-card.highlight {
      background-color: #f8f8f8;
      box-shadow: 0px 4px 4px rgba(0, 0, 0, 0.25);
      border: 0.5px solid $primary;

      button.edit-button {
        background: #ffffff;
        border: 1px solid #4d72fa;
        box-sizing: border-box;
        border-radius: 4px;
        color: #4d72fa;
      }

      button.launch-button {
        background: #4d72fa;
        border: 1px solid #4d72fa;
        box-sizing: border-box;
        border-radius: 4px;
        color: #ffffff;
      }

      .app-title {
        height: 20px;
        -webkit-line-clamp: 1; /* number of lines to show */
        line-clamp: 1;
      }
    }
  }
}

.template-library-modal {
  font-weight: 500;

  .modal-dialog {
    max-width: 90%;
    height: 80%;

    .modal-content {
      height: 100%;
      padding: 0;

      .modal-body {
        height: 100%;
        padding: 0 10px;

        .container-fluid {
          height: 100%;
          padding: 0;

          .row {
            height: 100%;
          }
        }
      }
    }

    .modal-body,
    .modal-footer {
      background-color: #ffffff;
    }
  }

  .template-categories {
    .list-group-item {
      border: 0;
      // padding-bottom: 3px;
    }

    .list-group-item.active {
      background-color: #edf1ff;
      color: #4d72fa;
      font-weight: 600;
    }
  }

  .template-app-list {
    .list-group-item {
      border: 0;
      // padding-bottom: 3px;
    }

    .list-group-item.active {
      background-color: #edf1ff;
      color: black;
    }
  }

  .template-display {
    display: flex;
    flex-direction: row;
    align-items: center;
    height: 100%;

    h3.title {
      font-weight: 600;
      line-height: 17px;
    }

    p.description {
      font-weight: 500;
      font-size: 13px;
      line-height: 15px;
      letter-spacing: -0.1px;
      color: #8092ab;
    }

    img.template-image {
      height: 75%;
      width: 85%;
      border: 0;
      padding: 0;
      object-fit: contain;
    }

    .template-spinner {
      width: 3rem;
      height: 3rem;
      margin: auto;
      position: absolute;
      top: 0;
      bottom: 0;
      left: 0;
      right: 0;
    }

    .row {
      margin-bottom: 0;
    }
  }

  .template-list {
    padding-top: 16px;

    .template-search-box {
      input {
        border-radius: 5px !important;
      }
      .input-icon {
        display: flex;
      }
    }

    .input-icon {
      .search-icon {
        display: block;
        position: absolute;
        left: 0;
        margin-right: 0.5rem;
      }

      .clear-icon {
        cursor: pointer;
        display: block;
        position: absolute;
        right: 0;
        margin-right: 0.5rem;
      }
    }

    .list-group-item.active {
      color: $primary;
    }
  }
}

.template-library-modal.dark-mode {
  .template-modal-control-column,
  .template-list-column,
  .categories-column,
  .modal-header {
    border-color: #232e3c !important;
  }

  .modal-body,
  .modal-footer,
  .modal-header,
  .modal-content {
    color: white;
    background-color: #2b394a;
  }

  .template-categories {
    .list-group-item {
      color: white;
      border: 0;
      // padding-bottom: 3px;
    }

    .list-group-item:hover {
      background-color: #232e3c;
    }

    .list-group-item.active {
      background-color: #4d72fa;
      color: white;
      font-weight: 600;
    }
  }

  .template-app-list {
    .list-group-item {
      border: 0;
      color: white;
      // padding-bottom: 3px;
    }

    .list-group-item:hover {
      border: 0;
      // color: red;
      background-color: #232e3c;
      // padding-bottom: 3px;
    }

    .list-group-item.active {
      background-color: #4d72fa;
      color: white;
    }

    .no-results-item {
      background-color: #2b394a;
      color: white;
    }
  }

  .template-list {
    .template-search-box {
      input {
        background-color: #2b394a;
        border-color: #232e3c;
        color: white;
      }
    }
  }
}
.fx-container{
  position: relative;
}
.fx-common{
  position: absolute;
  top: -37.5px;
  right: 0px;
}

.fx-button {
  font-weight: 400;
  font-size: 13px;
  color: #61656C;
}

.fx-button:hover,
.fx-button.active {
  font-weight: 600;
  color: #4d72fa;
  cursor: pointer;
}

.unselectable {
  -webkit-touch-callout: none;
  -webkit-user-select: none;
  -khtml-user-select: none;
  -moz-user-select: none;
  -ms-user-select: none;
  user-select: none;
}

.theme-dark {
  .accordion-button::after {
    background-image: url("data:image/svg+xml,%3Csvg id='SvgjsSvg1001' width='288' height='288' xmlns='http://www.w3.org/2000/svg' version='1.1' xmlns:xlink='http://www.w3.org/1999/xlink' xmlns:svgjs='http://svgjs.com/svgjs'%3E%3Cdefs id='SvgjsDefs1002'%3E%3C/defs%3E%3Cg id='SvgjsG1008' transform='matrix(1,0,0,1,0,0)'%3E%3Csvg xmlns='http://www.w3.org/2000/svg' fill='/fffff' viewBox='0 0 16 16' width='288' height='288'%3E%3Cpath fill-rule='evenodd' d='M1.646 4.646a.5.5 0 0 1 .708 0L8 10.293l5.646-5.647a.5.5 0 0 1 .708.708l-6 6a.5.5 0 0 1-.708 0l-6-6a.5.5 0 0 1 0-.708z' fill='%23ffffff' class='color000 svgShape'%3E%3C/path%3E%3C/svg%3E%3C/g%3E%3C/svg%3E");
  }

  .form-check-input:not(:checked) {
    background-image: url("data:image/svg+xml,%3csvg xmlns='http://www.w3.org/2000/svg' viewBox='-4 -4 8 8'%3e%3ccircle r='3' fill='%2390b5e2'/%3e%3c/svg%3e") !important;
  }

  .inspector {
    border: 1px solid $dark-background;
  }

  .user-avatar-nav-item {
    border-radius: 4px;
  }

  .homepage-body {
    .app-list {
      .app-card {
        .app-creation-time {
          color: #61656f;
        }

        .app-creator {
          color: #7c86a1;
        }
      }

      .app-card.highlight {
        background-color: #2c405c;

        button.edit-button {
          background: transparent;
          border: 1px solid #ffffff;
          color: #ffffff;
        }

        button.launch-button {
          background: #4d72fa;
          border: 1px solid #4d72fa;
          color: #ffffff;
        }
      }

      .app-title {
        line-height: 20px;
        font-size: 16px;
        font-weight: 400;
      }
    }
  }
  .layout-buttons {
    svg {
      filter: invert(89%) sepia(2%) saturate(127%) hue-rotate(175deg) brightness(99%) contrast(96%);
    }
  }
}

.pagination {
  .page-item.active {
    a.page-link {
      background-color: #4d72fa;
    }
  }
}


.datasource-picker,
.stripe-operation-options {
  .select-search,
  .select-search-dark,
  .select-search__value input,
  .select-search-dark input {
    width: 224px !important;
    height: 32px !important;
    border-radius: $border-radius !important;
  }
}

.select-search {
  width: 100%;
  position: relative;
  box-sizing: border-box;
}

.select-search *,
.select-search *::after,
.select-search *::before {
  box-sizing: inherit;
}

/**
 * Value wrapper
 */
.select-search__value {
  position: relative;
  z-index: 1;
}

.select-search__value::after {
  content: "";
  display: inline-block;
  position: absolute;
  top: calc(50% - 9px);
  right: 19px;
  width: 11px;
  height: 11px;
}

/**
 * Input
 */
.select-search__input {
  display: block;
  width: 100%;
  padding: 0.4375rem 0.75rem;
  font-size: 0.875rem;
  font-weight: 400;
  line-height: 1.4285714;
  color: #232e3c;
  background-color: #fff;
  background-clip: padding-box;
  border: 1px solid #dadcde;
  -webkit-appearance: none;
  -moz-appearance: none;
  appearance: none;
  // border-radius: 0;
  border-radius: $border-radius !important;
  transition: border-color 0.15s ease-in-out, box-shadow 0.15s ease-in-out;
}

.select-search__input::-webkit-search-decoration,
.select-search__input::-webkit-search-cancel-button,
.select-search__input::-webkit-search-results-button,
.select-search__input::-webkit-search-results-decoration {
  -webkit-appearance: none;
}

.select-search__input:not([readonly]):focus {
  cursor: initial;
}

/**
 * Options wrapper
 */
.select-search__select {
  background: #fff;
  box-shadow: 0 0.0625rem 0.125rem rgba(0, 0, 0, 0.15);
}

/**
 * Options
 */
.select-search__options {
  list-style: none;
}

/**
 * Option row
 */
.select-search__row:not(:first-child) {
  border-top: 1px solid #eee;
}

/**
 * Option
 */
.select-search__option,
.select-search__not-found {
  display: block;
  height: 36px;
  width: 100%;
  padding: 0 16px;
  background: #fff;
  border: none;
  outline: none;
  font-family: "Roboto", sans-serif;
  font-size: 14px;
  text-align: left;
  cursor: pointer;
}

.select-search--multiple .select-search__option {
  height: 48px;
}

.select-search__option.is-highlighted,
.select-search__option:not(.is-selected):hover {
  background: rgba(47, 204, 139, 0.1);
}

.select-search__option.is-highlighted.is-selected,
.select-search__option.is-selected:hover {
  background: #2eb378;
  color: #fff;
}

/**
 * Group
 */
.select-search__group-header {
  font-size: 10px;
  text-transform: uppercase;
  background: #eee;
  padding: 8px 16px;
}

/**
 * States
 */
.select-search.is-disabled {
  opacity: 0.5;
}

.select-search.is-loading .select-search__value::after {
  background-image: url("data:image/svg+xml,%3Csvg xmlns='http://www.w3.org/2000/svg' width='50' height='50' viewBox='0 0 50 50'%3E%3Cpath fill='%232F2D37' d='M25,5A20.14,20.14,0,0,1,45,22.88a2.51,2.51,0,0,0,2.49,2.26h0A2.52,2.52,0,0,0,50,22.33a25.14,25.14,0,0,0-50,0,2.52,2.52,0,0,0,2.5,2.81h0A2.51,2.51,0,0,0,5,22.88,20.14,20.14,0,0,1,25,5Z'%3E%3CanimateTransform attributeName='transform' type='rotate' from='0 25 25' to='360 25 25' dur='0.6s' repeatCount='indefinite'/%3E%3C/path%3E%3C/svg%3E");
  background-size: 11px;
}

.select-search:not(.is-disabled) .select-search__input {
  cursor: pointer;
}

/**
 * Modifiers
 */
.select-search--multiple {
  border-radius: 3px;
  overflow: hidden;
}

.select-search:not(.is-loading):not(.select-search--multiple)
  .select-search__value::after {
  transform: rotate(45deg);
  border-right: 1px solid #000;
  border-bottom: 1px solid #000;
  pointer-events: none;
}

.select-search--multiple .select-search__input {
  cursor: initial;
}

.select-search--multiple .select-search__input {
  border-radius: 3px 3px 0 0;
}

.select-search--multiple:not(.select-search--search) .select-search__input {
  cursor: default;
}

.select-search:not(.select-search--multiple) .select-search__input:hover {
  border-color: #2fcc8b;
}

.select-search:not(.select-search--multiple) .select-search__select {
  position: absolute;
  z-index: 2;
  right: 0;
  left: 0;
  border-radius: 3px;
  overflow: auto;
  max-height: 360px;
}

.select-search--multiple .select-search__select {
  position: relative;
  overflow: auto;
  max-height: 260px;
  border-top: 1px solid #eee;
  border-radius: 0 0 3px 3px;
}

.select-search__not-found {
  height: auto;
  padding: 16px;
  text-align: center;
  color: #888;
}

/**
* Select Search Dark Mode
*/
.select-search-dark {
  width: 100%;
  position: relative;
  box-sizing: border-box;
}

.select-search-dark *,
.select-search-dark *::after,
.select-search-dark *::before {
  box-sizing: inherit;
}

/**
 * Value wrapper
 */
.select-search-dark__value {
  position: relative;
  z-index: 1;
}

.select-search-dark__value::after {
  content: "";
  display: inline-block;
  position: absolute;
  top: calc(50% - 4px);
  right: 13px;
  width: 6px;
  height: 6px;
  filter: brightness(0) invert(1);
}

/**
 * Input
 */
.select-search-dark__input {
  display: block;
  width: 100%;
  padding: 0.4375rem 0.75rem;
  font-size: 0.875rem;
  font-weight: 400;
  line-height: 1.4285714;
  color: #fff;
  background-color: #2b3547;
  background-clip: padding-box;
  border: 1px solid #232e3c;
  -webkit-appearance: none;
  -moz-appearance: none;
  appearance: none;
  border-radius: 0;
  transition: border-color 0.15s ease-in-out, box-shadow 0.15s ease-in-out;
}

.select-search-dark__input::-webkit-search-decoration,
.select-search-dark__input::-webkit-search-cancel-button,
.select-search-dark__input::-webkit-search-results-button,
.select-search-dark__input::-webkit-search-results-decoration {
  -webkit-appearance: none;
}

.select-search-dark__input:not([readonly]):focus {
  cursor: initial;
}

/**
 * Options
 */
.select-search-dark__options {
  list-style: none;
  padding: 0;
}

/**
 * Option row
 */
.select-search-dark__row:not(:first-child) {
  border-top: none;
}

/**
 * Option
 */
.select-search-dark__option,
.select-search-dark__not-found {
  display: block;
  height: 36px;
  width: 100%;
  padding: 0 16px;
  background-color: $dark-background !important;
  color: #fff !important;
  border: none;
  outline: none;
  font-family: "Roboto", sans-serif;
  font-size: 14px;
  text-align: left;
  cursor: pointer;
  border-radius: 0;

  &:hover {
    background-color: #2b3546 !important;
  }
}

.select-search-dark--multiple .select-search-dark__option {
  height: 48px;
}

/**
 * Group
 */
.select-search-dark__group-header {
  font-size: 10px;
  text-transform: uppercase;
  background: #eee;
  padding: 8px 16px;
}

/**
 * States
 */
.select-search-dark.is-disabled {
  opacity: 0.5;
}

.select-search-dark.is-loading .select-search-dark__value::after {
  background-image: url("data:image/svg+xml,%3Csvg xmlns='http://www.w3.org/2000/svg' width='50' height='50' viewBox='0 0 50 50'%3E%3Cpath fill='%232F2D37' d='M25,5A20.14,20.14,0,0,1,45,22.88a2.51,2.51,0,0,0,2.49,2.26h0A2.52,2.52,0,0,0,50,22.33a25.14,25.14,0,0,0-50,0,2.52,2.52,0,0,0,2.5,2.81h0A2.51,2.51,0,0,0,5,22.88,20.14,20.14,0,0,1,25,5Z'%3E%3CanimateTransform attributeName='transform' type='rotate' from='0 25 25' to='360 25 25' dur='0.6s' repeatCount='indefinite'/%3E%3C/path%3E%3C/svg%3E");
  background-size: 11px;
}

.select-search-dark:not(.is-disabled) .select-search-dark__input {
  cursor: pointer;
}

/**
 * Modifiers
 */
.select-search-dark--multiple {
  border-radius: 3px;
  overflow: hidden;
}

.select-search-dark:not(.is-loading):not(.select-search-dark--multiple)
  .select-search-dark__value::after {
  transform: rotate(45deg);
  border-right: 1px solid #000;
  border-bottom: 1px solid #000;
  pointer-events: none;
}

.select-search-dark--multiple .select-search-dark__input {
  cursor: initial;
}

.select-search-dark--multiple .select-search-dark__input {
  border-radius: 3px 3px 0 0;
}

.select-search-dark--multiple:not(.select-search-dark--search)
  .select-search-dark__input {
  cursor: default;
}

.select-search-dark:not(.select-search-dark--multiple)
  .select-search-dark__input:hover {
  border-color: #fff;
}

.select-search-dark:not(.select-search-dark--multiple)
  .select-search-dark__select {
  position: absolute;
  z-index: 2;
  right: 0;
  left: 0;
  border-radius: 3px;
  overflow: auto;
  max-height: 360px;
}

.select-search-dark--multiple .select-search-dark__select {
  position: relative;
  overflow: auto;
  max-height: 260px;
  border-top: 1px solid #eee;
  border-radius: 0 0 3px 3px;
}

.select-search-dark__not-found {
  height: auto;
  padding: 16px;
  text-align: center;
  color: #888;
}

.jet-table-footer {
  .table-footer {
    width: 100%;
  }
}

.jet-data-table-header {
  max-height: 50px;
}

.jet-data-table {
  thead {
    z-index: 2;
  }

  .table-row:hover,
  .table-row:focus {
    background: rgba(lightBlue, 0.25);
  }

  .table-row.selected {
    --tblr-table-accent-bg: rgba(lightBlue, 0.25);
    background: rgba(lightBlue, 0.25);
    font-weight: 500;
  }

  td {
    min-height: 40px;
    overflow-x: initial;
    margin: auto;

    .text-container {
      padding: 0;
      margin: 0;
      border: 0;
      height: 100%;
      outline: none;
    }
  }

  td.spacious {
    min-height: 47px;
  }

  td.compact {
    min-height: 40px;
  }

  .has-dropdown,
  .has-multiselect,
  .has-text,
  .has-datepicker,
  .has-actions {
    padding: 0 5px;
  }

  .has-text,
  .has-actions {
    margin: 0;
  }
  .wrap-wrapper {
    white-space: normal !important;
    word-break: break-all;
  }
  .scroll-wrapper {
    overflow-x: auto;
  }
  .hide-wrapper {
    overflow-x: hidden !important;
  }
  td {
    .text-container:focus-visible,
    .text-container:focus,
    .text-container:focus-within,
    .text-container:hover {
      outline: none;
      height: 100%;
    }

    display: flex !important;

    .td-container {
      margin-top: auto;
      margin-bottom: auto;
    }
  }

  td {
    .text-container:focus {
      position: sticky;
      height: 120px;
      overflow-y: scroll;
      margin-top: -10px;
      padding: 10px;
      margin-left: -9px;
      background: white;
      box-shadow: rgba(15, 15, 15, 0/05) 0px 0px 0px 1px,
        rgba(15, 15, 15, 0.1) 0px 3px 6px, rgba(15, 15, 15, 0.2) 0px 9px 24px;
      white-space: initial;
    }

    .text-container:focus-visible,
    .text-container:focus,
    .text-container:focus-within,
    .text-container:hover {
      outline: none;
    }
  }

  td {
    .text-container::-webkit-scrollbar {
      background: transparent;
      height: 0;
      width: 0;
    }
  }

  td::-webkit-scrollbar {
    background: transparent;
    height: 0;
    width: 0;
  }
  td:hover::-webkit-scrollbar {
    height: 4px;
    width: 4px;
  }
  .th {
    white-space: normal;
  }

  th:after {
    content: " ";
    position: relative;
    height: 0;
    width: 0;
  }

  .sort-desc:after {
    border-left: 5px solid transparent;
    border-right: 5px solid transparent;
    border-top: 5px solid #767676;
    border-bottom: 5px solid transparent;
    left: 6px;
    top: 8px;
  }

  .sort-asc:after {
    border-left: 5px solid transparent;
    border-right: 5px solid transparent;
    border-top: 0px solid transparent;
    border-bottom: 5px solid #767676;
    left: 6px;
    bottom: 8px;
  }
}

.jet-data-table::-webkit-scrollbar {
  background: transparent;
}

.jet-data-table::-webkit-scrollbar-track {
  background: transparent;
}

.jet-data-table:hover {
  overflow-x: overlay;
  overflow-y: overlay;
}

.jet-data-table {
  overflow: hidden;
  .form-check {
    margin-bottom: 0;
  }

  .form-check-inline {
    margin-right: 0;
  }

  .table-row {
    cursor: pointer;
  }

  thead {
    position: sticky;
    top: 0px;
    display: inline-block;

    tr {
      border-top: none;
    }
  }
  tbody {
    display: inline-block;
  }
}

.btn-primary {
  --tblr-btn-color: 77, 114, 250;
  --tblr-btn-color-darker: 77, 94, 240;
  border-color: none;
}

.form-check-input:checked {
  background-color: $primary;
  border-color: rgba(101, 109, 119, 0.24);
}

.btn:focus,
.btn:active,
.form-check-input:focus,
.form-check-input:active,
.form-control:focus,
th:focus,
tr:focus {
  outline: none !important;
  box-shadow: none;
}

// .jet-container {
//   // width: 100%;
// }

.select-search__option {
  color: rgb(90, 89, 89);
}

.select-search__option.is-selected {
  background: rgba(176, 176, 176, 0.07);
  color: #4d4d4d;
}

.select-search__option.is-highlighted.is-selected,
.select-search__option.is-selected:hover {
  background: rgba(66, 153, 225, 0.1);
  color: rgb(44, 43, 43);
}

.select-search__option.is-highlighted,
.select-search__option:hover {
  background: rgba(66, 153, 225, 0.1);
}

.select-search__options {
  margin-left: -33px;
}

.select-search__option.is-highlighted,
.select-search__option:not(.is-selected):hover {
  background: rgba(66, 153, 225, 0.1);
}

.select-search:not(.select-search--multiple) .select-search__input:hover {
  border-color: rgba(66, 153, 225, 0.1);
}

.DateInput_input {
  font-weight: 300;
  font-size: 14px;
  padding: 4px 7px 2px;
  padding: 4px 7px 2px;
  width: 100px !important;
  margin-left: 10px;
}

.jet-data-table {
  display: inline-block;
  height: 100%;

  thead {
    width: 100%;
  }

  .select-search:not(.is-loading):not(.select-search--multiple)
    .select-search__value::after {
    display: none;
  }

  .custom-select {
    .select-search:not(.select-search--multiple) .select-search__select {
      top: 0px;
      border: solid #9fa0a1 1px;
    }
  }

  .tags {
    width: 100%;
    min-height: 20px;

    .add-tag-button {
      display: none;
    }

    .tag {
      font-weight: 400;
      font-size: 0.85rem;
      letter-spacing: 0.04em;
      text-transform: none;

      .remove-tag-button {
        margin-left: 5px;
        margin-right: -7px;
        display: none;
      }
    }

    .form-control-plaintext {
      font-size: 12px;
    }

    .form-control-plaintext:hover,
    .form-control-plaintext:focus-visible {
      outline: none;
    }
  }

  .tags:hover {
    .add-tag-button {
      display: inline-flex;
    }
  }

  .tag:hover {
    .remove-tag-button {
      display: inline-flex;
    }
  }

  .th,
  .td {
    .resizer {
      display: inline-block;
      width: 5px;
      height: 100%;
      position: absolute;
      right: 0;
      top: 0;
      transform: translateX(50%);
      z-index: 1;
      touch-action: none;

      &.isResizing {
        background: rgb(179, 173, 173);
      }
    }
  }
}

.no-components-box {
  border: 1px dashed #3e525b;
}

.form-control-plaintext:focus-visible {
  outline: none;
  outline-width: thin;
  outline-style: solid;
  outline-color: $primary;
}

.form-control-plaintext:hover {
  outline: none;
  outline-width: thin;
  outline-style: solid;
  outline-color: rgba(66, 153, 225, 0.8);
}

.select-search__input:focus-visible {
  outline: none;
  outline-color: #4ac4d6;
}

.form-control-plaintext {
  padding: 5px;
}

.table-filters {
  position: absolute;
  bottom: 0;
  width: 80%;
  max-width: 700px;
  margin-right: 10%;
  right: 0;
  height: 300px;
  z-index: 100;
}

.code-builder {
  border: solid 1px #dadcde;
  border-radius: 2px;
  padding-top: 4px;

  .variables-dropdown {
    position: fixed;
    right: 0;
    width: 400px;
    z-index: 200;
    border: solid 1px #dadcde;

    .group-header {
      background: #f4f6fa;
    }
  }
}

.__react_component_tooltip {
  z-index: 10000;
}

.select-search__value::after {
  top: calc(50% - 2px);
  right: 15px;
  width: 5px;
  height: 5px;
}

.progress-bar {
  background-color: rgba(66, 153, 225, 0.7);
}

.popover-header {
  background-color: #f4f6fa;
}

.popover-body {
  .form-label {
    font-size: 12px;
  }
}

/**
 * Home page app menu
 */
#popover-app-menu {
  border-radius: 4px;
  width: 150px;
  box-shadow: 0px 3px 2px rgba(0, 0, 0, 0.25);

  .popover-body {
    padding: 16px 12px 0px 12px;

    .field {
      font-weight: 500;
      font-size: 0.7rem;

      &__danger {
        color: #ff6666;
      }
    }
  }
}

.input-icon {
  .input-icon-addon {
    display: none;
  }
}

.input-icon:hover {
  .input-icon-addon {
    display: flex;
  }
}

.input-icon:focus {
  .input-icon-addon {
    display: flex;
  }
}

.sub-section {
  width: 100%;
  display: block;
}

.text-muted {
  color: #3e525b !important;
}

body {
  color: #3e525b;
}

.RichEditor-root {
  background: #fff;
  border: 1px solid #ddd;
  font-family: "Georgia", serif;
  font-size: 14px;
  padding: 15px;
  height: 100%;
}

.RichEditor-editor {
  border-top: 1px solid #ddd;
  cursor: text;
  font-size: 16px;
  margin-top: 10px;
}

.RichEditor-editor .public-DraftEditorPlaceholder-root,
.RichEditor-editor .public-DraftEditor-content {
  margin: 0 -15px -15px;
  padding: 15px;
}

.RichEditor-editor .public-DraftEditor-content {
  min-height: 100px;
  overflow-y: scroll;
}

.RichEditor-hidePlaceholder .public-DraftEditorPlaceholder-root {
  display: none;
}

.RichEditor-editor .RichEditor-blockquote {
  border-left: 5px solid #eee;
  color: #666;
  font-family: "Hoefler Text", "Georgia", serif;
  font-style: italic;
  margin: 16px 0;
  padding: 10px 20px;
}

.RichEditor-editor .public-DraftStyleDefault-pre {
  background-color: rgba(0, 0, 0, 0.05);
  font-family: "Inconsolata", "Menlo", "Consolas", monospace;
  font-size: 16px;
  padding: 20px;
}

.RichEditor-controls {
  font-family: "Helvetica", sans-serif;
  font-size: 14px;
  margin-bottom: 5px;
  user-select: none;
}

.dropmenu {
  position: relative;
  display: inline-block;
  margin-right: 16px;

  .dropdownbtn {
    color: #999;
    background: none;
    cursor: pointer;
    outline: none;
    border: none;
  }

  .dropdown-content {
    display: none;
    position: absolute;
    z-index: 2;
    width: 100%;
    align-items: center;
    border: 1px solid transparent;
    border-radius: 4px;
    box-shadow: 0 2px 6px 2px rgba(47, 54, 59, 0.15);

    a {
      text-decoration: none;
      width: 100%;
      position: relative;
      display: block;

      span {
        text-align: center;
        width: 100%;
        text-align: center;
        padding: 3px 0px;
      }
    }
  }
}
.dropmenu .dropdown-content a:hover {
  background-color: rgba(0, 0, 0, 0.05);
}

.dropmenu:hover {
  .dropdownbtn {
    color: #5890ff;
    background-color: rgba(0, 0, 0, 0.05);
    border-radius: 4px;
  }

  .dropdown-content {
    display: block;
  }
}

.RichEditor-styleButton {
  color: #999;
  cursor: pointer;
  margin-right: 16px;
  padding: 2px 0;
  display: inline-block;
}

.RichEditor-activeButton {
  color: #5890ff;
}

.transformation-editor {
  .CodeMirror {
    min-height: 70px;
  }
}

.chart-data-input {
  .CodeMirror {
    min-height: 370px;
    font-size: 0.8rem;
  }
  .code-hinter {
    min-height: 370px;
  }
}

.map-location-input {
  .CodeMirror {
    min-height: 120px;
    font-size: 0.8rem;
  }
  .code-hinter {
    min-height: 120px;
  }
}

.rdt {
  .form-control {
    height: 100%;
  }
}

.DateInput_input__focused {
  border-bottom: 2px solid $primary;
}

.CalendarDay__selected,
.CalendarDay__selected:active,
.CalendarDay__selected:hover {
  background: $primary;
  border: 1px double $primary;
}

.CalendarDay__selected_span {
  background: $primary;
  border: $primary;
}

.CalendarDay__selected_span:active,
.CalendarDay__selected_span:hover {
  background: $primary;
  border: 1px double $primary;
  color: #fff;
}

.CalendarDay__hovered_span:active,
.CalendarDay__hovered_span:hover {
  background: $primary;
  border: 1px double $primary;
  color: #fff;
}

.CalendarDay__hovered_span {
  background: #83b8e7;
  border: 1px double #83b8e7;
  color: #fff;
}

.table-responsive {
  margin-bottom: 0rem;
}

.code-hinter::-webkit-scrollbar {
  width: 0;
  height: 0;
  background: transparent;
}

.codehinter-query-editor-input {
  .CodeMirror {
    font-family: "Roboto", sans-serif;
    color: #263136;
    overflow: hidden;
    height: 50px !important;
  }

  .CodeMirror-vscrollbar {
    overflow: hidden;
  }

  .CodeMirror-focused {
    padding-top: 0;
    height: 50px;
  }

  .CodeMirror-scroll {
    position: absolute;
    top: 0;
    width: 100%;
  }
}

.field {
  .CodeMirror-scroll {
    position: static;
    top: 0;
  }
}

.code-hinter {
  height: 36px;

  .form-control {
    .CodeMirror {
      font-family: "Roboto", sans-serif;
      height: 50px !important;
      max-height: 300px;
    }
  }

  .CodeMirror-vscrollbar,
  .CodeMirror-hscrollbar {
    background: transparent;
    height: 0;
    width: 0;
  }

  .CodeMirror-scroll {
    overflow: hidden !important;
    position: static;
    width: 100%;
  }
}

.CodeMirror-hints {
  font-family: "Roboto", sans-serif;
  font-size: 0.9rem;
  padding: 0px;
  z-index: $hints-z-index;

  li.CodeMirror-hint-active {
    background: $primary;
  }

  .CodeMirror-hint {
    padding: 4px;
    padding-left: 10px;
    padding-right: 10px;
  }
}

.cm-matchhighlight {
  color: #4299e1 !important;
  background: rgba(66, 153, 225, 0.1) !important;
}

.nav-tabs .nav-link {
  color: #3e525b;
  border-top-left-radius: 0px;
  border-top-right-radius: 0px;
}
.transformation-popover {
  padding: 14px;
  font-weight: 500;
  margin-bottom: 0px;
}

.transformation-editor {
  .CodeMirror {
    min-height: 220px;
  }
}

hr {
  margin: 1rem 0;
}

.query-hinter {
  min-height: 150px;
}

.codehinter-default-input {
  font-family: "Roboto", sans-serif;
  padding: 0.0475rem 0rem !important;
  display: block;
  width: 100%;
  font-size: 0.875rem;
  font-weight: 400;
  color: #232e3c;
  background-color: #fff;
  background-clip: padding-box;
  border: 1px solid #dadcde;
  -webkit-appearance: none;
  -moz-appearance: none;
  appearance: none;
  border-radius: 4px;
  transition: border-color 0.15s ease-in-out, box-shadow 0.15s ease-in-out;
  height: 30px;

  .CodeMirror {
    font-family: "Roboto", sans-serif;
  }
  .CodeMirror-placeholder {
    height: inherit !important;
    position: absolute !important;
    margin-top: 3px !important;
  }
}

.codehinter-query-editor-input {
  font-family: "Roboto", sans-serif;
  padding: 0.1775rem 0rem;
  display: block;
  width: 100%;
  font-size: 0.875rem;
  font-weight: 400;
  color: #232e3c;
  background-color: #fff;
  background-clip: padding-box;
  border: 1px solid #dadcde;
  border-radius: $border-radius;
  appearance: none;
  transition: border-color 0.15s ease-in-out, box-shadow 0.15s ease-in-out;
  height: 28px !important;
}

.modal-component {
  margin-top: 150px;
  .modal-body {
    padding: 0;
  }
}

.draggable-box {
  .config-handle {
    top: -20px;
    position: fixed;
    max-height: 10px;
    z-index: 100;
    min-width: 108px;

    .handle-content {
      cursor: move;
      color: $white;
      background: $primary;
    }

    .badge {
      font-size: 9px;
      border-bottom-left-radius: 0;
      border-bottom-right-radius: 0;

      .delete-part {
        margin-left: 10px;
        float: right;
      }

      .delete-part::before {
        height: 12px;
        display: inline-block;
        width: 2px;
        background-color: rgba(255, 255, 255, 0.8);
        opacity: 0.5;
        content: "";
        vertical-align: middle;
      }
    }
  }
}

.draggable-box-in-editor:hover {
  z-index: 3 !important;
}

.modal-content {
  .config-handle {
    position: absolute;

    .badge {
      font-size: 9px;
    }
  }
}

.config-handle {
  display: block;
}

.apps-table {
  .app-title {
    font-size: 1rem;
  }

  .row {
    --tblr-gutter-x: 0rem;
  }
}

.home-page,
.org-users-page {
  .navbar .navbar-nav .active > .nav-link,
  .navbar .navbar-nav .nav-link.active,
  .navbar .navbar-nav .nav-link.show,
  .navbar .navbar-nav .show > .nav-link {
    color: rgba(35, 46, 60, 0.7);
  }

  .nav-item {
    font-size: 0.9rem;
  }

  img.svg-icon {
    cursor: pointer;
    padding-left: 2px;
    border-radius: 10px;
  }

  img.svg-icon:hover {
    background-color: rgba(224, 214, 214, 0.507);
  }
}

.CodeMirror-placeholder {
  color: #9e9e9e !important;
  font-size: 0.7rem !important;
  margin-top: 2px !important;
  font-size: 12px !important;
}

.CodeMirror-code {
  font-weight: 300;
}

.btn-primary {
  border-color: transparent;
}

.text-widget {
  overflow: auto;
}

.text-widget::-webkit-scrollbar {
  width: 0;
  height: 0;
  background: transparent;
}

.input-group-flat:focus-within {
  box-shadow: none;
}

.map-widget {
  .place-search-input {
    box-sizing: border-box;
    border: 1px solid transparent;
    width: 240px;
    height: 32px;
    padding: 0 12px;
    border-radius: 3px;
    box-shadow: 0 2px 6px rgba(0, 0, 0, 0.3);
    font-size: 14px;
    outline: none;
    text-overflow: ellipses;
    position: absolute;
    left: 50%;
    margin-left: -120px;
  }

  .map-center {
    position: fixed;
    z-index: 1000;
  }
}

.events-toggle-active {
  .toggle-icon {
    transform: rotate(180deg);
  }
}

.events-toggle {
  .toggle-icon {
    display: inline-block;
    margin-left: auto;
    transition: 0.3s transform;
  }

  .toggle-icon:after {
    content: "";
    display: inline-block;
    vertical-align: 0.306em;
    width: 0.46em;
    height: 0.46em;
    border-bottom: 1px solid;
    border-left: 1px solid;
    margin-right: 0.1em;
    margin-left: 0.4em;
    transform: rotate(-45deg);
  }
}

.nav-link-title {
  font-weight: 500;
  font-size: 0.9rem;
}

.navbar-nav {
  .dropdown:hover {
    .dropdown-menu {
      display: block;
    }
  }
}
.app-version-container {
  min-height: 200px;
  height: 100%;
  display: flex !important;
  flex-direction: column;
}
.app-version-content{
  flex: 1;
  overflow: auto;
}

.query-manager-header {
  .nav-item {
    border-right: solid 1px #dadcde;
    background: 0 0;
  }

  .nav-link {
    height: 39px;
  }
}

input:focus-visible {
  outline: none;
}

.navbar-expand-md.navbar-light .nav-item.active:after {
  border: 1px solid $primary;
}

.org-users-page {
  .select-search__input {
    color: #617179;
  }
  .select-search-role {
    position: absolute;
    margin-top: -1rem;
  }

  .has-focus > .select-search__select > ul {
    margin-bottom: 0;
  }

  .select-search__option.is-selected {
    background: $primary;
    color: $white;
  }
}

.encrypted-icon {
  margin-bottom: 0.25rem;
}

.widget-documentation-link {
  position: fixed;
  bottom: 0;
  background: $white;
  width: 100%;
  z-index: 1;
}

.components-container {
  .draggable-box {
    cursor: move;
  }
}

.column-sort-row {
  border-radius: 4px;
}

.jet-button {
  &.btn-primary:hover {
    background: var(--tblr-btn-color-darker) !important;
  }
}

.editor-sidebar::-webkit-scrollbar {
  width: 0;
  height: 0;
  background: transparent;
  -ms-overflow-style: none;
}

.editor-sidebar {
  max-width: 300px;
  scrollbar-width: none;
  -ms-overflow-style: none;
}

.sketch-picker {
  position: absolute;
}

.color-picker-input {
  border: solid 1px rgb(223, 223, 223);
  cursor: pointer;
}

.app-sharing-modal {
  .form-control.is-invalid,
  .was-validated .form-control:invalid {
    border-color: #ffb0b0;
  }
}

.widgets-list {
  --tblr-gutter-x: 0px !important;
}

.input-with-icon {
  position: relative;
  display: flex;
  flex: 1;

  .icon-container {
    position: absolute;
    right: 10px;
    top: calc(50% - 10px);
    z-index: 3;
  }
}

.dynamic-variable-preview {
  min-height: 20px;
  max-height: 500px;
  overflow: auto;
  line-height: 20px;
  font-size: 12px;
  margin-top: -2px;
  word-wrap: break-word;
  border-bottom-left-radius: 3px;
  border-bottom-right-radius: 3px;
  box-sizing: border-box;
  font-family: "Source Code Pro", monospace;

  .heading {
    font-weight: 700;
    white-space: pre;
    text-transform: capitalize;
  }
}

.user-email:hover {
  text-decoration: none;
  cursor: text;
}

.theme-dark {
  .nav-item {
    background: 0 0;
  }
  .navbar .navbar-nav .active > .nav-link,
  .theme-dark .navbar .navbar-nav .nav-link.active,
  .theme-dark .navbar .navbar-nav .nav-link.show,
  .theme-dark .navbar .navbar-nav .show > .nav-link {
    color: #fff;
  }
  .form-check > .form-check-input:not(:checked) {
    background-color: #fff;
  }
  .form-switch > .form-check-input:not(:checked) {
    background-color: #47505d !important;
    background-image: url("data:image/svg+xml,%3csvg xmlns='http://www.w3.org/2000/svg' viewBox='-4 -4 8 8'%3e%3ccircle r='3' fill='%23CCD3DD'/%3E%3C/svg%3E") !important;
  }
  .form-check-label {
    color: white;
  }
  .left-sidebar .active {
    background: #333c48;
  }

  .left-sidebar .left-sidebar-item {
    border-bottom: 1px solid #333c48;
  }

  .nav-tabs .nav-link.active {
    color: #fff !important;
  }

  .nav-tabs .nav-link {
    color: #c3c3c3 !important;
  }

  .card-body > :last-child {
    color: #fff !important;
  }

  .form-control {
    border: 1px solid #324156;
  }

  .card {
    background-color: #324156 !important;
  }
  .card .table tbody td a {
    color: inherit;
  }

  .DateInput {
    background: #1f2936;
  }

  .DateInput_input {
    background-color: #1f2936;
  }

  .DateRangePickerInput {
    background-color: #1f2936;
  }

  .DateInput_input__focused {
    background: #1f2936;
  }

  .DateRangePickerInput__withBorder {
    border: 1px solid #1f2936;
  }

  .main .canvas-container .canvas-area {
    background: #2f3c4c;
  }

  .main .canvas-container {
    background-color: #2f3c4c;
  }

  .rdtOpen .rdtPicker {
    color: black;
  }

  .editor .editor-sidebar .components-container .component-image-holder {
    background: #2f3c4c !important;
    border: 1px solid #2f3c4c !important;

    center,
    .component-title {
      filter: brightness(0) invert(1);
    }
  }

  .nav-tabs .nav-link:focus,
  .nav-tabs .nav-link:hover {
    border-color: transparent !important;
  }

  .modal-content,
  .modal-header {
    background-color: #1f2936 !important;
    .text-muted {
      color: #fff !important;
    }
  }

  .modal-header {
    border-bottom: 1px solid rgba(255, 255, 255, 0.09) !important;
  }

  .canvas-container {
    background-color: #1f2936;
  }

  .editor .main .query-pane {
    border: solid rgba(255, 255, 255, 0.09) !important;
    border-width: 1px 0px 0px 0px !important;
  }

  .no-components-box {
    background-color: #1f2936 !important;

    center {
      color: white !important;
    }
  }

  .query-list {
    .text-muted {
      color: #fff !important;
    }
  }

  .left-sidebar,
  .editor-sidebar {
    background-color: #1f2936 !important;
  }

  .editor-sidebar {
    border: solid rgba(255, 255, 255, 0.09);
    border-width: 0px 0px 0px 0px !important;

    .nav-tabs {
      border-bottom: 1px solid rgba(255, 255, 255, 0.09) !important;
    }
  }

  .editor .editor-sidebar .nav-tabs .nav-link {
    color: #fff;
    img {
      filter: brightness(0) invert(1);
    }
  }

  .jet-table {
    background-color: #1f2936 !important;
  }

  .jet-container {
    background-color: #1f2936;
  }

  .nav-tabs .nav-item.show .nav-link,
  .nav-tabs .nav-link.active {
    background-color: #2f3c4c;
    border-color: transparent !important;
  }

  .editor .main .query-pane .query-definition-pane .header {
    border: solid rgba(255, 255, 255, 0.09);
    border-width: 0px 0px 1px 0px !important;
    background: #1f2936;
  }

  .left-sidebar {
    border: solid rgba(255, 255, 255, 0.09);
    border-width: 0px 1px 3px 0px;
    .text-muted {
      color: #fff !important;
    }
  }

  .folder-list {
    color: #fff !important;
  }

  .app-title {
    color: #fff !important;
  }

  .RichEditor-root {
    background: #1f2936;
    border: 1px solid #2f3c4c;
  }

  .app-description {
    color: #fff !important;
  }

  .btn-light,
  .btn-outline-light {
    background-color: #42546a;
    --tblr-btn-color-text: #ffffff;
    img {
      filter: brightness(0) invert(1);
    }
  }

  .editor .left-sidebar .datasources-container tr {
    border-bottom: solid 1px rgba(255, 255, 255, 0.09);
  }

  .editor .left-sidebar .datasources-container .datasources-header {
    border: solid rgba(255, 255, 255, 0.09) !important;
    border-width: 0px 0px 1px 0px !important;
  }

  .query-manager-header .nav-item {
    border-right: solid 1px rgba(255, 255, 255, 0.09);
    .nav-link {
      color: #c3c3c3;
    }
  }

  .input-group-text {
    border: solid 1px rgba(255, 255, 255, 0.09) !important;
  }

  .app-users-list {
    .text-muted {
      color: #fff !important;
    }
  }

  .data-pane {
    border: solid rgba(255, 255, 255, 0.09) !important;
    border-width: 0px 1px 0px 0px !important;
  }

  .main .query-pane .data-pane .queries-container .queries-header {
    border: solid rgba(255, 255, 255, 0.09) !important;
    border-width: 0px 0px 1px 0px !important;

    .text-muted {
      color: #fff !important;
    }
  }

  .query-pane {
    background-color: #1f2936 !important;
  }

  .input-icon .input-icon-addon img {
    filter: invert(1);
  }

  .svg-icon {
    filter: brightness(0) invert(1);
  }

  .launch-btn {
    filter: brightness(0.4) !important;
    background: #8d9095;
  }

  .badge {
    .svg-icon {
      filter: brightness(1) invert(0);
    }
  }

  .alert {
    background: transparent;
    .text-muted {
      color: #fff !important;
    }
  }

  .editor .editor-sidebar .inspector .header {
    border: solid rgba(255, 255, 255, 0.09) !important;
    border-width: 0px 0px 1px 0px !important;
  }

  .hr-text {
    color: #fff !important;
  }

  .skeleton-line::after {
    background-image: linear-gradient(
      to right,
      #566177 0,
      #5a6170 40%,
      #4c5b79 80%
    );
  }

  .app-icon-skeleton::after {
    background-image: linear-gradient(
      to right,
      #566177 0,
      #5a6170 40%,
      #4c5b79 80%
    );
  }

  .folder-icon-skeleton::after {
    background-image: linear-gradient(
      to right,
      #566177 0,
      #5a6170 40%,
      #4c5b79 80%
    );
  }

  .select-search__input {
    color: rgb(224, 224, 224);
    background-color: #2b3547;
    border: 1px solid #2b3547;
  }

  .select-search__select {
    background: #fff;
    box-shadow: 0 0.0625rem 0.125rem rgba(0, 0, 0, 0.15);
  }

  .select-search__row:not(:first-child) {
    border-top: 1px solid #eee;
  }

  .select-search__option,
  .select-search__not-found {
    background: #fff;
  }

  .select-search__option.is-highlighted,
  .select-search__option:not(.is-selected):hover {
    background: rgba(47, 204, 139, 0.1);
  }

  .select-search__option.is-highlighted.is-selected,
  .select-search__option.is-selected:hover {
    background: #2eb378;
    color: #fff;
  }

  .org-users-page {
    .user-email,
    .user-status {
      filter: brightness(0) invert(1);
    }
  }

  .org-users-page {
    .select-search__option.is-selected {
      background: $primary;
      color: $white;
    }
    .select-search__option:not(.is-selected):hover {
      background: rgba(66, 153, 225, 0.1);
    }
  }

  .react-json-view {
    background-color: transparent !important;
  }

  .codehinter-default-input {
    background-color: transparent;
    border: 1px solid #333c48;
  }

  .color-picker-input {
    border: solid 1px #333c48;
    height: 36px;
  }

  .codehinter-query-editor-input {
    background-color: #272822;
    border: 1px solid #2c3a4c;
    border-radius: 0;
  }

  .codehinter-query-editor-input .CodeMirror {
    height: 31px !important;
  }

  .codehinter-query-editor-input .CodeMirror {
    color: #c3c3c3 !important;
  }

  .select-search:not(.is-loading):not(.select-search--multiple)
    .select-search__value::after {
    transform: rotate(45deg);
    border-right: 1px solid #fff;
    border-bottom: 1px solid #fff;
  }

  .widget-documentation-link {
    background-color: #1f2936;
  }

  .widget-documentation-link a {
    color: rgb(66, 153, 225);
  }

  .app-version-name.form-select {
    border-color: $border-grey-dark;
  }
}

.main-wrapper {
  position: relative;
  min-height: 100%;
  min-width: 100%;
  background-color: white;
}

.main-wrapper.theme-dark {
  background-color: #2b394b;
}

.jet-table {
  .global-search-field {
    background: transparent;
  }
}

.modal-backdrop.show {
  opacity: 0.74;
}

.gui-select-wrappper .select-search__input {
  height: 30px;
}

.theme-dark .input-group-text,
.theme-dark .markdown > table thead th,
.theme-dark .table thead th {
  background: #1c252f;
  color: #fff;
}

.sketch-picker {
  z-index: 1000;
}

.no-padding {
  padding: 0;
}

.nav-tabs {
  font-weight: 300;
}

.nav-tabs .nav-link.active {
  border: 0;
  border-bottom: 1px solid $primary;
  font-weight: 400;
}

.table-no-divider {
  td {
    border-bottom-width: 0px;
    padding-left: 0;
  }
}

.no-border {
  border-radius: 0 !important;
}

input[type="text"] {
  outline-color: #dadcde !important;
}

.widget-header {
  text-transform: capitalize;
  margin-top: 12px !important;
  font-weight: 500;
  font-size: 12px;
  line-height: 12px;
}

.query-manager-events {
  max-width: 400px;
}

.validation-without-icon {
  background-image: none !important;
}

.multiselect-widget {
  label.select-item {
      width: max-content;
      min-width: 100%;
      div.item-renderer {
      align-items: center;
      line-height: 15px;
      input {
        height: 15px;
        width: 15px;
      }
    }
  }

  .rmsc .dropdown-container {
    height: 100%;
    display: flex;
    align-items: center;
    border-radius: inherit;
  }

  .rmsc {
    height: 100%;
    border-radius: inherit;
  }

  .rmsc.dark {
    --rmsc-main: #4D72FA;
    --rmsc-hover: #283647;
    --rmsc-selected: #1F2936;
    --rmsc-border: #333333;
    --rmsc-gray: #555555;
    --rmsc-bg: #1F2936;
    color: #fff;
  }
}

/* Hide scrollbar for Chrome, Safari and Opera */
.invitation-page::-webkit-scrollbar {
  display: none;
}

/* Hide scrollbar for IE, Edge and Firefox */
.invitation-page {
  -ms-overflow-style: none; /* IE and Edge */
  scrollbar-width: none; /* Firefox */
}

.show {
  display: block;
}
.hide {
  display: none;
}

.draggable-box:focus-within {
  z-index: 2 !important;
}

.cursor-wait {
  cursor: wait;
}
.cursor-text {
  cursor: text;
}
.cursor-none {
  cursor: none;
}
.theme-dark .event-action {
  filter: brightness(0) invert(1);
}

.event-action {
  filter: brightness(0) invert(0);
}

.disabled {
  pointer-events: none;
  opacity: 0.4;
}
.DateRangePicker {
  padding: 1.25px 5px;
}

.datepicker-widget {
  .input-field {
    min-height: 26px;
    padding: 0;
    padding-left: 2px;
  }

  td.rdtActive,
  td.rdtActive:hover {
    background-color: $primary;
  }

  .react-datepicker__day--selected {
    background-color: #4D72FA;
  }
}

.daterange-picker-widget {
  .DateInput_input {
    min-height: 24px;
    line-height: normal;
    border-bottom: 0px;
    font-size: 0.85rem;
  }
  .DateRangePicker {
    padding: 0;
  }

  .DateRangePickerInput_arrow_svg {
    height: 17px;
  }

  .DateRangePickerInput {
    overflow: hidden;
    display: flex;
    justify-content: space-around;
    align-items: center;
  }

  .DateInput_fang {
    position: fixed;
    top: 57px !important;
  }
}

.fw-400 {
  font-weight: 400;
}

.fw-500 {
  font-weight: 500;
}

.ligh-gray {
  color: #656d77;
}

.nav-item {
  background: #fff;
  font-size: 14px;
  font-style: normal;
  font-weight: 400;
  line-height: 22px;
  letter-spacing: -0.1px;
  text-align: left;
}

.nav-link {
  min-width: 100px;
  justify-content: center;
}

.nav-tabs .nav-link.active {
  font-weight: 400 !important;
  color: $primary !important;
}
.empty {
  padding-top: 1.5rem !important;
}
.empty-img {
  margin-bottom: 0 !important;
  img {
    height: 220px !important;
    width: 260.83px !important;
  }
}
.empty-action {
  margin-top: 0 !important;

  a + a.btn-loading::after {
    color: $primary;
  }
}
.empty-action a {
  height: 36px;
  border-radius: 4px;
  font-style: normal;
  font-weight: normal;
  font-size: 14px;
  line-height: 20px;
}
.empty-action a:first-child {
  margin-right: 24px;
}
.empty-action a:first-child:hover {
  color: #ffffff !important;
}
.empty-import-button {
  color: #4d72fa !important ;
  background: #ffffff !important;
  border: 1px solid #4d72fa !important;
  cursor: pointer;
  position: relative;
  &:hover {
    background-color: #f4f6fa !important;
  }
}
.empty-welcome-header {
  font-style: normal;
  font-weight: bold;
  font-size: 32px;
  line-height: 39px;
  margin-bottom: 12px;
  margin-top: 40px;
  color: #000;
  font-family: Inter;
}
.empty-title {
  font-style: normal;
  font-weight: normal;
  font-size: 16px;
  line-height: 19px;
  display: flex;
  align-items: center;
  color: #5e5e5e;
  margin-bottom: 24px;
}
// template card styles
.template-card-wrapper {
  display: flex;
  flex-direction: row;
  background: #fffffc;
  border: 1px solid #d2ddec;
  box-sizing: border-box;
  border-radius: 8px;
  width: 299px;
  height: 100px;
}
.template-action-wrapper {
  display: flex;
  flex-direction: row !important;
  font-family: Inter;
  font-style: normal;
  font-weight: 500;
  font-size: 16px;
  line-height: 19px;
  color: #4d72fa;
  p {
    margin-right: 16px;
  }
}
.template-card-title {
  font-family: Inter;
  font-style: normal;
  font-weight: 600;
  font-size: 18px;
  line-height: 22px;
  display: flex;
  align-items: center;
  color: #000000;
  margin-bottom: 3px !important;
  margin-top: 20px;
}
.template-card-details {
  align-items: center;
  display: flex;
  flex-direction: column;
  justify-content: center;
}
.template-icon-wrapper {
  width: 61.44px;
  height: 60px;
  top: 685px;
  background: #d2ddec;
  border-radius: 4px;
  margin: 20px 16.36px;
}
// template style end

.calendar-widget.compact {
  .rbc-time-view-resources .rbc-time-header-content {
    min-width: auto;
  }

  .rbc-time-view-resources .rbc-day-slot {
    min-width: 50px;
  }

  .rbc-time-view-resources .rbc-header,
  .rbc-time-view-resources .rbc-day-bg {
    width: 50px;
  }
}

.calendar-widget.dont-highlight-today {
  .rbc-today {
    background-color: inherit;
  }

  .rbc-current-time-indicator {
    display: none;
  }
}

.calendar-widget {
  padding: 10px;
  background-color: white;

  .rbc-day-slot .rbc-event,
  .rbc-day-slot .rbc-background-event {
    border-left: 3px solid #26598533;
  }

  .rbc-toolbar {
    font-size: 14px;
  }

  .rbc-event {
    .rbc-event-label {
      display: none;
    }
  }

  .rbc-off-range-bg {
    background-color: #f4f6fa;
  }

  .rbc-toolbar {
    .rbc-btn-group {
      button {
        box-shadow: none;
        border-radius: 0;
        border-width: 1px;
      }
    }
  }
}

//!for calendar widget week view with compact/spacious mode border fix
.resources-week-cls .rbc-time-column:nth-last-child(7n) {
  border-left: none !important;
  .rbc-timeslot-group {
    border-left: 2.5px solid #dadcde !important;
  }
}
.resources-week-cls .rbc-allday-cell {
  border: none !important;
  .rbc-row {
    border-left: 1.5px solid #dadcde;
    border-right: 1.5px solid #dadcde;
  }
}
.resources-week-cls .rbc-time-header-cell {
  border: none !important;
}
.resources-week-cls .rbc-time-view-resources .rbc-header {
  border-left: 1.5px solid #dadcde !important;
  border-right: 1.5px solid #dadcde !important;
}

.calendar-widget.hide-view-switcher {
  .rbc-toolbar {
    .rbc-btn-group:nth-of-type(3) {
      display: none;
    }
  }
}

.calendar-widget.dark-mode {
  background-color: #1d2a39;

  .rbc-toolbar {
    button {
      color: white;
    }

    button:hover,
    button.rbc-active {
      color: black;
    }
  }

  .rbc-off-range-bg {
    background-color: #2b394b;
  }

  .rbc-selected-cell {
    background-color: #22242d;
  }

  .rbc-today {
    background-color: #5a7ca8;
  }
}

.calendar-widget.dark-mode.dont-highlight-today {
  .rbc-today {
    background-color: inherit;
  }
}

.navbar .navbar-nav {
  min-height: 2rem;
}

.navbar-brand-image {
  height: 1.2rem;
}

.navbar .navbar-brand:hover,
.theme-dark .navbar .navbar-brand:hover {
  opacity: 1;
}

.nav-tabs .nav-link.active {
  font-weight: 400 !important;
  margin-bottom: -1px !important;
}

.nav-tabs .nav-link {
  font-weight: 400 !important;
  margin: 0 !important;
  height: 100%;
}

.code-editor-widget {
  border-radius: 0;
  .CodeMirror {
    border-radius: 0 !important;
    margin-top: -1px !important;
  }
}

.jet-listview {
  overflow-y: overlay;
  overflow-x: hidden;

  // .rows {
  // }

  // .list-item {
  // }
}

.jet-listview::-webkit-scrollbar-track {
  background: transparent;
}

.jet-listview::-webkit-scrollbar-thumb {
  background: transparent;
}

.code-hinter-wrapper .popup-btn {
  position: absolute;
  display: none;
  cursor: pointer;
}

.code-hinter-wrapper:hover {
  .popup-btn {
    display: block !important;
    z-index: 1;
  }
}

.modal-portal-wrapper {
  justify-content: center;
  align-items: center;
  position: fixed;
  position: absolute;
  left: 50%;
  top: 40%;

  .modal-body {
    width: 500px !important;
    height: 300px !important;
    padding: 0px !important;
  }

  transform: translate(-60%, -60%);
  height: 350px;
  width: auto;
  max-height: 500px;
  padding: 0px;

  .modal-content {
    border-radius: 5px !important;
  }

  .modal-body {
    width: 500px !important;
    height: 302px !important;
    padding: 0px !important;
    margin: 0px !important;
    margin-left: -1px !important; //fix the modal body code mirror margin

    border-top-left-radius: 0;
    border-top-right-radius: 0;
    border-bottom-left-radius: 5px;
    border-bottom-right-radius: 5px;
    border-bottom: 0.75px solid;
    border-left: 0.75px solid;
    border-right: 0.75px solid;

    @include theme-border($light-theme: true);

    &.dark-mode-border {
      @include theme-border($light-theme: false);
    }
  }
  .modal-dialog {
    margin-top: 4%;
  }

  .modal-header {
    padding: 0;
    font-size: 14px;
  }

  .editor-container {
    padding: 0px;
    .CodeMirror {
      border-radius: 0;
      margin: 0;
      width: 100% !important;
    }
  }

  .query-hinter {
    .CodeMirror-line {
      margin-left: 2rem !important;
    }

    .CodeMirror-cursors .CodeMirror-cursor {
      margin-left: 2rem !important;
    }
  }
}

.preview-block-portal {
  .bg-light {
    border-radius: 0 0 5px 5px;
    outline: 0.75px solid $light-green;
  }

  .bg-dark {
    margin-top: 1px;
    border-radius: 0 0 5px 5px;
    outline: 0.75px solid $light-green;
  }

  .dynamic-variable-preview {
    padding: 4px !important;
  }
}

.portal-header {
  display: flex;
  align-items: center;
  padding: 0.5rem 0.75rem;
  color: #656d77;
  background-color: #ffffffd9;
  background-clip: padding-box;
  border-top-left-radius: 5px !important;
  border-top-right-radius: 5px !important;
  width: 498px !important;
  outline: 0.75px solid;

  @include theme-border($light-theme: true, $outline: true);

  &.dark-mode-border {
    @include theme-border($light-theme: false, $outline: true);
  }
}
.tabs-inspector {
  position: sticky; top: 0;
  .nav-item {
    width: 50%;
  }

  .nav-item:hover {
    border: 1px solid transparent;
  }

  .nav-item:not(.active) {
    border-bottom: 1px solid #e7eaef;
  }

  .nav-link.active {
    border: 1px solid transparent;
    border-bottom: 1px solid $primary;
    background: white;
  }
}

.tabs-inspector.dark {
  .nav-link.active {
    border-bottom: 1px solid $primary !important;
  }
}
.tabs-inspector
{
  z-index: 2;
  background: white;
  &.dark {
    @extend .bg-dark;
  }
}
.close-icon {
  position: fixed;
  top: 45px;
  right: 0;
  width: 60px;
  height: 22;
  border-bottom: 1px solid #e7eaef;
  display: flex;
  align-items: center;
  background-color: white;
  z-index: 2;

  .svg-wrapper {
    width: 100%;
    height: 70%;
    display: flex;
    align-items: center;
    justify-content: center;
    border-left: 1px solid #e7eaef;
    margin-left: 20px;

    .close-svg {
      cursor: pointer;
    }
  }
}

.tabs-inspector.nav-tabs {
  border: 0;
  width: 81%;
}

.bg-primary-lt {
  color: #fff !important;
  background: #6383db !important;
}

.tabbed-navbar .nav-item.active:after {
  margin-bottom: -0.25rem;
}

.app-name {
  width: 325px;
  left: 150px;
  position: absolute;
}

.app-name:hover {
  background: $bg-light;
  &.dark {
    @extend .bg-dark;
  }
}

.nav-auto-save {
  width: 325px;
  left: 485px;
  position: absolute;
  color: #36af8b;
}

.layout-buttons {
  position: absolute;
  left: 50%;
}

.app-version-menu {
  position: absolute;
  right: 220px;
  padding: 4px 8px;
  min-width: 100px;
  max-width: 300px;
}

.app-version-menu-sm {
  height: 30px;
  display: flex;
  font-size: 12px;
}

.app-version-menu .dropdown-menu {
  left: -90px;
  width: 283px;
}

.app-version-menu .released {
  color: #36af8b;
}

.app-version-menu .released-subtext {
  font-size: 12px;
  color: #36af8b;
  padding: 0;
}

.app-version-menu .create-link {
  margin: auto;
  width: 50%;
  padding-left: 10px;
}

.canvas-background-holder {
  display: flex;
  justify-content: space-between;
  min-width: 120px;
  margin: auto;
  padding: 10px;
}

.canvas-background-picker {
  position: fixed;
}

/**
 * Timer Widget
 */
.timer-wrapper {
  padding: 10px;
  .counter-container {
    font-size: 3em;
    padding-bottom: 5px;
    text-align: center;
  }
}

/**
 * Search Box
 */
.search-box-wrapper {
  input {
    width: 200px;
    border-radius: 5px !important;
  }
  input:focus {
    width: 300px;
  }
  .input-icon .input-icon-addon {
    display: flex;
  }
  .input-icon .input-icon-addon.end {
    pointer-events: auto;
    div {
      background-color: #a6b6cc;
      border-radius: 12px;
      color: #ffffff;
      padding: 1px;
      cursor: pointer;
      svg {
        height: 14px;
        width: 14px;
      }
    }
  }
}

.searchbox-wrapper {
  margin-top: 0 !important;
  input {
    border-radius: $border-radius !important;
  }
}

.fixedHeader {
  table thead {
    position: -webkit-sticky; // this is for all Safari (Desktop & iOS), not for Chrome
    position: sticky;
    top: 0;
    border-top: 0;
    z-index: 1; // any positive value, layer order is global
  }
}

/**
 * Folder List
 */
.folder-list {
  color: #292d37;
  .list-group-transparent .list-group-item.active {
    color: $primary;
    background-color: #edf1ff;
    .folder-ico {
      filter: invert(29%) sepia(84%) saturate(4047%) hue-rotate(215deg)
        brightness(98%) contrast(111%);
    }
  }
  .list-group-item {
    padding: 0.5rem 0.75rem;
    overflow: hidden;
  }
  .list-group-item.all-apps-link {
    font-weight: 500;
  }
  .folder-info {
    color: #8991a0;
    font-size: 0.75rem;
    display: contents;
  }
  .folder-create-btn {
    color: #0565ff;
    cursor: pointer;
  }
}

/**
 * Home page modal
 */
.modal-content.home-modal-component {
  border-radius: 8px;
  overflow: hidden;
  background-color: #fefeff;
  color: #000000;
  .modal-header {
    border-bottom: 0px;
  }
  .modal-title {
    font-size: 1.1rem;
  }
  .btn-close {
    width: 3.5rem;
    height: 2.5rem;
  }
  .modal-body {
    padding-top: 0px;
  }
  input {
    border-radius: 5px !important;
  }
  .modal-main {
    padding-bottom: 5rem;
  }
  .modal-footer-btn {
    justify-content: end;
    button {
      margin-left: 16px;
    }
  }
}

.onboarding-modal.dark .modal-content {
  @extend .modal-content.home-modal-component.dark;
}

.modal-content.home-modal-component.dark {
  background-color: $bg-dark-light !important;
  color: $white !important;

  .modal-header {
    background-color: $bg-dark-light !important;
  }
  .btn-close {
    filter: brightness(0) invert(1);
  }

  .form-control {
    border-color: $border-grey-dark !important;
    color: inherit;
  }
  input {
    background-color: $bg-dark-light !important;
  }

  .form-select {
    background-color: $bg-dark !important;
    color: $white !important;
    border-color: $border-grey-dark !important;
  }
}

.radio-img {
  input {
    display: none;
  }

  .action-icon {
    width: 28px;
    height: 28px;
    background-position: center center;
    border-radius: 4px;
    display: flex;
    align-items: center;
    justify-content: center;
  }

  .action-icon {
    cursor: pointer;
    border: 1px solid $light-gray;
  }

  .action-icon:hover {
    background-color: #d2ddec;
  }

  input:checked + .action-icon {
    border-color: $primary;
    background-color: #7a95fb;
  }

  .tooltiptext {
    visibility: hidden;
    font-size: 12px;
    background-color: $black;
    color: $white;
    text-align: center;
    padding: 5px 10px;
    position: absolute;
    border-radius: 15px;
    margin-top: 2px;
    z-index: 1;
    margin-left: -10px;
  }

  .tooltiptext::after {
    content: "";
    position: absolute;
    bottom: 100%;
    left: 50%;
    margin-left: -5px;
    border-width: 5px;
    border-style: solid;
    border-color: transparent transparent black transparent;
  }

  .action-icon:hover + .tooltiptext {
    visibility: visible;
  }

  input:checked + .action-icon:hover {
    background-color: #3650af;
  }
}

.icon-change-modal {
  ul {
    list-style-type: none;

    li {
      float: left;
      border: 2px solid #8991a0;
      border-radius: 1.75px;
      cursor: pointer;

      img {
        width: 22px;
        height: 22px;
        filter: invert(59%) sepia(27%) saturate(160%) hue-rotate(181deg)
          brightness(91%) contrast(95%);
      }
    }

    li.selected {
      border: 2px solid #0565ff;

      img {
        filter: invert(27%) sepia(84%) saturate(5230%) hue-rotate(212deg)
          brightness(102%) contrast(100%);
      }
    }
  }
}
/**
 * Spinner Widget
 */
.spinner-container {
  display: flex;
  justify-content: center;
  align-items: center;
}

.animation-fade {
  animation-name: fade;
  animation-duration: 0.3s;
  animation-timing-function: linear;
}

@keyframes fade {
  0% {
    opacity: 0;
  }
  100% {
    opacity: 1;
  }
}

/**
 * Query panel
 */
.query-btn {
  cursor: pointer;
  height: 24px;
  width: 24px;
  padding: 0;
}

.query-btn.dark {
  filter: brightness(0) invert(1);
}

.button-family-secondary {
  @include button-outline($light-theme: true);
  height: 32px;
  width: 112px;
}

.button-family-secondary.dark {
  @include button-outline($light-theme: false);
}

.rest-methods-options {
  .select-search,
  .select-search-dark,
  .select-search__value input,
  .select-search-dark__value input {
    width: 90px !important;
    height: 32px !important;
    border-radius: $border-radius !important;
  }
}

.query-pane-restapi-tabs.dark {
  .list-group-item {
    color: $disabled !important;

    &:hover {
      color: #ffffff !important;
    }
  }
  .list-group-item.active {
    color: $white !important;
  }
}
.query-pane-restapi-tabs {
  box-sizing: border-box;
  height: fit-content;
  width: 100%;
  .row {
    height: inherit;

    .keys {
      min-height: 30px;
    }

    .rest-api-tab-content {

      .rest-api-tabpanes {
        display: none;
      }

      .rest-api-tabpanes.active {
        display: block;
      }

      .svg-plus {
        stroke: $primary;
      } 

      .delete-btn-wrapper {
        display: flex;
        align-items: center;
        padding-top: 2px;
        padding-bottom: 2px;
        height: 32px;
      }

      .code-hinter-col {
        margin-bottom: 0px !important;
      }

      .tab-content-wrapper {
        display: flex;
        flex-direction: column;
        gap: .3rem;
      }

      .row-container{
        display: flex;
        width: 100%;
        justify-content: space-between;
        gap: 10px;
      }

      .fields-container {
        display: flex;
        justify-content: space-between;
        gap: 10px;
        width: 100%;
      }
    }
  }
}

.query-pane-rest-api-keys-list-group {
  width: 100%;
  display: flex;
  flex-direction: row;
  .list-group-item {
    border: none !important;
    cursor: pointer;
    font-weight: 600;
    font-size: 12px;
    padding: 0px !important;
    margin-right: 20px;
    height: 22px;
    color: #737373;

    span {
      display: flex;
      justify-content: left;
    }

    &:hover {
      color: #000;
    }
  }

  .list-group-item + .list-group-item.active {
    margin-top: 0;
  }

  .list-group-item.active {
    background-color: transparent !important;
    color: #000;
    z-index: inherit !important;
    border-bottom: 2px solid $primary !important;
  }
}

.query-pane-rest-api-keys-list-group.dark + .list-group-item {
  &:hover{
    color: #ffffff;
  }
}

.content-title {
  font-size: 12px;
  color: #a3a3a3;
  font-weight: 600;
}

// ** Query Panel: REST API Tabs **
.group-header {
  background: #d2ddec;
  border-radius: 4px;
  height: 28px !important;
  span {
    display: flex;
    justify-content: left;
    align-items: center;
  }
}

.query-preview-list-group {
  width: 100%;
  display: flex;
  flex-direction: row;
  gap: 5px;
  margin-top: 10px;
  .list-group-item {
    border: none !important;
    cursor: pointer;
    font-weight: 600;
    font-size: 12px;
    padding: 5px 10px !important;
    color: #737373;
    border-radius: 5px;

    span {
      display: flex;
      justify-content: left;
    }

    &:hover {
      color: #000;
    }
  }

  .list-group-item + .list-group-item.active {
    margin-top: 0;
  }

  .list-group-item.active {
    background-color: #f5f7f9 !important;
    color: $black;
    z-index: inherit !important;
  }
}

.query-preview-list-group.dark {
  .list-group-item {
    color: $disabled !important;

    &:hover {
      color: #ffffff !important;
    }
  }
  .list-group-item.active {
    color: $white !important;
    background-color: #333c48 !important;
  }
}

.raw-container.dark {
  background: #272822;
  padding: 5px;
}


// **Alert component**
.alert-component {
  border: 1px solid rgba(101, 109, 119, 0.16) !important;
  background: #f5f7f9;

  a {
    color: $primary;
  }
}

.alert-component.dark {
  border: none !important;
  background-color: #333c48 !important;

  span {
    filter: brightness(0) invert(1);
  }
}

.codehinter-plugins.code-hinter {
  @extend .codehinter-default-input;

  .popup-btn {
    margin-top: 0.65rem !important;
  }
  .CodeMirror-placeholder, .CodeMirror pre.CodeMirror-line {
    height: 21px !important;
    position: absolute !important;
    margin-top: 3px !important;
  }
  .CodeMirror-cursor {
    height: inherit !important;
  }
  .CodeMirror-lines {
    height: 32px !important;
  }
}

/**
 * *Stripe Query Select-search
 */

.stripe-operation-options .select-search__row .col-md-8 {
  margin-left: 45px !important;
}

.field-width-268 {
  width: 268px !important;

  input {
    border-radius: $border-radius !important;
  }
}

//*button loading with spinner with primary color*//
.button-loading {
  position: relative;
  color: transparent !important;
  text-shadow: none !important;
  pointer-events: none;

  &:after {
    content: "";
    display: inline-block;
    vertical-align: text-bottom;
    border: 1.5px solid currentColor;
    border-right-color: transparent;
    border-radius: 50%;
    color: $primary;
    position: absolute;
    width: 12px;
    height: 12px;
    // left: calc(50% - .5rem);
    // top: calc(50% - .5rem);
    animation: spinner-border 0.75s linear infinite;
  }
}

.query-icon.dark {
  filter: brightness(0) invert(1);
}

//Rest-API Tab Panes
.tab-pane-body {
  margin-left: -2.5% !important;
}

//CodeMirror padding
.CodeMirror pre.CodeMirror-line,
.CodeMirror pre.CodeMirror-line-like {
  padding: 0 8px !important;
}
// comment styles ::override
.editor-sidebar {
  .nav-tabs {
    border-bottom: none !important;
  }
  .nav-tabs .nav-link.active {
    background-color: transparent !important;
  }
}

.comment-card-wrapper {
  border-top: 0.5px solid #e1e1e1 !important;
  margin-top: -1px !important;
}

div#driver-highlighted-element-stage,
div#driver-page-overlay {
  background: transparent !important;
  outline: 5000px solid rgba(0, 0, 0, 0.75);
}

.dark-theme-walkthrough#driver-popover-item {
  background-color: $bg-dark-light !important;
  border-color: rgba(101, 109, 119, 0.16) !important;

  .driver-popover-title {
    color: #fff !important;
  }
  .driver-popover-tip {
    border-color: transparent transparent transparent $bg-dark-light !important;
  }
  .driver-popover-description {
    color: #d9dcde !important;
  }
  .driver-popover-footer .driver-close-btn {
    color: #fff !important;
    text-shadow: none !important;
  }

  .driver-prev-btn,
  .driver-next-btn {
    text-shadow: none !important;
  }
}

#driver-popover-item {
  padding: 20px !important;

  .driver-prev-btn,
  .driver-next-btn,
  .driver-close-btn {
    border: none !important;
    background: none !important;
    padding-left: 0 !important;
    font-size: 14px !important;
  }

  .driver-next-btn,
  .driver-prev-btn {
    color: $primary !important;
  }

  .driver-disabled {
    color: $primary;
    opacity: 0.5;
  }

  .driver-popover-footer {
    margin-top: 20px !important;
  }
}

.pointer-events-none {
  pointer-events: none;
}

.popover.popover-dark-themed {
  background-color: $bg-dark-light;
  border-color: rgba(101, 109, 119, 0.16);
  .popover-body {
    color: #d9dcde !important;
  }
}

.editor .editor-sidebar .inspector .form-control-plaintext {
  padding: 2px 4px;
}
.tablr-gutter-x-0 {
  --tblr-gutter-x: 0 !important;
}

.widget-button >.btn-loading:after {
  border: 1px solid var(--loader-color);
  border-right-color: transparent;
}

.flip-dropdown-help-text {
  padding: 10px 5px 0 0;
  float: left;
  font-size: 14px;
  color: $light-gray;
}

#transformation-popover-container {
  margin-left: 80px !important;
  margin-bottom: -2px !important;
  // top: -10px !important;
  // left: 100px !important;
  // background-color: #0565ff;
}

<<<<<<< HEAD

.json-tree-container {
  .json-tree-svg-icon.component-icon {
    height: 16px;
    width: 16px;
  }
  .json-tree-icon-container {
    max-width: 20px;
  }
  .node-type {
    color: #A6B6CC;
  }
  .node-length-color {
    color: #3650AF;
  }
  .json-tree-node-value {
    font-size: 11px;
  }
  .json-tree-node-string {
    color: #F6820C;
  }
  .json-tree-node-boolean {
    color: #3EB25F;
  }
  .json-tree-node-number {
    color: #F4B2B0;
  }
  .json-tree-node-null {
    color: red;
  }

  .group-border {
    border-left: 0.5px solid #dadcde;
    margin-top: 16px;
    margin-left: -10px;
  }

  .group-object-container {
    margin-left: 2px;
    margin-top: -16px;
  }
  
}

// Font sizes 
.fs-9 {
  font-size: 9px !important;
}

.fs-12 {
  font-size: 12px !important;
=======
.realtime-avatars {
  position: absolute;
  left: 35%;
>>>>>>> 6d7a9238
}
.widget-style-field-header{
  font-family: 'Inter';
  font-style: normal;
  font-weight: 500;
  font-size: 12px;
  line-height: 20px;
  color: #61656C;
}
.list-timeline:not(.list-timeline-simple) .list-timeline-time {
  top: auto;
}<|MERGE_RESOLUTION|>--- conflicted
+++ resolved
@@ -4703,7 +4703,6 @@
   // background-color: #0565ff;
 }
 
-<<<<<<< HEAD
 
 .json-tree-container {
   .json-tree-svg-icon.component-icon {
@@ -4755,11 +4754,12 @@
 
 .fs-12 {
   font-size: 12px !important;
-=======
+}
+
+
 .realtime-avatars {
   position: absolute;
   left: 35%;
->>>>>>> 6d7a9238
 }
 .widget-style-field-header{
   font-family: 'Inter';
