--- conflicted
+++ resolved
@@ -14374,29 +14374,6 @@
     max-width: 95px;
   }
 
-<<<<<<< HEAD
-  .all-groups-wrapper {
-      position: absolute;
-      width: 100%;
-      top: 41px;
-      overflow: scroll;
-      left: 0px;
-      z-index: 1;
-      height: 240px;
-      border-radius: 6px;
-      border: 1px solid var(--slate1);
-      box-shadow: 0px 4px 6px -2px rgba(16, 24, 40, 0.03), 0px 12px 16px -4px rgba(16, 24, 40, 0.08);
-    .all-groups-list {
-      display: flex;
-      flex-direction: column;
-      background: var(--slate1);
-      align-items: flex-start;
-      padding: 9px 10px;
-      gap: 15px;
-      cursor: default;
-      overflow: auto;
-    }
-=======
   .all-groups-list {
     position: absolute;
     width: 100%;
@@ -14415,7 +14392,6 @@
     overflow: auto;
     left: 0px;
     z-index: 1;
->>>>>>> 84a3f457
   }
 }
 
