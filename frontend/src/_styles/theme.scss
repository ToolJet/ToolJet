@import "./tabler.scss";
@import "./colors.scss";
@import "./z-index.scss";
@import "./mixins.scss";
@import "./queryManager.scss";
@import "./onboarding.scss";
@import "./components.scss";
@import "./global-datasources.scss";
@import "./typography.scss";
@import "./designtheme.scss";
@import "./dropdown-custom.scss";
@import "./ui-operations.scss";
@import 'react-loading-skeleton/dist/skeleton.css';
@import './table-component.scss';

/* ibm-plex-sans-100 - latin */
@font-face {
  font-display: swap;
  /* Check https://developer.mozilla.org/en-US/docs/Web/CSS/@font-face/font-display for other options. */
  font-family: 'IBM Plex Sans';
  font-style: normal;
  font-weight: 100;
  src: url('/assets/fonts/ibm-plex-sans-v19-latin/ibm-plex-sans-v19-latin-100.woff2') format('woff2');
  /* Chrome 36+, Opera 23+, Firefox 39+, Safari 12+, iOS 10+ */
}

/* ibm-plex-sans-100italic - latin */
@font-face {
  font-display: swap;
  /* Check https://developer.mozilla.org/en-US/docs/Web/CSS/@font-face/font-display for other options. */
  font-family: 'IBM Plex Sans';
  font-style: italic;
  font-weight: 100;
  src: url('/assets/fonts/ibm-plex-sans-v19-latin/ibm-plex-sans-v19-latin-100italic.woff2') format('woff2');
  /* Chrome 36+, Opera 23+, Firefox 39+, Safari 12+, iOS 10+ */
}

/* ibm-plex-sans-200 - latin */
@font-face {
  font-display: swap;
  /* Check https://developer.mozilla.org/en-US/docs/Web/CSS/@font-face/font-display for other options. */
  font-family: 'IBM Plex Sans';
  font-style: normal;
  font-weight: 200;
  src: url('/assets/fonts/ibm-plex-sans-v19-latin/ibm-plex-sans-v19-latin-200.woff2') format('woff2');
  /* Chrome 36+, Opera 23+, Firefox 39+, Safari 12+, iOS 10+ */
}

/* ibm-plex-sans-200italic - latin */
@font-face {
  font-display: swap;
  /* Check https://developer.mozilla.org/en-US/docs/Web/CSS/@font-face/font-display for other options. */
  font-family: 'IBM Plex Sans';
  font-style: italic;
  font-weight: 200;
  src: url('/assets/fonts/ibm-plex-sans-v19-latin/ibm-plex-sans-v19-latin-200italic.woff2') format('woff2');
  /* Chrome 36+, Opera 23+, Firefox 39+, Safari 12+, iOS 10+ */
}

/* ibm-plex-sans-300 - latin */
@font-face {
  font-display: swap;
  /* Check https://developer.mozilla.org/en-US/docs/Web/CSS/@font-face/font-display for other options. */
  font-family: 'IBM Plex Sans';
  font-style: normal;
  font-weight: 300;
  src: url('/assets/fonts/ibm-plex-sans-v19-latin/ibm-plex-sans-v19-latin-300.woff2') format('woff2');
  /* Chrome 36+, Opera 23+, Firefox 39+, Safari 12+, iOS 10+ */
}

/* ibm-plex-sans-300italic - latin */
@font-face {
  font-display: swap;
  /* Check https://developer.mozilla.org/en-US/docs/Web/CSS/@font-face/font-display for other options. */
  font-family: 'IBM Plex Sans';
  font-style: italic;
  font-weight: 300;
  src: url('/assets/fonts/ibm-plex-sans-v19-latin/ibm-plex-sans-v19-latin-300italic.woff2') format('woff2');
  /* Chrome 36+, Opera 23+, Firefox 39+, Safari 12+, iOS 10+ */
}

/* ibm-plex-sans-regular - latin */
@font-face {
  font-display: swap;
  /* Check https://developer.mozilla.org/en-US/docs/Web/CSS/@font-face/font-display for other options. */
  font-family: 'IBM Plex Sans';
  font-style: normal;
  font-weight: 400;
  src: url('/assets/fonts/ibm-plex-sans-v19-latin/ibm-plex-sans-v19-latin-regular.woff2') format('woff2');
  /* Chrome 36+, Opera 23+, Firefox 39+, Safari 12+, iOS 10+ */
}

/* ibm-plex-sans-italic - latin */
@font-face {
  font-display: swap;
  /* Check https://developer.mozilla.org/en-US/docs/Web/CSS/@font-face/font-display for other options. */
  font-family: 'IBM Plex Sans';
  font-style: italic;
  font-weight: 400;
  src: url('/assets/fonts/ibm-plex-sans-v19-latin/ibm-plex-sans-v19-latin-italic.woff2') format('woff2');
  /* Chrome 36+, Opera 23+, Firefox 39+, Safari 12+, iOS 10+ */
}

/* ibm-plex-sans-500 - latin */
@font-face {
  font-display: swap;
  /* Check https://developer.mozilla.org/en-US/docs/Web/CSS/@font-face/font-display for other options. */
  font-family: 'IBM Plex Sans';
  font-style: normal;
  font-weight: 500;
  src: url('/assets/fonts/ibm-plex-sans-v19-latin/ibm-plex-sans-v19-latin-500.woff2') format('woff2');
  /* Chrome 36+, Opera 23+, Firefox 39+, Safari 12+, iOS 10+ */
}

/* ibm-plex-sans-500italic - latin */
@font-face {
  font-display: swap;
  /* Check https://developer.mozilla.org/en-US/docs/Web/CSS/@font-face/font-display for other options. */
  font-family: 'IBM Plex Sans';
  font-style: italic;
  font-weight: 500;
  src: url('/assets/fonts/ibm-plex-sans-v19-latin/ibm-plex-sans-v19-latin-500italic.woff2') format('woff2');
  /* Chrome 36+, Opera 23+, Firefox 39+, Safari 12+, iOS 10+ */
}

/* ibm-plex-sans-600 - latin */
@font-face {
  font-display: swap;
  /* Check https://developer.mozilla.org/en-US/docs/Web/CSS/@font-face/font-display for other options. */
  font-family: 'IBM Plex Sans';
  font-style: normal;
  font-weight: 600;
  src: url('/assets/fonts/ibm-plex-sans-v19-latin/ibm-plex-sans-v19-latin-600.woff2') format('woff2');
  /* Chrome 36+, Opera 23+, Firefox 39+, Safari 12+, iOS 10+ */
}

/* ibm-plex-sans-600italic - latin */
@font-face {
  font-display: swap;
  /* Check https://developer.mozilla.org/en-US/docs/Web/CSS/@font-face/font-display for other options. */
  font-family: 'IBM Plex Sans';
  font-style: italic;
  font-weight: 600;
  src: url('/assets/fonts/ibm-plex-sans-v19-latin/ibm-plex-sans-v19-latin-600italic.woff2') format('woff2');
  /* Chrome 36+, Opera 23+, Firefox 39+, Safari 12+, iOS 10+ */
}

/* ibm-plex-sans-700 - latin */
@font-face {
  font-display: swap;
  /* Check https://developer.mozilla.org/en-US/docs/Web/CSS/@font-face/font-display for other options. */
  font-family: 'IBM Plex Sans';
  font-style: normal;
  font-weight: 700;
  src: url('/assets/fonts/ibm-plex-sans-v19-latin/ibm-plex-sans-v19-latin-700.woff2') format('woff2');
  /* Chrome 36+, Opera 23+, Firefox 39+, Safari 12+, iOS 10+ */
}

/* ibm-plex-sans-700italic - latin */
@font-face {
  font-display: swap;
  /* Check https://developer.mozilla.org/en-US/docs/Web/CSS/@font-face/font-display for other options. */
  font-family: 'IBM Plex Sans';
  font-style: italic;
  font-weight: 700;
  src: url('/assets/fonts/ibm-plex-sans-v19-latin/ibm-plex-sans-v19-latin-700italic.woff2') format('woff2');
  /* Chrome 36+, Opera 23+, Firefox 39+, Safari 12+, iOS 10+ */
}

// variables
$border-radius: 4px;


body {
  font-family: 'IBM Plex Sans';
}

input,
button {
  border-radius: 4px;
}

.btn:hover {
  border-color: $primary;
}

.btn-sm {
  padding: 4px 8px;
}

.padding-0 {
  padding: 0;
}

.float-right {
  float: right;
}

.font-500 {
  font-weight: 500;
}

.color-inherit {
  color: inherit;
}

.text-right {
  text-align: right;
}

.navbar {
  max-height: 48px;
  min-height: auto;
  background-color: var(--base) !important;
  border-bottom: 1px solid var(--slate5);

  .nav-item.active:after {
    bottom: 0 !important;
  }
}

.rc-slider-track {
  background-color: $primary;
}

.rc-slider-handle {
  border-color: $primary;
}

.auth-main {
  height: 1000px;
  padding-top: calc(0.25 * 100vh);
  overflow: hidden;

  svg,
  img {
    height: 50px;
    width: 50px;
  }

  svg {
    color: #000000;
  }

  .col-4 {
    z-index: 1;
  }

  .horizontal-line {
    width: 100%;
    position: relative;
    border: 1px solid #b1b1b1;
    top: 25px;
    margin: 0px auto;
    z-index: 0;
  }

  .sso-ico {
    div {
      background-color: #ffffff;
    }
  }
}

.emoji-mart-scroll {
  border-bottom: 0;
  margin-bottom: 6px;
}

.emoji-mart-scroll+.emoji-mart-bar {
  display: none;
}

.accordion-item {
  border: solid var(--slate5);
  border-width: 0px 0px 1px 0px;
}

.accordion-item,
.accordion-button {
  background-color: inherit;
}

.accordion-button {
  font-size: 14px;
  font-weight: 500 !important;
  box-shadow: none !important;
  color: var(--slate12) !important;
  padding: 16px 16px !important;
}

.accordion-button::after {
  background-image: url('data:image/svg+xml,<svg xmlns="http://www.w3.org/2000/svg" width="13" height="12" viewBox="0 0 13 12" fill="none"><path d="M8.83684 3L4.4484 3C3.86955 3 3.5089 3.62791 3.80056 4.1279L5.99478 7.88943C6.28419 8.38556 7.00104 8.38556 7.29045 7.88943L9.48467 4.1279C9.77634 3.62791 9.41568 3 8.83684 3Z" fill="%2311181C"/></svg>');
}

.accordion-button:not(.collapsed)::after {
  background-image: url('data:image/svg+xml,<svg xmlns="http://www.w3.org/2000/svg" width="13" height="12" viewBox="0 0 13 12" fill="none"><path d="M8.83684 3L4.4484 3C3.86955 3 3.5089 3.62791 3.80056 4.1279L5.99478 7.88943C6.28419 8.38556 7.00104 8.38556 7.29045 7.88943L9.48467 4.1279C9.77634 3.62791 9.41568 3 8.83684 3Z" fill="%2311181C"/></svg>');
}

.accordion-button:not(.collapsed) {
  // padding-bottom: 0 !important;
}

.accordion-body {
  padding: 4px 16px 16px 16px !important;

  .form-label {
    font-weight: 400;
    font-size: 12px;
    color: var(--slate12);
  }

  .style-fx {
    margin-top: 3px !important;
  }
}

.editor {
  header {
    position: fixed;
    width: 100%;
    top: 0px;
    left: 0px;
  }

  .header-container {
    max-width: 100%;
    padding: 0px;
  }

  .resizer-select,
  .resizer-active {
<<<<<<< HEAD
    // border: solid 1px $primary !important;
=======
    outline: solid 1px $primary !important;

>>>>>>> 19b356ff

    .top-right,
    .top-left,
    .bottom-right,
    .bottom-left {
      background: white;
      border-radius: 10px;
      border: solid 1px $primary;
    }
  }

  .resizer-selected {
    outline-width: thin;
    outline-style: solid;
    outline-color: #ffda7e;
  }

  // query data source card style start

  .query-datasource-card-container,
  .header-query-datasource-card-container {
    display: flex;
    flex-direction: row;
    gap: 10px;
    flex-wrap: wrap;
  }

  .datasource-picker {
    margin-bottom: 24px;
    width: 475px;
    margin: auto;

    a {
      color: var(--indigo9);
      text-decoration: none;
    }
  }

  .header-query-datasource-card-container {
    margin-top: -10px;
  }

  .header-query-datasource-card {
    position: relative;
    display: flex;
    min-width: 0;
    word-wrap: break-word;
    background-color: rgba(66, 153, 225, 0.1) !important;
    background-clip: border-box;
    border-radius: 4px;
    height: 32px;
    width: 140px;
    padding: 6px;
    align-items: center;
    text-transform: capitalize;
    font-weight: 400 !important;
    background-color: #4299e11a;

    p {
      margin: 0 8px 0 12px;
    }
  }

  .query-datasource-card {
    position: relative;
    display: flex;
    min-width: 0;
    word-wrap: break-word;
    background-color: #ffffff;
    background-clip: border-box;
    border: 1px solid rgba(101, 109, 119, 0.16);
    border-radius: 4px;
    height: 46px;
    width: 200px;
    padding: 10px;
    align-items: center;
    cursor: pointer;
    transition: transform .2s;

    p {
      margin: 0 8px 0 15px;
    }

    &:hover {
      transform: scale(1.02);
      box-shadow: 0.1px 0.1px 0.1px 0.1px rgba(0, 0, 0, 0.3);
    }
  }

  // end :: data source card style

  .header-query-datasource-name {
    font-size: 0.8rem !important;
    padding-top: 0px !important;
  }

  .datasource-heading {
    display: flex;
    height: 32px;
    gap: 10px;
    align-items: center;

    p {
      font-size: 12px;
      padding-top: 0px;
      cursor: pointer;
    }
  }


  .left-sidebar {
    scrollbar-width: none;
  }

  .left-sidebar::-webkit-scrollbar {
    width: 0;
    background: transparent;
  }

  .left-sidebar-layout {
    display: flex;
    justify-content: center;
    font-size: 11px;
    align-items: center;
    letter-spacing: 0.2px;

    p {
      margin-bottom: 0px;
      margin-top: 8px;
    }
  }

  .left-sidebar {
    height: 100%;
    width: 48px;
    position: fixed;
    z-index: 2;
    left: 0;
    overflow-x: hidden;
    flex: 1 1 auto;
    background-color: var(--base) !important;
    background-clip: border-box;
    margin-top: 48px;
    padding-top: 8px;

    .accordion-item {
      border: solid var(--slate5);
      border-width: 1px 0px 1px 0px;
    }

    .datasources-container {
      height: 50%;
      overflow-y: scroll;

      tr {
        border-color: #f1f1f1;
      }
    }

    .variables-container {
      height: 50%;
      overflow-y: scroll;
    }

    .variables-container::-webkit-scrollbar-thumb,
    .datasources-container::-webkit-scrollbar-thumb {
      background: transparent;
      height: 0;
      width: 0;
    }

    .variables-container::-webkit-scrollbar,
    .datasources-container::-webkit-scrollbar {
      width: 0;
      background: transparent;
      height: 0;
    }

    .variables-container,
    .datasources-container {
      scrollbar-width: none;
    }

    .datasources-container {
      bottom: 0;
      height: 500px;
      border: solid rgba(101, 109, 119, 0.16);
      border-width: 1px 0px 1px 0px;

      .datasources-header {
        border: solid rgba(0, 0, 0, 0.125);
        border-width: 0px 0px 1px 0px;
      }
    }

    .left-sidebar-inspector {
      .card-body {
        padding: 1rem 0rem 1rem 1rem;
      }
    }

    .left-sidebar-page-selector {
      .add-new-page-button-container {
        width: 100%;
        margin-top: 10px;
      }
    }
  }

  .editor-sidebar {
    position: fixed;
    right: 0;
    overflow: hidden;
    width: 300px;
    flex: 1 1 auto;
    top: 48px;
    border-left: 1px solid var(--slate5);
    background-color: var(--base);
    background-clip: border-box;
    height: 100vh;


    .inspector {
      .form-control-plaintext {
        padding: 0;
        color: var(--slate12);
      }

      .header {
        padding-left: 20px;
        padding-right: 20px;
        border: solid rgba(0, 0, 0, 0.125);
        border-width: 0px 0px 1px 0px;
        height: 40px;

        .component-name {
          font-weight: 500;
        }

        .component-action-button {
          top: 8px;
          right: 10px;
          position: absolute;
        }
      }

      .properties-container {
        .field {
          .form-label {
            font-size: 12px;
          }

          .text-field {
            height: 30px;
            font-size: 12px;
          }

          .form-select {
            height: 30px;
            font-size: 12px;
          }

          .select-search__input {
            padding: 0.2375rem 0.75rem;
            font-size: 0.825rem;
          }
        }
      }
    }

    .components-container::-webkit-scrollbar {
      width: 0;
      height: 0;
      background: transparent;
    }

    .components-container::-webkit-scrollbar-thumb {
      background: transparent;
    }

    .components-container {
      scrollbar-width: none;
    }

    .components-container {
      height: 100%;
      overflow: auto;
      overflow-x: hidden;
      padding-bottom: 20%;

      ::placeholder {
        color: var(--slate9);

      }

      .component-image-holder {
        border-radius: 0;
        transition: all 0.3s cubic-bezier(0.25, 0.8, 0.25, 1);
        box-sizing: border-box;
        border-radius: 4px;
        background-color: var(--slate3);

        img {
          margin: 0 auto;
        }

        &:hover {
          background-color: var(--slate4);
          border: 1px solid var(--slate4, #E6E8EB);

        }

        &:active {
          background-color: var(--slate4);
          border: 1px solid var(--slate6, #DFE3E6);
        }
      }

      .component-title {
        margin-top: 4px;
        max-width: 100%;
        text-align: center;
        word-wrap: break-word;
        color: var(--slate12);
        text-align: center;
        font-size: 10px;
        font-style: normal;
        font-weight: 400;
        line-height: 13px;
        height: 26px;
        width: 72px;
      }

      .component-description {
        color: grey;
        font-size: 0.7rem;
      }
    }
  }

  .main {
    top: 0;
    height: calc(100vh - 84px);

    &.hide-scrollbar {
      .canvas-container::-webkit-scrollbar {
        height: 0;
      }
    }

    .canvas-container::-webkit-scrollbar {
      width: 0;
      background: transparent;
    }

    .canvas-container::-webkit-scrollbar-track {
      background: transparent !important;
    }

    .canvas-container {
      scrollbar-width: none;
    }

    .canvas-container {
      height: 100%;
      top: 48px;
      position: fixed;
      right: 300px;
      left: 48px;
      overflow-y: scroll;
      overflow-x: auto;
      -webkit-box-pack: center;
      justify-content: center;
      -webkit-box-align: center;
      align-items: center;

      .real-canvas {
        outline: 1px dotted transparent;
      }

      .show-grid {
        outline: 1px dotted #4d72da;
        background-image: linear-gradient(to right,
            rgba(194, 191, 191, 0.2) 1px,
            transparent 1px),
          linear-gradient(to bottom,
            rgba(194, 191, 191, 0.2) 1px,
            transparent 1px);

      }

      .canvas-area {
        background: #F9F9FB;
        margin: 0px auto;

        .resizer {
          outline: solid 1px transparent;
        }
      }
    }
  }

  @media screen and (max-height: 450px) {
    .sidebar {
      padding-top: 15px;
    }

    .sidebar a {
      font-size: 18px;
    }
  }
}

.viewer {
  .header-container {
    max-width: 100%;
  }

  .main {
    padding: 0px 10px;

    .canvas-container {
      scrollbar-width: auto;
      width: 100%;
    }

    .canvas-container::-webkit-scrollbar {
      background: transparent;
    }

    .canvas-container {
      height: 100%;
      position: fixed;
      left: 0;
      overflow-y: auto;
      overflow-x: auto;
      -webkit-box-pack: center;
      justify-content: center;
      -webkit-box-align: center;
      align-items: center;

      .canvas-area {
        width: 1280px;
        background: #F9F9FB;
        margin: 0px auto;
        background-size: 80px 80px;
        background-repeat: repeat;
      }

      .navigation-area {
        background: var(--base, #FFF);
        padding: 1rem;

        a.page-link {
          border-radius: 0;
          border: 0;
        }

        a.page-link:hover {
          color: white;
          background-color: #4D72FA;
        }

        a.page-link.active {
          color: white;
          background-color: #4D72FA;
        }
      }

    }
  }
}

.modal-header {
  padding: 0 1.5rem 0 1.5rem;
}

.page-body,
.homepage-body {
  height: 100vh;

  .list-group.list-group-transparent.dark .all-apps-link,
  .list-group-item-action.dark.active {
    background-color: $dark-background !important;
  }
}

.home-search-holder {
  height: 20px;
  width: 100%;
  margin-top: 32px;

  .search-box-wrapper {
    .input-icon {
      .input-icon-addon {
        padding-right: 6px;
      }
    }
  }

  .homepage-search {
    background: transparent;
    color: var(--slate12);
    height: 20px;

    &:focus {
      background: none;
    }
  }
}

.homepage-app-card-list-item-wrap {
  row-gap: 16px;
  column-gap: 32px;
  display: flex;
  margin-top: 22px;
}

.homepage-app-card-list-item {
  max-width: 272px;
  flex-basis: 33%;
  padding: 0 !important;
}

.homepage-dropdown-style {
  min-width: 11rem;
  display: block;
  align-items: center;
  margin: 0;
  line-height: 1.4285714;
  width: 100%;
  padding: 0.5rem 0.75rem !important;
  font-weight: 400;
  white-space: nowrap;
  border: 0;
  cursor: pointer;
  font-size: 12px;
}

.homepage-dropdown-style:hover {
  background: rgba(101, 109, 119, 0.06);
}

.card-skeleton-container {
  border: 0.5px solid #b4bbc6;
  padding: 1rem;
  border-radius: 8px;
  height: 180px;
}

.app-icon-skeleton {
  background-color: #91a4f6;
  border-radius: 4px;
  margin-bottom: 20px;
  height: 40px;
  width: 40px;
}

.folder-icon-skeleton {
  display: inline-block;
  background-color: #858896;
  border-radius: 4px;
  height: 14px;
  width: 14px;
}

.folders-skeleton {
  padding: 9px 12px;
  height: 34px;
  margin-bottom: 4px;
}

.card-skeleton-button {
  height: 20px;
  width: 60px;
  background: #91a4f6;
  margin-top: 1rem;
  border-radius: 4px;
}

@media (min-height: 641px) and (max-height: 899px) {
  .homepage-pagination {
    position: fixed;
    bottom: 2rem;
    width: 63%;
  }
}

@media (max-height: 640px) {
  .homepage-pagination {
    position: fixed;
    bottom: 2rem;
    width: 71%;
  }
}

@media (max-width: 1056px) {
  .homepage-app-card-list-item {
    flex-basis: 50%;
  }
}

.homepage-body {
  overflow-y: hidden;

  a {
    color: inherit;
  }

  a:hover {
    color: inherit;
    text-decoration: none;
  }

  button.create-new-app-button {
    background-color: var(--indigo9);

  }




  .app-list {
    .app-card {
      height: 180px;
      max-height: 180px;
      border: 0.5px solid #b4bbc6;
      box-sizing: border-box;
      border-radius: 8px;
      overflow: hidden;

      .app-creation-time {
        span {
          color: var(--slate11) !important;
        }
      }

      .app-creator {
        font-weight: 500;
        font-size: 0.625rem;
        line-height: 12px;
        color: #292d37;
        white-space: nowrap;
        overflow: hidden;
        text-overflow: ellipsis;
      }

      .app-icon-main {
        background-color: $primary;

        .app-icon {
          img {
            height: 24px;
            width: 24px;
            filter: invert(100%) sepia(0%) saturate(0%) hue-rotate(17deg) brightness(104%) contrast(104%);
            vertical-align: middle;
          }
        }
      }

      .app-template-card-wrapper {
        .card-body {
          padding-left: 0px !important;
        }
      }

      .app-title {
        line-height: 20px;
        font-size: 1rem;
        font-weight: 400;
        color: #000000;
        overflow: hidden;
        max-height: 40px;
        text-overflow: ellipsis;
        display: -webkit-box;
        -webkit-line-clamp: 2;
        /* number of lines to show */
        line-clamp: 2;
        -webkit-box-orient: vertical;
      }

      button {
        font-size: 0.6rem;
        width: 100%;
      }

      .menu-ico {
        cursor: pointer;

        img {
          padding: 0px;
          height: 14px;
          width: 14px;
          vertical-align: unset;
        }
      }
    }

    .app-card.highlight {
      background-color: #f8f8f8;
      box-shadow: 0px 4px 4px rgba(0, 0, 0, 0.25);
      border: 0.5px solid $primary;

      .edit-button {
        box-sizing: border-box;
        border-radius: 6px;
        color: $primary-light;
        width: 113px;
        height: 28px;
        background: var(--indigo11) !important;
        border: none;
        color: var(--indigo4);
        padding: 4px 16px;
        gap: 6px;
        height: 28px;


        &:hover {
          background: var(--indigo10);

        }

        &:focus {
          box-shadow: 0px 0px 0px 4px var(--indigo6);
          background: var(--indigo10);
          outline: 0;
        }


        &:active {
          background: var(--indigo11);
          box-shadow: none;
        }
      }

      .launch-button {
        box-sizing: border-box;
        border-radius: 6px;
        color: var(--slate12);
        width: 113px;
        height: 28px;
        background: var(--base);
        border: 1px solid var(--slate7);
        color: var(--slate12);
        padding: 4px 16px;
        gap: 6px;
        height: 28px !important;


        &:hover {
          background: var(--slate8);
          color: var(--slate11);
          border: 1px solid var(--slate8);
          background: var(--base);
        }

        &:active {
          background: var(--base);
          box-shadow: none;
          border: 1px solid var(--slate12);
          color: var(--slate12);
        }

        &:focus {
          background: var(--base);
          color: var(--slate11);
          border: 1px solid var(--slate8);
          box-shadow: 0px 0px 0px 4px var(--slate6);
        }
      }

      .app-title {
        height: 20px;
        -webkit-line-clamp: 1;
        /* number of lines to show */
        line-clamp: 1;
      }
    }
  }
}


.template-library-modal {
  font-weight: 500;

  .modal-header {
    background-color: var(--base) !important;
    border-bottom: 1px solid var(--slate5);

  }

  .modal-dialog {
    max-width: 90%;
    height: 80%;

    .modal-content {
      height: 100%;
      padding: 0;


      .modal-body {
        height: 80%;
        padding: 0 10px;
        background-color: var(--base) !important;


        .container-fluid {
          height: 100%;
          padding: 0;

          .row {
            height: 100%;
          }
        }
      }
    }

    .modal-body,
    .modal-footer {
      background-color: #ffffff;
    }
  }

  .template-categories {
    .list-group-item {
      border: 0;
    }

    .list-group-item.active {
      background-color: #edf1ff;
      color: $primary-light;
      font-weight: 600;
    }
  }

  .template-app-list {
    .list-group-item {
      border: 0;
    }

    .list-group-item.active {
      background-color: #edf1ff;
      color: black;
    }
  }

  .template-display {
    display: flex;
    flex-direction: row;
    align-items: center;
    height: 100%;

    h3.title {
      font-weight: 600;
      line-height: 17px;
    }

    p.description {
      font-weight: 500;
      font-size: 13px;
      line-height: 15px;
      letter-spacing: -0.1px;
      color: #8092ab;
    }

    img.template-image {
      height: 75%;
      width: 85%;
      border: 0;
      padding: 0;
      object-fit: contain;
    }

    .template-spinner {
      width: 3rem;
      height: 3rem;
      margin: auto;
      position: absolute;
      top: 0;
      bottom: 0;
      left: 0;
      right: 0;
    }

    .row {
      margin-bottom: 0;
    }
  }

  .template-list {
    padding-top: 16px;

    .template-search-box {
      input {
        border-radius: 5px !important;
      }

      .input-icon {
        display: flex;
      }
    }

    .input-icon {
      .search-icon {
        display: block;
        position: absolute;
        left: 0;
        margin-right: 0.5rem;
      }

      .clear-icon {
        cursor: pointer;
        display: block;
        position: absolute;
        right: 0;
        margin-right: 0.5rem;
      }
    }

    .list-group-item.active {
      color: $primary;
    }
  }
}

.template-library-modal.dark-mode {

  .template-modal-control-column,
  .template-list-column,
  .categories-column,
  .modal-header {
    border-color: var(--slate5) !important;
  }

  .modal-body {
    height: 80%;
    padding: 0 10px;
    background-color: var(--base) !important;

    .container-fluid {
      height: 100%;
      padding: 0;

      .row {
        height: 100%;
      }
    }
  }

  .modal-footer,
  .modal-header,
  .modal-content {
    color: white;
    background-color: #2b394a;
  }

  .template-categories {
    .list-group-item {
      color: white;
      border: 0;
    }

    .list-group-item:hover {
      background-color: #232e3c;
    }

    .list-group-item.active {
      background-color: $primary-light;
      color: white;
      font-weight: 600;
    }
  }

  .template-app-list {
    .list-group-item {
      border: 0;
      color: white;
    }

    .list-group-item:hover {
      border: 0;
      background-color: #232e3c;
    }

    .list-group-item.active {
      background-color: $primary-light;
      color: white;
    }

    .no-results-item {
      background-color: var(--slate4);
      color: white;
    }
  }

  .template-list {
    .template-search-box {
      input {
        background-color: #2b394a;
        border-color: #232e3c;
        color: white;
      }
    }
  }
}

.fx-container {
  position: relative;
}

.fx-common {
  margin-right: 12px;
}

.fx-button {
  border-radius: 6px;

  svg {
    margin: 2px 4px;
  }
}

.fx-button:hover {
  background-color: var(--slate4);
  cursor: pointer;
}

.fx-button.active {
  background-color: var(--indigo5);
  cursor: pointer;
}



.fx-container-eventmanager {
  position: relative;
}

.fx-container-eventmanager * .fx-outer-wrapper {
  position: absolute !important;
  top: 7px !important;
  right: -26px;
}

// targeting select component library class

.component-action-select *.css-1nfapid-container {
  width: 184px !important;
}

.component-action-select {
  .css-zz6spl-container {
    width: inherit;
  }

  &.fx-container-eventmanager {
    .fx-common {
      right: 0;
    }

    .custom-row {
      width: 100%
    }
  }

  .codeShow-active {
    display: flex;
    flex-direction: row-reverse;
    justify-content: space-between;

    .custom-row {
      width: 75%;
    }
  }

  .row.fx-container {
    .col {
      display: flex;
    }
  }
}

.fx-container-eventmanager *.fx-common {
  top: 6px !important;
  right: -34px;
}

.fx-container-eventmanager-code {
  padding-right: 15px !important;
}

.unselectable {
  -webkit-touch-callout: none;
  -webkit-user-select: none;
  -khtml-user-select: none;
  -moz-user-select: none;
  -ms-user-select: none;
  user-select: none;
}

.layout-buttons {
  span {
    color: $primary;
  }
}

.inspector {
  .tab-content {
    overflow-y: auto;
    // TAB HEADER HEIGHT + FOOTER HEIGHT + Extra padding = 120px
    height: calc(100vh - 7.5rem);
    // Hide scrollbar
    -ms-overflow-style: none;
    /* IE and Edge */
    scrollbar-width: none;
    /* Firefox */
    border-top: 1px solid var(--slate5) !important;
  }

  /* Hide scrollbar for Chrome, Safari and Opera */
  .tab-content::-webkit-scrollbar {
    display: none;
  }

  .accordion:last-child {
    margin-bottom: 45px !important;
  }

  .field-type-vertical-line {
    position: relative;
    width: 0;
    height: 2rem;
    border-left: 1px solid var(--slate5);
    content: '';
    margin-right: -2.75rem;

  }

  .code-hinter-vertical-line {
    position: relative;
    width: 0;
    border-left: 1px solid var(--slate5);
    content: '';
    margin-right: 1rem;
  }

  .code-hinter-wrapper {
    min-width: 0;
  }

  .inspector-field-number {
    background-color: var(--slate1);
    border: none;
    color: var(--slate12);
    width: 8.063rem; //129px
    border: 1px solid var(--slate7);
    padding: 6px 10px;
  }
}


.theme-dark {
  .accordion-button::after {
    background-image: url('data:image/svg+xml,<svg xmlns="http://www.w3.org/2000/svg" width="12" height="13" viewBox="0 0 12 13" fill="none"><path d="M8.19426 3.5L3.80582 3.5C3.22697 3.5 2.86632 4.12791 3.15798 4.6279L5.35221 8.38943C5.64161 8.88556 6.35846 8.88556 6.64787 8.38943L8.8421 4.6279C9.13376 4.12791 8.77311 3.5 8.19426 3.5Z" fill="%23ffffff"/></svg>');
  }

  .homepage-body {
    .app-list {
      .app-title {
        line-height: 20px;
        font-size: 16px;
        font-weight: 400;
      }
    }
  }

  .layout-buttons {
    svg {
      filter: invert(89%) sepia(2%) saturate(127%) hue-rotate(175deg) brightness(99%) contrast(96%);
    }
  }

  .organization-list {
    margin-top: 5px;

    .btn {
      border: 0px;
    }

    .dropdown-toggle div {
      max-width: 200px;
      text-overflow: ellipsis;
      overflow: hidden;
    }
  }

  .left-menu {
    ul {
      li:not(.active):hover {
        color: $black;
      }
    }
  }

  .menu-ico,
  .folder-menu-icon {
    svg {
      path {
        fill: white !important;
      }
    }
  }
}

.pagination {
  .page-item.active {
    a.page-link {
      background-color: $primary-light;
    }
  }
}

.datasource-picker,
.stripe-operation-options {

  .select-search,
  .select-search-dark,
  .select-search__value input,
  .select-search-dark input {
    width: 224px !important;
    height: 32px !important;
    border-radius: $border-radius !important;
  }
}

.openapi-operation-options {

  .select-search,
  .select-search-dark,
  .select-search__value input,
  .select-search-dark input {
    height: 32px !important;
    border-radius: $border-radius !important;
  }
}

.openapi-operations-desc {
  padding-top: 12px;
}

.select-search {
  width: 100%;
  position: relative;
  box-sizing: border-box;
}

.select-search *,
.select-search *::after,
.select-search *::before {
  box-sizing: inherit;
}

.select-search-dark {
  .select-search-dark__input::placeholder {
    color: #E0E0E0;
  }
}

/**
 * Value wrapper
 */
.select-search__value {
  position: relative;
  // z-index: 1;
}

.select-search__value::after {
  content: "";
  display: inline-block;
  position: absolute;
  top: calc(50% - 9px);
  right: 19px;
  width: 11px;
  height: 11px;
}

/**
 * Input
 */
.select-search__input {
  display: block;
  width: 100%;
  padding: 0.4375rem 0.75rem;
  font-size: 0.875rem;
  font-weight: 400;
  line-height: 1.4285714;
  color: var(--slate12);
  background-color: var(--base);
  background-clip: padding-box;
  border: 1px solid var(--slate7);
  -webkit-appearance: none;
  -moz-appearance: none;
  appearance: none;
  border-radius: $border-radius !important;
  transition: border-color 0.15s ease-in-out, box-shadow 0.15s ease-in-out;
}

.select-search__input::-webkit-search-decoration,
.select-search__input::-webkit-search-cancel-button,
.select-search__input::-webkit-search-results-button,
.select-search__input::-webkit-search-results-decoration {
  -webkit-appearance: none;
}

.select-search__input:not([readonly]):focus {
  cursor: initial;
}

/**
 * Options wrapper
 */
.select-search__select {
  background: #ffffff;
  box-shadow: 0 0.0625rem 0.125rem rgba(0, 0, 0, 0.15);
}

/**
 * Options
 */
.select-search__options {
  list-style: none;
}

/**
 * Option row
 */
.select-search__row:not(:first-child) {
  border-top: 1px solid #eee;
}

/**
 * Option
 */
.select-search__option,
.select-search__not-found {
  display: block;
  height: 36px;
  width: 100%;
  padding: 0 16px;
  background: var(--base);
  border: none;
  outline: none;
  font-family: "Roboto", sans-serif;
  font-size: 14px;
  text-align: left;
  cursor: pointer;
}

.select-search--multiple .select-search__option {
  height: 48px;
}

.select-search__option.is-highlighted,
.select-search__option:not(.is-selected):hover {
  background: rgba(47, 204, 139, 0.1);
}

.select-search__option.is-highlighted.is-selected,
.select-search__option.is-selected:hover {
  background: #2eb378;
  color: #ffffff;
}

/**
 * Group
 */
.select-search__group-header {
  font-size: 10px;
  text-transform: uppercase;
  background: #eee;
  padding: 8px 16px;
}

/**
 * States
 */
.select-search.is-disabled {
  opacity: 0.5;
}

.select-search.is-loading .select-search__value::after {
  background-image: url("data:image/svg+xml,%3Csvg xmlns='http://www.w3.org/2000/svg' width='50' height='50' viewBox='0 0 50 50'%3E%3Cpath fill='%232F2D37' d='M25,5A20.14,20.14,0,0,1,45,22.88a2.51,2.51,0,0,0,2.49,2.26h0A2.52,2.52,0,0,0,50,22.33a25.14,25.14,0,0,0-50,0,2.52,2.52,0,0,0,2.5,2.81h0A2.51,2.51,0,0,0,5,22.88,20.14,20.14,0,0,1,25,5Z'%3E%3CanimateTransform attributeName='transform' type='rotate' from='0 25 25' to='360 25 25' dur='0.6s' repeatCount='indefinite'/%3E%3C/path%3E%3C/svg%3E");
  background-size: 11px;
}

.select-search:not(.is-disabled) .select-search__input {
  cursor: pointer;
}

/**
 * Modifiers
 */
.select-search--multiple {
  border-radius: 3px;
  overflow: hidden;
}

.select-search:not(.is-loading):not(.select-search--multiple) .select-search__value::after {
  transform: rotate(45deg);
  border-right: 1px solid #000;
  border-bottom: 1px solid #000;
  pointer-events: none;
}

.select-search--multiple .select-search__input {
  cursor: initial;
}

.select-search--multiple .select-search__input {
  border-radius: 3px 3px 0 0;
}

.select-search--multiple:not(.select-search--search) .select-search__input {
  cursor: default;
}

.select-search:not(.select-search--multiple) .select-search__input:hover {
  border-color: #2fcc8b;
}

.select-search:not(.select-search--multiple) .select-search__select {
  position: absolute;
  z-index: 2;
  right: 0;
  left: 0;
  border-radius: 3px;
  overflow: auto;
  max-height: 360px;
}

.select-search--multiple .select-search__select {
  position: relative;
  overflow: auto;
  max-height: 260px;
  border-top: 1px solid #eee;
  border-radius: 0 0 3px 3px;
}

.select-search__not-found {
  height: auto;
  padding: 16px;
  text-align: center;
  color: #888;
}

/**
* Select Search Dark Mode
*/
.select-search-dark {
  width: 100%;
  position: relative;
  box-sizing: border-box;
}

.select-search-dark *,
.select-search-dark *::after,
.select-search-dark *::before {
  box-sizing: inherit;
}

/**
 * Value wrapper
 */
.select-search-dark__value {
  position: relative;
  z-index: 1;
}

.select-search-dark__value::after {
  content: "";
  display: inline-block;
  position: absolute;
  top: calc(50% - 4px);
  right: 13px;
  width: 6px;
  height: 6px;
  filter: brightness(0) invert(1);
}

/**
 * Input
 */
.select-search-dark__input {
  display: block;
  width: 100%;
  font-size: 0.875rem;
  font-weight: 400;
  line-height: 1.4285714;
  color: #ffffff;
  background-color: #2b3547;
  background-clip: padding-box;
  border: 1px solid #232e3c;
  -webkit-appearance: none;
  -moz-appearance: none;
  appearance: none;
  border-radius: 0;
  transition: border-color 0.15s ease-in-out, box-shadow 0.15s ease-in-out;
}

.select-search-dark__input::-webkit-search-decoration,
.select-search-dark__input::-webkit-search-cancel-button,
.select-search-dark__input::-webkit-search-results-button,
.select-search-dark__input::-webkit-search-results-decoration {
  -webkit-appearance: none;
}

.select-search-dark__input:not([readonly]):focus {
  cursor: initial;
}

/**
 * Options
 */
.select-search-dark__options {
  list-style: none;
  padding: 0;
}

/**
 * Option row
 */
.select-search-dark__row:not(:first-child) {
  border-top: none;
}

/**
 * Option
 */
.select-search-dark__option,
.select-search-dark__not-found {
  display: block;
  height: 36px;
  width: 100%;
  padding: 0 16px;
  background-color: var(--base) !important;
  color: #ffffff !important;
  outline: none;
  font-family: "Roboto", sans-serif;
  font-size: 14px;
  text-align: left;
  cursor: pointer;
  border-radius: 0;

  &:hover {
    background-color: #2b3546 !important;
  }
}

.select-search-dark--multiple .select-search-dark__option {
  height: 48px;
}

/**
 * Group
 */
.select-search-dark__group-header {
  font-size: 10px;
  text-transform: uppercase;
  background: #eee;
  padding: 8px 16px;
}

/**
 * States
 */
.select-search-dark.is-disabled {
  opacity: 0.5;
}

.select-search-dark.is-loading .select-search-dark__value::after {
  background-image: url("data:image/svg+xml,%3Csvg xmlns='http://www.w3.org/2000/svg' width='50' height='50' viewBox='0 0 50 50'%3E%3Cpath fill='%232F2D37' d='M25,5A20.14,20.14,0,0,1,45,22.88a2.51,2.51,0,0,0,2.49,2.26h0A2.52,2.52,0,0,0,50,22.33a25.14,25.14,0,0,0-50,0,2.52,2.52,0,0,0,2.5,2.81h0A2.51,2.51,0,0,0,5,22.88,20.14,20.14,0,0,1,25,5Z'%3E%3CanimateTransform attributeName='transform' type='rotate' from='0 25 25' to='360 25 25' dur='0.6s' repeatCount='indefinite'/%3E%3C/path%3E%3C/svg%3E");
  background-size: 11px;
}

.select-search-dark:not(.is-disabled) .select-search-dark__input {
  cursor: pointer;
}

/**
 * Modifiers
 */
.select-search-dark--multiple {
  border-radius: 3px;
  overflow: hidden;
}

.select-search-dark:not(.is-loading):not(.select-search-dark--multiple) .select-search-dark__value::after {
  transform: rotate(45deg);
  border-right: 1px solid #000;
  border-bottom: 1px solid #000;
  pointer-events: none;
}

.select-search-dark--multiple .select-search-dark__input {
  cursor: initial;
}

.select-search-dark--multiple .select-search-dark__input {
  border-radius: 3px 3px 0 0;
}

.select-search-dark--multiple:not(.select-search-dark--search) .select-search-dark__input {
  cursor: default;
}

.select-search-dark:not(.select-search-dark--multiple) .select-search-dark__input:hover {
  border-color: #ffffff;
}

.select-search-dark:not(.select-search-dark--multiple) .select-search-dark__select {
  position: absolute;
  z-index: 2;
  right: 0;
  left: 0;
  border-radius: 3px;
  overflow: auto;
  max-height: 360px;
}

.select-search-dark--multiple .select-search-dark__select {
  position: relative;
  overflow: auto;
  max-height: 260px;
  border-top: 1px solid #eee;
  border-radius: 0 0 3px 3px;
}

.select-search-dark__not-found {
  height: auto;
  padding: 16px;
  text-align: center;
  color: #888;
}

// jet-table-footer is common class used in other components other than table
.jet-table-footer {
  .table-footer {
    width: 100%;
  }
}

.btn-primary {
  --tblr-btn-color: #{$primary-rgb};
  --tblr-btn-color-darker: #{$primary-rgb-darker};
  border-color: none;
}

.form-check-input:checked {
  background-color: var(--indigo9);
  border-color: rgba(101, 109, 119, 0.24);
}

#passwordLogin:checked {
  background-color: #E54D2E;
  border-color: rgba(101, 109, 119, 0.24);
}

.btn:focus,
.btn:active,
.form-check-input:focus,
.form-check-input:active,
.form-control:focus,
th:focus,
tr:focus {
  outline: none !important;
  box-shadow: none;
}

.show-password-field {
  width: fit-content;

  .form-check-input {
    cursor: pointer;
  }

  .show-password-label {
    cursor: pointer;
  }
}

.select-search__option {
  color: rgb(90, 89, 89);
}

.select-search__option.is-selected {
  background: rgba(176, 176, 176, 0.07);
  color: #4d4d4d;
}

.select-search__option.is-highlighted.is-selected,
.select-search__option.is-selected:hover {
  background: rgba(66, 153, 225, 0.1);
  color: rgb(44, 43, 43);
}

.select-search__option.is-highlighted,
.select-search__option:hover {
  background: rgba(66, 153, 225, 0.1);
}

.select-search__options {
  margin-left: -33px;
}

.select-search__option.is-highlighted,
.select-search__option:not(.is-selected):hover {
  background: rgba(66, 153, 225, 0.1);
}

.select-search:not(.select-search--multiple) .select-search__input:hover {
  border-color: rgba(66, 153, 225, 0.1);
}

.DateInput_input {
  font-weight: 300;
  font-size: 14px;
  padding: 4px 7px 2px;
  padding: 4px 7px 2px;
  width: 100px !important;
  margin-left: 10px;
}

.no-components-box {
  border: 1px dashed #3e525b;
}

.form-control-plaintext:focus-visible {
  outline: none;
  outline-width: thin;
  outline-style: solid;
  outline-color: $primary;
}

.form-control-plaintext:hover {
  outline: none;
  outline-width: thin;
  outline-style: solid;
  outline-color: rgba(66, 153, 225, 0.8);
}

.select-search__input:focus-visible {
  outline: none;
  outline-color: #4ac4d6;
}

.form-control-plaintext {
  padding: 5px;
}

.code-builder {
  border: solid 1px #dadcde;
  border-radius: 2px;
  padding-top: 4px;

  .variables-dropdown {
    position: fixed;
    right: 0;
    width: 400px;
    z-index: 200;
    border: solid 1px #dadcde;

    .group-header {
      background: #f4f6fa;
    }
  }
}

.__react_component_tooltip {
  z-index: 10000;
}

.select-search__value::after {
  top: calc(50% - 2px);
  right: 15px;
  width: 5px;
  height: 5px;
}

.progress-bar {
  background-color: rgba(66, 153, 225, 0.7);
}

.popover-header {
  background-color: #f4f6fa;
  border-bottom: 0;
}

.popover-body {
  background-color: var(--base);
  color: var(--slate12);
  border-radius: 6px;

  .form-label {
    font-size: 12px;
  }
}

/**
 * Home page app menu
 */
#popover-app-menu {
  border-radius: 4px;
  width: 150px;
  box-shadow: 0px 12px 16px -4px rgba(16, 24, 40, 0.08), 0px 4px 6px -2px rgba(16, 24, 40, 0.03);
  background: var(--base);
  color: var(--slate12);
  border: 1px solid var(--slate3);

  .popover-arrow {
    display: none;
  }

  .popover-body {
    padding: 16px 12px 0px 12px;
    color: var(--slate12);

    .field {
      font-weight: 500;
      font-size: 0.7rem;

      &__danger {
        color: var(--tomato9);
      }
    }
  }
}

.input-icon {
  .input-icon-addon {
    display: none;
  }
}

.input-icon:hover {
  .input-icon-addon {
    display: flex;
  }
}

.input-icon:focus {
  .input-icon-addon {
    display: flex;
  }
}

.sub-section {
  width: 100%;
  display: block;
}

.text-muted {
  color: #3e525b !important;
}

body {
  color: #3e525b;
}

.RichEditor-root {
  background: #ffffff;
  border: 1px solid #ddd;
  font-family: "Georgia", serif;
  font-size: 14px;
  padding: 15px;
  height: 100%;
}

.RichEditor-editor {
  border-top: 1px solid #ddd;
  cursor: text;
  font-size: 16px;
  margin-top: 10px;
}

.RichEditor-editor .public-DraftEditorPlaceholder-root,
.RichEditor-editor .public-DraftEditor-content {
  margin: 0 -15px -15px;
  padding: 15px;
}

.RichEditor-editor .public-DraftEditor-content {
  min-height: 100px;
  overflow-y: scroll;
}

.RichEditor-hidePlaceholder .public-DraftEditorPlaceholder-root {
  display: none;
}

.RichEditor-editor .RichEditor-blockquote {
  border-left: 5px solid #eee;
  color: #666;
  font-family: "Hoefler Text", "Georgia", serif;
  font-style: italic;
  margin: 16px 0;
  padding: 10px 20px;
}

.RichEditor-editor .public-DraftStyleDefault-pre {
  background-color: rgba(0, 0, 0, 0.05);
  font-family: "Inconsolata", "Menlo", "Consolas", monospace;
  font-size: 16px;
  padding: 20px;
}

.RichEditor-controls {
  font-family: "Helvetica", sans-serif;
  font-size: 14px;
  margin-bottom: 5px;
  user-select: none;
}

.dropmenu {
  position: relative;
  display: inline-block;
  margin-right: 16px;

  .dropdownbtn {
    color: #999;
    background: none;
    cursor: pointer;
    outline: none;
    border: none;
  }

  .dropdown-content {
    display: none;
    position: absolute;
    z-index: 2;
    width: 100%;
    align-items: center;
    border: 1px solid transparent;
    border-radius: 4px;
    box-shadow: 0 2px 6px 2px rgba(47, 54, 59, 0.15);

    a {
      text-decoration: none;
      width: 100%;
      position: relative;
      display: block;

      span {
        text-align: center;
        width: 100%;
        text-align: center;
        padding: 3px 0px;
      }
    }
  }
}

.dropmenu .dropdown-content a:hover {
  background-color: rgba(0, 0, 0, 0.05);
}

.dropmenu:hover {
  .dropdownbtn {
    color: #5890ff;
    background-color: rgba(0, 0, 0, 0.05);
    border-radius: 4px;
  }

  .dropdown-content {
    display: block;
  }
}

.RichEditor-styleButton {
  color: #999;
  cursor: pointer;
  margin-right: 16px;
  padding: 2px 0;
  display: inline-block;
}

.RichEditor-activeButton {
  color: #5890ff;
}

.transformation-editor {
  .CodeMirror {
    min-height: 70px;
  }
}

.chart-data-input {
  .CodeMirror {
    min-height: 370px;
    font-size: 0.8rem;
  }

  .code-hinter {
    min-height: 370px;
  }
}

.map-location-input {
  .CodeMirror {
    min-height: 120px;
    font-size: 0.8rem;
  }

  .code-hinter {
    min-height: 120px;
  }
}

.rdt {
  .form-control {
    height: 100%;
  }
}

.DateInput_input__focused {
  border-bottom: 2px solid $primary;
}

.CalendarDay__selected,
.CalendarDay__selected:active,
.CalendarDay__selected:hover {
  background: $primary;
  border: 1px double $primary;
}

.CalendarDay__selected_span {
  background: $primary;
  border: $primary;
}

.CalendarDay__selected_span:active,
.CalendarDay__selected_span:hover {
  background: $primary;
  border: 1px double $primary;
  color: #ffffff;
}

.CalendarDay__hovered_span:active,
.CalendarDay__hovered_span:hover {
  background: $primary;
  border: 1px double $primary;
  color: #ffffff;
}

.CalendarDay__hovered_span {
  background: #83b8e7;
  border: 1px double #83b8e7;
  color: #ffffff;
}

.table-responsive {
  margin-bottom: 0rem;
}

.code-hinter::-webkit-scrollbar {
  width: 0;
  height: 0;
  background: transparent;
}

.codehinter-query-editor-input {
  .CodeMirror {
    font-family: "Roboto", sans-serif;
    color: #263136;
    overflow: hidden;
    height: 50px !important;
  }

  .CodeMirror-vscrollbar {
    overflow: hidden;
  }

  .CodeMirror-focused {
    padding-top: 0;
    height: 50px;
  }

  .CodeMirror-scroll {
    position: absolute;
    top: 0;
    width: 100%;
  }
}

.field {
  .CodeMirror-scroll {
    position: static;
    top: 0;
  }

  .form-check {
    display: inline-block;
  }
}

.code-hinter {
  .form-control {
    .CodeMirror {
      font-family: "Roboto", sans-serif;
      height: 50px !important;
      max-height: 300px;
    }
  }

  .CodeMirror-vscrollbar,
  .CodeMirror-hscrollbar {
    background: transparent;
    height: 0;
    width: 0;
  }

  .CodeMirror-scroll {
    overflow: hidden !important;
    position: static;
    width: 100%;
  }
}

.CodeMirror-hints {
  font-family: "Roboto", sans-serif;
  font-size: 0.9rem;
  padding: 0px;
  z-index: $hints-z-index;

  li.CodeMirror-hint-active {
    background: $primary;
  }

  .CodeMirror-hint {
    padding: 4px;
    padding-left: 10px;
    padding-right: 10px;
  }
}

.cm-matchhighlight {
  color: #4299e1 !important;
  background: rgba(66, 153, 225, 0.1) !important;
}

.nav-tabs .nav-link {
  color: #3e525b;
  border-top-left-radius: 0px;
  border-top-right-radius: 0px;
}

.transformation-popover {
  padding: 14px;
  font-weight: 500;
  margin-bottom: 0px;
}

.transformation-editor {
  .CodeMirror {
    min-height: 220px;
  }
}

hr {
  margin: 1rem 0;
}

.query-hinter {
  min-height: 150px;
}

.codehinter-default-input {
  font-family: "Roboto", sans-serif;
  // padding: 0.0475rem 0rem !important;
  display: block;
  width: 100%;
  font-size: 0.875rem;
  font-weight: 400;
  color: var(--slate9);
  background-color: var(--base) !important;
  background-clip: padding-box;
  border: 1px solid var(--slate7);
  -webkit-appearance: none;
  -moz-appearance: none;
  appearance: none;
  border-radius: 4px;
  transition: border-color 0.15s ease-in-out, box-shadow 0.15s ease-in-out;
  height: 30px;

  .CodeMirror {
    font-family: "Roboto", sans-serif;
  }

  .CodeMirror-placeholder {
    height: inherit !important;
    position: absolute !important;
    margin-top: 3px;
  }
}

.codehinter-query-editor-input {
  font-family: "Roboto", sans-serif;
  padding: 0.1775rem 0rem;
  display: block;
  width: 100%;
  font-size: 0.875rem;
  font-weight: 400;
  color: #232e3c;
  background-color: #ffffff;
  background-clip: padding-box;
  border: 1px solid #dadcde;
  border-radius: $border-radius;
  appearance: none;
  transition: border-color 0.15s ease-in-out, box-shadow 0.15s ease-in-out;
  height: 28px !important;
}

.editor {
  .modal-dialog {
    overflow-y: initial !important
  }

  .modal-dialog-scrollable .modal-content {
    max-height: 88% !important;
  }

}


.modal-component {


  .modal-body {
    padding: 0;
  }

  .modalWidget-config-handle {
    position: relative !important;
  }
}

.multiple-components-config-handle{
  position: absolute;
  left: 54px;
  top: -20px;
  transform: translate(-50%, 0px);
  width: 110px;
}
.draggable-box {
  .config-handle {
    top: -20px;
    position: fixed;
    max-height: 10px;
    z-index: 100;
    min-width: 108px;
  }
}
.draggable-box .config-handle, .multiple-components-config-handle{
    .handle-content {
      cursor: move;
      color: #ffffff;
      background: $primary;
    }

    .badge {
      font-size: 9px;
      border-bottom-left-radius: 0;
      border-bottom-right-radius: 0;

      .delete-part {
        margin-left: 10px;
        float: right;
      }

      .delete-part::before {
        height: 12px;
        display: inline-block;
        width: 2px;
        background-color: rgba(255, 255, 255, 0.8);
        opacity: 0.5;
        content: "";
        vertical-align: middle;
      }
    }
  }

.draggable-box-in-editor:hover {
  z-index: 3 !important;
}

.config-handle:hover,
.widget-in-canvas:hover .config-handle{
  visibility: visible;
}

.config-handle{
  visibility: hidden;
  transition: all .1s ease-in-out;
}

.canvas-area #modal-container .modal-component > .config-handle{
  visibility: visible !important;
}

.modal-content {
  .config-handle {
    position: absolute;

    .badge {
      font-size: 9px;
    }
  }
}

.config-handle {
  display: block;
}

.apps-table {
  .app-title {
    font-size: 1rem;
  }

  .row {
    --tblr-gutter-x: 0rem;
  }
}


.theme-dark .wrapper {

  .navbar .navbar-nav .active>.nav-link,
  .navbar .navbar-nav .nav-link.active,
  .navbar .navbar-nav .nav-link.show,
  .navbar .navbar-nav .show>.nav-link {
    color: rgba(255, 255, 255, 0.7);
  }
}

.home-page,
.org-users-page {

  .navbar .navbar-nav .active>.nav-link,
  .navbar .navbar-nav .nav-link.active,
  .navbar .navbar-nav .nav-link.show,
  .navbar .navbar-nav .show>.nav-link {
    color: rgba(35, 46, 60, 0.7);
  }

  .nav-item {
    font-size: 0.9rem;
  }

  img.svg-icon {
    cursor: pointer;
    padding-left: 2px;
    border-radius: 10px;
  }

  img.svg-icon:hover {
    background-color: rgba(224, 214, 214, 0.507);
  }
}

.CodeMirror-placeholder {
  color: #9e9e9e !important;
  font-size: 0.7rem !important;
  // margin-top: 2px !important;
  font-size: 12px !important;
}

.CodeMirror-code {
  font-weight: 300;
}

.btn-primary {
  border-color: transparent;
}

.text-widget {
  overflow: auto;
}

.text-widget::-webkit-scrollbar {
  width: 0;
  height: 0;
  background: transparent;
}

.input-group-flat:focus-within {
  box-shadow: none;
}

.map-widget {
  .place-search-input {
    box-sizing: border-box;
    border: 1px solid transparent;
    width: 240px;
    height: 32px;
    padding: 0 12px;
    border-radius: 3px;
    box-shadow: 0 2px 6px rgba(0, 0, 0, 0.3);
    font-size: 14px;
    outline: none;
    text-overflow: ellipses;
    position: absolute;
    left: 50%;
    margin-left: -120px;
  }

  .map-center {
    position: fixed;
    z-index: 1000;
  }
}

.events-toggle-active {
  .toggle-icon {
    transform: rotate(180deg);
  }
}

.events-toggle {
  .toggle-icon {
    display: inline-block;
    margin-left: auto;
    transition: 0.3s transform;
  }

  .toggle-icon:after {
    content: "";
    display: inline-block;
    vertical-align: 0.306em;
    width: 0.46em;
    height: 0.46em;
    border-bottom: 1px solid;
    border-left: 1px solid;
    margin-right: 0.1em;
    margin-left: 0.4em;
    transform: rotate(-45deg);
  }
}

.nav-link-title {
  font-weight: 500;
  font-size: 0.9rem;
}

.navbar-nav {
  .dropdown:hover {
    .dropdown-menu {
      display: block;
    }
  }
}

.app-version-container {
  min-height: 200px;
  height: 100%;
  display: flex !important;
  flex-direction: column;
}

.app-version-content {
  flex: 1;
  overflow: auto;
}

.query-manager-header {
  .nav-item {
    border-right: solid 1px #dadcde;
    background: 0 0;
  }

  .nav-link {
    height: 39px;
  }
}

input:focus-visible {
  outline: none;
}

.navbar-expand-md.navbar-light .nav-item.active:after {
  border: 1px solid $primary;
}

.org-users-page {
  .select-search__input {
    color: #617179;
  }

  .select-search-role {
    position: absolute;
    margin-top: -1rem;
  }

  .has-focus>.select-search__select>ul {
    margin-bottom: 0;
  }

  .select-search__option.is-selected {
    background: $primary;
    color: #ffffff;
  }
}

.encrypted-icon {
  margin-bottom: 0.25rem;
}

.widget-documentation-link {
  position: fixed;
  bottom: 0;
  background: var(--indigo3);
  width: 18.75rem; // 300px
  z-index: 999;
  padding: 12px 18px;
  display: flex;
  justify-content: space-between;
  cursor: pointer;

  .widget-documentation-link-text {
    margin-left: 10px;
    font-weight: 500;
    color: var(--slate12);
  }

  &:hover {
    background: var(--indigo4);
  }

  a {
    &:hover {
      text-decoration: none;
    }
  }
}

.components-container {
  .draggable-box {
    cursor: move;
  }
}

.column-sort-row {
  border-radius: 6px;
  background-color: var(--slate3);

  .event-handler-text {
    font-size: 12px;
    line-height: 20px;
    color: var(--slate12);
    font-weight: 500;
  }

  .event-name-text {
    font-size: 12px;
    line-height: 20px;
    color: var(--slate11);
    font-weight: 400;
    border-radius: 4px;
  }

  .card-body {
    color: var(--slate12);
  }
}

.jet-button {
  &.btn-custom:hover {
    background: var(--tblr-btn-color-darker) !important;
  }
}

.editor-sidebar::-webkit-scrollbar {
  width: 0;
  height: 0;
  background: transparent;
  -ms-overflow-style: none;
}

.editor-sidebar {
  max-width: 300px;
  scrollbar-width: none;
  -ms-overflow-style: none;
}

.sketch-picker {
  position: absolute;
  left: -192px;
  top: 0px;
  border-radius: 6px !important;
  border: 1px solid var(--slate5, #E6E8EB) !important;
  background: var(--slate1, #FBFCFD) !important;
  width: 210px !important; //adjusted with padding
  box-shadow: 0px 4px 6px -2px rgba(16, 24, 40, 0.03), 0px 12px 16px -4px rgba(16, 24, 40, 0.08) !important;
  color: var(--slate12);

  .flexbox-fix:nth-child(3) {
    div:nth-child(1) {
      input {
        width: 100% !important;
      }

      label {
        color: var(--slate12) !important;
      }
    }
  }
}

.boxshadow-picker {
  .sketch-picker {
    left: -209px !important;
  }
}


.color-picker-input {
  border: solid 1px rgb(223, 223, 223);
  cursor: pointer;
}

.app-sharing-modal {

  .form-control.is-invalid,
  .was-validated .form-control:invalid {
    border-color: #ffb0b0;
  }

  .form-check-input {
    cursor: pointer;
  }
}

.widgets-list {
  --tblr-gutter-x: 0px !important;
  padding-right: 4px;
  padding-left: 3px;
}

.global-settings-width-input-container {
  position: relative;
  display: flex;
  flex: 1;

  input,
  .dropdown-max-canvas-width-type {
    border: 1px solid var(--slate7, #3A3F42);
    background: var(--slate1, #151718);
    color: var(--slate12);
    padding: 6px 10px;
  }

  input {
    border-radius: 6px 0px 0px 6px;

    &:focus {
      background-color: var(--base);
    }
  }

  .dropdown-max-canvas-width-type {
    border-radius: 0px 6px 6px 0px;
    gap: 17px;


    &:focus-visible {
      outline: none;
    }

  }
}

.input-with-icon {
  position: relative;
  display: flex;
  flex: 1;

  input {
    border-radius: 0px 6px 6px 0px !important;
    color: var(--slate12);
    background-color: var(--base);

    &:focus-visible {
      background-color: var(--base);

    }

  }

  .icon-container {
    position: absolute;
    right: 10px;
    top: calc(50% - 10px);
    z-index: 3;
  }
}

.dynamic-variable-preview {
  min-height: 20px;
  max-height: 500px;
  overflow: auto;
  line-height: 20px;
  font-size: 12px;
  margin-top: -2px;
  word-wrap: break-word;
  border-bottom-left-radius: 3px;
  border-bottom-right-radius: 3px;
  box-sizing: border-box;
  font-family: "Source Code Pro", monospace;
  word-break: break-all;

  .heading {
    font-weight: 700;
    white-space: pre;
    text-transform: capitalize;
  }
}

.user-email:hover {
  text-decoration: none;
  cursor: text;
}

.theme-dark {
  .nav-item {
    background: 0 0;
  }

  .navbar .navbar-nav .active>.nav-link,
  .theme-dark .navbar .navbar-nav .nav-link.active,
  .theme-dark .navbar .navbar-nav .nav-link.show,
  .theme-dark .navbar .navbar-nav .show>.nav-link {
    color: #ffffff;
  }


  .form-check-label {
    color: white;
  }

  .nav-tabs .nav-link {
    color: #c3c3c3 !important;
  }

  .card-body> :last-child {
    color: #ffffff !important;
  }

  .card .table tbody td a {
    color: inherit;
  }

  .DateInput {
    background: #1f2936;
  }

  .DateInput_input {
    background-color: #1f2936;
    color: #ffffff;
  }

  &.daterange-picker-widget {
    .DateRangePickerInput_arrow_svg {
      fill: #ffffff;
    }
  }

  .DateRangePickerInput {
    background-color: #1f2936;
  }

  .DateInput_input__focused {
    background: #1f2936;
  }

  .DateRangePickerInput__withBorder {
    border: 1px solid #1f2936;
  }

  .main .canvas-container .canvas-area {
    background: #2f3c4c;
  }


  .main .navigation-area {

    a.page-link {
      border-radius: 0;
      border: 0;
      color: white;
    }

    a.page-link:hover {
      color: white;
      background-color: #4D72FA;
    }

    a.page-link.active {
      color: white;
      background-color: #4D72FA;
    }
  }

  .rdtOpen .rdtPicker {
    color: black;
  }

  .editor .editor-sidebar .components-container .component-image-holder {
    background: hsl(200, 7.0%, 8.8%); //slate1
    border-radius: 6px;
    margin-bottom: 4px;
  }

  .nav-tabs .nav-link:hover {
    border-left-color: transparent !important;
    border-top-color: transparent !important;
    border-right-color: transparent !important;

  }

  .modal-content,
  .modal-header {
    background-color: #1f2936;

    .text-muted {
      color: var(--slate9) !important;
    }
  }

  .modal-header {
    border-bottom: 1px solid rgba(255, 255, 255, 0.09) !important;
  }

  .no-components-box {
    background-color: var(--slate4) !important;

    center {
      color: white !important;
    }
  }

  .query-list {
    .text-muted {
      color: #ffffff !important;
    }

    .mute-text {
      color: #8092AB;
    }
  }

  .editor .editor-sidebar .nav-tabs .nav-link {
    color: #ffffff;

    img {
      filter: brightness(0) invert(1);
    }
  }

  .jet-container {
    background-color: #1f2936;
  }

  .nav-tabs .nav-item.show .nav-link,
  .nav-tabs .nav-link.active {
    background-color: #2f3c4c;
  }


  .left-sidebar {
    .text-muted {
      color: #ffffff !important;
    }

    .left-sidebar-page-selector {
      .list-group {
        .list-group-item {
          border: solid #1d2a39 1px;
          color: white;
        }

        .list-group-item:hover {
          background-color: #1F2936;
        }

        .list-group-item.active {
          background-color: #1F2936;
        }
      }
    }
  }

  .app-title {
    color: var(--slate12) !important;
  }

  .RichEditor-root {
    background: #1f2936;
    border: 1px solid #2f3c4c;
  }

  .app-description {
    color: #ffffff !important;
  }

  .btn-light,
  .btn-outline-light {
    background-color: #42546a;
    --tblr-btn-color-text: #ffffff;

    img {
      filter: brightness(0) invert(1);
    }
  }

  .editor .left-sidebar .datasources-container tr {
    border-bottom: solid 1px rgba(255, 255, 255, 0.09);
  }

  .editor .left-sidebar .datasources-container .datasources-header {
    border: solid rgba(255, 255, 255, 0.09) !important;
    border-width: 0px 0px 1px 0px !important;
  }

  .query-manager-header .nav-item {
    border-right: solid 1px rgba(255, 255, 255, 0.09);

    .nav-link {
      color: #c3c3c3;
    }
  }

  .input-group-text {
    border: solid 1px rgba(255, 255, 255, 0.09) !important;
  }

  .app-users-list {
    .text-muted {
      color: #ffffff !important;
    }
  }

  .main .query-pane .data-pane .queries-container .queries-header {
    border-width: 0px 0px 1px 0px !important;

    .text-muted {
      color: #ffffff !important;
    }
  }

  .query-pane {
    border-top: 1px solid var(--slate5) !important;
  }

  .input-icon .input-icon-addon img {
    filter: invert(1);
  }

  .svg-icon {
    filter: brightness(0) invert(1);
  }

  .badge {
    .svg-icon {
      filter: brightness(1) invert(0);
    }
  }

  .alert {
    background: transparent;

    .text-muted {
      color: #ffffff !important;
    }
  }

  .home-page-content {
    .hr-text {
      color: var(--slate11) !important;
      text-transform: lowercase !important;
      font-weight: 400;
      font-size: 12px;
      line-height: 20px;
    }
  }

  .hr-text {
    color: #ffffff !important;
  }

  .skeleton-line::after {
    background-image: linear-gradient(to right,
        #121212 0,
        #121212 40%,
        #121212 80%);
  }

  .app-icon-skeleton::after {
    background-image: linear-gradient(to right,
        #566177 0,
        #5a6170 40%,
        #4c5b79 80%);
  }

  .folder-icon-skeleton::after {
    background-image: linear-gradient(to right,
        #566177 0,
        #5a6170 40%,
        #4c5b79 80%);
  }

  .select-search__input {
    color: rgb(224, 224, 224);
    background-color: #2b3547;
    border: 1px solid #2b3547;
  }

  .select-search__select {
    background: #ffffff;
    box-shadow: 0 0.0625rem 0.125rem rgba(0, 0, 0, 0.15);
  }

  .select-search__row:not(:first-child) {
    border-top: 1px solid #eee;
  }

  .select-search__option,
  .select-search__not-found {
    background: #ffffff;
  }

  .select-search__option.is-highlighted,
  .select-search__option:not(.is-selected):hover {
    background: rgba(47, 204, 139, 0.1);
  }

  .select-search__option.is-highlighted.is-selected,
  .select-search__option.is-selected:hover {
    background: #2eb378;
    color: #ffffff;
  }

  .org-users-page {

    .user-email,
    .user-status {
      color: var(--slate12) !important;
    }
  }

  .org-users-page {
    .select-search__option.is-selected {
      background: $primary;
      color: #ffffff;
    }

    .select-search__option:not(.is-selected):hover {
      background: rgba(66, 153, 225, 0.1);
    }
  }

  .org-variables-page {

    .user-email,
    .user-status {
      filter: brightness(0) invert(1);
    }

    .btn-org-env {
      background: transparent;
    }
  }

  .org-variables-page {
    .select-search__option.is-selected {
      background: $primary;
      color: #ffffff;
    }

    .select-search__option:not(.is-selected):hover {
      background: rgba(66, 153, 225, 0.1);
    }
  }

  .react-json-view {
    background-color: transparent !important;
  }

  .codehinter-query-editor-input .CodeMirror {
    height: 31px !important;
  }

  .select-search:not(.is-loading):not(.select-search--multiple) .select-search__value::after {
    transform: rotate(45deg);
    border-right: 1px solid #ffffff;
    border-bottom: 1px solid #ffffff;
  }

  .app-version-name.form-select {
    border-color: $border-grey-dark;
  }

  .organization-list {
    .btn {
      background-color: #273342;
      color: #656d77;
    }
  }

  .page-item {
    a.page-link {
      color: white;
    }
  }
}

.main-wrapper {
  position: relative;
  min-height: 100%;
  min-width: 100%;
  background-color: white;
}

.main-wrapper.theme-dark {
  background-color: #2b394b;
}

.jet-table {
  .global-search-field {
    background: transparent;
  }
}

.jet-table-image-column {
  width: 100%;
}

.modal-backdrop.show {
  opacity: 0.74;
}

.gui-select-wrappper .select-search__input {
  height: 30px;
}

.theme-dark .input-group-text,
.theme-dark .markdown>table thead th,
.theme-dark .table thead th {
  background: #1c252f;
  color: #ffffff;
}

.sketch-picker {
  z-index: 1000;
}

.no-padding {
  padding: 0;
}

.nav-tabs {
  font-weight: 300;
}

.nav-tabs .nav-link.active {
  border: 0;
  border-bottom: 1px solid $primary;
  font-weight: 400;
}

.table-no-divider {
  td {
    border-bottom-width: 0px;
    padding-left: 0;
  }
}

.no-border {
  border: 0 !important;
}

input[type="text"] {
  outline-color: #dadcde !important;
}

.widget-header {
  text-transform: capitalize;
  color: var(--slate11, #687076);
  font-size: 12px;
  font-style: normal;
  font-weight: 500;
  line-height: 20px;
  color: var(--slate11);
}

.query-manager-events {
  max-width: 400px;
}

.validation-without-icon {
  background-image: none !important;
}

.multiselect-widget {
  label.select-item {
    width: max-content;
    min-width: 100%;

    div.item-renderer {
      align-items: center;
      line-height: 15px;

      input {
        height: 15px;
        width: 15px;
      }
    }
  }

  .rmsc .dropdown-container {
    height: 100%;
    display: flex;
    align-items: center;
    border-radius: inherit;
  }

  .rmsc {
    height: 100%;
    border-radius: inherit;
  }

  .rmsc.dark {
    --rmsc-main: $primary-light;
    --rmsc-hover: #283647;
    --rmsc-selected: #1f2936;
    --rmsc-border: #333333;
    --rmsc-gray: #555555;
    --rmsc-bg: #1f2936;
    color: #ffffff;
  }
}

/* Hide scrollbar for Chrome, Safari and Opera */
.invitation-page::-webkit-scrollbar {
  display: none;
}

/* Hide scrollbar for IE, Edge and Firefox */
.invitation-page {
  -ms-overflow-style: none;
  /* IE and Edge */
  scrollbar-width: none;
  /* Firefox */
}

.show {
  display: block;
}

.hide {
  display: none;
}

.draggable-box:focus-within {
  z-index: 2 !important;
}

.cursor-wait {
  cursor: wait;
}

.cursor-text {
  cursor: text;
}

.cursor-none {
  cursor: none;
}

.disabled {
  pointer-events: none;
  opacity: 0.4;
}

.DateRangePicker {
  padding: 1.25px 5px;
}

.datepicker-widget {
  .input-field {
    min-height: 26px;
    padding: 0;
    padding-left: 2px;
  }

  td.rdtActive,
  td.rdtActive:hover {
    background-color: $primary;
  }

  .react-datepicker__day--selected {
    background-color: $primary-light;
  }
}

.daterange-picker-widget {
  .DateInput_input {
    min-height: 24px;
    line-height: normal;
    border-bottom: 0px;
    font-size: 0.85rem;
  }

  .DateRangePicker {
    padding: 0;
  }

  .DateRangePickerInput_arrow_svg {
    height: 17px;
  }

  .DateRangePickerInput {
    overflow: hidden;
    display: flex;
    justify-content: space-around;
    align-items: center;
  }

  .DateInput_fang {
    position: fixed;
    top: 57px !important;
  }
}

.fw-400 {
  font-weight: 400;
}

.fw-500 {
  font-weight: 500;
}

.ligh-gray {
  color: #656d77;
}

.nav-item {
  background: #ffffff;
  font-size: 14px;
  font-style: normal;
  font-weight: 400;
  line-height: 22px;
  letter-spacing: -0.1px;
  text-align: left;
}

.w-min-100 {
  min-width: 100px;
}

.nav-link {
  min-width: 100px;
  justify-content: center;
}

.nav-tabs .nav-link.active {
  font-weight: 400 !important;
  color: $primary !important;
}

.empty {
  padding-top: 1.5rem !important;
}

.empty-img {
  margin-bottom: 0 !important;

  img {
    height: 220px !important;
    width: 260.83px !important;
  }
}

.empty-action {
  margin-top: 0 !important;

  a+a.btn-loading::after {
    color: $primary;
  }
}

.empty-action a {
  height: 36px;
  border-radius: 4px;
  font-style: normal;
  font-weight: normal;
  font-size: 14px;
  line-height: 20px;
}

.empty-action a:first-child {
  margin-right: 24px;
}

.empty-action a:first-child:hover {
  color: #ffffff !important;
}

.empty-import-button {
  background: #ffffff !important;
  cursor: pointer;

  &:hover {
    border-color: rgba(101, 109, 119, 0.24) !important;
  }
}

.empty-welcome-header {
  font-style: normal;
  font-weight: 500;
  font-size: 32px;
  line-height: 40px;
  margin-bottom: 16px;
  margin-top: 40px;
  color: var(--slate12);
  font-family: Inter;
}

.homepage-empty-image {
  width: 100%;
}

.empty-title {
  font-style: normal;
  font-weight: 400;
  font-size: 14px;
  line-height: 20px;
  display: flex;
  align-items: center;
  color: var(--slate11) !important;
}

// template card styles
.template-card-wrapper {
  display: flex;
  flex-direction: row;
  background: #fffffc;
  border: 1px solid #d2ddec;
  box-sizing: border-box;
  border-radius: 8px;
  width: 299px;
  height: 100px;
}

.template-action-wrapper {
  display: flex;
  flex-direction: row !important;
  font-family: Inter;
  font-style: normal;
  font-weight: 500;
  font-size: 16px;
  line-height: 19px;
  color: $primary-light;

  p {
    margin-right: 16px;
  }
}

.template-card-title {
  font-family: Inter;
  font-style: normal;
  font-weight: 600;
  font-size: 18px;
  line-height: 22px;
  display: flex;
  align-items: center;
  color: #000000;
  margin-bottom: 3px !important;
  margin-top: 20px;
}

.template-card-details {
  align-items: center;
  display: flex;
  flex-direction: column;
  justify-content: center;
}

.template-icon-wrapper {
  width: 61.44px;
  height: 60px;
  top: 685px;
  background: #d2ddec;
  border-radius: 4px;
  margin: 20px 16.36px;
}

// template style end

.calendar-widget.compact {
  .rbc-time-view-resources .rbc-time-header-content {
    min-width: auto;
  }

  .rbc-time-view-resources .rbc-day-slot {
    min-width: 50px;
  }

  .rbc-time-view-resources .rbc-header,
  .rbc-time-view-resources .rbc-day-bg {
    width: 50px;
  }
}

.calendar-widget.dont-highlight-today {
  .rbc-today {
    background-color: inherit;
  }

  .rbc-current-time-indicator {
    display: none;
  }
}

.calendar-widget {
  padding: 10px;
  background-color: white;

  .rbc-day-slot .rbc-event,
  .rbc-day-slot .rbc-background-event {
    border-left: 3px solid #26598533;
  }

  .rbc-toolbar {
    font-size: 14px;
  }

  .rbc-event {
    .rbc-event-label {
      display: none;
    }
  }

  .rbc-off-range-bg {
    background-color: #f4f6fa;
  }

  .rbc-toolbar {
    .rbc-btn-group {
      button {
        box-shadow: none;
        border-radius: 0;
        border-width: 1px;
      }
    }
  }
}

//!for calendar widget week view with compact/spacious mode border fix
.resources-week-cls .rbc-time-column:nth-last-child(7n) {
  border-left: none !important;

  .rbc-timeslot-group {
    border-left: 2.5px solid #dadcde !important;
  }
}

.resources-week-cls .rbc-allday-cell {
  border: none !important;

  .rbc-row {
    border-left: 1.5px solid #dadcde;
    border-right: 1.5px solid #dadcde;
  }
}

.resources-week-cls .rbc-time-header-cell {
  border: none !important;
}

.resources-week-cls .rbc-time-view-resources .rbc-header {
  border-left: 1.5px solid #dadcde !important;
  border-right: 1.5px solid #dadcde !important;
}

.calendar-widget.hide-view-switcher {
  .rbc-toolbar {
    .rbc-btn-group:nth-of-type(3) {
      display: none;
    }
  }
}

.calendar-widget.dark-mode {
  background-color: #1d2a39;

  .rbc-toolbar {
    button {
      color: white;
    }

    button:hover,
    button.rbc-active {
      color: black;
    }
  }

  .rbc-off-range-bg {
    background-color: #2b394b;
  }

  .rbc-selected-cell {
    background-color: #22242d;
  }

  .rbc-today {
    background-color: #5a7ca8;
  }
}

.calendar-widget.dark-mode.dont-highlight-today {
  .rbc-today {
    background-color: inherit;
  }
}

.navbar-brand-image {
  height: 1.2rem;
}

.navbar .navbar-brand:hover,
.theme-dark .navbar .navbar-brand:hover {
  opacity: 1;
}

.nav-tabs .nav-link.active {
  font-weight: 400 !important;
  margin-bottom: -1px !important;
}

.nav-tabs .nav-link {
  font-weight: 400 !important;
  margin: 0 !important;
  height: 100%;
}

.code-editor-widget {
  border-radius: 0;

  .CodeMirror {
    border-radius: 0 !important;
    margin-top: -1px !important;
  }
}

.jet-listview {
  overflow-y: overlay;
  overflow-x: hidden;
}

.jet-listview::-webkit-scrollbar-track {
  background: transparent;

}

.jet-listview::-webkit-scrollbar-thumb {
  background: transparent;

}

.code-hinter-wrapper .popup-btn {
  position: absolute;
  display: none;
  cursor: pointer;
}

.code-hinter-wrapper:hover {
  .popup-btn {
    display: block !important;
    z-index: 1;
  }
}

.popup-btn {
  cursor: pointer !important;
  display: block;
}

.preview-icons {
  margin-top: -5px;
  width: 12px;
}

.resize-modal-portal {
  z-index: 3;

  .resize-modal {
    .modal-content {
      width: 100% !important;
      height: 100%;
      background-color: var(--slate3) !important;
      border: none !important;

      .modal-body {
        width: 100% !important;
        height: calc(100% - 44px) !important;
        border: none !important;

        .editor-container {
          height: 100%;

          .CodeMirror {
            height: 100% !important;
            border: 1px solid var(--slate5, #26292B);
            border-bottom-left-radius: 6px;
            border-bottom-right-radius: 6px;
          }

          .CodeMirror-scroll,
          .CodeMirror-gutters,
          .CodeMirror {
            background-color: var(--slate3) !important;
          }
        }
      }
    }

    .portal-header {
      width: 100% !important;
      border-bottom: 1px solid var(--slate5, #26292B);
      outline: 1px solid var(--slate5, #26292B);
      background-color: var(--slate1) !important;
    }

    .resize-handle {
      cursor: move;
    }
  }
}

.modal-portal-wrapper {
  justify-content: center;
  align-items: center;
  position: fixed;
  position: absolute;
  left: 50%;
  top: 5%;

  .modal-body {
    width: 500px !important;
    height: 300px !important;
    padding: 0px !important;
  }

  transform: translate(-60%, 0%);
  height: 350px;
  width: auto;
  max-height: 500px;
  padding: 0px;

  .modal-content {
    border-radius: 5px !important;
  }

  .modal-body {
    width: 500px !important;
    height: 302px !important;
    padding: 0px !important;
    margin: 0px !important;
    margin-left: -1px !important; //fix the modal body code mirror margin

    border-top-left-radius: 0;
    border-top-right-radius: 0;
    border-bottom-left-radius: 5px;
    border-bottom-right-radius: 5px;
    border-bottom: 0.75px solid;
    border-left: 0.75px solid;
    border-right: 0.75px solid;

    @include theme-border($light-theme: true);

    &.dark-mode-border {
      @include theme-border($light-theme: false);
    }
  }

  .modal-dialog {
    margin-top: 4%;
  }

  .modal-header {
    padding: 0;
    font-size: 14px;
  }

  .editor-container {
    padding: 0px;

    .CodeMirror {
      border-radius: 0;
      margin: 0;
      width: 100% !important;
    }
  }

  .query-hinter {
    .CodeMirror-line {
      margin-left: 2rem !important;
    }

    .CodeMirror-cursors .CodeMirror-cursor {
      margin-left: 2rem !important;
    }
  }
}

.preview-block-portal {
  .bg-light {
    border-radius: 0 0 5px 5px;
    outline: 0.75px solid $light-green;
  }

  .bg-dark {
    margin-top: 1px;
    border-radius: 0 0 5px 5px;
    outline: 0.75px solid $light-green;
  }

  .dynamic-variable-preview {
    padding: 4px !important;
  }
}

.portal-header {
  display: flex;
  align-items: center;
  padding: 0.5rem 0.75rem;
  color: #656d77;
  background-color: #ffffffd9;
  background-clip: padding-box;
  border-top-left-radius: 5px !important;
  border-top-right-radius: 5px !important;
  width: 498px !important;
  outline: 0.75px solid;

  @include theme-border($light-theme: true, $outline: true);

  &.dark-mode-border {
    @include theme-border($light-theme: false, $outline: true);
  }
}

// close icon in inpector
[data-rb-event-key="close-inpector"] {
  position: absolute;
  right: -80px;
  background-color: #232e3c !important;
  width: 10% !important;
}

[data-rb-event-key="close-inpector-light"] {
  position: absolute;
  right: -80px;
  background-color: #ffffff !important;
  width: 10% !important;
}

.tabs-inspector {
  position: sticky;
  top: 0;

  .nav-item {
    width: 50%;
  }

  .nav-item:hover {
    border: 1px solid transparent;
  }

  .nav-item:not(.active) {
    border-bottom: 1px solid #e7eaef;
  }

  .nav-link.active {
    border: 1px solid transparent;
    border-bottom: 1px solid $primary;
    background: white;
  }
}

.tabs-inspector.dark {
  .nav-link.active {
    border-bottom: 1px solid $primary !important;
  }
}

.tabs-inspector {
  z-index: 2;
  background: white;

  &.dark {
    @extend .bg-dark;
  }
}

.close-icon {
  position: fixed;
  top: 84px;
  right: 3px;
  width: 60px;
  height: 22;
  border-bottom: 1px solid #e7eaef;
  display: flex;
  align-items: center;
  background-color: white;
  z-index: 2;

  .svg-wrapper {
    width: 100%;
    height: 70%;
    display: flex;
    align-items: center;
    justify-content: center;
    border-left: 1px solid #e7eaef;
    margin-left: 20px;

    .close-svg {
      cursor: pointer;
    }
  }
}

.tabs-inspector.nav-tabs {
  border: 0;
  width: 100%;
  padding: 8px 16px;
}

.bg-primary-lt {
  color: #ffffff !important;
  background: #6383db !important;
}

.tabbed-navbar .nav-item.active:after {
  margin-bottom: -0.25rem;
}

.app-name {
  width: 200px;
  margin-left: 12px;

  .form-control-plaintext {
    background-color: var(--base);
    border: none !important;
  }

  .form-control-plaintext:hover {
    outline: none;
    border: 1px solid var(--slate6) !important;
    background: var(--slate2);
  }

  .form-control-plaintext:focus {
    outline: none;
    border: 1px solid var(--indigo9) !important;
    background: var(--slate2);
  }

}

.app-name:hover {
  background: $bg-light;

  &.dark {
    @extend .bg-dark;
  }
}

.nav-auto-save {
  width: 325px;
  left: 485px;
  position: absolute;
  color: #36af8b;
}

.editor-header-actions {
  display: flex;
  color: #868aa5;
  white-space: nowrap;
  font-weight: 400;
  font-size: 12px;
  letter-spacing: 0.5px;

}

.undo-button,
.redo-button {
  display: flex;
  flex-direction: row;
  justify-content: center;
  align-items: center;
  padding: 6px;
  gap: 10px;
  width: 28px;
  height: 28px;
  background: #ECEEF0;
  border-radius: 6px;
  margin-right: 5px;
  flex: none;
  order: 0;
  flex-grow: 0;
}

.theme-dark {

  .undo-button,
  .redo-button {
    background: 0;
  }
}

.app-version-menu {
  position: absolute;
  right: 220px;
  padding: 4px 8px;
  min-width: 100px;
  max-width: 300px;
}

.app-version-menu-sm {
  height: 30px;
  display: flex;
  font-size: 12px;
}

.app-version-menu .dropdown-menu {
  left: -65px;
  width: 283px;
}

.app-version-menu .released {
  color: #36af8b;
}

.app-version-menu .released-subtext {
  font-size: 12px;
  color: #36af8b;
  padding: 0 8px;
}

.app-version-menu .create-link {
  margin: auto;
  width: 50%;
  padding-left: 10px;
}

.canvas-background-holder {
  display: flex;
  min-width: 120px;
  margin: auto;
}

.canvas-background-picker {
  position: fixed;
}

/**
 * Timer Widget
 */
.timer-wrapper {
  padding: 10px;

  .counter-container {
    font-size: 3em;
    padding-bottom: 5px;
    text-align: center;
  }
}

/**
 * Search Box
 */
.search-box-wrapper {
  input {
    width: 200px;
    border-radius: 5px !important;
    color: var(--slate12);
    background-color: var(--base);
  }

  .input-icon .form-control:not(:first-child),
  .input-icon .form-select:not(:last-child) {
    padding-left: 28px !important;
  }

  input:focus {
    width: 200px;
    background-color: var(--base);
  }

  .input-icon .input-icon-addon {
    display: flex;
  }

  .input-icon .input-icon-addon.end {
    pointer-events: auto;

    .tj-common-search-input-clear-icon {
      display: flex;
      flex-direction: row;
      justify-content: center;
      align-items: center;
      padding: 4px;
      width: 20px;
      height: 20px;
      background: var(--indigo3) !important;
      border-radius: 4px;
    }

    div {
      border-radius: 12px;
      color: #ffffff;
      padding: 1px;
      cursor: pointer;

      svg {
        height: 14px;
        width: 14px;
      }
    }
  }
}

.searchbox-wrapper {
  margin-top: 0 !important;

  .search-icon {
    margin: 0.30rem
  }

  input {
    border-radius: $border-radius !important;
    padding-left: 1.75rem !important;
  }
}

.fixedHeader {
  table thead {
    position: -webkit-sticky; // this is for all Safari (Desktop & iOS), not for Chrome
    position: sticky;
    top: 0;
    border-top: 0;
    z-index: 1; // any positive value, layer order is global
  }
}

/**
 * Folder List
 */
.folder-list {
  overflow-y: auto;

  .list-group-transparent .list-group-item.active {
    color: $primary;
    background-color: #edf1ff;

    .folder-ico {
      filter: invert(29%) sepia(84%) saturate(4047%) hue-rotate(215deg) brightness(98%) contrast(111%);
    }
  }

  .folder-ico.dark {
    filter: invert(1);
  }

  .list-group-item {
    padding: 0.5rem 0.75rem;
    overflow: hidden;
  }

  .list-group-item.all-apps-link {
    display: flex;
    align-items: center;
    color: var(--slate12);
    border-radius: 6px;

    &:active {
      background: var(--indigo4);
    }

    &:focus {
      box-shadow: 0px 0px 0px 4px #DFE3E6;
    }
  }

  .folder-info {
    display: contents;
    font-weight: 500 !important;
    display: flex;
    align-items: center;
    letter-spacing: -0.02em;
    text-transform: uppercase;
    color: var(--slate9);
  }

  .folder-create-btn {
    width: 28px;
    height: 28px;
    background: var(--base);
    border: 1px solid;
    border-color: var(--slate7);
    cursor: pointer;
    border-radius: 6px;
    display: flex;
    justify-content: center;
    align-items: center;
  }

  .menu-ico {
    cursor: pointer;
    border-radius: 13px;

    img {
      padding: 0px;
      height: 14px;
      width: 14px;
      vertical-align: unset;
    }
  }
}

/**
 * Home page modal
 */
.home-modal-backdrop {
  z-index: 9991;
}

.modal-content.home-modal-component {
  border-radius: 8px;
  overflow: hidden;
  background-color: var(--base);
  color: var(--slate12);
  box-shadow: 0px 12px 16px -4px rgba(16, 24, 40, 0.08), 0px 4px 6px -2px rgba(16, 24, 40, 0.03);

  .modal-header {
    border-bottom: 1px solid var(--slate5) !important;
  }

  .modal-header,
  .modal-body {
    padding: 16px 28px;
    background: var(--base);
  }

  .modal-title {
    font-size: 16px;
    font-weight: 500;
  }

  input {
    border-radius: 5px !important;
    background: var(--base);
    color: var(--slate12);
  }

  .modal-main {
    padding-bottom: 32px;
  }

  .modal-footer-btn {
    justify-content: end;

    button {
      margin-left: 16px;
    }
  }
}

.home-modal-component-editor.dark {

  .modal-header,
  .modal-body {
    background-color: #232e3c;
    color: #fff;
  }

  .form-control {
    color: #fff;
    background-color: #232e3c !important;
  }

  .btn-close {
    filter: brightness(0) invert(1);
  }
}

.modal-content.home-modal-component.dark-theme {
  .btn-close {
    filter: brightness(0) invert(1);
  }
}

.home-modal-component {
  .btn-close {
    opacity: 1 !important;
  }
}

.modal-content.home-modal-component.dark {
  background-color: $bg-dark-light !important;
  color: $white !important;

  .modal-title {
    color: $white !important;
  }

  .tj-version-wrap-sub-footer {
    background-color: $bg-dark-light !important;
    border-top: 1px solid #3A3F42 !important;


    p {
      color: $white !important;
    }
  }


  .current-version-wrap,
  .other-version-wrap {
    background: transparent !important;
  }

  .modal-header {
    background-color: $bg-dark-light !important;
    color: $white !important;
    border-bottom: 2px solid #3A3F42 !important;
  }

  .btn-close {
    filter: brightness(0) invert(1);
  }

  .form-control {
    border-color: $border-grey-dark !important;
    color: inherit;
  }

  input {
    background-color: $bg-dark-light !important;
  }

  .form-select {
    background-color: $bg-dark !important;
    color: $white !important;
    border-color: $border-grey-dark !important;
  }

  .text-muted {
    color: $white !important;
  }
}

.radio-img {
  input {
    display: none;
  }

  .action-icon {
    width: 28px;
    height: 28px;
    background-position: center center;
    border-radius: 4px;
    display: flex;
    align-items: center;
    justify-content: center;
  }

  .action-icon {
    cursor: pointer;
    border: 1px solid $light-gray;
  }

  .action-icon:hover {
    background-color: #d2ddec;
  }

  input:checked+.action-icon {
    border-color: $primary;
    background-color: #7a95fb;
  }

  .tooltiptext {
    visibility: hidden;
    font-size: 12px;
    background-color: $black;
    color: #ffffff;
    text-align: center;
    padding: 5px 10px;
    position: absolute;
    border-radius: 15px;
    margin-top: 2px;
    z-index: 1;
    margin-left: -10px;
  }

  .tooltiptext::after {
    content: "";
    position: absolute;
    bottom: 100%;
    left: 50%;
    margin-left: -5px;
    border-width: 5px;
    border-style: solid;
    border-color: transparent transparent black transparent;
  }

  .action-icon:hover+.tooltiptext {
    visibility: visible;
  }

  input:checked+.action-icon:hover {
    background-color: #3650af;
  }
}

.icon-change-modal {
  ul {
    list-style-type: none;
    margin: 0 auto;
    text-align: center;
    display: grid;
    grid-template-columns: 1fr 1fr 1fr 1fr;

    li {
      float: left;
      border: 2px solid #8991a0;
      border-radius: 1.75px;
      cursor: pointer;

      img {
        width: 22px;
        height: 22px;
        filter: invert(59%) sepia(27%) saturate(160%) hue-rotate(181deg) brightness(91%) contrast(95%);
      }
    }

    li.selected {
      border: 2px solid $primary;

      img {
        filter: invert(27%) sepia(84%) saturate(5230%) hue-rotate(212deg) brightness(102%) contrast(100%);
      }
    }
  }
}

/**
 * Spinner Widget
 */
.spinner-container {
  display: flex;
  justify-content: center;
  align-items: center;
}

.animation-fade {
  animation-name: fade;
  animation-duration: 0.3s;
  animation-timing-function: ease-in;
}

@keyframes fade {
  0% {
    opacity: 0;
  }

  100% {
    opacity: 1;
  }
}

/**
 * Query panel
 */
.query-btn {
  cursor: pointer;
  height: 24px;
  width: 24px;
  padding: 0;
}

.query-btn.dark {
  filter: brightness(0) invert(1);
}

.button-family-secondary {
  @include button-outline($light-theme: true);
  height: 32px;
  width: 112px;
}

.button-family-secondary.dark {
  @include button-outline($light-theme: false);
}

// ** Query Panel: REST API Tabs **
.group-header {
  background: #d2ddec;
  border-radius: 4px;
  height: 28px !important;

  span {
    display: flex;
    justify-content: left;
    align-items: center;
  }
}

.raw-container.dark {
  background: #272822;
  padding: 5px;
}

// **Alert component**
.alert-component {
  border: 1px solid rgba(101, 109, 119, 0.16);
  background: var(--base);
  border-radius: 6px;

  a {
    color: $primary;
  }
}

.theme-dark .alert-component {
  background: var(--slate2) !important;
  border-color: var(--slate4) !important;

  a {
    color: $primary;
  }
}



.codehinter-plugins.code-hinter {
  @extend .codehinter-default-input;

  .popup-btn {
    margin-top: 0.65rem !important;
  }

  .CodeMirror-placeholder,
  .CodeMirror pre.CodeMirror-line {
    height: 21px !important;
    position: absolute !important;
    margin-top: 3px !important;
  }

  .CodeMirror-cursor {
    height: inherit !important;
  }

  .CodeMirror-lines {
    height: 32px !important;
    padding: 7px 0px !important;
  }
}

//*button loading with spinner with primary color*//
.button-loading {
  position: relative;
  color: transparent !important;
  text-shadow: none !important;
  pointer-events: none;

  &:after {
    content: "";
    display: inline-block;
    vertical-align: text-bottom;
    border: 1.5px solid currentColor;
    border-right-color: transparent;
    border-radius: 50%;
    color: $primary;
    position: absolute;
    width: 12px;
    height: 12px;
    animation: spinner-border 0.75s linear infinite;
  }
}

.query-icon.dark {
  filter: brightness(0) invert(1);
}

//Rest-API Tab Panes
.tab-pane-body {
  margin-left: -2.5% !important;
}

//CodeMirror padding
.CodeMirror pre.CodeMirror-line,
.CodeMirror pre.CodeMirror-line-like {
  padding: 0 10px !important;
}

.comment-notification-nav-item {
  background: transparent;
  border: 0;
  font-size: 12px;
  font-weight: 500;
  opacity: 0.6;
  height: 28px;
  border-radius: 6px;
}

// comment styles ::override
.editor-sidebar {
  .nav-tabs .nav-link.active {
    background-color: transparent !important;
  }

  .inspector-nav-item {
    background: transparent;
    border: 0;
    font-size: 12px;
    font-weight: 500;
    opacity: 0.6;
    height: 28px;
    border-radius: 6px;
  }

  .inspector-component-title-input-holder {
    padding: 4px 12px;
    margin: 0;
    display: flex;
    align-items: center;
    height: 36px;
  }
}

.comment-card-wrapper {
  border-top: 0.5px solid var(--slate5) !important;
  margin-top: -1px !important;

  .card {
    background-color: var(--base);
  }
}

div#driver-highlighted-element-stage,
div#driver-page-overlay {
  background: transparent !important;
  outline: 5000px solid rgba(0, 0, 0, 0.75);
}

.dark-theme-walkthrough#driver-popover-item {
  background-color: $bg-dark-light !important;
  border-color: rgba(101, 109, 119, 0.16) !important;

  .driver-popover-title {
    color: var(--slate12) !important;
  }

  .driver-popover-tip {
    border-color: transparent transparent transparent $bg-dark-light !important;
  }

  .driver-popover-description {
    color: #d9dcde !important;
  }

  .driver-popover-footer .driver-close-btn {
    color: #ffffff !important;
    text-shadow: none !important;
  }

  .driver-prev-btn,
  .driver-next-btn {
    text-shadow: none !important;
  }
}

#driver-popover-item {
  padding: 20px !important;

  .driver-prev-btn,
  .driver-next-btn,
  .driver-close-btn {
    border: none !important;
    background: none !important;
    padding-left: 0 !important;
    font-size: 14px !important;
  }

  .driver-next-btn,
  .driver-prev-btn {
    color: $primary !important;
  }

  .driver-disabled {
    color: $primary;
    opacity: 0.5;
  }

  .driver-popover-footer {
    margin-top: 20px !important;
  }
}

.pointer-events-none {
  pointer-events: none;
}

.popover.popover-dark-themed {
  background-color: $bg-dark-light;
  border-color: rgba(101, 109, 119, 0.16);


  .popover-body {
    color: #d9dcde !important;
  }

  .popover-header {
    background-color: var(--slate2);
    color: var(--slate11);
    border-bottom-color: var
  }
}

.toast-dark-mode {
  .btn-close {
    filter: brightness(0) invert(1);
  }
}

.editor .editor-sidebar .inspector .inspector-edit-widget-name {
  padding: 4px 8px;
  color: var(--slate12);
  border: 1px solid transparent;
  border-radius: 6px;
  background-color: var(--base);

  &:hover {
    background-color: var(--slate4);
    border: 1px solid var(--slate7);
  }

  &:focus {
    border: 1px solid var(--indigo9) !important;
    background-color: var(--indigo2);
    box-shadow: 0px 0px 0px 1px #C6D4F9;
  }
}

.tablr-gutter-x-0 {
  --tblr-gutter-x: 0 !important;
}

.widget-button>.btn-loading:after {
  border: 1px solid var(--loader-color);
  border-right-color: transparent;
}

.flip-dropdown-help-text {
  padding: 10px 5px 0 0;
  float: left;
  font-size: 14px;
  color: $light-gray;
}

.dynamic-form-row {
  margin-top: 20px !important;
  margin-bottom: 20px !important;
}

#transformation-popover-container {
  margin-bottom: -2px !important;
}

.canvas-codehinter-container {
  display: flex;
  flex-direction: row;
  width: 158px;
}

.hinter-canvas-input {
  display: flex;
  width: 120px;
  height: auto !important;
  margin-top: 1px;

  .canvas-hinter-wrap {
    width: 126x;
    border: 1px solid var(--slate7);
  }
}

.hinter-canvas-input {
  display: flex;
  padding: 4px;
  margin-top: 1px;

  .CodeMirror-sizer {
    border-right-width: 1px !important;
  }

  .cm-propert {
    color: #ffffff !important;
  }
}

.canvas-codehinter-container {
  .code-hinter-col {
    margin-bottom: 1px !important;
    width: 136px;
    height: auto !important;
  }
}

.fx-canvas {
  background: var(--slate4);
  padding: 0px;
  display: flex;
  height: 32px;
  width: 32px;
  border: solid 1px rgba(255, 255, 255, 0.09) !important;
  border-radius: 4px;
  justify-content: center;
  font-weight: 400;
  align-items: center;

  div {
    background: var(--slate4) !important;
    display: flex;
    justify-content: center;
    align-items: center;
    height: 30px;
    padding: 0px;
  }
}

.org-name {
  color: var(--slate12) !important;
  font-size: 12px;
}


.organization-list {
  margin-top: 4px;

  .btn {
    border: 0px;
  }

  .dropdown-toggle div {
    max-width: 200px;
    text-overflow: ellipsis;
    overflow: hidden;
  }

  .org-name {
    text-overflow: ellipsis;
    overflow: hidden;
    white-space: nowrap;
    width: 100%;
    font-weight: bold;
  }

  .org-actions div {
    color: $primary;
    cursor: pointer;
    font-size: 12px;
  }

  .dropdown-menu {
    min-width: 14rem;
  }

  .org-avatar {
    display: block;
  }

  .org-avatar:hover {
    .avatar {
      background: #fcfcfc no-repeat center/cover;
    }

    .arrow-container {
      svg {
        filter: invert(35%) sepia(17%) saturate(238%) hue-rotate(153deg) brightness(94%) contrast(89%);
      }
    }
  }

  .arrow-container {
    padding: 5px 0px;
  }

  .arrow-container {
    svg {
      cursor: pointer;
      height: 30px;
      width: 30px;
      padding: 0px 0px;
      filter: invert(50%) sepia(13%) saturate(208%) hue-rotate(153deg) brightness(99%) contrast(86%);
    }
  }

  .org-edit {
    span {
      color: $primary;
      cursor: pointer;
      font-size: 10px;
    }
  }

  .organization-switchlist {
    .back-btn {
      font-size: 12px;
      padding: 2px 0px;
      cursor: pointer;
    }

    .back-ico {
      cursor: pointer;

      svg {
        height: 20px;
        width: 20px;
        filter: invert(84%) sepia(13%) saturate(11%) hue-rotate(352deg) brightness(90%) contrast(91%);
      }
    }

    .dd-item-padding {
      padding: 0.5rem 0.75rem 0rem 0.75rem;
    }

    .search-box {
      margin-top: 10px;
    }

    .org-list {
      max-height: 60vh;
      overflow: auto;
    }

    .tick-ico {
      filter: invert(50%) sepia(13%) saturate(208%) hue-rotate(153deg) brightness(99%) contrast(86%);
    }

    .org-list-item {
      cursor: pointer;
    }

    .org-list-item:hover {
      .avatar {
        background: #fcfcfc no-repeat center/cover;
      }

      .tick-ico {
        filter: invert(35%) sepia(17%) saturate(238%) hue-rotate(153deg) brightness(94%) contrast(89%);
      }
    }
  }
}

.sso-button-footer-wrap {
  display: flex !important;
  justify-content: center;
  width: 100%;
}

.tj-icon {
  cursor: pointer;
}

#login-url,
#redirect-url {
  margin-bottom: 0px !important;
}

.git-encripted-label {
  color: var(--green9);
}

.card-header {
  border-bottom: 1px solid var(--slate5) !important;
}

.manage-sso-container {
  position: relative;
}

.sso-card-wrapper {
  background: var(--base);
  min-height: 100%;
  //height: calc(100vh - 156px);

  display: grid;
  grid-template-rows: auto 1fr auto;

  .card-header {
    border-bottom: 1px solid var(--slate5) !important;
  }

  .form-control {
    background: var(--base);
  }

  .sso-card-footer {
    display: flex;
    flex-direction: row;
    justify-content: flex-end;
    align-items: center;
    padding: 24px 32px;
    gap: 8px;
    width: 400px;
    height: 88px;
    border-top: 1px solid var(--slate5) !important;
    background: var(--base);
    margin-top: 0px !important;
  }

}

.workspace-settings-page {
  width: 880px;
  margin: 0 auto;
  background: var(--base);

  .card {
    background: var(--base);
    border: 1px solid var(--slate7) !important;
    box-shadow: 0px 1px 2px rgba(16, 24, 40, 0.05) !important;
    width: 880px;

    .card-header {
      padding: 24px 24px;
      gap: 12px;
      height: 72px;
      border-top-left-radius: 6px;
      border-top-right-radius: 6px;

      .title-banner-wrapper {
        display: flex;
        align-items: center;
        justify-content: space-between;
        width: 878px;
      }

    }

    .form-label {
      font-size: 12px;
      font-weight: 500px;
      margin-bottom: 4px !important;
      color: var(--slate12);
    }
    .card-footer {
      display: flex;
      justify-content: flex-end;
      align-items: center;
      padding: 24px 32px;
      gap: 8px;
      border-top: 1px solid var(--slate5) !important;
      background: var(--base);
      margin-top: 0px !important;
      align-Self: 'stretch';
      height: 88px;
    }
    .card-body {
      height: 467px;
      padding: 24px;
      .form-group{
        .tj-app-input{
          .form-control{
            &:disabled{
              background: var(--slate3) !important;
            }
          }
        }
      }
    }
  }
}

// Left Menu
.left-menu {
  background: var(--base);

  .tj-list-item {
    gap: 40px;
    width: 187px;
    height: 32px;
    white-space: nowrap;
    overflow: hidden;
    text-overflow: ellipsis;
  }

  .folder-list-selected {
    background-color: var(--indigo4);
  }

  ul {
    margin: 0px;
    padding: 0px;

    li {
      float: left;
      list-style: none;
      width: 100%;
      padding: 6px 8px;
      border-radius: 6px;
      cursor: pointer;
      margin: 3px 0px;
      color: var(--base-black) !important;
    }

    li.active {
      background-color: $primary;
      color: #ffffff;
    }

    li:not(.active):hover {
      background: var(--slate4);
      border-radius: 6px;
    }
  }
}

.enabled-tag {
  padding: 4px 16px;
  gap: 10px;
  width: 77px;
  height: 28px;
  background: var(--grass3);
  border-radius: 100px;
  color: var(--grass9);
  font-weight: 500;
}

.disabled-tag {
  padding: 4px 16px;
  gap: 10px;
  color: var(--tomato9);
  width: 81px;
  height: 28px;
  background: var(--tomato3);
  border-radius: 100px;
  font-weight: 500;
}

.manage-sso {
  .title-with-toggle {
    width: 100%;
    font-weight: 500;

    .card-title {
      color: var(--slate12) !important;
      font-weight: 500;
    }

    .form-check-input {
      width: 28px;
      height: 16px;
    }

    input[type="checkbox"] {
      /* Double-sized Checkboxes */
      -ms-transform: scale(1.5);
      /* IE */
      -moz-transform: scale(1.5);
      /* FF */
      -webkit-transform: scale(1.5);
      /* Safari and Chrome */
      -o-transform: scale(1.5);
      /* Opera */
      transform: scale(1.5);
      margin-top: 5px;
    }
  }
}

.help-text {
  overflow: auto;

  div {
    color: var(--slate11);
    font-style: normal;
    font-weight: 400;
    font-size: 12px;
    line-height: 20px;
  }
}


.org-invite-or {
  padding: 1rem 0rem;

  h2 {
    width: 100%;
    text-align: center;
    border-bottom: 1px solid #000;
    line-height: 0.1em;
    margin: 10px 0 20px;
  }

  h2 span {
    background: #ffffff;
    padding: 0 10px;
  }
}

.theme-dark .json-tree-container {
  .json-tree-node-icon {
    svg {
      filter: invert(89%) sepia(2%) saturate(127%) hue-rotate(175deg) brightness(99%) contrast(96%);
    }
  }

  .json-tree-svg-icon.component-icon {
    filter: brightness(0) invert(1);
  }

  .node-key-outline {
    height: 1rem !important;
    border: 1px solid transparent !important;
    color: #ccd4df;
  }

  .selected-node {
    border-color: $primary-light !important;
  }

  .json-tree-icon-container .selected-node>svg:first-child {
    filter: invert(65%) sepia(62%) saturate(4331%) hue-rotate(204deg) brightness(106%) contrast(97%);
  }

  .node-length-color {
    color: #b8c7fd;
  }

  .node-type {
    color: #8a96a6;
  }

  .group-border {
    border-color: rgb(97, 101, 111);
  }

  .action-icons-group {

    img,
    svg {
      filter: invert(89%) sepia(2%) saturate(127%) hue-rotate(175deg) brightness(99%) contrast(96%);
    }
  }

  .hovered-node.node-key.badge {
    color: #8092ab !important;
    border-color: #8092ab !important;
  }
}

.json-tree-container {
  .json-tree-svg-icon.component-icon {
    height: 16px;
    width: 16px;
  }

  .json-tree-icon-container {
    max-width: 20px;
    margin-right: 6px;
    font-family: 'IBM Plex Sans';
  }

  .node-type {
    color: var(--slate11);
    padding-top: 2px;
  }

  .json-tree-valuetype {
    font-size: 10px;
    padding-top: 2px;
  }

  .node-length-color {
    color: var(--indigo10);
    padding-top: 3px;
  }

  .json-tree-node-value {
    font-size: 11px;
  }

  .json-tree-node-string {
    color: var(--orange9);
  }

  .json-tree-node-boolean {
    color: var(--green9);
  }

  .json-tree-node-number {
    color: var(--orange9);
  }

  .json-tree-node-null {
    color: red;
  }

  .json-tree-node-date {
    color: rgb(98, 107, 103);
  }

  .group-border {
    border-left: 0.5px solid #dadcde;
    margin-top: 16px;
    margin-left: -12px;
  }

  .selected-node {
    border-color: $primary-light !important;
  }

  .selected-node .group-object-container .badge {
    font-weight: 400 !important;
    height: 1rem !important;
  }

  .group-object-container {
    margin-left: 0.72rem;
    margin-top: -16px;
  }

  .json-node-element {
    cursor: pointer;
  }

  .hide-show-icon {
    cursor: pointer;
    margin-left: 1rem;

    &:hover {
      color: $primary;
    }
  }


  .action-icons-group {
    cursor: pointer;
  }

  .hovered-node {
    font-weight: 400 !important;
    height: 1rem !important;
    color: #8092ab;
  }

  .node-key {
    font-weight: 400 !important;
    margin-left: -0.25rem !important;
    justify-content: start !important;
    min-width: fit-content !important;
  }

  .node-key-outline {
    height: 1rem !important;
    border: 1px solid transparent !important;
    color: var(--slate12);
  }
}

.popover-more-actions {
  font-weight: 400 !important;

  &:hover {
    background: #d2ddec !important;
  }
}

.popover-dark-themed .popover-more-actions {
  color: #ccd4df;

  &:hover {
    background-color: #324156 !important;
  }
}

#json-tree-popover {
  padding: 0.25rem !important;
}

// Font sizes
.fs-9 {
  font-size: 9px !important;
}

.fs-10 {
  font-size: 10px !important;
}

.fs-12 {
  font-size: 12px !important;
}

.realtime-avatars {
  padding: 0px;
  margin-left: 8px;
}

.widget-style-field-header {
  font-family: "Inter";
  font-style: normal;
  font-weight: 500;
  font-size: 12px;
  line-height: 20px;
  color: #61656c;
}

.maintenance_container {
  width: 100%;
  height: 100vh;
  display: flex;
  justify-content: center;
  align-items: center;

  .card {
    .card-body {
      display: flex;
      height: 200px !important;
      align-items: center;
    }
  }
}

.list-timeline:not(.list-timeline-simple) .list-timeline-time {
  top: auto;
}

.widget-buttongroup {
  display: flex;
  flex-direction: column;
  justify-content: left;
  overflow: hidden !important;
}

.group-button {
  margin: 0px 10px 10px 0px;
  line-height: 1.499;
  font-weight: 400;
  white-space: nowrap;
  text-align: center;
  cursor: pointer;
  padding: 0 15px;
  font-size: 12px;
  border-radius: 4px;
  color: rgba(0, 0, 0, .65);
  background-color: #ffffff;
  border: 1px solid #d9d9d9;
  min-width: 40px;
  width: auto !important;
  height: 30px,
}

.widget-buttongroup-label {
  font-weight: 600;
  margin-right: 10px;
  color: #3e525b;
}

.editor-actions {
  border-bottom: 1px solid #eee;
  padding: 5px;
  display: flex;
  justify-content: end;
}

.autosave-indicator {
  color: var(--slate10, #7E868C);
}


.zoom-buttons {
  width: 20px !important;
  height: 25px !important;
  margin-left: 2px;

  span {
    transform: rotate(60deg);
  }
}

.zoom-button-wrapper {
  position: fixed;
  right: 0px;
  bottom: 5px;
}

.zoom-buttons {
  opacity: 0;
  visibility: hidden;
}

.image-widget-wrapper:hover button {
  opacity: 1 !important;
  visibility: visible;
}

.pdf-page-controls {
  background: white;
  border-radius: 4px;

  button {
    width: 36px;
    height: 36px;
    background: white;
    border: 0;
    font-size: 1.2em;
    border-radius: 4px;

    &:first-child {
      border-top-right-radius: 0;
      border-bottom-right-radius: 0;
    }

    &:last-child {
      border-top-left-radius: 0;
      border-bottom-left-radius: 0;
    }

    &:hover {
      background-color: #e6e6e6;
    }
  }

  span {
    font-family: inherit;
    font-size: 1em;
    padding: 0 0.5em;
    color: #000;
  }
}

//download button in pdf widget
.download-icon-outer-wrapper:hover {
  background-color: #e6e6e6 !important
}

.pdf-document {
  canvas {
    margin: 0px auto;
  }

  &:hover {
    .pdf-page-controls {
      opacity: 1;
    }
  }
}

.org-variables-page {
  .btn-org-env {
    width: 36px;
  }

  .encryption-input {
    width: fit-content;
  }

  .no-vars-text {
    display: block;
    text-align: center;
    margin-top: 100px;
  }
}

.org-constant-page {
  .card-footer {
    background: var(--base);
    color: var(--slate12);
  }
}

.tj-input-error-state {
  border: 1px solid var(--tomato9) !important;
}



.tj-input-element {
  gap: 16px;
  background: var(--base);
  border: 1px solid var(--slate7);
  border-radius: 6px;
  margin-bottom: 4px;
  display: block;
  width: 100%;
  padding: .4375rem .75rem;
  font-size: .875rem;
  font-weight: 400;
  line-height: 1.4285714;
  color: var(--slate12);
  background-clip: padding-box;
  -webkit-appearance: none;
  -moz-appearance: none;
  appearance: none;
  transition: border-color .15s ease-in-out, box-shadow .15s ease-in-out;

  &:hover {
    background: var(--slate1);
    border: 1px solid var(--slate8);
    -webkit-box-shadow: none;
    box-shadow: none;
    outline: none;
  }

  &:focus-visible {
    background: var(--slate1);
    border: 1px solid var(--slate8);
    outline: none;
  }

  &:active {
    background: var(--indigo2);
    border: 1px solid var(--indigo9);
    box-shadow: none;
  }

  &:disabled {
    background: var(--slate3);
    border: 1px solid var(--slate8);
    color: var(--slate9);
    cursor: not-allowed;
  }
}


//Kanban board
.kanban-container.dark-themed {
  background-color: $bg-dark-light !important;

  .kanban-column {
    .card-header {
      background-color: #324156 !important;
    }
  }
}

.kanban-container {
  background-color: #fefefe;

  .kanban-column {
    background-color: #f4f4f4;
    padding: 0 !important;
    height: fit-content !important;

    .card-body {
      &:hover {
        overflow-y: auto !important;

        &::-webkit-scrollbar {
          width: 0 !important;
          height: 0 !important;
        }
      }
    }

    .card-header {
      background-color: #fefefe;

      .badge {
        font-size: 12px !important;
      }
    }

    .card-body .dnd-card {
      border-radius: 5px !important;
    }

    .dnd-card.card {
      height: 52px !important;
      padding: 5px !important;
    }

    .dnd-card.card.card-dark {
      background-color: $bg-dark !important;
    }
  }

  .kanban-board-add-group {
    justify-content: center;
    align-items: center;
    cursor: pointer;
    color: rgba(0, 0, 0, 0.5);
    background-color: transparent;
    border-style: dashed;
    border-color: rgba(0, 0, 0, 0.08);
    display: flex;
    flex-direction: column;
    grid-auto-rows: max-content;
    overflow: hidden;
    box-sizing: border-box;
    appearance: none;
    outline: none;
    margin: 10px;
    border-radius: 5px;
    min-width: 350px;
    height: 200px;
    font-size: 1em;
  }

  .add-card-btn {
    font-size: 1em;
    font-weight: 400;
    color: #3e525b;
    border-radius: 5px;
    padding: 5px;
    margin: 5px;
    background-color: transparent;
    border-style: dashed;
    border-color: rgba(0, 0, 0, 0.08);
    cursor: pointer;
    transition: all 0.2s ease-in-out;

    &:hover {
      background-color: #e6e6e6;
    }
  }
}

.cursor-pointer {
  cursor: pointer;
}

.cursor-text {
  cursor: text;
}

.cursor-not-allowed {
  cursor: none;
}

.bade-component {
  display: inline-flex;
  justify-content: center;
  align-items: center;
  overflow: hidden;
  user-select: none;
  padding: calc(0.25rem - 1px) 0.25rem;
  height: 1.25rem;
  border: 1px solid transparent;
  min-width: 1.25rem;
  font-weight: 600;
  font-size: .625rem;
  letter-spacing: .04em;
  text-transform: uppercase;
  vertical-align: bottom;
  border-radius: 4px;
}

// sso-helper-page
.sso-helper-container {
  width: 60vw;
  padding: 30px;
  box-shadow: rgba(0, 0, 0, 0.16) 0px 1px 4px;
  margin: 0 auto;
}

.sso-copy {
  margin-left: 10px;
  cursor: pointer;
}

#git-url,
#google-url {
  color: $primary;
  margin-left: 4px;
  word-break: break-all;
}

@media only screen and (max-width: 768px) {
  .sso-helper-container {
    width: 96vw;
    padding: 20px;
  }
}

.sso-helper-doc {
  line-height: 24px;
}

.sso-content-wrapper {
  margin: 0 auto;
  display: flex;
  flex-direction: column;
  align-items: self-start;
  padding: 20px;
  box-shadow: rgba(0, 0, 0, 0.02) 0px 1px 3px 0px, rgba(27, 31, 35, 0.15) 0px 0px 0px 1px;
  border-radius: 4px;
}

.workspace-status {
  display: flex;
  font-weight: 800;
  margin-bottom: 6px;
}

.sso-type {
  font-weight: 600;
  margin-bottom: 4px !important;
  display: flex;

  span {
    margin-right: 10px;
  }

  a {
    margin-left: 6px;

  }
}

.gg-album {
  box-sizing: border-box;
  position: relative;
  display: block;
  width: 18px;
  height: 18px;
  transform: scale(var(--ggs, 1));
  border-left: 7px solid transparent;
  border-right: 3px solid transparent;
  border-bottom: 8px solid transparent;
  box-shadow: 0 0 0 2px,
    inset 6px 4px 0 -4px,
    inset -6px 4px 0 -4px;
  border-radius: 3px
}

.gg-album::after,
.gg-album::before {
  content: "";
  display: block;
  box-sizing: border-box;
  position: absolute;
  width: 2px;
  height: 5px;
  background: currentColor;
  transform: rotate(46deg);
  top: 5px;
  right: 4px
}

.gg-album::after {
  transform: rotate(-46deg);
  right: 2px
}

.sso-helper-header {
  display: flex;
  align-items: center;

  span {
    margin-right: 10px;
  }
}

// sso end

// steps-widget
a.step-item-disabled {
  text-decoration: none;
}

.steps {
  overflow: hidden;
  margin: 0rem !important;
}

.step-item.active~.step-item:after,
.step-item.active~.step-item:before {
  background: #f3f5f5 !important;
}

.step-item.active:before {
  background: #ffffff !important;
}

.steps .step-item.active:before {
  border-color: #b4b2b2 !important;
}

.steps-item {
  color: var(--textColor) !important;
}

.step-item:before {
  background: var(--bgColor) !important;
  // remaining code
}

.step-item:after {
  background: var(--bgColor) !important;
}

.step-item.active~.step-item {
  color: var(--textColor) !important;
  ;
}

.notification-center-badge {
  top: 0;
  right: 6px;
  position: absolute;
}

.notification-center {
  max-height: 500px;
  overflow: auto;
  margin-left: 11px !important;

  .empty {
    padding: 0 !important;

    .empty-img {
      font-size: 2.5em;
    }
  }

  .card {
    min-width: 400px;
    background: var(--base);
    color: var(--slate12);
    box-shadow: 0px 12px 16px -4px rgba(16, 24, 40, 0.08), 0px 4px 6px -2px rgba(16, 24, 40, 0.03);
  }

  .card-footer {
    background: var(--base);
    color: var(--slate12);
  }

  .spinner {
    min-height: 220px;
  }
}

// profile-settings css
.confirm-input {
  padding-right: 8px !important;
}

.user-group-actions {
  display: flex;
  gap: 8px;
  justify-content: right;
}

input.hide-input-arrows {
  -moz-appearance: none;

  &::-webkit-outer-spin-button,
  &::-webkit-inner-spin-button {
    -webkit-appearance: none;
  }
}

.btn-org-env {
  width: 36px;
}

.custom-checkbox-tree {
  overflow-y: scroll;
  color: #3e525b;

  .react-checkbox-tree label:hover {
    background: none !important;
  }

  .rct-icons-fa4 {

    .rct-icon-expand-open,
    .rct-icon-expand-close {
      &::before {
        content: url("data:image/svg+xml,%3Csvg xmlns='http://www.w3.org/2000/svg' viewBox='0 0 1024 1024' focusable='false' data-icon='caret-down' width='12px' height='12px' fill='currentColor' aria-hidden='true'%3E%3Cpath d='M840.4 300H183.6c-19.7 0-30.7 20.8-18.5 35l328.4 380.8c9.4 10.9 27.5 10.9 37 0L858.9 335c12.2-14.2 1.2-35-18.5-35z'%3E%3C/path%3E%3C/svg%3E") !important;
      }
    }

    .rct-icon-expand-close {
      transform: rotate(-90deg);
      -webkit-transform: rotate(-90deg);
    }
  }
}

// sso enable/disable box
.tick-cross-info {
  .main-box {
    margin-right: 10px;
    border-radius: 5px;
  }

  .icon-box {
    padding: 7px 5px 7px 2px;
    color: #ffffff;

    .icon {
      stroke-width: 4.5px;
    }
  }

  .tick-box {
    border: 3px solid var(--indigo9);

    .icon-box {
      background: var(--indigo9);
    }
  }

  .cross-box {
    border: 3px solid $disabled;

    .icon-box {
      background: $disabled;
    }
  }
}

.icon-widget-popover {
  &.theme-dark {
    .popover-header {
      background-color: #232e3c;
      border-bottom: 1px solid #324156;
    }

    .popover-body {
      background-color: #232e3c;
      border-radius: 6px;
    }
  }

  .popover-header {
    padding-bottom: 0;
    background-color: #ffffff;

    .input-icon {
      margin-bottom: 0.5rem !important;
    }
  }

  .popover-body {
    padding: 0 0.5rem;

    .row {
      >div {
        overflow-x: hidden !important;
      }
    }

    .icon-list-wrapper {
      display: grid;
      grid-template-columns: repeat(10, 1fr);
      margin: 0.5rem 1rem 0.5rem 0.5rem;
    }

    .icon-element {
      cursor: pointer;
      border: 1px solid transparent;
      border-radius: $border-radius;

      &:hover {
        border: 1px solid $primary;
      }
    }
  }
}

.dark-theme-placeholder::placeholder {
  color: #C8C6C6;
}

.dark-multiselectinput {
  input {
    color: white;

    &::placeholder {
      color: #C8C6C6;
    }
  }
}


.dark-multiselectinput {
  input {
    color: white;

    &::placeholder {
      color: #C8C6C6;
    }
  }
}

// Language Selection Modal
.lang-selection-modal {
  font-weight: 500;

  .list-group {
    padding: 1rem 1.5rem;
    padding-top: 0;
    overflow-y: scroll;
    height: calc(100% - 68px);
  }

  .list-group-item {
    border: 0;

    p {
      margin-bottom: 0px;
      margin-top: 2px;
    }
  }

  .list-group-item.active {
    background-color: var(--indigo4);
    color: var(--slate12);
    font-weight: 600;
    margin-top: 0px;
  }

  .modal-body {
    height: 50vh;
    padding: 0;
  }

  .lang-list {
    height: 100%;

    .search-box {
      position: relative;
      margin: 1rem 1.5rem;
    }

    input {
      border-radius: 5px !important;
    }

    .input-icon {
      display: flex;
    }

    .input-icon {
      .search-icon {
        display: block;
        position: absolute;
        left: 0;
        margin-right: 0.5rem;
      }

      .clear-icon {
        cursor: pointer;
        display: block;
        position: absolute;
        right: 0;
        margin-right: 0.5rem;
      }
    }

    .list-group-item.active {
      color: $primary;
    }
  }
}

.lang-selection-modal.dark {
  .modal-header {
    border-color: #232e3c !important;
  }

  .modal-body,
  .modal-footer,
  .modal-header,
  .modal-content {
    color: white;
    background-color: #2b394a;
  }

  .list-group-item {
    color: white;
    border: 0;
  }

  .list-group-item:hover {
    background-color: #232e3c;
  }

  .list-group-item.active {
    background-color: #4d72fa;
    color: white;
    font-weight: 600;
  }

  .no-results-item {
    background-color: #2b394a;
    color: white;
  }

  input {
    background-color: #2b394a;
    border-color: #232e3c;
    color: white;
  }
}

// Language Selection Modal
.lang-selection-modal {
  font-weight: 500;

  .list-group {
    padding: 1rem 1.5rem;
    padding-top: 0;
    overflow-y: scroll;
    height: calc(100% - 68px);
  }

  .list-group-item {
    border: 0;

    p {
      margin-bottom: 0px;
      margin-top: 2px;
    }
  }

  .list-group-item.active {
    background-color: #edf1ff;
    color: #4d72fa;
    font-weight: 600;
    margin-top: 0px;
  }

  .modal-body {
    height: 50vh;
    padding: 0;
  }

  .lang-list {
    height: 100%;

    .search-box {
      position: relative;
      margin: 1rem 1.5rem;
    }

    input {
      border-radius: 5px !important;
    }

    .input-icon {
      display: flex;
    }

    .input-icon {
      .search-icon {
        display: block;
        position: absolute;
        left: 0;
        margin-right: 0.5rem;
      }

      .clear-icon {
        cursor: pointer;
        display: block;
        position: absolute;
        right: 0;
        margin-right: 0.5rem;
      }
    }

    .list-group-item.active {
      color: $primary;
    }
  }
}

.lang-selection-modal.dark {
  .modal-header {
    border-color: #232e3c !important;
  }

  .modal-body,
  .modal-footer,
  .modal-header,
  .modal-content {
    color: white;
    background-color: #2b394a;
  }

  .list-group-item {
    color: white;
    border: 0;
  }

  .list-group-item:hover {
    background-color: #232e3c;
  }

  .list-group-item.active {
    background-color: #4d72fa;
    color: white;
    font-weight: 600;
  }

  .no-results-item {
    background-color: #2b394a;
    color: white;
  }

  input {
    background-color: #2b394a;
    border-color: #232e3c;
    color: white;
  }
}

.org-users-page {
  .page-body {
    height: 100%;
  }
}

.user-group-container-wrap {
  margin: 20px auto 0 auto;
}

.dragged-column {
  z-index: 1001;
}

#storage-sort-popover {
  max-width: 800px;
  width: 800px;
  background-color: var(--base);
  box-sizing: border-box;
  box-shadow: 0px 12px 16px -4px rgba(16, 24, 40, 0.08), 0px 4px 6px -2px rgba(16, 24, 40, 0.03);
  border-radius: 4px;
  border: 1px solid var(--slate3) !important;
  // left: 109px !important;
  // top: 8px !important;
  // position: absolute !important;


  .card-body,
  .card-footer {
    background: var(--base);
  }
}


#storage-filter-popover {
  max-width: 800px;
  width: 800px;
  background-color: var(--base);
  box-sizing: border-box;
  box-shadow: 0px 12px 16px -4px rgba(16, 24, 40, 0.08), 0px 4px 6px -2px rgba(16, 24, 40, 0.03);
  border-radius: 4px;
  border: 1px solid var(--slate3) !important;
  // left: 193px !important;
  // top: 10px !important;
  // position: absolute !important;


  .card-body,
  .card-footer {
    background: var(--base);
  }
}

tbody {
  width: 100% !important;
  flex-grow: 1;

  tr {
    width: 100% !important;

    td:last-child {
      flex: 1 1 auto;
    }
  }
}

.datepicker-widget.theme-dark {
  .react-datepicker__tab-loop {
    .react-datepicker__header {
      background-color: #232e3c;

      .react-datepicker__current-month,
      .react-datepicker__day-name,
      .react-datepicker__month-select,
      .react-datepicker__year-select {
        color: white;
      }

      .react-datepicker__month-select,
      .react-datepicker__year-select {
        background-color: transparent;
      }
    }

    .react-datepicker__month {
      background-color: #232e3c;

      .react-datepicker__day {
        color: white;

        &:hover {
          background-color: #636466;
        }
      }

      .react-datepicker__day--outside-month {
        opacity: 0.5;
      }
    }

    .react-datepicker {
      background-color: #232e3c;
    }
  }
}

.theme-dark .list-group-item {
  &:hover {
    background-color: #232e3c;
  }
}

.theme-dark {

  .CalendarMonth,
  .DayPickerNavigation_button,
  .CalendarDay,
  .CalendarMonthGrid,
  .DayPicker_focusRegion,
  .DayPicker {
    background-color: #232e3c;
  }

  .DayPicker_weekHeader_ul,
  .CalendarMonth_caption,
  .CalendarDay {
    color: white;
  }

  .CalendarDay__selected_span,
  .CalendarDay__selected_start,
  .CalendarDay__selected_end {
    background-color: #4D72FA;
    color: white;
  }

  .CalendarDay {
    border-color: transparent; //hiding the border around days in the dark theme

    &:hover {
      background-color: #636466;
    }
  }

  .DateInput_fangStroke {
    stroke: #232E3C;
    fill: #232E3C;
  }

  .DayPickerNavigation_svg__horizontal {
    fill: white;
  }

  .DayPicker__withBorder {
    border-radius: 0;
  }

  .DateRangePicker_picker {
    background-color: transparent;
  }
}

.link-widget {
  display: flex;
  align-items: center;
  overflow: auto;

  &.hover {
    a {
      &:hover {
        text-decoration: underline;
      }
    }
  }

  &.no-underline {
    a {
      text-decoration: none !important;
    }
  }

  &.underline {
    a {
      text-decoration: underline;
    }
  }

  &::-webkit-scrollbar {
    width: 0;
    height: 0;
    background: transparent;
  }
}

.import-export-footer-btns {
  margin: 0px !important;
}

.home-version-modal-component {
  border-bottom-right-radius: 0px !important;
  border-bottom-left-radius: 0px !important;
  box-shadow: 0px 12px 16px -4px rgba(16, 24, 40, 0.08),
    0px 4px 6px -2px rgba(16, 24, 40, 0.03) !important;
}

.current-version-label,
.other-version-label {
  color: var(--slate11);
}

.home-modal-component.modal-version-lists {
  width: 466px;
  height: 668px;
  background: var(--base);
  box-shadow: 0px 12px 16px -4px rgba(16, 24, 40, 0.08), 0px 4px 6px -2px rgba(16, 24, 40, 0.03);
  border-top-right-radius: 6px;
  border-top-right-radius: 6px;


  .modal-header {
    .btn-close {
      top: auto;
    }
  }
}

.modal-version-lists {
  max-height: 80vh;

  .modal-body {
    height: 80%;
    overflow: auto;
  }

  .export-creation-date {
    color: var(--slate11);
  }

  .modal-footer,
  .modal-header {
    padding-bottom: 24px;
    padding: 12px 28px;
    gap: 10px;
    width: 466px;
    height: 56px;
    background-color: var(--base);
  }

  .modal-footer {
    padding: 24px 32px;
    gap: 8px;
    width: 466px;
    height: 88px;
  }

  .tj-version-wrap-sub-footer {
    display: flex;
    flex-direction: row;
    padding: 16px 28px;
    gap: 10px;
    height: 52px;
    background: var(--base);
    border-top: 1px solid var(--slate5);
    border-bottom: 1px solid var(--slate5);



    p {
      font-weight: 400;
      font-size: 14px;
      line-height: 20px;
      color: var(--slate12);
    }
  }

  .version-wrapper {
    display: flex;
    justify-content: flex-start;
    padding: 0.75rem 0.25rem;
  }

  .current-version-wrap,
  .other-version-wrap {

    span:first-child {
      color: var(--slate12) !important;
    }
  }

  .current-version-wrap {
    background: var(--indigo3) !important;
    margin-bottom: 24px;
    border-radius: 6px;
    margin-top: 8px;
  }
}

.rest-methods-url {
  .cm-s-default {
    .cm-string-2 {
      color: #000;
    }
  }
}

.tooljet-database {

  .tj-db-headerText {
    white-space: nowrap;
    overflow: hidden;
    text-overflow: ellipsis;
    width: 80%;
  }

  .table-header,
  .table-name,
  .table-cell {
    white-space: nowrap;
    overflow: hidden;
    text-overflow: ellipsis;
    cursor: pointer;

    input.form-control {
      border: none;
      padding: 0px !important;
    }
  }

  .table-cell-hover-background {
    background-color: #F8F9FA;
    padding: 0rem;
    max-width: 230px;

    input.form-control {
      border: none;
      padding: 0px !important;
      background-color: #F8F9FA;
    }
  }

  .table-cell-hover-background-dark {
    background-color: #242f3c;
    padding: 0rem;
    max-width: 230px;

    input.form-control {
      border: none;
      padding: 0px !important;
      background-color: #242f3c;
    }
  }

  .table-editable-parent-cell {
    background-color: var(--indigo2);
    cursor: pointer;
    padding: 0rem;

    .form-control {
      background-color: var(--indigo2);
      border: none;
      padding: 0;
      border-radius: 0px;
    }

    .popover-body {
      margin-top: 10px;
    }
  }

  .tjdb-cell-error {
    padding: 0rem;
    border-color: var(--Tomato-09, #E54D2E) !important;
  }

  .tjdb-column-select-border {
    border-left: 1px solid transparent;
    border-right: 1px solid transparent;
  }

  .table-columnHeader-click {
    background-color: #F8F9FA;
    padding: 0;
    max-width: 230px;

    .tjdb-column-select-border {
      border-left-color: #3E63DD !important;
      border-right-color: #3E63DD !important;
    }

    input.form-control {
      border: none;
      padding: 0px !important;
      background-color: #F8F9FA;
    }
  }

  .table-columnHeader-click-dark {
    background-color: #242f3c;
    padding: 0;
    max-width: 230px;

    .tjdb-column-select-border {
      border-left-color: white !important;
      border-right-color: white !important;
    }

    input.form-control {
      border: none;
      padding: 0px !important;
      background-color: #242f3c;
    }
  }

  .row-tj:first-child {
    .tjdb-column-select-border {
      border-top: 1px solid transparent;
    }

    .table-columnHeader-click {
      .tjdb-column-select-border {
        border-top-color: #3E63DD !important;
      }
    }

    .table-columnHeader-click-dark {
      .tjdb-column-select-border {
        border-top-color: white !important;
      }
    }
  }

  .row-tj:last-of-type {
    .tjdb-column-select-border {
      border-bottom: 1px solid transparent;
    }

    .table-columnHeader-click {
      .tjdb-column-select-border {
        border-bottom-color: #3E63DD !important;
      }
    }

    .table-columnHeader-click-dark {
      .tjdb-column-select-border {
        border-bottom-color: white !important;
      }
    }
  }

  .table-name {
    color: #000;
    width: 250px;
  }

  .table-left-sidebar {
    max-width: 288px;
  }

  .add-table-btn {
    height: 32px;
  }

  .table-header-click {
    background: #DFE3E6;

    .tjdb-menu-icon-parent {
      background: #E6E8EB !important;
      border-radius: 10px !important;

      .tjdb-menu-icon {
        display: block;
        cursor: pointer;
      }
    }
  }

  .table-header {
    background: #ECEEF0;
  }

  .table-header:hover {
    background: #E6E8EB;

    .tjdb-menu-icon {
      display: block;
      cursor: pointer;
    }
  }

  .table-header-dark:hover {

    .tjdb-menu-icon {
      display: block;
      cursor: pointer;
    }
  }

  .table-header,
  .table-cell {
    max-width: 230px !important;
  }

  .table-cell {
    padding: 0;
  }

  .add-more-columns-btn {
    background: var(--indigo3);
    font-weight: 500;
    color: var(--indigo9);
    font-size: 12px;
    border-radius: 600;
  }

  .delete-row-btn {
    max-width: 140px;
  }

  .tjdb-table-row {
    height: 36px;

    &:not(.table-row-selected):hover {
      background: var(--Slate-02, #F8F9FA);

      td:nth-child(1),
      td:nth-child(2) {
        background: var(--Slate-02, #F8F9FA);
      }

      .tjdb-checkbox-cell {
        display: block !important;
      }
    }

  }
}

.apploader {
  height: 100vh;

  .app-container {
    height: 100%;
    display: flex;
    flex-direction: column;
    justify-content: space-between;
  }

  .editor-header {
    height: 5%;
    background-color: #EEEEEE;
    display: flex;
    align-items: center;
    justify-content: space-between;

    .app-title-skeleton {
      width: 100px;
      height: 100%;
      display: flex;
      align-items: center;
      margin-left: 120px;
    }

    .right-buttons {
      display: flex;
      gap: 5px;
      align-items: center;
      margin-right: 10px;
    }
  }

  .editor-body {
    height: 100%;
  }

  .skeleton {
    padding: 5px;
  }

  .editor-left-panel {
    width: 48px;
    background-color: #EEEEEE;
    margin: 3px 0px 3px 3px;
    display: flex;
    flex-direction: column;
    justify-content: space-between;
    border-radius: 5px;

    .left-menu-items {
      display: flex;
      flex-direction: column;
      justify-content: space-between;
      gap: 5px;
      margin-top: 10px;
    }

    .bottom-items {
      margin-bottom: 10px;
    }
  }

  .editor-center {
    height: 100%;
    display: flex;
    flex-direction: column;
    gap: 5px;
    justify-content: space-between;

    .canvas {
      height: 100vh;
      background-color: var(--base);
      border-radius: 5px;
      display: flex;
      justify-content: center;
    }

    .query-panel {
      height: 30%;
      display: flex;
      justify-content: space-between;
      gap: 5px;

      .queries {
        width: 30%;
        display: flex;
        flex-direction: column;
        gap: 5px;

        .queries-title {
          background-color: #EEEEEE;
          border-radius: 5px;
          height: 20%;
          padding: 5px 10px;
          display: flex;
          justify-content: space-between;
          align-items: center;
        }

        .query-list {
          background-color: #EEEEEE;
          border-radius: 5px;
          height: 80%;

          .query-list-item {
            margin: 10px;
            height: 35px;
          }
        }
      }

      .query-editor {
        width: 70%;
        height: 100%;
        display: flex;
        flex-direction: column;
        gap: 5px;

        .query-editor-header {
          background-color: #EEEEEE;
          border-radius: 5px;
          height: 20%;
          padding: 5px 10px;
          display: flex;
          justify-content: space-between;

          .query-actions {
            display: flex;
            align-items: center;
          }
        }

        .query-editor-body {
          background-color: #EEEEEE;
          height: 80%;
          border-radius: 5px;

          .button {
            margin-right: 10px;
          }
        }
      }
    }
  }

  .wrapper {
    padding: 3px 3px 3px 0px;
  }



  .right-bar {
    height: 100%;
    padding: 3px 3px 3px 0px;
    display: flex;
    flex-direction: column;
    justify-content: space-between;
    gap: 5px;

    .widget-list-header {
      height: 5%;
      background-color: #EEEEEE;
      border-radius: 5px;
    }

    .widget-list {
      height: 95%;
      background-color: #EEEEEE;
      border-radius: 5px;
      padding: 10px;

      .widgets {
        display: flex;
        justify-content: space-between;
      }
    }
  }
}

.subheader {
  margin-bottom: 12px;
}

.theme-dark {
  .layout-sidebar-icon {
    &:hover {
      background-color: #273342;
    }
  }

  .tooljet-database {

    .table-name,
    .subheader {
      color: var(--slate9);
    }

    .list-group-item.active {
      .table-name {
        color: #000;
      }
    }
  }

  .editor-header {
    background-color: #1F2936;
  }

  .editor-left-panel {
    background-color: #1F2936;
  }


  .query-panel {
    .queries {
      .queries-title {
        background-color: #1F2936 !important;
      }

      .query-list {
        background-color: #1F2936 !important;
      }
    }

    .query-editor {
      .query-editor-header {
        background-color: #1F2936 !important;
      }

      .query-editor-body {
        background-color: #1F2936 !important;
      }
    }
  }

  .right-bar {
    .widget-list-header {
      background-color: #1F2936;
    }

    .widget-list {
      background-color: #1F2936;
    }
  }
}

:root {
  --tblr-breadcrumb-item-active-font-weight: 500;
  --tblr-breadcrumb-item-active-color: inherit;
}

.application-brand {
  a {
    height: 48px;
    position: relative;
    display: flex;
    justify-content: center;
    align-items: center;
  }
}

.breadcrumb-item.active {
  font-weight: var(--tblr-breadcrumb-item-active-font-weight);
  color: var(--tblr-breadcrumb-item-active-color);
}

.app-icon-main {
  background: var(--indigo3) !important;
  border-radius: 6px !important;
  display: flex;
  justify-content: center;
  align-items: center;
  width: 48px;
  height: 48px;
}

.settings-nav-item,
.audit-log-nav-item,
.notification-center-nav-item {
  border-radius: 4px;
}

.settings-nav-item {
  height: 32px;
  width: 32px;

  &.active {
    background-color: var(--indigo4);
  }
}

.audit-log-nav-item {
  bottom: 40px;
}

.workspace-content-wrapper,
.database-page-content-wrap {
  height: calc(100vh - 64px) !important;
}

.workspace-variable-table-card {
  margin: 0 auto;
  width: 880px;
}

.organization-page-sidebar {
  height: calc(100vh - 64px);
  max-width: 288px;
  background-color: var(--base);
  border-right: 1px solid var(--slate5) !important;
  display: grid !important;
  grid-template-rows: auto 1fr auto !important;
}

.marketplace-page-sidebar {
  height: calc(100vh - 64px);
  max-width: 288px;
  background-color: var(--base);
  border-right: 1px solid var(--slate5) !important;
  display: grid !important;
  grid-template-rows: auto 1fr auto !important;
}

.home-page-sidebar {
  max-width: 288px;
  background-color: var(--base);
  border-right: 1px solid var(--slate5);
  display: grid;
  grid-template-rows: auto 1fr auto;

  @media only screen and (max-width: 767px) {
    display: none;
  }
}

.empty-home-page-image {
  margin-top: 14px;
}

.create-new-table-btn {
  width: 248px;

  button {
    height: 40px !important;

  }
}

.tooljet-database-sidebar {
  max-width: 288px;
  background: var(--base);
  border-right: 1px solid var(--slate5);
  height: calc(100vh - 64px) !important;


  .sidebar-container {
    height: 40px !important;
    padding-top: 1px !important;
    margin: 0 auto;
    display: flex;
    justify-content: center;
  }
}

.create-new-app-dropdown {
  width: 248px !important;


  .dropdown-toggle-split {
    border-left: 1px solid var(--indigo11) !important;
  }

  button {
    background-color: var(--indigo9) !important;
  }
}

.create-new-app-button {
  font-weight: 500;
  font-size: 14px;
  height: 40px;
  border-top-left-radius: 6px;
  border-bottom-left-radius: 6px;
}

.create-new-app-button+.dropdown-toggle {
  height: 40px;
  border-top-right-radius: 6px;
  border-bottom-right-radius: 6px;
}

.custom-select {
  .select-search-dark__value::after {
    content: none;
  }

  .select-search-dark__select,
  .select-search__select {
    min-width: fit-content;
    max-width: 100% !important;
  }
}

.jet-data-table td .textarea-dark-theme.text-container:focus {
  background-color: transparent !important;
}

.tooljet-logo-loader {
  height: 100vh;
  display: flex;
  align-items: center;
  justify-content: center;

  .loader-spinner {
    margin: 10px 87px;
  }
}

.page-body {
  height: calc(100vh - 1.25rem - 48px);
  min-height: 500px;
}

// buttons
.default-secondary-button {
  background-color: $color-light-indigo-03;
  color: $color-light-indigo-09;
  max-height: 28px;
  width: 76px;
  display: flex;
  flex-direction: row;
  justify-content: center;
  align-items: center;
  padding: 4px 16px;
  gap: 6px;
  font-weight: 500;
  border: 0 !important;

  .query-manager-btn-svg-wrapper {
    width: 16px !important;
    height: 16px !important;
    padding: 2.67px;
  }

  .query-manager-btn-name {
    min-width: 22px;
  }

  &:hover {
    background-color: $color-light-indigo-04;
    color: $color-light-indigo-10;
  }

  &:active {
    background-color: $color-light-indigo-04;
    color: $color-light-indigo-10;
    box-shadow: 0px 0px 0px 4px #C6D4F9;
    border-radius: 6px;
    border: 1px solid;
    outline: 0 !important;

    svg {
      path {
        fill: $color-light-indigo-10;
      }
    }
  }

  &:disabled {
    cursor: not-allowed;
    pointer-events: none;
    opacity: .65;
  }

  .query-run-svg {
    padding: 4px 2.67px;
  }
}

.default-secondary-button.theme-dark {
  background-color: #4D72FA !important;
  color: #F4F6FA !important;

  svg {
    path {
      fill: #F4F6FA !important;
    }
  }

  &:hover {
    border: 1px solid #4D72FA !important;
    background-color: #4D5EF0 !important;
    color: #FFFFFC !important;

    svg {
      path {
        fill: #FFFFFC !important;
      }
    }
  }

  &:active {
    border: 1px solid #4D72FA !important;
    background-color: #4D5EF0 !important;
    box-shadow: 0px 0px 0px 4px #4D72FA;
    border-radius: 6px;
  }
}

.default-tertiary-button {
  background-color: $color-light-base;
  color: $color-light-slate-12;
  border: 1px solid $color-light-slate-07;
  display: flex;
  flex-direction: row;
  justify-content: center;
  align-items: center;
  padding: 4px 16px;
  gap: 6px;
  max-height: 28px;
  font-weight: 500;
  height: 28px;
  cursor: pointer;
  white-space: nowrap;

  .query-btn-svg-wrapper {
    width: 16px !important;
    height: 16px !important;
    padding: 2.67px;
  }

  .query-btn-name {
    min-width: 22px;

  }

  &:hover {
    border: 1px solid $color-light-slate-08;
    color: $color-light-slate-11;

    svg {
      path {
        fill: $color-light-slate-11;
      }
    }
  }

  .query-create-run-svg {
    padding: 2px;
  }

  .query-preview-svg {
    padding: 2.67px 0.067px;
    width: 16px;
    height: 16px;
    margin: 6px 0;
  }

  &:active {
    border: 1px solid #C1C8CD;
    box-shadow: 0px 0px 0px 4px #DFE3E6;
    color: $color-light-slate-11;
    outline: 0;
  }
}

.default-tertiary-button.theme-dark {
  background-color: transparent;
  color: #4D5EF0 !important;
  border: 1px solid #4D5EF0 !important;

  svg {
    path {
      fill: #4D5EF0 !important;
    }
  }

  &:hover {
    border: 1px solid $color-dark-slate-08;
    color: #FFFFFC !important;
    background-color: #4D5EF0 !important;

    svg {
      path {
        fill: #FFFFFC !important;
      }
    }
  }

  &:active {
    border: 1px solid inherit;
    box-shadow: none;
    outline: 0;
  }
}

.default-tertiary-button.theme-dark.btn-loading {
  background-color: #4D5EF0 !important;
  color: transparent !important;

  svg {
    path {
      fill: transparent !important;
    }
  }
}

.default-tertiary-button.button-loading {
  background-color: transparent !important;
  color: transparent !important;

  svg {
    path {
      fill: transparent !important;
    }
  }
}

.disable-tertiary-button {
  color: $color-light-slate-08;
  background-color: $color-light-slate-03;
  pointer-events: none !important;

  svg {
    path {
      fill: $color-light-slate-08;
    }
  }

}

.disable-tertiary-button.theme-dark {
  color: $color-dark-slate-08;
  background-color: $color-dark-slate-03;
  pointer-events: none !important;

  svg {
    path {
      fill: $color-dark-slate-08;
    }
  }
}

.font-weight-500 {
  font-weight: 500;
}

.font-size-12 {
  font-size: 12px;
}

.toggle-query-editor-svg {
  width: 16px;
  height: 16px;
  padding: 2.88px 5.22px;
  display: flex;
  cursor: pointer;
}

.theme-dark {
  .org-avatar:hover {
    .avatar {
      background: #10141A no-repeat center/cover;
    }
  }
}

.app-creation-time {
  color: var(--slate11) !important;
  white-space: nowrap;
  overflow: hidden;
  text-overflow: ellipsis;
}

.font-weight-400 {
  font-weight: 400;
}

.border-indigo-09 {
  border: 1px solid $color-light-indigo-09;
}

.dark-theme-toggle-btn {
  height: 32px;
  display: flex;
  align-items: center;
  justify-content: center;

}

.dark-theme-toggle-btn-text {
  font-size: 14px;
  margin: 12px;
}

.maximum-canvas-height-input-field {
  width: 156px;
  height: 32px;
  padding: 6px 10px;
  gap: 17px;
  background: #FFFFFF;
  border: 1px solid #D7DBDF;
  border-radius: 6px;

}

.layout-header {
  position: fixed;
  right: 0;
  left: 48px;
  z-index: 1;
  background: var(--base);
  height: 64px;

  @media only screen and (max-width: 767px) {
    border-bottom: 1px solid var(--slate5);

    .row {
      display: flex;

      .tj-dashboard-section-header {
        width: unset;
        border-right: none;
      }

      .app-header-label {
        display: none;
      }
    }
  }
}

.layout-sidebar-icon {
  &:hover {
    background: #ECEEF0;
  }

  &:focus {
    outline: #ECEEF0 auto 5px;
  }
}


.tj-dashboard-section-header {
  max-width: 288px;
  max-height: 64px;
  padding-top: 20px;
  padding-left: 20px;
  padding-bottom: 24px;
  border-right: 1px solid var(--slate5);

  &[data-name="Workspace constants"],
  &[data-name="Profile settings"] {
    border-right: none;
    border-bottom: 1px solid var(--slate5);
  }
}

.layout-sidebar-icon {
  &:hover {
    background: #ECEEF0;
    border-radius: 4px;
  }

  &:focus {
    outline: #ECEEF0 auto 5px;
  }
}

.folder-menu-icon {
  visibility: hidden !important;
}

.folder-list-group-item:hover .folder-menu-icon {
  visibility: visible !important;
}

.folder-list-group-item {
  &:hover {
    background: #ECEEF0;
  }

  &:active {
    background: var(--indigo4);
  }

  &:focus {
    box-shadow: 0px 0px 0px 4px #DFE3E6;
  }

  .tj-text-xsm {
    white-space: nowrap;
    overflow: hidden;
    text-overflow: ellipsis;
  }

  .tj-folder-list {
    display: block;
  }
}


.app-versions-selector {
  display: inline-flex;
  align-items: center;
  width: 176px;
  height: 28px;
  border-radius: 6px;

  .react-select__control {
    border: none !important;
  }
}

.app-version-list-item {
  white-space: nowrap;
  overflow: hidden;
  text-overflow: ellipsis;
}

.app-version-name,
.app-version-released {
  font-weight: 400;
  font-size: 12px;
  line-height: 20px;
}

.app-version-name {
  max-width: 80px;
}

.custom-version-selector__option:hover .app-version-delete {
  display: block;
}

.editor .navbar-brand {
  border-right: 1px solid var(--slate5);
  width: 48px;
  display: flex;
  justify-content: center;
}


.modal-backdrop {
  opacity: 0.5;
}

.canvas-area>.modal-backdrop {
  width: 100% !important;
  height: 100% !important;
}

.ds-delete-btn {
  display: none;
  border: none;
  background: none;
}

.ds-list-item:hover .ds-delete-btn {
  display: block;
}

.toojet-db-table-footer,
.toojet-db-table-footer-collapse,
.home-page-footer {
  position: fixed;
  bottom: 0px;
}

.home-page-footer {
  height: 52px;
  background-color: var(--base) !important;
  border-top: 1px solid var(--slate5) !important;
  width: calc(100% - 336px) !important;

  @media only screen and (max-width: 768px) {
    position: unset;
    width: 100%;

    .col-4,
    .col-5 {
      display: none;
    }

    .pagination-container {
      display: flex !important;
      align-items: center;
      justify-content: center;
    }
  }
}

.pagination-container {
  display: flex;
  padding: 0px;
  height: 20px;

  .form-control {
    padding: 0 4px;
    width: fit-content;
    max-width: 30px;
    text-align: center;
  }

  @media only screen and (max-width: 768px) {
    .unstyled-button {
      height: unset;
      width: unset;

      img {
        width: 20px;
        height: 20px
      }
    }
  }
}

.settings-card {
  box-shadow: 0px 12px 16px -4px rgba(16, 24, 40, 0.08), 0px 4px 6px -2px rgba(16, 24, 40, 0.03);
  border-radius: 6px;
  margin-left: 10px;
  background-color: var(--base);
  min-width: 170px;
  z-index: 3;

  .dropdown-item {
    padding: 8px;
    height: 36px;
    min-width: 84px !important;
  }

  svg {
    margin-left: 2px;
  }

  a {
    span {
      margin-left: 4px;
    }
  }
}

.logo-nav-card {
  transform: translate(5px, 50px) !important;
  z-index: 100;
}

.theme-dark {
  .editor-header-actions {
    .current-layout {
      .bg-white {
        background-color: #151718 !important;
      }
    }
  }

  .icon-tabler-x {
    stroke: white;
  }
}

.img-invert {
  img {
    filter: invert(1);
  }
}

.user-group-table {
  .selected-row {
    background-color: #ECEEF0;
  }

  .selected-row.dark {
    background-color: #232E3C;
  }
}

.notification-center.theme-dark {

  .empty-subtitle,
  .card-footer>span,
  .empty-title {
    color: white !important;
  }
}


// DASHBOARD SCROLL STYLES--->
.create-new-app-wrapper {
  margin: 0 auto;
  display: flex;
  justify-content: center;
  padding-top: 4px;
}

.home-page-sidebar {
  height: calc(100vh - 64px) !important; //64 is navbar height

  .folder-list-user {
    height: calc(100vh - 116px) !important; //64 is navbar height + 52 px footer
  }
}

.home-page-content {
  height: calc(100vh - 64px) !important;
  overflow-y: auto;
  position: relative;
  // background: var(--slate2);

  .filter-container {
    display: none;
  }

  .org-selector-mobile {
    display: none;
  }

  @media only screen and (max-width: 768px) {
    .filter-container {
      display: flex;
      align-items: center;
      justify-content: space-between;
      margin: 2rem 1rem;
    }

    .footer-container {
      position: absolute;
      width: 100%;
      bottom: 0px;
      right: unset;
      left: unset;

      .org-selector-mobile {
        display: block;
        background-color: var(--slate1);

        .tj-org-select {
          width: 100%;
          padding: 0px 10px;

          .react-select__control {
            width: 100%;
          }
        }
      }
    }
  }
}

.application-folders-list {
  height: 64px;
}

// DASHBOARD STYLES END

// TABLE
.table-left-sidebar {
  height: calc(100vh - 104px) !important; // 62px [navbar] +  40px [ add table and search ] + extra 2 px(border)
  overflow-y: auto;
}

.toojet-db-table-footer {
  height: 52px;
  background: var(--base) !important;
  width: calc(100vw - 336px);
}

.toojet-db-table-footer-collapse {
  height: 52px;
  background: var(--base) !important;
  width: calc(100vw - 48px);
}

.toojet-db-table-footer-collapse {
  height: 52px;
  background: var(--base) !important;
  width: calc(100vw - 48px);
}

.home-app-card-header {
  margin-bottom: 32px;
}

.homepage-app-card {
  height: 166px;
  outline: 1px solid var(--slate3);
  box-shadow: 0px 1px 2px rgba(16, 24, 40, 0.05);
  border-radius: 6px;
  padding: 16px;
  background-color: var(--base) !important;

  .appcard-buttons-wrap {
    display: none;
  }

  .home-app-card-header {
    .menu-ico {
      visibility: hidden !important;
    }
  }

  &:hover {
    box-shadow: 0px 12px 16px -4px rgba(16, 24, 40, 0.08), 0px 4px 6px -2px rgba(16, 24, 40, 0.03);

    .home-app-card-header {
      margin-bottom: 12px;

      .menu-ico {
        visibility: visible !important;
      }
    }

    .app-creation-time-container {
      margin-bottom: 0px;
    }

    .app-card-name {
      margin-bottom: 0px;
    }

    .app-creation-time {
      display: none;
    }


    .appcard-buttons-wrap {
      display: flex;
      padding: 0px;
      gap: 12px;
      width: 240px;
      height: 28px;
      flex-direction: row;

      div {
        a {
          text-decoration: none;
        }
      }

    }

    .app-icon-main {
      width: 36px;
      height: 36px;

    }
  }
}

.app-creation-time-container {
  height: 16px;
}

.release-buttons {
  height: 48px;
  gap: 4px;
}

.global-settings-app-wrapper {
  max-width: 190px;
}

.version-manager-container {
  padding: 0.6rem;
  width: 158px;
}

// tooljet db fields styles [ query manager ]
.tj-db-field-wrapper {
  .code-hinter-wrapper {
    ::-webkit-scrollbar {
      display: none;
    }
  }

  .CodeMirror-sizer {
    min-height: 32px !important;
    width: 100%;
    border-right-width: 0px !important;
    padding: 0 !important;
    overflow-y: auto;

    .CodeMirror-lines {
      margin-top: 0px !important;
      min-height: 32px !important;
    }
  }
}

.table-list-items#popover-contained {
  .popover-body {
    outline: 1px solid var(--slate3);
    background: var(--base);
    overflow: hidden;
  }

}

.table-list-item-popover.dark {
  svg {
    path {
      fill: white;
    }
  }
}

.theme-dark {
  .react-loading-skeleton {
    background-color: #2F3C4C !important;
    background-image: linear-gradient(90deg, #2F3C4C, #2F3C4C, #2F3C4C) !important;
  }
}

@keyframes up-and-down {
  to {
    opacity: 0.2;
    transform: translateY(-20px);

  }
}

.spin-loader {
  position: fixed;
  width: 100%;

  .load {
    display: flex;
    justify-content: center;
  }

  .load div {
    width: 20px;
    height: 20px;
    background-color: var(--indigo9);
    border-radius: 50%;
    margin: 0 5px;
    animation-name: #{up-and-down};
    animation-duration: 0.8s;
    animation-iteration-count: infinite;
    animation-direction: alternate;
  }

  .load .two {
    animation-delay: 0.3s;
  }

  .load .three {
    animation-delay: 0.6s;
  }
}

.organization-switch-modal {
  font-family: 'IBM Plex Sans';

  .modal-dialog {
    width: 376px;
  }

  .modal-content {
    background: linear-gradient(0deg, #FFFFFF, #FFFFFF),
      linear-gradient(0deg, #DFE3E6, #DFE3E6);
  }

  .modal-header {
    justify-content: center !important;
    flex-direction: column;
    padding: 40px 32px 20px 32px;

    .header-text {
      font-style: normal;
      font-weight: 600;
      font-size: 20px;
      line-height: 36px;
      margin: 24px 0 5px 0;
    }

    p {
      font-style: normal;
      font-weight: 400;
      font-size: 14px;
      line-height: 20px;
      color: #687076;
      text-align: Center;
      margin-bottom: 0px;
    }
  }

  .modal-body {
    padding: 18px 32px;

    .org-list {
      display: flex;
      flex-direction: column;

      .org-item {
        height: 50px;
        display: flex;
        align-items: center;
        padding: 0px 12px;
        cursor: default;

        input[type=radio] {
          margin-right: 16px;
          width: 16px;
          height: 16px;
        }

        .avatar {
          margin-right: 11px;
          color: #11181C;
          background-color: #F8FAFF;
          width: 34px !important;
          height: 34px !important;
        }

        span {
          font-style: normal;
          font-weight: 400;
          font-size: 12px;
          line-height: 20px;
          color: #11181C;
        }
      }

      .selected-item {
        border-radius: 6px;
        background-color: #F0F4FF;
      }
    }
  }

  .modal-footer {
    justify-content: center;
    padding: 24px 32px;
    border-top: 1px solid #DFE3E6;

    button {
      width: 100%;
      font-style: normal;
      font-weight: 600;
      font-size: 14px;
      line-height: 20px;
    }
  }
}

.organization-switch-modal.dark-mode {

  .modal-footer,
  .modal-header {
    border-color: #232e3c !important;

    p {
      color: rgba(255, 255, 255, 0.5) !important;
    }
  }

  .modal-body,
  .modal-footer,
  .modal-header,
  .modal-content {
    color: white;
    background-color: #2b394a;
  }

  .modal-content {
    border: none;
  }


  .modal-body {
    .org-list {
      span {
        color: white;
      }

      .selected-item {
        background-color: #232e3c;
      }
    }
  }
}

.datasources-category {
  color: var(--slate10);
}

.react-tooltip {
  font-size: .765625rem !important;
}

.tooltip {
  z-index: 10000;
}

.add-new-workspace-icon-wrap {
  display: flex;
  flex-direction: row;
  align-items: center;
  padding: 8px;
  width: 34px;
  height: 34px;
  background: var(--indigo3);
  border-radius: 6px;
}

.add-new-workspace-icon-old-wrap {
  display: none;
}

.add-workspace-button {
  padding: 8px 12px;
  gap: 11px;
  height: 50px;

  &:hover {
    background: var(--indigo3);
    margin: 0 auto;
    border-radius: 6px;
    padding-bottom: 10px;

    .add-new-workspace-icon-old-wrap {
      padding: 8px;
      width: 34px;
      height: 34px;
      background: var(--indigo9);
      border-radius: 6px;
      display: flex;
      justify-content: center;
      align-items: center;

    }

    .add-new-workspace-icon-wrap {
      display: none;

    }
  }

}

.tj-folder-list {
  display: flex;
  align-items: center;
  color: var(—-slate12) !important;
}

.app-card-name {
  color: var(—-slate12);
  margin-bottom: 2px;
  white-space: nowrap;
  overflow: hidden;
  text-overflow: ellipsis;
}

.dashboard-breadcrumb-header {
  display: flex;
  align-items: center;
}

.tj-version {
  margin-right: 44px;
  display: flex;
  align-items: center;
  color: var(--slate9);

}

.folder-list {
  color: var(—-slate9) !important;
}

.tj-folder-header {
  margin-bottom: 12px;
  height: 37px;
  cursor: pointer;
}

.tj-dashboard-header-title-wrap {
  display: flex;
  justify-content: center;
  align-items: center;
  color: var(--slate11);

  a {
    text-decoration: none;
  }
}

.theme-dark {
  .tj-onboarding-phone-input-wrapper {
    .flag-dropdown {
      background-color: #1f2936 !important;

      .country-list {
        background-color: #1f2936 !important;
        background: #1f2936;

        li {
          .country .highlight {
            background-color: #3a3f42;
            color: #000 !important;

            div {
              .country-name {
                color: #6b6b6b !important;
              }
            }

          }

          &:hover {
            background-color: #2b2f31;
          }

        }
      }
    }

  }

  .react-tel-input .country-list .country.highlight {
    color: #6b6b6b;
  }
}

.dashboard-breadcrumb-header-name {
  font-weight: 500 !important;
  color: var(—-slate12) !important;
}

.tj-dashboard-header-wrap {
  padding-top: 22px;
  padding-bottom: 22px;
  padding-left: 40px;
  height: 64px;
  border-bottom: 1px solid var(--slate5);

  @media only screen and (max-width: 768px) {
    border-bottom: none;
  }
}

.dashboard-breadcrumb-header-name:hover {
  text-decoration: none !important;
}


.tj-avatar {
  border-radius: 6px;
  width: 36px;
  height: 36px;
  display: flex;
  justify-content: center;
  align-items: center;
  background-color: var(--slate3) !important;
  color: var(--slate11) !important;
  text-transform: uppercase;
  font-weight: 500;

  &:hover {
    background-color: var(--slate4);
  }

  &:focus {
    box-shadow: 0px 0px 0px 4px var(--indigo6);
    outline: 0;
  }

  &:active {
    box-shadow: none;
  }
}

.tj-current-org {
  span {
    color: var(--slate12);

  }
}


.sidebar-inner {
  align-items: center;
}

.workspace-drawer-wrap {
  background: var(--base);
}

.theme-dark {
  .drawer-wrap {
    background: var(--base);
  }
}

.users-table {
  background: var(--base);
  padding: 16px;
  width: 848px;
  margin: 0 auto;
  padding: 16px;

  tbody {

    tr>td>span,
    tr>td>a {
      white-space: nowrap;
      overflow: hidden;
      text-overflow: ellipsis;
      max-width: 140px;
    }
  }

  thead {
    tr {
      padding: 0px 6px;
      gap: 8px;
      width: 848px;
      height: 40px;
      display: flex;
      align-items: center;
      margin-top: 6px;
    }

    tr>th {
      background: var(--base) !important;
      border-bottom: none !important;
      padding: 0 !important;
      width: 282px;
    }
  }

  tr {
    background: var(--base);
    height: 66px;
    padding: 13px 6px;
    border-bottom: 1px solid var(--slate7);
    display: flex;
    justify-content: space-between;
    gap: 8px;
  }

  tr>td {
    border-bottom-width: 0px !important;
    display: flex;
    align-items: center;
    flex: 9%;
    padding-left: 0px !important;
    padding-right: 0px !important;
    white-space: nowrap;
    overflow: hidden;
    text-overflow: ellipsis;
  }
}

.user-actions-button {
  justify-content: flex-end !important;
  flex: 0 0 auto !important;
}

.tj-input {
  padding: 6px 10px;
  gap: 17px;
  width: 161.25px;
  height: 32px;
  background: var(--base);
  border: 1px solid var(--slate7);
  border-radius: 6px;

  ::placeholder {
    color: var(--slate9) !important;
  }

}

.workspace-setting-buttons-wrap {
  display: flex;
  gap: 12px;
}

.workspace-settings-table-wrap {
  max-width: 880px;
  margin: 0 auto;
}

.workspace-settings-filters {
  display: flex;
  gap: 12px;
  flex-direction: row;
  align-items: center;
  position: relative;
}

.workspace-setting-table-wrapper {
  box-shadow: 0px 1px 2px rgba(16, 24, 40, 0.05);
  outline: 1px solid var(--slate7);
  background: var(--base);
  width: 880px;
  margin: 0 auto;
  border-radius: 6px;
  height: calc(100vh - 223px);
  position: relative;

}

.workspace-filter-text {
  color: var(--slate11);
  margin-bottom: 14px;
}

.singleuser-btn {
  padding: 6px 16px;
  gap: 6px;
  width: 152px;
  height: 32px;
  border-radius: 6px;

}

.multiuser-btn {
  padding: 6px 16px;
  gap: 6px;
  width: 189px;
  height: 32px;
  border-radius: 6px;

}

.workspace-page-header {
  width: 880px;
  margin: 0 auto !important;

  div:first-child {
    margin: 0 auto !important;
    width: 880px;

  }
}

.workspace-constant-header {
  width: 880px;
  margin: 0 auto !important;
}

.workspace-user-archive-btn {
  width: 95px;
  height: 28px;
}

.workspace-clear-filter {
  margin-left: 8px;
  color: var(--indigo9);
  font-weight: 600 !important;
}

.workspace-clear-filter-wrap {
  display: flex;
  align-items: center;
  width: 130px;
  justify-content: flex-end;
  position: absolute;
  right: 16px;
}

.tj-checkbox {
  border-color: var(--slate7);
}

.workspace-clipboard-wrap {
  display: flex;
  align-items: center;
  width: 162.67px;
  cursor: pointer;

  p {
    font-weight: 500 !important;
    margin-left: 5px;
    color: var(--slate11);
  }

  span {
    display: flex;
    align-items: center;
  }
}

.workspace-user-status {
  margin-right: 22px;
  margin-left: 5px;
  color: var(--slate12);
}

.worskpace-setting-table-gap {
  margin-top: 20px;
}

.tj-active {
  background: #46A758;
}

.tj-invited {
  background: #FFB224;
}

.tj-archive {
  background: #E54D2E;
}

.liner {
  height: 1px;
  background: var(--slate5);
  width: 880px;
  margin-top: 22px;
}

.edit-button {
  display: flex;
  flex-direction: row;
  justify-content: center;
  align-items: center;
  height: 28px;
  text-decoration: none;
}

.launch-button {
  display: flex;
  height: 28px;
  align-items: center;
  color: var(--slate12);
  justify-content: center;
  text-decoration: none;
}

.launch-button.tj-disabled-btn {
  cursor: not-allowed;
}

.breadcrumb-item {
  a {
    text-decoration: none !important;
    color: var(--slate12);
  }
}

.table-list-item {
  width: 248px;
}

.workspace-settings-filter-items {
  width: 161.25px;

  .css-13mf2tf-control {
    width: 161.25px !important;

  }

  .css-10lvx9i-Input {
    margin: 0 !important;
    padding: 0 !important;
  }

  .css-1bugkci-control,
  .css-42vs31,
  .css-ob45yj-menu {
    background-color: var(--base) !important;
    width: 161.25px !important;
  }

  .css-6t9fnh-control {
    border: 1px solid var(--slate7) !important;
    background: var(--base);
    color: var(--slate9);
    width: 161.25px;
    height: 32px;

    .css-1opnhvy-singleValue {
      color: var(--slate9) !important;

    }
  }

  input.tj-checkbox {
    background: var(--base) !important;
    color: var(--slate9);
    border: 1px solid var(--slate7) !important;

    ::placeholder {
      color: var(--slate9);
    }
  }
}


.tj-db-dataype {
  color: var(--slate11);
}

.tj-database-column-header {
  color: var(--slate12);
  padding: 4px 4px 4px 8px !important;
  text-transform: capitalize !important;
  line-height: 0px !important;
  font-weight: 500 !important;
  font-size: 12px !important;
  line-height: 20px !important;
  color: var(--slate12) !important;

  &:first-child {
    // display: flex !important;
    // align-items: center !important;
    padding-left: 1rem !important;
  }

}

.tj-database-column-row {
  margin: 0;
  width: 300px;


  th:first-child>div {
    height: 16px;
    width: 16px;
    display: flex;
    align-items: center;

    input {
      border-radius: 4px;
    }

  }
}

.tj-db-operations-header {
  height: 48px;
  padding: 0 !important;
  display: flex;
  align-items: center;
  background-color: var(--base);

  .row {
    margin-left: 0px;
    width: 98%;
  }

  .col-8 {
    padding-left: 0px;
    display: flex;
    gap: 12px;
    align-items: center;
  }
}

.add-new-column-btn {
  margin-left: 16px;
  height: 28px;
  border-radius: 6px;
  padding: 0 !important;
  display: flex;
  align-items: center;
  justify-content: center;
  background: transparent;
  color: var(--slate12);
  border: none;
}

.tj-db-filter-btn {
  width: 100%;
  height: 28px;
  border-radius: 6px;
  background: transparent;
  color: var(--slate12);
  border: none;
  display: flex;
  align-items: center;
  justify-content: center;
}

.tj-db-filter-btn-applied,
.tj-db-sort-btn-applied {
  display: flex !important;
  flex-direction: row !important;
  justify-content: center !important;
  align-items: center !important;
  //padding: 4px 16px !important;
  width: 100% !important;
  height: 28px !important;
  background: var(--grass2) !important;
  border-radius: 6px !important;
}

.tj-db-filter-btn-active,
.tj-db-sort-btn-active {
  display: flex !important;
  flex-direction: row !important;
  justify-content: center !important;
  align-items: center !important;
  //padding: 4px 16px !important;
  width: 100% !important;
  height: 28px !important;
  border-radius: 6px !important;
  background: var(--indigo4) !important;
  //border: 1px solid var(--indigo9) !important;
  color: var(--indigo9) !important;
}

.tj-db-header-add-new-row-btn {
  height: 28px;
  background: transparent;
  border-radius: 6px !important;
  display: flex;
  flex-direction: row;
  justify-content: center;
  align-items: center;
  gap: 6px;
  border: none;

  padding: span {
    //color: var(--indigo9);
  }
}

.tj-db-sort-btn {
  width: 100%;
  height: 28px;
  background: transparent;
  color: var(--slate12);
  border: none;
  display: flex;
  align-items: center;
  justify-content: center;
  margin: 0
}

.edit-row-btn {
  background: transparent;
  color: var(--slate12);
  border: none;
  display: flex;
  align-items: center;
  justify-content: center;
}

.workspace-variable-header {
  width: 880px;
  ;
  margin: 0 auto;
  display: flex;
  padding: 0;
}

.workspace-variables-alert-banner {
  width: inherit;
  background-color: #FFF9ED;
  border-color: #FFE3A2;
}

.codehinter.alert-component.workspace-variables-alert-banner {
  color: var(--amber8);
  border-color: var(--amber3);
}

.add-new-variables-button {
  margin-bottom: 20px;
  width: 169px;
  height: 32px;
}

.org-users-page-sidebar,
.left-menu {
  padding: 16px;
  gap: 7px;
  width: 220px;
  border-right: 1px solid var(--slate5);
  overflow-y: auto;
  overflow-x: hidden;
}

.groups-header-wrap {
  display: flex;
  height: 36px;
  border-bottom: 1px solid var(--slate5);
}

.org-users-page-container {
  width: 880px;
  margin: 0 auto;


}

.group-duplcate-modal-body {
  margin-top: 20px;

  .check-row {
    margin-left: 5px;
    margin-bottom: 10px;
  }
}

.groups-main-header-wrap {
  padding: 20px 0px 8px;
  gap: 10px;
  width: 612px;
  height: 56px;
  margin: 0 auto;
  display: flex;
  justify-content: space-between;

  p {
    white-space: nowrap;
    overflow: hidden;
    text-overflow: ellipsis;
  }

  .nav-tabs .nav-link.active {
    border-bottom: 2px solid var(--indigo9) !important;
  }
}

.form-check-input:disabled {
  background-color: var(--slate8) !important;
}

.manage-groups-body {
  padding: 24px;
  font-size: 12px;
  overflow-y: auto;
  height: calc(100vh - 300px);

}

.groups-sub-header-wrap {
  width: 612px;
  height: 36px;
  border-bottom: 1px solid var(--slate5) !important;

  .nav-link.active {
    border-bottom: 2px solid var(--indigo9) !important;
    border-color: var(--indigo9) !important;
  }

  .nav-item {
    font-weight: 500 !important;
    font-size: 12px !important;
  }


  p {
    width: 205px;
  }
}

.groups-btn-container {
  width: 880px;
  justify-content: space-between;
  margin: 0 auto;
  margin-bottom: 20px;
  height: 32px;
  align-items: center;

}

.org-users-page {
  margin: 0 auto;
}

.org-users-page-card-wrap {
  height: calc(100vh - 208px);
}

.org-users-page-card-wrap,
.manage-sso-wrapper-card {
  display: flex;
  flex-direction: row;
  background: var(--base);
  width: 880px;
  outline: 1px solid var(--slate5);
  box-shadow: 0px 1px 2px rgba(16, 24, 40, 0.05);
  border-radius: 6px;
}

.manage-sso-wrapper-card {
  margin: 0 auto;

  .card-body {
    overflow-y: auto;
    padding: 40px;
  }

  .card-header {
    padding: 0px 24px;
    width: 660px;
    height: 72px;
    border-bottom: 1px solid var(--slate5);

  }

  .form-check {
    margin-bottom: 0px !important;
    line-height: 24px;
    font-size: 16px;
  }
}

.groups-sidebar-nav {
  display: flex;
  flex-direction: row;
  align-items: center;
  padding: 6px 8px;
  gap: 40px;
  width: 188px;
  height: 32px;
  background: var(--base);
  border-radius: 6px;
  cursor: pointer;
}

.org-users-page-card-body {
  width: 660px;
}

.org-users-page {
  .nav-tabs .nav-link.active {
    background-color: transparent !important;
  }

  .nav-tabs .nav-item.show .nav-link,
  .nav-tabs .nav-link.active {
    border-color: var(--indigo9) !important;

  }

  .nav-link:hover {
    border-right: none !important;
    border-left: none !important;
    border-top: none !important;

    color: var(--indigo9);
  }
}

.groups-selected-row {
  background-color: var(--indigo4);
}

.add-apps-btn {
  width: 160px;
  height: 32px;
}

.groups-app-body-header {
  border-bottom: 1px solid var(--slate5);

  p {
    height: 36px;
    display: flex;
    align-items: center;
    width: 286px;
    color: var(--slate11);

  }

  p:first-child {
    width: 205px !important;
    margin-left: 12px;
  }

}

.manage-group-tab-icons {
  margin-right: 6px;
}

.manage-groups-no-apps-wrap {
  display: flex;
  justify-content: center;
  flex-direction: column;
  align-items: center;
  width: 602px;

  p {
    margin-top: 12px;
  }

  span {
    color: var(--slate11);
    margin-top: 4px;
  }

  div {
    width: 64px;
    height: 64px;
    background: var(--indigo3);
    border-radius: 12px;
    display: flex;
    justify-content: center;
    align-items: center;
    margin-top: 88px;
  }
}

.apps-permission-wrap {
  height: 72px;
  justify-content: center;
  gap: 12px;
}

.apps-folder-permission-wrap,
.apps--variable-permission-wrap {
  height: 44px;
}

.manage-group-permision-header {
  border-bottom: 1px solid var(--slate5);
  display: flex;

  p {
    padding: 8px 12px;
    gap: 10px;
    width: 206px;
    height: 36px;
    font-weight: 500;
    color: var(--slate11) !important;
  }

}

.permission-body {
  .form-check {
    margin-bottom: 0px !important;
  }

  tr {
    border-bottom: 1px solid var(--slate5);
    width: 612px !important;

  }

  td {
    font-size: 12px;
    font-weight: 500;
    line-height: 20px;
    letter-spacing: 0em;
    text-align: left;
    width: 206px !important;
    padding-left: 12px;

    div {
      padding-left: 12px;
    }
  }
}


.default-option-text {
  margin-left: 10px;
  margin-right: 16px;
  font-size: 11px !important;
}

.git-sso-help-text {
  color: var(--slate11);
}

.default-group-wrap {
  gap: 10px;
  width: 119px;
  height: 28px;
  display: flex;
  align-items: center;
  justify-content: center;
  background: var(--grass3);
  border-radius: 100px;
}

.sso-icon-wrapper {
  display: flex;
  flex-direction: row;
  justify-content: center;
  align-items: center;
  padding: 8px 8px 8px 16px;
  width: 251px;
  height: 56px;
  background: var(--slate3);
  border-radius: 6px;
  margin-top: 12px;
}

.sso-main-box {
  justify-content: center;
  background: var(--slate6);
  padding: 8px 16px;
  width: 96px;
  height: 40px;
  border-radius: 6px;
}

.default-danger-tag-wrap {
  gap: 10px;
  width: 113px;
  height: 28px;
  display: flex;
  align-items: center;
  justify-content: center;
  background: var(--tomato6);
  border-radius: 100px;
  margin-bottom: 16px;
}

.manage-group-users-info {
  height: 48px;
  width: 612px;
  border-radius: 6px;
  padding: 12px 24px 12px 24px;
  background: var(--slate3);
  border: 1px solid var(--slate5);
  border-radius: 6px;
  margin-bottom: 16px;

  p {
    color: var(--slate12);
    gap: 14px;
    display: flex;
    align-items: center;

  }
}

.name-avatar {
  display: flex;
  flex-direction: column;
  justify-content: center;
  align-items: center;
  gap: 10px;
  width: 36px;
  height: 36px;
  background-color: var(--slate3) !important;
  border-radius: 6px;
  color: var(--slate11);
  margin-right: 12px;
  text-transform: capitalize;
}

.manage-group-users-row {
  display: flex;
  flex-direction: row;
  align-items: baseline;
  padding: 12px 6px;
  width: 612px !important;
  height: 64px;
  border-bottom: 1px solid var(--slate5);

  p {
    width: 272px;
    white-space: nowrap;
    overflow: hidden;
    text-overflow: ellipsis;

    span {
      max-width: 150px;
      white-space: nowrap;
      overflow: hidden;
      text-overflow: ellipsis;
    }
  }

  &:hover .apps-remove-btn {
    display: flex;
  }
}

.manage-group-app-table-body {
  width: 602px !important;

  tr {
    display: flex;
    font-family: 'IBM Plex Sans';
    font-style: normal;
    font-weight: 400;
    font-size: 12px;
    line-height: 20px;
    color: var(--slate12);
  }
}

.apps-view-edit-wrap {
  display: flex;
  flex-direction: column;
  width: 51px;
  margin-right: 32px;
}

.apps-table-row {
  display: grid !important;
  grid-template-columns: 205px 286px 115px;

  td {
    padding: 12px;
    white-space: nowrap;
    overflow: hidden;
    text-overflow: ellipsis;
  }

  &:hover .apps-remove-btn {
    display: flex;
  }
}

.apps-remove-btn {
  width: 97px;
  height: 28px;
  font-weight: 600 !important;
}

.faded-text {
  color: var(--slate8);
}

.manage-groups-app-dropdown {
  width: 440px;
}

.create-new-group-button {
  width: 169px;
  height: 32px;
  border-radius: 6px;
}

.faded-input {
  background: var(--slate5);
}

.manage-group-table-head {
  display: flex;
  border-bottom: 1px solid var(--slate5);
  width: 612px;
  height: 36px;
  padding: 8px 12px;
  align-items: center;


  p {
    width: 272px !important;
    color: var(--slate11);
    font-weight: 500;
  }

}

.manage-groups-permission-apps,
.apps-constant-permission-wrap {
  border-bottom: 1px solid var(--slate5);
}

.manage-groups-permission-apps,
.apps-folder-permission-wrap,
.apps-variable-permission-wrap,
.apps-constant-permission-wrap {
  display: flex;
  align-items: center;
  padding: 12px;
  gap: 10px;

  div {
    width: 206px;
  }
}

.manage-groups-permission-apps,
.apps-variable-permission-wrap,
.apps-constant-permission-wrap {
  gap: 10px;
  height: 72px;
}

.apps-folder-permission-wrap,
.apps-variable-permission-wrap {
  height: 44px;
  border-bottom: 1px solid var(--slate5);
}

.delete-group {
  text-decoration: none !important;
  color: var(--tomato9) !important;
}

.delete-link,
.remove-decoration {
  text-decoration: none !important;
}

.edit-group {
  text-decoration: none !important;
  color: var(--slate12) !important;
}

.removed-decoration {
  text-decoration: none !important;
}

.rmsc .select-item.selected {
  color: var(--slate12) !important;
  background-color: var(--base) !important;
}

.manage-constants-dropdown {
  .rmsc.multi-select {
    .dropdown-container {
      gap: 17px;
      height: 32px;
      background: var(--base);
      border: 1px solid var(--slate7);
      border-radius: 6px;
      display: flex;
      justify-content: center;
      align-items: center;
      margin-right: 12px;
    }

    .dropdown-content {
      .panel-content {
        background: var(--base);
        border: 1px solid var(--slate3);
        box-shadow: 0px 12px 16px -4px rgba(16, 24, 40, 0.08), 0px 4px 6px -2px rgba(16, 24, 40, 0.03);
        border-radius: 6px;
        align-items: center;


        .select-item:hover {
          background-color: var(--slate3);
        }

        input {
          color: var(--slate11);

          &:focus {
            background: unset !important
          }
        }

        .item-renderer {
          align-items: center;

          span {
            font-size: 12px;
            color: var(--slate12)
          }
        }
      }
    }
  }
}




.manage-groups-app-dropdown {
  margin-right: 12px;

  .rmsc .dropdown-container:focus-within {
    border: 1px solid var(--indigo9) !important;
    box-shadow: 0px 0px 0px 2px #C6D4F9 !important;
  }

  input {
    color: var(--slate12);
    background-color: unset !important;
  }

  .dropdown-heading-value {
    span {
      color: var(--slate12) !important;

    }
  }

  .multi-select {
    .dropdown-container {
      gap: 17px;
      width: 440px;
      height: 32px;
      background: var(--base);
      border: 1px solid var(--slate7);
      border-radius: 6px;
      display: flex;
      justify-content: center;
      align-items: center;
      margin-right: 12px;
    }

  }

  .dropdown-content {
    .panel-content {
      background: var(--base);
      border: 1px solid var(--slate3);
      box-shadow: 0px 12px 16px -4px rgba(16, 24, 40, 0.08), 0px 4px 6px -2px rgba(16, 24, 40, 0.03);
      border-radius: 6px;

      .select-panel {
        .search {
          border-bottom: 1px solid var(--slate5);
        }

        .search,
        input {
          background-color: var(--base) !important;
        }
      }

      input[type='checkbox'] {
        border: 1px solid red !important;
      }

      .select-item:hover {
        background-color: var(--slate3);
      }


      .item-renderer {
        align-items: center !important;

        span {
          font-size: 12px;
          color: var(--slate12)
        }
      }

    }
  }
}

.sso-form-wrap {
  .form-label {
    font-size: 12px;
    font-weight: 500px;
    margin-bottom: 4px !important;
    color: var(--slate12);
  }

  .form-check-label {
    font-size: 12px;
    font-size: 12px;
    line-height: 20px;
    color: var(--slate12);
  }
}

.allow-default-sso-helper-text {
  white-space: pre-line;
}

.password-disable-danger-wrap {
  padding: 16px;
  gap: 16px;
  width: 574px;
  height: 116px;
  background: var(--tomato3);
  border: 1px solid var(--tomato5);
  border-radius: 6px;
}

.sso-footer-save-btn {
  height: 40px;
}

.sso-footer-cancel-btn {

  width: 85px;
  height: 40px;
}

.danger-text-login {
  padding-left: 40px !important;
}

.tick-icon {
  width: 20px;
  height: 20px;
  background: var(--indigo9);
  border-radius: 4px;
}

.invite-user-drawer-wrap {
  display: grid;
  grid-template-rows: auto 1fr auto;
  height: 100vh;
}

.manage-users-drawer-footer {
  padding: 24px 32px;
  height: 88px;
  border-top: 1px solid var(--slate5) !important;
  display: flex;
  gap: 8px;
  justify-content: end;

  .invite-btn {
    width: 140px;
    height: 40px;
  }

  .cancel-btn {
    width: 85px;
    height: 40px;
  }
}


.tj-drawer-tabs-wrap {
  display: flex;
}

.invite-user-drawer-wrap {
  .card-header {
    flex-direction: column;
    display: flex;
    justify-content: space-between;
    padding: 0px !important;
  }

  .card-header-inner-wrap {
    justify-content: space-between;
    width: 100%;
    padding: 16px 20px;
    height: 64px;

  }

  .card-header-inner-wrap,
  .tj-drawer-tabs-container {
    display: flex;
  }

  .tj-drawer-tabs-container-outer {
    padding-top: 0px;
    gap: 10px;
    height: 68px;
  }

  .tj-drawer-tabs-container {
    padding: 2px;
    gap: 2px;

    width: 502px;
    height: 36px;
    background: var(--slate4);
    border-radius: 6px;

  }
}

.tj-drawer-tabs-btn {
  padding: 2px 4px;
  gap: 6px;
  width: 248px;
  height: 32px;
  box-shadow: 0px 1px 2px rgba(16, 24, 40, 0.05);
  border-radius: 4px;
  border: none;
  color: var(--slate11);
  display: flex;
  align-items: center;
  justify-content: center;
  background: var(--slate4);


  span {
    margin-left: 4px !important;
    font-weight: 500;

  }
}

.tj-drawer-tabs-btn-active {
  background: var(--base);
  color: var(--slate12);
}

.user-number-wrap {
  display: flex;
  flex-direction: column;
  align-items: center;
  padding: 8px;
  gap: 10px;
  width: 36px;
  height: 36px;
  background: var(--slate3);
  border-radius: 1000px;
}

.user-csv-template-wrap {
  display: flex;
  padding: 24px;
  gap: 14px;

  width: 486px;
  height: 152px;

  background: var(--orange3);

  border: 1px solid var(--orange6);
  border-radius: 6px;

  div {
    display: flex;
    flex-direction: column;

    p {
      margin-bottom: 12px;
    }

  }
}

.upload-user-form {
  display: flex;
  flex-direction: column;
  justify-content: center;
  align-items: center;
  padding: 60px 0px;
  gap: 36px;
  width: 486px;
  border: 2px dashed var(--indigo9);
  border-radius: 6px;
  align-items: center;
  margin: 24px auto;
  text-align: center;

  .select-csv-text {
    color: var(--indigo9);
    margin-bottom: 4px;
  }

  span {
    color: var(--slate11) !important;
  }
}

.download-template-btn {
  width: 184px;
  height: 32px;
  padding: 0px !important;
}

.csv-upload-icon-wrap {
  display: flex;
  flex-direction: row;
  justify-content: center;
  align-items: center;
  padding: 10px;
  gap: 10px;
  width: 64px;
  height: 64px;
  background: var(--indigo3);
  border-radius: 12px;
  margin: 0px auto 12px auto;
  cursor: pointer;
}

.user-csv-template-wrap {
  margin-top: 24px;
}


.manage-users-drawer-content-bulk {
  form {
    display: flex;
    flex-direction: column;
    justify-content: center;
    align-items: center;
  }

  .manage-users-drawer-content-bulk-download-prompt {
    display: flex;
    flex-direction: row !important;
    justify-content: center;
    align-items: flex-start !important;
  }
}


.manage-users-drawer-content {
  margin: 24px 32px;

  .invite-user-by-email {
    display: flex;
    flex-direction: column;
    justify-content: center;
    align-items: top;
  }

  .invite-user-by-email {
    display: flex;
  }

  input[name="email"]:disabled,
  input[name="fullName"]:disabled {
    background-color: var(--slate3) !important;
    color: var(--slate9) !important
  }

  .invite-email-body {
    width: 452px;

    input:not([type="checkbox"]) {
      padding: 6px 10px;
      height: 32px;
      color: var(--slate12);
    }
  }
}

.rmsc .item-renderer {
  align-items: center !important;
}

.tj-db-table {
  overflow-y: auto;
  height: 110px;

  table {
    border-collapse: separate;
    border-spacing: 0;
    width: max-content;

    .row-tj {
      border-width: 0px !important;
    }
  }
}

.bounded-box {
  .sc-iwsKbI.lmGPCf {
    height: 100%;
    margin: auto;
    width: max-content;
    max-width: 100% !important;

    img {
      height: 100% !important;
    }

    .gVmiLs {
      width: auto !important;
    }
  }

  .css-tlfecz-indicatorContainer,
  .css-1gtu0rj-indicatorContainer {
    svg {
      width: 12px !important;
      height: 12px !important;
    }
  }

}

.sso-type-header {
  margin-left: 10px;
}

.groups-folder-list {
  padding: 6px 8px;
  gap: 40px;
  max-width: 188px;
  height: 32px;

  span {
    white-space: nowrap !important;
    overflow: hidden !important;
    text-overflow: ellipsis !important;
  }

  .tooltip {
    opacity: 0.7;
  }

  .groups-list-option-button {
    background-color: var(--base) !important;
    width: 24px;
    height: 24px;
    padding: 7px 0px 7px 0px;

    &:focus-visible {
      border: none !important;
      outline: none !important;
      box-shadow: none !important;
    }
  }



}

.create-group-modal-footer {
  display: flex;
  align-items: center;
  gap: 8px;
  justify-content: end;
}

.add-users-button {
  width: 160px;
  height: 32px;
}

.sso-page-inputs {
  padding: 6px 10px;
  gap: 17px;
  width: 612px;
  height: 32px;
}

.popover-group-menu {
  border-radius: 4px;
  width: 190px;
  box-shadow: 0px 12px 16px -4px rgba(16, 24, 40, 0.08), 0px 4px 6px -2px rgba(16, 24, 40, 0.03);
  background: var(--base);
  color: var(--slate12);
  border: 1px solid var(--slate3);

  .popover-arrow {
    display: none;
  }

  .popover-body {
    padding: 6px;
    color: var(--slate12);

    .field {

      width: 100%;
      margin: 0 0 0 0;
      height: 36px;
      justify-content: center;
      align-items: center;
      display: flex;

      .option-row {
        width: 100%;
        height: 100%;
        font-weight: 400;
        font-size: 12px;
        justify-content: left;
        align-items: center;
        display: flex;
        z-index: 999999999;
      }

      .disable {
        color: var(--slate7);
      }

      &__danger {
        color: var(--tomato9);
      }

      :hover {
        background-color: var(--slate3);
      }
    }
  }
}

.workspace-settings-filter-wrap {
  background: var(--slate3);
  padding: 15px 16px;
  gap: 12px;
  width: 880px;
  height: 62px;
  border-right: 1px solid var(--slate7);
  border-top: 1px solid var(--slate7);
  border-left: 1px solid var(--slate7);
  box-shadow: 0px 1px 2px rgba(16, 24, 40, 0.05);
  border-top-left-radius: 6px;
  border-top-right-radius: 6px;
}


// users page
.css-1i2tit0-menu {
  margin: 0px !important;
  background: var(--base);
  box-shadow: 0px 4px 6px -2px #10182808 !important;

  .css-2kg7t4-MenuList {
    margin: 0px !important;
    padding: 0px !important;
    background: var(--base);
  }
}

.workspace-settings-nav-items {
  padding: 6px 8px;
  gap: 40px;
  width: 248px;
  height: 32px;
}

.new-app-dropdown {
  background: var(--base) !important;
  color: var(--slate12);
}

.workspace-variable-container-wrap {

  .card,
  thead {
    background: var(--base) !important;

    tr>th,
    tbody>tr>td {
      background: var(--base) !important;
    }
  }

}

.move-selected-app-to-text {
  p {
    white-space: nowrap;
    overflow: hidden;
    text-overflow: ellipsis;

    span {
      font-weight: 600;
    }
  }
}

.tj-org-dropdown {
  .dashboard-org-avatar {
    margin-right: 11px;
    display: flex;
    flex-direction: row;
    justify-content: center;
    align-items: center;
    padding: 7px 8px;
    gap: 10px;
    width: 34px;
    height: 34px;
    background: var(--slate4) !important;
    color: var(--slate9);
    border-radius: 6px;
  }

  .org-name {
    color: var(--slate12) !important;
    white-space: nowrap;
    overflow: hidden;
    text-overflow: ellipsis;
  }
}

.css-1q0xftk-menu {
  background-color: var(--base-black) !important;
  border: 1px solid hsl(197, 6.8%, 13.6%) !important;
  box-shadow: 0px 12px 16px -4px rgba(16, 24, 40, 0.08), 0px 4px 6px -2px rgba(16, 24, 40, 0.03) !important;

}

.css-4yo7x8-menu {
  background-color: var(--base) !important;
  border: 1px solid var(--slate3) !important;
  box-shadow: 0px 12px 16px -4px rgba(16, 24, 40, 0.08), 0px 4px 6px -2px rgba(16, 24, 40, 0.03) !important;
  border-radius: 6px !important;
}


.org-custom-select-header-wrap {
  border-bottom: 1px solid var(--slate5);
}

.btn-close:focus {
  box-shadow: none !important;
}

.template-card {
  padding: 16px;
  gap: 16px;
  min-width: 280px;
  max-width: 100%;
  height: 210px;
  background: var(--base);
  border: 1px solid var(--slate3);
  box-shadow: 0px 1px 2px rgba(16, 24, 40, 0.05);
  border-radius: 6px;
}

.see-all-temlplates-link {
  color: var(--indigo9) !important;
}

.template-card-img {
  padding: 0px;
  width: 100%;
  height: 77.5%;
  border-radius: 4px;
}

.confirm-dialogue-body {
  background: var(--base);
  color: var(--slate12);
}

.folder-header-icons-wrap {
  gap: 4px;
}

.tj-common-search-input {
  .input-icon-addon {
    padding-right: 8px;
    padding-left: 8px;

  }

  input {
    box-sizing: border-box;
    display: flex;
    flex-direction: row;
    align-items: center;
    padding: 4px 8px !important;
    gap: 16px;
    width: 248px !important;
    height: 28px !important;
    background: var(--base);
    border: 1px solid var(--slate7);
    border-radius: 6px;
    color: var(--slate12);
    padding-left: 33px !important;


    ::placeholder {
      color: var(--slate9);
      margin-left: 5px !important;
      padding-left: 5px !important;
      background-color: red !important;
    }

    &:hover {
      background: var(--slate2);
      border: 1px solid var(--slate8);
    }

    &:active {
      background: var(--indigo2);
      border: 1px solid var(--indigo9);
      box-shadow: 0px 0px 0px 2px #C6D4F9;
      outline: none;
    }

    &:focus-visible {
      background: var(--slate2);
      border: 1px solid var(--slate8);
      border-radius: 6px;
      outline: none;
      padding-left: 12px !important;
    }

    &:disabled {
      background: var(--slate3);
      border: 1px solid var(--slate7);
    }
  }


}

.search-icon-wrap {
  display: flex;
  flex-direction: row;
  justify-content: center;
  align-items: center;
  padding: 7px;
  gap: 8px;
  width: 28px;
  height: 28px;
  background: var(--base);
  border: 1px solid var(--slate7);
  border-radius: 6px;
  cursor: pointer;
}

.sidebar-list-wrap {
  margin-top: 24px;
  padding: 0px 20px 20px 20px;
  height: calc(100vh - 180px);
  overflow: auto;

  span {
    letter-spacing: -0.02em;
  }
}

.drawer-footer-btn-wrap,
.variable-form-footer {
  display: flex;
  flex-direction: row;
  justify-content: flex-end;
  align-items: center;
  padding: 24px 32px;
  gap: 8px;
  height: 88px;
  border-top: 1px solid var(--slate5);
  background: var(--base);
}

.drawer-card-title {
  padding: 16px;
  border-bottom: 1px solid var(--slate5);

  h3 {
    margin-bottom: 0px !important;
  }
}

.drawer-card-wrapper,
.variable-form-wrap {
  min-height: 100vh;
  display: grid;
  grid-template-rows: auto 1fr auto;
}

.add-new-datasource-header-container {
  margin-bottom: 24px;
  padding-top: 4px;
}

.folder-list-group-item {
  color: var(--slate12) !important;
}

.table-list-item,
.table-name {
  color: var(--slate12) !important;
}

// targetting all react select dropdowns

.css-1i2tit0-menu .css-2kg7t4-MenuList {
  div {
    background-color: var(--base-black);

    &:hover {
      background-color: hsl(198, 6.6%, 15.8%);
      ;
    }
  }
}

.css-ob45yj-menu .css-2kg7t4-MenuList {
  div {
    background-color: var(--base);

    &:hover {
      background-color: var(--slate4);
      ;
    }
  }
}

.selected-ds.row>img {
  padding: 0 !important;
}

.tj-user-table-wrapper {
  height: calc(100vh - 270px); //52+64+40+32+20+62
  overflow-y: auto;
  background: var(--base);
  border-right: 1px solid var(--slate7);
  border-bottom: 1px solid var(--slate7);
  border-left: 1px solid var(--slate7);
  box-shadow: 0px 1px 2px rgba(16, 24, 40, 0.05);
  border-bottom-left-radius: 6px;
  border-bottom-right-radius: 6px;

}

.user-filter-search {
  padding: 6px 10px;
  gap: 16px;
  width: 312px;
  height: 32px;
  background: var(--base);
  border: 1px solid var(--slate7);
  border-radius: 6px;

  &::placeholder {
    color: var(--slate9);
  }
}



//TJ APP INPUT
.tj-app-input,
.edit-row-container {
  display: flex;
  flex-direction: column;
  font-family: 'IBM Plex Sans';
  font-style: normal;
  position: relative;

  .text-danger {
    font-weight: 400 !important;
    font-size: 10px !important;
    line-height: 16px !important;
    color: var(--tomato10) !important;
  }

  label {
    font-family: 'IBM Plex Sans';
    font-style: normal;
    font-weight: 500;
    font-size: 12px;
    line-height: 20px;
    display: flex;
    align-items: center;
    color: var(--slate12);
    margin-bottom: 4px;
  }

  input.form-control,
  textarea,
  .form-control {
    gap: 16px !important;
    background: var(--base) !important;
    border: 1px solid var(--slate7) !important;
    border-radius: 6px !important;
    margin-bottom: 4px !important;
    color: var(--slate12) !important;
    transition: none;


    &:hover {
      background: var(--slate1) !important;
      border: 1px solid var(--slate8) !important;
      -webkit-box-shadow: none !important;
      box-shadow: none !important;
      outline: none;
    }

    &:focus-visible {
      background: var(--indigo2) !important;
      border: 1px solid var(--indigo9) !important;
      box-shadow: none !important;
    }

    &.input-error-border {
      border-color: #DB4324 !important;
    }

    &:-webkit-autofill {
      box-shadow: 0 0 0 1000px var(--base) inset !important;
      -webkit-text-fill-color: var(--slate12) !important;

      &:hover {
        box-shadow: 0 0 0 1000px var(--slate1) inset !important;
        -webkit-text-fill-color: var(--slate12) !important;
      }

      &:focus-visible {
        box-shadow: 0 0 0 1000px var(--indigo2) inset !important;
        -webkit-text-fill-color: var(--slate12) !important;
      }
    }


  }

}

.tj-app-input-wrapper {
  display: flex;

  .eye-icon {
    position: absolute;
    right: 8px;
    top: 5px;
    cursor: pointer;
  }

  .form-control {
    padding-right: 2.2rem;
  }
}



.tj-sub-helper-text {
  font-weight: 400;
  font-size: 10px;
  line-height: 16px;
}

.tj-input-success {
  color: var(--grass10);
}

.tj-input-warning {
  color: var(--orange10);
}

.tj-input-helper {
  color: var(--slate11);
}

.tj-input-error {
  color: var(--tomato10);
}

.tj-input-error-state {
  border: 1px solid var(--tomato9);
}

// TJ APP INPUT END

.search-input-container {
  display: flex;
}

// sidebar styles inside editor :: temporary
.theme-dark,
.dark-theme {
  .codehinter.alert-component.workspace-variables-alert-banner {
    color: #ffecbb !important;
    background-color: #3a3f41 !important;
    border-color: #4d5156 !important;
  }
}

.add-icon-column {
  position: sticky;
  top: 0;
  z-index: 1;
  right: 0;
  padding: 0px !important;
  width: 30px;
  height: 31px;
  border-radius: 0px !important;
  background: var(--slate7) !important;
  cursor: pointer;

  .icon-styles {
    font-size: 14px !important;
    font-weight: 400;
    color: black;
  }
}

.add-icon-column-dark {
  position: sticky;
  top: 0;
  z-index: 1;
  right: 0;
  padding: 0px !important;
  width: 30px;
  height: 31px;
  border-radius: 0px !important;
  cursor: pointer;

  .icon-styles {
    width: 100% !important;
    height: 100% !important;
    background: #1c252f !important;
    border: 0.4px solid white !important;
    font-size: 14px !important;
    font-weight: 400;
    color: white;
  }
}

.add-icon-row {
  position: sticky;
  bottom: 0;
  left: 0px;
  width: 29px;
  height: 31px;
  background: var(--slate7);
  border-width: 0px 1px 1px 1px;
  border-style: solid;
  border-radius: 0px;
  border-color: var(--slate4);
  border-radius: 0px !important;
  font-size: 14px !important;
  font-weight: 400;
  display: flex;
  align-items: center;
  justify-content: center;
  cursor: pointer;
}

.add-icon-row-dark {
  position: sticky;
  bottom: 0;
  left: 0px;
  width: 29px;
  height: 31px;
  background: var(--slate7);
  border-width: 0px 1px 1px 1px;
  border-style: solid;
  border-radius: 0px;
  background: #1c252f !important;
  border: 0.4px solid white !important;
  font-size: 14px !important;
  font-weight: 400;
  color: white;
  display: flex;
  align-items: center;
  justify-content: center;
  cursor: pointer;
  z-index: 2;
}

// custom styles for users multiselect in manage users
.manage-groups-users-multiselect {
  gap: 17px;
  width: 440px;
  height: 32px;
  background: var(--base);
  border-radius: 6px;

  .dropdown-heading {
    height: 32px;
    padding: 6px 10px;
  }

  .dropdown-container {
    background: var(--base);
    border: 1px solid var(--slate7) !important;
  }

  .dropdown-content {
    border: 1px solid var(--slate3);
    box-shadow: 0px 12px 16px -4px rgba(16, 24, 40, 0.08), 0px 4px 6px -2px rgba(16, 24, 40, 0.03);
    border-radius: 6px;

    .search {
      input {
        background-color: var(--base);
        color: var(--slate12);
      }
    }
  }

  .rmsc,
  .dropdown-content,
  .panel-content,
  .search {
    background: var(--base) !important;
  }

  .options {
    .select-item {
      color: var(--slate12);

      &:hover {
        background: var(--slate4);
        border-radius: 6px;
      }
    }
  }
}

.select-search__options {
  .item-renderer {
    display: flex !important;
    justify-content: space-between;
    padding: 20px;
    cursor: pointer;
    flex-direction: row;

    div:first-child {
      display: flex;
    }

    p {
      margin-bottom: 0px !important;
      color: var(--slate12);
    }

    span {
      color: var(--slate11);
    }

    p,
    span {
      font-weight: 400;
      font-size: 12px;
      line-height: 20px;
    }
  }
}

.create-new-app-dropdown {
  .button:first-child {
    padding: 0 !important;
  }

  .dropdown-toggle::after {
    border: none !important;
    content: url("data:image/svg+xml,%3Csvg width='25' height='25' viewBox='0 0 25 25' fill='none' xmlns='http://www.w3.org/2000/svg'%3E%3Cpath fill-rule='evenodd' clip-rule='evenodd' d='M10.5 7.03906C10.5 6.34871 11.0596 5.78906 11.75 5.78906C12.4404 5.78906 13 6.34871 13 7.03906C13 7.72942 12.4404 8.28906 11.75 8.28906C11.0596 8.28906 10.5 7.72942 10.5 7.03906ZM10.5 12.0391C10.5 11.3487 11.0596 10.7891 11.75 10.7891C12.4404 10.7891 13 11.3487 13 12.0391C13 12.7294 12.4404 13.2891 11.75 13.2891C11.0596 13.2891 10.5 12.7294 10.5 12.0391ZM11.75 15.7891C11.0596 15.7891 10.5 16.3487 10.5 17.0391C10.5 17.7294 11.0596 18.2891 11.75 18.2891C12.4404 18.2891 13 17.7294 13 17.0391C13 16.3487 12.4404 15.7891 11.75 15.7891Z' fill='%23fff'/%3E%3C/svg%3E%0A");
    transform: rotate(360deg);
    width: 14px;
    margin: 0 !important;
    display: flex;
    align-items: center;
    justify-content: center;
    padding: 8px 0px 0px 0px;
  }
}

.sso-page-loader-card {
  background-color: var(--slate2) !important;
  height: 100%;

  .card-header {
    background-color: var(--slate2) !important;
  }
}

.workspace-nav-list-wrap {
  padding: 4px 20px 20px 20px;
  height: calc(100vh - 116px) !important;
}

.upload-user-form span.file-upload-error {
  color: var(--tomato10) !important;
  margin-top: 12px 0px 0px 0px;
}

.tj-onboarding-phone-input {
  width: 392px !important;
  height: 40px;
  padding: 8px 12px;
  gap: 8px;
  margin-bottom: 12px;
  background: #FFFFFF;
  border: 1px solid #D7DBDF !important;
  border-radius: 0px 4px 4px 0px !important;

  &:hover {
    border: 1px solid #466BF2 !important;
  }
}

.tj-onboarding-phone-input-wrapper {
  margin-bottom: 12px;
}

.theme-dark {
  .tj-onboarding-phone-input-wrapper {
    .flag-dropdown {
      background-color: #1f2936 !important;

      .country-list {
        background-color: #1f2936 !important;
        background: #1f2936;

        li {
          .country .highlight {
            background-color: #3a3f42;
            color: #000 !important;

            div {
              .country-name {
                color: #6b6b6b !important;
              }
            }

          }

          &:hover {
            background-color: #2b2f31;
          }

        }
      }
    }

  }

  .react-tel-input .country-list .country.highlight {
    color: #6b6b6b;
  }
}

#global-settings-popover {
  padding: 24px;
  gap: 20px;
  max-width: 377px !important;
  height: 316px !important;
  background: #FFFFFF;
  border: 1px solid #E6E8EB;
  box-shadow: 0px 32px 64px -12px rgba(16, 24, 40, 0.14);
  border-radius: 6px;
  margin-top: -13px;


  .input-with-icon {
    justify-content: end;
  }

  .form-check-input {
    padding-right: 8px;
  }

  .global-popover-div-wrap-width {
    width: 156px !important;
  }

  .form-switch {
    margin-bottom: 20px;
  }

  .global-popover-div-wrap {
    padding: 0px;
    gap: 75px;
    width: 329px;
    height: 32px;
    margin-bottom: 20px !important;
    justify-content: space-between;

    &:last-child {
      margin-bottom: 0px !important;
    }
  }
}

.global-popover-text {
  font-family: 'IBM Plex Sans';
  font-style: normal;
  font-weight: 500;
  font-size: 12px;
  line-height: 20px;
  color: #11181C;


}

.maximum-canvas-width-input-select {
  padding: 6px 10px;
  gap: 17px;
  width: 60px;
  height: 32px;
  background: #FFFFFF;
  border: 1px solid #D7DBDF;
  border-radius: 0px 6px 6px 0px;
}

.maximum-canvas-width-input-field {
  padding: 6px 10px;
  gap: 17px;
  width: 97px;
  height: 32px;
  background: #FFFFFF;
  border: 1px solid #D7DBDF;
  border-top-left-radius: 6px;
  border-bottom-left-radius: 6px;
  border-right: none !important;


}

.canvas-background-holder {
  padding: 6px 10px;
  gap: 6px;
  width: 120px;
  height: 32px;
  background: #FFFFFF;
  display: flex;
  align-items: center;
  border: 1px solid #D7DBDF;
  border-radius: 6px;
  flex-direction: row;
}

.export-app-btn {
  flex-direction: row;
  justify-content: center;
  align-items: center;
  padding: 6px 16px;
  gap: 6px;
  width: 158px;
  height: 32px;
  font-family: 'IBM Plex Sans';
  font-style: normal;
  font-weight: 600;
  font-size: 14px;
  line-height: 20px;
  color: #3E63DD;
  background: #F0F4FF;
  border-radius: 6px;
  border: none;
}

.tj-btn-tertiary {
  padding: 10px 20px;
  gap: 8px;
  width: 112px;
  height: 40px;
  background: #FFFFFF;
  border: 1px solid #D7DBDF;
  border-radius: 6px;

  &:hover {
    border: 1px solid #C1C8CD;
    color: #687076;
  }

  &:active {
    border: 1px solid #11181C;
    color: #11181C;
  }
}

.export-table-button {

  display: flex;
  align-items: center;
  justify-content: center;
}


#global-settings-popover.theme-dark {
  background-color: $bg-dark-light !important;
  border: 1px solid #2B2F31;

  .global-popover-text {
    color: #fff !important;
  }

  .maximum-canvas-width-input-select {
    background-color: $bg-dark-light !important;
    border: 1px solid #324156;
    color: $white;
  }

  .export-app-btn {
    background: #192140;
  }

  .fx-canvas div {
    background-color: transparent !important;
  }
}

.released-version-popup-container {
  width: 100%;
  position: absolute;
  display: flex;
  justify-content: center;
  top: 55px;

  .released-version-popup-cover {
    width: 250px;
    height: fit-content;
    margin: 0;
    z-index: 1;

    .popup-content {
      background-color: #121212;
      padding: 16px 18px 0px 16px;
      border-radius: 6px;

      p {
        font-size: 14px;
        font-family: IBM Plex Sans;
        color: #ECEDEE;
      }
    }
  }

  .error-shake {
    animation: shake 0.82s cubic-bezier(.36, .07, .19, .97) both;
    transform: translate3d(0, 0, 0);
    backface-visibility: hidden;
    perspective: 10000px;
  }

  @keyframes shake {

    10%,
    90% {
      transform: translate3d(-1px, 0, 0);
    }

    20%,
    80% {
      transform: translate3d(2px, 0, 0);
    }

    30%,
    50%,
    70% {
      transform: translate3d(-4px, 0, 0);
    }

    40%,
    60% {
      transform: translate3d(4px, 0, 0);
    }
  }

}

.profile-page-content-wrap {
  background-color: var(--slate2);
  padding-top: 40px;
}

.profile-page-card {
  background-color: var(--base);
  border-radius: 6px;
}

.all-apps-link-cotainer {
  border-radius: 6px !important;
}

.workspace-variable-table-card {
  height: calc(100vh - 208px);
}

.workspace-constant-table-card {
  margin: 0 auto;
  width: 880px;
  min-height: calc(100vh - 308px);

  .empty-state-org-constants {
    padding-top: 5rem;

    .info {
      color: var(--slate11);
    }
  }

  .workspace-constant-card-body {
    height: 100%;
  }

  .constant-table-card {
    min-height: 370px;
  }

  .card-footer {
    border-top: none !important;
  }

  .left-menu .tj-list-item {
    width: 148px
  }
}



.variables-table-wrapper {
  tr {
    border-width: 0px !important;
  }
}

.constant-table-wrapper {
  tr {
    border-width: 0px !important;
  }
}

.home-page-content-container {
  max-width: 880px;

  @media only screen and (max-width: 768px) {
    margin-bottom: 0rem !important;

    .liner {
      width: unset !important;
    }

    .app-list {
      overflow-y: auto;
      height: calc(100vh - 23rem);
    }

    .menu-ico {
      display: none !important;
    }
  }
}

@media only screen and (min-width: 1584px) and (max-width: 1727px) {

  .edit-button,
  .launch-button {
    width: 113px !important;
  }
}



@media only screen and (max-width: 1583px) and (min-width: 1312px) {

  .homepage-app-card-list-item {
    max-width: 264px;

    .edit-button,
    .launch-button {
      width: 109px !important;
    }
  }

}

@media only screen and (min-width: 1728px) {

  .homepage-app-card-list-item {
    max-width: 304px;

    .edit-button,
    .launch-button {
      width: 129px !important;
    }
  }

  .home-page-content-container {
    max-width: 976px;
  }

  .liner {
    width: 976px;
  }
}

@media only screen and (max-width: 992px) {
  .homepage-app-card-list-item-wrap {
    display: flex;
    justify-content: center;
    margin-left: auto;
    margin-right: auto;
    width: 100%;
    margin-top: 22px;
  }

  .homepage-app-card-list-item {
    max-width: 304px !important;
    flex-basis: 100%;

    .edit-button,
    .launch-button {
      width: 129px !important;
    }
  }
}

@media only screen and (min-width: 993px) and (max-width: 1311px) {
  .home-page-content-container {
    max-width: 568px;
  }

  .homepage-app-card-list-item-wrap {
    row-gap: 20px;
  }

  .homepage-app-card-list-item {
    max-width: 269px;
    flex-basis: 100%;

    .edit-button,
    .launch-button {
      width: 111.5px !important;
    }
  }

  .liner {
    width: 568px;
  }
}

.tj-docs-link {
  color: var(--indigo9) !important;
  text-decoration: none;
  list-style: none;
}

.datasource-copy-button {
  width: 87px;
  height: 32px;
}

.datasource-edit-btn {
  height: 27px;
  margin-left: 12px;
}

.datasource-edit-modal {

  .modal-content,
  .modal-body,
  .modal-header,
  .modal-title,
  .modal-body-content,
  .modal-sidebar,
  .card {
    background-color: var(--base) !important;
    color: var(--slate12) !important;
    border-color: var(--slate5) !important;
  }

  .datasource-modal-sidebar-footer {
    .footer-text {
      color: var(--slate12) !important;
    }
  }

  .form-control-plaintext {
    color: var(--slate12) !important;
  }

  .card {
    &:hover {
      background-color: var(--slate2) !important;
    }
  }
}

.org-edit-icon {
  width: 28px;
  height: 28px;
  border-radius: 6px;
  display: flex;
  justify-content: center;
  align-items: center;

  svg {
    height: 14px;
    width: 14px;
  }
}

.marketplace-body {
  height: calc(100vh - 64px) !important;
  overflow-y: auto;
  // background: var(--slate2);
}

.plugins-card {
  background-color: var(--base);
  border: 1px solid var(--slate3);
  box-shadow: 0px 1px 2px rgba(16, 24, 40, 0.05);
  border-radius: 6px;

  .card-body-alignment {
    min-height: 145px;
    display: flex;
    flex-direction: column;
    justify-content: space-between;
  }
}

.template-source-name {
  color: var(--slate12) !important;
}

.marketplace-install {
  color: var(--indigo9);
}

.popover {
  .popover-arrow {
    display: none;
  }
}

.shareable-link {
  .input-group {
    .input-group-text {
      border-color: var(--slate7);
      color: var(--slate12);
      background-color: var(--slate3);
    }

    .app-name-slug-input {
      input {
        border-color: var(--grass9);
      }
    }
  }

  .input-group {
    display: flex;

    .tj-app-input textarea {
      width: 600px;
      border-radius: 0px !important;
      margin-bottom: 0px !important;
      background-color: #efefef4d;
      color: #545454;
    }
  }
}

.confirm-dialogue-modal {
  background: var(--base);

  .modal-header {
    background: var(--base);
    color: var(--slate12);
    border-bottom: 1px solid var(--slate5);
  }
}

.theme-dark {
  .icon-widget-popover {
    .search-box-wrapper input {
      color: #f4f6fa !important;
    }

    .search-box-wrapper input:focus {
      background-color: #1c252f !important;
    }
  }

  .shareable-link {
    .tj-app-input textarea {
      background-color: #5e656e !important;
      color: #f4f6fa !important;
      border: none !important;
    }
  }

  .icon-widget-popover {
    .search-box-wrapper .input-icon-addon {
      min-width: 2.5rem !important;
    }

    .search-box-wrapper input {
      color: var(--slate12) !important;
    }
  }

  .shareable-link-container,
  .app-slug-container {
    .field-name {
      color: var(--slate-12) !important;
    }

    input.slug-input {
      background: #1f2936 !important;
      color: #f4f6fa !important;
      border-color: #324156 !important;
    }

    .applink-text {
      background-color: #2b394b !important;
    }

    .input-group-text {
      background-color: #2b394b !important;
    }

    .tj-text-input {
      border-color: #324156 !important;
    }

    .input-with-icon {
      .form-control {
        background-color: #1f2936 !important;
        border-color: #3E4B5A !important;
        color: #fff !important;
      }
    }
  }

}

.dark-theme {
  .manage-app-users-footer {
    .default-secondary-button {
      background-color: var(--indigo9);
      color: var(--base-black);
    }
  }
}

.break-all {
  word-break: break-all;
}

.workspace-folder-modal {
  .tj-text-input.dark {
    background: #202425;
    border-color: var(--slate7) !important;
  }
}

.slug-ellipsis {
  white-space: nowrap;
  overflow: hidden;
  text-overflow: ellipsis;
  width: 150px;
}

.app-slug-container,
.shareable-link-container,
.workspace-folder-modal {
  .tj-app-input {
    padding-bottom: 0px !important;
  }

  .label {
    font-weight: 400;
    font-size: 10px;
    height: 0px;
    padding: 4px 0px 16px 0px;
  }

  .tj-input-error {
    color: var(--tomato10);
  }

  .tj-text-input {
    width: auto !important;
    background: var(--slate3);
    color: var(--slate9);
    height: auto !important;
    margin-bottom: 5px;
    border-color: var(--slate7);

    &:hover {
      box-shadow: none;
    }

    &:active {
      border: 1px solid #D7DBDF;
      box-shadow: none;
    }
  }

  .input-with-icon {
    flex: none;

    .icon-container {
      right: 20px;
      top: calc(50% - 13px);
    }
  }

  .label-info {
    color: #687076;
  }

  .label-success {
    color: #3D9A50;
  }


  .workspace-spinner {
    color: #889096 !important;
    width: 16px;
    height: 16px;
    align-self: center;
  }

  .cancel-btn {
    color: var(--indigo9);
  }
}

.confirm-dialogue-modal {
  background: var(--base);
}

.table-editor-component-row {
  .rdt.cell-type-datepicker {
    margin-top: 0;
  }

  .has-multiselect {
    .select-search-input {
      margin-bottom: 0;
    }
  }
}

.theme-dark .card-container {
  background-color: #121212 !important
}

.version-select {
  .react-select__menu {
    .react-select__menu-list {
      max-height: 150px;
    }
  }
}

.generate-cell-value-component-div-wrapper {

  .form-control-plaintext:focus-visible {
    outline-color: #dadcde;
    border-radius: 4px;
  }

  .form-control-plaintext:hover {
    outline-color: #dadcde;
    border-radius: 4px;
  }
}

.dark-theme {
  .generate-cell-value-component-div-wrapper {

    .form-control-plaintext:focus-visible {
      filter: invert(-1);
    }

    .form-control-plaintext:hover {
      filter: invert(-1);
    }
  }
}

.app-slug-container,
.workspace-folder-modal {
  .tj-app-input {
    padding-bottom: 0px !important;

    .is-invalid {
      border-color: var(--tomato10) !important;
    }

    .is-invalid:focus {
      border-color: var(--tomato10) !important;
    }
  }

  .tj-input-error {
    height: 32px;
    color: var(--tomato10);
    font-weight: 400;
    font-size: 10px;
    height: 0px;
    padding: 4px 0px 16px 0px;
  }
}

.jet-container-loading {
  margin: 0 auto;
  justify-content: center;
  align-items: center;
}

.jet-container-json-form {
  padding: 20px;

  .DateRangePickerInput {
    width: 100% !important;
  }

  .dropzone {
    aside {
      width: 100% !important;
    }
  }

  fieldset {
    width: 100%;

    .json-form-wrapper {
      margin-bottom: 4px;

      // overrides properties of text widget in custom schema form
      .text-widget {
        height: 100% !important;
      }

      .text-widget[style*="font-size: 14px;"] {
        height: 21px !important;

        div {
          overflow-y: visible !important;
        }
      }

      .text-widget[style*="font-size: 20px;"] {
        height: 30px !important;
        background-color: red;

        div {
          overflow-y: visible !important;
        }
      }


      .widget-button {
        button {
          width: auto !important;
          min-width: 140px !important;
        }
      }
    }
  }
}

.freeze-scroll {
  #real-canvas {
    overflow: hidden;
  }
}

.badge-warning {
  background-color: var(--amber7) !important;
}

.workspace-variables-alert-banner {
  width: inherit;
  background-color: #FFF9ED;
  border-color: #FFE3A2;
  margin-bottom: 0px;
  padding: 8px 16px;
  border-radius: 0px;
  display: flex;
  justify-content: space-between;
  align-items: center;
  color: var(--amber8);
  font-size: 12px;
  font-weight: 500;
  line-height: 16px;
  letter-spacing: 0.4px;
  text-align: left;
  box-shadow: 0px 1px 2px rgba(16, 24, 40, 0.05);
  border-radius: 6px;
}

.alert-banner-type-text {
  font-size: 12px;
  font-weight: 500;
  line-height: 16px;
  letter-spacing: 0.4px;
  text-align: left;
}

.tj-app-input .alert-component.workspace-variables-alert-banner {
  color: var(--amber8);
  border-color: var(--amber3);
}

.form-label-restricted {
  display: none;
}


#tooltip-for-org-constant-cell,
#tooltip-for-org-input-disabled {
  padding: 12px 16px !important;
  white-space: pre-line !important;
  max-width: 500px !important;
  z-index: 1 !important;

  .react-tooltip-arrow {
    background: inherit !important;
  }
}

.query-rename-input {

  &:focus,
  &:active {
    box-shadow: 0px 0px 0px 2px #C6D4F9;
    border: 1px solid var(--light-indigo-09, var(--indigo9));
  }
}

.btn-query-panel-header {
  height: 28px;
  width: 28px;
  display: flex;
  align-items: center;
  justify-content: center;
  border-radius: 6px;
  background-color: transparent;
  border: none;

  &.active {
    background-color: var(--slate5) !important;
  }

  &:hover,
  &:focus {
    background-color: var(--slate4) !important;
  }
}

.tj-scrollbar {

  ::-webkit-scrollbar,
  &::-webkit-scrollbar {
    width: 16px;
    border-radius: 8px;
  }

  ::-webkit-scrollbar-thumb,
  &::-webkit-scrollbar-thumb {
    border: 4px solid var(--base);
    border-radius: 8px;
    background-color: var(--slate4) !important;
  }

  ::-webkit-scrollbar-track,
  &::-webkit-scrollbar-track {
    background-color: var(--base);
  }

}

.form-check>.form-check-input:not(:checked) {
  background-color: var(--base);
  border-color: var(--slate7);
}

/*
* remove this once whole app is migrated to new styles. use only `theme-dark` class everywhere. 
* This is added since some of the pages are in old theme and making changes to `theme-dark` styles can break UI style somewhere else 
*/
.tj-dark-mode {
  background-color: var(--base) !important;
  color: var(--base-black) !important;
}

.tj-list-btn {
  border-radius: 6px;

  &:hover {
    background-color: var(--slate4);
  }

  &.active {
    background-color: var(--slate5);
  }
}

.tj-list-option {
  &.active {
    background-color: var(--indigo2);
  }
}

.runjs-parameter-badge {
  max-width: 104px;
  height: 24px !important;
  padding: 2px 6px !important;
}

.release-buttons {
  .release-button {
    display: flex;
    padding: 4px 12px;
    align-items: center;
    gap: 8px;
    flex: 1 0 0;
    width: 84px;
    height: 28px;
    cursor: pointer;
  }

  .released-button {
    background-color: #F1F3F5;
    color: #C1C8CD;
  }
}

.modal-divider {
  border-top: 1px solid #dee2e6;
  padding: 10px;
}

.dark-theme-modal-divider {
  border-top: 1px solid var(--slate5) !important;
  padding: 10px;

  .nav-item {
    background-color: transparent !important;
  }
}

.app-slug-container {
  .label {
    font-size: 9px !important;
  }
}

.shareable-link-container {
  .copy-container {
    width: 0px;
    margin-right: -12px;
  }

  .form-check-label {
    font-size: 12px;
    margin-left: 8px;
    color: var(--base-slate-12);
  }

  .label-success,
  .label-updated,
  .tj-input-error,
  .label-info {
    font-size: 10px;
    padding-top: 10px;
  }

  .input-with-icon {
    .form-control {
      height: 100%;
      border-radius: 0px !important;
      padding-right: 40px;
    }

    .is-invalid:focus {
      border-color: var(--tomato9) !important;
    }

    .icon-container {
      right: 12px;
      top: calc(50% - 11px);

      .spinner-border {
        width: 20px;
        height: 20px;
      }
    }
  }

  .input-group-text {
    background: var(--slate3);
    color: var(--slate9);
  }
}

.manage-app-users-footer {
  padding-bottom: 20px;
  margin-top: 18px;

  .default-secondary-button {
    width: auto !important;
    padding: 18px;
  }

}

.share-disabled {
  opacity: 0.4;
}

// Editor revamp styles
.main-wrapper {
  .editor {
    .header>.navbar {
      background-color: var(--base) !important;
      border-bottom: 1px solid var(--slate5);
      z-index: 10;
    }
  }
}

.component-image-wrapper {
  background-color: var(--slate3) !important;
  border-radius: 6px;
}

.components-container {
  margin-left: 16px;
  margin-right: 16px;
}

.draggable-box-wrapper {
  height: 86px;
  width: 72px;
  margin-bottom: 4px;
}

.component-card-group-wrapper {
  display: flex;
  flex-wrap: wrap;
  column-gap: 22px;
}

.component-card-group-container {
  display: flex;
  row-gap: 12px;
  flex-direction: column;
  padding-bottom: 12px;
  padding-top: 12px;
}

.widgets-manager-header {
  color: var(--slate12);
  font-size: 14px;
  font-style: normal;
  font-weight: 500;
  line-height: 20px;
  /* 142.857% */
  margin-top: 16px;
  margin-bottom: 12px;
}

.components-container {
  .tj-input {
    margin-bottom: 16px;
  }
}

.tj-widgets-search-input {
  width: 266px;
  height: 32px;
  border-radius: 6px;
  background-color: var(--base) !important;
  font-size: 12px;
  font-style: normal;
  font-weight: 400;
  line-height: 20px;
}

.release-button {
  color: var(--indigo-01, #FDFDFE);
  font-family: IBM Plex Sans;
  font-size: 12px;
  font-style: normal;
  font-weight: 600;
  line-height: 20px;
  /* 166.667% */
  display: flex;
  padding: 4px 12px;
  align-items: center;
  gap: 8px;
  flex: 1 0 0;
}

.editor-header-icon {
  border-radius: 6px;
  border: 1px solid var(--bases-transparent, rgba(255, 255, 255, 0.00));
  background: var(--indigo3);
  display: flex;
  padding: 7px;
  justify-content: center;
  align-items: center;
  gap: 8px;
  height: 28px;
  width: 28px;
}

.tj-header-avatar {
  display: flex;
  font-weight: 500;
  width: 27px;
  height: 26px;
  padding: 4px 6px;
  flex-direction: column;
  justify-content: center;
  align-items: center;
  gap: 10px;
  flex-shrink: 0;
  margin-bottom: 0px !important;
  border-radius: 100% !important;
  margin-left: -8px;
  background-color: var(--slate5) !important;
  color: var(--slate10) !important
}

.undo-redo-container {
  position: absolute;
  top: 10px;
  display: flex;
  right: 222px;
  justify-content: center;
  align-items: center;
  height: 28px;
  gap: 2px;

  div {
    display: flex;
    justify-content: center;
    align-items: center;
    height: 28px;
    width: 28px;
    border-radius: 6px;
  }
}

.sidebar-panel-header {
  color: var(--slate12);
  padding-left: 4px;
}

.modal-content {
  background: var(--base);
  color: var(--slate12);
}

.main-editor-canvas {
  background-color: var(--base);
}

.event-manager-popover {
  border: none;
  /* Shadow/03 */
  box-shadow: 0px 4px 6px -2px rgba(16, 24, 40, 0.03), 0px 12px 16px -4px rgba(16, 24, 40, 0.08);

  .popover-body {
    background-color: var(--base);
    color: var(--slate12);
    border: 1px solid var(--slate3, #F1F3F5);
    border-radius: 6px;
  }

}

.copilot-toggle {
  font-family: IBM Plex Sans;
  font-size: 12px;
  font-style: normal;
  font-weight: 500;
  background-color: transparent !important;
  display: flex;
  align-items: center;
}

.copilot-codehinter-wrap {
  .CodeMirror.cm-s-monokai.CodeMirror-wrap {
    border-radius: 0px;
  }
}

.avatar-list-stacked {
  display: flex;
}

.avatar-list-stacked .avatar {
  margin-right: 0px !important;
}

.navbar-right-section {
  border-left: 1px solid var(--slate5);
}

.modal-header {
  background-color: var(--base);
  border-bottom: 1px solid var(--slate5);
}

.sidebar-debugger {
  .nav-item {
    button:hover {
      border-top-color: transparent;
      border-left-color: transparent;
      border-right-color: transparent;
    }
  }
}

.tj-app-version-text {
  color: var(--pink9);
}

.left-sidebar-comments {
  position: absolute;
  left: 0;
  bottom: 48px;
}

.popover-body {
  background-color: var(--base);
  color: var(--slate12);
  border-radius: 6px;
}

.popover {
  border: none;
  border-radius: 6px;
  border: 1px solid var(--slate3, #F1F3F5);
  background: var(--slate1, #FBFCFD);
  box-shadow: 0px 2px 4px -2px rgba(16, 24, 40, 0.06), 0px 4px 8px -2px rgba(16, 24, 40, 0.10);
}

.canvas-codehinter-container {
  .sketch-picker {
    left: 70px !important;
    top: 207px;
  }
}

.debugger-card-body {
  margin-top: 8px;
  margin-bottom: 16px;
  padding: 0px 16px;
}

.left-sidebar-header-btn {
  background-color: var(--base) !important;
  width: 28px;
  height: 28px;
  padding: 7px !important;

  &:focus-visible {
    border: none !important;
    outline: none !important;
    box-shadow: none !important;
  }
}

.navbar-seperator {
  border: 1px solid var(--slate5, #2B2F31);
  background: var(--slate1, #151718);
  width: 1px;
  height: 19px;
  margin-left: 8px;
  margin-right: 8px;
}

.CodeMirror {
  background: var(--base);
  font-size: 12px;
}

.color-picker-input {
  position: relative;
  height: 36px;
  background-color: var(--slate1);
  border: 1px solid var(--slate7);
  border-radius: 6px;

  &:hover {
    background-color: var(--slate4);
    border: 1px solid var(--slate8);

  }
}

#popover-basic-2 {

  .sketch-picker {
    left: 7px;
    width: 170px !important;
  }
}

.custom-gap-8 {
  gap: 8px;
}

.color-slate-11 {
  color: var(--slate11) !important;
}

.custom-gap-6 {
  gap: 6px
}

.custom-gap-2 {
  gap: 2px
}

// ToolJet Database buttons

.ghost-black-operation {
  border: 1px solid transparent !important;
  padding: 4px 10px;
}

.custom-gap-2 {
  gap: 2px
}

.custom-gap-4 {
  gap: 4px;
}

.text-black-000 {
  color: var(--text-black-000) !important;
}

.custom-gap-12 {
  gap: 12px
}

.overflow-tooltip {
  .tooltip-inner {
    max-width: 100%;
  }
}

#inspector-tabpane-properties {
  .accordion {
    .accordion-item:last-child {
      border-bottom: none !important;
    }
  }
}

.card-table {
  overflow: visible;
}

.groups-name-cell {
  transition: 0.3s all;
  border-radius: 6px;
  position: relative !important;
  overflow: visible !important;

  .groups-name-container {
    display: flex;
    column-gap: 8px;
    text-overflow: ellipsis;
    overflow: hidden;
    white-space: nowrap;
    max-width: 185px;
  }

  .group-chip {
    padding: 5px 8px;
    border-radius: 6px;
    background-color: var(--slate3);
    color: var(--slate11);
    text-overflow: ellipsis;
    overflow: hidden;
    white-space: nowrap;
    max-width: 95px;
  }

  .all-groups-list {
    position: absolute;
    width: 100%;
    top: 41px;
    display: flex;
    flex-direction: column;
    background: var(--slate1);
    align-items: flex-start;
    border-radius: 6px;
    border: 1px solid var(--slate1);
    box-shadow: 0px 4px 6px -2px rgba(16, 24, 40, 0.03), 0px 12px 16px -4px rgba(16, 24, 40, 0.08);
    padding: 9px 10px;
    gap: 15px;
    cursor: default;
    max-height: 240px;
    overflow: auto;
    left: 0px;
    z-index: 1;
  }
}

.groups-name-cell[data-active="true"] {
  background: var(--gray5) !important;

  .groups-name-container {
    padding-left: 6px;
  }

  .group-chip {
    max-width: unset !important;
  }
}

.groups-hover {
  &:hover {
    background: var(--slate3);
    cursor: pointer;
  }
}

.user-actions-menu-container {
  border: 1px solid var(--slate8);
  border-radius: 6px;

  &:hover {
    background: var(--slate4);
  }

  .actions-menu-icon {
    fill: var(--slate8);
    width: 20px !important;
    height: 20px !important;
    cursor: pointer;

    path {
      fill: var(--slate12) !important;
    }
  }
}

#popover-user-menu {
  box-shadow: 0px 2px 4px -2px var(--indigo1), 0px 4px 8px -2px var(--indigo1);

  .popover-body {
    padding: 0rem 0.8rem;
    min-width: 160px;
  }

  button {
    color: var(--slate12);
    border: none !important;

    &:hover {
      background: none !important;
    }
  }

  .edit-user-btn {
    svg {
      fill: var(--slate9);

      path {
        fill: var(--slate9);
      }
    }
  }

  .user-archive {
    color: var(--tomato9);

    &:hover {
      color: var(--tomato9) !important;
    }
  }
}

.divider {
  border-top: 1px solid var(--slate6);
}

.workspace-constants-wrapper {
  height: calc(100vh - 64px);
  display: flex;
  align-items: center;
  justify-content: center;
  margin-top: 1.5rem;
}

.blank-page-wrapper {
  @media only screen and (max-width: 768px) {
    display: none;
  }
}

.blank-page-wrapper-mobile {
  display: none;

  @media only screen and (max-width: 768px) {
    transform: translateY(80%);
    display: flex;
    align-items: center;
    justify-content: center;
  }
}

.modal-custom-height {
  height: 700px !important; /* Set the desired width */
}
.tj-text-input-widget {
  border: 1px solid var(--tj-text-input-widget-border-default);
  background-color: var(--tj-text-input-widget-field-default);
  width: 100%;
  padding: 0px;
  z-index: 2;


  &:hover:not(:focus) {
    border: 1px solid var(--tblr-input-border-color-darker) !important;
  }

  &.is-invalid {
    border: 1px solid var(--tj-text-input-widget-error) !important; // For example, a red border for invalid input
  }

  &:focus {
    outline: none !important;
    border: 1px solid var(--tj-text-input-widget-border-clicked);

  }

  &:active {
    // border: 1px solid var(--tj-text-input-widget-border-clicked) !important;
    outline: none !important;
  }

  &::placeholder {
    color: #7E868C;
  }
}

.icon-style-container {
  width: 142px;
  height: 32px;
  display: flex;
  align-items: center;
  border-radius: 6px;
  padding: 2px;
}

.visibility-eye {
  position: absolute;
  top: 50%;
  right: -5px;
  transform: translate(-50%, -50%);
}

.label-hinter-margin {
  margin-bottom: 4px;
}

.accordion-header {
  height: 52px;
}


.CodeMirror-placeholder {
  min-width: 265px !important;
}

.tj-number-input-element {

  // Remove increment/decrement arrows
  input::-webkit-outer-spin-button,
  input::-webkit-inner-spin-button {
    -webkit-appearance: none;
    margin: 0;
  }

  /* Firefox */
  input[type=number] {
    -moz-appearance: textfield;
  }
}

.inspector-color-input-popover {
  left: -96px !important;
}

.tj-number-input-widget {
  input[type="number"] {
    -moz-appearance: textfield !important;
  }
}<|MERGE_RESOLUTION|>--- conflicted
+++ resolved
@@ -330,12 +330,7 @@
 
   .resizer-select,
   .resizer-active {
-<<<<<<< HEAD
     // border: solid 1px $primary !important;
-=======
-    outline: solid 1px $primary !important;
-
->>>>>>> 19b356ff
 
     .top-right,
     .top-left,
