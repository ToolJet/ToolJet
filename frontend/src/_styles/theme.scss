@import "./tabler.scss";
@import "./colors.scss";
@import "./z-index.scss";
@import "./mixins.scss";
@import "./queryManager.scss";
@import "./onboarding.scss";
@import "./components.scss";
@import "./global-datasources.scss";
@import "./typography.scss";
@import "./designtheme.scss";
@import "./dropdown-custom.scss";
@import "./ui-operations.scss";
@import "./license.scss";
@import 'react-loading-skeleton/dist/skeleton.css';
@import './table-component.scss';

/* ibm-plex-sans-100 - latin */
@font-face {
  font-display: swap;
  /* Check https://developer.mozilla.org/en-US/docs/Web/CSS/@font-face/font-display for other options. */
  font-family: 'IBM Plex Sans';
  font-style: normal;
  font-weight: 100;
  src: url('/assets/fonts/ibm-plex-sans-v19-latin/ibm-plex-sans-v19-latin-100.woff2') format('woff2');
  /* Chrome 36+, Opera 23+, Firefox 39+, Safari 12+, iOS 10+ */
}

/* ibm-plex-sans-100italic - latin */
@font-face {
  font-display: swap;
  /* Check https://developer.mozilla.org/en-US/docs/Web/CSS/@font-face/font-display for other options. */
  font-family: 'IBM Plex Sans';
  font-style: italic;
  font-weight: 100;
  src: url('/assets/fonts/ibm-plex-sans-v19-latin/ibm-plex-sans-v19-latin-100italic.woff2') format('woff2');
  /* Chrome 36+, Opera 23+, Firefox 39+, Safari 12+, iOS 10+ */
}

/* ibm-plex-sans-200 - latin */
@font-face {
  font-display: swap;
  /* Check https://developer.mozilla.org/en-US/docs/Web/CSS/@font-face/font-display for other options. */
  font-family: 'IBM Plex Sans';
  font-style: normal;
  font-weight: 200;
  src: url('/assets/fonts/ibm-plex-sans-v19-latin/ibm-plex-sans-v19-latin-200.woff2') format('woff2');
  /* Chrome 36+, Opera 23+, Firefox 39+, Safari 12+, iOS 10+ */
}

/* ibm-plex-sans-200italic - latin */
@font-face {
  font-display: swap;
  /* Check https://developer.mozilla.org/en-US/docs/Web/CSS/@font-face/font-display for other options. */
  font-family: 'IBM Plex Sans';
  font-style: italic;
  font-weight: 200;
  src: url('/assets/fonts/ibm-plex-sans-v19-latin/ibm-plex-sans-v19-latin-200italic.woff2') format('woff2');
  /* Chrome 36+, Opera 23+, Firefox 39+, Safari 12+, iOS 10+ */
}

/* ibm-plex-sans-300 - latin */
@font-face {
  font-display: swap;
  /* Check https://developer.mozilla.org/en-US/docs/Web/CSS/@font-face/font-display for other options. */
  font-family: 'IBM Plex Sans';
  font-style: normal;
  font-weight: 300;
  src: url('/assets/fonts/ibm-plex-sans-v19-latin/ibm-plex-sans-v19-latin-300.woff2') format('woff2');
  /* Chrome 36+, Opera 23+, Firefox 39+, Safari 12+, iOS 10+ */
}

/* ibm-plex-sans-300italic - latin */
@font-face {
  font-display: swap;
  /* Check https://developer.mozilla.org/en-US/docs/Web/CSS/@font-face/font-display for other options. */
  font-family: 'IBM Plex Sans';
  font-style: italic;
  font-weight: 300;
  src: url('/assets/fonts/ibm-plex-sans-v19-latin/ibm-plex-sans-v19-latin-300italic.woff2') format('woff2');
  /* Chrome 36+, Opera 23+, Firefox 39+, Safari 12+, iOS 10+ */
}

/* ibm-plex-sans-regular - latin */
@font-face {
  font-display: swap;
  /* Check https://developer.mozilla.org/en-US/docs/Web/CSS/@font-face/font-display for other options. */
  font-family: 'IBM Plex Sans';
  font-style: normal;
  font-weight: 400;
  src: url('/assets/fonts/ibm-plex-sans-v19-latin/ibm-plex-sans-v19-latin-regular.woff2') format('woff2');
  /* Chrome 36+, Opera 23+, Firefox 39+, Safari 12+, iOS 10+ */
}

/* ibm-plex-sans-italic - latin */
@font-face {
  font-display: swap;
  /* Check https://developer.mozilla.org/en-US/docs/Web/CSS/@font-face/font-display for other options. */
  font-family: 'IBM Plex Sans';
  font-style: italic;
  font-weight: 400;
  src: url('/assets/fonts/ibm-plex-sans-v19-latin/ibm-plex-sans-v19-latin-italic.woff2') format('woff2');
  /* Chrome 36+, Opera 23+, Firefox 39+, Safari 12+, iOS 10+ */
}

/* ibm-plex-sans-500 - latin */
@font-face {
  font-display: swap;
  /* Check https://developer.mozilla.org/en-US/docs/Web/CSS/@font-face/font-display for other options. */
  font-family: 'IBM Plex Sans';
  font-style: normal;
  font-weight: 500;
  src: url('/assets/fonts/ibm-plex-sans-v19-latin/ibm-plex-sans-v19-latin-500.woff2') format('woff2');
  /* Chrome 36+, Opera 23+, Firefox 39+, Safari 12+, iOS 10+ */
}

/* ibm-plex-sans-500italic - latin */
@font-face {
  font-display: swap;
  /* Check https://developer.mozilla.org/en-US/docs/Web/CSS/@font-face/font-display for other options. */
  font-family: 'IBM Plex Sans';
  font-style: italic;
  font-weight: 500;
  src: url('/assets/fonts/ibm-plex-sans-v19-latin/ibm-plex-sans-v19-latin-500italic.woff2') format('woff2');
  /* Chrome 36+, Opera 23+, Firefox 39+, Safari 12+, iOS 10+ */
}

/* ibm-plex-sans-600 - latin */
@font-face {
  font-display: swap;
  /* Check https://developer.mozilla.org/en-US/docs/Web/CSS/@font-face/font-display for other options. */
  font-family: 'IBM Plex Sans';
  font-style: normal;
  font-weight: 600;
  src: url('/assets/fonts/ibm-plex-sans-v19-latin/ibm-plex-sans-v19-latin-600.woff2') format('woff2');
  /* Chrome 36+, Opera 23+, Firefox 39+, Safari 12+, iOS 10+ */
}

/* ibm-plex-sans-600italic - latin */
@font-face {
  font-display: swap;
  /* Check https://developer.mozilla.org/en-US/docs/Web/CSS/@font-face/font-display for other options. */
  font-family: 'IBM Plex Sans';
  font-style: italic;
  font-weight: 600;
  src: url('/assets/fonts/ibm-plex-sans-v19-latin/ibm-plex-sans-v19-latin-600italic.woff2') format('woff2');
  /* Chrome 36+, Opera 23+, Firefox 39+, Safari 12+, iOS 10+ */
}

/* ibm-plex-sans-700 - latin */
@font-face {
  font-display: swap;
  /* Check https://developer.mozilla.org/en-US/docs/Web/CSS/@font-face/font-display for other options. */
  font-family: 'IBM Plex Sans';
  font-style: normal;
  font-weight: 700;
  src: url('/assets/fonts/ibm-plex-sans-v19-latin/ibm-plex-sans-v19-latin-700.woff2') format('woff2');
  /* Chrome 36+, Opera 23+, Firefox 39+, Safari 12+, iOS 10+ */
}

/* ibm-plex-sans-700italic - latin */
@font-face {
  font-display: swap;
  /* Check https://developer.mozilla.org/en-US/docs/Web/CSS/@font-face/font-display for other options. */
  font-family: 'IBM Plex Sans';
  font-style: italic;
  font-weight: 700;
  src: url('/assets/fonts/ibm-plex-sans-v19-latin/ibm-plex-sans-v19-latin-700italic.woff2') format('woff2');
  /* Chrome 36+, Opera 23+, Firefox 39+, Safari 12+, iOS 10+ */
}

// variables
$border-radius: 4px;


body {
  font-family: 'IBM Plex Sans';
}

body:has(.wrapper.audit-log) {
  overflow: hidden;
}

input,
button {
  border-radius: 4px;
}

.btn:hover {
  border-color: $primary;
}

.btn-sm {
  padding: 4px 8px;
}

.padding-0 {
  padding: 0;
}

.float-right {
  float: right;
}

.font-500 {
  font-weight: 500;
}

.color-inherit {
  color: inherit;
}

.text-right {
  text-align: right;
}

.navbar {
  max-height: 48px;
  min-height: auto;
  background-color: var(--base) !important;
  border-bottom: 1px solid var(--slate5);

  .nav-item.active:after {
    bottom: 0 !important;
  }
}

.rc-slider-track {
  background-color: $primary;
}

.rc-slider-handle {
  border-color: $primary;
}

.auth-main {
  height: 1000px;
  padding-top: calc(0.25 * 100vh);
  overflow: hidden;

  svg,
  img {
    height: 50px;
    width: 50px;
  }

  svg {
    color: #000000;
  }

  .col-4 {
    z-index: 1;
  }

  .horizontal-line {
    width: 100%;
    position: relative;
    border: 1px solid #b1b1b1;
    top: 25px;
    margin: 0px auto;
    z-index: 0;
  }

  .sso-ico {
    div {
      background-color: #ffffff;
    }
  }
}

.emoji-mart-scroll {
  border-bottom: 0;
  margin-bottom: 6px;
}

.emoji-mart-scroll+.emoji-mart-bar {
  display: none;
}

.accordion-item {
  border: solid var(--slate5);
  border-width: 0px 0px 1px 0px;
}

.accordion-item,
.accordion-button {
  background-color: inherit;
}

.accordion-button {
  font-size: 14px;
  font-weight: 500 !important;
  box-shadow: none !important;
  color: var(--slate12) !important;
  padding: 16px 16px !important;
}

.accordion-button::after {
  background-image: url('data:image/svg+xml,<svg xmlns="http://www.w3.org/2000/svg" width="13" height="12" viewBox="0 0 13 12" fill="none"><path d="M8.83684 3L4.4484 3C3.86955 3 3.5089 3.62791 3.80056 4.1279L5.99478 7.88943C6.28419 8.38556 7.00104 8.38556 7.29045 7.88943L9.48467 4.1279C9.77634 3.62791 9.41568 3 8.83684 3Z" fill="%2311181C"/></svg>');
}

.accordion-button:not(.collapsed)::after {
  background-image: url('data:image/svg+xml,<svg xmlns="http://www.w3.org/2000/svg" width="13" height="12" viewBox="0 0 13 12" fill="none"><path d="M8.83684 3L4.4484 3C3.86955 3 3.5089 3.62791 3.80056 4.1279L5.99478 7.88943C6.28419 8.38556 7.00104 8.38556 7.29045 7.88943L9.48467 4.1279C9.77634 3.62791 9.41568 3 8.83684 3Z" fill="%2311181C"/></svg>');
}

.accordion-button:not(.collapsed) {
  // padding-bottom: 0 !important;
}

.accordion-body {
  padding: 4px 16px 16px 16px !important;

  .form-label {
    font-weight: 400;
    font-size: 12px;
    color: var(--slate12);
  }

  .style-fx {
    margin-top: 3px !important;
  }
}

.editor {
  header {
    position: fixed;
    width: 100%;
    top: 0px;
    left: 0px;
  }

  .header-container {
    max-width: 100%;
    padding: 0px;
  }

  .resizer-select,
  .resizer-active {
    outline: solid 1px $primary !important;


    .top-right,
    .top-left,
    .bottom-right,
    .bottom-left {
      background: white;
      border-radius: 10px;
      border: solid 1px $primary;
    }
  }

  .resizer-selected {
    outline-width: thin;
    outline-style: solid;
    outline-color: #ffda7e;
  }

  // query data source card style start

  .query-datasource-card-container,
  .header-query-datasource-card-container {
    display: flex;
    flex-direction: row;
    gap: 10px;
    flex-wrap: wrap;
  }

  .datasource-picker {
    margin-bottom: 24px;
    width: 475px;
    margin: auto;

    a {
      color: var(--indigo9);
      text-decoration: none;
    }
  }

  .header-query-datasource-card-container {
    margin-top: -10px;
  }

  .header-query-datasource-card {
    position: relative;
    display: flex;
    min-width: 0;
    word-wrap: break-word;
    background-color: rgba(66, 153, 225, 0.1) !important;
    background-clip: border-box;
    border-radius: 4px;
    height: 32px;
    width: 140px;
    padding: 6px;
    align-items: center;
    text-transform: capitalize;
    font-weight: 400 !important;
    background-color: #4299e11a;

    p {
      margin: 0 8px 0 12px;
    }
  }

  .query-datasource-card {
    position: relative;
    display: flex;
    min-width: 0;
    word-wrap: break-word;
    background-color: #ffffff;
    background-clip: border-box;
    border: 1px solid rgba(101, 109, 119, 0.16);
    border-radius: 4px;
    height: 46px;
    width: 200px;
    padding: 10px;
    align-items: center;
    cursor: pointer;
    transition: transform .2s;

    p {
      margin: 0 8px 0 15px;
    }

    &:hover {
      transform: scale(1.02);
      box-shadow: 0.1px 0.1px 0.1px 0.1px rgba(0, 0, 0, 0.3);
    }
  }

  // end :: data source card style

  .header-query-datasource-name {
    font-size: 0.8rem !important;
    padding-top: 0px !important;
  }

  .datasource-heading {
    display: flex;
    height: 32px;
    gap: 10px;
    align-items: center;

    p {
      font-size: 12px;
      padding-top: 0px;
      cursor: pointer;
    }
  }


  .left-sidebar {
    scrollbar-width: none;
  }

  .left-sidebar::-webkit-scrollbar {
    width: 0;
    background: transparent;
  }

  .left-sidebar-layout {
    display: flex;
    justify-content: center;
    font-size: 11px;
    align-items: center;
    letter-spacing: 0.2px;

    p {
      margin-bottom: 0px;
      margin-top: 8px;
    }
  }

  .left-sidebar {
    height: 100%;
    width: 48px;
    position: fixed;
    z-index: 2;
    left: 0;
    overflow-x: hidden;
    flex: 1 1 auto;
    background-color: var(--base) !important;
    background-clip: border-box;
    margin-top: 48px;
    padding-top: 8px;

    .accordion-item {
      border: solid var(--slate5);
      border-width: 1px 0px 1px 0px;
    }

    .datasources-container {
      height: 50%;
      overflow-y: scroll;

      tr {
        border-color: #f1f1f1;
      }
    }

    .variables-container {
      height: 50%;
      overflow-y: scroll;
    }

    .variables-container::-webkit-scrollbar-thumb,
    .datasources-container::-webkit-scrollbar-thumb {
      background: transparent;
      height: 0;
      width: 0;
    }

    .variables-container::-webkit-scrollbar,
    .datasources-container::-webkit-scrollbar {
      width: 0;
      background: transparent;
      height: 0;
    }

    .variables-container,
    .datasources-container {
      scrollbar-width: none;
    }

    .datasources-container {
      bottom: 0;
      height: 500px;
      border: solid rgba(101, 109, 119, 0.16);
      border-width: 1px 0px 1px 0px;

      .datasources-header {
        border: solid rgba(0, 0, 0, 0.125);
        border-width: 0px 0px 1px 0px;
      }
    }

    .left-sidebar-inspector {
      .card-body {
        padding: 1rem 0rem 1rem 1rem;
      }
    }

    .left-sidebar-page-selector {
      .add-new-page-button-container {
        width: 100%;
        margin-top: 10px;
      }
    }
  }

  .editor-sidebar {
    position: fixed;
    right: 0;
    overflow: hidden;
    width: 300px;
    flex: 1 1 auto;
    top: 48px;
    border-left: 1px solid var(--slate5);
    background-color: var(--base);
    background-clip: border-box;
    height: 100vh;


    .inspector {
      .form-control-plaintext {
        padding: 0;
        color: var(--slate12);
      }

      .header {
        padding-left: 20px;
        padding-right: 20px;
        border: solid rgba(0, 0, 0, 0.125);
        border-width: 0px 0px 1px 0px;
        height: 40px;

        .component-name {
          font-weight: 500;
        }

        .component-action-button {
          top: 8px;
          right: 10px;
          position: absolute;
        }
      }

      .properties-container {
        .field {
          .form-label {
            font-size: 12px;
          }

          .text-field {
            height: 30px;
            font-size: 12px;
          }

          .form-select {
            height: 30px;
            font-size: 12px;
          }

          .select-search__input {
            padding: 0.2375rem 0.75rem;
            font-size: 0.825rem;
          }
        }
      }
    }

    .components-container::-webkit-scrollbar {
      width: 0;
      height: 0;
      background: transparent;
    }

    .components-container::-webkit-scrollbar-thumb {
      background: transparent;
    }

    .components-container {
      scrollbar-width: none;
    }

    .components-container {
      height: 100%;
      overflow: auto;
      overflow-x: hidden;
      padding-bottom: 20%;

      ::placeholder {
        color: var(--slate9);

      }

      .component-image-holder {
        border-radius: 0;
        transition: all 0.3s cubic-bezier(0.25, 0.8, 0.25, 1);
        box-sizing: border-box;
        border-radius: 4px;
        background-color: var(--slate3);

        img {
          margin: 0 auto;
        }

        &:hover {
          background-color: var(--slate4);
          border: 1px solid var(--slate4, #E6E8EB);

        }

        &:active {
          background-color: var(--slate4);
          border: 1px solid var(--slate6, #DFE3E6);
        }
      }

      .component-title {
        margin-top: 4px;
        max-width: 100%;
        text-align: center;
        word-wrap: break-word;
        color: var(--slate12);
        text-align: center;
        font-size: 10px;
        font-style: normal;
        font-weight: 400;
        line-height: 13px;
        height: 26px;
        width: 72px;
      }

      .component-description {
        color: grey;
        font-size: 0.7rem;
      }
    }
  }

  .main {
    top: 0;
    height: calc(100vh - 84px);

    &.hide-scrollbar {
      .canvas-container::-webkit-scrollbar {
        height: 0;
      }
    }

    .canvas-container::-webkit-scrollbar {
      width: 0;
      background: transparent;
    }

    .canvas-container::-webkit-scrollbar-track {
      background: transparent !important;
    }

    .canvas-container {
      scrollbar-width: none;
    }

    .canvas-container {
      height: 100%;
      top: 48px;
      position: fixed;
      right: 300px;
      left: 48px;
      overflow-y: scroll;
      overflow-x: auto;
      -webkit-box-pack: center;
      justify-content: center;
      -webkit-box-align: center;
      align-items: center;

      .real-canvas {
        outline: 1px dotted transparent;
      }

      .show-grid {
        outline: 1px dotted #4d72da;
        background-image: linear-gradient(to right,
            rgba(194, 191, 191, 0.2) 1px,
            transparent 1px),
          linear-gradient(to bottom,
            rgba(194, 191, 191, 0.2) 1px,
            transparent 1px);

      }

      .canvas-area {
        background: #F9F9FB;
        margin: 0px auto;

        .resizer {
          outline: solid 1px transparent;
        }
      }
    }
  }

  @media screen and (max-height: 450px) {
    .sidebar {
      padding-top: 15px;
    }

    .sidebar a {
      font-size: 18px;
    }
  }
}

.viewer {
  .header-container {
    max-width: 100%;
  }

  .main {
    padding: 0px 10px;

    .canvas-container {
      scrollbar-width: auto;
      width: 100%;
    }


    .canvas-container::-webkit-scrollbar {
      background: transparent;
    }

    .canvas-container {
      height: 100%;
      position: fixed;
      left: 0;
      overflow-y: auto;
      overflow-x: auto;
      -webkit-box-pack: center;
      justify-content: center;
      -webkit-box-align: center;
      align-items: center;

      .canvas-area {
        width: 1280px;
        background: #F9F9FB;
        margin: 0px auto;
        background-size: 80px 80px;
        background-repeat: repeat;
      }

      .navigation-area {
        background: var(--base, #FFF);
        padding: 1rem;

        a.page-link {
          border-radius: 0;
          border: 0;
        }

        a.page-link:hover {
          color: white;
          background-color: #4D72FA;
        }

        a.page-link.active {
          color: white;
          background-color: #4D72FA;
        }
      }

    }
  }
}

.modal-header {
  padding: 0 1.5rem 0 1.5rem;
}

.page-body,
.homepage-body {
  height: 100vh;

  .list-group.list-group-transparent.dark .all-apps-link,
  .list-group-item-action.dark.active {
    background-color: $dark-background !important;
  }
}

.home-search-holder {
  height: 20px;
  width: 100%;
  margin-top: 32px;

  .search-box-wrapper {
    .input-icon {
      .input-icon-addon {
        padding-right: 6px;
      }
    }
  }

  .homepage-search {
    background: transparent;
    color: var(--slate12);
    height: 20px;

    &:focus {
      background: none;
    }
  }
}

.homepage-app-card-list-item-wrap {
  row-gap: 16px;
  column-gap: 32px;
  display: flex;
  margin-top: 22px;
}

.homepage-app-card-list-item {
  max-width: 272px;
  flex-basis: 33%;
  padding: 0 !important;
}

.homepage-dropdown-style {
  min-width: 11rem;
  display: block;
  align-items: center;
  margin: 0;
  line-height: 1.4285714;
  width: 100%;
  padding: 0.5rem 0.75rem !important;
  font-weight: 400;
  white-space: nowrap;
  border: 0;
  cursor: pointer;
  font-size: 12px;
}

.homepage-dropdown-style:hover {
  background: rgba(101, 109, 119, 0.06);
}

.card-skeleton-container {
  border: 0.5px solid #b4bbc6;
  padding: 1rem;
  border-radius: 8px;
  height: 180px;
}

.app-icon-skeleton {
  background-color: #ECEEF0 !important;
  border-radius: 4px;
  margin-bottom: 20px;
  height: 40px;
  width: 40px;
}

.folder-icon-skeleton {
  display: inline-block;
  background-color: #858896;
  border-radius: 4px;
  height: 14px;
  width: 14px;
}

.folders-skeleton {
  padding: 9px 12px;
  height: 34px;
  margin-bottom: 4px;
}

.card-skeleton-button {
  height: 20px;
  width: 60px;
  background: #91a4f6;
  margin-top: 1rem;
  border-radius: 4px;
}

@media (min-height: 641px) and (max-height: 899px) {
  .homepage-pagination {
    position: fixed;
    bottom: 2rem;
    width: 63%;
  }
}

@media (max-height: 640px) {
  .homepage-pagination {
    position: fixed;
    bottom: 2rem;
    width: 71%;
  }
}

@media (max-width: 1056px) {
  .homepage-app-card-list-item {
    flex-basis: 50%;
  }
}

.homepage-body {
  overflow-y: hidden;

  a {
    color: inherit;
  }

  a:hover {
    color: inherit;
    text-decoration: none;
  }

  button.create-new-app-button {
    background-color: var(--indigo9);

  }




  .app-list {
    .app-card {
      height: 180px;
      max-height: 180px;
      border: 0.5px solid #b4bbc6;
      box-sizing: border-box;
      border-radius: 8px;
      overflow: hidden;

      .app-creation-time {
        span {
          color: var(--slate11) !important;
        }
      }

      .app-creator {
        font-weight: 500;
        font-size: 0.625rem;
        line-height: 12px;
        color: #292d37;
        white-space: nowrap;
        overflow: hidden;
        text-overflow: ellipsis;
      }

      .app-icon-main {
        background-color: $primary;

        .app-icon {
          img {
            height: 24px;
            width: 24px;
            filter: invert(100%) sepia(0%) saturate(0%) hue-rotate(17deg) brightness(104%) contrast(104%);
            vertical-align: middle;
          }
        }
      }

      .app-template-card-wrapper {
        .card-body {
          padding-left: 0px !important;
        }
      }

      .app-title {
        line-height: 20px;
        font-size: 1rem;
        font-weight: 400;
        color: #000000;
        overflow: hidden;
        max-height: 40px;
        text-overflow: ellipsis;
        display: -webkit-box;
        -webkit-line-clamp: 2;
        /* number of lines to show */
        line-clamp: 2;
        -webkit-box-orient: vertical;
      }

      button {
        font-size: 0.6rem;
        width: 100%;
      }

      .menu-ico {
        cursor: pointer;

        img {
          padding: 0px;
          height: 14px;
          width: 14px;
          vertical-align: unset;
        }
      }
    }

    .app-card.highlight {
      background-color: #f8f8f8;
      box-shadow: 0px 4px 4px rgba(0, 0, 0, 0.25);
      border: 0.5px solid $primary;

      .edit-button {
        box-sizing: border-box;
        border-radius: 6px;
        color: $primary-light;
        width: 113px;
        height: 28px;
        background: var(--indigo11) !important;
        border: none;
        color: var(--indigo4);
        padding: 4px 16px;
        gap: 6px;
        height: 28px;


        &:hover {
          background: var(--indigo10);

        }

        &:focus {
          box-shadow: 0px 0px 0px 4px var(--indigo6);
          background: var(--indigo10);
          outline: 0;
        }


        &:active {
          background: var(--indigo11);
          box-shadow: none;
        }
      }

      .launch-button {
        box-sizing: border-box;
        border-radius: 6px;
        color: var(--slate12);
        width: 113px;
        height: 28px;
        background: var(--base);
        border: 1px solid var(--slate7);
        color: var(--slate12);
        padding: 4px 16px;
        gap: 6px;
        height: 28px !important;


        &:hover {
          background: var(--slate8);
          color: var(--slate11);
          border: 1px solid var(--slate8);
          background: var(--base);
        }

        &:active {
          background: var(--base);
          box-shadow: none;
          border: 1px solid var(--slate12);
          color: var(--slate12);
        }

        &:focus {
          background: var(--base);
          color: var(--slate11);
          border: 1px solid var(--slate8);
          box-shadow: 0px 0px 0px 4px var(--slate6);
        }
      }

      .app-title {
        height: 20px;
        -webkit-line-clamp: 1;
        /* number of lines to show */
        line-clamp: 1;
      }
    }
  }
}


.template-library-modal {
  font-weight: 500;

  .modal-header {
    background-color: var(--base) !important;
    border-bottom: 1px solid var(--slate5);

  }

  .modal-dialog {
    max-width: 90%;
    height: 80%;

    .modal-content {
      height: 100%;
      padding: 0;


      .modal-body {
        height: 80%;
        padding: 0 10px;
        background-color: var(--base) !important;


        .container-fluid {
          height: 100%;
          padding: 0;

          .row {
            height: 100%;
          }
        }
      }
    }

    .modal-body,
    .modal-footer {
      background-color: #ffffff;
    }
  }

  .template-categories {
    .list-group-item {
      border: 0;
    }

    .list-group-item.active {
      background-color: #edf1ff;
      color: $primary-light;
      font-weight: 600;
    }
  }

  .template-app-list {
    .list-group-item {
      border: 0;
    }

    .list-group-item.active {
      background-color: #edf1ff;
      color: black;
    }
  }

  .template-display {
    display: flex;
    flex-direction: row;
    align-items: center;
    height: 100%;

    h3.title {
      font-weight: 600;
      line-height: 17px;
    }

    p.description {
      font-weight: 500;
      font-size: 13px;
      line-height: 15px;
      letter-spacing: -0.1px;
      color: #8092ab;
    }

    img.template-image {
      height: 75%;
      width: 85%;
      border: 0;
      padding: 0;
      object-fit: contain;
    }

    .template-spinner {
      width: 3rem;
      height: 3rem;
      margin: auto;
      position: absolute;
      top: 0;
      bottom: 0;
      left: 0;
      right: 0;
    }

    .row {
      margin-bottom: 0;
    }
  }

  .template-list {
    padding-top: 16px;

    .template-search-box {
      input {
        border-radius: 5px !important;
      }

      .input-icon {
        display: flex;
      }
    }

    .input-icon {
      .search-icon {
        display: block;
        position: absolute;
        left: 0;
        margin-right: 0.5rem;
      }

      .clear-icon {
        cursor: pointer;
        display: block;
        position: absolute;
        right: 0;
        margin-right: 0.5rem;
      }
    }

    .list-group-item.active {
      color: $primary;
    }
  }
}

.template-library-modal.dark-mode {

  .template-modal-control-column,
  .template-list-column,
  .categories-column,
  .modal-header {
    border-color: var(--slate5) !important;
  }

  .modal-body {
    height: 80%;
    padding: 0 10px;
    background-color: var(--base) !important;

    .container-fluid {
      height: 100%;
      padding: 0;

      .row {
        height: 100%;
      }
    }
  }

  .modal-footer,
  .modal-header,
  .modal-content {
    color: white;
    background-color: #2b394a;
  }

  .template-categories {
    .list-group-item {
      color: white;
      border: 0;
    }

    .list-group-item:hover {
      background-color: #232e3c;
    }

    .list-group-item.active {
      background-color: $primary-light;
      color: white;
      font-weight: 600;
    }
  }

  .template-app-list {
    .list-group-item {
      border: 0;
      color: white;
    }

    .list-group-item:hover {
      border: 0;
      background-color: #232e3c;
    }

    .list-group-item.active {
      background-color: $primary-light;
      color: white;
    }

    .no-results-item {
      background-color: var(--slate4);
      color: white;
    }
  }

  .template-list {
    .template-search-box {
      input {
        background-color: #2b394a;
        border-color: #232e3c;
        color: white;
      }
    }
  }
}

.organizations-modal.dark-mode,
.user-edit-modal.dark-mode {
  .modal-header {
    border-color: #232e3c !important;
  }

  .modal-body,
  .modal-footer,
  .modal-header,
  .modal-content {
    color: white;
    background-color: #2b394a;
  }

  .user-table-header th {
    color: white;
    background-color: #1c252f;
  }
}

.fx-container {
  position: relative;
}

.fx-common {
  margin-right: 12px;
}

.fx-button {
  border-radius: 6px;

  svg {
    margin: 2px 4px;
  }
}

.fx-button:hover {
  background-color: var(--slate4);
  cursor: pointer;
}

.fx-button.active {
  background-color: var(--indigo5);
  cursor: pointer;
}



.fx-container-eventmanager {
  position: relative;
}

.fx-container-eventmanager * .fx-outer-wrapper {
  position: absolute !important;
  top: 7px !important;
  right: -26px;
}

// targeting select component library class

.component-action-select *.css-1nfapid-container {
  width: 184px !important;
}

.component-action-select {
  .css-zz6spl-container {
    width: inherit;
  }

  &.fx-container-eventmanager {
    .fx-common {
      right: 0;
    }

    .custom-row {
      width: 100%
    }
  }

  .codeShow-active {
    display: flex;
    flex-direction: row-reverse;
    justify-content: space-between;

    .custom-row {
      width: 75%;
    }
  }

  .row.fx-container {
    .col {
      display: flex;
    }
  }
}

.fx-container-eventmanager *.fx-common {
  top: 6px !important;
  right: -34px;
}

.fx-container-eventmanager-code {
  padding-right: 15px !important;
}

.unselectable {
  -webkit-touch-callout: none;
  -webkit-user-select: none;
  -khtml-user-select: none;
  -moz-user-select: none;
  -ms-user-select: none;
  user-select: none;
}

.layout-buttons {
  span {
    color: $primary;
  }
}

.inspector {
  .tab-content {
    overflow-y: auto;
    // TAB HEADER HEIGHT + FOOTER HEIGHT + Extra padding = 120px
    height: calc(100vh - 7.5rem);
    // Hide scrollbar
    -ms-overflow-style: none;
    /* IE and Edge */
    scrollbar-width: none;
    /* Firefox */
    border-top: 1px solid var(--slate5) !important;
  }

  /* Hide scrollbar for Chrome, Safari and Opera */
  .tab-content::-webkit-scrollbar {
    display: none;
  }

  .accordion:last-child {
    margin-bottom: 45px !important;
  }

  .field-type-vertical-line {
    position: relative;
    width: 0;
    height: 2rem;
    border-left: 1px solid var(--slate5);
    content: '';
    margin-right: -2.75rem;

  }

  .code-hinter-vertical-line {
    position: relative;
    width: 0;
    border-left: 1px solid var(--slate5);
    content: '';
    margin-right: 1rem;
  }

  .code-hinter-wrapper {
    min-width: 0;
  }

  .inspector-field-number {
    background-color: var(--slate1);
    border: none;
    color: var(--slate12);
    width: 8.063rem; //129px
    border: 1px solid var(--slate7);
    padding: 6px 10px;
  }
}


.theme-dark {
  .accordion-button::after {
    background-image: url('data:image/svg+xml,<svg xmlns="http://www.w3.org/2000/svg" width="12" height="13" viewBox="0 0 12 13" fill="none"><path d="M8.19426 3.5L3.80582 3.5C3.22697 3.5 2.86632 4.12791 3.15798 4.6279L5.35221 8.38943C5.64161 8.88556 6.35846 8.88556 6.64787 8.38943L8.8421 4.6279C9.13376 4.12791 8.77311 3.5 8.19426 3.5Z" fill="%23ffffff"/></svg>');
  }

  .homepage-body {
    .app-list {
      .app-title {
        line-height: 20px;
        font-size: 16px;
        font-weight: 400;
      }
    }
  }

  .layout-buttons {
    svg {
      filter: invert(89%) sepia(2%) saturate(127%) hue-rotate(175deg) brightness(99%) contrast(96%);
    }
  }

  .organization-list {
    margin-top: 5px;

    .btn {
      border: 0px;
    }

    .dropdown-toggle div {
      max-width: 200px;
      text-overflow: ellipsis;
      overflow: hidden;
    }
  }

  .left-menu {
    ul {
      li:not(.active):hover {
        color: $black;
      }
    }
  }

  .menu-ico,
  .folder-menu-icon {
    svg {
      path {
        fill: white !important;
      }
    }
  }
}

.pagination {
  .page-item.active {
    a.page-link {
      background-color: $primary-light;
    }
  }
}

.datasource-picker,
.stripe-operation-options {

  .select-search,
  .select-search-dark,
  .select-search__value input,
  .select-search-dark input {
    width: 224px !important;
    height: 32px !important;
    border-radius: $border-radius !important;
  }
}

.openapi-operation-options {

  .select-search,
  .select-search-dark,
  .select-search__value input,
  .select-search-dark input {
    height: 32px !important;
    border-radius: $border-radius !important;
  }
}

.openapi-operations-desc {
  padding-top: 12px;
}

.select-search {
  width: 100%;
  position: relative;
  box-sizing: border-box;
}

.select-search *,
.select-search *::after,
.select-search *::before {
  box-sizing: inherit;
}

.select-search-dark {
  .select-search-dark__input::placeholder {
    color: #E0E0E0;
  }
}

/**
 * Value wrapper
 */
.select-search__value {
  position: relative;
  // z-index: 1;
}

.select-search__value::after {
  content: "";
  display: inline-block;
  position: absolute;
  top: calc(50% - 9px);
  right: 19px;
  width: 11px;
  height: 11px;
}

/**
 * Input
 */
.select-search__input {
  display: block;
  width: 100%;
  padding: 0.4375rem 0.75rem;
  font-size: 0.875rem;
  font-weight: 400;
  line-height: 1.4285714;
  color: var(--slate12);
  background-color: var(--base);
  background-clip: padding-box;
  border: 1px solid var(--slate7);
  -webkit-appearance: none;
  -moz-appearance: none;
  appearance: none;
  border-radius: $border-radius !important;
  transition: border-color 0.15s ease-in-out, box-shadow 0.15s ease-in-out;
}

.select-search__input::-webkit-search-decoration,
.select-search__input::-webkit-search-cancel-button,
.select-search__input::-webkit-search-results-button,
.select-search__input::-webkit-search-results-decoration {
  -webkit-appearance: none;
}

.select-search__input:not([readonly]):focus {
  cursor: initial;
}

/**
 * Options wrapper
 */
.select-search__select {
  background: #ffffff;
  box-shadow: 0 0.0625rem 0.125rem rgba(0, 0, 0, 0.15);
}

/**
 * Options
 */
.select-search__options {
  list-style: none;
}

/**
 * Option row
 */
.select-search__row:not(:first-child) {
  border-top: 1px solid #eee;
}

/**
 * Option
 */
.select-search__option,
.select-search__not-found {
  display: block;
  height: 36px;
  width: 100%;
  padding: 0 16px;
  background: var(--base);
  border: none;
  outline: none;
  font-family: "Roboto", sans-serif;
  font-size: 14px;
  text-align: left;
  cursor: pointer;
}

.select-search--multiple .select-search__option {
  height: 48px;
}

.select-search__option.is-highlighted,
.select-search__option:not(.is-selected):hover {
  background: rgba(47, 204, 139, 0.1);
}

.select-search__option.is-highlighted.is-selected,
.select-search__option.is-selected:hover {
  background: #2eb378;
  color: #ffffff;
}

.audit-log {
  .select-search__option.is-selected {
    background: $primary;
    color: $white;
  }

  .page-body {
    margin-bottom: 0px;
  }

}

/**
 * Group
 */
.select-search__group-header {
  font-size: 10px;
  text-transform: uppercase;
  background: #eee;
  padding: 8px 16px;
}

/**
 * States
 */
.select-search.is-disabled {
  opacity: 0.5;
}

.select-search.is-loading .select-search__value::after {
  background-image: url("data:image/svg+xml,%3Csvg xmlns='http://www.w3.org/2000/svg' width='50' height='50' viewBox='0 0 50 50'%3E%3Cpath fill='%232F2D37' d='M25,5A20.14,20.14,0,0,1,45,22.88a2.51,2.51,0,0,0,2.49,2.26h0A2.52,2.52,0,0,0,50,22.33a25.14,25.14,0,0,0-50,0,2.52,2.52,0,0,0,2.5,2.81h0A2.51,2.51,0,0,0,5,22.88,20.14,20.14,0,0,1,25,5Z'%3E%3CanimateTransform attributeName='transform' type='rotate' from='0 25 25' to='360 25 25' dur='0.6s' repeatCount='indefinite'/%3E%3C/path%3E%3C/svg%3E");
  background-size: 8px;
  width: 8px;
  height: 8px;
}

.select-search:not(.is-disabled) .select-search__input {
  cursor: pointer;
}

/**
 * Modifiers
 */
.select-search--multiple {
  border-radius: 3px;
  overflow: hidden;
}

.select-search:not(.is-loading):not(.select-search--multiple) .select-search__value::after {
  transform: rotate(45deg);
  border-right: 1px solid #000;
  border-bottom: 1px solid #000;
  pointer-events: none;
}

.select-search--multiple .select-search__input {
  cursor: initial;
}

.select-search--multiple .select-search__input {
  border-radius: 3px 3px 0 0;
}

.select-search--multiple:not(.select-search--search) .select-search__input {
  cursor: default;
}

.select-search:not(.select-search--multiple) .select-search__input:hover {
  border-color: #2fcc8b;
}

.select-search:not(.select-search--multiple) .select-search__select {
  position: absolute;
  z-index: 2;
  right: 0;
  left: 0;
  border-radius: 3px;
  overflow: auto;
  max-height: 360px;
}

.select-search--multiple .select-search__select {
  position: relative;
  overflow: auto;
  max-height: 260px;
  border-top: 1px solid #eee;
  border-radius: 0 0 3px 3px;
}

.select-search__not-found {
  height: auto;
  padding: 16px;
  text-align: center;
  color: #888;
}

/**
* Select Search Dark Mode
*/
.select-search-dark {
  width: 100%;
  position: relative;
  box-sizing: border-box;
}

.select-search-dark *,
.select-search-dark *::after,
.select-search-dark *::before {
  box-sizing: inherit;
}

/**
 * Value wrapper
 */
.select-search-dark__value {
  position: relative;
}

.select-search-dark__value::after {
  content: "";
  display: inline-block;
  position: absolute;
  top: calc(50% - 4px);
  right: 13px;
  width: 6px;
  height: 6px;
  filter: brightness(0) invert(1);
}

/**
 * Input
 */
.select-search-dark__input {
  display: block;
  width: 100%;
  font-size: 0.875rem;
  font-weight: 400;
  line-height: 1.4285714;
  color: #ffffff;
  background-color: #2b3547;
  background-clip: padding-box;
  border: 1px solid #232e3c;
  -webkit-appearance: none;
  -moz-appearance: none;
  appearance: none;
  border-radius: 0;
  transition: border-color 0.15s ease-in-out, box-shadow 0.15s ease-in-out;
}

.select-search-dark__input::-webkit-search-decoration,
.select-search-dark__input::-webkit-search-cancel-button,
.select-search-dark__input::-webkit-search-results-button,
.select-search-dark__input::-webkit-search-results-decoration {
  -webkit-appearance: none;
}

.select-search-dark__input:not([readonly]):focus {
  cursor: initial;
}

/**
 * Options
 */
.select-search-dark__options {
  list-style: none;
  padding: 0;
}

/**
 * Option row
 */
.select-search-dark__row:not(:first-child) {
  border-top: none;
}

/**
 * Option
 */
.select-search-dark__option,
.select-search-dark__not-found {
  display: block;
  height: 36px;
  width: 100%;
  padding: 0 16px;
  background-color: var(--base) !important;
  color: #ffffff !important;
  outline: none;
  font-family: "Roboto", sans-serif;
  font-size: 14px;
  text-align: left;
  cursor: pointer;
  border-radius: 0;

  &:hover {
    background-color: #2b3546 !important;
  }
}

.select-search-dark--multiple .select-search-dark__option {
  height: 48px;
}

/**
 * Group
 */
.select-search-dark__group-header {
  font-size: 10px;
  text-transform: uppercase;
  background: #eee;
  padding: 8px 16px;
}

/**
 * States
 */
.select-search-dark.is-disabled {
  opacity: 0.5;
}

.select-search-dark.is-loading .select-search-dark__value::after {
  background-image: url("data:image/svg+xml,%3Csvg xmlns='http://www.w3.org/2000/svg' width='50' height='50' viewBox='0 0 50 50'%3E%3Cpath fill='%232F2D37' d='M25,5A20.14,20.14,0,0,1,45,22.88a2.51,2.51,0,0,0,2.49,2.26h0A2.52,2.52,0,0,0,50,22.33a25.14,25.14,0,0,0-50,0,2.52,2.52,0,0,0,2.5,2.81h0A2.51,2.51,0,0,0,5,22.88,20.14,20.14,0,0,1,25,5Z'%3E%3CanimateTransform attributeName='transform' type='rotate' from='0 25 25' to='360 25 25' dur='0.6s' repeatCount='indefinite'/%3E%3C/path%3E%3C/svg%3E");
  background-size: 11px;
}

.select-search-dark:not(.is-disabled) .select-search-dark__input {
  cursor: pointer;
}

/**
 * Modifiers
 */
.select-search-dark--multiple {
  border-radius: 3px;
  overflow: hidden;
}

.select-search-dark:not(.is-loading):not(.select-search-dark--multiple) .select-search-dark__value::after {
  transform: rotate(45deg);
  border-right: 1px solid #000;
  border-bottom: 1px solid #000;
  pointer-events: none;
}

.select-search-dark--multiple .select-search-dark__input {
  cursor: initial;
}

.select-search-dark--multiple .select-search-dark__input {
  border-radius: 3px 3px 0 0;
}

.select-search-dark--multiple:not(.select-search-dark--search) .select-search-dark__input {
  cursor: default;
}

.select-search-dark:not(.select-search-dark--multiple) .select-search-dark__input:hover {
  border-color: #ffffff;
}

.select-search-dark:not(.select-search-dark--multiple) .select-search-dark__select {
  position: absolute;
  z-index: 2;
  right: 0;
  left: 0;
  border-radius: 3px;
  overflow: auto;
  max-height: 360px;
}

.select-search-dark--multiple .select-search-dark__select {
  position: relative;
  overflow: auto;
  max-height: 260px;
  border-top: 1px solid #eee;
  border-radius: 0 0 3px 3px;
}

.select-search-dark__not-found {
  height: auto;
  padding: 16px;
  text-align: center;
  color: #888;
}

// jet-table-footer is common class used in other components other than table
.jet-table-footer {
  .table-footer {
    width: 100%;
  }
}

.btn-primary {
  --tblr-btn-color: #{$primary-rgb};
  --tblr-btn-color-darker: #{$primary-rgb-darker};
  border-color: none;
}

.form-check-input:checked {
  background-color: var(--indigo9);
  border-color: rgba(101, 109, 119, 0.24);
}

.btn:focus,
.btn:active,
.form-check-input:focus,
.form-check-input:active,
.form-control:focus,
th:focus,
tr:focus {
  outline: none !important;
  box-shadow: none;
}

.show-password-field {
  width: fit-content;

  .form-check-input {
    cursor: pointer;
  }

  .show-password-label {
    cursor: pointer;
  }
}

.select-search__option {
  color: rgb(90, 89, 89);
}

.select-search__option.is-selected {
  background: rgba(176, 176, 176, 0.07);
  color: #4d4d4d;
}

.select-search__option.is-highlighted.is-selected,
.select-search__option.is-selected:hover {
  background: rgba(66, 153, 225, 0.1);
  color: rgb(44, 43, 43);
}

.select-search__option.is-highlighted,
.select-search__option:hover {
  background: rgba(66, 153, 225, 0.1);
}

.select-search__options {
  margin-left: -33px;
}

.select-search__option.is-highlighted,
.select-search__option:not(.is-selected):hover {
  background: rgba(66, 153, 225, 0.1);
}

.select-search:not(.select-search--multiple) .select-search__input:hover {
  border-color: rgba(66, 153, 225, 0.1);
}

.DateInput_input {
  font-weight: 300;
  font-size: 14px;
  padding: 4px 7px 2px;
  padding: 4px 7px 2px;
  width: 100px !important;
  margin-left: 10px;
}

.no-components-box {
  border: 1px dashed #3e525b;
}

.form-control-plaintext:focus-visible {
  outline: none;
  outline-width: thin;
  outline-style: solid;
  outline-color: $primary;
}

.form-control-plaintext:hover {
  outline: none;
  outline-width: thin;
  outline-style: solid;
  outline-color: rgba(66, 153, 225, 0.8);
}

.select-search__input:focus-visible {
  outline: none;
  outline-color: #4ac4d6;
}

.form-control-plaintext {
  padding: 5px;
}

.code-builder {
  border: solid 1px #dadcde;
  border-radius: 2px;
  padding-top: 4px;

  .variables-dropdown {
    position: fixed;
    right: 0;
    width: 400px;
    z-index: 200;
    border: solid 1px #dadcde;

    .group-header {
      background: #f4f6fa;
    }
  }
}

.__react_component_tooltip {
  z-index: 10000;
}

.select-search__value::after {
  top: calc(50% - 2px);
  right: 15px;
  width: 5px;
  height: 5px;
}

.progress-bar {
  background-color: rgba(66, 153, 225, 0.7);
}

.popover-header {
  background-color: #f4f6fa;
  border-bottom: 0;
}

.popover-body {
  background-color: var(--base);
  color: var(--slate12);
  border-radius: 6px;

  .form-label {
    font-size: 12px;
  }
}

/**
 * Home page app menu
 */
#popover-app-menu {
  border-radius: 4px;
  width: 150px;
  box-shadow: 0px 12px 16px -4px rgba(16, 24, 40, 0.08), 0px 4px 6px -2px rgba(16, 24, 40, 0.03);
  background: var(--base);
  color: var(--slate12);
  border: 1px solid var(--slate3);

  .popover-arrow {
    display: none;
  }

  .popover-body {
    padding: 16px 12px 0px 12px;
    color: var(--slate12);

    .field {
      font-weight: 500;
      font-size: 0.7rem;

      &__danger {
        color: var(--tomato9);
      }
    }
  }
}

.input-icon {
  .input-icon-addon {
    display: none;
  }
}

.input-icon:hover {
  .input-icon-addon {
    display: flex;
  }
}

.input-icon:focus {
  .input-icon-addon {
    display: flex;
  }
}

.sub-section {
  width: 100%;
  display: block;
}

.text-muted {
  color: #3e525b !important;
}

body {
  color: #3e525b;
}

.RichEditor-root {
  background: #ffffff;
  border: 1px solid #ddd;
  font-family: "Georgia", serif;
  font-size: 14px;
  padding: 15px;
  height: 100%;
}

.RichEditor-editor {
  border-top: 1px solid #ddd;
  cursor: text;
  font-size: 16px;
  margin-top: 10px;
}

.RichEditor-editor .public-DraftEditorPlaceholder-root,
.RichEditor-editor .public-DraftEditor-content {
  margin: 0 -15px -15px;
  padding: 15px;
}

.RichEditor-editor .public-DraftEditor-content {
  min-height: 100px;
  overflow-y: scroll;
}

.RichEditor-hidePlaceholder .public-DraftEditorPlaceholder-root {
  display: none;
}

.RichEditor-editor .RichEditor-blockquote {
  border-left: 5px solid #eee;
  color: #666;
  font-family: "Hoefler Text", "Georgia", serif;
  font-style: italic;
  margin: 16px 0;
  padding: 10px 20px;
}

.RichEditor-editor .public-DraftStyleDefault-pre {
  background-color: rgba(0, 0, 0, 0.05);
  font-family: "Inconsolata", "Menlo", "Consolas", monospace;
  font-size: 16px;
  padding: 20px;
}

.RichEditor-controls {
  font-family: "Helvetica", sans-serif;
  font-size: 14px;
  margin-bottom: 5px;
  user-select: none;
}

.dropmenu {
  position: relative;
  display: inline-block;
  margin-right: 16px;

  .dropdownbtn {
    color: #999;
    background: none;
    cursor: pointer;
    outline: none;
    border: none;
  }

  .dropdown-content {
    display: none;
    position: absolute;
    z-index: 2;
    width: 100%;
    align-items: center;
    border: 1px solid transparent;
    border-radius: 4px;
    box-shadow: 0 2px 6px 2px rgba(47, 54, 59, 0.15);

    a {
      text-decoration: none;
      width: 100%;
      position: relative;
      display: block;

      span {
        text-align: center;
        width: 100%;
        text-align: center;
        padding: 3px 0px;
      }
    }
  }
}

.dropmenu .dropdown-content a:hover {
  background-color: rgba(0, 0, 0, 0.05);
}

.dropmenu:hover {
  .dropdownbtn {
    color: #5890ff;
    background-color: rgba(0, 0, 0, 0.05);
    border-radius: 4px;
  }

  .dropdown-content {
    display: block;
  }
}

.RichEditor-styleButton {
  color: #999;
  cursor: pointer;
  margin-right: 16px;
  padding: 2px 0;
  display: inline-block;
}

.RichEditor-activeButton {
  color: #5890ff;
}

.transformation-editor {
  .CodeMirror {
    min-height: 70px;
  }
}

.chart-data-input {
  .CodeMirror {
    min-height: 370px;
    font-size: 0.8rem;
  }

  .code-hinter {
    min-height: 370px;
  }
}

.map-location-input {
  .CodeMirror {
    min-height: 120px;
    font-size: 0.8rem;
  }

  .code-hinter {
    min-height: 120px;
  }
}

.rdt {
  .form-control {
    height: 100%;
  }
}

.DateInput_input__focused {
  border-bottom: 2px solid $primary;
}

.CalendarDay__selected,
.CalendarDay__selected:active,
.CalendarDay__selected:hover {
  background: $primary;
  border: 1px double $primary;
}

.CalendarDay__selected_span {
  background: $primary;
  border: $primary;
}

.CalendarDay__selected_span:active,
.CalendarDay__selected_span:hover {
  background: $primary;
  border: 1px double $primary;
  color: #ffffff;
}

.CalendarDay__hovered_span:active,
.CalendarDay__hovered_span:hover {
  background: $primary;
  border: 1px double $primary;
  color: #ffffff;
}

.CalendarDay__hovered_span {
  background: #83b8e7;
  border: 1px double #83b8e7;
  color: #ffffff;
}

.table-responsive {
  margin-bottom: 0rem;
}

.code-hinter::-webkit-scrollbar {
  width: 0;
  height: 0;
  background: transparent;
}

.codehinter-query-editor-input {
  .CodeMirror {
    font-family: "Roboto", sans-serif;
    color: #263136;
    overflow: hidden;
    height: 50px !important;
  }

  .CodeMirror-vscrollbar {
    overflow: hidden;
  }

  .CodeMirror-focused {
    padding-top: 0;
    height: 50px;
  }

  .CodeMirror-scroll {
    position: absolute;
    top: 0;
    width: 100%;
  }
}

.field {
  .CodeMirror-scroll {
    position: static;
    top: 0;
  }

  .form-check {
    display: inline-block;
  }
}

.code-hinter {
  .form-control {
    .CodeMirror {
      font-family: "Roboto", sans-serif;
      height: 50px !important;
      max-height: 300px;
    }
  }

  .CodeMirror-vscrollbar,
  .CodeMirror-hscrollbar {
    background: transparent;
    height: 0;
    width: 0;
  }

  .CodeMirror-scroll {
    overflow: hidden !important;
    position: static;
    width: 100%;
  }
}

.CodeMirror-hints {
  font-family: "Roboto", sans-serif;
  font-size: 0.9rem;
  padding: 0px;
  z-index: $hints-z-index;

  li.CodeMirror-hint-active {
    background: $primary;
  }

  .CodeMirror-hint {
    padding: 4px;
    padding-left: 10px;
    padding-right: 10px;
  }
}

.cm-matchhighlight {
  color: #4299e1 !important;
  background: rgba(66, 153, 225, 0.1) !important;
}

.nav-tabs .nav-link {
  color: #3e525b;
  border-top-left-radius: 0px;
  border-top-right-radius: 0px;
}

.transformation-popover {
  padding: 14px;
  font-weight: 500;
  margin-bottom: 0px;
}

.transformation-editor {
  .CodeMirror {
    min-height: 220px;
  }
}

hr {
  margin: 1rem 0;
}

.query-hinter {
  min-height: 150px;
}

.codehinter-default-input {
  font-family: "Roboto", sans-serif;
  // padding: 0.0475rem 0rem !important;
  display: block;
  width: 100%;
  font-size: 0.875rem;
  font-weight: 400;
  color: var(--slate9);
  background-color: var(--base) !important;
  background-clip: padding-box;
  border: 1px solid var(--slate7);
  -webkit-appearance: none;
  -moz-appearance: none;
  appearance: none;
  border-radius: 4px;
  transition: border-color 0.15s ease-in-out, box-shadow 0.15s ease-in-out;
  height: 30px;

  .CodeMirror {
    font-family: "Roboto", sans-serif;
  }

  .CodeMirror-placeholder {
    height: inherit !important;
    position: absolute !important;
    margin-top: 3px;
  }
}

.codehinter-query-editor-input {
  font-family: "Roboto", sans-serif;
  padding: 0.1775rem 0rem;
  display: block;
  width: 100%;
  font-size: 0.875rem;
  font-weight: 400;
  color: #232e3c;
  background-color: #ffffff;
  background-clip: padding-box;
  border: 1px solid #dadcde;
  border-radius: $border-radius;
  appearance: none;
  transition: border-color 0.15s ease-in-out, box-shadow 0.15s ease-in-out;
  height: 28px !important;
}

.editor {
  .modal-dialog {
    overflow-y: initial !important
  }

  .modal-dialog-scrollable .modal-content {
    max-height: 88% !important;
  }

}


.modal-component {


  .modal-body {
    padding: 0;
  }

  .modalWidget-config-handle {
    position: relative !important;
  }
}

.draggable-box {
  .config-handle {
    top: -20px;
    position: fixed;
    max-height: 10px;
    z-index: 100;
    min-width: 108px;

    .handle-content {
      cursor: move;
      color: #ffffff;
      background: $primary;
    }

    .badge {
      font-size: 9px;
      border-bottom-left-radius: 0;
      border-bottom-right-radius: 0;

      .delete-part {
        margin-left: 10px;
        float: right;
      }

      .delete-part::before {
        height: 12px;
        display: inline-block;
        width: 2px;
        background-color: rgba(255, 255, 255, 0.8);
        opacity: 0.5;
        content: "";
        vertical-align: middle;
      }
    }
  }
}

.draggable-box-in-editor:hover {
  z-index: 3 !important;
}

.modal-content {
  .config-handle {
    position: absolute;

    .badge {
      font-size: 9px;
    }
  }
}

.config-handle {
  display: block;
}

.apps-table {
  .app-title {
    font-size: 1rem;
  }

  .row {
    --tblr-gutter-x: 0rem;
  }
}


.theme-dark .wrapper {

  .navbar .navbar-nav .active>.nav-link,
  .navbar .navbar-nav .nav-link.active,
  .navbar .navbar-nav .nav-link.show,
  .navbar .navbar-nav .show>.nav-link {
    color: rgba(255, 255, 255, 0.7);
  }
}

.home-page,
.org-users-page {

  .navbar .navbar-nav .active>.nav-link,
  .navbar .navbar-nav .nav-link.active,
  .navbar .navbar-nav .nav-link.show,
  .navbar .navbar-nav .show>.nav-link {
    color: rgba(35, 46, 60, 0.7);
  }

  .nav-item {
    font-size: 0.9rem;
  }

  img.svg-icon {
    cursor: pointer;
    padding-left: 2px;
    border-radius: 10px;
  }

  img.svg-icon:hover {
    background-color: rgba(224, 214, 214, 0.507);
  }
}


.gitsync-config-wrapper {
  margin: 0 auto;
  width: 880px;

}

.gitsync-config-page {
  box-shadow: 0px 1px 2px rgba(16, 24, 40, 0.05);
  outline: 1px solid var(--slate7);
  background: var(--base);
  width: 880px;
  margin: 0 auto;
  border-radius: 6px;
  height: calc(100vh - 150px);
  position: relative;


  .gitsync-header {
    position: absolute;
    width: 100%;
    height: 68px;
    border-bottom: 1px solid var(--slate7);
    padding: 20px 36px 20px 36px;


    .git-header-cont {
      width: 94px;
      padding: 0;
      margin-right: 5px;

      .git-header-text {
        font-family: 'IBM Plex Sans';
        font-size: 16px;
        font-weight: 500;
      }
    }

    .git-header-text {
      font-family: 'IBM Plex Sans';
      font-size: 16px;
      font-weight: 500;
    }

    .blank-col {
      padding: 0px;
    }

    .git-toggle-container {
      margin: 0px;
      padding: 0px;
      width: 40px;
      justify-content: right;
    }

    .git-toggle-label {
      margin: 0px;
      width: 233px;
      padding: 0px 0px 0px 0px;

      .main-text {
        font-size: 12px;
        font-weight: 500;
      }

      .helper-text {
        font-size: 12px;
        font-weight: 400;
      }

      .disable-text {
        color: var(--slate7);
      }

    }

    .git-disable-tag {
      border-radius: 100px;
      width: 77px;
      height: 28px;
      background-color: var(--grass3);
      padding: 4px 16px 4px 16px;
      color: var(--grass9);
      justify-content: center;
      font-size: 12px;
      margin-left: auto;
    }

  }

  .gitconfig-body {
    // height: 450px;
    position: absolute;
    overflow-y: auto;
    top: 68px;
    bottom: 88px;
    width: 100%;
<<<<<<< HEAD
    padding: 24px 300px 24px 36px;
=======
    padding: 24px 300px 14px 36px;
    
>>>>>>> 05ab4c25


    .git-url-container {
      width: 100%;
      margin: 0px;
      padding: 0px;

      .git-url-input {
        padding: 0px;
        margin: 0px;
        height: 64px;


        .label {
          padding: 0px 0px 4px 2px;
          font-size: 14px;
          font-weight: 500;

        }

        .input {
          height: 40px;
          width: 100%;
          border-radius: 6px 0px 0px 6px;
          border: 1px solid var(--slate7);
          padding: 10px 12px 10px 12px;
          background-color: unset;
          color: var(--slate12);

          &:focus {
            border: 1px solid var(--slate8);
          }

          &:read-only {
            background-color: var(--slate3);
          }
        }

        .input-alert {
          height: 40px;
          width: 100%;
          border-radius: 6px 0px 0px 6px;
          border: 1px solid var(--tomato10);
          padding: 10px 12px 10px 12px;
          background-color: unset;
          color: var(--slate12);
        }

        .disable-text {
          color: var(--slate7);
        }
      }

      .generate-button-container {
        padding: 24px 0px 0px 0px;
        height: auto;


        .generate-button {
          height: 100%;
          width: 100%;
          border-radius: 0px 6px 6px 0px;
          font-family: 'IBM Plex Sans';
          font-weight: 500;


          &:disabled {
            background-color: var(--slate3);
            color: var(--slate8);
            border: 1px solid var(--slate7);
            border-left: none !important;
          }

        }

      }



    }

<<<<<<< HEAD
    .alert-container {
      height: 52px;
      margin-top: 25px;
      border-radius: 6px;
      border: 1px solid var(--slate8);
      border-left-width: 5px;
      border-left-color: var(--tomato10);
      padding: 14px 8px 14px 8px;
      font-size: 14px;
    }

=======
    .alert-container{
        height: 52px;
        border-radius: 6px;
        border: 1px solid var(--slate8);
        border-left-width: 5px;
        border-left-color: var(--tomato10);
        padding: 14px 8px 14px 8px;
        font-size: 14px;
      }
>>>>>>> 05ab4c25


    .key-output-container {
      margin-top: 30px;
      width: 100%;
      height: 172px;
      padding: 0px;

      .ssh-key-row {
        display:flex;

      .key-type-switches-container {
        width: 127PX;
        position: relative;
        display: flex;
        padding: 0;
        position: relative;
        background: var(--slate4);
        height: 28px;
        border-radius: 6px;
        margin-left: auto;
        margin-right: 0;
        font-size: 12px;
        font-weight: 500;

        input {
          visibility: hidden;
          position: absolute;
          top: 0;
        }

        label {
          width: 50%;
          padding: 0;
          margin: auto;
          text-align: center;
          vertical-align: middle;
          cursor: pointer;
          color: var(--slate11);
      }
      .switch-wrapper {
        position: absolute;
        top: 0;
        bottom: 0;
        width: 50%;
        padding: 0.15rem;
        z-index: 3;
        transition: transform .5s cubic-bezier(.77, 0, .175, 1);
      }

    /* switch box highlighter */
      .switch {
          border-radius: 6px;
          background: var(--base);
          height: 100%;
          
          

          .div-switch {
        width: 100%;
        text-align: center;
        opacity: 0;
        margin-top:5px;
        display: block;
        color: var(--indigo10) ;
        transition: opacity .2s cubic-bezier(.77, 0, .175, 1) .125s;
        will-change: opacity;
        position: absolute;
        top: 0;
        left: 0;

        &.disable{
            color: var(--slate7) !important;
          };
      }
      }

      input:nth-of-type(1):checked~.switch-wrapper {
    transform: translateX(0%);
}

/* slide the switch box from left to right */
    input:nth-of-type(2):checked~.switch-wrapper {
    transform: translateX(100%);
}

/* toggle the switch box labels - first checkbox:checked - show first switch div */
    input:nth-of-type(1):checked~.switch-wrapper .switch div:nth-of-type(1) {
    opacity: 1;
}

/* toggle the switch box labels - second checkbox:checked - show second switch div */
  input:nth-of-type(2):checked~.switch-wrapper .switch div:nth-of-type(2) {
    opacity: 1;
}
    }

    /* switch box labels
        - default setup
        - toggle afterwards based on radio:checked status 
    */
      .label{
        padding: 5px 0px 4px 2px;
        font-size: 14px;
        font-weight: 500;

      }
    }

      .key-box {
        width: 100%;
        height: 120px;
        border-radius: 6px 6px 6px 6px;
        border: 1px solid var(--slate7);
        background-color: var(--slate3);
<<<<<<< HEAD
        padding: 0px;
        margin: 0px;

        .key-display {
          padding: 10px 12px 10px 12px;
=======
        padding: 0px ;
        margin: 5px 0 0 0;

        .spinner-center{
          display: flex;
          justify-content: center;
          align-items: center;
          margin-top: 25px;
        }

        .key-display {
          padding: 5px 12px;
>>>>>>> 05ab4c25
          word-wrap: break-word;
          overflow: auto;
          height: 100px;

          &::-webkit-scrollbar {
              width: 0;  /* Remove scrollbar width */
          }

          /* Hide scrollbar for Firefox */
          scrollbar-width: none; /* Firefox 64 and later */

          /* Hide scrollbar for Internet Explorer 10+ */
          -ms-overflow-style: none;
        }

        &:disabled {
          color: var(--slate7);
        }

        .copy-btn {
          background: none;
          padding: 0px;
          margin: 0px;
        }
      }

<<<<<<< HEAD
      .label {
        padding: 0px 0px 4px 2px;
        font-size: 14px;
        font-weight: 500;

      }
=======
      
>>>>>>> 05ab4c25
    }

    .help-text {
      font-size: 10px;
      font-weight: 400;
      color: var(--slate10);
      padding: 2px 0px 0px 0px;
    }

    .disable-text {
      color: var(--slate7);
    }

    .alert-text {
      font-size: 10px;
      font-weight: 400;
      color: var(--tomato10);
      padding: 2px 0px 0px 0px;
    }

    .open-git-container {
      width: 100%;
      height: 80px;
      padding: 10px 12px 8px 12px;
      margin: 20px 0px 0px 0px;
      border: 1px solid var(--indigo7);
      background: var(--indigo2);
      border-radius: 6px 6px 6px 6px;



      .info-btn {
        padding: 0px;
        flex: 0 0 24px;
      }

      .message {
        word-wrap: break-word;
        font-size: 12px;
      }

      .open-git-btn {
        margin-top: 5px;
        color: var(--indigo9);
        font-size: 12px;
        font-weight: 500;

        .open-icn {
          margin-right: 2px;
        }
      }
    }

    .auto-commit-toggle-cont {
      width: 100%;
      height: 80px;
      margin: 20px 0px 0px 0px;


      .toggle-main-head{
        font-size: 12px;
        font-weight: 500;
        color: var(--base-black);
      }

      .toggle-desc{
        font-size:12px ;
        font-weight: 400;
        color:#687076
      }
    }
  }

  .disable-text {
    color: var(--slate7);
  }

  .git-config-footer {
    position: absolute;
    bottom: 0;
    width: 100%;
    height: 88px;
    border-top: 1px solid var(--slate7);
    padding: 24px 32px 24px 32px;
    margin: 0px;

    .test-btn {
      justify-content: end;
      margin-left: auto;
      display: flex;
      width: 135px;
      height: 40px;
      align-items: center;
      justify-content: center;

      &:disabled {
        background-color: var(--slate3);
        color: var(--slate8);
      }

    }

    .test-btn-cont {
      padding: 0px;
      margin: 0px;
    }

    .delete-btn-cont {
      padding: 0px;
      margin: 0px;
    }

    .delete-btn {
      height: 100%;
      display: flex;
      margin-left: auto;
      margin-right: 5px;
      align-items: center;
      justify-content: center;
      background-color: transparent;
      border: 1px solid var(--tomato10);
      border-radius: 6px;

      &:disabled {
        background-color: var(--slate3);
        border: 1px solid var(--slate8);
        color: var(--slate8);
      }
    }

    .read-btn {
      padding: 10px 20px 10px 20px;
      align-content: center;
      gap: 8px;
      font-size: 14px;
      font-weight: 600;
      font-family: 'IBM Plex Sans';


      .stud-icn {
        margin-bottom: 3px;
        margin-right: 8px;
      }
    }
  }
}

.git-toggle-header-class {
  font-family: 'IBM Plex Sans';
  font-size: 16px;
  font-weight: 500;
}



.CodeMirror-placeholder {
  color: #9e9e9e !important;
  font-size: 0.7rem !important;
  // margin-top: 2px !important;
  font-size: 12px !important;
}

.CodeMirror-code {
  font-weight: 300;
}

.btn-primary {
  border-color: transparent;
}

.text-widget {
  overflow: auto;
}

.text-widget::-webkit-scrollbar {
  width: 0;
  height: 0;
  background: transparent;
}

.input-group-flat:focus-within {
  box-shadow: none;
}

.map-widget {
  .place-search-input {
    box-sizing: border-box;
    border: 1px solid transparent;
    width: 240px;
    height: 32px;
    padding: 0 12px;
    border-radius: 3px;
    box-shadow: 0 2px 6px rgba(0, 0, 0, 0.3);
    font-size: 14px;
    outline: none;
    text-overflow: ellipses;
    position: absolute;
    left: 50%;
    margin-left: -120px;
  }

  .map-center {
    position: fixed;
    z-index: 1000;
  }
}

.events-toggle-active {
  .toggle-icon {
    transform: rotate(180deg);
  }
}

.events-toggle {
  .toggle-icon {
    display: inline-block;
    margin-left: auto;
    transition: 0.3s transform;
  }

  .toggle-icon:after {
    content: "";
    display: inline-block;
    vertical-align: 0.306em;
    width: 0.46em;
    height: 0.46em;
    border-bottom: 1px solid;
    border-left: 1px solid;
    margin-right: 0.1em;
    margin-left: 0.4em;
    transform: rotate(-45deg);
  }
}

.nav-link-title {
  font-weight: 500;
  font-size: 0.9rem;
}

.navbar-nav {
  .dropdown:hover {
    .dropdown-menu {
      display: block;
    }
  }
}

.app-version-container {
  min-height: 200px;
  height: 100%;
  display: flex !important;
  flex-direction: column;
}

.app-version-content {
  flex: 1;
  overflow: auto;
}

.query-manager-header {
  .nav-item {
    border-right: solid 1px #dadcde;
    background: 0 0;
  }

  .nav-link {
    height: 39px;
  }
}

input:focus-visible {
  outline: none;
}

.navbar-expand-md.navbar-light .nav-item.active:after {
  border: 1px solid $primary;
}

.org-users-page {
  .select-search__input {
    color: #617179;
  }

  .select-search-role {
    position: absolute;
    margin-top: -1rem;
  }

  .has-focus>.select-search__select>ul {
    margin-bottom: 0;
  }

  .select-search__option.is-selected {
    background: $primary;
    color: #ffffff;
  }
}

.encrypted-icon {
  margin-bottom: 0.25rem;
}

.widget-documentation-link {
  position: fixed;
  bottom: 0;
  background: var(--indigo3);
  width: 18.75rem; // 300px
  z-index: 999;
  padding: 12px 18px;
  display: flex;
  justify-content: space-between;
  cursor: pointer;

  .widget-documentation-link-text {
    margin-left: 10px;
    font-weight: 500;
    color: var(--slate12);
  }

  &:hover {
    background: var(--indigo4);
  }

  a {
    &:hover {
      text-decoration: none;
    }
  }
}

.components-container {
  .draggable-box {
    cursor: move;
  }
}

.column-sort-row {
  border-radius: 6px;
  background-color: var(--slate3);

  .event-handler-text {
    font-size: 12px;
    line-height: 20px;
    color: var(--slate12);
    font-weight: 500;
  }

  .event-name-text {
    font-size: 12px;
    line-height: 20px;
    color: var(--slate11);
    font-weight: 400;
    border-radius: 4px;
  }

  .card-body {
    color: var(--slate12);
  }
}

.jet-button {
  &.btn-custom:hover {
    background: var(--tblr-btn-color-darker) !important;
  }
}

.editor-sidebar::-webkit-scrollbar {
  width: 0;
  height: 0;
  background: transparent;
  -ms-overflow-style: none;
}

.editor-sidebar {
  max-width: 300px;
  scrollbar-width: none;
  -ms-overflow-style: none;
}

.sketch-picker {
  position: absolute;
  left: -192px;
  top: 0px;
  border-radius: 6px !important;
  border: 1px solid var(--slate5, #E6E8EB) !important;
  background: var(--slate1, #FBFCFD) !important;
  width: 210px !important; //adjusted with padding
  box-shadow: 0px 4px 6px -2px rgba(16, 24, 40, 0.03), 0px 12px 16px -4px rgba(16, 24, 40, 0.08) !important;
  color: var(--slate12);

  .flexbox-fix:nth-child(3) {
    div:nth-child(1) {
      input {
        width: 100% !important;
      }

      label {
        color: var(--slate12) !important;
      }
    }
  }
}

.boxshadow-picker {
  .sketch-picker {
    left: -209px !important;
  }
}


.color-picker-input {
  border: solid 1px rgb(223, 223, 223);
  cursor: pointer;
}

.app-sharing-modal {

  .form-control.is-invalid,
  .was-validated .form-control:invalid {
    border-color: #ffb0b0;
  }

  .form-check-input {
    cursor: pointer;
  }
}

.widgets-list {
  --tblr-gutter-x: 0px !important;
  padding-right: 4px;
  padding-left: 3px;
}

.global-settings-width-input-container {
  position: relative;
  display: flex;
  flex: 1;

  input,
  .dropdown-max-canvas-width-type {
    border: 1px solid var(--slate7, #3A3F42);
    background: var(--slate1, #151718);
    color: var(--slate12);
    padding: 6px 10px;
  }

  input {
    border-radius: 6px 0px 0px 6px;

    &:focus {
      background-color: var(--base);
    }
  }

  .dropdown-max-canvas-width-type {
    border-radius: 0px 6px 6px 0px;
    gap: 17px;


    &:focus-visible {
      outline: none;
    }

  }
}

.input-with-icon {
  position: relative;
  display: flex;
  flex: 1;

  input {
    border-radius: 0px 6px 6px 0px !important;
    color: var(--slate12);
    background-color: var(--base);

    &:focus-visible {
      background-color: var(--base);

    }

  }

  .icon-container {
    position: absolute;
    right: 10px;
    top: calc(50% - 10px);
    z-index: 3;
  }
}

.dynamic-variable-preview {
  min-height: 20px;
  max-height: 500px;
  overflow: auto;
  line-height: 20px;
  font-size: 12px;
  margin-top: -2px;
  word-wrap: break-word;
  border-bottom-left-radius: 3px;
  border-bottom-right-radius: 3px;
  box-sizing: border-box;
  font-family: "Source Code Pro", monospace;
  word-break: break-all;

  .heading {
    font-weight: 700;
    white-space: pre;
    text-transform: capitalize;
  }
}

.user-email:hover {
  text-decoration: none;
  cursor: text;
}

.theme-dark {
  .nav-item {
    background: 0 0;
  }

  .audit-log {

    .card-footer {
      background: var(--base);
      color: var(--slate12);
    }

    .select-search__option:not(.is-selected),
    .select-search__select {
      background: #2c3547;
      color: $white;
    }

    .select-search__option.is-selected:hover,
    .select-search__option:not(.is-selected):hover,
    .select-search__option.is-selected {
      background: #1F2936;
      color: $white;
      border-radius: 0px;
    }
  }

  .navbar .navbar-nav .active>.nav-link,
  .theme-dark .navbar .navbar-nav .nav-link.active,
  .theme-dark .navbar .navbar-nav .nav-link.show,
  .theme-dark .navbar .navbar-nav .show>.nav-link {
    color: #ffffff;
  }


  .form-check-label {
    color: white;
  }

  .nav-tabs .nav-link {
    color: #c3c3c3 !important;
  }

  .card-body> :last-child {
    color: #ffffff !important;
  }

  .card .table tbody td a {
    color: inherit;
  }

  .DateInput {
    background: #1f2936;
  }

  .DateInput_input {
    background-color: #1f2936;
    color: #ffffff;
  }

  &.daterange-picker-widget {
    .DateRangePickerInput_arrow_svg {
      fill: #ffffff;
    }
  }

  .DateRangePickerInput {
    background-color: #1f2936;
  }

  .DateInput_input__focused {
    background: #1f2936;
  }

  .DateRangePickerInput__withBorder {
    border: 1px solid #1f2936;
  }

  .main .canvas-container .canvas-area {
    background: #2f3c4c;
  }


  .main .navigation-area {

    a.page-link {
      border-radius: 0;
      border: 0;
      color: white;
    }

    a.page-link:hover {
      color: white;
      background-color: #4D72FA;
    }

    a.page-link.active {
      color: white;
      background-color: #4D72FA;
    }
  }

  .rdtOpen .rdtPicker {
    color: black;
  }

  .editor .editor-sidebar .components-container .component-image-holder {
    background: hsl(200, 7.0%, 8.8%); //slate1
    border-radius: 6px;
    margin-bottom: 4px;
  }

  .nav-tabs .nav-link:hover {
    border-left-color: transparent !important;
    border-top-color: transparent !important;
    border-right-color: transparent !important;

  }

  .modal-content,
  .modal-header {
    background-color: #1f2936;

    .text-muted {
      color: var(--slate9) !important;
    }
  }

  .modal-header {
    border-bottom: 1px solid rgba(255, 255, 255, 0.09) !important;
  }

  .no-components-box {
    background-color: var(--slate4) !important;

    center {
      color: white !important;
    }
  }

  .query-list {
    .text-muted {
      color: #ffffff !important;
    }

    .mute-text {
      color: #8092AB;
    }
  }

  .editor .editor-sidebar .nav-tabs .nav-link {
    color: #ffffff;

    img {
      filter: brightness(0) invert(1);
    }
  }

  .jet-container {
    background-color: #1f2936;
  }

  .nav-tabs .nav-item.show .nav-link,
  .nav-tabs .nav-link.active {
    background-color: #2f3c4c;
  }


  .left-sidebar {
    .text-muted {
      color: #ffffff !important;
    }

    .left-sidebar-page-selector {
      .list-group {
        .list-group-item {
          border: solid #1d2a39 1px;
          color: white;
        }

        .list-group-item:hover {
          background-color: #1F2936;
        }

        .list-group-item.active {
          background-color: #1F2936;
        }
      }
    }
  }

  .app-title {
    color: var(--slate12) !important;
  }

  .RichEditor-root {
    background: #1f2936;
    border: 1px solid #2f3c4c;
  }

  .app-description {
    color: #ffffff !important;
  }

  .btn-light,
  .btn-outline-light {
    background-color: #42546a;
    --tblr-btn-color-text: #ffffff;

    img {
      filter: brightness(0) invert(1);
    }
  }

  .editor .left-sidebar .datasources-container tr {
    border-bottom: solid 1px rgba(255, 255, 255, 0.09);
  }

  .editor .left-sidebar .datasources-container .datasources-header {
    border: solid rgba(255, 255, 255, 0.09) !important;
    border-width: 0px 0px 1px 0px !important;
  }

  .query-manager-header .nav-item {
    border-right: solid 1px rgba(255, 255, 255, 0.09);

    .nav-link {
      color: #c3c3c3;
    }
  }

  .input-group-text {
    border: solid 1px rgba(255, 255, 255, 0.09) !important;
  }

  .app-users-list {
    .text-muted {
      color: #ffffff !important;
    }
  }

  .main .query-pane .data-pane .queries-container .queries-header {
    border-width: 0px 0px 1px 0px !important;

    .text-muted {
      color: #ffffff !important;
    }
  }

  .query-pane {
    border-top: 1px solid var(--slate5) !important;
  }

  .input-icon .input-icon-addon img {
    filter: invert(1);
  }

  .svg-icon {
    filter: brightness(0) invert(1);
  }

  .badge {
    .svg-icon {
      filter: brightness(1) invert(0);
    }
  }

  .alert {
    background: transparent;

    .text-muted {
      color: #ffffff !important;
    }
  }

  .home-page-content {
    .hr-text {
      color: var(--slate11) !important;
      text-transform: lowercase !important;
      font-weight: 400;
      font-size: 12px;
      line-height: 20px;
    }
  }

  .hr-text {
    color: #ffffff !important;
  }

  .skeleton-line::after {
    background-image: linear-gradient(to right,
        #121212 0,
        #121212 40%,
        #121212 80%);
  }

  .app-icon-skeleton::after {
    background-image: linear-gradient(to right,
        #566177 0,
        #5a6170 40%,
        #4c5b79 80%);
  }

  .folder-icon-skeleton::after {
    background-image: linear-gradient(to right,
        #566177 0,
        #5a6170 40%,
        #4c5b79 80%);
  }

  .select-search__input {
    color: rgb(224, 224, 224);
    background-color: #2b3547;
    border: 1px solid #2b3547;
  }

  .select-search__select {
    background: #ffffff;
    box-shadow: 0 0.0625rem 0.125rem rgba(0, 0, 0, 0.15);
  }

  .select-search__row:not(:first-child) {
    border-top: 1px solid #eee;
  }

  .select-search__option,
  .select-search__not-found {
    background: #ffffff;
  }

  .select-search__option.is-highlighted,
  .select-search__option:not(.is-selected):hover {
    background: rgba(47, 204, 139, 0.1);
  }

  .select-search__option.is-highlighted.is-selected,
  .select-search__option.is-selected:hover {
    background: #2eb378;
    color: #ffffff;
  }

  .org-users-page {

    .user-email,
    .user-type,
    .workspaces,
    .user-status {
      color: var(--slate12) !important;
    }
  }

  .org-users-page {
    .select-search__option.is-selected {
      background: $primary;
      color: #ffffff;
    }

    .select-search__option:not(.is-selected):hover {
      background: rgba(66, 153, 225, 0.1);
    }
  }

  .org-variables-page {

    .user-email,
    .user-status {
      filter: brightness(0) invert(1);
    }

    .btn-org-env {
      background: transparent;
    }
  }

  .org-variables-page {
    .select-search__option.is-selected {
      background: $primary;
      color: #ffffff;
    }

    .select-search__option:not(.is-selected):hover {
      background: rgba(66, 153, 225, 0.1);
    }
  }

  .react-json-view {
    background-color: transparent !important;
  }

  .codehinter-query-editor-input .CodeMirror {
    height: 31px !important;
  }

  .select-search:not(.is-loading):not(.select-search--multiple) .select-search__value::after {
    transform: rotate(45deg);
    border-right: 1px solid #ffffff;
    border-bottom: 1px solid #ffffff;
  }

  .app-version-name.form-select {
    border-color: $border-grey-dark;
  }

  .organization-list {
    .btn {
      background-color: #273342;
      color: #656d77;
    }
  }

  .oidc-button {
    .btn-loading:after {
      color: $white;
    }
  }

  .page-item {
    a.page-link {
      color: white;
    }
  }

  .tj-ms-count {
    background-color: #273342;
    color: $white;
  }

  .tj-ms-preview {
    color: #273342;
  }

  .tj-dashed-tooltip {
    border-color: $white;
  }
}

.main-wrapper {
  position: relative;
  min-height: 100%;
  min-width: 100%;
  background-color: white;
}

.main-wrapper.theme-dark {
  background-color: #2b394b;
}

.jet-table {
  .global-search-field {
    background: transparent;
  }
}

.jet-table-image-column {
  width: 100%;
}

.modal-backdrop.show {
  opacity: 0.74;
}

.gui-select-wrappper .select-search__input {
  height: 30px;
}

.theme-dark .input-group-text,
.theme-dark .markdown>table thead th,
.theme-dark .table thead th {
  background: #1c252f;
  color: #ffffff;
}

.sketch-picker {
  z-index: 1000;
}

.no-padding {
  padding: 0;
}

.nav-tabs {
  font-weight: 300;
}

.nav-tabs .nav-link.active {
  border: 0;
  border-bottom: 1px solid $primary;
  font-weight: 400;
}

.table-no-divider {
  td {
    border-bottom-width: 0px;
    padding-left: 0;
  }
}

.no-border {
  border: 0 !important;
}

input[type="text"] {
  outline-color: #dadcde !important;
}

.widget-header {
  text-transform: capitalize;
  color: var(--slate11, #687076);
  font-size: 12px;
  font-style: normal;
  font-weight: 500;
  line-height: 20px;
  color: var(--slate11);
}

.query-manager-events {
  max-width: 400px;
}

.validation-without-icon {
  background-image: none !important;
}

.multiselect-widget {
  label.select-item {
    width: max-content;
    min-width: 100%;

    div.item-renderer {
      align-items: center;
      line-height: 15px;

      input {
        height: 15px;
        width: 15px;
      }
    }
  }

  .rmsc .dropdown-container {
    height: 100%;
    display: flex;
    align-items: center;
    border-radius: inherit;
  }

  .rmsc {
    height: 100%;
    border-radius: inherit;
  }

  .rmsc.dark {
    --rmsc-main: $primary-light;
    --rmsc-hover: #283647;
    --rmsc-selected: #1f2936;
    --rmsc-border: #333333;
    --rmsc-gray: #555555;
    --rmsc-bg: #1f2936;
    color: #ffffff;
  }
}

/* Hide scrollbar for Chrome, Safari and Opera */
.invitation-page::-webkit-scrollbar {
  display: none;
}

/* Hide scrollbar for IE, Edge and Firefox */
.invitation-page {
  -ms-overflow-style: none;
  /* IE and Edge */
  scrollbar-width: none;
  /* Firefox */
}

.show {
  display: block;
}

.hide {
  display: none;
}

.draggable-box:focus-within {
  z-index: 2 !important;
}

.cursor-wait {
  cursor: wait;
}

.cursor-text {
  cursor: text;
}

.cursor-none {
  cursor: none;
}

.disabled {
  pointer-events: none;
  opacity: 0.4;
}

.DateRangePicker {
  padding: 1.25px 5px;
}

.datepicker-widget {
  .input-field {
    min-height: 26px;
    padding: 0;
    padding-left: 2px;
  }

  td.rdtActive,
  td.rdtActive:hover {
    background-color: $primary;
  }

  .react-datepicker__day--selected {
    background-color: $primary-light;
  }
}

.daterange-picker-widget {
  .DateInput_input {
    min-height: 24px;
    line-height: normal;
    border-bottom: 0px;
    font-size: 0.85rem;
  }

  .DateRangePicker {
    padding: 0;
  }

  .DateRangePickerInput_arrow_svg {
    height: 17px;
  }

  .DateRangePickerInput {
    overflow: hidden;
    display: flex;
    justify-content: space-around;
    align-items: center;
  }

  .DateInput_fang {
    position: fixed;
    top: 57px !important;
  }
}

.fw-400 {
  font-weight: 400;
}

.fw-500 {
  font-weight: 500;
}

.ligh-gray {
  color: #656d77;
}

.nav-item {
  background: #ffffff;
  font-size: 14px;
  font-style: normal;
  font-weight: 400;
  line-height: 22px;
  letter-spacing: -0.1px;
  text-align: left;
}

.w-min-100 {
  min-width: 100px;
}

.nav-link {
  min-width: 100px;
  justify-content: center;
}

.nav-tabs .nav-link.active {
  font-weight: 400 !important;
  color: $primary !important;
}

.empty {
  padding-top: 1.5rem !important;
}

.empty-img {
  margin-bottom: 0 !important;

  img {
    height: 220px !important;
    width: 260.83px !important;
  }
}

.empty-action {
  margin-top: 0 !important;

  a+a.btn-loading::after {
    color: $primary;
  }
}

.empty-action a {
  height: 36px;
  border-radius: 4px;
  font-style: normal;
  font-weight: normal;
  font-size: 14px;
  line-height: 20px;
}

.empty-action a:first-child {
  margin-right: 24px;
}

.empty-action a:first-child:hover {
  color: #ffffff !important;
}

.empty-import-button {
  background: #ffffff !important;
  cursor: pointer;

  &:hover {
    border-color: rgba(101, 109, 119, 0.24) !important;
  }
}

.empty-welcome-header {
  font-style: normal;
  font-weight: 500;
  font-size: 32px;
  line-height: 40px;
  margin-bottom: 16px;
  margin-top: 40px;
  color: var(--slate12);
  font-family: Inter;
}

.homepage-empty-image {
  width: 100%;
}

.empty-title {
  font-style: normal;
  font-weight: 400;
  font-size: 14px;
  line-height: 20px;
  display: flex;
  align-items: center;
  color: var(--slate11) !important;
}

// template card styles
.template-card-wrapper {
  display: flex;
  flex-direction: row;
  background: #fffffc;
  border: 1px solid #d2ddec;
  box-sizing: border-box;
  border-radius: 8px;
  width: 299px;
  height: 100px;
}

.template-action-wrapper {
  display: flex;
  flex-direction: row !important;
  font-family: Inter;
  font-style: normal;
  font-weight: 500;
  font-size: 16px;
  line-height: 19px;
  color: $primary-light;

  p {
    margin-right: 16px;
  }
}

.template-card-title {
  font-family: Inter;
  font-style: normal;
  font-weight: 600;
  font-size: 18px;
  line-height: 22px;
  display: flex;
  align-items: center;
  color: #000000;
  margin-bottom: 3px !important;
  margin-top: 20px;
}

.template-card-details {
  align-items: center;
  display: flex;
  flex-direction: column;
  justify-content: center;
}

.template-icon-wrapper {
  width: 61.44px;
  height: 60px;
  top: 685px;
  background: #d2ddec;
  border-radius: 4px;
  margin: 20px 16.36px;
}

// template style end

.calendar-widget.compact {
  .rbc-time-view-resources .rbc-time-header-content {
    min-width: auto;
  }

  .rbc-time-view-resources .rbc-day-slot {
    min-width: 50px;
  }

  .rbc-time-view-resources .rbc-header,
  .rbc-time-view-resources .rbc-day-bg {
    width: 50px;
  }
}

.calendar-widget.dont-highlight-today {
  .rbc-today {
    background-color: inherit;
  }

  .rbc-current-time-indicator {
    display: none;
  }
}

.calendar-widget {
  padding: 10px;
  background-color: white;

  .rbc-day-slot .rbc-event,
  .rbc-day-slot .rbc-background-event {
    border-left: 3px solid #26598533;
  }

  .rbc-toolbar {
    font-size: 14px;
  }

  .rbc-event {
    .rbc-event-label {
      display: none;
    }
  }

  .rbc-off-range-bg {
    background-color: #f4f6fa;
  }

  .rbc-toolbar {
    .rbc-btn-group {
      button {
        box-shadow: none;
        border-radius: 0;
        border-width: 1px;
      }
    }
  }
}

//!for calendar widget week view with compact/spacious mode border fix
.resources-week-cls .rbc-time-column:nth-last-child(7n) {
  border-left: none !important;

  .rbc-timeslot-group {
    border-left: 2.5px solid #dadcde !important;
  }
}

.resources-week-cls .rbc-allday-cell {
  border: none !important;

  .rbc-row {
    border-left: 1.5px solid #dadcde;
    border-right: 1.5px solid #dadcde;
  }
}

.resources-week-cls .rbc-time-header-cell {
  border: none !important;
}

.resources-week-cls .rbc-time-view-resources .rbc-header {
  border-left: 1.5px solid #dadcde !important;
  border-right: 1.5px solid #dadcde !important;
}

.calendar-widget.hide-view-switcher {
  .rbc-toolbar {
    .rbc-btn-group:nth-of-type(3) {
      display: none;
    }
  }
}

.calendar-widget.dark-mode {
  background-color: #1d2a39;

  .rbc-toolbar {
    button {
      color: white;
    }

    button:hover,
    button.rbc-active {
      color: black;
    }
  }

  .rbc-off-range-bg {
    background-color: #2b394b;
  }

  .rbc-selected-cell {
    background-color: #22242d;
  }

  .rbc-today {
    background-color: #5a7ca8;
  }
}

.calendar-widget.dark-mode.dont-highlight-today {
  .rbc-today {
    background-color: inherit;
  }
}

.navbar-brand-image {
  height: 1.2rem;
}

.navbar .navbar-brand:hover,
.theme-dark .navbar .navbar-brand:hover {
  opacity: 1;
}

.nav-tabs .nav-link.active {
  font-weight: 400 !important;
  margin-bottom: -1px !important;
}

.nav-tabs .nav-link {
  font-weight: 400 !important;
  margin: 0 !important;
  height: 100%;
}

.code-editor-widget {
  border-radius: 0;

  .CodeMirror {
    border-radius: 0 !important;
    margin-top: -1px !important;
  }
}

.jet-listview {
  overflow-y: overlay;
  overflow-x: hidden;
}

.jet-listview::-webkit-scrollbar-track {
  background: transparent;

}

.jet-listview::-webkit-scrollbar-thumb {
  background: transparent;

}

.code-hinter-wrapper .popup-btn {
  position: absolute;
  display: none;
  cursor: pointer;
}

.code-hinter-wrapper:hover {
  .popup-btn {
    display: block !important;
    z-index: 1;
  }
}

.popup-btn {
  cursor: pointer !important;
  display: block;
}

.preview-icons {
  margin-top: -5px;
  width: 12px;
}

.resize-modal-portal {
  z-index: 3;

  .resize-modal {
    .modal-content {
      width: 100% !important;
      height: 100%;
      background-color: var(--slate3) !important;
      border: none !important;

      .modal-body {
        width: 100% !important;
        height: calc(100% - 44px) !important;
        border: none !important;

        .editor-container {
          height: 100%;

          .CodeMirror {
            height: 100% !important;
            border: 1px solid var(--slate5, #26292B);
            border-bottom-left-radius: 6px;
            border-bottom-right-radius: 6px;
          }

          .CodeMirror-scroll,
          .CodeMirror-gutters,
          .CodeMirror {
            background-color: var(--slate3) !important;
          }
        }
      }
    }

    .portal-header {
      width: 100% !important;
      border-bottom: 1px solid var(--slate5, #26292B);
      outline: 1px solid var(--slate5, #26292B);
      background-color: var(--slate1) !important;
    }

    .resize-handle {
      cursor: move;
    }
  }
}

.modal-portal-wrapper {
  justify-content: center;
  align-items: center;
  position: fixed;
  position: absolute;
  left: 50%;
  top: 5%;

  .modal-body {
    width: 500px !important;
    height: 300px !important;
    padding: 0px !important;
  }

  transform: translate(-60%, 0%);
  height: 350px;
  width: auto;
  max-height: 500px;
  padding: 0px;

  .modal-content {
    border-radius: 5px !important;
  }

  .modal-body {
    width: 500px !important;
    height: 302px !important;
    padding: 0px !important;
    margin: 0px !important;
    margin-left: -1px !important; //fix the modal body code mirror margin

    border-top-left-radius: 0;
    border-top-right-radius: 0;
    border-bottom-left-radius: 5px;
    border-bottom-right-radius: 5px;
    border-bottom: 0.75px solid;
    border-left: 0.75px solid;
    border-right: 0.75px solid;

    @include theme-border($light-theme: true);

    &.dark-mode-border {
      @include theme-border($light-theme: false);
    }
  }

  .modal-dialog {
    margin-top: 4%;
  }

  .modal-header {
    padding: 0;
    font-size: 14px;
  }

  .editor-container {
    padding: 0px;

    .CodeMirror {
      border-radius: 0;
      margin: 0;
      width: 100% !important;
    }
  }

  .query-hinter {
    .CodeMirror-line {
      margin-left: 2rem !important;
    }

    .CodeMirror-cursors .CodeMirror-cursor {
      margin-left: 2rem !important;
    }
  }
}

.preview-block-portal {
  .bg-light {
    border-radius: 0 0 5px 5px;
    outline: 0.75px solid $light-green;
  }

  .bg-dark {
    margin-top: 1px;
    border-radius: 0 0 5px 5px;
    outline: 0.75px solid $light-green;
  }

  .dynamic-variable-preview {
    padding: 4px !important;
  }
}

.portal-header {
  display: flex;
  align-items: center;
  padding: 0.5rem 0.75rem;
  color: #656d77;
  background-color: #ffffffd9;
  background-clip: padding-box;
  border-top-left-radius: 5px !important;
  border-top-right-radius: 5px !important;
  width: 498px !important;
  outline: 0.75px solid;

  @include theme-border($light-theme: true, $outline: true);

  &.dark-mode-border {
    @include theme-border($light-theme: false, $outline: true);
  }
}

// close icon in inpector
[data-rb-event-key="close-inpector"] {
  position: absolute;
  right: -80px;
  background-color: #232e3c !important;
  width: 10% !important;
}

[data-rb-event-key="close-inpector-light"] {
  position: absolute;
  right: -80px;
  background-color: #ffffff !important;
  width: 10% !important;
}

.tabs-inspector {
  position: sticky;
  top: 0;

  .nav-item {
    width: 50%;
  }

  .nav-item:hover {
    border: 1px solid transparent;
  }

  .nav-item:not(.active) {
    border-bottom: 1px solid #e7eaef;
  }

  .nav-link.active {
    border: 1px solid transparent;
    border-bottom: 1px solid $primary;
    background: white;
  }
}

.tabs-inspector.dark {
  .nav-link.active {
    border-bottom: 1px solid $primary !important;
  }
}

.tabs-inspector {
  z-index: 2;
  background: white;

  &.dark {
    @extend .bg-dark;
  }
}

.close-icon {
  position: fixed;
  top: 84px;
  right: 3px;
  width: 60px;
  height: 22;
  border-bottom: 1px solid #e7eaef;
  display: flex;
  align-items: center;
  background-color: white;
  z-index: 2;

  .svg-wrapper {
    width: 100%;
    height: 70%;
    display: flex;
    align-items: center;
    justify-content: center;
    border-left: 1px solid #e7eaef;
    margin-left: 20px;

    .close-svg {
      cursor: pointer;
    }
  }
}

.tabs-inspector.nav-tabs {
  border: 0;
  width: 100%;
  padding: 8px 16px;
}

.bg-primary-lt {
  color: #ffffff !important;
  background: #6383db !important;
}

.tabbed-navbar .nav-item.active:after {
  margin-bottom: -0.25rem;
}

.app-name {
  width: 200px;
  margin-left: 12px;

  .form-control-plaintext {
    background-color: var(--base);
    border: none !important;
  }

  .form-control-plaintext:hover {
    outline: none;
    border: 1px solid var(--slate6) !important;
    background: var(--slate2);
  }

  .form-control-plaintext:focus {
    outline: none;
    border: 1px solid var(--indigo9) !important;
    background: var(--slate2);
  }

}

.app-name:hover {
  background: $bg-light;

  input:disabled {
    outline-style: none
  }

  &.dark {
    @extend .bg-dark;
  }
}

.nav-auto-save {
  width: 325px;
  left: 485px;
  position: absolute;
  color: #36af8b;
}

.editor-header-actions {
  display: flex;
  color: #868aa5;
  white-space: nowrap;
  font-weight: 400;
  font-size: 12px;
  letter-spacing: 0.5px;

}

.undo-button,
.redo-button {
  display: flex;
  flex-direction: row;
  justify-content: center;
  align-items: center;
  padding: 6px;
  gap: 10px;
  width: 28px;
  height: 28px;
  background: #ECEEF0;
  border-radius: 6px;
  margin-right: 5px;
  flex: none;
  order: 0;
  flex-grow: 0;
}

.theme-dark {

  .undo-button,
  .redo-button {
    background: 0;
  }
}

.app-version-menu {
  position: absolute;
  right: 220px;
  padding: 4px 8px;
  min-width: 100px;
  max-width: 300px;
}

.app-version-menu-sm {
  height: 30px;
  display: flex;
  font-size: 12px;
}

.app-version-menu .dropdown-menu {
  left: -65px;
  width: 283px;
}

.app-version-menu .released {
  color: #36af8b;
}

.app-version-menu .released-subtext {
  font-size: 12px;
  color: #36af8b;
  padding: 0 8px;
}

.app-version-menu .create-link {
  margin: auto;
  width: 50%;
  padding-left: 10px;
}

.canvas-background-holder {
  display: flex;
  min-width: 120px;
  margin: auto;
}

.canvas-background-picker {
  position: fixed;
}

/**
 * Timer Widget
 */
.timer-wrapper {
  padding: 10px;

  .counter-container {
    font-size: 3em;
    padding-bottom: 5px;
    text-align: center;
  }
}

/**
 * Search Box
 */
.search-box-wrapper {
  input {
    width: 200px;
    border-radius: 5px !important;
    color: var(--slate12);
    background-color: var(--base);
  }

  .input-icon .form-control:not(:first-child),
  .input-icon .form-select:not(:last-child) {
    padding-left: 28px !important;
  }

  input:focus {
    width: 200px;
    background-color: var(--base);
  }

  .input-icon .input-icon-addon {
    display: flex;
  }

  .input-icon .input-icon-addon.end {
    pointer-events: auto;

    .tj-common-search-input-clear-icon {
      display: flex;
      flex-direction: row;
      justify-content: center;
      align-items: center;
      padding: 4px;
      width: 20px;
      height: 20px;
      background: var(--indigo3) !important;
      border-radius: 4px;
    }

    div {
      border-radius: 12px;
      color: #ffffff;
      padding: 1px;
      cursor: pointer;

      svg {
        height: 14px;
        width: 14px;
      }
    }
  }
}

.searchbox-wrapper {
  margin-top: 0 !important;

  .search-icon {
    margin: 0.30rem
  }

  input {
    border-radius: $border-radius !important;
    padding-left: 1.75rem !important;
    border-radius: $border-radius !important;
  }
}

.fixedHeader {
  table thead {
    position: -webkit-sticky; // this is for all Safari (Desktop & iOS), not for Chrome
    position: sticky;
    top: 0;
    border-top: 0;
    z-index: 1; // any positive value, layer order is global
  }
}

/**
 * Folder List
 */
.folder-list {
  overflow-y: auto;

  .list-group-transparent .list-group-item.active {
    color: $primary;
    background-color: #edf1ff;

    .folder-ico {
      filter: invert(29%) sepia(84%) saturate(4047%) hue-rotate(215deg) brightness(98%) contrast(111%);
    }
  }

  .folder-ico.dark {
    filter: invert(1);
  }

  .list-group-item {
    padding: 0.5rem 0.75rem;
    overflow: hidden;
  }

  .list-group-item.all-apps-link {
    display: flex;
    align-items: center;
    color: var(--slate12);
    border-radius: 6px;

    &:active {
      background: var(--indigo4);
    }

    &:focus {
      box-shadow: 0px 0px 0px 4px #DFE3E6;
    }
  }

  .folder-info {
    display: contents;
    font-weight: 500 !important;
    display: flex;
    align-items: center;
    letter-spacing: -0.02em;
    text-transform: uppercase;
    color: var(--slate9);
  }

  .folder-create-btn {
    width: 28px;
    height: 28px;
    background: var(--base);
    border: 1px solid;
    border-color: var(--slate7);
    cursor: pointer;
    border-radius: 6px;
    display: flex;
    justify-content: center;
    align-items: center;
  }

  .menu-ico {
    cursor: pointer;
    border-radius: 13px;

    img {
      padding: 0px;
      height: 14px;
      width: 14px;
      vertical-align: unset;
    }
  }
}

/**
 * Home page modal
 */
.home-modal-backdrop {
  z-index: 9991;
}

.modal-content.home-modal-component {
  border-radius: 8px;
  overflow: hidden;
  background-color: var(--base);
  color: var(--slate12);
  box-shadow: 0px 12px 16px -4px rgba(16, 24, 40, 0.08), 0px 4px 6px -2px rgba(16, 24, 40, 0.03);

  .modal-header {
    border-bottom: 1px solid var(--slate5) !important;
  }

  .modal-header,
  .modal-body {
    padding: 16px 28px;
    background: var(--base);
  }

  .modal-title {
    font-size: 16px;
    font-weight: 500;
  }

  input:not([type=checkbox]) {
    border-radius: 5px !important;
    background: var(--base);
    color: var(--slate12);
  }

  .modal-main {
    padding-bottom: 32px;
  }

  .modal-footer-btn {
    justify-content: end;

    button {
      margin-left: 16px;
    }
  }
}

.home-modal-component-editor.dark {

  .modal-header,
  .modal-body {
    background-color: #232e3c;
    color: #fff;
  }

  .form-control {
    color: #fff;
    background-color: #232e3c !important;
  }

  .btn-close {
    filter: brightness(0) invert(1);
  }
}

.modal-content.home-modal-component.dark-theme {
  .btn-close {
    filter: brightness(0) invert(1);
  }
}

.home-modal-component {
  .btn-close {
    opacity: 1 !important;
  }
}

.modal-content.home-modal-component.dark {
  background-color: $bg-dark-light !important;
  color: $white !important;

  .modal-title {
    color: $white !important;
  }

  .tj-version-wrap-sub-footer {
    background-color: $bg-dark-light !important;
    border-top: 1px solid #3A3F42 !important;


    p {
      color: $white !important;
    }
  }


  .current-version-wrap,
  .other-version-wrap {
    background: transparent !important;
  }

  .modal-header {
    background-color: $bg-dark-light !important;
    color: $white !important;
    border-bottom: 2px solid #3A3F42 !important;
  }

  .btn-close {
    filter: brightness(0) invert(1);
  }

  .form-control {
    border-color: $border-grey-dark !important;
    color: inherit;
  }

  input {
    background-color: $bg-dark-light !important;
  }

  .form-select {
    background-color: $bg-dark !important;
    color: $white !important;
    border-color: $border-grey-dark !important;
  }

  .text-muted {
    color: $white !important;
  }
}

.radio-img {
  input {
    display: none;
  }

  .action-icon {
    width: 28px;
    height: 28px;
    background-position: center center;
    border-radius: 4px;
    display: flex;
    align-items: center;
    justify-content: center;
  }

  .action-icon {
    cursor: pointer;
    border: 1px solid $light-gray;
  }

  .action-icon:hover {
    background-color: #d2ddec;
  }

  input:checked+.action-icon {
    border-color: $primary;
    background-color: #7a95fb;
  }

  .tooltiptext {
    visibility: hidden;
    font-size: 12px;
    background-color: $black;
    color: #ffffff;
    text-align: center;
    padding: 5px 10px;
    position: absolute;
    border-radius: 15px;
    margin-top: 2px;
    z-index: 1;
    margin-left: -10px;
  }

  .tooltiptext::after {
    content: "";
    position: absolute;
    bottom: 100%;
    left: 50%;
    margin-left: -5px;
    border-width: 5px;
    border-style: solid;
    border-color: transparent transparent black transparent;
  }

  .action-icon:hover+.tooltiptext {
    visibility: visible;
  }

  input:checked+.action-icon:hover {
    background-color: #3650af;
  }
}

.icon-change-modal {
  ul {
    list-style-type: none;
    margin: 0 auto;
    text-align: center;
    display: grid;
    grid-template-columns: 1fr 1fr 1fr 1fr;

    li {
      float: left;
      border: 2px solid #8991a0;
      border-radius: 1.75px;
      cursor: pointer;

      img {
        width: 22px;
        height: 22px;
        filter: invert(59%) sepia(27%) saturate(160%) hue-rotate(181deg) brightness(91%) contrast(95%);
      }
    }

    li.selected {
      border: 2px solid $primary;

      img {
        filter: invert(27%) sepia(84%) saturate(5230%) hue-rotate(212deg) brightness(102%) contrast(100%);
      }
    }
  }
}

/**
 * Spinner Widget
 */
.spinner-container {
  display: flex;
  justify-content: center;
  align-items: center;
}

.animation-fade {
  animation-name: fade;
  animation-duration: 0.3s;
  animation-timing-function: ease-in;
}

@keyframes fade {
  0% {
    opacity: 0;
  }

  100% {
    opacity: 1;
  }
}

/**
 * Query panel
 */
.query-btn {
  cursor: pointer;
  height: 24px;
  width: 24px;
  padding: 0;
}

.query-btn.dark {
  filter: brightness(0) invert(1);
}

.button-family-secondary {
  @include button-outline($light-theme: true);
  height: 32px;
  width: 112px;
}

.button-family-secondary.dark {
  @include button-outline($light-theme: false);
}

// ** Query Panel: REST API Tabs **
.group-header {
  background: #d2ddec;
  border-radius: 4px;
  height: 28px !important;

  span {
    display: flex;
    justify-content: left;
    align-items: center;
  }
}

.raw-container.dark {
  background: #272822;
  padding: 5px;
}

// **Alert component**
.alert-component {
  border: 1px solid rgba(101, 109, 119, 0.16);
  background: var(--base);
  border-radius: 6px;

  a {
    color: $primary;
  }
}

.theme-dark .alert-component {
  background: var(--slate2) !important;
  border-color: var(--slate4) !important;

  a {
    color: $primary;
  }
}



.codehinter-plugins.code-hinter {
  @extend .codehinter-default-input;

  .popup-btn {
    margin-top: 0.65rem !important;
  }

  .CodeMirror-placeholder,
  .CodeMirror pre.CodeMirror-line {
    height: 21px !important;
    position: absolute !important;
    margin-top: 3px !important;
  }

  .CodeMirror-cursor {
    height: inherit !important;
  }

  .CodeMirror-lines {
    height: 32px !important;
    padding: 7px 0px !important;
  }
}

//*button loading with spinner with primary color*//
.button-loading {
  position: relative;
  color: transparent !important;
  text-shadow: none !important;
  pointer-events: none;

  &:after {
    content: "";
    display: inline-block;
    vertical-align: text-bottom;
    border: 1.5px solid currentColor;
    border-right-color: transparent;
    border-radius: 50%;
    color: $primary;
    position: absolute;
    width: 12px;
    height: 12px;
    animation: spinner-border 0.75s linear infinite;
  }
}

.query-icon.dark {
  filter: brightness(0) invert(1);
}

//Rest-API Tab Panes
.tab-pane-body {
  margin-left: -2.5% !important;
}

//CodeMirror padding
.CodeMirror pre.CodeMirror-line,
.CodeMirror pre.CodeMirror-line-like {
  padding: 0 10px !important;
}

.comment-notification-nav-item {
  background: transparent;
  border: 0;
  font-size: 12px;
  font-weight: 500;
  opacity: 0.6;
  height: 28px;
  border-radius: 6px;
}

// comment styles ::override
.editor-sidebar {
  .nav-tabs .nav-link.active {
    background-color: transparent !important;
  }

  .inspector-nav-item {
    background: transparent;
    border: 0;
    font-size: 12px;
    font-weight: 500;
    opacity: 0.6;
    height: 28px;
    border-radius: 6px;
  }

  .inspector-component-title-input-holder {
    padding: 4px 12px;
    margin: 0;
    display: flex;
    align-items: center;
    height: 36px;
  }
}

.comment-card-wrapper {
  border-top: 0.5px solid var(--slate5) !important;
  margin-top: -1px !important;

  .card {
    background-color: var(--base);
  }
}

div#driver-highlighted-element-stage,
div#driver-page-overlay {
  background: transparent !important;
  outline: 5000px solid rgba(0, 0, 0, 0.75);
}

.dark-theme-walkthrough#driver-popover-item {
  background-color: $bg-dark-light !important;
  border-color: rgba(101, 109, 119, 0.16) !important;

  .driver-popover-title {
    color: var(--slate12) !important;
  }

  .driver-popover-tip {
    border-color: transparent transparent transparent $bg-dark-light !important;
  }

  .driver-popover-description {
    color: #d9dcde !important;
  }

  .driver-popover-footer .driver-close-btn {
    color: #ffffff !important;
    text-shadow: none !important;
  }

  .driver-prev-btn,
  .driver-next-btn {
    text-shadow: none !important;
  }
}

#driver-popover-item {
  padding: 20px !important;

  .driver-prev-btn,
  .driver-next-btn,
  .driver-close-btn {
    border: none !important;
    background: none !important;
    padding-left: 0 !important;
    font-size: 14px !important;
  }

  .driver-next-btn,
  .driver-prev-btn {
    color: $primary !important;
  }

  .driver-disabled {
    color: $primary;
    opacity: 0.5;
  }

  .driver-popover-footer {
    margin-top: 20px !important;
  }
}

.pointer-events-none {
  pointer-events: none;
}

.popover.popover-dark-themed {
  background-color: $bg-dark-light;
  border-color: rgba(101, 109, 119, 0.16);


  .popover-body {
    color: #d9dcde !important;
  }

  .popover-header {
    background-color: var(--slate2);
    color: var(--slate11);
    border-bottom-color: var
  }
}

.toast-dark-mode {
  .btn-close {
    filter: brightness(0) invert(1);
  }
}

.editor .editor-sidebar .inspector .inspector-edit-widget-name {
  padding: 4px 8px;
  color: var(--slate12);
  border: 1px solid transparent;
  border-radius: 6px;
  background-color: var(--base);

  &:hover {
    background-color: var(--slate4);
    border: 1px solid var(--slate7);
  }

  &:focus {
    border: 1px solid var(--indigo9) !important;
    background-color: var(--indigo2);
    box-shadow: 0px 0px 0px 1px #C6D4F9;
  }
}

.tablr-gutter-x-0 {
  --tblr-gutter-x: 0 !important;
}

.widget-button>.btn-loading:after {
  border: 1px solid var(--loader-color);
  border-right-color: transparent;
}

.flip-dropdown-help-text {
  padding: 10px 5px 0 0;
  float: left;
  font-size: 14px;
  color: $light-gray;
}

.custom_fc_frame {
  left: 40px !important;
}

.dynamic-form-row {
  margin-top: 20px !important;
  margin-bottom: 20px !important;
}

#transformation-popover-container {
  margin-bottom: -2px !important;
}

.canvas-codehinter-container {
  display: flex;
  flex-direction: row;
  width: 158px;
}

.hinter-canvas-input {
  display: flex;
  width: 120px;
  height: auto !important;
  margin-top: 1px;

  .canvas-hinter-wrap {
    width: 126x;
    border: 1px solid var(--slate7);
  }
}

.hinter-canvas-input {
  display: flex;
  padding: 4px;
  margin-top: 1px;

  .CodeMirror-sizer {
    border-right-width: 1px !important;
  }

  .cm-propert {
    color: #ffffff !important;
  }
}

.canvas-codehinter-container {
  .code-hinter-col {
    margin-bottom: 1px !important;
    width: 136px;
    height: auto !important;
  }
}

.fx-canvas {
  background: var(--slate4);
  padding: 0px;
  display: flex;
  height: 32px;
  width: 32px;
  border: solid 1px rgba(255, 255, 255, 0.09) !important;
  border-radius: 4px;
  justify-content: center;
  font-weight: 400;
  align-items: center;

  div {
    background: var(--slate4) !important;
    display: flex;
    justify-content: center;
    align-items: center;
    height: 30px;
    padding: 0px;
  }
}

.org-name {
  color: var(--slate12) !important;
  font-size: 12px;
}

.issued-license {
  background: var(--indigo9);
  color: var(--indigo1);
  border-radius: 17px;
  padding: 5px;
  font-size: 10px;
  padding: 1px 8px;
  margin-left: auto;
  text-transform: capitalize;
}


.organization-list {
  margin-top: 4px;

  .btn {
    border: 0px;
  }

  .dropdown-toggle div {
    max-width: 200px;
    text-overflow: ellipsis;
    overflow: hidden;
  }

  .org-name {
    text-overflow: ellipsis;
    overflow: hidden;
    white-space: nowrap;
    width: 100%;
    font-weight: bold;
  }

  .org-actions div {
    color: $primary;
    cursor: pointer;
    font-size: 12px;
  }

  .dropdown-menu {
    min-width: 14rem;
  }

  .org-avatar {
    display: block;
  }

  .org-avatar:hover {
    .avatar {
      background: #fcfcfc no-repeat center/cover;
    }

    .arrow-container {
      svg {
        filter: invert(35%) sepia(17%) saturate(238%) hue-rotate(153deg) brightness(94%) contrast(89%);
      }
    }
  }

  .arrow-container {
    padding: 5px 0px;
  }

  .arrow-container {
    svg {
      cursor: pointer;
      height: 30px;
      width: 30px;
      padding: 0px 0px;
      filter: invert(50%) sepia(13%) saturate(208%) hue-rotate(153deg) brightness(99%) contrast(86%);
    }
  }

  .org-edit {
    span {
      color: $primary;
      cursor: pointer;
      font-size: 10px;
    }
  }

  .organization-switchlist {
    .back-btn {
      font-size: 12px;
      padding: 2px 0px;
      cursor: pointer;
    }

    .back-ico {
      cursor: pointer;

      svg {
        height: 20px;
        width: 20px;
        filter: invert(84%) sepia(13%) saturate(11%) hue-rotate(352deg) brightness(90%) contrast(91%);
      }
    }

    .dd-item-padding {
      padding: 0.5rem 0.75rem 0rem 0.75rem;
    }

    .search-box {
      margin-top: 10px;
    }

    .org-list {
      max-height: 60vh;
      overflow: auto;
    }

    .tick-ico {
      filter: invert(50%) sepia(13%) saturate(208%) hue-rotate(153deg) brightness(99%) contrast(86%);
    }

    .org-list-item {
      cursor: pointer;
    }

    .org-list-item:hover {
      .avatar {
        background: #fcfcfc no-repeat center/cover;
      }

      .tick-ico {
        filter: invert(35%) sepia(17%) saturate(238%) hue-rotate(153deg) brightness(94%) contrast(89%);
      }
    }
  }
}

.sso-button-footer-wrap {
  display: flex !important;
  justify-content: center;
  width: 100%;
}

.tj-icon {
  cursor: pointer;
}

#login-url,
#redirect-url {
  margin-bottom: 0px !important;
}

.git-encripted-label {
  color: var(--green9);
}

.card-header {
  border-bottom: 1px solid var(--slate5) !important;
}

.manage-sso-container {
  position: relative;
}

.sso-card-wrapper {
  background: var(--base);
  min-height: 100%;
  height: calc(100vh - 156px) !important;

  display: grid;
  grid-template-rows: auto 1fr auto;

  .card-header {
    border-bottom: 1px solid var(--slate5) !important;
  }

  .form-control {
    background: var(--base);
  }

  .sso-card-footer {
    display: flex;
    flex-direction: row;
    justify-content: flex-end;
    align-items: center;
    padding: 24px 32px;
    gap: 8px;
    width: 660px;
    height: 88px;
    border-top: 1px solid var(--slate5) !important;
    background: var(--base);
    margin-top: 0px !important;
  }
}

// Left Menu
.left-menu {
  background: var(--base);

  .tj-list-item {
    gap: 40px;
    width: 187px;
    height: 32px;
    white-space: nowrap;
    overflow: hidden;
    text-overflow: ellipsis;
  }

  .folder-list-selected {
    background-color: var(--indigo4);
  }

  ul {
    margin: 0px;
    padding: 0px;

    li {
      float: left;
      list-style: none;
      width: 100%;
      padding: 6px 8px;
      border-radius: 6px;
      cursor: pointer;
      margin: 3px 0px;
      color: var(--base-black) !important;
    }

    li.active {
      background-color: $primary;
      color: #ffffff;
    }

    li:not(.active):hover {
      background: var(--slate4);
      border-radius: 6px;
    }
  }
}

.enabled-tag {
  padding: 4px 16px;
  gap: 10px;
  width: 77px;
  height: 28px;
  background: var(--grass3);
  border-radius: 100px;
  color: var(--grass9);
  font-weight: 500;
}

.disabled-tag {
  padding: 4px 16px;
  gap: 10px;
  color: var(--tomato9);
  width: 81px;
  height: 28px;
  background: var(--tomato3);
  border-radius: 100px;
  font-weight: 500;
}

.manage-sso {
  .title-with-toggle {
    width: 100%;
    font-weight: 500;

    .card-title {
      color: var(--slate12) !important;
      font-weight: 500;
    }

    .form-check-input {
      width: 28px;
      height: 16px;
    }

    input[type="checkbox"] {
      /* Double-sized Checkboxes */
      -ms-transform: scale(1.5);
      /* IE */
      -moz-transform: scale(1.5);
      /* FF */
      -webkit-transform: scale(1.5);
      /* Safari and Chrome */
      -o-transform: scale(1.5);
      /* Opera */
      transform: scale(1.5);
      margin-top: 5px;
    }
  }
}

.help-text {
  overflow: auto;

  div {
    color: var(--slate11);
    font-style: normal;
    font-weight: 400;
    font-size: 12px;
    line-height: 20px;
  }
}


.org-invite-or {
  padding: 1rem 0rem;

  h2 {
    width: 100%;
    text-align: center;
    border-bottom: 1px solid #000;
    line-height: 0.1em;
    margin: 10px 0 20px;
  }

  h2 span {
    background: #ffffff;
    padding: 0 10px;
  }
}

.theme-dark .json-tree-container {
  .json-tree-node-icon {
    svg {
      filter: invert(89%) sepia(2%) saturate(127%) hue-rotate(175deg) brightness(99%) contrast(96%);
    }
  }

  .json-tree-svg-icon.component-icon {
    filter: brightness(0) invert(1);
  }

  .node-key-outline {
    height: 1rem !important;
    border: 1px solid transparent !important;
    color: #ccd4df;
  }

  .selected-node {
    border-color: $primary-light !important;
  }

  .json-tree-icon-container .selected-node>svg:first-child {
    filter: invert(65%) sepia(62%) saturate(4331%) hue-rotate(204deg) brightness(106%) contrast(97%);
  }

  .node-length-color {
    color: #b8c7fd;
  }

  .node-type {
    color: #8a96a6;
  }

  .group-border {
    border-color: rgb(97, 101, 111);
  }

  .action-icons-group {

    img,
    svg {
      filter: invert(89%) sepia(2%) saturate(127%) hue-rotate(175deg) brightness(99%) contrast(96%);
    }
  }

  .hovered-node.node-key.badge {
    color: #8092ab !important;
    border-color: #8092ab !important;
  }
}

.json-tree-container {
  .json-tree-svg-icon.component-icon {
    height: 16px;
    width: 16px;
  }

  .json-tree-icon-container {
    max-width: 20px;
    margin-right: 6px;
    font-family: 'IBM Plex Sans';
  }

  .node-type {
    color: var(--slate11);
    padding-top: 2px;
  }

  .json-tree-valuetype {
    font-size: 10px;
    padding-top: 2px;
  }

  .node-length-color {
    color: var(--indigo10);
    padding-top: 3px;
  }

  .json-tree-node-value {
    font-size: 11px;
  }

  .json-tree-node-string {
    color: var(--orange9);
  }

  .json-tree-node-boolean {
    color: var(--green9);
  }

  .json-tree-node-number {
    color: var(--orange9);
  }

  .json-tree-node-null {
    color: red;
  }

  .json-tree-node-date {
    color: rgb(98, 107, 103);
  }

  .group-border {
    border-left: 0.5px solid #dadcde;
    margin-top: 16px;
    margin-left: -12px;
  }

  .selected-node {
    border-color: $primary-light !important;
  }

  .selected-node .group-object-container .badge {
    font-weight: 400 !important;
    height: 1rem !important;
  }

  .group-object-container {
    margin-left: 0.72rem;
    margin-top: -16px;
  }

  .json-node-element {
    cursor: pointer;
  }

  .hide-show-icon {
    cursor: pointer;
    margin-left: 1rem;

    &:hover {
      color: $primary;
    }
  }


  .action-icons-group {
    cursor: pointer;
  }

  .hovered-node {
    font-weight: 400 !important;
    height: 1rem !important;
    color: #8092ab;
  }

  .node-key {
    font-weight: 400 !important;
    margin-left: -0.25rem !important;
    justify-content: start !important;
    min-width: fit-content !important;
  }

  .node-key-outline {
    height: 1rem !important;
    border: 1px solid transparent !important;
    color: var(--slate12);
  }
}

.popover-more-actions {
  font-weight: 400 !important;

  &:hover {
    background: #d2ddec !important;
  }
}

.popover-dark-themed .popover-more-actions {
  color: #ccd4df;

  &:hover {
    background-color: #324156 !important;
  }
}

#json-tree-popover {
  padding: 0.25rem !important;
}

// Font sizes
.fs-9 {
  font-size: 9px !important;
}

.fs-10 {
  font-size: 10px !important;
}

.fs-12 {
  font-size: 12px !important;
}

.realtime-avatars {
  padding: 0px;
  margin-left: 8px;
}

.widget-style-field-header {
  font-family: "Inter";
  font-style: normal;
  font-weight: 500;
  font-size: 12px;
  line-height: 20px;
  color: #61656c;
}

.maintenance_container {
  width: 100%;
  height: 100vh;
  display: flex;
  justify-content: center;
  align-items: center;

  .card {
    .card-body {
      display: flex;
      height: 200px !important;
      align-items: center;
    }
  }
}

.list-timeline:not(.list-timeline-simple) .list-timeline-time {
  top: auto;
}

.widget-buttongroup {
  display: flex;
  flex-direction: column;
  justify-content: left;
  overflow: hidden !important;
}

.group-button {
  margin: 0px 10px 10px 0px;
  line-height: 1.499;
  font-weight: 400;
  white-space: nowrap;
  text-align: center;
  cursor: pointer;
  padding: 0 15px;
  font-size: 12px;
  border-radius: 4px;
  color: rgba(0, 0, 0, .65);
  background-color: #ffffff;
  border: 1px solid #d9d9d9;
  min-width: 40px;
  width: auto !important;
  height: 30px,
}

.widget-buttongroup-label {
  font-weight: 600;
  margin-right: 10px;
  color: #3e525b;
}

.editor-actions {
  border-bottom: 1px solid #eee;
  padding: 5px;
  display: flex;
  justify-content: end;
}

.autosave-indicator {
  color: var(--slate10, #7E868C);
}


.zoom-buttons {
  width: 20px !important;
  height: 25px !important;
  margin-left: 2px;

  span {
    transform: rotate(60deg);
  }
}

.zoom-button-wrapper {
  position: fixed;
  right: 0px;
  bottom: 5px;
}

.zoom-buttons {
  opacity: 0;
  visibility: hidden;
}

.image-widget-wrapper:hover button {
  opacity: 1 !important;
  visibility: visible;
}

.pdf-page-controls {
  background: white;
  border-radius: 4px;

  button {
    width: 36px;
    height: 36px;
    background: white;
    border: 0;
    font-size: 1.2em;
    border-radius: 4px;

    &:first-child {
      border-top-right-radius: 0;
      border-bottom-right-radius: 0;
    }

    &:last-child {
      border-top-left-radius: 0;
      border-bottom-left-radius: 0;
    }

    &:hover {
      background-color: #e6e6e6;
    }
  }

  span {
    font-family: inherit;
    font-size: 1em;
    padding: 0 0.5em;
    color: #000;
  }
}

//download button in pdf widget
.download-icon-outer-wrapper:hover {
  background-color: #e6e6e6 !important
}

.pdf-document {
  canvas {
    margin: 0px auto;
  }

  &:hover {
    .pdf-page-controls {
      opacity: 1;
    }
  }
}

.org-variables-page {
  .btn-org-env {
    width: 36px;
  }

  .encryption-input {
    width: fit-content;
  }

  .no-vars-text {
    display: block;
    text-align: center;
    margin-top: 100px;
  }
}

.org-constant-page {
  .card-footer {
    background: var(--base);
    color: var(--slate12);
  }
}

.tj-input-error-state {
  border: 1px solid var(--tomato9) !important;
}



.tj-input-element {
  gap: 16px;
  background: var(--base);
  border: 1px solid var(--slate7);
  border-radius: 6px;
  margin-bottom: 4px;
  display: block;
  width: 100%;
  padding: .4375rem .75rem;
  font-size: .875rem;
  font-weight: 400;
  line-height: 1.4285714;
  color: var(--slate12);
  background-clip: padding-box;
  -webkit-appearance: none;
  -moz-appearance: none;
  appearance: none;
  transition: border-color .15s ease-in-out, box-shadow .15s ease-in-out;

  &:hover {
    background: var(--slate1);
    border: 1px solid var(--slate8);
    -webkit-box-shadow: none;
    box-shadow: none;
    outline: none;
  }

  &:focus-visible {
    background: var(--slate1);
    border: 1px solid var(--slate8);
    outline: none;
  }

  &:active {
    background: var(--indigo2);
    border: 1px solid var(--indigo9);
    box-shadow: none;
  }

  &:disabled {
    background: var(--slate3);
    border: 1px solid var(--slate8);
    color: var(--slate9);
    cursor: not-allowed;
  }
}


//Kanban board
.kanban-container.dark-themed {
  background-color: $bg-dark-light !important;

  .kanban-column {
    .card-header {
      background-color: #324156 !important;
    }
  }
}

.kanban-container {
  background-color: #fefefe;

  .kanban-column {
    background-color: #f4f4f4;
    padding: 0 !important;
    height: fit-content !important;

    .card-body {
      &:hover {
        overflow-y: auto !important;

        &::-webkit-scrollbar {
          width: 0 !important;
          height: 0 !important;
        }
      }
    }

    .card-header {
      background-color: #fefefe;

      .badge {
        font-size: 12px !important;
      }
    }

    .card-body .dnd-card {
      border-radius: 5px !important;
    }

    .dnd-card.card {
      height: 52px !important;
      padding: 5px !important;
    }

    .dnd-card.card.card-dark {
      background-color: $bg-dark !important;
    }
  }

  .kanban-board-add-group {
    justify-content: center;
    align-items: center;
    cursor: pointer;
    color: rgba(0, 0, 0, 0.5);
    background-color: transparent;
    border-style: dashed;
    border-color: rgba(0, 0, 0, 0.08);
    display: flex;
    flex-direction: column;
    grid-auto-rows: max-content;
    overflow: hidden;
    box-sizing: border-box;
    appearance: none;
    outline: none;
    margin: 10px;
    border-radius: 5px;
    min-width: 350px;
    height: 200px;
    font-size: 1em;
  }

  .add-card-btn {
    font-size: 1em;
    font-weight: 400;
    color: #3e525b;
    border-radius: 5px;
    padding: 5px;
    margin: 5px;
    background-color: transparent;
    border-style: dashed;
    border-color: rgba(0, 0, 0, 0.08);
    cursor: pointer;
    transition: all 0.2s ease-in-out;

    &:hover {
      background-color: #e6e6e6;
    }
  }
}

.cursor-pointer {
  cursor: pointer;
}

.cursor-text {
  cursor: text;
}

.cursor-not-allowed {
  cursor: none;
}

.bade-component {
  display: inline-flex;
  justify-content: center;
  align-items: center;
  overflow: hidden;
  user-select: none;
  padding: calc(0.25rem - 1px) 0.25rem;
  height: 1.25rem;
  border: 1px solid transparent;
  min-width: 1.25rem;
  font-weight: 600;
  font-size: .625rem;
  letter-spacing: .04em;
  text-transform: uppercase;
  vertical-align: bottom;
  border-radius: 4px;
}

// sso-helper-page
.sso-helper-container {
  width: 60vw;
  padding: 30px;
  box-shadow: rgba(0, 0, 0, 0.16) 0px 1px 4px;
  margin: 0 auto;
}

.sso-copy {
  margin-left: 10px;
  cursor: pointer;
}

#git-url,
#google-url {
  color: $primary;
  margin-left: 4px;
  word-break: break-all;
}

@media only screen and (max-width: 768px) {
  .sso-helper-container {
    width: 96vw;
    padding: 20px;
  }
}

.sso-helper-doc {
  line-height: 24px;
}

.sso-content-wrapper {
  margin: 0 auto;
  display: flex;
  flex-direction: column;
  align-items: self-start;
  padding: 20px;
  box-shadow: rgba(0, 0, 0, 0.02) 0px 1px 3px 0px, rgba(27, 31, 35, 0.15) 0px 0px 0px 1px;
  border-radius: 4px;
}

.workspace-status {
  display: flex;
  font-weight: 800;
  margin-bottom: 6px;
}

.sso-type {
  font-weight: 600;
  margin-bottom: 4px !important;
  display: flex;

  span {
    margin-right: 10px;
  }

  a {
    margin-left: 6px;

  }
}

.gg-album {
  box-sizing: border-box;
  position: relative;
  display: block;
  width: 18px;
  height: 18px;
  transform: scale(var(--ggs, 1));
  border-left: 7px solid transparent;
  border-right: 3px solid transparent;
  border-bottom: 8px solid transparent;
  box-shadow: 0 0 0 2px,
    inset 6px 4px 0 -4px,
    inset -6px 4px 0 -4px;
  border-radius: 3px
}

.gg-album::after,
.gg-album::before {
  content: "";
  display: block;
  box-sizing: border-box;
  position: absolute;
  width: 2px;
  height: 5px;
  background: currentColor;
  transform: rotate(46deg);
  top: 5px;
  right: 4px
}

.gg-album::after {
  transform: rotate(-46deg);
  right: 2px
}

.sso-helper-header {
  display: flex;
  align-items: center;

  span {
    margin-right: 10px;
  }
}

// sso end

// steps-widget
a.step-item-disabled {
  text-decoration: none;
}

.steps {
  overflow: hidden;
  margin: 0rem !important;
}

.step-item.active~.step-item:after,
.step-item.active~.step-item:before {
  background: #f3f5f5 !important;
}

.step-item.active:before {
  background: #ffffff !important;
}

.steps .step-item.active:before {
  border-color: #b4b2b2 !important;
}

.steps-item {
  color: var(--textColor) !important;
}

.step-item:before {
  background: var(--bgColor) !important;
  // remaining code
}

.step-item:after {
  background: var(--bgColor) !important;
}

.step-item.active~.step-item {
  color: var(--textColor) !important;
  ;
}

.notification-center-badge {

  margin-top: 0px;
  margin-left: 10px;
  margin-bottom: 15px;
  position: absolute;
  right: 6px;
}

.notification-center {
  max-height: 500px;
  overflow: auto;
  margin-left: 11px !important;

  .empty {
    padding: 0 !important;

    .empty-img {
      font-size: 2.5em;
    }
  }

  .card {
    min-width: 400px;
    background: var(--base);
    color: var(--slate12);
    box-shadow: 0px 12px 16px -4px rgba(16, 24, 40, 0.08), 0px 4px 6px -2px rgba(16, 24, 40, 0.03);
  }

  .card-footer {
    background: var(--base);
    color: var(--slate12);
  }

  .spinner {
    min-height: 220px;
  }
}

// profile-settings css
.confirm-input {
  padding-right: 8px !important;
}

.user-group-actions {
  display: flex;
  gap: 8px;
  justify-content: right;
}

input.hide-input-arrows {
  -moz-appearance: none;

  &::-webkit-outer-spin-button,
  &::-webkit-inner-spin-button {
    -webkit-appearance: none;
  }
}

.btn-org-env {
  width: 36px;
}







.custom-checkbox-tree {
  overflow-y: scroll;
  color: #3e525b;

  .react-checkbox-tree label:hover {
    background: none !important;
  }

  .rct-icons-fa4 {

    .rct-icon-expand-open,
    .rct-icon-expand-close {
      &::before {
        content: url("data:image/svg+xml,%3Csvg xmlns='http://www.w3.org/2000/svg' viewBox='0 0 1024 1024' focusable='false' data-icon='caret-down' width='12px' height='12px' fill='currentColor' aria-hidden='true'%3E%3Cpath d='M840.4 300H183.6c-19.7 0-30.7 20.8-18.5 35l328.4 380.8c9.4 10.9 27.5 10.9 37 0L858.9 335c12.2-14.2 1.2-35-18.5-35z'%3E%3C/path%3E%3C/svg%3E") !important;
      }
    }

    .rct-icon-expand-close {
      transform: rotate(-90deg);
      -webkit-transform: rotate(-90deg);
    }
  }
}

// sso enable/disable box
.tick-cross-info {
  .main-box {
    margin-right: 10px;
    border-radius: 5px;
  }

  .icon-box {
    padding: 7px 5px 7px 2px;
    color: #ffffff;

    .icon {
      stroke-width: 4.5px;
    }
  }

  .tick-box {
    border: 3px solid var(--indigo9);

    .icon-box {
      background: var(--indigo9);
    }
  }

  .cross-box {
    border: 3px solid $disabled;

    .icon-box {
      background: $disabled;
    }
  }
}

.oidc-button {
  .btn-loading:after {
    color: $primary;
  }
}

.icon-widget-popover {
  &.theme-dark {
    .popover-header {
      background-color: #232e3c;
      border-bottom: 1px solid #324156;
    }

    .popover-body {
      background-color: #232e3c;
      border-radius: 6px;
    }
  }

  .popover-header {
    padding-bottom: 0;
    background-color: #ffffff;

    .input-icon {
      margin-bottom: 0.5rem !important;
    }
  }

  .popover-body {
    padding: 0 0.5rem;

    .row {
      >div {
        overflow-x: hidden !important;
      }
    }

    .icon-list-wrapper {
      display: grid;
      grid-template-columns: repeat(10, 1fr);
      margin: 0.5rem 1rem 0.5rem 0.5rem;
    }

    .icon-element {
      cursor: pointer;
      border: 1px solid transparent;
      border-radius: $border-radius;

      &:hover {
        border: 1px solid $primary;
      }
    }
  }
}

.dark-theme-placeholder::placeholder {
  color: #C8C6C6;
}

.dark-multiselectinput {
  input {
    color: white;

    &::placeholder {
      color: #C8C6C6;
    }
  }
}


.dark-multiselectinput {
  input {
    color: white;

    &::placeholder {
      color: #C8C6C6;
    }
  }
}

// Language Selection Modal
.lang-selection-modal {
  font-weight: 500;

  .list-group {
    padding: 1rem 1.5rem;
    padding-top: 0;
    overflow-y: scroll;
    height: calc(100% - 68px);
  }

  .list-group-item {
    border: 0;

    p {
      margin-bottom: 0px;
      margin-top: 2px;
    }
  }

  .list-group-item.active {
    background-color: var(--indigo4);
    color: var(--slate12);
    font-weight: 600;
    margin-top: 0px;
  }

  .modal-body {
    height: 50vh;
    padding: 0;
  }

  .lang-list {
    height: 100%;

    .search-box {
      position: relative;
      margin: 1rem 1.5rem;
    }

    input {
      border-radius: 5px !important;
    }

    .input-icon {
      display: flex;
    }

    .input-icon {
      .search-icon {
        display: block;
        position: absolute;
        left: 0;
        margin-right: 0.5rem;
      }

      .clear-icon {
        cursor: pointer;
        display: block;
        position: absolute;
        right: 0;
        margin-right: 0.5rem;
      }
    }

    .list-group-item.active {
      color: $primary;
    }
  }
}

.lang-selection-modal.dark {
  .modal-header {
    border-color: #232e3c !important;
  }

  .modal-body,
  .modal-footer,
  .modal-header,
  .modal-content {
    color: white;
    background-color: #2b394a;
  }

  .list-group-item {
    color: white;
    border: 0;
  }

  .list-group-item:hover {
    background-color: #232e3c;
  }

  .list-group-item.active {
    background-color: #4d72fa;
    color: white;
    font-weight: 600;
  }

  .no-results-item {
    background-color: #2b394a;
    color: white;
  }

  input {
    background-color: #2b394a;
    border-color: #232e3c;
    color: white;
  }
}

// Language Selection Modal
.lang-selection-modal {
  font-weight: 500;

  .list-group {
    padding: 1rem 1.5rem;
    padding-top: 0;
    overflow-y: scroll;
    height: calc(100% - 68px);
  }

  .list-group-item {
    border: 0;

    p {
      margin-bottom: 0px;
      margin-top: 2px;
    }
  }

  .list-group-item.active {
    background-color: #edf1ff;
    color: #4d72fa;
    font-weight: 600;
    margin-top: 0px;
  }

  .modal-body {
    height: 50vh;
    padding: 0;
  }

  .lang-list {
    height: 100%;

    .search-box {
      position: relative;
      margin: 1rem 1.5rem;
    }

    input {
      border-radius: 5px !important;
    }

    .input-icon {
      display: flex;
    }

    .input-icon {
      .search-icon {
        display: block;
        position: absolute;
        left: 0;
        margin-right: 0.5rem;
      }

      .clear-icon {
        cursor: pointer;
        display: block;
        position: absolute;
        right: 0;
        margin-right: 0.5rem;
      }
    }

    .list-group-item.active {
      color: $primary;
    }
  }
}

.lang-selection-modal.dark {
  .modal-header {
    border-color: #232e3c !important;
  }

  .modal-body,
  .modal-footer,
  .modal-header,
  .modal-content {
    color: white;
    background-color: #2b394a;
  }

  .list-group-item {
    color: white;
    border: 0;
  }

  .list-group-item:hover {
    background-color: #232e3c;
  }

  .list-group-item.active {
    background-color: #4d72fa;
    color: white;
    font-weight: 600;
  }

  .no-results-item {
    background-color: #2b394a;
    color: white;
  }

  input {
    background-color: #2b394a;
    border-color: #232e3c;
    color: white;
  }
}

.org-users-page {
  .page-body {
    height: 100%;
  }
}

.user-group-container-wrap {
  margin: 20px auto 0 auto;
}

.dragged-column {
  z-index: 1001;
}

#storage-sort-popover {
  max-width: 800px;
  width: 800px;
  background-color: var(--base);
  box-sizing: border-box;
  box-shadow: 0px 12px 16px -4px rgba(16, 24, 40, 0.08), 0px 4px 6px -2px rgba(16, 24, 40, 0.03);
  border-radius: 4px;
  border: 1px solid var(--slate3) !important;
  // left: 109px !important;
  // top: 8px !important;
  // position: absolute !important;


  .card-body,
  .card-footer {
    background: var(--base);
  }
}


#storage-filter-popover {
  max-width: 800px;
  width: 800px;
  background-color: var(--base);
  box-sizing: border-box;
  box-shadow: 0px 12px 16px -4px rgba(16, 24, 40, 0.08), 0px 4px 6px -2px rgba(16, 24, 40, 0.03);
  border-radius: 4px;
  border: 1px solid var(--slate3) !important;
  // left: 193px !important;
  // top: 10px !important;
  // position: absolute !important;


  .card-body,
  .card-footer {
    background: var(--base);
  }
}

tbody {
  width: 100% !important;
  flex-grow: 1;

  tr {
    width: 100% !important;

    td:last-child {
      flex: 1 1 auto;
    }
  }
}

.datepicker-widget.theme-dark {
  .react-datepicker__tab-loop {
    .react-datepicker__header {
      background-color: #232e3c;

      .react-datepicker__current-month,
      .react-datepicker__day-name,
      .react-datepicker__month-select,
      .react-datepicker__year-select {
        color: white;
      }

      .react-datepicker__month-select,
      .react-datepicker__year-select {
        background-color: transparent;
      }
    }

    .react-datepicker__month {
      background-color: #232e3c;

      .react-datepicker__day {
        color: white;

        &:hover {
          background-color: #636466;
        }
      }

      .react-datepicker__day--outside-month {
        opacity: 0.5;
      }
    }

    .react-datepicker {
      background-color: #232e3c;
    }
  }
}

.theme-dark .list-group-item {
  &:hover {
    background-color: #232e3c;
  }
}

.theme-dark {

  .CalendarMonth,
  .DayPickerNavigation_button,
  .CalendarDay,
  .CalendarMonthGrid,
  .DayPicker_focusRegion,
  .DayPicker {
    background-color: #232e3c;
  }

  .DayPicker_weekHeader_ul,
  .CalendarMonth_caption,
  .CalendarDay {
    color: white;
  }

  .CalendarDay__selected_span,
  .CalendarDay__selected_start,
  .CalendarDay__selected_end {
    background-color: #4D72FA;
    color: white;
  }

  .CalendarDay {
    border-color: transparent; //hiding the border around days in the dark theme

    &:hover {
      background-color: #636466;
    }
  }

  .DateInput_fangStroke {
    stroke: #232E3C;
    fill: #232E3C;
  }

  .DayPickerNavigation_svg__horizontal {
    fill: white;
  }

  .DayPicker__withBorder {
    border-radius: 0;
  }

  .DateRangePicker_picker {
    background-color: transparent;
  }
}

.link-widget {
  display: flex;
  align-items: center;
  overflow: auto;

  &.hover {
    a {
      &:hover {
        text-decoration: underline;
      }
    }
  }

  &.no-underline {
    a {
      text-decoration: none !important;
    }
  }

  &.underline {
    a {
      text-decoration: underline;
    }
  }

  &::-webkit-scrollbar {
    width: 0;
    height: 0;
    background: transparent;
  }
}

.import-export-footer-btns {
  margin: 0px !important;
}

.home-version-modal-component {
  border-bottom-right-radius: 0px !important;
  border-bottom-left-radius: 0px !important;
  box-shadow: 0px 12px 16px -4px rgba(16, 24, 40, 0.08),
    0px 4px 6px -2px rgba(16, 24, 40, 0.03) !important;
}

.current-version-label,
.other-version-label {
  color: var(--slate11);
}

.home-modal-component.modal-version-lists {
  width: 466px;
  height: 668px;
  background: var(--base);
  box-shadow: 0px 12px 16px -4px rgba(16, 24, 40, 0.08), 0px 4px 6px -2px rgba(16, 24, 40, 0.03);
  border-top-right-radius: 6px;
  border-top-right-radius: 6px;


  .modal-header {
    .btn-close {
      top: auto;
    }
  }
}

.modal-version-lists {
  max-height: 80vh;

  .modal-body {
    height: 80%;
    overflow: auto;
  }

  .export-creation-date {
    color: var(--slate11);
  }

  .modal-footer,
  .modal-header {
    padding-bottom: 24px;
    padding: 12px 28px;
    gap: 10px;
    width: 466px;
    height: 56px;
    background-color: var(--base);
  }

  .modal-footer {
    padding: 24px 32px;
    gap: 8px;
    width: 466px;
    height: 88px;
  }

  .tj-version-wrap-sub-footer {
    display: flex;
    flex-direction: row;
    padding: 16px 28px;
    gap: 10px;
    height: 52px;
    background: var(--base);
    border-top: 1px solid var(--slate5);
    border-bottom: 1px solid var(--slate5);



    p {
      font-weight: 400;
      font-size: 14px;
      line-height: 20px;
      color: var(--slate12);
    }
  }

  .version-wrapper {
    display: flex;
    justify-content: flex-start;
    padding: 0.75rem 0.25rem;
  }

  .current-version-wrap,
  .other-version-wrap {

    span:first-child {
      color: var(--slate12) !important;
    }
  }

  .current-version-wrap {
    background: var(--indigo3) !important;
    margin-bottom: 24px;
    border-radius: 6px;
    margin-top: 8px;
  }
}

.rest-methods-url {
  .cm-s-default {
    .cm-string-2 {
      color: #000;
    }
  }
}

.tooljet-database {

  .tj-db-headerText {
    white-space: nowrap;
    overflow: hidden;
    text-overflow: ellipsis;
    width: 80%;
  }

  .table-header,
  .table-name,
  .table-cell {
    white-space: nowrap;
    overflow: hidden;
    text-overflow: ellipsis;
    cursor: pointer;

    input.form-control {
      border: none;
      padding: 0px !important;
    }
  }

  .table-cell-hover-background {
    background-color: #F8F9FA;
    padding: 0rem;
    max-width: 230px;

    input.form-control {
      border: none;
      padding: 0px !important;
      background-color: #F8F9FA;
    }
  }

  .table-cell-hover-background-dark {
    background-color: #242f3c;
    padding: 0rem;
    max-width: 230px;

    input.form-control {
      border: none;
      padding: 0px !important;
      background-color: #242f3c;
    }
  }

  .table-editable-parent-cell {
    background-color: var(--indigo2);
    cursor: pointer;
    padding: 0rem;

    .form-control {
      background-color: var(--indigo2);
      border: none;
      padding: 0;
      border-radius: 0px;
    }

    .popover-body {
      margin-top: 10px;
    }
  }

  .tjdb-cell-error {
    padding: 0rem;
    border-color: var(--Tomato-09, #E54D2E) !important;
  }

  .tjdb-column-select-border {
    border-left: 1px solid transparent;
    border-right: 1px solid transparent;
  }

  .table-columnHeader-click {
    background-color: #F8F9FA;
    padding: 0;
    max-width: 230px;

    .tjdb-column-select-border {
      border-left-color: #3E63DD !important;
      border-right-color: #3E63DD !important;
    }

    input.form-control {
      border: none;
      padding: 0px !important;
      background-color: #F8F9FA;
    }
  }

  .table-columnHeader-click-dark {
    background-color: #242f3c;
    padding: 0;
    max-width: 230px;

    .tjdb-column-select-border {
      border-left-color: white !important;
      border-right-color: white !important;
    }

    input.form-control {
      border: none;
      padding: 0px !important;
      background-color: #242f3c;
    }
  }

  .row-tj:first-child {
    .tjdb-column-select-border {
      border-top: 1px solid transparent;
    }

    .table-columnHeader-click {
      .tjdb-column-select-border {
        border-top-color: #3E63DD !important;
      }
    }

    .table-columnHeader-click-dark {
      .tjdb-column-select-border {
        border-top-color: white !important;
      }
    }
  }

  .row-tj:last-of-type {
    .tjdb-column-select-border {
      border-bottom: 1px solid transparent;
    }

    .table-columnHeader-click {
      .tjdb-column-select-border {
        border-bottom-color: #3E63DD !important;
      }
    }

    .table-columnHeader-click-dark {
      .tjdb-column-select-border {
        border-bottom-color: white !important;
      }
    }
  }

  .table-name {
    color: #000;
    width: 250px;
  }

  .table-left-sidebar {
    max-width: 288px;
  }

  .add-table-btn {
    height: 32px;
  }

  .table-header-click {
    background: #DFE3E6;

    .tjdb-menu-icon-parent {
      background: #E6E8EB !important;
      border-radius: 10px !important;

      .tjdb-menu-icon {
        display: block;
        cursor: pointer;
      }
    }
  }

  .table-header {
    background: #ECEEF0;
  }

  .table-header:hover {
    background: #E6E8EB;

    .tjdb-menu-icon {
      display: block;
      cursor: pointer;
    }
  }

  .table-header-dark:hover {

    .tjdb-menu-icon {
      display: block;
      cursor: pointer;
    }
  }

  .table-header,
  .table-cell {
    max-width: 230px !important;
  }

  .table-cell {
    padding: 0;
  }

  .add-more-columns-btn {
    background: var(--indigo3);
    font-weight: 500;
    color: var(--indigo9);
    font-size: 12px;
    border-radius: 600;
  }

  .delete-row-btn {
    max-width: 140px;
  }

  .tjdb-table-row {
    height: 36px;

    &:not(.table-row-selected):hover {
      background: var(--Slate-02, #F8F9FA);

      td:nth-child(1),
      td:nth-child(2) {
        background: var(--Slate-02, #F8F9FA);
      }

      .tjdb-checkbox-cell {
        display: block !important;
      }
    }

  }
}

.apploader {
  height: 100vh;

  .app-container {
    height: 100%;
    display: flex;
    flex-direction: column;
    justify-content: space-between;
  }

  .editor-header {
    height: 5%;
    background-color: #EEEEEE;
    display: flex;
    align-items: center;
    justify-content: space-between;

    .app-title-skeleton {
      width: 100px;
      height: 100%;
      display: flex;
      align-items: center;
      margin-left: 120px;
    }

    .right-buttons {
      display: flex;
      gap: 5px;
      align-items: center;
      margin-right: 10px;
    }
  }

  .editor-body {
    height: 100%;
  }

  .skeleton {
    padding: 5px;
  }

  .editor-left-panel {
    width: 48px;
    background-color: #EEEEEE;
    margin: 3px 0px 3px 3px;
    display: flex;
    flex-direction: column;
    justify-content: space-between;
    border-radius: 5px;

    .left-menu-items {
      display: flex;
      flex-direction: column;
      justify-content: space-between;
      gap: 5px;
      margin-top: 10px;
    }

    .bottom-items {
      margin-bottom: 10px;
    }
  }

  .editor-center {
    height: 100%;
    display: flex;
    flex-direction: column;
    gap: 5px;
    justify-content: space-between;

    .canvas {
      height: 100vh;
      background-color: var(--base);
      border-radius: 5px;
      display: flex;
      justify-content: center;
    }

    .query-panel {
      height: 30%;
      display: flex;
      justify-content: space-between;
      gap: 5px;

      .queries {
        width: 30%;
        display: flex;
        flex-direction: column;
        gap: 5px;

        .queries-title {
          background-color: #EEEEEE;
          border-radius: 5px;
          height: 20%;
          padding: 5px 10px;
          display: flex;
          justify-content: space-between;
          align-items: center;
        }

        .query-list {
          background-color: #EEEEEE;
          border-radius: 5px;
          height: 80%;

          .query-list-item {
            margin: 10px;
            height: 35px;
          }
        }
      }

      .query-editor {
        width: 70%;
        height: 100%;
        display: flex;
        flex-direction: column;
        gap: 5px;

        .query-editor-header {
          background-color: #EEEEEE;
          border-radius: 5px;
          height: 20%;
          padding: 5px 10px;
          display: flex;
          justify-content: space-between;

          .query-actions {
            display: flex;
            align-items: center;
          }
        }

        .query-editor-body {
          background-color: #EEEEEE;
          height: 80%;
          border-radius: 5px;

          .button {
            margin-right: 10px;
          }
        }
      }
    }
  }

  .wrapper {
    padding: 3px 3px 3px 0px;
  }


  .right-bar {
    height: 100%;
    padding: 3px 3px 3px 0px;
    display: flex;
    flex-direction: column;
    justify-content: space-between;
    gap: 5px;

    .widget-list-header {
      height: 5%;
      background-color: #EEEEEE;
      border-radius: 5px;
    }

    .widget-list {
      height: 95%;
      background-color: #EEEEEE;
      border-radius: 5px;
      padding: 10px;

      .widgets {
        display: flex;
        justify-content: space-between;
      }
    }
  }
}

.subheader {
  margin-bottom: 12px;
}

.theme-dark {
  .layout-sidebar-icon {
    &:hover {
      background-color: #273342;
    }
  }

  .tooljet-database {

    .table-name,
    .subheader {
      color: var(--slate9);
    }

    .list-group-item.active {
      .table-name {
        color: #000;
      }
    }
  }

  .editor-header {
    background-color: #1F2936;
  }

  .editor-left-panel {
    background-color: #1F2936;
  }


  .query-panel {
    .queries {
      .queries-title {
        background-color: #1F2936 !important;
      }

      .query-list {
        background-color: #1F2936 !important;
      }
    }

    .query-editor {
      .query-editor-header {
        background-color: #1F2936 !important;
      }

      .query-editor-body {
        background-color: #1F2936 !important;
      }
    }
  }

  .right-bar {
    .widget-list-header {
      background-color: #1F2936;
    }

    .widget-list {
      background-color: #1F2936;
    }
  }
}

:root {
  --tblr-breadcrumb-item-active-font-weight: 500;
  --tblr-breadcrumb-item-active-color: inherit;
}

.application-brand {
  a {
    height: 48px;
    position: relative;
    display: flex;
    justify-content: center;
    align-items: center;
  }
}

.breadcrumb-item.active {
  font-weight: var(--tblr-breadcrumb-item-active-font-weight);
  color: var(--tblr-breadcrumb-item-active-color);
}

.app-icon-main {
  background: var(--indigo3) !important;
  border-radius: 6px !important;
  display: flex;
  justify-content: center;
  align-items: center;
  width: 48px;
  height: 48px;
}

.settings-nav-item,
.audit-log-nav-item,
.notification-center-nav-item {
  border-radius: 4px;
}

.settings-nav-item {
  height: 32px;
  width: 32px;

  &.active {
    background-color: var(--indigo4);
  }
}

.audit-log-nav-item {
  bottom: 40px;
}

.workspace-content-wrapper,
.database-page-content-wrap {
  height: calc(100vh - 64px) !important;
}
.instance-settings-wrapper {
  // background: var(--slate2);
}

.audit-logs-nav-item {
  position: fixed;
  bottom: 100px;
  left: 8px;
}

.home-page-sidebar,
.workspace-variable-table-card,
.org-wrapper {
  margin: 0 auto;
  width: 880px;
}

.organization-page-sidebar {
  height: calc(100vh - 64px);
  max-width: 288px;
  background-color: var(--base);
  border-right: 1px solid var(--slate5) !important;
  display: grid !important;
  grid-template-rows: auto 1fr auto !important;
  position: relative;

  .trial-banner {
    position: absolute;
    bottom: 50px;
    max-height: 130px;
    min-width: 255px;

    svg {
      width: 48px;
    }
  }
}

.marketplace-page-sidebar {
  height: calc(100vh - 64px);
  max-width: 288px;
  background-color: var(--base);
  border-right: 1px solid var(--slate5) !important;
  display: grid !important;
  grid-template-rows: auto 1fr auto !important;
}

.marketplace-page-sidebar {
  height: calc(100vh - 64px);
  max-width: 288px;
  background-color: var(--base);
  border-right: 1px solid var(--slate5) !important;
  display: grid !important;
  grid-template-rows: auto 1fr auto !important;
}

.home-page-sidebar {
  max-width: 288px;
  background-color: var(--base);
  border-right: 1px solid var(--slate5);
  display: grid;
  grid-template-rows: auto 1fr auto;

  @media only screen and (max-width: 767px) {
    display: none;
  }
}

.empty-home-page-image {
  margin-top: 14px;
}

.create-new-table-btn {
  width: 248px;

  button {
    height: 40px !important;

  }
}

.tooljet-database-sidebar {
  max-width: 288px;
  background: var(--base);
  border-right: 1px solid var(--slate5);
  height: calc(100vh - 64px) !important;


  .sidebar-container {
    height: 40px !important;
    padding-top: 1px !important;
    margin: 0 auto;
    display: flex;
    justify-content: center;
  }

  .sidebar-container-with-banner {
    height: 140px !important;
    padding-top: 1px !important;
    margin: 0 auto;
    display: flex;
    justify-content: center;
  }
}

.create-new-app-dropdown {
  width: 248px !important;


  .dropdown-toggle-split {
    border-left: 1px solid var(--indigo11) !important;

    &:disabled {
      background-color: var(--slate6) !important;
      border-left: 1px solid var(--slate6) !important;
    }
  }

  button {
    background-color: var(--indigo9) !important;
  }
}

.create-new-app-button {
  font-weight: 500;
  font-size: 14px;
  height: 40px;
  border-top-left-radius: 6px;
  border-bottom-left-radius: 6px;

  &:disabled {
    background-color: var(--slate6) !important;
    color: var(--slate9) !important;
  }
}

.create-new-app-button+.dropdown-toggle {
  height: 40px;
  border-top-right-radius: 6px;
  border-bottom-right-radius: 6px;
}

.custom-select {
  .select-search-dark__value::after {
    content: none;
  }

  .select-search-dark__select,
  .select-search__select {
    min-width: fit-content;
    max-width: 100% !important;
  }
}

.jet-data-table td .textarea-dark-theme.text-container:focus {
  background-color: transparent !important;
}

.app-environment-menu {
  display: flex;
  align-items: center;
  min-width: 170px;
  max-width: 180px;
  height: 28px;
  font-size: 12px;
  margin-left: 1rem;

  .app-environment-list-item {
    white-space: nowrap;
    overflow: hidden;
    text-overflow: ellipsis;
  }

  .app-environment-name {
    font-weight: 400;
    font-size: 12px;
    line-height: 20px;
  }
}

.tooljet-logo-loader {
  height: 100vh;
  display: flex;
  align-items: center;
  justify-content: center;

  .loader-spinner {
    margin: 10px 87px;
  }
}

.page-body {
  height: calc(100vh - 1.25rem - 48px);
  min-height: 500px;
}

// buttons
.default-secondary-button {
  background-color: $color-light-indigo-03;
  color: $color-light-indigo-09;
  max-height: 28px;
  width: 76px;
  display: flex;
  flex-direction: row;
  justify-content: center;
  align-items: center;
  padding: 4px 16px;
  gap: 6px;
  font-weight: 500;
  border: 0 !important;

  .query-manager-btn-svg-wrapper {
    width: 16px !important;
    height: 16px !important;
    padding: 2.67px;
  }

  .query-manager-btn-name {
    min-width: 22px;
  }

  &:hover {
    background-color: $color-light-indigo-04;
    color: $color-light-indigo-10;
  }

  &:active {
    background-color: $color-light-indigo-04;
    color: $color-light-indigo-10;
    box-shadow: 0px 0px 0px 4px #C6D4F9;
    border-radius: 6px;
    border: 1px solid;
    outline: 0 !important;

    svg {
      path {
        fill: $color-light-indigo-10;
      }
    }
  }

  &:disabled {
    cursor: not-allowed;
    pointer-events: none;
    opacity: .65;
  }

  .query-run-svg {
    padding: 4px 2.67px;
  }
}

.default-secondary-button.theme-dark {
  background-color: #4D72FA !important;
  color: #F4F6FA !important;

  svg {
    path {
      fill: #F4F6FA !important;
    }
  }

  &:hover {
    border: 1px solid #4D72FA !important;
    background-color: #4D5EF0 !important;
    color: #FFFFFC !important;

    svg {
      path {
        fill: #FFFFFC !important;
      }
    }
  }

  &:active {
    border: 1px solid #4D72FA !important;
    background-color: #4D5EF0 !important;
    box-shadow: 0px 0px 0px 4px #4D72FA;
    border-radius: 6px;
  }
}

.default-tertiary-button {
  background-color: $color-light-base;
  color: $color-light-slate-12;
  border: 1px solid $color-light-slate-07;
  display: flex;
  flex-direction: row;
  justify-content: center;
  align-items: center;
  padding: 4px 16px;
  gap: 6px;
  max-height: 28px;
  font-weight: 500;
  height: 28px;
  cursor: pointer;
  white-space: nowrap;

  .query-btn-svg-wrapper {
    width: 16px !important;
    height: 16px !important;
    padding: 2.67px;
  }

  .query-btn-name {
    min-width: 22px;

  }

  &:hover {
    border: 1px solid $color-light-slate-08;
    color: $color-light-slate-11;

    svg {
      path {
        fill: $color-light-slate-11;
      }
    }
  }

  .query-create-run-svg {
    padding: 2px;
  }

  .query-preview-svg {
    padding: 2.67px 0.067px;
    width: 16px;
    height: 16px;
    margin: 6px 0;
  }

  &:active {
    border: 1px solid #C1C8CD;
    box-shadow: 0px 0px 0px 4px #DFE3E6;
    color: $color-light-slate-11;
    outline: 0;
  }
}

.default-tertiary-button.theme-dark {
  background-color: transparent;
  color: #4D5EF0 !important;
  border: 1px solid #4D5EF0 !important;

  svg {
    path {
      fill: #4D5EF0 !important;
    }
  }

  &:hover {
    border: 1px solid $color-dark-slate-08;
    color: #FFFFFC !important;
    background-color: #4D5EF0 !important;

    svg {
      path {
        fill: #FFFFFC !important;
      }
    }
  }

  &:active {
    border: 1px solid inherit;
    box-shadow: none;
    outline: 0;
  }
}

.default-tertiary-button.theme-dark.btn-loading {
  background-color: #4D5EF0 !important;
  color: transparent !important;

  svg {
    path {
      fill: transparent !important;
    }
  }
}

.default-tertiary-button.button-loading {
  background-color: transparent !important;
  color: transparent !important;

  svg {
    path {
      fill: transparent !important;
    }
  }
}

.disable-tertiary-button {
  color: $color-light-slate-08;
  background-color: $color-light-slate-03;
  pointer-events: none !important;

  svg {
    path {
      fill: $color-light-slate-08;
    }
  }

}

.disable-tertiary-button.theme-dark {
  color: $color-dark-slate-08;
  background-color: $color-dark-slate-03;
  pointer-events: none !important;

  svg {
    path {
      fill: $color-dark-slate-08;
    }
  }
}

.font-weight-500 {
  font-weight: 500;
}

.font-size-12 {
  font-size: 12px;
}

.toggle-query-editor-svg {
  width: 16px;
  height: 16px;
  padding: 2.88px 5.22px;
  display: flex;
  cursor: pointer;
}

.theme-dark {
  .org-avatar:hover {
    .avatar {
      background: #10141A no-repeat center/cover;
    }
  }
}

.app-creation-time {
  color: var(--slate11) !important;
  white-space: nowrap;
  overflow: hidden;
  text-overflow: ellipsis;
}

.font-weight-400 {
  font-weight: 400;
}

.font-weight-600 {
  font-weight: 600;
}

.border-indigo-09 {
  border: 1px solid $color-light-indigo-09;
}

.dark-theme-toggle-btn {
  height: 32px;
  display: flex;
  align-items: center;
  justify-content: center;

}

.dark-theme-toggle-btn-text {
  font-size: 14px;
  margin: 12px;
}

.maximum-canvas-height-input-field {
  width: 156px;
  height: 32px;
  padding: 6px 10px;
  gap: 17px;
  background: #FFFFFF;
  border: 1px solid #D7DBDF;
  border-radius: 6px;

}

.layout-header {
  position: fixed;
  right: 0;
  left: 48px;
  z-index: 1;
  background: var(--base);
  height: 64px;

  @media only screen and (max-width: 767px) {
    border-bottom: 1px solid var(--slate5);

    .row {
      display: flex;

      .tj-dashboard-section-header {
        width: unset;
        border-right: none;
      }

      .app-header-label {
        display: none;
      }
    }
  }
}

.layout-sidebar-icon {
  &:hover {
    background: #ECEEF0;
  }

  &:focus {
    outline: #ECEEF0 auto 5px;
    background: #3756C5;
    box-shadow: none;
  }

  &:disabled,
  &[disabled] {
    background: linear-gradient(0deg, #F3F4F6, #F3F4F6);
    box-shadow: none;
    color: #D1D5DB;
  }
}

.tj-text-input-error-state {
  font-weight: 400;
  font-size: 11px;
  line-height: 16px;
  margin-top: 2px !important;
  color: #EB1414;
}

.input-error {
  border: 1px solid #EB1414;
}

.onboarding-radio-checked {
  border: 1px solid #466BF2 !important;
  box-shadow: none;
}

.onboarding-bubbles {
  width: 8px !important;
  height: 8px !important;
  background: #D1D5DB !important;
  margin-right: 8px;
  border-radius: 100%;
}

.onboarding-bubbles-selected {
  width: 8px !important;
  height: 8px !important;
  background: #466BF2 !important;
  margin-right: 8px;
  border-radius: 100%;
}

.onboarding-bubbles-active {
  background: #466BF2 !important;
  width: 16px !important;
  height: 16px !important;
  margin-right: 8px;
  border-radius: 100%;
}

.onboarding-bubbles-completed {
  background: #D1D5DB;
}

.onboarding-bubbles-wrapper {
  display: flex;
  flex-direction: row;
  align-items: center;
}

.onboarding-progress-cloud {
  margin-bottom: 32px;
  display: flex;
  align-items: center;
}

.onboarding-progress {
  margin-bottom: 32px;
  display: grid;
}

.onboarding-progress-layout-cloud {
  grid-template-columns: 3fr 6fr 3fr;
  margin-bottom: 40px;
  display: grid;
}

.onboarding-progress-layout {
  grid-template-columns: 12fr;
  margin-bottom: 40px;
  display: grid;
}

.onboarding-bubbles-container {
  margin-left: auto;
  margin-right: auto;
}

.onboarding-header-wrapper {
  display: flex;
  flex-direction: column;
  align-items: center;
}

.onboarding-back-button,
.onboarding-front-button {

  font-size: 12px;
  line-height: 20px;
  color: #6B7380;
  display: flex !important;
  flex-direction: row !important;
  align-items: center;
  cursor: pointer;

  .onboarding-back-text {
    margin-left: 12px;
    color: #D7DBDF;
  }

  p,
  .onboarding-skip-text {
    margin-bottom: 0 !important;
    color: #D7DBDF;
    font-weight: 600;
    font-size: 14px;
  }

  .onboarding-skip-text {
    margin-right: 12px !important;
  }
}

// .home-page {
//   height: 100vh;
// }

.info-screen-description {
  margin-bottom: 0px !important;
  font-style: normal;
  font-weight: 400;
  font-size: 14px;
  line-height: 24px;
  color: #4B5563;
  line-height: 24px;
}

.separator-onboarding,
.separator-signup {
  .separator {
    width: 100%;

    h2 {
      width: 100%;
      text-align: center;
      border-bottom: 1px solid #E4E7EB;
      line-height: 0.1em;
      font-size: 14px;
      margin: 26px 0 26px;
    }

    h2 span {
      color: #9BA3AF;
      background: #fff;
      padding: 0 18px;
    }
  }
}

// login ,signin
.separator-signup {
  .separator {
    width: 100%;

    h2 {
      margin: 36px 0 36px !important;
    }
  }
}


.common-auth-section-whole-wrapper {
  display: flex;
  flex-direction: row;

  .common-auth-section-right-wrapper {
    width: 29.16%;
    border-left: 1px solid #E4E7EB;
    overflow: hidden;
  }

  .common-auth-section-left-wrapper {
    width: 70.83%;
    position: relative;

    .common-auth-section-left-wrapper-grid {
      display: grid;
      height: calc(100% - 64px);

      form {
        display: flex !important;
        justify-content: center;
        align-items: center !important;
      }
    }

  }

  .common-auth-container-wrapper {
    display: flex;
    flex-direction: column;
    align-items: center;
    width: 352px;
    margin: 0px auto 0px auto;
  }

  .login-sso-wrapper {
    padding: 6px 16px;
    gap: 5px;
    width: 352px;
    height: 40px;
    display: flex;
    flex-direction: row;
    justify-content: center;
    align-items: center;
    margin-bottom: 12px;
    background: #FFFFFF;
    border: 1px solid #D1D5DB;
    border-radius: 4px;

    &:hover {
      border: 1px solid #D1D5DB;
      box-shadow: 0px 0px 0px 4px #E4E7EB;
    }
  }
}

.sso-info-text {
  font-weight: 600;
  font-size: 14px;
  line-height: 24px;
  margin-left: 11px;
}

.sso-button {
  background-color: #fff;
  cursor: pointer;

  img {
    width: 32px;
  }
}


.tj-dashboard-section-header {
  max-width: 288px;
  max-height: 64px;
  padding-top: 20px;
  padding-left: 20px;
  padding-bottom: 24px;
  border-right: 1px solid var(--slate5);

  &[data-name="Audit logs"],
  &[data-name="Workspace constants"],
  &[data-name="Profile settings"] {
    border-right: none;
    border-bottom: 1px solid var(--slate5);
    display: flex;
    align-items: center;

    .paid-feature-banner {
      margin-left: 15px;
    }
  }
}

.layout-sidebar-icon {
  &:hover {
    background: #ECEEF0;
    border-radius: 4px;
  }

  &:focus {
    outline: #ECEEF0 auto 5px;
  }
}

.folder-menu-icon {
  visibility: hidden !important;
}

.folder-list-group-item:hover .folder-menu-icon {
  visibility: visible !important;
}

.folder-list-group-item {
  &:hover {
    background: #ECEEF0;
  }

  &:active {
    background: var(--indigo4);
  }

  &:focus {
    box-shadow: 0px 0px 0px 4px #DFE3E6;
  }

  .tj-text-xsm {
    white-space: nowrap;
    overflow: hidden;
    text-overflow: ellipsis;
  }

  .tj-folder-list {
    display: block;
  }
}


.app-versions-selector {
  display: inline-flex;
  align-items: center;
  width: 176px;
  height: 28px;
  border-radius: 6px;

  .react-select__control {
    border: none !important;
  }
}

.app-version-list-item {
  white-space: nowrap;
  overflow: hidden;
  text-overflow: ellipsis;
}

.app-version-name,
.app-version-released {
  font-weight: 400;
  font-size: 12px;
  line-height: 20px;
}

.app-version-name {
  max-width: 80px;
}

.custom-version-selector__option:hover .app-version-delete {
  display: block;
}

.editor .navbar-brand {
  border-right: 1px solid var(--slate5);
  width: 48px;
  display: flex;
  justify-content: center;
}


.modal-backdrop {
  opacity: 0.5;
}

.canvas-area>.modal-backdrop {
  width: 100% !important;
  height: 100% !important;
}

.ds-delete-btn {
  display: none;
  border: none;
  background: none;
}

.ds-list-item:hover .ds-delete-btn {
  display: block;
}

.toojet-db-table-footer,
.toojet-db-table-footer-collapse,
.home-page-footer {
  position: fixed;
  bottom: 0px;
}

.home-page-footer {
  height: 52px;
  background-color: var(--base) !important;
  border-top: 1px solid var(--slate5) !important;
  width: calc(100% - 336px) !important;

  @media only screen and (max-width: 768px) {
    position: unset;
    width: 100%;

    .col-4,
    .col-5 {
      display: none;
    }

    .pagination-container {
      display: flex !important;
      align-items: center;
      justify-content: center;
    }
  }
}

.pagination-container {
  display: flex;
  padding: 0px;
  height: 20px;

  .form-control {
    padding: 0 4px;
    width: fit-content;
    max-width: 30px;
    text-align: center;
  }

  @media only screen and (max-width: 768px) {
    .unstyled-button {
      height: unset;
      width: unset;

      img {
        width: 20px;
        height: 20px;
        margin-left: 0px !important;
        margin-right: 0px !important;
      }
    }
  }
}

.settings-card {
  box-shadow: 0px 12px 16px -4px rgba(16, 24, 40, 0.08), 0px 4px 6px -2px rgba(16, 24, 40, 0.03);
  border-radius: 6px;
  margin-left: 10px;
  background-color: var(--base);
  min-width: 170px;
  z-index: 3;

  .dropdown-item {
    padding: 8px;
    height: 36px;
    min-width: 84px !important;
  }

  svg {
    margin-left: 2px;
  }

  a {
    span {
      margin-left: 4px;
    }
  }
}

.logo-nav-card {
  transform: translate(5px, 50px) !important;
  z-index: 100;
}

.theme-dark {
  .editor-header-actions {
    .current-layout {
      .bg-white {
        background-color: #151718 !important;
      }
    }
  }

  .icon-tabler-x {
    stroke: white;
  }
}

.img-invert {
  img {
    filter: invert(1);
  }
}

.user-group-table {
  .selected-row {
    background-color: #ECEEF0;
  }

  .selected-row.dark {
    background-color: #232E3C;
  }
}

.notification-center.theme-dark {

  .empty-subtitle,
  .card-footer>span,
  .empty-title {
    color: white !important;
  }
}


// DASHBOARD SCROLL STYLES--->
.create-new-app-license-wrapper {
  display: flex;
  align-items: center;
  flex-direction: column;
}

.create-new-app-wrapper {
  margin: 0 auto;
  display: flex;
  justify-content: center;
  flex-direction: column;
  align-items: center;
  padding-top: 4px;
}

.home-page-sidebar {
  height: calc(100vh - 64px) !important; //64 is navbar height

  .folder-list-user {
    height: calc(100vh - 116px) !important; //64 is navbar height + 52 px footer
  }
}

.home-page-content {
  height: calc(100vh - 64px) !important;
  overflow-y: auto;
  position: relative;
  // background: var(--slate2);

  .filter-container {
    display: none;
  }

  .org-selector-mobile {
    display: none;
  }

  @media only screen and (max-width: 768px) {
    .filter-container {
      display: flex;
      align-items: center;
      justify-content: space-between;
      margin: 2rem 1rem;
    }

    .footer-container {
      position: absolute;
      width: 100%;
      bottom: 0px;
      right: unset;
      left: unset;

      .org-selector-mobile {
        display: block;
        background-color: var(--slate1);

        .tj-org-select {
          width: 100%;
          padding: 0px 10px;

          .react-select__control {
            width: 100%;
          }
        }
      }
    }
  }
}

.application-folders-list {
  height: 64px;
}

// DASHBOARD STYLES END

// TABLE
.table-left-sidebar {
  height: calc(100vh - 104px) !important; // 62px [navbar] +  40px [ add table and search ] + extra 2 px(border)
  overflow-y: auto;
}

.toojet-db-table-footer {
  height: 52px;
  background: var(--base) !important;
  width: calc(100vw - 336px);
}

.toojet-db-table-footer-collapse {
  height: 52px;
  background: var(--base) !important;
  width: calc(100vw - 48px);
}

.toojet-db-table-footer-collapse {
  height: 52px;
  background: var(--base) !important;
  width: calc(100vw - 48px);
}

.home-app-card-header {
  margin-bottom: 32px;
}

.homepage-app-card {
  height: 166px;
  outline: 1px solid var(--slate3);
  box-shadow: 0px 1px 2px rgba(16, 24, 40, 0.05);
  border-radius: 6px;
  padding: 16px;
  background-color: var(--base) !important;

  .appcard-buttons-wrap {
    display: none;
  }

  .home-app-card-header {
    .menu-ico {
      visibility: hidden !important;
    }
  }

  &:hover {
    box-shadow: 0px 12px 16px -4px rgba(16, 24, 40, 0.08), 0px 4px 6px -2px rgba(16, 24, 40, 0.03);

    .home-app-card-header {
      margin-bottom: 12px;

      .menu-ico {
        visibility: visible !important;
      }
    }

    .app-creation-time-container {
      margin-bottom: 0px;
    }

    .app-card-name {
      margin-bottom: 0px;
    }

    .app-creation-time {
      display: none;
    }


    .appcard-buttons-wrap {
      display: flex;
      padding: 0px;
      gap: 12px;
      width: 240px;
      height: 28px;
      flex-direction: row;

      div {
        a {
          text-decoration: none;
        }
      }

    }

    .app-icon-main {
      width: 36px;
      height: 36px;

    }
  }
}

.app-creation-time-container {
  height: 16px;
}

.release-buttons {
  height: 48px;
  gap: 4px;
}

.global-settings-app-wrapper {
  max-width: 190px;
}

.version-manager-container {
  padding: 0.6rem;
}

.git-sync-btn {
  display: flex;
  align-items: center;
  justify-content: center;
  cursor: pointer;
  background: var(--indigo3);
  border-radius: 6px;
  width: 36px;
  height: 36px;
  margin: auto 5px;
}

.git-sync-btn.disabled-action-tooltip {
  .license-tooltip {
    opacity: 1;
  }

  opacity: 1;
  background: var(--slate3);

  rect {
    fill: var(--slate3);
  }

  svg {
    path {
      fill: var(--slate8);
    }
  }
}

.env-version-container {
  padding-right: 100px;
}

// tooljet db fields styles [ query manager ]
.tj-db-field-wrapper {
  .code-hinter-wrapper {
    ::-webkit-scrollbar {
      display: none;
    }
  }

  .CodeMirror-sizer {
    min-height: 32px !important;
    width: 100%;
    border-right-width: 0px !important;
    padding: 0 !important;
    overflow-y: auto;

    .CodeMirror-lines {
      margin-top: 0px !important;
      min-height: 32px !important;
    }
  }
}

.table-list-items#popover-contained {
  .popover-body {
    outline: 1px solid var(--slate3);
    background: var(--base);
    overflow: hidden;
  }

}

.table-list-item-popover.dark {
  svg {
    path {
      fill: white;
    }
  }
}

.theme-dark {
  .audit-log {
    .rdtPicker {
      background-color: #2B394A;
      color: #fff;

      .rdtDay:hover {
        background-color: #636466;
      }
    }

    .card-body {
      .count-main {
        background-color: inherit !important;
        color: #fff !important;
      }
    }
  }

  .react-loading-skeleton {
    background-color: #2F3C4C !important;
    background-image: linear-gradient(90deg, #2F3C4C, #2F3C4C, #2F3C4C) !important;
  }
}

@keyframes up-and-down {
  to {
    opacity: 0.2;
    transform: translateY(-20px);

  }
}

.spin-loader {
  position: fixed;
  width: 100%;

  .load {
    display: flex;
    justify-content: center;
  }

  .load div {
    width: 20px;
    height: 20px;
    background-color: var(--indigo9);
    border-radius: 50%;
    margin: 0 5px;
    animation-name: #{up-and-down};
    animation-duration: 0.8s;
    animation-iteration-count: infinite;
    animation-direction: alternate;
  }

  .load .two {
    animation-delay: 0.3s;
  }

  .load .three {
    animation-delay: 0.6s;
  }
}

.organization-switch-modal {
  font-family: 'IBM Plex Sans';

  .modal-dialog {
    width: 376px;
  }

  .cursor-pointer {
    margin-left: auto;
    margin-right: 10px;
    margin-top: 10px;
  }

  .modal-content {
    background: linear-gradient(0deg, #FFFFFF, #FFFFFF),
      linear-gradient(0deg, #DFE3E6, #DFE3E6);
  }

  .modal-header {
    padding: 10px 10px 20px 5px;
    flex-direction: column;

    .header-text {
      font-style: normal;
      font-weight: 600;
      font-size: 20px;
      line-height: 36px;
      margin: 24px 0 5px 0;
    }

    p {
      margin: 15px 22px 0px 27px;
      font-style: normal;
      font-weight: 400;
      font-size: 14px;
      line-height: 20px;
      color: #687076;
      text-align: Center;
      margin-bottom: 0px;
    }
  }

  .modal-body {
    max-height: 300px;
    overflow: auto;
    padding: 18px 32px;

    .org-list {
      display: flex;
      flex-direction: column;


      .org-item {
        height: 50px;
        display: flex;
        align-items: center;
        padding: 0px 12px;
        cursor: default;

        input[type=radio] {
          margin-right: 16px;
          width: 16px;
          height: 16px;
        }

        .avatar {
          margin-right: 11px;
          color: #11181C;
          background-color: #F8FAFF;
          width: 34px !important;
          height: 34px !important;
        }

        span {
          font-style: normal;
          font-weight: 400;
          font-size: 12px;
          line-height: 20px;
          color: #11181C;
        }
      }

      .selected-item {
        border-radius: 6px;
        background-color: #F0F4FF;
      }
    }
  }

  .modal-footer {
    justify-content: center;
    padding: 24px 32px;
    border-top: 1px solid #DFE3E6;

    .switch-ws-btn {
      &:disabled {
        background-color: var(--slate3);
        color: var(--slate11);
      }

    }

    button {
      width: 100%;
      font-style: normal;
      font-weight: 600;
      font-size: 14px;
      line-height: 20px;
    }
  }
}

.organization-switch-modal.dark-mode {

  .modal-footer,
  .modal-header {
    border-color: #232e3c !important;

    p {
      color: rgba(255, 255, 255, 0.5) !important;
    }
  }

  .modal-body,
  .modal-footer,
  .modal-header,
  .modal-content {
    color: white;
    background-color: #2b394a;
  }

  .modal-content {
    border: none;
  }


  .modal-body {
    .org-list {
      span {
        color: white;
      }

      .selected-item {
        background-color: #232e3c;
      }
    }
  }
}

.datasources-category {
  color: var(--slate10);
}

.react-tooltip {
  font-size: .765625rem !important;
}

.tooltip {
  z-index: 10000;
}

.add-new-workspace-icon-wrap {
  display: flex;
  flex-direction: row;
  align-items: center;
  padding: 8px;
  width: 34px;
  height: 34px;
  background: var(--indigo3);
  border-radius: 6px;
}

.add-new-workspace-icon-old-wrap {
  display: none;
}

.add-workspace-button {
  padding: 8px 12px;
  gap: 11px;
  height: 50px;

  &:hover {
    background: var(--indigo3);
    margin: 0 auto;
    border-radius: 6px;
    padding-bottom: 10px;

    .add-new-workspace-icon-old-wrap {
      padding: 8px;
      width: 34px;
      height: 34px;
      background: var(--indigo9);
      border-radius: 6px;
      display: flex;
      justify-content: center;
      align-items: center;

    }

    .add-new-workspace-icon-wrap {
      display: none;

    }
  }

}

.tj-folder-list {
  display: flex;
  align-items: center;
  color: var(—-slate12) !important;
}



.no-active-organization-modal {
  font-family: 'IBM Plex Sans';

  .modal-dialog {
    width: 350px;
  }

  .cursor-pointer {
    margin-left: auto;
    margin-right: 10px;
    margin-top: 10px;
  }

  .modal-content {
    background: linear-gradient(0deg, #FFFFFF, #FFFFFF),
      linear-gradient(0deg, #DFE3E6, #DFE3E6);
  }

  .modal-header {
    padding: 5px 10px 20px 5px;
    flex-direction: column;

    .header-text {
      font-style: normal;
      font-weight: 600;
      font-size: 20px;
      line-height: 36px;
      margin: 24px 0 5px 0;
    }

    p {
      margin: 15px 22px 0px 27px;
      font-style: normal;
      font-weight: 400;
      font-size: 14px;
      line-height: 20px;
      color: #687076;
      text-align: Center;
      margin-bottom: 0px;
    }
  }
}

.no-active-organization-modal.dark-mode {

  .modal-footer,
  .modal-header {
    border-color: #232e3c !important;

    p {
      color: rgba(255, 255, 255, 0.5) !important;
    }
  }

  .modal-body,
  .modal-footer,
  .modal-header,
  .modal-content {
    color: white;
    background-color: #2b394a;
  }

  .modal-content {
    border: none;
  }
}

.app-card-name {
  color: var(—-slate12);
  margin-bottom: 2px;
  white-space: nowrap;
  overflow: hidden;
  text-overflow: ellipsis;
}

.dashboard-breadcrumb-header {
  display: flex;
  align-items: center;
}

.tj-version {
  margin-right: 44px;
  display: flex;
  align-items: center;
  color: var(--slate9);

}

.folder-list {
  color: var(—-slate9) !important;
}

.tj-folder-header {
  margin-bottom: 12px;
  height: 37px;
  cursor: pointer;
}

.tj-dashboard-header-title-wrap {
  display: flex;
  justify-content: center;
  align-items: center;
  color: var(--slate11);

  a {
    text-decoration: none;
  }
}

.theme-dark {
  .tj-onboarding-phone-input-wrapper {
    .flag-dropdown {
      background-color: #1f2936 !important;

      .country-list {
        background-color: #1f2936 !important;
        background: #1f2936;

        li {
          .country .highlight {
            background-color: #3a3f42;
            color: #000 !important;

            div {
              .country-name {
                color: #6b6b6b !important;
              }
            }

          }

          &:hover {
            background-color: #2b2f31;
          }

        }
      }
    }

  }

  .react-tel-input .country-list .country.highlight {
    color: #6b6b6b;
  }
}

.dashboard-breadcrumb-header-name {
  font-weight: 500 !important;
  color: var(—-slate12) !important;
}

.tj-dashboard-header-wrap {
  padding-top: 22px;
  padding-bottom: 22px;
  padding-left: 40px;
  height: 64px;
  border-bottom: 1px solid var(--slate5);

  @media only screen and (max-width: 768px) {
    border-bottom: none;
  }
}

.dashboard-breadcrumb-header-name:hover {
  text-decoration: none !important;
}


.tj-avatar {
  border-radius: 6px;
  width: 36px;
  height: 36px;
  display: flex;
  justify-content: center;
  align-items: center;
  background-color: var(--slate3) !important;
  color: var(--slate11) !important;
  text-transform: uppercase;
  font-weight: 500;

  &:hover {
    background-color: var(--slate4);
  }

  &:focus {
    box-shadow: 0px 0px 0px 4px var(--indigo6);
    outline: 0;
  }

  &:active {
    box-shadow: none;
  }
}

.tj-current-org {
  span {
    color: var(--slate12);

  }
}


.sidebar-inner {
  align-items: center;
}

.workspace-drawer-wrap {
  background: var(--base);
}

.theme-dark {
  .drawer-wrap {
    background: var(--base);
  }
}

.users-table {
  background: var(--base);
  padding: 16px;
  width: 848px;
  margin: 0 auto;
  padding: 16px;

  tbody {

    tr>td>span,
    tr>td>a {
      white-space: nowrap;
      overflow: hidden;
      text-overflow: ellipsis;
      max-width: 140px;
    }

    tr>td>span {
      max-width: 125px;
    }
  }

  thead {
    tr {
      padding: 0px 6px;
      gap: 8px;
      width: 848px;
      height: 40px;
      display: flex;
      align-items: center;
      margin-top: 6px;
    }

    tr>th {
      background: var(--base) !important;
      border-bottom: none !important;
      padding: 0 !important;
      width: 282px;
    }
  }

  tr {
    background: var(--base);
    height: 66px;
    padding: 13px 6px;
    border-bottom: 1px solid var(--slate7);
    display: flex;
    justify-content: space-between;
    gap: 8px;
  }

  tr>td {
    border-bottom-width: 0px !important;
    display: flex;
    align-items: center;
    flex: 9%;
    padding-left: 0px !important;
    padding-right: 0px !important;
    white-space: nowrap;
    overflow: hidden;
    text-overflow: ellipsis;
  }
}

.user-actions-button {
  justify-content: flex-end !important;
  flex: 0 0 auto !important;
}

.tj-input {
  padding: 6px 10px;
  gap: 17px;
  width: 161.25px;
  height: 32px;
  background: var(--base);
  border: 1px solid var(--slate7);
  border-radius: 6px;

  ::placeholder {
    color: var(--slate9) !important;
  }

}

.workspace-setting-buttons-wrap {
  display: flex;
  gap: 12px;
}

.workspace-settings-table-wrap {
  max-width: 880px;
  margin: 0 auto;
}


.manage-workspace-table-wrap {
  max-width: 880px;
  min-height: 595px;
  border: 1px solid var(--slate5);
  border-radius: 6px;
  margin: 10px auto;
  background-color: #FFFFFF;
  display: flex;
  flex-direction: column;

  .tab-spinner {
    width: 200px;
    height: 200px;
  }

  .pagination-container-box {
    align-items: center;
    justify-content: center;
    display: flex;
    padding-bottom: 15px;
    margin-top: auto;
    padding-top: 13px;
    // margin-right: 16px;
    // margin-left: 16px;
    border-top: 1px solid var(--slate5) !important;

    .pagination-container {
      align-items: center;
      justify-content: center;
      display: flex;
      // margin-bottom: 15px;
      // margin-top: auto;
      // padding-top: 13px;
      // margin-right: 16px;
      // margin-left: 16px;
      // border-top: 1px solid var(--slate5) !important;
    }
  }




  .tab-content-ws {
    height: 504px;
  }

  .worskspace-sub-header-wrap-nav-ws {
    width: 100%;
    height: 64px;
    border-bottom: 1px solid var(--slate5);
    display: flex;

    .nav-link.active {
      border-bottom: 2px solid var(--indigo9) !important;
      border-color: var(--indigo9) !important;

    }

    .nav-item {
      font-weight: 500 !important;
      font-size: 12px !important;
      padding: 6px 8px 6px 8px;
      align-items: flex-end;
      color: var(--slate11);

    }

    .nav-tabs {
      border: none;
      padding-left: 16px;
    }

    p {
      width: 205px;
    }
  }

  .workspace-search-bar {
    display: flex;
    justify-content: end;
    align-items: center;
    padding: 0;
    padding: 6px 10px 6px 10px;

    .ws-filter-search {
      width: 300px;
      height: 32px;

    }
  }

  .worspace-list-table-body-header {
    border-bottom: 1px solid var(--slate5);
    display: flex;
    height: 40px;
    align-items: center;

    p {
      height: 5px;
      display: flex;
      align-items: center;
      width: 100%;
      color: var(--slate11);

    }

    p:first-child {
      width: 285px !important;
      margin-left: 10px;
    }
  }

  .ws-list-table {
    padding: 16px;
    width: 100%;
    height: 100%;



    .loader-container {
      display: flex;
      align-items: center;
      justify-content: center;
      height: 40vh;
      /* Set the height of the container to the full viewport height */

      .primary-spin-loader {
        width: 100px;
        height: 100px;
      }
    }

    .ws-empty-icon {
      height: 130px;
      width: 400px;
      margin: 100px auto;
      display: flex;

      p {
        text-align: center;
      }
    }
  }

  .manage-ws-table-body {
    width: 100%;

    .workspace-table-row {
      border-bottom: 1px solid var(--slate5);
      height: 64px;
      width: 100%;

      .ws-name {
        padding-left: 8px;


        .current-workspace-tag {
          font-weight: 500;
          color: var(--indigo9);
          font-size: 12px;
          display: flex;
          height: 21px;
          width: 130px;
          align-items: center;
          margin-left: 20px;
          padding: 4px 8px 5px 8px;
          border: 1px solid var(--indigo7);
          background-color: var(--indigo3);
          border-radius: 100px;
        }
      }

      .open-button-cont {
        width: 44px;
        padding: 0px 8px 0px 8px;

        .workspace-open-btn {
          width: 28px;
          height: 28px;
          background-color: var(--slate1);
          border: 1px solid var(--slate7);
          box-shadow: none;

          &:hover {
            background-color: var(--slate4);
          }
        }
      }

      .archive-btn-cont {
        width: 103px;
        padding-right: 8px;

        .workspace-archive-btn {
          width: 95px;
          height: 28px;
          background-color: var(--slate1);
          box-shadow: none;
          border: 1px solid var(--tomato7);
          color: var(--tomato9);

          &:hover {
            background-color: var(--tomato3);
          }

          &:disabled {
            border: 1px solid var(--slate7);
          }
        }

        .workspace-active-btn {
          width: 95px;
          height: 28px;

          background-color: var(--slate1);
          box-shadow: none;
          border: 1px solid var(--slate7);
          color: var(--slate12);

          &:hover {
            background-color: var(--slate7);
          }
        }


      }

    }
  }
}

.manage-workspace-table-wrap.dark-mode {
  border: 1px solid var(--slate7) !important;
  border-radius: 6px !important;
  ;

  .worskspace-sub-header-wrap-nav-ws {
    background-color: var(--slate3) !important;
    border-bottom: 1px solid var(--slate7) !important;

  }

  .tab-content-ws {
    background-color: var(--base) !important;
  }

  .pagination-container-box {
    background-color: var(--base) !important;
  }

  .workspace-table-row {
    border-bottom: 1px solid var(--slate7);
  }

  .worspace-list-table-body-header {
    border-bottom: 1px solid var(--slate7);
  }

  // .pagination-container{
  //   background-color:  var(--base) !important;
  // }
}

.workspace-settings-filters {
  display: flex;
  gap: 12px;
  flex-direction: row;
  align-items: center;
  position: relative;
}

.workspace-setting-table-wrapper {
  box-shadow: 0px 1px 2px rgba(16, 24, 40, 0.05);
  outline: 1px solid var(--slate7);
  background: var(--base);
  width: 880px;
  margin: 0 auto;
  border-radius: 6px;
  height: calc(100vh - 223px);
  position: relative;

}

.workspace-filter-text {
  color: var(--slate11);
  margin-bottom: 14px;
}

.singleuser-btn {
  padding: 6px 16px;
  gap: 6px;
  width: 152px;
  height: 32px;
  border-radius: 6px;

}

.multiuser-btn {
  padding: 6px 16px;
  gap: 6px;
  width: 189px;
  height: 32px;
  border-radius: 6px;

}

.workspace-page-header {
  width: 880px;
  margin: 0 auto !important;

  div:first-child {
    margin: 0 auto !important;
    width: 880px;

  }

  .license-banner {
    .heading {
      margin: unset !important;
      width: unset !important;

      div {
        margin: unset !important;
        width: unset !important;
      }
    }
  }

  .user-limits {
    column-gap: 8px;

    .limit {
      width: 100px !important;
      display: flex;
      flex-direction: column;
      align-items: center;
      padding: 5px;
      background-color: var(--base);
      border-radius: 5px;
      border: 1px solid var(--slate5);
      font-size: 12px;

      .count {
        font-weight: 500;
        font-size: 14px;
      }

      div {
        width: unset !important;
        font-size: 11px;
      }
    }
  }
}

.header-table-flex {
  display: flex;
  flex-direction: column;
  gap: 1rem;
}

.workspace-constant-header {
  width: 880px;
  margin: 0 auto !important;
}

.workspace-constant-header {
  width: 880px;
  margin: 0 auto !important;
}

.workspace-user-archive-btn {
  width: 95px;
  height: 28px;
}

.workspace-clear-filter {
  margin-left: 8px;
  color: var(--indigo9);
  font-weight: 600 !important;
}

.workspace-clear-filter-wrap {
  display: flex;
  align-items: center;
  width: 130px;
  justify-content: flex-end;
  position: absolute;
  right: 16px;
}

.tj-checkbox {
  border-color: var(--slate7);
}

.workspace-clipboard-wrap {
  display: flex;
  align-items: center;
  width: 162.67px;
  cursor: pointer;

  p {
    font-weight: 500 !important;
    margin-left: 5px;
    color: var(--slate11);
  }

  span {
    display: flex;
    align-items: center;
  }
}

.workspace-user-status {
  margin-right: 22px;
  margin-left: 5px;
  color: var(--slate12);
}

.worskpace-setting-table-gap {
  margin-top: 20px;
}

.tj-active {
  background: #46A758;
}

.tj-invited {
  background: #FFB224;
}

.tj-archive {
  background: #E54D2E;
}

.liner {
  height: 1px;
  background: var(--slate5);
  width: 880px;
  margin-top: 22px;
}

.edit-button {
  display: flex;
  flex-direction: row;
  justify-content: center;
  align-items: center;
  height: 28px;
  text-decoration: none;
}

.launch-button {
  display: flex;
  height: 28px;
  align-items: center;
  color: var(--slate12);
  justify-content: center;
  text-decoration: none;
}

.launch-button.tj-disabled-btn {
  cursor: not-allowed;
}

.breadcrumb-item {
  a {
    text-decoration: none !important;
    color: var(--slate12);
  }
}

.table-list-item {
  width: 248px;
}

.workspace-settings-filter-items {
  width: 161.25px;

  .css-13mf2tf-control {
    width: 161.25px !important;

  }

  .css-10lvx9i-Input {
    margin: 0 !important;
    padding: 0 !important;
  }

  .css-1bugkci-control,
  .css-42vs31,
  .css-ob45yj-menu {
    background-color: var(--base) !important;
    width: 161.25px !important;
  }

  .css-6t9fnh-control {
    border: 1px solid var(--slate7) !important;
    background: var(--base);
    color: var(--slate9);
    width: 161.25px;
    height: 32px;

    .css-1opnhvy-singleValue {
      color: var(--slate9) !important;

    }
  }

  input.tj-checkbox {
    background: var(--base) !important;
    color: var(--slate9);
    border: 1px solid var(--slate7) !important;

    ::placeholder {
      color: var(--slate9);
    }
  }
}


.tj-db-dataype {
  color: var(--slate11);
}

.tj-database-column-header {
  color: var(--slate12);
  padding: 4px 4px 4px 8px !important;
  text-transform: capitalize !important;
  line-height: 0px !important;
  font-weight: 500 !important;
  font-size: 12px !important;
  line-height: 20px !important;
  color: var(--slate12) !important;

  &:first-child {
    // display: flex !important;
    // align-items: center !important;
    padding-left: 1rem !important;
  }

}

.tj-database-column-row {
  margin: 0;
  width: 300px;


  th:first-child>div {
    height: 16px;
    width: 16px;
    display: flex;
    align-items: center;

    input {
      border-radius: 4px;
    }

  }
}

.tj-db-operations-header {
  height: 48px;
  padding: 0 !important;
  display: flex;
  align-items: center;
  background-color: var(--base);

  .row {
    margin-left: 0px;
    width: 98%;
  }

  .col-8 {
    padding-left: 0px;
    display: flex;
    gap: 12px;
    align-items: center;
  }
}

.add-new-column-btn {
  margin-left: 16px;
  height: 28px;
  border-radius: 6px;
  padding: 0 !important;
  display: flex;
  align-items: center;
  justify-content: center;
  background: transparent;
  color: var(--slate12);
  border: none;
}

.tj-db-filter-btn {
  width: 100%;
  height: 28px;
  border-radius: 6px;
  background: transparent;
  color: var(--slate12);
  border: none;
  display: flex;
  align-items: center;
  justify-content: center;
}

.tj-db-filter-btn-applied,
.tj-db-sort-btn-applied {
  display: flex !important;
  flex-direction: row !important;
  justify-content: center !important;
  align-items: center !important;
  //padding: 4px 16px !important;
  width: 100% !important;
  height: 28px !important;
  background: var(--grass2) !important;
  border-radius: 6px !important;
}

.tj-db-filter-btn-active,
.tj-db-sort-btn-active {
  display: flex !important;
  flex-direction: row !important;
  justify-content: center !important;
  align-items: center !important;
  //padding: 4px 16px !important;
  width: 100% !important;
  height: 28px !important;
  border-radius: 6px !important;
  background: var(--indigo4) !important;
  //border: 1px solid var(--indigo9) !important;
  color: var(--indigo9) !important;
}

.tj-db-header-add-new-row-btn {
  height: 28px;
  background: transparent;
  border-radius: 6px !important;
  display: flex;
  flex-direction: row;
  justify-content: center;
  align-items: center;
  gap: 6px;
  border: none;

  padding: span {
    //color: var(--indigo9);
  }
}

.tj-db-sort-btn {
  width: 100%;
  height: 28px;
  background: transparent;
  color: var(--slate12);
  border: none;
  display: flex;
  align-items: center;
  justify-content: center;
  margin: 0
}

.edit-row-btn {
  background: transparent;
  color: var(--slate12);
  border: none;
  display: flex;
  align-items: center;
  justify-content: center;
}

.workspace-variable-header {
  width: 880px;
  ;
  margin: 0 auto;
  display: flex;
  padding: 0;
}

.workspace-variables-alert-banner {
  width: inherit;
  background-color: #FFF9ED;
  border-color: #FFE3A2;
}

.codehinter.alert-component.workspace-variables-alert-banner {
  color: var(--amber8);
  border-color: var(--amber3);
}

.add-new-variables-button {
  margin-bottom: 20px;
  width: 169px;
  height: 32px;
}

.org-users-page-sidebar,
.left-menu {
  padding: 16px;
  gap: 7px;
  width: 220px;
  border-right: 1px solid var(--slate5);
  overflow-y: auto;
  overflow-x: hidden;

  .group-banner {
    svg {
      display: none;
    }
  }


}

.groups-header-wrap {
  display: flex;
  height: 36px;
  border-bottom: 1px solid var(--slate5);
}

.org-users-page-container {
  width: 880px;
  margin: 0 auto;
}

.group-duplcate-modal-body {
  margin-top: 20px;

  .check-row {
    margin-left: 5px;
    margin-bottom: 10px;
  }
}

.groups-main-header-wrap {
  padding: 20px 0px 8px;
  gap: 10px;
  width: 612px;
  height: 56px;
  margin: 0 auto;
  display: flex;
  justify-content: space-between;

  p {
    white-space: nowrap;
    overflow: hidden;
    text-overflow: ellipsis;
  }

  .nav-tabs .nav-link.active {
    border-bottom: 2px solid var(--indigo9) !important;
  }
}

.form-check-input:disabled {
  background-color: var(--slate8) !important;
}

.manage-groups-body {
  padding: 24px;
  font-size: 12px;
  overflow-y: auto;
  height: calc(100vh - 300px);

}

.groups-sub-header-wrap {
  width: 612px;
  height: 36px;
  border-bottom: 1px solid var(--slate5) !important;

  .nav-link.active {
    border-bottom: 2px solid var(--indigo9) !important;
    border-color: var(--indigo9) !important;
  }

  .nav-item {
    font-weight: 500 !important;
    font-size: 12px !important;
  }


  p {
    width: 205px;
  }
}

.groups-btn-container {
  width: 880px;
  justify-content: space-between;
  margin: 0 auto;
  margin-bottom: 20px;
  height: 32px;
  align-items: center;

}

.org-users-page {
  margin: 0 auto;
}

.org-users-page-card-wrap {
  height: calc(100vh - 208px);
}

.org-users-page-card-wrap,
.org-settings-wrapper-card {
  display: flex;
  flex-direction: row;
  background: var(--base);
  width: 880px;
  outline: 1px solid var(--slate5);
  box-shadow: 0px 1px 2px rgba(16, 24, 40, 0.05);
  border-radius: 6px;
  max-height: calc(100vh - 156px);
}

.org-settings-wrapper-card {
  margin: 0 auto;

  .card-body {
    overflow-y: auto;
    padding: 40px;
  }

  .card-header {
    padding: 0px 24px;
    width: 660px;
    height: 72px;
    border-bottom: 1px solid var(--slate5);

  }

  .form-check {
    margin-bottom: 0px !important;
    line-height: 24px;
    font-size: 16px;
  }
}

.groups-sidebar-nav {
  display: flex;
  flex-direction: row;
  align-items: center;
  padding: 6px 8px;
  gap: 40px;
  width: 188px;
  height: 32px;
  background: var(--base);
  border-radius: 6px;
  cursor: pointer;
}

.org-users-page-card-body {
  width: 660px;
}

.org-users-page {
  .nav-tabs .nav-link.active {
    background-color: transparent !important;
  }

  .nav-tabs .nav-item.show .nav-link,
  .nav-tabs .nav-link.active {
    border-color: var(--indigo9) !important;

  }

  .nav-link:hover {
    border-right: none !important;
    border-left: none !important;
    border-top: none !important;

    color: var(--indigo9);
  }
}

.groups-selected-row {
  background-color: var(--indigo4);
}

.add-apps-btn {
  width: 160px;
  height: 32px;
}

.groups-app-body-header,
.groups-datasource-body-header {
  border-bottom: 1px solid var(--slate5);

  p {
    height: 36px;
    display: flex;
    align-items: center;
    width: 286px;
    color: var(--slate11);

  }

  p:first-child {
    width: 205px !important;
    margin-left: 12px;
  }

}

.manage-group-tab-icons {
  margin-right: 6px;
}

.manage-groups-no-apps-wrap {
  display: flex;
  justify-content: center;
  flex-direction: column;
  align-items: center;
  width: 602px;

  p {
    margin-top: 12px;
  }

  span {
    color: var(--slate11);
    margin-top: 4px;
  }

  div {
    width: 64px;
    height: 64px;
    background: var(--indigo3);
    border-radius: 12px;
    display: flex;
    justify-content: center;
    align-items: center;
    margin-top: 88px;
  }
}

.apps-permission-wrap {
  height: 72px;
  justify-content: center;
  gap: 12px;
}

.apps-folder-permission-wrap,
.apps--variable-permission-wrap {
  height: 44px;
}

.manage-group-permision-header {
  border-bottom: 1px solid var(--slate5);
  display: flex;

  p {
    padding: 8px 12px;
    gap: 10px;
    width: 206px;
    height: 36px;
    font-weight: 500;
    color: var(--slate11) !important;
  }

}

.permission-body {
  .form-check {
    margin-bottom: 0px !important;
  }

  tr {
    border-bottom: 1px solid var(--slate5);
    width: 612px !important;

  }

  td {
    font-size: 12px;
    font-weight: 500;
    line-height: 20px;
    letter-spacing: 0em;
    text-align: left;
    width: 206px !important;
    padding-left: 12px;

    div {
      padding-left: 12px;
    }
  }
}


.default-option-text {
  margin-left: 10px;
  margin-right: 16px;
  font-size: 11px !important;
}

.git-sso-help-text {
  color: var(--slate11);
}

.default-group-wrap {
  gap: 10px;
  width: 119px;
  height: 28px;
  display: flex;
  align-items: center;
  justify-content: center;
  background: var(--grass3);
  border-radius: 100px;
}

.sso-icon-wrapper {
  display: flex;
  flex-direction: row;
  justify-content: center;
  align-items: center;
  padding: 8px 8px 8px 16px;
  width: 251px;
  height: 56px;
  background: var(--slate3);
  border-radius: 6px;
  margin-top: 12px;
}

.sso-main-box {
  justify-content: center;
  background: var(--slate6);
  padding: 8px 16px;
  width: 96px;
  height: 40px;
  border-radius: 6px;
}

.default-danger-tag-wrap {
  gap: 10px;
  width: 113px;
  height: 28px;
  display: flex;
  align-items: center;
  justify-content: center;
  background: var(--tomato6);
  border-radius: 100px;
  margin-bottom: 16px;
}

.manage-group-users-info {
  height: 48px;
  width: 612px;
  border-radius: 6px;
  padding: 12px 24px 12px 24px;
  background: var(--slate3);
  border: 1px solid var(--slate5);
  border-radius: 6px;
  margin-bottom: 16px;

  p {
    color: var(--slate12);
    gap: 14px;
    display: flex;
    align-items: center;

  }
}

.name-avatar {
  display: flex;
  flex-direction: column;
  justify-content: center;
  align-items: center;
  gap: 10px;
  width: 36px;
  height: 36px;
  background-color: var(--slate3) !important;
  border-radius: 6px;
  color: var(--slate11);
  margin-right: 12px;
  text-transform: capitalize;
}

.manage-group-users-row {
  display: flex;
  flex-direction: row;
  align-items: baseline;
  padding: 12px 6px;
  width: 612px !important;
  height: 64px;
  border-bottom: 1px solid var(--slate5);

  p {
    width: 272px;
    white-space: nowrap;
    overflow: hidden;
    text-overflow: ellipsis;

    span {
      max-width: 150px;
      white-space: nowrap;
      overflow: hidden;
      text-overflow: ellipsis;
    }
  }

  &:hover .apps-remove-btn,
  .datasources-remove-btn {
    display: flex;
  }
}

.manage-group-app-table-body,
.manage-group-datasource-table-body {
  width: 602px !important;

  tr {
    display: flex;
    font-family: 'IBM Plex Sans';
    font-style: normal;
    font-weight: 400;
    font-size: 12px;
    line-height: 20px;
    color: var(--slate12);
  }
}

.apps-view-edit-wrap,
.datasources-view-edit-wrap {
  display: flex;
  flex-direction: column;
  width: 51px;
  margin-right: 32px;
}

.apps-table-row,
.datasources-table-row {
  display: grid !important;
  grid-template-columns: 205px 286px 115px;

  td {
    padding: 12px;
    white-space: nowrap;
    overflow: hidden;
    text-overflow: ellipsis;
  }

  &:hover .apps-remove-btn,
  .datasources-remove-btn {
    display: flex;
  }
}

.apps-remove-btn,
.datasources-remove-btn {
  width: 97px;
  height: 28px;
  font-weight: 600 !important;
}

.faded-text {
  color: var(--slate8);
}

.manage-groups-app-dropdown,
.manage-groups-datasource-dropdown {
  width: 440px;
}

.create-new-group-button {
  width: 169px;
  height: 32px;
  border-radius: 6px;
}

.faded-input {
  background: var(--slate5);
}

.manage-group-table-head {
  display: flex;
  border-bottom: 1px solid var(--slate5);
  width: 612px;
  height: 36px;
  padding: 8px 12px;
  align-items: center;


  p {
    width: 272px !important;
    color: var(--slate11);
    font-weight: 500;
  }

}

.manage-groups-permission-apps,
.apps-constant-permission-wrap {
  border-bottom: 1px solid var(--slate5);
}

.manage-groups-permission-apps,
.apps-folder-permission-wrap,
.datasource-permissions-wrap,
.apps-variable-permission-wrap,
.apps-constant-permission-wrap {
  display: flex;
  align-items: center;
  padding: 12px;
  gap: 10px;

  div {
    width: 206px;
  }
}

.manage-groups-permission-apps,
.apps-variable-permission-wrap,
.apps-constant-permission-wrap {
  gap: 10px;
  height: 72px;
}

.datasource-permissions-wrap {
  border-top: 1px solid var(--slate5);
}

.apps-folder-permission-wrap,
.apps-variable-permission-wrap {
  height: 44px;
  border-bottom: 1px solid var(--slate5);
}

.delete-group {
  text-decoration: none !important;
  color: var(--tomato9) !important;
}

.delete-link,
.remove-decoration {
  text-decoration: none !important;
}

.edit-group {
  text-decoration: none !important;
  color: var(--slate12) !important;
}

.removed-decoration {
  text-decoration: none !important;
}

.rmsc .select-item.selected {
  color: var(--slate12) !important;
  background-color: var(--base) !important;
}

.manage-groups-app-dropdown,
.manage-constants-dropdown,
.manage-groups-datasource-dropdown {
  .rmsc.multi-select {
    .dropdown-container {
      gap: 17px;
      height: 32px;
      background: var(--base);
      border: 1px solid var(--slate7);
      border-radius: 6px;
      display: flex;
      justify-content: center;
      align-items: center;
      margin-right: 12px;
    }

    .dropdown-content {
      .panel-content {
        background: var(--base);
        border: 1px solid var(--slate3);
        box-shadow: 0px 12px 16px -4px rgba(16, 24, 40, 0.08), 0px 4px 6px -2px rgba(16, 24, 40, 0.03);
        border-radius: 6px;
        align-items: center;


        .select-item:hover {
          background-color: var(--slate3);
        }

        input {
          color: var(--slate11);

          &:focus {
            background: unset !important
          }
        }

        .item-renderer {
          align-items: center;

          span {
            font-size: 12px;
            color: var(--slate12)
          }
        }
      }
    }
  }
}




.manage-groups-app-dropdown {
  margin-right: 12px;

  .rmsc .dropdown-container:focus-within {
    border: 1px solid var(--indigo9) !important;
    box-shadow: 0px 0px 0px 2px #C6D4F9 !important;
  }

  input {
    color: var(--slate12);
    background-color: unset !important;
  }

  .dropdown-heading-value {
    span {
      color: var(--slate12) !important;

    }
  }

  .multi-select {
    .dropdown-container {
      gap: 17px;
      width: 440px;
      height: 32px;
      background: var(--base);
      border: 1px solid var(--slate7);
      border-radius: 6px;
      display: flex;
      justify-content: center;
      align-items: center;
      margin-right: 12px;
    }

  }

  .dropdown-content {
    .panel-content {
      background: var(--base);
      border: 1px solid var(--slate3);
      box-shadow: 0px 12px 16px -4px rgba(16, 24, 40, 0.08), 0px 4px 6px -2px rgba(16, 24, 40, 0.03);
      border-radius: 6px;

      .select-panel {
        .search {
          border-bottom: 1px solid var(--slate5);
        }

        .search,
        input {
          background-color: var(--base) !important;
        }
      }

      input[type='checkbox'] {
        border: 1px solid red !important;
      }

      .select-item:hover {
        background-color: var(--slate3);
      }


      .item-renderer {
        align-items: center !important;

        span {
          font-size: 12px;
          color: var(--slate12)
        }
      }

    }
  }
}

.manage-constants-dropdown {
  .rmsc.multi-select {
    .dropdown-container {
      gap: 17px;
      height: 32px;
      background: var(--base);
      border: 1px solid var(--slate7);
      border-radius: 6px;
      display: flex;
      justify-content: center;
      align-items: center;
      margin-right: 12px;
    }

    .dropdown-content {
      .panel-content {
        background: var(--base);
        border: 1px solid var(--slate3);
        box-shadow: 0px 12px 16px -4px rgba(16, 24, 40, 0.08), 0px 4px 6px -2px rgba(16, 24, 40, 0.03);
        border-radius: 6px;
        align-items: center;


        .select-item:hover {
          background-color: var(--slate3);
        }

        .item-renderer {
          align-items: center;

          span {
            font-size: 12px;
            color: var(--slate12)
          }
        }
      }
    }
  }
}


.sso-form-wrap {
  .form-label {
    font-size: 12px;
    font-weight: 500px;
    margin-bottom: 4px !important;
    color: var(--slate12);
  }

  .form-check-label {
    font-size: 12px;
    font-size: 12px;
    line-height: 20px;
    color: var(--slate12);
  }
}

.allow-default-sso-helper-text {
  white-space: pre-line;
}

.password-disable-danger-wrap {
  padding: 16px;
  gap: 16px;
  width: 574px;
  height: 116px;
  background: var(--tomato3);
  border: 1px solid var(--tomato5);
  border-radius: 6px;
}

.sso-footer-save-btn {
  height: 40px;
}

.sso-footer-cancel-btn {

  width: 85px;
  height: 40px;
}

.danger-text-login {
  padding-left: 40px !important;
}

.tick-icon {
  width: 20px;
  height: 20px;
  background: var(--indigo9);
  border-radius: 4px;
}

.invite-user-drawer-wrap {
  display: grid;
  grid-template-rows: auto 1fr auto;
  height: 100vh;
}

.manage-users-drawer-footer {
  padding: 24px 32px;
  height: 88px;
  border-top: 1px solid var(--slate5) !important;
  display: flex;
  gap: 8px;
  justify-content: end;

  .invite-btn {
    width: 140px;
    height: 40px;
  }

  .cancel-btn {
    width: 85px;
    height: 40px;
  }
}


.tj-drawer-tabs-wrap {
  display: flex;
}

.invite-user-drawer-wrap {
  .card-header {
    flex-direction: column;
    display: flex;
    justify-content: space-between;
    padding: 0px !important;
  }

  .card-header-inner-wrap {
    justify-content: space-between;
    width: 100%;
    padding: 16px 20px;
    height: 64px;

  }

  .card-header-inner-wrap,
  .tj-drawer-tabs-container {
    display: flex;
  }

  .tj-drawer-tabs-container-outer {
    padding-top: 0px;
    gap: 10px;
    height: 68px;
  }

  .tj-drawer-tabs-container {
    padding: 2px;
    gap: 2px;

    width: 502px;
    height: 36px;
    background: var(--slate4);
    border-radius: 6px;

  }
}

.tj-drawer-tabs-btn {
  padding: 2px 4px;
  gap: 6px;
  width: 248px;
  height: 32px;
  box-shadow: 0px 1px 2px rgba(16, 24, 40, 0.05);
  border-radius: 4px;
  border: none;
  color: var(--slate11);
  display: flex;
  align-items: center;
  justify-content: center;
  background: var(--slate4);


  span {
    margin-left: 4px !important;
    font-weight: 500;

  }
}

.tj-drawer-tabs-btn-active {
  background: var(--base);
  color: var(--slate12);
}

.user-number-wrap {
  display: flex;
  flex-direction: column;
  align-items: center;
  padding: 8px;
  gap: 10px;
  width: 36px;
  height: 36px;
  background: var(--slate3);
  border-radius: 1000px;
}

.user-csv-template-wrap {
  display: flex;
  padding: 24px;
  gap: 14px;

  width: 486px;
  height: 152px;

  background: var(--orange3);

  border: 1px solid var(--orange6);
  border-radius: 6px;

  div {
    display: flex;
    flex-direction: column;

    p {
      margin-bottom: 12px;
    }

  }
}

.upload-user-form {
  display: flex;
  flex-direction: column;
  justify-content: center;
  align-items: center;
  padding: 60px 0px;
  gap: 36px;
  width: 486px;
  border: 2px dashed var(--indigo9);
  border-radius: 6px;
  align-items: center;
  margin: 24px auto;
  text-align: center;

  .select-csv-text {
    color: var(--indigo9);
    margin-bottom: 4px;
  }

  span {
    color: var(--slate11) !important;
  }
}

.download-template-btn {
  width: 184px;
  height: 32px;
  padding: 0px !important;
}

.csv-upload-icon-wrap {
  display: flex;
  flex-direction: row;
  justify-content: center;
  align-items: center;
  padding: 10px;
  gap: 10px;
  width: 64px;
  height: 64px;
  background: var(--indigo3);
  border-radius: 12px;
  margin: 0px auto 12px auto;
  cursor: pointer;
}

.user-csv-template-wrap {
  margin-top: 24px;
}


.manage-users-drawer-content-bulk {
  margin: 24px 15px;

  form {
    display: flex;
    flex-direction: column;
    justify-content: center;
    align-items: center;
  }

  .manage-users-drawer-content-bulk-download-prompt {
    display: flex;
    flex-direction: row !important;
    justify-content: center;
    align-items: flex-start !important;
  }
}


.manage-users-drawer-content {
  margin: 24px 15px;

  .invite-user-by-email {
    display: flex;
    flex-direction: column;
    justify-content: center;
    align-items: top;
  }

  .invite-user-by-email {
    display: flex;
  }

  input[name="email"]:disabled,
  input[name="fullName"]:disabled {
    background-color: var(--slate3) !important;
    color: var(--slate9) !important
  }

  .invite-email-body {
    width: 452px;

    input:not([type="checkbox"]) {
      padding: 6px 10px;
      height: 32px;
      color: var(--slate12);
    }
  }
}

.rmsc .item-renderer {
  align-items: center !important;
}

.tj-db-table {
  overflow-y: auto;
  height: 110px;

  table {
    border-collapse: separate;
    border-spacing: 0;
    width: max-content;

    .row-tj {
      border-width: 0px !important;
    }
  }
}

.bounded-box {
  .sc-iwsKbI.lmGPCf {
    height: 100%;
    margin: auto;
    width: max-content;
    max-width: 100% !important;

    img {
      height: 100% !important;
    }

    .gVmiLs {
      width: auto !important;
    }
  }

  .css-tlfecz-indicatorContainer,
  .css-1gtu0rj-indicatorContainer {
    svg {
      width: 12px !important;
      height: 12px !important;
    }
  }

}

.sso-type-header {
  margin-left: 10px;
}

.groups-folder-list {
  padding: 6px 8px;
  gap: 40px;
  max-width: 188px;
  height: 32px;

  span {
    white-space: nowrap !important;
    overflow: hidden !important;
    text-overflow: ellipsis !important;
  }

  .tooltip {
    opacity: 0.7;
  }

  .groups-list-option-button {
    background-color: var(--base) !important;
    width: 24px;
    height: 24px;
    padding: 7px 0px 7px 0px;

    &:focus-visible {
      border: none !important;
      outline: none !important;
      box-shadow: none !important;
    }
  }



}

.create-group-modal-footer {
  display: flex;
  align-items: center;
  gap: 8px;
  justify-content: end;
}

.add-users-button {
  width: 160px;
  height: 32px;
}

.sso-page-inputs {
  padding: 6px 10px;
  gap: 17px;
  width: 612px;
  height: 32px;
}

.popover-group-menu {
  border-radius: 4px;
  width: 190px;
  box-shadow: 0px 12px 16px -4px rgba(16, 24, 40, 0.08), 0px 4px 6px -2px rgba(16, 24, 40, 0.03);
  background: var(--base);
  color: var(--slate12);
  border: 1px solid var(--slate3);

  .popover-arrow {
    display: none;
  }

  .popover-body {
    padding: 6px;
    color: var(--slate12);

    .field {

      width: 100%;
      margin: 0 0 0 0;
      height: 36px;
      justify-content: center;
      align-items: center;
      display: flex;

      .option-row {
        width: 100%;
        height: 100%;
        font-weight: 400;
        font-size: 12px;
        justify-content: left;
        align-items: center;
        display: flex;
        z-index: 999999999;
      }

      .disable {
        color: var(--slate7);
      }

      .disable {
        color: var(--slate7);

        &.dark-theme {
          color: var(--slate11);
        }
      }

      &__danger {
        color: var(--tomato9);
      }

      :hover {
        background-color: var(--slate3);
      }
    }
  }
}

.workspace-settings-filter-wrap {
  background: var(--slate3);
  padding: 15px 16px;
  gap: 12px;
  width: 880px;
  height: 62px;
  border-right: 1px solid var(--slate7);
  border-top: 1px solid var(--slate7);
  border-left: 1px solid var(--slate7);
  box-shadow: 0px 1px 2px rgba(16, 24, 40, 0.05);
  border-top-left-radius: 6px;
  border-top-right-radius: 6px;
}


// users page
.css-1i2tit0-menu {
  margin: 0px !important;
  background: var(--base);
  box-shadow: 0px 4px 6px -2px #10182808 !important;

  .css-2kg7t4-MenuList {
    margin: 0px !important;
    padding: 0px !important;
    background: var(--base);
  }
}

.workspace-settings-nav-items {
  padding: 6px 8px;
  gap: 40px;
  width: 248px;
  height: 32px;
}

.new-app-dropdown {
  background: var(--base) !important;
  color: var(--slate12);
}

.workspace-variable-container-wrap {
  &.constants-list {
    overflow: auto;
  }

  .card,
  thead {
    background: var(--base) !important;

    tr>th,
    tbody>tr>td {
      background: var(--base) !important;
    }
  }

}

.move-selected-app-to-text {
  p {
    white-space: nowrap;
    overflow: hidden;
    text-overflow: ellipsis;

    span {
      font-weight: 600;
    }
  }
}

.tj-org-dropdown {
  .dashboard-org-avatar {
    margin-right: 11px;
    display: flex;
    flex-direction: row;
    justify-content: center;
    align-items: center;
    padding: 7px 8px;
    gap: 10px;
    width: 34px;
    height: 34px;
    background: var(--slate4) !important;
    color: var(--slate9);
    border-radius: 6px;
  }

  .org-name {
    color: var(--slate12) !important;
    white-space: nowrap;
    overflow: hidden;
    text-overflow: ellipsis;
    margin-right: 5px;
  }
}

.css-1q0xftk-menu {
  background-color: var(--base-black) !important;
  border: 1px solid hsl(197, 6.8%, 13.6%) !important;
  box-shadow: 0px 12px 16px -4px rgba(16, 24, 40, 0.08), 0px 4px 6px -2px rgba(16, 24, 40, 0.03) !important;

}

.css-4yo7x8-menu {
  background-color: var(--base) !important;
  border: 1px solid var(--slate3) !important;
  box-shadow: 0px 12px 16px -4px rgba(16, 24, 40, 0.08), 0px 4px 6px -2px rgba(16, 24, 40, 0.03) !important;
  border-radius: 6px !important;
}


.org-custom-select-header-wrap {
  border-bottom: 1px solid var(--slate5);

  .issued-license {
    display: none;
  }
}

.btn-close:focus {
  box-shadow: none !important;
}

.template-card {
  padding: 16px;
  gap: 16px;
  min-width: 280px;
  max-width: 100%;
  height: 210px;
  background: var(--base);
  border: 1px solid var(--slate3);
  box-shadow: 0px 1px 2px rgba(16, 24, 40, 0.05);
  border-radius: 6px;
}

.see-all-temlplates-link {
  color: var(--indigo9) !important;
}

.template-card-img {
  padding: 0px;
  width: 100%;
  height: 77.5%;
  border-radius: 4px;
}

.confirm-dialogue-body {
  background: var(--base);
  color: var(--slate12);
}

.folder-header-icons-wrap {
  gap: 4px;
}

.tj-common-search-input {
  .input-icon-addon {
    padding-right: 8px;
    padding-left: 8px;

  }

  input {
    box-sizing: border-box;
    display: flex;
    flex-direction: row;
    align-items: center;
    padding: 4px 8px !important;
    gap: 16px;
    width: 248px !important;
    height: 28px !important;
    background: var(--base);
    border: 1px solid var(--slate7);
    border-radius: 6px;
    color: var(--slate12);
    padding-left: 33px !important;


    ::placeholder {
      color: var(--slate9);
      margin-left: 5px !important;
      padding-left: 5px !important;
      background-color: red !important;
    }

    &:hover {
      background: var(--slate2);
      border: 1px solid var(--slate8);
    }

    &:active {
      background: var(--indigo2);
      border: 1px solid var(--indigo9);
      box-shadow: 0px 0px 0px 2px #C6D4F9;
      outline: none;
    }

    &:focus-visible {
      background: var(--slate2);
      border: 1px solid var(--slate8);
      border-radius: 6px;
      outline: none;
      padding-left: 12px !important;
    }

    &:disabled {
      background: var(--slate3);
      border: 1px solid var(--slate7);
    }
  }


}

.search-icon-wrap {
  display: flex;
  flex-direction: row;
  justify-content: center;
  align-items: center;
  padding: 7px;
  gap: 8px;
  width: 28px;
  height: 28px;
  background: var(--base);
  border: 1px solid var(--slate7);
  border-radius: 6px;
  cursor: pointer;
}

.sidebar-list-wrap {
  margin-top: 24px;
  padding: 0px 20px 20px 20px;
  height: calc(100vh - 180px);
  overflow: auto;

  span {
    letter-spacing: -0.02em;
  }
}

.sidebar-list-wrap-with-banner {
  margin-top: 24px;
  padding: 0px 20px 20px 20px;
  height: calc(100vh - 280px);
  overflow: auto;

  span {
    letter-spacing: -0.02em;
  }
}

.drawer-footer-btn-wrap,
.variable-form-footer {
  display: flex;
  flex-direction: row;
  justify-content: flex-end;
  align-items: center;
  padding: 24px 32px;
  gap: 8px;
  height: 88px;
  border-top: 1px solid var(--slate5);
  background: var(--base);
}

.drawer-card-title {
  padding: 16px;
  border-bottom: 1px solid var(--slate5);

  h3 {
    margin-bottom: 0px !important;
  }
}

.drawer-card-wrapper,
.variable-form-wrap {
  min-height: 100vh;
  display: grid;
  grid-template-rows: auto 1fr auto;
}

.add-new-datasource-header-container {
  margin-bottom: 24px;
  padding-top: 4px;
}

.folder-list-group-item {
  color: var(--slate12) !important;
}

.table-list-item,
.table-name {
  color: var(--slate12) !important;
}

// targetting all react select dropdowns

.css-1i2tit0-menu .css-2kg7t4-MenuList {
  div {
    background-color: var(--base-black);

    &:hover {
      background-color: hsl(198, 6.6%, 15.8%);
      ;
    }
  }
}

.css-ob45yj-menu .css-2kg7t4-MenuList {
  div {
    background-color: var(--base);

    &:hover {
      background-color: var(--slate4);
      ;
    }
  }
}

.selected-ds.row>img {
  padding: 0 !important;
}

.tj-user-table-wrapper {
  height: calc(100vh - 392px); //52+64+40+32+20+62
  overflow-y: auto;
  background: var(--base);
  border-right: 1px solid var(--slate7);
  border-bottom: 1px solid var(--slate7);
  border-left: 1px solid var(--slate7);
  box-shadow: 0px 1px 2px rgba(16, 24, 40, 0.05);
  border-bottom-left-radius: 6px;
  border-bottom-right-radius: 6px;

}

.user-filter-search {
  padding: 6px 10px;
  gap: 16px;
  width: 312px;
  height: 32px;
  background: var(--base);
  border: 1px solid var(--slate7);
  border-radius: 6px;

  &::placeholder {
    color: var(--slate9);
  }
}



//TJ APP INPUT
.tj-app-input,
.edit-row-container {
  display: flex;
  flex-direction: column;
  font-family: 'IBM Plex Sans';
  font-style: normal;
  position: relative;

  .text-danger {
    font-weight: 400 !important;
    font-size: 10px !important;
    line-height: 16px !important;
    color: var(--tomato10) !important;
  }

  label {
    font-family: 'IBM Plex Sans';
    font-style: normal;
    font-weight: 500;
    font-size: 12px;
    line-height: 20px;
    display: flex;
    align-items: center;
    color: var(--slate12);
    margin-bottom: 4px;
  }

  input.form-control,
  textarea,
  .form-control {
    gap: 16px !important;
    background: var(--base) !important;
    border: 1px solid var(--slate7) !important;
    border-radius: 6px !important;
    margin-bottom: 4px !important;
    color: var(--slate12) !important;
    transition: none;


    &:hover {
      background: var(--slate1) !important;
      border: 1px solid var(--slate8) !important;
      -webkit-box-shadow: none !important;
      box-shadow: none !important;
      outline: none;
    }

    &:focus-visible {
      background: var(--indigo2) !important;
      border: 1px solid var(--indigo9) !important;
      box-shadow: none !important;
    }

    &.input-error-border {
      border-color: #DB4324 !important;
    }

    &:-webkit-autofill {
      box-shadow: 0 0 0 1000px var(--base) inset !important;
      -webkit-text-fill-color: var(--slate12) !important;

      &:hover {
        box-shadow: 0 0 0 1000px var(--slate1) inset !important;
        -webkit-text-fill-color: var(--slate12) !important;
      }

      &:focus-visible {
        box-shadow: 0 0 0 1000px var(--indigo2) inset !important;
        -webkit-text-fill-color: var(--slate12) !important;
      }
    }


  }

}

.tj-app-input-wrapper {
  display: flex;

  .eye-icon {
    position: absolute;
    right: 8px;
    top: 5px;
    cursor: pointer;
  }

  .form-control {
    padding-right: 2.2rem;
  }
}



.tj-sub-helper-text {
  font-weight: 400;
  font-size: 10px;
  line-height: 16px;
}

.tj-input-success {
  color: var(--grass10);
}

.tj-input-warning {
  color: var(--orange10);
}

.tj-input-helper {
  color: var(--slate11);
}

.tj-input-error {
  color: var(--tomato10);
}

.tj-input-error-state {
  border: 1px solid var(--tomato9);
}

// TJ APP INPUT END

.search-input-container {
  display: flex;
}

// sidebar styles inside editor :: temporary
.theme-dark,
.dark-theme {
  .codehinter.alert-component.workspace-variables-alert-banner {
    color: #ffecbb !important;
    background-color: #3a3f41 !important;
    border-color: #4d5156 !important;
  }
}

.add-icon-column {
  position: sticky;
  top: 0;
  z-index: 1;
  right: 0;
  padding: 0px !important;
  width: 30px;
  height: 31px;
  border-radius: 0px !important;
  background: var(--slate7) !important;
  cursor: pointer;

  .icon-styles {
    font-size: 14px !important;
    font-weight: 400;
    color: black;
  }
}

.add-icon-column-dark {
  position: sticky;
  top: 0;
  z-index: 1;
  right: 0;
  padding: 0px !important;
  width: 30px;
  height: 31px;
  border-radius: 0px !important;
  cursor: pointer;

  .icon-styles {
    width: 100% !important;
    height: 100% !important;
    background: #1c252f !important;
    border: 0.4px solid white !important;
    font-size: 14px !important;
    font-weight: 400;
    color: white;
  }
}

.add-icon-row {
  position: sticky;
  bottom: 0;
  left: 0px;
  width: 29px;
  height: 31px;
  background: var(--slate7);
  border-width: 0px 1px 1px 1px;
  border-style: solid;
  border-radius: 0px;
  border-color: var(--slate4);
  border-radius: 0px !important;
  font-size: 14px !important;
  font-weight: 400;
  display: flex;
  align-items: center;
  justify-content: center;
  cursor: pointer;
}

.add-icon-row-dark {
  position: sticky;
  bottom: 0;
  left: 0px;
  width: 29px;
  height: 31px;
  background: var(--slate7);
  border-width: 0px 1px 1px 1px;
  border-style: solid;
  border-radius: 0px;
  background: #1c252f !important;
  border: 0.4px solid white !important;
  font-size: 14px !important;
  font-weight: 400;
  color: white;
  display: flex;
  align-items: center;
  justify-content: center;
  cursor: pointer;
  z-index: 2;
}

// custom styles for users multiselect in manage users
.manage-groups-users-multiselect {
  gap: 17px;
  width: 440px;
  height: 32px;
  background: var(--base);
  border-radius: 6px;

  .dropdown-heading {
    height: 32px;
    padding: 6px 10px;
  }

  .dropdown-container {
    background: var(--base);
    border: 1px solid var(--slate7) !important;
  }

  .dropdown-content {
    border: 1px solid var(--slate3);
    box-shadow: 0px 12px 16px -4px rgba(16, 24, 40, 0.08), 0px 4px 6px -2px rgba(16, 24, 40, 0.03);
    border-radius: 6px;

    .search {
      input {
        background-color: var(--base);
        color: var(--slate12);
      }
    }
  }

  .rmsc,
  .dropdown-content,
  .panel-content,
  .search {
    background: var(--base) !important;
  }

  .options {
    .select-item {
      color: var(--slate12);

      &:hover {
        background: var(--slate4);
        border-radius: 6px;
      }
    }
  }
}

.select-search__options {
  .item-renderer {
    display: flex !important;
    justify-content: space-between;
    padding: 20px;
    cursor: pointer;
    flex-direction: row;

    div:first-child {
      display: flex;
    }

    p {
      margin-bottom: 0px !important;
      color: var(--slate12);
    }

    span {
      color: var(--slate11);
    }

    p,
    span {
      font-weight: 400;
      font-size: 12px;
      line-height: 20px;
    }
  }
}

.create-new-app-dropdown {
  .button:first-child {
    padding: 0 !important;
  }

  .dropdown-toggle::after {
    border: none !important;
    content: url("data:image/svg+xml,%3Csvg width='25' height='25' viewBox='0 0 25 25' fill='none' xmlns='http://www.w3.org/2000/svg'%3E%3Cpath fill-rule='evenodd' clip-rule='evenodd' d='M10.5 7.03906C10.5 6.34871 11.0596 5.78906 11.75 5.78906C12.4404 5.78906 13 6.34871 13 7.03906C13 7.72942 12.4404 8.28906 11.75 8.28906C11.0596 8.28906 10.5 7.72942 10.5 7.03906ZM10.5 12.0391C10.5 11.3487 11.0596 10.7891 11.75 10.7891C12.4404 10.7891 13 11.3487 13 12.0391C13 12.7294 12.4404 13.2891 11.75 13.2891C11.0596 13.2891 10.5 12.7294 10.5 12.0391ZM11.75 15.7891C11.0596 15.7891 10.5 16.3487 10.5 17.0391C10.5 17.7294 11.0596 18.2891 11.75 18.2891C12.4404 18.2891 13 17.7294 13 17.0391C13 16.3487 12.4404 15.7891 11.75 15.7891Z' fill='%23fff'/%3E%3C/svg%3E%0A");
    transform: rotate(360deg);
    width: 14px;
    margin: 0 !important;
    display: flex;
    align-items: center;
    justify-content: center;
    padding: 8px 0px 0px 0px;
  }
}

.sso-page-loader-card {
  background-color: var(--slate2) !important;
  height: 100%;

  .card-header {
    background-color: var(--slate2) !important;
  }
}

.workspace-nav-list-wrap {
  padding: 4px 20px 20px 20px;
  height: calc(100vh - 116px) !important;
}

.upload-user-form span.file-upload-error {
  color: var(--tomato10) !important;
  margin-top: 12px 0px 0px 0px;
}

.tj-onboarding-phone-input {
  width: 392px !important;
  height: 40px;
  padding: 8px 12px;
  gap: 8px;
  margin-bottom: 12px;
  background: #FFFFFF;
  border: 1px solid #D7DBDF !important;
  border-radius: 0px 4px 4px 0px !important;

  &:hover {
    border: 1px solid #466BF2 !important;
  }
}

.tj-onboarding-phone-input-wrapper {
  margin-bottom: 12px;
}

.theme-dark {
  .tj-onboarding-phone-input-wrapper {
    .flag-dropdown {
      background-color: #1f2936 !important;

      .country-list {
        background-color: #1f2936 !important;
        background: #1f2936;

        li {
          .country .highlight {
            background-color: #3a3f42;
            color: #000 !important;

            div {
              .country-name {
                color: #6b6b6b !important;
              }
            }

          }

          &:hover {
            background-color: #2b2f31;
          }

        }
      }
    }

  }

  .react-tel-input .country-list .country.highlight {
    color: #6b6b6b;
  }
}

.maximum-canvas-width-input-select {
  padding: 6px 10px;
  gap: 17px;
  width: 60px;
  height: 32px;
  background: #FFFFFF;
  border: 1px solid #D7DBDF;
  border-radius: 0px 6px 6px 0px;
}

.maximum-canvas-width-input-field {
  padding: 6px 10px;
  gap: 17px;
  width: 97px;
  height: 32px;
  background: #FFFFFF;
  border: 1px solid #D7DBDF;
  border-top-left-radius: 6px;
  border-bottom-left-radius: 6px;
  border-right: none !important;


}

.canvas-background-holder {
  padding: 6px 10px;
  gap: 6px;
  width: 120px;
  height: 32px;
  background: #FFFFFF;
  display: flex;
  align-items: center;
  border: 1px solid #D7DBDF;
  border-radius: 6px;
  flex-direction: row;
}

.export-app-btn {
  flex-direction: row;
  justify-content: center;
  align-items: center;
  padding: 6px 16px;
  gap: 6px;
  width: 158px;
  height: 32px;
  font-family: 'IBM Plex Sans';
  font-style: normal;
  font-weight: 600;
  font-size: 14px;
  line-height: 20px;
  color: #3E63DD;
  background: #F0F4FF;
  border-radius: 6px;
  border: none;
}

.tj-btn-tertiary {
  padding: 10px 20px;
  gap: 8px;
  width: 112px;
  height: 40px;
  background: #FFFFFF;
  border: 1px solid #D7DBDF;
  border-radius: 6px;

  &:hover {
    border: 1px solid #C1C8CD;
    color: #687076;
  }

  &:active {
    border: 1px solid #11181C;
    color: #11181C;
  }
}

.export-table-button {

  display: flex;
  align-items: center;
  justify-content: center;
}


#global-settings-popover.theme-dark {
  background-color: $bg-dark-light !important;
  border: 1px solid #2B2F31;

  .maximum-canvas-width-input-select {
    background-color: $bg-dark-light !important;
    border: 1px solid #324156;
    color: $white;
  }

  .export-app-btn {
    background: #192140;
  }

  .fx-canvas div {
    background-color: transparent !important;
  }
}

.released-version-popup-container {
  width: 100%;
  position: absolute;
  display: flex;
  justify-content: center;
  top: 55px;

  .released-version-popup-cover {
    width: 250px;
    height: fit-content;
    margin: 0;
    z-index: 1;

    .popup-content {
      background-color: #121212;
      padding: 16px 18px 0px 16px;
      border-radius: 6px;

      p {
        font-size: 14px;
        font-family: IBM Plex Sans;
        color: #ECEDEE;
      }
    }
  }

  .error-shake {
    animation: shake 0.82s cubic-bezier(.36, .07, .19, .97) both;
    transform: translate3d(0, 0, 0);
    backface-visibility: hidden;
    perspective: 10000px;
  }

  @keyframes shake {

    10%,
    90% {
      transform: translate3d(-1px, 0, 0);
    }

    20%,
    80% {
      transform: translate3d(2px, 0, 0);
    }

    30%,
    50%,
    70% {
      transform: translate3d(-4px, 0, 0);
    }

    40%,
    60% {
      transform: translate3d(4px, 0, 0);
    }
  }

}

.profile-page-content-wrap {
  background-color: var(--slate2);
  padding-top: 40px;
}

.profile-page-card {
  background-color: var(--base);
  border-radius: 6px;
}

.all-apps-link-cotainer {
  border-radius: 6px !important;
}

.workspace-variable-table-card {
  height: calc(100vh - 208px);
}

.workspace-constant-table-card {
  margin: 0 auto;
  width: 880px;
  min-height: calc(100vh - 308px);

  .manage-constant-wrapper-card {
    max-height: calc(100vh - 260px);
  }

  .empty-state-org-constants {
    padding-top: 5rem;

    .info {
      color: var(--slate11);
    }
  }

  .workspace-constant-card-body {
    min-height: calc(100vh - 408px);
    background: var(--base);
  }

  .constant-table-wrapper {
    height: calc(100vh - 403px);
    overflow-y: auto;
    height: 100%;
  }

  .constant-table-card {
    min-height: 370px;
  }

  .card-footer {
    border-top: none !important;
  }

  .left-menu .tj-list-item {
    width: 148px
  }
}



.variables-table-wrapper {
  tr {
    border-width: 0px !important;
  }
}

.constant-table-wrapper {
  tr {
    border-width: 0px !important;
  }
}

.home-page-content-container {
  max-width: 880px;

  @media only screen and (max-width: 768px) {
    margin-bottom: 0rem !important;

    .liner {
      width: unset !important;
    }

    .app-list {
      overflow-y: auto;
      height: calc(100vh - 26rem);

      .skeleton-container {
        display: flex;
        flex-direction: column;

        .col {
          display: flex;
          justify-content: center;
          margin-bottom: 1rem;
        }

        .card-skeleton-container {
          width: 304px;

        }
      }
    }

    .menu-ico {
      display: none !important;
    }
  }
}

@media only screen and (min-width: 1584px) and (max-width: 1727px) {

  .edit-button,
  .launch-button {
    width: 113px !important;
  }
}



@media only screen and (max-width: 1583px) and (min-width: 1312px) {

  .homepage-app-card-list-item {
    max-width: 264px;

    .edit-button,
    .launch-button {
      width: 109px !important;
    }
  }

}

@media only screen and (min-width: 1728px) {

  .homepage-app-card-list-item {
    max-width: 304px;

    .edit-button,
    .launch-button {
      width: 129px !important;
    }
  }

  .home-page-content-container {
    max-width: 976px;
  }

  .liner {
    width: 976px;
  }
}

@media only screen and (max-width: 992px) {
  .homepage-app-card-list-item-wrap {
    display: flex;
    justify-content: center;
    margin-left: auto;
    margin-right: auto;
    width: 100%;
    margin-top: 22px;
  }

  .homepage-app-card-list-item {
    max-width: 304px !important;
    flex-basis: 100%;

    .edit-button,
    .launch-button {
      width: 129px !important;
    }
  }
}

@media only screen and (min-width: 993px) and (max-width: 1311px) {
  .home-page-content-container {
    max-width: 568px;
  }

  .homepage-app-card-list-item-wrap {
    row-gap: 20px;
  }

  .homepage-app-card-list-item {
    max-width: 269px;
    flex-basis: 100%;

    .edit-button,
    .launch-button {
      width: 111.5px !important;
    }
  }

  .liner {
    width: 568px;
  }
}

.tj-docs-link {
  color: var(--indigo9) !important;
  text-decoration: none;
  list-style: none;
}

.datasource-copy-button {
  width: 87px;
  height: 32px;
}

.datasource-edit-btn {
  height: 27px;
  margin-left: 12px;
}

.datasource-edit-modal {

  .modal-content,
  .modal-body,
  .modal-header,
  .modal-title,
  .modal-body-content,
  .modal-sidebar,
  .card {
    background-color: var(--base) !important;
    color: var(--slate12) !important;
    border-color: var(--slate5) !important;
  }

  .datasource-modal-sidebar-footer {
    .footer-text {
      color: var(--slate12) !important;
    }
  }

  .form-control-plaintext {
    color: var(--slate12) !important;
  }

  .card {
    &:hover {
      background-color: var(--slate2) !important;
    }
  }

  input:disabled {
    background-color: var(--slate3) !important;
  }

  .react-select__control--is-disabled {
    background-color: var(--slate3) !important;
  }
}

.org-edit-icon {
  width: 28px;
  height: 28px;
  border-radius: 6px;
  display: flex;
  justify-content: center;
  align-items: center;

  svg {
    height: 14px;
    width: 14px;
  }
}

.marketplace-page-sidebar {
  height: calc(100vh - 64px);
  max-width: 288px;
  background-color: var(--base);
  border-right: 1px solid var(--slate5) !important;
  display: grid !important;
  grid-template-rows: auto 1fr auto !important;
}

.marketplace-body {
  height: calc(100vh - 64px) !important;
  overflow-y: auto;
  // background: var(--slate2);
}

.plugins-card {
  background-color: var(--base);
  border: 1px solid var(--slate3);
  box-shadow: 0px 1px 2px rgba(16, 24, 40, 0.05);
  border-radius: 6px;

  .card-body-alignment {
    min-height: 145px;
    display: flex;
    flex-direction: column;
    justify-content: space-between;
  }
}

.template-source-name {
  color: var(--slate12) !important;
}

.marketplace-install {
  color: var(--indigo9);
}

.popover {
  .popover-arrow {
    display: none;
  }
}

.shareable-link {
  .input-group {
    .input-group-text {
      border-color: var(--slate7);
      color: var(--slate12);
      background-color: var(--slate3);
    }

    .app-name-slug-input {
      input {
        border-color: var(--grass9);
      }
    }
  }

  .input-group {
    display: flex;

    .tj-app-input textarea {
      width: 600px;
      border-radius: 0px !important;
      margin-bottom: 0px !important;
      background-color: #efefef4d;
      color: #545454;
    }
  }
}

.confirm-dialogue-modal {
  background: var(--base);

  .modal-header {
    background: var(--base);
    color: var(--slate12);
    border-bottom: 1px solid var(--slate5);
  }
}


.gitsync-modal-body {
  align-items: center;
  justify-content: center;
  display: flex;

  .p {
    width: auto;
  }

  .loader {
    border: 4px solid #f3f3f3;
    /* Light gray border */
    border-top: 4px solid #3498db;
    /* Blue border on top */
    border-radius: 50%;
    width: 40px;
    height: 40px;
    animation: spin 1s linear infinite;
    /* Rotation animation */
  }

  @keyframes spin {
    0% {
      transform: rotate(0deg);
    }

    100% {
      transform: rotate(360deg);
    }
  }
}

.box-container {
  border: 1px solid #ccc;
  background-color: #f0f0f0;
  border-radius: 8px;
  box-shadow: 0px 2px 4px rgba(0, 0, 0, 0.1);

  .box-content {
    padding: 10px;
    /* Add padding for spacing inside the box */

    p {
      max-width: 100%;
      margin: 0px;
      word-wrap: break-word;
      /* Ensure the paragraph wraps within the box */
    }
  }


}





.theme-dark {
  .icon-widget-popover {
    .search-box-wrapper input {
      color: #f4f6fa !important;
    }

    .search-box-wrapper input:focus {
      background-color: #1c252f !important;
    }
  }

  .shareable-link {
    .tj-app-input textarea {
      background-color: #5e656e !important;
      color: #f4f6fa !important;
      border: none !important;
    }
  }

  .icon-widget-popover {
    .search-box-wrapper .input-icon-addon {
      min-width: 2.5rem !important;
    }

    .search-box-wrapper input {
      color: var(--slate12) !important;
    }
  }

  .shareable-link-container,
  .app-slug-container {
    .field-name {
      color: var(--slate-12) !important;
    }

    input.slug-input {
      background: #1f2936 !important;
      color: #f4f6fa !important;
      border-color: #324156 !important;
    }

    .applink-text {
      background-color: #2b394b !important;
    }

    .input-group-text {
      background-color: #2b394b !important;
    }

    .tj-text-input {
      border-color: #324156 !important;
    }

    .input-with-icon {
      .form-control {
        background-color: #1f2936 !important;
        border-color: #3E4B5A !important;
        color: #fff !important;
      }
    }
  }

}

.dark-theme {
  .manage-app-users-footer {
    .default-secondary-button {
      background-color: var(--indigo9);
      color: var(--base-black);
    }
  }
}

.instance-all-users {
  .users-table {
    tbody {
      tr>td>span {
        max-width: 85px;
      }

      tr>td>a {
        max-width: 140px;
      }
    }

    thead {
      tr {
        gap: 0px;
      }

      tr>th {
        min-width: 163px;
      }
    }

    .workspace-folder-modal {
      .tj-text-input.dark {
        background: #202425;
        border-color: var(--slate7) !important;
      }
    }

    .slug-ellipsis {
      white-space: nowrap;
      overflow: hidden;
      text-overflow: ellipsis;
      width: 150px;
    }

  }
}

.audit-log {
  width: 880px;
  margin: 0 auto;

  .card {
    background: var(--base);
    border: 1px solid var(--slate7) !important;
    box-shadow: 0px 1px 2px rgba(16, 24, 40, 0.05) !important;

    .card-header {
      background: var(--slate3);
      padding: 15px 16px;
      gap: 12px;
      height: 62px;
      border-top-left-radius: 6px;
      border-top-right-radius: 6px;
    }

    .form-label {
      font-size: 12px;
      font-weight: 500px;
      margin-bottom: 4px !important;
      color: var(--slate12);
    }
  }
}

.break-all {
  word-break: break-all;
}

.instance-settings-page {
  width: 880px;
  margin: 0 auto;
  background: var(--base);

  .card {
    background: var(--base);
    border: 1px solid var(--slate7) !important;
    box-shadow: 0px 1px 2px rgba(16, 24, 40, 0.05) !important;
    width: 880px;

    .card-header {
      padding: 24px 24px;
      gap: 12px;
      height: 72px;
      border-top-left-radius: 6px;
      border-top-right-radius: 6px;

      .title-banner-wrapper {
        display: flex;
        align-items: center;
        justify-content: space-between;
        width: 878px;
      }

    }

    .form-label {
      font-size: 12px;
      font-weight: 500px;
      margin-bottom: 4px !important;
      color: var(--slate12);
    }

    .card-footer {
      display: flex;
      justify-content: flex-end;
      align-items: center;
      padding: 24px 32px;
      gap: 8px;
      border-top: 1px solid var(--slate5) !important;
      background: var(--base);
      margin-top: 0px !important;
      align-Self: 'stretch';
      height: 88px;
    }

    .card-body {
      height: 467px;
      padding: 24px;

      .form-group {
        .tj-app-input {
          .form-control {
            &:disabled {
              background: var(--slate3) !important;
            }
          }
        }
      }
    }
  }
}


.workspace-folder-modal {
  .tj-text-input.dark {
    background: #202425;
    border-color: var(--slate7) !important;
  }
}

.slug-ellipsis {
  white-space: nowrap;
  overflow: hidden;
  text-overflow: ellipsis;
  width: 150px;
}

.app-slug-container,
.shareable-link-container,
.workspace-folder-modal {
  .tj-app-input {
    padding-bottom: 0px !important;
  }

  .label {
    font-weight: 400;
    font-size: 10px;
    height: 0px;
    padding: 4px 0px 16px 0px;
  }

  .tj-input-error {
    color: var(--tomato10);
  }

  .tj-text-input {
    width: auto !important;
    background: var(--slate3);
    color: var(--slate9);
    height: auto !important;
    margin-bottom: 5px;
    border-color: var(--slate7);

    &:hover {
      box-shadow: none;
    }

    &:active {
      border: 1px solid #D7DBDF;
      box-shadow: none;
    }
  }

  .input-with-icon {
    flex: none;

    .icon-container {
      right: 20px;
      top: calc(50% - 13px);
    }
  }

  .label-info {
    color: #687076;
  }

  .label-success {
    color: #3D9A50;
  }


  .workspace-spinner {
    color: #889096 !important;
    width: 16px;
    height: 16px;
    align-self: center;
  }

  .cancel-btn {
    color: var(--indigo9);
  }
}

.confirm-dialogue-modal {
  background: var(--base);
}

.table-editor-component-row {
  .rdt.cell-type-datepicker {
    margin-top: 0;
  }

  .has-multiselect {
    .select-search-input {
      margin-bottom: 0;
    }
  }
}

.audit-log {
  background-color: var(--slate2);
  width: unset;

  .tj-ms {
    width: unset;
  }

  .filter-by-section {
    height: 90px;
  }

  .select-search__select {
    .select-search__options {
      margin-left: -24px;
      margin-bottom: 0px;

      .select-search__row {
        button {
          overflow: hidden !important;
          text-overflow: ellipsis !important;
          white-space: nowrap;
          border-radius: 0;
        }

        :hover {
          background-color: var(--slate3) !important;
        }
      }
    }
  }

  .select-search-dark__select {
    padding: 0px;
    border: none;

    .select-search-dark__options {
      margin-bottom: 0px;

      .select-search-dark__option,
      .select-search-dark__not-found {
        background-color: var(--base);
        color: var(--slate12);
        border: 1px solid var(--slate5);
        box-shadow: 0px 32px 64px -12px rgba(16, 24, 40, 0.14);
        margin: 0 auto;
      }
    }
  }
}

.theme-dark .card-container {
  background-color: #121212 !important
}

.version-select {
  .react-select__menu {
    .react-select__menu-list {
      max-height: 150px;
    }
  }
}

.generate-cell-value-component-div-wrapper {

  .form-control-plaintext:focus-visible {
    outline-color: #dadcde;
    border-radius: 4px;
  }

  .form-control-plaintext:hover {
    outline-color: #dadcde;
    border-radius: 4px;
  }
}

.dark-theme {
  .generate-cell-value-component-div-wrapper {

    .form-control-plaintext:focus-visible {
      filter: invert(-1);
    }

    .form-control-plaintext:hover {
      filter: invert(-1);
    }
  }
}

.progress-bar {
  width: 100%;
  height: 6px;
  background-color: var(--amber4);
  border-radius: 10px;
  overflow: hidden;
}

.progress {
  height: 100%;
  transition: width 0.5s ease-in-out;
}

.app-slug-container,
.workspace-folder-modal {
  .tj-app-input {
    padding-bottom: 0px !important;

    .is-invalid {
      border-color: var(--tomato10) !important;
    }

    .is-invalid:focus {
      border-color: var(--tomato10) !important;
    }
  }

  .tj-input-error {
    height: 32px;
    color: var(--tomato10);
    font-weight: 400;
    font-size: 10px;
    height: 0px;
    padding: 4px 0px 16px 0px;
  }
}

.jet-container-loading {
  margin: 0 auto;
  justify-content: center;
  align-items: center;
}

.jet-container-json-form {
  padding: 20px;

  .DateRangePickerInput {
    width: 100% !important;
  }

  .dropzone {
    aside {
      width: 100% !important;
    }
  }

  fieldset {
    width: 100%;

    .json-form-wrapper {
      margin-bottom: 4px;

      // overrides properties of text widget in custom schema form
      .text-widget {
        height: 100% !important;
      }

      .text-widget[style*="font-size: 14px;"] {
        height: 21px !important;

        div {
          overflow-y: visible !important;
        }
      }

      .text-widget[style*="font-size: 20px;"] {
        height: 30px !important;
        background-color: red;

        div {
          overflow-y: visible !important;
        }
      }


      .widget-button {
        button {
          width: auto !important;
          min-width: 140px !important;
        }
      }
    }
  }
}

.freeze-scroll {
  #real-canvas {
    overflow: hidden;
  }
}

.custom-css-input-container span.cm-error {
  background-color: transparent;
  text-decoration: underline;
  text-decoration-color: red;
  text-decoration-style: dashed;
}

.custom-styles-wrapper {
  height: calc(100vh - 156px);
  overflow: auto;
}

.org-settings-info {
  background-color: var(--slate2);
  border: 1px solid var(--slate3);
}

.badge-warning {
  background-color: var(--amber7) !important;
}

.workspace-variables-alert-banner {
  width: inherit;
  background-color: #FFF9ED;
  border-color: #FFE3A2;
  margin-bottom: 0px;
  padding: 8px 16px;
  border-radius: 0px;
  display: flex;
  justify-content: space-between;
  align-items: center;
  color: var(--amber8);
  font-size: 12px;
  font-weight: 500;
  line-height: 16px;
  letter-spacing: 0.4px;
  text-align: left;
  box-shadow: 0px 1px 2px rgba(16, 24, 40, 0.05);
  border-radius: 6px;
}

.alert-banner-type-text {
  font-size: 12px;
  font-weight: 500;
  line-height: 16px;
  letter-spacing: 0.4px;
  text-align: left;
}

.tj-app-input .alert-component.workspace-variables-alert-banner {
  color: var(--amber8);
  border-color: var(--amber3);
}

.form-label-restricted {
  display: none;
}

.ldap-login-page {
  .common-auth-signup-container-wrapper {
    margin-top: 150px;
  }

  .ldap-login-header {
    margin-bottom: 10px;

    h2 {
      color: #111827;
      font-size: 44px;
      font-weight: 400;
    }
  }

  .signup-password-hide-img {
    top: 24%;
  }

  .ldap-form {
    display: flex;
    flex-direction: column;
    align-items: center;
  }
}

#tooltip-for-org-constant-cell,
#tooltip-for-org-input-disabled {
  padding: 12px 16px !important;
  white-space: pre-line !important;
  max-width: 500px !important;
  z-index: 1 !important;

  .react-tooltip-arrow {
    background: inherit !important;
  }
}

.query-rename-input {

  &:focus,
  &:active {
    box-shadow: 0px 0px 0px 2px #C6D4F9;
    border: 1px solid var(--light-indigo-09, var(--indigo9));
  }
}

.btn-query-panel-header {
  height: 28px;
  width: 28px;
  display: flex;
  align-items: center;
  justify-content: center;
  border-radius: 6px;
  background-color: transparent;
  border: none;

  &.active {
    background-color: var(--slate5) !important;
  }

  &:hover,
  &:focus {
    background-color: var(--slate4) !important;
  }
}

.tj-scrollbar {

  ::-webkit-scrollbar,
  &::-webkit-scrollbar {
    width: 16px;
    border-radius: 8px;
  }

  ::-webkit-scrollbar-thumb,
  &::-webkit-scrollbar-thumb {
    border: 4px solid var(--base);
    border-radius: 8px;
    background-color: var(--slate4) !important;
  }

  ::-webkit-scrollbar-track,
  &::-webkit-scrollbar-track {
    background-color: var(--base);
  }

}

.form-check>.form-check-input:not(:checked) {
  background-color: var(--base);
  border-color: var(--slate7);
}

/*
* remove this once whole app is migrated to new styles. use only `theme-dark` class everywhere. 
* This is added since some of the pages are in old theme and making changes to `theme-dark` styles can break UI style somewhere else 
*/
.tj-dark-mode {
  background-color: var(--base) !important;
  color: var(--base-black) !important;
}

.tj-list-btn {
  border-radius: 6px;

  &:hover {
    background-color: var(--slate4);
  }

  &.active {
    background-color: var(--slate5);
  }
}

.tj-list-option {
  &.active {
    background-color: var(--indigo2);
  }
}

.runjs-parameter-badge {
  max-width: 104px;
  height: 24px !important;
  padding: 2px 6px !important;
}

.release-buttons {
  .release-button {
    display: flex;
    padding: 4px 12px;
    align-items: center;
    gap: 8px;
    flex: 1 0 0;
    width: 84px;
    height: 28px;
    cursor: pointer;
  }

  .released-button {
    background-color: #F1F3F5;
    color: #C1C8CD;
  }

  .nav-item {
    background-color: transparent !important;
  }
}

.modal-divider {
  border-top: 1px solid #dee2e6;
  padding: 10px;
}

.dark-theme-modal-divider {
  border-top: 1px solid var(--slate5) !important;
  padding: 10px;

  .nav-item {
    background-color: transparent !important;
  }
}

.app-slug-container {
  .label {
    font-size: 9px !important;
  }
}

.shareable-link-container {
  .copy-container {
    width: 0px;
    margin-right: -12px;
  }

  .form-check-label {
    font-size: 12px;
    margin-left: 8px;
    color: var(--base-slate-12);
  }

  .label-success,
  .label-updated,
  .tj-input-error,
  .label-info {
    font-size: 10px;
    padding-top: 10px;
  }

  .input-with-icon {
    .form-control {
      height: 100%;
      border-radius: 0px !important;
      padding-right: 40px;
    }

    .is-invalid:focus {
      border-color: var(--tomato9) !important;
    }

    .icon-container {
      right: 12px;
      top: calc(50% - 11px);

      .spinner-border {
        width: 20px;
        height: 20px;
      }
    }
  }

  .input-group-text {
    background: var(--slate3);
    color: var(--slate9);
  }
}

.manage-app-users-footer {
  padding-bottom: 20px;
  margin-top: 18px;

  .default-secondary-button {
    width: auto !important;
    padding: 18px;
  }
}

.share-disabled {
  opacity: 0.4;
}

.license-tooltip {
  .nav-item {
    line-height: 0px;
  }
}

// Editor revamp styles
.main-wrapper {
  .editor {
    .header>.navbar {
      background-color: var(--base) !important;
      border-bottom: 1px solid var(--slate5);
      z-index: 10;
    }
  }
}

.component-image-wrapper {
  background-color: var(--slate3) !important;
  border-radius: 6px;
}

.components-container {
  margin-left: 16px;
  margin-right: 16px;
}

.draggable-box-wrapper {
  height: 86px;
  width: 72px;
  margin-bottom: 4px;
}

.component-card-group-wrapper {
  display: flex;
  flex-wrap: wrap;
  column-gap: 22px;
}

.component-card-group-container {
  display: flex;
  row-gap: 12px;
  flex-direction: column;
  padding-bottom: 12px;
  padding-top: 12px;
}

.widgets-manager-header {
  color: var(--slate12);
  font-size: 14px;
  font-style: normal;
  font-weight: 500;
  line-height: 20px;
  /* 142.857% */
  margin-top: 16px;
  margin-bottom: 12px;
}

.components-container {
  .tj-input {
    margin-bottom: 16px;
  }
}

.tj-widgets-search-input {
  width: 266px;
  height: 32px;
  border-radius: 6px;
  background-color: var(--base) !important;
  font-size: 12px;
  font-style: normal;
  font-weight: 400;
  line-height: 20px;
}

.release-button {
  color: var(--indigo-01, #FDFDFE);
  font-family: IBM Plex Sans;
  font-size: 12px;
  font-style: normal;
  font-weight: 600;
  line-height: 20px;
  /* 166.667% */
  display: flex;
  padding: 4px 12px;
  align-items: center;
  gap: 8px;
  flex: 1 0 0;
}

.editor-header-icon {
  border-radius: 6px;
  border: 1px solid var(--bases-transparent, rgba(255, 255, 255, 0.00));
  background: var(--indigo3);
  display: flex;
  padding: 7px;
  justify-content: center;
  align-items: center;
  gap: 8px;
  height: 28px;
  width: 28px;
}

.tj-header-avatar {
  display: flex;
  font-weight: 500;
  width: 27px;
  height: 26px;
  padding: 4px 6px;
  flex-direction: column;
  justify-content: center;
  align-items: center;
  gap: 10px;
  flex-shrink: 0;
  margin-bottom: 0px !important;
  border-radius: 100% !important;
  margin-left: -8px;
  background-color: var(--slate5) !important;
  color: var(--slate10) !important
}

.undo-redo-container {
  position: absolute;
  top: 10px;
  display: flex;
  right: 222px;
  justify-content: center;
  align-items: center;
  height: 28px;
  gap: 2px;

  div {
    display: flex;
    justify-content: center;
    align-items: center;
    height: 28px;
    width: 28px;
    border-radius: 6px;
  }
}

.sidebar-panel-header {
  color: var(--slate12);
  padding-left: 4px;
}

.modal-content {
  background: var(--base);
  color: var(--slate12);
}

.main-editor-canvas {
  background-color: var(--base);
}

.event-manager-popover {
  border: none;
  /* Shadow/03 */
  box-shadow: 0px 4px 6px -2px rgba(16, 24, 40, 0.03), 0px 12px 16px -4px rgba(16, 24, 40, 0.08);

  .popover-body {
    background-color: var(--base);
    color: var(--slate12);
    border: 1px solid var(--slate3, #F1F3F5);
    border-radius: 6px;
  }

}

.copilot-toggle {
  font-family: IBM Plex Sans;
  font-size: 12px;
  font-style: normal;
  font-weight: 500;
  background-color: transparent !important;
  display: flex;
  align-items: center;
}

.copilot-codehinter-wrap {
  .CodeMirror.cm-s-monokai.CodeMirror-wrap {
    border-radius: 0px;
  }
}

.avatar-list-stacked {
  display: flex;
}

.avatar-list-stacked .avatar {
  margin-right: 0px !important;
}

.navbar-right-section {
  border-left: 1px solid var(--slate5);
}

.modal-header {
  background-color: var(--base);
  border-bottom: 1px solid var(--slate5);
}

.sidebar-debugger {
  .nav-item {
    button:hover {
      border-top-color: transparent;
      border-left-color: transparent;
      border-right-color: transparent;
    }
  }
}

.tj-app-version-text {
  color: var(--pink9);
}

.left-sidebar-comments {
  position: absolute;
  left: 0;
  bottom: 48px;
}

.popover-body {
  background-color: var(--base);
  color: var(--slate12);
  border-radius: 6px;
}

.popover {
  border: none;
  border-radius: 6px;
  border: 1px solid var(--slate3, #F1F3F5);
  background: var(--slate1, #FBFCFD);
  box-shadow: 0px 2px 4px -2px rgba(16, 24, 40, 0.06), 0px 4px 8px -2px rgba(16, 24, 40, 0.10);
}

.canvas-codehinter-container {
  .sketch-picker {
    left: 70px !important;
    top: 207px;
  }
}

.debugger-card-body {
  margin-top: 8px;
  margin-bottom: 16px;
  padding: 0px 16px;
}

.left-sidebar-header-btn {
  background-color: var(--base) !important;
  width: 28px;
  height: 28px;
  padding: 7px !important;

  &:focus-visible {
    border: none !important;
    outline: none !important;
    box-shadow: none !important;
  }
}



.navbar-seperator {
  border: 1px solid var(--slate5, #2B2F31);
  background: var(--slate1, #151718);
  width: 1px;
  height: 19px;
  margin-left: 8px;
  margin-right: 8px;
}

.CodeMirror {
  background: var(--base);
  font-size: 12px;
}

.color-picker-input {
  position: relative;
  height: 36px;
  background-color: var(--slate1);
  border: 1px solid var(--slate7);
  border-radius: 6px;

  &:hover {
    background-color: var(--slate4);
    border: 1px solid var(--slate8);

  }
}

#popover-basic-2 {

  .sketch-picker {
    left: 7px;
    width: 170px !important;
  }
}

.custom-gap-8 {
  gap: 8px;
}

.color-slate-11 {
  color: var(--slate11) !important;
}

.custom-gap-6 {
  gap: 6px
}

.custom-gap-2 {
  gap: 2px
}

.custom-gap-4 {
  gap: 4px;
}

.text-black-000 {
  color: var(--text-black-000) !important;
}

.custom-gap-12 {
  gap: 12px
}

#inspector-tabpane-properties {
  .accordion {
    .accordion-item:last-child {
      border-bottom: none !important;
    }
  }
}

.share-disabled {
  opacity: 0.4;
}

// Editor revamp styles
.main-wrapper {
  .editor {
    .header>.navbar {
      background-color: var(--base) !important;
      border-bottom: 1px solid var(--slate5);
      z-index: 10;
    }
  }
}

.custom-gap-2 {
  gap: 2px
}

// ToolJet Database buttons

.component-image-wrapper {
  background-color: var(--slate3) !important;
  border-radius: 6px;
}

.components-container {
  margin-left: 16px;
  margin-right: 16px;
}

.draggable-box-wrapper {
  height: 86px;
  width: 72px;
  margin-bottom: 4px;
}

.component-card-group-wrapper {
  display: flex;
  flex-wrap: wrap;
  column-gap: 22px;
}

.component-card-group-container {
  display: flex;
  row-gap: 12px;
  flex-direction: column;
  padding-bottom: 12px;
  padding-top: 12px;
}

.widgets-manager-header {
  color: var(--slate12);
  font-size: 14px;
  font-style: normal;
  font-weight: 500;
  line-height: 20px;
  /* 142.857% */
  margin-top: 16px;
  margin-bottom: 12px;
}

.components-container {
  .tj-input {
    margin-bottom: 16px;
  }
}

.tj-widgets-search-input {
  width: 266px;
  height: 32px;
  border-radius: 6px;
  background-color: var(--base) !important;
  font-size: 12px;
  font-style: normal;
  font-weight: 400;
  line-height: 20px;
}

.release-button {
  color: var(--indigo-01, #FDFDFE);
  font-family: IBM Plex Sans;
  font-size: 12px;
  font-style: normal;
  font-weight: 600;
  line-height: 20px;
  /* 166.667% */
  display: flex;
  padding: 4px 12px;
  align-items: center;
  gap: 8px;
  flex: 1 0 0;
}

.editor-header-icon {
  border-radius: 6px;
  border: 1px solid var(--bases-transparent, rgba(255, 255, 255, 0.00));
  background: var(--indigo3);
  display: flex;
  padding: 7px;
  justify-content: center;
  align-items: center;
  gap: 8px;
  height: 28px;
  width: 28px;
}

.tj-header-avatar {
  display: flex;
  font-weight: 500;
  width: 27px;
  height: 26px;
  padding: 4px 6px;
  flex-direction: column;
  justify-content: center;
  align-items: center;
  gap: 10px;
  flex-shrink: 0;
  margin-bottom: 0px !important;
  border-radius: 100% !important;
  margin-left: -8px;
  background-color: var(--slate5) !important;
  color: var(--slate10) !important
}

.undo-redo-container {
  position: absolute;
  top: 10px;
  display: flex;
  right: 222px;
  justify-content: center;
  align-items: center;
  height: 28px;
  gap: 2px;

  div {
    display: flex;
    justify-content: center;
    align-items: center;
    height: 28px;
    width: 28px;
    border-radius: 6px;
  }
}

.sidebar-panel-header {
  color: var(--slate12);
  padding-left: 4px;
}

.modal-content {
  background: var(--base);
  color: var(--slate12);
}

.main-editor-canvas {
  background-color: var(--base);
}

.event-manager-popover {
  border: none;
  /* Shadow/03 */
  box-shadow: 0px 4px 6px -2px rgba(16, 24, 40, 0.03), 0px 12px 16px -4px rgba(16, 24, 40, 0.08);

  .popover-body {
    background-color: var(--base);
    color: var(--slate12);
    border: 1px solid var(--slate3, #F1F3F5);
    border-radius: 6px;
  }

}

.copilot-toggle {
  font-family: IBM Plex Sans;
  font-size: 12px;
  font-style: normal;
  font-weight: 500;
  background-color: transparent !important;
  display: flex;
  align-items: center;
}

.copilot-codehinter-wrap {
  .CodeMirror.cm-s-monokai.CodeMirror-wrap {
    border-radius: 0px;
  }
}

.avatar-list-stacked {
  display: flex;
}

.avatar-list-stacked .avatar {
  margin-right: 0px !important;
}

.navbar-right-section {
  border-left: 1px solid var(--slate5);
}

.modal-header {
  background-color: var(--base);
  border-bottom: 1px solid var(--slate5);
}

.sidebar-debugger {
  .nav-item {
    button:hover {
      border-top-color: transparent;
      border-left-color: transparent;
      border-right-color: transparent;
    }
  }
}

.tj-app-version-text {
  color: var(--pink9);
}

.left-sidebar-comments {
  position: absolute;
  left: 0;
  bottom: 48px;
}

.popover-body {
  background-color: var(--base);
  color: var(--slate12);
  border-radius: 6px;
}

.popover {
  border: none;
  border-radius: 6px;
  border: 1px solid var(--slate3, #F1F3F5);
  background: var(--slate1, #FBFCFD);
  box-shadow: 0px 2px 4px -2px rgba(16, 24, 40, 0.06), 0px 4px 8px -2px rgba(16, 24, 40, 0.10);
}

.canvas-codehinter-container {
  .sketch-picker {
    left: 70px !important;
    top: 207px;
  }
}

.debugger-card-body {
  margin-top: 8px;
  margin-bottom: 16px;
  padding: 0px 16px;
}

.left-sidebar-header-btn {
  background-color: var(--base) !important;
  width: 28px;
  height: 28px;
  padding: 7px !important;

  &:focus-visible {
    border: none !important;
    outline: none !important;
    box-shadow: none !important;
  }
}

.navbar-seperator {
  border: 1px solid var(--slate5, #2B2F31);
  background: var(--slate1, #151718);
  width: 1px;
  height: 19px;
  margin-left: 8px;
  margin-right: 8px;
}

.CodeMirror {
  background: var(--base);
}

.color-picker-input {
  border: solid 1px #333c48;
  height: 36px;
  background-color: var(--slate1);
  border: 1px solid var(--slate7);

  &:hover {
    background-color: var(--slate4);
    border: 1px solid var(--slate8);

  }
}

#popover-basic-2 {
  .sketch-picker {
    left: 7px;
    width: 170px !important;
  }
}

.custom-gap-8 {
  gap: 8px;
}

.color-slate-11 {
  color: var(--slate11) !important;
}

.custom-gap-6 {
  gap: 6px
}

// ToolJet Database buttons

.ghost-black-operation {
  border: 1px solid transparent !important;
  padding: 4px 10px;
}

.custom-gap-2 {
  gap: 2px
}

.custom-gap-4 {
  gap: 4px;
}

.text-black-000 {
  color: var(--text-black-000) !important;
}

.custom-gap-12 {
  gap: 12px
}

.overflow-tooltip {
  .tooltip-inner {
    max-width: 100%;
  }
}

#inspector-tabpane-properties {
  .accordion {
    .accordion-item:last-child {
      border-bottom: none !important;
    }
  }
}

.bold-text {
  font-weight: 500;
}

.saml-sso-conf {
  .saml-footer {
    display: block !important;
  }

  .text-indigo-09 {
    color: $color-light-indigo-09;
  }

  .card-body {
    padding-bottom: 0px !important;
  }
}

.generic-loader {
  width: 25px;
  height: 25px;
  border: 3px solid #FFEDD4;
  border-bottom-color: #FFC371;
  border-radius: 50%;
  display: inline-block;
  box-sizing: border-box;
  animation: rotation 1s linear infinite;
}

@keyframes rotation {
  0% {
    transform: rotate(0deg);
  }

  100% {
    transform: rotate(360deg);
  }
}

.add-datasource-btn-workflows{
  width:195px;
  margin-top:8px;
  position:sticky;
  bottom:0;
  font-size:12px;
}

.react-flow__panel {
  bottom: 50px
}

.connect-to-repository-container {
  width: 70%;
  display: flex;
  flex-direction: column;
  align-items: center;
  text-align: center;
  margin: auto;

  a {
    text-decoration: none;
    color: unset !important;
  }

  .tj-btn-right-icon {
    svg {
      path {
        fill: var(--indigo9);
      }
    }
  }
}


.canvas-container {
  scrollbar-color: transparent;
  scrollbar-width: thin;
  &::-webkit-scrollbar {
    background-color: transparent;
    width: 6px;
    scrollbar-width: thin;
  }
  &::-webkit-scrollbar-track {
    background-color: transparent;
    scrollbar-width: thin;
  }
  &::-webkit-scrollbar-thumb {
    background-color: transparent;
  }
  &:hover{
    scrollbar-color: #6a727c80;
    &::-webkit-scrollbar-thumb {
      background-color: #6a727c80 !important;
    }
  }
}

.jet-listview {
  &:hover{
    scrollbar-color: #6a727c80;
    &::-webkit-scrollbar-thumb {
      background-color: #6a727c80 !important;
    }
  }
}
.git-sync-modal,
.modal-base {

  .create-commit-container,
  .commit-info,
  .pull-container {
    .form-control {
      font-weight: 400;
      font-size: 12px;
      line-height: 20px;
      color: var(--slate12);
    }

    .form-group {
      .tj-input-error-state {
        border: 1px solid var(--tomato9) !important;
      }

      .tj-input-error {
        color: var(--tomato10) !important;
      }
    }

    .info-text {
      color: var(--slate10);
    }

    .tj-input-error {
      color: var(--tomato10);
    }

    .form-control.disabled {
      background-color: var(--slate3) !important;
      color: var(--slate9) !important;
    }

    .last-commit-info {
      background: var(--slate3);

      .message-info {
        display: flex;
        justify-content: space-between;
      }

      .author-info {
        font-size: 10px;
        color: var(--slate11);
      }
    }

    .check-for-updates {
      display: flex;
      align-items: center;
      color: var(--indigo9);

      svg {
        path {
          fill: var(--indigo9);
        }

        rect {
          fill: none;
        }
      }

      .loader-container {
        height: unset !important;

        .primary-spin-loader {
          width: 18px;
          height: 18px;
          margin-right: 5px;
        }
      }
    }
  }



  .modal-footer {
    border-top: 1px solid var(--slate5);
    padding: 1rem;

    .tj-btn-left-icon {
      svg {
        width: 20px;
        height: 20px;

        path {
          fill: var(--indigo1);
        }
      }
    }

    .tj-large-btn {
      font-weight: 500;
      font-size: 14px;
    }
  }

  .modal-body {
    .loader-container {
      display: flex;
      justify-content: center;
      align-items: center;
      height: 180px;
    }
  }

  .modal-base {
    .tj-text-xxsm {
      color: var(--slate11);
    }
  }

  .modal-header {
    border-bottom: 1px solid var(--slate5) !important;

    .modal-title {
      color: var(--slate12);
    }

    svg>path {
      fill: var(--slate12);
    }
  }
}

.card-table {
  overflow: visible;
}

.groups-name-cell {
  transition: 0.3s all;
  border-radius: 6px;
  position: relative !important;
  overflow: visible !important;

  .groups-name-container {
    display: flex;
    column-gap: 8px;
    text-overflow: ellipsis;
    overflow: hidden;
    white-space: nowrap;
    max-width: 185px;
  }

  .group-chip {
    padding: 5px 8px;
    border-radius: 6px;
    background-color: var(--slate3);
    color: var(--slate11);
    text-overflow: ellipsis;
    overflow: hidden;
    white-space: nowrap;
    max-width: 95px;
  }

  .all-groups-wrapper {
      position: absolute;
      width: 100%;
      top: 41px;
      overflow: scroll;
      left: 0px;
      z-index: 1;
      height: 240px;
      border-radius: 6px;
      border: 1px solid var(--slate1);
      box-shadow: 0px 4px 6px -2px rgba(16, 24, 40, 0.03), 0px 12px 16px -4px rgba(16, 24, 40, 0.08);
    .all-groups-list {
      display: flex;
      flex-direction: column;
      background: var(--slate1);
      align-items: flex-start;
      padding: 9px 10px;
      gap: 15px;
      cursor: default;
      overflow: auto;
    }
  }
}

.groups-name-cell[data-active="true"] {
  background: var(--gray5) !important;

  .groups-name-container {
    padding-left: 6px;
  }

  .group-chip {
    max-width: unset !important;
  }
}

.groups-hover {
  &:hover {
    background: var(--slate3);
    cursor: pointer;
  }
}

.user-actions-menu-container {
  border: 1px solid var(--slate8);
  border-radius: 6px;

  &:hover {
    background: var(--slate4);
  }

  .actions-menu-icon {
    fill: var(--slate8);
    width: 20px !important;
    height: 20px !important;
    cursor: pointer;

    path {
      fill: var(--slate12) !important;
    }
  }
}

.primary-spin-loader {
  width: 43px;
  height: 43px;
  border: 3px solid var(--indigo6);
  border-bottom-color: var(--indigo9);
  border-radius: 50%;
  display: inline-block;
  box-sizing: border-box;
  animation: rotation 1s linear infinite;
}

@keyframes rotation {
  0% {
    transform: rotate(0deg);
  }

  100% {
    transform: rotate(360deg);
  }
}

.commit-changes {
  display: flex;
  gap: 6px;
}

.disabled-action-tooltip {
  opacity: 0.4;
}

.overflow-tooltip {
  .tooltip-inner {
    max-width: 100%;
  }
}

.card-table {
  overflow: visible;
}

.groups-name-cell {
  transition: 0.3s all;
  border-radius: 6px;
  position: relative !important;
  overflow: visible !important;

  .groups-name-container {
    display: flex;
    column-gap: 8px;
  }

  .group-chip {
    padding: 5px 8px;
    border-radius: 6px;
    background-color: var(--slate3);
    color: var(--slate11);
  }

  .all-groups-list {
    position: absolute;
    width: 100%;
    top: 41px;
    display: flex;
    flex-direction: column;
    background: var(--slate1);
    align-items: flex-start;
    border-radius: 6px;
    border: 1px solid var(--slate1);
    box-shadow: 0px 4px 6px -2px rgba(16, 24, 40, 0.03), 0px 12px 16px -4px rgba(16, 24, 40, 0.08);
    padding: 9px 10px;
    gap: 15px;
    cursor: default;
    max-height: 240px;
    overflow: auto;
    left: 0px;
    z-index: 1;
  }
}

.groups-name-cell[data-active="true"] {
  background: var(--gray5) !important;

  .groups-name-container {
    padding-left: 6px;
  }
}

.groups-hover {
  &:hover {
    background: var(--slate3);
    cursor: pointer;
  }
}

.user-actions-menu-container {
  border: 1px solid var(--slate8);
  border-radius: 6px;

  &:hover {
    background: var(--slate4);
  }

  .actions-menu-icon {
    fill: var(--slate8);
    width: 20px !important;
    height: 20px !important;
    cursor: pointer;

    path {
      fill: var(--slate12) !important;
    }
  }
}

#popover-user-menu {
  box-shadow: 0px 2px 4px -2px var(--indigo1), 0px 4px 8px -2px var(--indigo1);

  .popover-body {
    padding: 0rem 0.8rem;
    min-width: 160px;
  }

  button {
    color: var(--slate12);
    border: none !important;

    &:hover {
      background: none !important;
    }
  }

  .edit-user-btn {
    svg {
      fill: var(--slate9);

      path {
        fill: var(--slate9);
      }
    }
  }

  .user-archive {
    color: var(--tomato9);

    &:hover {
      color: var(--tomato9) !important;
    }
  }
}

.divider {
  border-top: 1px solid var(--slate6);
}

.workspace-constants-wrapper {
  height: calc(100vh - 64px);
}

.blank-page-wrapper {
  @media only screen and (max-width: 768px) {
    display: none;
  }
}

.blank-page-wrapper-mobile {
  display: none !important;

  @media only screen and (max-width: 768px) {
    transform: translateY(50%);
    display: flex !important;
    align-items: center;
    justify-content: center;
  }
}

.reset-password-info-banner {
  width: inherit;
  background-color: #F8FAFF;
  border-color: #D9E2FC;
  padding-left: 30px;
  padding-top: 4px !important;
  padding-bottom: 4px !important;
  padding-left: 35px !important;
  padding-right: 30px !important;
}

.tj-text-input-wrapper {
  .signup-password-wrapper {
    .tj-text-input {
      width: 290px !important;
      background: var(--slate3);
      color: var(--slate9);
      height: auto !important;
      margin-bottom: 5px;
      border-color: var(--slate7);
    }
  }
}

.tj-text-input-icon-wrapper {
  .signup-password-wrapper {
    .tj-text-input {
      width: 320px !important;
      background: #F1F3F5;
      color: var(--slate9);
      height: 38px !important;
      margin-bottom: 10px;
      border-color: var(--slate7) !important;
    }

    .icon-wrapper {
      position: absolute;
      right: 10px;
      top: 50%;
      transform: translateY(-50%);
      align-items: center;
      gap: 5px;
      /* space between icons */
    }
  }
}

.tj-text-input-widget {
  border: 1px solid var(--tj-text-input-widget-border-default);
  background-color: var(--tj-text-input-widget-field-default);
  width: 100%;
  padding: 0px;
  z-index: 2;


  &:hover:not(:focus) {
    border: 1px solid var(--tblr-input-border-color-darker) !important;
  }

  &.is-invalid {
    border: 1px solid var(--tj-text-input-widget-error) !important; // For example, a red border for invalid input
  }

  &:focus {
    outline: none !important;
    border: 1px solid var(--tj-text-input-widget-border-clicked);

  }

  &:active {
    // border: 1px solid var(--tj-text-input-widget-border-clicked) !important;
    outline: none !important;
  }

  &::placeholder {
    color: #7E868C;
  }
}

.icon-style-container {
  width: 142px;
  height: 32px;
  display: flex;
  align-items: center;
  border-radius: 6px;
  padding: 2px;
}

.visibility-eye {
  position: absolute;
  top: 50%;
  right: -5px;
  transform: translate(-50%, -50%);
}

.label-hinter-margin {
  margin-bottom: 4px;
}

.accordion-header {
  height: 52px;
}


.CodeMirror-placeholder {
  min-width: 265px !important;
}

.tj-number-input-element {

  // Remove increment/decrement arrows
  input::-webkit-outer-spin-button,
  input::-webkit-inner-spin-button {
    -webkit-appearance: none;
    margin: 0;
  }

  /* Firefox */
  input[type=number] {
    -moz-appearance: textfield;
  }
}

.inspector-color-input-popover {
  left: -96px !important;
}

.tj-number-input-widget {
  input[type="number"] {
    -moz-appearance: textfield !important;
  }
}

.add-new-group-modal {
  .modal-title {
    display: flex;
    align-items: center;

    .paid-feature-banner {
      margin-left: 8px;
    }
  }
}

#popover-user-menu {
  box-shadow: 0px 2px 4px -2px var(--indigo1), 0px 4px 8px -2px var(--indigo1);
}<|MERGE_RESOLUTION|>--- conflicted
+++ resolved
@@ -2809,12 +2809,8 @@
     top: 68px;
     bottom: 88px;
     width: 100%;
-<<<<<<< HEAD
-    padding: 24px 300px 24px 36px;
-=======
     padding: 24px 300px 14px 36px;
     
->>>>>>> 05ab4c25
 
 
     .git-url-container {
@@ -2896,10 +2892,8 @@
 
     }
 
-<<<<<<< HEAD
     .alert-container {
       height: 52px;
-      margin-top: 25px;
       border-radius: 6px;
       border: 1px solid var(--slate8);
       border-left-width: 5px;
@@ -2908,17 +2902,6 @@
       font-size: 14px;
     }
 
-=======
-    .alert-container{
-        height: 52px;
-        border-radius: 6px;
-        border: 1px solid var(--slate8);
-        border-left-width: 5px;
-        border-left-color: var(--tomato10);
-        padding: 14px 8px 14px 8px;
-        font-size: 14px;
-      }
->>>>>>> 05ab4c25
 
 
     .key-output-container {
@@ -3034,13 +3017,6 @@
         border-radius: 6px 6px 6px 6px;
         border: 1px solid var(--slate7);
         background-color: var(--slate3);
-<<<<<<< HEAD
-        padding: 0px;
-        margin: 0px;
-
-        .key-display {
-          padding: 10px 12px 10px 12px;
-=======
         padding: 0px ;
         margin: 5px 0 0 0;
 
@@ -3053,7 +3029,6 @@
 
         .key-display {
           padding: 5px 12px;
->>>>>>> 05ab4c25
           word-wrap: break-word;
           overflow: auto;
           height: 100px;
@@ -3080,16 +3055,7 @@
         }
       }
 
-<<<<<<< HEAD
-      .label {
-        padding: 0px 0px 4px 2px;
-        font-size: 14px;
-        font-weight: 500;
-
-      }
-=======
       
->>>>>>> 05ab4c25
     }
 
     .help-text {
