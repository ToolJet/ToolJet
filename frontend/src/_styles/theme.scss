@import "./tabler.scss";
@import "./colors.scss";
@import "./z-index.scss";
@import "./mixins.scss";
@import "./queryManager.scss";
@import "./components.scss";

// variables
$border-radius: 4px;

body {
  font-family: "Roboto", sans-serif;
}

input,
button {
  border-radius: 4px;
}

.btn:hover {
  border-color: $primary;
}

.btn-sm {
  padding: 4px 8px;
}

.padding-0 {
  padding: 0;
}

.float-right {
  float: right;
}

.font-500 {
  font-weight: 500;
}

.color-inherit {
  color: inherit;
}

.text-right {
  text-align: right;
}

.navbar {
  max-height: 48px;
  min-height: auto;

  .nav-item.active:after {
    bottom: 0 !important;
  }
}

.rc-slider-track {
  background-color: $primary;
}

.rc-slider-handle {
  border-color: $primary;
}

.auth-main {
  height: 1000px;
  padding-top: calc(0.25 * 100vh);
  overflow: hidden;

  svg,
  img {
    height: 50px;
    width: 50px;
  }

  svg {
    color: #000000;
  }

  .col-4 {
    z-index: 1;
  }

  .horizontal-line {
    width: 100%;
    position: relative;
    border: 1px solid #b1b1b1;
    top: 25px;
    margin: 0px auto;
    z-index: 0;
  }

  .sso-ico {
    div {
      background-color: #ffffff;
    }
  }
}

.emoji-mart-scroll {
  border-bottom: 0;
  margin-bottom: 6px;
}

.emoji-mart-scroll+.emoji-mart-bar {
  display: none;
}

.accordion-item,
.accordion-button {
  background-color: inherit;
}

.accordion-button {
  font-weight: 400 !important;
  box-shadow: none !important;
}

.accordion-button:not(.collapsed) {
  padding-bottom: 0 !important;
}

.accordion-body {
  .form-label {
    font-weight: 400;
    font-size: 12px;
    color: #61656c;
  }

  .style-fx {
    margin-top: 3px !important;
  }
}

.editor {
  .header-container {
    max-width: 100%;
    padding: 0 10px;
  }

  .resizer-select,
  .resizer-active {
    border: solid 1px $primary  !important;

    .top-right,
    .top-left,
    .bottom-right,
    .bottom-left {
      background: white;
      border-radius: 10px;
      border: solid 1px $primary;
    }
  }

  .resizer-selected {
    outline-width: thin;
    outline-style: solid;
    outline-color: #ffda7e;
  }

  // query data source card style start

  .query-datasource-card-container,
  .header-query-datasource-card-container {
    display: flex;
    flex-direction: row;
    gap: 10px;
    flex-wrap: wrap;
  }

  .datasource-picker {
    margin-bottom: 24px;
    padding: 0 32px;
  }

  .header-query-datasource-card-container {
    margin-top: -10px;
  }

  .header-query-datasource-card {
    position: relative;
    display: flex;
    min-width: 0;
    word-wrap: break-word;
    background-color: rgba(66, 153, 225, 0.1) !important;
    background-clip: border-box;
    border-radius: 4px;
    height: 32px;
    width: 140px;
    padding: 6px;
    align-items: center;
    text-transform: capitalize;
    font-weight: 400 !important;
    background-color: #4299e11a;

    p {
      margin: 0 8px 0 12px;
    }
  }

  .query-datasource-card {
    position: relative;
    display: flex;
    min-width: 0;
    word-wrap: break-word;
    background-color: #fff;
    background-clip: border-box;
    border: 1px solid rgba(101, 109, 119, 0.16);
    border-radius: 4px;
    height: 46px;
    width: 200px;
    padding: 10px;
    align-items: center;
    cursor: pointer;
    transition: transform .2s;

    p {
      margin: 0 8px 0 15px;
    }

    &:hover {
      transform: scale(1.02);
      box-shadow: 0.1px 0.1px 0.1px 0.1px rgba(0, 0, 0, 0.3);
    }
  }

  // end :: data source card style

  .header-query-datasource-name {
    font-size: 0.8rem !important;
    padding-top: 0px !important;
  }

  .datasource-heading {
    display: flex;
    height: 32px;
    gap: 10px;
    align-items: center;

    p {
      font-size: 12px;
      padding-top: 0px;
      cursor: pointer;
    }
  }


  .left-sidebar {
    scrollbar-width: none;
  }

  .left-sidebar::-webkit-scrollbar {
    width: 0;
    background: transparent;
  }

  .left-sidebar-layout {
    display: flex;
    justify-content: center;
    flex-direction: column;
    font-size: 11px;
    padding: 16px;
    align-items: center;
    letter-spacing: 0.2px;

    p {
      margin-bottom: 0px;
      margin-top: 8px;
    }
  }

  .left-sidebar {
    height: 100%;
    width: 76px;
    position: fixed;
    z-index: 2;
    left: 0;
    overflow-x: hidden;
    flex: 1 1 auto;
    background-color: #fff;
    background-clip: border-box;
    border: solid rgba(0, 0, 0, 0.125);
    border-width: 0px 1px 3px 0px;
    margin-top: 0px;

    .accordion-item {
      border: solid rgba(101, 109, 119, 0.16);
      border-width: 1px 0px 1px 0px;
    }

    .datasources-container {
      height: 50%;
      overflow-y: scroll;

      tr {
        border-color: #f1f1f1;
      }
    }

    .variables-container {
      height: 50%;
      overflow-y: scroll;
    }

    .variables-container::-webkit-scrollbar-thumb,
    .datasources-container::-webkit-scrollbar-thumb {
      background: transparent;
      height: 0;
      width: 0;
    }

    .variables-container::-webkit-scrollbar,
    .datasources-container::-webkit-scrollbar {
      width: 0;
      background: transparent;
      height: 0;
    }

    .variables-container,
    .datasources-container {
      scrollbar-width: none;
    }

    .datasources-container {
      bottom: 0;
      height: 500px;
      border: solid rgba(101, 109, 119, 0.16);
      border-width: 1px 0px 1px 0px;

      .datasources-header {
        border: solid rgba(0, 0, 0, 0.125);
        border-width: 0px 0px 1px 0px;
      }
    }

    .left-sidebar-inspector {
      .card-body {
        padding: 1rem 0rem 1rem 1rem;
      }
    }

    .left-sidebar-page-selector {
      .add-new-page-button-container {
        width: 100%;
        margin-top: 10px;
      }
    }
  }

  .editor-sidebar {
    height: 100%;
    position: fixed;
    right: 0;
    overflow-x: hidden;
    width: 300px;
    flex: 1 1 auto;
    top: 45px;

    background-color: #fff;
    background-clip: border-box;
    border: solid rgba(0, 0, 0, 0.125);
    border-width: 0px 0px 0px 1px;

    .nav-tabs .nav-link {
      color: #3e525b;
      border-top-left-radius: 0px;
      border-top-right-radius: 0px;
    }

    .inspector {
      .inspector-add-button {
        background: inherit;
      }

      .inspector-add-button:hover {
        color: $primary;
        background: #eef3f9;
        border-radius: 4px;
      }

      .form-control-plaintext {
        padding: 0;
      }

      .header {
        padding-left: 20px;
        padding-right: 20px;
        border: solid rgba(0, 0, 0, 0.125);
        border-width: 0px 0px 1px 0px;
        height: 40px;

        .component-name {
          font-weight: 500;
        }

        .component-action-button {
          top: 8px;
          right: 10px;
          position: absolute;
        }
      }

      .properties-container {
        .field {
          .form-label {
            font-size: 12px;
          }

          .text-field {
            height: 30px;
            font-size: 12px;
          }

          .form-select {
            height: 30px;
            font-size: 12px;
          }

          .select-search__input {
            padding: 0.2375rem 0.75rem;
            font-size: 0.825rem;
          }
        }
      }
    }

    .components-container::-webkit-scrollbar {
      width: 0;
      height: 0;
      background: transparent;
    }

    .components-container::-webkit-scrollbar-thumb {
      background: transparent;
    }

    .components-container {
      scrollbar-width: none;
    }

    .components-container {
      height: 100%;
      overflow: auto;
      overflow-x: hidden;
      padding-bottom: 20%;

      .component-image-holder {
        border-radius: 0;
        transition: all 0.3s cubic-bezier(0.25, 0.8, 0.25, 1);
        border: 1px solid #d2ddec;
        box-sizing: border-box;
        border-radius: 4px;

        img {
          margin: 0 auto;
        }

        &:hover {
          background: rgba(66, 153, 225, 0.1);
        }
      }

      .component-title {
        display: block;
        margin-top: 10px;
        color: #3e525b;
        font-size: 10px;
        max-width: 100%;
        text-align: center;
        word-wrap: break-word;
      }

      .component-description {
        color: grey;
        font-size: 0.7rem;
      }
    }
  }

  .main {
    margin-left: 3%;
    width: 82%;
    top: 0;

    .canvas-container::-webkit-scrollbar {
      width: 0;
      background: transparent;
      height: 0;
    }

    .canvas-container {
      scrollbar-width: none;
    }

    .canvas-container::-webkit-scrollbar {
      width: 0;
      background: transparent;
    }

    .canvas-container {
      height: 100%;
      top: 45px;
      position: fixed;
      right: 300px;
      left: 76px;
      overflow-y: auto;
      overflow-x: scroll;
      -webkit-box-pack: center;
      justify-content: center;
      -webkit-box-align: center;
      align-items: center;

      .real-canvas {
        outline: 1px dotted transparent;
      }

      .show-grid {
        outline: 1px dotted #4d72da;
        background-image: linear-gradient(to right,
            rgba(194, 191, 191, 0.2) 1px,
            transparent 1px),
          linear-gradient(to bottom,
            rgba(194, 191, 191, 0.2) 1px,
            transparent 1px);
      }

      .canvas-area {
        min-height: 2400px;
        background: #edeff5;
        margin: 0px auto;

        .resizer {
          border: solid 1px transparent;
        }
      }
    }
  }

  @media screen and (max-height: 450px) {
    .sidebar {
      padding-top: 15px;
    }

    .sidebar a {
      font-size: 18px;
    }
  }
}

.viewer {
  .header-container {
    max-width: 100%;
  }

  .main {
    padding: 0px 10px;

    .canvas-container {
      scrollbar-width: none;
      width: 100%;
      // margin-left: 10%;
    }

    .canvas-container::-webkit-scrollbar {
      width: 0;
      background: transparent;
    }

    .canvas-container {
      height: 100%;
      position: fixed;
      left: 0;
      overflow-y: auto;
      overflow-x: auto;
      -webkit-box-pack: center;
      justify-content: center;
      -webkit-box-align: center;
      align-items: center;

      .canvas-area {
        width: 1280px;
        min-height: 2400px;
        background: #edeff5;
        margin: 0px auto;
        background-size: 80px 80px;
        background-repeat: repeat;
      }

      .navigation-area {
        background-color: #ECEEF0;
        padding: 1rem;

        a.page-link {
          border-radius: 0;
          border: 0;
        }

        a.page-link:hover {
          color: white;
          background-color: #4D72FA;
        }

        a.page-link.active {
          color: white;
          background-color: #4D72FA;
        }
      }

      .navigation-area.dark {
        background-color: #2b3546 !important;
      }
    }
  }
}

.modal-header {
  padding: 0 1.5rem 0 1.5rem;
}

.page-body,
.homepage-body {
  height: 93vh;

  .list-group.list-group-transparent.dark .all-apps-link,
  .list-group-item-action.dark.active {
    background-color: $dark-background  !important;
  }
}

.home-search-holder {
  height: 36px;
  width: 272px;

  .homepage-search {
    &:focus {
      background: none;
    }
  }
}

// .homepage-app-card {
//   max-width: 272px;
// }

.homepage-dropdown-style {
  min-width: 11rem;
  display: block;
  align-items: center;
  margin: 0;
  line-height: 1.4285714;
  width: 100%;
  padding: 0.5rem 0.75rem;
  font-weight: 400;
  white-space: nowrap;
  border: 0;
  cursor: pointer;
}

.homepage-dropdown-style:hover {
  background: rgba(101, 109, 119, 0.06);
}

.card-skeleton-container {
  border: 0.5px solid #b4bbc6;
  padding: 1rem;
  border-radius: 8px;
  height: 180px;
}

.app-icon-skeleton {
  background-color: #91a4f6;
  border-radius: 4px;
  margin-bottom: 20px;
  height: 40px;
  width: 40px;
}

.folder-icon-skeleton {
  display: inline-block;
  background-color: #858896;
  border-radius: 4px;
  height: 14px;
  width: 14px;
}

.folders-skeleton {
  padding: 9px 12px;
  height: 34px;
  margin-bottom: 4px;
}

.card-skeleton-button {
  height: 20px;
  width: 60px;
  background: #91a4f6;
  margin-top: 1rem;
  border-radius: 4px;
}

@media (min-height: 641px) and (max-height: 899px) {
  .homepage-pagination {
    position: fixed;
    bottom: 2rem;
    width: 63%;
  }
}

@media (max-height: 640px) {
  .homepage-pagination {
    position: fixed;
    bottom: 2rem;
    width: 71%;
  }
}

.homepage-body {
  overflow-y: hidden;

  a {
    color: inherit;
  }

  a:hover {
    color: inherit;
    text-decoration: none;
  }

  button.create-new-app-button {
    background-color: $primary-light;
  }

  .app-list {
    .app-card {
      height: 180px;
      max-height: 180px;
      border: 0.5px solid #b4bbc6;
      box-sizing: border-box;
      border-radius: 8px;
      overflow: hidden;

      .app-creation-time {
        font-size: 12px;
        line-height: 12px;
        color: #61656f;
      }

      .app-creator {
        font-weight: 500;
        font-size: 0.625rem;
        line-height: 12px;
        color: #292d37;
        white-space: nowrap;
        overflow: hidden;
        text-overflow: ellipsis;
      }

      .app-icon-main {
        background-color: $primary;
        border-radius: 4px;

        .app-icon {
          img {
            height: 24px;
            width: 24px;
            filter: invert(100%) sepia(0%) saturate(0%) hue-rotate(17deg) brightness(104%) contrast(104%);
            vertical-align: middle;
          }
        }
      }

      .app-title {
        line-height: 20px;
        font-size: 1rem;
        font-weight: 400;
        color: #000000;
        overflow: hidden;
        max-height: 40px;
        text-overflow: ellipsis;
        display: -webkit-box;
        -webkit-line-clamp: 2;
        /* number of lines to show */
        line-clamp: 2;
        -webkit-box-orient: vertical;
      }

      button {
        font-size: 0.6rem;
        width: 100%;
      }

      .menu-ico {
        cursor: pointer;

        // &__open {
        //   background-color: #d2ddec;
        // }

        img {
          padding: 0px;
          height: 14px;
          width: 14px;
          vertical-align: unset;
        }
      }

      // .menu-ico:hover {
      //   background-color: #d2ddec;
      // }
    }

    .app-card.highlight {
      background-color: #f8f8f8;
      box-shadow: 0px 4px 4px rgba(0, 0, 0, 0.25);
      border: 0.5px solid $primary;

      button.edit-button {
        background: #ffffff;
        border: 1px solid $primary-light;
        box-sizing: border-box;
        border-radius: 4px;
        color: $primary-light;
      }

      button.launch-button {
        background: $primary-light;
        border: 1px solid $primary-light;
        box-sizing: border-box;
        border-radius: 4px;
        color: #ffffff;
      }

      .app-title {
        height: 20px;
        -webkit-line-clamp: 1;
        /* number of lines to show */
        line-clamp: 1;
      }
    }
  }
}

.template-library-modal {
  font-weight: 500;

  .modal-dialog {
    max-width: 90%;
    height: 80%;

    .modal-content {
      height: 100%;
      padding: 0;

      .modal-body {
        height: 100%;
        padding: 0 10px;

        .container-fluid {
          height: 100%;
          padding: 0;

          .row {
            height: 100%;
          }
        }
      }
    }

    .modal-body,
    .modal-footer {
      background-color: #ffffff;
    }
  }

  .template-categories {
    .list-group-item {
      border: 0;
      // padding-bottom: 3px;
    }

    .list-group-item.active {
      background-color: #edf1ff;
      color: $primary-light;
      font-weight: 600;
    }
  }

  .template-app-list {
    .list-group-item {
      border: 0;
      // padding-bottom: 3px;
    }

    .list-group-item.active {
      background-color: #edf1ff;
      color: black;
    }
  }

  .template-display {
    display: flex;
    flex-direction: row;
    align-items: center;
    height: 100%;

    h3.title {
      font-weight: 600;
      line-height: 17px;
    }

    p.description {
      font-weight: 500;
      font-size: 13px;
      line-height: 15px;
      letter-spacing: -0.1px;
      color: #8092ab;
    }

    img.template-image {
      height: 75%;
      width: 85%;
      border: 0;
      padding: 0;
      object-fit: contain;
    }

    .template-spinner {
      width: 3rem;
      height: 3rem;
      margin: auto;
      position: absolute;
      top: 0;
      bottom: 0;
      left: 0;
      right: 0;
    }

    .row {
      margin-bottom: 0;
    }
  }

  .template-list {
    padding-top: 16px;

    .template-search-box {
      input {
        border-radius: 5px !important;
      }

      .input-icon {
        display: flex;
      }
    }

    .input-icon {
      .search-icon {
        display: block;
        position: absolute;
        left: 0;
        margin-right: 0.5rem;
      }

      .clear-icon {
        cursor: pointer;
        display: block;
        position: absolute;
        right: 0;
        margin-right: 0.5rem;
      }
    }

    .list-group-item.active {
      color: $primary;
    }
  }
}

.template-library-modal.dark-mode {

  .template-modal-control-column,
  .template-list-column,
  .categories-column,
  .modal-header {
    border-color: #232e3c !important;
  }

  .modal-body,
  .modal-footer,
  .modal-header,
  .modal-content {
    color: white;
    background-color: #2b394a;
  }

  .template-categories {
    .list-group-item {
      color: white;
      border: 0;
      // padding-bottom: 3px;
    }

    .list-group-item:hover {
      background-color: #232e3c;
    }

    .list-group-item.active {
      background-color: $primary-light;
      color: white;
      font-weight: 600;
    }
  }

  .template-app-list {
    .list-group-item {
      border: 0;
      color: white;
      // padding-bottom: 3px;
    }

    .list-group-item:hover {
      border: 0;
      // color: red;
      background-color: #232e3c;
      // padding-bottom: 3px;
    }

    .list-group-item.active {
      background-color: $primary-light;
      color: white;
    }

    .no-results-item {
      background-color: #2b394a;
      color: white;
    }
  }

  .template-list {
    .template-search-box {
      input {
        background-color: #2b394a;
        border-color: #232e3c;
        color: white;
      }
    }
  }
}

.fx-container {
  position: relative;
}

.fx-common {
  position: absolute;
  top: -37.5px;
  right: 0px;
}

.fx-button {
  font-weight: 400;
  font-size: 13px;
  color: #61656c;
}

.fx-button:hover,
.fx-button.active {
  font-weight: 600;
  color: $primary-light;
  cursor: pointer;
}

.fx-container-eventmanager {
  position: relative;
}

.fx-container-eventmanager * .fx-outer-wrapper {
  position: absolute !important;
  top: 7px !important;
  right: -26px;
}

// targeting select component library class

.component-action-select *.css-1nfapid-container {
  width: 184px !important;
}

.fx-container-eventmanager *.fx-common {
  top: 6px !important;
  right: -34px;
}

.fx-container-eventmanager-code {
  padding-right: 15px !important;
}

.unselectable {
  -webkit-touch-callout: none;
  -webkit-user-select: none;
  -khtml-user-select: none;
  -moz-user-select: none;
  -ms-user-select: none;
  user-select: none;
}

.layout-buttons {
  span {
    color: $primary;
  }
}

.theme-dark {
  .accordion-button::after {
    background-image: url("data:image/svg+xml,%3Csvg id='SvgjsSvg1001' width='288' height='288' xmlns='http://www.w3.org/2000/svg' version='1.1' xmlns:xlink='http://www.w3.org/1999/xlink' xmlns:svgjs='http://svgjs.com/svgjs'%3E%3Cdefs id='SvgjsDefs1002'%3E%3C/defs%3E%3Cg id='SvgjsG1008' transform='matrix(1,0,0,1,0,0)'%3E%3Csvg xmlns='http://www.w3.org/2000/svg' fill='/fffff' viewBox='0 0 16 16' width='288' height='288'%3E%3Cpath fill-rule='evenodd' d='M1.646 4.646a.5.5 0 0 1 .708 0L8 10.293l5.646-5.647a.5.5 0 0 1 .708.708l-6 6a.5.5 0 0 1-.708 0l-6-6a.5.5 0 0 1 0-.708z' fill='%23ffffff' class='color000 svgShape'%3E%3C/path%3E%3C/svg%3E%3C/g%3E%3C/svg%3E");
  }

  .inspector {
    border: 1px solid $dark-background;
  }

  .homepage-body {
    .app-list {
      .app-card {
        .app-creation-time {
          color: #afb0b2;
        }

        .app-creator {
          color: #c3c4cb;
        }
      }

      .app-card.highlight {
        background-color: #2c405c;

        button.edit-button {
          background: transparent;
          border: 1px solid #ffffff;
          color: #ffffff;
        }

        button.launch-button {
          background: $primary-light;
          border: 1px solid $primary-light;
          color: #ffffff;
        }
      }

      .app-title {
        line-height: 20px;
        font-size: 16px;
        font-weight: 400;
      }
    }
  }

  .layout-buttons {
    svg {
      filter: invert(89%) sepia(2%) saturate(127%) hue-rotate(175deg) brightness(99%) contrast(96%);
    }
  }

  .organization-list {
    margin-top: 5px;

    .btn {
      border: 0px;
    }

    .dropdown-toggle div {
      max-width: 200px;
      text-overflow: ellipsis;
      overflow: hidden;
    }
  }

  .left-menu {
    ul {
      li:not(.active):hover {
        color: $black;
      }
    }
  }
}

.pagination {
  .page-item.active {
    a.page-link {
      background-color: $primary-light;
    }
  }
}

.ds-delete-btn {
  border: none;
  background: none;
}

.datasource-picker,
.stripe-operation-options {

  .select-search,
  .select-search-dark,
  .select-search__value input,
  .select-search-dark input {
    width: 224px !important;
    height: 32px !important;
    border-radius: $border-radius  !important;
  }
}

.openapi-operation-options {

  .select-search,
  .select-search-dark,
  .select-search__value input,
  .select-search-dark input {
    height: 32px !important;
    border-radius: $border-radius  !important;
  }
}

.openapi-operations-desc {
  padding-top: 12px;
}

.select-search {
  width: 100%;
  position: relative;
  box-sizing: border-box;
}

.select-search *,
.select-search *::after,
.select-search *::before {
  box-sizing: inherit;
}

.select-search-dark {
  .select-search-dark__input::placeholder {
    color: #E0E0E0;
  }
}

/**
 * Value wrapper
 */
.select-search__value {
  position: relative;
  z-index: 1;
}

.select-search__value::after {
  content: "";
  display: inline-block;
  position: absolute;
  top: calc(50% - 9px);
  right: 19px;
  width: 11px;
  height: 11px;
}

/**
 * Input
 */
.select-search__input {
  display: block;
  width: 100%;
  padding: 0.4375rem 0.75rem;
  font-size: 0.875rem;
  font-weight: 400;
  line-height: 1.4285714;
  color: #232e3c;
  background-color: #fff;
  background-clip: padding-box;
  border: 1px solid #dadcde;
  -webkit-appearance: none;
  -moz-appearance: none;
  appearance: none;
  // border-radius: 0;
  border-radius: $border-radius  !important;
  transition: border-color 0.15s ease-in-out, box-shadow 0.15s ease-in-out;
}

.select-search__input::-webkit-search-decoration,
.select-search__input::-webkit-search-cancel-button,
.select-search__input::-webkit-search-results-button,
.select-search__input::-webkit-search-results-decoration {
  -webkit-appearance: none;
}

.select-search__input:not([readonly]):focus {
  cursor: initial;
}

/**
 * Options wrapper
 */
.select-search__select {
  background: #fff;
  box-shadow: 0 0.0625rem 0.125rem rgba(0, 0, 0, 0.15);
}

/**
 * Options
 */
.select-search__options {
  list-style: none;
}

/**
 * Option row
 */
.select-search__row:not(:first-child) {
  border-top: 1px solid #eee;
}

/**
 * Option
 */
.select-search__option,
.select-search__not-found {
  display: block;
  height: 36px;
  width: 100%;
  padding: 0 16px;
  background: #fff;
  border: none;
  outline: none;
  font-family: "Roboto", sans-serif;
  font-size: 14px;
  text-align: left;
  cursor: pointer;
}

.select-search--multiple .select-search__option {
  height: 48px;
}

.select-search__option.is-highlighted,
.select-search__option:not(.is-selected):hover {
  background: rgba(47, 204, 139, 0.1);
}

.select-search__option.is-highlighted.is-selected,
.select-search__option.is-selected:hover {
  background: #2eb378;
  color: #fff;
}

/**
 * Group
 */
.select-search__group-header {
  font-size: 10px;
  text-transform: uppercase;
  background: #eee;
  padding: 8px 16px;
}

/**
 * States
 */
.select-search.is-disabled {
  opacity: 0.5;
}

.select-search.is-loading .select-search__value::after {
  background-image: url("data:image/svg+xml,%3Csvg xmlns='http://www.w3.org/2000/svg' width='50' height='50' viewBox='0 0 50 50'%3E%3Cpath fill='%232F2D37' d='M25,5A20.14,20.14,0,0,1,45,22.88a2.51,2.51,0,0,0,2.49,2.26h0A2.52,2.52,0,0,0,50,22.33a25.14,25.14,0,0,0-50,0,2.52,2.52,0,0,0,2.5,2.81h0A2.51,2.51,0,0,0,5,22.88,20.14,20.14,0,0,1,25,5Z'%3E%3CanimateTransform attributeName='transform' type='rotate' from='0 25 25' to='360 25 25' dur='0.6s' repeatCount='indefinite'/%3E%3C/path%3E%3C/svg%3E");
  background-size: 11px;
}

.select-search:not(.is-disabled) .select-search__input {
  cursor: pointer;
}

/**
 * Modifiers
 */
.select-search--multiple {
  border-radius: 3px;
  overflow: hidden;
}

.select-search:not(.is-loading):not(.select-search--multiple) .select-search__value::after {
  transform: rotate(45deg);
  border-right: 1px solid #000;
  border-bottom: 1px solid #000;
  pointer-events: none;
}

.select-search--multiple .select-search__input {
  cursor: initial;
}

.select-search--multiple .select-search__input {
  border-radius: 3px 3px 0 0;
}

.select-search--multiple:not(.select-search--search) .select-search__input {
  cursor: default;
}

.select-search:not(.select-search--multiple) .select-search__input:hover {
  border-color: #2fcc8b;
}

.select-search:not(.select-search--multiple) .select-search__select {
  position: absolute;
  z-index: 2;
  right: 0;
  left: 0;
  border-radius: 3px;
  overflow: auto;
  max-height: 360px;
}

.select-search--multiple .select-search__select {
  position: relative;
  overflow: auto;
  max-height: 260px;
  border-top: 1px solid #eee;
  border-radius: 0 0 3px 3px;
}

.select-search__not-found {
  height: auto;
  padding: 16px;
  text-align: center;
  color: #888;
}

/**
* Select Search Dark Mode
*/
.select-search-dark {
  width: 100%;
  position: relative;
  box-sizing: border-box;
}

.select-search-dark *,
.select-search-dark *::after,
.select-search-dark *::before {
  box-sizing: inherit;
}

/**
 * Value wrapper
 */
.select-search-dark__value {
  position: relative;
  z-index: 1;
}

.select-search-dark__value::after {
  content: "";
  display: inline-block;
  position: absolute;
  top: calc(50% - 4px);
  right: 13px;
  width: 6px;
  height: 6px;
  filter: brightness(0) invert(1);
}

/**
 * Input
 */
.select-search-dark__input {
  display: block;
  width: 100%;
  padding: 0.4375rem 0.75rem;
  font-size: 0.875rem;
  font-weight: 400;
  line-height: 1.4285714;
  color: #fff;
  background-color: #2b3547;
  background-clip: padding-box;
  border: 1px solid #232e3c;
  -webkit-appearance: none;
  -moz-appearance: none;
  appearance: none;
  border-radius: 0;
  transition: border-color 0.15s ease-in-out, box-shadow 0.15s ease-in-out;
}

.select-search-dark__input::-webkit-search-decoration,
.select-search-dark__input::-webkit-search-cancel-button,
.select-search-dark__input::-webkit-search-results-button,
.select-search-dark__input::-webkit-search-results-decoration {
  -webkit-appearance: none;
}

.select-search-dark__input:not([readonly]):focus {
  cursor: initial;
}

/**
 * Options
 */
.select-search-dark__options {
  list-style: none;
  padding: 0;
}

/**
 * Option row
 */
.select-search-dark__row:not(:first-child) {
  border-top: none;
}

/**
 * Option
 */
.select-search-dark__option,
.select-search-dark__not-found {
  display: block;
  height: 36px;
  width: 100%;
  padding: 0 16px;
  background-color: $dark-background  !important;
  color: #fff !important;
  border: none;
  outline: none;
  font-family: "Roboto", sans-serif;
  font-size: 14px;
  text-align: left;
  cursor: pointer;
  border-radius: 0;

  &:hover {
    background-color: #2b3546 !important;
  }
}

.select-search-dark--multiple .select-search-dark__option {
  height: 48px;
}

/**
 * Group
 */
.select-search-dark__group-header {
  font-size: 10px;
  text-transform: uppercase;
  background: #eee;
  padding: 8px 16px;
}

/**
 * States
 */
.select-search-dark.is-disabled {
  opacity: 0.5;
}

.select-search-dark.is-loading .select-search-dark__value::after {
  background-image: url("data:image/svg+xml,%3Csvg xmlns='http://www.w3.org/2000/svg' width='50' height='50' viewBox='0 0 50 50'%3E%3Cpath fill='%232F2D37' d='M25,5A20.14,20.14,0,0,1,45,22.88a2.51,2.51,0,0,0,2.49,2.26h0A2.52,2.52,0,0,0,50,22.33a25.14,25.14,0,0,0-50,0,2.52,2.52,0,0,0,2.5,2.81h0A2.51,2.51,0,0,0,5,22.88,20.14,20.14,0,0,1,25,5Z'%3E%3CanimateTransform attributeName='transform' type='rotate' from='0 25 25' to='360 25 25' dur='0.6s' repeatCount='indefinite'/%3E%3C/path%3E%3C/svg%3E");
  background-size: 11px;
}

.select-search-dark:not(.is-disabled) .select-search-dark__input {
  cursor: pointer;
}

/**
 * Modifiers
 */
.select-search-dark--multiple {
  border-radius: 3px;
  overflow: hidden;
}

.select-search-dark:not(.is-loading):not(.select-search-dark--multiple) .select-search-dark__value::after {
  transform: rotate(45deg);
  border-right: 1px solid #000;
  border-bottom: 1px solid #000;
  pointer-events: none;
}

.select-search-dark--multiple .select-search-dark__input {
  cursor: initial;
}

.select-search-dark--multiple .select-search-dark__input {
  border-radius: 3px 3px 0 0;
}

.select-search-dark--multiple:not(.select-search-dark--search) .select-search-dark__input {
  cursor: default;
}

.select-search-dark:not(.select-search-dark--multiple) .select-search-dark__input:hover {
  border-color: #fff;
}

.select-search-dark:not(.select-search-dark--multiple) .select-search-dark__select {
  position: absolute;
  z-index: 2;
  right: 0;
  left: 0;
  border-radius: 3px;
  overflow: auto;
  max-height: 360px;
}

.select-search-dark--multiple .select-search-dark__select {
  position: relative;
  overflow: auto;
  max-height: 260px;
  border-top: 1px solid #eee;
  border-radius: 0 0 3px 3px;
}

.select-search-dark__not-found {
  height: auto;
  padding: 16px;
  text-align: center;
  color: #888;
}

.jet-table-footer {
  .table-footer {
    width: 100%;
  }
}

.jet-data-table-header {
  max-height: 50px;
}

.jet-data-table {
  thead {
    z-index: 2;
  }

  .table thead th {
    display: flex !important;
  }

  .table-row:hover,
  .table-row:focus {
    background: rgba(lightBlue, 0.25);
  }

  .table-row.selected {
    --tblr-table-accent-bg: rgba(lightBlue, 0.25);
    background: rgba(lightBlue, 0.25);
    font-weight: 500;
  }

  td {
    min-height: 40px;
    overflow-x: initial;

    .text-container {
      padding: 0;
      margin: 0;
      border: 0;
      height: 100%;
      outline: none;
    }
  }

  td.spacious {
    min-height: 47px;
  }

  td.compact {
    min-height: 40px;
  }

  .has-dropdown,
  .has-multiselect,
  .has-text,
  .has-datepicker,
  .has-actions {
    padding: 0 5px;
  }

  .has-text,
  .has-actions {
    margin: 0;
  }

  .wrap-wrapper {
    white-space: normal !important;
    word-break: break-all;
  }

  .scroll-wrapper {
    overflow-x: auto;
  }

  .hide-wrapper {
    overflow-x: hidden !important;
  }

  td {

    .text-container:focus-visible,
    .text-container:focus,
    .text-container:focus-within,
    .text-container:hover {
      outline: none;
      height: 100%;
    }

    display: flex !important;

    .td-container {
      margin-top: auto;
      margin-bottom: auto;
    }
  }

  td {
    .text-container:focus {
      position: sticky;
      height: 120px;
      overflow-y: scroll;
      margin-top: -10px;
      padding: 10px;
      margin-left: -9px;
      background: white;
      box-shadow: rgba(15, 15, 15, 0/05) 0px 0px 0px 1px,
        rgba(15, 15, 15, 0.1) 0px 3px 6px, rgba(15, 15, 15, 0.2) 0px 9px 24px;
      white-space: initial;
    }

    .text-container:focus-visible,
    .text-container:focus,
    .text-container:focus-within,
    .text-container:hover {
      outline: none;
    }
  }

  td {
    .text-container::-webkit-scrollbar {
      background: transparent;
      height: 0;
      width: 0;
    }
  }

  td::-webkit-scrollbar {
    background: transparent;
    height: 0;
    width: 0;
  }

  td:hover::-webkit-scrollbar {
    height: 4px;
    width: 4px;
  }

  .th {
    white-space: normal;
  }

  th:after {
    content: " ";
    position: relative;
    height: 0;
    width: 0;
  }

  .sort-desc:after {
    border-left: 5px solid transparent;
    border-right: 5px solid transparent;
    border-top: 5px solid #767676;
    border-bottom: 5px solid transparent;
    left: 0px;
    top: 7px;
  }

  .sort-asc:after {
    border-left: 5px solid transparent;
    border-right: 5px solid transparent;
    border-top: 0px solid transparent;
    border-bottom: 5px solid #767676;
    left: 0px;
    top: 7px;
  }
}

.jet-data-table::-webkit-scrollbar {
  background: transparent;
}

.jet-data-table::-webkit-scrollbar-track {
  background: transparent;
}

.jet-data-table:hover {
  overflow-x: auto;
  overflow-y: auto;
}

.jet-data-table {
  overflow: hidden;

  .form-check {
    margin-bottom: 0;
  }

  .form-check-inline {
    margin-right: 0;
  }

  .table-row {
    cursor: pointer;
  }

  thead {
    position: sticky;
    top: 0px;
    display: inline-block;

    tr {
      border-top: none;
    }
  }

  tbody {
    display: inline-block;
  }
}

.btn-primary {
  --tblr-btn-color: #{$primary-rgb};
  --tblr-btn-color-darker: #{$primary-rgb-darker};
  border-color: none;
}

.form-check-input:checked {
  background-color: $primary;
  border-color: rgba(101, 109, 119, 0.24);
}

.btn:focus,
.btn:active,
.form-check-input:focus,
.form-check-input:active,
.form-control:focus,
th:focus,
tr:focus {
  outline: none !important;
  box-shadow: none;
}

.show-password-field {
  width: fit-content;

  .form-check-input {
    cursor: pointer;
  }

  .show-password-label {
    cursor: pointer;
  }
}

// .jet-container {
//   // width: 100%;
// }

.select-search__option {
  color: rgb(90, 89, 89);
}

.select-search__option.is-selected {
  background: rgba(176, 176, 176, 0.07);
  color: #4d4d4d;
}

.select-search__option.is-highlighted.is-selected,
.select-search__option.is-selected:hover {
  background: rgba(66, 153, 225, 0.1);
  color: rgb(44, 43, 43);
}

.select-search__option.is-highlighted,
.select-search__option:hover {
  background: rgba(66, 153, 225, 0.1);
}

.select-search__options {
  margin-left: -33px;
}

.select-search__option.is-highlighted,
.select-search__option:not(.is-selected):hover {
  background: rgba(66, 153, 225, 0.1);
}

.select-search:not(.select-search--multiple) .select-search__input:hover {
  border-color: rgba(66, 153, 225, 0.1);
}

.DateInput_input {
  font-weight: 300;
  font-size: 14px;
  padding: 4px 7px 2px;
  padding: 4px 7px 2px;
  width: 100px !important;
  margin-left: 10px;
}

.jet-data-table {
  display: inline-block;
  height: 100%;

  thead {
    width: 100%;
  }

  .select-search:not(.is-loading):not(.select-search--multiple) .select-search__value::after {
    display: none;
  }

  .custom-select {
    .select-search:not(.select-search--multiple) .select-search__select {
      top: 0px;
      border: solid #9fa0a1 1px;
    }
  }

  .tags {
    width: 100%;
    min-height: 20px;

    .add-tag-button {
      display: none;
    }

    .tag {
      font-weight: 400;
      font-size: 0.85rem;
      letter-spacing: 0.04em;
      text-transform: none;

      .remove-tag-button {
        margin-left: 5px;
        margin-right: -7px;
        display: none;
      }
    }

    .form-control-plaintext {
      font-size: 12px;
    }

    .form-control-plaintext:hover,
    .form-control-plaintext:focus-visible {
      outline: none;
    }
  }

  .tags:hover {
    .add-tag-button {
      display: inline-flex;
    }
  }

  .tag:hover {
    .remove-tag-button {
      display: inline-flex;
    }
  }

  .th,
  .td {
    .resizer {
      display: inline-block;
      height: 100%;
      position: absolute;
      right: 0;
      top: 0;
      transform: translateX(50%);
      z-index: 1;
      touch-action: none;
      width: 2px;

      &.isResizing {
        background: rgb(179, 173, 173);
        width: 5px;
      }
    }
  }
}

.no-components-box {
  border: 1px dashed #3e525b;
}

.form-control-plaintext:focus-visible {
  outline: none;
  outline-width: thin;
  outline-style: solid;
  outline-color: $primary;
}

.form-control-plaintext:hover {
  outline: none;
  outline-width: thin;
  outline-style: solid;
  outline-color: rgba(66, 153, 225, 0.8);
}

.select-search__input:focus-visible {
  outline: none;
  outline-color: #4ac4d6;
}

.form-control-plaintext {
  padding: 5px;
}

.table-filters {
  position: absolute;
  top: 2.85rem;
  width: 80%;
  max-width: 700px;
  margin-right: 10%;
  right: 0;
  height: 300px;
  z-index: 100;
}

.code-builder {
  border: solid 1px #dadcde;
  border-radius: 2px;
  padding-top: 4px;

  .variables-dropdown {
    position: fixed;
    right: 0;
    width: 400px;
    z-index: 200;
    border: solid 1px #dadcde;

    .group-header {
      background: #f4f6fa;
    }
  }
}

.__react_component_tooltip {
  z-index: 10000;
}

.select-search__value::after {
  top: calc(50% - 2px);
  right: 15px;
  width: 5px;
  height: 5px;
}

.progress-bar {
  background-color: rgba(66, 153, 225, 0.7);
}

.popover-header {
  background-color: #f4f6fa;
}

.popover-body {
  .form-label {
    font-size: 12px;
  }
}

/**
 * Home page app menu
 */
#popover-app-menu {
  border-radius: 4px;
  width: 150px;
  box-shadow: 0px 3px 2px rgba(0, 0, 0, 0.25);

  .popover-body {
    padding: 16px 12px 0px 12px;

    .field {
      font-weight: 500;
      font-size: 0.7rem;

      &__danger {
        color: #ff6666;
      }
    }
  }
}

.input-icon {
  .input-icon-addon {
    display: none;
  }
}

.input-icon:hover {
  .input-icon-addon {
    display: flex;
  }
}

.input-icon:focus {
  .input-icon-addon {
    display: flex;
  }
}

.sub-section {
  width: 100%;
  display: block;
}

.text-muted {
  color: #3e525b !important;
}

body {
  color: #3e525b;
}

.RichEditor-root {
  background: #fff;
  border: 1px solid #ddd;
  font-family: "Georgia", serif;
  font-size: 14px;
  padding: 15px;
  height: 100%;
}

.RichEditor-editor {
  border-top: 1px solid #ddd;
  cursor: text;
  font-size: 16px;
  margin-top: 10px;
}

.RichEditor-editor .public-DraftEditorPlaceholder-root,
.RichEditor-editor .public-DraftEditor-content {
  margin: 0 -15px -15px;
  padding: 15px;
}

.RichEditor-editor .public-DraftEditor-content {
  min-height: 100px;
  overflow-y: scroll;
}

.RichEditor-hidePlaceholder .public-DraftEditorPlaceholder-root {
  display: none;
}

.RichEditor-editor .RichEditor-blockquote {
  border-left: 5px solid #eee;
  color: #666;
  font-family: "Hoefler Text", "Georgia", serif;
  font-style: italic;
  margin: 16px 0;
  padding: 10px 20px;
}

.RichEditor-editor .public-DraftStyleDefault-pre {
  background-color: rgba(0, 0, 0, 0.05);
  font-family: "Inconsolata", "Menlo", "Consolas", monospace;
  font-size: 16px;
  padding: 20px;
}

.RichEditor-controls {
  font-family: "Helvetica", sans-serif;
  font-size: 14px;
  margin-bottom: 5px;
  user-select: none;
}

.dropmenu {
  position: relative;
  display: inline-block;
  margin-right: 16px;

  .dropdownbtn {
    color: #999;
    background: none;
    cursor: pointer;
    outline: none;
    border: none;
  }

  .dropdown-content {
    display: none;
    position: absolute;
    z-index: 2;
    width: 100%;
    align-items: center;
    border: 1px solid transparent;
    border-radius: 4px;
    box-shadow: 0 2px 6px 2px rgba(47, 54, 59, 0.15);

    a {
      text-decoration: none;
      width: 100%;
      position: relative;
      display: block;

      span {
        text-align: center;
        width: 100%;
        text-align: center;
        padding: 3px 0px;
      }
    }
  }
}

.dropmenu .dropdown-content a:hover {
  background-color: rgba(0, 0, 0, 0.05);
}

.dropmenu:hover {
  .dropdownbtn {
    color: #5890ff;
    background-color: rgba(0, 0, 0, 0.05);
    border-radius: 4px;
  }

  .dropdown-content {
    display: block;
  }
}

.RichEditor-styleButton {
  color: #999;
  cursor: pointer;
  margin-right: 16px;
  padding: 2px 0;
  display: inline-block;
}

.RichEditor-activeButton {
  color: #5890ff;
}

.transformation-editor {
  .CodeMirror {
    min-height: 70px;
  }
}

.chart-data-input {
  .CodeMirror {
    min-height: 370px;
    font-size: 0.8rem;
  }

  .code-hinter {
    min-height: 370px;
  }
}

.map-location-input {
  .CodeMirror {
    min-height: 120px;
    font-size: 0.8rem;
  }

  .code-hinter {
    min-height: 120px;
  }
}

.rdt {
  .form-control {
    height: 100%;
  }
}

.DateInput_input__focused {
  border-bottom: 2px solid $primary;
}

.CalendarDay__selected,
.CalendarDay__selected:active,
.CalendarDay__selected:hover {
  background: $primary;
  border: 1px double $primary;
}

.CalendarDay__selected_span {
  background: $primary;
  border: $primary;
}

.CalendarDay__selected_span:active,
.CalendarDay__selected_span:hover {
  background: $primary;
  border: 1px double $primary;
  color: #fff;
}

.CalendarDay__hovered_span:active,
.CalendarDay__hovered_span:hover {
  background: $primary;
  border: 1px double $primary;
  color: #fff;
}

.CalendarDay__hovered_span {
  background: #83b8e7;
  border: 1px double #83b8e7;
  color: #fff;
}

.table-responsive {
  margin-bottom: 0rem;
}

.code-hinter::-webkit-scrollbar {
  width: 0;
  height: 0;
  background: transparent;
}

.codehinter-query-editor-input {
  .CodeMirror {
    font-family: "Roboto", sans-serif;
    color: #263136;
    overflow: hidden;
    height: 50px !important;
  }

  .CodeMirror-vscrollbar {
    overflow: hidden;
  }

  .CodeMirror-focused {
    padding-top: 0;
    height: 50px;
  }

  .CodeMirror-scroll {
    position: absolute;
    top: 0;
    width: 100%;
  }
}

.field {
  .CodeMirror-scroll {
    position: static;
    top: 0;
  }
}

.code-hinter {
  height: 36px;

  .form-control {
    .CodeMirror {
      font-family: "Roboto", sans-serif;
      height: 50px !important;
      max-height: 300px;
    }
  }

  .CodeMirror-vscrollbar,
  .CodeMirror-hscrollbar {
    background: transparent;
    height: 0;
    width: 0;
  }

  .CodeMirror-scroll {
    overflow: hidden !important;
    position: static;
    width: 100%;
  }
}

.CodeMirror-hints {
  font-family: "Roboto", sans-serif;
  font-size: 0.9rem;
  padding: 0px;
  z-index: $hints-z-index;

  li.CodeMirror-hint-active {
    background: $primary;
  }

  .CodeMirror-hint {
    padding: 4px;
    padding-left: 10px;
    padding-right: 10px;
  }
}

.cm-matchhighlight {
  color: #4299e1 !important;
  background: rgba(66, 153, 225, 0.1) !important;
}

.nav-tabs .nav-link {
  color: #3e525b;
  border-top-left-radius: 0px;
  border-top-right-radius: 0px;
}

.transformation-popover {
  padding: 14px;
  font-weight: 500;
  margin-bottom: 0px;
}

.transformation-editor {
  .CodeMirror {
    min-height: 220px;
  }
}

hr {
  margin: 1rem 0;
}

.query-hinter {
  min-height: 150px;
}

.codehinter-default-input {
  font-family: "Roboto", sans-serif;
  padding: 0.0475rem 0rem !important;
  display: block;
  width: 100%;
  font-size: 0.875rem;
  font-weight: 400;
  color: #232e3c;
  background-color: #fff;
  background-clip: padding-box;
  border: 1px solid #dadcde;
  -webkit-appearance: none;
  -moz-appearance: none;
  appearance: none;
  border-radius: 4px;
  transition: border-color 0.15s ease-in-out, box-shadow 0.15s ease-in-out;
  height: 30px;

  .CodeMirror {
    font-family: "Roboto", sans-serif;
  }

  .CodeMirror-placeholder {
    height: inherit !important;
    position: absolute !important;
    margin-top: 3px;
  }
}

.codehinter-query-editor-input {
  font-family: "Roboto", sans-serif;
  padding: 0.1775rem 0rem;
  display: block;
  width: 100%;
  font-size: 0.875rem;
  font-weight: 400;
  color: #232e3c;
  background-color: #fff;
  background-clip: padding-box;
  border: 1px solid #dadcde;
  border-radius: $border-radius;
  appearance: none;
  transition: border-color 0.15s ease-in-out, box-shadow 0.15s ease-in-out;
  height: 28px !important;
}

.modal-component {
  margin-top: 150px;

  .modal-body {
    padding: 0;
  }

  .modalWidget-config-handle {
    position: relative !important;
  }
}

.draggable-box {
  .config-handle {
    top: -20px;
    position: fixed;
    max-height: 10px;
    z-index: 100;
    min-width: 108px;

    .handle-content {
      cursor: move;
      color: $white;
      background: $primary;
    }

    .badge {
      font-size: 9px;
      border-bottom-left-radius: 0;
      border-bottom-right-radius: 0;

      .delete-part {
        margin-left: 10px;
        float: right;
      }

      .delete-part::before {
        height: 12px;
        display: inline-block;
        width: 2px;
        background-color: rgba(255, 255, 255, 0.8);
        opacity: 0.5;
        content: "";
        vertical-align: middle;
      }
    }
  }
}

.draggable-box-in-editor:hover {
  z-index: 3 !important;
}

.modal-content {
  .config-handle {
    position: absolute;

    .badge {
      font-size: 9px;
    }
  }
}

.config-handle {
  display: block;
}

.apps-table {
  .app-title {
    font-size: 1rem;
  }

  .row {
    --tblr-gutter-x: 0rem;
  }
}


.theme-dark .wrapper {

  .navbar .navbar-nav .active>.nav-link,
  .navbar .navbar-nav .nav-link.active,
  .navbar .navbar-nav .nav-link.show,
  .navbar .navbar-nav .show>.nav-link {
    color: rgba(255, 255, 255, 0.7);
  }
}

.home-page,
.org-users-page {

  .navbar .navbar-nav .active>.nav-link,
  .navbar .navbar-nav .nav-link.active,
  .navbar .navbar-nav .nav-link.show,
  .navbar .navbar-nav .show>.nav-link {
    color: rgba(35, 46, 60, 0.7);
  }

  .nav-item {
    font-size: 0.9rem;
  }

  img.svg-icon {
    cursor: pointer;
    padding-left: 2px;
    border-radius: 10px;
  }

  img.svg-icon:hover {
    background-color: rgba(224, 214, 214, 0.507);
  }
}

.CodeMirror-placeholder {
  color: #9e9e9e !important;
  font-size: 0.7rem !important;
  margin-top: 2px !important;
  font-size: 12px !important;
}

.CodeMirror-code {
  font-weight: 300;
}

.btn-primary {
  border-color: transparent;
}

.text-widget {
  overflow: auto;
}

.text-widget::-webkit-scrollbar {
  width: 0;
  height: 0;
  background: transparent;
}

.input-group-flat:focus-within {
  box-shadow: none;
}

.map-widget {
  .place-search-input {
    box-sizing: border-box;
    border: 1px solid transparent;
    width: 240px;
    height: 32px;
    padding: 0 12px;
    border-radius: 3px;
    box-shadow: 0 2px 6px rgba(0, 0, 0, 0.3);
    font-size: 14px;
    outline: none;
    text-overflow: ellipses;
    position: absolute;
    left: 50%;
    margin-left: -120px;
  }

  .map-center {
    position: fixed;
    z-index: 1000;
  }
}

.events-toggle-active {
  .toggle-icon {
    transform: rotate(180deg);
  }
}

.events-toggle {
  .toggle-icon {
    display: inline-block;
    margin-left: auto;
    transition: 0.3s transform;
  }

  .toggle-icon:after {
    content: "";
    display: inline-block;
    vertical-align: 0.306em;
    width: 0.46em;
    height: 0.46em;
    border-bottom: 1px solid;
    border-left: 1px solid;
    margin-right: 0.1em;
    margin-left: 0.4em;
    transform: rotate(-45deg);
  }
}

.nav-link-title {
  font-weight: 500;
  font-size: 0.9rem;
}

.navbar-nav {
  .dropdown:hover {
    .dropdown-menu {
      display: block;
    }
  }
}

.app-version-container {
  min-height: 200px;
  height: 100%;
  display: flex !important;
  flex-direction: column;
}

.app-version-content {
  flex: 1;
  overflow: auto;
}

.query-manager-header {
  .nav-item {
    border-right: solid 1px #dadcde;
    background: 0 0;
  }

  .nav-link {
    height: 39px;
  }
}

input:focus-visible {
  outline: none;
}

.navbar-expand-md.navbar-light .nav-item.active:after {
  border: 1px solid $primary;
}

.org-users-page {
  .select-search__input {
    color: #617179;
  }

  .select-search-role {
    position: absolute;
    margin-top: -1rem;
  }

  .has-focus>.select-search__select>ul {
    margin-bottom: 0;
  }

  .select-search__option.is-selected {
    background: $primary;
    color: $white;
  }
}

.encrypted-icon {
  margin-bottom: 0.25rem;
}

.widget-documentation-link {
  position: fixed;
  bottom: 0;
  background: $white;
  width: 100%;
  z-index: 1;
}

.components-container {
  .draggable-box {
    cursor: move;
  }
}

.column-sort-row {
  border-radius: 4px;
}

.jet-button {
  &.btn-custom:hover {
    background: var(--tblr-btn-color-darker) !important;
  }
}

.editor-sidebar::-webkit-scrollbar {
  width: 0;
  height: 0;
  background: transparent;
  -ms-overflow-style: none;
}

.editor-sidebar {
  max-width: 300px;
  scrollbar-width: none;
  -ms-overflow-style: none;
}

.sketch-picker {
  position: absolute;
}

.color-picker-input {
  border: solid 1px rgb(223, 223, 223);
  cursor: pointer;
}

.app-sharing-modal {

  .form-control.is-invalid,
  .was-validated .form-control:invalid {
    border-color: #ffb0b0;
  }
}

.widgets-list {
  --tblr-gutter-x: 0px !important;
}

.input-with-icon {
  position: relative;
  display: flex;
  flex: 1;

  .icon-container {
    position: absolute;
    right: 10px;
    top: calc(50% - 10px);
    z-index: 3;
  }
}

.dynamic-variable-preview {
  min-height: 20px;
  max-height: 500px;
  overflow: auto;
  line-height: 20px;
  font-size: 12px;
  margin-top: -2px;
  word-wrap: break-word;
  border-bottom-left-radius: 3px;
  border-bottom-right-radius: 3px;
  box-sizing: border-box;
  font-family: "Source Code Pro", monospace;

  .heading {
    font-weight: 700;
    white-space: pre;
    text-transform: capitalize;
  }
}

.user-email:hover {
  text-decoration: none;
  cursor: text;
}

.theme-dark {
  .nav-item {
    background: 0 0;
  }

  .navbar .navbar-nav .active>.nav-link,
  .theme-dark .navbar .navbar-nav .nav-link.active,
  .theme-dark .navbar .navbar-nav .nav-link.show,
  .theme-dark .navbar .navbar-nav .show>.nav-link {
    color: #fff;
  }

  .form-check>.form-check-input:not(:checked) {
    background-color: #fff;
  }

  .form-switch>.form-check-input:not(:checked) {
    background-color: #47505d !important;
  }

  .form-check-label {
    color: white;
  }

  .left-sidebar .active {
    background: #333c48;
  }

  .left-sidebar .left-sidebar-item {
    border-bottom: 1px solid #333c48;
  }

  .nav-tabs .nav-link.active {
    color: #fff !important;
  }

  .nav-tabs .nav-link {
    color: #c3c3c3 !important;
  }

  .card-body> :last-child {
    color: #fff !important;
  }

  .form-control {
    border: 1px solid #324156;
  }

  .card {
    background-color: #324156;
  }

  .card .table tbody td a {
    color: inherit;
  }

  .DateInput {
    background: #1f2936;
  }

  .DateInput_input {
    background-color: #1f2936;
    color: #fff;
  }

  &.daterange-picker-widget {
    .DateRangePickerInput_arrow_svg {
      fill: #fff;
    }
  }

  .DateRangePickerInput {
    background-color: #1f2936;
  }

  .DateInput_input__focused {
    background: #1f2936;
  }

  .DateRangePickerInput__withBorder {
    border: 1px solid #1f2936;
  }

  .main .canvas-container .canvas-area {
    background: #2f3c4c;
  }

  .main .canvas-container {
    background-color: #2f3c4c;
  }

  .main .navigation-area {
    background-color: #2f3c4c !important;

    a.page-link {
      border-radius: 0;
      border: 0;
      color: white;
    }

    a.page-link:hover {
      color: white;
      background-color: #4D72FA;
    }

    a.page-link.active {
      color: white;
      background-color: #4D72FA;
    }
  }

  .rdtOpen .rdtPicker {
    color: black;
  }

  .editor .editor-sidebar .components-container .component-image-holder {
    background: #2f3c4c !important;
    border: 1px solid #2f3c4c !important;

    center,
    .component-title {
      filter: brightness(0) invert(1);
    }
  }

  .nav-tabs .nav-link:focus,
  .nav-tabs .nav-link:hover {
    border-color: transparent !important;
  }

  .modal-content,
  .modal-header {
    background-color: #1f2936;

    .text-muted {
      color: #fff !important;
    }
  }

  .modal-header {
    border-bottom: 1px solid rgba(255, 255, 255, 0.09) !important;
  }

  .canvas-container {
    background-color: #1f2936;
  }

  .editor .main .query-pane {
    border: solid rgba(255, 255, 255, 0.09) !important;
    border-width: 1px 0px 0px 0px !important;
  }

  .no-components-box {
    background-color: #1f2936 !important;

    center {
      color: white !important;
    }
  }

  .query-list {
    .text-muted {
      color: #fff !important;
    }

    .mute-text {
      color: #8092AB;
    }
  }

  .left-sidebar,
  .editor-sidebar {
    background-color: #1f2936 !important;
  }

  .editor-sidebar {
    border: solid rgba(255, 255, 255, 0.09);
    border-width: 0px 0px 0px 0px !important;

    .nav-tabs {
      border-bottom: 1px solid rgba(255, 255, 255, 0.09) !important;
    }
  }

  .editor .editor-sidebar .nav-tabs .nav-link {
    color: #fff;

    img {
      filter: brightness(0) invert(1);
    }
  }

  .jet-table {
    background-color: #1f2936 !important;
  }

  .jet-container {
    background-color: #1f2936;
  }

  .nav-tabs .nav-item.show .nav-link,
  .nav-tabs .nav-link.active {
    background-color: #2f3c4c;
    border-color: transparent !important;
  }

  .editor .main .query-pane .query-definition-pane .header {
    border: solid #ffffff17;
    border-width: 0px 0px 1px 0px !important;
    background: #1f2936;
  }

  .left-sidebar {
    border: solid rgba(255, 255, 255, 0.09);
    border-width: 0px 1px 3px 0px;

    .text-muted {
      color: #fff !important;
    }

    .left-sidebar-page-selector {
      .list-group {
        .list-group-item {
          border: solid #1d2a39 1px;
          color: white;
        }

        .list-group-item:hover {
          background-color: #1F2936;
        }

        .list-group-item.active {
          background-color: #1F2936;
        }
      }
    }
  }

  .folder-list {
    color: #fff !important;
  }

  .app-title {
    color: #fff !important;
  }

  .RichEditor-root {
    background: #1f2936;
    border: 1px solid #2f3c4c;
  }

  .app-description {
    color: #fff !important;
  }

  .btn-light,
  .btn-outline-light {
    background-color: #42546a;
    --tblr-btn-color-text: #ffffff;

    img {
      filter: brightness(0) invert(1);
    }
  }

  .editor .left-sidebar .datasources-container tr {
    border-bottom: solid 1px rgba(255, 255, 255, 0.09);
  }

  .editor .left-sidebar .datasources-container .datasources-header {
    border: solid rgba(255, 255, 255, 0.09) !important;
    border-width: 0px 0px 1px 0px !important;
  }

  .query-manager-header .nav-item {
    border-right: solid 1px rgba(255, 255, 255, 0.09);

    .nav-link {
      color: #c3c3c3;
    }
  }

  .input-group-text {
    border: solid 1px rgba(255, 255, 255, 0.09) !important;
  }

  .app-users-list {
    .text-muted {
      color: #fff !important;
    }
  }

  .data-pane {
    border: solid #ffffff17 !important;
    border-width: 0px 1px 0px 0px !important;
  }

  .main .query-pane .data-pane .queries-container .queries-header {
    border: solid #ffffff17 !important;
    border-width: 0px 0px 1px 0px !important;

    .text-muted {
      color: #fff !important;
    }
  }

  .query-pane {
    background-color: #1f2936 !important;
  }

  .input-icon .input-icon-addon img {
    filter: invert(1);
  }

  .svg-icon {
    filter: brightness(0) invert(1);
  }

  .launch-btn {
    filter: brightness(0.4) !important;
    background: #8d9095;
  }

  .badge {
    .svg-icon {
      filter: brightness(1) invert(0);
    }
  }

  .alert {
    background: transparent;

    .text-muted {
      color: #fff !important;
    }
  }

  .editor .editor-sidebar .inspector .header {
    border: solid rgba(255, 255, 255, 0.09) !important;
    border-width: 0px 0px 1px 0px !important;
  }

  .hr-text {
    color: #fff !important;
  }

  .skeleton-line::after {
    background-image: linear-gradient(to right,
        #566177 0,
        #5a6170 40%,
        #4c5b79 80%);
  }

  .app-icon-skeleton::after {
    background-image: linear-gradient(to right,
        #566177 0,
        #5a6170 40%,
        #4c5b79 80%);
  }

  .folder-icon-skeleton::after {
    background-image: linear-gradient(to right,
        #566177 0,
        #5a6170 40%,
        #4c5b79 80%);
  }

  .select-search__input {
    color: rgb(224, 224, 224);
    background-color: #2b3547;
    border: 1px solid #2b3547;
  }

  .select-search__select {
    background: #fff;
    box-shadow: 0 0.0625rem 0.125rem rgba(0, 0, 0, 0.15);
  }

  .select-search__row:not(:first-child) {
    border-top: 1px solid #eee;
  }

  .select-search__option,
  .select-search__not-found {
    background: #fff;
  }

  .select-search__option.is-highlighted,
  .select-search__option:not(.is-selected):hover {
    background: rgba(47, 204, 139, 0.1);
  }

  .select-search__option.is-highlighted.is-selected,
  .select-search__option.is-selected:hover {
    background: #2eb378;
    color: #fff;
  }

  .org-users-page {

    .user-email,
    .user-status {
      filter: brightness(0) invert(1);
    }
  }

  .org-users-page {
    .select-search__option.is-selected {
      background: $primary;
      color: $white;
    }

    .select-search__option:not(.is-selected):hover {
      background: rgba(66, 153, 225, 0.1);
    }
  }

  .org-variables-page {

    .user-email,
    .user-status {
      filter: brightness(0) invert(1);
    }

    .btn-org-env {
      background: transparent;
    }
  }

  .org-variables-page {
    .select-search__option.is-selected {
      background: $primary;
      color: $white;
    }

    .select-search__option:not(.is-selected):hover {
      background: rgba(66, 153, 225, 0.1);
    }
  }

  .react-json-view {
    background-color: transparent !important;
  }

  .codehinter-default-input {
    background-color: transparent;
    border: 1px solid #333c48;
  }

  .color-picker-input {
    border: solid 1px #333c48;
    height: 36px;
  }

  .codehinter-query-editor-input {
    background-color: #272822;
    border: 1px solid #2c3a4c;
    border-radius: 0;
  }

  .codehinter-query-editor-input .CodeMirror {
    height: 31px !important;
  }

  .codehinter-query-editor-input .CodeMirror {
    color: #c3c3c3 !important;
  }

  .select-search:not(.is-loading):not(.select-search--multiple) .select-search__value::after {
    transform: rotate(45deg);
    border-right: 1px solid #fff;
    border-bottom: 1px solid #fff;
  }

  .widget-documentation-link {
    background-color: #1f2936;
  }

  .widget-documentation-link a {
    color: rgb(66, 153, 225);
  }

  .app-version-name.form-select {
    border-color: $border-grey-dark;
  }

  .organization-list {
    .btn {
      background-color: #273342;
      color: #656d77;
    }
  }

  .page-item {
    a.page-link {
      color: white;
    }
  }
}

.main-wrapper {
  position: relative;
  min-height: 100%;
  min-width: 100%;
  background-color: white;
}

.main-wrapper.theme-dark {
  background-color: #2b394b;
}

.jet-table {
  .global-search-field {
    background: transparent;
  }
}

.jet-table-image-column {
  margin: 0 auto;
}

.modal-backdrop.show {
  opacity: 0.74;
}

.gui-select-wrappper .select-search__input {
  height: 30px;
}

.theme-dark .input-group-text,
.theme-dark .markdown>table thead th,
.theme-dark .table thead th {
  background: #1c252f;
  color: #fff;
}

.sketch-picker {
  z-index: 1000;
}

.no-padding {
  padding: 0;
}

.nav-tabs {
  font-weight: 300;
}

.nav-tabs .nav-link.active {
  border: 0;
  border-bottom: 1px solid $primary;
  font-weight: 400;
}

.table-no-divider {
  td {
    border-bottom-width: 0px;
    padding-left: 0;
  }
}

.no-border {
  border: 0 !important;
}

input[type="text"] {
  outline-color: #dadcde !important;
}

.widget-header {
  text-transform: capitalize;
  margin-top: 12px !important;
  font-weight: 500;
  font-size: 12px;
  line-height: 12px;
}

.query-manager-events {
  max-width: 400px;
}

.validation-without-icon {
  background-image: none !important;
}

.multiselect-widget {
  label.select-item {
    width: max-content;
    min-width: 100%;

    div.item-renderer {
      align-items: center;
      line-height: 15px;

      input {
        height: 15px;
        width: 15px;
      }
    }
  }

  .rmsc .dropdown-container {
    height: 100%;
    display: flex;
    align-items: center;
    border-radius: inherit;
  }

  .rmsc {
    height: 100%;
    border-radius: inherit;
  }

  .rmsc.dark {
    --rmsc-main: $primary-light;
    --rmsc-hover: #283647;
    --rmsc-selected: #1f2936;
    --rmsc-border: #333333;
    --rmsc-gray: #555555;
    --rmsc-bg: #1f2936;
    color: #fff;
  }
}

/* Hide scrollbar for Chrome, Safari and Opera */
.invitation-page::-webkit-scrollbar {
  display: none;
}

/* Hide scrollbar for IE, Edge and Firefox */
.invitation-page {
  -ms-overflow-style: none;
  /* IE and Edge */
  scrollbar-width: none;
  /* Firefox */
}

.show {
  display: block;
}

.hide {
  display: none;
}

.draggable-box:focus-within {
  z-index: 2 !important;
}

.cursor-wait {
  cursor: wait;
}

.cursor-text {
  cursor: text;
}

.cursor-none {
  cursor: none;
}

.theme-dark .event-action {
  filter: brightness(0) invert(1);
}

.event-action {
  filter: brightness(0) invert(0);
}

.disabled {
  pointer-events: none;
  opacity: 0.4;
}

.DateRangePicker {
  padding: 1.25px 5px;
}

.datepicker-widget {
  .input-field {
    min-height: 26px;
    padding: 0;
    padding-left: 2px;
  }

  td.rdtActive,
  td.rdtActive:hover {
    background-color: $primary;
  }

  .react-datepicker__day--selected {
    background-color: $primary-light;
  }
}

.daterange-picker-widget {
  .DateInput_input {
    min-height: 24px;
    line-height: normal;
    border-bottom: 0px;
    font-size: 0.85rem;
  }

  .DateRangePicker {
    padding: 0;
  }

  .DateRangePickerInput_arrow_svg {
    height: 17px;
  }

  .DateRangePickerInput {
    overflow: hidden;
    display: flex;
    justify-content: space-around;
    align-items: center;
  }

  .DateInput_fang {
    position: fixed;
    top: 57px !important;
  }
}

.fw-400 {
  font-weight: 400;
}

.fw-500 {
  font-weight: 500;
}

.ligh-gray {
  color: #656d77;
}

.nav-item {
  background: #fff;
  font-size: 14px;
  font-style: normal;
  font-weight: 400;
  line-height: 22px;
  letter-spacing: -0.1px;
  text-align: left;
}

.w-min-100 {
  min-width: 100px;
}

.nav-link {
  min-width: 100px;
  justify-content: center;
}

.nav-tabs .nav-link.active {
  font-weight: 400 !important;
  color: $primary  !important;
}

.empty {
  padding-top: 1.5rem !important;
}

.empty-img {
  margin-bottom: 0 !important;

  img {
    height: 220px !important;
    width: 260.83px !important;
  }
}

.empty-action {
  margin-top: 0 !important;

  a+a.btn-loading::after {
    color: $primary;
  }
}

.empty-action a {
  height: 36px;
  border-radius: 4px;
  font-style: normal;
  font-weight: normal;
  font-size: 14px;
  line-height: 20px;
}

.empty-action a:first-child {
  margin-right: 24px;
}

.empty-action a:first-child:hover {
  color: #ffffff !important;
}

.empty-import-button {
  background: #ffffff !important;
  cursor: pointer;

  &:hover {
    border-color: rgba(101, 109, 119, 0.24) !important;
  }
}

.empty-welcome-header {
  font-style: normal;
  font-weight: 500;
  font-size: 32px;
  line-height: 40px;
  margin-bottom: 16px;
  margin-top: 40px;
  color: #000;
  font-family: Inter;
}

.empty-title {
  font-style: normal;
  font-weight: 400;
  font-size: 14px;
  line-height: 20px;
  display: flex;
  align-items: center;
  color: #687076;
}

// template card styles
.template-card-wrapper {
  display: flex;
  flex-direction: row;
  background: #fffffc;
  border: 1px solid #d2ddec;
  box-sizing: border-box;
  border-radius: 8px;
  width: 299px;
  height: 100px;
}

.template-action-wrapper {
  display: flex;
  flex-direction: row !important;
  font-family: Inter;
  font-style: normal;
  font-weight: 500;
  font-size: 16px;
  line-height: 19px;
  color: $primary-light;

  p {
    margin-right: 16px;
  }
}

.template-card-title {
  font-family: Inter;
  font-style: normal;
  font-weight: 600;
  font-size: 18px;
  line-height: 22px;
  display: flex;
  align-items: center;
  color: #000000;
  margin-bottom: 3px !important;
  margin-top: 20px;
}

.template-card-details {
  align-items: center;
  display: flex;
  flex-direction: column;
  justify-content: center;
}

.template-icon-wrapper {
  width: 61.44px;
  height: 60px;
  top: 685px;
  background: #d2ddec;
  border-radius: 4px;
  margin: 20px 16.36px;
}

// template style end

.calendar-widget.compact {
  .rbc-time-view-resources .rbc-time-header-content {
    min-width: auto;
  }

  .rbc-time-view-resources .rbc-day-slot {
    min-width: 50px;
  }

  .rbc-time-view-resources .rbc-header,
  .rbc-time-view-resources .rbc-day-bg {
    width: 50px;
  }
}

.calendar-widget.dont-highlight-today {
  .rbc-today {
    background-color: inherit;
  }

  .rbc-current-time-indicator {
    display: none;
  }
}

.calendar-widget {
  padding: 10px;
  background-color: white;

  .rbc-day-slot .rbc-event,
  .rbc-day-slot .rbc-background-event {
    border-left: 3px solid #26598533;
  }

  .rbc-toolbar {
    font-size: 14px;
  }

  .rbc-event {
    .rbc-event-label {
      display: none;
    }
  }

  .rbc-off-range-bg {
    background-color: #f4f6fa;
  }

  .rbc-toolbar {
    .rbc-btn-group {
      button {
        box-shadow: none;
        border-radius: 0;
        border-width: 1px;
      }
    }
  }
}

//!for calendar widget week view with compact/spacious mode border fix
.resources-week-cls .rbc-time-column:nth-last-child(7n) {
  border-left: none !important;

  .rbc-timeslot-group {
    border-left: 2.5px solid #dadcde !important;
  }
}

.resources-week-cls .rbc-allday-cell {
  border: none !important;

  .rbc-row {
    border-left: 1.5px solid #dadcde;
    border-right: 1.5px solid #dadcde;
  }
}

.resources-week-cls .rbc-time-header-cell {
  border: none !important;
}

.resources-week-cls .rbc-time-view-resources .rbc-header {
  border-left: 1.5px solid #dadcde !important;
  border-right: 1.5px solid #dadcde !important;
}

.calendar-widget.hide-view-switcher {
  .rbc-toolbar {
    .rbc-btn-group:nth-of-type(3) {
      display: none;
    }
  }
}

.calendar-widget.dark-mode {
  background-color: #1d2a39;

  .rbc-toolbar {
    button {
      color: white;
    }

    button:hover,
    button.rbc-active {
      color: black;
    }
  }

  .rbc-off-range-bg {
    background-color: #2b394b;
  }

  .rbc-selected-cell {
    background-color: #22242d;
  }

  .rbc-today {
    background-color: #5a7ca8;
  }
}

.calendar-widget.dark-mode.dont-highlight-today {
  .rbc-today {
    background-color: inherit;
  }
}

.navbar .navbar-nav {
  min-height: 2rem;
}

.navbar-brand-image {
  height: 1.2rem;
}

.navbar .navbar-brand:hover,
.theme-dark .navbar .navbar-brand:hover {
  opacity: 1;
}

.nav-tabs .nav-link.active {
  font-weight: 400 !important;
  margin-bottom: -1px !important;
}

.nav-tabs .nav-link {
  font-weight: 400 !important;
  margin: 0 !important;
  height: 100%;
}

.code-editor-widget {
  border-radius: 0;

  .CodeMirror {
    border-radius: 0 !important;
    margin-top: -1px !important;
  }
}

.jet-listview {
  overflow-y: overlay;
  overflow-x: hidden;

  // .rows {
  // }

  // .list-item {
  // }
}

.jet-listview::-webkit-scrollbar-track {
  background: transparent;
}

.jet-listview::-webkit-scrollbar-thumb {
  background: transparent;
}

.code-hinter-wrapper .popup-btn {
  position: absolute;
  display: none;
  cursor: pointer;
}

.code-hinter-wrapper:hover {
  .popup-btn {
    display: block !important;
    z-index: 1;
  }
}

.popup-btn {
  cursor: pointer !important;
  display: block;
}

.preview-icons {
  margin-top: -5px;
  width: 12px;
}

.resize-modal-portal {
  z-index: 3;

  .resize-modal {
    .modal-content {
      width: 100% !important;
      height: 100%;

      .modal-body {
        width: 100% !important;
        height: calc(100% - 44px) !important;

        .editor-container {
          height: 100%;

          .CodeMirror {
            height: 100% !important;
          }
        }
      }
    }

    .portal-header {
      width: 100% !important;
    }

    .resize-handle {
      cursor: move;
    }
  }
}

.modal-portal-wrapper {
  justify-content: center;
  align-items: center;
  position: fixed;
  position: absolute;
  left: 50%;
  top: 5%;

  .modal-body {
    width: 500px !important;
    height: 300px !important;
    padding: 0px !important;
  }

  transform: translate(-60%, 0%);
  height: 350px;
  width: auto;
  max-height: 500px;
  padding: 0px;

  .modal-content {
    border-radius: 5px !important;
  }

  .modal-body {
    width: 500px !important;
    height: 302px !important;
    padding: 0px !important;
    margin: 0px !important;
    margin-left: -1px !important; //fix the modal body code mirror margin

    border-top-left-radius: 0;
    border-top-right-radius: 0;
    border-bottom-left-radius: 5px;
    border-bottom-right-radius: 5px;
    border-bottom: 0.75px solid;
    border-left: 0.75px solid;
    border-right: 0.75px solid;

    @include theme-border($light-theme: true);

    &.dark-mode-border {
      @include theme-border($light-theme: false);
    }
  }

  .modal-dialog {
    margin-top: 4%;
  }

  .modal-header {
    padding: 0;
    font-size: 14px;
  }

  .editor-container {
    padding: 0px;

    .CodeMirror {
      border-radius: 0;
      margin: 0;
      width: 100% !important;
    }
  }

  .query-hinter {
    .CodeMirror-line {
      margin-left: 2rem !important;
    }

    .CodeMirror-cursors .CodeMirror-cursor {
      margin-left: 2rem !important;
    }
  }
}

.preview-block-portal {
  .bg-light {
    border-radius: 0 0 5px 5px;
    outline: 0.75px solid $light-green;
  }

  .bg-dark {
    margin-top: 1px;
    border-radius: 0 0 5px 5px;
    outline: 0.75px solid $light-green;
  }

  .dynamic-variable-preview {
    padding: 4px !important;
  }
}

.portal-header {
  display: flex;
  align-items: center;
  padding: 0.5rem 0.75rem;
  color: #656d77;
  background-color: #ffffffd9;
  background-clip: padding-box;
  border-top-left-radius: 5px !important;
  border-top-right-radius: 5px !important;
  width: 498px !important;
  outline: 0.75px solid;

  @include theme-border($light-theme: true, $outline: true);

  &.dark-mode-border {
    @include theme-border($light-theme: false, $outline: true);
  }
}

// close icon in inpector
[data-rb-event-key="close-inpector"] {
  position: absolute;
  right: -80px;
  background-color: #232e3c !important;
  width: 10% !important;
}

[data-rb-event-key="close-inpector-light"] {
  position: absolute;
  right: -80px;
  background-color: #fff !important;
  width: 10% !important;
}

.inspector-close-icon-wrapper {
  border-left: 1px solid #e7eaef;

  svg {
    margin-left: 10px;
  }

}

.tabs-inspector {
  position: sticky;
  top: 0;

  .nav-item {
    width: 50%;
  }

  .nav-item:hover {
    border: 1px solid transparent;
  }

  .nav-item:not(.active) {
    border-bottom: 1px solid #e7eaef;
  }

  .nav-link.active {
    border: 1px solid transparent;
    border-bottom: 1px solid $primary;
    background: white;
  }
}

.tabs-inspector.dark {
  .nav-link.active {
    border-bottom: 1px solid $primary  !important;
  }
}

.tabs-inspector {
  z-index: 2;
  background: white;

  &.dark {
    @extend .bg-dark;
  }
}

.close-icon {
  position: fixed;
  top: 84px;
  right: 3px;
  width: 60px;
  height: 22;
  border-bottom: 1px solid #e7eaef;
  display: flex;
  align-items: center;
  background-color: white;
  z-index: 2;

  .svg-wrapper {
    width: 100%;
    height: 70%;
    display: flex;
    align-items: center;
    justify-content: center;
    border-left: 1px solid #e7eaef;
    margin-left: 20px;

    .close-svg {
      cursor: pointer;
    }
  }
}

.tabs-inspector.nav-tabs {
  border: 0;
  width: 81%;
}

.bg-primary-lt {
  color: #fff !important;
  background: #6383db !important;
}

.tabbed-navbar .nav-item.active:after {
  margin-bottom: -0.25rem;
}

.app-name {
  width: 250px;
  left: 150px;
  position: absolute;
}

.app-name:hover {
  background: $bg-light;

  &.dark {
    @extend .bg-dark;
  }
}

.nav-auto-save {
  width: 325px;
  left: 485px;
  position: absolute;
  color: #36af8b;
}

.undo-redo-buttons {
  flex: 1;
  padding-left: 0.5rem;
}

.app-version-menu {
  position: absolute;
  right: 220px;
  padding: 4px 8px;
  min-width: 100px;
  max-width: 300px;
}

.app-version-menu-sm {
  height: 30px;
  display: flex;
  font-size: 12px;
}

.app-version-menu .dropdown-menu {
  left: -65px;
  width: 283px;
}

.app-version-menu .released {
  color: #36af8b;
}

.app-version-menu .released-subtext {
  font-size: 12px;
  color: #36af8b;
  padding: 0 8px;
}

.app-version-menu .create-link {
  margin: auto;
  width: 50%;
  padding-left: 10px;
}

.canvas-background-holder {
  display: flex;
  justify-content: space-between;
  min-width: 120px;
  margin: auto;
  padding: 10px;
}

.canvas-background-picker {
  position: fixed;
}

/**
 * Timer Widget
 */
.timer-wrapper {
  padding: 10px;

  .counter-container {
    font-size: 3em;
    padding-bottom: 5px;
    text-align: center;
  }
}

/**
 * Search Box
 */
.search-box-wrapper {
  input {
    width: 200px;
    border-radius: 5px !important;
  }

  input:focus {
    width: 300px;
  }

  .input-icon .input-icon-addon {
    display: flex;
  }

  .input-icon .input-icon-addon.end {
    pointer-events: auto;

    div {
      background-color: #a6b6cc;
      border-radius: 12px;
      color: #ffffff;
      padding: 1px;
      cursor: pointer;

      svg {
        height: 14px;
        width: 14px;
      }
    }
  }
}

.searchbox-wrapper {
  margin-top: 0 !important;

  .search-icon {
    margin: 0.30rem
  }

  input {
    border-radius: $border-radius  !important;
    padding-left: 1.75rem !important;
  }
}

.fixedHeader {
  table thead {
    position: -webkit-sticky; // this is for all Safari (Desktop & iOS), not for Chrome
    position: sticky;
    top: 0;
    border-top: 0;
    z-index: 1; // any positive value, layer order is global
  }
}

/**
 * Folder List
 */
.folder-list {
  color: #292d37;

  .list-group-transparent .list-group-item.active {
    color: $primary;
    background-color: #edf1ff;

    .folder-ico {
      filter: invert(29%) sepia(84%) saturate(4047%) hue-rotate(215deg) brightness(98%) contrast(111%);
    }
  }

  .folder-ico.dark {
    filter: invert(1);
  }

  .list-group-item {
    padding: 0.5rem 0.75rem;
    overflow: hidden;
  }

  .list-group-item.all-apps-link {
    font-weight: 400;
  }

  .folder-info {
    color: #8991a0;
    font-size: 0.75rem;
    display: contents;
  }

  .folder-create-btn {
    color: $primary;
    cursor: pointer;
  }

  .menu-ico {
    cursor: pointer;
    // padding: 3px;
    border-radius: 13px;

    // &__open {
    //   background-color: #d2ddec;
    // }

    img {
      padding: 0px;
      height: 14px;
      width: 14px;
      vertical-align: unset;
    }
  }

  // .menu-ico:hover {
  //   background-color: #d2ddec;
  // }
}

/**
 * Home page modal
 */
.modal-content.home-modal-component {
  border-radius: 8px;
  overflow: hidden;
  background-color: #fefeff;
  color: #000000;

  .modal-header {
    border-bottom: 0px;
  }

  .modal-title {
    font-size: 1.1rem;
  }

  .btn-close {
    width: 3.5rem;
    height: 2.5rem;
  }

  .modal-body {
    padding-top: 0px;
  }

  input {
    border-radius: 5px !important;
  }

  .modal-main {
    padding-bottom: 5rem;
  }

  .modal-footer-btn {
    justify-content: end;

    button {
      margin-left: 16px;
    }
  }
}

.onboarding-modal.dark .modal-content {
  @extend .modal-content.home-modal-component.dark;
}

.modal-content.home-modal-component.dark {
  background-color: $bg-dark-light  !important;
  color: $white  !important;

  .modal-header {
    background-color: $bg-dark-light  !important;
  }

  .btn-close {
    filter: brightness(0) invert(1);
  }

  .form-control {
    border-color: $border-grey-dark  !important;
    color: inherit;
  }

  input {
    background-color: $bg-dark-light  !important;
  }

  .form-select {
    background-color: $bg-dark  !important;
    color: $white  !important;
    border-color: $border-grey-dark  !important;
  }

  .text-muted {
    color: $white  !important;
  }
}

.radio-img {
  input {
    display: none;
  }

  .action-icon {
    width: 28px;
    height: 28px;
    background-position: center center;
    border-radius: 4px;
    display: flex;
    align-items: center;
    justify-content: center;
  }

  .action-icon {
    cursor: pointer;
    border: 1px solid $light-gray;
  }

  .action-icon:hover {
    background-color: #d2ddec;
  }

  input:checked+.action-icon {
    border-color: $primary;
    background-color: #7a95fb;
  }

  .tooltiptext {
    visibility: hidden;
    font-size: 12px;
    background-color: $black;
    color: $white;
    text-align: center;
    padding: 5px 10px;
    position: absolute;
    border-radius: 15px;
    margin-top: 2px;
    z-index: 1;
    margin-left: -10px;
  }

  .tooltiptext::after {
    content: "";
    position: absolute;
    bottom: 100%;
    left: 50%;
    margin-left: -5px;
    border-width: 5px;
    border-style: solid;
    border-color: transparent transparent black transparent;
  }

  .action-icon:hover+.tooltiptext {
    visibility: visible;
  }

  input:checked+.action-icon:hover {
    background-color: #3650af;
  }
}

.icon-change-modal {
  ul {
    list-style-type: none;

    li {
      float: left;
      border: 2px solid #8991a0;
      border-radius: 1.75px;
      cursor: pointer;

      img {
        width: 22px;
        height: 22px;
        filter: invert(59%) sepia(27%) saturate(160%) hue-rotate(181deg) brightness(91%) contrast(95%);
      }
    }

    li.selected {
      border: 2px solid $primary;

      img {
        filter: invert(27%) sepia(84%) saturate(5230%) hue-rotate(212deg) brightness(102%) contrast(100%);
      }
    }
  }
}

/**
 * Spinner Widget
 */
.spinner-container {
  display: flex;
  justify-content: center;
  align-items: center;
}

.animation-fade {
  animation-name: fade;
  animation-duration: 0.3s;
  animation-timing-function: linear;
}

@keyframes fade {
  0% {
    opacity: 0;
  }

  100% {
    opacity: 1;
  }
}

/**
 * Query panel
 */
.query-btn {
  cursor: pointer;
  height: 24px;
  width: 24px;
  padding: 0;
}

.query-btn.dark {
  filter: brightness(0) invert(1);
}

.button-family-secondary {
  @include button-outline($light-theme: true);
  height: 32px;
  width: 112px;
}

.button-family-secondary.dark {
  @include button-outline($light-theme: false);
}

// ** Query Panel: REST API Tabs **
.group-header {
  background: #d2ddec;
  border-radius: 4px;
  height: 28px !important;

  span {
    display: flex;
    justify-content: left;
    align-items: center;
  }
}

.raw-container.dark {
  background: #272822;
  padding: 5px;
}

// **Alert component**
.alert-component {
  border: 1px solid rgba(101, 109, 119, 0.16);
  background: #f5f7f9;

  a {
    color: $primary;
  }
}

.alert-component.dark {
  border: none !important;
  background-color: #333c48 !important;

  span {
    filter: brightness(0) invert(1);
  }
}

.codehinter-plugins.code-hinter {
  @extend .codehinter-default-input;

  .popup-btn {
    margin-top: 0.65rem !important;
  }

  .CodeMirror-placeholder,
  .CodeMirror pre.CodeMirror-line {
    height: 21px !important;
    position: absolute !important;
    margin-top: 3px !important;
  }

  .CodeMirror-cursor {
    height: inherit !important;
  }

  .CodeMirror-lines {
    height: 32px !important;
  }
}

//*button loading with spinner with primary color*//
.button-loading {
  position: relative;
  color: transparent !important;
  text-shadow: none !important;
  pointer-events: none;

  &:after {
    content: "";
    display: inline-block;
    vertical-align: text-bottom;
    border: 1.5px solid currentColor;
    border-right-color: transparent;
    border-radius: 50%;
    color: $primary;
    position: absolute;
    width: 12px;
    height: 12px;
    // left: calc(50% - .5rem);
    // top: calc(50% - .5rem);
    animation: spinner-border 0.75s linear infinite;
  }
}

.query-icon.dark {
  filter: brightness(0) invert(1);
}

//Rest-API Tab Panes
.tab-pane-body {
  margin-left: -2.5% !important;
}

//CodeMirror padding
.CodeMirror pre.CodeMirror-line,
.CodeMirror pre.CodeMirror-line-like {
  padding: 0 10px !important;
}

// comment styles ::override
.editor-sidebar {
  .nav-tabs {
    border-bottom: none !important;
  }

  .nav-tabs .nav-link.active {
    background-color: transparent !important;
  }
}

.comment-card-wrapper {
  border-top: 0.5px solid #e1e1e1 !important;
  margin-top: -1px !important;
}

div#driver-highlighted-element-stage,
div#driver-page-overlay {
  background: transparent !important;
  outline: 5000px solid rgba(0, 0, 0, 0.75);
}

.dark-theme-walkthrough#driver-popover-item {
  background-color: $bg-dark-light  !important;
  border-color: rgba(101, 109, 119, 0.16) !important;

  .driver-popover-title {
    color: #fff !important;
  }

  .driver-popover-tip {
    border-color: transparent transparent transparent $bg-dark-light  !important;
  }

  .driver-popover-description {
    color: #d9dcde !important;
  }

  .driver-popover-footer .driver-close-btn {
    color: #fff !important;
    text-shadow: none !important;
  }

  .driver-prev-btn,
  .driver-next-btn {
    text-shadow: none !important;
  }
}

#driver-popover-item {
  padding: 20px !important;

  .driver-prev-btn,
  .driver-next-btn,
  .driver-close-btn {
    border: none !important;
    background: none !important;
    padding-left: 0 !important;
    font-size: 14px !important;
  }

  .driver-next-btn,
  .driver-prev-btn {
    color: $primary  !important;
  }

  .driver-disabled {
    color: $primary;
    opacity: 0.5;
  }

  .driver-popover-footer {
    margin-top: 20px !important;
  }
}

.pointer-events-none {
  pointer-events: none;
}

.popover.popover-dark-themed {
  background-color: $bg-dark-light;
  border-color: rgba(101, 109, 119, 0.16);

  .popover-body {
    color: #d9dcde !important;
  }
}

.toast-dark-mode {
  .btn-close {
    filter: brightness(0) invert(1);
  }
}

.editor .editor-sidebar .inspector .form-control-plaintext {
  padding: 2px 4px;
}

.tablr-gutter-x-0 {
  --tblr-gutter-x: 0 !important;
}

.widget-button>.btn-loading:after {
  border: 1px solid var(--loader-color);
  border-right-color: transparent;
}

.flip-dropdown-help-text {
  padding: 10px 5px 0 0;
  float: left;
  font-size: 14px;
  color: $light-gray;
}

#transformation-popover-container {
  margin-left: 80px !important;
  margin-bottom: -2px !important;
}

.canvas-codehinter-container {
  display: flex;
  flex-direction: row;
}

.hinter-canvas-input {
  .canvas-hinter-wrap {
    width: 135px;
    height: 42px !important;
  }
}

.hinter-canvas-input {
  width: 180px !important;
  display: flex;
  padding: 4px;
  height: 41.2px !important;
  margin-top: 1px;

  .CodeMirror-sizer {
    border-right-width: 1px !important;
  }

  .cm-propert {
    color: #ffffff !important;
  }
}

.canvas-codehinter-container {
  .code-hinter-col {
    margin-bottom: 1px !important;
  }
}

.fx-canvas {
  background: #1c252f;
  padding: 2px;
  display: flex;
  height: 41px;
  border: solid 1px rgba(255, 255, 255, 0.09) !important;
  border-radius: 4px;
  justify-content: center;
  font-weight: 400;

  div {
    background: #1c252f !important;
    width: 35px !important;
    display: flex;
    justify-content: center;
    align-items: center;
    height: 36px;
  }
}

.fx-canvas-light {
  background: #f4f6fa !important;
  border: 1px solid #dadcde !important;

  div {
    background: #f4f6fa !important;
  }
}

.organization-list {
  margin-top: 5px;

  .btn {
    border: 0px;
  }

  .dropdown-toggle div {
    max-width: 200px;
    text-overflow: ellipsis;
    overflow: hidden;
  }

  .org-name {
    text-overflow: ellipsis;
    overflow: hidden;
    white-space: nowrap;
    width: 100%;
    font-weight: bold;
  }

  .org-actions div {
    color: $primary;
    cursor: pointer;
    font-size: 12px;
  }

  .dropdown-menu {
    min-width: 14rem;
  }

  .org-avatar {
    display: block;
  }

  .org-avatar:hover {
    .avatar {
      background: #fcfcfc no-repeat center/cover;
    }

    .arrow-container {
      svg {
        filter: invert(35%) sepia(17%) saturate(238%) hue-rotate(153deg) brightness(94%) contrast(89%);
      }
    }
  }

  .arrow-container {
    padding: 5px 0px;
  }

  .arrow-container {
    svg {
      cursor: pointer;
      height: 30px;
      width: 30px;
      padding: 0px 0px;
      filter: invert(50%) sepia(13%) saturate(208%) hue-rotate(153deg) brightness(99%) contrast(86%);
    }
  }

  .org-edit {
    span {
      color: $primary;
      cursor: pointer;
      font-size: 10px;
    }
  }

  .organization-switchlist {
    .back-btn {
      font-size: 12px;
      padding: 2px 0px;
      cursor: pointer;
    }

    .back-ico {
      cursor: pointer;

      svg {
        height: 20px;
        width: 20px;
        filter: invert(84%) sepia(13%) saturate(11%) hue-rotate(352deg) brightness(90%) contrast(91%);
      }
    }

    .dd-item-padding {
      padding: 0.5rem 0.75rem 0rem 0.75rem;
    }

    .search-box {
      margin-top: 10px;
    }

    .org-list {
      max-height: 60vh;
      overflow: auto;
    }

    .tick-ico {
      filter: invert(50%) sepia(13%) saturate(208%) hue-rotate(153deg) brightness(99%) contrast(86%);
    }

    .org-list-item {
      cursor: pointer;
    }

    .org-list-item:hover {
      .avatar {
        background: #fcfcfc no-repeat center/cover;
      }

      .tick-ico {
        filter: invert(35%) sepia(17%) saturate(238%) hue-rotate(153deg) brightness(94%) contrast(89%);
      }
    }
  }
}

// Left Menu
.left-menu {
  padding: 1rem 0.5rem;
  border-radius: 5px;

  ul {
    overflow: auto;
    margin: 0px;
    padding: 0px;

    li {
      float: left;
      list-style: none;
      width: 100%;
      padding: 5px 10px;
      font-weight: bold;
      border-radius: 5px;
      cursor: pointer;
      margin: 3px 0px;
    }

    li.active {
      background-color: $primary;
      color: $white;
    }

    li:not(.active):hover {
      background-color: #d2daf0;
    }
  }
}

.manage-sso {
  .title-with-toggle {
    width: 100%;

    input[type="checkbox"] {
      /* Double-sized Checkboxes */
      -ms-transform: scale(1.5);
      /* IE */
      -moz-transform: scale(1.5);
      /* FF */
      -webkit-transform: scale(1.5);
      /* Safari and Chrome */
      -o-transform: scale(1.5);
      /* Opera */
      transform: scale(1.5);
      margin-top: 5px;
    }
  }
}

.help-text {
  overflow: auto;

  div {
    margin: 0px 0px 5px 0px;
    background-color: #eaeaea;
    float: left;
    padding: 2px 10px;
    font-size: 11px;
    border-radius: 5px;
    border: 1px solid #e1e1e1;
  }
}

.theme-dark .help-text div {
  background-color: $dark-background;
  border: 1px solid $dark-background;
}

.org-invite-or {
  padding: 1rem 0rem;

  h2 {
    width: 100%;
    text-align: center;
    border-bottom: 1px solid #000;
    line-height: 0.1em;
    margin: 10px 0 20px;
  }

  h2 span {
    background: #fff;
    padding: 0 10px;
  }
}

.theme-dark .json-tree-container {
  .json-tree-node-icon {
    svg {
      filter: invert(89%) sepia(2%) saturate(127%) hue-rotate(175deg) brightness(99%) contrast(96%);
    }
  }

  .json-tree-svg-icon.component-icon {
    filter: brightness(0) invert(1);
  }

  .node-key-outline {
    height: 1rem !important;
    border: 1px solid transparent !important;
    color: #ccd4df;
  }

  .selected-node {
    border-color: $primary-light  !important;
  }

  .json-tree-icon-container .selected-node>svg:first-child {
    filter: invert(65%) sepia(62%) saturate(4331%) hue-rotate(204deg) brightness(106%) contrast(97%);
  }

  .node-length-color {
    color: #b8c7fd;
  }

  .node-type {
    color: #8a96a6;
  }

  .group-border {
    border-color: rgb(97, 101, 111);
  }

  .action-icons-group {

    img,
    svg {
      filter: invert(89%) sepia(2%) saturate(127%) hue-rotate(175deg) brightness(99%) contrast(96%);
    }
  }

  .hovered-node.node-key.badge {
    color: #8092ab !important;
    border-color: #8092ab !important;
  }
}

.json-tree-container {
  .json-tree-svg-icon.component-icon {
    height: 16px;
    width: 16px;
  }

  .json-tree-icon-container {
    max-width: 20px;
    margin-right: 6px;
  }

  .node-type {
    color: #a6b6cc;
    padding-top: 2px;
  }

  .json-tree-valuetype {
    font-size: 10px;
    padding-top: 2px;
  }

  .node-length-color {
    color: #3650af;
    padding-top: 3px;
  }

  .json-tree-node-value {
    font-size: 11px;
  }

  .json-tree-node-string {
    color: #f6820c;
  }

  .json-tree-node-boolean {
    color: #3eb25f;
  }

  .json-tree-node-number {
    color: #f4b2b0;
  }

  .json-tree-node-null {
    color: red;
  }

  .json-tree-node-date {
    color: rgb(98, 107, 103);
  }

  .group-border {
    border-left: 0.5px solid #dadcde;
    margin-top: 16px;
    margin-left: -12px;
  }

  .selected-node {
    border-color: $primary-light  !important;
  }

  .selected-node .group-object-container .badge {
    font-weight: 400 !important;
    height: 1rem !important;
  }

  .group-object-container {
    margin-left: 0.72rem;
    margin-top: -16px;
  }

  .json-node-element {
    cursor: pointer;
  }

  .hide-show-icon {
    cursor: pointer;
    margin-left: 1rem;

    &:hover {
      color: $primary;
    }
  }

  .action-icons-group {
    margin-right: 4rem !important;
    margin-left: 2rem !important;
  }

  .action-icons-group {
    cursor: pointer;
  }

  .hovered-node {
    font-weight: 400 !important;
    height: 1rem !important;
    color: #8092ab;
  }

  .node-key {
    font-weight: 400 !important;
    margin-left: -0.25rem !important;
    justify-content: start !important;
    min-width: fit-content !important;
  }

  .node-key-outline {
    height: 1rem !important;
    border: 1px solid transparent !important;
    color: #3e525b;
  }
}

.popover-more-actions {
  font-weight: 400 !important;

  &:hover {
    background: #d2ddec !important;
  }
}

.popover-dark-themed .popover-more-actions {
  color: #ccd4df;

  &:hover {
    background-color: #324156 !important;
  }
}

#json-tree-popover {
  padding: 0.25rem !important;
}

// Font sizes
.fs-9 {
  font-size: 9px !important;
}

.fs-10 {
  font-size: 10px !important;
}

.fs-12 {
  font-size: 12px !important;
}

.realtime-avatars {
  position: absolute;
  left: 50%;
}

.widget-style-field-header {
  font-family: "Inter";
  font-style: normal;
  font-weight: 500;
  font-size: 12px;
  line-height: 20px;
  color: #61656c;
}

.maintenance_container {
  width: 100%;
  height: 100vh;
  display: flex;
  justify-content: center;
  align-items: center;

  .card {
    .card-body {
      display: flex;
      height: 200px !important;
      align-items: center;
    }
  }
}

.list-timeline:not(.list-timeline-simple) .list-timeline-time {
  top: auto;
}

.widget-buttongroup {
  display: flex;
  flex-direction: column;
  justify-content: left;
  overflow: hidden !important;
}

.group-button {
  margin: 0px 10px 10px 0px;
  line-height: 1.499;
  font-weight: 400;
  white-space: nowrap;
  text-align: center;
  cursor: pointer;
  padding: 0 15px;
  font-size: 12px;
  border-radius: 4px;
  color: rgba(0, 0, 0, .65);
  background-color: #fff;
  border: 1px solid #d9d9d9;
  min-width: 40px;
  width: auto !important;
  height: 30px,
}

.widget-buttongroup-label {
  font-weight: 600;
  margin-right: 10px;
  color: #3e525b;
}

.editor-actions {
  border-bottom: 1px solid #eee;
  padding: 5px;
  display: flex;
  justify-content: end;
}

.autosave-indicator {
  position: absolute;
  left: 30%;
  color: #868aa5;
  white-space: nowrap;
  font-weight: 400;
  font-size: 12px;
  letter-spacing: 0.5px;
}

.autosave-indicator-saving {
  left: 34.5%;
}

.zoom-buttons {
  width: 20px !important;
  height: 25px !important;
  margin-left: 2px;

  span {
    transform: rotate(60deg);
  }
}

.zoom-button-wrapper {
  position: fixed;
  right: 0px;
  bottom: 5px;
}

.zoom-buttons {
  opacity: 0;
  visibility: hidden;
}

.image-widget-wrapper:hover button {
  opacity: 1 !important;
  visibility: visible;
}

.pdf-page-controls {
  background: white;
  border-radius: 4px;

  button {
    width: 36px;
    height: 36px;
    background: white;
    border: 0;
    font-size: 1.2em;
    border-radius: 4px;

    &:first-child {
      border-top-right-radius: 0;
      border-bottom-right-radius: 0;
    }

    &:last-child {
      border-top-left-radius: 0;
      border-bottom-left-radius: 0;
    }

    &:hover {
      background-color: #e6e6e6;
    }
  }

  span {
    font-family: inherit;
    font-size: 1em;
    padding: 0 0.5em;
    color: #000;
  }
}

//download button in pdf widget
.download-icon-outer-wrapper:hover {
  background-color: #e6e6e6 !important
}

.pdf-document {
  canvas {
    margin: 0px auto;
  }

  &:hover {
    .pdf-page-controls {
      opacity: 1;
    }
  }
}

.org-variables-page {
  .btn-org-env {
    width: 36px;
  }

  .encryption-input {
    width: fit-content;
  }

  .no-vars-text {
    display: block;
    text-align: center;
    margin-top: 100px;
  }
}

//Kanban board
.kanban-container.dark-themed {
  background-color: $bg-dark-light  !important;

  .kanban-column {
    .card-header {
      background-color: #324156 !important;
    }
  }
}

.kanban-container {
  background-color: #fefefe;

  .kanban-column {
    background-color: #f4f4f4;
    padding: 0 !important;
    height: fit-content !important;

    .card-body {
      &:hover {
        overflow-y: auto !important;

        &::-webkit-scrollbar {
          width: 0 !important;
          height: 0 !important;
        }
      }
    }

    .card-header {
      background-color: #fefefe;

      .badge {
        font-size: 12px !important;
      }
    }

    .card-body .dnd-card {
      border-radius: 5px !important;
    }

    .dnd-card.card {
      height: 52px !important;
      padding: 5px !important;
    }

    .dnd-card.card.card-dark {
      background-color: $bg-dark  !important;
    }
  }

  .kanban-board-add-group {
    justify-content: center;
    align-items: center;
    cursor: pointer;
    color: rgba(0, 0, 0, 0.5);
    background-color: transparent;
    border-style: dashed;
    border-color: rgba(0, 0, 0, 0.08);
    display: flex;
    flex-direction: column;
    grid-auto-rows: max-content;
    overflow: hidden;
    box-sizing: border-box;
    appearance: none;
    outline: none;
    margin: 10px;
    border-radius: 5px;
    min-width: 350px;
    height: 200px;
    font-size: 1em;
  }

  .add-card-btn {
    font-size: 1em;
    font-weight: 400;
    color: #3e525b;
    border-radius: 5px;
    padding: 5px;
    margin: 5px;
    background-color: transparent;
    border-style: dashed;
    border-color: rgba(0, 0, 0, 0.08);
    cursor: pointer;
    transition: all 0.2s ease-in-out;

    &:hover {
      background-color: #e6e6e6;
    }
  }
}

.cursor-pointer {
  cursor: pointer;
}

.cursor-text {
  cursor: text;
}

.cursor-not-allowed {
  cursor: none;
}

.bade-component {
  display: inline-flex;
  justify-content: center;
  align-items: center;
  overflow: hidden;
  user-select: none;
  padding: calc(0.25rem - 1px) 0.25rem;
  height: 1.25rem;
  border: 1px solid transparent;
  min-width: 1.25rem;
  font-weight: 600;
  font-size: .625rem;
  letter-spacing: .04em;
  text-transform: uppercase;
  vertical-align: bottom;
  border-radius: 4px;
}

// sso-helper-page
.sso-helper-container {
  width: 60vw;
  padding: 30px;
  box-shadow: rgba(0, 0, 0, 0.16) 0px 1px 4px;
  margin: 0 auto;
}

.sso-copy {
  margin-left: 10px;
  cursor: pointer;
}

#git-url,
#google-url {
  color: $primary;
  margin-left: 4px;
  word-break: break-all;
}

@media only screen and (max-width: 768px) {
  .sso-helper-container {
    width: 96vw;
    padding: 20px;
  }
}

.sso-helper-doc {
  line-height: 24px;
}

.sso-content-wrapper {
  margin: 0 auto;
  display: flex;
  flex-direction: column;
  align-items: self-start;
  padding: 20px;
  box-shadow: rgba(0, 0, 0, 0.02) 0px 1px 3px 0px, rgba(27, 31, 35, 0.15) 0px 0px 0px 1px;
  border-radius: 4px;
}

.workspace-status {
  display: flex;
  font-weight: 800;
  margin-bottom: 6px;
}

.sso-type {
  font-weight: 600;
  margin-bottom: 4px !important;
  display: flex;

  span {
    margin-right: 10px;
  }

  a {
    margin-left: 6px;

  }
}

.gg-album {
  box-sizing: border-box;
  position: relative;
  display: block;
  width: 18px;
  height: 18px;
  transform: scale(var(--ggs, 1));
  border-left: 7px solid transparent;
  border-right: 3px solid transparent;
  border-bottom: 8px solid transparent;
  box-shadow: 0 0 0 2px,
    inset 6px 4px 0 -4px,
    inset -6px 4px 0 -4px;
  border-radius: 3px
}

.gg-album::after,
.gg-album::before {
  content: "";
  display: block;
  box-sizing: border-box;
  position: absolute;
  width: 2px;
  height: 5px;
  background: currentColor;
  transform: rotate(46deg);
  top: 5px;
  right: 4px
}

.gg-album::after {
  transform: rotate(-46deg);
  right: 2px
}

.sso-helper-header {
  display: flex;
  align-items: center;

  span {
    margin-right: 10px;
  }
}

// sso end

// steps-widget
a.step-item-disabled {
  text-decoration: none;
}

.steps {
  overflow: hidden;
  margin: 0rem !important;
}

.step-item.active~.step-item:after,
.step-item.active~.step-item:before {
  background: #f3f5f5 !important;
}

.step-item.active:before {
  background: #fff !important;
}

.steps .step-item.active:before {
  border-color: #b4b2b2 !important;
}

.steps-item {
  color: var(--textColor) !important;
}

.step-item:before {
  background: var(--bgColor) !important;
  // remaining code
}

.step-item:after {
  background: var(--bgColor) !important;
}

.step-item.active~.step-item {
  color: var(--textColor) !important;
  ;
}

.notification-center-badge {
  top: 10;
  right: 10;
}

.notification-center {
  max-height: 500px;
  overflow: auto;

  .empty {
    padding: 0 !important;

    .empty-img {
      font-size: 2.5em;
    }
  }

  .card {
    min-width: 400px;
  }

  .spinner {
    min-height: 220px;
  }
}

// steps-widget end

// profile-settings css
.confirm-input {
  padding-right: 8px !important;
}

.user-group-actions {
  display: flex;
  gap: 8px;
}

input.hide-input-arrows {
  -moz-appearance: none;

  &::-webkit-outer-spin-button,
  &::-webkit-inner-spin-button {
    -webkit-appearance: none;
  }
}

.btn-org-env {
  width: 36px;
}

.custom-checkbox-tree {
  overflow-y: scroll;
  color: #3e525b;

  .react-checkbox-tree label:hover {
    background: none !important;
  }

  .rct-icons-fa4 {

    .rct-icon-expand-open,
    .rct-icon-expand-close {
      &::before {
        content: url("data:image/svg+xml,%3Csvg xmlns='http://www.w3.org/2000/svg' viewBox='0 0 1024 1024' focusable='false' data-icon='caret-down' width='12px' height='12px' fill='currentColor' aria-hidden='true'%3E%3Cpath d='M840.4 300H183.6c-19.7 0-30.7 20.8-18.5 35l328.4 380.8c9.4 10.9 27.5 10.9 37 0L858.9 335c12.2-14.2 1.2-35-18.5-35z'%3E%3C/path%3E%3C/svg%3E") !important;
      }
    }

    .rct-icon-expand-close {
      transform: rotate(-90deg);
      -webkit-transform: rotate(-90deg);
    }
  }
}

// sso enable/disable box
.tick-cross-info {
  .main-box {
    margin-right: 10px;
    border-radius: 5px;
  }

  .icon-box {
    padding: 7px 5px 7px 2px;
    color: #fff;

    .icon {
      stroke-width: 4.5px;
    }
  }

  .tick-box {
    border: 3px solid $primary;

    .icon-box {
      background: $primary;
    }
  }

  .cross-box {
    border: 3px solid $disabled;

    .icon-box {
      background: $disabled;
    }
  }
}

.icon-widget-popover {
  &.theme-dark {
    .popover-header {
      background-color: #232e3c;
      border-bottom: 1px solid #324156;
      ;
    }
  }

  .popover-header {
    padding-bottom: 0;
    background-color: #fff;

    .input-icon {
      margin-bottom: 0.5rem !important;
    }
  }

  .popover-body {
    padding: 0 0.5rem;

    .row {
      >div {
        overflow-x: hidden !important;
      }
    }

    .icon-list-wrapper {
      display: grid;
      grid-template-columns: repeat(10, 1fr);
      margin: 0.5rem 1rem 0.5rem 0.5rem;
    }

    .icon-element {
      cursor: pointer;
      border: 1px solid transparent;
      border-radius: $border-radius;

      &:hover {
        border: 1px solid $primary;
      }
    }
  }
}

.dark-theme-placeholder::placeholder {
  color: #C8C6C6;
}

.dark-multiselectinput {
  input {
    color: white;

    &::placeholder {
      color: #C8C6C6;
    }
  }
}


.dark-theme-placeholder::placeholder {
  color: #C8C6C6;
}

.dark-multiselectinput {
  input {
    color: white;

    &::placeholder {
      color: #C8C6C6;
    }
  }
}

// Language Selection Modal
.lang-selection-modal {
  font-weight: 500;

  .list-group {
    padding: 1rem 1.5rem;
    padding-top: 0;
    overflow-y: scroll;
    height: calc(100% - 68px);
  }

  .list-group-item {
    border: 0;

    p {
      margin-bottom: 0px;
      margin-top: 2px;
    }
  }

  .list-group-item.active {
    background-color: #edf1ff;
    color: #4d72fa;
    font-weight: 600;
    margin-top: 0px;
  }

  .modal-body {
    height: 50vh;
    padding: 0;
  }

  .lang-list {
    height: 100%;

    .search-box {
      position: relative;
      margin: 1rem 1.5rem;
    }

    input {
      border-radius: 5px !important;
    }

    .input-icon {
      display: flex;
    }

    .input-icon {
      .search-icon {
        display: block;
        position: absolute;
        left: 0;
        margin-right: 0.5rem;
      }

      .clear-icon {
        cursor: pointer;
        display: block;
        position: absolute;
        right: 0;
        margin-right: 0.5rem;
      }
    }

    .list-group-item.active {
      color: $primary;
    }
  }
}

.lang-selection-modal.dark {
  .modal-header {
    border-color: #232e3c !important;
  }

  .modal-body,
  .modal-footer,
  .modal-header,
  .modal-content {
    color: white;
    background-color: #2b394a;
  }

  .list-group-item {
    color: white;
    border: 0;
  }

  .list-group-item:hover {
    background-color: #232e3c;
  }

  .list-group-item.active {
    background-color: #4d72fa;
    color: white;
    font-weight: 600;
  }

  .no-results-item {
    background-color: #2b394a;
    color: white;
  }

  input {
    background-color: #2b394a;
    border-color: #232e3c;
    color: white;
  }
}

// Language Selection Modal
.lang-selection-modal {
  font-weight: 500;

  .list-group {
    padding: 1rem 1.5rem;
    padding-top: 0;
    overflow-y: scroll;
    height: calc(100% - 68px);
  }

  .list-group-item {
    border: 0;

    p {
      margin-bottom: 0px;
      margin-top: 2px;
    }
  }

  .list-group-item.active {
    background-color: #edf1ff;
    color: #4d72fa;
    font-weight: 600;
    margin-top: 0px;
  }

  .modal-body {
    height: 50vh;
    padding: 0;
  }

  .lang-list {
    height: 100%;

    .search-box {
      position: relative;
      margin: 1rem 1.5rem;
    }

    input {
      border-radius: 5px !important;
    }

    .input-icon {
      display: flex;
    }

    .input-icon {
      .search-icon {
        display: block;
        position: absolute;
        left: 0;
        margin-right: 0.5rem;
      }

      .clear-icon {
        cursor: pointer;
        display: block;
        position: absolute;
        right: 0;
        margin-right: 0.5rem;
      }
    }

    .list-group-item.active {
      color: $primary;
    }
  }
}

.lang-selection-modal.dark {
  .modal-header {
    border-color: #232e3c !important;
  }

  .modal-body,
  .modal-footer,
  .modal-header,
  .modal-content {
    color: white;
    background-color: #2b394a;
  }

  .list-group-item {
    color: white;
    border: 0;
  }

  .list-group-item:hover {
    background-color: #232e3c;
  }

  .list-group-item.active {
    background-color: #4d72fa;
    color: white;
    font-weight: 600;
  }

  .no-results-item {
    background-color: #2b394a;
    color: white;
  }

  input {
    background-color: #2b394a;
    border-color: #232e3c;
    color: white;
  }
}

.org-users-page {
  min-height: 100vh;

  .page-body {
    height: 100%;
  }
}

.dragged-column {
  z-index: 1001;
}

#storage-filter-popover {
  max-width: 800px;
  width: 800px;
  background-color: $white;
  box-sizing: border-box;
  box-shadow: 0px 2px 4px rgba(40, 57, 72, 0.06), 0px 4px 6px rgba(40, 57, 72, 0.1);
  border-radius: 4px;
}

#storage-filter-popover.theme-dark {
  background-color: #22272E;
}

// Table set to full width
.jet-data-table thead {
  display: flex !important;

  tr {
    flex-grow: 1;

    th:last-child {
      flex: 1 1 auto;
    }
  }
}

tbody {
  width: 100% !important;
  flex-grow: 1;

  tr {
    width: 100% !important;

    td:last-child {
      flex: 1 1 auto;
    }
  }
}

.datepicker-widget.theme-dark {
  .react-datepicker__tab-loop {
    .react-datepicker__header {
      background-color: #232e3c;

      .react-datepicker__current-month,
      .react-datepicker__day-name,
      .react-datepicker__month-select,
      .react-datepicker__year-select {
        color: white;
      }

      .react-datepicker__month-select,
      .react-datepicker__year-select {
        background-color: transparent;
      }
    }

    .react-datepicker__month {
      background-color: #232e3c;

      .react-datepicker__day {
        color: white;

        &:hover {
          background-color: #636466;
        }
      }

      .react-datepicker__day--outside-month {
        opacity: 0.5;
      }
    }

    .react-datepicker {
      background-color: #232e3c;
    }
  }
}

.theme-dark .list-group-item {
  &:hover {
    background-color: #232e3c;
  }
}

.theme-dark {

  .CalendarMonth,
  .DayPickerNavigation_button,
  .CalendarDay,
  .CalendarMonthGrid,
  .DayPicker_focusRegion,
  .DayPicker {
    background-color: #232e3c;
  }

  .DayPicker_weekHeader_ul,
  .CalendarMonth_caption,
  .CalendarDay {
    color: white;
  }

  .CalendarDay__selected_span,
  .CalendarDay__selected_start,
  .CalendarDay__selected_end {
    background-color: #4D72FA;
    color: white;
  }

  .CalendarDay {
    border-color: transparent; //hiding the border around days in the dark theme

    &:hover {
      background-color: #636466;
    }
  }

  .DateInput_fangStroke {
    stroke: #232E3C;
    fill: #232E3C;
  }

  .DayPickerNavigation_svg__horizontal {
    fill: white;
  }

  .DayPicker__withBorder {
    border-radius: 0;
  }

  .DateRangePicker_picker {
    background-color: transparent;
  }
}

.link-widget {
  display: flex;
  align-items: center;
  overflow: auto;

  &.hover {
    a {
      &:hover {
        text-decoration: underline;
      }
    }
  }

  &.no-underline {
    a {
      text-decoration: none !important;
    }
  }

  &.underline {
    a {
      text-decoration: underline;
    }
  }

  &::-webkit-scrollbar {
    width: 0;
    height: 0;
    background: transparent;
  }
}

.home-modal-component.modal-version-lists {
  .modal-header {
    .btn-close {
      top: auto;
    }
  }
}

.modal-version-lists {
  max-height: 80vh;

  .modal-body {
    height: 80%;
    overflow: auto;
  }

  .modal-footer,
  .modal-header {
    height: 10%;
  }

  .version-wrapper {
    display: flex;
    justify-content: flex-start;
    padding: 0.75rem 0.25rem;
    border: 1px solid $border-grey-light;
  }
}

.dropdown-table-column-hide-common {
  position: absolute;
  z-index: 10;
  right: 0;
  border-radius: 3px;
  height: auto;
  overflow-y: scroll;
  padding: 8px 16px;
  width: 20rem;
  top: 20px;
  max-height: 200px;
}

.dropdown-table-column-hide {
  background-color: #fff;
  box-shadow: 0 0 0 2px #0000001a;
}

.dropdown-table-column-hide-dark-themed {
  color: #fff !important;
  background-color: #1f2936 !important;
  box-shadow: 0 0 0 2px #9292921a;
}

.hide-column-table-text {
  margin: 0 !important;
}

.hide-column-name {
  padding-left: 10px !important;
}

.rest-methods-url {
  .cm-s-default {
    .cm-string-2 {
      color: #000;
    }
  }
}

.tooljet-database {
  .table-header,.table-name, .table-cell {
    white-space: nowrap;
    overflow: hidden;
    text-overflow: ellipsis;
  }
  .table-name {
    color: #000;
    width: 250px;
  }
  .table-left-sidebar {
    min-height: 93vh;
    max-width: 288px;
  }
  .add-table-btn {
    height: 32px;
  }
  .table-header {
    background: #ECEEF0;
  }
  .table-header,.table-cell {
    max-width: 230px;
  }
  .add-more-columns-btn {
    background: #F0F4FF;
    font-weight: 500;
    color: #3E63DD;
    font-size: 12px;
    border-radius: 600;
  }
  .delete-row-btn {
    max-width: 140px;
  }
  .table-list-item-popover {
    display: none;
  }
  .table-list-item:hover .table-list-item-popover {
    display: block;
  }
}

// download pop-up in the table widget
.table-widget-download-popup {
  .cursor-pointer {
    width: 130px;

    &:hover {
      font-weight: bolder;
    }
  }
}

.apploader {
  height: 100vh;

  .app-container {
    height: 100%;
    display: flex;
    flex-direction: column;
    justify-content: space-between;
  }

  .editor-header {
    height: 5%;
    background-color: #EEEEEE;
    display: flex;
    align-items: center;
    justify-content: space-between;

    .app-title-skeleton {
      width: 100px;
      height: 100%;
      display: flex;
      align-items: center;
      margin-left: 7px;
    }

    .right-buttons {
      display: flex;
      gap: 5px;
      align-items: center;
      margin-right: 10px;
    }
  }

  .editor-body {
    height: 100%;
  }

  .skeleton {
    padding: 5px;
  }

  .editor-left-panel {
    width: 80px;
    background-color: #EEEEEE;
    margin: 3px 0px 3px 3px;
    display: flex;
    flex-direction: column;
    justify-content: space-between;
    border-radius: 5px;

    .left-menu-items {
      display: flex;
      flex-direction: column;
      justify-content: space-between;
      gap: 5px;
      margin-top: 10px;
    }

    .bottom-items {
      margin-bottom: 10px;
    }
  }

  .editor-center {
    height: 100%;
    display: flex;
    flex-direction: column;
    gap: 5px;
    justify-content: space-between;

    .canvas {
      height: 70%;
      background-color: #EEEEEE;
      border-radius: 5px;
      display: flex;
      justify-content: center;
    }

    .query-panel {
      height: 30%;
      display: flex;
      justify-content: space-between;
      gap: 5px;

      .queries {
        width: 30%;
        display: flex;
        flex-direction: column;
        gap: 5px;

        .queries-title {
          background-color: #EEEEEE;
          border-radius: 5px;
          height: 20%;
          padding: 5px 10px;
          display: flex;
          justify-content: space-between;
          align-items: center;
        }

        .query-list {
          background-color: #EEEEEE;
          border-radius: 5px;
          height: 80%;

          .query-list-item {
            margin: 10px;
            height: 35px;
          }
        }
      }

      .query-editor {
        width: 70%;
        height: 100%;
        display: flex;
        flex-direction: column;
        gap: 5px;

        .query-editor-header {
          background-color: #EEEEEE;
          border-radius: 5px;
          height: 20%;
          padding: 5px 10px;
          display: flex;
          justify-content: space-between;

          .query-actions {
            display: flex;
            align-items: center;
          }
        }

        .query-editor-body {
          background-color: #EEEEEE;
          height: 80%;
          border-radius: 5px;

          .button {
            margin-right: 10px;
          }
        }
      }
    }
  }

  .wrapper {
    padding: 3px 3px 3px 0px;
  }

  .editor-center-wrapper {
    padding: 3px 3px 3px 3px;
  }

  .right-bar {
    height: 100%;
    padding: 3px 3px 3px 0px;
    display: flex;
    flex-direction: column;
    justify-content: space-between;
    gap: 5px;

    .widget-list-header {
      height: 5%;
      background-color: #EEEEEE;
      border-radius: 5px;
    }

    .widget-list {
      height: 95%;
      background-color: #EEEEEE;
      border-radius: 5px;
      padding: 10px;

      .widgets {
        display: flex;
        justify-content: space-between;
      }
    }
  }
}

.theme-dark {
  .layout-sidebar-icon {
    &:hover {
      background-color: #273342;
    }
  }
  .tooljet-database {
    .btn {
      background-color: #273342;
      color: #fff;
    }
    .table-name, .subheader {
      color: #fff;
    }
    .list-group-item.active{
      .table-name {
        color: #000;
      }
    }
  }

  .editor-header {
    background-color: #1F2936;
  }

  .editor-left-panel {
    background-color: #1F2936;
  }

  .editor-center {
    .canvas {
      background-color: #1F2936;
    }
  }

  .query-panel {
    .queries {
      .queries-title {
        background-color: #1F2936 !important;
      }

      .query-list {
        background-color: #1F2936 !important;
      }
    }

    .query-editor {
      .query-editor-header {
        background-color: #1F2936 !important;
      }

      .query-editor-body {
        background-color: #1F2936 !important;
      }
    }
  }

  .right-bar {
    .widget-list-header {
      background-color: #1F2936;
    }

    .widget-list {
      background-color: #1F2936;
    }
  }
}

:root{
  --tblr-breadcrumb-item-active-font-weight: 500;
  --tblr-breadcrumb-item-active-color: inherit;
}

.application-brand {
  position: relative;
  display: block;
  margin-bottom: 15px;
}
.breadcrumb-item.active {
  font-weight: var(--tblr-breadcrumb-item-active-font-weight);
  color: var(--tblr-breadcrumb-item-active-color);
}
.app-icon-main {
  background: #F0F4FF;
}
.user-avatar-nav-item, .audit-log-nav-item, .notification-center-nav-item {
  border-radius: 4px;
  position: fixed;
  bottom: 20px;
  left: 10px;
}
.audit-log-nav-item {
  bottom: 40px;
}
.notification-center-nav-item {
  bottom: 80px;
}
.home-page-sidebar, .organization-page-sidebar {
  min-height: 93vh;
  max-width: 288px;
}
.tooljet-database-sidebar {
  max-width: 288px;
}
.all-apps-link {
  font-weight: 400;
  font-size: 12px;
  height: 32px;
}
.create-new-app-button {
  // max-width: 195px;
  font-weight: 500;
  font-size: 14px;
  height: 32px;
}

.create-new-app-button + .dropdown-toggle {
  height: 32px;
}

.custom-select {
  .select-search-dark__value::after {
    content: none;
  }
}

.jet-data-table td .textarea-dark-theme.text-container:focus {
  background-color: transparent !important;
}

.tooljet-logo-loader {
  height: 100vh;
  display: flex;
  align-items: center;
  justify-content: center;

  .loader-spinner {
    margin: 10px 87px;
  }
}

.page-body {
  height: calc(100vh - 1.25rem - 48px);
<<<<<<< HEAD
  min-height : 500px;
=======
  min-height: 500px;
>>>>>>> 7d1fbf5a
}

// buttons
.default-secondary-button {
  background-color: $color-light-indigo-03;
  color: $color-light-indigo-09;
  max-height: 28px;
  width: 76px;
  display: flex;
  flex-direction: row;
  justify-content: center;
  align-items: center;
  padding: 4px 16px;
  gap: 6px;
  font-weight: 500;
  border: 0 !important;

  .query-manager-btn-svg-wrapper {
    width: 16px !important;
    height: 16px !important;
    padding: 2.67px;
  }

  .query-manager-btn-name {
    min-width: 22px;
  }

  &:hover {
    background-color: $color-light-indigo-04;
    color: $color-light-indigo-10;
  }

  &:active {
    background-color: $color-light-indigo-04;
    color: $color-light-indigo-10;
    box-shadow: 0px 0px 0px 4px #C6D4F9;
    border-radius: 6px;
    border: 1px solid;
    outline: 0 !important;

    svg {
      path {
        fill: $color-light-indigo-10;
      }
    }
  }

  .query-run-svg {
    padding: 4px 2.67px;
  }
}

.default-secondary-button.theme-dark {
  background-color: #4D72FA !important;
  color: #F4F6FA !important;

  svg {
    path {
      fill: #F4F6FA !important;
    }
  }

  &:hover {
    border: 1px solid #4D72FA !important;
    background-color: #4D5EF0 !important;
    color: #FFFFFC !important;

    svg {
      path {
        fill: #FFFFFC !important;
      }
    }
  }

  &:active {
    border: 1px solid #4D72FA !important;
    background-color: #4D5EF0 !important;
    box-shadow: 0px 0px 0px 4px #4D72FA;
    border-radius: 6px;
  }
}

.default-tertiary-button {
  background-color: $color-light-base;
  color: $color-light-slate-12;
  border: 1px solid $color-light-slate-07;
  display: flex;
  flex-direction: row;
  justify-content: center;
  align-items: center;
  padding: 4px 16px;
  gap: 6px;
  max-height: 28px;
  font-weight: 500;
  height: 28px;
  cursor: pointer;

  .query-btn-svg-wrapper {
    width: 16px !important;
    height: 16px !important;
    padding: 2.67px;
  }

  .query-btn-name {
    min-width: 22px;

  }

  &:hover {
    border: 1px solid $color-light-slate-08;
    color: $color-light-slate-11;

    svg {
      path {
        fill: $color-light-slate-11;
      }
    }
  }

  .query-create-run-svg {
    padding: 2px;
  }

  .query-preview-svg {
    padding: 2.67px 0.067px;
  }

  &:active {
    border: 1px solid #C1C8CD;
    box-shadow: 0px 0px 0px 4px #DFE3E6;
    color: $color-light-slate-11;
    outline: 0;
  }
}

.default-tertiary-button.theme-dark {
  background-color: transparent;
  color: #4D5EF0 !important;
  border: 1px solid #4D5EF0 !important;

  svg {
    path {
      fill: #4D5EF0 !important;
    }
  }

  &:hover {
    border: 1px solid $color-dark-slate-08;
    color: #FFFFFC !important;
    background-color: #4D5EF0 !important;

    svg {
      path {
        fill: #FFFFFC !important;
      }
    }
  }

  &:active {
    border: 1px solid inherit;
    box-shadow: none;
    outline: 0;
  }
}

.default-tertiary-button.theme-dark.btn-loading {
  background-color: #4D5EF0 !important;
  color: transparent !important;

  svg {
    path {
      fill: transparent !important;
    }
  }
}

.default-tertiary-button.button-loading {
  background-color: transparent !important;
  color: transparent !important;

  svg {
    path {
      fill: transparent !important;
    }
  }
}

.disable-tertiary-button {
  color: $color-light-slate-08;
  background-color: $color-light-slate-03;
  pointer-events: none !important;

  svg {
    path {
      fill: $color-light-slate-08;
    }
  }

}

.disable-tertiary-button.theme-dark {
  color: $color-dark-slate-08;
  background-color: $color-dark-slate-03;
  pointer-events: none !important;

  svg {
    path {
      fill: $color-dark-slate-08;
    }
  }
}

.font-weight-500 {
  font-weight: 500;
}

.font-size-12 {
  font-size: 12px;
}

.toggle-query-editor-svg {
  width: 16px;
  height: 16px;
  padding: 2.88px 5.22px;
}

.theme-dark {
  .org-avatar:hover {
    .avatar {
      background: #10141A no-repeat center/cover;
    }
  }
<<<<<<< HEAD
}

.app-creation-time {
  font-size: 12px;
=======

>>>>>>> 7d1fbf5a
}

.font-weight-400 {
  font-weight: 400;
}

.border-indigo-09 {
  border: 1px solid $color-light-indigo-09;
}

.dark-theme-toggle-btn {
  height: 32px;
  display: flex;
  align-items: center;
  justify-content: center;

}

.dark-theme-toggle-btn-text {
  font-size: 14px;
  margin: 12px;
}

.maximum-canvas-height-input-field {
  width: 90px;
}

//ONBOARD START---------------------------->>>>>
.onboarding-page-wrapper {
  display: flex !important;
  flex-direction: column !important;
  align-items: center;
  justify-content: center;
  width: 392px;
  height: auto;
  margin-top: 68px;
  margin-left: auto;
  margin-right: auto;
  background: #FFFFFF;
  border-radius: 3px;
  display: flex;
  flex-direction: row;
  align-items: center;
  background: #FFFFFF;
}

.info-screen-email-img {
  height: 208px;
  width: 202.69px;
  display: flex;
  margin: 0 auto 32px auto;
}

.onboarding-page-sub-header {
  color: #6B7380;
  font-weight: 400;
  font-size: 14px;
  line-height: 20px;
  font-family: 'Roboto';
  text-align: center;
  margin-bottom: 32px;
}

.onboarding-page-header {
  color: #111827;
  font-weight: 400;
  font-size: 32px;
  line-height: 48px;
  margin-bottom: 4px;
  text-align: center;
}

.onboarding-page-continue-button {
  border: none;
  margin-top: 12px;
  height: 40px;
  width: 392px;
  border-radius: 4px;
  padding: 8px 24px;
  background-color: #466BF2;
  display: flex;
  flex-direction: row;
  color: #fff;
  align-items: center;
  justify-content: space-between;
  cursor: pointer;
  margin: 0 auto;

  p {
    font-weight: 600;
    font-size: 14px;
    line-height: 24px;
  }

  &:hover {
    background: #5F81FF;
    box-shadow: 0px 0px 0px 4px #D2DDFF;
  }

  &:focus {
    background: #3756C5;
    box-shadow: none;
  }

  &:disabled,
  &[disabled] {
    background: linear-gradient(0deg, #F3F4F6, #F3F4F6);
    box-shadow: none;
    color: #D1D5DB;
  }
}

.tj-text-input-error-state {
  font-weight: 400;
  font-size: 11px;
  line-height: 16px;
  margin-top: 2px !important;
  color: #EB1414;
}

.onboarding-radio-checked {
  border: 1px solid #466BF2 !important;
  box-shadow: none;
}

.onboarding-bubbles {
  width: 8px !important;
  height: 8px !important;
  background: #D1D5DB !important;
  margin-right: 8px;
  border-radius: 100%;
}

.onboarding-bubbles-selected {
  width: 8px !important;
  height: 8px !important;
  background: #466BF2 !important;
  margin-right: 8px;
  border-radius: 100%;
}

.onboarding-bubbles-active {
  background: #466BF2 !important;
  width: 16px !important;
  height: 16px !important;
  margin-right: 8px;
  border-radius: 100%;
}

.onboarding-bubbles-completed {
  background: #D1D5DB;
}

.onboarding-bubbles-wrapper {
  display: flex;
  flex-direction: row;
  align-items: center;
}

.onboarding-progress-cloud {
  margin-bottom: 32px;
  display: flex;
  align-items: center;
}

.onboarding-progress {
  margin-bottom: 32px;
  display: grid;
}

.onboarding-progress-layout-cloud {
  grid-template-columns: 3fr 6fr 3fr;
  margin-bottom: 40px;
  display: grid;
}

.onboarding-progress-layout {
  grid-template-columns: 12fr;
  margin-bottom: 40px;
  display: grid;
}

.onboarding-bubbles-container {
  margin-left: auto;
  margin-right: auto;
}

.onboarding-header-wrapper {
  display: flex;
  flex-direction: column;
  align-items: center;
}

.onboarding-back-button,
.onboarding-front-button {

  font-size: 12px;
  line-height: 20px;
  color: #6B7380;
  display: flex !important;
  flex-direction: row !important;
  align-items: center;
  cursor: pointer;

  .onboarding-back-text {
    margin-left: 12px;
    color: #D7DBDF;
  }

  p,
  .onboarding-skip-text {
    margin-bottom: 0 !important;
    color: #D7DBDF;
    font-weight: 600;
    font-size: 14px;
  }

  .onboarding-skip-text {
    margin-right: 12px !important;
  }
}

// .home-page {
//   height: 100vh;
// }

.info-screen-description {
  margin-bottom: 0px !important;
  font-family: 'Roboto';
  font-style: normal;
  font-weight: 400;
  font-size: 14px;
  line-height: 24px;
  color: #4B5563;
  line-height: 24px;
}

.separator-onboarding,
.separator-signup {
  .separator {
    width: 100%;

    h2 {
      width: 100%;
      text-align: center;
      border-bottom: 1px solid #E4E7EB;
      line-height: 0.1em;
      font-size: 14px;
      margin: 26px 0 26px;
    }

    h2 span {
      color: #9BA3AF;
      background: #fff;
      padding: 0 18px;
    }
  }
}

// login ,signin
.separator-signup {
  .separator {
    width: 100%;

    h2 {
      margin: 36px 0 36px !important;
    }
  }
}


.common-auth-section-whole-wrapper {
  display: flex;
  flex-direction: row;

  .common-auth-section-right-wrapper {
    width: 29.16%;
    border-left: 1px solid #E4E7EB;
    overflow: hidden;
  }

  .common-auth-section-left-wrapper {
    width: 70.83%;
    position: relative;

    .common-auth-section-left-wrapper-grid {
      display: grid;
      height: calc(100% - 64px);

      form {
        display: flex !important;
        justify-content: center;
        align-items: center !important;
      }
    }

  }

  .common-auth-container-wrapper {
    display: flex;
    flex-direction: column;
    align-items: center;
    width: 352px;
    margin: 0px auto 0px auto;
  }

  .login-sso-wrapper {
    padding: 6px 16px;
    gap: 5px;
    width: 352px;
    height: 40px;
    display: flex;
    flex-direction: row;
    justify-content: center;
    align-items: center;
    margin-bottom: 12px;
    background: #FFFFFF;
    border: 1px solid #D1D5DB;
    border-radius: 4px;

    &:hover {
      border: 1px solid #D1D5DB;
      box-shadow: 0px 0px 0px 4px #E4E7EB;
    }
  }
}

.sso-info-text {
  font-weight: 600;
  font-size: 14px;
  line-height: 24px;
  margin-left: 11px;
}

.sso-button {
  background-color: #fff;
  cursor: pointer;

  img {
    width: 32px;
  }
}


.tj-text-input-label {
  font-weight: 500;
  font-size: 12px;
  line-height: 20px;
  margin-bottom: 4px !important;
  display: flex;
  align-items: center;
  color: #172531;
}

.common-auth-sub-header {
  font-weight: 400;
  font-size: 14px;
  line-height: 24px;
  margin-bottom: 32px;
  color: #111827;
}

.sign-in-sub-header {
  margin: auto auto 32px auto;
  text-align: center;
}

.common-auth-testimonial {
  margin-bottom: 10px;
  font-family: 'Inter';
  font-style: normal;
  font-weight: 400;
  font-size: 14px;
  line-height: 24px;
  color: #4B5563;
  width: 288px;
  margin-top: 64px;
}

.common-auth-testimonial-wrapper {
  height: 50%;
  margin-left: 64px;
  display: flex;
  flex-direction: column;
}

.common-auth-section-header {
  font-weight: 400;
  font-size: 45px;
  line-height: 68px;
  color: #111827;
  margin-bottom: 4px;
}

.onboard-input {
  width: 392px !important;
}

.workspace-login-description {
  margin-bottom: 32px !important;
}

.tj-text-input {
  width: 352px !important;
}

.onboard-tooljet-logo {
  height: 17.5px;
  width: 92px;
}

.tj-text-input,
.onboard-input {
  box-sizing: border-box;
  display: flex;
  flex-direction: row;
  align-items: center;
  padding: 8px 16px;
  gap: 10px;
  height: 40px;
  background: #FFFFFF;
  border: 1px solid #D1D5DB;
  border-radius: 4px;
  font-style: normal;
  font-weight: 400;
  font-size: 14px;
  line-height: 24px;
  display: flex;
  align-items: center;
  margin-bottom: 12px;
  caret-color: #466BF2;

  ::placeholder {
    color: #6B7787;
  }

  p {
    margin-bottom: 0 !important;
    font-weight: 400;
    font-size: 14px;
    line-height: 24px;
    color: #000000;
  }

  &:hover {
    border: 1px solid #D1D5DB;
    box-shadow: 0px 0px 0px 4px #E4E7EB;
  }

  &:active {
    border: 1px solid #466BF2;
    box-shadow: none;
  }

}

.tj-input-helper-text {
  font-weight: 400;
  font-size: 11px;
  line-height: 16px;
  color: #6B7787;
  margin-top: 2px;
}

.reset-password-input {
  margin-bottom: 0px !important;
}

.reset-password-input-container {
  margin-bottom: 24px !important;
}

.signup-page-inputs-wrapper,
.org-page-inputs-wrapper {
  display: flex;
  flex-direction: column;
}

.signup-terms {
  font-weight: 400;
  font-size: 14px;
  line-height: 24px;
  margin: 12px auto auto auto;
  color: #1F2937;
  line-break: anywhere;
  text-align: center;

  span {
    color: #466BF2;
  }
}

.signup-password-wrap,
.signin-email-wrap,
.forgot-input-wrap {
  margin-bottom: 16px;
}

.info-screen-wrapper,
.link-expired-info-wrapper {
  display: flex;
  flex-direction: column;
  align-items: center;
}

.link-expired-info-wrapper {
  height: calc(100vh - 64px);
  justify-content: center;
}

.signup-info-card {
  width: 352px;
  height: 572.69px;
  margin: 0px auto 0px auto;
  text-align: center;
}

.link-expired-card {
  width: 392px;
  height: 482.69px;
  text-align: center;
}

.onboarding-testimonial-img {
  width: 52px;
  height: 52px;
  border-radius: 100%;
  background-color: #f5f5f5;
  margin-right: 12px;
}

.onboarding-testimonial-container {
  display: flex;
  flex-direction: row;
  margin-top: 18px;
  margin-bottom: 56px;

  p {
    margin-bottom: 4px !important;
  }
}

.login-password,
.org-password,
.signup-password-wrapper {
  position: relative;

  input {
    margin-bottom: 2px !important;
  }
}

.signup-password-hide-img {
  position: absolute;
  right: 16px;
  top: 15%;
  width: 20px;
  height: 20px;
  cursor: pointer;
}

.login-password-hide-img,
.org-password-hide-img {
  position: absolute;
  right: 16px;
  top: 23%;
  width: 20px;
  height: 20px;
  cursor: pointer;
}

.onboarding-clients {
  display: flex;
  flex-direction: row;
  margin-left: 0px;
  margin-bottom: 54px;

  img {
    margin-right: 20px;
  }

  .byjus-img {
    width: 82.91px;
    height: 32.44px;
  }

  .sequoia-img {
    width: 77.96px;
    height: 31.99px;
  }

  .orange-img {
    height: 32.44px;
    left: 128.15px;
  }
}

.testimonial-name {
  font-weight: 700;
  font-size: 14px;
  line-height: 24px;
}

.testimonial-position {
  font-weight: 400;
  font-size: 15px;
  line-height: 28px;
  letter-spacing: 0.002em;
  color: #6B7380;
}

.onboarding-navbar {
  height: 64px;
  position: sticky;
  top: 0;
  display: flex;
  align-items: center;

  img {
    cursor: pointer;
  }
}

.signup-page-signin-redirect {
  margin: auto auto 32px auto;
  text-align: center;
}

.invite-sub-header {
  margin: auto auto 32px auto;
  text-align: center;
}

.org-invite-header {
  margin-left: auto !important;
  margin-right: auto !important;
  text-align: center;
}

.reset-password-header {
  margin-bottom: 32px !important;
}

.info-screen-outer-wrap {
  margin: 0 auto;
  display: flex;
  justify-content: center;
  align-items: center;
}

.onboarding-form {
  width: 392px;
  height: auto;
  margin: 44px auto;
}

.forget-password-info-card {
  width: 352px;
  height: 520.69px;
  text-align: center;
}

.signup-email-name {
  font-weight: 700;
}

.verification-success-card {
  display: flex;
  flex-direction: column;
  text-align: center;
  width: 392px;
  height: 482.69px;
}

.password-reset-card {
  width: 352px;
  height: 482.69px;
  text-align: center;
}

// verification-navbar styles
.onboarding-navbar-layout {
  display: grid;
  grid-template-columns: 1fr 3fr 392px 3fr 1fr;
  align-items: center;
  border-bottom: 1px solid #E4E7EB;
  background-color: #fff;
  z-index: 1000;
}

.onboarding-account-name {
  font-weight: 400;
  font-size: 14px;
  line-height: 24px;
  text-align: center;
  color: #172531;
  width: 32px;
  height: 33px;
  background: #F3F4F6;
  border-radius: 4px;
  display: flex;
  flex-direction: row;
  justify-content: center;
  align-items: center;
  padding: 8px;
  gap: 10px;
  text-transform: uppercase;
}

.onboarding-divider {
  height: 2px;
  background-color: #D1D5DB;
  width: 390px;
  position: absolute;
  bottom: 0;
}

.onboarding-checkpoints {
  display: flex;
  justify-content: space-around;
  align-items: center;

  p {
    margin-bottom: 0 !important;
    height: 20px;
    font-weight: 500;
    font-size: 12px;
    line-height: 20px;
    text-align: center;
    color: #4B5563;
  }

  img {
    margin-right: 10.78px;
    height: 16px;
    width: 16px;
  }
}

.info-screen-spam-msg {
  font-style: normal;
  font-weight: 400;
  font-size: 14px;
  line-height: 24px;
  margin-top: 32px;
  color: #4B5563;
}

.tooljet-nav-logo {
  text-align: right;
}

// DESIGN SYSTEM ONBOARD BUTTON START
.tj-btn {
  display: flex;
  flex-direction: row;
  justify-content: center;
  align-items: center;
  border-radius: 4px;
}

.tj-btn-base {
  padding: 8px 20px;
  height: 40px;
  font-size: 14px;
  line-height: 24px;
  border: none;
  font-weight: 600;
}

.tj-btn-large {
  padding: 16px 32px;
  height: 56px;
  font-size: 14px;
  line-height: 24px;
  font-weight: 600;
  border: none;
}

.tj-btn-primary {
  background: #466BF2;
  color: #FFFFFF;

  &:hover {
    background: #5F81FF;
    box-shadow: 0px 0px 0px 4px #D2DDFF;
  }

  &:active {
    background: #3756C5;
    box-shadow: none;
  }

  &:disabled {
    background: linear-gradient(0deg, #F3F4F6, #F3F4F6);
    box-shadow: none;
    color: #D1D5DB;
  }
}

.tj-btn-secondary {
  background: #E9EEFF;
  color: #466BF2;

  &:hover {
    background: #FFFFFF;
    box-shadow: 0px 0px 0px 4px #D2DDFF;
    color: #3756C5;
  }

  &:active {
    background: #D2DDFF;
    color: #466BF2;
    box-shadow: none;
  }

  &:disabled {
    background: linear-gradient(0deg, #F3F4F6, #F3F4F6);
    box-shadow: none;
    color: #D1D5DB;
  }
}

.tj-btn-tertiary {
  background: #FFFFFF;
  color: #283948;
  border: 1px solid #D1D5DB;

  &:hover {
    box-shadow: 0px 0px 0px 4px #E4E7EB;
    color: #576574
  }

  &:active {
    border: 1px solid #6B7380;
    box-shadow: none;
    color: #172531
  }

  &:disabled {
    background: linear-gradient(0deg, #F3F4F6, #F3F4F6);
    box-shadow: none;
    color: #D1D5DB;
  }
}

.tj-btn-ghost {
  background: #fff;
  color: #466BF2;

  &:hover {
    background: #E9EEFF;
    color: #3756C5;
    box-shadow: none;
  }

  &:active {
    background: #D2DDFF;
    color: #466BF2;
  }

  &:disabled {
    background: linear-gradient(0deg, #F3F4F6, #F3F4F6);
    box-shadow: none;
    color: #D1D5DB;
  }
}

// DESIGN SYSTEM BUTTOM END-------------->>

// Onbarding-btn styles
.signup-btn,
.login-btn,
.sh-setup-button {
  width: 352px;
  margin-top: 24px;
  margin-bottom: 12px;
  justify-content: space-between !important;
}

.sh-setup-button {
  width: 328px !important;
}

.org-btn {
  width: 352px;
  margin-bottom: 12px;
  justify-content: space-between !important;
}

.signup-info-btn {
  width: 352px;
  margin-bottom: 12px;
  justify-content: center !important;
}

.signup-info-cancel-btn {
  margin-top: 8px;
}

.verification-success-info-btn {
  margin-top: 32px;
  justify-content: space-between;
}


.forget-password-btn {
  width: 352px;
  margin-top: 8px;
  justify-content: space-between !important;
}

.reset-password-btn {
  width: 352px;
  margin-top: 0px !important;
  justify-content: space-between !important;
}

.reset-password-info-btn,
.forgot-password-info-btn {
  margin-top: 32px;
  width: 352px;
  justify-content: center;
}

.link-expired-info-btn {
  margin-top: 32px;
  width: 392px;
  justify-content: center;
}

.signup-info-verify-btn {
  width: 352px;
  margin-top: 8x !important;
  margin-bottom: 8x !important;
}

#enter-svg,
#eye-svg {
  height: 20px !important;
  width: 20px !important;
}

// ----btn-end
.onboarding-cta-wrapper {
  position: relative;
  display: flex;
  align-items: flex-end;
  flex-direction: column;
  height: 46vh;
  margin-left: 64px;
  box-shadow: 0px 24px 48px -12px rgba(16, 24, 40, 0.18);
  border-radius: 6px;
}

.page-wrap-onboarding {
  min-height: calc(100vh - 64px);
  display: flex;
  flex-direction: column;
  position: relative;
}

.loader-wrapper {
  display: flex;
  justify-content: center;
  align-items: center;
  height: 100vh;
}

.spinner-center {
  margin: 0 auto
}

.spinner-center,
.text-center {
  display: flex;
  justify-content: center;
  align-items: center;
}

.text-center-onboard {
  display: flex;
  justify-content: center;
  align-items: center;
  margin: 0 auto;
  text-align: center;
}

.common-auth-signup-section-header,
.sign-in-header,
.common-auth-signup-sub-header {
  margin: 0px auto 4px auto;
  justify-content: center;
  display: flex;
  text-align: center;
}

.verification-loader-wrap {
  width: 300px;
  margin: 0 auto;
  flex-direction: column;
}

// onboarding-media-query
@media only screen and (max-width: 768px) {

  .onboarding-checkpoints,
  .onboarding-account-name {
    display: none;
  }
}

@media only screen and (max-width: 1200px) {
  .onboarding-cta-wrapper {
    display: none;
  }

  .forget-password-info-card,
  .onboarding-form,
  .verification-success-card,
  .password-reset-card,
  .link-expired-card,
  .signup-info-card,
  .onboarding-page-wrapper,
  .login-sso-wrapper,
  .common-auth-container-wrapper,
  .onboard-input {
    width: 320px !important;
  }

  .common-auth-section-whole-wrapper {
    height: calc(100% - 64px);

    .common-auth-section-right-wrapper {
      width: 0%;
    }

    .common-auth-section-left-wrapper {
      width: 100%;
      position: relative;
      height: calc(100% - 64px) !important;

    }

    .common-auth-section-left-wrapper-grid {
      gap: 0px !important;
      height: 100vh;
    }

    .common-auth-container-wrapper,
    .common-auth-signup-container-wrapper {
      margin: 0px auto;
    }

    .tj-text-input,
    .onboard-input {
      width: 300px !important;
    }
  }

  .signup-btn,
  .login-btn,
  .reset-password-info-btn,
  .forgot-password-info-btn,
  .forget-password-btn,
  .verification-success-info-btn,
  .signup-info-cancel-btn,
  .reset-password-btn,
  .link-expired-info-btn .signup-info-verify-btn,
  .login-sso-wrapper,
  .link-expired-info-btn,
  .signup-info-btn {
    width: 300px !important;
  }

  .onboarding-page-continue-button {
    width: 320px !important;
  }

  .onboarding-navbar-img {
    position: absolute;
    top: 22px;
    width: 82px;
    left: 10px;
  }

  .tooljet-nav-logo {
    width: 92px;
  }
}

.onboarding-cta-image-wrapper {
  height: 100%;
  width: 100%;
  background-image: url(../../assets/images/onboardingassets/Illustrations/cta_light.png);
  background-repeat: no-repeat;
  background-size: cover;
}

.org-invite-fallback {
  display: flex;
  justify-content: center;
}

.forgot-password-auth-wrapper {
  align-items: flex-start !important;
}

// Dark-Mode styles onboarding  && self host dark mode
.theme-dark {

  .org-avatar:hover {
    .avatar {
      background: #10141A no-repeat center/cover;
    }
  }

  .common-auth-signup-section-header,
  .sign-in-header,
  .sign-in-sub-header,
  .sso-info-text,
  .tj-text-input-label,
  .common-auth-testimonial,
  .testimonial-position,
  .signup-terms,
  .common-auth-section-header,
  .common-auth-sub-header,
  .info-screen-description,
  .reset-password-header,
  .onboarding-page-header,
  .onboarding-back-button,
  .sh-setup-button {
    color: #ECEDEE !important;
  }

  .onboarding-navbar-layout {
    background-color: #2b394b;
    border-bottom: 1px solid #2B2F31;
  }

  .onboarding-page-sub-header {
    color: #9BA1A6;
  }

  .login-sso-wrapper,
  .sso-button,
  .tj-text-input,
  .onboard-input {
    background-color: #2b394b !important;
    border-color: #787F85;
  }

  .login-sso-wrapper {

    &:hover {
      border: 1px solid #6E7479;
      box-shadow: 0px 0px 0px 2px #4C5358;
    }
  }

  .separator-onboarding .separator h2 span,
  .separator-signup .separator h2 span {
    background-color: #2b394b;
  }

  .separator-onboarding .separator h2 {
    border-bottom: 1px solid #697177 !important;

  }

  .separator-signup .separator h2 {
    border-bottom: 1px solid #697177 !important;
  }

  .tj-text-input,
  .onboard-input {
    color: #fff;
    border-color: #787F85;

    ::placeholder {
      color: #697177;
    }

    p {
      color: #697177;
    }

    &:hover {
      border: 1px solid #6E7479;
      box-shadow: 0px 0px 0px 2px #4C5358;
    }

    &:active {
      box-shadow: 0px 0px 0px 2px #333845;
      border: 1px solid #3E63DD
    }
  }

  .tj-input-helper-text,
  .info-screen-spam-msg {
    color: #9BA1A6;
  }

  .tj-btn-primary {
    background: #3E63DD;
    color: #fff;

    &:hover {
      background: #5373E7;
      box-shadow: 0px 0px 0px 4px #22346E;
    }

    &:active {
      background: #849DFF;
    }

    &:disabled {
      background: #171B23;
      box-shadow: none;
      color: #656565;
    }
  }

  .common-auth-section-right-wrapper {
    border-left: 1px solid #2B2F31;
  }

  .signup-terms,
  .verification-terms {
    a {
      color: #3E63DD;
    }
  }

  .tj-btn-tertiary {
    background-color: #3A3A3A;
    color: #fff;
    border: none;

    &:hover {
      box-shadow: 0px 0px 0px 4px #313538;
      border: none;
    }

    &:active {
      background: #849DFF;
    }
  }

  .tj-btn-secondary {
    background-color: #3E63DD;
    color: #fff;

    &:hover {
      background: #5373E7;
      box-shadow: 0px 0px 0px 4px #22346E;
    }

    &:active {
      background: #3E63DD;
    }

    &:disabled {
      background: #202425;
      color: #4C5155;
      box-shadow: none;
    }
  }

  .onboarding-page-continue-button {

    &:hover {
      background: #5373E7;
      box-shadow: 0px 0px 0px 4px #22346E;
    }

    &:disabled {
      background: #171B23;
      box-shadow: none;
      color: #656565;
    }
  }

  .onboarding-radio-checked {
    border: 2px solid #466BF2 !important;
  }

  .onboarding-bubbles-active {
    background: #3E63DD !important;
  }

  .onboarding-cta-image-wrapper {
    background-image: url(../../assets/images/onboardingassets/Illustrations/cta_dark.png);
  }

  .onboarding-account-name {
    background-color: #1A1D1E;
    color: rgba(255, 255, 255, 0.7) !important;
  }

}

<<<<<<< HEAD
//ONBOARD STYLES END---------------------------->>>>>

.organization-selector {
  max-width: 288px;
}
.organization-avatar {
  max-width: 34px;
  margin-right: 10px;
}
.layout-sidebar-icon {
  &:hover {
    background: #ECEEF0;
  }
  &:focus {
    outline: #ECEEF0 auto 5px;
  }
}
.folder-menu-icon {
  display: none;
}
.folder-list-group-item:hover .folder-menu-icon {
  display: block;
}
=======
// ONBOARDING-SELF-HOST STYLES START------->

.sh-setup-card {
  width: 392px;
  height: 486px;
  margin: auto;
  display: flex;
  flex-direction: column;
  text-align: center;
  background: #FFFFFF;
  box-shadow: 0px 2px 4px rgba(40, 57, 72, 0.06), 0px 4px 6px rgba(40, 57, 72, 0.1);
  border-radius: 6px;
  text-align: center;
  justify-content: center;
  align-items: center;
  position: absolute;
  left: 0;
  right: 0;
  top: 36vh;
  text-align: center;

  img {
    width: 366px;
    height: 89.34px;
    left: 530px;
    top: 310.42px;
  }

  h1 {
    width: 328px;
    height: 186px;
    font-weight: 700;
    font-size: 45px;
    line-height: 62px;
    text-align: center;
    color: #1F2937;
    flex: none;
    margin: 0 auto;

    span {
      color: #466BF2;
    }
  }

  p {
    width: 286px;
    height: 64px;
    font-weight: 400;
    font-size: 18px;
    line-height: 32px;
    text-align: center;
    color: #000000;
    flex: none;
    margin-top: 16px;
  }

  .sh-setup-button {
    margin: 32px auto;
  }
}

.sh-setup-banner {
  position: relative;
  background-repeat: no-repeat;
  background: linear-gradient(253.22deg, #F3F4F6 0%, #F9FAFB 100%);
  height: 50vh;
}

.sh-setup-banner-inner {
  width: 986.19px;
  height: 360px;
  background-repeat: no-repeat;
  display: flex;
  justify-content: center;
  background: url('../../assets/images/onboardingassets/Illustrations/background.jpg');
  position: absolute;
  left: 0;
  right: 0;
  margin: auto;
  bottom: 0;
  background-position: center;
}

.sh-setup-sub-banner {
  position: absolute;
  left: 0;
  right: 0;
  margin: auto;
  width: 803px;
  height: 210px;
  bottom: 0;
  width: 803px;
  background: url('../../assets/images/onboardingassets/Illustrations/app_image.png');
  border-radius: 16px;
  background-size: cover;
}

.sh-setup-screen-wrapper {
  min-height: 100vh;
}

.onboarding-password-hide-img {
  position: absolute;
  right: 16px;
  top: 17%;
  cursor: pointer;
}

.admin-setup-continue-btn {
  margin-top: 24px;
}

.passive-onboarding-tab {
  color: #6B7380 !important;
  font-weight: 400 !important;
}

.active-onboarding-tab {
  color: #111827 !important;
}

.navigation-wrap {
  display: flex;
  justify-content: space-around;
}

.wrap-onboard-input {
  position: relative;
}

.onboard-password-label {
  margin-top: 16px;
}

.signup-status-card-wrapper {
  box-sizing: border-box;
  display: flex;
  flex-direction: row;
  align-items: flex-start;
  padding: 10px 16px;
  gap: 10px;
  width: 352px;
  height: 60px;
  background: #FEF8F4;
  border: 1px solid #FFF1E7;
  border-radius: 6px;
  margin-bottom: 20px;

  p {
    font-size: 12px;
    line-height: 20px;
    color: #11181C;
    width: 288px;
    height: 40px;
    margin-left: 14px;
    font-weight: 500;
    align-items: baseline;
  }
}

.onboard-password {
  margin-bottom: 24px !important;
}


// ONBOARDING-SELF-HOST STYLES END------->

//ONBOARD STYLES END---------------------------->>>>>
>>>>>>> 7d1fbf5a
<|MERGE_RESOLUTION|>--- conflicted
+++ resolved
@@ -6758,11 +6758,7 @@
 
 .page-body {
   height: calc(100vh - 1.25rem - 48px);
-<<<<<<< HEAD
-  min-height : 500px;
-=======
   min-height: 500px;
->>>>>>> 7d1fbf5a
 }
 
 // buttons
@@ -6995,14 +6991,10 @@
       background: #10141A no-repeat center/cover;
     }
   }
-<<<<<<< HEAD
 }
 
 .app-creation-time {
   font-size: 12px;
-=======
-
->>>>>>> 7d1fbf5a
 }
 
 .font-weight-400 {
@@ -8305,7 +8297,6 @@
 
 }
 
-<<<<<<< HEAD
 //ONBOARD STYLES END---------------------------->>>>>
 
 .organization-selector {
@@ -8329,7 +8320,6 @@
 .folder-list-group-item:hover .folder-menu-icon {
   display: block;
 }
-=======
 // ONBOARDING-SELF-HOST STYLES START------->
 
 .sh-setup-card {
@@ -8497,5 +8487,4 @@
 
 // ONBOARDING-SELF-HOST STYLES END------->
 
-//ONBOARD STYLES END---------------------------->>>>>
->>>>>>> 7d1fbf5a
+//ONBOARD STYLES END---------------------------->>>>>