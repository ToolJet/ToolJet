--- conflicted
+++ resolved
@@ -14167,7 +14167,6 @@
   }
 }
 
-<<<<<<< HEAD
 .generic-loader {
   width: 25px;
   height: 25px;
@@ -14195,14 +14194,6 @@
   position:sticky;
   bottom:0;
   font-size:12px;
-=======
-.add-datasource-btn-workflows {
-  width: 195px;
-  margin-top: 8px;
-  position: sticky;
-  bottom: 0;
-  font-size: 12px;
->>>>>>> d6b33af3
 }
 
 .react-flow__panel {
