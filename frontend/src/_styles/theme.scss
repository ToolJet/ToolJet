@import "./tabler.scss";
@import "./colors.scss";
@import "./z-index.scss";
@import "./mixins.scss";
@import "./queryManager.scss";
@import "./onboarding.scss";
@import "./components.scss";
@import "./global-datasources.scss";
@import "./typography.scss";
@import "./designtheme.scss";
@import "./dropdown-custom.scss";
@import "./ui-operations.scss";
@import "./license.scss";
@import 'react-loading-skeleton/dist/skeleton.css';
@import './table-component.scss';

/* ibm-plex-sans-100 - latin */
@font-face {
  font-display: swap;
  /* Check https://developer.mozilla.org/en-US/docs/Web/CSS/@font-face/font-display for other options. */
  font-family: 'IBM Plex Sans';
  font-style: normal;
  font-weight: 100;
  src: url('/assets/fonts/ibm-plex-sans-v19-latin/ibm-plex-sans-v19-latin-100.woff2') format('woff2');
  /* Chrome 36+, Opera 23+, Firefox 39+, Safari 12+, iOS 10+ */
}

/* ibm-plex-sans-100italic - latin */
@font-face {
  font-display: swap;
  /* Check https://developer.mozilla.org/en-US/docs/Web/CSS/@font-face/font-display for other options. */
  font-family: 'IBM Plex Sans';
  font-style: italic;
  font-weight: 100;
  src: url('/assets/fonts/ibm-plex-sans-v19-latin/ibm-plex-sans-v19-latin-100italic.woff2') format('woff2');
  /* Chrome 36+, Opera 23+, Firefox 39+, Safari 12+, iOS 10+ */
}

/* ibm-plex-sans-200 - latin */
@font-face {
  font-display: swap;
  /* Check https://developer.mozilla.org/en-US/docs/Web/CSS/@font-face/font-display for other options. */
  font-family: 'IBM Plex Sans';
  font-style: normal;
  font-weight: 200;
  src: url('/assets/fonts/ibm-plex-sans-v19-latin/ibm-plex-sans-v19-latin-200.woff2') format('woff2');
  /* Chrome 36+, Opera 23+, Firefox 39+, Safari 12+, iOS 10+ */
}

/* ibm-plex-sans-200italic - latin */
@font-face {
  font-display: swap;
  /* Check https://developer.mozilla.org/en-US/docs/Web/CSS/@font-face/font-display for other options. */
  font-family: 'IBM Plex Sans';
  font-style: italic;
  font-weight: 200;
  src: url('/assets/fonts/ibm-plex-sans-v19-latin/ibm-plex-sans-v19-latin-200italic.woff2') format('woff2');
  /* Chrome 36+, Opera 23+, Firefox 39+, Safari 12+, iOS 10+ */
}

/* ibm-plex-sans-300 - latin */
@font-face {
  font-display: swap;
  /* Check https://developer.mozilla.org/en-US/docs/Web/CSS/@font-face/font-display for other options. */
  font-family: 'IBM Plex Sans';
  font-style: normal;
  font-weight: 300;
  src: url('/assets/fonts/ibm-plex-sans-v19-latin/ibm-plex-sans-v19-latin-300.woff2') format('woff2');
  /* Chrome 36+, Opera 23+, Firefox 39+, Safari 12+, iOS 10+ */
}

/* ibm-plex-sans-300italic - latin */
@font-face {
  font-display: swap;
  /* Check https://developer.mozilla.org/en-US/docs/Web/CSS/@font-face/font-display for other options. */
  font-family: 'IBM Plex Sans';
  font-style: italic;
  font-weight: 300;
  src: url('/assets/fonts/ibm-plex-sans-v19-latin/ibm-plex-sans-v19-latin-300italic.woff2') format('woff2');
  /* Chrome 36+, Opera 23+, Firefox 39+, Safari 12+, iOS 10+ */
}

/* ibm-plex-sans-regular - latin */
@font-face {
  font-display: swap;
  /* Check https://developer.mozilla.org/en-US/docs/Web/CSS/@font-face/font-display for other options. */
  font-family: 'IBM Plex Sans';
  font-style: normal;
  font-weight: 400;
  src: url('/assets/fonts/ibm-plex-sans-v19-latin/ibm-plex-sans-v19-latin-regular.woff2') format('woff2');
  /* Chrome 36+, Opera 23+, Firefox 39+, Safari 12+, iOS 10+ */
}

/* ibm-plex-sans-italic - latin */
@font-face {
  font-display: swap;
  /* Check https://developer.mozilla.org/en-US/docs/Web/CSS/@font-face/font-display for other options. */
  font-family: 'IBM Plex Sans';
  font-style: italic;
  font-weight: 400;
  src: url('/assets/fonts/ibm-plex-sans-v19-latin/ibm-plex-sans-v19-latin-italic.woff2') format('woff2');
  /* Chrome 36+, Opera 23+, Firefox 39+, Safari 12+, iOS 10+ */
}

/* ibm-plex-sans-500 - latin */
@font-face {
  font-display: swap;
  /* Check https://developer.mozilla.org/en-US/docs/Web/CSS/@font-face/font-display for other options. */
  font-family: 'IBM Plex Sans';
  font-style: normal;
  font-weight: 500;
  src: url('/assets/fonts/ibm-plex-sans-v19-latin/ibm-plex-sans-v19-latin-500.woff2') format('woff2');
  /* Chrome 36+, Opera 23+, Firefox 39+, Safari 12+, iOS 10+ */
}

/* ibm-plex-sans-500italic - latin */
@font-face {
  font-display: swap;
  /* Check https://developer.mozilla.org/en-US/docs/Web/CSS/@font-face/font-display for other options. */
  font-family: 'IBM Plex Sans';
  font-style: italic;
  font-weight: 500;
  src: url('/assets/fonts/ibm-plex-sans-v19-latin/ibm-plex-sans-v19-latin-500italic.woff2') format('woff2');
  /* Chrome 36+, Opera 23+, Firefox 39+, Safari 12+, iOS 10+ */
}

/* ibm-plex-sans-600 - latin */
@font-face {
  font-display: swap;
  /* Check https://developer.mozilla.org/en-US/docs/Web/CSS/@font-face/font-display for other options. */
  font-family: 'IBM Plex Sans';
  font-style: normal;
  font-weight: 600;
  src: url('/assets/fonts/ibm-plex-sans-v19-latin/ibm-plex-sans-v19-latin-600.woff2') format('woff2');
  /* Chrome 36+, Opera 23+, Firefox 39+, Safari 12+, iOS 10+ */
}

/* ibm-plex-sans-600italic - latin */
@font-face {
  font-display: swap;
  /* Check https://developer.mozilla.org/en-US/docs/Web/CSS/@font-face/font-display for other options. */
  font-family: 'IBM Plex Sans';
  font-style: italic;
  font-weight: 600;
  src: url('/assets/fonts/ibm-plex-sans-v19-latin/ibm-plex-sans-v19-latin-600italic.woff2') format('woff2');
  /* Chrome 36+, Opera 23+, Firefox 39+, Safari 12+, iOS 10+ */
}

/* ibm-plex-sans-700 - latin */
@font-face {
  font-display: swap;
  /* Check https://developer.mozilla.org/en-US/docs/Web/CSS/@font-face/font-display for other options. */
  font-family: 'IBM Plex Sans';
  font-style: normal;
  font-weight: 700;
  src: url('/assets/fonts/ibm-plex-sans-v19-latin/ibm-plex-sans-v19-latin-700.woff2') format('woff2');
  /* Chrome 36+, Opera 23+, Firefox 39+, Safari 12+, iOS 10+ */
}

/* ibm-plex-sans-700italic - latin */
@font-face {
  font-display: swap;
  /* Check https://developer.mozilla.org/en-US/docs/Web/CSS/@font-face/font-display for other options. */
  font-family: 'IBM Plex Sans';
  font-style: italic;
  font-weight: 700;
  src: url('/assets/fonts/ibm-plex-sans-v19-latin/ibm-plex-sans-v19-latin-700italic.woff2') format('woff2');
  /* Chrome 36+, Opera 23+, Firefox 39+, Safari 12+, iOS 10+ */
}

// variables
$border-radius: 4px;


body {
  font-family: 'IBM Plex Sans';
}

body:has(.wrapper.audit-log) {
  overflow: hidden;
}

input,
button {
  border-radius: 4px;
}

.btn:hover {
  border-color: $primary;
}

.btn-sm {
  padding: 4px 8px;
}

.padding-0 {
  padding: 0;
}

.float-right {
  float: right;
}

.font-500 {
  font-weight: 500;
}

.color-inherit {
  color: inherit;
}

.text-right {
  text-align: right;
}

.navbar {
  max-height: 48px;
  min-height: auto;
  background-color: var(--base) !important;
  border-bottom: 1px solid var(--slate5);

  .nav-item.active:after {
    bottom: 0 !important;
  }
}

.rc-slider-track {
  background-color: $primary;
}

.rc-slider-handle {
  border-color: $primary;
}

.auth-main {
  height: 1000px;
  padding-top: calc(0.25 * 100vh);
  overflow: hidden;

  svg,
  img {
    height: 50px;
    width: 50px;
  }

  svg {
    color: #000000;
  }

  .col-4 {
    z-index: 1;
  }

  .horizontal-line {
    width: 100%;
    position: relative;
    border: 1px solid #b1b1b1;
    top: 25px;
    margin: 0px auto;
    z-index: 0;
  }

  .sso-ico {
    div {
      background-color: #ffffff;
    }
  }
}

.emoji-mart-scroll {
  border-bottom: 0;
  margin-bottom: 6px;
}

.emoji-mart-scroll+.emoji-mart-bar {
  display: none;
}

.accordion-item {
  border: solid var(--slate5);
  border-width: 0px 0px 1px 0px;
}

.accordion-item,
.accordion-button {
  background-color: inherit;
}

.accordion-button {
  font-size: 14px;
  font-weight: 500 !important;
  box-shadow: none !important;
  color: var(--slate12) !important;
  padding: 16px 16px !important;
}

.accordion-button::after {
  background-image: url('data:image/svg+xml,<svg xmlns="http://www.w3.org/2000/svg" width="13" height="12" viewBox="0 0 13 12" fill="none"><path d="M8.83684 3L4.4484 3C3.86955 3 3.5089 3.62791 3.80056 4.1279L5.99478 7.88943C6.28419 8.38556 7.00104 8.38556 7.29045 7.88943L9.48467 4.1279C9.77634 3.62791 9.41568 3 8.83684 3Z" fill="%2311181C"/></svg>');
}

.accordion-button:not(.collapsed)::after {
  background-image: url('data:image/svg+xml,<svg xmlns="http://www.w3.org/2000/svg" width="13" height="12" viewBox="0 0 13 12" fill="none"><path d="M8.83684 3L4.4484 3C3.86955 3 3.5089 3.62791 3.80056 4.1279L5.99478 7.88943C6.28419 8.38556 7.00104 8.38556 7.29045 7.88943L9.48467 4.1279C9.77634 3.62791 9.41568 3 8.83684 3Z" fill="%2311181C"/></svg>');
}

.accordion-button:not(.collapsed) {
  // padding-bottom: 0 !important;
}

.accordion-body {
  padding: 4px 16px 16px 16px !important;

  .form-label {
    font-weight: 400;
    font-size: 12px;
    color: var(--slate12);
  }

  .style-fx {
    margin-top: 3px !important;
  }
}

.editor {
  header {
    position: fixed;
    width: 100%;
    top: 0px;
    left: 0px;
  }

  .header-container {
    max-width: 100%;
    padding: 0px;
  }

  .resizer-select,
  .resizer-active {
    outline: solid 1px $primary !important;


    .top-right,
    .top-left,
    .bottom-right,
    .bottom-left {
      background: white;
      border-radius: 10px;
      border: solid 1px $primary;
    }
  }

  .resizer-selected {
    outline-width: thin;
    outline-style: solid;
    outline-color: #ffda7e;
  }

  // query data source card style start

  .query-datasource-card-container,
  .header-query-datasource-card-container {
    display: flex;
    flex-direction: row;
    gap: 10px;
    flex-wrap: wrap;
  }

  .datasource-picker {
    margin-bottom: 24px;
    width: 475px;
    margin: auto;

    a {
      color: var(--indigo9);
      text-decoration: none;
    }
  }

  .header-query-datasource-card-container {
    margin-top: -10px;
  }

  .header-query-datasource-card {
    position: relative;
    display: flex;
    min-width: 0;
    word-wrap: break-word;
    background-color: rgba(66, 153, 225, 0.1) !important;
    background-clip: border-box;
    border-radius: 4px;
    height: 32px;
    width: 140px;
    padding: 6px;
    align-items: center;
    text-transform: capitalize;
    font-weight: 400 !important;
    background-color: #4299e11a;

    p {
      margin: 0 8px 0 12px;
    }
  }

  .query-datasource-card {
    position: relative;
    display: flex;
    min-width: 0;
    word-wrap: break-word;
    background-color: #ffffff;
    background-clip: border-box;
    border: 1px solid rgba(101, 109, 119, 0.16);
    border-radius: 4px;
    height: 46px;
    width: 200px;
    padding: 10px;
    align-items: center;
    cursor: pointer;
    transition: transform .2s;

    p {
      margin: 0 8px 0 15px;
    }

    &:hover {
      transform: scale(1.02);
      box-shadow: 0.1px 0.1px 0.1px 0.1px rgba(0, 0, 0, 0.3);
    }
  }

  // end :: data source card style

  .header-query-datasource-name {
    font-size: 0.8rem !important;
    padding-top: 0px !important;
  }

  .datasource-heading {
    display: flex;
    height: 32px;
    gap: 10px;
    align-items: center;

    p {
      font-size: 12px;
      padding-top: 0px;
      cursor: pointer;
    }
  }


  .left-sidebar {
    scrollbar-width: none;
  }

  .left-sidebar::-webkit-scrollbar {
    width: 0;
    background: transparent;
  }

  .left-sidebar-layout {
    display: flex;
    justify-content: center;
    font-size: 11px;
    align-items: center;
    letter-spacing: 0.2px;

    p {
      margin-bottom: 0px;
      margin-top: 8px;
    }
  }

  .left-sidebar {
    height: 100%;
    width: 48px;
    position: fixed;
    z-index: 2;
    left: 0;
    overflow-x: hidden;
    flex: 1 1 auto;
    background-color: var(--base) !important;
    background-clip: border-box;
    margin-top: 48px;
    padding-top: 8px;

    .accordion-item {
      border: solid var(--slate5);
      border-width: 1px 0px 1px 0px;
    }

    .datasources-container {
      height: 50%;
      overflow-y: scroll;

      tr {
        border-color: #f1f1f1;
      }
    }

    .variables-container {
      height: 50%;
      overflow-y: scroll;
    }

    .variables-container::-webkit-scrollbar-thumb,
    .datasources-container::-webkit-scrollbar-thumb {
      background: transparent;
      height: 0;
      width: 0;
    }

    .variables-container::-webkit-scrollbar,
    .datasources-container::-webkit-scrollbar {
      width: 0;
      background: transparent;
      height: 0;
    }

    .variables-container,
    .datasources-container {
      scrollbar-width: none;
    }

    .datasources-container {
      bottom: 0;
      height: 500px;
      border: solid rgba(101, 109, 119, 0.16);
      border-width: 1px 0px 1px 0px;

      .datasources-header {
        border: solid rgba(0, 0, 0, 0.125);
        border-width: 0px 0px 1px 0px;
      }
    }

    .left-sidebar-inspector {
      .card-body {
        padding: 1rem 0rem 1rem 1rem;
      }
    }

    .left-sidebar-page-selector {
      .add-new-page-button-container {
        width: 100%;
        margin-top: 10px;
      }
    }
  }

  .editor-sidebar {
    position: fixed;
    right: 0;
    overflow: hidden;
    width: 300px;
    flex: 1 1 auto;
    top: 48px;
    border-left: 1px solid var(--slate5);
    background-color: var(--base);
    background-clip: border-box;
    height: 100vh;


    .inspector {
      .form-control-plaintext {
        padding: 0;
        color: var(--slate12);
      }

      .header {
        padding-left: 20px;
        padding-right: 20px;
        border: solid rgba(0, 0, 0, 0.125);
        border-width: 0px 0px 1px 0px;
        height: 40px;

        .component-name {
          font-weight: 500;
        }

        .component-action-button {
          top: 8px;
          right: 10px;
          position: absolute;
        }
      }

      .properties-container {
        .field {
          .form-label {
            font-size: 12px;
          }

          .text-field {
            height: 30px;
            font-size: 12px;
          }

          .form-select {
            height: 30px;
            font-size: 12px;
          }

          .select-search__input {
            padding: 0.2375rem 0.75rem;
            font-size: 0.825rem;
          }
        }
      }
    }

    .components-container::-webkit-scrollbar {
      width: 0;
      height: 0;
      background: transparent;
    }

    .components-container::-webkit-scrollbar-thumb {
      background: transparent;
    }

    .components-container {
      scrollbar-width: none;
    }

    .components-container {
      height: 100%;
      overflow: auto;
      overflow-x: hidden;
      padding-bottom: 20%;

      ::placeholder {
        color: var(--slate9);

      }

      .component-image-holder {
        border-radius: 0;
        transition: all 0.3s cubic-bezier(0.25, 0.8, 0.25, 1);
        box-sizing: border-box;
        border-radius: 4px;
        background-color: var(--slate3);

        img {
          margin: 0 auto;
        }

        &:hover {
          background-color: var(--slate4);
          border: 1px solid var(--slate4, #E6E8EB);

        }

        &:active {
          background-color: var(--slate4);
          border: 1px solid var(--slate6, #DFE3E6);
        }
      }

      .component-title {
        margin-top: 4px;
        max-width: 100%;
        text-align: center;
        word-wrap: break-word;
        color: var(--slate12);
        text-align: center;
        font-size: 10px;
        font-style: normal;
        font-weight: 400;
        line-height: 13px;
        height: 26px;
        width: 72px;
      }

      .component-description {
        color: grey;
        font-size: 0.7rem;
      }
    }
  }

  .main {
    top: 0;
    height: calc(100vh - 84px);

    &.hide-scrollbar {
      .canvas-container::-webkit-scrollbar {
        height: 0;
      }
    }

    .canvas-container::-webkit-scrollbar {
      width: 0;
      background: transparent;
    }

    .canvas-container::-webkit-scrollbar-track {
      background: transparent !important;
    }

    .canvas-container {
      scrollbar-width: none;
    }

    .canvas-container {
      height: 100%;
      top: 48px;
      position: fixed;
      right: 300px;
      left: 48px;
      overflow-y: scroll;
      overflow-x: auto;
      -webkit-box-pack: center;
      justify-content: center;
      -webkit-box-align: center;
      align-items: center;

      .real-canvas {
        outline: 1px dotted transparent;
      }

      .show-grid {
        outline: 1px dotted #4d72da;
        background-image: linear-gradient(to right,
            rgba(194, 191, 191, 0.2) 1px,
            transparent 1px),
          linear-gradient(to bottom,
            rgba(194, 191, 191, 0.2) 1px,
            transparent 1px);

      }

      .canvas-area {
        background: #F9F9FB;
        margin: 0px auto;

        .resizer {
          outline: solid 1px transparent;
        }
      }
    }
  }

  @media screen and (max-height: 450px) {
    .sidebar {
      padding-top: 15px;
    }

    .sidebar a {
      font-size: 18px;
    }
  }
}

.viewer {
  .header-container {
    max-width: 100%;
  }

  .main {
    padding: 0px 10px;

    .canvas-container {
      scrollbar-width: auto;
      width: 100%;
    }


    .canvas-container::-webkit-scrollbar {
      background: transparent;
    }

    .canvas-container {
      height: 100%;
      position: fixed;
      left: 0;
      overflow-y: auto;
      overflow-x: auto;
      -webkit-box-pack: center;
      justify-content: center;
      -webkit-box-align: center;
      align-items: center;

      .canvas-area {
        width: 1280px;
        background: #F9F9FB;
        margin: 0px auto;
        background-size: 80px 80px;
        background-repeat: repeat;
      }

      .navigation-area {
        background: var(--base, #FFF);
        padding: 1rem;

        a.page-link {
          border-radius: 0;
          border: 0;
        }

        a.page-link:hover {
          color: white;
          background-color: #4D72FA;
        }

        a.page-link.active {
          color: white;
          background-color: #4D72FA;
        }
      }

    }
  }
}

.modal-header {
  padding: 0 1.5rem 0 1.5rem;
}

.page-body,
.homepage-body {
  height: 100vh;

  .list-group.list-group-transparent.dark .all-apps-link,
  .list-group-item-action.dark.active {
    background-color: $dark-background !important;
  }
}

.home-search-holder {
  height: 20px;
  width: 100%;
  margin-top: 32px;

  .search-box-wrapper {
    .input-icon {
      .input-icon-addon {
        padding-right: 6px;
      }
    }
  }

  .homepage-search {
    background: transparent;
    color: var(--slate12);
    height: 20px;

    &:focus {
      background: none;
    }
  }
}

.homepage-app-card-list-item-wrap {
  row-gap: 16px;
  column-gap: 32px;
  display: flex;
  margin-top: 22px;
}

.homepage-app-card-list-item {
  max-width: 272px;
  flex-basis: 33%;
  padding: 0 !important;
}

.homepage-dropdown-style {
  min-width: 11rem;
  display: block;
  align-items: center;
  margin: 0;
  line-height: 1.4285714;
  width: 100%;
  padding: 0.5rem 0.75rem !important;
  font-weight: 400;
  white-space: nowrap;
  border: 0;
  cursor: pointer;
  font-size: 12px;
}

.homepage-dropdown-style:hover {
  background: rgba(101, 109, 119, 0.06);
}

.card-skeleton-container {
  border: 0.5px solid #b4bbc6;
  padding: 1rem;
  border-radius: 8px;
  height: 180px;
}

.app-icon-skeleton {
  background-color: #ECEEF0 !important;
  border-radius: 4px;
  margin-bottom: 20px;
  height: 40px;
  width: 40px;
}

.folder-icon-skeleton {
  display: inline-block;
  background-color: #858896;
  border-radius: 4px;
  height: 14px;
  width: 14px;
}

.folders-skeleton {
  padding: 9px 12px;
  height: 34px;
  margin-bottom: 4px;
}

.card-skeleton-button {
  height: 20px;
  width: 60px;
  background: #91a4f6;
  margin-top: 1rem;
  border-radius: 4px;
}

@media (min-height: 641px) and (max-height: 899px) {
  .homepage-pagination {
    position: fixed;
    bottom: 2rem;
    width: 63%;
  }
}

@media (max-height: 640px) {
  .homepage-pagination {
    position: fixed;
    bottom: 2rem;
    width: 71%;
  }
}

@media (max-width: 1056px) {
  .homepage-app-card-list-item {
    flex-basis: 50%;
  }
}

.homepage-body {
  overflow-y: hidden;

  a {
    color: inherit;
  }

  a:hover {
    color: inherit;
    text-decoration: none;
  }

  button.create-new-app-button {
    background-color: var(--indigo9);

  }




  .app-list {
    .app-card {
      height: 180px;
      max-height: 180px;
      border: 0.5px solid #b4bbc6;
      box-sizing: border-box;
      border-radius: 8px;
      overflow: hidden;

      .app-creation-time {
        span {
          color: var(--slate11) !important;
        }
      }

      .app-creator {
        font-weight: 500;
        font-size: 0.625rem;
        line-height: 12px;
        color: #292d37;
        white-space: nowrap;
        overflow: hidden;
        text-overflow: ellipsis;
      }

      .app-icon-main {
        background-color: $primary;

        .app-icon {
          img {
            height: 24px;
            width: 24px;
            filter: invert(100%) sepia(0%) saturate(0%) hue-rotate(17deg) brightness(104%) contrast(104%);
            vertical-align: middle;
          }
        }
      }

      .app-template-card-wrapper {
        .card-body {
          padding-left: 0px !important;
        }
      }

      .app-title {
        line-height: 20px;
        font-size: 1rem;
        font-weight: 400;
        color: #000000;
        overflow: hidden;
        max-height: 40px;
        text-overflow: ellipsis;
        display: -webkit-box;
        -webkit-line-clamp: 2;
        /* number of lines to show */
        line-clamp: 2;
        -webkit-box-orient: vertical;
      }

      button {
        font-size: 0.6rem;
        width: 100%;
      }

      .menu-ico {
        cursor: pointer;

        img {
          padding: 0px;
          height: 14px;
          width: 14px;
          vertical-align: unset;
        }
      }
    }

    .app-card.highlight {
      background-color: #f8f8f8;
      box-shadow: 0px 4px 4px rgba(0, 0, 0, 0.25);
      border: 0.5px solid $primary;

      .edit-button {
        box-sizing: border-box;
        border-radius: 6px;
        color: $primary-light;
        width: 113px;
        height: 28px;
        background: var(--indigo11) !important;
        border: none;
        color: var(--indigo4);
        padding: 4px 16px;
        gap: 6px;
        height: 28px;


        &:hover {
          background: var(--indigo10);

        }

        &:focus {
          box-shadow: 0px 0px 0px 4px var(--indigo6);
          background: var(--indigo10);
          outline: 0;
        }


        &:active {
          background: var(--indigo11);
          box-shadow: none;
        }
      }

      .launch-button {
        box-sizing: border-box;
        border-radius: 6px;
        color: var(--slate12);
        width: 113px;
        height: 28px;
        background: var(--base);
        border: 1px solid var(--slate7);
        color: var(--slate12);
        padding: 4px 16px;
        gap: 6px;
        height: 28px !important;


        &:hover {
          background: var(--slate8);
          color: var(--slate11);
          border: 1px solid var(--slate8);
          background: var(--base);
        }

        &:active {
          background: var(--base);
          box-shadow: none;
          border: 1px solid var(--slate12);
          color: var(--slate12);
        }

        &:focus {
          background: var(--base);
          color: var(--slate11);
          border: 1px solid var(--slate8);
          box-shadow: 0px 0px 0px 4px var(--slate6);
        }
      }

      .app-title {
        height: 20px;
        -webkit-line-clamp: 1;
        /* number of lines to show */
        line-clamp: 1;
      }
    }
  }
}


.template-library-modal {
  font-weight: 500;

  .modal-header {
    background-color: var(--base) !important;
    border-bottom: 1px solid var(--slate5);

  }

  .modal-dialog {
    max-width: 90%;
    height: 80%;

    .modal-content {
      height: 100%;
      padding: 0;


      .modal-body {
        height: 80%;
        padding: 0 10px;
        background-color: var(--base) !important;


        .container-fluid {
          height: 100%;
          padding: 0;

          .row {
            height: 100%;
          }
        }
      }
    }

    .modal-body,
    .modal-footer {
      background-color: #ffffff;
    }
  }

  .template-categories {
    .list-group-item {
      border: 0;
    }

    .list-group-item.active {
      background-color: #edf1ff;
      color: $primary-light;
      font-weight: 600;
    }
  }

  .template-app-list {
    .list-group-item {
      border: 0;
    }

    .list-group-item.active {
      background-color: #edf1ff;
      color: black;
    }
  }

  .template-display {
    display: flex;
    flex-direction: row;
    align-items: center;
    height: 100%;

    h3.title {
      font-weight: 600;
      line-height: 17px;
    }

    p.description {
      font-weight: 500;
      font-size: 13px;
      line-height: 15px;
      letter-spacing: -0.1px;
      color: #8092ab;
    }

    img.template-image {
      height: 75%;
      width: 85%;
      border: 0;
      padding: 0;
      object-fit: contain;
    }

    .template-spinner {
      width: 3rem;
      height: 3rem;
      margin: auto;
      position: absolute;
      top: 0;
      bottom: 0;
      left: 0;
      right: 0;
    }

    .row {
      margin-bottom: 0;
    }
  }

  .template-list {
    padding-top: 16px;

    .template-search-box {
      input {
        border-radius: 5px !important;
      }

      .input-icon {
        display: flex;
      }
    }

    .input-icon {
      .search-icon {
        display: block;
        position: absolute;
        left: 0;
        margin-right: 0.5rem;
      }

      .clear-icon {
        cursor: pointer;
        display: block;
        position: absolute;
        right: 0;
        margin-right: 0.5rem;
      }
    }

    .list-group-item.active {
      color: $primary;
    }
  }
}

.template-library-modal.dark-mode {

  .template-modal-control-column,
  .template-list-column,
  .categories-column,
  .modal-header {
    border-color: var(--slate5) !important;
  }

  .modal-body {
    height: 80%;
    padding: 0 10px;
    background-color: var(--base) !important;

    .container-fluid {
      height: 100%;
      padding: 0;

      .row {
        height: 100%;
      }
    }
  }

  .modal-footer,
  .modal-header,
  .modal-content {
    color: white;
    background-color: #2b394a;
  }

  .template-categories {
    .list-group-item {
      color: white;
      border: 0;
    }

    .list-group-item:hover {
      background-color: #232e3c;
    }

    .list-group-item.active {
      background-color: $primary-light;
      color: white;
      font-weight: 600;
    }
  }

  .template-app-list {
    .list-group-item {
      border: 0;
      color: white;
    }

    .list-group-item:hover {
      border: 0;
      background-color: #232e3c;
    }

    .list-group-item.active {
      background-color: $primary-light;
      color: white;
    }

    .no-results-item {
      background-color: var(--slate4);
      color: white;
    }
  }

  .template-list {
    .template-search-box {
      input {
        background-color: #2b394a;
        border-color: #232e3c;
        color: white;
      }
    }
  }
}

.organizations-modal.dark-mode,
.user-edit-modal.dark-mode {
  .modal-header {
    border-color: #232e3c !important;
  }

  .modal-body,
  .modal-footer,
  .modal-header,
  .modal-content {
    color: white;
    background-color: #2b394a;
  }

  .user-table-header th {
    color: white;
    background-color: #1c252f;
  }
}

.fx-container {
  position: relative;
}

.fx-common {
  margin-right: 12px;
}

.fx-button {
  border-radius: 6px;

  svg {
    margin: 2px 4px;
  }
}

.fx-button:hover {
  background-color: var(--slate4);
  cursor: pointer;
}

.fx-button.active {
  background-color: var(--indigo5);
  cursor: pointer;
}



.fx-container-eventmanager {
  position: relative;
}

.fx-container-eventmanager * .fx-outer-wrapper {
  position: absolute !important;
  top: 7px !important;
  right: -26px;
}

// targeting select component library class

.component-action-select *.css-1nfapid-container {
  width: 184px !important;
}

.component-action-select {
  .css-zz6spl-container {
    width: inherit;
  }

  &.fx-container-eventmanager {
    .fx-common {
      right: 0;
    }

    .custom-row {
      width: 100%
    }
  }

  .codeShow-active {
    display: flex;
    flex-direction: row-reverse;
    justify-content: space-between;

    .custom-row {
      width: 75%;
    }
  }

  .row.fx-container {
    .col {
      display: flex;
    }
  }
}

.fx-container-eventmanager *.fx-common {
  top: 6px !important;
  right: -34px;
}

.fx-container-eventmanager-code {
  padding-right: 15px !important;
}

.unselectable {
  -webkit-touch-callout: none;
  -webkit-user-select: none;
  -khtml-user-select: none;
  -moz-user-select: none;
  -ms-user-select: none;
  user-select: none;
}

.layout-buttons {
  span {
    color: $primary;
  }
}

.inspector {
  .tab-content {
    overflow-y: auto;
    // TAB HEADER HEIGHT + FOOTER HEIGHT + Extra padding = 120px
    height: calc(100vh - 7.5rem);
    // Hide scrollbar
    -ms-overflow-style: none;
    /* IE and Edge */
    scrollbar-width: none;
    /* Firefox */
    border-top: 1px solid var(--slate5) !important;
  }

  /* Hide scrollbar for Chrome, Safari and Opera */
  .tab-content::-webkit-scrollbar {
    display: none;
  }

  .accordion:last-child {
    margin-bottom: 45px !important;
  }

  .field-type-vertical-line {
    position: relative;
    width: 0;
    height: 2rem;
    border-left: 1px solid var(--slate5);
    content: '';
    margin-right: -2.75rem;

  }

  .code-hinter-vertical-line {
    position: relative;
    width: 0;
    border-left: 1px solid var(--slate5);
    content: '';
    margin-right: 1rem;
  }

  .code-hinter-wrapper {
    min-width: 0;
  }

  .inspector-field-number {
    background-color: var(--slate1);
    border: none;
    color: var(--slate12);
    width: 8.063rem; //129px
    border: 1px solid var(--slate7);
    padding: 6px 10px;
  }
}


.theme-dark {
  .accordion-button::after {
    background-image: url('data:image/svg+xml,<svg xmlns="http://www.w3.org/2000/svg" width="12" height="13" viewBox="0 0 12 13" fill="none"><path d="M8.19426 3.5L3.80582 3.5C3.22697 3.5 2.86632 4.12791 3.15798 4.6279L5.35221 8.38943C5.64161 8.88556 6.35846 8.88556 6.64787 8.38943L8.8421 4.6279C9.13376 4.12791 8.77311 3.5 8.19426 3.5Z" fill="%23ffffff"/></svg>');
  }

  .homepage-body {
    .app-list {
      .app-title {
        line-height: 20px;
        font-size: 16px;
        font-weight: 400;
      }
    }
  }

  .layout-buttons {
    svg {
      filter: invert(89%) sepia(2%) saturate(127%) hue-rotate(175deg) brightness(99%) contrast(96%);
    }
  }

  .organization-list {
    margin-top: 5px;

    .btn {
      border: 0px;
    }

    .dropdown-toggle div {
      max-width: 200px;
      text-overflow: ellipsis;
      overflow: hidden;
    }
  }

  .left-menu {
    ul {
      li:not(.active):hover {
        color: $black;
      }
    }
  }

  .menu-ico,
  .folder-menu-icon {
    svg {
      path {
        fill: white !important;
      }
    }
  }
}

.pagination {
  .page-item.active {
    a.page-link {
      background-color: $primary-light;
    }
  }
}

.datasource-picker,
.stripe-operation-options {

  .select-search,
  .select-search-dark,
  .select-search__value input,
  .select-search-dark input {
    width: 224px !important;
    height: 32px !important;
    border-radius: $border-radius !important;
  }
}

.openapi-operation-options {

  .select-search,
  .select-search-dark,
  .select-search__value input,
  .select-search-dark input {
    height: 32px !important;
    border-radius: $border-radius !important;
  }
}

.openapi-operations-desc {
  padding-top: 12px;
}

.select-search {
  width: 100%;
  position: relative;
  box-sizing: border-box;
}

.select-search *,
.select-search *::after,
.select-search *::before {
  box-sizing: inherit;
}

.select-search-dark {
  .select-search-dark__input::placeholder {
    color: #E0E0E0;
  }
}

/**
 * Value wrapper
 */
.select-search__value {
  position: relative;
  // z-index: 1;
}

.select-search__value::after {
  content: "";
  display: inline-block;
  position: absolute;
  top: calc(50% - 9px);
  right: 19px;
  width: 11px;
  height: 11px;
}

/**
 * Input
 */
.select-search__input {
  display: block;
  width: 100%;
  padding: 0.4375rem 0.75rem;
  font-size: 0.875rem;
  font-weight: 400;
  line-height: 1.4285714;
  color: var(--slate12);
  background-color: var(--base);
  background-clip: padding-box;
  border: 1px solid var(--slate7);
  -webkit-appearance: none;
  -moz-appearance: none;
  appearance: none;
  border-radius: $border-radius !important;
  transition: border-color 0.15s ease-in-out, box-shadow 0.15s ease-in-out;
}

.select-search__input::-webkit-search-decoration,
.select-search__input::-webkit-search-cancel-button,
.select-search__input::-webkit-search-results-button,
.select-search__input::-webkit-search-results-decoration {
  -webkit-appearance: none;
}

.select-search__input:not([readonly]):focus {
  cursor: initial;
}

/**
 * Options wrapper
 */
.select-search__select {
  background: #ffffff;
  box-shadow: 0 0.0625rem 0.125rem rgba(0, 0, 0, 0.15);
}

/**
 * Options
 */
.select-search__options {
  list-style: none;
}

/**
 * Option row
 */
.select-search__row:not(:first-child) {
  border-top: 1px solid #eee;
}

/**
 * Option
 */
.select-search__option,
.select-search__not-found {
  display: block;
  height: 36px;
  width: 100%;
  padding: 0 16px;
  background: var(--base);
  border: none;
  outline: none;
  font-family: "Roboto", sans-serif;
  font-size: 14px;
  text-align: left;
  cursor: pointer;
}

.select-search--multiple .select-search__option {
  height: 48px;
}

.select-search__option.is-highlighted,
.select-search__option:not(.is-selected):hover {
  background: rgba(47, 204, 139, 0.1);
}

.select-search__option.is-highlighted.is-selected,
.select-search__option.is-selected:hover {
  background: #2eb378;
  color: #ffffff;
}

.audit-log {
  .select-search__option.is-selected {
    background: $primary;
    color: $white;
  }
 
  .page-body {
    margin-bottom: 0px;
  }

}

/**
 * Group
 */
.select-search__group-header {
  font-size: 10px;
  text-transform: uppercase;
  background: #eee;
  padding: 8px 16px;
}

/**
 * States
 */
.select-search.is-disabled {
  opacity: 0.5;
}

.select-search.is-loading .select-search__value::after {
  background-image: url("data:image/svg+xml,%3Csvg xmlns='http://www.w3.org/2000/svg' width='50' height='50' viewBox='0 0 50 50'%3E%3Cpath fill='%232F2D37' d='M25,5A20.14,20.14,0,0,1,45,22.88a2.51,2.51,0,0,0,2.49,2.26h0A2.52,2.52,0,0,0,50,22.33a25.14,25.14,0,0,0-50,0,2.52,2.52,0,0,0,2.5,2.81h0A2.51,2.51,0,0,0,5,22.88,20.14,20.14,0,0,1,25,5Z'%3E%3CanimateTransform attributeName='transform' type='rotate' from='0 25 25' to='360 25 25' dur='0.6s' repeatCount='indefinite'/%3E%3C/path%3E%3C/svg%3E");
  background-size: 8px;
  width: 8px;
  height: 8px;
}

.select-search:not(.is-disabled) .select-search__input {
  cursor: pointer;
}

/**
 * Modifiers
 */
.select-search--multiple {
  border-radius: 3px;
  overflow: hidden;
}

.select-search:not(.is-loading):not(.select-search--multiple) .select-search__value::after {
  transform: rotate(45deg);
  border-right: 1px solid #000;
  border-bottom: 1px solid #000;
  pointer-events: none;
}

.select-search--multiple .select-search__input {
  cursor: initial;
}

.select-search--multiple .select-search__input {
  border-radius: 3px 3px 0 0;
}

.select-search--multiple:not(.select-search--search) .select-search__input {
  cursor: default;
}

.select-search:not(.select-search--multiple) .select-search__input:hover {
  border-color: #2fcc8b;
}

.select-search:not(.select-search--multiple) .select-search__select {
  position: absolute;
  z-index: 2;
  right: 0;
  left: 0;
  border-radius: 3px;
  overflow: auto;
  max-height: 360px;
}

.select-search--multiple .select-search__select {
  position: relative;
  overflow: auto;
  max-height: 260px;
  border-top: 1px solid #eee;
  border-radius: 0 0 3px 3px;
}

.select-search__not-found {
  height: auto;
  padding: 16px;
  text-align: center;
  color: #888;
}

/**
* Select Search Dark Mode
*/
.select-search-dark {
  width: 100%;
  position: relative;
  box-sizing: border-box;
}

.select-search-dark *,
.select-search-dark *::after,
.select-search-dark *::before {
  box-sizing: inherit;
}

/**
 * Value wrapper
 */
.select-search-dark__value {
  position: relative;
}

.select-search-dark__value::after {
  content: "";
  display: inline-block;
  position: absolute;
  top: calc(50% - 4px);
  right: 13px;
  width: 6px;
  height: 6px;
  filter: brightness(0) invert(1);
}

/**
 * Input
 */
.select-search-dark__input {
  display: block;
  width: 100%;
  font-size: 0.875rem;
  font-weight: 400;
  line-height: 1.4285714;
  color: #ffffff;
  background-color: #2b3547;
  background-clip: padding-box;
  border: 1px solid #232e3c;
  -webkit-appearance: none;
  -moz-appearance: none;
  appearance: none;
  border-radius: 0;
  transition: border-color 0.15s ease-in-out, box-shadow 0.15s ease-in-out;
}

.select-search-dark__input::-webkit-search-decoration,
.select-search-dark__input::-webkit-search-cancel-button,
.select-search-dark__input::-webkit-search-results-button,
.select-search-dark__input::-webkit-search-results-decoration {
  -webkit-appearance: none;
}

.select-search-dark__input:not([readonly]):focus {
  cursor: initial;
}

/**
 * Options
 */
.select-search-dark__options {
  list-style: none;
  padding: 0;
}

/**
 * Option row
 */
.select-search-dark__row:not(:first-child) {
  border-top: none;
}

/**
 * Option
 */
.select-search-dark__option,
.select-search-dark__not-found {
  display: block;
  height: 36px;
  width: 100%;
  padding: 0 16px;
  background-color: var(--base) !important;
  color: #ffffff !important;
  outline: none;
  font-family: "Roboto", sans-serif;
  font-size: 14px;
  text-align: left;
  cursor: pointer;
  border-radius: 0;

  &:hover {
    background-color: #2b3546 !important;
  }
}

.select-search-dark--multiple .select-search-dark__option {
  height: 48px;
}

/**
 * Group
 */
.select-search-dark__group-header {
  font-size: 10px;
  text-transform: uppercase;
  background: #eee;
  padding: 8px 16px;
}

/**
 * States
 */
.select-search-dark.is-disabled {
  opacity: 0.5;
}

.select-search-dark.is-loading .select-search-dark__value::after {
  background-image: url("data:image/svg+xml,%3Csvg xmlns='http://www.w3.org/2000/svg' width='50' height='50' viewBox='0 0 50 50'%3E%3Cpath fill='%232F2D37' d='M25,5A20.14,20.14,0,0,1,45,22.88a2.51,2.51,0,0,0,2.49,2.26h0A2.52,2.52,0,0,0,50,22.33a25.14,25.14,0,0,0-50,0,2.52,2.52,0,0,0,2.5,2.81h0A2.51,2.51,0,0,0,5,22.88,20.14,20.14,0,0,1,25,5Z'%3E%3CanimateTransform attributeName='transform' type='rotate' from='0 25 25' to='360 25 25' dur='0.6s' repeatCount='indefinite'/%3E%3C/path%3E%3C/svg%3E");
  background-size: 11px;
}

.select-search-dark:not(.is-disabled) .select-search-dark__input {
  cursor: pointer;
}

/**
 * Modifiers
 */
.select-search-dark--multiple {
  border-radius: 3px;
  overflow: hidden;
}

.select-search-dark:not(.is-loading):not(.select-search-dark--multiple) .select-search-dark__value::after {
  transform: rotate(45deg);
  border-right: 1px solid #000;
  border-bottom: 1px solid #000;
  pointer-events: none;
}

.select-search-dark--multiple .select-search-dark__input {
  cursor: initial;
}

.select-search-dark--multiple .select-search-dark__input {
  border-radius: 3px 3px 0 0;
}

.select-search-dark--multiple:not(.select-search-dark--search) .select-search-dark__input {
  cursor: default;
}

.select-search-dark:not(.select-search-dark--multiple) .select-search-dark__input:hover {
  border-color: #ffffff;
}

.select-search-dark:not(.select-search-dark--multiple) .select-search-dark__select {
  position: absolute;
  z-index: 2;
  right: 0;
  left: 0;
  border-radius: 3px;
  overflow: auto;
  max-height: 360px;
}

.select-search-dark--multiple .select-search-dark__select {
  position: relative;
  overflow: auto;
  max-height: 260px;
  border-top: 1px solid #eee;
  border-radius: 0 0 3px 3px;
}

.select-search-dark__not-found {
  height: auto;
  padding: 16px;
  text-align: center;
  color: #888;
}

// jet-table-footer is common class used in other components other than table
.jet-table-footer {
  .table-footer {
    width: 100%;
  }
}

.btn-primary {
  --tblr-btn-color: #{$primary-rgb};
  --tblr-btn-color-darker: #{$primary-rgb-darker};
  border-color: none;
}

.form-check-input:checked {
  background-color: var(--indigo9);
  border-color: rgba(101, 109, 119, 0.24);
}

#passwordLogin:checked {
  background-color: #E54D2E;
  border-color: rgba(101, 109, 119, 0.24);
}

.btn:focus,
.btn:active,
.form-check-input:focus,
.form-check-input:active,
.form-control:focus,
th:focus,
tr:focus {
  outline: none !important;
  box-shadow: none;
}

.show-password-field {
  width: fit-content;

  .form-check-input {
    cursor: pointer;
  }

  .show-password-label {
    cursor: pointer;
  }
}

.select-search__option {
  color: rgb(90, 89, 89);
}

.select-search__option.is-selected {
  background: rgba(176, 176, 176, 0.07);
  color: #4d4d4d;
}

.select-search__option.is-highlighted.is-selected,
.select-search__option.is-selected:hover {
  background: rgba(66, 153, 225, 0.1);
  color: rgb(44, 43, 43);
}

.select-search__option.is-highlighted,
.select-search__option:hover {
  background: rgba(66, 153, 225, 0.1);
}

.select-search__options {
  margin-left: -33px;
}

.select-search__option.is-highlighted,
.select-search__option:not(.is-selected):hover {
  background: rgba(66, 153, 225, 0.1);
}

.select-search:not(.select-search--multiple) .select-search__input:hover {
  border-color: rgba(66, 153, 225, 0.1);
}

.DateInput_input {
  font-weight: 300;
  font-size: 14px;
  padding: 4px 7px 2px;
  padding: 4px 7px 2px;
  width: 100px !important;
  margin-left: 10px;
}

.no-components-box {
  border: 1px dashed #3e525b;
}

.form-control-plaintext:focus-visible {
  outline: none;
  outline-width: thin;
  outline-style: solid;
  outline-color: $primary;
}

.form-control-plaintext:hover {
  outline: none;
  outline-width: thin;
  outline-style: solid;
  outline-color: rgba(66, 153, 225, 0.8);
}

.select-search__input:focus-visible {
  outline: none;
  outline-color: #4ac4d6;
}

.form-control-plaintext {
  padding: 5px;
}

.code-builder {
  border: solid 1px #dadcde;
  border-radius: 2px;
  padding-top: 4px;

  .variables-dropdown {
    position: fixed;
    right: 0;
    width: 400px;
    z-index: 200;
    border: solid 1px #dadcde;

    .group-header {
      background: #f4f6fa;
    }
  }
}

.__react_component_tooltip {
  z-index: 10000;
}

.select-search__value::after {
  top: calc(50% - 2px);
  right: 15px;
  width: 5px;
  height: 5px;
}

.progress-bar {
  background-color: rgba(66, 153, 225, 0.7);
}

.popover-header {
  background-color: #f4f6fa;
  border-bottom: 0;
}

.popover-body {
  background-color: var(--base);
  color: var(--slate12);
  border-radius: 6px;

  .form-label {
    font-size: 12px;
  }
}

/**
 * Home page app menu
 */
#popover-app-menu {
  border-radius: 4px;
  width: 150px;
  box-shadow: 0px 12px 16px -4px rgba(16, 24, 40, 0.08), 0px 4px 6px -2px rgba(16, 24, 40, 0.03);
  background: var(--base);
  color: var(--slate12);
  border: 1px solid var(--slate3);

  .popover-arrow {
    display: none;
  }

  .popover-body {
    padding: 16px 12px 0px 12px;
    color: var(--slate12);

    .field {
      font-weight: 500;
      font-size: 0.7rem;

      &__danger {
        color: var(--tomato9);
      }
    }
  }
}

.input-icon {
  .input-icon-addon {
    display: none;
  }
}

.input-icon:hover {
  .input-icon-addon {
    display: flex;
  }
}

.input-icon:focus {
  .input-icon-addon {
    display: flex;
  }
}

.sub-section {
  width: 100%;
  display: block;
}

.text-muted {
  color: #3e525b !important;
}

body {
  color: #3e525b;
}

.RichEditor-root {
  background: #ffffff;
  border: 1px solid #ddd;
  font-family: "Georgia", serif;
  font-size: 14px;
  padding: 15px;
  height: 100%;
}

.RichEditor-editor {
  border-top: 1px solid #ddd;
  cursor: text;
  font-size: 16px;
  margin-top: 10px;
}

.RichEditor-editor .public-DraftEditorPlaceholder-root,
.RichEditor-editor .public-DraftEditor-content {
  margin: 0 -15px -15px;
  padding: 15px;
}

.RichEditor-editor .public-DraftEditor-content {
  min-height: 100px;
  overflow-y: scroll;
}

.RichEditor-hidePlaceholder .public-DraftEditorPlaceholder-root {
  display: none;
}

.RichEditor-editor .RichEditor-blockquote {
  border-left: 5px solid #eee;
  color: #666;
  font-family: "Hoefler Text", "Georgia", serif;
  font-style: italic;
  margin: 16px 0;
  padding: 10px 20px;
}

.RichEditor-editor .public-DraftStyleDefault-pre {
  background-color: rgba(0, 0, 0, 0.05);
  font-family: "Inconsolata", "Menlo", "Consolas", monospace;
  font-size: 16px;
  padding: 20px;
}

.RichEditor-controls {
  font-family: "Helvetica", sans-serif;
  font-size: 14px;
  margin-bottom: 5px;
  user-select: none;
}

.dropmenu {
  position: relative;
  display: inline-block;
  margin-right: 16px;

  .dropdownbtn {
    color: #999;
    background: none;
    cursor: pointer;
    outline: none;
    border: none;
  }

  .dropdown-content {
    display: none;
    position: absolute;
    z-index: 2;
    width: 100%;
    align-items: center;
    border: 1px solid transparent;
    border-radius: 4px;
    box-shadow: 0 2px 6px 2px rgba(47, 54, 59, 0.15);

    a {
      text-decoration: none;
      width: 100%;
      position: relative;
      display: block;

      span {
        text-align: center;
        width: 100%;
        text-align: center;
        padding: 3px 0px;
      }
    }
  }
}

.dropmenu .dropdown-content a:hover {
  background-color: rgba(0, 0, 0, 0.05);
}

.dropmenu:hover {
  .dropdownbtn {
    color: #5890ff;
    background-color: rgba(0, 0, 0, 0.05);
    border-radius: 4px;
  }

  .dropdown-content {
    display: block;
  }
}

.RichEditor-styleButton {
  color: #999;
  cursor: pointer;
  margin-right: 16px;
  padding: 2px 0;
  display: inline-block;
}

.RichEditor-activeButton {
  color: #5890ff;
}

.transformation-editor {
  .CodeMirror {
    min-height: 70px;
  }
}

.chart-data-input {
  .CodeMirror {
    min-height: 370px;
    font-size: 0.8rem;
  }

  .code-hinter {
    min-height: 370px;
  }
}

.map-location-input {
  .CodeMirror {
    min-height: 120px;
    font-size: 0.8rem;
  }

  .code-hinter {
    min-height: 120px;
  }
}

.rdt {
  .form-control {
    height: 100%;
  }
}

.DateInput_input__focused {
  border-bottom: 2px solid $primary;
}

.CalendarDay__selected,
.CalendarDay__selected:active,
.CalendarDay__selected:hover {
  background: $primary;
  border: 1px double $primary;
}

.CalendarDay__selected_span {
  background: $primary;
  border: $primary;
}

.CalendarDay__selected_span:active,
.CalendarDay__selected_span:hover {
  background: $primary;
  border: 1px double $primary;
  color: #ffffff;
}

.CalendarDay__hovered_span:active,
.CalendarDay__hovered_span:hover {
  background: $primary;
  border: 1px double $primary;
  color: #ffffff;
}

.CalendarDay__hovered_span {
  background: #83b8e7;
  border: 1px double #83b8e7;
  color: #ffffff;
}

.table-responsive {
  margin-bottom: 0rem;
}

.code-hinter::-webkit-scrollbar {
  width: 0;
  height: 0;
  background: transparent;
}

.codehinter-query-editor-input {
  .CodeMirror {
    font-family: "Roboto", sans-serif;
    color: #263136;
    overflow: hidden;
    height: 50px !important;
  }

  .CodeMirror-vscrollbar {
    overflow: hidden;
  }

  .CodeMirror-focused {
    padding-top: 0;
    height: 50px;
  }

  .CodeMirror-scroll {
    position: absolute;
    top: 0;
    width: 100%;
  }
}

.field {
  .CodeMirror-scroll {
    position: static;
    top: 0;
  }

  .form-check {
    display: inline-block;
  }
}

.code-hinter {
  .form-control {
    .CodeMirror {
      font-family: "Roboto", sans-serif;
      height: 50px !important;
      max-height: 300px;
    }
  }

  .CodeMirror-vscrollbar,
  .CodeMirror-hscrollbar {
    background: transparent;
    height: 0;
    width: 0;
  }

  .CodeMirror-scroll {
    overflow: hidden !important;
    position: static;
    width: 100%;
  }
}

.CodeMirror-hints {
  font-family: "Roboto", sans-serif;
  font-size: 0.9rem;
  padding: 0px;
  z-index: $hints-z-index;

  li.CodeMirror-hint-active {
    background: $primary;
  }

  .CodeMirror-hint {
    padding: 4px;
    padding-left: 10px;
    padding-right: 10px;
  }
}

.cm-matchhighlight {
  color: #4299e1 !important;
  background: rgba(66, 153, 225, 0.1) !important;
}

.nav-tabs .nav-link {
  color: #3e525b;
  border-top-left-radius: 0px;
  border-top-right-radius: 0px;
}

.transformation-popover {
  padding: 14px;
  font-weight: 500;
  margin-bottom: 0px;
}

.transformation-editor {
  .CodeMirror {
    min-height: 220px;
  }
}

hr {
  margin: 1rem 0;
}

.query-hinter {
  min-height: 150px;
}

.codehinter-default-input {
  font-family: "Roboto", sans-serif;
  // padding: 0.0475rem 0rem !important;
  display: block;
  width: 100%;
  font-size: 0.875rem;
  font-weight: 400;
  color: var(--slate9);
  background-color: var(--base) !important;
  background-clip: padding-box;
  border: 1px solid var(--slate7);
  -webkit-appearance: none;
  -moz-appearance: none;
  appearance: none;
  border-radius: 4px;
  transition: border-color 0.15s ease-in-out, box-shadow 0.15s ease-in-out;
  height: 30px;

  .CodeMirror {
    font-family: "Roboto", sans-serif;
  }

  .CodeMirror-placeholder {
    height: inherit !important;
    position: absolute !important;
    margin-top: 3px;
  }
}

.codehinter-query-editor-input {
  font-family: "Roboto", sans-serif;
  padding: 0.1775rem 0rem;
  display: block;
  width: 100%;
  font-size: 0.875rem;
  font-weight: 400;
  color: #232e3c;
  background-color: #ffffff;
  background-clip: padding-box;
  border: 1px solid #dadcde;
  border-radius: $border-radius;
  appearance: none;
  transition: border-color 0.15s ease-in-out, box-shadow 0.15s ease-in-out;
  height: 28px !important;
}

.editor {
  .modal-dialog {
    overflow-y: initial !important
  }

  .modal-dialog-scrollable .modal-content {
    max-height: 88% !important;
  }

}


.modal-component {


  .modal-body {
    padding: 0;
  }

  .modalWidget-config-handle {
    position: relative !important;
  }
}

.draggable-box {
  .config-handle {
    top: -20px;
    position: fixed;
    max-height: 10px;
    z-index: 100;
    min-width: 108px;

    .handle-content {
      cursor: move;
      color: #ffffff;
      background: $primary;
    }

    .badge {
      font-size: 9px;
      border-bottom-left-radius: 0;
      border-bottom-right-radius: 0;

      .delete-part {
        margin-left: 10px;
        float: right;
      }

      .delete-part::before {
        height: 12px;
        display: inline-block;
        width: 2px;
        background-color: rgba(255, 255, 255, 0.8);
        opacity: 0.5;
        content: "";
        vertical-align: middle;
      }
    }
  }
}

.draggable-box-in-editor:hover {
  z-index: 3 !important;
}

.modal-content {
  .config-handle {
    position: absolute;

    .badge {
      font-size: 9px;
    }
  }
}

.config-handle {
  display: block;
}

.apps-table {
  .app-title {
    font-size: 1rem;
  }

  .row {
    --tblr-gutter-x: 0rem;
  }
}


.theme-dark .wrapper {

  .navbar .navbar-nav .active>.nav-link,
  .navbar .navbar-nav .nav-link.active,
  .navbar .navbar-nav .nav-link.show,
  .navbar .navbar-nav .show>.nav-link {
    color: rgba(255, 255, 255, 0.7);
  }
}

.home-page,
.org-users-page {

  .navbar .navbar-nav .active>.nav-link,
  .navbar .navbar-nav .nav-link.active,
  .navbar .navbar-nav .nav-link.show,
  .navbar .navbar-nav .show>.nav-link {
    color: rgba(35, 46, 60, 0.7);
  }

  .nav-item {
    font-size: 0.9rem;
  }

  img.svg-icon {
    cursor: pointer;
    padding-left: 2px;
    border-radius: 10px;
  }

  img.svg-icon:hover {
    background-color: rgba(224, 214, 214, 0.507);
  }
}




.CodeMirror-placeholder {
  color: #9e9e9e !important;
  font-size: 0.7rem !important;
  // margin-top: 2px !important;
  font-size: 12px !important;
}

.CodeMirror-code {
  font-weight: 300;
}

.btn-primary {
  border-color: transparent;
}

.text-widget {
  overflow: auto;
}

.text-widget::-webkit-scrollbar {
  width: 0;
  height: 0;
  background: transparent;
}

.input-group-flat:focus-within {
  box-shadow: none;
}

.map-widget {
  .place-search-input {
    box-sizing: border-box;
    border: 1px solid transparent;
    width: 240px;
    height: 32px;
    padding: 0 12px;
    border-radius: 3px;
    box-shadow: 0 2px 6px rgba(0, 0, 0, 0.3);
    font-size: 14px;
    outline: none;
    text-overflow: ellipses;
    position: absolute;
    left: 50%;
    margin-left: -120px;
  }

  .map-center {
    position: fixed;
    z-index: 1000;
  }
}

.events-toggle-active {
  .toggle-icon {
    transform: rotate(180deg);
  }
}

.events-toggle {
  .toggle-icon {
    display: inline-block;
    margin-left: auto;
    transition: 0.3s transform;
  }

  .toggle-icon:after {
    content: "";
    display: inline-block;
    vertical-align: 0.306em;
    width: 0.46em;
    height: 0.46em;
    border-bottom: 1px solid;
    border-left: 1px solid;
    margin-right: 0.1em;
    margin-left: 0.4em;
    transform: rotate(-45deg);
  }
}

.nav-link-title {
  font-weight: 500;
  font-size: 0.9rem;
}

.navbar-nav {
  .dropdown:hover {
    .dropdown-menu {
      display: block;
    }
  }
}

.app-version-container {
  min-height: 200px;
  height: 100%;
  display: flex !important;
  flex-direction: column;
}

.app-version-content {
  flex: 1;
  overflow: auto;
}

.query-manager-header {
  .nav-item {
    border-right: solid 1px #dadcde;
    background: 0 0;
  }

  .nav-link {
    height: 39px;
  }
}

input:focus-visible {
  outline: none;
}

.navbar-expand-md.navbar-light .nav-item.active:after {
  border: 1px solid $primary;
}

.org-users-page {
  .select-search__input {
    color: #617179;
  }

  .select-search-role {
    position: absolute;
    margin-top: -1rem;
  }

  .has-focus>.select-search__select>ul {
    margin-bottom: 0;
  }

  .select-search__option.is-selected {
    background: $primary;
    color: #ffffff;
  }
}

.encrypted-icon {
  margin-bottom: 0.25rem;
}

.widget-documentation-link {
  position: fixed;
  bottom: 0;
  background: var(--indigo3);
  width: 18.75rem; // 300px
  z-index: 999;
  padding: 12px 18px;
  display: flex;
  justify-content: space-between;
  cursor: pointer;

  .widget-documentation-link-text {
    margin-left: 10px;
    font-weight: 500;
    color: var(--slate12);
  }

  &:hover {
    background: var(--indigo4);
  }

  a {
    &:hover {
      text-decoration: none;
    }
  }
}

.components-container {
  .draggable-box {
    cursor: move;
  }
}

.column-sort-row {
  border-radius: 6px;
  background-color: var(--slate3);

  .event-handler-text {
    font-size: 12px;
    line-height: 20px;
    color: var(--slate12);
    font-weight: 500;
  }

  .event-name-text {
    font-size: 12px;
    line-height: 20px;
    color: var(--slate11);
    font-weight: 400;
    border-radius: 4px;
  }

  .card-body {
    color: var(--slate12);
  }
}

.jet-button {
  &.btn-custom:hover {
    background: var(--tblr-btn-color-darker) !important;
  }
}

.editor-sidebar::-webkit-scrollbar {
  width: 0;
  height: 0;
  background: transparent;
  -ms-overflow-style: none;
}

.editor-sidebar {
  max-width: 300px;
  scrollbar-width: none;
  -ms-overflow-style: none;
}

.sketch-picker {
  position: absolute;
  left: -192px;
  top: 0px;
  border-radius: 6px !important;
  border: 1px solid var(--slate5, #E6E8EB) !important;
  background: var(--slate1, #FBFCFD) !important;
  width: 210px !important; //adjusted with padding
  box-shadow: 0px 4px 6px -2px rgba(16, 24, 40, 0.03), 0px 12px 16px -4px rgba(16, 24, 40, 0.08) !important;
  color: var(--slate12);

  .flexbox-fix:nth-child(3) {
    div:nth-child(1) {
      input {
        width: 100% !important;
      }

      label {
        color: var(--slate12) !important;
      }
    }
  }
}

.boxshadow-picker {
  .sketch-picker {
    left: -209px !important;
  }
}


.color-picker-input {
  border: solid 1px rgb(223, 223, 223);
  cursor: pointer;
}

.app-sharing-modal {

  .form-control.is-invalid,
  .was-validated .form-control:invalid {
    border-color: #ffb0b0;
  }

  .form-check-input {
    cursor: pointer;
  }
}

.widgets-list {
  --tblr-gutter-x: 0px !important;
  padding-right: 4px;
  padding-left: 3px;
}

.global-settings-width-input-container {
  position: relative;
  display: flex;
  flex: 1;

  input,
  .dropdown-max-canvas-width-type {
    border: 1px solid var(--slate7, #3A3F42);
    background: var(--slate1, #151718);
    color: var(--slate12);
    padding: 6px 10px;
  }

  input {
    border-radius: 6px 0px 0px 6px;

    &:focus {
      background-color: var(--base);
    }
  }

  .dropdown-max-canvas-width-type {
    border-radius: 0px 6px 6px 0px;
    gap: 17px;


    &:focus-visible {
      outline: none;
    }

  }
}

.input-with-icon {
  position: relative;
  display: flex;
  flex: 1;

  input {
    border-radius: 0px 6px 6px 0px !important;
    color: var(--slate12);
    background-color: var(--base);

    &:focus-visible {
      background-color: var(--base);

    }

  }

  .icon-container {
    position: absolute;
    right: 10px;
    top: calc(50% - 10px);
    z-index: 3;
  }
}

.dynamic-variable-preview {
  min-height: 20px;
  max-height: 500px;
  overflow: auto;
  line-height: 20px;
  font-size: 12px;
  margin-top: -2px;
  word-wrap: break-word;
  border-bottom-left-radius: 3px;
  border-bottom-right-radius: 3px;
  box-sizing: border-box;
  font-family: "Source Code Pro", monospace;
  word-break: break-all;

  .heading {
    font-weight: 700;
    white-space: pre;
    text-transform: capitalize;
  }
}

.user-email:hover {
  text-decoration: none;
  cursor: text;
}

.theme-dark {
  .nav-item {
    background: 0 0;
  }

  .audit-log {

    .card-footer {
      background: var(--base);
      color: var(--slate12);
    }

    .select-search__option:not(.is-selected),
    .select-search__select {
      background: #2c3547;
      color: $white;
    }

    .select-search__option.is-selected:hover,
    .select-search__option:not(.is-selected):hover,
    .select-search__option.is-selected {
      background: #1F2936;
      color: $white;
      border-radius: 0px;
    }
  }

  .navbar .navbar-nav .active>.nav-link,
  .theme-dark .navbar .navbar-nav .nav-link.active,
  .theme-dark .navbar .navbar-nav .nav-link.show,
  .theme-dark .navbar .navbar-nav .show>.nav-link {
    color: #ffffff;
  }


  .form-check-label {
    color: white;
  }

  .nav-tabs .nav-link {
    color: #c3c3c3 !important;
  }

  .card-body> :last-child {
    color: #ffffff !important;
  }

  .card .table tbody td a {
    color: inherit;
  }

  .DateInput {
    background: #1f2936;
  }

  .DateInput_input {
    background-color: #1f2936;
    color: #ffffff;
  }

  &.daterange-picker-widget {
    .DateRangePickerInput_arrow_svg {
      fill: #ffffff;
    }
  }

  .DateRangePickerInput {
    background-color: #1f2936;
  }

  .DateInput_input__focused {
    background: #1f2936;
  }

  .DateRangePickerInput__withBorder {
    border: 1px solid #1f2936;
  }

  .main .canvas-container .canvas-area {
    background: #2f3c4c;
  }


  .main .navigation-area {

    a.page-link {
      border-radius: 0;
      border: 0;
      color: white;
    }

    a.page-link:hover {
      color: white;
      background-color: #4D72FA;
    }

    a.page-link.active {
      color: white;
      background-color: #4D72FA;
    }
  }

  .rdtOpen .rdtPicker {
    color: black;
  }

  .editor .editor-sidebar .components-container .component-image-holder {
    background: hsl(200, 7.0%, 8.8%); //slate1
    border-radius: 6px;
    margin-bottom: 4px;
  }

  .nav-tabs .nav-link:hover {
    border-left-color: transparent !important;
    border-top-color: transparent !important;
    border-right-color: transparent !important;

  }

  .modal-content,
  .modal-header {
    background-color: #1f2936;

    .text-muted {
      color: var(--slate9) !important;
    }
  }

  .modal-header {
    border-bottom: 1px solid rgba(255, 255, 255, 0.09) !important;
  }

  .no-components-box {
    background-color: var(--slate4) !important;

    center {
      color: white !important;
    }
  }

  .query-list {
    .text-muted {
      color: #ffffff !important;
    }

    .mute-text {
      color: #8092AB;
    }
  }

  .editor .editor-sidebar .nav-tabs .nav-link {
    color: #ffffff;

    img {
      filter: brightness(0) invert(1);
    }
  }

  .jet-container {
    background-color: #1f2936;
  }

  .nav-tabs .nav-item.show .nav-link,
  .nav-tabs .nav-link.active {
    background-color: #2f3c4c;
  }


  .left-sidebar {
    .text-muted {
      color: #ffffff !important;
    }

    .left-sidebar-page-selector {
      .list-group {
        .list-group-item {
          border: solid #1d2a39 1px;
          color: white;
        }

        .list-group-item:hover {
          background-color: #1F2936;
        }

        .list-group-item.active {
          background-color: #1F2936;
        }
      }
    }
  }

  .app-title {
    color: var(--slate12) !important;
  }

  .RichEditor-root {
    background: #1f2936;
    border: 1px solid #2f3c4c;
  }

  .app-description {
    color: #ffffff !important;
  }

  .btn-light,
  .btn-outline-light {
    background-color: #42546a;
    --tblr-btn-color-text: #ffffff;

    img {
      filter: brightness(0) invert(1);
    }
  }

  .editor .left-sidebar .datasources-container tr {
    border-bottom: solid 1px rgba(255, 255, 255, 0.09);
  }

  .editor .left-sidebar .datasources-container .datasources-header {
    border: solid rgba(255, 255, 255, 0.09) !important;
    border-width: 0px 0px 1px 0px !important;
  }

  .query-manager-header .nav-item {
    border-right: solid 1px rgba(255, 255, 255, 0.09);

    .nav-link {
      color: #c3c3c3;
    }
  }

  .input-group-text {
    border: solid 1px rgba(255, 255, 255, 0.09) !important;
  }

  .app-users-list {
    .text-muted {
      color: #ffffff !important;
    }
  }

  .main .query-pane .data-pane .queries-container .queries-header {
    border-width: 0px 0px 1px 0px !important;

    .text-muted {
      color: #ffffff !important;
    }
  }

  .query-pane {
    border-top: 1px solid var(--slate5) !important;
  }

  .input-icon .input-icon-addon img {
    filter: invert(1);
  }

  .svg-icon {
    filter: brightness(0) invert(1);
  }

  .badge {
    .svg-icon {
      filter: brightness(1) invert(0);
    }
  }

  .alert {
    background: transparent;

    .text-muted {
      color: #ffffff !important;
    }
  }

  .home-page-content {
    .hr-text {
      color: var(--slate11) !important;
      text-transform: lowercase !important;
      font-weight: 400;
      font-size: 12px;
      line-height: 20px;
    }
  }

  .hr-text {
    color: #ffffff !important;
  }

  .skeleton-line::after {
    background-image: linear-gradient(to right,
        #121212 0,
        #121212 40%,
        #121212 80%);
  }

  .app-icon-skeleton::after {
    background-image: linear-gradient(to right,
        #566177 0,
        #5a6170 40%,
        #4c5b79 80%);
  }

  .folder-icon-skeleton::after {
    background-image: linear-gradient(to right,
        #566177 0,
        #5a6170 40%,
        #4c5b79 80%);
  }

  .select-search__input {
    color: rgb(224, 224, 224);
    background-color: #2b3547;
    border: 1px solid #2b3547;
  }

  .select-search__select {
    background: #ffffff;
    box-shadow: 0 0.0625rem 0.125rem rgba(0, 0, 0, 0.15);
  }

  .select-search__row:not(:first-child) {
    border-top: 1px solid #eee;
  }

  .select-search__option,
  .select-search__not-found {
    background: #ffffff;
  }

  .select-search__option.is-highlighted,
  .select-search__option:not(.is-selected):hover {
    background: rgba(47, 204, 139, 0.1);
  }

  .select-search__option.is-highlighted.is-selected,
  .select-search__option.is-selected:hover {
    background: #2eb378;
    color: #ffffff;
  }

  .org-users-page {

    .user-email,
    .user-type,
    .workspaces,
    .user-status {
      color: var(--slate12) !important;
    }
  }

  .org-users-page {
    .select-search__option.is-selected {
      background: $primary;
      color: #ffffff;
    }

    .select-search__option:not(.is-selected):hover {
      background: rgba(66, 153, 225, 0.1);
    }
  }

  .org-variables-page {

    .user-email,
    .user-status {
      filter: brightness(0) invert(1);
    }

    .btn-org-env {
      background: transparent;
    }
  }

  .org-variables-page {
    .select-search__option.is-selected {
      background: $primary;
      color: #ffffff;
    }

    .select-search__option:not(.is-selected):hover {
      background: rgba(66, 153, 225, 0.1);
    }
  }

  .react-json-view {
    background-color: transparent !important;
  }

  .codehinter-query-editor-input .CodeMirror {
    height: 31px !important;
  }

  .select-search:not(.is-loading):not(.select-search--multiple) .select-search__value::after {
    transform: rotate(45deg);
    border-right: 1px solid #ffffff;
    border-bottom: 1px solid #ffffff;
  }

  .app-version-name.form-select {
    border-color: $border-grey-dark;
  }

  .organization-list {
    .btn {
      background-color: #273342;
      color: #656d77;
    }
  }

  .oidc-button {
    .btn-loading:after {
      color: $white;
    }
  }

  .page-item {
    a.page-link {
      color: white;
    }
  }

  .tj-ms-count {
    background-color: #273342;
    color: $white;
  }

  .tj-ms-preview {
    color: #273342;
  }

  .tj-dashed-tooltip {
    border-color: white;
  }
}

.main-wrapper {
  position: relative;
  min-height: 100%;
  min-width: 100%;
  background-color: white;
}

.main-wrapper.theme-dark {
  background-color: #2b394b;
}

.jet-table {
  .global-search-field {
    background: transparent;
  }
}

.jet-table-image-column {
  width: 100%;
}

.modal-backdrop.show {
  opacity: 0.74;
}

.gui-select-wrappper .select-search__input {
  height: 30px;
}

.theme-dark .input-group-text,
.theme-dark .markdown>table thead th,
.theme-dark .table thead th {
  background: #1c252f;
  color: #ffffff;
}

.sketch-picker {
  z-index: 1000;
}

.no-padding {
  padding: 0;
}

.nav-tabs {
  font-weight: 300;
}

.nav-tabs .nav-link.active {
  border: 0;
  border-bottom: 1px solid $primary;
  font-weight: 400;
}

.table-no-divider {
  td {
    border-bottom-width: 0px;
    padding-left: 0;
  }
}

.no-border {
  border: 0 !important;
}

input[type="text"] {
  outline-color: #dadcde !important;
}

.widget-header {
  text-transform: capitalize;
  color: var(--slate11, #687076);
  font-size: 12px;
  font-style: normal;
  font-weight: 500;
  line-height: 20px;
  color: var(--slate11);
}

.query-manager-events {
  max-width: 400px;
}

.validation-without-icon {
  background-image: none !important;
}

.multiselect-widget {
  label.select-item {
    width: max-content;
    min-width: 100%;

    div.item-renderer {
      align-items: center;
      line-height: 15px;

      input {
        height: 15px;
        width: 15px;
      }
    }
  }

  .rmsc .dropdown-container {
    height: 100%;
    display: flex;
    align-items: center;
    border-radius: inherit;
  }

  .rmsc {
    height: 100%;
    border-radius: inherit;
  }

  .rmsc.dark {
    --rmsc-main: $primary-light;
    --rmsc-hover: #283647;
    --rmsc-selected: #1f2936;
    --rmsc-border: #333333;
    --rmsc-gray: #555555;
    --rmsc-bg: #1f2936;
    color: #ffffff;
  }
}

/* Hide scrollbar for Chrome, Safari and Opera */
.invitation-page::-webkit-scrollbar {
  display: none;
}

/* Hide scrollbar for IE, Edge and Firefox */
.invitation-page {
  -ms-overflow-style: none;
  /* IE and Edge */
  scrollbar-width: none;
  /* Firefox */
}

.show {
  display: block;
}

.hide {
  display: none;
}

.draggable-box:focus-within {
  z-index: 2 !important;
}

.cursor-wait {
  cursor: wait;
}

.cursor-text {
  cursor: text;
}

.cursor-none {
  cursor: none;
}

.disabled {
  pointer-events: none;
  opacity: 0.4;
}

.DateRangePicker {
  padding: 1.25px 5px;
}

.datepicker-widget {
  .input-field {
    min-height: 26px;
    padding: 0;
    padding-left: 2px;
  }

  td.rdtActive,
  td.rdtActive:hover {
    background-color: $primary;
  }

  .react-datepicker__day--selected {
    background-color: $primary-light;
  }
}

.daterange-picker-widget {
  .DateInput_input {
    min-height: 24px;
    line-height: normal;
    border-bottom: 0px;
    font-size: 0.85rem;
  }

  .DateRangePicker {
    padding: 0;
  }

  .DateRangePickerInput_arrow_svg {
    height: 17px;
  }

  .DateRangePickerInput {
    overflow: hidden;
    display: flex;
    justify-content: space-around;
    align-items: center;
  }

  .DateInput_fang {
    position: fixed;
    top: 57px !important;
  }
}

.fw-400 {
  font-weight: 400;
}

.fw-500 {
  font-weight: 500;
}

.ligh-gray {
  color: #656d77;
}

.nav-item {
  background: #ffffff;
  font-size: 14px;
  font-style: normal;
  font-weight: 400;
  line-height: 22px;
  letter-spacing: -0.1px;
  text-align: left;
}

.w-min-100 {
  min-width: 100px;
}

.nav-link {
  min-width: 100px;
  justify-content: center;
}

.nav-tabs .nav-link.active {
  font-weight: 400 !important;
  color: $primary !important;
}

.empty {
  padding-top: 1.5rem !important;
}

.empty-img {
  margin-bottom: 0 !important;

  img {
    height: 220px !important;
    width: 260.83px !important;
  }
}

.empty-action {
  margin-top: 0 !important;

  a+a.btn-loading::after {
    color: $primary;
  }
}

.empty-action a {
  height: 36px;
  border-radius: 4px;
  font-style: normal;
  font-weight: normal;
  font-size: 14px;
  line-height: 20px;
}

.empty-action a:first-child {
  margin-right: 24px;
}

.empty-action a:first-child:hover {
  color: #ffffff !important;
}

.empty-import-button {
  background: #ffffff !important;
  cursor: pointer;

  &:hover {
    border-color: rgba(101, 109, 119, 0.24) !important;
  }
}

.empty-welcome-header {
  font-style: normal;
  font-weight: 500;
  font-size: 32px;
  line-height: 40px;
  margin-bottom: 16px;
  margin-top: 40px;
  color: var(--slate12);
  font-family: Inter;
}

.homepage-empty-image {
  width: 100%;
}

.empty-title {
  font-style: normal;
  font-weight: 400;
  font-size: 14px;
  line-height: 20px;
  display: flex;
  align-items: center;
  color: var(--slate11) !important;
}

// template card styles
.template-card-wrapper {
  display: flex;
  flex-direction: row;
  background: #fffffc;
  border: 1px solid #d2ddec;
  box-sizing: border-box;
  border-radius: 8px;
  width: 299px;
  height: 100px;
}

.template-action-wrapper {
  display: flex;
  flex-direction: row !important;
  font-family: Inter;
  font-style: normal;
  font-weight: 500;
  font-size: 16px;
  line-height: 19px;
  color: $primary-light;

  p {
    margin-right: 16px;
  }
}

.template-card-title {
  font-family: Inter;
  font-style: normal;
  font-weight: 600;
  font-size: 18px;
  line-height: 22px;
  display: flex;
  align-items: center;
  color: #000000;
  margin-bottom: 3px !important;
  margin-top: 20px;
}

.template-card-details {
  align-items: center;
  display: flex;
  flex-direction: column;
  justify-content: center;
}

.template-icon-wrapper {
  width: 61.44px;
  height: 60px;
  top: 685px;
  background: #d2ddec;
  border-radius: 4px;
  margin: 20px 16.36px;
}

// template style end

.calendar-widget.compact {
  .rbc-time-view-resources .rbc-time-header-content {
    min-width: auto;
  }

  .rbc-time-view-resources .rbc-day-slot {
    min-width: 50px;
  }

  .rbc-time-view-resources .rbc-header,
  .rbc-time-view-resources .rbc-day-bg {
    width: 50px;
  }
}

.calendar-widget.dont-highlight-today {
  .rbc-today {
    background-color: inherit;
  }

  .rbc-current-time-indicator {
    display: none;
  }
}

.calendar-widget {
  padding: 10px;
  background-color: white;

  .rbc-day-slot .rbc-event,
  .rbc-day-slot .rbc-background-event {
    border-left: 3px solid #26598533;
  }

  .rbc-toolbar {
    font-size: 14px;
  }

  .rbc-event {
    .rbc-event-label {
      display: none;
    }
  }

  .rbc-off-range-bg {
    background-color: #f4f6fa;
  }

  .rbc-toolbar {
    .rbc-btn-group {
      button {
        box-shadow: none;
        border-radius: 0;
        border-width: 1px;
      }
    }
  }
}

//!for calendar widget week view with compact/spacious mode border fix
.resources-week-cls .rbc-time-column:nth-last-child(7n) {
  border-left: none !important;

  .rbc-timeslot-group {
    border-left: 2.5px solid #dadcde !important;
  }
}

.resources-week-cls .rbc-allday-cell {
  border: none !important;

  .rbc-row {
    border-left: 1.5px solid #dadcde;
    border-right: 1.5px solid #dadcde;
  }
}

.resources-week-cls .rbc-time-header-cell {
  border: none !important;
}

.resources-week-cls .rbc-time-view-resources .rbc-header {
  border-left: 1.5px solid #dadcde !important;
  border-right: 1.5px solid #dadcde !important;
}

.calendar-widget.hide-view-switcher {
  .rbc-toolbar {
    .rbc-btn-group:nth-of-type(3) {
      display: none;
    }
  }
}

.calendar-widget.dark-mode {
  background-color: #1d2a39;

  .rbc-toolbar {
    button {
      color: white;
    }

    button:hover,
    button.rbc-active {
      color: black;
    }
  }

  .rbc-off-range-bg {
    background-color: #2b394b;
  }

  .rbc-selected-cell {
    background-color: #22242d;
  }

  .rbc-today {
    background-color: #5a7ca8;
  }
}

.calendar-widget.dark-mode.dont-highlight-today {
  .rbc-today {
    background-color: inherit;
  }
}

.navbar-brand-image {
  height: 1.2rem;
}

.navbar .navbar-brand:hover,
.theme-dark .navbar .navbar-brand:hover {
  opacity: 1;
}

.nav-tabs .nav-link.active {
  font-weight: 400 !important;
  margin-bottom: -1px !important;
}

.nav-tabs .nav-link {
  font-weight: 400 !important;
  margin: 0 !important;
  height: 100%;
}

.code-editor-widget {
  border-radius: 0;

  .CodeMirror {
    border-radius: 0 !important;
    margin-top: -1px !important;
  }
}

.jet-listview {
  overflow-y: overlay;
  overflow-x: hidden;
}

.jet-listview::-webkit-scrollbar-track {
  background: transparent;

}

.jet-listview::-webkit-scrollbar-thumb {
  background: transparent;

}

.code-hinter-wrapper .popup-btn {
  position: absolute;
  display: none;
  cursor: pointer;
}

.code-hinter-wrapper:hover {
  .popup-btn {
    display: block !important;
    z-index: 1;
  }
}

.popup-btn {
  cursor: pointer !important;
  display: block;
}

.preview-icons {
  margin-top: -5px;
  width: 12px;
}

.resize-modal-portal {
  z-index: 3;

  .resize-modal {
    .modal-content {
      width: 100% !important;
      height: 100%;
      background-color: var(--slate3) !important;
      border: none !important;

      .modal-body {
        width: 100% !important;
        height: calc(100% - 44px) !important;
        border: none !important;

        .editor-container {
          height: 100%;

          .CodeMirror {
            height: 100% !important;
            border: 1px solid var(--slate5, #26292B);
            border-bottom-left-radius: 6px;
            border-bottom-right-radius: 6px;
          }

          .CodeMirror-scroll,
          .CodeMirror-gutters,
          .CodeMirror {
            background-color: var(--slate3) !important;
          }
        }
      }
    }

    .portal-header {
      width: 100% !important;
      border-bottom: 1px solid var(--slate5, #26292B);
      outline: 1px solid var(--slate5, #26292B);
      background-color: var(--slate1) !important;
    }

    .resize-handle {
      cursor: move;
    }
  }
}

.modal-portal-wrapper {
  justify-content: center;
  align-items: center;
  position: fixed;
  position: absolute;
  left: 50%;
  top: 5%;

  .modal-body {
    width: 500px !important;
    height: 300px !important;
    padding: 0px !important;
  }

  transform: translate(-60%, 0%);
  height: 350px;
  width: auto;
  max-height: 500px;
  padding: 0px;

  .modal-content {
    border-radius: 5px !important;
  }

  .modal-body {
    width: 500px !important;
    height: 302px !important;
    padding: 0px !important;
    margin: 0px !important;
    margin-left: -1px !important; //fix the modal body code mirror margin

    border-top-left-radius: 0;
    border-top-right-radius: 0;
    border-bottom-left-radius: 5px;
    border-bottom-right-radius: 5px;
    border-bottom: 0.75px solid;
    border-left: 0.75px solid;
    border-right: 0.75px solid;

    @include theme-border($light-theme: true);

    &.dark-mode-border {
      @include theme-border($light-theme: false);
    }
  }

  .modal-dialog {
    margin-top: 4%;
  }

  .modal-header {
    padding: 0;
    font-size: 14px;
  }

  .editor-container {
    padding: 0px;

    .CodeMirror {
      border-radius: 0;
      margin: 0;
      width: 100% !important;
    }
  }

  .query-hinter {
    .CodeMirror-line {
      margin-left: 2rem !important;
    }

    .CodeMirror-cursors .CodeMirror-cursor {
      margin-left: 2rem !important;
    }
  }
}

.preview-block-portal {
  .bg-light {
    border-radius: 0 0 5px 5px;
    outline: 0.75px solid $light-green;
  }

  .bg-dark {
    margin-top: 1px;
    border-radius: 0 0 5px 5px;
    outline: 0.75px solid $light-green;
  }

  .dynamic-variable-preview {
    padding: 4px !important;
  }
}

.portal-header {
  display: flex;
  align-items: center;
  padding: 0.5rem 0.75rem;
  color: #656d77;
  background-color: #ffffffd9;
  background-clip: padding-box;
  border-top-left-radius: 5px !important;
  border-top-right-radius: 5px !important;
  width: 498px !important;
  outline: 0.75px solid;

  @include theme-border($light-theme: true, $outline: true);

  &.dark-mode-border {
    @include theme-border($light-theme: false, $outline: true);
  }
}

// close icon in inpector
[data-rb-event-key="close-inpector"] {
  position: absolute;
  right: -80px;
  background-color: #232e3c !important;
  width: 10% !important;
}

[data-rb-event-key="close-inpector-light"] {
  position: absolute;
  right: -80px;
  background-color: #ffffff !important;
  width: 10% !important;
}

.tabs-inspector {
  position: sticky;
  top: 0;

  .nav-item {
    width: 50%;
  }

  .nav-item:hover {
    border: 1px solid transparent;
  }

  .nav-item:not(.active) {
    border-bottom: 1px solid #e7eaef;
  }

  .nav-link.active {
    border: 1px solid transparent;
    border-bottom: 1px solid $primary;
    background: white;
  }
}

.tabs-inspector.dark {
  .nav-link.active {
    border-bottom: 1px solid $primary !important;
  }
}

.tabs-inspector {
  z-index: 2;
  background: white;

  &.dark {
    @extend .bg-dark;
  }
}

.close-icon {
  position: fixed;
  top: 84px;
  right: 3px;
  width: 60px;
  height: 22;
  border-bottom: 1px solid #e7eaef;
  display: flex;
  align-items: center;
  background-color: white;
  z-index: 2;

  .svg-wrapper {
    width: 100%;
    height: 70%;
    display: flex;
    align-items: center;
    justify-content: center;
    border-left: 1px solid #e7eaef;
    margin-left: 20px;

    .close-svg {
      cursor: pointer;
    }
  }
}

.tabs-inspector.nav-tabs {
  border: 0;
  width: 100%;
  padding: 8px 16px;
}

.bg-primary-lt {
  color: #ffffff !important;
  background: #6383db !important;
}

.tabbed-navbar .nav-item.active:after {
  margin-bottom: -0.25rem;
}

.app-name {
  width: 200px;
  margin-left: 12px;

  .form-control-plaintext {
    background-color: var(--base);
    border: none !important;
  }

  .form-control-plaintext:hover {
    outline: none;
    border: 1px solid var(--slate6) !important;
    background: var(--slate2);
  }

  .form-control-plaintext:focus {
    outline: none;
    border: 1px solid var(--indigo9) !important;
    background: var(--slate2);
  }

}

.app-name:hover {
  background: $bg-light;

  input:disabled {
    outline-style: none
  }

  &.dark {
    @extend .bg-dark;
  }
}

.nav-auto-save {
  width: 325px;
  left: 485px;
  position: absolute;
  color: #36af8b;
}

.editor-header-actions {
  display: flex;
  color: #868aa5;
  white-space: nowrap;
  font-weight: 400;
  font-size: 12px;
  letter-spacing: 0.5px;

}

.undo-button,
.redo-button {
  display: flex;
  flex-direction: row;
  justify-content: center;
  align-items: center;
  padding: 6px;
  gap: 10px;
  width: 28px;
  height: 28px;
  background: #ECEEF0;
  border-radius: 6px;
  margin-right: 5px;
  flex: none;
  order: 0;
  flex-grow: 0;
}

.theme-dark {

  .undo-button,
  .redo-button {
    background: 0;
  }
}

.app-version-menu {
  position: absolute;
  right: 220px;
  padding: 4px 8px;
  min-width: 100px;
  max-width: 300px;
}

.app-version-menu-sm {
  height: 30px;
  display: flex;
  font-size: 12px;
}

.app-version-menu .dropdown-menu {
  left: -65px;
  width: 283px;
}

.app-version-menu .released {
  color: #36af8b;
}

.app-version-menu .released-subtext {
  font-size: 12px;
  color: #36af8b;
  padding: 0 8px;
}

.app-version-menu .create-link {
  margin: auto;
  width: 50%;
  padding-left: 10px;
}

.canvas-background-holder {
  display: flex;
  min-width: 120px;
  margin: auto;
}

.canvas-background-picker {
  position: fixed;
}

/**
 * Timer Widget
 */
.timer-wrapper {
  padding: 10px;

  .counter-container {
    font-size: 3em;
    padding-bottom: 5px;
    text-align: center;
  }
}

/**
 * Search Box
 */
.search-box-wrapper {
  input {
    width: 200px;
    border-radius: 5px !important;
    color: var(--slate12);
    background-color: var(--base);
  }

  .input-icon .form-control:not(:first-child),
  .input-icon .form-select:not(:last-child) {
    padding-left: 28px !important;
  }

  input:focus {
    width: 200px;
    background-color: var(--base);
  }

  .input-icon .input-icon-addon {
    display: flex;
  }

  .input-icon .input-icon-addon.end {
    pointer-events: auto;

    .tj-common-search-input-clear-icon {
      display: flex;
      flex-direction: row;
      justify-content: center;
      align-items: center;
      padding: 4px;
      width: 20px;
      height: 20px;
      background: var(--indigo3) !important;
      border-radius: 4px;
    }

    div {
      border-radius: 12px;
      color: #ffffff;
      padding: 1px;
      cursor: pointer;

      svg {
        height: 14px;
        width: 14px;
      }
    }
  }
}

.searchbox-wrapper {
  margin-top: 0 !important;

  .search-icon {
    margin: 0.30rem
  }

  input {
    border-radius: $border-radius !important;
    padding-left: 1.75rem !important;
    border-radius: $border-radius  !important;
  }
}

.fixedHeader {
  table thead {
    position: -webkit-sticky; // this is for all Safari (Desktop & iOS), not for Chrome
    position: sticky;
    top: 0;
    border-top: 0;
    z-index: 1; // any positive value, layer order is global
  }
}

/**
 * Folder List
 */
.folder-list {
  overflow-y: auto;

  .list-group-transparent .list-group-item.active {
    color: $primary;
    background-color: #edf1ff;

    .folder-ico {
      filter: invert(29%) sepia(84%) saturate(4047%) hue-rotate(215deg) brightness(98%) contrast(111%);
    }
  }

  .folder-ico.dark {
    filter: invert(1);
  }

  .list-group-item {
    padding: 0.5rem 0.75rem;
    overflow: hidden;
  }

  .list-group-item.all-apps-link {
    display: flex;
    align-items: center;
    color: var(--slate12);
    border-radius: 6px;

    &:active {
      background: var(--indigo4);
    }

    &:focus {
      box-shadow: 0px 0px 0px 4px #DFE3E6;
    }
  }

  .folder-info {
    display: contents;
    font-weight: 500 !important;
    display: flex;
    align-items: center;
    letter-spacing: -0.02em;
    text-transform: uppercase;
    color: var(--slate9);
  }

  .folder-create-btn {
    width: 28px;
    height: 28px;
    background: var(--base);
    border: 1px solid;
    border-color: var(--slate7);
    cursor: pointer;
    border-radius: 6px;
    display: flex;
    justify-content: center;
    align-items: center;
  }

  .menu-ico {
    cursor: pointer;
    border-radius: 13px;

    img {
      padding: 0px;
      height: 14px;
      width: 14px;
      vertical-align: unset;
    }
  }
}

/**
 * Home page modal
 */
.home-modal-backdrop {
  z-index: 9991;
}

.modal-content.home-modal-component {
  border-radius: 8px;
  overflow: hidden;
  background-color: var(--base);
  color: var(--slate12);
  box-shadow: 0px 12px 16px -4px rgba(16, 24, 40, 0.08), 0px 4px 6px -2px rgba(16, 24, 40, 0.03);

  .modal-header {
    border-bottom: 1px solid var(--slate5) !important;
  }

  .modal-header,
  .modal-body {
    padding: 16px 28px;
    background: var(--base);
  }

  .modal-title {
    font-size: 16px;
    font-weight: 500;
  }
   
  input:not([type=checkbox]) {
    border-radius: 5px !important;
    background: var(--base);
    color: var(--slate12);
  }

  .modal-main {
    padding-bottom: 32px;
  }

  .modal-footer-btn {
    justify-content: end;

    button {
      margin-left: 16px;
    }
  }
}

.home-modal-component-editor.dark {

  .modal-header,
  .modal-body {
    background-color: #232e3c;
    color: #fff;
  }

  .form-control {
    color: #fff;
    background-color: #232e3c !important;
  }

  .btn-close {
    filter: brightness(0) invert(1);
  }
}

.modal-content.home-modal-component.dark-theme {
  .btn-close {
    filter: brightness(0) invert(1);
  }
}

.home-modal-component {
  .btn-close {
    opacity: 1 !important;
  }
}

.modal-content.home-modal-component.dark {
  background-color: $bg-dark-light !important;
  color: $white !important;

  .modal-title {
    color: $white !important;
  }

  .tj-version-wrap-sub-footer {
    background-color: $bg-dark-light !important;
    border-top: 1px solid #3A3F42 !important;


    p {
      color: $white !important;
    }
  }


  .current-version-wrap,
  .other-version-wrap {
    background: transparent !important;
  }

  .modal-header {
    background-color: $bg-dark-light !important;
    color: $white !important;
    border-bottom: 2px solid #3A3F42 !important;
  }

  .btn-close {
    filter: brightness(0) invert(1);
  }

  .form-control {
    border-color: $border-grey-dark !important;
    color: inherit;
  }

  input {
    background-color: $bg-dark-light !important;
  }

  .form-select {
    background-color: $bg-dark !important;
    color: $white !important;
    border-color: $border-grey-dark !important;
  }

  .text-muted {
    color: $white !important;
  }
}

.radio-img {
  input {
    display: none;
  }

  .action-icon {
    width: 28px;
    height: 28px;
    background-position: center center;
    border-radius: 4px;
    display: flex;
    align-items: center;
    justify-content: center;
  }

  .action-icon {
    cursor: pointer;
    border: 1px solid $light-gray;
  }

  .action-icon:hover {
    background-color: #d2ddec;
  }

  input:checked+.action-icon {
    border-color: $primary;
    background-color: #7a95fb;
  }

  .tooltiptext {
    visibility: hidden;
    font-size: 12px;
    background-color: $black;
    color: #ffffff;
    text-align: center;
    padding: 5px 10px;
    position: absolute;
    border-radius: 15px;
    margin-top: 2px;
    z-index: 1;
    margin-left: -10px;
  }

  .tooltiptext::after {
    content: "";
    position: absolute;
    bottom: 100%;
    left: 50%;
    margin-left: -5px;
    border-width: 5px;
    border-style: solid;
    border-color: transparent transparent black transparent;
  }

  .action-icon:hover+.tooltiptext {
    visibility: visible;
  }

  input:checked+.action-icon:hover {
    background-color: #3650af;
  }
}

.icon-change-modal {
  ul {
    list-style-type: none;
    margin: 0 auto;
    text-align: center;
    display: grid;
    grid-template-columns: 1fr 1fr 1fr 1fr;

    li {
      float: left;
      border: 2px solid #8991a0;
      border-radius: 1.75px;
      cursor: pointer;

      img {
        width: 22px;
        height: 22px;
        filter: invert(59%) sepia(27%) saturate(160%) hue-rotate(181deg) brightness(91%) contrast(95%);
      }
    }

    li.selected {
      border: 2px solid $primary;

      img {
        filter: invert(27%) sepia(84%) saturate(5230%) hue-rotate(212deg) brightness(102%) contrast(100%);
      }
    }
  }
}

/**
 * Spinner Widget
 */
.spinner-container {
  display: flex;
  justify-content: center;
  align-items: center;
}

.animation-fade {
  animation-name: fade;
  animation-duration: 0.3s;
  animation-timing-function: ease-in;
}

@keyframes fade {
  0% {
    opacity: 0;
  }

  100% {
    opacity: 1;
  }
}

/**
 * Query panel
 */
.query-btn {
  cursor: pointer;
  height: 24px;
  width: 24px;
  padding: 0;
}

.query-btn.dark {
  filter: brightness(0) invert(1);
}

.button-family-secondary {
  @include button-outline($light-theme: true);
  height: 32px;
  width: 112px;
}

.button-family-secondary.dark {
  @include button-outline($light-theme: false);
}

// ** Query Panel: REST API Tabs **
.group-header {
  background: #d2ddec;
  border-radius: 4px;
  height: 28px !important;

  span {
    display: flex;
    justify-content: left;
    align-items: center;
  }
}

.raw-container.dark {
  background: #272822;
  padding: 5px;
}

// **Alert component**
.alert-component {
  border: 1px solid rgba(101, 109, 119, 0.16);
  background: var(--base);
  border-radius: 6px;

  a {
    color: $primary;
  }
}

.theme-dark .alert-component {
  background: var(--slate2) !important;
  border-color: var(--slate4) !important;

  a {
    color: $primary;
  }
}



.codehinter-plugins.code-hinter {
  @extend .codehinter-default-input;

  .popup-btn {
    margin-top: 0.65rem !important;
  }

  .CodeMirror-placeholder,
  .CodeMirror pre.CodeMirror-line {
    height: 21px !important;
    position: absolute !important;
    margin-top: 3px !important;
  }

  .CodeMirror-cursor {
    height: inherit !important;
  }

  .CodeMirror-lines {
    height: 32px !important;
    padding: 7px 0px !important;
  }
}

//*button loading with spinner with primary color*//
.button-loading {
  position: relative;
  color: transparent !important;
  text-shadow: none !important;
  pointer-events: none;

  &:after {
    content: "";
    display: inline-block;
    vertical-align: text-bottom;
    border: 1.5px solid currentColor;
    border-right-color: transparent;
    border-radius: 50%;
    color: $primary;
    position: absolute;
    width: 12px;
    height: 12px;
    animation: spinner-border 0.75s linear infinite;
  }
}

.query-icon.dark {
  filter: brightness(0) invert(1);
}

//Rest-API Tab Panes
.tab-pane-body {
  margin-left: -2.5% !important;
}

//CodeMirror padding
.CodeMirror pre.CodeMirror-line,
.CodeMirror pre.CodeMirror-line-like {
  padding: 0 10px !important;
}

.comment-notification-nav-item {
  background: transparent;
  border: 0;
  font-size: 12px;
  font-weight: 500;
  opacity: 0.6;
  height: 28px;
  border-radius: 6px;
}

// comment styles ::override
.editor-sidebar {
  .nav-tabs .nav-link.active {
    background-color: transparent !important;
  }

  .inspector-nav-item {
    background: transparent;
    border: 0;
    font-size: 12px;
    font-weight: 500;
    opacity: 0.6;
    height: 28px;
    border-radius: 6px;
  }

  .inspector-component-title-input-holder {
    padding: 4px 12px;
    margin: 0;
    display: flex;
    align-items: center;
    height: 36px;
  }
}

.comment-card-wrapper {
  border-top: 0.5px solid var(--slate5) !important;
  margin-top: -1px !important;

  .card {
    background-color: var(--base);
  }
}

div#driver-highlighted-element-stage,
div#driver-page-overlay {
  background: transparent !important;
  outline: 5000px solid rgba(0, 0, 0, 0.75);
}

.dark-theme-walkthrough#driver-popover-item {
  background-color: $bg-dark-light !important;
  border-color: rgba(101, 109, 119, 0.16) !important;

  .driver-popover-title {
    color: var(--slate12) !important;
  }

  .driver-popover-tip {
    border-color: transparent transparent transparent $bg-dark-light !important;
  }

  .driver-popover-description {
    color: #d9dcde !important;
  }

  .driver-popover-footer .driver-close-btn {
    color: #ffffff !important;
    text-shadow: none !important;
  }

  .driver-prev-btn,
  .driver-next-btn {
    text-shadow: none !important;
  }
}

#driver-popover-item {
  padding: 20px !important;

  .driver-prev-btn,
  .driver-next-btn,
  .driver-close-btn {
    border: none !important;
    background: none !important;
    padding-left: 0 !important;
    font-size: 14px !important;
  }

  .driver-next-btn,
  .driver-prev-btn {
    color: $primary !important;
  }

  .driver-disabled {
    color: $primary;
    opacity: 0.5;
  }

  .driver-popover-footer {
    margin-top: 20px !important;
  }
}

.pointer-events-none {
  pointer-events: none;
}

.popover.popover-dark-themed {
  background-color: $bg-dark-light;
  border-color: rgba(101, 109, 119, 0.16);


  .popover-body {
    color: #d9dcde !important;
  }

  .popover-header {
    background-color: var(--slate2);
    color: var(--slate11);
    border-bottom-color: var
  }
}

.toast-dark-mode {
  .btn-close {
    filter: brightness(0) invert(1);
  }
}

.editor .editor-sidebar .inspector .inspector-edit-widget-name {
  padding: 4px 8px;
  color: var(--slate12);
  border: 1px solid transparent;
  border-radius: 6px;
  background-color: var(--base);

  &:hover {
    background-color: var(--slate4);
    border: 1px solid var(--slate7);
  }

  &:focus {
    border: 1px solid var(--indigo9) !important;
    background-color: var(--indigo2);
    box-shadow: 0px 0px 0px 1px #C6D4F9;
  }
}

.tablr-gutter-x-0 {
  --tblr-gutter-x: 0 !important;
}

.widget-button>.btn-loading:after {
  border: 1px solid var(--loader-color);
  border-right-color: transparent;
}

.flip-dropdown-help-text {
  padding: 10px 5px 0 0;
  float: left;
  font-size: 14px;
  color: $light-gray;
}

.dynamic-form-row {
  margin-top: 20px !important;
  margin-bottom: 20px !important;
}

#transformation-popover-container {
  margin-bottom: -2px !important;
}

.canvas-codehinter-container {
  display: flex;
  flex-direction: row;
  width: 158px;
}

.hinter-canvas-input {
  display: flex;
  width: 120px;
  height: auto !important;
  margin-top: 1px;

  .canvas-hinter-wrap {
    width: 126x;
    border: 1px solid var(--slate7);
  }
}

.hinter-canvas-input {
  display: flex;
  padding: 4px;
  margin-top: 1px;

  .CodeMirror-sizer {
    border-right-width: 1px !important;
  }

  .cm-propert {
    color: #ffffff !important;
  }
}

.canvas-codehinter-container {
  .code-hinter-col {
    margin-bottom: 1px !important;
    width: 136px;
    height: auto !important;
  }
}

.fx-canvas {
  background: var(--slate4);
  padding: 0px;
  display: flex;
  height: 32px;
  width: 32px;
  border: solid 1px rgba(255, 255, 255, 0.09) !important;
  border-radius: 4px;
  justify-content: center;
  font-weight: 400;
  align-items: center;

  div {
    background: var(--slate4) !important;
    display: flex;
    justify-content: center;
    align-items: center;
    height: 30px;
    padding: 0px;
  }
}

.org-name {
  color: var(--slate12) !important;
  font-size: 12px;
}


.organization-list {
  margin-top: 4px;

  .btn {
    border: 0px;
  }

  .dropdown-toggle div {
    max-width: 200px;
    text-overflow: ellipsis;
    overflow: hidden;
  }

  .org-name {
    text-overflow: ellipsis;
    overflow: hidden;
    white-space: nowrap;
    width: 100%;
    font-weight: bold;
  }

  .org-actions div {
    color: $primary;
    cursor: pointer;
    font-size: 12px;
  }

  .dropdown-menu {
    min-width: 14rem;
  }

  .org-avatar {
    display: block;
  }

  .org-avatar:hover {
    .avatar {
      background: #fcfcfc no-repeat center/cover;
    }

    .arrow-container {
      svg {
        filter: invert(35%) sepia(17%) saturate(238%) hue-rotate(153deg) brightness(94%) contrast(89%);
      }
    }
  }

  .arrow-container {
    padding: 5px 0px;
  }

  .arrow-container {
    svg {
      cursor: pointer;
      height: 30px;
      width: 30px;
      padding: 0px 0px;
      filter: invert(50%) sepia(13%) saturate(208%) hue-rotate(153deg) brightness(99%) contrast(86%);
    }
  }

  .org-edit {
    span {
      color: $primary;
      cursor: pointer;
      font-size: 10px;
    }
  }

  .organization-switchlist {
    .back-btn {
      font-size: 12px;
      padding: 2px 0px;
      cursor: pointer;
    }

    .back-ico {
      cursor: pointer;

      svg {
        height: 20px;
        width: 20px;
        filter: invert(84%) sepia(13%) saturate(11%) hue-rotate(352deg) brightness(90%) contrast(91%);
      }
    }

    .dd-item-padding {
      padding: 0.5rem 0.75rem 0rem 0.75rem;
    }

    .search-box {
      margin-top: 10px;
    }

    .org-list {
      max-height: 60vh;
      overflow: auto;
    }

    .tick-ico {
      filter: invert(50%) sepia(13%) saturate(208%) hue-rotate(153deg) brightness(99%) contrast(86%);
    }

    .org-list-item {
      cursor: pointer;
    }

    .org-list-item:hover {
      .avatar {
        background: #fcfcfc no-repeat center/cover;
      }

      .tick-ico {
        filter: invert(35%) sepia(17%) saturate(238%) hue-rotate(153deg) brightness(94%) contrast(89%);
      }
    }
  }
}

.sso-button-footer-wrap {
  display: flex !important;
  justify-content: center;
  width: 100%;
}

.tj-icon {
  cursor: pointer;
}

#login-url,
#redirect-url {
  margin-bottom: 0px !important;
}

.git-encripted-label {
  color: var(--green9);
}

.card-header {
  border-bottom: 1px solid var(--slate5) !important;
}

.manage-sso-container {
  position: relative;
}

.sso-card-wrapper {
  background: var(--base);
  min-height: 100%;
  //height: calc(100vh - 156px);

  display: grid;
  grid-template-rows: auto 1fr auto;

  .card-header {
    border-bottom: 1px solid var(--slate5) !important;
  }

  .form-control {
    background: var(--base);
  }

  .sso-card-footer {
    display: flex;
    flex-direction: row;
    justify-content: flex-end;
    align-items: center;
    padding: 24px 32px;
    gap: 8px;
    width: 400px;
    height: 88px;
    border-top: 1px solid var(--slate5) !important;
    background: var(--base);
    margin-top: 0px !important;
  }

}

.workspace-settings-page {
  width: 880px;
  margin: 0 auto;
  background: var(--base);

  .card {
    background: var(--base);
    border: 1px solid var(--slate7) !important;
    box-shadow: 0px 1px 2px rgba(16, 24, 40, 0.05) !important;
    width: 880px;

    .card-header {
      padding: 24px 24px;
      gap: 12px;
      height: 72px;
      border-top-left-radius: 6px;
      border-top-right-radius: 6px;

      .title-banner-wrapper {
        display: flex;
        align-items: center;
        justify-content: space-between;
        width: 878px;
      }

    }

    .form-label {
      font-size: 12px;
      font-weight: 500px;
      margin-bottom: 4px !important;
      color: var(--slate12);
    }
    .card-footer {
      display: flex;
      justify-content: flex-end;
      align-items: center;
      padding: 24px 32px;
      gap: 8px;
      border-top: 1px solid var(--slate5) !important;
      background: var(--base);
      margin-top: 0px !important;
      align-Self: 'stretch';
      height: 88px;
    }
    .card-body {
      height: 467px;
      padding: 24px;
      .form-group{
        .tj-app-input{
          .form-control{
            &:disabled{
              background: var(--slate3) !important;
            }
          }
        }
      }
    }
  }
}

// Left Menu
.left-menu {
  background: var(--base);

  .tj-list-item {
    gap: 40px;
    width: 187px;
    height: 32px;
    white-space: nowrap;
    overflow: hidden;
    text-overflow: ellipsis;
  }

  .folder-list-selected {
    background-color: var(--indigo4);
  }

  ul {
    margin: 0px;
    padding: 0px;

    li {
      float: left;
      list-style: none;
      width: 100%;
      padding: 6px 8px;
      border-radius: 6px;
      cursor: pointer;
      margin: 3px 0px;
      color: var(--base-black) !important;
    }

    li.active {
      background-color: $primary;
      color: #ffffff;
    }

    li:not(.active):hover {
      background: var(--slate4);
      border-radius: 6px;
    }
  }
}

.enabled-tag {
  padding: 4px 16px;
  gap: 10px;
  width: 77px;
  height: 28px;
  background: var(--grass3);
  border-radius: 100px;
  color: var(--grass9);
  font-weight: 500;
}

.disabled-tag {
  padding: 4px 16px;
  gap: 10px;
  color: var(--tomato9);
  width: 81px;
  height: 28px;
  background: var(--tomato3);
  border-radius: 100px;
  font-weight: 500;
}

.manage-sso {
  .title-with-toggle {
    width: 100%;
    font-weight: 500;

    .card-title {
      color: var(--slate12) !important;
      font-weight: 500;
    }

    .form-check-input {
      width: 28px;
      height: 16px;
    }

    input[type="checkbox"] {
      /* Double-sized Checkboxes */
      -ms-transform: scale(1.5);
      /* IE */
      -moz-transform: scale(1.5);
      /* FF */
      -webkit-transform: scale(1.5);
      /* Safari and Chrome */
      -o-transform: scale(1.5);
      /* Opera */
      transform: scale(1.5);
      margin-top: 5px;
    }
  }
}

.help-text {
  overflow: auto;

  div {
    color: var(--slate11);
    font-style: normal;
    font-weight: 400;
    font-size: 12px;
    line-height: 20px;
  }
}


.org-invite-or {
  padding: 1rem 0rem;

  h2 {
    width: 100%;
    text-align: center;
    border-bottom: 1px solid #000;
    line-height: 0.1em;
    margin: 10px 0 20px;
  }

  h2 span {
    background: #ffffff;
    padding: 0 10px;
  }
}

.theme-dark .json-tree-container {
  .json-tree-node-icon {
    svg {
      filter: invert(89%) sepia(2%) saturate(127%) hue-rotate(175deg) brightness(99%) contrast(96%);
    }
  }

  .json-tree-svg-icon.component-icon {
    filter: brightness(0) invert(1);
  }

  .node-key-outline {
    height: 1rem !important;
    border: 1px solid transparent !important;
    color: #ccd4df;
  }

  .selected-node {
    border-color: $primary-light !important;
  }

  .json-tree-icon-container .selected-node>svg:first-child {
    filter: invert(65%) sepia(62%) saturate(4331%) hue-rotate(204deg) brightness(106%) contrast(97%);
  }

  .node-length-color {
    color: #b8c7fd;
  }

  .node-type {
    color: #8a96a6;
  }

  .group-border {
    border-color: rgb(97, 101, 111);
  }

  .action-icons-group {

    img,
    svg {
      filter: invert(89%) sepia(2%) saturate(127%) hue-rotate(175deg) brightness(99%) contrast(96%);
    }
  }

  .hovered-node.node-key.badge {
    color: #8092ab !important;
    border-color: #8092ab !important;
  }
}

.json-tree-container {
  .json-tree-svg-icon.component-icon {
    height: 16px;
    width: 16px;
  }

  .json-tree-icon-container {
    max-width: 20px;
    margin-right: 6px;
    font-family: 'IBM Plex Sans';
  }

  .node-type {
    color: var(--slate11);
    padding-top: 2px;
  }

  .json-tree-valuetype {
    font-size: 10px;
    padding-top: 2px;
  }

  .node-length-color {
    color: var(--indigo10);
    padding-top: 3px;
  }

  .json-tree-node-value {
    font-size: 11px;
  }

  .json-tree-node-string {
    color: var(--orange9);
  }

  .json-tree-node-boolean {
    color: var(--green9);
  }

  .json-tree-node-number {
    color: var(--orange9);
  }

  .json-tree-node-null {
    color: red;
  }

  .json-tree-node-date {
    color: rgb(98, 107, 103);
  }

  .group-border {
    border-left: 0.5px solid #dadcde;
    margin-top: 16px;
    margin-left: -12px;
  }

  .selected-node {
    border-color: $primary-light !important;
  }

  .selected-node .group-object-container .badge {
    font-weight: 400 !important;
    height: 1rem !important;
  }

  .group-object-container {
    margin-left: 0.72rem;
    margin-top: -16px;
  }

  .json-node-element {
    cursor: pointer;
  }

  .hide-show-icon {
    cursor: pointer;
    margin-left: 1rem;

    &:hover {
      color: $primary;
    }
  }


  .action-icons-group {
    cursor: pointer;
  }

  .hovered-node {
    font-weight: 400 !important;
    height: 1rem !important;
    color: #8092ab;
  }

  .node-key {
    font-weight: 400 !important;
    margin-left: -0.25rem !important;
    justify-content: start !important;
    min-width: fit-content !important;
  }

  .node-key-outline {
    height: 1rem !important;
    border: 1px solid transparent !important;
    color: var(--slate12);
  }
}

.popover-more-actions {
  font-weight: 400 !important;

  &:hover {
    background: #d2ddec !important;
  }
}

.popover-dark-themed .popover-more-actions {
  color: #ccd4df;

  &:hover {
    background-color: #324156 !important;
  }
}

#json-tree-popover {
  padding: 0.25rem !important;
}

// Font sizes
.fs-9 {
  font-size: 9px !important;
}

.fs-10 {
  font-size: 10px !important;
}

.fs-12 {
  font-size: 12px !important;
}

.realtime-avatars {
  padding: 0px;
  margin-left: 8px;
}

.widget-style-field-header {
  font-family: "Inter";
  font-style: normal;
  font-weight: 500;
  font-size: 12px;
  line-height: 20px;
  color: #61656c;
}

.maintenance_container {
  width: 100%;
  height: 100vh;
  display: flex;
  justify-content: center;
  align-items: center;

  .card {
    .card-body {
      display: flex;
      height: 200px !important;
      align-items: center;
    }
  }
}

.list-timeline:not(.list-timeline-simple) .list-timeline-time {
  top: auto;
}

.widget-buttongroup {
  display: flex;
  flex-direction: column;
  justify-content: left;
  overflow: hidden !important;
}

.group-button {
  margin: 0px 10px 10px 0px;
  line-height: 1.499;
  font-weight: 400;
  white-space: nowrap;
  text-align: center;
  cursor: pointer;
  padding: 0 15px;
  font-size: 12px;
  border-radius: 4px;
  color: rgba(0, 0, 0, .65);
  background-color: #ffffff;
  border: 1px solid #d9d9d9;
  min-width: 40px;
  width: auto !important;
  height: 30px,
}

.widget-buttongroup-label {
  font-weight: 600;
  margin-right: 10px;
  color: #3e525b;
}

.editor-actions {
  border-bottom: 1px solid #eee;
  padding: 5px;
  display: flex;
  justify-content: end;
}

.autosave-indicator {
  color: var(--slate10, #7E868C);
}


.zoom-buttons {
  width: 20px !important;
  height: 25px !important;
  margin-left: 2px;

  span {
    transform: rotate(60deg);
  }
}

.zoom-button-wrapper {
  position: fixed;
  right: 0px;
  bottom: 5px;
}

.zoom-buttons {
  opacity: 0;
  visibility: hidden;
}

.image-widget-wrapper:hover button {
  opacity: 1 !important;
  visibility: visible;
}

.pdf-page-controls {
  background: white;
  border-radius: 4px;

  button {
    width: 36px;
    height: 36px;
    background: white;
    border: 0;
    font-size: 1.2em;
    border-radius: 4px;

    &:first-child {
      border-top-right-radius: 0;
      border-bottom-right-radius: 0;
    }

    &:last-child {
      border-top-left-radius: 0;
      border-bottom-left-radius: 0;
    }

    &:hover {
      background-color: #e6e6e6;
    }
  }

  span {
    font-family: inherit;
    font-size: 1em;
    padding: 0 0.5em;
    color: #000;
  }
}

//download button in pdf widget
.download-icon-outer-wrapper:hover {
  background-color: #e6e6e6 !important
}

.pdf-document {
  canvas {
    margin: 0px auto;
  }

  &:hover {
    .pdf-page-controls {
      opacity: 1;
    }
  }
}

.org-variables-page {
  .btn-org-env {
    width: 36px;
  }

  .encryption-input {
    width: fit-content;
  }

  .no-vars-text {
    display: block;
    text-align: center;
    margin-top: 100px;
  }
}

.org-constant-page {
  .card-footer {
    background: var(--base);
    color: var(--slate12);
  }
}

.tj-input-error-state {
  border: 1px solid var(--tomato9) !important;
}



.tj-input-element {
  gap: 16px;
  background: var(--base);
  border: 1px solid var(--slate7);
  border-radius: 6px;
  margin-bottom: 4px;
  display: block;
  width: 100%;
  padding: .4375rem .75rem;
  font-size: .875rem;
  font-weight: 400;
  line-height: 1.4285714;
  color: var(--slate12);
  background-clip: padding-box;
  -webkit-appearance: none;
  -moz-appearance: none;
  appearance: none;
  transition: border-color .15s ease-in-out, box-shadow .15s ease-in-out;

  &:hover {
    background: var(--slate1);
    border: 1px solid var(--slate8);
    -webkit-box-shadow: none;
    box-shadow: none;
    outline: none;
  }

  &:focus-visible {
    background: var(--slate1);
    border: 1px solid var(--slate8);
    outline: none;
  }

  &:active {
    background: var(--indigo2);
    border: 1px solid var(--indigo9);
    box-shadow: none;
  }

  &:disabled {
    background: var(--slate3);
    border: 1px solid var(--slate8);
    color: var(--slate9);
    cursor: not-allowed;
  }
}


//Kanban board
.kanban-container.dark-themed {
  background-color: $bg-dark-light !important;

  .kanban-column {
    .card-header {
      background-color: #324156 !important;
    }
  }
}

.kanban-container {
  background-color: #fefefe;

  .kanban-column {
    background-color: #f4f4f4;
    padding: 0 !important;
    height: fit-content !important;

    .card-body {
      &:hover {
        overflow-y: auto !important;

        &::-webkit-scrollbar {
          width: 0 !important;
          height: 0 !important;
        }
      }
    }

    .card-header {
      background-color: #fefefe;

      .badge {
        font-size: 12px !important;
      }
    }

    .card-body .dnd-card {
      border-radius: 5px !important;
    }

    .dnd-card.card {
      height: 52px !important;
      padding: 5px !important;
    }

    .dnd-card.card.card-dark {
      background-color: $bg-dark !important;
    }
  }

  .kanban-board-add-group {
    justify-content: center;
    align-items: center;
    cursor: pointer;
    color: rgba(0, 0, 0, 0.5);
    background-color: transparent;
    border-style: dashed;
    border-color: rgba(0, 0, 0, 0.08);
    display: flex;
    flex-direction: column;
    grid-auto-rows: max-content;
    overflow: hidden;
    box-sizing: border-box;
    appearance: none;
    outline: none;
    margin: 10px;
    border-radius: 5px;
    min-width: 350px;
    height: 200px;
    font-size: 1em;
  }

  .add-card-btn {
    font-size: 1em;
    font-weight: 400;
    color: #3e525b;
    border-radius: 5px;
    padding: 5px;
    margin: 5px;
    background-color: transparent;
    border-style: dashed;
    border-color: rgba(0, 0, 0, 0.08);
    cursor: pointer;
    transition: all 0.2s ease-in-out;

    &:hover {
      background-color: #e6e6e6;
    }
  }
}

.cursor-pointer {
  cursor: pointer;
}

.cursor-text {
  cursor: text;
}

.cursor-not-allowed {
  cursor: none;
}

.bade-component {
  display: inline-flex;
  justify-content: center;
  align-items: center;
  overflow: hidden;
  user-select: none;
  padding: calc(0.25rem - 1px) 0.25rem;
  height: 1.25rem;
  border: 1px solid transparent;
  min-width: 1.25rem;
  font-weight: 600;
  font-size: .625rem;
  letter-spacing: .04em;
  text-transform: uppercase;
  vertical-align: bottom;
  border-radius: 4px;
}

// sso-helper-page
.sso-helper-container {
  width: 60vw;
  padding: 30px;
  box-shadow: rgba(0, 0, 0, 0.16) 0px 1px 4px;
  margin: 0 auto;
}

.sso-copy {
  margin-left: 10px;
  cursor: pointer;
}

#git-url,
#google-url {
  color: $primary;
  margin-left: 4px;
  word-break: break-all;
}

@media only screen and (max-width: 768px) {
  .sso-helper-container {
    width: 96vw;
    padding: 20px;
  }
}

.sso-helper-doc {
  line-height: 24px;
}

.sso-content-wrapper {
  margin: 0 auto;
  display: flex;
  flex-direction: column;
  align-items: self-start;
  padding: 20px;
  box-shadow: rgba(0, 0, 0, 0.02) 0px 1px 3px 0px, rgba(27, 31, 35, 0.15) 0px 0px 0px 1px;
  border-radius: 4px;
}

.workspace-status {
  display: flex;
  font-weight: 800;
  margin-bottom: 6px;
}

.sso-type {
  font-weight: 600;
  margin-bottom: 4px !important;
  display: flex;

  span {
    margin-right: 10px;
  }

  a {
    margin-left: 6px;

  }
}

.gg-album {
  box-sizing: border-box;
  position: relative;
  display: block;
  width: 18px;
  height: 18px;
  transform: scale(var(--ggs, 1));
  border-left: 7px solid transparent;
  border-right: 3px solid transparent;
  border-bottom: 8px solid transparent;
  box-shadow: 0 0 0 2px,
    inset 6px 4px 0 -4px,
    inset -6px 4px 0 -4px;
  border-radius: 3px
}

.gg-album::after,
.gg-album::before {
  content: "";
  display: block;
  box-sizing: border-box;
  position: absolute;
  width: 2px;
  height: 5px;
  background: currentColor;
  transform: rotate(46deg);
  top: 5px;
  right: 4px
}

.gg-album::after {
  transform: rotate(-46deg);
  right: 2px
}

.sso-helper-header {
  display: flex;
  align-items: center;

  span {
    margin-right: 10px;
  }
}

// sso end

// steps-widget
a.step-item-disabled {
  text-decoration: none;
}

.steps {
  overflow: hidden;
  margin: 0rem !important;
}

.step-item.active~.step-item:after,
.step-item.active~.step-item:before {
  background: #f3f5f5 !important;
}

.step-item.active:before {
  background: #ffffff !important;
}

.steps .step-item.active:before {
  border-color: #b4b2b2 !important;
}

.steps-item {
  color: var(--textColor) !important;
}

.step-item:before {
  background: var(--bgColor) !important;
  // remaining code
}

.step-item:after {
  background: var(--bgColor) !important;
}

.step-item.active~.step-item {
  color: var(--textColor) !important;
  ;
}

.notification-center-badge {

  margin-top: 0px;
  margin-left: 10px;
  margin-bottom: 15px;
  position: absolute;
  right: 6px;
}

.notification-center {
  max-height: 500px;
  overflow: auto;
  margin-left: 11px !important;

  .empty {
    padding: 0 !important;

    .empty-img {
      font-size: 2.5em;
    }
  }

  .card {
    min-width: 400px;
    background: var(--base);
    color: var(--slate12);
    box-shadow: 0px 12px 16px -4px rgba(16, 24, 40, 0.08), 0px 4px 6px -2px rgba(16, 24, 40, 0.03);
  }

  .card-footer {
    background: var(--base);
    color: var(--slate12);
  }

  .spinner {
    min-height: 220px;
  }
}

// profile-settings css
.confirm-input {
  padding-right: 8px !important;
}

.user-group-actions {
  display: flex;
  gap: 8px;
  justify-content: right;
}

input.hide-input-arrows {
  -moz-appearance: none;

  &::-webkit-outer-spin-button,
  &::-webkit-inner-spin-button {
    -webkit-appearance: none;
  }
}

.btn-org-env {
  width: 36px;
}







.custom-checkbox-tree {
  overflow-y: scroll;
  color: #3e525b;

  .react-checkbox-tree label:hover {
    background: none !important;
  }

  .rct-icons-fa4 {

    .rct-icon-expand-open,
    .rct-icon-expand-close {
      &::before {
        content: url("data:image/svg+xml,%3Csvg xmlns='http://www.w3.org/2000/svg' viewBox='0 0 1024 1024' focusable='false' data-icon='caret-down' width='12px' height='12px' fill='currentColor' aria-hidden='true'%3E%3Cpath d='M840.4 300H183.6c-19.7 0-30.7 20.8-18.5 35l328.4 380.8c9.4 10.9 27.5 10.9 37 0L858.9 335c12.2-14.2 1.2-35-18.5-35z'%3E%3C/path%3E%3C/svg%3E") !important;
      }
    }

    .rct-icon-expand-close {
      transform: rotate(-90deg);
      -webkit-transform: rotate(-90deg);
    }
  }
}

// sso enable/disable box
.tick-cross-info {
  .main-box {
    margin-right: 10px;
    border-radius: 5px;
  }

  .icon-box {
    padding: 7px 5px 7px 2px;
    color: #ffffff;

    .icon {
      stroke-width: 4.5px;
    }
  }

  .tick-box {
    border: 3px solid var(--indigo9);

    .icon-box {
      background: var(--indigo9);
    }
  }

  .cross-box {
    border: 3px solid $disabled;

    .icon-box {
      background: $disabled;
    }
  }
}

.oidc-button {
  .btn-loading:after {
    color: $primary;
  }
}

.icon-widget-popover {
  &.theme-dark {
    .popover-header {
      background-color: #232e3c;
      border-bottom: 1px solid #324156;
    }

    .popover-body {
      background-color: #232e3c;
      border-radius: 6px;
    }
  }

  .popover-header {
    padding-bottom: 0;
    background-color: #ffffff;

    .input-icon {
      margin-bottom: 0.5rem !important;
    }
  }

  .popover-body {
    padding: 0 0.5rem;

    .row {
      >div {
        overflow-x: hidden !important;
      }
    }

    .icon-list-wrapper {
      display: grid;
      grid-template-columns: repeat(10, 1fr);
      margin: 0.5rem 1rem 0.5rem 0.5rem;
    }

    .icon-element {
      cursor: pointer;
      border: 1px solid transparent;
      border-radius: $border-radius;

      &:hover {
        border: 1px solid $primary;
      }
    }
  }
}

.dark-theme-placeholder::placeholder {
  color: #C8C6C6;
}

.dark-multiselectinput {
  input {
    color: white;

    &::placeholder {
      color: #C8C6C6;
    }
  }
}


.dark-multiselectinput {
  input {
    color: white;

    &::placeholder {
      color: #C8C6C6;
    }
  }
}

// Language Selection Modal
.lang-selection-modal {
  font-weight: 500;

  .list-group {
    padding: 1rem 1.5rem;
    padding-top: 0;
    overflow-y: scroll;
    height: calc(100% - 68px);
  }

  .list-group-item {
    border: 0;

    p {
      margin-bottom: 0px;
      margin-top: 2px;
    }
  }

  .list-group-item.active {
    background-color: var(--indigo4);
    color: var(--slate12);
    font-weight: 600;
    margin-top: 0px;
  }

  .modal-body {
    height: 50vh;
    padding: 0;
  }

  .lang-list {
    height: 100%;

    .search-box {
      position: relative;
      margin: 1rem 1.5rem;
    }

    input {
      border-radius: 5px !important;
    }

    .input-icon {
      display: flex;
    }

    .input-icon {
      .search-icon {
        display: block;
        position: absolute;
        left: 0;
        margin-right: 0.5rem;
      }

      .clear-icon {
        cursor: pointer;
        display: block;
        position: absolute;
        right: 0;
        margin-right: 0.5rem;
      }
    }

    .list-group-item.active {
      color: $primary;
    }
  }
}

.lang-selection-modal.dark {
  .modal-header {
    border-color: #232e3c !important;
  }

  .modal-body,
  .modal-footer,
  .modal-header,
  .modal-content {
    color: white;
    background-color: #2b394a;
  }

  .list-group-item {
    color: white;
    border: 0;
  }

  .list-group-item:hover {
    background-color: #232e3c;
  }

  .list-group-item.active {
    background-color: #4d72fa;
    color: white;
    font-weight: 600;
  }

  .no-results-item {
    background-color: #2b394a;
    color: white;
  }

  input {
    background-color: #2b394a;
    border-color: #232e3c;
    color: white;
  }
}

// Language Selection Modal
.lang-selection-modal {
  font-weight: 500;

  .list-group {
    padding: 1rem 1.5rem;
    padding-top: 0;
    overflow-y: scroll;
    height: calc(100% - 68px);
  }

  .list-group-item {
    border: 0;

    p {
      margin-bottom: 0px;
      margin-top: 2px;
    }
  }

  .list-group-item.active {
    background-color: #edf1ff;
    color: #4d72fa;
    font-weight: 600;
    margin-top: 0px;
  }

  .modal-body {
    height: 50vh;
    padding: 0;
  }

  .lang-list {
    height: 100%;

    .search-box {
      position: relative;
      margin: 1rem 1.5rem;
    }

    input {
      border-radius: 5px !important;
    }

    .input-icon {
      display: flex;
    }

    .input-icon {
      .search-icon {
        display: block;
        position: absolute;
        left: 0;
        margin-right: 0.5rem;
      }

      .clear-icon {
        cursor: pointer;
        display: block;
        position: absolute;
        right: 0;
        margin-right: 0.5rem;
      }
    }

    .list-group-item.active {
      color: $primary;
    }
  }
}

.lang-selection-modal.dark {
  .modal-header {
    border-color: #232e3c !important;
  }

  .modal-body,
  .modal-footer,
  .modal-header,
  .modal-content {
    color: white;
    background-color: #2b394a;
  }

  .list-group-item {
    color: white;
    border: 0;
  }

  .list-group-item:hover {
    background-color: #232e3c;
  }

  .list-group-item.active {
    background-color: #4d72fa;
    color: white;
    font-weight: 600;
  }

  .no-results-item {
    background-color: #2b394a;
    color: white;
  }

  input {
    background-color: #2b394a;
    border-color: #232e3c;
    color: white;
  }
}

.org-users-page {
  .page-body {
    height: 100%;
  }
}

.user-group-container-wrap {
  margin: 20px auto 0 auto;
}

.dragged-column {
  z-index: 1001;
}

#storage-sort-popover {
  max-width: 800px;
  width: 800px;
  background-color: var(--base);
  box-sizing: border-box;
  box-shadow: 0px 12px 16px -4px rgba(16, 24, 40, 0.08), 0px 4px 6px -2px rgba(16, 24, 40, 0.03);
  border-radius: 4px;
  border: 1px solid var(--slate3) !important;
  // left: 109px !important;
  // top: 8px !important;
  // position: absolute !important;


  .card-body,
  .card-footer {
    background: var(--base);
  }
}


#storage-filter-popover {
  max-width: 800px;
  width: 800px;
  background-color: var(--base);
  box-sizing: border-box;
  box-shadow: 0px 12px 16px -4px rgba(16, 24, 40, 0.08), 0px 4px 6px -2px rgba(16, 24, 40, 0.03);
  border-radius: 4px;
  border: 1px solid var(--slate3) !important;
  // left: 193px !important;
  // top: 10px !important;
  // position: absolute !important;


  .card-body,
  .card-footer {
    background: var(--base);
  }
}

tbody {
  width: 100% !important;
  flex-grow: 1;

  tr {
    width: 100% !important;

    td:last-child {
      flex: 1 1 auto;
    }
  }
}

.datepicker-widget.theme-dark {
  .react-datepicker__tab-loop {
    .react-datepicker__header {
      background-color: #232e3c;

      .react-datepicker__current-month,
      .react-datepicker__day-name,
      .react-datepicker__month-select,
      .react-datepicker__year-select {
        color: white;
      }

      .react-datepicker__month-select,
      .react-datepicker__year-select {
        background-color: transparent;
      }
    }

    .react-datepicker__month {
      background-color: #232e3c;

      .react-datepicker__day {
        color: white;

        &:hover {
          background-color: #636466;
        }
      }

      .react-datepicker__day--outside-month {
        opacity: 0.5;
      }
    }

    .react-datepicker {
      background-color: #232e3c;
    }
  }
}

.theme-dark .list-group-item {
  &:hover {
    background-color: #232e3c;
  }
}

.theme-dark {

  .CalendarMonth,
  .DayPickerNavigation_button,
  .CalendarDay,
  .CalendarMonthGrid,
  .DayPicker_focusRegion,
  .DayPicker {
    background-color: #232e3c;
  }

  .DayPicker_weekHeader_ul,
  .CalendarMonth_caption,
  .CalendarDay {
    color: white;
  }

  .CalendarDay__selected_span,
  .CalendarDay__selected_start,
  .CalendarDay__selected_end {
    background-color: #4D72FA;
    color: white;
  }

  .CalendarDay {
    border-color: transparent; //hiding the border around days in the dark theme

    &:hover {
      background-color: #636466;
    }
  }

  .DateInput_fangStroke {
    stroke: #232E3C;
    fill: #232E3C;
  }

  .DayPickerNavigation_svg__horizontal {
    fill: white;
  }

  .DayPicker__withBorder {
    border-radius: 0;
  }

  .DateRangePicker_picker {
    background-color: transparent;
  }
}

.link-widget {
  display: flex;
  align-items: center;
  overflow: auto;

  &.hover {
    a {
      &:hover {
        text-decoration: underline;
      }
    }
  }

  &.no-underline {
    a {
      text-decoration: none !important;
    }
  }

  &.underline {
    a {
      text-decoration: underline;
    }
  }

  &::-webkit-scrollbar {
    width: 0;
    height: 0;
    background: transparent;
  }
}

.import-export-footer-btns {
  margin: 0px !important;
}

.home-version-modal-component {
  border-bottom-right-radius: 0px !important;
  border-bottom-left-radius: 0px !important;
  box-shadow: 0px 12px 16px -4px rgba(16, 24, 40, 0.08),
    0px 4px 6px -2px rgba(16, 24, 40, 0.03) !important;
}

.current-version-label,
.other-version-label {
  color: var(--slate11);
}

.home-modal-component.modal-version-lists {
  width: 466px;
  height: 668px;
  background: var(--base);
  box-shadow: 0px 12px 16px -4px rgba(16, 24, 40, 0.08), 0px 4px 6px -2px rgba(16, 24, 40, 0.03);
  border-top-right-radius: 6px;
  border-top-right-radius: 6px;


  .modal-header {
    .btn-close {
      top: auto;
    }
  }
}

.modal-version-lists {
  max-height: 80vh;

  .modal-body {
    height: 80%;
    overflow: auto;
  }

  .export-creation-date {
    color: var(--slate11);
  }

  .modal-footer,
  .modal-header {
    padding-bottom: 24px;
    padding: 12px 28px;
    gap: 10px;
    width: 466px;
    height: 56px;
    background-color: var(--base);
  }

  .modal-footer {
    padding: 24px 32px;
    gap: 8px;
    width: 466px;
    height: 88px;
  }

  .tj-version-wrap-sub-footer {
    display: flex;
    flex-direction: row;
    padding: 16px 28px;
    gap: 10px;
    height: 52px;
    background: var(--base);
    border-top: 1px solid var(--slate5);
    border-bottom: 1px solid var(--slate5);



    p {
      font-weight: 400;
      font-size: 14px;
      line-height: 20px;
      color: var(--slate12);
    }
  }

  .version-wrapper {
    display: flex;
    justify-content: flex-start;
    padding: 0.75rem 0.25rem;
  }

  .current-version-wrap,
  .other-version-wrap {

    span:first-child {
      color: var(--slate12) !important;
    }
  }

  .current-version-wrap {
    background: var(--indigo3) !important;
    margin-bottom: 24px;
    border-radius: 6px;
    margin-top: 8px;
  }
}

.rest-methods-url {
  .cm-s-default {
    .cm-string-2 {
      color: #000;
    }
  }
}

.tooljet-database {

  .tj-db-headerText {
    white-space: nowrap;
    overflow: hidden;
    text-overflow: ellipsis;
    width: 80%;
  }

  .table-header,
  .table-name,
  .table-cell {
    white-space: nowrap;
    overflow: hidden;
    text-overflow: ellipsis;
    cursor: pointer;

    input.form-control {
      border: none;
      padding: 0px !important;
    }
  }

  .table-cell-hover-background {
    background-color: #F8F9FA;
    padding: 0rem;
    max-width: 230px;

    input.form-control {
      border: none;
      padding: 0px !important;
      background-color: #F8F9FA;
    }
  }

  .table-cell-hover-background-dark {
    background-color: #242f3c;
    padding: 0rem;
    max-width: 230px;

    input.form-control {
      border: none;
      padding: 0px !important;
      background-color: #242f3c;
    }
  }

  .table-editable-parent-cell {
    max-width: 230px;
    background-color: var(--indigo2);
    cursor: pointer;
    padding: 0rem;

    .form-control {
      background-color: var(--indigo2);
      border: none;
      padding: 0;
      border-radius: 0px;
    }

    .popover-body {
      margin-top: 10px;
    }
  }

  .tjdb-cell-error {
    padding: 0rem;
    border-color: var(--Tomato-09, #E54D2E) !important;
  }

  .tjdb-column-select-border {
    border-left: 1px solid transparent;
    border-right: 1px solid transparent;
  }

  .table-columnHeader-click {
    background-color: #F8F9FA;
    padding: 0;
    max-width: 230px;

    .tjdb-column-select-border {
      border-left-color: #3E63DD !important;
      border-right-color: #3E63DD !important;
    }

    input.form-control {
      border: none;
      padding: 0px !important;
      background-color: #F8F9FA;
    }
  }

  .table-columnHeader-click-dark {
    background-color: #242f3c;
    padding: 0;
    max-width: 230px;

    .tjdb-column-select-border {
      border-left-color: white !important;
      border-right-color: white !important;
    }

    input.form-control {
      border: none;
      padding: 0px !important;
      background-color: #242f3c;
    }
  }

  .row-tj:first-child {
    .tjdb-column-select-border {
      border-top: 1px solid transparent;
    }

    .table-columnHeader-click {
      .tjdb-column-select-border {
        border-top-color: #3E63DD !important;
      }
    }

    .table-columnHeader-click-dark {
      .tjdb-column-select-border {
        border-top-color: white !important;
      }
    }
  }

  .row-tj:last-of-type {
    .tjdb-column-select-border {
      border-bottom: 1px solid transparent;
    }

    .table-columnHeader-click {
      .tjdb-column-select-border {
        border-bottom-color: #3E63DD !important;
      }
    }

    .table-columnHeader-click-dark {
      .tjdb-column-select-border {
        border-bottom-color: white !important;
      }
    }
  }

  .table-name {
    color: #000;
    width: 250px;
  }

  .table-left-sidebar {
    max-width: 288px;
  }

  .add-table-btn {
    height: 32px;
  }

  .table-header-click {
    background: #DFE3E6;

    .tjdb-menu-icon-parent {
      background: #E6E8EB !important;
      border-radius: 10px !important;

      .tjdb-menu-icon {
        display: block;
        cursor: pointer;
      }
    }
  }

  .table-header {
    background: #ECEEF0;
  }

  .table-header:hover {
    background: #E6E8EB;

    .tjdb-menu-icon {
      display: block;
      cursor: pointer;
    }
  }

  .table-header-dark:hover {

    .tjdb-menu-icon {
      display: block;
      cursor: pointer;
    }
  }

  .table-header,
  .table-cell {
    max-width: 230px !important;
  }

  .table-cell {
    padding: 0;
  }

  .add-more-columns-btn {
    background: var(--indigo3);
    font-weight: 500;
    color: var(--indigo9);
    font-size: 12px;
    border-radius: 600;
  }

  .delete-row-btn {
    max-width: 140px;
  }

  .tjdb-table-row {
    height: 36px;

    &:not(.table-row-selected):hover {
      background: var(--Slate-02, #F8F9FA);

      td:nth-child(1),
      td:nth-child(2) {
        background: var(--Slate-02, #F8F9FA);
      }

      .tjdb-checkbox-cell {
        display: block !important;
      }
    }

  }
}

.apploader {
  height: 100vh;

  .app-container {
    height: 100%;
    display: flex;
    flex-direction: column;
    justify-content: space-between;
  }

  .editor-header {
    height: 5%;
    background-color: #EEEEEE;
    display: flex;
    align-items: center;
    justify-content: space-between;

    .app-title-skeleton {
      width: 100px;
      height: 100%;
      display: flex;
      align-items: center;
      margin-left: 120px;
    }

    .right-buttons {
      display: flex;
      gap: 5px;
      align-items: center;
      margin-right: 10px;
    }
  }

  .editor-body {
    height: 100%;
  }

  .skeleton {
    padding: 5px;
  }

  .editor-left-panel {
    width: 48px;
    background-color: #EEEEEE;
    margin: 3px 0px 3px 3px;
    display: flex;
    flex-direction: column;
    justify-content: space-between;
    border-radius: 5px;

    .left-menu-items {
      display: flex;
      flex-direction: column;
      justify-content: space-between;
      gap: 5px;
      margin-top: 10px;
    }

    .bottom-items {
      margin-bottom: 10px;
    }
  }

  .editor-center {
    height: 100%;
    display: flex;
    flex-direction: column;
    gap: 5px;
    justify-content: space-between;

    .canvas {
      height: 100vh;
      background-color: var(--base);
      border-radius: 5px;
      display: flex;
      justify-content: center;
    }

    .query-panel {
      height: 30%;
      display: flex;
      justify-content: space-between;
      gap: 5px;

      .queries {
        width: 30%;
        display: flex;
        flex-direction: column;
        gap: 5px;

        .queries-title {
          background-color: #EEEEEE;
          border-radius: 5px;
          height: 20%;
          padding: 5px 10px;
          display: flex;
          justify-content: space-between;
          align-items: center;
        }

        .query-list {
          background-color: #EEEEEE;
          border-radius: 5px;
          height: 80%;

          .query-list-item {
            margin: 10px;
            height: 35px;
          }
        }
      }

      .query-editor {
        width: 70%;
        height: 100%;
        display: flex;
        flex-direction: column;
        gap: 5px;

        .query-editor-header {
          background-color: #EEEEEE;
          border-radius: 5px;
          height: 20%;
          padding: 5px 10px;
          display: flex;
          justify-content: space-between;

          .query-actions {
            display: flex;
            align-items: center;
          }
        }

        .query-editor-body {
          background-color: #EEEEEE;
          height: 80%;
          border-radius: 5px;

          .button {
            margin-right: 10px;
          }
        }
      }
    }
  }

  .wrapper {
    padding: 3px 3px 3px 0px;
  }


  .right-bar {
    height: 100%;
    padding: 3px 3px 3px 0px;
    display: flex;
    flex-direction: column;
    justify-content: space-between;
    gap: 5px;

    .widget-list-header {
      height: 5%;
      background-color: #EEEEEE;
      border-radius: 5px;
    }

    .widget-list {
      height: 95%;
      background-color: #EEEEEE;
      border-radius: 5px;
      padding: 10px;

      .widgets {
        display: flex;
        justify-content: space-between;
      }
    }
  }
}

.subheader {
  margin-bottom: 12px;
}

.theme-dark {
  .layout-sidebar-icon {
    &:hover {
      background-color: #273342;
    }
  }

  .tooljet-database {

    .table-name,
    .subheader {
      color: var(--slate9);
    }

    .list-group-item.active {
      .table-name {
        color: #000;
      }
    }
  }

  .editor-header {
    background-color: #1F2936;
  }

  .editor-left-panel {
    background-color: #1F2936;
  }


  .query-panel {
    .queries {
      .queries-title {
        background-color: #1F2936 !important;
      }

      .query-list {
        background-color: #1F2936 !important;
      }
    }

    .query-editor {
      .query-editor-header {
        background-color: #1F2936 !important;
      }

      .query-editor-body {
        background-color: #1F2936 !important;
      }
    }
  }

  .right-bar {
    .widget-list-header {
      background-color: #1F2936;
    }

    .widget-list {
      background-color: #1F2936;
    }
  }
}

:root {
  --tblr-breadcrumb-item-active-font-weight: 500;
  --tblr-breadcrumb-item-active-color: inherit;
}

.application-brand {
  a {
    height: 48px;
    position: relative;
    display: flex;
    justify-content: center;
    align-items: center;
  }
}

.breadcrumb-item.active {
  font-weight: var(--tblr-breadcrumb-item-active-font-weight);
  color: var(--tblr-breadcrumb-item-active-color);
}

.app-icon-main {
  background: var(--indigo3) !important;
  border-radius: 6px !important;
  display: flex;
  justify-content: center;
  align-items: center;
  width: 48px;
  height: 48px;
}

.settings-nav-item,
.audit-log-nav-item,
.notification-center-nav-item {
  border-radius: 4px;
}

.settings-nav-item {
  height: 32px;
  width: 32px;

  &.active {
    background-color: var(--indigo4);
  }
}

.audit-log-nav-item {
  bottom: 40px;
}

.workspace-content-wrapper,
.database-page-content-wrap {
  height: calc(100vh - 64px) !important;
}
.instance-settings-wrapper {
  // background: var(--slate2);
}

.audit-logs-nav-item {
  position: fixed;
  bottom: 100px;
  left: 8px;
}

.home-page-sidebar,
.workspace-variable-table-card,
.org-wrapper {
  margin: 0 auto;
  width: 880px;
}

.organization-page-sidebar {
  height: calc(100vh - 64px);
  max-width: 288px;
  background-color: var(--base);
  border-right: 1px solid var(--slate5) !important;
  display: grid !important;
  grid-template-rows: auto 1fr auto !important;
  position: relative;

  .trial-banner {
    position: absolute;
    bottom: 50px;
    max-height: 130px;
    min-width: 255px;

    svg {
      width: 48px;
    }
  }
}
.marketplace-page-sidebar {
  height: calc(100vh - 64px);
  max-width: 288px;
  background-color: var(--base);
  border-right: 1px solid var(--slate5) !important;
  display: grid !important;
  grid-template-rows: auto 1fr auto !important;
}

.marketplace-page-sidebar {
  height: calc(100vh - 64px);
  max-width: 288px;
  background-color: var(--base);
  border-right: 1px solid var(--slate5) !important;
  display: grid !important;
  grid-template-rows: auto 1fr auto !important;
}

.home-page-sidebar {
  max-width: 288px;
  background-color: var(--base);
  border-right: 1px solid var(--slate5);
  display: grid;
  grid-template-rows: auto 1fr auto;

  @media only screen and (max-width: 767px) {
    display: none;
  }
}

.empty-home-page-image {
  margin-top: 14px;
}

.create-new-table-btn {
  width: 248px;

  button {
    height: 40px !important;

  }
}

.tooljet-database-sidebar {
  max-width: 288px;
  background: var(--base);
  border-right: 1px solid var(--slate5);
  height: calc(100vh - 64px) !important;


  .sidebar-container {
    height: 40px !important;
    padding-top: 1px !important;
    margin: 0 auto;
    display: flex;
    justify-content: center;
  }

  .sidebar-container-with-banner{
    height: 140px !important;
    padding-top: 1px !important;
    margin: 0 auto;
    display: flex;
    justify-content: center;
  }
}

.create-new-app-dropdown {
  width: 248px !important;


  .dropdown-toggle-split {
    border-left: 1px solid var(--indigo11) !important;
    &:disabled {
      background-color: var(--slate6) !important;
      border-left: 1px solid var(--slate6) !important;
    }
  }

  button {
    background-color: var(--indigo9) !important;
  }
}

.create-new-app-button {
  font-weight: 500;
  font-size: 14px;
  height: 40px;
  border-top-left-radius: 6px;
  border-bottom-left-radius: 6px;
  &:disabled {
    background-color: var(--slate6) !important;
    color: var(--slate9) !important;
  }
}

.create-new-app-button+.dropdown-toggle {
  height: 40px;
  border-top-right-radius: 6px;
  border-bottom-right-radius: 6px;
}

.custom-select {
  .select-search-dark__value::after {
    content: none;
  }

  .select-search-dark__select,
  .select-search__select {
    min-width: fit-content;
    max-width: 100% !important;
  }
}

.jet-data-table td .textarea-dark-theme.text-container:focus {
  background-color: transparent !important; 
}

.app-environment-menu {
  display: flex;
  align-items: center;
  min-width: 170px;
  max-width: 180px;
  height: 28px;
  font-size: 12px;
  margin-left: 1rem;

  .app-environment-list-item {
    white-space: nowrap;
    overflow: hidden;
    text-overflow: ellipsis;
  }
  
  .app-environment-name {
    font-weight: 400;
    font-size: 12px;
    line-height: 20px;
  }
}

.tooljet-logo-loader {
  height: 100vh;
  display: flex;
  align-items: center;
  justify-content: center;

  .loader-spinner {
    margin: 10px 87px;
  }
}

.page-body {
  height: calc(100vh - 1.25rem - 48px);
  min-height: 500px;
}

// buttons
.default-secondary-button {
  background-color: $color-light-indigo-03;
  color: $color-light-indigo-09;
  max-height: 28px;
  width: 76px;
  display: flex;
  flex-direction: row;
  justify-content: center;
  align-items: center;
  padding: 4px 16px;
  gap: 6px;
  font-weight: 500;
  border: 0 !important;

  .query-manager-btn-svg-wrapper {
    width: 16px !important;
    height: 16px !important;
    padding: 2.67px;
  }

  .query-manager-btn-name {
    min-width: 22px;
  }

  &:hover {
    background-color: $color-light-indigo-04;
    color: $color-light-indigo-10;
  }

  &:active {
    background-color: $color-light-indigo-04;
    color: $color-light-indigo-10;
    box-shadow: 0px 0px 0px 4px #C6D4F9;
    border-radius: 6px;
    border: 1px solid;
    outline: 0 !important;

    svg {
      path {
        fill: $color-light-indigo-10;
      }
    }
  }

  &:disabled {
    cursor: not-allowed;
    pointer-events: none;
    opacity: .65;
  }

  .query-run-svg {
    padding: 4px 2.67px;
  }
}

.default-secondary-button.theme-dark {
  background-color: #4D72FA !important;
  color: #F4F6FA !important;

  svg {
    path {
      fill: #F4F6FA !important;
    }
  }

  &:hover {
    border: 1px solid #4D72FA !important;
    background-color: #4D5EF0 !important;
    color: #FFFFFC !important;

    svg {
      path {
        fill: #FFFFFC !important;
      }
    }
  }

  &:active {
    border: 1px solid #4D72FA !important;
    background-color: #4D5EF0 !important;
    box-shadow: 0px 0px 0px 4px #4D72FA;
    border-radius: 6px;
  }
}

.default-tertiary-button {
  background-color: $color-light-base;
  color: $color-light-slate-12;
  border: 1px solid $color-light-slate-07;
  display: flex;
  flex-direction: row;
  justify-content: center;
  align-items: center;
  padding: 4px 16px;
  gap: 6px;
  max-height: 28px;
  font-weight: 500;
  height: 28px;
  cursor: pointer;
  white-space: nowrap;

  .query-btn-svg-wrapper {
    width: 16px !important;
    height: 16px !important;
    padding: 2.67px;
  }

  .query-btn-name {
    min-width: 22px;

  }

  &:hover {
    border: 1px solid $color-light-slate-08;
    color: $color-light-slate-11;

    svg {
      path {
        fill: $color-light-slate-11;
      }
    }
  }

  .query-create-run-svg {
    padding: 2px;
  }

  .query-preview-svg {
    padding: 2.67px 0.067px;
    width: 16px;
    height: 16px;
    margin: 6px 0;
  }

  &:active {
    border: 1px solid #C1C8CD;
    box-shadow: 0px 0px 0px 4px #DFE3E6;
    color: $color-light-slate-11;
    outline: 0;
  }
}

.default-tertiary-button.theme-dark {
  background-color: transparent;
  color: #4D5EF0 !important;
  border: 1px solid #4D5EF0 !important;

  svg {
    path {
      fill: #4D5EF0 !important;
    }
  }

  &:hover {
    border: 1px solid $color-dark-slate-08;
    color: #FFFFFC !important;
    background-color: #4D5EF0 !important;

    svg {
      path {
        fill: #FFFFFC !important;
      }
    }
  }

  &:active {
    border: 1px solid inherit;
    box-shadow: none;
    outline: 0;
  }
}

.default-tertiary-button.theme-dark.btn-loading {
  background-color: #4D5EF0 !important;
  color: transparent !important;

  svg {
    path {
      fill: transparent !important;
    }
  }
}

.default-tertiary-button.button-loading {
  background-color: transparent !important;
  color: transparent !important;

  svg {
    path {
      fill: transparent !important;
    }
  }
}

.disable-tertiary-button {
  color: $color-light-slate-08;
  background-color: $color-light-slate-03;
  pointer-events: none !important;

  svg {
    path {
      fill: $color-light-slate-08;
    }
  }

}

.disable-tertiary-button.theme-dark {
  color: $color-dark-slate-08;
  background-color: $color-dark-slate-03;
  pointer-events: none !important;

  svg {
    path {
      fill: $color-dark-slate-08;
    }
  }
}

.font-weight-500 {
  font-weight: 500;
}

.font-size-12 {
  font-size: 12px;
}

.toggle-query-editor-svg {
  width: 16px;
  height: 16px;
  padding: 2.88px 5.22px;
  display: flex;
  cursor: pointer;
}

.theme-dark {
  .org-avatar:hover {
    .avatar {
      background: #10141A no-repeat center/cover;
    }
  }
}

.app-creation-time {
  color: var(--slate11) !important;
  white-space: nowrap;
  overflow: hidden;
  text-overflow: ellipsis;
}

.font-weight-400 {
  font-weight: 400;
}

.font-weight-600 {
  font-weight: 600;
}

.border-indigo-09 {
  border: 1px solid $color-light-indigo-09;
}

.dark-theme-toggle-btn {
  height: 32px;
  display: flex;
  align-items: center;
  justify-content: center;

}

.dark-theme-toggle-btn-text {
  font-size: 14px;
  margin: 12px;
}

.maximum-canvas-height-input-field {
  width: 156px;
  height: 32px;
  padding: 6px 10px;
  gap: 17px;
  background: #FFFFFF;
  border: 1px solid #D7DBDF;
  border-radius: 6px;

}

.layout-header {
  position: fixed;
  right: 0;
  left: 48px;
  z-index: 1;
  background: var(--base);
  height: 64px;

  @media only screen and (max-width: 767px) {
    border-bottom: 1px solid var(--slate5);

    .row {
      display: flex;

      .tj-dashboard-section-header {
        width: unset;
        border-right: none;
      }

      .app-header-label {
        display: none;
      }
    }
  }
}

.layout-sidebar-icon {
  &:hover {
    background: #ECEEF0;
  }

  &:focus {
    outline: #ECEEF0 auto 5px;
    background: #3756C5;
    box-shadow: none;
  }

  &:disabled,
  &[disabled] {
    background: linear-gradient(0deg, #F3F4F6, #F3F4F6);
    box-shadow: none;
    color: #D1D5DB;
  }
}

.tj-text-input-error-state {
  font-weight: 400;
  font-size: 11px;
  line-height: 16px;
  margin-top: 2px !important;
  color: #EB1414;
}

.input-error {
  border: 1px solid #EB1414;
}

.onboarding-radio-checked {
  border: 1px solid #466BF2 !important;
  box-shadow: none;
}

.onboarding-bubbles {
  width: 8px !important;
  height: 8px !important;
  background: #D1D5DB !important;
  margin-right: 8px;
  border-radius: 100%;
}

.onboarding-bubbles-selected {
  width: 8px !important;
  height: 8px !important;
  background: #466BF2 !important;
  margin-right: 8px;
  border-radius: 100%;
}

.onboarding-bubbles-active {
  background: #466BF2 !important;
  width: 16px !important;
  height: 16px !important;
  margin-right: 8px;
  border-radius: 100%;
}

.onboarding-bubbles-completed {
  background: #D1D5DB;
}

.onboarding-bubbles-wrapper {
  display: flex;
  flex-direction: row;
  align-items: center;
}

.onboarding-progress-cloud {
  margin-bottom: 32px;
  display: flex;
  align-items: center;
}

.onboarding-progress {
  margin-bottom: 32px;
  display: grid;
}

.onboarding-progress-layout-cloud {
  grid-template-columns: 3fr 6fr 3fr;
  margin-bottom: 40px;
  display: grid;
}

.onboarding-progress-layout {
  grid-template-columns: 12fr;
  margin-bottom: 40px;
  display: grid;
}

.onboarding-bubbles-container {
  margin-left: auto;
  margin-right: auto;
}

.onboarding-header-wrapper {
  display: flex;
  flex-direction: column;
  align-items: center;
}

.onboarding-back-button,
.onboarding-front-button {

  font-size: 12px;
  line-height: 20px;
  color: #6B7380;
  display: flex !important;
  flex-direction: row !important;
  align-items: center;
  cursor: pointer;

  .onboarding-back-text {
    margin-left: 12px;
    color: #D7DBDF;
  }

  p,
  .onboarding-skip-text {
    margin-bottom: 0 !important;
    color: #D7DBDF;
    font-weight: 600;
    font-size: 14px;
  }

  .onboarding-skip-text {
    margin-right: 12px !important;
  }
}

// .home-page {
//   height: 100vh;
// }

.info-screen-description {
  margin-bottom: 0px !important;
  font-style: normal;
  font-weight: 400;
  font-size: 14px;
  line-height: 24px;
  color: #4B5563;
  line-height: 24px;
}

.separator-onboarding,
.separator-signup {
  .separator {
    width: 100%;

    h2 {
      width: 100%;
      text-align: center;
      border-bottom: 1px solid #E4E7EB;
      line-height: 0.1em;
      font-size: 14px;
      margin: 26px 0 26px;
    }

    h2 span {
      color: #9BA3AF;
      background: #fff;
      padding: 0 18px;
    }
  }
}

// login ,signin
.separator-signup {
  .separator {
    width: 100%;

    h2 {
      margin: 36px 0 36px !important;
    }
  }
}


.common-auth-section-whole-wrapper {
  display: flex;
  flex-direction: row;

  .common-auth-section-right-wrapper {
    width: 29.16%;
    border-left: 1px solid #E4E7EB;
    overflow: hidden;
  }

  .common-auth-section-left-wrapper {
    width: 70.83%;
    position: relative;

    .common-auth-section-left-wrapper-grid {
      display: grid;
      height: calc(100% - 64px);

      form {
        display: flex !important;
        justify-content: center;
        align-items: center !important;
      }
    }

  }

  .common-auth-container-wrapper {
    display: flex;
    flex-direction: column;
    align-items: center;
    width: 352px;
    margin: 0px auto 0px auto;
  }

  .login-sso-wrapper {
    padding: 6px 16px;
    gap: 5px;
    width: 352px;
    height: 40px;
    display: flex;
    flex-direction: row;
    justify-content: center;
    align-items: center;
    margin-bottom: 12px;
    background: #FFFFFF;
    border: 1px solid #D1D5DB;
    border-radius: 4px;

    &:hover {
      border: 1px solid #D1D5DB;
      box-shadow: 0px 0px 0px 4px #E4E7EB;
    }
  }
}

.sso-info-text {
  font-weight: 600;
  font-size: 14px;
  line-height: 24px;
  margin-left: 11px;
}

.sso-button {
  background-color: #fff;
  cursor: pointer;

  img {
    width: 32px;
  }
}


.tj-dashboard-section-header {
  max-width: 288px;
  max-height: 64px;
  padding-top: 20px;
  padding-left: 20px;
  padding-bottom: 24px;
  border-right: 1px solid var(--slate5);
  &[data-name="Audit logs"], &[data-name="Workspace constants"], &[data-name="Profile settings"] {
    border-right: none;
    border-bottom: 1px solid var(--slate5);
    display: flex;
    align-items: center;

    .paid-feature-banner {
      margin-left: 15px;
    }
  }
}

.layout-sidebar-icon {
  &:hover {
    background: #ECEEF0;
    border-radius: 4px;
  }

  &:focus {
    outline: #ECEEF0 auto 5px;
  }
}

.folder-menu-icon {
  visibility: hidden !important;
}

.folder-list-group-item:hover .folder-menu-icon {
  visibility: visible !important;
}

.folder-list-group-item {
  &:hover {
    background: #ECEEF0;
  }

  &:active {
    background: var(--indigo4);
  }

  &:focus {
    box-shadow: 0px 0px 0px 4px #DFE3E6;
  }

  .tj-text-xsm {
    white-space: nowrap;
    overflow: hidden;
    text-overflow: ellipsis;
  }

  .tj-folder-list {
    display: block;
  }
}


.app-versions-selector {
  display: inline-flex;
  align-items: center;
  width: 176px;
  height: 28px;
  border-radius: 6px;

  .react-select__control {
    border: none !important;
  }
}

.app-version-list-item {
  white-space: nowrap;
  overflow: hidden;
  text-overflow: ellipsis;
}

.app-version-name,
.app-version-released {
  font-weight: 400;
  font-size: 12px;
  line-height: 20px;
}

.app-version-name {
  max-width: 80px;
}

.custom-version-selector__option:hover .app-version-delete {
  display: block;
}

.editor .navbar-brand {
  border-right: 1px solid var(--slate5);
  width: 48px;
  display: flex;
  justify-content: center;
}


.modal-backdrop {
  opacity: 0.5;
}

.canvas-area>.modal-backdrop {
  width: 100% !important;
  height: 100% !important;
}

.ds-delete-btn {
  display: none;
  border: none;
  background: none;
}

.ds-list-item:hover .ds-delete-btn {
  display: block;
}

.toojet-db-table-footer,
.toojet-db-table-footer-collapse,
.home-page-footer {
  position: fixed;
  bottom: 0px;
}

.home-page-footer {
  height: 52px;
  background-color: var(--base) !important;
  border-top: 1px solid var(--slate5) !important;
  width: calc(100% - 336px) !important;

  @media only screen and (max-width: 768px) {
    position: unset;
    width: 100%;

    .col-4,
    .col-5 {
      display: none;
    }

    .pagination-container {
      display: flex !important;
      align-items: center;
      justify-content: center;
    }
  }
}

.pagination-container {
  display: flex;
  padding: 0px;
  height: 20px;

  .form-control {
    padding: 0 4px;
    width: fit-content;
    max-width: 30px;
    text-align: center;
  }

  @media only screen and (max-width: 768px) {
    .unstyled-button {
      height: unset;
      width: unset;

      img {
        width: 20px;
        height: 20px;
        margin-left: 0px !important;
        margin-right: 0px !important;
      }
    }
  }
}

.settings-card {
  box-shadow: 0px 12px 16px -4px rgba(16, 24, 40, 0.08), 0px 4px 6px -2px rgba(16, 24, 40, 0.03);
  border-radius: 6px;
  margin-left: 10px;
  background-color: var(--base);
  min-width: 170px;
  z-index: 3;

  .dropdown-item {
    padding: 8px;
    height: 36px;
    min-width: 84px !important;
  }

  svg {
    margin-left: 2px;
  }

  a {
    span {
      margin-left: 4px;
    }
  }
}

.logo-nav-card {
  transform: translate(5px, 50px) !important;
  z-index: 101;
}

.theme-dark {
  .editor-header-actions {
    .current-layout {
      .bg-white {
        background-color: #151718 !important;
      }
    }
  }

  .icon-tabler-x {
    stroke: white;
  }
}

.img-invert {
  img {
    filter: invert(1);
  }
}

.user-group-table {
  .selected-row {
    background-color: #ECEEF0;
  }

  .selected-row.dark {
    background-color: #232E3C;
  }
}

.notification-center.theme-dark {

  .empty-subtitle,
  .card-footer>span,
  .empty-title {
    color: white !important;
  }
}


// DASHBOARD SCROLL STYLES--->
.create-new-app-license-wrapper {
  display: flex;
  align-items: center;
  flex-direction: column;
}

.create-new-app-wrapper {
  margin: 0 auto;
  display: flex;
  justify-content: center;
  flex-direction: column;
  align-items: center;
  padding-top: 4px;
}

.home-page-sidebar {
  height: calc(100vh - 64px) !important; //64 is navbar height

  .folder-list-user {
    height: calc(100vh - 116px) !important; //64 is navbar height + 52 px footer
  }
}

.home-page-content {
  height: calc(100vh - 64px) !important;
  overflow-y: auto;
  position: relative;
  // background: var(--slate2);

  .filter-container {
    display: none;
  }

  .org-selector-mobile {
    display: none;
  }

  @media only screen and (max-width: 768px) {
    .filter-container {
      display: flex;
      align-items: center;
      justify-content: space-between;
      margin: 2rem 1rem;
    }

    .footer-container {
      position: absolute;
      width: 100%;
      bottom: 0px;
      right: unset;
      left: unset;

      .org-selector-mobile {
        display: block;
        background-color: var(--slate1);

        .tj-org-select {
          width: 100%;
          padding: 0px 10px;

          .react-select__control {
            width: 100%;
          }
        }
      }
    }
  }
}

.application-folders-list {
  height: 64px;
}

// DASHBOARD STYLES END

// TABLE
.table-left-sidebar {
  height: calc(100vh - 104px) !important; // 62px [navbar] +  40px [ add table and search ] + extra 2 px(border)
  overflow-y: auto;
}

.toojet-db-table-footer {
  height: 52px;
  background: var(--base) !important;
  width: calc(100vw - 336px);
}

.toojet-db-table-footer-collapse {
  height: 52px;
  background: var(--base) !important;
  width: calc(100vw - 48px);
}

.toojet-db-table-footer-collapse {
  height: 52px;
  background: var(--base) !important;
  width: calc(100vw - 48px);
}

.home-app-card-header {
  margin-bottom: 32px;
}

.homepage-app-card {
  height: 166px;
  outline: 1px solid var(--slate3);
  box-shadow: 0px 1px 2px rgba(16, 24, 40, 0.05);
  border-radius: 6px;
  padding: 16px;
  background-color: var(--base) !important;

  .appcard-buttons-wrap {
    display: none;
  }

  .home-app-card-header {
    .menu-ico {
      visibility: hidden !important;
    }
  }

  &:hover {
    box-shadow: 0px 12px 16px -4px rgba(16, 24, 40, 0.08), 0px 4px 6px -2px rgba(16, 24, 40, 0.03);

    .home-app-card-header {
      margin-bottom: 12px;

      .menu-ico {
        visibility: visible !important;
      }
    }

    .app-creation-time-container {
      margin-bottom: 0px;
    }

    .app-card-name {
      margin-bottom: 0px;
    }

    .app-creation-time {
      display: none;
    }


    .appcard-buttons-wrap {
      display: flex;
      padding: 0px;
      gap: 12px;
      width: 240px;
      height: 28px;
      flex-direction: row;

      div {
        a {
          text-decoration: none;
        }
      }

    }

    .app-icon-main {
      width: 36px;
      height: 36px;

    }
  }
}

.app-creation-time-container {
  height: 16px;
}

.release-buttons {
  height: 48px;
  gap: 4px;
}

.global-settings-app-wrapper {
  max-width: 190px;
}

.version-manager-container {
  padding: 0.6rem;
}

.git-sync-btn {
  display: flex;
  align-items: center;
  justify-content: center;
  cursor: pointer;
  background: var(--indigo3);
  border-radius: 6px;
  width: 36px;
  height: 36px;
  margin: auto 5px;
}

.git-sync-btn.disabled-action-tooltip {
  .license-tooltip {
    opacity: 1;
  }
  
  opacity: 1;
  background: var(--slate3);
  rect {
    fill: var(--slate3);
  }

  svg {
    path {
      fill: var(--slate8);
    }
  }
}

.env-version-container{
  padding-right: 100px;
}

// tooljet db fields styles [ query manager ]
.tj-db-field-wrapper {
  .code-hinter-wrapper {
    ::-webkit-scrollbar {
      display: none;
    }
  }

  .CodeMirror-sizer {
    min-height: 32px !important;
    width: 100%;
    border-right-width: 0px !important;
    padding: 0 !important;
    overflow-y: auto;

    .CodeMirror-lines {
      margin-top: 0px !important;
      min-height: 32px !important;
    }
  }
}

.table-list-items#popover-contained {
  .popover-body {
    outline: 1px solid var(--slate3);
    background: var(--base);
    overflow: hidden;
  }

}

.table-list-item-popover.dark {
  svg {
    path {
      fill: white;
    }
  }
}

.theme-dark{
  .audit-log{
    .rdtPicker{
      background-color: #2B394A;
      color: #fff;
      .rdtDay:hover{
        background-color: #636466;
      }
    }
    .card-body{
      .count-main{
       background-color: inherit !important;
       color: #fff !important;
     }
    }
  }
  .react-loading-skeleton {
    background-color: #2F3C4C !important;
    background-image: linear-gradient(90deg, #2F3C4C, #2F3C4C, #2F3C4C) !important;
  }
}

@keyframes up-and-down {
  to {
    opacity: 0.2;
    transform: translateY(-20px);

  }
}

.spin-loader {
  position: fixed;
  width: 100%;

  .load {
    display: flex;
    justify-content: center;
  }

  .load div {
    width: 20px;
    height: 20px;
    background-color: var(--indigo9);
    border-radius: 50%;
    margin: 0 5px;
    animation-name: #{up-and-down};
    animation-duration: 0.8s;
    animation-iteration-count: infinite;
    animation-direction: alternate;
  }

  .load .two {
    animation-delay: 0.3s;
  }

  .load .three {
    animation-delay: 0.6s;
  }
}

.organization-switch-modal {
  font-family: 'IBM Plex Sans';

  .modal-dialog {
    width: 376px;
  }

  .cursor-pointer{
    margin-left: auto;
    margin-right: 10px;
    margin-top: 10px;
  }

  .modal-content {
    background: linear-gradient(0deg, #FFFFFF, #FFFFFF),
      linear-gradient(0deg, #DFE3E6, #DFE3E6);
  }

  .modal-header {
    padding: 10px 10px 20px 5px;
    flex-direction: column;

    .header-text {
      font-style: normal;
      font-weight: 600;
      font-size: 20px;
      line-height: 36px;
      margin: 24px 0 5px 0;
    }

    p {
      margin: 15px 22px 0px 27px;
      font-style: normal;
      font-weight: 400;
      font-size: 14px;
      line-height: 20px;
      color: #687076;
      text-align: Center;
      margin-bottom: 0px;
    }
  }

  .modal-body {
    max-height: 300px;
    overflow: auto;
    padding: 18px 32px;

    .org-list {
      display: flex;
      flex-direction: column;
      

      .org-item {
        height: 50px;
        display: flex;
        align-items: center;
        padding: 0px 12px;
        cursor: default;

        input[type=radio] {
          margin-right: 16px;
          width: 16px;
          height: 16px;
        }

        .avatar {
          margin-right: 11px;
          color: #11181C;
          background-color: #F8FAFF;
          width: 34px !important;
          height: 34px !important;
        }

        span {
          font-style: normal;
          font-weight: 400;
          font-size: 12px;
          line-height: 20px;
          color: #11181C;
        }
      }

      .selected-item {
        border-radius: 6px;
        background-color: #F0F4FF;
      }
    }
  }

  .modal-footer {
    justify-content: center;
    padding: 24px 32px;
    border-top: 1px solid #DFE3E6;

    .switch-ws-btn{
      &:disabled{
        background-color: var(--slate3);
        color: var(--slate11);
      }
      
    }

    button {
      width: 100%;
      font-style: normal;
      font-weight: 600;
      font-size: 14px;
      line-height: 20px;
    }
  }
}

.organization-switch-modal.dark-mode {

  .modal-footer,
  .modal-header {
    border-color: #232e3c !important;

    p {
      color: rgba(255, 255, 255, 0.5) !important;
    }
  }

  .modal-body,
  .modal-footer,
  .modal-header,
  .modal-content {
    color: white;
    background-color: #2b394a;
  }

  .modal-content {
    border: none;
  }


  .modal-body {
    .org-list {
      span {
        color: white;
      }

      .selected-item {
        background-color: #232e3c;
      }
    }
  }
}

.datasources-category {
  color: var(--slate10);
}

.react-tooltip {
  font-size: .765625rem !important;
}

.tooltip {
  z-index: 10000;
}

.add-new-workspace-icon-wrap {
  display: flex;
  flex-direction: row;
  align-items: center;
  padding: 8px;
  width: 34px;
  height: 34px;
  background: var(--indigo3);
  border-radius: 6px;
}

.add-new-workspace-icon-old-wrap {
  display: none;
}

.add-workspace-button {
  padding: 8px 12px;
  gap: 11px;
  height: 50px;

  &:hover {
    background: var(--indigo3);
    margin: 0 auto;
    border-radius: 6px;
    padding-bottom: 10px;

    .add-new-workspace-icon-old-wrap {
      padding: 8px;
      width: 34px;
      height: 34px;
      background: var(--indigo9);
      border-radius: 6px;
      display: flex;
      justify-content: center;
      align-items: center;

    }

    .add-new-workspace-icon-wrap {
      display: none;

    }
  }

}

.tj-folder-list {
  display: flex;
  align-items: center;
  color: var(—-slate12) !important;
}



.no-active-organization-modal {
  font-family: 'IBM Plex Sans';

  .modal-dialog {
    width: 350px;
  }

  .cursor-pointer{
    margin-left: auto;
    margin-right: 10px;
    margin-top: 10px;
  }

  .modal-content {
    background: linear-gradient(0deg, #FFFFFF, #FFFFFF),
      linear-gradient(0deg, #DFE3E6, #DFE3E6);
  }

  .modal-header {
    padding: 5px 10px 20px 5px;
    flex-direction: column;

    .header-text {
      font-style: normal;
      font-weight: 600;
      font-size: 20px;
      line-height: 36px;
      margin: 24px 0 5px 0;
    }

    p {
      margin: 15px 22px 0px 27px;
      font-style: normal;
      font-weight: 400;
      font-size: 14px;
      line-height: 20px;
      color: #687076;
      text-align: Center;
      margin-bottom: 0px;
    }
  }
}

.no-active-organization-modal.dark-mode {

  .modal-footer,
  .modal-header {
    border-color: #232e3c !important;

    p {
      color: rgba(255, 255, 255, 0.5) !important;
    }
  }

  .modal-body,
  .modal-footer,
  .modal-header,
  .modal-content {
    color: white;
    background-color: #2b394a;
  }

  .modal-content {
    border: none;
  }
}

.app-card-name {
  color: var(—-slate12);
  margin-bottom: 2px;
  white-space: nowrap;
  overflow: hidden;
  text-overflow: ellipsis;
}

.dashboard-breadcrumb-header {
  display: flex;
  align-items: center;
}

.tj-version {
  margin-right: 44px;
  display: flex;
  align-items: center;
  color: var(--slate9);

}

.folder-list {
  color: var(—-slate9) !important;
}

.tj-folder-header {
  margin-bottom: 12px;
  height: 37px;
  cursor: pointer;
}

.tj-dashboard-header-title-wrap {
  display: flex;
  justify-content: center;
  align-items: center;
  color: var(--slate11);

  a {
    text-decoration: none;
  }
}

.theme-dark {
  .tj-onboarding-phone-input-wrapper {
    .flag-dropdown {
      background-color: #1f2936 !important;

      .country-list {
        background-color: #1f2936 !important;
        background: #1f2936;

        li {
          .country .highlight {
            background-color: #3a3f42;
            color: #000 !important;

            div {
              .country-name {
                color: #6b6b6b !important;
              }
            }

          }

          &:hover {
            background-color: #2b2f31;
          }

        }
      }
    }

  }

  .react-tel-input .country-list .country.highlight {
    color: #6b6b6b;
  }
}

.dashboard-breadcrumb-header-name {
  font-weight: 500 !important;
  color: var(—-slate12) !important;
}

.tj-dashboard-header-wrap {
  padding-top: 22px;
  padding-bottom: 22px;
  padding-left: 40px;
  height: 64px;
  border-bottom: 1px solid var(--slate5);

  @media only screen and (max-width: 768px) {
    border-bottom: none;
  }
}

.dashboard-breadcrumb-header-name:hover {
  text-decoration: none !important;
}


.tj-avatar {
  border-radius: 6px;
  width: 36px;
  height: 36px;
  display: flex;
  justify-content: center;
  align-items: center;
  background-color: var(--slate3) !important;
  color: var(--slate11) !important;
  text-transform: uppercase;
  font-weight: 500;

  &:hover {
    background-color: var(--slate4);
  }

  &:focus {
    box-shadow: 0px 0px 0px 4px var(--indigo6);
    outline: 0;
  }

  &:active {
    box-shadow: none;
  }
}

.tj-current-org {
  span {
    color: var(--slate12);

  }
}


.sidebar-inner {
  align-items: center;
}

.workspace-drawer-wrap {
  background: var(--base);
}

.theme-dark {
  .drawer-wrap {
    background: var(--base);
  }
}

.users-table {
  background: var(--base);
  padding: 16px;
  width: 848px;
  margin: 0 auto;
  padding: 16px;

  tbody {

    tr>td>span,
    tr>td>a {
      white-space: nowrap;
      overflow: hidden;
      text-overflow: ellipsis;
      max-width: 140px;
    }

    tr>td>span {
      max-width: 125px;
    }
  }

  thead {
    tr {
      padding: 0px 6px;
      gap: 8px;
      width: 848px;
      height: 40px;
      display: flex;
      align-items: center;
      margin-top: 6px;
    }

    tr>th {
      background: var(--base) !important;
      border-bottom: none !important;
      padding: 0 !important;
      width: 282px;
    }
  }

  tr {
    background: var(--base);
    height: 66px;
    padding: 13px 6px;
    border-bottom: 1px solid var(--slate7);
    display: flex;
    justify-content: space-between;
    gap: 8px;
  }

  tr>td {
    border-bottom-width: 0px !important;
    display: flex;
    align-items: center;
    flex: 9%;
    padding-left: 0px !important;
    padding-right: 0px !important;
    white-space: nowrap;
    overflow: hidden;
    text-overflow: ellipsis;
  }
}

.user-actions-button {
  justify-content: flex-end !important;
  flex: 0 0 auto !important;
}

.tj-input {
  padding: 6px 10px;
  gap: 17px;
  width: 161.25px;
  height: 32px;
  background: var(--base);
  border: 1px solid var(--slate7);
  border-radius: 6px;

  ::placeholder {
    color: var(--slate9) !important;
  }

}

.workspace-setting-buttons-wrap {
  display: flex;
  gap: 12px;
}

.workspace-settings-table-wrap {
  max-width: 880px;
  margin: 0 auto;
}


.manage-workspace-table-wrap {
   max-width: 880px;
   min-height: 595px;
   border:  1px solid var(--slate5);
   border-radius: 6px;
   margin: 10px auto;
   background-color: #FFFFFF;
   display: flex;
   flex-direction: column;

   .tab-spinner {
    width: 200px;
    height: 200px;
   }
   .pagination-container-box {
      align-items: center;
      justify-content: center;
      display: flex;
      padding-bottom: 15px;
      margin-top: auto;
      padding-top: 13px;
      // margin-right: 16px;
      // margin-left: 16px;
      border-top: 1px solid var(--slate5) !important;

     .pagination-container {
        align-items: center;
        justify-content: center;
        display: flex;
        // margin-bottom: 15px;
        // margin-top: auto;
        // padding-top: 13px;
        // margin-right: 16px;
        // margin-left: 16px;
        // border-top: 1px solid var(--slate5) !important;
    }
   }


   

   .tab-content-ws{
    height: 504px;
   }

   .worskspace-sub-header-wrap-nav-ws {
   width: 100%;
   height: 64px;
   border-bottom: 1px solid var(--slate5);
   display: flex;

    .nav-link.active {
      border-bottom: 2px solid var(--indigo9) !important;
      border-color: var(--indigo9) !important;
      
    }

    .nav-item {
      font-weight: 500 !important;
      font-size: 12px !important;
      padding: 6px 8px 6px 8px;
      align-items: flex-end;
      color: var(--slate11);
      
    }

    .nav-tabs {
      border: none;
      padding-left: 16px;
    }

    p {
      width: 205px;
    }
  }

  .workspace-search-bar {
    display: flex;
    justify-content: end;
    align-items: center;
    padding: 0;
    padding: 6px 10px 6px 10px;

    .ws-filter-search{
      width: 300px;
      height: 32px;

    }
  }

  .worspace-list-table-body-header {
    border-bottom: 1px solid var(--slate5);
    display: flex;
    height: 40px;
    align-items: center;

    p {
      height: 5px;
      display: flex;
      align-items: center;
      width: 100%;
      color: var(--slate11);

    }
    p:first-child {
      width: 285px !important;
      margin-left: 10px;
    }
  }

  .ws-list-table {
    padding: 16px;
    width: 100%;
    height: 100%;

    

    .loader-container {
      display: flex;
      align-items: center;
      justify-content: center;
      height: 40vh; /* Set the height of the container to the full viewport height */

      .primary-spin-loader{
        width: 100px;
        height: 100px;
      }
    }

    .ws-empty-icon{
      height: 130px;
      width: 400px;
      margin: 100px auto;
      display: flex;

      p{
        text-align: center;
      }
    }
  }

  .manage-ws-table-body{
    width: 100%;
    
    .workspace-table-row{
      border-bottom: 1px solid var(--slate5);
      height: 64px;
      width: 100%;

      .ws-name{
        padding-left: 8px;


        .current-workspace-tag{
          font-weight: 500;
          color: var(--indigo9);
          font-size: 12px;
          display: flex;
          height: 21px;
          width: 130px;
          align-items: center;
          margin-left: 20px;
          padding: 4px 8px 5px 8px;
          border: 1px solid var(--indigo7);
          background-color: var(--indigo3);
          border-radius: 100px;
        }
      }

      .open-button-cont {
        width: 44px;
        padding: 0px 8px 0px 8px;

        .workspace-open-btn{
          width: 28px;
          height: 28px;
          background-color: var(--slate1);
          border: 1px solid var(--slate7);
          box-shadow: none;

          &:hover{
            background-color: var(--slate4);
          }
        }
      }

      .archive-btn-cont{
        width: 103px;
        padding-right: 8px;

        .workspace-archive-btn{
          width: 95px;
          height: 28px;
          background-color: var(--slate1);
          box-shadow: none;
          border: 1px solid var(--tomato7);
          color: var(--tomato9);

          &:hover{
            background-color: var(--tomato3);
          }

          &:disabled{
            border: 1px solid var(--slate7);
          }
        }

        .workspace-active-btn{
          width: 95px;
          height: 28px;

          background-color: var(--slate1);
          box-shadow: none;
          border: 1px solid var(--slate7);
          color: var(--slate12);

          &:hover{
            background-color: var(--slate7);
          }
        }

        
      }

    }
  }
 }

 .manage-workspace-table-wrap.dark-mode {
    border:  1px solid var(--slate7) !important;
    border-radius: 6px !important;;
    
    .worskspace-sub-header-wrap-nav-ws{
      background-color:  var(--slate3) !important;
      border-bottom: 1px solid var(--slate7) !important;
      
    }

    .tab-content-ws{
      background-color:  var(--base) !important;
    }

    .pagination-container-box{
      background-color:  var(--base) !important;
    }

    .workspace-table-row{
      border-bottom: 1px solid var(--slate7);
    }

    .worspace-list-table-body-header {
      border-bottom: 1px solid var(--slate7);
    }

  // .pagination-container{
  //   background-color:  var(--base) !important;
  // }
 }

.workspace-settings-filters {
  display: flex;
  gap: 12px;
  flex-direction: row;
  align-items: center;
  position: relative;
}

.workspace-setting-table-wrapper {
  box-shadow: 0px 1px 2px rgba(16, 24, 40, 0.05);
  outline: 1px solid var(--slate7);
  background: var(--base);
  width: 880px;
  margin: 0 auto;
  border-radius: 6px;
  height: calc(100vh - 223px);
  position: relative;

}

.workspace-filter-text {
  color: var(--slate11);
  margin-bottom: 14px;
}

.singleuser-btn {
  padding: 6px 16px;
  gap: 6px;
  width: 152px;
  height: 32px;
  border-radius: 6px;

}

.multiuser-btn {
  padding: 6px 16px;
  gap: 6px;
  width: 189px;
  height: 32px;
  border-radius: 6px;

}

.workspace-page-header {
  width: 880px;
  margin: 0 auto !important;

  div:first-child {
    margin: 0 auto !important;
    width: 880px;

  }

  .user-limits {
    column-gap: 8px;
    .limit {
      width: 100px !important;
      display: flex;
      flex-direction: column;
      align-items: center;
      padding: 5px;
      background-color: var(--base);
      border-radius: 5px;
      border: 1px solid var(--slate5);
      font-size: 12px;

      .count {
        font-weight: 500;
        font-size: 14px;
      }

      div {
        width: unset !important;
        font-size: 11px;
      }
    }
  }
}

.header-table-flex {
  display: flex;
  flex-direction: column;
  gap: 1rem;
}

.workspace-constant-header {
  width: 880px;
  margin: 0 auto !important;
}

.workspace-constant-header {
  width: 880px;
  margin: 0 auto !important;
}

.workspace-user-archive-btn {
  width: 95px;
  height: 28px;
}

.workspace-clear-filter {
  margin-left: 8px;
  color: var(--indigo9);
  font-weight: 600 !important;
}

.workspace-clear-filter-wrap {
  display: flex;
  align-items: center;
  width: 130px;
  justify-content: flex-end;
  position: absolute;
  right: 16px;
}

.tj-checkbox {
  border-color: var(--slate7);
}

.workspace-clipboard-wrap {
  display: flex;
  align-items: center;
  width: 162.67px;
  cursor: pointer;

  p {
    font-weight: 500 !important;
    margin-left: 5px;
    color: var(--slate11);
  }

  span {
    display: flex;
    align-items: center;
  }
}

.workspace-user-status {
  margin-right: 22px;
  margin-left: 5px;
  color: var(--slate12);
}

.worskpace-setting-table-gap {
  margin-top: 20px;
}

.tj-active {
  background: #46A758;
}

.tj-invited {
  background: #FFB224;
}

.tj-archive {
  background: #E54D2E;
}

.liner {
  height: 1px;
  background: var(--slate5);
  width: 880px;
  margin-top: 22px;
}

.edit-button {
  display: flex;
  flex-direction: row;
  justify-content: center;
  align-items: center;
  height: 28px;
  text-decoration: none;
}

.launch-button {
  display: flex;
  height: 28px;
  align-items: center;
  color: var(--slate12);
  justify-content: center;
  text-decoration: none;
}

.launch-button.tj-disabled-btn {
  cursor: not-allowed;
}

.breadcrumb-item {
  a {
    text-decoration: none !important;
    color: var(--slate12);
  }
}

.table-list-item {
  width: 248px;
}

.workspace-settings-filter-items {
  width: 161.25px;

  .css-13mf2tf-control {
    width: 161.25px !important;

  }

  .css-10lvx9i-Input {
    margin: 0 !important;
    padding: 0 !important;
  }

  .css-1bugkci-control,
  .css-42vs31,
  .css-ob45yj-menu {
    background-color: var(--base) !important;
    width: 161.25px !important;
  }

  .css-6t9fnh-control {
    border: 1px solid var(--slate7) !important;
    background: var(--base);
    color: var(--slate9);
    width: 161.25px;
    height: 32px;

    .css-1opnhvy-singleValue {
      color: var(--slate9) !important;

    }
  }

  input.tj-checkbox {
    background: var(--base) !important;
    color: var(--slate9);
    border: 1px solid var(--slate7) !important;

    ::placeholder {
      color: var(--slate9);
    }
  }
}


.tj-db-dataype {
  color: var(--slate11);
}

.tj-database-column-header {
  color: var(--slate12);
  padding: 4px 4px 4px 8px !important;
  text-transform: none !important;
  line-height: 0px !important;
  font-weight: 500 !important;
  font-size: 12px !important;
  line-height: 20px !important;
  color: var(--slate12) !important;

  &:first-child {
    // display: flex !important;
    // align-items: center !important;
    padding-left: 1rem !important;
  }

}

.tj-database-column-row {
  margin: 0;
  width: 300px;


  th:first-child>div {
    height: 16px;
    width: 16px;
    display: flex;
    align-items: center;

    input {
      border-radius: 4px;
    }

  }
}

.tj-db-operations-header {
  height: 48px;
  padding: 0 !important;
  display: flex;
  align-items: center;
  background-color: var(--base);

  .row {
    margin-left: 0px;
    width: 98%;
  }

  .col-8 {
    padding-left: 0px;
    display: flex;
    gap: 12px;
    align-items: center;
  }
}

.add-new-column-btn {
  margin-left: 16px;
  height: 28px;
  border-radius: 6px;
  padding: 0 !important;
  display: flex;
  align-items: center;
  justify-content: center;
  background: transparent;
  color: var(--slate12);
  border: none;
}

.tj-db-filter-btn {
  width: 100%;
  height: 28px;
  border-radius: 6px;
  background: transparent;
  color: var(--slate12);
  border: none;
  display: flex;
  align-items: center;
  justify-content: center;
}

.tj-db-filter-btn-applied,
.tj-db-sort-btn-applied {
  display: flex !important;
  flex-direction: row !important;
  justify-content: center !important;
  align-items: center !important;
  //padding: 4px 16px !important;
  width: 100% !important;
  height: 28px !important;
  background: var(--grass2) !important;
  border-radius: 6px !important;
}

.tj-db-filter-btn-active,
.tj-db-sort-btn-active {
  display: flex !important;
  flex-direction: row !important;
  justify-content: center !important;
  align-items: center !important;
  //padding: 4px 16px !important;
  width: 100% !important;
  height: 28px !important;
  border-radius: 6px !important;
  background: var(--indigo4) !important;
  //border: 1px solid var(--indigo9) !important;
  color: var(--indigo9) !important;
}

.tj-db-header-add-new-row-btn {
  height: 28px;
  background: transparent;
  border-radius: 6px !important;
  display: flex;
flex-direction: row;
  justify-content: center;
  align-items: center;
  gap: 6px;
  border: none;

  padding: span {
    //color: var(--indigo9);
  }
}

.tj-db-sort-btn {
  width: 100%;
  height: 28px;
  background: transparent;
  color: var(--slate12);
  border: none;
  display: flex;
  align-items: center;
  justify-content: center;
  margin: 0
}

.edit-row-btn {
  background: transparent;
  color: var(--slate12);
  border: none;
  display: flex;
  align-items: center;
  justify-content: center;
}

.workspace-variable-header {
  width: 880px;
  ;
  margin: 0 auto;
  display: flex;
  padding: 0;
}

.workspace-variables-alert-banner {
  width: inherit;
  background-color: #FFF9ED;
  border-color: #FFE3A2;
}

.codehinter.alert-component.workspace-variables-alert-banner {
  color: var(--amber8);
  border-color: var(--amber3);
}

.add-new-variables-button {
  margin-bottom: 20px;
  width: 169px;
  height: 32px;
}

.org-users-page-sidebar,
.left-menu {
  padding: 16px;
  gap: 7px;
  width: 220px;
  border-right: 1px solid var(--slate5);
  overflow-y: auto;
  overflow-x: hidden;

  .group-banner {
    svg {
      display: none;
    }
  }

  
}

.groups-header-wrap {
  display: flex;
  height: 36px;
  border-bottom: 1px solid var(--slate5);
}

.org-users-page-container {
  width: 880px;
  margin: 0 auto; 
}

.group-duplcate-modal-body {
  margin-top: 20px;

  .check-row {
    margin-left: 5px;
    margin-bottom: 10px;
  }
}

.groups-main-header-wrap {
  padding: 20px 0px 8px;
  gap: 10px;
  width: 612px;
  height: 56px;
  margin: 0 auto;
  display: flex;
  justify-content: space-between;

  p {
    white-space: nowrap;
    overflow: hidden;
    text-overflow: ellipsis;
  }

  .nav-tabs .nav-link.active {
    border-bottom: 2px solid var(--indigo9) !important;
  }
}

.form-check-input:disabled {
  background-color: var(--slate8) !important;
}

.manage-groups-body {
  padding: 24px;
  font-size: 12px;
  overflow-y: auto;
  height: calc(100vh - 300px);

}

.groups-sub-header-wrap {
  width: 612px;
  height: 36px;
  border-bottom: 1px solid var(--slate5) !important;

  .nav-link.active {
    border-bottom: 2px solid var(--indigo9) !important;
    border-color: var(--indigo9) !important;
  }

  .nav-item {
    font-weight: 500 !important;
    font-size: 12px !important;
  }


  p {
    width: 205px;
  }
}

.groups-btn-container {
  width: 880px;
  justify-content: space-between;
  margin: 0 auto;
  margin-bottom: 20px;
  height: 32px;
  align-items: center;

}

.org-users-page {
  margin: 0 auto;
}

.org-users-page-card-wrap {
  height: calc(100vh - 208px);
}

.org-users-page-card-wrap,
.org-settings-wrapper-card {
  display: flex;
  flex-direction: row;
  background: var(--base);
  width: 880px;
  outline: 1px solid var(--slate5);
  box-shadow: 0px 1px 2px rgba(16, 24, 40, 0.05);
  border-radius: 6px;
  max-height: calc(100vh - 156px);
}

.org-settings-wrapper-card {
  margin: 0 auto;

  .card-body {
    overflow-y: auto;
    padding: 40px;
  }

  .card-header {
    padding: 0px 24px;
    width: 660px;
    height: 72px;
    border-bottom: 1px solid var(--slate5);

  }

  .form-check {
    margin-bottom: 0px !important;
    line-height: 24px;
    font-size: 16px;
  }
}

.groups-sidebar-nav {
  display: flex;
  flex-direction: row;
  align-items: center;
  padding: 6px 8px;
  gap: 40px;
  width: 188px;
  height: 32px;
  background: var(--base);
  border-radius: 6px;
  cursor: pointer;
}

.org-users-page-card-body {
  width: 660px;
}

.org-users-page {
  .nav-tabs .nav-link.active {
    background-color: transparent !important;
  }

  .nav-tabs .nav-item.show .nav-link,
  .nav-tabs .nav-link.active {
    border-color: var(--indigo9) !important;

  }

  .nav-link:hover {
    border-right: none !important;
    border-left: none !important;
    border-top: none !important;

    color: var(--indigo9);
  }
}

.groups-selected-row {
  background-color: var(--indigo4);
}

.add-apps-btn {
  width: 160px;
  height: 32px;
}

.groups-app-body-header,
.groups-datasource-body-header {
  border-bottom: 1px solid var(--slate5);

  p {
    height: 36px;
    display: flex;
    align-items: center;
    width: 286px;
    color: var(--slate11);

  }

  p:first-child {
    width: 205px !important;
    margin-left: 12px;
  }

}

.manage-group-tab-icons {
  margin-right: 6px;
}

.manage-groups-no-apps-wrap {
  display: flex;
  justify-content: center;
  flex-direction: column;
  align-items: center;
  width: 602px;

  p {
    margin-top: 12px;
  }

  span {
    color: var(--slate11);
    margin-top: 4px;
  }

  div {
    width: 64px;
    height: 64px;
    background: var(--indigo3);
    border-radius: 12px;
    display: flex;
    justify-content: center;
    align-items: center;
    margin-top: 88px;
  }
}

.apps-permission-wrap {
  height: 72px;
  justify-content: center;
  gap: 12px;
}

.apps-folder-permission-wrap,
.apps--variable-permission-wrap {
  height: 44px;
}

.manage-group-permision-header {
  border-bottom: 1px solid var(--slate5);
  display: flex;

  p {
    padding: 8px 12px;
    gap: 10px;
    width: 206px;
    height: 36px;
    font-weight: 500;
    color: var(--slate11) !important;
  }

}

.permission-body {
  .form-check {
    margin-bottom: 0px !important;
  }

  tr {
    border-bottom: 1px solid var(--slate5);
    width: 612px !important;

  }

  td {
    font-size: 12px;
    font-weight: 500;
    line-height: 20px;
    letter-spacing: 0em;
    text-align: left;
    width: 206px !important;
    padding-left: 12px;

    div {
      padding-left: 12px;
    }
  }
}


.default-option-text {
  margin-left: 10px;
  margin-right: 16px;
  font-size: 11px !important;
}

.git-sso-help-text {
  color: var(--slate11);
}

.default-group-wrap {
  gap: 10px;
  width: 119px;
  height: 28px;
  display: flex;
  align-items: center;
  justify-content: center;
  background: var(--grass3);
  border-radius: 100px;
}

.sso-icon-wrapper {
  display: flex;
  flex-direction: row;
  justify-content: center;
  align-items: center;
  padding: 8px 8px 8px 16px;
  width: 251px;
  height: 56px;
  background: var(--slate3);
  border-radius: 6px;
  margin-top: 12px;
}

.sso-main-box {
  justify-content: center;
  background: var(--slate6);
  padding: 8px 16px;
  width: 96px;
  height: 40px;
  border-radius: 6px;
}

.default-danger-tag-wrap {
  gap: 10px;
  width: 113px;
  height: 28px;
  display: flex;
  align-items: center;
  justify-content: center;
  background: var(--tomato6);
  border-radius: 100px;
  margin-bottom: 16px;
}

.manage-group-users-info {
  height: 48px;
  width: 612px;
  border-radius: 6px;
  padding: 12px 24px 12px 24px;
  background: var(--slate3);
  border: 1px solid var(--slate5);
  border-radius: 6px;
  margin-bottom: 16px;

  p {
    color: var(--slate12);
    gap: 14px;
    display: flex;
    align-items: center;

  }
}

.name-avatar {
  display: flex;
  flex-direction: column;
  justify-content: center;
  align-items: center;
  gap: 10px;
  width: 36px;
  height: 36px;
  background-color: var(--slate3) !important;
  border-radius: 6px;
  color: var(--slate11);
  margin-right: 12px;
  text-transform: capitalize;
}

.manage-group-users-row {
  display: flex;
  flex-direction: row;
  align-items: baseline;
  padding: 12px 6px;
  width: 612px !important;
  height: 64px;
  border-bottom: 1px solid var(--slate5);

  p {
    width: 272px;
    white-space: nowrap;
    overflow: hidden;
    text-overflow: ellipsis;

    span {
      max-width: 150px;
      white-space: nowrap;
      overflow: hidden;
      text-overflow: ellipsis;
    }
  }

  &:hover .apps-remove-btn,
  .datasources-remove-btn {
    display: flex;
  }
}

.manage-group-app-table-body,
.manage-group-datasource-table-body {
  width: 602px !important;

  tr {
    display: flex;
    font-family: 'IBM Plex Sans';
    font-style: normal;
    font-weight: 400;
    font-size: 12px;
    line-height: 20px;
    color: var(--slate12);
  }
}

.apps-view-edit-wrap,
.datasources-view-edit-wrap {
  display: flex;
  flex-direction: column;
  width: 51px;
  margin-right: 32px;
}

.apps-table-row,
.datasources-table-row {
  display: grid !important;
  grid-template-columns: 205px 286px 115px;

  td {
    padding: 12px;
    white-space: nowrap;
    overflow: hidden;
    text-overflow: ellipsis;
  }

  &:hover .apps-remove-btn,
  .datasources-remove-btn {
    display: flex;
  }
}

.apps-remove-btn,
.datasources-remove-btn {
  width: 97px;
  height: 28px;
  font-weight: 600 !important;
}

.faded-text {
  color: var(--slate8);
}

.manage-groups-app-dropdown,
.manage-groups-datasource-dropdown {
  width: 440px;
}

.create-new-group-button {
  width: 169px;
  height: 32px;
  border-radius: 6px;
}

.faded-input {
  background: var(--slate5);
}

.manage-group-table-head {
  display: flex;
  border-bottom: 1px solid var(--slate5);
  width: 612px;
  height: 36px;
  padding: 8px 12px;
  align-items: center;


  p {
    width: 272px !important;
    color: var(--slate11);
    font-weight: 500;
  }

}

.manage-groups-permission-apps,
.apps-constant-permission-wrap {
  border-bottom: 1px solid var(--slate5);
}

.manage-groups-permission-apps,
.apps-folder-permission-wrap,
.datasource-permissions-wrap,
.apps-variable-permission-wrap,
.apps-constant-permission-wrap {
  display: flex;
  align-items: center;
  padding: 12px;
  gap: 10px;

  div {
    width: 206px;
  }
}

.manage-groups-permission-apps,
.apps-variable-permission-wrap,
.apps-constant-permission-wrap {
  gap: 10px;
  height: 72px;
}

.datasource-permissions-wrap {
  border-top: 1px solid var(--slate5);
}

.apps-folder-permission-wrap,
.apps-variable-permission-wrap {
  height: 44px;
  border-bottom: 1px solid var(--slate5);
}

.delete-group {
  text-decoration: none !important;
  color: var(--tomato9) !important;
}

.delete-link,
.remove-decoration {
  text-decoration: none !important;
}

.edit-group {
  text-decoration: none !important;
  color: var(--slate12) !important;
}

.removed-decoration {
  text-decoration: none !important;
}

.rmsc .select-item.selected {
  color: var(--slate12) !important;
  background-color: var(--base) !important;
}

.manage-groups-app-dropdown,
.manage-constants-dropdown,
.manage-groups-datasource-dropdown {
  .rmsc.multi-select {
    .dropdown-container {
      gap: 17px;
      height: 32px;
      background: var(--base);
      border: 1px solid var(--slate7);
      border-radius: 6px;
      display: flex;
      justify-content: center;
      align-items: center;
      margin-right: 12px;
    }

    .dropdown-content {
      .panel-content {
        background: var(--base);
        border: 1px solid var(--slate3);
        box-shadow: 0px 12px 16px -4px rgba(16, 24, 40, 0.08), 0px 4px 6px -2px rgba(16, 24, 40, 0.03);
        border-radius: 6px;
        align-items: center;


        .select-item:hover {
          background-color: var(--slate3);
        }

        input {
          color: var(--slate11);
          &:focus {
            background: unset !important
          }
        }

        .item-renderer {
          align-items: center;

          span {
            font-size: 12px;
            color: var(--slate12)
          }
        }
      }
    }
  }
}




.manage-groups-app-dropdown {
  margin-right: 12px;

  .rmsc .dropdown-container:focus-within {
    border: 1px solid var(--indigo9) !important;
    box-shadow: 0px 0px 0px 2px #C6D4F9 !important;
  }

  input {
    color: var(--slate12);
    background-color: unset !important;
  }

  .dropdown-heading-value {
    span {
      color: var(--slate12) !important;

    }
  }

  .multi-select {
    .dropdown-container {
      gap: 17px;
      width: 440px;
      height: 32px;
      background: var(--base);
      border: 1px solid var(--slate7);
      border-radius: 6px;
      display: flex;
      justify-content: center;
      align-items: center;
      margin-right: 12px;
    }

  }

  .dropdown-content {
    .panel-content {
      background: var(--base);
      border: 1px solid var(--slate3);
      box-shadow: 0px 12px 16px -4px rgba(16, 24, 40, 0.08), 0px 4px 6px -2px rgba(16, 24, 40, 0.03);
      border-radius: 6px;

      .select-panel {
        .search {
          border-bottom: 1px solid var(--slate5);
        }

        .search,
        input {
          background-color: var(--base) !important;
        }
      }

      input[type='checkbox'] {
        border: 1px solid red !important;
      }

      .select-item:hover {
        background-color: var(--slate3);
      }


      .item-renderer {
        align-items: center !important;

        span {
          font-size: 12px;
          color: var(--slate12)
        }
      }

    }
  }
}

.manage-constants-dropdown {
  .rmsc.multi-select {
    .dropdown-container {
      gap: 17px;
      height: 32px;
      background: var(--base);
      border: 1px solid var(--slate7);
      border-radius: 6px;
      display: flex;
      justify-content: center;
      align-items: center;
      margin-right: 12px;
    }

    .dropdown-content {
      .panel-content {
        background: var(--base);
        border: 1px solid var(--slate3);
        box-shadow: 0px 12px 16px -4px rgba(16, 24, 40, 0.08), 0px 4px 6px -2px rgba(16, 24, 40, 0.03);
        border-radius: 6px;
        align-items: center;

      
        .select-item:hover {
          background-color: var(--slate3);
        }

        .item-renderer {
          align-items: center;
          span {
            font-size: 12px;
            color: var(--slate12)
          }
        }
      }
    }
  }
}


.sso-form-wrap {
  .form-label {
    font-size: 12px;
    font-weight: 500px;
    margin-bottom: 4px !important;
    color: var(--slate12);
  }

  .form-check-label {
    font-size: 12px;
    font-size: 12px;
    line-height: 20px;
    color: var(--slate12);
  }
}

.allow-default-sso-helper-text {
  white-space: pre-line;
}

.password-disable-danger-wrap {
  padding: 16px;
  gap: 16px;
  width: 574px;
  height: 116px;
  background: var(--tomato3);
  border: 1px solid var(--tomato5);
  border-radius: 6px;
}

.sso-footer-save-btn {
  height: 40px;
}

.sso-footer-cancel-btn {

  width: 85px;
  height: 40px;
}

.danger-text-login {
  padding-left: 40px !important;
}

.tick-icon {
  width: 20px;
  height: 20px;
  background: var(--indigo9);
  border-radius: 4px;
}

.invite-user-drawer-wrap {
  display: grid;
  grid-template-rows: auto 1fr auto;
  height: 100vh;
}

.manage-users-drawer-footer {
  padding: 24px 32px;
  height: 88px;
  border-top: 1px solid var(--slate5) !important;
  display: flex;
  gap: 8px;
  justify-content: end;

  .invite-btn {
    width: 140px;
    height: 40px;
  }

  .cancel-btn {
    width: 85px;
    height: 40px;
  }
}


.tj-drawer-tabs-wrap {
  display: flex;
}

.invite-user-drawer-wrap {
  .card-header {
    flex-direction: column;
    display: flex;
    justify-content: space-between;
    padding: 0px !important;
  }

  .card-header-inner-wrap {
    justify-content: space-between;
    width: 100%;
    padding: 16px 20px;
    height: 64px;

  }

  .card-header-inner-wrap,
  .tj-drawer-tabs-container {
    display: flex;
  }

  .tj-drawer-tabs-container-outer {
    padding-top: 0px;
    gap: 10px;
    height: 68px;
  }

  .tj-drawer-tabs-container {
    padding: 2px;
    gap: 2px;

    width: 502px;
    height: 36px;
    background: var(--slate4);
    border-radius: 6px;

  }
}

.tj-drawer-tabs-btn {
  padding: 2px 4px;
  gap: 6px;
  width: 248px;
  height: 32px;
  box-shadow: 0px 1px 2px rgba(16, 24, 40, 0.05);
  border-radius: 4px;
  border: none;
  color: var(--slate11);
  display: flex;
  align-items: center;
  justify-content: center;
  background: var(--slate4);


  span {
    margin-left: 4px !important;
    font-weight: 500;

  }
}

.tj-drawer-tabs-btn-active {
  background: var(--base);
  color: var(--slate12);
}

.user-number-wrap {
  display: flex;
  flex-direction: column;
  align-items: center;
  padding: 8px;
  gap: 10px;
  width: 36px;
  height: 36px;
  background: var(--slate3);
  border-radius: 1000px;
}

.user-csv-template-wrap {
  display: flex;
  padding: 24px;
  gap: 14px;

  width: 486px;
  height: 152px;

  background: var(--orange3);

  border: 1px solid var(--orange6);
  border-radius: 6px;

  div {
    display: flex;
    flex-direction: column;

    p {
      margin-bottom: 12px;
    }

  }
}

.upload-user-form {
  display: flex;
  flex-direction: column;
  justify-content: center;
  align-items: center;
  padding: 60px 0px;
  gap: 36px;
  width: 486px;
  border: 2px dashed var(--indigo9);
  border-radius: 6px;
  align-items: center;
  margin: 24px auto;
  text-align: center;

  .select-csv-text {
    color: var(--indigo9);
    margin-bottom: 4px;
  }

  span {
    color: var(--slate11) !important;
  }
}

.download-template-btn {
  width: 184px;
  height: 32px;
  padding: 0px !important;
}

.csv-upload-icon-wrap {
  display: flex;
  flex-direction: row;
  justify-content: center;
  align-items: center;
  padding: 10px;
  gap: 10px;
  width: 64px;
  height: 64px;
  background: var(--indigo3);
  border-radius: 12px;
  margin: 0px auto 12px auto;
  cursor: pointer;
}

.user-csv-template-wrap {
  margin-top: 24px;
}


.manage-users-drawer-content-bulk {
  margin: 24px 15px;
  
  form {
    display: flex;
    flex-direction: column;
    justify-content: center;
    align-items: center;
  }

  .manage-users-drawer-content-bulk-download-prompt {
    display: flex;
    flex-direction: row !important;
    justify-content: center;
    align-items: flex-start !important;
  }
}


.manage-users-drawer-content {
  margin: 24px 15px;

  .invite-user-by-email {
    display: flex;
    flex-direction: column;
    justify-content: center;
    align-items: top;
  }

  .invite-user-by-email {
    display: flex;
  }

  input[name="email"]:disabled,
  input[name="fullName"]:disabled {
    background-color: var(--slate3) !important;
    color: var(--slate9) !important
  }

  .invite-email-body {
    width: 452px;

    input:not([type="checkbox"]) {
      padding: 6px 10px;
      height: 32px;
      color: var(--slate12);
    }
  }
}

.rmsc .item-renderer {
  align-items: center !important;
}

.tj-db-table {
  overflow-y: auto;
  height: 110px;

  table {
    border-collapse: separate;
    border-spacing: 0;
    width: max-content;

    .row-tj {
      border-width: 0px !important;
    }
  }
}

.bounded-box {
  .sc-iwsKbI.lmGPCf {
    height: 100%;
    margin: auto;
    width: max-content;
    max-width: 100% !important;

    img {
      height: 100% !important;
    }

    .gVmiLs {
      width: auto !important;
    }
  }

  .css-tlfecz-indicatorContainer,
  .css-1gtu0rj-indicatorContainer {
    svg {
      width: 12px !important;
      height: 12px !important;
    }
  }

}

.sso-type-header {
  margin-left: 10px;
}

.groups-folder-list {
  padding: 6px 8px;
  gap: 40px;
  max-width: 188px;
  height: 32px;

  span {
    white-space: nowrap !important;
    overflow: hidden !important;
    text-overflow: ellipsis !important;
  }

  .tooltip {
    opacity: 0.7;
  }

  .groups-list-option-button {
    background-color: var(--base) !important;
    width: 24px;
    height: 24px;
    padding: 7px 0px 7px 0px;

    &:focus-visible {
      border: none !important;
      outline: none !important;
      box-shadow: none !important;
    }
  }



}

.create-group-modal-footer {
  display: flex;
  align-items: center;
  gap: 8px;
  justify-content: end;
}

.add-users-button {
  width: 160px;
  height: 32px;
}

.sso-page-inputs {
  padding: 6px 10px;
  gap: 17px;
  width: 612px;
  height: 32px;
}

.popover-group-menu {
  border-radius: 4px;
  width: 190px;
  box-shadow: 0px 12px 16px -4px rgba(16, 24, 40, 0.08), 0px 4px 6px -2px rgba(16, 24, 40, 0.03);
  background: var(--base);
  color: var(--slate12);
  border: 1px solid var(--slate3);

  .popover-arrow {
    display: none;
  }

  .popover-body {
    padding: 6px;
    color: var(--slate12);

    .field {

      width: 100%;
      margin: 0 0 0 0;
      height: 36px;
      justify-content: center;
      align-items: center;
      display: flex;

      .option-row {
        width: 100%;
        height: 100%;
        font-weight: 400;
        font-size: 12px;
        justify-content: left;
        align-items: center;
        display: flex;
        z-index: 999999999;
      }

      .disable {
        color: var(--slate7);
      }

        .disable {
          color: var(--slate7);

          &.dark-theme {
          color:  var(--slate11) ;
          }
        }
      &__danger {
        color: var(--tomato9);
      }

      :hover {
        background-color: var(--slate3);
      }
    }
  }
}

.workspace-settings-filter-wrap {
  background: var(--slate3);
  padding: 15px 16px;
  gap: 12px;
  width: 880px;
  height: 62px;
  border-right: 1px solid var(--slate7);
  border-top: 1px solid var(--slate7);
  border-left: 1px solid var(--slate7);
  box-shadow: 0px 1px 2px rgba(16, 24, 40, 0.05);
  border-top-left-radius: 6px;
  border-top-right-radius: 6px;
}


// users page
.css-1i2tit0-menu {
  margin: 0px !important;
  background: var(--base);
  box-shadow: 0px 4px 6px -2px #10182808 !important;

  .css-2kg7t4-MenuList {
    margin: 0px !important;
    padding: 0px !important;
    background: var(--base);
  }
}

.workspace-settings-nav-items {
  padding: 6px 8px;
  gap: 40px;
  width: 248px;
  height: 32px;
}

.new-app-dropdown {
  background: var(--base) !important;
  color: var(--slate12);
}

.workspace-variable-container-wrap {
  &.constants-list {
    overflow: auto;
  }

  .card,
  thead {
    background: var(--base) !important;

    tr>th,
    tbody>tr>td {
      background: var(--base) !important;
    }
  }

}

.move-selected-app-to-text {
  p {
    white-space: nowrap;
    overflow: hidden;
    text-overflow: ellipsis;

    span {
      font-weight: 600;
    }
  }
}

.tj-org-dropdown {
  .dashboard-org-avatar {
    margin-right: 11px;
    display: flex;
    flex-direction: row;
    justify-content: center;
    align-items: center;
    padding: 7px 8px;
    gap: 10px;
    width: 34px;
    height: 34px;
    background: var(--slate4) !important;
    color: var(--slate9);
    border-radius: 6px;
  }

  .org-name {
    color: var(--slate12) !important;
    white-space: nowrap;
    overflow: hidden;
    text-overflow: ellipsis;
  }
}

.css-1q0xftk-menu {
  background-color: var(--base-black) !important;
  border: 1px solid hsl(197, 6.8%, 13.6%) !important;
  box-shadow: 0px 12px 16px -4px rgba(16, 24, 40, 0.08), 0px 4px 6px -2px rgba(16, 24, 40, 0.03) !important;

}

.css-4yo7x8-menu {
  background-color: var(--base) !important;
  border: 1px solid var(--slate3) !important;
  box-shadow: 0px 12px 16px -4px rgba(16, 24, 40, 0.08), 0px 4px 6px -2px rgba(16, 24, 40, 0.03) !important;
  border-radius: 6px !important;
}


.org-custom-select-header-wrap {
  border-bottom: 1px solid var(--slate5);
}

.btn-close:focus {
  box-shadow: none !important;
}

.template-card {
  padding: 16px;
  gap: 16px;
  min-width: 280px;
  max-width: 100%;
  height: 210px;
  background: var(--base);
  border: 1px solid var(--slate3);
  box-shadow: 0px 1px 2px rgba(16, 24, 40, 0.05);
  border-radius: 6px;
}

.see-all-temlplates-link {
  color: var(--indigo9) !important;
}

.template-card-img {
  padding: 0px;
  width: 100%;
  height: 77.5%;
  border-radius: 4px;
}

.confirm-dialogue-body {
  background: var(--base);
  color: var(--slate12);
}

.folder-header-icons-wrap {
  gap: 4px;
}

.tj-common-search-input {
  .input-icon-addon {
    padding-right: 8px;
    padding-left: 8px;

  }

  input {
    box-sizing: border-box;
    display: flex;
    flex-direction: row;
    align-items: center;
    padding: 4px 8px !important;
    gap: 16px;
    width: 248px !important;
    height: 28px !important;
    background: var(--base);
    border: 1px solid var(--slate7);
    border-radius: 6px;
    color: var(--slate12);
    padding-left: 33px !important;


    ::placeholder {
      color: var(--slate9);
      margin-left: 5px !important;
      padding-left: 5px !important;
      background-color: red !important;
    }

    &:hover {
      background: var(--slate2);
      border: 1px solid var(--slate8);
    }

    &:active {
      background: var(--indigo2);
      border: 1px solid var(--indigo9);
      box-shadow: 0px 0px 0px 2px #C6D4F9;
      outline: none;
    }

    &:focus-visible {
      background: var(--slate2);
      border: 1px solid var(--slate8);
      border-radius: 6px;
      outline: none;
      padding-left: 12px !important;
    }

    &:disabled {
      background: var(--slate3);
      border: 1px solid var(--slate7);
    }
  }


}

.search-icon-wrap {
  display: flex;
  flex-direction: row;
  justify-content: center;
  align-items: center;
  padding: 7px;
  gap: 8px;
  width: 28px;
  height: 28px;
  background: var(--base);
  border: 1px solid var(--slate7);
  border-radius: 6px;
  cursor: pointer;
}

.sidebar-list-wrap {
  margin-top: 24px;
  padding: 0px 20px 20px 20px;
  height: calc(100vh - 180px);
  overflow: auto;

  span {
    letter-spacing: -0.02em;
  }
}

.sidebar-list-wrap-with-banner {
  margin-top: 24px;
  padding: 0px 20px 20px 20px;
  height: calc(100vh - 280px);
  overflow: auto;

  span {
    letter-spacing: -0.02em;
  }
}

.drawer-footer-btn-wrap,
.variable-form-footer {
  display: flex;
  flex-direction: row;
  justify-content: flex-end;
  align-items: center;
  padding: 24px 32px;
  gap: 8px;
  height: 88px;
  border-top: 1px solid var(--slate5);
  background: var(--base);
}

.drawer-card-title {
  padding: 16px;
  border-bottom: 1px solid var(--slate5);

  h3 {
    margin-bottom: 0px !important;
  }
}

.drawer-card-wrapper,
.variable-form-wrap {
  min-height: 100vh;
  display: grid;
  grid-template-rows: auto 1fr auto;
}

.add-new-datasource-header-container {
  margin-bottom: 24px;
  padding-top: 4px;
}

.folder-list-group-item {
  color: var(--slate12) !important;
}

.table-list-item,
.table-name {
  color: var(--slate12) !important;
}

// targetting all react select dropdowns

.css-1i2tit0-menu .css-2kg7t4-MenuList {
  div {
    background-color: var(--base-black);

    &:hover {
      background-color: hsl(198, 6.6%, 15.8%);
      ;
    }
  }
}

.css-ob45yj-menu .css-2kg7t4-MenuList {
  div {
    background-color: var(--base);

    &:hover {
      background-color: var(--slate4);
      ;
    }
  }
}

.selected-ds.row>img {
  padding: 0 !important;
}

.tj-user-table-wrapper {
  height: calc(100vh - 392px); //52+64+40+32+20+62
  overflow-y: auto;
  background: var(--base);
  border-right: 1px solid var(--slate7);
  border-bottom: 1px solid var(--slate7);
  border-left: 1px solid var(--slate7);
  box-shadow: 0px 1px 2px rgba(16, 24, 40, 0.05);
  border-bottom-left-radius: 6px;
  border-bottom-right-radius: 6px;

}

.user-filter-search {
  padding: 6px 10px;
  gap: 16px;
  width: 312px;
  height: 32px;
  background: var(--base);
  border: 1px solid var(--slate7);
  border-radius: 6px;

  &::placeholder {
    color: var(--slate9);
  }
}



//TJ APP INPUT
.tj-app-input,
.edit-row-container {
  display: flex;
  flex-direction: column;
  font-family: 'IBM Plex Sans';
  font-style: normal;
  position: relative;

  .text-danger {
    font-weight: 400 !important;
    font-size: 10px !important;
    line-height: 16px !important;
    color: var(--tomato10) !important;
  }

  label {
    font-family: 'IBM Plex Sans';
    font-style: normal;
    font-weight: 500;
    font-size: 12px;
    line-height: 20px;
    display: flex;
    align-items: center;
    color: var(--slate12);
    margin-bottom: 4px;
  }

  input.form-control,
  textarea,
  .form-control {
    gap: 16px !important;
    background: var(--base) !important;
    border: 1px solid var(--slate7) !important;
    border-radius: 6px !important;
    margin-bottom: 4px !important;
    color: var(--slate12) !important;
    transition: none;


    &:hover {
      background: var(--slate1) !important;
      border: 1px solid var(--slate8) !important;
      -webkit-box-shadow: none !important;
      box-shadow: none !important;
      outline: none;
    }

    &:focus-visible {
      background: var(--indigo2) !important;
      border: 1px solid var(--indigo9) !important;
      box-shadow: none !important;
    }

    &.input-error-border {
      border-color: #DB4324 !important;
    }

    &:-webkit-autofill {
      box-shadow: 0 0 0 1000px var(--base) inset !important;
      -webkit-text-fill-color: var(--slate12) !important;

      &:hover {
        box-shadow: 0 0 0 1000px var(--slate1) inset !important;
        -webkit-text-fill-color: var(--slate12) !important;
      }

      &:focus-visible {
        box-shadow: 0 0 0 1000px var(--indigo2) inset !important;
        -webkit-text-fill-color: var(--slate12) !important;
      }
    }


  }

}

.tj-app-input-wrapper {
  display: flex;

  .eye-icon {
    position: absolute;
    right: 8px;
    top: 5px;
    cursor: pointer;
  }

  .form-control {
    padding-right: 2.2rem;
  }
}



.tj-sub-helper-text {
  font-weight: 400;
  font-size: 10px;
  line-height: 16px;
}

.tj-input-success {
  color: var(--grass10);
}

.tj-input-warning {
  color: var(--orange10);
}

.tj-input-helper {
  color: var(--slate11);
}

.tj-input-error {
  color: var(--tomato10);
}

.tj-input-error-state {
  border: 1px solid var(--tomato9);
}

// TJ APP INPUT END

.search-input-container {
  display: flex;
}

// sidebar styles inside editor :: temporary
.theme-dark,
.dark-theme {
  .codehinter.alert-component.workspace-variables-alert-banner {
    color: #ffecbb !important;
    background-color: #3a3f41 !important;
    border-color: #4d5156 !important;
  }
}

.add-icon-column {
  position: sticky;
  top: 0;
  z-index: 1;
  right: 0;
  padding: 0px !important;
  width: 30px;
  height: 31px;
  border-radius: 0px !important;
  background: var(--slate7) !important;
  cursor: pointer;

  .icon-styles {
    font-size: 14px !important;
    font-weight: 400;
    color: black;
  }
}

.add-icon-column-dark {
  position: sticky;
  top: 0;
  z-index: 1;
  right: 0;
  padding: 0px !important;
  width: 30px;
  height: 31px;
  border-radius: 0px !important;
  cursor: pointer;

  .icon-styles {
    width: 100% !important;
    height: 100% !important;
    background: #1c252f !important;
    border: 0.4px solid white !important;
    font-size: 14px !important;
    font-weight: 400;
    color: white;
  }
}

.add-icon-row {
  position: sticky;
  bottom: 0;
  left: 0px;
  width: 29px;
  height: 31px;
  background: var(--slate7);
  border-width: 0px 1px 1px 1px;
  border-style: solid;
  border-radius: 0px;
  border-color: var(--slate4);
  border-radius: 0px !important;
  font-size: 14px !important;
  font-weight: 400;
  display: flex;
  align-items: center;
  justify-content: center;
  cursor: pointer;
}

.add-icon-row-dark {
  position: sticky;
  bottom: 0;
  left: 0px;
  width: 29px;
  height: 31px;
  background: var(--slate7);
  border-width: 0px 1px 1px 1px;
  border-style: solid;
  border-radius: 0px;
  background: #1c252f !important;
  border: 0.4px solid white !important;
  font-size: 14px !important;
  font-weight: 400;
  color: white;
  display: flex;
  align-items: center;
  justify-content: center;
  cursor: pointer;
  z-index: 2;
}

// custom styles for users multiselect in manage users
.manage-groups-users-multiselect {
  gap: 17px;
  width: 440px;
  height: 32px;
  background: var(--base);
  border-radius: 6px;

  .dropdown-heading {
    height: 32px;
    padding: 6px 10px;
  }

  .dropdown-container {
    background: var(--base);
    border: 1px solid var(--slate7) !important;
  }

  .dropdown-content {
    border: 1px solid var(--slate3);
    box-shadow: 0px 12px 16px -4px rgba(16, 24, 40, 0.08), 0px 4px 6px -2px rgba(16, 24, 40, 0.03);
    border-radius: 6px;

    .search {
      input {
        background-color: var(--base);
        color: var(--slate12);
      }
    }
  }

  .rmsc,
  .dropdown-content,
  .panel-content,
  .search {
    background: var(--base) !important;
  }

  .options {
    .select-item {
      color: var(--slate12);

      &:hover {
        background: var(--slate4);
        border-radius: 6px;
      }
    }
  }
}

.select-search__options {
  .item-renderer {
    display: flex !important;
    justify-content: space-between;
    padding: 20px;
    cursor: pointer;
    flex-direction: row;

    div:first-child {
      display: flex;
    }

    p {
      margin-bottom: 0px !important;
      color: var(--slate12);
    }

    span {
      color: var(--slate11);
    }

    p,
    span {
      font-weight: 400;
      font-size: 12px;
      line-height: 20px;
    }
  }
}

.create-new-app-dropdown {
  .button:first-child {
    padding: 0 !important;
  }

  .dropdown-toggle::after {
    border: none !important;
    content: url("data:image/svg+xml,%3Csvg width='25' height='25' viewBox='0 0 25 25' fill='none' xmlns='http://www.w3.org/2000/svg'%3E%3Cpath fill-rule='evenodd' clip-rule='evenodd' d='M10.5 7.03906C10.5 6.34871 11.0596 5.78906 11.75 5.78906C12.4404 5.78906 13 6.34871 13 7.03906C13 7.72942 12.4404 8.28906 11.75 8.28906C11.0596 8.28906 10.5 7.72942 10.5 7.03906ZM10.5 12.0391C10.5 11.3487 11.0596 10.7891 11.75 10.7891C12.4404 10.7891 13 11.3487 13 12.0391C13 12.7294 12.4404 13.2891 11.75 13.2891C11.0596 13.2891 10.5 12.7294 10.5 12.0391ZM11.75 15.7891C11.0596 15.7891 10.5 16.3487 10.5 17.0391C10.5 17.7294 11.0596 18.2891 11.75 18.2891C12.4404 18.2891 13 17.7294 13 17.0391C13 16.3487 12.4404 15.7891 11.75 15.7891Z' fill='%23fff'/%3E%3C/svg%3E%0A");
    transform: rotate(360deg);
    width: 14px;
    margin: 0 !important;
    display: flex;
    align-items: center;
    justify-content: center;
    padding: 8px 0px 0px 0px;
  }
}

.sso-page-loader-card {
  background-color: var(--slate2) !important;
  height: 100%;

  .card-header {
    background-color: var(--slate2) !important;
  }
}

.workspace-nav-list-wrap {
  padding: 4px 20px 20px 20px;
  height: calc(100vh - 116px) !important;
}

.upload-user-form span.file-upload-error {
  color: var(--tomato10) !important;
  margin-top: 12px 0px 0px 0px;
}

.tj-onboarding-phone-input {
  width: 392px !important;
  height: 40px;
  padding: 8px 12px;
  gap: 8px;
  margin-bottom: 12px;
  background: #FFFFFF;
  border: 1px solid #D7DBDF !important;
  border-radius: 0px 4px 4px 0px !important;

  &:hover {
    border: 1px solid #466BF2 !important;
  }
}

.tj-onboarding-phone-input-wrapper {
  margin-bottom: 12px;
}

.theme-dark {
  .tj-onboarding-phone-input-wrapper {
    .flag-dropdown {
      background-color: #1f2936 !important;

      .country-list {
        background-color: #1f2936 !important;
        background: #1f2936;

        li {
          .country .highlight {
            background-color: #3a3f42;
            color: #000 !important;

            div {
              .country-name {
                color: #6b6b6b !important;
              }
            }

          }

          &:hover {
            background-color: #2b2f31;
          }

        }
      }
    }

  }

  .react-tel-input .country-list .country.highlight {
    color: #6b6b6b;
  }
}

.maximum-canvas-width-input-select {
  padding: 6px 10px;
  gap: 17px;
  width: 60px;
  height: 32px;
  background: #FFFFFF;
  border: 1px solid #D7DBDF;
  border-radius: 0px 6px 6px 0px;
}

.maximum-canvas-width-input-field {
  padding: 6px 10px;
  gap: 17px;
  width: 97px;
  height: 32px;
  background: #FFFFFF;
  border: 1px solid #D7DBDF;
  border-top-left-radius: 6px;
  border-bottom-left-radius: 6px;
  border-right: none !important;


}

.canvas-background-holder {
  padding: 6px 10px;
  gap: 6px;
  width: 120px;
  height: 32px;
  background: #FFFFFF;
  display: flex;
  align-items: center;
  border: 1px solid #D7DBDF;
  border-radius: 6px;
  flex-direction: row;
}

.export-app-btn {
  flex-direction: row;
  justify-content: center;
  align-items: center;
  padding: 6px 16px;
  gap: 6px;
  width: 158px;
  height: 32px;
  font-family: 'IBM Plex Sans';
  font-style: normal;
  font-weight: 600;
  font-size: 14px;
  line-height: 20px;
  color: #3E63DD;
  background: #F0F4FF;
  border-radius: 6px;
  border: none;
}

.tj-btn-tertiary {
  padding: 10px 20px;
  gap: 8px;
  width: 112px;
  height: 40px;
  background: #FFFFFF;
  border: 1px solid #D7DBDF;
  border-radius: 6px;

  &:hover {
    border: 1px solid #C1C8CD;
    color: #687076;
  }

  &:active {
    border: 1px solid #11181C;
    color: #11181C;
  }
}

.export-table-button {

  display: flex;
  align-items: center;
  justify-content: center;
}


#global-settings-popover.theme-dark {
  background-color: $bg-dark-light !important;
  border: 1px solid #2B2F31;

  .maximum-canvas-width-input-select {
    background-color: $bg-dark-light !important;
    border: 1px solid #324156;
    color: $white;
  }

  .export-app-btn {
    background: #192140;
  }

  .fx-canvas div {
    background-color: transparent !important;
  }
}

.released-version-popup-container {
  width: 100%;
  position: absolute;
  display: flex;
  justify-content: center;
  top: 55px;

  .released-version-popup-cover {
    width: 250px;
    height: fit-content;
    margin: 0;
    z-index: 1;

    .popup-content {
      background-color: #121212;
      padding: 16px 18px 0px 16px;
      border-radius: 6px;
      p {
        font-size: 14px;
        font-family: IBM Plex Sans;
        color: #ECEDEE;
      }
    }
  }

  .error-shake {
    animation: shake 0.82s cubic-bezier(.36, .07, .19, .97) both;
    transform: translate3d(0, 0, 0);
    backface-visibility: hidden;
    perspective: 10000px;
  }

  @keyframes shake {

    10%,
    90% {
      transform: translate3d(-1px, 0, 0);
    }

    20%,
    80% {
      transform: translate3d(2px, 0, 0);
    }

    30%,
    50%,
    70% {
      transform: translate3d(-4px, 0, 0);
    }

    40%,
    60% {
      transform: translate3d(4px, 0, 0);
    }
  }

}
.profile-page-content-wrap {
  background-color: var(--slate2);
  padding-top: 40px;
}

.profile-page-card {
  background-color: var(--base);
  border-radius: 6px;
}

.all-apps-link-cotainer {
  border-radius: 6px !important;
}

.workspace-variable-table-card {
  height: calc(100vh - 208px);
}

.workspace-constant-table-card {
  margin: 0 auto;
  width: 880px;
  min-height: calc(100vh - 308px);

  .manage-constant-wrapper-card {
    max-height: calc(100vh - 260px);
  }

  .empty-state-org-constants {
    padding-top: 5rem;

    .info {
      color: var(--slate11);
    }
  }

  .workspace-constant-card-body {
    min-height: calc(100vh - 408px);
    background: var(--base);
  }

  .constant-table-wrapper {
    height: calc(100vh - 403px);
    overflow-y: auto;
    height: 100%;
  }

  .constant-table-card {
    min-height: 370px;
  }

  .card-footer {
    border-top: none !important;
  }

  .left-menu .tj-list-item {
    width: 148px
  }
}



.variables-table-wrapper {
  tr {
    border-width: 0px !important;
  }
}

.constant-table-wrapper {
  tr {
    border-width: 0px !important;
  }
}

.home-page-content-container {
  max-width: 880px;

  @media only screen and (max-width: 768px) {
    margin-bottom: 0rem !important;

    .liner {
      width: unset !important;
    }

    .app-list {
      overflow-y: auto;
<<<<<<< HEAD
      height: calc(100vh - 26rem);
=======
      height: calc(100vh - 23rem);
>>>>>>> 757d5f5b

      .skeleton-container {
        display: flex;
        flex-direction: column;

        .col {
          display: flex;
          justify-content: center;
          margin-bottom: 1rem;
        }

        .card-skeleton-container {
          width: 304px;

        }
      }
    }

    .menu-ico {
      display: none !important;
    }
  }
}

@media only screen and (min-width: 1584px) and (max-width: 1727px) {

  .edit-button,
  .launch-button {
    width: 113px !important;
  }
}



@media only screen and (max-width: 1583px) and (min-width: 1312px) {

  .homepage-app-card-list-item {
    max-width: 264px;

    .edit-button,
    .launch-button {
      width: 109px !important;
    }
  }

}

@media only screen and (min-width: 1728px) {

  .homepage-app-card-list-item {
    max-width: 304px;

    .edit-button,
    .launch-button {
      width: 129px !important;
    }
  }

  .home-page-content-container {
    max-width: 976px;
  }

  .liner {
    width: 976px;
  }
}

@media only screen and (max-width: 992px) {
  .homepage-app-card-list-item-wrap {
    display: flex;
    justify-content: center;
    margin-left: auto;
    margin-right: auto;
    width: 100%;
    margin-top: 22px;
  }

  .homepage-app-card-list-item {
    max-width: 304px !important;
    flex-basis: 100%;

    .edit-button,
    .launch-button {
      width: 129px !important;
    }
  }
}

@media only screen and (min-width: 993px) and (max-width: 1311px) {
  .home-page-content-container {
    max-width: 568px;
  }

  .homepage-app-card-list-item-wrap {
    row-gap: 20px;
  }

  .homepage-app-card-list-item {
    max-width: 269px;
    flex-basis: 100%;

    .edit-button,
    .launch-button {
      width: 111.5px !important;
    }
  }

  .liner {
    width: 568px;
  }
}

.tj-docs-link {
  color: var(--indigo9) !important;
  text-decoration: none;
  list-style: none;
}

.datasource-copy-button {
  width: 87px;
  height: 32px;
}

.datasource-edit-btn {
  height: 27px;
  margin-left: 12px;
}

.datasource-edit-modal {

  .modal-content,
  .modal-body,
  .modal-header,
  .modal-title,
  .modal-body-content,
  .modal-sidebar,
  .card {
    background-color: var(--base) !important;
    color: var(--slate12) !important;
    border-color: var(--slate5) !important;
  }

  .datasource-modal-sidebar-footer {
    .footer-text {
      color: var(--slate12) !important;
    }
  }

  .form-control-plaintext {
    color: var(--slate12) !important;
  }

  .card {
    &:hover {
      background-color: var(--slate2) !important;
    }
  }

  input:disabled {
    background-color: var(--slate3) !important;
  }

  .react-select__control--is-disabled {
    background-color: var(--slate3) !important;
  }
}

.org-edit-icon {
  width: 28px;
  height: 28px;
  border-radius: 6px;
  display: flex;
  justify-content: center;
  align-items: center;

  svg {
    height: 14px;
    width: 14px;
  }
}

.marketplace-page-sidebar {
  height: calc(100vh - 64px);
  max-width: 288px;
  background-color: var(--base);
  border-right: 1px solid var(--slate5) !important;
  display: grid !important;
  grid-template-rows: auto 1fr auto !important;
}

.marketplace-body {
  height: calc(100vh - 64px) !important;
  overflow-y: auto;
  // background: var(--slate2);
}

.plugins-card {
  background-color: var(--base);
  border: 1px solid var(--slate3);
  box-shadow: 0px 1px 2px rgba(16, 24, 40, 0.05);
  border-radius: 6px;

  .card-body-alignment {
    min-height: 145px;
    display: flex;
    flex-direction: column;
    justify-content: space-between;
  }
}

.template-source-name {
  color: var(--slate12) !important;
}

.marketplace-install {
  color: var(--indigo9);
}

.popover {
  .popover-arrow {
    display: none;
  }
}

.shareable-link {
  .input-group {
    .input-group-text {
      border-color: var(--slate7);
      color: var(--slate12);
      background-color: var(--slate3);
    }

    .app-name-slug-input {
      input {
        border-color: var(--grass9);
      }
    }
  }

  .input-group {
    display: flex;

    .tj-app-input textarea {
      width: 600px;
      border-radius: 0px !important;
      margin-bottom: 0px !important;
      background-color: #efefef4d;
      color: #545454;
    }
  }
}

.confirm-dialogue-modal {
  background: var(--base);

  .modal-header {
    background: var(--base);
    color: var(--slate12);
    border-bottom: 1px solid var(--slate5);
  }
}


.gitsync-modal-body {
  align-items: center;
  justify-content: center;
  display: flex;

  .p {
    width: auto;
  }

  .loader {
    border: 4px solid #f3f3f3; /* Light gray border */
    border-top: 4px solid #3498db; /* Blue border on top */
    border-radius: 50%;
    width: 40px;
    height: 40px;
    animation: spin 1s linear infinite; /* Rotation animation */
  }
  @keyframes spin {
    0% { transform: rotate(0deg); }
    100% { transform: rotate(360deg); }
  }
}

.box-container {
  border: 1px solid #ccc; 
  background-color: #f0f0f0; 
  border-radius: 8px; 
  box-shadow: 0px 2px 4px rgba(0, 0, 0, 0.1); 
  
  .box-content {
    padding: 10px; /* Add padding for spacing inside the box */

    p {
      max-width: 100%;
      margin: 0px;
      word-wrap: break-word; /* Ensure the paragraph wraps within the box */
    }
  }
  
  
}





.theme-dark {
  .icon-widget-popover {
    .search-box-wrapper input {
      color: #f4f6fa !important;
    }

    .search-box-wrapper input:focus {
      background-color: #1c252f !important;
    }
  }

  .shareable-link {
    .tj-app-input textarea {
      background-color: #5e656e !important;
      color: #f4f6fa !important;
      border: none !important;
    }
  }

  .icon-widget-popover {
    .search-box-wrapper .input-icon-addon {
      min-width: 2.5rem !important;
    }

    .search-box-wrapper input {
      color: var(--slate12) !important;
    }
  }

  .shareable-link-container,
  .app-slug-container {
    .field-name {
      color: var(--slate-12) !important;
    }

    input.slug-input {
      background: #1f2936 !important;
      color: #f4f6fa !important;
      border-color: #324156 !important;
    }

    .applink-text {
      background-color: #2b394b !important;
    }

    .input-group-text {
      background-color: #2b394b !important;
    }

    .tj-text-input {
      border-color: #324156 !important;
    }

    .input-with-icon {
      .form-control {
        background-color: #1f2936 !important;
        border-color: #3E4B5A !important;
        color: #fff !important;
      }
    }
  }

}

.dark-theme {
  .manage-app-users-footer {
    .default-secondary-button {
      background-color: var(--indigo9);
      color: var(--base-black);
    }
  }
}

.instance-all-users{
  .users-table {
    tbody {
      tr>td>span {
        max-width: 85px;
      }

      tr>td>a {
        max-width: 140px;
      }
    }

    thead {
      tr {
        gap: 0px;
      }
  
      tr>th {
        min-width: 163px;
      }
    }
  
.workspace-folder-modal {
  .tj-text-input.dark {
    background: #202425;
    border-color: var(--slate7) !important;
  }
}

.slug-ellipsis {
  white-space: nowrap;
  overflow: hidden;
  text-overflow: ellipsis;
  width: 150px;
}

  }
}

.audit-log {
  width: 880px;
  margin: 0 auto;

  .card {
    background: var(--base);
    border: 1px solid var(--slate7) !important;
    box-shadow: 0px 1px 2px rgba(16, 24, 40, 0.05) !important;

    .card-header {
      background: var(--slate3);
      padding: 15px 16px;
      gap: 12px;
      height: 62px;
      border-top-left-radius: 6px;
      border-top-right-radius: 6px;
    }

    .form-label {
      font-size: 12px;
      font-weight: 500px;
      margin-bottom: 4px !important;
      color: var(--slate12);
    }
  }
}
.break-all {
  word-break: break-all;
}

.instance-settings-page {
  width: 880px;
  margin: 0 auto;
  background: var(--base);

  .card {
    background: var(--base);
    border: 1px solid var(--slate7) !important;
    box-shadow: 0px 1px 2px rgba(16, 24, 40, 0.05) !important;
    width: 880px;

    .card-header {
      padding: 24px 24px;
      gap: 12px;
      height: 72px;
      border-top-left-radius: 6px;
      border-top-right-radius: 6px;

      .title-banner-wrapper {
        display: flex;
        align-items: center;
        justify-content: space-between;
        width: 878px;
      }

    }

    .form-label {
      font-size: 12px;
      font-weight: 500px;
      margin-bottom: 4px !important;
      color: var(--slate12);
    }

    .card-footer {
      display: flex;
      justify-content: flex-end;
      align-items: center;
      padding: 24px 32px;
      gap: 8px;
      border-top: 1px solid var(--slate5) !important;
      background: var(--base);
      margin-top: 0px !important;
      align-Self: 'stretch';
      height: 88px;
    }
    .card-body {
      height: 467px;
      padding: 24px;
      .form-group{
        .tj-app-input{
          .form-control{
            &:disabled{
              background: var(--slate3) !important;
            }
          }
        }
      }
    }
  }
}


.workspace-folder-modal{
  .tj-text-input.dark {
    background:  #202425;
    border-color: var(--slate7) !important;
  }
}

.slug-ellipsis {
  white-space: nowrap;
  overflow: hidden;
  text-overflow: ellipsis;
  width: 150px; 
}

.app-slug-container,
.shareable-link-container,
.workspace-folder-modal {
  .tj-app-input {
    padding-bottom: 0px !important;
  }

  .label {
    font-weight: 400;
    font-size: 10px;
    height: 0px;
    padding: 4px 0px 16px 0px;
  }

  .tj-input-error {
    color: var(--tomato10);
  }

  .tj-text-input {
    width: auto !important;
    background: var(--slate3);
    color: var(--slate9);
    height: auto !important;
    margin-bottom: 5px;
    border-color: var(--slate7);

    &:hover {
      box-shadow: none;
    }

    &:active {
      border: 1px solid #D7DBDF;
      box-shadow: none;
    }
  }

  .input-with-icon {
    flex: none;

    .icon-container {
      right: 20px;
      top: calc(50% - 13px);
    }
  }

  .label-info {
    color: #687076;
  }

  .label-success {
    color: #3D9A50;
  }


  .workspace-spinner {
    color: #889096 !important;
    width: 16px;
    height: 16px;
    align-self: center;
  }

  .cancel-btn {
    color: var(--indigo9);
  }
}

.confirm-dialogue-modal {
  background: var(--base);
}

.table-editor-component-row {
  .rdt.cell-type-datepicker {
    margin-top: 0;
  }

  .has-multiselect {
    .select-search-input {
      margin-bottom: 0;
    }
  }
}

.audit-log {
  background-color: var(--slate2);
  width: unset;

  .tj-ms {
    width: unset;
  }

  .filter-by-section {
    height: 90px;
  }

  .select-search__select{
    .select-search__options {
      margin-left: -24px;
      margin-bottom: 0px;

      .select-search__row {
        button {
          overflow: hidden !important;
          text-overflow: ellipsis !important;
          white-space: nowrap;
          border-radius: 0;
        }
        :hover {
          background-color: var(--slate3) !important;
        }
      }
    }
  }

  .select-search-dark__select {
    padding: 0px;
    border: none;

    .select-search-dark__options {
      margin-bottom: 0px;

    .select-search-dark__option,
      .select-search-dark__not-found {
        background-color: var(--base);
        color: var(--slate12);
        border: 1px solid var(--slate5);
        box-shadow: 0px 32px 64px -12px rgba(16, 24, 40, 0.14);
        margin: 0 auto;
      }
    }
  }
}
.theme-dark .card-container {
  background-color: #121212 !important
}

.version-select {
  .react-select__menu {
    .react-select__menu-list {
      max-height: 150px;
    }
  }
}

.generate-cell-value-component-div-wrapper {

  .form-control-plaintext:focus-visible {
    outline-color: #dadcde;
    border-radius: 4px;
  }

  .form-control-plaintext:hover {
    outline-color: #dadcde;
    border-radius: 4px;
  }
}

.dark-theme {
  .generate-cell-value-component-div-wrapper {

    .form-control-plaintext:focus-visible {
      filter: invert(-1);
    }

    .form-control-plaintext:hover {
      filter: invert(-1);
    }
  }
}

.progress-bar {
  width: 100%;
  height: 6px;
  background-color: var(--amber4);
  border-radius: 10px;
  overflow: hidden;
}

.progress {
  height: 100%;
  transition: width 0.5s ease-in-out;
}

.app-slug-container,
.workspace-folder-modal {
  .tj-app-input {
    padding-bottom: 0px !important;

    .is-invalid {
      border-color: var(--tomato10) !important;
    }

    .is-invalid:focus {
      border-color: var(--tomato10) !important;
    }
  }

  .tj-input-error {
    height: 32px;
    color: var(--tomato10);
    font-weight: 400;
    font-size: 10px;
    height: 0px;
    padding: 4px 0px 16px 0px;
  }
}

.jet-container-loading {
  margin: 0 auto;
  justify-content: center;
  align-items: center;
}

.jet-container-json-form {
  padding: 20px;

  .DateRangePickerInput {
    width: 100% !important;
  }

  .dropzone {
    aside {
      width: 100% !important;
    }
  }

  fieldset {
    width: 100%;

    .json-form-wrapper {
      margin-bottom: 4px;

      // overrides properties of text widget in custom schema form
      .text-widget {
        height: 100% !important;
      }

      .text-widget[style*="font-size: 14px;"] {
        height: 21px !important;

        div {
          overflow-y: visible !important;
        }
      }

      .text-widget[style*="font-size: 20px;"] {
        height: 30px !important;
        background-color: red;

        div {
          overflow-y: visible !important;
        }
      }


      .widget-button {
        button {
          width: auto !important;
          min-width: 140px !important;
        }
      }
    }
  }
}

.freeze-scroll {
  #real-canvas {
    overflow: hidden;
  }
}
.custom-css-input-container span.cm-error {
  background-color: transparent;
  text-decoration: underline;
  text-decoration-color: red;
  text-decoration-style: dashed;
}

.custom-styles-wrapper {
  height: calc(100vh - 156px);
  overflow: auto;
}

.org-settings-info {
  background-color: var(--slate2);
  border: 1px solid var(--slate3);
}

.badge-warning {
  background-color: var(--amber7) !important;
}

.workspace-variables-alert-banner {
  width: inherit;
  background-color: #FFF9ED;
  border-color: #FFE3A2;
  margin-bottom: 0px;
  padding: 8px 16px;
  border-radius: 0px;
  display: flex;
  justify-content: space-between;
  align-items: center;
  color: var(--amber8);
  font-size: 12px;
  font-weight: 500;
  line-height: 16px;
  letter-spacing: 0.4px;
  text-align: left;
  box-shadow: 0px 1px 2px rgba(16, 24, 40, 0.05);
  border-radius: 6px;
}

.alert-banner-type-text {
  font-size: 12px;
  font-weight: 500;
  line-height: 16px;
  letter-spacing: 0.4px;
  text-align: left;
}

.tj-app-input .alert-component.workspace-variables-alert-banner {
  color: var(--amber8);
  border-color: var(--amber3);
}

.form-label-restricted {
  display: none;
}

.ldap-login-page{
  .common-auth-signup-container-wrapper {
    margin-top: 150px;
  }

  .ldap-login-header {
    margin-bottom: 10px;
    h2{
      color: #111827;
      font-size: 44px;
      font-weight: 400;
    }
  }

  .signup-password-hide-img {
    top: 24%;
  }

  .ldap-form {
    display: flex;
    flex-direction: column;
    align-items: center;
  }
}

#tooltip-for-org-constant-cell,
#tooltip-for-org-input-disabled {
  padding: 12px 16px !important;
  white-space: pre-line !important;
  max-width: 500px !important;
  z-index: 1 !important;

  .react-tooltip-arrow {
    background: inherit !important;
  }
}

.query-rename-input {

  &:focus,
  &:active {
    box-shadow: 0px 0px 0px 2px #C6D4F9;
    border: 1px solid var(--light-indigo-09, var(--indigo9));
  }
}

.btn-query-panel-header {
  height: 28px;
  width: 28px;
  display: flex;
  align-items: center;
  justify-content: center;
  border-radius: 6px;
  background-color: transparent;
  border: none;

  &.active {
    background-color: var(--slate5) !important;
  }

  &:hover,
  &:focus {
    background-color: var(--slate4) !important;
  }
}

.tj-scrollbar {

  ::-webkit-scrollbar,
  &::-webkit-scrollbar {
    width: 16px;
    border-radius: 8px;
  }

  ::-webkit-scrollbar-thumb,
  &::-webkit-scrollbar-thumb {
    border: 4px solid var(--base);
    border-radius: 8px;
    background-color: var(--slate4) !important;
  }

  ::-webkit-scrollbar-track,
  &::-webkit-scrollbar-track {
    background-color: var(--base);
  }

}

.form-check>.form-check-input:not(:checked) {
  background-color: var(--base);
  border-color: var(--slate7);
}

/*
* remove this once whole app is migrated to new styles. use only `theme-dark` class everywhere. 
* This is added since some of the pages are in old theme and making changes to `theme-dark` styles can break UI style somewhere else 
*/
.tj-dark-mode {
  background-color: var(--base) !important;
  color: var(--base-black) !important;
}

.tj-list-btn {
  border-radius: 6px;

  &:hover {
    background-color: var(--slate4);
  }

  &.active {
    background-color: var(--slate5);
  }
}

.tj-list-option {
  &.active {
    background-color: var(--indigo2);
  }
}

.runjs-parameter-badge {
  max-width: 104px;
  height: 24px !important;
  padding: 2px 6px !important;
}

.release-buttons {
  .release-button {
    display: flex;
    padding: 4px 12px;
    align-items: center;
    gap: 8px;
    flex: 1 0 0;
    width: 84px;
    height: 28px;
    cursor: pointer;
  }

  .released-button {
    background-color: #F1F3F5;
    color: #C1C8CD;
  }

  .nav-item {
    background-color: transparent !important;
  }
}

.modal-divider {
  border-top: 1px solid #dee2e6;
  padding: 10px;
}

.dark-theme-modal-divider {
  border-top: 1px solid var(--slate5) !important;
  padding: 10px;

  .nav-item {
    background-color: transparent !important;
  }
}

.app-slug-container {
  .label {
    font-size: 9px !important;
  }
}

.shareable-link-container {
  .copy-container {
    width: 0px;
    margin-right: -12px;
  }

  .form-check-label {
    font-size: 12px;
    margin-left: 8px;
    color: var(--base-slate-12);
  }

  .label-success,
  .label-updated,
  .tj-input-error,
  .label-info {
    font-size: 10px;
    padding-top: 10px;
  }

  .input-with-icon {
    .form-control {
      height: 100%;
      border-radius: 0px !important;
      padding-right: 40px;
    }

    .is-invalid:focus {
      border-color: var(--tomato9) !important;
    }

    .icon-container {
      right: 12px;
      top: calc(50% - 11px);

      .spinner-border {
        width: 20px;
        height: 20px;
      }
    }
  }

  .input-group-text {
    background: var(--slate3);
    color: var(--slate9);
  }
}

.manage-app-users-footer {
  padding-bottom: 20px;
  margin-top: 18px;

  .default-secondary-button {
    width: auto !important;
    padding: 18px;
  }
}

.share-disabled {
  opacity: 0.4;
}

.license-tooltip {
  .nav-item {
    line-height: 0px;
  }
}

// Editor revamp styles
.main-wrapper {
  .editor {
    .header>.navbar {
      background-color: var(--base) !important;
      border-bottom: 1px solid var(--slate5);
      z-index: 10;
    }
  }
}

.component-image-wrapper {
  background-color: var(--slate3) !important;
  border-radius: 6px;
}

.components-container {
  margin-left: 16px;
  margin-right: 16px;
}

.draggable-box-wrapper {
  height: 86px;
  width: 72px;
  margin-bottom: 4px;
}

.component-card-group-wrapper {
  display: flex;
  flex-wrap: wrap;
  column-gap: 22px;
}

.component-card-group-container {
  display: flex;
  row-gap: 12px;
  flex-direction: column;
  padding-bottom: 12px;
  padding-top: 12px;
}

.widgets-manager-header {
  color: var(--slate12);
  font-size: 14px;
  font-style: normal;
  font-weight: 500;
  line-height: 20px;
  /* 142.857% */
  margin-top: 16px;
  margin-bottom: 12px;
}

.components-container {
  .tj-input {
    margin-bottom: 16px;
  }
}

.tj-widgets-search-input {
  width: 266px;
  height: 32px;
  border-radius: 6px;
  background-color: var(--base) !important;
  font-size: 12px;
  font-style: normal;
  font-weight: 400;
  line-height: 20px;
}

.release-button {
  color: var(--indigo-01, #FDFDFE);
  font-family: IBM Plex Sans;
  font-size: 12px;
  font-style: normal;
  font-weight: 600;
  line-height: 20px;
  /* 166.667% */
  display: flex;
  padding: 4px 12px;
  align-items: center;
  gap: 8px;
  flex: 1 0 0;
}

.editor-header-icon {
  border-radius: 6px;
  border: 1px solid var(--bases-transparent, rgba(255, 255, 255, 0.00));
  background: var(--indigo3);
  display: flex;
  padding: 7px;
  justify-content: center;
  align-items: center;
  gap: 8px;
  height: 28px;
  width: 28px;
}

.tj-header-avatar {
  display: flex;
  font-weight: 500;
  width: 27px;
  height: 26px;
  padding: 4px 6px;
  flex-direction: column;
  justify-content: center;
  align-items: center;
  gap: 10px;
  flex-shrink: 0;
  margin-bottom: 0px !important;
  border-radius: 100% !important;
  margin-left: -8px;
  background-color: var(--slate5) !important;
  color: var(--slate10) !important
}

.undo-redo-container {
  position: absolute;
  top: 10px;
  display: flex;
  right: 222px;
  justify-content: center;
  align-items: center;
  height: 28px;
  gap: 2px;

  div {
    display: flex;
    justify-content: center;
    align-items: center;
    height: 28px;
    width: 28px;
    border-radius: 6px;
  }
}

.sidebar-panel-header {
  color: var(--slate12);
  padding-left: 4px;
}

.modal-content {
  background: var(--base);
  color: var(--slate12);
}

.main-editor-canvas {
  background-color: var(--base);
}

.event-manager-popover {
  border: none;
  /* Shadow/03 */
  box-shadow: 0px 4px 6px -2px rgba(16, 24, 40, 0.03), 0px 12px 16px -4px rgba(16, 24, 40, 0.08);

  .popover-body {
    background-color: var(--base);
    color: var(--slate12);
    border: 1px solid var(--slate3, #F1F3F5);
    border-radius: 6px;
  }

}

.copilot-toggle {
  font-family: IBM Plex Sans;
  font-size: 12px;
  font-style: normal;
  font-weight: 500;
  background-color: transparent !important;
  display: flex;
  align-items: center;
}

.copilot-codehinter-wrap {
  .CodeMirror.cm-s-monokai.CodeMirror-wrap {
    border-radius: 0px;
  }
}

.avatar-list-stacked {
  display: flex;
}

.avatar-list-stacked .avatar {
  margin-right: 0px !important;
}

.navbar-right-section {
  border-left: 1px solid var(--slate5);
}

.modal-header {
  background-color: var(--base);
  border-bottom: 1px solid var(--slate5);
}

.sidebar-debugger {
  .nav-item {
    button:hover {
      border-top-color: transparent;
      border-left-color: transparent;
      border-right-color: transparent;
    }
  }
}

.tj-app-version-text {
  color: var(--pink9);
}

.left-sidebar-comments {
  position: absolute;
  left: 0;
  bottom: 48px;
}

.popover-body {
  background-color: var(--base);
  color: var(--slate12);
  border-radius: 6px;
}

.popover {
  border: none;
  border-radius: 6px;
  border: 1px solid var(--slate3, #F1F3F5);
  background: var(--slate1, #FBFCFD);
  box-shadow: 0px 2px 4px -2px rgba(16, 24, 40, 0.06), 0px 4px 8px -2px rgba(16, 24, 40, 0.10);
}

.canvas-codehinter-container {
  .sketch-picker {
    left: 70px !important;
    top: 207px;
  }
}

.debugger-card-body {
  margin-top: 8px;
  margin-bottom: 16px;
  padding: 0px 16px;
}

.left-sidebar-header-btn {
  background-color: var(--base) !important;
  width: 28px;
  height: 28px;
  padding: 7px !important;

  &:focus-visible {
    border: none !important;
    outline: none !important;
    box-shadow: none !important;
  }
}



.navbar-seperator {
  border: 1px solid var(--slate5, #2B2F31);
  background: var(--slate1, #151718);
  width: 1px;
  height: 19px;
  margin-left: 8px;
  margin-right: 8px;
}

.CodeMirror {
  background: var(--base);
  font-size: 12px;
}

.color-picker-input {
  position: relative;
  height: 36px;
  background-color: var(--slate1);
  border: 1px solid var(--slate7);
  border-radius: 6px;

  &:hover {
    background-color: var(--slate4);
    border: 1px solid var(--slate8);

  }
}

#popover-basic-2 {

  .sketch-picker {
    left: 7px;
    width: 170px !important;
  }
}
.custom-gap-8{
  gap: 8px;
}
.color-slate-11{
  color: var(--slate11) !important;
}
.custom-gap-6{
  gap:6px
}
.custom-gap-2{
  gap:2px
}
.custom-gap-4{
  gap: 4px;
}
.text-black-000{
  color: var(--text-black-000) !important;
}
.custom-gap-12{
  gap:12px
}
#inspector-tabpane-properties{
  .accordion {
    .accordion-item:last-child{
      border-bottom: none !important;
    }
  }
}

.share-disabled {
  opacity: 0.4;
}

// Editor revamp styles
.main-wrapper {
  .editor {
    .header>.navbar {
      background-color: var(--base) !important;
      border-bottom: 1px solid var(--slate5);
      z-index: 10;
    }
  }
}
.custom-gap-2 {
  gap: 2px
}

// ToolJet Database buttons

.component-image-wrapper {
  background-color: var(--slate3) !important;
  border-radius: 6px;
}

.components-container {
  margin-left: 16px;
  margin-right: 16px;
}

.draggable-box-wrapper {
  height: 86px;
  width: 72px;
  margin-bottom: 4px;
}

.component-card-group-wrapper {
  display: flex;
  flex-wrap: wrap;
  column-gap: 22px;
}

.component-card-group-container {
  display: flex;
  row-gap: 12px;
  flex-direction: column;
  padding-bottom: 12px;
  padding-top: 12px;
}

.widgets-manager-header {
  color: var(--slate12);
  font-size: 14px;
  font-style: normal;
  font-weight: 500;
  line-height: 20px;
  /* 142.857% */
  margin-top: 16px;
  margin-bottom: 12px;
}

.components-container {
  .tj-input {
    margin-bottom: 16px;
  }
}

.tj-widgets-search-input {
  width: 266px;
  height: 32px;
  border-radius: 6px;
  background-color: var(--base) !important;
  font-size: 12px;
  font-style: normal;
  font-weight: 400;
  line-height: 20px;
}

.release-button {
  color: var(--indigo-01, #FDFDFE);
  font-family: IBM Plex Sans;
  font-size: 12px;
  font-style: normal;
  font-weight: 600;
  line-height: 20px;
  /* 166.667% */
  display: flex;
  padding: 4px 12px;
  align-items: center;
  gap: 8px;
  flex: 1 0 0;
}

.editor-header-icon {
  border-radius: 6px;
  border: 1px solid var(--bases-transparent, rgba(255, 255, 255, 0.00));
  background: var(--indigo3);
  display: flex;
  padding: 7px;
  justify-content: center;
  align-items: center;
  gap: 8px;
  height: 28px;
  width: 28px;
}

.tj-header-avatar {
  display: flex;
  font-weight: 500;
  width: 27px;
  height: 26px;
  padding: 4px 6px;
  flex-direction: column;
  justify-content: center;
  align-items: center;
  gap: 10px;
  flex-shrink: 0;
  margin-bottom: 0px !important;
  border-radius: 100% !important;
  margin-left: -8px;
  background-color: var(--slate5) !important;
  color: var(--slate10) !important
}

.undo-redo-container {
  position: absolute;
  top: 10px;
  display: flex;
  right: 222px;
  justify-content: center;
  align-items: center;
  height: 28px;
  gap: 2px;

  div {
    display: flex;
    justify-content: center;
    align-items: center;
    height: 28px;
    width: 28px;
    border-radius: 6px;
  }
}

.sidebar-panel-header {
  color: var(--slate12);
  padding-left: 4px;
}

.modal-content {
  background: var(--base);
  color: var(--slate12);
}

.main-editor-canvas {
  background-color: var(--base);
}

.event-manager-popover {
  border: none;
  /* Shadow/03 */
  box-shadow: 0px 4px 6px -2px rgba(16, 24, 40, 0.03), 0px 12px 16px -4px rgba(16, 24, 40, 0.08);

  .popover-body {
    background-color: var(--base);
    color: var(--slate12);
    border: 1px solid var(--slate3, #F1F3F5);
    border-radius: 6px;
  }

}

.copilot-toggle {
  font-family: IBM Plex Sans;
  font-size: 12px;
  font-style: normal;
  font-weight: 500;
  background-color: transparent !important;
  display: flex;
  align-items: center;
}

.copilot-codehinter-wrap {
  .CodeMirror.cm-s-monokai.CodeMirror-wrap {
    border-radius: 0px;
  }
}

.avatar-list-stacked {
  display: flex;
}

.avatar-list-stacked .avatar {
  margin-right: 0px !important;
}

.navbar-right-section {
  border-left: 1px solid var(--slate5);
}

.modal-header {
  background-color: var(--base);
  border-bottom: 1px solid var(--slate5);
}

.sidebar-debugger {
  .nav-item {
    button:hover {
      border-top-color: transparent;
      border-left-color: transparent;
      border-right-color: transparent;
    }
  }
}

.tj-app-version-text {
  color: var(--pink9);
}

.left-sidebar-comments {
  position: absolute;
  left: 0;
  bottom: 48px;
}

.popover-body {
  background-color: var(--base);
  color: var(--slate12);
  border-radius: 6px;
}

.popover {
  border: none;
  border-radius: 6px;
  border: 1px solid var(--slate3, #F1F3F5);
  background: var(--slate1, #FBFCFD);
  box-shadow: 0px 2px 4px -2px rgba(16, 24, 40, 0.06), 0px 4px 8px -2px rgba(16, 24, 40, 0.10);
}

.canvas-codehinter-container {
  .sketch-picker {
    left: 70px !important;
    top: 207px;
  }
}

.debugger-card-body {
  margin-top: 8px;
  margin-bottom: 16px;
  padding: 0px 16px;
}

.left-sidebar-header-btn {
  background-color: var(--base) !important;
  width: 28px;
  height: 28px;
  padding: 7px !important;

  &:focus-visible {
    border: none !important;
    outline: none !important;
    box-shadow: none !important;
  }
}

.navbar-seperator {
  border: 1px solid var(--slate5, #2B2F31);
  background: var(--slate1, #151718);
  width: 1px;
  height: 19px;
  margin-left: 8px;
  margin-right: 8px;
}

.CodeMirror {
  background: var(--base);
}

.color-picker-input {
  border: solid 1px #333c48;
  height: 36px;
  background-color: var(--slate1);
  border: 1px solid var(--slate7);

  &:hover {
    background-color: var(--slate4);
    border: 1px solid var(--slate8);

  }
}

#popover-basic-2 {
  .sketch-picker {
    left: 7px;
    width: 170px !important;
  }
}

.custom-gap-8 {
  gap: 8px;
}

.color-slate-11 {
  color: var(--slate11) !important;
}

.custom-gap-6 {
  gap: 6px
}

// ToolJet Database buttons

.ghost-black-operation {
  border: 1px solid transparent !important;
  padding: 4px 10px;
}

.custom-gap-2 {
  gap: 2px
}

.custom-gap-4 {
  gap: 4px;
}

.text-black-000 {
  color: var(--text-black-000) !important;
}

.custom-gap-12 {
  gap: 12px
}

.overflow-tooltip {
  .tooltip-inner {
    max-width: 100%;
  }
}

#inspector-tabpane-properties {
  .accordion {
    .accordion-item:last-child {
      border-bottom: none !important;
    }
  }
}


.bold-text {
  font-weight: 500;
}

.saml-sso-conf {
  .saml-footer {
    display: block !important;
  }

  .text-indigo-09 {
    color: $color-light-indigo-09;
  }

  .card-body {
    padding-bottom: 0px !important;
  }
}

.add-datasource-btn-workflows{
  width:195px;
  margin-top:8px;
  position:sticky;
  bottom:0;
  font-size:12px;
}
.react-flow__panel{
  bottom:50px
}
.connect-to-repository-container {
  width: 70%;
  display: flex;
  flex-direction: column;
  align-items: center;
  text-align: center;
  margin: auto;

  a {
    text-decoration: none;
    color: unset !important;
  }

  .tj-btn-right-icon {
    svg {
      path {
        fill: var(--indigo9);
      }
    }
  }
}

.git-sync-modal,
.modal-base {

  .create-commit-container,
  .commit-info,
  .pull-container {
    .form-control {
      font-weight: 400;
      font-size: 12px;
      line-height: 20px;
      color: var(--slate12);
    }

    .form-group {
      .tj-input-error-state {
        border: 1px solid var(--tomato9) !important;
      }

      .tj-input-error {
        color: var(--tomato10) !important;
      }
    }

    .info-text {
      color: var(--slate10);
    }

    .tj-input-error {
      color: var(--tomato10);
    }

    .form-control.disabled {
      background-color: var(--slate3) !important;
      color: var(--slate9) !important;
    }

    .last-commit-info {
      background: var(--slate3);

      .message-info {
        display: flex;
        justify-content: space-between;
      }

      .author-info {
        font-size: 10px;
        color: var(--slate11);
      }
    }

    .check-for-updates {
      display: flex;
      align-items: center;
      color: var(--indigo9);

      svg {
        path {
          fill: var(--indigo9);
        }

        rect {
          fill: none;
        }
      }

      .loader-container {
        height: unset !important;

        .primary-spin-loader {
          width: 18px;
          height: 18px;
          margin-right: 5px;
        }
      }
    }
  }



  .modal-footer {
    border-top: 1px solid var(--slate5);
    padding: 1rem;

    .tj-btn-left-icon {
      svg {
        width: 20px;
        height: 20px;

        path {
          fill: var(--indigo1);
        }
      }
    }

    .tj-large-btn {
      font-weight: 500;
      font-size: 14px;
    }
  }

  .modal-body {
    .loader-container {
      display: flex;
      justify-content: center;
      align-items: center;
      height: 180px;
    }
  }

  .modal-base {
    .tj-text-xxsm {
      color: var(--slate11);
    }
  }

  .modal-header {
    border-bottom: 1px solid var(--slate5) !important;

    .modal-title {
      color: var(--slate12);
    }

    svg>path {
      fill: var(--slate12);
    }
  }
}

.card-table {
  overflow: visible;
}

.groups-name-cell {
  transition: 0.3s all;
  border-radius: 6px;
  position: relative !important;
  overflow: visible !important;

  .groups-name-container {
    display: flex;
    column-gap: 8px;
    text-overflow: ellipsis;
    overflow: hidden;
    white-space: nowrap;
    max-width: 185px;
  }

  .group-chip {
    padding: 2px 8px;
    margin: 0;
    border-radius: 6px;
    background-color: var(--slate3);
    color: var(--slate11);
    min-height: 24px;
    text-overflow: ellipsis;
    overflow: hidden;
    white-space: nowrap;
    max-width: 95px;
  }

  .all-groups-list {
    position: absolute;
    width: 100%;
    top: 41px;
    display: flex;
    flex-direction: column;
    background: var(--slate1);
    align-items: flex-start;
    border-radius: 6px;
    border: 1px solid var(--slate1);
    box-shadow: 0px 4px 6px -2px rgba(16, 24, 40, 0.03), 0px 12px 16px -4px rgba(16, 24, 40, 0.08);
    padding: 9px 10px;
    gap: 10px;
    cursor: default;
    max-height: 240px;
    overflow: auto;
    left: 0px;
    z-index: 1;
  }
}

.groups-name-cell[data-active="true"] {
  background: var(--gray5) !important;

  .groups-name-container {
    padding-left: 6px;
  }

  .group-chip {
    max-width: unset !important;
  }
}

.groups-hover {
  &:hover {
    background: var(--slate3);
    cursor: pointer;
  }
}

.user-actions-menu-container {
  border: 1px solid var(--slate8);
  border-radius: 6px;

  &:hover {
    background: var(--slate4);
  }

  .actions-menu-icon {
    fill: var(--slate8);
    width: 20px !important;
    height: 20px !important;
    cursor: pointer;

    path {
      fill: var(--slate12) !important;
    }
  }
}

.primary-spin-loader {
  width: 43px;
  height: 43px;
  border: 3px solid var(--indigo6);
  border-bottom-color: var(--indigo9);
  border-radius: 50%;
  display: inline-block;
  box-sizing: border-box;
  animation: rotation 1s linear infinite;
}

@keyframes rotation {
  0% {
    transform: rotate(0deg);
  }

  100% {
    transform: rotate(360deg);
  }
}

.commit-changes {
  display: flex;
  gap: 6px;
}

.disabled-action-tooltip {
  opacity: 0.4;
}

.overflow-tooltip {
  .tooltip-inner {
    max-width: 100%;
  }
}

.card-table {
  overflow: visible;
}

.groups-name-cell {
  transition: 0.3s all;
  border-radius: 6px;
  position: relative !important;
  overflow: visible !important;

  .groups-name-container {
    display: flex;
    column-gap: 8px;
  }

  .group-chip {
    padding: 5px 8px;
    border-radius: 6px;
    background-color: var(--slate3);
    color: var(--slate11);
  }

  .all-groups-list {
    position: absolute;
    width: 100%;
    top: 41px;
    display: flex;
    flex-direction: column;
    background: var(--slate1);
    align-items: flex-start;
    border-radius: 6px;
    border: 1px solid var(--slate1);
    box-shadow: 0px 4px 6px -2px rgba(16, 24, 40, 0.03), 0px 12px 16px -4px rgba(16, 24, 40, 0.08);
    padding: 9px 10px;
    gap: 15px;
    cursor: default;
    max-height: 240px;
    overflow: auto;
    left: 0px;
    z-index: 1;
  }
}

.groups-name-cell[data-active="true"] {
  background: var(--gray5) !important;
  .groups-name-container {
    padding-left: 6px;
  }
}

.groups-hover {
  &:hover {
    background: var(--slate3);
    cursor: pointer;
  }
}

.user-actions-menu-container {
  border: 1px solid var(--slate8);
  border-radius: 6px;

  &:hover {
    background: var(--slate4);
  }

  .actions-menu-icon {
    fill: var(--slate8);
    width: 20px !important;
    height: 20px !important;
    cursor: pointer;

    path {
      fill: var(--slate12) !important;
    }
  }
}
#popover-user-menu {
  box-shadow: 0px 2px 4px -2px var(--indigo1), 0px 4px 8px -2px var(--indigo1);

  .popover-body {
    padding: 0rem 0.8rem;
    min-width: 160px;
  }

  button {
    color: var(--slate12);
    border: none !important;

    &:hover {
      background: none !important;
    }
  }

  .edit-user-btn {
    svg {
      fill: var(--slate9);

      path {
        fill: var(--slate9);
      }
    }
  }
  .user-archive {
    color: var(--tomato9);

    &:hover {
      color: var(--tomato9) !important;
    }
  }
}

.divider {
  border-top: 1px solid var(--slate6);
}

.workspace-constants-wrapper {
  height: calc(100vh - 64px);
}

.blank-page-wrapper {
  @media only screen and (max-width: 768px) {
    display: none;
  }
}

.blank-page-wrapper-mobile {
  display: none !important;
  @media only screen and (max-width: 768px) {
    transform: translateY(50%);
    display: flex !important;
    align-items: center;
    justify-content: center;
  }
}

.reset-password-info-banner {
  width: inherit;
  background-color: #F8FAFF;
  border-color: #D9E2FC;
  padding-left: 30px;
  padding-top: 4px !important;
  padding-bottom: 4px !important;
  padding-left: 35px !important;
  padding-right: 30px !important;
}

.tj-text-input-wrapper { 
  .signup-password-wrapper {
    .tj-text-input {
    width: 290px !important;
    background: var(--slate3);
    color: var(--slate9);
    height: auto !important;
    margin-bottom: 5px;
    border-color: var(--slate7);
    }
  }
}

.tj-text-input-icon-wrapper {
  .signup-password-wrapper {
    .tj-text-input {
    width: 320px !important;
    background: #F1F3F5;
    color: var(--slate9);
    height: 38px !important;
    margin-bottom: 10px;
    border-color: var(--slate7) !important;
    }
    .icon-wrapper {
      position: absolute;
      right: 10px;
      top: 50%;
      transform: translateY(-50%);
      align-items: center;
      gap: 5px; /* space between icons */
    }
  }
}

.modal-custom-height {
  height: 700px !important; /* Set the desired width */
}
.tj-text-input-widget {
  border: 1px solid var(--tj-text-input-widget-border-default);
  background-color: var(--tj-text-input-widget-field-default);
  width: 100%;
  padding: 0px;
  z-index: 2;


  &:hover:not(:focus) {
    border: 1px solid var(--tblr-input-border-color-darker) !important;
  }

  &.is-invalid {
    border: 1px solid var(--tj-text-input-widget-error) !important; // For example, a red border for invalid input
  }

  &:focus {
    outline: none !important;
    border: 1px solid var(--tj-text-input-widget-border-clicked);

  }

  &:active {
    // border: 1px solid var(--tj-text-input-widget-border-clicked) !important;
    outline: none !important;
  }

  &::placeholder {
    color: #7E868C;
  }
}

.icon-style-container {
  width: 142px;
  height: 32px;
  display: flex;
  align-items: center;
  border-radius: 6px;
  padding: 2px;
}

.visibility-eye {
  position: absolute;
  top: 50%;
  right: -5px;
  transform: translate(-50%, -50%);
}

.label-hinter-margin {
  margin-bottom: 4px;
}

.accordion-header {
  height: 52px;
}


.CodeMirror-placeholder {
  min-width: 265px !important;
}

.tj-number-input-element {

  // Remove increment/decrement arrows
  input::-webkit-outer-spin-button,
  input::-webkit-inner-spin-button {
    -webkit-appearance: none;
    margin: 0;
  }

  /* Firefox */
  input[type=number] {
    -moz-appearance: textfield;
  }
}

.inspector-color-input-popover {
  left: -96px !important;
}

.tj-number-input-widget {
  input[type="number"] {
    -moz-appearance: textfield !important;
  }
}

.add-new-group-modal {
  .modal-title {
    display: flex;
    align-items: center;

    .paid-feature-banner {
      margin-left: 8px;
    }
  }
}

#popover-user-menu {
  box-shadow: 0px 2px 4px -2px var(--indigo1), 0px 4px 8px -2px var(--indigo1);
}<|MERGE_RESOLUTION|>--- conflicted
+++ resolved
@@ -12269,11 +12269,7 @@
 
     .app-list {
       overflow-y: auto;
-<<<<<<< HEAD
       height: calc(100vh - 26rem);
-=======
-      height: calc(100vh - 23rem);
->>>>>>> 757d5f5b
 
       .skeleton-container {
         display: flex;
