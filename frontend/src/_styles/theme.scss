@import "./tabler.scss";
@import "./colors.scss";
@import "./z-index.scss";
@import "./mixins.scss";
@import "./queryManager.scss";
@import "./onboarding.scss";
@import "./components.scss";
@import "./global-datasources.scss";
@import "./typography.scss";
@import "./designtheme.scss";
@import "./dropdown-custom.scss";
@import "./ui-operations.scss";
@import url('https://fonts.googleapis.com/css2?family=IBM+Plex+Sans:ital,wght@0,100;0,200;0,300;0,400;0,500;0,600;0,700;1,100;1,200;1,400;1,500;1,600;1,700&display=swap');
@import 'react-loading-skeleton/dist/skeleton.css';

// variables
$border-radius: 4px;


body {
  font-family: 'IBM Plex Sans';
}

input,
button {
  border-radius: 4px;
}

.btn:hover {
  border-color: $primary;
}

.btn-sm {
  padding: 4px 8px;
}

.padding-0 {
  padding: 0;
}

.float-right {
  float: right;
}

.font-500 {
  font-weight: 500;
}

.color-inherit {
  color: inherit;
}

.text-right {
  text-align: right;
}

.navbar {
  max-height: 45px;
  min-height: auto;

  .nav-item.active:after {
    bottom: 0 !important;
  }
}

.rc-slider-track {
  background-color: $primary;
}

.rc-slider-handle {
  border-color: $primary;
}

.auth-main {
  height: 1000px;
  padding-top: calc(0.25 * 100vh);
  overflow: hidden;

  svg,
  img {
    height: 50px;
    width: 50px;
  }

  svg {
    color: #000000;
  }

  .col-4 {
    z-index: 1;
  }

  .horizontal-line {
    width: 100%;
    position: relative;
    border: 1px solid #b1b1b1;
    top: 25px;
    margin: 0px auto;
    z-index: 0;
  }

  .sso-ico {
    div {
      background-color: #ffffff;
    }
  }
}

.emoji-mart-scroll {
  border-bottom: 0;
  margin-bottom: 6px;
}

.emoji-mart-scroll+.emoji-mart-bar {
  display: none;
}

.accordion-item,
.accordion-button {
  background-color: inherit;
}

.accordion-button {
  font-weight: 400 !important;
  box-shadow: none !important;
}

.accordion-button:not(.collapsed) {
  padding-bottom: 0 !important;
}

.accordion-body {
  .form-label {
    font-weight: 400;
    font-size: 12px;
    color: #61656c;
  }

  .style-fx {
    margin-top: 3px !important;
  }
}

.editor {
  .header-container {
    max-width: 100%;
    padding: 0 10px 0 0;
    min-height: 45px;
  }

  .resizer-select,
  .resizer-active {
    border: solid 1px $primary  !important;

    .top-right,
    .top-left,
    .bottom-right,
    .bottom-left {
      background: white;
      border-radius: 10px;
      border: solid 1px $primary;
    }
  }

  .resizer-selected {
    outline-width: thin;
    outline-style: solid;
    outline-color: #ffda7e;
  }

  // query data source card style start

  .query-datasource-card-container,
  .header-query-datasource-card-container {
    display: flex;
    flex-direction: row;
    gap: 10px;
    flex-wrap: wrap;
  }

  .datasource-picker {
    margin-bottom: 24px;
    padding: 0 32px;
  }

  .header-query-datasource-card-container {
    margin-top: -10px;
  }

  .header-query-datasource-card {
    position: relative;
    display: flex;
    min-width: 0;
    word-wrap: break-word;
    background-color: rgba(66, 153, 225, 0.1) !important;
    background-clip: border-box;
    border-radius: 4px;
    height: 32px;
    width: 140px;
    padding: 6px;
    align-items: center;
    text-transform: capitalize;
    font-weight: 400 !important;
    background-color: #4299e11a;

    p {
      margin: 0 8px 0 12px;
    }
  }

  .query-datasource-card {
    position: relative;
    display: flex;
    min-width: 0;
    word-wrap: break-word;
    background-color: #ffffff;
    background-clip: border-box;
    border: 1px solid rgba(101, 109, 119, 0.16);
    border-radius: 4px;
    height: 46px;
    width: 200px;
    padding: 10px;
    align-items: center;
    cursor: pointer;
    transition: transform .2s;

    p {
      margin: 0 8px 0 15px;
    }

    &:hover {
      transform: scale(1.02);
      box-shadow: 0.1px 0.1px 0.1px 0.1px rgba(0, 0, 0, 0.3);
    }
  }

  // end :: data source card style

  .header-query-datasource-name {
    font-size: 0.8rem !important;
    padding-top: 0px !important;
  }

  .datasource-heading {
    display: flex;
    height: 32px;
    gap: 10px;
    align-items: center;

    p {
      font-size: 12px;
      padding-top: 0px;
      cursor: pointer;
    }
  }


  .left-sidebar {
    scrollbar-width: none;
  }

  .left-sidebar::-webkit-scrollbar {
    width: 0;
    background: transparent;
  }

  .left-sidebar-layout {
    display: flex;
    justify-content: center;
    font-size: 11px;
    align-items: center;
    letter-spacing: 0.2px;

    p {
      margin-bottom: 0px;
      margin-top: 8px;
    }
  }

  .left-sidebar {
    height: 100%;
    width: 48px;
    position: fixed;
    z-index: 2;
    left: 0;
    overflow-x: hidden;
    flex: 1 1 auto;
    background-color: #fff !important;
    background-clip: border-box;
    border: solid rgba(0, 0, 0, 0.125);
    border-width: 0px 1px 3px 0px;
    margin-top: 0px;
    padding-top: 0px;

    .accordion-item {
      border: solid rgba(101, 109, 119, 0.16);
      border-width: 1px 0px 1px 0px;
    }

    .datasources-container {
      height: 50%;
      overflow-y: scroll;

      tr {
        border-color: #f1f1f1;
      }
    }

    .variables-container {
      height: 50%;
      overflow-y: scroll;
    }

    .variables-container::-webkit-scrollbar-thumb,
    .datasources-container::-webkit-scrollbar-thumb {
      background: transparent;
      height: 0;
      width: 0;
    }

    .variables-container::-webkit-scrollbar,
    .datasources-container::-webkit-scrollbar {
      width: 0;
      background: transparent;
      height: 0;
    }

    .variables-container,
    .datasources-container {
      scrollbar-width: none;
    }

    .datasources-container {
      bottom: 0;
      height: 500px;
      border: solid rgba(101, 109, 119, 0.16);
      border-width: 1px 0px 1px 0px;

      .datasources-header {
        border: solid rgba(0, 0, 0, 0.125);
        border-width: 0px 0px 1px 0px;
      }
    }

    .left-sidebar-inspector {
      .card-body {
        padding: 1rem 0rem 1rem 1rem;
      }
    }

    .left-sidebar-page-selector {
      .add-new-page-button-container {
        width: 100%;
        margin-top: 10px;
      }
    }
  }

  .editor-sidebar {
    height: calc(100% - 45px);
    position: fixed;
    right: 0;
    overflow-x: hidden;
    width: 300px;
    flex: 1 1 auto;
    top: 45px;
    border-top: 1px solid var(--slate7);
    background-color: var(--base);
    background-clip: border-box;
    border: solid rgba(0, 0, 0, 0.125);
    border-width: 0px 0px 0px 1px;

    .nav-tabs .nav-link {
      color: #3e525b;
      border-top-left-radius: 0px;
      border-top-right-radius: 0px;
    }

    .inspector {
      .inspector-add-button {
        background: inherit;
      }

      .inspector-add-button:hover {
        color: $primary;
        background: #eef3f9;
        border-radius: 4px;
      }

      .form-control-plaintext {
        padding: 0;
      }

      .header {
        padding-left: 20px;
        padding-right: 20px;
        border: solid rgba(0, 0, 0, 0.125);
        border-width: 0px 0px 1px 0px;
        height: 40px;

        .component-name {
          font-weight: 500;
        }

        .component-action-button {
          top: 8px;
          right: 10px;
          position: absolute;
        }
      }

      .properties-container {
        .field {
          .form-label {
            font-size: 12px;
          }

          .text-field {
            height: 30px;
            font-size: 12px;
          }

          .form-select {
            height: 30px;
            font-size: 12px;
          }

          .select-search__input {
            padding: 0.2375rem 0.75rem;
            font-size: 0.825rem;
          }
        }
      }
    }

    .components-container::-webkit-scrollbar {
      width: 0;
      height: 0;
      background: transparent;
    }

    .components-container::-webkit-scrollbar-thumb {
      background: transparent;
    }

    .components-container {
      scrollbar-width: none;
    }

    .components-container {
      height: 100%;
      overflow: auto;
      overflow-x: hidden;
      padding-bottom: 20%;

      .component-image-holder {
        border-radius: 0;
        transition: all 0.3s cubic-bezier(0.25, 0.8, 0.25, 1);
        border: 1px solid #d2ddec;
        box-sizing: border-box;
        border-radius: 4px;

        img {
          margin: 0 auto;
        }

        &:hover {
          background: rgba(66, 153, 225, 0.1);
        }
      }

      .component-title {
        display: block;
        margin-top: 10px;
        color: #3e525b;
        font-size: 10px;
        max-width: 100%;
        text-align: center;
        word-wrap: break-word;
      }

      .component-description {
        color: grey;
        font-size: 0.7rem;
      }
    }
  }

  .main {
    margin-left: 3%;
    width: 82%;
    top: 0;

    .canvas-container::-webkit-scrollbar {
      width: 0;
      background: transparent;
      height: 0;
    }

    .canvas-container {
      scrollbar-width: none;
    }

    .canvas-container::-webkit-scrollbar {
      width: 0;
      background: transparent;
    }

    .canvas-container {
      height: 100%;
      top: 45px;
      position: fixed;
      right: 300px;
      left: 48px;
      overflow-y: auto;
      overflow-x: scroll;
      -webkit-box-pack: center;
      justify-content: center;
      -webkit-box-align: center;
      align-items: center;

      .real-canvas {
        outline: 1px dotted transparent;
      }

      .show-grid {
        outline: 1px dotted #4d72da;
        background-image: linear-gradient(to right,
            rgba(194, 191, 191, 0.2) 1px,
            transparent 1px),
          linear-gradient(to bottom,
            rgba(194, 191, 191, 0.2) 1px,
            transparent 1px);
      }

      .canvas-area {
        min-height: 2400px;
        background: #edeff5;
        margin: 0px auto;

        .resizer {
          border: solid 1px transparent;
        }
      }
    }
  }

  @media screen and (max-height: 450px) {
    .sidebar {
      padding-top: 15px;
    }

    .sidebar a {
      font-size: 18px;
    }
  }
}

.viewer {
  .header-container {
    max-width: 100%;
  }

  .main {
    padding: 0px 10px;

    .canvas-container {
      scrollbar-width: auto;
      width: 100%;
    }

    .canvas-container::-webkit-scrollbar {
      background: transparent;
    }

    .canvas-container {
      height: 100%;
      position: fixed;
      left: 0;
      overflow-y: auto;
      overflow-x: auto;
      -webkit-box-pack: center;
      justify-content: center;
      -webkit-box-align: center;
      align-items: center;

      .canvas-area {
        width: 1280px;
        min-height: 2400px;
        background: #edeff5;
        margin: 0px auto;
        background-size: 80px 80px;
        background-repeat: repeat;
      }

      .navigation-area {
        background-color: #ECEEF0;
        padding: 1rem;

        a.page-link {
          border-radius: 0;
          border: 0;
        }

        a.page-link:hover {
          color: white;
          background-color: #4D72FA;
        }

        a.page-link.active {
          color: white;
          background-color: #4D72FA;
        }
      }

      .navigation-area.dark {
        background-color: #2b3546 !important;
      }
    }
  }
}

.modal-header {
  padding: 0 1.5rem 0 1.5rem;
}

.page-body,
.homepage-body {
  height: 100vh;

  .list-group.list-group-transparent.dark .all-apps-link,
  .list-group-item-action.dark.active {
    background-color: $dark-background  !important;
  }
}

.home-search-holder {
  height: 20px;
  width: 100%;
  margin-top: 32px;

  .search-box-wrapper {
    .input-icon {
      .input-icon-addon {
        padding-right: 6px;
      }
    }
  }

  .homepage-search {
    background: transparent;
    color: var(--slate12);
    height: 20px;

    &:focus {
      background: none;
    }
  }
}

.homepage-app-card-list-item-wrap {
  row-gap: 16px;
  column-gap: 32px;
  display: flex;
  margin-top: 22px;
}

.homepage-app-card-list-item {
  max-width: 272px;
  flex-basis: 33%;
  padding: 0 !important;
}

.homepage-dropdown-style {
  min-width: 11rem;
  display: block;
  align-items: center;
  margin: 0;
  line-height: 1.4285714;
  width: 100%;
  padding: 0.5rem 0.75rem !important;
  font-weight: 400;
  white-space: nowrap;
  border: 0;
  cursor: pointer;
  font-size: 12px;
}

.homepage-dropdown-style:hover {
  background: rgba(101, 109, 119, 0.06);
}

.card-skeleton-container {
  border: 0.5px solid #b4bbc6;
  padding: 1rem;
  border-radius: 8px;
  height: 180px;
}

.app-icon-skeleton {
  background-color: #91a4f6;
  border-radius: 4px;
  margin-bottom: 20px;
  height: 40px;
  width: 40px;
}

.folder-icon-skeleton {
  display: inline-block;
  background-color: #858896;
  border-radius: 4px;
  height: 14px;
  width: 14px;
}

.folders-skeleton {
  padding: 9px 12px;
  height: 34px;
  margin-bottom: 4px;
}

.card-skeleton-button {
  height: 20px;
  width: 60px;
  background: #91a4f6;
  margin-top: 1rem;
  border-radius: 4px;
}

@media (min-height: 641px) and (max-height: 899px) {
  .homepage-pagination {
    position: fixed;
    bottom: 2rem;
    width: 63%;
  }
}

@media (max-height: 640px) {
  .homepage-pagination {
    position: fixed;
    bottom: 2rem;
    width: 71%;
  }
}

@media (max-width: 1056px) {
  .homepage-app-card-list-item {
    flex-basis: 50%;
  }
}

.homepage-body {
  overflow-y: hidden;

  a {
    color: inherit;
  }

  a:hover {
    color: inherit;
    text-decoration: none;
  }

  button.create-new-app-button {
    background-color: var(--indigo9);

  }




  .app-list {
    .app-card {
      height: 180px;
      max-height: 180px;
      border: 0.5px solid #b4bbc6;
      box-sizing: border-box;
      border-radius: 8px;
      overflow: hidden;

      .app-creation-time {
        span {
          color: var(--slate11) !important;
        }
      }

      .app-creator {
        font-weight: 500;
        font-size: 0.625rem;
        line-height: 12px;
        color: #292d37;
        white-space: nowrap;
        overflow: hidden;
        text-overflow: ellipsis;
      }

      .app-icon-main {
        background-color: $primary;

        .app-icon {
          img {
            height: 24px;
            width: 24px;
            filter: invert(100%) sepia(0%) saturate(0%) hue-rotate(17deg) brightness(104%) contrast(104%);
            vertical-align: middle;
          }
        }
      }

      .app-template-card-wrapper {
        .card-body {
          padding-left: 0px !important;
        }
      }

      .app-title {
        line-height: 20px;
        font-size: 1rem;
        font-weight: 400;
        color: #000000;
        overflow: hidden;
        max-height: 40px;
        text-overflow: ellipsis;
        display: -webkit-box;
        -webkit-line-clamp: 2;
        /* number of lines to show */
        line-clamp: 2;
        -webkit-box-orient: vertical;
      }

      button {
        font-size: 0.6rem;
        width: 100%;
      }

      .menu-ico {
        cursor: pointer;

        img {
          padding: 0px;
          height: 14px;
          width: 14px;
          vertical-align: unset;
        }
      }
    }

    .app-card.highlight {
      background-color: #f8f8f8;
      box-shadow: 0px 4px 4px rgba(0, 0, 0, 0.25);
      border: 0.5px solid $primary;

      .edit-button {
        box-sizing: border-box;
        border-radius: 6px;
        color: $primary-light;
        width: 136px;
        height: 28px;
        background: var(--indigo11) !important;
        border: none;
        color: var(--indigo4);

        &:hover {
          background: var(--indigo10);

        }

        &:focus {
          box-shadow: 0px 0px 0px 4px var(--indigo6);
          background: var(--indigo10);
          outline: 0;
        }


        &:active {
          background: var(--indigo11);
          box-shadow: none;
        }
      }

      .launch-button {

        box-sizing: border-box;
        border-radius: 6px;
        color: var(--base);
        width: 92px;
        height: 28px;
        background: var(--base);
        border: 1px solid var(--slate7);
        color: var(--slate12);

        &:hover {
          background: var(--slate8);
          color: var(--slate11);
          border: 1px solid var(--slate8);
          background: var(--base);
        }

        &:active {
          background: var(--base);
          box-shadow: none;
          border: 1px solid var(--slate12);
          color: var(--slate12);
        }

        &:focus {
          background: var(--base);
          color: var(--slate11);
          border: 1px solid var(--slate8);
          box-shadow: 0px 0px 0px 4px var(--slate6);
        }
      }

      .app-title {
        height: 20px;
        -webkit-line-clamp: 1;
        /* number of lines to show */
        line-clamp: 1;
      }
    }
  }
}

.template-library-modal {
  font-weight: 500;

  .modal-header {
    background-color: var(--base) !important;
    border-bottom: 1px solid var(--slate5);

  }

  .modal-dialog {
    max-width: 90%;
    height: 80%;

    .modal-content {
      height: 100%;
      padding: 0;


      .modal-body {
        height: 100%;
        padding: 0 10px;
        background-color: var(--base) !important;


        .container-fluid {
          height: 100%;
          padding: 0;

          .row {
            height: 100%;
          }
        }
      }
    }

    .modal-body,
    .modal-footer {
      background-color: #ffffff;
    }
  }

  .template-categories {
    .list-group-item {
      border: 0;
    }

    .list-group-item.active {
      background-color: #edf1ff;
      color: $primary-light;
      font-weight: 600;
    }
  }

  .template-app-list {
    .list-group-item {
      border: 0;
    }

    .list-group-item.active {
      background-color: #edf1ff;
      color: black;
    }
  }

  .template-display {
    display: flex;
    flex-direction: row;
    align-items: center;
    height: 100%;

    h3.title {
      font-weight: 600;
      line-height: 17px;
    }

    p.description {
      font-weight: 500;
      font-size: 13px;
      line-height: 15px;
      letter-spacing: -0.1px;
      color: #8092ab;
    }

    img.template-image {
      height: 75%;
      width: 85%;
      border: 0;
      padding: 0;
      object-fit: contain;
    }

    .template-spinner {
      width: 3rem;
      height: 3rem;
      margin: auto;
      position: absolute;
      top: 0;
      bottom: 0;
      left: 0;
      right: 0;
    }

    .row {
      margin-bottom: 0;
    }
  }

  .template-list {
    padding-top: 16px;

    .template-search-box {
      input {
        border-radius: 5px !important;
      }

      .input-icon {
        display: flex;
      }
    }

    .input-icon {
      .search-icon {
        display: block;
        position: absolute;
        left: 0;
        margin-right: 0.5rem;
      }

      .clear-icon {
        cursor: pointer;
        display: block;
        position: absolute;
        right: 0;
        margin-right: 0.5rem;
      }
    }

    .list-group-item.active {
      color: $primary;
    }
  }
}

.template-library-modal.dark-mode {

  .template-modal-control-column,
  .template-list-column,
  .categories-column,
  .modal-header {
    border-color: var(--slate5) !important;
  }

  .modal-body,
  .modal-footer,
  .modal-header,
  .modal-content {
    color: white;
    background-color: #2b394a;
  }

  .template-categories {
    .list-group-item {
      color: white;
      border: 0;
    }

    .list-group-item:hover {
      background-color: #232e3c;
    }

    .list-group-item.active {
      background-color: $primary-light;
      color: white;
      font-weight: 600;
    }
  }

  .template-app-list {
    .list-group-item {
      border: 0;
      color: white;
    }

    .list-group-item:hover {
      border: 0;
      background-color: #232e3c;
    }

    .list-group-item.active {
      background-color: $primary-light;
      color: white;
    }

    .no-results-item {
      background-color: var(--slate4);
      color: white;
    }
  }

  .template-list {
    .template-search-box {
      input {
        background-color: #2b394a;
        border-color: #232e3c;
        color: white;
      }
    }
  }
}

.fx-container {
  position: relative;
}

.fx-common {
  position: absolute;
  top: -37.5px;
  right: 0px;
}

.fx-button {
  font-weight: 400;
  font-size: 13px;
  color: #61656c;
}

.fx-button:hover,
.fx-button.active {
  font-weight: 600;
  color: $primary-light;
  cursor: pointer;
}

.fx-container-eventmanager {
  position: relative;
}

.fx-container-eventmanager * .fx-outer-wrapper {
  position: absolute !important;
  top: 7px !important;
  right: -26px;
}

// targeting select component library class

.component-action-select *.css-1nfapid-container {
  width: 184px !important;
}

.component-action-select {
  .css-zz6spl-container{
    width: inherit;
  }
  &.fx-container-eventmanager{
    .fx-common {
      right: 0;
    }
    .custom-row{
      width:100%
    }
  }
  .codeShow-active{
    display: flex;
    flex-direction: row-reverse;
    justify-content: space-between;
    .custom-row{
      width: 75%;
    }
  }
  .row.fx-container{
    .col{
      display: flex;
    }
  }
}

.fx-container-eventmanager *.fx-common {
  top: 6px !important;
  right: -34px;
}

.fx-container-eventmanager-code {
  padding-right: 15px !important;
}

.unselectable {
  -webkit-touch-callout: none;
  -webkit-user-select: none;
  -khtml-user-select: none;
  -moz-user-select: none;
  -ms-user-select: none;
  user-select: none;
}

.layout-buttons {
  span {
    color: $primary;
  }
}

.theme-dark {
  .accordion-button::after {
    background-image: url("data:image/svg+xml,%3Csvg id='SvgjsSvg1001' width='288' height='288' xmlns='http://www.w3.org/2000/svg' version='1.1' xmlns:xlink='http://www.w3.org/1999/xlink' xmlns:svgjs='http://svgjs.com/svgjs'%3E%3Cdefs id='SvgjsDefs1002'%3E%3C/defs%3E%3Cg id='SvgjsG1008' transform='matrix(1,0,0,1,0,0)'%3E%3Csvg xmlns='http://www.w3.org/2000/svg' fill='/fffff' viewBox='0 0 16 16' width='288' height='288'%3E%3Cpath fill-rule='evenodd' d='M1.646 4.646a.5.5 0 0 1 .708 0L8 10.293l5.646-5.647a.5.5 0 0 1 .708.708l-6 6a.5.5 0 0 1-.708 0l-6-6a.5.5 0 0 1 0-.708z' fill='%23ffffff' class='color000 svgShape'%3E%3C/path%3E%3C/svg%3E%3C/g%3E%3C/svg%3E");
  }

  .inspector {
    border: 1px solid $dark-background;
  }

  .homepage-body {
    .app-list {
      .app-title {
        line-height: 20px;
        font-size: 16px;
        font-weight: 400;
      }
    }
  }

  .layout-buttons {
    svg {
      filter: invert(89%) sepia(2%) saturate(127%) hue-rotate(175deg) brightness(99%) contrast(96%);
    }
  }

  .organization-list {
    margin-top: 5px;

    .btn {
      border: 0px;
    }

    .dropdown-toggle div {
      max-width: 200px;
      text-overflow: ellipsis;
      overflow: hidden;
    }
  }

  .left-menu {
    ul {
      li:not(.active):hover {
        color: $black;
      }
    }
  }

  .menu-ico,
  .folder-menu-icon {
    svg {
      path {
        fill: white !important;
      }
    }
  }
}

.pagination {
  .page-item.active {
    a.page-link {
      background-color: $primary-light;
    }
  }
}

.datasource-picker,
.stripe-operation-options {

  .select-search,
  .select-search-dark,
  .select-search__value input,
  .select-search-dark input {
    width: 224px !important;
    height: 32px !important;
    border-radius: $border-radius  !important;
  }
}

.openapi-operation-options {

  .select-search,
  .select-search-dark,
  .select-search__value input,
  .select-search-dark input {
    height: 32px !important;
    border-radius: $border-radius  !important;
  }
}

.openapi-operations-desc {
  padding-top: 12px;
}

.select-search {
  width: 100%;
  position: relative;
  box-sizing: border-box;
}

.select-search *,
.select-search *::after,
.select-search *::before {
  box-sizing: inherit;
}

.select-search-dark {
  .select-search-dark__input::placeholder {
    color: #E0E0E0;
  }
}

/**
 * Value wrapper
 */
.select-search__value {
  position: relative;
  z-index: 1;
}

.select-search__value::after {
  content: "";
  display: inline-block;
  position: absolute;
  top: calc(50% - 9px);
  right: 19px;
  width: 11px;
  height: 11px;
}

/**
 * Input
 */
.select-search__input {
  display: block;
  width: 100%;
  padding: 0.4375rem 0.75rem;
  font-size: 0.875rem;
  font-weight: 400;
  line-height: 1.4285714;
  color: #232e3c;
  background-color: #ffffff;
  background-clip: padding-box;
  border: 1px solid #dadcde;
  -webkit-appearance: none;
  -moz-appearance: none;
  appearance: none;
  border-radius: $border-radius  !important;
  transition: border-color 0.15s ease-in-out, box-shadow 0.15s ease-in-out;
}

.select-search__input::-webkit-search-decoration,
.select-search__input::-webkit-search-cancel-button,
.select-search__input::-webkit-search-results-button,
.select-search__input::-webkit-search-results-decoration {
  -webkit-appearance: none;
}

.select-search__input:not([readonly]):focus {
  cursor: initial;
}

/**
 * Options wrapper
 */
.select-search__select {
  background: #ffffff;
  box-shadow: 0 0.0625rem 0.125rem rgba(0, 0, 0, 0.15);
}

/**
 * Options
 */
.select-search__options {
  list-style: none;
}

/**
 * Option row
 */
.select-search__row:not(:first-child) {
  border-top: 1px solid #eee;
}

/**
 * Option
 */
.select-search__option,
.select-search__not-found {
  display: block;
  height: 36px;
  width: 100%;
  padding: 0 16px;
  background: var(--base);
  border: none;
  outline: none;
  font-family: "Roboto", sans-serif;
  font-size: 14px;
  text-align: left;
  cursor: pointer;
}

.select-search--multiple .select-search__option {
  height: 48px;
}

.select-search__option.is-highlighted,
.select-search__option:not(.is-selected):hover {
  background: rgba(47, 204, 139, 0.1);
}

.select-search__option.is-highlighted.is-selected,
.select-search__option.is-selected:hover {
  background: #2eb378;
  color: #ffffff;
}

/**
 * Group
 */
.select-search__group-header {
  font-size: 10px;
  text-transform: uppercase;
  background: #eee;
  padding: 8px 16px;
}

/**
 * States
 */
.select-search.is-disabled {
  opacity: 0.5;
}

.select-search.is-loading .select-search__value::after {
  background-image: url("data:image/svg+xml,%3Csvg xmlns='http://www.w3.org/2000/svg' width='50' height='50' viewBox='0 0 50 50'%3E%3Cpath fill='%232F2D37' d='M25,5A20.14,20.14,0,0,1,45,22.88a2.51,2.51,0,0,0,2.49,2.26h0A2.52,2.52,0,0,0,50,22.33a25.14,25.14,0,0,0-50,0,2.52,2.52,0,0,0,2.5,2.81h0A2.51,2.51,0,0,0,5,22.88,20.14,20.14,0,0,1,25,5Z'%3E%3CanimateTransform attributeName='transform' type='rotate' from='0 25 25' to='360 25 25' dur='0.6s' repeatCount='indefinite'/%3E%3C/path%3E%3C/svg%3E");
  background-size: 11px;
}

.select-search:not(.is-disabled) .select-search__input {
  cursor: pointer;
}

/**
 * Modifiers
 */
.select-search--multiple {
  border-radius: 3px;
  overflow: hidden;
}

.select-search:not(.is-loading):not(.select-search--multiple) .select-search__value::after {
  transform: rotate(45deg);
  border-right: 1px solid #000;
  border-bottom: 1px solid #000;
  pointer-events: none;
}

.select-search--multiple .select-search__input {
  cursor: initial;
}

.select-search--multiple .select-search__input {
  border-radius: 3px 3px 0 0;
}

.select-search--multiple:not(.select-search--search) .select-search__input {
  cursor: default;
}

.select-search:not(.select-search--multiple) .select-search__input:hover {
  border-color: #2fcc8b;
}

.select-search:not(.select-search--multiple) .select-search__select {
  position: absolute;
  z-index: 2;
  right: 0;
  left: 0;
  border-radius: 3px;
  overflow: auto;
  max-height: 360px;
}

.select-search--multiple .select-search__select {
  position: relative;
  overflow: auto;
  max-height: 260px;
  border-top: 1px solid #eee;
  border-radius: 0 0 3px 3px;
}

.select-search__not-found {
  height: auto;
  padding: 16px;
  text-align: center;
  color: #888;
}

/**
* Select Search Dark Mode
*/
.select-search-dark {
  width: 100%;
  position: relative;
  box-sizing: border-box;
}

.select-search-dark *,
.select-search-dark *::after,
.select-search-dark *::before {
  box-sizing: inherit;
}

/**
 * Value wrapper
 */
.select-search-dark__value {
  position: relative;
  z-index: 1;
}

.select-search-dark__value::after {
  content: "";
  display: inline-block;
  position: absolute;
  top: calc(50% - 4px);
  right: 13px;
  width: 6px;
  height: 6px;
  filter: brightness(0) invert(1);
}

/**
 * Input
 */
.select-search-dark__input {
  display: block;
  width: 100%;
  // padding: 0.4375rem 0.75rem;
  font-size: 0.875rem;
  font-weight: 400;
  line-height: 1.4285714;
  color: #ffffff;
  background-color: #2b3547;
  background-clip: padding-box;
  border: 1px solid #232e3c;
  -webkit-appearance: none;
  -moz-appearance: none;
  appearance: none;
  border-radius: 0;
  transition: border-color 0.15s ease-in-out, box-shadow 0.15s ease-in-out;
}

.select-search-dark__input::-webkit-search-decoration,
.select-search-dark__input::-webkit-search-cancel-button,
.select-search-dark__input::-webkit-search-results-button,
.select-search-dark__input::-webkit-search-results-decoration {
  -webkit-appearance: none;
}

.select-search-dark__input:not([readonly]):focus {
  cursor: initial;
}

/**
 * Options
 */
.select-search-dark__options {
  list-style: none;
  padding: 0;
}

/**
 * Option row
 */
.select-search-dark__row:not(:first-child) {
  border-top: none;
}

/**
 * Option
 */
.select-search-dark__option,
.select-search-dark__not-found {
  display: block;
  height: 36px;
  width: 100%;
  padding: 0 16px;
  background-color: var(--base) !important;
  color: #ffffff !important;
  outline: none;
  font-family: "Roboto", sans-serif;
  font-size: 14px;
  text-align: left;
  cursor: pointer;
  border-radius: 0;

  &:hover {
    background-color: #2b3546 !important;
  }
}

.select-search-dark--multiple .select-search-dark__option {
  height: 48px;
}

/**
 * Group
 */
.select-search-dark__group-header {
  font-size: 10px;
  text-transform: uppercase;
  background: #eee;
  padding: 8px 16px;
}

/**
 * States
 */
.select-search-dark.is-disabled {
  opacity: 0.5;
}

.select-search-dark.is-loading .select-search-dark__value::after {
  background-image: url("data:image/svg+xml,%3Csvg xmlns='http://www.w3.org/2000/svg' width='50' height='50' viewBox='0 0 50 50'%3E%3Cpath fill='%232F2D37' d='M25,5A20.14,20.14,0,0,1,45,22.88a2.51,2.51,0,0,0,2.49,2.26h0A2.52,2.52,0,0,0,50,22.33a25.14,25.14,0,0,0-50,0,2.52,2.52,0,0,0,2.5,2.81h0A2.51,2.51,0,0,0,5,22.88,20.14,20.14,0,0,1,25,5Z'%3E%3CanimateTransform attributeName='transform' type='rotate' from='0 25 25' to='360 25 25' dur='0.6s' repeatCount='indefinite'/%3E%3C/path%3E%3C/svg%3E");
  background-size: 11px;
}

.select-search-dark:not(.is-disabled) .select-search-dark__input {
  cursor: pointer;
}

/**
 * Modifiers
 */
.select-search-dark--multiple {
  border-radius: 3px;
  overflow: hidden;
}

.select-search-dark:not(.is-loading):not(.select-search-dark--multiple) .select-search-dark__value::after {
  transform: rotate(45deg);
  border-right: 1px solid #000;
  border-bottom: 1px solid #000;
  pointer-events: none;
}

.select-search-dark--multiple .select-search-dark__input {
  cursor: initial;
}

.select-search-dark--multiple .select-search-dark__input {
  border-radius: 3px 3px 0 0;
}

.select-search-dark--multiple:not(.select-search-dark--search) .select-search-dark__input {
  cursor: default;
}

.select-search-dark:not(.select-search-dark--multiple) .select-search-dark__input:hover {
  border-color: #ffffff;
}

.select-search-dark:not(.select-search-dark--multiple) .select-search-dark__select {
  position: absolute;
  z-index: 2;
  right: 0;
  left: 0;
  border-radius: 3px;
  overflow: auto;
  max-height: 360px;
}

.select-search-dark--multiple .select-search-dark__select {
  position: relative;
  overflow: auto;
  max-height: 260px;
  border-top: 1px solid #eee;
  border-radius: 0 0 3px 3px;
}

.select-search-dark__not-found {
  height: auto;
  padding: 16px;
  text-align: center;
  color: #888;
}

.jet-table-footer {
  .table-footer {
    width: 100%;
  }
}

.jet-data-table-header {
  max-height: 50px;
}

.jet-data-table {
  thead {
    z-index: 2;
  }

  .table thead th:not(.rdtPrev):not(.rdtSwitch):not(.rdtNext):not(.dow) {
    display: flex !important;
  }

  .table-row:hover,
  .table-row:focus {
    background: rgba(lightBlue, 0.25);
  }

  .table-row.selected {
    --tblr-table-accent-bg: rgba(lightBlue, 0.25);
    background: rgba(lightBlue, 0.25);
    font-weight: 500;
  }

  td {
    min-height: 40px;
    overflow-x: initial;

    .text-container {
      padding: 0;
      margin: 0;
      border: 0;
      height: 100%;
      outline: none;
    }
  }

  td.spacious {
    min-height: 47px;
  }

  td.compact {
    min-height: 40px;
  }

  .has-dropdown,
  .has-multiselect,
  .has-text,
  .has-datepicker,
  .has-actions {
    padding: 0 5px;
  }

  .has-text,
  .has-actions {
    margin: 0;
  }

  .wrap-wrapper {
    white-space: normal !important;
    word-break: break-all;
  }

  .scroll-wrapper {
    overflow-x: auto;
  }

  .hide-wrapper {
    overflow-x: hidden !important;
  }

  td {

    .text-container:focus-visible,
    .text-container:focus,
    .text-container:focus-within,
    .text-container:hover {
      outline: none;
      height: 100%;
    }

    display: flex !important;

    .td-container {
      margin-top: auto;
      margin-bottom: auto;
    }
  }

  td {
    .text-container:focus {
      position: sticky;
      height: 120px;
      overflow-y: scroll;
      margin-top: -10px;
      padding: 10px;
      margin-left: -9px;
      background: white;
      box-shadow: rgba(15, 15, 15, 0/05) 0px 0px 0px 1px,
        rgba(15, 15, 15, 0.1) 0px 3px 6px, rgba(15, 15, 15, 0.2) 0px 9px 24px;
      white-space: initial;
    }

    .text-container:focus-visible,
    .text-container:focus,
    .text-container:focus-within,
    .text-container:hover {
      outline: none;
    }
  }

  td {
    .text-container::-webkit-scrollbar {
      background: transparent;
      height: 0;
      width: 0;
    }
  }

  td::-webkit-scrollbar {
    background: transparent;
    height: 0;
    width: 0;
  }

  td:hover::-webkit-scrollbar {
    height: 4px;
    width: 4px;
  }

  .th {
    white-space: normal;
  }

  th:after {
    content: " ";
    position: relative;
    height: 0;
    width: 0;
  }

  .sort-desc:after {
    border-left: 5px solid transparent;
    border-right: 5px solid transparent;
    border-top: 5px solid #767676;
    border-bottom: 5px solid transparent;
    left: 0px;
    top: 7px;
  }

  .sort-asc:after {
    border-left: 5px solid transparent;
    border-right: 5px solid transparent;
    border-top: 0px solid transparent;
    border-bottom: 5px solid #767676;
    left: 0px;
    top: 7px;
  }
}

.jet-data-table::-webkit-scrollbar {
  background: transparent;
}

.jet-data-table::-webkit-scrollbar-track {
  background: transparent;
}

.jet-data-table:hover {
  overflow-x: auto;
  overflow-y: auto;
}

.jet-data-table {
  overflow: hidden;

  .form-check {
    margin-bottom: 0;
  }

  .form-check-inline {
    margin-right: 0;
  }

  .table-row {
    cursor: pointer;
  }

  thead {
    position: sticky;
    top: 0px;
    display: inline-block;

    tr {
      border-top: none;
    }
  }

  tbody {
    display: inline-block;
  }
}

.btn-primary {
  --tblr-btn-color: #{$primary-rgb};
  --tblr-btn-color-darker: #{$primary-rgb-darker};
  border-color: none;
}

.form-check-input:checked {
  background-color: var(--indigo9) !important;
  border-color: rgba(101, 109, 119, 0.24);
}

.btn:focus,
.btn:active,
.form-check-input:focus,
.form-check-input:active,
.form-control:focus,
th:focus,
tr:focus {
  outline: none !important;
  box-shadow: none;
}

.show-password-field {
  width: fit-content;

  .form-check-input {
    cursor: pointer;
  }

  .show-password-label {
    cursor: pointer;
  }
}

.select-search__option {
  color: rgb(90, 89, 89);
}

.select-search__option.is-selected {
  background: rgba(176, 176, 176, 0.07);
  color: #4d4d4d;
}

.select-search__option.is-highlighted.is-selected,
.select-search__option.is-selected:hover {
  background: rgba(66, 153, 225, 0.1);
  color: rgb(44, 43, 43);
}

.select-search__option.is-highlighted,
.select-search__option:hover {
  background: rgba(66, 153, 225, 0.1);
}

.select-search__options {
  margin-left: -33px;
}

.select-search__option.is-highlighted,
.select-search__option:not(.is-selected):hover {
  background: rgba(66, 153, 225, 0.1);
}

.select-search:not(.select-search--multiple) .select-search__input:hover {
  border-color: rgba(66, 153, 225, 0.1);
}

.DateInput_input {
  font-weight: 300;
  font-size: 14px;
  padding: 4px 7px 2px;
  padding: 4px 7px 2px;
  width: 100px !important;
  margin-left: 10px;
}

.jet-data-table {
  display: inline-block;
  height: 100%;

  thead {
    width: 100%;
  }

  .select-search:not(.is-loading):not(.select-search--multiple) .select-search__value::after {
    display: none;
  }

  .custom-select {
    .select-search:not(.select-search--multiple) .select-search__select {
      top: 0px;
      border: solid #9fa0a1 1px;
    }
  }

  .tags {
    width: 100%;
    min-height: 20px;

    .add-tag-button {
      display: none;
    }

    .tag {
      font-weight: 400;
      font-size: 0.85rem;
      letter-spacing: 0.04em;
      text-transform: none;

      .remove-tag-button {
        margin-left: 5px;
        margin-right: -7px;
        display: none;
      }
    }

    .form-control-plaintext {
      font-size: 12px;
    }

    .form-control-plaintext:hover,
    .form-control-plaintext:focus-visible {
      outline: none;
    }
  }

  .tags:hover {
    .add-tag-button {
      display: inline-flex;
    }
  }

  .tag:hover {
    .remove-tag-button {
      display: inline-flex;
    }
  }

  .th,
  .td {
    .resizer {
      display: inline-block;
      height: 100%;
      position: absolute;
      right: 0;
      top: 0;
      transform: translateX(50%);
      z-index: 1;
      touch-action: none;
      width: 2px;

      &.isResizing {
        background: rgb(179, 173, 173);
        width: 5px;
      }
    }
  }
}

.no-components-box {
  border: 1px dashed #3e525b;
}

.form-control-plaintext:focus-visible {
  outline: none;
  outline-width: thin;
  outline-style: solid;
  outline-color: $primary;
}

.form-control-plaintext:hover {
  outline: none;
  outline-width: thin;
  outline-style: solid;
  outline-color: rgba(66, 153, 225, 0.8);
}

.select-search__input:focus-visible {
  outline: none;
  outline-color: #4ac4d6;
}

.form-control-plaintext {
  padding: 5px;
}

.table-filters,
.table-add-new-row {
  position: absolute;
  top: 2.85rem;
  width: 80%;
  max-width: 700px;
  margin-right: 10%;
  right: 0;
  height: 300px;
  z-index: 100;
}

.code-builder {
  border: solid 1px #dadcde;
  border-radius: 2px;
  padding-top: 4px;

  .variables-dropdown {
    position: fixed;
    right: 0;
    width: 400px;
    z-index: 200;
    border: solid 1px #dadcde;

    .group-header {
      background: #f4f6fa;
    }
  }
}

.__react_component_tooltip {
  z-index: 10000;
}

.select-search__value::after {
  top: calc(50% - 2px);
  right: 15px;
  width: 5px;
  height: 5px;
}

.progress-bar {
  background-color: rgba(66, 153, 225, 0.7);
}

.popover-header {
  background-color: #f4f6fa;
}

.popover-body {
  .form-label {
    font-size: 12px;
  }
}

/**
 * Home page app menu
 */
#popover-app-menu {
  border-radius: 4px;
  width: 150px;
  box-shadow: 0px 12px 16px -4px rgba(16, 24, 40, 0.08), 0px 4px 6px -2px rgba(16, 24, 40, 0.03);
  background: var(--base);
  color: var(--slate12);
  border: 1px solid var(--slate3);

  .popover-arrow {
    display: none;
  }

  .popover-body {
    padding: 16px 12px 0px 12px;
    color: var(--slate12);

    .field {
      font-weight: 500;
      font-size: 0.7rem;

      &__danger {
        color: var(--tomato9);
      }
    }
  }
}

.input-icon {
  .input-icon-addon {
    display: none;
  }
}

.input-icon:hover {
  .input-icon-addon {
    display: flex;
  }
}

.input-icon:focus {
  .input-icon-addon {
    display: flex;
  }
}

.sub-section {
  width: 100%;
  display: block;
}

.text-muted {
  color: #3e525b !important;
}

body {
  color: #3e525b;
}

.RichEditor-root {
  background: #ffffff;
  border: 1px solid #ddd;
  font-family: "Georgia", serif;
  font-size: 14px;
  padding: 15px;
  height: 100%;
}

.RichEditor-editor {
  border-top: 1px solid #ddd;
  cursor: text;
  font-size: 16px;
  margin-top: 10px;
}

.RichEditor-editor .public-DraftEditorPlaceholder-root,
.RichEditor-editor .public-DraftEditor-content {
  margin: 0 -15px -15px;
  padding: 15px;
}

.RichEditor-editor .public-DraftEditor-content {
  min-height: 100px;
  overflow-y: scroll;
}

.RichEditor-hidePlaceholder .public-DraftEditorPlaceholder-root {
  display: none;
}

.RichEditor-editor .RichEditor-blockquote {
  border-left: 5px solid #eee;
  color: #666;
  font-family: "Hoefler Text", "Georgia", serif;
  font-style: italic;
  margin: 16px 0;
  padding: 10px 20px;
}

.RichEditor-editor .public-DraftStyleDefault-pre {
  background-color: rgba(0, 0, 0, 0.05);
  font-family: "Inconsolata", "Menlo", "Consolas", monospace;
  font-size: 16px;
  padding: 20px;
}

.RichEditor-controls {
  font-family: "Helvetica", sans-serif;
  font-size: 14px;
  margin-bottom: 5px;
  user-select: none;
}

.dropmenu {
  position: relative;
  display: inline-block;
  margin-right: 16px;

  .dropdownbtn {
    color: #999;
    background: none;
    cursor: pointer;
    outline: none;
    border: none;
  }

  .dropdown-content {
    display: none;
    position: absolute;
    z-index: 2;
    width: 100%;
    align-items: center;
    border: 1px solid transparent;
    border-radius: 4px;
    box-shadow: 0 2px 6px 2px rgba(47, 54, 59, 0.15);

    a {
      text-decoration: none;
      width: 100%;
      position: relative;
      display: block;

      span {
        text-align: center;
        width: 100%;
        text-align: center;
        padding: 3px 0px;
      }
    }
  }
}

.dropmenu .dropdown-content a:hover {
  background-color: rgba(0, 0, 0, 0.05);
}

.dropmenu:hover {
  .dropdownbtn {
    color: #5890ff;
    background-color: rgba(0, 0, 0, 0.05);
    border-radius: 4px;
  }

  .dropdown-content {
    display: block;
  }
}

.RichEditor-styleButton {
  color: #999;
  cursor: pointer;
  margin-right: 16px;
  padding: 2px 0;
  display: inline-block;
}

.RichEditor-activeButton {
  color: #5890ff;
}

.transformation-editor {
  .CodeMirror {
    min-height: 70px;
  }
}

.chart-data-input {
  .CodeMirror {
    min-height: 370px;
    font-size: 0.8rem;
  }

  .code-hinter {
    min-height: 370px;
  }
}

.map-location-input {
  .CodeMirror {
    min-height: 120px;
    font-size: 0.8rem;
  }

  .code-hinter {
    min-height: 120px;
  }
}

.rdt {
  .form-control {
    height: 100%;
  }
}

.DateInput_input__focused {
  border-bottom: 2px solid $primary;
}

.CalendarDay__selected,
.CalendarDay__selected:active,
.CalendarDay__selected:hover {
  background: $primary;
  border: 1px double $primary;
}

.CalendarDay__selected_span {
  background: $primary;
  border: $primary;
}

.CalendarDay__selected_span:active,
.CalendarDay__selected_span:hover {
  background: $primary;
  border: 1px double $primary;
  color: #ffffff;
}

.CalendarDay__hovered_span:active,
.CalendarDay__hovered_span:hover {
  background: $primary;
  border: 1px double $primary;
  color: #ffffff;
}

.CalendarDay__hovered_span {
  background: #83b8e7;
  border: 1px double #83b8e7;
  color: #ffffff;
}

.table-responsive {
  margin-bottom: 0rem;
}

.code-hinter::-webkit-scrollbar {
  width: 0;
  height: 0;
  background: transparent;
}

.codehinter-query-editor-input {
  .CodeMirror {
    font-family: "Roboto", sans-serif;
    color: #263136;
    overflow: hidden;
    height: 50px !important;
  }

  .CodeMirror-vscrollbar {
    overflow: hidden;
  }

  .CodeMirror-focused {
    padding-top: 0;
    height: 50px;
  }

  .CodeMirror-scroll {
    position: absolute;
    top: 0;
    width: 100%;
  }
}

.field {
  .CodeMirror-scroll {
    position: static;
    top: 0;
  }
}

.code-hinter {
  height: 36px;

  .form-control {
    .CodeMirror {
      font-family: "Roboto", sans-serif;
      height: 50px !important;
      max-height: 300px;
    }
  }

  .CodeMirror-vscrollbar,
  .CodeMirror-hscrollbar {
    background: transparent;
    height: 0;
    width: 0;
  }

  .CodeMirror-scroll {
    overflow: hidden !important;
    position: static;
    width: 100%;
  }
}

.CodeMirror-hints {
  font-family: "Roboto", sans-serif;
  font-size: 0.9rem;
  padding: 0px;
  z-index: $hints-z-index;

  li.CodeMirror-hint-active {
    background: $primary;
  }

  .CodeMirror-hint {
    padding: 4px;
    padding-left: 10px;
    padding-right: 10px;
  }
}

.cm-matchhighlight {
  color: #4299e1 !important;
  background: rgba(66, 153, 225, 0.1) !important;
}

.nav-tabs .nav-link {
  color: #3e525b;
  border-top-left-radius: 0px;
  border-top-right-radius: 0px;
}

.transformation-popover {
  padding: 14px;
  font-weight: 500;
  margin-bottom: 0px;
}

.transformation-editor {
  .CodeMirror {
    min-height: 220px;
  }
}

hr {
  margin: 1rem 0;
}

.query-hinter {
  min-height: 150px;
}

.codehinter-default-input {
  font-family: "Roboto", sans-serif;
  padding: 0.0475rem 0rem !important;
  display: block;
  width: 100%;
  font-size: 0.875rem;
  font-weight: 400;
  color: #232e3c;
  background-color: #ffffff;
  background-clip: padding-box;
  border: 1px solid #dadcde;
  -webkit-appearance: none;
  -moz-appearance: none;
  appearance: none;
  border-radius: 4px;
  transition: border-color 0.15s ease-in-out, box-shadow 0.15s ease-in-out;
  height: 30px;

  .CodeMirror {
    font-family: "Roboto", sans-serif;
  }

  .CodeMirror-placeholder {
    height: inherit !important;
    position: absolute !important;
    margin-top: 3px;
  }
}

.codehinter-query-editor-input {
  font-family: "Roboto", sans-serif;
  padding: 0.1775rem 0rem;
  display: block;
  width: 100%;
  font-size: 0.875rem;
  font-weight: 400;
  color: #232e3c;
  background-color: #ffffff;
  background-clip: padding-box;
  border: 1px solid #dadcde;
  border-radius: $border-radius;
  appearance: none;
  transition: border-color 0.15s ease-in-out, box-shadow 0.15s ease-in-out;
  height: 28px !important;
}

.modal-component {
  margin-top: 150px;

  .modal-body {
    padding: 0;
  }

  .modalWidget-config-handle {
    position: relative !important;
  }
}

.draggable-box {
  .config-handle {
    top: -20px;
    position: fixed;
    max-height: 10px;
    z-index: 100;
    min-width: 108px;

    .handle-content {
      cursor: move;
      color: #ffffff;
      background: $primary;
    }

    .badge {
      font-size: 9px;
      border-bottom-left-radius: 0;
      border-bottom-right-radius: 0;

      .delete-part {
        margin-left: 10px;
        float: right;
      }

      .delete-part::before {
        height: 12px;
        display: inline-block;
        width: 2px;
        background-color: rgba(255, 255, 255, 0.8);
        opacity: 0.5;
        content: "";
        vertical-align: middle;
      }
    }
  }
}

.draggable-box-in-editor:hover {
  z-index: 3 !important;
}

.modal-content {
  .config-handle {
    position: absolute;

    .badge {
      font-size: 9px;
    }
  }
}

.config-handle {
  display: block;
}

.apps-table {
  .app-title {
    font-size: 1rem;
  }

  .row {
    --tblr-gutter-x: 0rem;
  }
}


.theme-dark .wrapper {

  .navbar .navbar-nav .active>.nav-link,
  .navbar .navbar-nav .nav-link.active,
  .navbar .navbar-nav .nav-link.show,
  .navbar .navbar-nav .show>.nav-link {
    color: rgba(255, 255, 255, 0.7);
  }
}

.home-page,
.org-users-page {

  .navbar .navbar-nav .active>.nav-link,
  .navbar .navbar-nav .nav-link.active,
  .navbar .navbar-nav .nav-link.show,
  .navbar .navbar-nav .show>.nav-link {
    color: rgba(35, 46, 60, 0.7);
  }

  .nav-item {
    font-size: 0.9rem;
  }

  img.svg-icon {
    cursor: pointer;
    padding-left: 2px;
    border-radius: 10px;
  }

  img.svg-icon:hover {
    background-color: rgba(224, 214, 214, 0.507);
  }
}

.CodeMirror-placeholder {
  color: #9e9e9e !important;
  font-size: 0.7rem !important;
  margin-top: 2px !important;
  font-size: 12px !important;
}

.CodeMirror-code {
  font-weight: 300;
}

.btn-primary {
  border-color: transparent;
}

.text-widget {
  overflow: auto;
}

.text-widget::-webkit-scrollbar {
  width: 0;
  height: 0;
  background: transparent;
}

.input-group-flat:focus-within {
  box-shadow: none;
}

.map-widget {
  .place-search-input {
    box-sizing: border-box;
    border: 1px solid transparent;
    width: 240px;
    height: 32px;
    padding: 0 12px;
    border-radius: 3px;
    box-shadow: 0 2px 6px rgba(0, 0, 0, 0.3);
    font-size: 14px;
    outline: none;
    text-overflow: ellipses;
    position: absolute;
    left: 50%;
    margin-left: -120px;
  }

  .map-center {
    position: fixed;
    z-index: 1000;
  }
}

.events-toggle-active {
  .toggle-icon {
    transform: rotate(180deg);
  }
}

.events-toggle {
  .toggle-icon {
    display: inline-block;
    margin-left: auto;
    transition: 0.3s transform;
  }

  .toggle-icon:after {
    content: "";
    display: inline-block;
    vertical-align: 0.306em;
    width: 0.46em;
    height: 0.46em;
    border-bottom: 1px solid;
    border-left: 1px solid;
    margin-right: 0.1em;
    margin-left: 0.4em;
    transform: rotate(-45deg);
  }
}

.nav-link-title {
  font-weight: 500;
  font-size: 0.9rem;
}

.navbar-nav {
  .dropdown:hover {
    .dropdown-menu {
      display: block;
    }
  }
}

.app-version-container {
  min-height: 200px;
  height: 100%;
  display: flex !important;
  flex-direction: column;
}

.app-version-content {
  flex: 1;
  overflow: auto;
}

.query-manager-header {
  .nav-item {
    border-right: solid 1px #dadcde;
    background: 0 0;
  }

  .nav-link {
    height: 39px;
  }
}

input:focus-visible {
  outline: none;
}

.navbar-expand-md.navbar-light .nav-item.active:after {
  border: 1px solid $primary;
}

.org-users-page {
  .select-search__input {
    color: #617179;
  }

  .select-search-role {
    position: absolute;
    margin-top: -1rem;
  }

  .has-focus>.select-search__select>ul {
    margin-bottom: 0;
  }

  .select-search__option.is-selected {
    background: $primary;
    color: #ffffff;
  }
}

.encrypted-icon {
  margin-bottom: 0.25rem;
}

.widget-documentation-link {
  position: fixed;
  bottom: 0;
  background: #ffffff;
  width: 100%;
  z-index: 1;
}

.components-container {
  .draggable-box {
    cursor: move;
  }
}

.column-sort-row {
  border-radius: 4px;
}

.jet-button {
  &.btn-custom:hover {
    background: var(--tblr-btn-color-darker) !important;
  }
}

.editor-sidebar::-webkit-scrollbar {
  width: 0;
  height: 0;
  background: transparent;
  -ms-overflow-style: none;
}

.editor-sidebar {
  max-width: 300px;
  scrollbar-width: none;
  -ms-overflow-style: none;
}

.sketch-picker {
  position: absolute;
}

.color-picker-input {
  border: solid 1px rgb(223, 223, 223);
  cursor: pointer;
}

.app-sharing-modal {

  .form-control.is-invalid,
  .was-validated .form-control:invalid {
    border-color: #ffb0b0;
  }
}

.widgets-list {
  --tblr-gutter-x: 0px !important;
}

.input-with-icon {
  position: relative;
  display: flex;
  flex: 1;

  .icon-container {
    position: absolute;
    right: 10px;
    top: calc(50% - 10px);
    z-index: 3;
  }
}

.dynamic-variable-preview {
  min-height: 20px;
  max-height: 500px;
  overflow: auto;
  line-height: 20px;
  font-size: 12px;
  margin-top: -2px;
  word-wrap: break-word;
  border-bottom-left-radius: 3px;
  border-bottom-right-radius: 3px;
  box-sizing: border-box;
  font-family: "Source Code Pro", monospace;

  .heading {
    font-weight: 700;
    white-space: pre;
    text-transform: capitalize;
  }
}

.user-email:hover {
  text-decoration: none;
  cursor: text;
}

.theme-dark {
  .nav-item {
    background: 0 0;
  }

  .navbar .navbar-nav .active>.nav-link,
  .theme-dark .navbar .navbar-nav .nav-link.active,
  .theme-dark .navbar .navbar-nav .nav-link.show,
  .theme-dark .navbar .navbar-nav .show>.nav-link {
    color: #ffffff;
  }


  .form-check-label {
    color: white;
  }


  .left-sidebar .left-sidebar-item {
    border-bottom: 1px solid #333c48;
  }

  .nav-tabs .nav-link.active {
    color: #ffffff !important;
  }

  .nav-tabs .nav-link {
    color: #c3c3c3 !important;
  }

  .card-body> :last-child {
    color: #ffffff !important;
  }

  .form-control {
    border: 1px solid #324156;
  }

  .card {
    background-color: #324156;
  }

  .card .table tbody td a {
    color: inherit;
  }

  .DateInput {
    background: #1f2936;
  }

  .DateInput_input {
    background-color: #1f2936;
    color: #ffffff;
  }

  &.daterange-picker-widget {
    .DateRangePickerInput_arrow_svg {
      fill: #ffffff;
    }
  }

  .DateRangePickerInput {
    background-color: #1f2936;
  }

  .DateInput_input__focused {
    background: #1f2936;
  }

  .DateRangePickerInput__withBorder {
    border: 1px solid #1f2936;
  }

  .main .canvas-container .canvas-area {
    background: #2f3c4c;
  }

  .main .canvas-container {
    background-color: #2f3c4c;
  }

  .main .navigation-area {
    background-color: #2f3c4c !important;

    a.page-link {
      border-radius: 0;
      border: 0;
      color: white;
    }

    a.page-link:hover {
      color: white;
      background-color: #4D72FA;
    }

    a.page-link.active {
      color: white;
      background-color: #4D72FA;
    }
  }

  .rdtOpen .rdtPicker {
    color: black;
  }

  .editor .editor-sidebar .components-container .component-image-holder {
    background: #2f3c4c !important;
    border: 1px solid #2f3c4c !important;

    center,
    .component-title {
      filter: brightness(0) invert(1);
    }
  }

  .nav-tabs .nav-link:focus,
  .nav-tabs .nav-link:hover {
    border-color: transparent !important;
  }

  .modal-content,
  .modal-header {
    background-color: #1f2936;

    .text-muted {
      color: var(--slate09) !important;
    }
  }

  .modal-header {
    border-bottom: 1px solid rgba(255, 255, 255, 0.09) !important;
  }

  .canvas-container {
    background-color: #1f2936;
  }

  .editor .main .query-pane {
    border: solid rgba(255, 255, 255, 0.09) !important;
    border-width: 1px 0px 0px 0px !important;
  }

  .no-components-box {
    background-color: #1f2936 !important;

    center {
      color: white !important;
    }
  }

  .query-list {
    .text-muted {
      color: #ffffff !important;
    }

    .mute-text {
      color: #8092AB;
    }
  }

  .editor-sidebar {
    background-color: #1f2936 !important;
  }

  .editor-sidebar {
    border: solid rgba(255, 255, 255, 0.09);
    border-width: 0px 0px 0px 0px !important;

    .nav-tabs {
      border-bottom: 1px solid rgba(255, 255, 255, 0.09) !important;
    }
  }

  .editor .editor-sidebar .nav-tabs .nav-link {
    color: #ffffff;

    img {
      filter: brightness(0) invert(1);
    }
  }

  .jet-table {
    background-color: #1f2936 !important;
  }

  .jet-container {
    background-color: #1f2936;
  }

  .nav-tabs .nav-item.show .nav-link,
  .nav-tabs .nav-link.active {
    background-color: #2f3c4c;
    border-color: transparent !important;
  }

  .editor .main .query-pane .query-definition-pane .header {
    border: solid #ffffff17;
    border-width: 0px 0px 1px 0px !important;
    background: #1f2936;
  }

  .left-sidebar {
    .text-muted {
      color: #ffffff !important;
    }

    .left-sidebar-page-selector {
      .list-group {
        .list-group-item {
          border: solid #1d2a39 1px;
          color: white;
        }

        .list-group-item:hover {
          background-color: #1F2936;
        }

        .list-group-item.active {
          background-color: #1F2936;
        }
      }
    }
  }

  .app-title {
    color: var(--base) !important;
  }

  .RichEditor-root {
    background: #1f2936;
    border: 1px solid #2f3c4c;
  }

  .app-description {
    color: #ffffff !important;
  }

  .btn-light,
  .btn-outline-light {
    background-color: #42546a;
    --tblr-btn-color-text: #ffffff;

    img {
      filter: brightness(0) invert(1);
    }
  }

  .editor .left-sidebar .datasources-container tr {
    border-bottom: solid 1px rgba(255, 255, 255, 0.09);
  }

  .editor .left-sidebar .datasources-container .datasources-header {
    border: solid rgba(255, 255, 255, 0.09) !important;
    border-width: 0px 0px 1px 0px !important;
  }

  .query-manager-header .nav-item {
    border-right: solid 1px rgba(255, 255, 255, 0.09);

    .nav-link {
      color: #c3c3c3;
    }
  }

  .input-group-text {
    border: solid 1px rgba(255, 255, 255, 0.09) !important;
  }

  .app-users-list {
    .text-muted {
      color: #ffffff !important;
    }
  }

  .data-pane {
    border: solid #ffffff17 !important;
    border-width: 0px 1px 0px 0px !important;
  }

  .main .query-pane .data-pane .queries-container .queries-header {
    border: solid #ffffff17 !important;
    border-width: 0px 0px 1px 0px !important;

    .text-muted {
      color: #ffffff !important;
    }
  }

  .query-pane {
    background-color: #1f2936 !important;
  }

  .input-icon .input-icon-addon img {
    filter: invert(1);
  }

  .svg-icon {
    filter: brightness(0) invert(1);
  }

  .badge {
    .svg-icon {
      filter: brightness(1) invert(0);
    }
  }

  .alert {
    background: transparent;

    .text-muted {
      color: #ffffff !important;
    }
  }

  .editor .editor-sidebar .inspector .header {
    border: solid rgba(255, 255, 255, 0.09) !important;
    border-width: 0px 0px 1px 0px !important;
  }

  .home-page-content {
    .hr-text {
      color: var(--slate11) !important;
      text-transform: lowercase !important;
      font-weight: 400;
      font-size: 12px;
      line-height: 20px;
    }
  }

  .hr-text {
    color: #ffffff !important;
  }

  .skeleton-line::after {
    background-image: linear-gradient(to right,
        #121212 0,
        #121212 40%,
        #121212 80%);
  }

  .app-icon-skeleton::after {
    background-image: linear-gradient(to right,
        #566177 0,
        #5a6170 40%,
        #4c5b79 80%);
  }

  .folder-icon-skeleton::after {
    background-image: linear-gradient(to right,
        #566177 0,
        #5a6170 40%,
        #4c5b79 80%);
  }

  .select-search__input {
    color: rgb(224, 224, 224);
    background-color: #2b3547;
    border: 1px solid #2b3547;
  }

  .select-search__select {
    background: #ffffff;
    box-shadow: 0 0.0625rem 0.125rem rgba(0, 0, 0, 0.15);
  }

  .select-search__row:not(:first-child) {
    border-top: 1px solid #eee;
  }

  .select-search__option,
  .select-search__not-found {
    background: #ffffff;
  }

  .select-search__option.is-highlighted,
  .select-search__option:not(.is-selected):hover {
    background: rgba(47, 204, 139, 0.1);
  }

  .select-search__option.is-highlighted.is-selected,
  .select-search__option.is-selected:hover {
    background: #2eb378;
    color: #ffffff;
  }

  .org-users-page {

    .user-email,
    .user-status {
      color: var(--slate12) !important;
    }
  }

  .org-users-page {
    .select-search__option.is-selected {
      background: $primary;
      color: #ffffff;
    }

    .select-search__option:not(.is-selected):hover {
      background: rgba(66, 153, 225, 0.1);
    }
  }

  .org-variables-page {

    .user-email,
    .user-status {
      filter: brightness(0) invert(1);
    }

    .btn-org-env {
      background: transparent;
    }
  }

  .org-variables-page {
    .select-search__option.is-selected {
      background: $primary;
      color: #ffffff;
    }

    .select-search__option:not(.is-selected):hover {
      background: rgba(66, 153, 225, 0.1);
    }
  }

  .react-json-view {
    background-color: transparent !important;
  }

  .codehinter-default-input {
    background-color: transparent;
    border: 1px solid #333c48;
  }

  .color-picker-input {
    border: solid 1px #333c48;
    height: 36px;
  }

  .codehinter-query-editor-input {
    background-color: #272822;
    border: 1px solid #2c3a4c;
    border-radius: 0;
  }

  .codehinter-query-editor-input .CodeMirror {
    height: 31px !important;
  }

  .codehinter-query-editor-input .CodeMirror {
    color: #c3c3c3 !important;
  }

  .select-search:not(.is-loading):not(.select-search--multiple) .select-search__value::after {
    transform: rotate(45deg);
    border-right: 1px solid #ffffff;
    border-bottom: 1px solid #ffffff;
  }

  .widget-documentation-link {
    background-color: #1f2936;
  }

  .widget-documentation-link a {
    color: rgb(66, 153, 225);
  }

  .app-version-name.form-select {
    border-color: $border-grey-dark;
  }

  .organization-list {
    .btn {
      background-color: #273342;
      color: #656d77;
    }
  }

  .page-item {
    a.page-link {
      color: white;
    }
  }
}

.main-wrapper {
  position: relative;
  min-height: 100%;
  min-width: 100%;
  background-color: white;
}

.main-wrapper.theme-dark {
  background-color: #2b394b;
}

.jet-table {
  .global-search-field {
    background: transparent;
  }
}

.jet-table-image-column {
  margin: 0 auto;
}

.modal-backdrop.show {
  opacity: 0.74;
}

.gui-select-wrappper .select-search__input {
  height: 30px;
}

.theme-dark .input-group-text,
.theme-dark .markdown>table thead th,
.theme-dark .table thead th {
  background: #1c252f;
  color: #ffffff;
}

.sketch-picker {
  z-index: 1000;
}

.no-padding {
  padding: 0;
}

.nav-tabs {
  font-weight: 300;
}

.nav-tabs .nav-link.active {
  border: 0;
  border-bottom: 1px solid $primary;
  font-weight: 400;
}

.table-no-divider {
  td {
    border-bottom-width: 0px;
    padding-left: 0;
  }
}

.no-border {
  border: 0 !important;
}

input[type="text"] {
  outline-color: #dadcde !important;
}

.widget-header {
  text-transform: capitalize;
  margin-top: 12px !important;
  font-weight: 500;
  font-size: 12px;
  line-height: 12px;
}

.query-manager-events {
  max-width: 400px;
}

.validation-without-icon {
  background-image: none !important;
}

.multiselect-widget {
  label.select-item {
    width: max-content;
    min-width: 100%;

    div.item-renderer {
      align-items: center;
      line-height: 15px;

      input {
        height: 15px;
        width: 15px;
      }
    }
  }

  .rmsc .dropdown-container {
    height: 100%;
    display: flex;
    align-items: center;
    border-radius: inherit;
  }

  .rmsc {
    height: 100%;
    border-radius: inherit;
  }

  .rmsc.dark {
    --rmsc-main: $primary-light;
    --rmsc-hover: #283647;
    --rmsc-selected: #1f2936;
    --rmsc-border: #333333;
    --rmsc-gray: #555555;
    --rmsc-bg: #1f2936;
    color: #ffffff;
  }
}

/* Hide scrollbar for Chrome, Safari and Opera */
.invitation-page::-webkit-scrollbar {
  display: none;
}

/* Hide scrollbar for IE, Edge and Firefox */
.invitation-page {
  -ms-overflow-style: none;
  /* IE and Edge */
  scrollbar-width: none;
  /* Firefox */
}

.show {
  display: block;
}

.hide {
  display: none;
}

.draggable-box:focus-within {
  z-index: 2 !important;
}

.cursor-wait {
  cursor: wait;
}

.cursor-text {
  cursor: text;
}

.cursor-none {
  cursor: none;
}

.theme-dark .event-action {
  filter: brightness(0) invert(1);
}

.event-action {
  filter: brightness(0) invert(0);
}

.disabled {
  pointer-events: none;
  opacity: 0.4;
}

.DateRangePicker {
  padding: 1.25px 5px;
}

.datepicker-widget {
  .input-field {
    min-height: 26px;
    padding: 0;
    padding-left: 2px;
  }

  td.rdtActive,
  td.rdtActive:hover {
    background-color: $primary;
  }

  .react-datepicker__day--selected {
    background-color: $primary-light;
  }
}

.daterange-picker-widget {
  .DateInput_input {
    min-height: 24px;
    line-height: normal;
    border-bottom: 0px;
    font-size: 0.85rem;
  }

  .DateRangePicker {
    padding: 0;
  }

  .DateRangePickerInput_arrow_svg {
    height: 17px;
  }

  .DateRangePickerInput {
    overflow: hidden;
    display: flex;
    justify-content: space-around;
    align-items: center;
  }

  .DateInput_fang {
    position: fixed;
    top: 57px !important;
  }
}

.fw-400 {
  font-weight: 400;
}

.fw-500 {
  font-weight: 500;
}

.ligh-gray {
  color: #656d77;
}

.nav-item {
  background: #ffffff;
  font-size: 14px;
  font-style: normal;
  font-weight: 400;
  line-height: 22px;
  letter-spacing: -0.1px;
  text-align: left;
}

.w-min-100 {
  min-width: 100px;
}

.nav-link {
  min-width: 100px;
  justify-content: center;
}

.nav-tabs .nav-link.active {
  font-weight: 400 !important;
  color: $primary  !important;
}

.empty {
  padding-top: 1.5rem !important;
}

.empty-img {
  margin-bottom: 0 !important;

  img {
    height: 220px !important;
    width: 260.83px !important;
  }
}

.empty-action {
  margin-top: 0 !important;

  a+a.btn-loading::after {
    color: $primary;
  }
}

.empty-action a {
  height: 36px;
  border-radius: 4px;
  font-style: normal;
  font-weight: normal;
  font-size: 14px;
  line-height: 20px;
}

.empty-action a:first-child {
  margin-right: 24px;
}

.empty-action a:first-child:hover {
  color: #ffffff !important;
}

.empty-import-button {
  background: #ffffff !important;
  cursor: pointer;

  &:hover {
    border-color: rgba(101, 109, 119, 0.24) !important;
  }
}

.empty-welcome-header {
  font-style: normal;
  font-weight: 500;
  font-size: 32px;
  line-height: 40px;
  margin-bottom: 16px;
  margin-top: 40px;
  color: var(--slate12);
  font-family: Inter;
}

.homepage-empty-image {
  width: 100%;
}

.empty-title {
  font-style: normal;
  font-weight: 400;
  font-size: 14px;
  line-height: 20px;
  display: flex;
  align-items: center;
  color: var(--slate11) !important;
}

// template card styles
.template-card-wrapper {
  display: flex;
  flex-direction: row;
  background: #fffffc;
  border: 1px solid #d2ddec;
  box-sizing: border-box;
  border-radius: 8px;
  width: 299px;
  height: 100px;
}

.template-action-wrapper {
  display: flex;
  flex-direction: row !important;
  font-family: Inter;
  font-style: normal;
  font-weight: 500;
  font-size: 16px;
  line-height: 19px;
  color: $primary-light;

  p {
    margin-right: 16px;
  }
}

.template-card-title {
  font-family: Inter;
  font-style: normal;
  font-weight: 600;
  font-size: 18px;
  line-height: 22px;
  display: flex;
  align-items: center;
  color: #000000;
  margin-bottom: 3px !important;
  margin-top: 20px;
}

.template-card-details {
  align-items: center;
  display: flex;
  flex-direction: column;
  justify-content: center;
}

.template-icon-wrapper {
  width: 61.44px;
  height: 60px;
  top: 685px;
  background: #d2ddec;
  border-radius: 4px;
  margin: 20px 16.36px;
}

// template style end

.calendar-widget.compact {
  .rbc-time-view-resources .rbc-time-header-content {
    min-width: auto;
  }

  .rbc-time-view-resources .rbc-day-slot {
    min-width: 50px;
  }

  .rbc-time-view-resources .rbc-header,
  .rbc-time-view-resources .rbc-day-bg {
    width: 50px;
  }
}

.calendar-widget.dont-highlight-today {
  .rbc-today {
    background-color: inherit;
  }

  .rbc-current-time-indicator {
    display: none;
  }
}

.calendar-widget {
  padding: 10px;
  background-color: white;

  .rbc-day-slot .rbc-event,
  .rbc-day-slot .rbc-background-event {
    border-left: 3px solid #26598533;
  }

  .rbc-toolbar {
    font-size: 14px;
  }

  .rbc-event {
    .rbc-event-label {
      display: none;
    }
  }

  .rbc-off-range-bg {
    background-color: #f4f6fa;
  }

  .rbc-toolbar {
    .rbc-btn-group {
      button {
        box-shadow: none;
        border-radius: 0;
        border-width: 1px;
      }
    }
  }
}

//!for calendar widget week view with compact/spacious mode border fix
.resources-week-cls .rbc-time-column:nth-last-child(7n) {
  border-left: none !important;

  .rbc-timeslot-group {
    border-left: 2.5px solid #dadcde !important;
  }
}

.resources-week-cls .rbc-allday-cell {
  border: none !important;

  .rbc-row {
    border-left: 1.5px solid #dadcde;
    border-right: 1.5px solid #dadcde;
  }
}

.resources-week-cls .rbc-time-header-cell {
  border: none !important;
}

.resources-week-cls .rbc-time-view-resources .rbc-header {
  border-left: 1.5px solid #dadcde !important;
  border-right: 1.5px solid #dadcde !important;
}

.calendar-widget.hide-view-switcher {
  .rbc-toolbar {
    .rbc-btn-group:nth-of-type(3) {
      display: none;
    }
  }
}

.calendar-widget.dark-mode {
  background-color: #1d2a39;

  .rbc-toolbar {
    button {
      color: white;
    }

    button:hover,
    button.rbc-active {
      color: black;
    }
  }

  .rbc-off-range-bg {
    background-color: #2b394b;
  }

  .rbc-selected-cell {
    background-color: #22242d;
  }

  .rbc-today {
    background-color: #5a7ca8;
  }
}

.calendar-widget.dark-mode.dont-highlight-today {
  .rbc-today {
    background-color: inherit;
  }
}

.navbar .navbar-nav {
  min-height: 2rem;
}

.navbar-brand-image {
  height: 1.2rem;
}

.navbar .navbar-brand:hover,
.theme-dark .navbar .navbar-brand:hover {
  opacity: 1;
}

.nav-tabs .nav-link.active {
  font-weight: 400 !important;
  margin-bottom: -1px !important;
}

.nav-tabs .nav-link {
  font-weight: 400 !important;
  margin: 0 !important;
  height: 100%;
}

.code-editor-widget {
  border-radius: 0;

  .CodeMirror {
    border-radius: 0 !important;
    margin-top: -1px !important;
  }
}

.jet-listview {
  overflow-y: overlay;
  overflow-x: hidden;
}

.jet-listview::-webkit-scrollbar-track {
  background: transparent;

}

.jet-listview::-webkit-scrollbar-thumb {
  background: transparent;

}

.code-hinter-wrapper .popup-btn {
  position: absolute;
  display: none;
  cursor: pointer;
}

.code-hinter-wrapper:hover {
  .popup-btn {
    display: block !important;
    z-index: 1;
  }
}

.popup-btn {
  cursor: pointer !important;
  display: block;
}

.preview-icons {
  margin-top: -5px;
  width: 12px;
}

.resize-modal-portal {
  z-index: 3;

  .resize-modal {
    .modal-content {
      width: 100% !important;
      height: 100%;

      .modal-body {
        width: 100% !important;
        height: calc(100% - 44px) !important;

        .editor-container {
          height: 100%;

          .CodeMirror {
            height: 100% !important;
          }
        }
      }
    }

    .portal-header {
      width: 100% !important;
    }

    .resize-handle {
      cursor: move;
    }
  }
}

.modal-portal-wrapper {
  justify-content: center;
  align-items: center;
  position: fixed;
  position: absolute;
  left: 50%;
  top: 5%;

  .modal-body {
    width: 500px !important;
    height: 300px !important;
    padding: 0px !important;
  }

  transform: translate(-60%, 0%);
  height: 350px;
  width: auto;
  max-height: 500px;
  padding: 0px;

  .modal-content {
    border-radius: 5px !important;
  }

  .modal-body {
    width: 500px !important;
    height: 302px !important;
    padding: 0px !important;
    margin: 0px !important;
    margin-left: -1px !important; //fix the modal body code mirror margin

    border-top-left-radius: 0;
    border-top-right-radius: 0;
    border-bottom-left-radius: 5px;
    border-bottom-right-radius: 5px;
    border-bottom: 0.75px solid;
    border-left: 0.75px solid;
    border-right: 0.75px solid;

    @include theme-border($light-theme: true);

    &.dark-mode-border {
      @include theme-border($light-theme: false);
    }
  }

  .modal-dialog {
    margin-top: 4%;
  }

  .modal-header {
    padding: 0;
    font-size: 14px;
  }

  .editor-container {
    padding: 0px;

    .CodeMirror {
      border-radius: 0;
      margin: 0;
      width: 100% !important;
    }
  }

  .query-hinter {
    .CodeMirror-line {
      margin-left: 2rem !important;
    }

    .CodeMirror-cursors .CodeMirror-cursor {
      margin-left: 2rem !important;
    }
  }
}

.preview-block-portal {
  .bg-light {
    border-radius: 0 0 5px 5px;
    outline: 0.75px solid $light-green;
  }

  .bg-dark {
    margin-top: 1px;
    border-radius: 0 0 5px 5px;
    outline: 0.75px solid $light-green;
  }

  .dynamic-variable-preview {
    padding: 4px !important;
  }
}

.portal-header {
  display: flex;
  align-items: center;
  padding: 0.5rem 0.75rem;
  color: #656d77;
  background-color: #ffffffd9;
  background-clip: padding-box;
  border-top-left-radius: 5px !important;
  border-top-right-radius: 5px !important;
  width: 498px !important;
  outline: 0.75px solid;

  @include theme-border($light-theme: true, $outline: true);

  &.dark-mode-border {
    @include theme-border($light-theme: false, $outline: true);
  }
}

// close icon in inpector
[data-rb-event-key="close-inpector"] {
  position: absolute;
  right: -80px;
  background-color: #232e3c !important;
  width: 10% !important;
}

[data-rb-event-key="close-inpector-light"] {
  position: absolute;
  right: -80px;
  background-color: #ffffff !important;
  width: 10% !important;
}

.tabs-inspector {
  position: sticky;
  top: 0;

  .nav-item {
    width: 50%;
  }

  .nav-item:hover {
    border: 1px solid transparent;
  }

  .nav-item:not(.active) {
    border-bottom: 1px solid #e7eaef;
  }

  .nav-link.active {
    border: 1px solid transparent;
    border-bottom: 1px solid $primary;
    background: white;
  }
}

.tabs-inspector.dark {
  .nav-link.active {
    border-bottom: 1px solid $primary  !important;
  }
}

.tabs-inspector {
  z-index: 2;
  background: white;

  &.dark {
    @extend .bg-dark;
  }
}

.close-icon {
  position: fixed;
  top: 84px;
  right: 3px;
  width: 60px;
  height: 22;
  border-bottom: 1px solid #e7eaef;
  display: flex;
  align-items: center;
  background-color: white;
  z-index: 2;

  .svg-wrapper {
    width: 100%;
    height: 70%;
    display: flex;
    align-items: center;
    justify-content: center;
    border-left: 1px solid #e7eaef;
    margin-left: 20px;

    .close-svg {
      cursor: pointer;
    }
  }
}

.tabs-inspector.nav-tabs {
  border: 0;
  width: 100%;
  padding: 8px 16px;
}

.bg-primary-lt {
  color: #ffffff !important;
  background: #6383db !important;
}

.tabbed-navbar .nav-item.active:after {
  margin-bottom: -0.25rem;
}

.app-name {
  width: 200px;
  left: 84px;
  top: 6px;
  position: absolute;
}

.app-name:hover {
  background: $bg-light;

  &.dark {
    @extend .bg-dark;
  }
}

.nav-auto-save {
  width: 325px;
  left: 485px;
  position: absolute;
  color: #36af8b;
}

.editor-header-actions {
  display: flex;
  color: #868aa5;
  white-space: nowrap;
  font-weight: 400;
  font-size: 12px;
  letter-spacing: 0.5px;

}

.undo-button,
.redo-button {
  display: flex;
  flex-direction: row;
  justify-content: center;
  align-items: center;
  padding: 6px;
  gap: 10px;
  width: 28px;
  height: 28px;
  background: #ECEEF0;
  border-radius: 6px;
  margin-right: 5px;
  flex: none;
  order: 0;
  flex-grow: 0;
}

.theme-dark {

  .undo-button,
  .redo-button {
    background: 0;
  }
}

.app-version-menu {
  position: absolute;
  right: 220px;
  padding: 4px 8px;
  min-width: 100px;
  max-width: 300px;
}

.app-version-menu-sm {
  height: 30px;
  display: flex;
  font-size: 12px;
}

.app-version-menu .dropdown-menu {
  left: -65px;
  width: 283px;
}

.app-version-menu .released {
  color: #36af8b;
}

.app-version-menu .released-subtext {
  font-size: 12px;
  color: #36af8b;
  padding: 0 8px;
}

.app-version-menu .create-link {
  margin: auto;
  width: 50%;
  padding-left: 10px;
}

.canvas-background-holder {
  display: flex;
  justify-content: space-between;
  min-width: 120px;
  margin: auto;
  padding: 10px;
}

.canvas-background-picker {
  position: fixed;
}

/**
 * Timer Widget
 */
.timer-wrapper {
  padding: 10px;

  .counter-container {
    font-size: 3em;
    padding-bottom: 5px;
    text-align: center;
  }
}

/**
 * Search Box
 */
.search-box-wrapper {
  input {
    width: 200px;
    border-radius: 5px !important;
    color: var(--slate12);
    background-color: var(--base);
  }

  .input-icon .form-control:not(:first-child),
  .input-icon .form-select:not(:last-child) {
    padding-left: 28px !important;
  }

  input:focus {
    width: 200px;
    background-color: var(--base);
  }

  .input-icon .input-icon-addon {
    display: flex;
  }

  .input-icon .input-icon-addon.end {
    pointer-events: auto;

    .tj-common-search-input-clear-icon {
      display: flex;
      flex-direction: row;
      justify-content: center;
      align-items: center;
      padding: 4px;
      width: 20px;
      height: 20px;
      background: var(--indigo3) !important;
      border-radius: 4px;
    }

    div {
      border-radius: 12px;
      color: #ffffff;
      padding: 1px;
      cursor: pointer;

      svg {
        height: 14px;
        width: 14px;
      }
    }
  }
}

.searchbox-wrapper {
  margin-top: 0 !important;

  .search-icon {
    margin: 0.30rem
  }

  input {
    border-radius: $border-radius  !important;
    padding-left: 1.75rem !important;
  }
}

.fixedHeader {
  table thead {
    position: -webkit-sticky; // this is for all Safari (Desktop & iOS), not for Chrome
    position: sticky;
    top: 0;
    border-top: 0;
    z-index: 1; // any positive value, layer order is global
  }
}

/**
 * Folder List
 */
.folder-list {
  overflow-y: auto;

  .list-group-transparent .list-group-item.active {
    color: $primary;
    background-color: #edf1ff;

    .folder-ico {
      filter: invert(29%) sepia(84%) saturate(4047%) hue-rotate(215deg) brightness(98%) contrast(111%);
    }
  }

  .folder-ico.dark {
    filter: invert(1);
  }

  .list-group-item {
    padding: 0.5rem 0.75rem;
    overflow: hidden;
  }

  .list-group-item.all-apps-link {
    display: flex;
    align-items: center;
    color: var(--slate12);
    border-radius: 6px;

    &:active {
      background: var(--indigo4);
    }

    &:focus {
      box-shadow: 0px 0px 0px 4px #DFE3E6;
    }
  }

  .folder-info {
    display: contents;
    font-weight: 500 !important;
    display: flex;
    align-items: center;
    letter-spacing: -0.02em;
    text-transform: uppercase;
    color: var(--slate9);
  }

  .folder-create-btn {
    width: 28px;
    height: 28px;
    background: var(--base);
    border: 1px solid;
    border-color: var(--slate7);
    cursor: pointer;
    border-radius: 6px;
    display: flex;
    justify-content: center;
    align-items: center;
  }

  .menu-ico {
    cursor: pointer;
    border-radius: 13px;

    img {
      padding: 0px;
      height: 14px;
      width: 14px;
      vertical-align: unset;
    }
  }
}

/**
 * Home page modal
 */
.home-modal-backdrop {
  z-index: 9991;
}

.modal-content.home-modal-component {
  border-radius: 8px;
  overflow: hidden;
  background-color: var(--base);
  color: var(--slate12);
  box-shadow: 0px 12px 16px -4px rgba(16, 24, 40, 0.08), 0px 4px 6px -2px rgba(16, 24, 40, 0.03);

  .modal-header {
    border-bottom: 1px solid var(--slate5) !important;
  }

  .modal-header,
  .modal-body {
    padding: 16px 28px;
    background: var(--base);
  }

  .modal-title {
    font-size: 16px;
    font-weight: 500;
  }

  input {
    border-radius: 5px !important;
    background: var(--base);
  }

  .modal-main {
    padding-bottom: 32px;
  }

  .modal-footer-btn {
    justify-content: end;

    button {
      margin-left: 16px;
    }
  }
}

.home-modal-component-editor.dark {

  .modal-header,
  .modal-body {
    background-color: #232e3c;
    color: #fff;
  }

  .form-control {
    color: #fff;
    background-color: #232e3c !important;
  }
}

.onboarding-modal.dark .modal-content {
  @extend .modal-content.home-modal-component.dark;
}

.modal-content.home-modal-component.dark-theme {
  .btn-close {
    filter: brightness(0) invert(1);
  }
}

.home-modal-component {
  .btn-close {
    opacity: 1 !important;
  }
}

.modal-content.home-modal-component.dark {
  background-color: $bg-dark-light  !important;
  color: $white  !important;

  .modal-header {
    background-color: $bg-dark-light  !important;
  }

  .btn-close {
    filter: brightness(0) invert(1);
  }

  .form-control {
    border-color: $border-grey-dark  !important;
    color: inherit;
  }

  input {
    background-color: $bg-dark-light  !important;
  }

  .form-select {
    background-color: $bg-dark  !important;
    color: $white  !important;
    border-color: $border-grey-dark  !important;
  }

  .text-muted {
    color: $white  !important;
  }
}

.radio-img {
  input {
    display: none;
  }

  .action-icon {
    width: 28px;
    height: 28px;
    background-position: center center;
    border-radius: 4px;
    display: flex;
    align-items: center;
    justify-content: center;
  }

  .action-icon {
    cursor: pointer;
    border: 1px solid $light-gray;
  }

  .action-icon:hover {
    background-color: #d2ddec;
  }

  input:checked+.action-icon {
    border-color: $primary;
    background-color: #7a95fb;
  }

  .tooltiptext {
    visibility: hidden;
    font-size: 12px;
    background-color: $black;
    color: #ffffff;
    text-align: center;
    padding: 5px 10px;
    position: absolute;
    border-radius: 15px;
    margin-top: 2px;
    z-index: 1;
    margin-left: -10px;
  }

  .tooltiptext::after {
    content: "";
    position: absolute;
    bottom: 100%;
    left: 50%;
    margin-left: -5px;
    border-width: 5px;
    border-style: solid;
    border-color: transparent transparent black transparent;
  }

  .action-icon:hover+.tooltiptext {
    visibility: visible;
  }

  input:checked+.action-icon:hover {
    background-color: #3650af;
  }
}

.icon-change-modal {
  ul {
    list-style-type: none;
    margin: 0 auto;
    text-align: center;
    display: grid;
    grid-template-columns: 1fr 1fr 1fr 1fr;

    li {
      float: left;
      border: 2px solid #8991a0;
      border-radius: 1.75px;
      cursor: pointer;

      img {
        width: 22px;
        height: 22px;
        filter: invert(59%) sepia(27%) saturate(160%) hue-rotate(181deg) brightness(91%) contrast(95%);
      }
    }

    li.selected {
      border: 2px solid $primary;

      img {
        filter: invert(27%) sepia(84%) saturate(5230%) hue-rotate(212deg) brightness(102%) contrast(100%);
      }
    }
  }
}

/**
 * Spinner Widget
 */
.spinner-container {
  display: flex;
  justify-content: center;
  align-items: center;
}

.animation-fade {
  animation-name: fade;
  animation-duration: 0.3s;
  animation-timing-function: ease-in;
}

@keyframes fade {
  0% {
    opacity: 0;
  }

  100% {
    opacity: 1;
  }
}

/**
 * Query panel
 */
.query-btn {
  cursor: pointer;
  height: 24px;
  width: 24px;
  padding: 0;
}

.query-btn.dark {
  filter: brightness(0) invert(1);
}

.button-family-secondary {
  @include button-outline($light-theme: true);
  height: 32px;
  width: 112px;
}

.button-family-secondary.dark {
  @include button-outline($light-theme: false);
}

// ** Query Panel: REST API Tabs **
.group-header {
  background: #d2ddec;
  border-radius: 4px;
  height: 28px !important;

  span {
    display: flex;
    justify-content: left;
    align-items: center;
  }
}

.raw-container.dark {
  background: #272822;
  padding: 5px;
}

// **Alert component**
.alert-component {
  border: 1px solid rgba(101, 109, 119, 0.16);
  background: #f5f7f9;

  a {
    color: $primary;
  }
}

.alert-component.dark {
  border: none !important;
  background-color: #333c48 !important;

  span {
    filter: brightness(0) invert(1);
  }
}

.codehinter-plugins.code-hinter {
  @extend .codehinter-default-input;

  .popup-btn {
    margin-top: 0.65rem !important;
  }

  .CodeMirror-placeholder,
  .CodeMirror pre.CodeMirror-line {
    height: 21px !important;
    position: absolute !important;
    margin-top: 3px !important;
  }

  .CodeMirror-cursor {
    height: inherit !important;
  }

  .CodeMirror-lines {
    height: 32px !important;
  }
}

//*button loading with spinner with primary color*//
.button-loading {
  position: relative;
  color: transparent !important;
  text-shadow: none !important;
  pointer-events: none;

  &:after {
    content: "";
    display: inline-block;
    vertical-align: text-bottom;
    border: 1.5px solid currentColor;
    border-right-color: transparent;
    border-radius: 50%;
    color: $primary;
    position: absolute;
    width: 12px;
    height: 12px;
    animation: spinner-border 0.75s linear infinite;
  }
}

.query-icon.dark {
  filter: brightness(0) invert(1);
}

//Rest-API Tab Panes
.tab-pane-body {
  margin-left: -2.5% !important;
}

//CodeMirror padding
.CodeMirror pre.CodeMirror-line,
.CodeMirror pre.CodeMirror-line-like {
  padding: 0 10px !important;
}

.comment-notification-nav-item {
  background: transparent;
  border: 0;
  font-size: 12px;
  font-weight: 500;
  opacity: 0.6;
  height: 28px;
  border-radius: 6px;
}

// comment styles ::override
.editor-sidebar {
  .nav-tabs {
    border-bottom: none !important;
  }

  .nav-tabs .nav-link.active {
    background-color: transparent !important;
  }

  .inspector-nav-item {
    background: transparent;
    border: 0;
    font-size: 12px;
    font-weight: 500;
    opacity: 0.6;
    height: 28px;
    border-radius: 6px;
  }

  .inspector-component-title-input-holder {
    padding: 16px 8px;
    margin: 0;
    padding-bottom: 0;
    display: flex;
    align-items: center;
  }
}

.comment-card-wrapper {
  border-top: 0.5px solid #e1e1e1 !important;
  margin-top: -1px !important;
}

div#driver-highlighted-element-stage,
div#driver-page-overlay {
  background: transparent !important;
  outline: 5000px solid rgba(0, 0, 0, 0.75);
}

.dark-theme-walkthrough#driver-popover-item {
  background-color: $bg-dark-light  !important;
  border-color: rgba(101, 109, 119, 0.16) !important;

  .driver-popover-title {
    color: var(--base) !important;
  }

  .driver-popover-tip {
    border-color: transparent transparent transparent $bg-dark-light  !important;
  }

  .driver-popover-description {
    color: #d9dcde !important;
  }

  .driver-popover-footer .driver-close-btn {
    color: #ffffff !important;
    text-shadow: none !important;
  }

  .driver-prev-btn,
  .driver-next-btn {
    text-shadow: none !important;
  }
}

#driver-popover-item {
  padding: 20px !important;

  .driver-prev-btn,
  .driver-next-btn,
  .driver-close-btn {
    border: none !important;
    background: none !important;
    padding-left: 0 !important;
    font-size: 14px !important;
  }

  .driver-next-btn,
  .driver-prev-btn {
    color: $primary  !important;
  }

  .driver-disabled {
    color: $primary;
    opacity: 0.5;
  }

  .driver-popover-footer {
    margin-top: 20px !important;
  }
}

.pointer-events-none {
  pointer-events: none;
}

.popover.popover-dark-themed {
  background-color: $bg-dark-light;
  border-color: rgba(101, 109, 119, 0.16);


  .popover-body {
    color: #d9dcde !important;
  }
}

.toast-dark-mode {
  .btn-close {
    filter: brightness(0) invert(1);
  }
}

.editor .editor-sidebar .inspector .form-control-plaintext {
  padding: 2px 4px;
}

.tablr-gutter-x-0 {
  --tblr-gutter-x: 0 !important;
}

.widget-button>.btn-loading:after {
  border: 1px solid var(--loader-color);
  border-right-color: transparent;
}

.flip-dropdown-help-text {
  padding: 10px 5px 0 0;
  float: left;
  font-size: 14px;
  color: $light-gray;
}

#transformation-popover-container {
  margin-left: 80px !important;
  margin-bottom: -2px !important;
}

.canvas-codehinter-container {
  display: flex;
  flex-direction: row;
}

.hinter-canvas-input {
  .canvas-hinter-wrap {
    width: 135px;
    height: 42px !important;
  }
}

.hinter-canvas-input {
  width: 180px !important;
  display: flex;
  padding: 4px;
  height: 41.2px !important;
  margin-top: 1px;

  .CodeMirror-sizer {
    border-right-width: 1px !important;
  }

  .cm-propert {
    color: #ffffff !important;
  }
}

.canvas-codehinter-container {
  .code-hinter-col {
    margin-bottom: 1px !important;
  }
}

.fx-canvas {
  background: #1c252f;
  padding: 2px;
  display: flex;
  height: 41px;
  border: solid 1px rgba(255, 255, 255, 0.09) !important;
  border-radius: 4px;
  justify-content: center;
  font-weight: 400;

  div {
    background: #1c252f !important;
    width: 35px !important;
    display: flex;
    justify-content: center;
    align-items: center;
    height: 36px;
  }
}

.fx-canvas-light {
  background: #f4f6fa !important;
  border: 1px solid #dadcde !important;

  div {
    background: #f4f6fa !important;
  }
}

.org-name {
  color: var(--slate12) !important;
  font-size: 12px;
}


.organization-list {
  margin-top: 4px;

  .btn {
    border: 0px;
  }

  .dropdown-toggle div {
    max-width: 200px;
    text-overflow: ellipsis;
    overflow: hidden;
  }

  .org-name {
    text-overflow: ellipsis;
    overflow: hidden;
    white-space: nowrap;
    width: 100%;
    font-weight: bold;
  }

  .org-actions div {
    color: $primary;
    cursor: pointer;
    font-size: 12px;
  }

  .dropdown-menu {
    min-width: 14rem;
  }

  .org-avatar {
    display: block;
  }

  .org-avatar:hover {
    .avatar {
      background: #fcfcfc no-repeat center/cover;
    }

    .arrow-container {
      svg {
        filter: invert(35%) sepia(17%) saturate(238%) hue-rotate(153deg) brightness(94%) contrast(89%);
      }
    }
  }

  .arrow-container {
    padding: 5px 0px;
  }

  .arrow-container {
    svg {
      cursor: pointer;
      height: 30px;
      width: 30px;
      padding: 0px 0px;
      filter: invert(50%) sepia(13%) saturate(208%) hue-rotate(153deg) brightness(99%) contrast(86%);
    }
  }

  .org-edit {
    span {
      color: $primary;
      cursor: pointer;
      font-size: 10px;
    }
  }

  .organization-switchlist {
    .back-btn {
      font-size: 12px;
      padding: 2px 0px;
      cursor: pointer;
    }

    .back-ico {
      cursor: pointer;

      svg {
        height: 20px;
        width: 20px;
        filter: invert(84%) sepia(13%) saturate(11%) hue-rotate(352deg) brightness(90%) contrast(91%);
      }
    }

    .dd-item-padding {
      padding: 0.5rem 0.75rem 0rem 0.75rem;
    }

    .search-box {
      margin-top: 10px;
    }

    .org-list {
      max-height: 60vh;
      overflow: auto;
    }

    .tick-ico {
      filter: invert(50%) sepia(13%) saturate(208%) hue-rotate(153deg) brightness(99%) contrast(86%);
    }

    .org-list-item {
      cursor: pointer;
    }

    .org-list-item:hover {
      .avatar {
        background: #fcfcfc no-repeat center/cover;
      }

      .tick-ico {
        filter: invert(35%) sepia(17%) saturate(238%) hue-rotate(153deg) brightness(94%) contrast(89%);
      }
    }
  }
}

.sso-button-footer-wrap {
  display: flex !important;
  justify-content: center;
  width: 100%;
}

.tj-icon {
  cursor: pointer;
}

#login-url,
#redirect-url {
  margin-bottom: 0px !important;
}

.git-encripted-label {
  color: var(--green9);
}

.card-header {
  border-bottom: 1px solid var(--slate5) !important;
}

.manage-sso-container {
  position: relative;
}

.sso-card-wrapper {
  background: var(--base);
  min-height: 100%;
  height: calc(100vh - 156px) !important;

  display: grid;
  grid-template-rows: auto 1fr auto;

  .card-header {
    border-bottom: 1px solid var(--slate5) !important;
  }

  .form-control {
    background: var(--base);
  }

  .sso-card-footer {
    display: flex;
    flex-direction: row;
    justify-content: flex-end;
    align-items: center;
    padding: 24px 32px;
    gap: 8px;
    width: 660px;
    height: 88px;
    border-top: 1px solid var(--slate5) !important;
    background: var(--base);
    margin-top: 0px !important;
  }
}

// Left Menu
.left-menu {
  background: var(--base);

  .tj-list-item {
    gap: 40px;
    width: 187px;
    height: 32px;
    white-space: nowrap;
    overflow: hidden;
    text-overflow: ellipsis;
  }

  .folder-list-selected {
    background-color: var(--indigo4);
  }

  ul {
    margin: 0px;
    padding: 0px;

    li {
      float: left;
      list-style: none;
      width: 100%;
      padding: 6px 8px;
      border-radius: 6px;
      cursor: pointer;
      margin: 3px 0px;
      color: var(--base-black) !important;
    }

    li.active {
      background-color: $primary;
      color: #ffffff;
    }

    li:not(.active):hover {
      background: var(--slate4);
      border-radius: 6px;
    }
  }
}

.enabled-tag {
  padding: 4px 16px;
  gap: 10px;
  width: 77px;
  height: 28px;
  background: var(--grass3);
  border-radius: 100px;
  color: var(--grass9);
  font-weight: 500;
}

.disabled-tag {
  padding: 4px 16px;
  gap: 10px;
  color: var(--tomato9);
  width: 81px;
  height: 28px;
  background: var(--tomato3);
  border-radius: 100px;
  font-weight: 500;
}

.manage-sso {
  .title-with-toggle {
    width: 100%;
    font-weight: 500;

    .card-title {
      color: var(--slate12) !important;
      font-weight: 500;
    }

    .form-check-input {
      width: 28px;
      height: 16px;
    }

    input[type="checkbox"] {
      /* Double-sized Checkboxes */
      -ms-transform: scale(1.5);
      /* IE */
      -moz-transform: scale(1.5);
      /* FF */
      -webkit-transform: scale(1.5);
      /* Safari and Chrome */
      -o-transform: scale(1.5);
      /* Opera */
      transform: scale(1.5);
      margin-top: 5px;
    }
  }
}

.help-text {
  overflow: auto;

  div {
    color: var(--slate11);
    font-style: normal;
    font-weight: 400;
    font-size: 12px;
    line-height: 20px;
  }
}


.org-invite-or {
  padding: 1rem 0rem;

  h2 {
    width: 100%;
    text-align: center;
    border-bottom: 1px solid #000;
    line-height: 0.1em;
    margin: 10px 0 20px;
  }

  h2 span {
    background: #ffffff;
    padding: 0 10px;
  }
}

.theme-dark .json-tree-container {
  .json-tree-node-icon {
    svg {
      filter: invert(89%) sepia(2%) saturate(127%) hue-rotate(175deg) brightness(99%) contrast(96%);
    }
  }

  .json-tree-svg-icon.component-icon {
    filter: brightness(0) invert(1);
  }

  .node-key-outline {
    height: 1rem !important;
    border: 1px solid transparent !important;
    color: #ccd4df;
  }

  .selected-node {
    border-color: $primary-light  !important;
  }

  .json-tree-icon-container .selected-node>svg:first-child {
    filter: invert(65%) sepia(62%) saturate(4331%) hue-rotate(204deg) brightness(106%) contrast(97%);
  }

  .node-length-color {
    color: #b8c7fd;
  }

  .node-type {
    color: #8a96a6;
  }

  .group-border {
    border-color: rgb(97, 101, 111);
  }

  .action-icons-group {

    img,
    svg {
      filter: invert(89%) sepia(2%) saturate(127%) hue-rotate(175deg) brightness(99%) contrast(96%);
    }
  }

  .hovered-node.node-key.badge {
    color: #8092ab !important;
    border-color: #8092ab !important;
  }
}

.json-tree-container {
  .json-tree-svg-icon.component-icon {
    height: 16px;
    width: 16px;
  }

  .json-tree-icon-container {
    max-width: 20px;
    margin-right: 6px;
  }

  .node-type {
    color: #a6b6cc;
    padding-top: 2px;
  }

  .json-tree-valuetype {
    font-size: 10px;
    padding-top: 2px;
  }

  .node-length-color {
    color: #3650af;
    padding-top: 3px;
  }

  .json-tree-node-value {
    font-size: 11px;
  }

  .json-tree-node-string {
    color: #f6820c;
  }

  .json-tree-node-boolean {
    color: #3eb25f;
  }

  .json-tree-node-number {
    color: #f4b2b0;
  }

  .json-tree-node-null {
    color: red;
  }

  .json-tree-node-date {
    color: rgb(98, 107, 103);
  }

  .group-border {
    border-left: 0.5px solid #dadcde;
    margin-top: 16px;
    margin-left: -12px;
  }

  .selected-node {
    border-color: $primary-light  !important;
  }

  .selected-node .group-object-container .badge {
    font-weight: 400 !important;
    height: 1rem !important;
  }

  .group-object-container {
    margin-left: 0.72rem;
    margin-top: -16px;
  }

  .json-node-element {
    cursor: pointer;
  }

  .hide-show-icon {
    cursor: pointer;
    margin-left: 1rem;

    &:hover {
      color: $primary;
    }
  }

  .action-icons-group {
    margin-right: 4rem !important;
    margin-left: 2rem !important;
  }

  .action-icons-group {
    cursor: pointer;
  }

  .hovered-node {
    font-weight: 400 !important;
    height: 1rem !important;
    color: #8092ab;
  }

  .node-key {
    font-weight: 400 !important;
    margin-left: -0.25rem !important;
    justify-content: start !important;
    min-width: fit-content !important;
  }

  .node-key-outline {
    height: 1rem !important;
    border: 1px solid transparent !important;
    color: #3e525b;
  }
}

.popover-more-actions {
  font-weight: 400 !important;

  &:hover {
    background: #d2ddec !important;
  }
}

.popover-dark-themed .popover-more-actions {
  color: #ccd4df;

  &:hover {
    background-color: #324156 !important;
  }
}

#json-tree-popover {
  padding: 0.25rem !important;
}

// Font sizes
.fs-9 {
  font-size: 9px !important;
}

.fs-10 {
  font-size: 10px !important;
}

.fs-12 {
  font-size: 12px !important;
}

.realtime-avatars {
  padding: 0px
}

.widget-style-field-header {
  font-family: "Inter";
  font-style: normal;
  font-weight: 500;
  font-size: 12px;
  line-height: 20px;
  color: #61656c;
}

.maintenance_container {
  width: 100%;
  height: 100vh;
  display: flex;
  justify-content: center;
  align-items: center;

  .card {
    .card-body {
      display: flex;
      height: 200px !important;
      align-items: center;
    }
  }
}

.list-timeline:not(.list-timeline-simple) .list-timeline-time {
  top: auto;
}

.widget-buttongroup {
  display: flex;
  flex-direction: column;
  justify-content: left;
  overflow: hidden !important;
}

.group-button {
  margin: 0px 10px 10px 0px;
  line-height: 1.499;
  font-weight: 400;
  white-space: nowrap;
  text-align: center;
  cursor: pointer;
  padding: 0 15px;
  font-size: 12px;
  border-radius: 4px;
  color: rgba(0, 0, 0, .65);
  background-color: #ffffff;
  border: 1px solid #d9d9d9;
  min-width: 40px;
  width: auto !important;
  height: 30px,
}

.widget-buttongroup-label {
  font-weight: 600;
  margin-right: 10px;
  color: #3e525b;
}

.editor-actions {
  border-bottom: 1px solid #eee;
  padding: 5px;
  display: flex;
  justify-content: end;
}

.autosave-indicator {
  color: #868aa5;
  white-space: nowrap;
  font-weight: 400;
  font-size: 12px;
  letter-spacing: 0.5px;
}

.autosave-indicator-saving {
  left: 44%;
}

.zoom-buttons {
  width: 20px !important;
  height: 25px !important;
  margin-left: 2px;

  span {
    transform: rotate(60deg);
  }
}

.zoom-button-wrapper {
  position: fixed;
  right: 0px;
  bottom: 5px;
}

.zoom-buttons {
  opacity: 0;
  visibility: hidden;
}

.image-widget-wrapper:hover button {
  opacity: 1 !important;
  visibility: visible;
}

.pdf-page-controls {
  background: white;
  border-radius: 4px;

  button {
    width: 36px;
    height: 36px;
    background: white;
    border: 0;
    font-size: 1.2em;
    border-radius: 4px;

    &:first-child {
      border-top-right-radius: 0;
      border-bottom-right-radius: 0;
    }

    &:last-child {
      border-top-left-radius: 0;
      border-bottom-left-radius: 0;
    }

    &:hover {
      background-color: #e6e6e6;
    }
  }

  span {
    font-family: inherit;
    font-size: 1em;
    padding: 0 0.5em;
    color: #000;
  }
}

//download button in pdf widget
.download-icon-outer-wrapper:hover {
  background-color: #e6e6e6 !important
}

.pdf-document {
  canvas {
    margin: 0px auto;
  }

  &:hover {
    .pdf-page-controls {
      opacity: 1;
    }
  }
}

.org-variables-page {
  .btn-org-env {
    width: 36px;
  }

  .encryption-input {
    width: fit-content;
  }

  .no-vars-text {
    display: block;
    text-align: center;
    margin-top: 100px;
  }
}

//Kanban board
.kanban-container.dark-themed {
  background-color: $bg-dark-light  !important;

  .kanban-column {
    .card-header {
      background-color: #324156 !important;
    }
  }
}

.kanban-container {
  background-color: #fefefe;

  .kanban-column {
    background-color: #f4f4f4;
    padding: 0 !important;
    height: fit-content !important;

    .card-body {
      &:hover {
        overflow-y: auto !important;

        &::-webkit-scrollbar {
          width: 0 !important;
          height: 0 !important;
        }
      }
    }

    .card-header {
      background-color: #fefefe;

      .badge {
        font-size: 12px !important;
      }
    }

    .card-body .dnd-card {
      border-radius: 5px !important;
    }

    .dnd-card.card {
      height: 52px !important;
      padding: 5px !important;
    }

    .dnd-card.card.card-dark {
      background-color: $bg-dark  !important;
    }
  }

  .kanban-board-add-group {
    justify-content: center;
    align-items: center;
    cursor: pointer;
    color: rgba(0, 0, 0, 0.5);
    background-color: transparent;
    border-style: dashed;
    border-color: rgba(0, 0, 0, 0.08);
    display: flex;
    flex-direction: column;
    grid-auto-rows: max-content;
    overflow: hidden;
    box-sizing: border-box;
    appearance: none;
    outline: none;
    margin: 10px;
    border-radius: 5px;
    min-width: 350px;
    height: 200px;
    font-size: 1em;
  }

  .add-card-btn {
    font-size: 1em;
    font-weight: 400;
    color: #3e525b;
    border-radius: 5px;
    padding: 5px;
    margin: 5px;
    background-color: transparent;
    border-style: dashed;
    border-color: rgba(0, 0, 0, 0.08);
    cursor: pointer;
    transition: all 0.2s ease-in-out;

    &:hover {
      background-color: #e6e6e6;
    }
  }
}

.cursor-pointer {
  cursor: pointer;
}

.cursor-text {
  cursor: text;
}

.cursor-not-allowed {
  cursor: none;
}

.bade-component {
  display: inline-flex;
  justify-content: center;
  align-items: center;
  overflow: hidden;
  user-select: none;
  padding: calc(0.25rem - 1px) 0.25rem;
  height: 1.25rem;
  border: 1px solid transparent;
  min-width: 1.25rem;
  font-weight: 600;
  font-size: .625rem;
  letter-spacing: .04em;
  text-transform: uppercase;
  vertical-align: bottom;
  border-radius: 4px;
}

// sso-helper-page
.sso-helper-container {
  width: 60vw;
  padding: 30px;
  box-shadow: rgba(0, 0, 0, 0.16) 0px 1px 4px;
  margin: 0 auto;
}

.sso-copy {
  margin-left: 10px;
  cursor: pointer;
}

#git-url,
#google-url {
  color: $primary;
  margin-left: 4px;
  word-break: break-all;
}

@media only screen and (max-width: 768px) {
  .sso-helper-container {
    width: 96vw;
    padding: 20px;
  }
}

.sso-helper-doc {
  line-height: 24px;
}

.sso-content-wrapper {
  margin: 0 auto;
  display: flex;
  flex-direction: column;
  align-items: self-start;
  padding: 20px;
  box-shadow: rgba(0, 0, 0, 0.02) 0px 1px 3px 0px, rgba(27, 31, 35, 0.15) 0px 0px 0px 1px;
  border-radius: 4px;
}

.workspace-status {
  display: flex;
  font-weight: 800;
  margin-bottom: 6px;
}

.sso-type {
  font-weight: 600;
  margin-bottom: 4px !important;
  display: flex;

  span {
    margin-right: 10px;
  }

  a {
    margin-left: 6px;

  }
}

.gg-album {
  box-sizing: border-box;
  position: relative;
  display: block;
  width: 18px;
  height: 18px;
  transform: scale(var(--ggs, 1));
  border-left: 7px solid transparent;
  border-right: 3px solid transparent;
  border-bottom: 8px solid transparent;
  box-shadow: 0 0 0 2px,
    inset 6px 4px 0 -4px,
    inset -6px 4px 0 -4px;
  border-radius: 3px
}

.gg-album::after,
.gg-album::before {
  content: "";
  display: block;
  box-sizing: border-box;
  position: absolute;
  width: 2px;
  height: 5px;
  background: currentColor;
  transform: rotate(46deg);
  top: 5px;
  right: 4px
}

.gg-album::after {
  transform: rotate(-46deg);
  right: 2px
}

.sso-helper-header {
  display: flex;
  align-items: center;

  span {
    margin-right: 10px;
  }
}

// sso end

// steps-widget
a.step-item-disabled {
  text-decoration: none;
}

.steps {
  overflow: hidden;
  margin: 0rem !important;
}

.step-item.active~.step-item:after,
.step-item.active~.step-item:before {
  background: #f3f5f5 !important;
}

.step-item.active:before {
  background: #ffffff !important;
}

.steps .step-item.active:before {
  border-color: #b4b2b2 !important;
}

.steps-item {
  color: var(--textColor) !important;
}

.step-item:before {
  background: var(--bgColor) !important;
  // remaining code
}

.step-item:after {
  background: var(--bgColor) !important;
}

.step-item.active~.step-item {
  color: var(--textColor) !important;
  ;
}

.notification-center-badge {
  top: 0;
  right: 0;
  position: absolute;
}

.notification-center {
  max-height: 500px;
  overflow: auto;
  margin-left: 11px !important;

  .empty {
    padding: 0 !important;

    .empty-img {
      font-size: 2.5em;
    }
  }

  .card {
    min-width: 400px;
    background: var(--base);
    color: var(--slate12);
    box-shadow: 0px 12px 16px -4px rgba(16, 24, 40, 0.08), 0px 4px 6px -2px rgba(16, 24, 40, 0.03);
  }

  .card-footer {
    background: var(--base);
    color: var(--slate12);
  }

  .spinner {
    min-height: 220px;
  }
}

// profile-settings css
.confirm-input {
  padding-right: 8px !important;
}

.user-group-actions {
  display: flex;
  gap: 8px;
}

input.hide-input-arrows {
  -moz-appearance: none;

  &::-webkit-outer-spin-button,
  &::-webkit-inner-spin-button {
    -webkit-appearance: none;
  }
}

.btn-org-env {
  width: 36px;
}

.custom-checkbox-tree {
  overflow-y: scroll;
  color: #3e525b;

  .react-checkbox-tree label:hover {
    background: none !important;
  }

  .rct-icons-fa4 {

    .rct-icon-expand-open,
    .rct-icon-expand-close {
      &::before {
        content: url("data:image/svg+xml,%3Csvg xmlns='http://www.w3.org/2000/svg' viewBox='0 0 1024 1024' focusable='false' data-icon='caret-down' width='12px' height='12px' fill='currentColor' aria-hidden='true'%3E%3Cpath d='M840.4 300H183.6c-19.7 0-30.7 20.8-18.5 35l328.4 380.8c9.4 10.9 27.5 10.9 37 0L858.9 335c12.2-14.2 1.2-35-18.5-35z'%3E%3C/path%3E%3C/svg%3E") !important;
      }
    }

    .rct-icon-expand-close {
      transform: rotate(-90deg);
      -webkit-transform: rotate(-90deg);
    }
  }
}

// sso enable/disable box
.tick-cross-info {
  .main-box {
    margin-right: 10px;
    border-radius: 5px;
  }

  .icon-box {
    padding: 7px 5px 7px 2px;
    color: #ffffff;

    .icon {
      stroke-width: 4.5px;
    }
  }

  .tick-box {
    border: 3px solid var(--indigo9);

    .icon-box {
      background: var(--indigo9);
    }
  }

  .cross-box {
    border: 3px solid $disabled;

    .icon-box {
      background: $disabled;
    }
  }
}

.icon-widget-popover {
  &.theme-dark {
    .popover-header {
      background-color: #232e3c;
      border-bottom: 1px solid #324156;
    }
  }

  .popover-header {
    padding-bottom: 0;
    background-color: #ffffff;

    .input-icon {
      margin-bottom: 0.5rem !important;
    }
  }

  .popover-body {
    padding: 0 0.5rem;

    .row {
      >div {
        overflow-x: hidden !important;
      }
    }

    .icon-list-wrapper {
      display: grid;
      grid-template-columns: repeat(10, 1fr);
      margin: 0.5rem 1rem 0.5rem 0.5rem;
    }

    .icon-element {
      cursor: pointer;
      border: 1px solid transparent;
      border-radius: $border-radius;

      &:hover {
        border: 1px solid $primary;
      }
    }
  }
}

.dark-theme-placeholder::placeholder {
  color: #C8C6C6;
}

.dark-multiselectinput {
  input {
    color: white;

    &::placeholder {
      color: #C8C6C6;
    }
  }
}


.dark-theme-placeholder::placeholder {
  color: #C8C6C6;
}

.dark-multiselectinput {
  input {
    color: white;

    &::placeholder {
      color: #C8C6C6;
    }
  }
}

// Language Selection Modal
.lang-selection-modal {
  font-weight: 500;

  .list-group {
    padding: 1rem 1.5rem;
    padding-top: 0;
    overflow-y: scroll;
    height: calc(100% - 68px);
  }

  .list-group-item {
    border: 0;

    p {
      margin-bottom: 0px;
      margin-top: 2px;
    }
  }

  .list-group-item.active {
    background-color: var(--indigo4);
    color: var(--slate12);
    font-weight: 600;
    margin-top: 0px;
  }

  .modal-body {
    height: 50vh;
    padding: 0;
  }

  .lang-list {
    height: 100%;

    .search-box {
      position: relative;
      margin: 1rem 1.5rem;
    }

    input {
      border-radius: 5px !important;
    }

    .input-icon {
      display: flex;
    }

    .input-icon {
      .search-icon {
        display: block;
        position: absolute;
        left: 0;
        margin-right: 0.5rem;
      }

      .clear-icon {
        cursor: pointer;
        display: block;
        position: absolute;
        right: 0;
        margin-right: 0.5rem;
      }
    }

    .list-group-item.active {
      color: $primary;
    }
  }
}

.lang-selection-modal.dark {
  .modal-header {
    border-color: #232e3c !important;
  }

  .modal-body,
  .modal-footer,
  .modal-header,
  .modal-content {
    color: white;
    background-color: #2b394a;
  }

  .list-group-item {
    color: white;
    border: 0;
  }

  .list-group-item:hover {
    background-color: #232e3c;
  }

  .list-group-item.active {
    background-color: #4d72fa;
    color: white;
    font-weight: 600;
  }

  .no-results-item {
    background-color: #2b394a;
    color: white;
  }

  input {
    background-color: #2b394a;
    border-color: #232e3c;
    color: white;
  }
}

// Language Selection Modal
.lang-selection-modal {
  font-weight: 500;

  .list-group {
    padding: 1rem 1.5rem;
    padding-top: 0;
    overflow-y: scroll;
    height: calc(100% - 68px);
  }

  .list-group-item {
    border: 0;

    p {
      margin-bottom: 0px;
      margin-top: 2px;
    }
  }

  .list-group-item.active {
    background-color: #edf1ff;
    color: #4d72fa;
    font-weight: 600;
    margin-top: 0px;
  }

  .modal-body {
    height: 50vh;
    padding: 0;
  }

  .lang-list {
    height: 100%;

    .search-box {
      position: relative;
      margin: 1rem 1.5rem;
    }

    input {
      border-radius: 5px !important;
    }

    .input-icon {
      display: flex;
    }

    .input-icon {
      .search-icon {
        display: block;
        position: absolute;
        left: 0;
        margin-right: 0.5rem;
      }

      .clear-icon {
        cursor: pointer;
        display: block;
        position: absolute;
        right: 0;
        margin-right: 0.5rem;
      }
    }

    .list-group-item.active {
      color: $primary;
    }
  }
}

.lang-selection-modal.dark {
  .modal-header {
    border-color: #232e3c !important;
  }

  .modal-body,
  .modal-footer,
  .modal-header,
  .modal-content {
    color: white;
    background-color: #2b394a;
  }

  .list-group-item {
    color: white;
    border: 0;
  }

  .list-group-item:hover {
    background-color: #232e3c;
  }

  .list-group-item.active {
    background-color: #4d72fa;
    color: white;
    font-weight: 600;
  }

  .no-results-item {
    background-color: #2b394a;
    color: white;
  }

  input {
    background-color: #2b394a;
    border-color: #232e3c;
    color: white;
  }
}

.org-users-page {
  .page-body {
    height: 100%;
  }
}

.user-group-container-wrap {
  margin: 20px auto 0 auto;
}

.dragged-column {
  z-index: 1001;
}

#storage-sort-popover {
  max-width: 800px;
  width: 800px;
  background-color: var(--base);
  box-sizing: border-box;
  box-shadow: 0px 12px 16px -4px rgba(16, 24, 40, 0.08), 0px 4px 6px -2px rgba(16, 24, 40, 0.03);
  border-radius: 4px;
  border: 1px solid var(--slate3) !important;
  left: 109px !important;
  top: 8px !important;
  position: absolute !important;


  .card-body,
  .card-footer {
    background: var(--base);
  }
}


#storage-filter-popover {
  max-width: 800px;
  width: 800px;
  background-color: var(--base);
  box-sizing: border-box;
  box-shadow: 0px 12px 16px -4px rgba(16, 24, 40, 0.08), 0px 4px 6px -2px rgba(16, 24, 40, 0.03);
  border-radius: 4px;
  border: 1px solid var(--slate3) !important;
  left: 193px !important;
  top: 10px !important;
  position: absolute !important;


  .card-body,
  .card-footer {
    background: var(--base);
  }
}

// Table set to full width
.jet-data-table thead {
  display: flex !important;

  tr {
    flex-grow: 1;

    th:last-child {
      flex: 1 1 auto;
    }
  }
}

tbody {
  width: 100% !important;
  flex-grow: 1;

  tr {
    width: 100% !important;

    td:last-child {
      flex: 1 1 auto;
    }
  }
}

.datepicker-widget.theme-dark {
  .react-datepicker__tab-loop {
    .react-datepicker__header {
      background-color: #232e3c;

      .react-datepicker__current-month,
      .react-datepicker__day-name,
      .react-datepicker__month-select,
      .react-datepicker__year-select {
        color: white;
      }

      .react-datepicker__month-select,
      .react-datepicker__year-select {
        background-color: transparent;
      }
    }

    .react-datepicker__month {
      background-color: #232e3c;

      .react-datepicker__day {
        color: white;

        &:hover {
          background-color: #636466;
        }
      }

      .react-datepicker__day--outside-month {
        opacity: 0.5;
      }
    }

    .react-datepicker {
      background-color: #232e3c;
    }
  }
}

.theme-dark .list-group-item {
  &:hover {
    background-color: #232e3c;
  }
}

.theme-dark {

  .CalendarMonth,
  .DayPickerNavigation_button,
  .CalendarDay,
  .CalendarMonthGrid,
  .DayPicker_focusRegion,
  .DayPicker {
    background-color: #232e3c;
  }

  .DayPicker_weekHeader_ul,
  .CalendarMonth_caption,
  .CalendarDay {
    color: white;
  }

  .CalendarDay__selected_span,
  .CalendarDay__selected_start,
  .CalendarDay__selected_end {
    background-color: #4D72FA;
    color: white;
  }

  .CalendarDay {
    border-color: transparent; //hiding the border around days in the dark theme

    &:hover {
      background-color: #636466;
    }
  }

  .DateInput_fangStroke {
    stroke: #232E3C;
    fill: #232E3C;
  }

  .DayPickerNavigation_svg__horizontal {
    fill: white;
  }

  .DayPicker__withBorder {
    border-radius: 0;
  }

  .DateRangePicker_picker {
    background-color: transparent;
  }
}

.link-widget {
  display: flex;
  align-items: center;
  overflow: auto;

  &.hover {
    a {
      &:hover {
        text-decoration: underline;
      }
    }
  }

  &.no-underline {
    a {
      text-decoration: none !important;
    }
  }

  &.underline {
    a {
      text-decoration: underline;
    }
  }

  &::-webkit-scrollbar {
    width: 0;
    height: 0;
    background: transparent;
  }
}

.home-modal-component.modal-version-lists {
  .modal-header {
    .btn-close {
      top: auto;
    }
  }
}

.modal-version-lists {
  max-height: 80vh;

  .modal-body {
    height: 80%;
    overflow: auto;
  }

  .modal-footer,
  .modal-header {
    height: 10%;
  }

  .version-wrapper {
    display: flex;
    justify-content: flex-start;
    padding: 0.75rem 0.25rem;
    border: 1px solid var(--slate7);
  }
}

.dropdown-table-column-hide-common {
  border-radius: 3px;
  height: auto;
  overflow-y: scroll;
  padding: 8px 16px;
  width: 20rem;
  max-height: 200px;
}

.dropdown-table-column-hide {
  background-color: #ffffff;
  box-shadow: 0 0 0 2px #0000001a;
}

.dropdown-table-column-hide-dark-themed {
  color: #ffffff !important;
  background-color: #1f2936 !important;
  box-shadow: 0 0 0 2px #9292921a;
}

.hide-column-table-text {
  margin: 0 !important;
}

.hide-column-name {
  padding-left: 10px !important;
}

.rest-methods-url {
  .cm-s-default {
    .cm-string-2 {
      color: #000;
    }
  }
}

.tooljet-database {

  .table-header,
  .table-name,
  .table-cell {
    white-space: nowrap;
    overflow: hidden;
    text-overflow: ellipsis;
  }

  .table-name {
    color: #000;
    width: 250px;
  }

  .table-left-sidebar {
    max-width: 288px;
  }

  .add-table-btn {
    height: 32px;
  }

  .table-header {
    background: #ECEEF0;
  }

  .table-header,
  .table-cell {
    max-width: 230px;
  }

  .add-more-columns-btn {
    background: var(--indigo3);
    font-weight: 500;
    color: var(--indigo9);
    font-size: 12px;
    border-radius: 600;
  }

  .delete-row-btn {
    max-width: 140px;
  }

  .table-list-item-popover {
    display: none;
  }

  .table-list-item:hover .table-list-item-popover {
    display: block;
  }
}

// download pop-up in the table widget
.table-widget-download-popup {
  .cursor-pointer {
    width: 130px;

    &:hover {
      font-weight: bolder;
    }
  }
}

.apploader {
  height: 100vh;

  .app-container {
    height: 100%;
    display: flex;
    flex-direction: column;
    justify-content: space-between;
  }

  .editor-header {
    height: 5%;
    background-color: #EEEEEE;
    display: flex;
    align-items: center;
    justify-content: space-between;

    .app-title-skeleton {
      width: 100px;
      height: 100%;
      display: flex;
      align-items: center;
      margin-left: 120px;
    }

    .right-buttons {
      display: flex;
      gap: 5px;
      align-items: center;
      margin-right: 10px;
    }
  }

  .editor-body {
    height: 100%;
  }

  .skeleton {
    padding: 5px;
  }

  .editor-left-panel {
    width: 48px;
    background-color: #EEEEEE;
    margin: 3px 0px 3px 3px;
    display: flex;
    flex-direction: column;
    justify-content: space-between;
    border-radius: 5px;

    .left-menu-items {
      display: flex;
      flex-direction: column;
      justify-content: space-between;
      gap: 5px;
      margin-top: 10px;
    }

    .bottom-items {
      margin-bottom: 10px;
    }
  }

  .editor-center {
    height: 100%;
    display: flex;
    flex-direction: column;
    gap: 5px;
    justify-content: space-between;

    .canvas {
      height: 100vh;
      background-color: #e6e6e6;
      border-radius: 5px;
      display: flex;
      justify-content: center;
    }

    .query-panel {
      height: 30%;
      display: flex;
      justify-content: space-between;
      gap: 5px;

      .queries {
        width: 30%;
        display: flex;
        flex-direction: column;
        gap: 5px;

        .queries-title {
          background-color: #EEEEEE;
          border-radius: 5px;
          height: 20%;
          padding: 5px 10px;
          display: flex;
          justify-content: space-between;
          align-items: center;
        }

        .query-list {
          background-color: #EEEEEE;
          border-radius: 5px;
          height: 80%;

          .query-list-item {
            margin: 10px;
            height: 35px;
          }
        }
      }

      .query-editor {
        width: 70%;
        height: 100%;
        display: flex;
        flex-direction: column;
        gap: 5px;

        .query-editor-header {
          background-color: #EEEEEE;
          border-radius: 5px;
          height: 20%;
          padding: 5px 10px;
          display: flex;
          justify-content: space-between;

          .query-actions {
            display: flex;
            align-items: center;
          }
        }

        .query-editor-body {
          background-color: #EEEEEE;
          height: 80%;
          border-radius: 5px;

          .button {
            margin-right: 10px;
          }
        }
      }
    }
  }

  .wrapper {
    padding: 3px 3px 3px 0px;
  }



  .right-bar {
    height: 100%;
    padding: 3px 3px 3px 0px;
    display: flex;
    flex-direction: column;
    justify-content: space-between;
    gap: 5px;

    .widget-list-header {
      height: 5%;
      background-color: #EEEEEE;
      border-radius: 5px;
    }

    .widget-list {
      height: 95%;
      background-color: #EEEEEE;
      border-radius: 5px;
      padding: 10px;

      .widgets {
        display: flex;
        justify-content: space-between;
      }
    }
  }
}

.subheader {
  margin-bottom: 12px;
}

.theme-dark {
  .layout-sidebar-icon {
    &:hover {
      background-color: #273342;
    }
  }

  .tooljet-database {

    .table-name,
    .subheader {
      color: var(--slate9);
    }

    .list-group-item.active {
      .table-name {
        color: #000;
      }
    }
  }

  .editor-header {
    background-color: #1F2936;
  }

  .editor-left-panel {
    background-color: #1F2936;
  }

  .editor-center {
    .canvas {
      background-color: #1F2936;
    }
  }

  .query-panel {
    .queries {
      .queries-title {
        background-color: #1F2936 !important;
      }

      .query-list {
        background-color: #1F2936 !important;
      }
    }

    .query-editor {
      .query-editor-header {
        background-color: #1F2936 !important;
      }

      .query-editor-body {
        background-color: #1F2936 !important;
      }
    }
  }

  .right-bar {
    .widget-list-header {
      background-color: #1F2936;
    }

    .widget-list {
      background-color: #1F2936;
    }
  }
}

:root {
  --tblr-breadcrumb-item-active-font-weight: 500;
  --tblr-breadcrumb-item-active-color: inherit;
}

.application-brand {
  position: relative;
  display: flex;
  justify-content: center;
}

.breadcrumb-item.active {
  font-weight: var(--tblr-breadcrumb-item-active-font-weight);
  color: var(--tblr-breadcrumb-item-active-color);
}

.app-icon-main {
  background: var(--indigo3) !important;
  border-radius: 6px !important;
  display: flex;
  justify-content: center;
  align-items: center;
  width: 48px;
  height: 48px;
}

.user-avatar-nav-item,
.audit-log-nav-item,
.notification-center-nav-item {
  border-radius: 4px;
}

.audit-log-nav-item {
  bottom: 40px;
}

.workspace-content-wrapper,
.database-page-content-wrap {
  background: var(--slate2);
}

.workspace-variable-table-card {
  margin: 0 auto;
  width: 880px;
}

.organization-page-sidebar {
  height: calc(100vh - 64px);
  max-width: 288px;
  background-color: var(--base);
  border-right: 1px solid var(--slate5) !important;
  display: grid !important;
  grid-template-rows: auto 1fr auto !important;
}

.marketplace-page-sidebar {
  height: calc(100vh - 64px);
  max-width: 288px;
  background-color: var(--base);
  border-right: 1px solid var(--slate5) !important;
  display: grid !important;
  grid-template-rows: auto 1fr auto !important;
}

.home-page-sidebar {
  max-width: 288px;
  background-color: var(--base);
  border-right: 1px solid var(--slate5);
  display: grid;
  grid-template-rows: auto 1fr auto;
}

.empty-home-page-image {
  margin-top: 14px;
}

.create-new-table-btn {
  width: 248px;

  button {
    height: 40px !important;

  }
}

.tooljet-database-sidebar {
  max-width: 288px;
  background: var(--base);
  border-right: 1px solid var(--slate5);


  .sidebar-container {
    height: 40px !important;
    padding-top: 1px !important;
    margin: 0 auto;
    display: flex;
    justify-content: center;
  }
}

.create-new-app-dropdown {
  width: 248px !important;


  .dropdown-toggle-split {
    border-left: 1px solid var(--indigo11) !important;
  }

  button {
    background-color: var(--indigo9) !important;
  }
}

.create-new-app-button {
  font-weight: 500;
  font-size: 14px;
  height: 40px;
  border-top-left-radius: 6px;
  border-bottom-left-radius: 6px;
}

.create-new-app-button+.dropdown-toggle {
  height: 40px;
  border-top-right-radius: 6px;
  border-bottom-right-radius: 6px;
}

.custom-select {
  .select-search-dark__value::after {
    content: none;
  }

  .select-search-dark__select,
  .select-search__select {
    min-width: fit-content;
    max-width: 100% !important;
  }
}

.jet-data-table td .textarea-dark-theme.text-container:focus {
  background-color: transparent !important;
}

.tooljet-logo-loader {
  height: 100vh;
  display: flex;
  align-items: center;
  justify-content: center;

  .loader-spinner {
    margin: 10px 87px;
  }
}

.page-body {
  height: calc(100vh - 1.25rem - 48px);
  min-height: 500px;
}

// buttons
.default-secondary-button {
  background-color: $color-light-indigo-03;
  color: $color-light-indigo-09;
  max-height: 28px;
  width: 76px;
  display: flex;
  flex-direction: row;
  justify-content: center;
  align-items: center;
  padding: 4px 16px;
  gap: 6px;
  font-weight: 500;
  border: 0 !important;

  .query-manager-btn-svg-wrapper {
    width: 16px !important;
    height: 16px !important;
    padding: 2.67px;
  }

  .query-manager-btn-name {
    min-width: 22px;
  }

  &:hover {
    background-color: $color-light-indigo-04;
    color: $color-light-indigo-10;
  }

  &:active {
    background-color: $color-light-indigo-04;
    color: $color-light-indigo-10;
    box-shadow: 0px 0px 0px 4px #C6D4F9;
    border-radius: 6px;
    border: 1px solid;
    outline: 0 !important;

    svg {
      path {
        fill: $color-light-indigo-10;
      }
    }
  }

  .query-run-svg {
    padding: 4px 2.67px;
  }
}

.default-secondary-button.theme-dark {
  background-color: #4D72FA !important;
  color: #F4F6FA !important;

  svg {
    path {
      fill: #F4F6FA !important;
    }
  }

  &:hover {
    border: 1px solid #4D72FA !important;
    background-color: #4D5EF0 !important;
    color: #FFFFFC !important;

    svg {
      path {
        fill: #FFFFFC !important;
      }
    }
  }

  &:active {
    border: 1px solid #4D72FA !important;
    background-color: #4D5EF0 !important;
    box-shadow: 0px 0px 0px 4px #4D72FA;
    border-radius: 6px;
  }
}

.default-tertiary-button {
  background-color: $color-light-base;
  color: $color-light-slate-12;
  border: 1px solid $color-light-slate-07;
  display: flex;
  flex-direction: row;
  justify-content: center;
  align-items: center;
  padding: 4px 16px;
  gap: 6px;
  max-height: 28px;
  font-weight: 500;
  height: 28px;
  cursor: pointer;
  white-space: nowrap;

  .query-btn-svg-wrapper {
    width: 16px !important;
    height: 16px !important;
    padding: 2.67px;
  }

  .query-btn-name {
    min-width: 22px;

  }

  &:hover {
    border: 1px solid $color-light-slate-08;
    color: $color-light-slate-11;

    svg {
      path {
        fill: $color-light-slate-11;
      }
    }
  }

  .query-create-run-svg {
    padding: 2px;
  }

  .query-preview-svg {
    padding: 2.67px 0.067px;
    width: 16px;
    height: 16px;
    margin: 6px 0;
  }

  &:active {
    border: 1px solid #C1C8CD;
    box-shadow: 0px 0px 0px 4px #DFE3E6;
    color: $color-light-slate-11;
    outline: 0;
  }
}

.default-tertiary-button.theme-dark {
  background-color: transparent;
  color: #4D5EF0 !important;
  border: 1px solid #4D5EF0 !important;

  svg {
    path {
      fill: #4D5EF0 !important;
    }
  }

  &:hover {
    border: 1px solid $color-dark-slate-08;
    color: #FFFFFC !important;
    background-color: #4D5EF0 !important;

    svg {
      path {
        fill: #FFFFFC !important;
      }
    }
  }

  &:active {
    border: 1px solid inherit;
    box-shadow: none;
    outline: 0;
  }
}

.default-tertiary-button.theme-dark.btn-loading {
  background-color: #4D5EF0 !important;
  color: transparent !important;

  svg {
    path {
      fill: transparent !important;
    }
  }
}

.default-tertiary-button.button-loading {
  background-color: transparent !important;
  color: transparent !important;

  svg {
    path {
      fill: transparent !important;
    }
  }
}

.disable-tertiary-button {
  color: $color-light-slate-08;
  background-color: $color-light-slate-03;
  pointer-events: none !important;

  svg {
    path {
      fill: $color-light-slate-08;
    }
  }

}

.disable-tertiary-button.theme-dark {
  color: $color-dark-slate-08;
  background-color: $color-dark-slate-03;
  pointer-events: none !important;

  svg {
    path {
      fill: $color-dark-slate-08;
    }
  }
}

.font-weight-500 {
  font-weight: 500;
}

.font-size-12 {
  font-size: 12px;
}

.toggle-query-editor-svg {
  width: 16px;
  height: 16px;
  padding: 2.88px 5.22px;
  display: flex;
  cursor: pointer;
}

.theme-dark {
  .org-avatar:hover {
    .avatar {
      background: #10141A no-repeat center/cover;
    }
  }
}

.app-creation-time {
  color: var(--slate11) !important;
  white-space: nowrap;
  overflow: hidden;
  text-overflow: ellipsis;
}

.font-weight-400 {
  font-weight: 400;
}

.border-indigo-09 {
  border: 1px solid $color-light-indigo-09;
}

.dark-theme-toggle-btn {
  height: 32px;
  display: flex;
  align-items: center;
  justify-content: center;

}

.dark-theme-toggle-btn-text {
  font-size: 14px;
  margin: 12px;
}

.maximum-canvas-height-input-field {
  width: 90px;
}

.layout-header {
  position: fixed;
  right: 0;
  left: 56px;
  z-index: 1;
  background: var(--base);
  height: 64px;
}

.layout-sidebar-icon {
  &:hover {
    background: #ECEEF0;
  }

  &:focus {
    outline: #ECEEF0 auto 5px;
  }
}


.tj-dashboard-section-header {
  max-width: 288px;
  max-height: 64px;
  padding-top: 20px;
  padding-left: 20px;
  padding-bottom: 24px;
  border-right: 1px solid var(--slate5);
}

.layout-sidebar-icon {
  &:hover {
    background: #ECEEF0;
    border-radius: 4px;
  }

  &:focus {
    outline: #ECEEF0 auto 5px;
  }
}

.folder-menu-icon {
  visibility: hidden !important;
}

.folder-list-group-item:hover .folder-menu-icon {
  visibility: visible !important;
}

.folder-list-group-item {
  &:hover {
    background: #ECEEF0;
  }

  &:active {
    background: var(--indigo4);
  }

  &:focus {
    box-shadow: 0px 0px 0px 4px #DFE3E6;
  }
}


.app-versions-selector {
  display: inline-flex;
  align-items: center;
  width: 176px;
  height: 28px;
  position: absolute;
  left: 58%;
  border-radius: 6px;
}

.app-version-list-item {
  white-space: nowrap;
  overflow: hidden;
  text-overflow: ellipsis;
}

.app-version-name,
.app-version-released {
  font-weight: 400;
  font-size: 12px;
  line-height: 20px;
}

.app-version-name {
  max-width: 80px;
}

.custom-version-selector__option:hover .app-version-delete {
  display: block;
}

.editor .editor-sidebar {
  border-top: 1px solid var(--slate7);
}

.editor .navbar-brand {
  border-right: 1px solid var(--slate7);
  padding-bottom: 1rem;
  border-right: 1px solid var(--slate7);
  width: 48px;
  display: flex;
  justify-content: center;
}

.theme-dark {
  .editor .navbar-brand {
    border-right: 1px solid #333c48;
  }

  .realtime-avatars {
    border-right: 1px solid #333c48;
  }
}

.modal-backdrop {
  opacity: 0.5;
}

.ds-delete-btn {
  display: none;
  border: none;
  background: none;
}

.ds-list-item:hover .ds-delete-btn {
  display: block;
}

.toojet-db-table-footer,
.home-page-footer {
  position: fixed;
  bottom: 0px;
  right: 0;
  left: 344px;
}

.home-page-footer {
  height: 52px;
  background-color: var(--base) !important;
}

.pagination-container {
  display: flex;
  padding: 0px;
  height: 20px;

  .form-control {
    padding: 0 4px;
    width: fit-content;
    max-width: 30px;
    text-align: center;
  }
}

.profile-card {
  box-shadow: 0px 12px 16px -4px rgba(16, 24, 40, 0.08), 0px 4px 6px -2px rgba(16, 24, 40, 0.03);
  border-radius: 6px;
  padding: 4px 0px;
  width: 84px;
  height: 86px;
  margin-left: 10px;
  background-color: var(--base);

  .dropdown-item {
    width: 84px;
    height: 36px;
    min-width: 84px !important;
  }

  svg {
    margin-left: 2px;
  }

  a {
    span {
      margin-left: 4px;
    }
  }
}

.theme-dark {
  .editor-header-actions {
    .current-layout {
      .bg-white {
        background-color: #232E3C !important;
      }

      svg {
        path {
          fill: white;
        }
      }
    }
  }

  .icon-tabler-x {
    stroke: white;
  }
}

.img-invert {
  img {
    filter: invert(1);
  }
}

.user-group-table {
  .selected-row {
    background-color: #ECEEF0;
  }

  .selected-row.dark {
    background-color: #232E3C;
  }
}

.notification-center.theme-dark {

  .empty-subtitle,
  .card-footer>span,
  .empty-title {
    color: white !important;
  }
}


// DASHBOARD SCROLL STYLES--->
.create-new-app-wrapper {
  margin: 0 auto;
  display: flex;
  justify-content: center;
  padding-top: 4px;
}

.home-page-sidebar {
  height: calc(100vh - 64px) !important; //64 is navbar height

  .folder-list-user {
    height: calc(100vh - 116px) !important; //64 is navbar height + 52 px footer
  }
}

.home-page-content {
  height: calc(100vh - 64px) !important;
  overflow-y: auto;
  background: var(--slate2);
}

.application-folders-list {
  height: 64px;
}

// DASHBOARD STYLES END

// TABLE
.table-left-sidebar {
  height: calc(100vh - 104px) !important; // 62px [navbar] +  40px [ add table and search ] + extra 2 px(border)
  overflow-y: auto;
}

.toojet-db-table-footer {
  height: 52px;
  background: var(--base) !important;
}

.home-app-card-header {
  margin-bottom: 32px;
}

.homepage-app-card {
  height: 166px;
  outline: 1px solid var(--slate3);
  box-shadow: 0px 1px 2px rgba(16, 24, 40, 0.05);
  border-radius: 6px;
  padding: 16px;
  background-color: var(--base) !important;

  .appcard-buttons-wrap {
    display: none;
  }

  .home-app-card-header {
    .menu-ico {
      visibility: hidden !important;
    }
  }

  &:hover {
    box-shadow: 0px 12px 16px -4px rgba(16, 24, 40, 0.08), 0px 4px 6px -2px rgba(16, 24, 40, 0.03);

    .home-app-card-header {
      margin-bottom: 12px;

      .menu-ico {
        visibility: visible !important;
      }
    }

    .app-creation-time-container {
      margin-bottom: 0px;
    }

    .app-card-name {
      margin-bottom: 0px;
    }

    .app-creation-time {
      display: none;
    }


    .appcard-buttons-wrap {
      display: flex;
      padding: 0px;
      gap: 12px;
      width: 240px;
      height: 28px;
      flex-direction: row;

    }

    .app-icon-main {
      width: 36px;
      height: 36px;

    }
  }
}

.app-creation-time-container {
  height: 16px;
}

.release-buttons {
  height: 45px;
  margin-bottom: 10px;
}

.global-settings-app-wrapper {
  max-width: 300px;
}

.version-manager-container {
  padding: 0.6rem;
}

// tooljet db fields styles [ query manager ]
.tj-db-field-wrapper {
  .code-hinter-wrapper {
    ::-webkit-scrollbar {
      display: none;
    }
  }

  .CodeMirror-sizer {
    min-height: 32px !important;
    width: 100%;
    border-right-width: 0px !important;
    padding: 0 !important;
    overflow-y: auto;

    .CodeMirror-lines {
      margin-top: 0px !important;
      min-height: 32px !important;
      padding: 0 !important;
    }
  }
}

.table-list-items#popover-contained {
  .popover-body {
    outline: 1px solid var(--slate3);
    background: var(--base);
    overflow: hidden;
  }

}

.table-list-item-popover.dark {
  svg {
    path {
      fill: white;
    }
  }
}

.theme-dark {
  .react-loading-skeleton {
    background-color: #2F3C4C !important;
    background-image: linear-gradient(90deg, #2F3C4C, #2F3C4C, #2F3C4C) !important;
  }
}

@keyframes up-and-down {
  to {
    opacity: 0.2;
    transform: translateY(-20px);

  }
}

.spin-loader {
  position: fixed;
  width: 100%;

  .load {
    display: flex;
    justify-content: center;
    margin: 200px auto;
  }

  .load div {
    width: 20px;
    height: 20px;
    background-color: #3E63DD;
    border-radius: 50%;
    margin: 0 5px;
    animation-name: #{up-and-down};
    animation-duration: 0.8s;
    animation-iteration-count: infinite;
    animation-direction: alternate;
  }

  .load .two {
    animation-delay: 0.3s;
  }

  .load .three {
    animation-delay: 0.6s;
  }
}

.organization-switch-modal {
  font-family: 'IBM Plex Sans';

  .modal-dialog {
    width: 376px;
  }

  .modal-content {
    background: linear-gradient(0deg, #FFFFFF, #FFFFFF),
      linear-gradient(0deg, #DFE3E6, #DFE3E6);
  }

  .modal-header {
    justify-content: center !important;
    flex-direction: column;
    padding: 40px 32px 20px 32px;

    .header-text {
      font-style: normal;
      font-weight: 600;
      font-size: 20px;
      line-height: 36px;
      margin: 24px 0 5px 0;
    }

    p {
      font-style: normal;
      font-weight: 400;
      font-size: 14px;
      line-height: 20px;
      color: #687076;
      text-align: Center;
      margin-bottom: 0px;
    }
  }

  .modal-body {
    padding: 18px 32px;

    .org-list {
      display: flex;
      flex-direction: column;

      .org-item {
        height: 50px;
        display: flex;
        align-items: center;
        padding: 0px 12px;
        cursor: default;

        input[type=radio] {
          margin-right: 16px;
          width: 16px;
          height: 16px;
        }

        .avatar {
          margin-right: 11px;
          color: #11181C;
          background-color: #F8FAFF;
          width: 34px !important;
          height: 34px !important;
        }

        span {
          font-style: normal;
          font-weight: 400;
          font-size: 12px;
          line-height: 20px;
          color: #11181C;
        }
      }

      .selected-item {
        border-radius: 6px;
        background-color: #F0F4FF;
      }
    }
  }

  .modal-footer {
    justify-content: center;
    padding: 24px 32px;
    border-top: 1px solid #DFE3E6;

    button {
      width: 100%;
      font-style: normal;
      font-weight: 600;
      font-size: 14px;
      line-height: 20px;
    }
  }
}

.organization-switch-modal.dark-mode {

  .modal-footer,
  .modal-header {
    border-color: #232e3c !important;

    p {
      color: rgba(255, 255, 255, 0.5) !important;
    }
  }

  .modal-body,
  .modal-footer,
  .modal-header,
  .modal-content {
    color: white;
    background-color: #2b394a;
  }

  .modal-content {
    border: none;
  }


  .modal-body {
    .org-list {
      span {
        color: white;
      }

      .selected-item {
        background-color: #232e3c;
      }
    }
  }
}

.datasources-category {
  color: var(--slate10);
}

.react-tooltip {
  font-size: .765625rem !important;
}

.tooltip {
  z-index: 10000;
}

.add-new-workspace-icon-wrap {
  display: flex;
  flex-direction: row;
  align-items: center;
  padding: 8px;
  width: 34px;
  height: 34px;
  background: var(--indigo3);
  border-radius: 6px;
}

.add-new-workspace-icon-old-wrap {
  display: none;
}

.add-workspace-button {
  padding: 8px 12px;
  gap: 11px;
  height: 50px;

  &:hover {
    background: var(--indigo3);
    margin: 0 auto;
    border-radius: 6px;
    padding-bottom: 10px;

    .add-new-workspace-icon-old-wrap {
      padding: 8px;
      width: 34px;
      height: 34px;
      background: var(--indigo9);
      border-radius: 6px;
      display: flex;
      justify-content: center;
      align-items: center;

    }

    .add-new-workspace-icon-wrap {
      display: none;

    }
  }

}

.tj-folder-list {
  display: flex;
  align-items: center;
  color: var(—-slate12) !important;
}

.app-card-name {
  color: var(—-slate12);
  margin-bottom: 2px;
  white-space: nowrap;
  overflow: hidden;
  text-overflow: ellipsis;
}

.dashboard-breadcrumb-header {
  display: flex;
  align-items: center;
}

.tj-version {
  margin-right: 44px;
  display: flex;
  align-items: center;
  color: var(--slate9);

}

.folder-list {
  color: var(—-slate9) !important;
}

.tj-folder-header {
  margin-bottom: 12px;
  height: 37px;
  cursor: pointer;
}

.tj-dashboard-header-title-wrap {
  display: flex;
  justify-content: center;
  align-items: center;
  color: var(--slate11);

  a {
    text-decoration: none;
  }
}

.theme-dark {
  .tj-onboarding-phone-input-wrapper {
    .flag-dropdown {
      background-color: #1f2936 !important;

      .country-list {
        background-color: #1f2936 !important;
        background: #1f2936;

        li {
          .country .highlight {
            background-color: #3a3f42;
            color: #000 !important;

            div {
              .country-name {
                color: #6b6b6b !important;
              }
            }

          }

          &:hover {
            background-color: #2b2f31;
          }

        }
      }
    }

  }

  .react-tel-input .country-list .country.highlight {
    color: #6b6b6b;
  }
}

.dashboard-breadcrumb-header-name {
  font-weight: 500 !important;
  color: var(—-slate12) !important;
}

.tj-dashboard-header-wrap {
  padding-top: 22px;
  padding-bottom: 22px;
  padding-left: 40px;
  height: 64px;
  border-bottom: 1px solid var(--slate5);
}

.dashboard-breadcrumb-header-name:hover {
  text-decoration: none !important;
}


.tj-avatar {
  border-radius: 6px;
  width: 36px;
  height: 36px;
  display: flex;
  justify-content: center;
  align-items: center;
  background-color: var(--slate3) !important;
  color: var(--slate11) !important;
  text-transform: uppercase;
  font-weight: 500;

  &:hover {
    background-color: var(--slate4);
  }

  &:focus {
    box-shadow: 0px 0px 0px 4px var(--indigo6);
    outline: 0;
  }

  &:active {
    box-shadow: none;
  }
}

.tj-current-org {
  span {
    color: var(--slate12);

  }
}


.sidebar-inner {
  align-items: center;
}

.workspace-drawer-wrap {
  background: var(--base);
}

.theme-dark {
  .drawer-wrap {
    background: var(--base);
  }
}

.users-table {
  background: var(--base);
  padding: 16px;
  width: 848px;
  margin: 0 auto;
  padding: 16px;

  tbody {

    tr>td>span,
    tr>td>a {
      white-space: nowrap;
      overflow: hidden;
      text-overflow: ellipsis;
      max-width: 140px;
    }
  }

  thead {
    tr {
      padding: 0px 6px;
      gap: 90px;
      width: 848px;
      height: 40px;
      display: flex;
      align-items: center;
      margin-top: 6px;
    }

    tr>th {
      background: var(--base) !important;
      border-bottom: none !important;
      padding: 0 !important;
      width: 282px;
    }
  }

  tr {
    background: var(--base);
    height: 66px;
    padding: 13px 0px;
    border-bottom: 1px solid var(--slate7);
    display: flex;
    justify-content: space-between;
  }

  tr>td {
    border-bottom-width: 0px !important;
    display: flex;
    align-items: center;
    flex: 16%;
    padding-left: 0px !important;
    padding-right: 0px !important;
    white-space: nowrap;
    overflow: hidden;
    text-overflow: ellipsis;
  }
}

.tj-input {
  padding: 6px 10px;
  gap: 17px;
  width: 161.25px;
  height: 32px;
  background: var(--base);
  border: 1px solid var(--slate7);
  border-radius: 6px;

  ::placeholder {
    color: var(--slate9) !important;
  }

}

.workspace-setting-buttons-wrap {
  display: flex;
  gap: 12px;
}

.workspace-settings-table-wrap {
  max-width: 880px;
  margin: 0 auto;
}

.workspace-settings-filters {
  display: flex;
  gap: 12px;
  flex-direction: row;
  align-items: center;
  position: relative;
}

.workspace-setting-table-wrapper {
  box-shadow: 0px 1px 2px rgba(16, 24, 40, 0.05);
  outline: 1px solid var(--slate7);
  background: var(--base);
  width: 880px;
  margin: 0 auto;
  border-radius: 6px;
  height: calc(100vh - 223px);
  position: relative;

}

.workspace-filter-text {
  color: var(--slate11);
  margin-bottom: 14px;
}

.singleuser-btn {
  padding: 6px 16px;
  gap: 6px;
  width: 152px;
  height: 32px;
  border-radius: 6px;

}

.multiuser-btn {
  padding: 6px 16px;
  gap: 6px;
  width: 189px;
  height: 32px;
  border-radius: 6px;

}

.workspace-page-header {
  width: 880px;
  margin: 0 auto !important;

  div:first-child {
    margin: 0 auto !important;
    width: 880px;

  }
}

.workspace-user-archive-btn {
  width: 95px;
  height: 28px;
}

.workspace-clear-filter {
  margin-left: 8px;
  color: var(--indigo9);
  font-weight: 600 !important;
}

.workspace-clear-filter-wrap {
  display: flex;
  align-items: center;
  width: 130px;
  justify-content: flex-end;
  position: absolute;
  right: 16px;
}

.tj-checkbox {
  border-color: var(--slate7);
}

.workspace-clipboard-wrap {
  display: flex;
  align-items: center;
  width: 162.67px;
  cursor: pointer;

  p {
    font-weight: 500 !important;
    margin-left: 5px;
  }

  span {
    display: flex;
    align-items: center;
  }
}

.workspace-user-status {
  margin-right: 22px;
  margin-left: 5px;
}

.worskpace-setting-table-gap {
  margin-top: 20px;
}

.tj-active {
  background: #46A758;
}

.tj-invited {
  background: #FFB224;
}

.tj-archive {
  background: #E54D2E;
}

.liner {
  height: 1px;
  background: var(--slate5);
  width: 880px;
  margin-top: 22px;
}

.edit-button {
  width: 135px;
  height: 28px;
  display: flex;
  flex-direction: row;
  justify-content: center;
  align-items: center;
  padding: 4px 16px;
  gap: 6px;
  width: 135px;
  height: 28px;
}

.launch-button {
  display: flex;
  width: 93px;
  height: 28px;
  padding: 4px 16px;
  gap: 6px;
  align-items: center;
  color: var(--slate12);
  justify-content: center;
}

.launch-button.tj-disabled-btn {
  cursor: not-allowed;
}

.breadcrumb-item {
  a {
    text-decoration: none !important;
    color: var(--slate12);
  }
}

.table-list-item {
  width: 248px;
}

.workspace-settings-filter-items {
  width: 161.25px;

  .css-13mf2tf-control {
    width: 161.25px !important;

  }

  .css-10lvx9i-Input {
    margin: 0 !important;
    padding: 0 !important;
  }

  .css-1bugkci-control,
  .css-42vs31,
  .css-ob45yj-menu {
    background-color: var(--base) !important;
    width: 161.25px !important;
  }

  .css-6t9fnh-control {
    border: 1px solid var(--slate7) !important;
    background: var(--base);
    color: var(--slate9);
    width: 161.25px;
    height: 32px;

    .css-1opnhvy-singleValue {
      color: var(--slate9) !important;

    }
  }

  input.tj-checkbox {
    background: var(--base) !important;
    color: var(--slate9);
    border: 1px solid var(--slate7) !important;

    ::placeholder {
      color: var(--slate9);
    }
  }
}


.tj-db-dataype {
  margin-left: 8px;
  color: var(--slate11);
}

.tj-database-column-header {
  color: var(--slate12);
  padding: 4px 4px 4px 8px !important;
  text-transform: capitalize !important;
  line-height: 0px !important;
  font-weight: 500 !important;
  font-size: 12px !important;
  line-height: 20px !important;
  color: var(--slate12) !important;

  &:first-child {
    display: flex !important;
    align-items: center !important;
    padding-left: 1rem !important;
  }

}

.tj-database-column-row {
  margin: 0;

  th:first-child {
    height: 28px;
  }

  th:first-child>div {
    height: 16px;
    width: 16px;
    display: flex;
    align-items: center;
    height: 28px;

    input {
      border-radius: 4px;
    }

  }
}

.tj-db-operaions-header {
  height: 48px;
  padding: 0 !important;
  display: flex;
  align-items: center;
  background-color: var(--base);

  .row {
    margin-left: 0px;
  }

  .col {
    padding-left: 0px;
    display: flex;
    gap: 8px;
    align-items: center;
  }
}

.add-new-column-btn {
  margin-left: 16px;
  width: 144px !important;
  height: 28px;
  border-radius: 6px;
  padding: 0 !important;
  display: flex;
  align-items: center;
  justify-content: center;
  background: transparent;
  color: var(--slate12);
  border: none;
}

.tj-db-filter-btn {
  width: 81px;
  height: 28px;
  border-radius: 6px;
  background: transparent;
  color: var(--slate12);
  border: none;
  display: flex;
  align-items: center;
  justify-content: center;
}

.tj-db-filter-btn-applied,
.tj-db-sort-btn-applied {
  display: flex !important;
  flex-direction: row !important;
  justify-content: center !important;
  align-items: center !important;
  padding: 4px 16px !important;
  width: 171px !important;
  height: 28px !important;
  background: var(--grass2) !important;
  border-radius: 6px !important;
}

.tj-db-filter-btn-active,
.tj-db-sort-btn-active {
  width: 81px !important;
  height: 28px !important;
  background: var(--indigo4) !important;
  border: 1px solid var(--indigo9) !important;
  border-radius: 6px !important;
  justify-content: center;
  color: var(--indigo9) !important;
}

.tj-db-header-add-new-row-btn {
  width: 125px;
  height: 28px;
  background: var(--indigo3);
  border-radius: 6px !important;
  display: flex;
  flex-direction: row;
  justify-content: center;
  align-items: center;
  gap: 6px;
  border: none;

  span {
    color: var(--indigo9);
  }
}

.tj-db-sort-btn {
  width: 75px;
  height: 28px;
  background: transparent;
  color: var(--slate12);
  border: none;
  display: flex;
  align-items: center;
  justify-content: center;
}

.edit-row-btn {
  background: transparent;
  color: var(--slate12);
  border: none;
  display: flex;
  align-items: center;
}

.workspace-variable-header {
  width: 880px;
  justify-content: end;
  margin: 0 auto;
  display: flex;
  padding: 0;
}

.add-new-variables-button {
  margin-bottom: 20px;
  width: 169px;
  height: 32px;
}

.org-users-page-sidebar,
.left-menu {
  padding: 16px;
  gap: 7px;
  width: 220px;
  border-right: 1px solid var(--slate5);
  overflow-y: auto;
  overflow-x: hidden;
}

.groups-header-wrap {
  display: flex;
  height: 36px;
  border-bottom: 1px solid var(--slate5);
}

.org-users-page-container {
  width: 880px;
  margin: 0 auto;
}

.groups-main-header-wrap {
  padding: 20px 0px 8px;
  gap: 10px;
  width: 612px;
  height: 56px;
  margin: 0 auto;
  display: flex;
  justify-content: space-between;

  p {
    white-space: nowrap;
    overflow: hidden;
    text-overflow: ellipsis;
  }

  .nav-tabs .nav-link.active {
    border-bottom: 2px solid var(--indigo9) !important;
  }
}

.form-check-input:disabled {
  background-color: var(--slate8) !important;
}

.manage-groups-body {
  padding: 24px;
  font-size: 12px;
  overflow-y: auto;
  height: calc(100vh - 300px);

}

.groups-sub-header-wrap {
  width: 612px;
  height: 36px;
  border-bottom: 1px solid var(--slate5) !important;

  .nav-link.active {
    border-bottom: 2px solid var(--indigo9) !important;
    border-color: var(--indigo9) !important;
  }

  .nav-item {
    font-weight: 500 !important;
    font-size: 12px !important;
  }


  p {
    width: 205px;
  }
}

.groups-btn-container {
  width: 880px;
  justify-content: space-between;
  margin: 0 auto;
  margin-bottom: 20px;
  height: 32px;
  align-items: center;

}

.org-users-page {
  margin: 0 auto;
}

.org-users-page-card-wrap {
  height: calc(100vh - 208px);
}

.org-users-page-card-wrap,
.manage-sso-wrapper-card {
  display: flex;
  flex-direction: row;
  background: var(--base);
  width: 880px;
  outline: 1px solid var(--slate5);
  box-shadow: 0px 1px 2px rgba(16, 24, 40, 0.05);
  border-radius: 6px;
}

.manage-sso-wrapper-card {
  margin: 0 auto;

  .card-body {
    overflow-y: auto;
    padding: 40px;
  }

  .card-header {
    padding: 0px 24px;
    width: 660px;
    height: 72px;
    border-bottom: 1px solid var(--slate5);

  }

  .form-check {
    margin-bottom: 0px !important;
    line-height: 24px;
    font-size: 16px;
  }
}

.groups-sidebar-nav {
  display: flex;
  flex-direction: row;
  align-items: center;
  padding: 6px 8px;
  gap: 40px;
  width: 188px;
  height: 32px;
  background: var(--base);
  border-radius: 6px;
  cursor: pointer;
}

.org-users-page-card-body {
  width: 660px;
}

.org-users-page {
  .nav-tabs .nav-link.active {
    background-color: transparent !important;
  }

  .nav-tabs .nav-item.show .nav-link,
  .nav-tabs .nav-link.active {
    border-color: var(--indigo9) !important;

  }

  .nav-link:hover {
    border-right: none !important;
    border-left: none !important;
    border-top: none !important;

    color: var(--indigo9);
  }
}

.groups-selected-row {
  background-color: var(--indigo4);
}

.add-apps-btn {
  width: 160px;
  height: 32px;
}

.groups-app-body-header {
  border-bottom: 1px solid var(--slate5);

  p {
    height: 36px;
    display: flex;
    align-items: center;
    width: 286px;
    color: var(--slate11);

  }

  p:first-child {
    width: 205px !important;
    margin-left: 12px;
  }

}

.manage-group-tab-icons {
  margin-right: 6px;
}

.manage-groups-no-apps-wrap {
  display: flex;
  justify-content: center;
  flex-direction: column;
  align-items: center;
  width: 602px;

  p {
    margin-top: 12px;
  }

  span {
    color: var(--slate11);
    margin-top: 4px;
  }

  div {
    width: 64px;
    height: 64px;
    background: var(--indigo3);
    border-radius: 12px;
    display: flex;
    justify-content: center;
    align-items: center;
    margin-top: 88px;
  }
}

.apps-permission-wrap {
  height: 72px;
  justify-content: center;
  gap: 12px;
}

.apps-folder-permission-wrap,
.apps--variable-permission-wrap {
  height: 44px;
}

.manage-group-permision-header {
  border-bottom: 1px solid var(--slate5);
  display: flex;

  p {
    padding: 8px 12px;
    gap: 10px;
    width: 206px;
    height: 36px;
    font-weight: 500;
    color: var(--slate11) !important;
  }

}

.permission-body {
  .form-check {
    margin-bottom: 0px !important;
  }

  tr {
    border-bottom: 1px solid var(--slate5);
    width: 612px !important;

  }

  td {
    font-size: 12px;
    font-weight: 500;
    line-height: 20px;
    letter-spacing: 0em;
    text-align: left;
    width: 206px !important;
    padding-left: 12px;

    div {
      padding-left: 12px;
    }
  }
}


.default-option-text {
  margin-left: 10px;
  margin-right: 16px;
  font-size: 11px !important;
}

.git-sso-help-text {
  color: var(--slate11);
}

.default-group-wrap {
  gap: 10px;
  width: 119px;
  height: 28px;
  display: flex;
  align-items: center;
  justify-content: center;
  background: var(--grass3);
  border-radius: 100px;
}

.sso-icon-wrapper {
  display: flex;
  flex-direction: row;
  justify-content: center;
  align-items: center;
  padding: 8px 8px 8px 16px;
  width: 251px;
  height: 56px;
  background: var(--slate3);
  border-radius: 6px;
  margin-top: 12px;
}

.sso-main-box {
  justify-content: center;
  background: var(--slate6);
  padding: 8px 16px;
  width: 96px;
  height: 40px;
  border-radius: 6px;
}

.default-danger-tag-wrap {
  gap: 10px;
  width: 113px;
  height: 28px;
  display: flex;
  align-items: center;
  justify-content: center;
  background: var(--tomato6);
  border-radius: 100px;
  margin-bottom: 16px;
}

.manage-group-users-info {
  height: 48px;
  width: 612px;
  border-radius: 6px;
  padding: 12px 24px 12px 24px;
  background: var(--slate3);
  border: 1px solid var(--slate5);
  border-radius: 6px;
  margin-bottom: 16px;

  p {
    color: var(--slate12);
    gap: 14px;
    display: flex;
    align-items: center;

  }
}

.name-avatar {
  display: flex;
  flex-direction: column;
  justify-content: center;
  align-items: center;
  gap: 10px;
  width: 36px;
  height: 36px;
  background-color: var(--slate3) !important;
  border-radius: 6px;
  color: var(--slate11);
  margin-right: 12px;
  text-transform: capitalize;
}

.manage-group-users-row {
  display: flex;
  flex-direction: row;
  align-items: baseline;
  padding: 12px 6px;
  width: 612px !important;
  height: 64px;
  border-bottom: 1px solid var(--slate5);

  p {
    width: 272px;
    white-space: nowrap;
    overflow: hidden;
    text-overflow: ellipsis;

    span {
      max-width: 150px;
      white-space: nowrap;
      overflow: hidden;
      text-overflow: ellipsis;
    }
  }

  &:hover .apps-remove-btn {
    display: flex;
  }
}

.manage-group-app-table-body {
  width: 602px !important;

  tr {
    display: flex;
    font-family: 'IBM Plex Sans';
    font-style: normal;
    font-weight: 400;
    font-size: 12px;
    line-height: 20px;
    color: var(--slate12);
  }
}

.apps-view-edit-wrap {
  display: flex;
  flex-direction: column;
  width: 51px;
  margin-right: 32px;
}

.apps-table-row {
  display: grid !important;
  grid-template-columns: 205px 286px 115px;

  td {
    padding: 12px;
    white-space: nowrap;
    overflow: hidden;
    text-overflow: ellipsis;
  }

  &:hover .apps-remove-btn {
    display: flex;
  }
}

.apps-remove-btn {
  width: 97px;
  height: 28px;
  font-weight: 600 !important;
}

.faded-text {
  color: var(--slate8);
}

.manage-groups-app-dropdown {
  width: 440px;
}

.create-new-group-button {
  width: 169px;
  height: 32px;
  border-radius: 6px;
}

.faded-input {
  background: var(--slate5);
}

.manage-group-table-head {
  display: flex;
  border-bottom: 1px solid var(--slate5);
  width: 612px;
  height: 36px;
  padding: 8px 12px;
  align-items: center;


  p {
    width: 272px !important;
    color: var(--slate11);
    font-weight: 500;
  }

}

.manage-groups-permission-apps {
  border-bottom: 1px solid var(--slate5);
}

.manage-groups-permission-apps,
.apps-folder-permission-wrap,
.apps-variable-permission-wrap {
  display: flex;
  align-items: center;
  padding: 12px;
  gap: 10px;

  div {
    width: 206px;
  }
}

.manage-groups-permission-apps,
.apps-variable-permission-wrap {
  gap: 10px;
  height: 72px;
}

.apps-folder-permission-wrap {
  height: 44px;
  border-bottom: 1px solid var(--slate5);
}

.delete-group {
  text-decoration: none !important;
  color: var(--tomato9) !important;
}

.delete-link,
.remove-decoration {
  text-decoration: none !important;
}

.edit-group {
  text-decoration: none !important;
  color: var(--slate12) !important;
}

.removed-decoration {
  text-decoration: none !important;
}

.rmsc .select-item.selected {
  color: var(--slate12) !important;
  background-color: var(--base) !important;
}

.manage-groups-app-dropdown {
  margin-right: 12px;

  .rmsc .dropdown-container:focus-within {
    border: 1px solid var(--indigo9) !important;
    box-shadow: 0px 0px 0px 2px #C6D4F9 !important;
  }

  .dropdown-heading-value {
    span {
      color: var(--slate12) !important;

    }
  }

  .multi-select {
    .dropdown-container {
      gap: 17px;
      width: 440px;
      height: 32px;
      background: var(--base);
      border: 1px solid var(--slate7);
      border-radius: 6px;
      display: flex;
      justify-content: center;
      align-items: center;
      margin-right: 12px;
    }

  }

  .dropdown-content {
    .panel-content {
      background: var(--base);
      border: 1px solid var(--slate3);
      box-shadow: 0px 12px 16px -4px rgba(16, 24, 40, 0.08), 0px 4px 6px -2px rgba(16, 24, 40, 0.03);
      border-radius: 6px;

      .select-panel {
        .search {
          border-bottom: 1px solid var(--slate5);
        }

        .search,
        input {
          background-color: var(--base) !important;
        }
      }

      input[type='checkbox'] {
        border: 1px solid red !important;
      }

      .select-item:hover {
        background-color: var(--slate3);
      }


      .item-renderer {
        span {
          font-size: 12px;
          color: var(--slate12)
        }
      }

    }
  }
}

.sso-form-wrap {
  .form-label {
    font-size: 12px;
    font-weight: 500px;
    margin-bottom: 4px !important;
    color: var(--slate12);
  }

  .form-check-label {
    font-size: 12px;
    font-size: 12px;
    line-height: 20px;
    color: var(--slate12);
  }
}

.allow-default-sso-helper-text {
  white-space: pre-line;
}

.password-disable-danger-wrap {
  padding: 16px;
  gap: 16px;
  width: 574px;
  height: 116px;
  background: var(--tomato3);
  border: 1px solid var(--tomato5);
  border-radius: 6px;
}

.sso-footer-save-btn {
  width: 157px;
  height: 40px;
}

.sso-footer-cancel-btn {

  width: 85px;
  height: 40px;
}

.danger-text-login {
  padding-left: 40px !important;
}

.tick-icon {
  width: 20px;
  height: 20px;
  background: var(--indigo9);
  border-radius: 4px;
}

.invite-user-drawer-wrap {
  display: grid;
  grid-template-rows: auto 1fr auto;
  height: 100vh;
}

.manage-users-drawer-footer {
  padding: 24px 32px;
  height: 88px;
  border-top: 1px solid var(--slate5) !important;
  display: flex;
  gap: 8px;
  justify-content: end;

  .invite-btn {
    width: 140px;
    height: 40px;
  }

  .cancel-btn {
    width: 85px;
    height: 40px;
  }
}


.tj-drawer-tabs-wrap {
  display: flex;
}

.invite-user-drawer-wrap {
  .card-header {
    flex-direction: column;
    display: flex;
    justify-content: space-between;
    padding: 0px !important;
  }

  .card-header-inner-wrap {
    justify-content: space-between;
    width: 100%;
    padding: 16px 20px;
    height: 64px;

  }

  .card-header-inner-wrap,
  .tj-drawer-tabs-container {
    display: flex;
  }

  .tj-drawer-tabs-container-outer {
    padding-top: 0px;
    gap: 10px;
    height: 68px;
  }

  .tj-drawer-tabs-container {
    padding: 2px;
    gap: 2px;

    width: 502px;
    height: 36px;
    background: var(--slate4);
    border-radius: 6px;

  }
}

.tj-drawer-tabs-btn {
  padding: 2px 4px;
  gap: 6px;
  width: 248px;
  height: 32px;
  box-shadow: 0px 1px 2px rgba(16, 24, 40, 0.05);
  border-radius: 4px;
  border: none;
  color: var(--slate11);
  display: flex;
  align-items: center;
  justify-content: center;
  background: var(--slate4);


  span {
    margin-left: 4px !important;
    font-weight: 500;

  }
}

.tj-drawer-tabs-btn-active {
  background: var(--base);
  color: var(--slate12);
}

.user-number-wrap {
  display: flex;
  flex-direction: column;
  align-items: center;
  padding: 8px;
  gap: 10px;
  width: 36px;
  height: 36px;
  background: var(--slate3);
  border-radius: 1000px;
}

.user-csv-template-wrap {
  display: flex;
  padding: 24px;
  gap: 14px;

  width: 486px;
  height: 152px;

  background: var(--orange3);

  border: 1px solid var(--orange6);
  border-radius: 6px;

  div {
    display: flex;
    flex-direction: column;

    p {
      margin-bottom: 12px;
    }

  }
}

.upload-user-form {
  display: flex;
  flex-direction: column;
  justify-content: center;
  align-items: center;
  padding: 60px 0px;
  gap: 36px;
  width: 486px;
  height: 244px;
  border: 2px dashed var(--indigo9);
  border-radius: 6px;
  align-items: center;
  margin: 24px auto;
  text-align: center;

  .select-csv-text {
    color: var(--indigo9);
    margin-bottom: 4px;
  }

  span {
    color: var(--slate11) !important;
  }
}

.download-template-btn {
  width: 184px;
  height: 32px;
  padding: 0px !important;
}

.csv-upload-icon-wrap {
  display: flex;
  flex-direction: row;
  justify-content: center;
  align-items: center;
  padding: 10px;
  gap: 10px;
  width: 64px;
  height: 64px;
  background: var(--indigo3);
  border-radius: 12px;
  margin: 0px auto 12px auto;
  cursor: pointer;
}

.user-csv-template-wrap {
  margin-top: 24px;
}


.manage-users-drawer-content-bulk {
  form {
    display: flex;
    flex-direction: column;
    justify-content: center;
    align-items: center;
  }

  .manage-users-drawer-content-bulk-download-prompt {
    display: flex;
    flex-direction: row !important;
    justify-content: center;
    align-items: flex-start !important;
  }
}


.manage-users-drawer-content {
  margin: 24px 32px;

  div:first-child {
    display: flex;
    flex-direction: column;
    justify-content: center;
    align-items: top;
  }

  .invite-user-by-email {
    display: flex;
  }

  .invite-email-body {
    width: 452px;

    input {
      padding: 6px 10px;
      width: 470px;
      height: 32px;
      color: var(--slate12);
    }
  }
}

.tj-db-table {
  overflow-y: auto;
  height: 110px;

  table {
    border-collapse: collapse;
    width: 100%;
  }
}

.bounded-box {
  .sc-iwsKbI.lmGPCf {
    height: 100%;
    margin: auto;
    width: max-content;
    max-width: 100% !important;

    img {
      height: 100% !important;
    }

    .gVmiLs {
      width: auto !important;
    }
  }

  .css-tlfecz-indicatorContainer,
  .css-1gtu0rj-indicatorContainer {
    svg {
      width: 12px !important;
      height: 12px !important;
    }
  }

}

.sso-type-header {
  margin-left: 10px;
}

.groups-folder-list {
  padding: 6px 8px;
  gap: 40px;
  max-width: 188px;
  height: 32px;

  span {
    white-space: nowrap !important;
    overflow: hidden !important;
    text-overflow: ellipsis !important;
  }
}

.create-group-modal-footer {
  display: flex;
  align-items: center;
  gap: 8px;
  justify-content: end;
}

.add-users-button {
  width: 160px;
  height: 32px;
}

.sso-page-inputs {
  padding: 6px 10px;
  gap: 17px;
  width: 612px;
  height: 32px;
}

.workspace-settings-filter-wrap {
  background: var(--slate3);
  padding: 15px 16px;
  gap: 12px;
  width: 880px;
  height: 62px;
  border-right: 1px solid var(--slate7);
  border-top: 1px solid var(--slate7);
  border-left: 1px solid var(--slate7);
  box-shadow: 0px 1px 2px rgba(16, 24, 40, 0.05);
  border-top-left-radius: 6px;
  border-top-right-radius: 6px;
}


// users page
.css-1i2tit0-menu {
  margin: 0px !important;
  background: var(--base);
  box-shadow: 0px 4px 6px -2px #10182808 !important;

  .css-2kg7t4-MenuList {
    margin: 0px !important;
    padding: 0px !important;
    background: var(--base);
  }
}

.workspace-settings-nav-items {
  padding: 6px 8px;
  gap: 40px;
  width: 248px;
  height: 32px;
}

.new-app-dropdown {
  background: var(--base) !important;
  color: var(--slate12);
}

.workspace-variable-container-wrap {

  .card,
  thead {
    background: var(--base) !important;

    tr>th,
    tbody>tr>td {
      background: var(--base) !important;
    }
  }

}

.move-selected-app-to-text {
  p {
    white-space: nowrap;
    overflow: hidden;
    text-overflow: ellipsis;

    span {
      font-weight: 600;
    }
  }
}

.tj-org-dropdown {
  .dashboard-org-avatar {
    margin-right: 11px;
    display: flex;
    flex-direction: row;
    justify-content: center;
    align-items: center;
    padding: 7px 8px;
    gap: 10px;
    width: 34px;
    height: 34px;
    background: var(--slate4) !important;
    color: var(--slate9);
    border-radius: 6px;
  }

  .org-name {
    color: var(--slate12) !important;
    white-space: nowrap;
    overflow: hidden;
    text-overflow: ellipsis;
  }
}

.css-1q0xftk-menu {
  background-color: var(--base-black) !important;
  border: 1px solid hsl(197, 6.8%, 13.6%) !important;
  box-shadow: 0px 12px 16px -4px rgba(16, 24, 40, 0.08), 0px 4px 6px -2px rgba(16, 24, 40, 0.03) !important;

}

.css-4yo7x8-menu {
  background-color: var(--base) !important;
  border: 1px solid var(--slate3) !important;
  box-shadow: 0px 12px 16px -4px rgba(16, 24, 40, 0.08), 0px 4px 6px -2px rgba(16, 24, 40, 0.03) !important;
  border-radius: 6px !important;
}


.org-custom-select-header-wrap {
  border-bottom: 1px solid var(--slate5);
}

.btn-close:focus {
  box-shadow: none !important;
}

.template-card {
  padding: 16px;
  gap: 16px;
  width: 272px;
  height: 184px;
  background: var(--base);
  border: 1px solid var(--slate3);
  box-shadow: 0px 1px 2px rgba(16, 24, 40, 0.05);
  border-radius: 6px;
}

.see-all-temlplates-link {
  color: var(--indigo9) !important;
}

.template-card-img {
  padding: 0px;
  width: 240px;
  height: 112px;
  border-radius: 4px;
}

.confirm-dialogue-body {
  background: var(--base);
  color: var(--slate12);
}

.folder-header-icons-wrap {
  gap: 4px;
}

.tj-common-search-input {
  .input-icon-addon {
    padding-right: 8px;
    padding-left: 8px;

  }

  input {
    box-sizing: border-box;
    display: flex;
    flex-direction: row;
    align-items: center;
    padding: 4px 8px !important;
    gap: 16px;
    width: 248px !important;
    height: 28px !important;
    background: var(--base);
    border: 1px solid var(--slate7);
    border-radius: 6px;
    color: var(--slate12);
    padding-left: 33px !important;


    ::placeholder {
      color: var(--slate9);
      margin-left: 5px !important;
      padding-left: 5px !important;
      background-color: red !important;
    }

    &:hover {
      background: var(--slate2);
      border: 1px solid var(--slate8);
    }

    &:active {
      background: var(--indigo2);
      border: 1px solid var(--indigo9);
      box-shadow: 0px 0px 0px 2px #C6D4F9;
      outline: none;
    }

    &:focus-visible {
      background: var(--slate2);
      border: 1px solid var(--slate8);
      border-radius: 6px;
      outline: none;
    }

    &:disabled {
      background: var(--slate3);
      border: 1px solid var(--slate7);
    }
  }


}

.search-icon-wrap {
  display: flex;
  flex-direction: row;
  justify-content: center;
  align-items: center;
  padding: 7px;
  gap: 8px;
  width: 28px;
  height: 28px;
  background: var(--base);
  border: 1px solid var(--slate7);
  border-radius: 6px;
  cursor: pointer;
}

.sidebar-list-wrap {
  margin-top: 24px;
  padding: 0px 20px 20px 20px;
  height: calc(100vh - 180px);
  overflow: auto;

  span {
    letter-spacing: -0.02em;
  }
}

.drawer-footer-btn-wrap,
.variable-form-footer {
  display: flex;
  flex-direction: row;
  justify-content: flex-end;
  align-items: center;
  padding: 24px 32px;
  gap: 8px;
  height: 88px;
  border-top: 1px solid var(--slate5);
  background: var(--base);
}

.drawer-card-title {
  padding: 16px;
  border-bottom: 1px solid var(--slate5);

  h3 {
    margin-bottom: 0px !important;
  }
}

.drawer-card-wrapper,
.variable-form-wrap {
  min-height: 100vh;
  display: grid;
  grid-template-rows: auto 1fr auto;
}

.add-new-datasource-header-container {
  margin-bottom: 24px;
  padding-top: 4px;
}

.folder-list-group-item {
  color: var(--slate12) !important;
}

.table-list-item,
.table-name {
  color: var(--slate12) !important;
}

// targetting all react select dropdowns

.css-1i2tit0-menu .css-2kg7t4-MenuList {
  div {
    background-color: var(--base-black);

    &:hover {
      background-color: hsl(198, 6.6%, 15.8%);
      ;
    }
  }
}

.css-ob45yj-menu .css-2kg7t4-MenuList {
  div {
    background-color: var(--base);

    &:hover {
      background-color: var(--slate4);
      ;
    }
  }
}

.selected-ds.row>img {
  padding: 0 !important;
}

.tj-user-table-wrapper {
  height: calc(100vh - 270px); //52+64+40+32+20+62
  overflow-y: auto;
  background: var(--base);
  border-right: 1px solid var(--slate7);
  border-bottom: 1px solid var(--slate7);
  border-left: 1px solid var(--slate7);
  box-shadow: 0px 1px 2px rgba(16, 24, 40, 0.05);
  border-bottom-left-radius: 6px;
  border-bottom-right-radius: 6px;

}

.user-filter-search {
  padding: 6px 10px;
  gap: 16px;
  width: 312px;
  height: 32px;
  background: var(--base);
  border: 1px solid var(--slate7);
  border-radius: 6px;

  &::placeholder {
    color: var(--slate9);
  }
}



//TJ APP INPUT
.tj-app-input {
  display: flex;
  flex-direction: column;
  font-family: 'IBM Plex Sans';
  font-style: normal;

  .text-danger {
    font-weight: 400 !important;
    font-size: 10px !important;
    line-height: 16px !important;
    color: var(--tomato10) !important;
  }

  label {
    font-family: 'IBM Plex Sans';
    font-style: normal;
    font-weight: 500;
    font-size: 12px;
    line-height: 20px;
    display: flex;
    align-items: center;
    color: var(--slate12);
    margin-bottom: 4px;
  }

  input.form-control,
  textarea,
  .form-control {
    gap: 16px !important;
    background: var(--base) !important;
    border: 1px solid var(--slate7) !important;
    border-radius: 6px !important;
    margin-bottom: 4px !important;
    color: var(--slate12) !important;

    &:hover {
      background: var(--slate1) !important;
      border: 1px solid var(--slate8) !important;
      -webkit-box-shadow: none !important;
      box-shadow: none !important;
      outline: none;
    }

    &:focus-visible {
      background: var(--indigo2) !important;
      border: 1px solid var(--indigo9) !important;
      box-shadow: none !important;
    }

  }

}



.tj-sub-helper-text {
  font-weight: 400;
  font-size: 10px;
  line-height: 16px;
}

.tj-input-success {
  color: var(--grass10);
}

.tj-input-warning {
  color: var(--orange10);
}

.tj-input-helper {
  color: var(--slate11);
}

.tj-input-error {
  color: var(--tomato10);
}

.tj-input-error-state {
  border: 1px solid var(--tomato9);
}

// TJ APP INPUT END

.search-input-container {
  display: flex;
}

// sidebar styles inside editor :: temporary
.theme-dark,
.dark-theme {
  .editor {
    .left-sidebar {
      background-color: #232e3c !important;
    }
  }
}

.tj-db-table {
  table {
    max-width: calc(100% - 28px);
  }

  .datatable {
    position: relative;
  }
}

.add-row-btn-database {
  position: absolute;
  top: 0;
  right: -28px;
  width: 28px;
  height: 28px;
  background: var(--slate7);
  border-width: 0px 1px 1px 1px;
  border-style: solid;
  border-color: var(--slate4);
  border-radius: 0px !important;
}

.add-col-btn-database {
  position: absolute;
  top: 28;
  left: 0px;
  width: 28px;
  height: 28px;
  background: var(--slate7);
  border-width: 0px 1px 1px 1px;
  border-style: solid;
  border-color: var(--slate4);
  border-radius: 0px !important;
}

// custom styles for users multiselect in manage users
.manage-groups-users-multiselect {
  gap: 17px;
  width: 440px;
  height: 32px;
  background: var(--base);
  border-radius: 6px;

  .dropdown-heading {
    height: 32px;
    padding: 6px 10px;
  }

  .dropdown-container {
    background: var(--base);
    border: 1px solid var(--slate7) !important;
  }

  .dropdown-content {
    border: 1px solid var(--slate3);
    box-shadow: 0px 12px 16px -4px rgba(16, 24, 40, 0.08), 0px 4px 6px -2px rgba(16, 24, 40, 0.03);
    border-radius: 6px;

    .search {
      input {
        background-color: var(--base);
        color: var(--slate12);
      }
    }
  }

  .rmsc,
  .dropdown-content,
  .panel-content,
  .search {
    background: var(--base) !important;
  }

  .options {
    .select-item {
      color: var(--slate12);

      &:hover {
        background: var(--slate4);
        border-radius: 6px;
      }
    }
  }
}

.select-search__options {
  .item-renderer {
    display: flex !important;
    justify-content: space-between;
    padding: 20px;
    cursor: pointer;
    flex-direction: row;

    div:first-child {
      display: flex;
    }

    p {
      margin-bottom: 0px !important;
      color: var(--slate12);
    }

    span {
      color: var(--slate11);
    }

    p,
    span {
      font-weight: 400;
      font-size: 12px;
      line-height: 20px;
    }
  }
}

.create-new-app-dropdown {
  .button:first-child {
    padding: 0 !important;
  }

  .dropdown-toggle::after {
    border: none !important;
    content: url("data:image/svg+xml,%3Csvg width='25' height='25' viewBox='0 0 25 25' fill='none' xmlns='http://www.w3.org/2000/svg'%3E%3Cpath fill-rule='evenodd' clip-rule='evenodd' d='M10.5 7.03906C10.5 6.34871 11.0596 5.78906 11.75 5.78906C12.4404 5.78906 13 6.34871 13 7.03906C13 7.72942 12.4404 8.28906 11.75 8.28906C11.0596 8.28906 10.5 7.72942 10.5 7.03906ZM10.5 12.0391C10.5 11.3487 11.0596 10.7891 11.75 10.7891C12.4404 10.7891 13 11.3487 13 12.0391C13 12.7294 12.4404 13.2891 11.75 13.2891C11.0596 13.2891 10.5 12.7294 10.5 12.0391ZM11.75 15.7891C11.0596 15.7891 10.5 16.3487 10.5 17.0391C10.5 17.7294 11.0596 18.2891 11.75 18.2891C12.4404 18.2891 13 17.7294 13 17.0391C13 16.3487 12.4404 15.7891 11.75 15.7891Z' fill='%23fff'/%3E%3C/svg%3E%0A");
    transform: rotate(360deg);
    width: 14px;
    margin: 0 !important;
    display: flex;
    align-items: center;
    justify-content: center;
    padding: 8px 0px 0px 0px;
  }
}

.sso-page-loader-card {
  background-color: var(--slate2) !important;
  height: 100%;

  .card-header {
    background-color: var(--slate2) !important;
  }
}

.workspace-nav-list-wrap {
  padding: 4px 20px 20px 20px;
  height: calc(100vh - 116px) !important;
}

.upload-user-form span.file-upload-error {
  color: var(--tomato10) !important;
}

.tj-onboarding-phone-input {
  width: 392px !important;
  height: 40px;
  padding: 8px 12px;
  gap: 8px;
  margin-bottom: 12px;
  background: #FFFFFF;
  border: 1px solid #D7DBDF !important;
  border-radius: 0px 4px 4px 0px !important;

  &:hover {
    border: 1px solid #466BF2 !important;
  }
}

.tj-onboarding-phone-input-wrapper {
  margin-bottom: 12px;
}

.theme-dark {
  .tj-onboarding-phone-input-wrapper {
    .flag-dropdown {
      background-color: #1f2936 !important;

      .country-list {
        background-color: #1f2936 !important;
        background: #1f2936;

        li {
          .country .highlight {
            background-color: #3a3f42;
            color: #000 !important;

            div {
              .country-name {
                color: #6b6b6b !important;
              }
            }

          }

          &:hover {
            background-color: #2b2f31;
          }

        }
      }
    }

  }

  .react-tel-input .country-list .country.highlight {
    color: #6b6b6b;
  }
}

.released-version-popup-container {
  width: 100%;
  position: absolute;
  display: flex;
  justify-content: center;
  top: 55px;

  .released-version-popup-cover {
    width: 250px;
    height: fit-content;
    margin: 0;
    z-index: 1;

    .popup-content {
      background-color: #121212;
      padding: 16px 18px 0px 16px;
      border-radius: 6px;

      p {
        font-size: 14px;
        font-family: IBM Plex Sans;
        color: #ECEDEE;
      }
    }
  }

  .error-shake {
    animation: shake 0.82s cubic-bezier(.36, .07, .19, .97) both;
    transform: translate3d(0, 0, 0);
    backface-visibility: hidden;
    perspective: 10000px;
  }

  @keyframes shake {

    10%,
    90% {
      transform: translate3d(-1px, 0, 0);
    }

<<<<<<< HEAD
    20%,
    80% {
      transform: translate3d(2px, 0, 0);
    }

    30%,
    50%,
    70% {
      transform: translate3d(-4px, 0, 0);
    }

    40%,
    60% {
=======
    20%, 80% {
      transform: translate3d(2px, 0, 0);
    }

    30%, 50%, 70% {
      transform: translate3d(-4px, 0, 0);
    }

    40%, 60% {
>>>>>>> e7bb22e6
      transform: translate3d(4px, 0, 0);
    }
  }

}

.profile-page-content-wrap {
  background-color: var(--slate2);
  padding-top: 40px;
}

.profile-page-card {
  background-color: var(--base);
  border-radius: 6px;
}

.all-apps-link-cotainer {
  border-radius: 6px !important;
}

.workspace-variable-table-card {
  height: calc(100vh - 208px);
}

.variables-table-wrapper {
  tr {
    border-width: 0px !important;
  }
}

.home-page-content-container {
  max-width: 880px;
}

@media only screen and (max-width: 1583px) and (min-width: 1312px) {

  .homepage-app-card-list-item {
    max-width: 264px;
  }

}

@media only screen and (min-width: 1728px) {

  .homepage-app-card-list-item {
    max-width: 304px;
  }

  .home-page-content-container {
    max-width: 976px;
  }

  .liner {
    width: 976px;
  }
}

@media only screen and (max-width: 992px) {
  .homepage-app-card-list-item-wrap {
    display: flex;
    justify-content: center;
    margin-left: auto;
    margin-right: auto;
    width: 100%;
    margin-top: 22px;
  }

  .homepage-app-card-list-item {
    max-width: 304px !important;
    flex-basis: 100%;
  }
}

@media only screen and (min-width: 993px) and (max-width: 1311px) {
  .home-page-content-container {
    max-width: 568px;
  }

  .homepage-app-card-list-item-wrap {
    row-gap: 20px;
  }

  .homepage-app-card-list-item {
    max-width: 269px;
    flex-basis: 100%;
  }

  .liner {
    width: 568px;
  }
}

.tj-docs-link {
  color: var(--indigo9) !important;
  text-decoration: none;
  list-style: none;
}

.datasource-copy-button {
  width: 87px;
  height: 32px;
}

.datasource-edit-btn {
  height: 27px;
  margin-left: 12px;
}

.datasource-edit-modal {

  .modal-content,
  .modal-body,
  .modal-header,
  .modal-title,
  .modal-body-content,
  .modal-sidebar,
  .card {
    background-color: var(--base) !important;
    color: var(--slate12) !important;
    border-color: var(--slate5) !important;
  }

  .datasource-modal-sidebar-footer {
    .footer-text {
      color: var(--slate12) !important;
    }
  }

  .form-control-plaintext {
    color: var(--slate12) !important;
  }

  .card {
    &:hover {
      background-color: var(--slate2) !important;
    }
  }
}

.org-edit-icon {
  width: 28px;
  height: 28px;
  border-radius: 6px;
  display: flex;
  justify-content: center;
  align-items: center;

  svg {
    height: 14px;
    width: 14px;
  }
}

.marketplace-body {
  height: calc(100vh - 64px) !important;
  overflow-y: auto;
  background: var(--slate2);
}

.plugins-card {
  background-color: var(--base);
  border: 1px solid var(--slate3);
  box-shadow: 0px 1px 2px rgba(16, 24, 40, 0.05);
  border-radius: 6px;
}

.template-source-name {
  color: var(--slate12) !important;
}

.marketplace-install {
  color: var(--indigo9);
}

.popover {
  .popover-arrow {
    display: none;
  }
}

.shareable-link {
  .input-group {
    .tj-app-input textarea {
      width: 600px;
      border-radius: 0px !important;
      margin-bottom: 0px !important;
      background-color: #efefef4d;
      color: #545454;
    }
  }
}

.confirm-dialogue-modal {
  background: var(--base);
}

.theme-dark {
  .icon-widget-popover {
    .search-box-wrapper input {
      color: #f4f6fa !important;
    }

    .search-box-wrapper input:focus {
      background-color: #1c252f !important;
    }
  }

  .shareable-link {
    .tj-app-input textarea {
      background-color: #5e656e !important;
      color: #f4f6fa !important;
      border: none !important;
    }
  }

  .icon-widget-popover {
    .search-box-wrapper .input-icon-addon {
      min-width: 2.5rem !important;
    }

    .search-box-wrapper input {
      color: var(--base) !important;
    }
  }
}

.workspace-folder-modal {
  .tj-app-input {
    padding-bottom: 0px !important;
  }

  .tj-input-error {
    height: 32px;
    color: #ED5F00;
    font-weight: 400;
    font-size: 10px;
    height: 0px;
    padding: 4px 0px 20px 0px;
  }
}

.table-editor-component-row{
  .rdt.cell-type-datepicker{
    margin-top: 0;
  }
  .has-multiselect{
    .select-search-input{
      margin-bottom: 0;
    }
  }
}
.theme-dark .card-container {
  background-color: #121212 !important
}

.version-select {
  .react-select__menu {
    .react-select__menu-list {
      max-height: 150px;
    }
  }
}

.jet-container-json-form {
  padding: 20px;

  .box {}

  fieldset {
    width: 100%;

    .json-form-wrapper {
      margin-bottom: 4px;

      .widget-button {
        button {
          width: auto !important;
          min-width: 140px !important;
        }
      }
    }
  }
}<|MERGE_RESOLUTION|>--- conflicted
+++ resolved
@@ -1171,27 +1171,32 @@
 }
 
 .component-action-select {
-  .css-zz6spl-container{
+  .css-zz6spl-container {
     width: inherit;
   }
-  &.fx-container-eventmanager{
+
+  &.fx-container-eventmanager {
     .fx-common {
       right: 0;
     }
-    .custom-row{
-      width:100%
-    }
-  }
-  .codeShow-active{
+
+    .custom-row {
+      width: 100%
+    }
+  }
+
+  .codeShow-active {
     display: flex;
     flex-direction: row-reverse;
     justify-content: space-between;
-    .custom-row{
+
+    .custom-row {
       width: 75%;
     }
   }
-  .row.fx-container{
-    .col{
+
+  .row.fx-container {
+    .col {
       display: flex;
     }
   }
@@ -10301,7 +10306,6 @@
       transform: translate3d(-1px, 0, 0);
     }
 
-<<<<<<< HEAD
     20%,
     80% {
       transform: translate3d(2px, 0, 0);
@@ -10315,17 +10319,6 @@
 
     40%,
     60% {
-=======
-    20%, 80% {
-      transform: translate3d(2px, 0, 0);
-    }
-
-    30%, 50%, 70% {
-      transform: translate3d(-4px, 0, 0);
-    }
-
-    40%, 60% {
->>>>>>> e7bb22e6
       transform: translate3d(4px, 0, 0);
     }
   }
@@ -10567,16 +10560,18 @@
   }
 }
 
-.table-editor-component-row{
-  .rdt.cell-type-datepicker{
+.table-editor-component-row {
+  .rdt.cell-type-datepicker {
     margin-top: 0;
   }
-  .has-multiselect{
-    .select-search-input{
+
+  .has-multiselect {
+    .select-search-input {
       margin-bottom: 0;
     }
   }
 }
+
 .theme-dark .card-container {
   background-color: #121212 !important
 }
