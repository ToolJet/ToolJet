--- conflicted
+++ resolved
@@ -9533,26 +9533,12 @@
     padding-bottom: 15px;
     margin-top: auto;
     padding-top: 13px;
-<<<<<<< HEAD
-    // margin-right: 16px;
-    // margin-left: 16px;
-=======
->>>>>>> 79a67058
     border-top: 1px solid var(--slate5) !important;
 
     .pagination-container {
       align-items: center;
       justify-content: center;
       display: flex;
-<<<<<<< HEAD
-      // margin-bottom: 15px;
-      // margin-top: auto;
-      // padding-top: 13px;
-      // margin-right: 16px;
-      // margin-left: 16px;
-      // border-top: 1px solid var(--slate5) !important;
-=======
->>>>>>> 79a67058
     }
   }
 
@@ -9775,12 +9761,6 @@
     border-bottom: 1px solid var(--slate7);
   }
 
-<<<<<<< HEAD
-  // .pagination-container{
-  //   background-color:  var(--base) !important;
-  // }
-=======
->>>>>>> 79a67058
 }
 
 .workspace-settings-filters {
@@ -13870,21 +13850,12 @@
   color: var(--slate11) !important;
 }
 
-<<<<<<< HEAD
-.custom-gap-7{
-  gap:7px
-}
-
-.custom-gap-6{
-  gap:6px
-=======
 .custom-gap-7 {
   gap: 7px
 }
 
 .custom-gap-6 {
   gap: 6px
->>>>>>> 79a67058
 }
 
 .custom-gap-2 {
@@ -14638,7 +14609,6 @@
   }
 }
 
-<<<<<<< HEAD
 .generic-loader {
   width: 25px;
   height: 25px;
@@ -14666,26 +14636,18 @@
   position:sticky;
   bottom:0;
   font-size:12px;
-=======
+}
+
+.react-flow__panel {
+  bottom: 50px
+}
+
 .add-datasource-btn-workflows {
   width: 195px;
   margin-top: 8px;
   position: sticky;
   bottom: 0;
   font-size: 12px;
-}
-
-.react-flow__panel {
-  bottom: 50px
-}
-
-.add-datasource-btn-workflows {
-  width: 195px;
-  margin-top: 8px;
-  position: sticky;
-  bottom: 0;
-  font-size: 12px;
->>>>>>> 79a67058
 }
 
 .react-flow__panel {
