--- conflicted
+++ resolved
@@ -10765,7 +10765,6 @@
   display: none;
 }
 
-<<<<<<< HEAD
 .query-rename-input {
 
   &:focus,
@@ -10838,7 +10837,8 @@
 
   &.active {
     background-color: var(--slate5);
-=======
+  }
+}
 .release-buttons {
   .release-button {
       padding: 6px 16px;
@@ -10848,6 +10848,5 @@
   .released-button {
       background-color:  #F1F3F5;
       color: #C1C8CD;
->>>>>>> ee769780
   }
 }