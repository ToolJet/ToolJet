@import "./tabler.scss";
@import "./colors.scss";
@import "./z-index.scss";
@import "./mixins.scss";
@import "./queryManager.scss";
@import "./onboarding.scss";
@import "./components.scss";
@import "./global-datasources.scss";
@import "./typography.scss";
@import "./designtheme.scss";
@import "./dropdown-custom.scss";
@import "./ui-operations.scss";
@import "./license.scss";
@import 'react-loading-skeleton/dist/skeleton.css';
@import './table-component.scss';
@import './groups-permissions.scss';
@import 'tailwindcss/base';
@import 'tailwindcss/components';
@import 'tailwindcss/utilities';
@import "./componentdesign.scss";
@import './pages-sidebar.scss';
@import './modules.scss';

/* ibm-plex-sans-100 - latin */
@font-face {
  font-display: swap;
  /* Check https://developer.mozilla.org/en-US/docs/Web/CSS/@font-face/font-display for other options. */
  font-family: 'IBM Plex Sans';
  font-style: normal;
  font-weight: 100;
  src: url('/assets/fonts/ibm-plex-sans-v19-latin/ibm-plex-sans-v19-latin-100.woff2') format('woff2');
  /* Chrome 36+, Opera 23+, Firefox 39+, Safari 12+, iOS 10+ */
}

/* ibm-plex-sans-100italic - latin */
@font-face {
  font-display: swap;
  /* Check https://developer.mozilla.org/en-US/docs/Web/CSS/@font-face/font-display for other options. */
  font-family: 'IBM Plex Sans';
  font-style: italic;
  font-weight: 100;
  src: url('/assets/fonts/ibm-plex-sans-v19-latin/ibm-plex-sans-v19-latin-100italic.woff2') format('woff2');
  /* Chrome 36+, Opera 23+, Firefox 39+, Safari 12+, iOS 10+ */
}

/* ibm-plex-sans-200 - latin */
@font-face {
  font-display: swap;
  /* Check https://developer.mozilla.org/en-US/docs/Web/CSS/@font-face/font-display for other options. */
  font-family: 'IBM Plex Sans';
  font-style: normal;
  font-weight: 200;
  src: url('/assets/fonts/ibm-plex-sans-v19-latin/ibm-plex-sans-v19-latin-200.woff2') format('woff2');
  /* Chrome 36+, Opera 23+, Firefox 39+, Safari 12+, iOS 10+ */
}

/* ibm-plex-sans-200italic - latin */
@font-face {
  font-display: swap;
  /* Check https://developer.mozilla.org/en-US/docs/Web/CSS/@font-face/font-display for other options. */
  font-family: 'IBM Plex Sans';
  font-style: italic;
  font-weight: 200;
  src: url('/assets/fonts/ibm-plex-sans-v19-latin/ibm-plex-sans-v19-latin-200italic.woff2') format('woff2');
  /* Chrome 36+, Opera 23+, Firefox 39+, Safari 12+, iOS 10+ */
}

/* ibm-plex-sans-300 - latin */
@font-face {
  font-display: swap;
  /* Check https://developer.mozilla.org/en-US/docs/Web/CSS/@font-face/font-display for other options. */
  font-family: 'IBM Plex Sans';
  font-style: normal;
  font-weight: 300;
  src: url('/assets/fonts/ibm-plex-sans-v19-latin/ibm-plex-sans-v19-latin-300.woff2') format('woff2');
  /* Chrome 36+, Opera 23+, Firefox 39+, Safari 12+, iOS 10+ */
}

/* ibm-plex-sans-300italic - latin */
@font-face {
  font-display: swap;
  /* Check https://developer.mozilla.org/en-US/docs/Web/CSS/@font-face/font-display for other options. */
  font-family: 'IBM Plex Sans';
  font-style: italic;
  font-weight: 300;
  src: url('/assets/fonts/ibm-plex-sans-v19-latin/ibm-plex-sans-v19-latin-300italic.woff2') format('woff2');
  /* Chrome 36+, Opera 23+, Firefox 39+, Safari 12+, iOS 10+ */
}

/* ibm-plex-sans-regular - latin */
@font-face {
  font-display: swap;
  /* Check https://developer.mozilla.org/en-US/docs/Web/CSS/@font-face/font-display for other options. */
  font-family: 'IBM Plex Sans';
  font-style: normal;
  font-weight: 400;
  src: url('/assets/fonts/ibm-plex-sans-v19-latin/ibm-plex-sans-v19-latin-regular.woff2') format('woff2');
  /* Chrome 36+, Opera 23+, Firefox 39+, Safari 12+, iOS 10+ */
}

/* ibm-plex-sans-italic - latin */
@font-face {
  font-display: swap;
  /* Check https://developer.mozilla.org/en-US/docs/Web/CSS/@font-face/font-display for other options. */
  font-family: 'IBM Plex Sans';
  font-style: italic;
  font-weight: 400;
  src: url('/assets/fonts/ibm-plex-sans-v19-latin/ibm-plex-sans-v19-latin-italic.woff2') format('woff2');
  /* Chrome 36+, Opera 23+, Firefox 39+, Safari 12+, iOS 10+ */
}

/* ibm-plex-sans-500 - latin */
@font-face {
  font-display: swap;
  /* Check https://developer.mozilla.org/en-US/docs/Web/CSS/@font-face/font-display for other options. */
  font-family: 'IBM Plex Sans';
  font-style: normal;
  font-weight: 500;
  src: url('/assets/fonts/ibm-plex-sans-v19-latin/ibm-plex-sans-v19-latin-500.woff2') format('woff2');
  /* Chrome 36+, Opera 23+, Firefox 39+, Safari 12+, iOS 10+ */
}

/* ibm-plex-sans-500italic - latin */
@font-face {
  font-display: swap;
  /* Check https://developer.mozilla.org/en-US/docs/Web/CSS/@font-face/font-display for other options. */
  font-family: 'IBM Plex Sans';
  font-style: italic;
  font-weight: 500;
  src: url('/assets/fonts/ibm-plex-sans-v19-latin/ibm-plex-sans-v19-latin-500italic.woff2') format('woff2');
  /* Chrome 36+, Opera 23+, Firefox 39+, Safari 12+, iOS 10+ */
}

/* ibm-plex-sans-600 - latin */
@font-face {
  font-display: swap;
  /* Check https://developer.mozilla.org/en-US/docs/Web/CSS/@font-face/font-display for other options. */
  font-family: 'IBM Plex Sans';
  font-style: normal;
  font-weight: 600;
  src: url('/assets/fonts/ibm-plex-sans-v19-latin/ibm-plex-sans-v19-latin-600.woff2') format('woff2');
  /* Chrome 36+, Opera 23+, Firefox 39+, Safari 12+, iOS 10+ */
}

/* ibm-plex-sans-600italic - latin */
@font-face {
  font-display: swap;
  /* Check https://developer.mozilla.org/en-US/docs/Web/CSS/@font-face/font-display for other options. */
  font-family: 'IBM Plex Sans';
  font-style: italic;
  font-weight: 600;
  src: url('/assets/fonts/ibm-plex-sans-v19-latin/ibm-plex-sans-v19-latin-600italic.woff2') format('woff2');
  /* Chrome 36+, Opera 23+, Firefox 39+, Safari 12+, iOS 10+ */
}

/* ibm-plex-sans-700 - latin */
@font-face {
  font-display: swap;
  /* Check https://developer.mozilla.org/en-US/docs/Web/CSS/@font-face/font-display for other options. */
  font-family: 'IBM Plex Sans';
  font-style: normal;
  font-weight: 700;
  src: url('/assets/fonts/ibm-plex-sans-v19-latin/ibm-plex-sans-v19-latin-700.woff2') format('woff2');
  /* Chrome 36+, Opera 23+, Firefox 39+, Safari 12+, iOS 10+ */
}

/* ibm-plex-sans-700italic - latin */
@font-face {
  font-display: swap;
  /* Check https://developer.mozilla.org/en-US/docs/Web/CSS/@font-face/font-display for other options. */
  font-family: 'IBM Plex Sans';
  font-style: italic;
  font-weight: 700;
  src: url('/assets/fonts/ibm-plex-sans-v19-latin/ibm-plex-sans-v19-latin-700italic.woff2') format('woff2');
  /* Chrome 36+, Opera 23+, Firefox 39+, Safari 12+, iOS 10+ */
}

.transparent-scrollbar {
  &::-webkit-scrollbar {
    width: 6px;
    height: 50px;
  }

  &::-webkit-scrollbar-track {
    background: transparent;
  }

  &::-webkit-scrollbar-thumb {
    background-color: #E4E7EB;
    border-radius: 10px;
    border: 3px solid transparent;
  }

  &::-webkit-scrollbar-thumb:hover {
    background-color: #E4E7EB;
  }
}

@layer base {

  input[type='number']::-webkit-outer-spin-button,
  input[type='number']::-webkit-inner-spin-button,
  input[type='number'] {
    -webkit-appearance: none;
    margin: 0;
    -moz-appearance: textfield !important;
  }
}

// variables
$border-radius: 4px;


body {
  font-family: 'IBM Plex Sans';
  // color: var(--text-default) !important;
}

body:has(.wrapper.audit-log) {
  overflow: hidden;
}

body:has(.wrapper.audit-log) {
  overflow: hidden;
}

input,
button {
  border-radius: 4px;
}

.btn:hover {
  border-color: $primary;
}

.btn-sm {
  padding: 4px 8px;
}

.padding-0 {
  padding: 0;
}

.float-right {
  float: right;
}

.font-500 {
  font-weight: 500;
}

.color-inherit {
  color: inherit;
}

.text-right {
  text-align: right;
}

.navbar {
  max-height: 48px;
  min-height: auto;
  background-color: var(--base) !important;
  border-bottom: 1px solid var(--slate5);

  .nav-item.active:after {
    bottom: 0 !important;
  }
}

.rc-slider-track {
  background-color: $primary;
}

.rc-slider-handle {
  border-color: $primary;
}

.auth-main {
  height: 1000px;
  padding-top: calc(0.25 * 100vh);
  overflow: hidden;

  svg,
  img {
    height: 50px;
    width: 50px;
  }

  svg {
    color: #000000;
  }

  .col-4 {
    z-index: 1;
  }

  .horizontal-line {
    width: 100%;
    position: relative;
    border: 1px solid #b1b1b1;
    top: 25px;
    margin: 0px auto;
    z-index: 0;
  }

  .sso-ico {
    div {
      background-color: #ffffff;
    }
  }
}

.emoji-mart-scroll {
  border-bottom: 0;
  margin-bottom: 6px;
}

.emoji-mart-scroll+.emoji-mart-bar {
  display: none;
}

.accordion-item {
  border:none;
  border-width: 0px 0px 1px 0px;
}


.accordion-item,
.accordion-button {
  background-color: inherit;
}

.editor-sidebar{
  .accordion-button {
    border-radius: 0px !important;
  }
}


.accordion-button {
  font-size: 14px;
  font-weight: 500 !important;
  box-shadow: none !important;
  color: var(--slate12) !important;
  padding: 16px 16px !important;
  display: flex;
  justify-content: space-between;
  align-items: center;
}

.accordion-button.inspector::after {
  display: none;
}

.accordion-item-trigger {
  transition: transform 0.3s;
  display: inherit !important;
  height: 1rem;
  width: 1rem;
  padding: 0.25rem;
}

.accordion-item-trigger:not(.collapsed) {
  transform: rotate(90deg);
}

.accordion-button::after {
  background-image: url('data:image/svg+xml,<svg xmlns="http://www.w3.org/2000/svg" width="13" height="12" viewBox="0 0 13 12" fill="none"><path d="M8.83684 3L4.4484 3C3.86955 3 3.5089 3.62791 3.80056 4.1279L5.99478 7.88943C6.28419 8.38556 7.00104 8.38556 7.29045 7.88943L9.48467 4.1279C9.77634 3.62791 9.41568 3 8.83684 3Z" fill="%2311181C"/></svg>');
}

.accordion-button:not(.collapsed)::after {
  background-image: url('data:image/svg+xml,<svg xmlns="http://www.w3.org/2000/svg" width="13" height="12" viewBox="0 0 13 12" fill="none"><path d="M8.83684 3L4.4484 3C3.86955 3 3.5089 3.62791 3.80056 4.1279L5.99478 7.88943C6.28419 8.38556 7.00104 8.38556 7.29045 7.88943L9.48467 4.1279C9.77634 3.62791 9.41568 3 8.83684 3Z" fill="%2311181C"/></svg>');
}


.accordion-body {
  padding: 1rem !important;

  .form-label {
    font-weight: 400;
    font-size: 12px;
    color: var(--slate12);
  }

  .style-fx {
    margin-top: 3px !important;
  }
}

.editor {
  header {
    position: fixed;
    width: 100%;
    top: 0px;
    left: 0px;
  }

  .header-container {
    max-width: 100%;
    padding: 0px;
  }

  .resizer-select,
  .resizer-active {

    .top-right,
    .top-left,
    .bottom-right,
    .bottom-left {
      background: white;
      border-radius: 10px;
      border: solid 1px $primary;
    }
  }

  .resizer-selected {
    outline-width: thin;
    outline-style: solid;
    outline-color: #ffda7e;
  }

  // query data source card style start

  .query-datasource-card-container,
  .header-query-datasource-card-container {
    display: flex;
    flex-direction: row;
    gap: 10px;
    flex-wrap: wrap;
  }

  .datasource-picker {
    margin-bottom: 24px;
    width: 475px;
    margin: auto;

    a {
      color: var(--indigo9);
      text-decoration: none;
    }
  }

  .header-query-datasource-card-container {
    margin-top: -10px;
  }

  .header-query-datasource-card {
    position: relative;
    display: flex;
    min-width: 0;
    word-wrap: break-word;
    background-color: rgba(66, 153, 225, 0.1) !important;
    background-clip: border-box;
    border-radius: 4px;
    height: 32px;
    width: 140px;
    padding: 6px;
    align-items: center;
    text-transform: capitalize;
    font-weight: 400 !important;
    background-color: #4299e11a;

    p {
      margin: 0 8px 0 12px;
    }
  }

  .query-datasource-card {
    position: relative;
    display: flex;
    min-width: 0;
    word-wrap: break-word;
    background-color: #ffffff;
    background-clip: border-box;
    border: 1px solid rgba(101, 109, 119, 0.16);
    border-radius: 4px;
    height: 46px;
    width: 200px;
    padding: 10px;
    align-items: center;
    cursor: pointer;
    transition: transform .2s;

    p {
      margin: 0 8px 0 15px;
    }

    &:hover {
      transform: scale(1.02);
      box-shadow: 0.1px 0.1px 0.1px 0.1px rgba(0, 0, 0, 0.3);
    }
  }

  // end :: data source card style

  .header-query-datasource-name {
    font-size: 0.8rem !important;
    padding-top: 0px !important;
  }

  .datasource-heading {
    display: flex;
    height: 32px;
    gap: 10px;
    align-items: center;

    p {
      font-size: 12px;
      padding-top: 0px;
      cursor: pointer;
    }
  }


  .left-sidebar {
    scrollbar-width: none;
  }

  .left-sidebar::-webkit-scrollbar {
    width: 0;
    background: transparent;
  }

  .left-sidebar-layout {
    display: flex;
    justify-content: center;
    font-size: 11px;
    align-items: center;
    letter-spacing: 0.2px;

    p {
      margin-bottom: 0px;
      margin-top: 8px;
    }
  }

  .left-sidebar {
    height: 100%;
    width: 48px;
    position: fixed;
    z-index: 2;
    left: 0;
    overflow-x: hidden;
    flex: 1 1 auto;
    background-clip: border-box;
    margin-top: 48px;
    padding-top: 8px;
    background: var(--base) !important;

    .accordion-item {
      border: solid var(--slate5);
      border-width: 1px 0px 1px 0px;
    }

    .datasources-container {
      height: 50%;
      overflow-y: scroll;

      tr {
        border-color: #f1f1f1;
      }
    }

    .variables-container {
      height: 50%;
      overflow-y: scroll;
    }

    .variables-container::-webkit-scrollbar-thumb,
    .datasources-container::-webkit-scrollbar-thumb {
      background: transparent;
      height: 0;
      width: 0;
    }

    .variables-container::-webkit-scrollbar,
    .datasources-container::-webkit-scrollbar {
      width: 0;
      background: transparent;
      height: 0;
    }

    .variables-container,
    .datasources-container {
      scrollbar-width: none;
    }

    .datasources-container {
      bottom: 0;
      height: 500px;
      border: solid rgba(101, 109, 119, 0.16);
      border-width: 1px 0px 1px 0px;

      .datasources-header {
        border: solid rgba(0, 0, 0, 0.125);
        border-width: 0px 0px 1px 0px;
      }
    }

    .left-sidebar-inspector {
      .card-body {
        padding: 1rem 0rem 1rem 1rem;
      }
    }

    .left-sidebar-page-selector {
      .add-new-page-button-container {
        width: 100%;
        margin-top: 10px;
      }
    }
  }

  .editor-sidebar {
    position: fixed;
    right: 48px;
    overflow: hidden;
    width: 300px;
    flex: 1 1 auto;
    top: 48px;
    border-left: 1px solid var(--slate5);
    background-color: var(--base);
    background-clip: border-box;
    height: 100vh;
    z-index: 2;

    >div {
      background-color: var(--base);
    }

    .empty-configuration-header {
      display: flex;
      padding: 4px 12px;
      align-items: center;
      justify-content: space-between;

      .header {
        color: var(--text-default);
        font-weight: 500;
        font-size: 12px;
      }
    }

    .no-component-selected {
      flex-direction: column;
      height: 100%;
      padding: 0px 32px;

      .heading {
        color: var(--text-default);
        margin-top: 16px;
      }

      .sub-heading {
        color: var(--text-default);
        text-align: center;
      }
    }


    .inspector {
      .form-control-plaintext {
        padding: 0;
        color: var(--slate12);
      }

      .header {
        padding-left: 20px;
        padding-right: 20px;
        border: solid rgba(0, 0, 0, 0.125);
        border-width: 0px 0px 1px 0px;
        height: 40px;

        .component-name {
          font-weight: 500;
        }

        .component-action-button {
          top: 8px;
          right: 10px;
          position: absolute;
        }
      }

      .properties-container {
        .field {
          .form-label {
            font-size: 12px;
          }

          .text-field {
            height: 30px;
            font-size: 12px;
          }

          .form-select {
            height: 30px;
            font-size: 12px;
          }

          .select-search__input {
            padding: 0.2375rem 0.75rem;
            font-size: 0.825rem;
          }
        }
      }
    }

    .components-container::-webkit-scrollbar {
      width: 0;
      height: 0;
      background: transparent;
    }

    .components-container::-webkit-scrollbar-thumb {
      background: transparent;
    }

    .components-container {
      scrollbar-width: none;
    }

    .components-container {
      height: 100%;
      overflow: auto;
      overflow-x: hidden;
      padding-bottom: 20%;

      ::placeholder {
        color: var(--slate9);

      }

      .component-image-holder {
        border-radius: 0;
        transition: all 0.3s cubic-bezier(0.25, 0.8, 0.25, 1);
        box-sizing: border-box;
        border-radius: 4px;
        background-color: var(--slate3);

        img {
          margin: 0 auto;
        }

        &:hover {
          background-color: var(--slate4);
          border: 1px solid var(--slate4, #E6E8EB);
        }

        &:active {
          background-color: var(--slate4);
          border: 1px solid var(--slate6, #DFE3E6);
        }
      }

      .component-title {
        margin-top: 4px;
        max-width: 100%;
        text-align: center;
        word-wrap: break-word;
        color: var(--slate12);
        text-align: center;
        font-size: 10px;
        font-style: normal;
        font-weight: 400;
        line-height: 13px;
        height: 26px;
        width: 72px;
      }

      .component-description {
        color: grey;
        font-size: 0.7rem;
      }
    }
  }

  .main {
    top: 0;
    height: calc(100vh - 42px); // check

    &.hide-scrollbar {
      .canvas-container::-webkit-scrollbar {
        height: 0;
      }
    }

    .canvas-container::-webkit-scrollbar {
      width: 0;
      background: transparent;
    }

    .canvas-container::-webkit-scrollbar-track {
      background: transparent !important;
    }

    .canvas-container {
      scrollbar-width: none;
    }

    .canvas-container {
      height: 100%;
      top: 48px;
      position: fixed;
      // right: 300px;
      left: 48px;
      overflow-y: hidden;
      overflow-x: hidden;
      -webkit-box-pack: center;
      justify-content: center;
      -webkit-box-align: center;
      align-items: center;

      .real-canvas {
        outline: 1px dotted transparent;
      }

      .show-grid {
        outline: 1px dotted #4d72da;
        background-image: linear-gradient(to right,
            rgba(194, 191, 191, 0.2) 1px,
            transparent 1px),
          linear-gradient(to bottom,
            rgba(194, 191, 191, 0.2) 1px,
            transparent 1px);

      }

      .canvas-area {
        // background: #F9F9FB;
        margin: 0px auto;

        .resizer {
          outline: solid 1px transparent;
        }
      }
    }
  }

  .viewer .main {
    height: auto !important;

    .canvas-container {
      top: 0;
      right: 0;
      scrollbar-width: thin;
      scrollbar-color: #6a727c4d transparent;

      &::-webkit-scrollbar-thumb {
        background-color: #6a727c4d !important;
      }
    }
  }

  @media screen and (max-height: 450px) {
    .sidebar {
      padding-top: 15px;
    }

    .sidebar a {
      font-size: 18px;
    }
  }
}

.viewer {
  .header-container {
    max-width: 100%;
  }

  .main {
    padding: 0px 10px;

    .canvas-container {
      scrollbar-width: auto;
      width: 100%;
    }


    .canvas-container::-webkit-scrollbar {
      background: transparent;
    }

    .canvas-container {
      height: 100%;
      position: fixed;
      left: 0;
      overflow-y: auto;
      overflow-x: auto;
      -webkit-box-pack: center;
      justify-content: center;
      -webkit-box-align: center;
      align-items: center;

      .canvas-area {
        width: 1280px;
        // background: #F9F9FB;
        margin: 0px auto;
        background-size: 80px 80px;
        background-repeat: repeat;
      }

    }
  }
}

.modal-header {
  padding: 0 1.5rem 0 1.5rem;
}

.page-body,
.homepage-body {
  height: 100vh;

  .list-group.list-group-transparent.dark .all-apps-link,
  .list-group-item-action.dark.active {
    background-color: $dark-background !important;
  }
}

.home-search-holder {
  height: 20px;
  width: 100%;
  margin-top: 32px;

  .search-box-wrapper {
    .input-icon {
      .input-icon-addon {
        padding-right: 6px;
      }
    }
  }

  .homepage-search {
    background: none !important;
    color: var(--slate12);
    height: 20px;
    border: none !important;

    &:focus {
      background: none !important;
      border: none !important;
    }

    &:hover {
      background: none !important;
      border: none !important;
      color: var(--slate12);
    }
  }
}

.homepage-app-card-list-item-wrap {
  row-gap: 16px;
  column-gap: 32px;
  display: flex;
  margin-top: 22px;
}

.homepage-app-card-list-item {
  max-width: 272px;
  flex-basis: 33%;
  padding: 0 !important;
}

.homepage-dropdown-style {
  min-width: 11rem;
  display: block;
  align-items: center;
  margin: 0;
  line-height: 1.4285714;
  width: 100%;
  padding: 0.5rem 0.75rem !important;
  font-weight: 400;
  white-space: nowrap;
  border: 0;
  cursor: pointer;
  font-size: 12px;
}

.homepage-dropdown-style:hover {
  background: rgba(101, 109, 119, 0.06);
}

.card-skeleton-container {
  border: 0.5px solid #b4bbc6;
  padding: 1rem;
  border-radius: 8px;
  height: 180px;
}

.app-icon-skeleton {
  background-color: #ECEEF0 !important;
  border-radius: 4px;
  margin-bottom: 20px;
  height: 40px;
  width: 40px;
}

.folder-icon-skeleton {
  display: inline-block;
  background-color: #858896;
  border-radius: 4px;
  height: 14px;
  width: 14px;
}

.folders-skeleton {
  padding: 9px 12px;
  height: 34px;
  margin-bottom: 4px;
}

.card-skeleton-button {
  height: 20px;
  width: 60px;
  background: #91a4f6;
  margin-top: 1rem;
  border-radius: 4px;
}

@media (min-height: 641px) and (max-height: 899px) {
  .homepage-pagination {
    position: fixed;
    bottom: 2rem;
    width: 63%;
  }
}

@media (max-height: 640px) {
  .homepage-pagination {
    position: fixed;
    bottom: 2rem;
    width: 71%;
  }
}

@media (max-width: 1056px) {
  .homepage-app-card-list-item {
    flex-basis: 50%;
  }
}

.homepage-body {
  overflow-y: hidden;

  a {
    color: inherit;
  }

  a:hover {
    color: inherit;
    text-decoration: none;
  }

  button.create-new-app-button {
    background-color: var(--indigo9);

  }




  .app-list {
    .app-card {
      height: 180px;
      max-height: 180px;
      border: 0.5px solid #b4bbc6;
      box-sizing: border-box;
      border-radius: 8px;
      overflow: hidden;

      .app-creation-time {
        span {
          color: var(--slate11) !important;
        }
      }

      .app-creator {
        font-weight: 500;
        font-size: 0.625rem;
        line-height: 12px;
        color: #292d37;
        white-space: nowrap;
        overflow: hidden;
        text-overflow: ellipsis;
      }

      .app-icon-main {
        background-color: $primary;

        .app-icon {
          img {
            height: 24px;
            width: 24px;
            filter: invert(100%) sepia(0%) saturate(0%) hue-rotate(17deg) brightness(104%) contrast(104%);
            vertical-align: middle;
          }
        }
      }

      .app-template-card-wrapper {
        .card-body {
          padding-left: 0px !important;
        }
      }

      .app-title {
        line-height: 20px;
        font-size: 1rem;
        font-weight: 400;
        color: #000000;
        overflow: hidden;
        max-height: 40px;
        text-overflow: ellipsis;
        display: -webkit-box;
        -webkit-line-clamp: 2;
        /* number of lines to show */
        line-clamp: 2;
        -webkit-box-orient: vertical;
      }

      button {
        font-size: 0.6rem;
        width: 100%;
      }

      .menu-ico {
        cursor: pointer;

        img {
          padding: 0px;
          height: 14px;
          width: 14px;
          vertical-align: unset;
        }
      }
    }

    .app-card.highlight {
      background-color: #f8f8f8;
      box-shadow: 0px 4px 4px rgba(0, 0, 0, 0.25);
      border: 0.5px solid $primary;

      .edit-button {
        box-sizing: border-box;
        border-radius: 6px;
        color: $primary-light;
        width: 113px;
        height: 28px;
        background: var(--indigo11) !important;
        border: none;
        color: var(--indigo4);
        padding: 4px 16px;
        gap: 6px;
        height: 28px;


        &:hover {
          background: var(--indigo10);

        }

        &:focus {
          box-shadow: 0px 0px 0px 4px var(--indigo6);
          background: var(--indigo10);
          outline: 0;
        }


        &:active {
          background: var(--indigo11);
          box-shadow: none;
        }
      }

      .launch-button {
        box-sizing: border-box;
        border-radius: 6px;
        color: var(--slate12);
        width: 113px;
        height: 28px;
        background: var(--base);
        border: 1px solid var(--slate7);
        color: var(--slate12);
        padding: 4px 16px;
        gap: 6px;
        height: 28px !important;


        &:hover {
          background: var(--slate8);
          color: var(--slate11);
          border: 1px solid var(--slate8);
          background: var(--base);
        }

        &:active {
          background: var(--base);
          box-shadow: none;
          border: 1px solid var(--slate12);
          color: var(--slate12);
        }

        &:focus {
          background: var(--base);
          color: var(--slate11);
          border: 1px solid var(--slate8);
          box-shadow: 0px 0px 0px 4px var(--slate6);
        }
      }

      .app-title {
        height: 20px;
        -webkit-line-clamp: 1;
        /* number of lines to show */
        line-clamp: 1;
      }
    }
  }
}


.template-library-modal {
  font-weight: 500;

  .modal-header {
    background-color: var(--base) !important;
    border-bottom: 1px solid var(--slate5);

  }

  .modal-dialog {
    max-width: 90%;
    height: 80%;

    .modal-content {
      height: 100%;
      padding: 0;


      .modal-body {
        height: 80%;
        padding: 0 10px;
        background-color: var(--base) !important;


        .container-fluid {
          height: 100%;
          padding: 0;

          .row {
            height: 100%;
          }
        }
      }
    }

    .modal-body,
    .modal-footer {
      background-color: #ffffff;
    }
  }

  .template-categories {
    .list-group-item {
      border: 0;
    }

    .list-group-item.active {
      background-color: #edf1ff;
      color: $primary-light;
      font-weight: 600;
    }
  }

  .template-app-list {
    .list-group-item {
      border: 0;
    }

    .list-group-item.active {
      background-color: #edf1ff;
      color: black;
    }
  }

  .template-display {
    display: flex;
    flex-direction: row;
    align-items: center;
    height: 100%;

    h3.title {
      font-weight: 600;
      line-height: 17px;
    }

    p.description {
      font-weight: 500;
      font-size: 13px;
      line-height: 15px;
      letter-spacing: -0.1px;
      color: #8092ab;
    }

    img.template-image {
      height: 75%;
      width: 85%;
      border: 0;
      padding: 0;
      object-fit: contain;
    }

    .template-spinner {
      width: 3rem;
      height: 3rem;
      margin: auto;
      position: absolute;
      top: 0;
      bottom: 0;
      left: 0;
      right: 0;
    }

    .row {
      margin-bottom: 0;
    }
  }

  .template-list {
    padding-top: 16px;

    .template-search-box {
      input {
        border-radius: 5px !important;
      }

      .input-icon {
        display: flex;
      }
    }

    .input-icon {
      .search-icon {
        display: block;
        position: absolute;
        left: 0;
        margin-right: 0.5rem;
      }

      .clear-icon {
        cursor: pointer;
        display: block;
        position: absolute;
        right: 0;
        margin-right: 0.5rem;
      }
    }

    .list-group-item.active {
      color: $primary;
    }
  }
}

.template-library-modal.dark-mode {

  .template-modal-control-column,
  .template-list-column,
  .categories-column,
  .modal-header {
    border-color: var(--slate5) !important;
  }

  .modal-body {
    height: 80%;
    padding: 0 10px;
    background-color: var(--base) !important;

    .container-fluid {
      height: 100%;
      padding: 0;

      .row {
        height: 100%;
      }
    }
  }

  .modal-footer,
  .modal-header,
  .modal-content {
    color: white;
    background-color: #2b394a;
  }

  .template-categories {
    .list-group-item {
      color: white;
      border: 0;
    }

    .list-group-item:hover {
      background-color: #232e3c;
    }

    .list-group-item.active {
      background-color: $primary-light;
      color: white;
      font-weight: 600;
    }
  }

  .template-app-list {
    .list-group-item {
      border: 0;
      color: white;
    }

    .list-group-item:hover {
      border: 0;
      background-color: #232e3c;
    }

    .list-group-item.active {
      background-color: $primary-light;
      color: white;
    }

    .no-results-item {
      background-color: var(--slate4);
      color: white;
    }
  }

  .template-list {
    .template-search-box {
      input {
        background-color: #2b394a;
        border-color: #232e3c;
        color: white;
      }
    }
  }
}

.organizations-modal.dark-mode,
.user-edit-modal.dark-mode {
  .modal-header {
    border-color: #232e3c !important;
  }

  .modal-body,
  .modal-footer,
  .modal-header,
  .modal-content {
    color: white;
    background-color: #2b394a;
  }

  .user-table-header th {
    color: white;
    background-color: #1c252f;
  }
}

.fx-container {
  position: relative;
}

.fx-common {
  margin-right: 12px;
}

.fx-button {
  border-radius: 6px;

  svg {
    margin: 2px 4px;
  }
}

.fx-button:hover {
  background-color: var(--slate4);
  cursor: pointer;
}

.fx-button.active {
  background-color: var(--indigo5);
  cursor: pointer;
}



.fx-container-eventmanager {
  position: relative;
}

.fx-container-eventmanager * .fx-outer-wrapper {
  position: absolute !important;
  top: 7px !important;
  right: -26px;
}

// targeting select component library class

.component-action-select *.css-1nfapid-container {
  width: 184px !important;
}

.component-action-select {
  .css-zz6spl-container {
    width: inherit;
  }

  &.fx-container-eventmanager {
    .fx-common {
      right: 0;
    }

    .custom-row {
      width: 100%
    }
  }

  .codeShow-active {
    display: flex;
    flex-direction: row-reverse;
    justify-content: space-between;

    .custom-row {
      width: 75%;
    }
  }

  .row.fx-container {
    .col {
      display: flex;
    }
  }
}

.fx-container-eventmanager *.fx-common {
  top: 6px !important;
  right: -34px;
}

.fx-container-eventmanager-code {
  padding-right: 15px !important;
}

.unselectable {
  -webkit-touch-callout: none;
  -webkit-user-select: none;
  -khtml-user-select: none;
  -moz-user-select: none;
  -ms-user-select: none;
  user-select: none;
}

.layout-buttons {
  span {
    color: $primary;
  }
}

.inspector {
  .tab-content {
    overflow-y: auto;
    // TAB HEADER HEIGHT + FOOTER HEIGHT + Extra padding = 120px
    height: calc(100vh - 10.4rem);
    // Hide scrollbar
    -ms-overflow-style: none;
    /* IE and Edge */
    scrollbar-width: none;
    /* Firefox */
    border-top: 1px solid var(--slate5) !important;
  }

  &.module-editor-inspector {
    .tab-content {
      border-top: none !important;
    }
  }

  /* Hide scrollbar for Chrome, Safari and Opera */
  /* Hide scrollbar for Chrome, Safari and Opera */
  .tab-content::-webkit-scrollbar {
    display: none;
  }

  .accordion:last-child {
    margin-bottom: 45px !important;
  }

  .field-type-vertical-line {
    position: relative;
    width: 0;
    height: 2rem;
    border-left: 1px solid var(--slate5);
    content: '';
    margin-right: -2.75rem;

  }

  .code-hinter-vertical-line {
    position: relative;
    width: 0;
    border-left: 1px solid var(--slate5);
    content: '';
    margin-right: 1rem;
  }

  .code-hinter-wrapper {
    min-width: 0;
  }

  .inspector-field-number {
    background-color: var(--slate1);
    border: none;
    color: var(--slate12);
    width: 8.063rem; //129px
    border: 1px solid var(--slate7);
    padding: 6px 10px;
  }
}


.theme-dark {
  .accordion-button::after {
    background-image: url('data:image/svg+xml,<svg xmlns="http://www.w3.org/2000/svg" width="12" height="13" viewBox="0 0 12 13" fill="none"><path d="M8.19426 3.5L3.80582 3.5C3.22697 3.5 2.86632 4.12791 3.15798 4.6279L5.35221 8.38943C5.64161 8.88556 6.35846 8.88556 6.64787 8.38943L8.8421 4.6279C9.13376 4.12791 8.77311 3.5 8.19426 3.5Z" fill="%23ffffff"/></svg>');
  }

  .homepage-body {
    .app-list {
      .app-title {
        line-height: 20px;
        font-size: 16px;
        font-weight: 400;
      }
    }
  }

  .layout-buttons {
    svg {
      filter: invert(89%) sepia(2%) saturate(127%) hue-rotate(175deg) brightness(99%) contrast(96%);
    }
  }

  .organization-list {
    margin-top: 5px;

    .btn {
      border: 0px;
    }

    .dropdown-toggle div {
      max-width: 200px;
      text-overflow: ellipsis;
      overflow: hidden;
    }
  }

  .left-menu {
    ul {
      li:not(.active):hover {
        color: $black;
      }
    }
  }

  .menu-ico,
  .folder-menu-icon {
    svg {
      path {
        fill: white !important;
      }
    }
  }
}

.pagination {
  .page-item.active {
    a.page-link {
      background-color: var(--cc-primary-brand);
    }
  }
}

.datasource-picker,
.stripe-operation-options {

  .select-search,
  .select-search-dark,
  .select-search__value input,
  .select-search-dark input {
    width: 224px !important;
    height: 32px !important;
    border-radius: $border-radius !important;
  }
}

.openapi-operation-options {

  .select-search,
  .select-search-dark,
  .select-search__value input,
  .select-search-dark input {
    height: 32px !important;
    border-radius: $border-radius !important;
  }
}

.openapi-operations-desc {
  padding-top: 12px;
}

.select-search {
  width: 100%;
  position: relative;
  box-sizing: border-box;
}

.select-search *,
.select-search *::after,
.select-search *::before {
  box-sizing: inherit;
}

.select-search-dark {
  .select-search-dark__input::placeholder {
    color: #E0E0E0;
  }
}

/**
 * Value wrapper
 */
.select-search__value {
  position: relative;
}

.select-search__value::after {
  content: "";
  display: inline-block;
  position: absolute;
  top: calc(50% - 9px);
  right: 19px;
  width: 11px;
  height: 11px;
}

/**
 * Input
 */
.select-search__input {
  display: block;
  width: 100%;
  padding: 0.4375rem 0.75rem;
  font-size: 0.875rem;
  font-weight: 400;
  line-height: 1.4285714;
  color: var(--slate12);
  background-color: var(--base);
  background-clip: padding-box;
  border: 1px solid var(--slate7);
  -webkit-appearance: none;
  -moz-appearance: none;
  appearance: none;
  border-radius: $border-radius !important;
  transition: border-color 0.15s ease-in-out, box-shadow 0.15s ease-in-out;
}

.select-search__input::-webkit-search-decoration,
.select-search__input::-webkit-search-cancel-button,
.select-search__input::-webkit-search-results-button,
.select-search__input::-webkit-search-results-decoration {
  -webkit-appearance: none;
}

.select-search__input:not([readonly]):focus {
  cursor: initial;
}

/**
 * Options wrapper
 */
.select-search__select {
  background: #ffffff;
  box-shadow: 0 0.0625rem 0.125rem rgba(0, 0, 0, 0.15);
}

/**
 * Options
 */
.select-search__options {
  list-style: none;
}

/**
 * Option row
 */
.select-search__row:not(:first-child) {
  border-top: 1px solid #eee;
}

/**
 * Option
 */
.select-search__option,
.select-search__not-found {
  display: block;
  height: 36px;
  width: 100%;
  padding: 0 16px;
  background: var(--base);
  border: none;
  outline: none;
  font-family: "Roboto", sans-serif;
  font-size: 14px;
  text-align: left;
  cursor: pointer;
}

.select-search--multiple .select-search__option {
  height: 48px;
}

.select-search__option.is-highlighted,
.select-search__option:not(.is-selected):hover {
  background: rgba(47, 204, 139, 0.1);
}

.select-search__option.is-highlighted.is-selected,
.select-search__option.is-selected:hover {
  background: #2eb378;
  color: #ffffff;
}

.audit-log {
  .select-search__option.is-selected {
    background: $primary;
    color: $white;
  }

  .page-body {
    margin-bottom: 0px;
  }

}

/**
 * Group
 */
.select-search__group-header {
  font-size: 10px;
  text-transform: uppercase;
  background: #eee;
  padding: 8px 16px;
}

/**
 * States
 */
.select-search.is-disabled {
  opacity: 0.5;
}

.select-search.is-loading .select-search__value::after {
  background-image: url("data:image/svg+xml,%3Csvg xmlns='http://www.w3.org/2000/svg' width='50' height='50' viewBox='0 0 50 50'%3E%3Cpath fill='%232F2D37' d='M25,5A20.14,20.14,0,0,1,45,22.88a2.51,2.51,0,0,0,2.49,2.26h0A2.52,2.52,0,0,0,50,22.33a25.14,25.14,0,0,0-50,0,2.52,2.52,0,0,0,2.5,2.81h0A2.51,2.51,0,0,0,5,22.88,20.14,20.14,0,0,1,25,5Z'%3E%3CanimateTransform attributeName='transform' type='rotate' from='0 25 25' to='360 25 25' dur='0.6s' repeatCount='indefinite'/%3E%3C/path%3E%3C/svg%3E");
  background-size: 8px;
  width: 8px;
  height: 8px;
}

.select-search:not(.is-disabled) .select-search__input {
  cursor: pointer;
}

/**
 * Modifiers
 */
.select-search--multiple {
  border-radius: 3px;
  overflow: hidden;
}

.select-search:not(.is-loading):not(.select-search--multiple) .select-search__value::after {
  transform: rotate(45deg);
  border-right: 1px solid #000;
  border-bottom: 1px solid #000;
  pointer-events: none;
}

.select-search--multiple .select-search__input {
  cursor: initial;
}

.select-search--multiple .select-search__input {
  border-radius: 3px 3px 0 0;
}

.select-search--multiple:not(.select-search--search) .select-search__input {
  cursor: default;
}

.select-search:not(.select-search--multiple) .select-search__input:hover {
  border-color: #2fcc8b;
}

.select-search:not(.select-search--multiple) .select-search__select {
  position: absolute;
  z-index: 2;
  right: 0;
  left: 0;
  border-radius: 3px;
  overflow: auto;
  max-height: 360px;
}

.select-search--multiple .select-search__select {
  position: relative;
  overflow: auto;
  max-height: 260px;
  border-top: 1px solid #eee;
  border-radius: 0 0 3px 3px;
}

.select-search__not-found {
  height: auto;
  padding: 16px;
  text-align: center;
  color: #888;
}

/**
* Select Search Dark Mode
*/
.select-search-dark {
  width: 100%;
  position: relative;
  box-sizing: border-box;
}

.select-search-dark *,
.select-search-dark *::after,
.select-search-dark *::before {
  box-sizing: inherit;
}

/**
 * Value wrapper
 */
.select-search-dark__value {
  position: relative;
}

.select-search-dark__value::after {
  content: "";
  display: inline-block;
  position: absolute;
  top: calc(50% - 4px);
  right: 13px;
  width: 6px;
  height: 6px;
  filter: brightness(0) invert(1);
}

/**
 * Input
 */
.select-search-dark__input {
  display: block;
  width: 100%;
  font-size: 0.875rem;
  font-weight: 400;
  line-height: 1.4285714;
  color: #ffffff;
  background-color: #2b3547;
  background-clip: padding-box;
  border: 1px solid #232e3c;
  -webkit-appearance: none;
  -moz-appearance: none;
  appearance: none;
  border-radius: 0;
  transition: border-color 0.15s ease-in-out, box-shadow 0.15s ease-in-out;
}

.select-search-dark__input::-webkit-search-decoration,
.select-search-dark__input::-webkit-search-cancel-button,
.select-search-dark__input::-webkit-search-results-button,
.select-search-dark__input::-webkit-search-results-decoration {
  -webkit-appearance: none;
}

.select-search-dark__input:not([readonly]):focus {
  cursor: initial;
}

/**
 * Options
 */
.select-search-dark__options {
  list-style: none;
  padding: 0;
}

/**
 * Option row
 */
.select-search-dark__row:not(:first-child) {
  border-top: none;
}

/**
 * Option
 */
.select-search-dark__option,
.select-search-dark__not-found {
  display: block;
  height: 36px;
  width: 100%;
  padding: 0 16px;
  background-color: var(--base) !important;
  color: #ffffff !important;
  outline: none;
  font-family: "Roboto", sans-serif;
  font-size: 14px;
  text-align: left;
  cursor: pointer;
  border-radius: 0;

  &:hover {
    background-color: #2b3546 !important;
  }
}

.select-search-dark--multiple .select-search-dark__option {
  height: 48px;
}

/**
 * Group
 */
.select-search-dark__group-header {
  font-size: 10px;
  text-transform: uppercase;
  background: #eee;
  padding: 8px 16px;
}

/**
 * States
 */
.select-search-dark.is-disabled {
  opacity: 0.5;
}

.select-search-dark.is-loading .select-search-dark__value::after {
  background-image: url("data:image/svg+xml,%3Csvg xmlns='http://www.w3.org/2000/svg' width='50' height='50' viewBox='0 0 50 50'%3E%3Cpath fill='%232F2D37' d='M25,5A20.14,20.14,0,0,1,45,22.88a2.51,2.51,0,0,0,2.49,2.26h0A2.52,2.52,0,0,0,50,22.33a25.14,25.14,0,0,0-50,0,2.52,2.52,0,0,0,2.5,2.81h0A2.51,2.51,0,0,0,5,22.88,20.14,20.14,0,0,1,25,5Z'%3E%3CanimateTransform attributeName='transform' type='rotate' from='0 25 25' to='360 25 25' dur='0.6s' repeatCount='indefinite'/%3E%3C/path%3E%3C/svg%3E");
  background-size: 11px;
}

.select-search-dark:not(.is-disabled) .select-search-dark__input {
  cursor: pointer;
}

/**
 * Modifiers
 */
.select-search-dark--multiple {
  border-radius: 3px;
  overflow: hidden;
}

.select-search-dark:not(.is-loading):not(.select-search-dark--multiple) .select-search-dark__value::after {
  transform: rotate(45deg);
  border-right: 1px solid #000;
  border-bottom: 1px solid #000;
  pointer-events: none;
}

.select-search-dark--multiple .select-search-dark__input {
  cursor: initial;
}

.select-search-dark--multiple .select-search-dark__input {
  border-radius: 3px 3px 0 0;
}

.select-search-dark--multiple:not(.select-search-dark--search) .select-search-dark__input {
  cursor: default;
}

.select-search-dark:not(.select-search-dark--multiple) .select-search-dark__input:hover {
  border-color: #ffffff;
}

.select-search-dark:not(.select-search-dark--multiple) .select-search-dark__select {
  position: absolute;
  z-index: 2;
  right: 0;
  left: 0;
  border-radius: 3px;
  overflow: auto;
  max-height: 360px;
}

.select-search-dark--multiple .select-search-dark__select {
  position: relative;
  overflow: auto;
  max-height: 260px;
  border-top: 1px solid #eee;
  border-radius: 0 0 3px 3px;
}

.select-search-dark__not-found {
  height: auto;
  padding: 16px;
  text-align: center;
  color: #888;
}

// jet-table-footer is common class used in other components other than table
.jet-table-footer {
  .table-footer {
    width: 100%;
  }
}

.btn-primary {
  --tblr-btn-color: #{$primary-rgb};
  --tblr-btn-color-darker: #{$primary-rgb-darker};
  border-color: none;
}

.form-check-input:checked {
  background-color: var(--indigo9);
  border-color: rgba(101, 109, 119, 0.24);
}

#passwordLogin:checked {
  background-color: #E54D2E;
  border-color: rgba(101, 109, 119, 0.24);
}

.btn:focus,
.btn:active,
.form-check-input:focus,
.form-check-input:active,
.form-control:focus,
th:focus,
tr:focus {
  outline: none !important;
  box-shadow: none;
}

.show-password-field {
  width: fit-content;

  .form-check-input {
    cursor: pointer;
  }

  .show-password-label {
    cursor: pointer;
  }
}

.select-search__option {
  color: rgb(90, 89, 89);
}

.select-search__option.is-selected {
  background: rgba(176, 176, 176, 0.07);
  color: #4d4d4d;
}

.select-search__option.is-highlighted.is-selected,
.select-search__option.is-selected:hover {
  background: rgba(66, 153, 225, 0.1);
  color: rgb(44, 43, 43);
}

.select-search__option.is-highlighted,
.select-search__option:hover {
  background: rgba(66, 153, 225, 0.1);
}

.select-search__options {
  margin-left: -33px;
}

.select-search__option.is-highlighted,
.select-search__option:not(.is-selected):hover {
  background: rgba(66, 153, 225, 0.1);
}

.select-search:not(.select-search--multiple) .select-search__input:hover {
  border-color: rgba(66, 153, 225, 0.1);
}

.DateInput_input {
  font-weight: 300;
  font-size: 14px;
  padding: 4px 7px 2px;
  padding: 4px 7px 2px;
  width: 100px !important;
  margin-left: 10px;
}

.no-components-box {
  border: 1px dashed #3e525b;
}

.form-control-plaintext:focus-visible {
  outline: none;
  outline-width: thin;
  outline-style: solid;
  outline-color: $primary;
}

.form-control-plaintext:hover {
  outline: none;
  outline-width: thin;
  outline-style: solid;
  outline-color: rgba(66, 153, 225, 0.8);
}

.select-search__input:focus-visible {
  outline: none;
  outline-color: #4ac4d6;
}

.form-control-plaintext {
  padding: 5px;
}

.code-builder {
  border: solid 1px #dadcde;
  border-radius: 2px;
  padding-top: 4px;

  .variables-dropdown {
    position: fixed;
    right: 0;
    width: 400px;
    z-index: 200;
    border: solid 1px #dadcde;

    .group-header {
      background: #f4f6fa;
    }
  }
}

.__react_component_tooltip {
  z-index: 10000;
}

.select-search__value::after {
  top: calc(50% - 2px);
  right: 15px;
  width: 5px;
  height: 5px;
}

.progress-bar {
  background-color: rgba(66, 153, 225, 0.7);
}

.popover-header {
  background-color: #f4f6fa;
  border-bottom: 0;
}

.popover-body {
  background-color: var(--base);
  color: var(--slate12);
  border-radius: 6px;

  .form-label {
    font-size: 12px;
  }
}

/**
 * Home page app menu
 */
#popover-app-menu {
  border-radius: 4px;
  width: 150px;
  box-shadow: 0px 12px 16px -4px rgba(16, 24, 40, 0.08), 0px 4px 6px -2px rgba(16, 24, 40, 0.03);
  background: var(--base);
  color: var(--slate12);
  border: 1px solid var(--slate3);

  .popover-arrow {
    display: none;
  }

  .popover-body {
    padding: 16px 12px 0px 12px;
    color: var(--slate12);

    .field {
      font-weight: 500;
      font-size: 0.7rem;

      &__danger {
        color: var(--tomato9);
      }
    }
  }
}

.input-icon {
  .input-icon-addon {
    display: none;
  }
}

.input-icon:hover {
  .input-icon-addon {
    display: flex;
  }
}

.input-icon:focus {
  .input-icon-addon {
    display: flex;
  }
}

.sub-section {
  width: 100%;
  display: block;
}

.text-muted {
  color: #3e525b !important;
}

body {
  color: #3e525b;
}

.RichEditor-root {
  background: var(--cc-surface1-surface);
  border: 1px solid var(--cc-default-border);
  font-family: "Georgia", serif;
  font-size: 14px;
  padding: 15px;
  height: 100%;
}

.RichEditor-editor {
  border-top: 1px solid #ddd;
  cursor: text;
  font-size: 16px;
  margin-top: 10px;
}

.RichEditor-editor .public-DraftEditorPlaceholder-root,
.RichEditor-editor .public-DraftEditor-content {
  margin: 0 -15px -15px;
  padding: 15px;
}

.RichEditor-controls {
  .dropmenu {
    .dropdownbtn {
      color: var(--cc-placeholder-text);
      &:hover {
        color: var(--cc-primary-brand);
      }
    }

    .dropdown-content {
      color : var(--cc-placeholder-text);
    }
  }
}

.RichEditor-editor .public-DraftEditor-content {
  min-height: 100px;
  overflow-y: scroll;
  color: var(--cc-primary-text);
}

.RichEditor-hidePlaceholder .public-DraftEditorPlaceholder-root {
  display: none;
}

.RichEditor-editor .RichEditor-blockquote {
  border-left: 5px solid #eee;
  color: #666;
  font-family: "Hoefler Text", "Georgia", serif;
  font-style: italic;
  margin: 16px 0;
  padding: 10px 20px;
}

.RichEditor-editor .public-DraftStyleDefault-pre {
  background-color: rgba(0, 0, 0, 0.05);
  font-family: "Inconsolata", "Menlo", "Consolas", monospace;
  font-size: 16px;
  padding: 20px;
  color: #0000009c;
}

.RichEditor-controls {
  font-family: "Helvetica", sans-serif;
  font-size: 14px;
  margin-bottom: 5px;
  user-select: none;
}

.dropmenu {
  position: relative;
  display: inline-block;
  margin-right: 16px;

  .dropdownbtn {
    color: #999;
    background: none;
    cursor: pointer;
    outline: none;
    border: none;
  }

  .dropdown-content {
    display: none;
    position: absolute;
    z-index: 2;
    width: 100%;
    align-items: center;
    border: 1px solid transparent;
    border-radius: 4px;
    box-shadow: 0 2px 6px 2px rgba(47, 54, 59, 0.15);

    a {
      text-decoration: none;
      width: 100%;
      position: relative;
      display: block;

      span {
        text-align: center;
        width: 100%;
        text-align: center;
        padding: 3px 0px;
      }
    }
  }
}

.dropmenu .dropdown-content a:hover {
  background-color: rgba(0, 0, 0, 0.05);
}

.dropmenu:hover {
  .dropdownbtn {
    color: var(--cc-primary-brand);
    background-color: rgba(0, 0, 0, 0.05);
    border-radius: 4px;
  }

  .dropdown-content {
    display: block;
  }
}

.RichEditor-styleButton {
  color: #999;
  cursor: pointer;
  margin-right: 16px;
  padding: 2px 0;
  display: inline-block;
}

.RichEditor-activeButton {
  color: #5890ff;
}


.chart-data-input {
  .CodeMirror {
    min-height: 370px;
    font-size: 0.8rem;
  }

  .code-hinter {
    min-height: 370px;
  }
}

.map-location-input {
  .CodeMirror {
    min-height: 120px;
    font-size: 0.8rem;
  }

  .code-hinter {
    min-height: 120px;
  }
}

.rdt {
  .form-control {
    height: 100%;
  }
}

.DateInput_input__focused {
  border-bottom: 2px solid $primary;
}

.CalendarDay__selected,
.CalendarDay__selected:active,
.CalendarDay__selected:hover {
  background: var(--cc-primary-brand);
  border: 1px double var(--cc-primary-brand);
}

.CalendarDay__selected_span {
  background: var(--cc-primary-brand);
  border: var(--cc-primary-brand);
}

.CalendarDay__selected_span:active,
.CalendarDay__selected_span:hover {
  background: var(--cc-primary-brand);
  border: 1px double var(--cc-primary-brand);
  color: #ffffff;
}

.CalendarDay__hovered_span:active,
.CalendarDay__hovered_span:hover {
  background: var(--cc-primary-brand);
  border: 1px double var(--cc-primary-brand);
  color: #ffffff;
}

.CalendarDay__hovered_span {
  background: var(--cc-primary-brand);
  border: 1px double var(--cc-primary-brand);
  color: #ffffff;
}

.table-responsive {
  margin-bottom: 0rem;
}

.code-hinter::-webkit-scrollbar {
  width: 0;
  height: 0;
  background: transparent;
}

.codehinter-query-editor-input {
  .CodeMirror {
    font-family: "Roboto", sans-serif;
    color: #263136;
    overflow: hidden;
    height: 50px !important;
  }

  .CodeMirror-vscrollbar {
    overflow: hidden;
  }

  .CodeMirror-focused {
    padding-top: 0;
    height: 50px;
  }

  .CodeMirror-scroll {
    position: absolute;
    top: 0;
    width: 100%;
  }
}

.field {
  .CodeMirror-scroll {
    position: static;
    top: 0;
  }

  .form-check {
    display: inline-block;
  }
}

.code-hinter {
  .form-control {
    .CodeMirror {
      font-family: "Roboto", sans-serif;
      height: 50px !important;
      max-height: 300px;
    }
  }

  .CodeMirror-vscrollbar,
  .CodeMirror-hscrollbar {
    background: transparent;
    height: 0;
    width: 0;
  }

  .CodeMirror-scroll {
    overflow: hidden !important;
    position: static;
    width: 100%;
  }
}

.CodeMirror-hints {
  font-family: "Roboto", sans-serif;
  font-size: 0.9rem;
  padding: 0px;
  z-index: $hints-z-index;

  li.CodeMirror-hint-active {
    background: $primary;
  }

  .CodeMirror-hint {
    padding: 4px;
    padding-left: 10px;
    padding-right: 10px;
  }
}

.cm-matchhighlight {
  color: #4299e1 !important;
  background: rgba(66, 153, 225, 0.1) !important;
}

.nav-tabs .nav-link {
  color: #3e525b;
  border-top-left-radius: 0px;
  border-top-right-radius: 0px;
}

.transformation-popover {
  padding: 14px;
  font-weight: 500;
  margin-bottom: 0px;
}


hr {
  margin: 1rem 0;
}

.query-hinter {
  min-height: 150px;
}

.codehinter-default-input {
  font-family: "Roboto", sans-serif;
  display: block;
  width: 100%;
  font-size: 0.875rem;
  font-weight: 400;
  color: var(--slate9);
  background-color: var(--base) !important;
  background-clip: padding-box;
  border: 1px solid var(--slate7);
  -webkit-appearance: none;
  -moz-appearance: none;
  appearance: none;
  border-radius: 4px;
  transition: border-color 0.15s ease-in-out, box-shadow 0.15s ease-in-out;
  height: 30px;

  .CodeMirror {
    font-family: "Roboto", sans-serif;
  }

  .CodeMirror-placeholder {
    height: inherit !important;
    position: absolute !important;
    margin-top: 3px;
  }
}

.codehinter-query-editor-input {
  font-family: "Roboto", sans-serif;
  padding: 0.1775rem 0rem;
  display: block;
  width: 100%;
  font-size: 0.875rem;
  font-weight: 400;
  color: #232e3c;
  background-color: #ffffff;
  background-clip: padding-box;
  border: 1px solid #dadcde;
  border-radius: $border-radius;
  appearance: none;
  transition: border-color 0.15s ease-in-out, box-shadow 0.15s ease-in-out;
  height: 28px !important;
}

.editor {
  .modal-dialog {
    overflow-y: initial !important
  }

  .modal-dialog-scrollable:not(.modal-fullscreen) .modal-content {
    max-height: 88% !important;
  }

  .modal-dialog-scrollable.modal-fullscreen .modal-content {
    max-height: 100% !important;
  }

  .modal-dialog-scrollable.modal-fullscreen .modal-content.modal-component {
    // Modal header height
    padding-bottom: 0;
  }
}


.modal-component {


  .modal-body {
    padding: 0;
  }

  .modalWidget-config-handle {
    position: relative !important;
  }
}

.multiple-components-config-handle {
  position: absolute;
  left: 54px;
  top: -20px;
  transform: translate(-50%, 0px);
  width: 110px;
}


.config-handle {
  top: -20px;
  position: fixed;
  max-height: 10px;
  z-index: 100;
  min-width: 108px;

  &.module-container {
    .handle-content {
      cursor: move;
      color: #fff;
      background: #c6cad0 !important;
    }
  }
}


.config-handle,
.multiple-components-config-handle {
  .handle-content {
    cursor: move;
    color: #ffffff;
    background: $primary;
  }

  .badge {
    font-size: 9px;
    border-bottom-left-radius: 0;
    border-bottom-right-radius: 0;

    .delete-part {
      margin-left: 10px;
      float: right;
    }

    .delete-part::before {
      height: 12px;
      display: inline-block;
      width: 2px;
      background-color: rgba(255, 255, 255, 0.8);
      opacity: 0.5;
      content: "";
      vertical-align: middle;
    }
  }
}

.draggable-box-in-editor:hover {
  z-index: 3 !important;
}

.config-handle:hover,
.config-handle {
  visibility: visible;
}

.config-handle {
  visibility: hidden;
  transition: all .15s ease-in-out;
}

.canvas-area #modal-container .modal-component>.config-handle {
  visibility: visible !important;
}

.modal-content {
  .config-handle {
    position: absolute;

    .badge {
      font-size: 9px;
    }
  }
}

.config-handle {
  display: flex;
}

.apps-table {
  .app-title {
    font-size: 1rem;
  }

  .row {
    --tblr-gutter-x: 0rem;
  }
}


.theme-dark .wrapper {

  .navbar .navbar-nav .active>.nav-link,
  .navbar .navbar-nav .nav-link.active,
  .navbar .navbar-nav .nav-link.show,
  .navbar .navbar-nav .show>.nav-link {
    color: rgba(255, 255, 255, 0.7);
  }
}

.home-page,
.org-users-page {

  .navbar .navbar-nav .active>.nav-link,
  .navbar .navbar-nav .nav-link.active,
  .navbar .navbar-nav .nav-link.show,
  .navbar .navbar-nav .show>.nav-link {
    color: rgba(35, 46, 60, 0.7);
  }

  .nav-item {
    font-size: 0.9rem;
  }

  img.svg-icon {
    cursor: pointer;
    padding-left: 2px;
    border-radius: 10px;
  }

  img.svg-icon:hover {
    background-color: rgba(224, 214, 214, 0.507);
  }
}




.CodeMirror-placeholder {
  color: #9e9e9e !important;
  font-size: 0.7rem !important;
  font-size: 12px !important;
}

.CodeMirror-code {
  font-weight: 300;
}

.btn-primary {
  border-color: transparent;
}

.text-widget {
  overflow: auto;
}

.text-widget::-webkit-scrollbar {
  width: 0;
  height: 0;
  background: transparent;
}

.input-group-flat:focus-within {
  box-shadow: none;
}

.map-widget {
  .place-search-input {
    box-sizing: border-box;
    border: 1px solid transparent;
    width: 240px;
    height: 32px;
    padding: 0 12px;
    border-radius: 3px;
    box-shadow: 0 2px 6px rgba(0, 0, 0, 0.3);
    font-size: 14px;
    outline: none;
    text-overflow: ellipses;
    position: absolute;
    left: 50%;
    margin-left: -120px;
  }

  .map-center {
    position: fixed;
    z-index: 1000;
  }
}

.events-toggle-active {
  .toggle-icon {
    transform: rotate(180deg);
  }
}

.events-toggle {
  .toggle-icon {
    display: inline-block;
    margin-left: auto;
    transition: 0.3s transform;
  }

  .toggle-icon:after {
    content: "";
    display: inline-block;
    vertical-align: 0.306em;
    width: 0.46em;
    height: 0.46em;
    border-bottom: 1px solid;
    border-left: 1px solid;
    margin-right: 0.1em;
    margin-left: 0.4em;
    transform: rotate(-45deg);
  }
}

.nav-link-title {
  font-weight: 500;
  font-size: 0.9rem;
}

.navbar-nav {
  .dropdown:hover {
    .dropdown-menu {
      display: block;
    }
  }
}

.app-version-container {
  min-height: 200px;
  height: 100%;
  display: flex !important;
  flex-direction: column;
}

.app-version-content {
  flex: 1;
  overflow: auto;
}

.query-manager-header {
  .nav-item {
    border-right: solid 1px #dadcde;
    background: 0 0;
  }

  .nav-link {
    height: 39px;
  }
}

input:focus-visible {
  outline: none;
}

.navbar-expand-md.navbar-light .nav-item.active:after {
  border: 1px solid $primary;
}

.org-users-page {
  .select-search__input {
    color: #617179;
  }

  .select-search-role {
    position: absolute;
    margin-top: -1rem;
  }

  .has-focus>.select-search__select>ul {
    margin-bottom: 0;
  }

  .select-search__option.is-selected {
    background: $primary;
    color: #ffffff;
  }
}

.encrypted-icon {
  margin-bottom: 0.25rem;
}

.widget-documentation-link {
  position: fixed;
  bottom: 0;
  background: var(--indigo3);
  width: 18.75rem; // 300px
  z-index: 999;
  padding: 12px 18px;
  display: flex;
  justify-content: space-between;
  cursor: pointer;

  .widget-documentation-link-text {
    margin-left: 10px;
    font-weight: 500;
    color: var(--slate12);
  }

  &:hover {
    background: var(--indigo4);
  }

  a {
    &:hover {
      text-decoration: none;
    }
  }
}

.components-container {
  .draggable-box {
    cursor: move;
  }
}

.column-sort-row {
  border-radius: 6px;
  background-color: var(--slate3);

  .event-handler-text {
    font-size: 12px;
    line-height: 20px;
    color: var(--slate12);
    font-weight: 500;
  }

  .event-name-text {
    font-size: 12px;
    line-height: 20px;
    color: var(--slate11);
    font-weight: 400;
    border-radius: 4px;
  }

  .card-body {
    color: var(--slate12);
  }
}

.jet-tabs {
  overflow-y: auto
}

.jet-btn {
  outline: none;
  border: 1px solid;

  &:hover {
    background: var(--tblr-btn-color-darker) !important;
  }

  &:active {
    background: var(--tblr-btn-color-clicked) !important;
  }
}

.jet-button {
  outline: none;
  border: 1px solid;
}

.editor-sidebar::-webkit-scrollbar {
  width: 0;
  height: 0;
  background: transparent;
  -ms-overflow-style: none;
}

.editor-sidebar {
  max-width: 300px;
  scrollbar-width: none;
  -ms-overflow-style: none;
}

.sketch-picker {
  position: relative;
  top: 0px;
  border-radius: 6px !important;
  border: 1px solid var(--slate5, #E6E8EB) !important;
  background: var(--slate1, #FBFCFD) !important;
  width: 210px !important; //adjusted with padding
  box-shadow: 0px 4px 6px -2px rgba(16, 24, 40, 0.03), 0px 12px 16px -4px rgba(16, 24, 40, 0.08) !important;
  color: var(--slate12);

  .flexbox-fix:nth-child(3) {
    div:nth-child(1) {
      input {
        width: 100% !important;
      }

      label {
        color: var(--slate12) !important;
      }
    }
  }
}

.boxshadow-picker {
  .sketch-picker {
    left: -209px !important;
    position: absolute !important;
  }
}


.color-picker-input {
  border: solid 1px rgb(223, 223, 223);
  cursor: pointer;

  &:hover {
    .color-reset {
      display: flex;
    }
  }
}

.color-reset {
  display: none;
  align-items: center;
  justify-content: center;
  height: 20px;
  width: 25px;
  margin-right: 5px;
  border-radius: 5px;

  &:hover {
    background: var(--slate1);
  }
}

.app-sharing-modal {

  .form-control.is-invalid,
  .was-validated .form-control:invalid {
    border-color: #ffb0b0;
  }

  .form-check-input {
    cursor: pointer;
  }
}

.widgets-list {
  --tblr-gutter-x: 0px !important;
  // padding-right: 4px;
  // padding-left: 3px;
}

.global-settings-width-input-container {
  position: relative;
  display: flex;
  flex: 1;

  input,
  .dropdown-max-canvas-width-type {
    border: 1px solid var(--slate7, #3A3F42);
    background: var(--slate1, #151718);
    color: var(--slate12);
    padding: 6px 10px;
  }

  input {
    border-radius: 6px 0px 0px 6px;

    &:focus {
      background-color: var(--base);
    }
  }

  .dropdown-max-canvas-width-type {
    border-radius: 0px 6px 6px 0px;
    gap: 17px;


    &:focus-visible {
      outline: none;
    }

  }
}

.input-with-icon {
  position: relative;
  display: flex;
  flex: 1;

  input {
    border-radius: 0px 6px 6px 0px !important;
    color: var(--slate12);
    background-color: var(--base);

    &:focus-visible {
      background-color: var(--base);

    }

  }

  .icon-container {
    position: absolute;
    right: 10px;
    top: calc(50% - 10px);
    z-index: 3;
  }
}

.dynamic-variable-preview {
  min-height: 20px;
  max-height: 500px;
  overflow: auto;
  line-height: 20px;
  font-size: 12px;
  margin-top: -2px;
  word-wrap: break-word;
  border-bottom-left-radius: 3px;
  border-bottom-right-radius: 3px;
  box-sizing: border-box;
  font-family: "Source Code Pro", monospace;
  word-break: break-all;

  .heading {
    font-weight: 700;
    white-space: pre;
    text-transform: capitalize;
  }
}

.user-email:hover {
  text-decoration: none;
  cursor: text;
}

.theme-dark {
  .nav-item {
    background: 0 0;
  }

  .audit-log {

    .card-footer {
      background: var(--page-default);
      color: var(--slate12);
    }

    .select-search__option:not(.is-selected),
    .select-search__select {
      background: #2c3547;
      color: $white;
    }

    .select-search__option.is-selected:hover,
    .select-search__option:not(.is-selected):hover,
    .select-search__option.is-selected {
      background: #1F2936;
      color: $white;
      border-radius: 0px;
    }
  }

  .navbar .navbar-nav .active>.nav-link,
  .theme-dark .navbar .navbar-nav .nav-link.active,
  .theme-dark .navbar .navbar-nav .nav-link.show,
  .theme-dark .navbar .navbar-nav .show>.nav-link {
    color: #ffffff;
  }


  .form-check-label {
    color: white;
  }

  .nav-tabs .nav-link {
    color: #c3c3c3 !important;
  }

  .card-body> :last-child {
    color: #ffffff !important;
  }

  .card .table tbody td a {
    color: inherit;
  }

  .card .table tbody td .html-cell a {
    color: #206bc4;
  }

  .DateInput {
    background: #1f2936;
  }

  .DateInput_input {
    background-color: #1f2936;
    color: #ffffff;
  }

  &.daterange-picker-widget {
    .DateRangePickerInput_arrow_svg {
      fill: #ffffff;
    }
  }

  .DateRangePickerInput {
    background-color: #1f2936;
  }

  .DateInput_input__focused {
    background: #1f2936;
  }

  .DateRangePickerInput__withBorder {
    border: 1px solid #1f2936;
  }

  .main .canvas-container .canvas-area {
    // background: #2f3c4c;
  }


  .main .navigation-area {

    a.page-link {
      border-radius: 0;
      border: 0;
      color: white;
    }

    a.page-link:hover {
      color: white;
      background-color: #4D72FA;
    }

    a.page-link.active {
      color: white;
      background-color: #4D72FA;
    }
  }

  .rdtOpen .rdtPicker {
    color: black;
  }

  .editor .editor-sidebar .components-container .component-image-holder {
    background: hsl(200, 7.0%, 8.8%); //slate1
    border-radius: 6px;
    margin-bottom: 4px;
  }

  .nav-tabs .nav-link:hover {
    border-left-color: transparent !important;
    border-top-color: transparent !important;
    border-right-color: transparent !important;

  }

  .modal-content,
  .modal-header {
    background-color: #1f2936;

    .text-muted {
      color: var(--slate9) !important;
    }
  }

  .modal-header {
    border-bottom: 1px solid rgba(255, 255, 255, 0.09) !important;
  }

  .no-components-box {
    background-color: var(--slate4) !important;

    center {
      color: white !important;
    }
  }

  .query-list {
    .text-muted {
      color: #ffffff !important;
    }

    .mute-text {
      color: #8092AB;
    }
  }

  .editor .editor-sidebar .nav-tabs .nav-link {
    color: #ffffff;

    img {
      filter: brightness(0) invert(1);
    }
  }

  .jet-container {
    background-color: #1f2936;
  }

  .nav-tabs .nav-item.show .nav-link,
  .nav-tabs .nav-link.active {
    background-color: #2f3c4c;
  }


  .left-sidebar {
    .text-muted {
      color: #ffffff !important;
    }

    .left-sidebar-page-selector {
      .list-group {
        .list-group-item {
          border: solid #1d2a39 1px;
          color: white;
        }

        .list-group-item:hover {
          background-color: #1F2936;
        }

        .list-group-item.active {
          background-color: #1F2936;
        }
      }
    }
  }

  .app-title {
    color: var(--slate12) !important;
  }

  .RichEditor-root {
    background: #1f2936;
    border: 1px solid var(--cc-default-border);
  }

  .app-description {
    color: #ffffff !important;
  }

  .btn-light,
  .btn-outline-light {
    background-color: #42546a;
    --tblr-btn-color-text: #ffffff;

    img {
      filter: brightness(0) invert(1);
    }
  }

  .editor .left-sidebar .datasources-container tr {
    border-bottom: solid 1px rgba(255, 255, 255, 0.09);
  }

  .editor .left-sidebar .datasources-container .datasources-header {
    border: solid rgba(255, 255, 255, 0.09) !important;
    border-width: 0px 0px 1px 0px !important;
  }

  .query-manager-header .nav-item {
    border-right: solid 1px rgba(255, 255, 255, 0.09);

    .nav-link {
      color: #c3c3c3;
    }
  }

  .input-group-text {
    border: solid 1px rgba(255, 255, 255, 0.09) !important;
  }

  .app-users-list {
    .text-muted {
      color: #ffffff !important;
    }
  }

  .main .query-pane .data-pane .queries-container .queries-header {
    border-width: 0px 0px 1px 0px !important;

    .text-muted {
      color: #ffffff !important;
    }
  }

  .query-pane {
    border-top: 1px solid var(--slate5) !important;
  }

  .input-icon .input-icon-addon img {
    filter: invert(1);
  }

  .svg-icon {
    filter: brightness(0) invert(1);
  }

  .badge {
    .svg-icon {
      filter: brightness(1) invert(0);
    }
  }

  .alert {
    background: transparent;

    .text-muted {
      color: #ffffff !important;
    }
  }

  .home-page-content {
    .hr-text {
      color: var(--slate11) !important;
      text-transform: lowercase !important;
      font-weight: 400;
      font-size: 12px;
      line-height: 20px;
    }
  }

  .hr-text {
    color: #ffffff !important;
  }

  .skeleton-line::after {
    background-image: linear-gradient(to right,
        #121212 0,
        #121212 40%,
        #121212 80%);
  }

  .app-icon-skeleton::after {
    background-image: linear-gradient(to right,
        #566177 0,
        #5a6170 40%,
        #4c5b79 80%);
  }

  .app-icon-skeleton {
    background-color: #3A4251 !important;
  }

  .folder-icon-skeleton::after {
    background-image: linear-gradient(to right,
        #566177 0,
        #5a6170 40%,
        #4c5b79 80%);
  }

  .select-search__input {
    color: rgb(224, 224, 224);
    background-color: #2b3547;
    border: 1px solid #2b3547;
  }

  .select-search__select {
    background: #ffffff;
    box-shadow: 0 0.0625rem 0.125rem rgba(0, 0, 0, 0.15);
  }

  .select-search__row:not(:first-child) {
    border-top: 1px solid #eee;
  }

  .select-search__option,
  .select-search__not-found {
    background: #ffffff;
  }

  .select-search__option.is-highlighted,
  .select-search__option:not(.is-selected):hover {
    background: rgba(47, 204, 139, 0.1);
  }

  .select-search__option.is-highlighted.is-selected,
  .select-search__option.is-selected:hover {
    background: #2eb378;
    color: #ffffff;
  }

  .org-users-page {

    .user-email,
    .user-type,
    .workspaces,
    .user-status {
      color: var(--slate12) !important;
    }
  }

  .org-users-page {
    .select-search__option.is-selected {
      background: $primary;
      color: #ffffff;
    }

    .select-search__option:not(.is-selected):hover {
      background: rgba(66, 153, 225, 0.1);
    }
  }

  .org-variables-page {

    .user-email,
    .user-status {
      filter: brightness(0) invert(1);
    }

    .btn-org-env {
      background: transparent;
    }
  }

  .org-variables-page {
    .select-search__option.is-selected {
      background: $primary;
      color: #ffffff;
    }

    .select-search__option:not(.is-selected):hover {
      background: rgba(66, 153, 225, 0.1);
    }
  }

  .org-constant-bg {
    background-color: var(--page-default);
  }

  .react-json-view {
    background-color: transparent !important;
  }

  .codehinter-query-editor-input .CodeMirror {
    height: 31px !important;
  }

  .select-search:not(.is-loading):not(.select-search--multiple) .select-search__value::after {
    transform: rotate(45deg);
    border-right: 1px solid #ffffff;
    border-bottom: 1px solid #ffffff;
  }

  .app-version-name.form-select {
    border-color: $border-grey-dark;
  }

  .organization-list {
    .btn {
      background-color: #273342;
      color: #656d77;
    }
  }

  .oidc-button {
    .btn-loading:after {
      color: $white;
    }
  }

  .page-item {
    a.page-link {
      color: white;
    }
  }

  .tj-ms-count {
    background-color: #273342;
    color: $white;
  }

  .tj-ms-preview {
    color: #273342;
  }

  .tj-dashed-tooltip {
    border-color: white;
  }
}

.main-wrapper {
  position: relative;
  min-height: 100%;
  min-width: 100%;
  background-color: white;
}

.main-wrapper.theme-dark {
  position: relative;
  min-height: 100%;
  min-width: 100%;
  background-color: #2b394b;
}

.jet-table {
  .global-search-field {
    background: transparent;
  }
}

.jet-table-image-column {
  width: 100%;
}

.modal-backdrop.show {
  opacity: 0.74;
}

.gui-select-wrappper .select-search__input {
  height: 30px;
}

.theme-dark .input-group-text,
.theme-dark .markdown>table thead th,
.theme-dark .table thead th {
  background: #1c252f;
  color: #ffffff;
}

.sketch-picker {
  z-index: 1000;
}

.no-padding {
  padding: 0;
}

.nav-tabs {
  font-weight: 300;
}

.nav-tabs .nav-link.active {
  border: 0;
  border-bottom: 1px solid $primary;
  font-weight: 400;
}

.table-no-divider {
  td {
    border-bottom-width: 0px;
    padding-left: 0;
  }
}

.no-border {
  border: 0 !important;
}

input[type="text"] {
  outline-color: #dadcde !important;
}

.widget-header {
  text-transform: capitalize;
  color: var(--slate11, #687076);
  font-size: 12px;
  font-style: normal;
  font-weight: 500;
  line-height: 20px;
  color: var(--slate11);
}

.query-manager-events {
  max-width: 400px;
  width: 330px;
}

.validation-without-icon {
  background-image: none !important;
}

.multiselect-widget {
  label.select-item {
    width: max-content;
    min-width: 100%;

    div.item-renderer {
      align-items: center;
      line-height: 15px;

      input {
        height: 15px;
        width: 15px;
      }
    }
  }

  .rmsc .dropdown-container {
    height: 100%;
    display: flex;
    align-items: center;
    border-radius: inherit;
  }

  .rmsc {
    --rmsc-main: var(--cc-primary-brand);
    height: 100%;
    border-radius: inherit;
  }

  .rmsc.dark {
    --rmsc-hover: #283647;
    --rmsc-selected: #1f2936;
    --rmsc-border: #333333;
    --rmsc-gray: #555555;
    --rmsc-bg: #1f2936;
    color: #ffffff;
  }
}

/* Hide scrollbar for Chrome, Safari and Opera */
.invitation-page::-webkit-scrollbar {
  display: none;
}

/* Hide scrollbar for IE, Edge and Firefox */
.invitation-page {
  -ms-overflow-style: none;  /* IE and Edge */
  scrollbar-width: none;  /* Firefox */
}

.show {
  display: block;
}

.hide {
  display: none;
}

.draggable-box:focus-within {
  z-index: 2 !important;
}

.cursor-wait {
  cursor: wait;
}

.cursor-text {
  cursor: text;
}

.cursor-none {
  cursor: none;
}

.disabled {
  pointer-events: none;
  opacity: 0.5;
}

.enable-edit-fields {
  pointer-events: auto !important;
  opacity: 1 !important;
}

.DateRangePicker {
  padding: 1.25px 5px;
}

.datepicker-widget {
  .input-field {
    min-height: 26px;
    padding: 0;
    padding-left: 2px;
  }

  td.rdtActive,
  td.rdtActive:hover {
    background-color: $primary;
  }

  .react-datepicker__day--selected {
    background-color: var(--cc-primary-brand);
  }
}

.daterange-picker-widget {
  .DateInput_input {
    min-height: 24px;
    line-height: normal;
    border-bottom: 0px;
    font-size: 0.85rem;
  }

  .DateRangePicker {
    padding: 0;
  }

  .DateRangePickerInput_arrow_svg {
    height: 17px;
  }

  .DateRangePickerInput {
    overflow: hidden;
    display: flex;
    justify-content: space-around;
    align-items: center;
  }

  .DateInput_fang {
    position: fixed;
    top: 57px !important;
  }
}

.form-ele {
  .DateRangePicker_picker {
    top: 40px !important;
  }

  .daterange-picker-widget {
    .DateInput_fang {
      visibility: hidden !important;
    }
  }
}

.fw-400 {
  font-weight: 400;
}

.fw-500 {
  font-weight: 500;
}

.ligh-gray {
  color: #656d77;
}

.nav-item {
  background: #ffffff;
  font-size: 14px;
  font-style: normal;
  font-weight: 400;
  line-height: 22px;
  letter-spacing: -0.1px;
  text-align: left;
}

.w-min-100 {
  min-width: 100px;
}

.nav-link {
  min-width: 100px;
  justify-content: center;
}

.nav-tabs .nav-link.active {
  font-weight: 400 !important;
  color: $primary !important;
}

.empty {
  padding-top: 1.5rem !important;
}

.empty-img {
  margin-bottom: 0 !important;

  img {
    height: 220px !important;
    width: 260.83px !important;
  }
}

.empty-action {
  margin-top: 0 !important;

  a+a.btn-loading::after {
    color: $primary;
  }
}

.empty-action a {
  height: 36px;
  border-radius: 4px;
  font-style: normal;
  font-weight: normal;
  font-size: 14px;
  line-height: 20px;
}

.empty-action a:first-child {
  margin-right: 24px;
}

.empty-action a:first-child:hover {
  color: #ffffff !important;
}

.empty-import-button {
  background: #ffffff !important;
  cursor: pointer;

  &:hover {
    border-color: rgba(101, 109, 119, 0.24) !important;
  }
}

.empty-welcome-header {
  font-style: normal;
  font-weight: 500;
  font-size: 32px;
  line-height: 40px;
  margin-bottom: 16px;
  margin-top: 40px;
  color: var(--slate12);
  font-family: Inter;
}

.homepage-empty-image {
  width: 100%;
}

.empty-title {
  font-style: normal;
  font-weight: 400;
  font-size: 14px;
  line-height: 20px;
  display: flex;
  align-items: center;
  color: var(--slate11) !important;
}

// template card styles
.template-card-wrapper {
  display: flex;
  flex-direction: row;
  background: #fffffc;
  border: 1px solid #d2ddec;
  box-sizing: border-box;
  border-radius: 8px;
  width: 299px;
  height: 100px;
}

.template-action-wrapper {
  display: flex;
  flex-direction: row !important;
  font-family: Inter;
  font-style: normal;
  font-weight: 500;
  font-size: 16px;
  line-height: 19px;
  color: $primary-light;

  p {
    margin-right: 16px;
  }
}

.template-card-title {
  font-family: Inter;
  font-style: normal;
  font-weight: 600;
  font-size: 18px;
  line-height: 22px;
  display: flex;
  align-items: center;
  color: #000000;
  margin-bottom: 3px !important;
  margin-top: 20px;
}

.template-card-details {
  align-items: center;
  display: flex;
  flex-direction: column;
  justify-content: center;
}

.template-icon-wrapper {
  width: 61.44px;
  height: 60px;
  top: 685px;
  background: #d2ddec;
  border-radius: 4px;
  margin: 20px 16.36px;
}

// template style end

.calendar-widget.compact {
  .rbc-time-view-resources .rbc-time-header-content {
    min-width: auto;
  }

  .rbc-time-view-resources .rbc-day-slot {
    min-width: 50px;
  }

  .rbc-time-view-resources .rbc-header,
  .rbc-time-view-resources .rbc-day-bg {
    width: 50px;
  }
}

.calendar-widget.dont-highlight-today {
  .rbc-today {
    background-color: inherit;
  }

  .rbc-current-time-indicator {
    display: none;
  }
}

.calendar-widget {
  padding: 10px;
  background-color: white;
  background-color: var(--cc-primary-brand) !important;
  border: transparent;

  .rbc-day-slot .rbc-event,
  .rbc-day-slot .rbc-background-event {
    border-left: 3px solid #26598533;
  }

  .rbc-toolbar {
    font-size: 14px;
  }

  .rbc-event {
    background-color: var(--primary-brand) !important;
    border: transparent;

    .rbc-event-label {
      display: none;
    }

  }

  .rbc-off-range-bg {
    background-color: #f4f6fa;
  }

  .rbc-toolbar {
    .rbc-btn-group {
      button {
        box-shadow: none;
        border-radius: 0;
        border-width: 1px;
      }
    }
  }
}

//!for calendar widget week view with compact/spacious mode border fix
.resources-week-cls .rbc-time-column:nth-last-child(7n) {
  border-left: none !important;

  .rbc-timeslot-group {
    border-left: 2.5px solid #dadcde !important;
  }
}

.resources-week-cls .rbc-allday-cell {
  border: none !important;

  .rbc-row {
    border-left: 1.5px solid #dadcde;
    border-right: 1.5px solid #dadcde;
  }
}

.resources-week-cls .rbc-time-header-cell {
  border: none !important;
}

.resources-week-cls .rbc-time-view-resources .rbc-header {
  border-left: 1.5px solid #dadcde !important;
  border-right: 1.5px solid #dadcde !important;
}

.calendar-widget.hide-view-switcher {
  .rbc-toolbar {
    .rbc-btn-group:nth-of-type(3) {
      display: none;
    }
  }
}

.calendar-widget.dark-mode {
  background-color: #1d2a39;

  .rbc-toolbar {
    button {
      color: white;
    }

    button:hover,
    button.rbc-active {
      color: black;
    }
  }

  .rbc-off-range-bg {
    background-color: #2b394b;
  }

  .rbc-selected-cell {
    background-color: #22242d;
  }

  .rbc-today {
    background-color: #5a7ca8;
  }
}

.calendar-widget.dark-mode.dont-highlight-today {
  .rbc-today {
    background-color: inherit;
  }
}

.navbar-brand-image {
  height: 1.2rem;
}

.navbar .navbar-brand:hover,
.theme-dark .navbar .navbar-brand:hover {
  opacity: 1;
}

.nav-tabs .nav-link.active {
  font-weight: 400 !important;
  margin-bottom: -1px !important;
}

.nav-tabs .nav-link {
  font-weight: 400 !important;
  margin: 0 !important;
  height: 100%;
}

.code-editor-widget {
  border-radius: 0;

  .CodeMirror {
    border-radius: 0 !important;
    margin-top: -1px !important;
  }
}

.jet-listview {
  overflow-y: overlay;
  overflow-x: hidden;
}

.jet-listview::-webkit-scrollbar-track {
  background: transparent;
}

.jet-listview::-webkit-scrollbar-thumb {
  background: transparent;

}

.code-hinter-wrapper .popup-btn {
  position: absolute;
  display: none;
  cursor: pointer;
}

.code-hinter-wrapper:hover {
  .popup-btn {
    display: block !important;
    z-index: 1;
  }
}

.popup-btn {
  cursor: pointer !important;
  display: block;
  padding: 2px;
  border-radius: 4px;
  border: 1px solid rgba(204, 209, 213, 1);
}

.preview-icons {
  margin-top: -5px;
  width: 12px;
}

.resize-modal-portal {
  z-index: 3;

  .resize-modal {
    .modal-content {
      width: 100% !important;
      height: 100%;
      background-color: var(--slate3) !important;
      border: none !important;

      .modal-body {
        width: 100% !important;
        height: calc(100% - 44px) !important;
        border: none !important;

        .editor-container {
          height: 100%;

          .CodeMirror {
            height: 100% !important;
            border: 1px solid var(--slate5, #26292B);
            border-bottom-left-radius: 6px;
            border-bottom-right-radius: 6px;
          }

          .CodeMirror-scroll,
          .CodeMirror-gutters,
          .CodeMirror {
            background-color: var(--slate3) !important;
          }
        }
      }
    }

    .portal-header {}

    .resize-handle {
      cursor: move;
    }
  }
}

.modal-portal-wrapper {
  justify-content: center;
  align-items: center;
  position: fixed;
  position: absolute;
  left: 50%;
  top: 5%;
  z-index: 1400;
  transform: translate(-60%, 0%);
  height: 350px;
  width: auto;
  max-height: 500px;
  padding: 0px;

  .modal-body {
    width: 500px !important;
    height: 300px !important;
    padding: 0px !important;
  }


  .modal-content {
    border-radius: 5px !important;
  }

  .modal-body {
    width: 500px !important;
    height: 302px !important;
    padding: 0px !important;
    margin: 0px !important;
    margin-left: -1px !important; //fix the modal body code mirror margin

    border-top-left-radius: 0;
    border-top-right-radius: 0;
    border-bottom-left-radius: 5px;
    border-bottom-right-radius: 5px;
    border-bottom: 0.75px solid;
    border-left: 0.75px solid;
    border-right: 0.75px solid;

    @include theme-border($light-theme: true);

    &.dark-mode-border {
      @include theme-border($light-theme: false);
    }
  }

  .modal-dialog {
    margin-top: 4%;
  }

  .modal-header {
    padding: 0;
    font-size: 14px;
  }

  .editor-container {
    padding: 0px;

    .CodeMirror {
      border-radius: 0;
      margin: 0;
      width: 100% !important;
    }
  }

  .query-hinter {
    .CodeMirror-line {
      margin-left: 2rem !important;
    }

    .CodeMirror-cursors .CodeMirror-cursor {
      margin-left: 2rem !important;
    }
  }
}

.preview-block-portal {
  .bg-light {
    border-radius: 0 0 5px 5px;
    outline: 0.75px solid $light-green;
  }

  .bg-dark {
    margin-top: 1px;
    border-radius: 0 0 5px 5px;
    outline: 0.75px solid $light-green;
  }

  .dynamic-variable-preview {
    padding: 4px !important;
  }
}

.color-icon {
  width: 18px;
  height: 18px;
  border-radius: 6px;
  background-color: #ffffff;
  border: 1px solid var(--Border-default, #CCD1D5);
  box-shadow: 0px 1px 0px 0px #e5e5e5;
}

.portal-header {
  display: flex;
  align-items: center;
  padding: 0.5rem 0.75rem;
  color: var(--text-default);
  background-color: var(--surfaces-surface-01) !important;
  background-clip: padding-box;
  border-top-left-radius: 4px !important;
  border-top-right-radius: 4px !important;
  width: 100% !important;
  outline: none !important;
  border: 1px solid var(--borders-disabled-on-white, #E4E7EB);

  margin: -1px;
  @include theme-border($light-theme: true, $outline: true);

  &.dark-mode-border {
    @include theme-border($light-theme: false, $outline: true);
  }
}

// close icon in inpector
[data-rb-event-key="close-inpector"] {
  position: absolute;
  right: -80px;
  background-color: #232e3c !important;
  width: 10% !important;
}

[data-rb-event-key="close-inpector-light"] {
  position: absolute;
  right: -80px;
  background-color: #ffffff !important;
  width: 10% !important;
}

.tabs-inspector {
  position: sticky;
  top: 0;

  .nav-item {
    width: 50%;
  }

  .nav-item:hover {
    border: 1px solid transparent;
  }

  .nav-item:not(.active) {
    border-bottom: 1px solid #e7eaef;
  }

  .nav-link.active {
    border: 1px solid transparent;
    border-bottom: 1px solid $primary;
    background: white;
  }
}

.tabs-inspector.dark {
  .nav-link.active {
    border-bottom: 1px solid $primary !important;
  }
}

.tabs-inspector {
  z-index: 2;
  background: white;

  &.dark {
    @extend .bg-dark;
  }
}

.close-icon {
  position: fixed;
  top: 84px;
  right: 3px;
  width: 60px;
  height: 22;
  border-bottom: 1px solid #e7eaef;
  display: flex;
  align-items: center;
  background-color: white;
  z-index: 2;

  .svg-wrapper {
    width: 100%;
    height: 70%;
    display: flex;
    align-items: center;
    justify-content: center;
    border-left: 1px solid #e7eaef;
    margin-left: 20px;

    .close-svg {
      cursor: pointer;
    }
  }
}

.tabs-inspector.nav-tabs {
  border: 0;
  width: 100%;
  padding: 8px 16px;
}

.bg-primary-lt {
  color: #ffffff !important;
  background: #6383db !important;
}

.tabbed-navbar .nav-item.active:after {
  margin-bottom: -0.25rem;
}

.app-name {
  width: 200px;
  margin-left: 12px;

  .form-control-plaintext {
    background-color: var(--base);
    border: none !important;
  }

  .form-control-plaintext:hover {
    outline: none;
    border: 1px solid var(--slate6) !important;
    background: var(--slate2);
  }

  .form-control-plaintext:focus {
    outline: none;
    border: 1px solid var(--indigo9) !important;
    background: var(--slate2);
  }

}

.app-name:hover {
  background: $bg-light;

  input:disabled {
    outline-style: none
  }

  &.dark {
    @extend .bg-dark;
  }
}

.nav-auto-save {
  width: 325px;
  left: 485px;
  position: absolute;
  color: #36af8b;
}

.editor-header-actions {
  display: flex;
  color: #868aa5;
  white-space: nowrap;
  font-weight: 400;
  font-size: 12px;
  letter-spacing: 0.5px;

  @media screen and (max-width: 768px) {
    width: 100%;
  }
}

.undo-button,
.redo-button {
  display: flex;
  flex-direction: row;
  justify-content: center;
  align-items: center;
  padding: 6px;
  gap: 10px;
  width: 28px;
  height: 28px;
  background: #ECEEF0;
  border-radius: 6px;
  margin-right: 5px;
  flex: none;
  order: 0;
  flex-grow: 0;
}

.theme-dark {

  .undo-button,
  .redo-button {
    background: 0;
  }
}

.app-version-menu {
  position: absolute;
  right: 220px;
  padding: 4px 8px;
  min-width: 100px;
  max-width: 300px;
}

.app-version-menu-sm {
  height: 30px;
  display: flex;
  font-size: 12px;
}

.app-version-menu .dropdown-menu {
  left: -65px;
  width: 283px;
}

.app-version-menu .released {
  color: #36af8b;
}

.app-version-menu .released-subtext {
  font-size: 12px;
  color: #36af8b;
  padding: 0 8px;
}

.app-version-menu .create-link {
  margin: auto;
  width: 50%;
  padding-left: 10px;
}

.canvas-background-holder {
  display: flex;
  min-width: 120px;
  margin: auto;
}

.canvas-background-picker {
  position: fixed;
}

/**
 * Timer Widget
 */
.timer-wrapper {
  padding: 10px;

  .counter-container {
    font-size: 3em;
    padding-bottom: 5px;
    text-align: center;
  }
}

/**
 * Search Box
 */
.search-box-wrapper {
  input {
    width: 200px;
    border-radius: 5px !important;
    color: var(--slate12);
    background-color: var(--base);
  }

  .input-icon .form-control:not(:first-child),
  .input-icon .form-select:not(:last-child) {
    padding-left: 28px !important;
  }

  input:focus {
    width: 200px;
    background-color: var(--base);
  }

  .input-icon .input-icon-addon {
    display: flex;
  }

  .input-icon .input-icon-addon.end {
    pointer-events: auto;

    .tj-common-search-input-clear-icon {
      display: flex;
      flex-direction: row;
      justify-content: center;
      align-items: center;
      padding: 4px;
      width: 20px;
      height: 20px;
      background: var(--indigo3) !important;
      border-radius: 4px;
    }

    div {
      border-radius: 12px;
      color: #ffffff;
      padding: 1px;
      cursor: pointer;

      svg {
        height: 14px;
        width: 14px;
      }
    }
  }
}

.searchbox-wrapper {
  margin-top: 0 !important;

  .search-icon {
    margin: 0.30rem
  }

  input {
    border-radius: $border-radius !important;
    padding-left: 1.75rem !important;
    border-radius: $border-radius !important;
  }
}

.fixedHeader {
  table thead {
    position: -webkit-sticky; // this is for all Safari (Desktop & iOS), not for Chrome
    position: sticky;
    top: 0;
    border-top: 0;
    z-index: 1; // any positive value, layer order is global
  }
}

/**
 * Folder List
 */
.folder-list {
  overflow-y: scroll;
  scrollbar-width: thin;
  scrollbar-color: #888 transparent;

  &:hover {
    &::-webkit-scrollbar {
      display: block;
      width: 5px;
    }

    &::-webkit-scrollbar-thumb {
      background-color: #888;
    }

    &::-webkit-scrollbar-track {
      background-color: transparent;
    }
  }

  .list-group-transparent .list-group-item.active {
    color: $primary;
    background-color: #edf1ff;

    .folder-ico {
      filter: invert(29%) sepia(84%) saturate(4047%) hue-rotate(215deg) brightness(98%) contrast(111%);
    }
  }

  .folder-ico.dark {
    filter: invert(1);
  }

  .list-group-item {
    padding: 0.5rem 0.75rem;
    overflow: hidden;
  }

  .list-group-item.all-apps-link {
    display: flex;
    align-items: center;
    color: var(--slate12);
    border-radius: 6px;

    &:active {
      background: var(--indigo4);
    }

    &:focus {
      box-shadow: 0px 0px 0px 4px #DFE3E6;
    }
  }

  .folder-info {
    display: contents;
    font-weight: 500 !important;
    display: flex;
    align-items: center;
    letter-spacing: -0.02em;
    text-transform: uppercase;
    color: var(--slate9);
  }

  .folder-create-btn {
    width: 28px;
    height: 28px;
    background: var(--base);
    border: 1px solid;
    border-color: var(--slate7);
    cursor: pointer;
    border-radius: 6px;
    display: flex;
    justify-content: center;
    align-items: center;
  }

  .menu-ico {
    cursor: pointer;
    border-radius: 13px;

    img {
      padding: 0px;
      height: 14px;
      width: 14px;
      vertical-align: unset;
    }
  }
}

/**
 * Home page modal
 */
.home-modal-backdrop {
  z-index: 9991;
}

.modal-content.home-modal-component {
  border-radius: 8px;
  overflow: hidden;
  background-color: var(--base);
  color: var(--slate12);
  box-shadow: 0px 12px 16px -4px rgba(16, 24, 40, 0.08), 0px 4px 6px -2px rgba(16, 24, 40, 0.03);

  .modal-header {
    border-bottom: 1px solid var(--slate5) !important;
  }

  .modal-header,
  .modal-body {
    padding: 16px 28px;
    background: var(--base);
  }

  .modal-title {
    font-size: 16px;
    font-weight: 500;
  }

  input:not([type=checkbox]) {
    border-radius: 5px !important;
    background: var(--base);
    color: var(--slate12);
  }

  .modal-main {
    padding-bottom: 32px;
  }

  .modal-footer-btn {

    &>*:nth-child(2) {
      margin-left: 16px;
    }
  }
}

.home-modal-component-editor.dark {

  .modal-header,
  .modal-body {
    background-color: #232e3c;
    color: #fff;
  }

  .form-control {
    color: #fff;
    background-color: #232e3c !important;
  }

  .btn-close {
    filter: brightness(0) invert(1);
  }
}

.modal-content.home-modal-component.dark-theme {
  .btn-close {
    filter: brightness(0) invert(1);
  }
}

.home-modal-component {
  .btn-close {
    opacity: 1 !important;
  }
}

.modal-content.home-modal-component.dark {
  background-color: $bg-dark-light !important;
  color: $white !important;

  .modal-title {
    color: $white !important;
  }

  .tj-version-wrap-sub-footer {
    background-color: $bg-dark-light !important;
    border-top: 1px solid #3A3F42 !important;


    p {
      color: $white !important;
    }
  }


  .current-version-wrap,
  .other-version-wrap {
    background: transparent !important;
  }

  .modal-header {
    background-color: $bg-dark-light !important;
    color: $white !important;
    border-bottom: 2px solid #3A3F42 !important;
  }

  .btn-close {
    filter: brightness(0) invert(1);
  }

  .form-control {
    border-color: $border-grey-dark !important;
    color: inherit;
  }

  input {
    background-color: $bg-dark-light !important;
  }

  .form-select {
    background-color: $bg-dark !important;
    color: $white !important;
    border-color: $border-grey-dark !important;
  }

  .text-muted {
    color: $white !important;
  }
}

.radio-img {
  input {
    display: none;
  }

  .action-icon {
    width: 28px;
    height: 28px;
    background-position: center center;
    border-radius: 4px;
    display: flex;
    align-items: center;
    justify-content: center;
  }

  .action-icon {
    cursor: pointer;
    border: 1px solid $light-gray;
  }

  .action-icon:hover {
    background-color: #d2ddec;
  }

  input:checked+.action-icon {
    border-color: $primary;
    background-color: #7a95fb;
  }

  .tooltiptext {
    visibility: hidden;
    font-size: 12px;
    background-color: $black;
    color: #ffffff;
    text-align: center;
    padding: 5px 10px;
    position: absolute;
    border-radius: 15px;
    margin-top: 2px;
    z-index: 1;
    margin-left: -10px;
  }

  .tooltiptext::after {
    content: "";
    position: absolute;
    bottom: 100%;
    left: 50%;
    margin-left: -5px;
    border-width: 5px;
    border-style: solid;
    border-color: transparent transparent black transparent;
  }

  .action-icon:hover+.tooltiptext {
    visibility: visible;
  }

  input:checked+.action-icon:hover {
    background-color: #3650af;
  }
}

.icon-change-modal {
  ul {
    list-style-type: none;
    margin: 0 auto;
    text-align: center;
    display: grid;
    grid-template-columns: 1fr 1fr 1fr 1fr;

    li {
      float: left;
      border: 2px solid #8991a0;
      border-radius: 1.75px;
      cursor: pointer;

      img {
        width: 22px;
        height: 22px;
        filter: invert(59%) sepia(27%) saturate(160%) hue-rotate(181deg) brightness(91%) contrast(95%);
      }
    }

    li.selected {
      border: 2px solid $primary;

      img {
        filter: invert(27%) sepia(84%) saturate(5230%) hue-rotate(212deg) brightness(102%) contrast(100%);
      }
    }
  }
}

/**
 * Spinner Widget
 */
.spinner-container {
  display: flex;
  justify-content: center;
  align-items: center;
}

.animation-fade {
  animation-name: fade;
  animation-duration: 0.3s;
  animation-timing-function: ease-in;
}

@keyframes fade {
  0% {
    opacity: 0;
  }

  100% {
    opacity: 1;
  }
}

/**
 * Query panel
 */
.query-btn {
  cursor: pointer;
  height: 24px;
  width: 24px;
  padding: 0;
}

.query-btn.dark {
  filter: brightness(0) invert(1);
}

.button-family-secondary {
  @include button-outline($light-theme: true);

  & {

    height: 32px;
    width: 112px;
  }
}

.button-family-secondary.dark {
  @include button-outline($light-theme: false);
}

// ** Query Panel: REST API Tabs **
.group-header {
  background: #d2ddec;
  border-radius: 4px;
  height: 28px !important;

  span {
    display: flex;
    justify-content: left;
    align-items: center;
  }
}

.raw-container.dark {
  background: #272822;
  padding: 5px;
}

// **Alert component**
.alert-component {
  border: 1px solid rgba(101, 109, 119, 0.16);
  background: var(--base);
  border-radius: 6px;

  a {
    color: $primary;
  }
}

.theme-dark .alert-component {
  background: var(--slate2) !important;
  border-color: var(--slate4) !important;

  a {
    color: $primary;
  }
}



.codehinter-plugins.code-hinter {
  @extend .codehinter-default-input;

  .popup-btn {
    margin-top: 0.65rem !important;
  }

  .CodeMirror-placeholder,
  .CodeMirror pre.CodeMirror-line {
    height: 21px !important;
    position: absolute !important;
    margin-top: 3px !important;
  }

  .CodeMirror-cursor {
    height: inherit !important;
  }

  .CodeMirror-lines {
    height: 32px !important;
    padding: 7px 0px !important;
  }
}

//*button loading with spinner with primary color*//
.button-loading {
  position: relative;
  color: transparent !important;
  text-shadow: none !important;
  pointer-events: none;

  &:after {
    content: "";
    display: inline-block;
    vertical-align: text-bottom;
    border: 1.5px solid currentColor;
    border-right-color: transparent;
    border-radius: 50%;
    color: $primary;
    position: absolute;
    width: 12px;
    height: 12px;
    animation: spinner-border 0.75s linear infinite;
  }
}

.query-icon.dark {
  filter: brightness(0) invert(1);
}

//Rest-API Tab Panes
.tab-pane-body {
  margin-left: -2.5% !important;
}

//CodeMirror padding
.CodeMirror pre.CodeMirror-line,
.CodeMirror pre.CodeMirror-line-like {
  padding: 0 10px !important;
}

.comment-notification-nav-item {
  background: transparent;
  border: 0;
  font-size: 12px;
  font-weight: 500;
  opacity: 0.6;
  height: 28px;
  border-radius: 6px;
}

// comment styles ::override
.editor-sidebar {
  .nav-tabs .nav-link.active {
    background-color: transparent !important;
  }

  .inspector-nav-item {
    background: transparent;
    border: 0;
    font-size: 12px;
    font-weight: 500;
    opacity: 0.6;
    height: 28px;
    border-radius: 6px;
  }

  .inspector-component-title-input-holder {
    padding: 2px 12px;
    margin: 0;
    display: flex;
    align-items: center;
    height: 36px;
    flex-direction: column;

    .icon-btn {
      width: 32px;
      height: 32px;
    }
  }
}

.comment-card-wrapper {
  border-top: 0.5px solid var(--slate5) !important;
  margin-top: -1px !important;

  .card {
    background-color: var(--base);
  }
}

div#driver-highlighted-element-stage,
div#driver-page-overlay {
  background: transparent !important;
  outline: 5000px solid rgba(0, 0, 0, 0.75);
}

.dark-theme-walkthrough#driver-popover-item {
  background-color: $bg-dark-light !important;
  border-color: rgba(101, 109, 119, 0.16) !important;

  .driver-popover-title {
    color: white !important;
  }

  .driver-popover-tip {
    border-color: transparent transparent transparent $bg-dark-light !important;
  }

  .driver-popover-description {
    color: #d9dcde !important;
  }

  .driver-popover-footer .driver-close-btn {
    color: #ffffff !important;
    text-shadow: none !important;
  }

  .driver-prev-btn,
  .driver-next-btn {
    text-shadow: none !important;
  }
}

#driver-popover-item {
  padding: 20px !important;

  .driver-prev-btn,
  .driver-next-btn,
  .driver-close-btn {
    border: none !important;
    background: none !important;
    padding-left: 0 !important;
    font-size: 14px !important;
  }

  .driver-next-btn,
  .driver-prev-btn {
    color: $primary !important;
  }

  .driver-disabled {
    color: $primary;
    opacity: 0.5;
  }

  .driver-popover-footer {
    margin-top: 20px !important;
  }
}

.pointer-events-none {
  pointer-events: none;
}

.popover.popover-dark-themed {
  background-color: $bg-dark-light;
  border-color: rgba(101, 109, 119, 0.16);


  .popover-body {
    color: #d9dcde !important;
  }

  .popover-header {
    background-color: var(--slate2);
    color: var(--slate11);
    border-bottom-color: var
  }
}

.toast-dark-mode {
  .btn-close {
    filter: brightness(0) invert(1);
  }
}

.editor .editor-sidebar .inspector .inspector-edit-widget-name {
  padding: 4px 8px;
  color: var(--slate12);
  border: 1px solid transparent;
  border-radius: 6px;
  background-color: var(--base);

  &:hover {
    background-color: var(--slate4);
    border: 1px solid var(--slate7);
  }

  &:focus {
    border: 1px solid var(--indigo9) !important;
    background-color: var(--indigo2);
    box-shadow: 0px 0px 0px 1px #C6D4F9;
  }
}

.tablr-gutter-x-0 {
  --tblr-gutter-x: 0 !important;
}

.widget-button>.btn-loading:after {
  border: 1px solid var(--loader-color);
  border-right-color: transparent;
}

.flip-dropdown-help-text {
  padding: 10px 5px 0 0;
  float: left;
  font-size: 14px;
  color: var(--slate-12);
}

.dynamic-form-element {
  flex: 1 !important;
}

.dynamic-form-row {
  margin-top: 16px !important;
  // margin-bottom: 16px !important;
}

#transformation-popover-container {
  margin-bottom: -2px !important;
}

.canvas-codehinter-container {
  display: flex;
  flex-direction: row;
  width: 158px;
}

.hinter-canvas-input {
  display: flex;
  width: 120px;
  height: auto !important;
  margin-top: 1px;

  .canvas-hinter-wrap {
    width: 126x;
    border: 1px solid var(--slate7);
  }
}

.hinter-canvas-input {
  display: flex;
  padding: 4px;
  margin-top: 1px;

  .CodeMirror-sizer {
    border-right-width: 1px !important;
  }

  .cm-propert {
    color: #ffffff !important;
  }
}

.canvas-codehinter-container {
  .code-hinter-col {
    margin-bottom: 1px !important;
    width: 136px;
    height: auto !important;
  }
}

.fx-canvas {
  background: var(--slate4);
  padding: 0px;
  display: flex;
  height: 32px;
  width: 32px;
  border: solid 1px rgba(255, 255, 255, 0.09) !important;
  border-radius: 4px;
  justify-content: center;
  font-weight: 400;
  align-items: center;

  div {
    background: var(--slate4) !important;
    display: flex;
    justify-content: center;
    align-items: center;
    height: 30px;
    padding: 0px;
  }
}

.org-name {
  color: var(--slate12) !important;
  font-size: 12px;
}


.organization-list {
  margin-top: 4px;

  .btn {
    border: 0px;
  }

  .dropdown-toggle div {
    max-width: 200px;
    text-overflow: ellipsis;
    overflow: hidden;
  }

  .org-name {
    text-overflow: ellipsis;
    overflow: hidden;
    white-space: nowrap;
    width: 100%;
    font-weight: bold;
  }

  .org-actions div {
    color: $primary;
    cursor: pointer;
    font-size: 12px;
  }

  .dropdown-menu {
    min-width: 14rem;
  }

  .org-avatar {
    display: block;
  }

  .org-avatar:hover {
    .avatar {
      background: #fcfcfc no-repeat center/cover;
    }

    .arrow-container {
      svg {
        filter: invert(35%) sepia(17%) saturate(238%) hue-rotate(153deg) brightness(94%) contrast(89%);
      }
    }
  }

  .arrow-container {
    padding: 5px 0px;
  }

  .arrow-container {
    svg {
      cursor: pointer;
      height: 30px;
      width: 30px;
      padding: 0px 0px;
      filter: invert(50%) sepia(13%) saturate(208%) hue-rotate(153deg) brightness(99%) contrast(86%);
    }
  }

  .org-edit {
    span {
      color: $primary;
      cursor: pointer;
      font-size: 10px;
    }
  }

  .organization-switchlist {
    .back-btn {
      font-size: 12px;
      padding: 2px 0px;
      cursor: pointer;
    }

    .back-ico {
      cursor: pointer;

      svg {
        height: 20px;
        width: 20px;
        filter: invert(84%) sepia(13%) saturate(11%) hue-rotate(352deg) brightness(90%) contrast(91%);
      }
    }

    .dd-item-padding {
      padding: 0.5rem 0.75rem 0rem 0.75rem;
    }

    .search-box {
      margin-top: 10px;
    }

    .org-list {
      max-height: 60vh;
      overflow: auto;
    }

    .tick-ico {
      filter: invert(50%) sepia(13%) saturate(208%) hue-rotate(153deg) brightness(99%) contrast(86%);
    }

    .org-list-item {
      cursor: pointer;
    }

    .org-list-item:hover {
      .avatar {
        background: #fcfcfc no-repeat center/cover;
      }

      .tick-ico {
        filter: invert(35%) sepia(17%) saturate(238%) hue-rotate(153deg) brightness(94%) contrast(89%);
      }
    }
  }
}

.sso-button-footer-wrap {
  display: flex !important;
  justify-content: center;
  width: 100%;
}

.tj-icon {
  cursor: pointer;
}

#login-url,
#redirect-url {
  margin-bottom: 0px !important;
}

.git-encripted-label {
  color: var(--green9);
}

.card-header {
  border-bottom: 1px solid var(--slate5) !important;
}

.manage-sso-container {
  position: relative;
}

.sso-card-wrapper {
  background: var(--base);
  min-height: 100%;
  // height: calc(100vh - 156px) !important;

  display: grid;
  grid-template-rows: auto 1fr auto;

  .card-header {
    border-bottom: 1px solid var(--slate5) !important;
  }

  .form-control {
    background: var(--base);
  }

  .open-id-sso-card {
    border-bottom: none !important;
  }

  .sso-card-footer {
    display: flex;
    flex-direction: row;
    justify-content: flex-end;
    align-items: center;
    padding: 24px 32px;
    gap: 8px;
    width: 400px;
    height: 88px;
    border-top: 1px solid var(--slate5) !important;
    background: var(--base);
    margin-top: 0px !important;
  }

}

.workspace-settings-page {
  width: 880px;
  margin: 0 auto;
  background: var(--base);

  .card {
    background: var(--base);
    border: 1px solid var(--slate7) !important;
    box-shadow: 0px 1px 2px rgba(16, 24, 40, 0.05) !important;
    width: 880px;

    .card-header {
      padding: 24px 24px;
      gap: 12px;
      height: 72px;
      border-top-left-radius: 6px;
      border-top-right-radius: 6px;

      .title-banner-wrapper {
        display: flex;
        align-items: center;
        justify-content: space-between;
        width: 878px;
      }

    }

    .form-label {
      font-size: 12px;
      font-weight: 500px;
      margin-bottom: 4px !important;
      color: var(--slate12);
    }

    .card-footer {
      display: flex;
      justify-content: flex-end;
      align-items: center;
      padding: 24px 32px;
      gap: 8px;
      border-top: 1px solid var(--slate5) !important;
      background: var(--base);
      margin-top: 0px !important;
      align-Self: 'stretch';
      height: 88px;
    }

    .card-body {
      height: 467px;
      padding: 24px;

      .form-group {
        .tj-app-input {
          .form-control {
            &:disabled {
              background: var(--slate3) !important;
            }
          }
        }
      }
    }
  }
}

// Left Menu
.left-menu {
  background: var(--base);

  .tj-list-item {
    gap: 40px;
    width: 187px;
    height: 32px;
    white-space: nowrap;
    overflow: hidden;
    text-overflow: ellipsis;
  }

  .folder-list-selected {
    background-color: var(--indigo4);
  }

  ul {
    margin: 0px;
    padding: 0px;

    li {
      float: left;
      list-style: none;
      width: 100%;
      padding: 6px 8px;
      border-radius: 6px;
      cursor: pointer;
      margin: 3px 0px;
      color: var(--base-black) !important;
    }

    li.active {
      background-color: $primary;
      color: #ffffff;
    }

    li:not(.active):hover {
      background: var(--slate4);
      border-radius: 6px;
    }
  }
}

.enabled-tag {
  padding: 4px 16px;
  gap: 10px;
  width: 77px;
  height: 28px;
  background: var(--grass3);
  border-radius: 100px;
  color: var(--grass9);
  font-weight: 500;
}

.disabled-tag {
  padding: 4px 16px;
  gap: 10px;
  color: var(--tomato9);
  width: 81px;
  height: 28px;
  background: var(--tomato3);
  border-radius: 100px;
  font-weight: 500;
}

.manage-sso {
  .title-with-toggle {
    width: 100%;
    font-weight: 500;

    .card-title {
      color: var(--slate12) !important;
      font-weight: 500;
    }

    .form-check-input {
      width: 28px;
      height: 16px;
    }

    input[type="checkbox"] {
      /* Double-sized Checkboxes */
      -ms-transform: scale(1.5);
      /* IE */
      -moz-transform: scale(1.5);
      /* FF */
      -webkit-transform: scale(1.5);
      /* Safari and Chrome */
      -o-transform: scale(1.5);
      /* Opera */
      transform: scale(1.5);
      margin-top: 5px;
    }
  }
}

.help-text {
  overflow: auto;

  div {
    color: var(--slate11);
    font-style: normal;
    font-weight: 400;
    font-size: 12px;
    line-height: 20px;
  }
}


.org-invite-or {
  padding: 1rem 0rem;

  h2 {
    width: 100%;
    text-align: center;
    border-bottom: 1px solid #000;
    line-height: 0.1em;
    margin: 10px 0 20px;
  }

  h2 span {
    background: #ffffff;
    padding: 0 10px;
  }
}

.theme-dark .json-tree-container {
  .json-tree-node-icon {
    svg {
      filter: invert(89%) sepia(2%) saturate(127%) hue-rotate(175deg) brightness(99%) contrast(96%);
    }
  }

  .json-tree-svg-icon.component-icon {
    filter: brightness(0) invert(1);
  }

  .node-key-outline {
    height: 1rem !important;
    border: 1px solid transparent !important;
    color: #ccd4df;
  }

  .selected-node {
    border-color: $primary-light !important;
  }

  .json-tree-icon-container .selected-node>svg:first-child {
    filter: invert(65%) sepia(62%) saturate(4331%) hue-rotate(204deg) brightness(106%) contrast(97%);
  }

  .node-length-color {
    color: #b8c7fd;
  }

  .node-type {
    color: #8a96a6;
  }

  .group-border {
    border-color: rgb(97, 101, 111);
  }

  .action-icons-group {


    img,
    svg {
      filter: invert(89%) sepia(2%) saturate(127%) hue-rotate(175deg) brightness(99%) contrast(96%);
    }
  }

  .hovered-node.node-key.badge {
    color: #8092ab !important;
    border-color: #8092ab !important;
  }

}

.json-tree-container {

  .inspector-json-node {
    .color-primary {
      color: $primary;
    }

    .node-key-outline {
      height: 1rem !important;
      border: 1px solid transparent !important;
      color: var(--slate12);
    }

    &:hover {
      .action-icons-group {
        visibility: visible;
        pointer-events: all;
      }

      .hovered-json-node {
        font-weight: 400 !important;
        height: 1rem !important;
        color: #8092ab;
      }

      .hovered-json-node-border.node-key.badge {
        border-color: $primary !important;
      }

      .node-key-outline.node-key.badge {
        border-color: #8092ab !important;
      }
    }
  }

  .json-tree-svg-icon.component-icon {
    height: 16px;
    width: 16px;
  }

  .json-tree-icon-container {
    max-width: 20px;
    margin-right: 6px;
    font-family: 'IBM Plex Sans';
  }

  .node-type {
    color: var(--slate11);
    padding-top: 2px;
  }

  .json-tree-valuetype {
    font-size: 10px;
    padding-top: 2px;
  }

  .node-length-color {
    color: var(--indigo10);
    padding-top: 3px;
  }

  .json-tree-node-value {
    font-size: 11px;
  }

  .json-tree-node-string {
    color: var(--orange9);
  }

  .json-tree-node-boolean {
    color: var(--green9);
  }

  .json-tree-node-number {
    color: var(--orange9);
  }

  .json-tree-node-null {
    color: red;
  }

  .json-tree-node-date {
    color: rgb(98, 107, 103);
  }

  .group-border {
    border-left: 0.5px solid #dadcde;
    margin-top: 16px;
    margin-left: -12px;
  }

  .selected-node {
    border-color: $primary-light !important;
  }

  .selected-node .group-object-container .badge {
    font-weight: 400 !important;
    height: 1rem !important;
  }

  .group-object-container {
    margin-left: 0.72rem;
    margin-top: -16px;
  }

  .json-node-element {
    cursor: pointer;
  }

  .hide-show-icon {
    cursor: pointer;
    margin-left: 1rem;

    &:hover {
      color: $primary;
    }
  }


  .action-icons-group {
    visibility: hidden;
    pointer-events: none;
    cursor: pointer;
  }

  .hovered-node {
    font-weight: 400 !important;
    height: 1rem !important;
    color: #8092ab;
  }

  .node-key {
    font-weight: 400 !important;
    margin-left: -0.25rem !important;
    justify-content: flex-start !important;
    min-width: fit-content !important;
  }

  .node-key-outline {
    height: 1rem !important;
    border: 1px solid transparent !important;
    color: var(--slate12);
  }

}






.popover-more-actions {
  font-weight: 400 !important;

  &:hover {
    background: #d2ddec !important;
  }
}

.popover-dark-themed .popover-more-actions {
  color: #ccd4df;

  &:hover {
    background-color: #324156 !important;
  }
}

#json-tree-popover {
  padding: 0.25rem !important;
}

// Font sizes
.fs-9 {
  font-size: 9px !important;
}

.fs-10 {
  font-size: 10px !important;
}

.fs-12 {
  font-size: 12px !important;
}

.realtime-avatars {
  padding: 0px;
  margin-left: 8px;
}

.widget-style-field-header {
  font-family: "Inter";
  font-style: normal;
  font-weight: 500;
  font-size: 12px;
  line-height: 20px;
  color: #61656c;
}

.maintenance_container {
  width: 100%;
  height: 100vh;
  display: flex;
  justify-content: center;
  align-items: center;

  .card {
    .card-body {
      display: flex;
      height: 200px !important;
      align-items: center;
    }
  }
}

.list-timeline:not(.list-timeline-simple) .list-timeline-time {
  top: auto;
}

.widget-buttongroup {
  display: flex;
  flex-direction: column;
  justify-content: left;
  overflow: hidden !important;
}

.group-button {
  margin: 0px 10px 10px 0px;
  line-height: 1.499;
  font-weight: 400;
  white-space: nowrap;
  text-align: center;
  cursor: pointer;
  padding: 0 15px;
  font-size: 12px;
  border-radius: 4px;
  color: rgba(0, 0, 0, .65);
  background-color: #ffffff;
  border: 1px solid #d9d9d9;
  min-width: 40px;
  width: auto !important;
  height: 30px,
}

.widget-buttongroup-label {
  font-weight: 600;
  margin-right: 10px;
  color: #3e525b;
}

.editor-actions {
  border-bottom: 1px solid #eee;
  padding: 5px;
  display: flex;
  justify-content: flex-end
}

.autosave-indicator {
  color: var(--slate10, #7E868C);
}

.pdf-page-controls {
  background: white;
  border-radius: 4px;

  button {
    width: 36px;
    height: 36px;
    background: white;
    border: 0;
    font-size: 1.2em;
    border-radius: 4px;

    &:first-child {
      border-top-right-radius: 0;
      border-bottom-right-radius: 0;
    }

    &:last-child {
      border-top-left-radius: 0;
      border-bottom-left-radius: 0;
    }

    &:hover {
      background-color: #e6e6e6;
    }
  }

  span {
    font-family: inherit;
    font-size: 1em;
    padding: 0 0.5em;
    color: #000;
  }
}

//download button in pdf widget
.download-icon-outer-wrapper:hover {
  background-color: #e6e6e6 !important
}

.pdf-document {
  canvas {
    margin: 0px auto;
  }

  &:hover {
    .pdf-page-controls {
      opacity: 1;
    }
  }
}

.org-variables-page {
  .btn-org-env {
    width: 36px;
  }

  .encryption-input {
    width: fit-content;
  }

  .no-vars-text {
    display: block;
    text-align: center;
    margin-top: 100px;
  }
}

.org-constant-page {
  .card-footer {
    background: var(--base);
    color: var(--slate12);
  }
}

.tj-input-error-state {
  border: 1px solid var(--tomato9) !important;
}



.tj-input-element {
  gap: 16px;
  background: var(--base);
  border: 1px solid var(--slate7);
  border-radius: 6px;
  margin-bottom: 4px;
  display: block;
  width: 100%;
  padding: .4375rem .75rem;
  font-size: .875rem;
  font-weight: 400;
  line-height: 1.4285714;
  color: var(--slate12);
  background-clip: padding-box;
  -webkit-appearance: none;
  -moz-appearance: none;
  appearance: none;
  transition: border-color .15s ease-in-out, box-shadow .15s ease-in-out;

  &:hover {
    background: var(--slate1);
    border: 1px solid var(--slate8);
    -webkit-box-shadow: none;
    box-shadow: none;
    outline: none;
  }

  &:focus-visible {
    background: var(--slate1);
    border: 1px solid var(--indigo9);
    outline: none;
  }

  &:active {
    background: var(--indigo2);
    border: 1px solid var(--indigo9);
    box-shadow: none;
  }

  &:disabled {
    background: var(--slate3);
    border: 1px solid var(--slate8);
    color: var(--slate9);
    cursor: not-allowed;
  }

  &::placeholder {
    color: var(--slate9);
    font-weight: 400;
  }
}


//Kanban board
.kanban-container.dark-themed {
  background-color: $bg-dark-light !important;

  .kanban-column {
    .card-header {
      background-color: #324156 !important;
    }
  }
}

.kanban-container {
  background-color: #fefefe;

  .kanban-column {
    background-color: #f4f4f4;
    padding: 0 !important;
    height: fit-content !important;

    .card-body {
      &:hover {
        overflow-y: auto !important;

        &::-webkit-scrollbar {
          width: 0 !important;
          height: 0 !important;
        }
      }
    }

    .card-header {
      background-color: #fefefe;

      .badge {
        font-size: 12px !important;
      }
    }

    .card-body .dnd-card {
      border-radius: 5px !important;
    }

    .dnd-card.card {
      height: 52px !important;
      padding: 5px !important;
    }

    .dnd-card.card.card-dark {
      background-color: $bg-dark !important;
    }
  }

  .kanban-board-add-group {
    justify-content: center;
    align-items: center;
    cursor: pointer;
    color: rgba(0, 0, 0, 0.5);
    background-color: transparent;
    border-style: dashed;
    border-color: rgba(0, 0, 0, 0.08);
    display: flex;
    flex-direction: column;
    grid-auto-rows: max-content;
    overflow: hidden;
    box-sizing: border-box;
    appearance: none;
    outline: none;
    margin: 10px;
    border-radius: 5px;
    min-width: 350px;
    height: 200px;
    font-size: 1em;
  }

  .add-card-btn {
    font-size: 1em;
    font-weight: 400;
    color: #3e525b;
    border-radius: 5px;
    padding: 5px;
    margin: 5px;
    background-color: transparent;
    border-style: dashed;
    border-color: rgba(0, 0, 0, 0.08);
    cursor: pointer;
    transition: all 0.2s ease-in-out;

    &:hover {
      background-color: #e6e6e6;
    }
  }
}

.cursor-pointer {
  cursor: pointer;
}

.cursor-text {
  cursor: text;
}

.cursor-not-allowed {
  cursor: none;
}

.bade-component {
  display: inline-flex;
  justify-content: center;
  align-items: center;
  overflow: hidden;
  user-select: none;
  padding: calc(0.25rem - 1px) 0.25rem;
  height: 1.25rem;
  border: 1px solid transparent;
  min-width: 1.25rem;
  font-weight: 600;
  font-size: .625rem;
  letter-spacing: .04em;
  text-transform: uppercase;
  vertical-align: bottom;
  border-radius: 4px;
}

// sso-helper-page
.sso-helper-container {
  width: 60vw;
  padding: 30px;
  box-shadow: rgba(0, 0, 0, 0.16) 0px 1px 4px;
  margin: 0 auto;
}

.sso-copy {
  margin-left: 10px;
  cursor: pointer;
}

#git-url,
#google-url {
  color: $primary;
  margin-left: 4px;
  word-break: break-all;
}

@media only screen and (max-width: 768px) {
  .sso-helper-container {
    width: 96vw;
    padding: 20px;
  }
}

.sso-helper-doc {
  line-height: 24px;
}

.sso-content-wrapper {
  margin: 0 auto;
  display: flex;
  flex-direction: column;
  align-items: self-start;
  padding: 20px;
  box-shadow: rgba(0, 0, 0, 0.02) 0px 1px 3px 0px, rgba(27, 31, 35, 0.15) 0px 0px 0px 1px;
  border-radius: 4px;
}

.workspace-status {
  display: flex;
  font-weight: 800;
  margin-bottom: 6px;
}

.sso-type {
  font-weight: 600;
  margin-bottom: 4px !important;
  display: flex;

  span {
    margin-right: 10px;
  }

  a {
    margin-left: 6px;

  }
}

.gg-album {
  box-sizing: border-box;
  position: relative;
  display: block;
  width: 18px;
  height: 18px;
  transform: scale(var(--ggs, 1));
  border-left: 7px solid transparent;
  border-right: 3px solid transparent;
  border-bottom: 8px solid transparent;
  box-shadow: 0 0 0 2px,
    inset 6px 4px 0 -4px,
    inset -6px 4px 0 -4px;
  border-radius: 3px
}

.gg-album::after,
.gg-album::before {
  content: "";
  display: block;
  box-sizing: border-box;
  position: absolute;
  width: 2px;
  height: 5px;
  background: currentColor;
  transform: rotate(46deg);
  top: 5px;
  right: 4px
}

.gg-album::after {
  transform: rotate(-46deg);
  right: 2px
}

.sso-helper-header {
  display: flex;
  align-items: center;

  span {
    margin-right: 10px;
  }
}

// sso end

// steps-widget
a.step-item-disabled {
  text-decoration: none;
  opacity: 0.5;
}

.steps {
  overflow: hidden;
  margin: 0rem !important;
}

.step-item.active~.step-item:after,
.step-item.active~.step-item:before {
  background: var(--incompletedAccent) !important;
}

.step-item.active:before {
  background: transparent !important;
}

.steps .step-item.active:before {
  border-color: var(--completedAccent) !important;
}

.steps-item {
  color: var(--textColor) !important;
}


.step-item {
  &.completed-label {
    color: var(--completedLabel) !important;
  }

  &.incompleted-label {
    color: var(--incompletedLabel) !important;
  }

  &.active-label {
    color: var(--currentStepLabel) !important;
  }
}

.step-item:before {
  background-color: var(--completedAccent) !important;
  // remaining code
}

.step-item:after {
  background: var(--completedAccent) !important;
}


.notification-center-badge {

  margin-top: 0px;
  margin-left: 10px;
  margin-bottom: 15px;
  position: absolute;
  right: 6px;
}

.notification-center {
  max-height: 500px;
  min-width: 420px;
  overflow: auto;
  margin-left: 11px !important;

  .empty {
    padding: 0 !important;

    .empty-img {
      font-size: 2.5em;
    }
  }

  .card {
    min-width: 400px;
    background: var(--base);
    color: var(--slate12);
    box-shadow: 0px 12px 16px -4px rgba(16, 24, 40, 0.08), 0px 4px 6px -2px rgba(16, 24, 40, 0.03);
  }

  .card-footer {
    background: var(--base);
    color: var(--slate12);
  }

  .spinner {
    min-height: 100px;
  }
}

// profile-settings css
.confirm-input {
  padding-right: 8px !important;
}

.user-group-actions {
  display: flex;
  gap: 8px;
  justify-content: right;
}

input.hide-input-arrows {
  -moz-appearance: none;

  &::-webkit-outer-spin-button,
  &::-webkit-inner-spin-button {
    -webkit-appearance: none;
  }
}

.btn-org-env {
  width: 36px;
}







.custom-checkbox-tree {
  overflow-y: scroll;
  color: #3e525b;

  .react-checkbox-tree label:hover {
    background: none !important;
  }

  .rct-icons-fa4 {

    .rct-icon-expand-open,
    .rct-icon-expand-close {
      &::before {
        content: url("data:image/svg+xml,%3Csvg xmlns='http://www.w3.org/2000/svg' viewBox='0 0 1024 1024' focusable='false' data-icon='caret-down' width='12px' height='12px' fill='currentColor' aria-hidden='true'%3E%3Cpath d='M840.4 300H183.6c-19.7 0-30.7 20.8-18.5 35l328.4 380.8c9.4 10.9 27.5 10.9 37 0L858.9 335c12.2-14.2 1.2-35-18.5-35z'%3E%3C/path%3E%3C/svg%3E") !important;
      }
    }

    .rct-icon-expand-close {
      transform: rotate(-90deg);
      -webkit-transform: rotate(-90deg);
    }
  }
}

// sso enable/disable box
.tick-cross-info {
  .main-box {
    margin-right: 10px;
    border-radius: 5px;
  }

  .icon-box {
    padding: 7px 5px 7px 2px;
    color: #ffffff;

    .icon {
      stroke-width: 4.5px;
    }
  }

  .tick-box {
    border: 3px solid var(--indigo9);

    .icon-box {
      background: var(--indigo9);
    }
  }

  .cross-box {
    border: 3px solid $disabled;

    .icon-box {
      background: $disabled;
    }
  }
}

.oidc-button {
  .btn-loading:after {
    color: $primary;
  }
}

.icon-widget-popover {
  &.theme-dark {
    .popover-header {
      background-color: #232e3c;
      border-bottom: 1px solid #324156;
    }

    .popover-body {
      background-color: #232e3c;
      border-radius: 6px;
    }
  }

  .popover-header {
    padding-bottom: 0;
    background-color: #ffffff;

    .input-icon {
      margin-bottom: 0.5rem !important;
    }
  }

  .popover-body {
    padding: 0 0.5rem;

    .row {
      >div {
        overflow-x: hidden !important;
      }
    }

    .icon-list-wrapper {
      display: grid;
      grid-template-columns: repeat(10, 1fr);
      margin: 0.5rem 1rem 0.5rem 0.5rem;
    }

    .icon-element {
      cursor: pointer;
      border: 1px solid transparent;
      border-radius: $border-radius;

      &:hover {
        border: 1px solid $primary;
      }
    }
  }
}

.dark-theme-placeholder::placeholder {
  color: #C8C6C6;
}

.dark-multiselectinput {
  input {
    color: white;

    &::placeholder {
      color: #C8C6C6;
    }
  }
}


.dark-multiselectinput {
  input {
    color: white;

    &::placeholder {
      color: #C8C6C6;
    }
  }
}

// Language Selection Modal
.lang-selection-modal {
  font-weight: 500;

  .list-group {
    padding: 1rem 1.5rem;
    padding-top: 0;
    overflow-y: scroll;
    height: calc(100% - 68px);
  }

  .list-group-item {
    border: 0;

    p {
      margin-bottom: 0px;
      margin-top: 2px;
    }
  }

  .list-group-item.active {
    background-color: var(--indigo4);
    color: var(--slate12);
    font-weight: 600;
    margin-top: 0px;
  }

  .modal-body {
    height: 50vh;
    padding: 0;
  }

  .lang-list {
    height: 100%;

    .search-box {
      position: relative;
      margin: 1rem 1.5rem;
    }

    input {
      border-radius: 5px !important;
    }

    .input-icon {
      display: flex;
    }

    .input-icon {
      .search-icon {
        display: block;
        position: absolute;
        left: 0;
        margin-right: 0.5rem;
      }

      .clear-icon {
        cursor: pointer;
        display: block;
        position: absolute;
        right: 0;
        margin-right: 0.5rem;
      }
    }

    .list-group-item.active {
      color: $primary;
    }
  }
}

.lang-selection-modal.dark {
  .modal-header {
    border-color: #232e3c !important;
  }

  .modal-body,
  .modal-footer,
  .modal-header,
  .modal-content {
    color: white;
    background-color: #2b394a;
  }

  .list-group-item {
    color: white;
    border: 0;
  }

  .list-group-item:hover {
    background-color: #232e3c;
  }

  .list-group-item.active {
    background-color: #4d72fa;
    color: white;
    font-weight: 600;
  }

  .no-results-item {
    background-color: #2b394a;
    color: white;
  }

  input {
    background-color: #2b394a;
    border-color: #232e3c;
    color: white;
  }
}

// Language Selection Modal
.lang-selection-modal {
  font-weight: 500;

  .list-group {
    padding: 1rem 1.5rem;
    padding-top: 0;
    overflow-y: scroll;
    height: calc(100% - 68px);
  }

  .list-group-item {
    border: 0;

    p {
      margin-bottom: 0px;
      margin-top: 2px;
    }
  }

  .list-group-item.active {
    background-color: #edf1ff;
    color: #4d72fa;
    font-weight: 600;
    margin-top: 0px;
  }

  .modal-body {
    height: 50vh;
    padding: 0;
  }

  .lang-list {
    height: 100%;

    .search-box {
      position: relative;
      margin: 1rem 1.5rem;
    }

    input {
      border-radius: 5px !important;
    }

    .input-icon {
      display: flex;
    }

    .input-icon {
      .search-icon {
        display: block;
        position: absolute;
        left: 0;
        margin-right: 0.5rem;
      }

      .clear-icon {
        cursor: pointer;
        display: block;
        position: absolute;
        right: 0;
        margin-right: 0.5rem;
      }
    }

    .list-group-item.active {
      color: $primary;
    }
  }
}

.lang-selection-modal.dark {
  .modal-header {
    border-color: #232e3c !important;
  }

  .modal-body,
  .modal-footer,
  .modal-header,
  .modal-content {
    color: white;
    background-color: #2b394a;
  }

  .list-group-item {
    color: white;
    border: 0;
  }

  .list-group-item:hover {
    background-color: #232e3c;
  }

  .list-group-item.active {
    background-color: #4d72fa;
    color: white;
    font-weight: 600;
  }

  .no-results-item {
    background-color: #2b394a;
    color: white;
  }

  input {
    background-color: #2b394a;
    border-color: #232e3c;
    color: white;
  }
}

.org-users-page {
  .page-body {
    height: 100%;
  }
}

.user-group-container-wrap {
  margin: 20px auto 0 auto;
}

.dragged-column {
  z-index: 1001;
}

#storage-sort-popover {
  max-width: 800px;
  width: 800px;
  background-color: var(--base);
  box-sizing: border-box;
  box-shadow: 0px 12px 16px -4px rgba(16, 24, 40, 0.08), 0px 4px 6px -2px rgba(16, 24, 40, 0.03);
  border-radius: 4px;
  border: 1px solid var(--slate3) !important;



  .card-body,
  .card-footer {
    background: var(--base);
  }
}


#storage-filter-popover {
  max-width: 800px;
  width: 800px;
  background-color: var(--base);
  box-sizing: border-box;
  box-shadow: 0px 12px 16px -4px rgba(16, 24, 40, 0.08), 0px 4px 6px -2px rgba(16, 24, 40, 0.03);
  border-radius: 4px;
  border: 1px solid var(--slate3) !important;



  .card-body,
  .card-footer {
    background: var(--base);
  }
}

.filter-header {
  width: 100%;
  height: 56px;
  padding: 0 24px;
  display: flex;
  align-items: center;
  justify-content: space-between;
  color: var(--text-default);
  border-bottom: 1px solid var(--border-weak);

  .filter-heading {
    font-family: IBM Plex Sans;
    font-size: 14px;
    font-weight: 500;
    line-height: 20px;
    text-align: left;
  }
}

tbody {
  width: 100% !important;
  flex-grow: 1;

  tr {
    width: 100% !important;

    td:last-child {
      flex: 1 1 auto;
    }
  }
}

.react-datepicker__day, .tj-datepicker-widget-month-selector, .tj-datepicker-widget-year-selector, .react-datepicker__year-text, .react-datepicker__month-text {
color: var(--cc-primary-text) !important;
}

.react-datepicker__day--outside-month, .react-datepicker__day-name{
  color: var(--cc-placeholder-text) !important;
}

.react-datepicker__month-text--selected {
  color: #fff !important;
}

.datepicker-widget.theme-dark {
  .react-datepicker__tab-loop {
    .react-datepicker__header {
      background-color: #232e3c;

      .react-datepicker__current-month,
      .react-datepicker__day-name,
      .react-datepicker__month-select,
      .react-datepicker__year-select {
        color: white;

      }

      .react-datepicker__month-select,
      .react-datepicker__year-select {
        background-color: transparent;

        option {
          background-color: #232e3c;
        }
      }
    }

    .react-datepicker__month {
      background-color: #232e3c;
      


      .react-datepicker__day {
      

        &:hover {
          background-color: #636466;
        }
      }

      .react-datepicker__day--outside-month {
        opacity: 0.5;
      }
    }

    .react-datepicker {
      background-color: #232e3c;
    }
  }
}

.theme-dark .list-group-item {
  &:hover {
    background-color: #232e3c;
  }
}

.theme-dark {

  .CalendarMonth,
  .DayPickerNavigation_button,
  .CalendarDay,
  .CalendarMonthGrid,
  .DayPicker_focusRegion,
  .DayPicker {
    background-color: #232e3c;
  }

  .DayPicker_weekHeader_ul,
  .CalendarMonth_caption,
  .CalendarDay {
    color: white;
  }

  .CalendarDay__selected_span,
  .CalendarDay__selected_start,
  .CalendarDay__selected_end {
    background-color: #4D72FA;
    color: white;
  }

  .CalendarDay {
    border-color: transparent; //hiding the border around days in the dark theme

    &:hover {
      background-color: #636466;
    }
  }

  .DateInput_fangStroke {
    stroke: #232E3C;
    fill: #232E3C;
  }

  .DayPickerNavigation_svg__horizontal {
    fill: white;
  }

  .DayPicker__withBorder {
    border-radius: 0;
  }

  .DateRangePicker_picker {
    background-color: transparent;
  }
}

.link-widget {
  overflow: auto;

  &.hover {
    a {
      &:hover {
        text-decoration: underline;
      }
    }
  }

  &.no-underline {
    a {
      text-decoration: none !important;
    }
  }

  &.underline {
    a {
      text-decoration: underline;
    }
  }

  &::-webkit-scrollbar {
    width: 0;
    height: 0;
    background: transparent;
  }
}

.import-export-footer-btns {
  margin: 0px !important;
}

.home-version-modal-component {
  border-bottom-right-radius: 0px !important;
  border-bottom-left-radius: 0px !important;
  box-shadow: 0px 12px 16px -4px rgba(16, 24, 40, 0.08),
    0px 4px 6px -2px rgba(16, 24, 40, 0.03) !important;
}

.current-version-label,
.other-version-label {
  color: var(--slate11);
}

.home-modal-component.modal-version-lists {
  width: 466px;
  height: 668px;
  background: var(--base);
  box-shadow: 0px 12px 16px -4px rgba(16, 24, 40, 0.08), 0px 4px 6px -2px rgba(16, 24, 40, 0.03);
  border-top-right-radius: 6px;
  border-top-right-radius: 6px;


  .modal-header {
    .btn-close {
      top: auto;
    }
  }
}

.modal-version-lists {
  max-height: 80vh;

  .modal-body {
    height: 80%;
    overflow: auto;
  }

  .export-creation-date {
    color: var(--slate11);
  }

  .modal-footer,
  .modal-header {
    padding-bottom: 24px;
    padding: 12px 28px;
    gap: 10px;
    width: 466px;
    height: 56px;
    background-color: var(--base);
  }

  .modal-footer {
    padding: 24px 32px;
    gap: 8px;
    width: 466px;
    height: 88px;
  }

  .tj-version-wrap-sub-footer {
    display: flex;
    flex-direction: row;
    padding: 16px 28px;
    gap: 10px;
    height: 52px;
    background: var(--base);
    border-top: 1px solid var(--slate5);
    border-bottom: 1px solid var(--slate5);



    p {
      font-weight: 400;
      font-size: 14px;
      line-height: 20px;
      color: var(--slate12);
    }
  }

  .version-wrapper {
    display: flex;
    justify-content: flex-start;
    padding: 0.75rem 0.25rem;
  }

  .current-version-wrap,
  .other-version-wrap {

    span:first-child {
      color: var(--slate12) !important;
    }
  }

  .current-version-wrap {
    background: var(--indigo3) !important;
    margin-bottom: 24px;
    border-radius: 6px;
    margin-top: 8px;
  }
}

.rest-methods-url {
  .cm-s-default {
    .cm-string-2 {
      color: #000;
    }
  }
}

.tooljet-database {

  .tj-db-headerText {
    white-space: nowrap;
    overflow: hidden;
    text-overflow: ellipsis;
    width: 78%;
  }

  .table-header,
  .table-name,
  .table-cell {
    white-space: nowrap;
    overflow: hidden;
    text-overflow: ellipsis;
    cursor: pointer;

    input.form-control {
      border: none;
      padding: 0px !important;
    }
  }

  .table-cell-dark {
    color: #ffffff;
  }

  .table-cell-hover-background {
    background-color: #F8F9FA;
    padding: 0rem;
    max-width: 230px;

    input.form-control {
      border: none !important;
      margin: 0px !important;
      padding: 0px !important;
      background-color: #F8F9FA;
    }
  }

  .table-cell-hover-background-dark {
    background-color: #242f3c;
    padding: 0rem;
    max-width: 230px;
    color: #ffffff;

    input.form-control {
      border: none !important;
      margin: 0px !important;
      padding: 0px !important;
      background-color: #242f3c !important;
    }
  }

  .table-editable-parent-cell {
    max-width: 230px;
    background-color: var(--indigo2) !important;
    cursor: pointer;
    padding: 0rem;

    .form-control {
      background-color: var(--indigo2) !important;
      border: none !important;
      padding: 0;
      margin: 0px !important;
      border-radius: 0px;
    }

    .popover-body {
      margin-top: 10px;
    }
  }

  .tjdb-cell-error {
    padding: 0rem;
    border-top: 1.5px solid var(--Tomato-09, #E54D2E) !important;
    border-bottom: 1.5px solid var(--Tomato-09, #E54D2E) !important;
    border-right: 1.5px solid var(--Tomato-09, #E54D2E) !important;
    border-left: 1.5px solid var(--Tomato-09, #E54D2E) !important;
  }

  .tjdb-column-select-border {
    border-left: 1.5px solid transparent;
    border-right: 1.5px solid transparent;
    border-top: 1.5px solid transparent;
    border-bottom: 1.5px solid transparent;
  }

  .table-columnHeader-click {
    background-color: #F8F9FA;
    padding: 0;
    max-width: 230px;

    .tjdb-column-select-border {
      border-left-color: #3E63DD !important;
      border-right-color: #3E63DD !important;
    }

    input.form-control {
      border: none !important;
      padding: 0px !important;
      margin: 0px !important;
      background-color: #F8F9FA;
    }
  }

  .table-columnHeader-click-dark {
    background-color: #242f3c;
    padding: 0;
    max-width: 230px;
    color: #ffffff;

    .tjdb-column-select-border {
      border-left-color: white !important;
      border-right-color: white !important;
    }

    input.form-control {
      border: none !important;
      margin: 0px !important;
      padding: 0px !important;
      background-color: #242f3c;
    }
  }

  .row-tj:first-child {
    .tjdb-column-select-border {
      border-top: 1.5px solid transparent;
    }

    .table-columnHeader-click {
      .tjdb-column-select-border {
        border-top-color: #3E63DD !important;
      }
    }

    .table-columnHeader-click-dark {
      .tjdb-column-select-border {
        border-top-color: white !important;
      }
    }
  }

  .row-tj:last-of-type {
    .tjdb-column-select-border {
      border-bottom: 1.5px solid transparent;
    }

    .table-columnHeader-click {
      .tjdb-column-select-border {
        border-bottom-color: #3E63DD !important;
      }
    }

    .table-columnHeader-click-dark {
      .tjdb-column-select-border {
        border-bottom-color: white !important;
      }
    }
  }

  .table-name {
    color: #000;
    width: 250px;
  }

  .table-left-sidebar {
    max-width: 288px;
  }

  .add-table-btn {
    height: 32px;
  }

  .table-header-click {
    background: #DFE3E6;

    .tjdb-menu-icon-parent {
      background: #E6E8EB !important;
      border-radius: 10px !important;

      .tjdb-menu-icon {
        display: block;
        cursor: pointer;
      }
    }
  }

  .table-header {
    background: #ECEEF0;
  }

  .table-header:hover {
    background: #E6E8EB;

    .tjdb-menu-icon {
      display: block;
      cursor: pointer;
    }
  }

  .table-header-dark:hover {

    .tjdb-menu-icon {
      display: block;
      cursor: pointer;
    }
  }

  .table-header,
  .table-cell {
    max-width: 230px !important;
  }

  .table-cell {
    padding: 0;
    input[type="checkbox"]{
      accent-color: var(--cc-primary-brand);
      background-color: var(--cc-surface1-surface);
    }

    input[type="checkbox"]:checked::before {
      background-color: var(--cc-surface1-surface);
    }
  }

  .add-more-columns-btn {
    background: var(--indigo3);
    font-weight: 500;
    color: var(--indigo9);
    font-size: 12px;
    border-radius: 600;
  }

  .delete-row-btn {
    max-width: 140px;
  }

  .tjdb-table-row {
    height: 36px;

    &:not(.table-row-selected):hover {
      background: var(--Slate-02, #F8F9FA);

      td:nth-child(1),
      td:nth-child(2) {
        background: var(--Slate-02, #F8F9FA);
      }

      .tjdb-checkbox-cell {
        display: block !important;
      }
    }

  }
}

.apploader {
  height: 100vh;

  &.module-mode {
    height: 100%;
    display: flex;
    justify-content: center;
    align-items: center;
  }

  .app-container {
    height: 100%;
    display: flex;
    flex-direction: column;
    justify-content: space-between;
  }

  .editor-header {
    height: 5%;
    background-color: #EEEEEE;
    display: flex;
    align-items: center;
    justify-content: space-between;

    .app-title-skeleton {
      width: 100px;
      height: 100%;
      display: flex;
      align-items: center;
      margin-left: 120px;
    }

    .right-buttons {
      display: flex;
      gap: 5px;
      align-items: center;
      margin-right: 10px;
    }
  }

  .editor-body {
    height: 100%;
  }

  .skeleton {
    padding: 5px;
  }

  .editor-left-panel {
    width: 48px;
    background-color: #EEEEEE;
    margin: 3px 0px 3px 3px;
    display: flex;
    flex-direction: column;
    justify-content: space-between;
    border-radius: 5px;

    .left-menu-items {
      display: flex;
      flex-direction: column;
      justify-content: space-between;
      gap: 5px;
      margin-top: 10px;
    }

    .bottom-items {
      margin-bottom: 10px;
    }
  }

  .editor-center {
    height: 100%;
    display: flex;
    flex-direction: column;
    gap: 5px;
    justify-content: space-between;

    .canvas {
      height: 100vh;
      background-color: var(--base);
      border-radius: 5px;
      display: flex;
      justify-content: center;
    }

    .query-panel {
      height: 30%;
      display: flex;
      justify-content: space-between;
      gap: 5px;

      .queries {
        width: 30%;
        display: flex;
        flex-direction: column;
        gap: 5px;

        .queries-title {
          background-color: #EEEEEE;
          border-radius: 5px;
          height: 20%;
          padding: 5px 10px;
          display: flex;
          justify-content: space-between;
          align-items: center;
        }

        .query-list {
          background-color: #EEEEEE;
          border-radius: 5px;
          height: 80%;

          .query-list-item {
            margin: 10px;
            height: 35px;
          }
        }
      }

      .query-editor {
        width: 70%;
        height: 100%;
        display: flex;
        flex-direction: column;
        gap: 5px;

        .query-editor-header {
          background-color: #EEEEEE;
          border-radius: 5px;
          height: 20%;
          padding: 5px 10px;
          display: flex;
          justify-content: space-between;

          .query-actions {
            display: flex;
            align-items: center;
          }
        }

        .query-editor-body {
          background-color: #EEEEEE;
          height: 80%;
          border-radius: 5px;

          .button {
            margin-right: 10px;
          }
        }
      }
    }
  }

  .wrapper {
    padding: 3px 3px 3px 0px;
  }


  .right-bar {
    height: 100%;
    padding: 3px 3px 3px 0px;
    display: flex;
    flex-direction: column;
    justify-content: space-between;
    gap: 5px;

    .widget-list-header {
      height: 5%;
      background-color: #EEEEEE;
      border-radius: 5px;
    }

    .widget-list {
      height: 95%;
      background-color: #EEEEEE;
      border-radius: 5px;
      padding: 10px;

      .widgets {
        display: flex;
        justify-content: space-between;
      }
    }
  }
}

.subheader {
  margin-bottom: 12px;
}

.theme-dark {
  .layout-sidebar-icon {
    &:hover {
      background-color: #273342;
    }
  }

  .tooljet-database {

    .table-name,
    .subheader {
      color: var(--slate9);
    }

    .list-group-item.active {
      .table-name {
        color: #000;
      }
    }
  }

  .editor-header {
    background-color: #1F2936;
  }

  .editor-left-panel {
    background-color: #1F2936;
  }


  .query-panel {
    .queries {
      .queries-title {
        background-color: #1F2936 !important;
      }

      .query-list {
        background-color: #1F2936 !important;
      }
    }

    .query-editor {
      .query-editor-header {
        background-color: #1F2936 !important;
      }

      .query-editor-body {
        background-color: #1F2936 !important;
      }
    }
  }

  .right-bar {
    .widget-list-header {
      background-color: #1F2936;
    }

    .widget-list {
      background-color: #1F2936;
    }
  }
}

:root {
  --tblr-breadcrumb-item-active-font-weight: 500;
  --tblr-breadcrumb-item-active-color: inherit;
}

.application-brand {
  a {
    height: 48px;
    position: relative;
    display: flex;
    justify-content: center;
    align-items: center;
  }
}

.breadcrumb-item.active {
  font-weight: var(--tblr-breadcrumb-item-active-font-weight);
  color: var(--tblr-breadcrumb-item-active-color);
}

.app-icon-main {
  background: var(--indigo3) !important;
  border-radius: 6px !important;
  display: flex;
  justify-content: center;
  align-items: center;
  width: 48px;
  height: 48px;
}

.settings-nav-item,
.audit-log-nav-item,
.notification-center-nav-item {
  border-radius: 4px;
}

.settings-nav-item {
  height: 32px;
  width: 32px;

  &.active {
    background-color: var(--indigo4);
  }
}

.audit-log-nav-item {
  bottom: 40px;
}

.workspace-content-wrapper {
  overflow-x: auto;
  overflow-y: auto;
  padding-left: 20px;
}

.workspace-content-wrapper,
.database-page-content-wrap {
  background-color: var(--page-default);
  height: calc(100vh - 64px) !important;
}

.instance-settings-wrapper {}

.database-page-content-wrap {
  height: calc(100vh - 64px) !important;
}

.audit-logs-nav-item {
  position: fixed;
  bottom: 100px;
  left: 8px;
}

.home-page-sidebar,
.workspace-variable-table-card,
.org-wrapper {
  margin: 0 auto;
  width: 880px;
}

.organization-page-sidebar {
  height: calc(100vh - 64px);
  max-width: 288px;
  background-color: var(--page-default);
  border-right: 1px solid var(--slate5) !important;
  display: grid !important;
  grid-template-rows: auto 1fr auto !important;
  position: relative;

  .trial-banner {
    position: absolute;
    bottom: 50px;
    max-height: 130px;
    min-width: 255px;

    svg {
      width: 48px;
    }
  }
}

.marketplace-page-sidebar {
  height: calc(100vh - 64px);
  max-width: 272px;
  background-color: var(--page-default);
  border-right: 1px solid var(--slate5) !important;
  display: grid !important;
  grid-template-rows: auto 1fr auto !important;
  position: fixed;
}

.home-page-sidebar {
  max-width: 288px;
  background-color: var(--page-default);
  border-right: 1px solid var(--slate5);
  display: grid;
  grid-template-rows: auto 1fr auto;

  // Added to work with AppTypeTab component
  &:has(:nth-child(4):last-child) {
    grid-template-rows: auto auto 1fr auto;
  }

  @media only screen and (max-width: 767px) {
    display: none;
  }
}

.empty-home-page-image {
  margin-top: 14px;
}

.create-new-table-btn {
  width: 248px;

  button {
    height: 40px !important;

  }
}

.tooljet-database-sidebar {
  max-width: 288px;
  background: var(--page-default);
  border-right: 1px solid var(--slate5);
  height: calc(100vh - 64px) !important;


  .sidebar-container {
    height: 40px !important;
    padding-top: 4px !important;
    margin: 0 auto;
    display: flex;
    justify-content: center;
  }

  .sidebar-container-with-banner {
    height: 40px !important;
    padding-top: 1px !important;
    margin: 0 auto;
    display: flex;
    justify-content: center;
  }
}

.create-new-app-dropdown {
  width: 248px !important;


  .dropdown-toggle-split {
    border-left: 1px solid var(--indigo11) !important;

    &:disabled {
      background-color: var(--slate6) !important;
      border-left: 1px solid var(--slate6) !important;
    }
  }

  button {
    background-color: var(--indigo9) !important;
  }
}

.create-new-app-button {
  font-weight: 500;
  font-size: 14px;
  height: 40px;
  border-top-left-radius: 6px;
  border-bottom-left-radius: 6px;

  &:disabled {
    background-color: var(--slate6) !important;
    color: var(--slate9) !important;
  }
}

.create-new-app-button+.dropdown-toggle {
  height: 40px;
  border-top-right-radius: 6px;
  border-bottom-right-radius: 6px;
}

.custom-select {
  .select-search-dark__value::after {
    content: none;
  }

  .select-search-dark__select,
  .select-search__select {
    min-width: fit-content;
    max-width: 100% !important;
  }
}

.jet-data-table td .textarea-dark-theme.text-container:focus {
  background-color: transparent !important;
}

.app-environment-menu {
  display: flex;
  align-items: center;
  min-width: 170px;
  max-width: 180px;
  height: 28px;
  font-size: 12px;
  margin-left: 1rem;

  @media screen and (max-width: 767px) {
    margin-left: 0 !important;
    width: 100%;
    max-width: unset !important;
  }

  .app-environment-list-item {
    white-space: nowrap;
    overflow: hidden;
    text-overflow: ellipsis;
  }

  .app-environment-name {
    font-weight: 400;
    font-size: 12px;
    line-height: 20px;
  }
}

.tooljet-logo-loader {
  height: 100vh;
  display: flex;
  align-items: center;
  justify-content: center;

  .loader-spinner {
    margin: 10px 87px;
  }
}

.page-body {
  height: calc(100vh - 1.25rem - 48px);
  min-height: 500px;
}

// buttons
.default-secondary-button {
  background-color: $color-light-indigo-03;
  color: $color-light-indigo-09;
  max-height: 28px;
  width: 76px;
  display: flex;
  flex-direction: row;
  justify-content: center;
  align-items: center;
  padding: 4px 16px;
  gap: 6px;
  font-weight: 500;
  border: 0 !important;

  .query-manager-btn-svg-wrapper {
    width: 16px !important;
    height: 16px !important;
    padding: 2.67px;
  }

  .query-manager-btn-name {
    min-width: 22px;
  }

  &:hover {
    background-color: $color-light-indigo-04;
    color: $color-light-indigo-10;
  }

  &:active {
    background-color: $color-light-indigo-04;
    color: $color-light-indigo-10;
    box-shadow: 0px 0px 0px 4px #C6D4F9;
    border-radius: 6px;
    border: 1px solid;
    outline: 0 !important;

    svg {
      path {
        fill: $color-light-indigo-10;
      }
    }
  }

  &:disabled {
    cursor: not-allowed;
    pointer-events: none;
    opacity: .65;
  }

  .query-run-svg {
    padding: 4px 2.67px;
  }
}

.default-secondary-button.theme-dark {
  background-color: #4D72FA !important;
  color: #F4F6FA !important;

  svg {
    path {
      fill: #F4F6FA !important;
    }
  }

  &:hover {
    border: 1px solid #4D72FA !important;
    background-color: #4D5EF0 !important;
    color: #FFFFFC !important;

    svg {
      path {
        fill: #FFFFFC !important;
      }
    }
  }

  &:active {
    border: 1px solid #4D72FA !important;
    background-color: #4D5EF0 !important;
    box-shadow: 0px 0px 0px 4px #4D72FA;
    border-radius: 6px;
  }
}

.default-tertiary-button {
  background-color: $color-light-base;
  color: $color-light-slate-12;
  border: 1px solid $color-light-slate-07;
  display: flex;
  flex-direction: row;
  justify-content: center;
  align-items: center;
  padding: 4px 16px;
  gap: 6px;
  max-height: 28px;
  font-weight: 500;
  height: 28px;
  cursor: pointer;
  white-space: nowrap;

  .query-btn-svg-wrapper {
    width: 16px !important;
    height: 16px !important;
    padding: 2.67px;
  }

  .query-btn-name {
    min-width: 22px;

  }

  &:hover {
    border: 1px solid $color-light-slate-08;
    color: $color-light-slate-11;

    svg {
      path {
        fill: $color-light-slate-11;
      }
    }
  }

  .query-create-run-svg {
    padding: 2px;
  }

  .query-preview-svg {
    padding: 2.67px 0.067px;
    width: 16px;
    height: 16px;
    margin: 6px 0;
  }

  &:active {
    border: 1px solid #C1C8CD;
    box-shadow: 0px 0px 0px 4px #DFE3E6;
    color: $color-light-slate-11;
    outline: 0;
  }
}

.default-tertiary-button.theme-dark {
  background-color: transparent;
  color: #4D5EF0 !important;
  border: 1px solid #4D5EF0 !important;

  svg {
    path {
      fill: #4D5EF0 !important;
    }
  }

  &:hover {
    border: 1px solid $color-dark-slate-08;
    color: #FFFFFC !important;
    background-color: #4D5EF0 !important;

    svg {
      path {
        fill: #FFFFFC !important;
      }
    }
  }

  &:active {
    border: 1px solid inherit;
    box-shadow: none;
    outline: 0;
  }
}

.default-tertiary-button.theme-dark.btn-loading {
  background-color: #4D5EF0 !important;
  color: transparent !important;

  svg {
    path {
      fill: transparent !important;
    }
  }
}

.default-tertiary-button.button-loading {
  background-color: transparent !important;
  color: transparent !important;

  svg {
    path {
      fill: transparent !important;
    }
  }
}

.disable-tertiary-button {
  color: $color-light-slate-08;
  background-color: $color-light-slate-03;
  pointer-events: none !important;

  svg {
    path {
      fill: $color-light-slate-08;
    }
  }

}

.disable-tertiary-button.theme-dark {
  color: $color-dark-slate-08;
  background-color: $color-dark-slate-03;
  pointer-events: none !important;

  svg {
    path {
      fill: $color-dark-slate-08;
    }
  }
}

.query-manager-btn-shortcut {
  color: var(--text-disabled) !important;
}

.font-weight-500 {
  font-weight: 500;
}

.font-size-12 {
  font-size: 12px;
}

.toggle-query-editor-svg {
  width: 16px;
  height: 16px;
  padding: 2.88px 5.22px;
  display: flex;
  cursor: pointer;
}

.theme-dark {
  .org-avatar:hover {
    .avatar {
      background: #10141A no-repeat center/cover;
    }
  }
}

.app-creation-time {
  color: var(--slate11) !important;
  white-space: nowrap;
  overflow: hidden;
  text-overflow: ellipsis;
}

.font-weight-400 {
  font-weight: 400;
}

.font-weight-600 {
  font-weight: 600;
}

.border-indigo-09 {
  border: 1px solid $color-light-indigo-09;
}

.dark-theme-toggle-btn {
  height: 32px;
  display: flex;
  align-items: center;
  justify-content: center;

}

.dark-theme-toggle-btn-text {
  font-size: 14px;
  margin: 12px;
}

.maximum-canvas-height-input-field {
  width: 156px;
  height: 32px;
  padding: 6px 10px;
  gap: 17px;
  background: #FFFFFF;
  border: 1px solid #D7DBDF;
  border-radius: 6px;

}

.layout-header {
  position: fixed;
  right: 0;
  left: 48px;
  z-index: 1;
  background: var(--base);
  height: 64px;

  @media only screen and (max-width: 767px) {
    border-bottom: 1px solid var(--slate5);

    .row {
      display: flex;

      .tj-dashboard-section-header {
        width: unset;
        border-right: none;
      }

      .app-header-label {
        display: none;
      }
    }
  }
}

.layout-sidebar-icon {
  &:hover {
    background: #ECEEF0;
  }

  &:focus {
    outline: #ECEEF0 auto 5px;
    background: #3756C5;
    box-shadow: none;
  }

  &:disabled,
  &[disabled] {
    background: linear-gradient(0deg, #F3F4F6, #F3F4F6);
    box-shadow: none;
    color: #D1D5DB;
  }
}

.tj-text-input-error-state {
  font-weight: 400;
  font-size: 11px;
  line-height: 16px;
  margin-top: 2px !important;
  color: #EB1414;
}

.input-error {
  border: 1px solid #EB1414;
}

.onboarding-radio-checked {
  border: 1px solid #466BF2 !important;
  box-shadow: none;
}

.onboarding-bubbles {
  width: 8px !important;
  height: 8px !important;
  background: #D1D5DB !important;
  margin-right: 8px;
  border-radius: 100%;
}

.onboarding-bubbles-selected {
  width: 8px !important;
  height: 8px !important;
  background: #466BF2 !important;
  margin-right: 8px;
  border-radius: 100%;
}

.onboarding-bubbles-active {
  background: #466BF2 !important;
  width: 16px !important;
  height: 16px !important;
  margin-right: 8px;
  border-radius: 100%;
}

.onboarding-bubbles-completed {
  background: #D1D5DB;
}

.onboarding-bubbles-wrapper {
  display: flex;
  flex-direction: row;
  align-items: center;
}

.onboarding-progress-cloud {
  margin-bottom: 32px;
  display: flex;
  align-items: center;
}

.onboarding-progress {
  margin-bottom: 32px;
  display: grid;
}

.onboarding-progress-layout-cloud {
  grid-template-columns: 3fr 6fr 3fr;
  margin-bottom: 40px;
  display: grid;
}

.onboarding-progress-layout {
  grid-template-columns: 12fr;
  margin-bottom: 40px;
  display: grid;
}

.onboarding-bubbles-container {
  margin-left: auto;
  margin-right: auto;
}

.onboarding-header-wrapper {
  display: flex;
  flex-direction: column;
  align-items: center;
}

.onboarding-back-button,
.onboarding-front-button {

  font-size: 12px;
  line-height: 20px;
  color: #6B7380;
  display: flex !important;
  flex-direction: row !important;
  align-items: center;
  cursor: pointer;

  .onboarding-back-text {
    margin-left: 12px;
    color: #D7DBDF;
  }

  p,
  .onboarding-skip-text {
    margin-bottom: 0 !important;
    color: #D7DBDF;
    font-weight: 600;
    font-size: 14px;
  }

  .onboarding-skip-text {
    margin-right: 12px !important;
  }
}


.info-screen-description {
  margin-bottom: 0px !important;
  font-style: normal;
  font-weight: 400;
  font-size: 14px;
  line-height: 24px;
  color: #4B5563;
  line-height: 24px;
}

.separator-onboarding,
.separator-signup {
  .separator {
    width: 100%;

    h2 {
      width: 100%;
      text-align: center;
      border-bottom: 1px solid #E4E7EB;
      line-height: 0.1em;
      font-size: 14px;
      margin: 26px 0 26px;
    }

    h2 span {
      color: #9BA3AF;
      background: #fff;
      padding: 0 18px;
    }
  }
}

// login ,signin
.separator-signup {
  .separator {
    width: 100%;

    h2 {
      margin: 36px 0 36px !important;
    }
  }
}


.common-auth-section-whole-wrapper {
  display: flex;
  flex-direction: row;

  .common-auth-section-right-wrapper {
    width: 29.16%;
    border-left: 1px solid #E4E7EB;
    overflow: hidden;
  }

  .common-auth-section-left-wrapper {
    width: 70.83%;
    position: relative;

    .common-auth-section-left-wrapper-grid {
      display: grid;
      height: calc(100% - 64px);

      form {
        display: flex !important;
        justify-content: center;
        align-items: center !important;
      }
    }

  }

  .common-auth-container-wrapper {
    display: flex;
    flex-direction: column;
    align-items: center;
    width: 352px;
    margin: 0px auto 0px auto;
  }

  .login-sso-wrapper {
    padding: 6px 16px;
    gap: 5px;
    width: 352px;
    height: 40px;
    display: flex;
    flex-direction: row;
    justify-content: center;
    align-items: center;
    margin-bottom: 12px;
    background: #FFFFFF;
    border: 1px solid #D1D5DB;
    border-radius: 4px;

    &:hover {
      border: 1px solid #D1D5DB;
      box-shadow: 0px 0px 0px 4px #E4E7EB;
    }
  }
}

.sso-info-text {
  font-weight: 600;
  font-size: 14px;
  line-height: 24px;
  margin-left: 11px;
}

.sso-button {
  background-color: #fff;
  cursor: pointer;

  img {
    width: 32px;
  }
}


.tj-dashboard-section-header {
  background-color: var(--page-default);
  max-width: 288px;
  max-height: 64px;
  padding-top: 20px;
  padding-left: 20px;
  padding-bottom: 24px;
  border-right: 1px solid var(--slate5);

  &[data-name="Audit logs"],
  &[data-name="Workspace constants"],
  &[data-name="Profile settings"] {
    border-right: none;
    border-bottom: 1px solid var(--slate5);

    .paid-feature-banner {
      margin-left: 15px;
    }
  }
}

.layout-sidebar-icon {
  &:hover {
    background: #ECEEF0;
    border-radius: 4px;
  }

  &:focus {
    outline: #ECEEF0 auto 5px;
  }
}

.folder-menu-icon {
  visibility: hidden !important;
}

.folder-list-group-item:hover .folder-menu-icon {
  visibility: visible !important;
}

.folder-list-group-item {
  &:hover {
    background: #ECEEF0;
  }

  &:active {
    background: var(--indigo4);
  }

  &:focus {
    box-shadow: 0px 0px 0px 4px #DFE3E6;
  }

  .tj-text-xsm {
    white-space: nowrap;
    overflow: hidden;
    text-overflow: ellipsis;
  }

  .tj-folder-list {
    display: block;
  }
}


.app-versions-selector {
  display: inline-flex;
  align-items: center;
  width: 176px;
  height: 28px;
  border-radius: 6px;

  .react-select__control {
    background-color: var(--page-default);
    border: none !important;
  }

  @media screen and (max-width: 767px) {
    width: 100%;
  }
}

.app-version-list-item {
  white-space: nowrap;
  overflow: hidden;
  text-overflow: ellipsis;
}

.app-version-name,
.app-version-released {
  font-weight: 400;
  font-size: 12px;
  line-height: 20px;
}

.app-version-name {
  max-width: 80px;
}

.custom-version-selector__option:hover .app-version-delete {
  display: block;
}

.editor .navbar-brand {
  border-right: 1px solid var(--slate5);
  width: 48px;
  display: flex;
  justify-content: center;
}


.modal-backdrop {
  opacity: 0.5;
  z-index: 1060;
}

.canvas-area>.modal-backdrop {
  width: 100% !important;
  height: 100% !important;
}

.ds-delete-btn {
  display: none;
  border: none;
  background: none;
}

.ds-list-item:hover .ds-delete-btn {
  display: block;
}

.toojet-db-table-footer,
.toojet-db-table-footer-collapse,
.home-page-footer {
  position: fixed;
  bottom: 0px;
}

.home-page-footer {
  height: 52px;
  background-color: var(--page-default) !important;
  border-top: 1px solid var(--slate5) !important;
  width: calc(100% - 336px) !important;

  @media only screen and (max-width: 768px) {
    position: unset;
    width: 100%;

    .col-4,
    .col-5 {
      display: none;
    }

    .pagination-container {
      display: flex !important;
      align-items: center;
      justify-content: center;
    }
  }
}

.pagination-container {
  display: flex;
  padding: 0px;
  height: 20px !important;

  .form-control {
    padding: 0 4px;
    width: fit-content;
    width: 30px !important;
    height: 20px !important;
    margin-bottom: 0px !important;
    text-align: center;
  }

  .form-control-pagination {
    padding: 0 4px;
    width: fit-content;
    width: 30px !important;
    height: 20px !important;
    text-align: center;
    margin-bottom: 0px;
    gap: 16px !important;
    background: var(--base) !important;
    border: 1px solid var(--slate7) !important;
    border-radius: 6px;
    color: var(--slate12) !important;
    transition: none;
    padding-left: 0.4375rem;
    padding-right: 0.4375rem;
    padding-top: 0.75rem;
    padding-bottom: 0.75rem;
    overflow-x: auto;
    white-space: nowrap;


    &:hover {
      background: var(--slate1) !important;
      border: 1px solid var(--slate8) !important;
      -webkit-box-shadow: none !important;
      box-shadow: none !important;
      outline: none;
    }

    &:focus-visible {
      background: var(--indigo2) !important;
      border: 1px solid var(--indigo9) !important;
      box-shadow: none !important;
    }

    &.input-error-border {
      border-color: #DB4324 !important;
    }

    &:-webkit-autofill {
      box-shadow: 0 0 0 1000px var(--base) inset !important;
      -webkit-text-fill-color: var(--slate12) !important;

      &:hover {
        box-shadow: 0 0 0 1000px var(--slate1) inset !important;
        -webkit-text-fill-color: var(--slate12) !important;
      }

      &:focus-visible {
        box-shadow: 0 0 0 1000px var(--indigo2) inset !important;
        -webkit-text-fill-color: var(--slate12) !important;
      }
    }
  }

  @media only screen and (max-width: 768px) {
    .unstyled-button {
      height: unset;
      width: unset;

      img {
        width: 20px;
        height: 20px;
        margin-left: 0px !important;
        margin-right: 0px !important;
      }
    }
  }
}

.settings-card {
  box-shadow: 0px 12px 16px -4px rgba(16, 24, 40, 0.08), 0px 4px 6px -2px rgba(16, 24, 40, 0.03);
  border-radius: 6px;
  margin-left: 10px;
  background-color: var(--base);
  min-width: 170px;
  z-index: 3;

  .dropdown-item {
    padding: 8px;
    height: 36px;
    min-width: 84px !important;
  }

  svg {
    margin-left: 2px;
  }

  a {
    span {
      margin-left: 4px;
    }
  }
}

.logo-nav-card {
  transform: translate(5px, 50px) !important;
  z-index: 101;
}

.theme-dark {
  .editor-header-actions {
    .current-layout {
      .bg-white {
        background-color: #151718 !important;
      }
    }
  }

  .icon-tabler-x {
    stroke: white;
  }
}

.img-invert {
  img {
    filter: invert(1);
  }
}

.user-group-table {
  .selected-row {
    background-color: #ECEEF0;
  }

  .selected-row.dark {
    background-color: #232E3C;
  }
}

.notification-center.theme-dark {

  .empty-subtitle,
  .card-footer>span,
  .empty-title {
    color: white !important;
  }
}


// DASHBOARD SCROLL STYLES--->
.create-new-app-license-wrapper {
  display: flex;
  align-items: center;
  flex-direction: column;
}

.create-new-app-wrapper {
  margin: 0 auto;
  display: flex;
  justify-content: center;
  flex-direction: column;
  align-items: center;
  padding-top: 4px;
}

.home-page-sidebar {
  height: calc(100vh - 64px) !important; //64 is navbar height

  .folder-list-user {
    height: calc(100vh - 116px) !important; //64 is navbar height + 52 px footer
  }
}

.home-page-content {
  background-color: var(--page-default);
  height: calc(100vh - 64px) !important;
  overflow-y: auto;
  position: relative;

  .filter-container {
    display: none;
  }

  .org-selector-mobile {
    display: none;
  }

  @media only screen and (max-width: 768px) {
    .filter-container {
      display: flex;
      align-items: center;
      justify-content: space-between;
      margin: 2rem 1rem;
    }

    .footer-container {
      position: absolute;
      width: 100%;
      bottom: 0px;
      right: unset;
      left: unset;

      .org-selector-mobile {
        display: block;
        background-color: var(--slate1);

        .tj-org-select {
          width: 100%;
          padding: 0px 10px;

          .react-select__control {
            width: 100%;
          }
        }
      }
    }
  }
}

.application-folders-list {
  height: 64px;
}

// DASHBOARD STYLES END

// TABLE
.table-left-sidebar {
  height: calc(100vh - 104px) !important; // 62px [navbar] +  40px [ add table and search ] + extra 2 px(border)
  overflow-y: auto;
}

.toojet-db-table-footer {
  height: 52px;
  background: var(--page-default) !important;
  width: calc(100vw - 336px);
}

.toojet-db-table-footer-collapse {
  height: 52px;
  background: var(--page-default) !important;
  width: calc(100vw - 48px);
}

.toojet-db-table-footer-collapse {
  height: 52px;
  background: var(--page-default) !important;
  width: calc(100vw - 48px);
}

.home-app-card-header {
  margin-bottom: 32px;
}

.homepage-app-card {
  height: 166px;
  outline: 1px solid var(--slate3);
  box-shadow: 0px 1px 2px rgba(16, 24, 40, 0.05);
  border-radius: 6px;
  padding: 16px;
  background-color: var(--base) !important;

  .appcard-buttons-wrap {
    display: none;
  }

  .home-app-card-header {
    .menu-ico {
      visibility: hidden !important;
    }
  }

  &:hover {
    box-shadow: 0px 12px 16px -4px rgba(16, 24, 40, 0.08), 0px 4px 6px -2px rgba(16, 24, 40, 0.03);

    .home-app-card-header {
      margin-bottom: 12px;

      .menu-ico {
        visibility: visible !important;
      }
    }

    .app-creation-time-container {
      margin-bottom: 0px;
    }

    .app-card-name {
      margin-bottom: 0px;
    }

    .app-creation-time {
      display: none;
    }


    .appcard-buttons-wrap {
      display: flex;
      padding: 0px;
      gap: 12px;
      width: 240px;
      height: 28px;
      flex-direction: row;

      div {
        a {
          text-decoration: none;
        }
      }

    }

    .app-icon-main {
      width: 36px;
      height: 36px;

    }
  }
}

.app-creation-time-container {
  height: 16px;
}

.release-buttons {
  height: 48px;
  gap: 4px;
}

.global-settings-app-wrapper {
  max-width: 350px;
  margin-right: 10px;
}

.version-manager-container {
  padding: 0.6rem;

  @media screen and (max-width: 767px) {
    padding: 0 !important;
    width: 100%;
  }
}

.git-sync-btn {
  display: flex;
  align-items: center;
  justify-content: center;
  cursor: pointer;
  background: var(--indigo3);
  border-radius: 6px;
  width: 36px;
  height: 36px;
  margin: auto 5px;
}

.git-sync-btn.disabled-action-tooltip {
  opacity: 1;
  background: var(--slate3);

  .license-tooltip {
    opacity: 1;
  }


  rect {
    fill: var(--slate3);
  }

  svg {
    path {
      fill: var(--slate8);
    }
  }
}

.env-version-container {
  padding-right: 100px;
}

// tooljet db fields styles [ query manager ]
.tj-db-field-wrapper {
  .code-hinter-wrapper {
    ::-webkit-scrollbar {
      display: none;
    }
  }

  .CodeMirror-sizer {
    min-height: 32px !important;
    width: 100%;
    border-right-width: 0px !important;
    padding: 0 !important;
    overflow-y: auto;

    .CodeMirror-lines {
      margin-top: 0px !important;
      min-height: 32px !important;
    }
  }
}

.table-list-items#popover-contained {
  .popover-body {
    outline: 1px solid var(--slate3);
    background: var(--base);
    overflow: hidden;
  }

}

.table-list-item-popover.dark {
  svg {
    path {
      fill: white;
    }
  }
}

.react-loading-skeleton {
  background-color: var(--interactive-default);
  // background-image: linear-gradient(90deg, #2F3C4C, #2F3C4C, #2F3C4C) !important;
}

.theme-dark {
  .audit-log {
    .rdtPicker {
      background-color: #2B394A;
      color: #fff;

      .rdtDay:hover {
        background-color: #636466;
      }
    }

    .card-body {
      .count-main {
        background-color: inherit !important;
        color: #fff !important;
      }
    }
  }

  .react-loading-skeleton {
    background-color: var(--interactive-default);
    background-image: linear-gradient(90deg, #2F3C4C, #2F3C4C, #2F3C4C) !important;
  }

  .react-loading-skeleton::after {
    background-image: linear-gradient(90deg, #2F3C4C, #3A4251, #2F3C4C) !important;
  }
}

@keyframes up-and-down {
  to {
    opacity: 0.2;
    transform: translateY(-20px);

  }
}

.spin-loader {
  position: fixed;
  width: 100%;

  .load {
    display: flex;
    justify-content: center;
  }

  .load div {
    width: 20px;
    height: 20px;
    background-color: var(--indigo9);
    border-radius: 50%;
    margin: 0 5px;
    animation-name: #{up-and-down};
    animation-duration: 0.8s;
    animation-iteration-count: infinite;
    animation-direction: alternate;
  }

  .load .two {
    animation-delay: 0.3s;
  }

  .load .three {
    animation-delay: 0.6s;
  }
}

.organization-switch-modal {
  font-family: 'IBM Plex Sans';

  .modal-dialog {
    width: 376px;
  }

  .cursor-pointer {
    margin-left: auto;
    margin-right: 10px;
    margin-top: 10px;
  }

  .modal-content {
    background: linear-gradient(0deg, #FFFFFF, #FFFFFF),
      linear-gradient(0deg, #DFE3E6, #DFE3E6);
  }

  .modal-header {
    padding: 10px 10px 20px 5px;
    flex-direction: column;

    .header-text {
      font-style: normal;
      font-weight: 600;
      font-size: 20px;
      line-height: 36px;
      margin: 24px 0 5px 0;
    }

    p {
      margin: 15px 22px 0px 27px;
      font-style: normal;
      font-weight: 400;
      font-size: 14px;
      line-height: 20px;
      color: #687076;
      text-align: Center;
      margin-bottom: 0px;
    }
  }

  .modal-body {
    max-height: 300px;
    overflow: auto;
    padding: 18px 32px;

    .org-list {
      display: flex;
      flex-direction: column;


      .org-item {
        height: 50px;
        display: flex;
        align-items: center;
        padding: 0px 12px;
        cursor: default;

        input[type=radio] {
          margin-right: 16px;
          width: 16px;
          height: 16px;
        }

        .avatar {
          margin-right: 11px;
          color: #11181C;
          background-color: #F8FAFF;
          width: 34px !important;
          height: 34px !important;
        }

        span {
          font-style: normal;
          font-weight: 400;
          font-size: 12px;
          line-height: 20px;
          color: #11181C;
        }
      }

      .selected-item {
        border-radius: 6px;
        background-color: #F0F4FF;
      }
    }
  }

  .modal-footer {
    justify-content: center;
    padding: 24px 32px;
    border-top: 1px solid #DFE3E6;

    .switch-ws-btn {
      &:disabled {
        background-color: var(--slate3);
        color: var(--slate11);
      }

    }

    button {
      width: 100%;
      font-style: normal;
      font-weight: 600;
      font-size: 14px;
      line-height: 20px;
    }
  }
}

.organization-switch-modal.dark-mode {

  .modal-footer,
  .modal-header {
    border-color: #232e3c !important;

    p {
      color: rgba(255, 255, 255, 0.5) !important;
    }
  }

  .modal-body,
  .modal-footer,
  .modal-header,
  .modal-content {
    color: white;
    background-color: #2b394a;
  }

  .modal-content {
    border: none;
  }


  .modal-body {
    .org-list {
      span {
        color: white;
      }

      .selected-item {
        background-color: #232e3c;
      }
    }
  }
}

.datasources-category {
  color: var(--slate10);
}

.react-tooltip {
  font-size: .765625rem !important;
}

.tooltip {
  z-index: 10000;
}

.add-new-workspace-icon-wrap {
  display: flex;
  flex-direction: row;
  align-items: center;
  padding: 8px;
  width: 34px;
  height: 34px;
  background: var(--indigo3);
  border-radius: 6px;
}

.add-new-workspace-icon-old-wrap {
  display: none;
}

.add-workspace-button {
  padding: 8px 12px;
  gap: 11px;
  height: 50px;

  &:hover {
    background: var(--indigo3);
    margin: 0 auto;
    border-radius: 6px;
    padding-bottom: 10px;

    .add-new-workspace-icon-old-wrap {
      padding: 8px;
      width: 34px;
      height: 34px;
      background: var(--indigo9);
      border-radius: 6px;
      display: flex;
      justify-content: center;
      align-items: center;

    }

    .add-new-workspace-icon-wrap {
      display: none;

    }
  }

}

.tj-folder-list {
  display: flex;
  align-items: center;
  color: var(—-slate12) !important;
}



.no-active-organization-modal {
  font-family: 'IBM Plex Sans';

  .modal-dialog {
    width: 350px;
  }

  .cursor-pointer {
    margin-left: auto;
    margin-right: 10px;
    margin-top: 10px;
  }

  .modal-content {
    background: linear-gradient(0deg, #FFFFFF, #FFFFFF),
      linear-gradient(0deg, #DFE3E6, #DFE3E6);
  }

  .modal-header {
    padding: 5px 10px 20px 5px;
    flex-direction: column;

    .header-text {
      font-style: normal;
      font-weight: 600;
      font-size: 20px;
      line-height: 36px;
      margin: 24px 0 5px 0;
    }

    p {
      margin: 15px 22px 0px 27px;
      font-style: normal;
      font-weight: 400;
      font-size: 14px;
      line-height: 20px;
      color: #687076;
      text-align: Center;
      margin-bottom: 0px;
    }
  }
}

.no-active-organization-modal.dark-mode {

  .modal-footer,
  .modal-header {
    border-color: #232e3c !important;

    p {
      color: rgba(255, 255, 255, 0.5) !important;
    }
  }

  .modal-body,
  .modal-footer,
  .modal-header,
  .modal-content {
    color: white;
    background-color: #2b394a;
  }

  .modal-content {
    border: none;
  }
}

.app-card-name {
  color: var(—-slate12);
  margin-bottom: 2px;
  white-space: nowrap;
  overflow: hidden;
  text-overflow: ellipsis;
}

.dashboard-breadcrumb-header {
  display: flex;
  align-items: center;
}

.tj-version {
  margin-right: 44px;
  display: flex;
  align-items: center;
  color: var(--slate9);

}

.folder-list {
  color: var(—-slate9) !important;
}

.tj-folder-header {
  margin-bottom: 12px;
  height: 37px;
  cursor: pointer;
}

.tj-dashboard-header-title-wrap {
  display: flex;
  justify-content: center;
  align-items: center;
  color: var(--slate11);

  .with-border {
    border-bottom: 1px solid var(--slate5) !important;
  }

  a {
    text-decoration: none;
  }
}

.theme-dark {
  .tj-onboarding-phone-input-wrapper {
    .flag-dropdown {
      background-color: #1f2936 !important;

      .country-list {
        background-color: #1f2936 !important;
        background: #1f2936;

        li {
          .country .highlight {
            background-color: #3a3f42;
            color: #000 !important;

            div {
              .country-name {
                color: #6b6b6b !important;
              }
            }

          }

          &:hover {
            background-color: #2b2f31;
          }

        }
      }
    }

  }

  .react-tel-input .country-list .country.highlight {
    color: #6b6b6b;
  }
}

.dashboard-breadcrumb-header-name {
  font-weight: 500 !important;
  color: var(—-slate12) !important;
}

.tj-dashboard-header-wrap {
  background-color: var(--page-default);
  padding-top: 22px;
  padding-bottom: 22px;
  padding-left: 40px;
  height: 64px;
  border-bottom: 1px solid var(--slate5);

  @media only screen and (max-width: 768px) {
    border-bottom: none;
  }
}

.dashboard-breadcrumb-header-name:hover {
  text-decoration: none !important;
}


.tj-avatar {
  border-radius: 6px;
  width: 36px;
  height: 36px;
  display: flex;
  justify-content: center;
  align-items: center;
  background-color: var(--slate3) !important;
  color: var(--slate11) !important;
  text-transform: uppercase;
  font-weight: 500;

  &:hover {
    background-color: var(--slate4);
  }

  &:focus {
    box-shadow: 0px 0px 0px 4px var(--indigo6);
    outline: 0;
  }

  &:active {
    box-shadow: none;
  }
}

.tj-current-org {
  span {
    color: var(--slate12);

  }
}


.sidebar-inner {
  align-items: center;
}

.workspace-drawer-wrap {
  background: var(--base);
}

.theme-dark {
  .drawer-wrap {
    background: var(--base);
  }
}

.users-table {
  background: var(--base);
  padding: 16px;
  width: 848px;
  margin: 0 auto;
  padding: 16px;

  tbody {
    tr {
      td {
        border-bottom-width: 0px !important;
        display: flex;
        align-items: center;
        flex: 9%;
        padding-left: 0px !important;
        padding-right: 0px !important;
        white-space: nowrap;
        overflow: hidden;
        text-overflow: ellipsis;

        &[data-name="status-header"] {
          max-width: 160px !important;
        }

        &[data-name="name-header"] {
          max-width: 220px !important;
        }

        &[data-name="meta-header"] {
          max-width: 80px !important;
        }

        &[data-name="role-header"] {
          max-width: 108px !important;
        }

        span,
        a {
          white-space: nowrap;
          overflow: hidden;
          text-overflow: ellipsis;
          max-width: 140px;
        }
      }
    }
  }

  thead {
    tr {
      padding: 6px 0px 0px 6px;
      gap: 8px;
      width: 848px;
      height: 40px;
      display: flex;
      align-items: center;
    }

    tr>th {
      background: var(--base) !important;
      border-bottom: none !important;
      padding: 0 !important;
      width: 230px;

      &[data-name="name-header"] {
        max-width: 210px !important;
      }

      &[data-name="meta-header"] {
        width: 80px !important;
      }

      &[data-name="role-header"] {
        width: 108px !important;
      }

      &[data-name="status-header"] {
        width: 160px !important;
      }
    }
  }

  tr {
    background: var(--base);
    height: 66px;
    padding: 13px 6px;
    border-bottom: 1px solid var(--slate7);
    display: flex;
    justify-content: space-between;
    gap: 8px;
  }

  tr>td {
    border-bottom-width: 0px !important;
    display: flex;
    align-items: center;
    flex: 9%;
    padding-left: 0px !important;
    padding-right: 0px !important;
    white-space: nowrap;
    overflow: hidden;
    text-overflow: ellipsis;

    &[data-name="name-header"] {
      max-width: 210px !important;
    }

    &[data-name="role-header"],
    &[data-name="meta-header"] {
      max-width: 88px !important;
    }

    &[data-name="status-header"] {
      width: 160px !important;
    }
  }

  .metadata {
    padding: 20px;
    font-weight: 400;
  }

  .metadata.empty {
    padding-left: 25px;
    font-weight: 500;
  }
}

.user-actions-button {
  justify-content: flex-end !important;
  flex: 0 0 auto !important;
}

.tj-input {
  padding: 6px 10px;
  gap: 17px;
  width: 161.25px;
  height: 32px;
  background: var(--base);
  border: 1px solid var(--slate7);
  border-radius: 6px;

  ::placeholder {
    color: var(--slate9) !important;
  }

}

.workspace-setting-buttons-wrap {
  display: flex;
  gap: 12px;
}

.workspace-settings-table-wrap {
  max-width: 880px;
  margin: 0 auto;

  .tj-user-table-wrapper {
    padding-right: 4px;
  }

  &:hover {
    .tj-user-table-wrapper {
      padding-right: 0px;
    }

    ::-webkit-scrollbar {
      display: block;
      width: 4px;
    }

    ::-webkit-scrollbar-track {
      background: var(--base);
    }

    ::-webkit-scrollbar-thumb {
      background: var(--slate7);
      border-radius: 6px;
    }
  }
}


.manage-workspace-table-wrap {
  max-width: 880px;
  min-height: 595px;
  border: 1px solid var(--slate5);
  border-radius: 6px;
  margin: 10px auto;
  background-color: #FFFFFF;
  display: flex;
  flex-direction: column;

  .tab-spinner {
    width: 200px;
    height: 200px;
  }

  .pagination-container-box {
    align-items: center;
    justify-content: center;
    display: flex;
    padding-bottom: 15px;
    margin-top: auto;
    padding-top: 13px;
    border-top: 1px solid var(--slate5) !important;

    .pagination-container {
      align-items: center;
      justify-content: center;
      display: flex;
    }
  }




  .tab-content-ws {
    height: 504px;
  }

  .worskspace-sub-header-wrap-nav-ws {
    width: 100%;
    height: 64px;
    border-bottom: 1px solid var(--slate5);
    display: flex;

    .nav-link.active {
      border-bottom: 2px solid var(--indigo9) !important;
      border-color: var(--indigo9) !important;

    }

    .nav-item {
      font-weight: 500 !important;
      font-size: 12px !important;
      padding: 6px 8px 6px 8px;
      align-items: flex-end;
      color: var(--slate11);

    }

    .nav-tabs {
      border: none;
      padding-left: 16px;
    }

    p {
      width: 205px;
    }
  }

  .workspace-search-bar {
    display: flex;
    justify-content: end;
    align-items: center;
    padding: 0;
    padding: 6px 10px 6px 10px;

    .ws-filter-search {
      width: 300px;
      height: 32px;

    }
  }

  .worspace-list-table-body-header {
    border-bottom: 1px solid var(--slate5);
    display: flex;
    height: 40px;
    align-items: center;

    p {
      height: 5px;
      display: flex;
      align-items: center;
      width: 100%;
      color: var(--slate11);

    }

    p:first-child {
      width: 285px !important;
      margin-left: 10px;
    }
  }

  .ws-list-table {
    padding: 16px;
    width: 100%;
    height: 100%;



    .loader-container {
      display: flex;
      align-items: center;
      justify-content: center;
      height: 40vh;
      /* Set the height of the container to the full viewport height */

      .primary-spin-loader {
        width: 100px;
        height: 100px;
      }
    }

    .ws-empty-icon {
      height: 130px;
      width: 400px;
      margin: 100px auto;
      display: flex;

      p {
        text-align: center;
      }
    }
  }
}

.manage-workspace-table-wrap.dark-mode {
  border: 1px solid var(--slate7) !important;
  border-radius: 6px !important;
  ;

  .worskspace-sub-header-wrap-nav-ws {
    background-color: var(--slate3) !important;
    border-bottom: 1px solid var(--slate7) !important;

  }

  .tab-content-ws {
    background-color: var(--base) !important;
  }

  .pagination-container-box {
    background-color: var(--base) !important;
  }

  .workspace-table-row {
    border-bottom: 1px solid var(--slate7);
  }

  .worspace-list-table-body-header {
    border-bottom: 1px solid var(--slate7);
  }

}

.workspace-settings-filters {
  display: flex;
  gap: 12px;
  flex-direction: row;
  align-items: center;
  position: relative;
}

.workspace-setting-table-wrapper {
  box-shadow: 0px 1px 2px rgba(16, 24, 40, 0.05);
  outline: 1px solid var(--slate7);
  background: var(--base);
  width: 880px;
  margin: 0 auto;
  border-radius: 6px;
  height: calc(100vh - 223px);
  position: relative;

}

.workspace-filter-text {
  color: var(--slate11);
  margin-bottom: 14px;
}

.singleuser-btn {
  padding: 6px 16px;
  gap: 6px;
  width: 152px;
  height: 32px;
  border-radius: 6px;

}

.multiuser-btn {
  padding: 6px 16px;
  gap: 6px;
  width: 189px;
  height: 32px;
  border-radius: 6px;

}

.workspace-page-header {
  width: 880px;
  margin: 0 auto !important;

  div:first-child {
    margin: 10px auto !important;
    width: 880px;

  }

  .user-limits {
    column-gap: 8px;

    .limit {
      width: 100px !important;
      display: flex;
      flex-direction: column;
      align-items: center;
      padding: 5px !important;
      background-color: var(--base);
      border-radius: 5px;
      border: 1px solid var(--slate5);
      font-size: 12px;
      margin: 10px 0 10px 0;

      .count {
        font-weight: 500;
        font-size: 14px;
      }

      div {
        width: unset !important;
        font-size: 11px;
      }
    }
  }
}

.header-table-flex {
  display: flex;
  flex-direction: column;
}

.workspace-constant-header {
  width: 880px;
  margin: 0 auto !important;
}

.workspace-constant-header {
  width: 880px;
  margin: 0 auto !important;
}

.workspace-user-archive-btn {
  width: 95px;
  height: 28px;
}

.workspace-clear-filter {
  margin-left: 8px;
  color: var(--indigo9);
  font-weight: 600 !important;
}

.workspace-clear-filter-wrap {
  display: flex;
  align-items: center;
  width: 130px;
  justify-content: flex-end;
  position: absolute;
  right: 16px;
}

.tj-checkbox {
  border-color: var(--slate7);
}

.workspace-clipboard-wrap {
  display: flex;
  align-items: center;
  cursor: pointer;

  p {
    font-weight: 500 !important;
    margin-left: 3px;
    color: var(--slate11);
  }

  span {
    display: flex;
    align-items: center;
  }
}

.workspace-user-status {
  margin-right: 22px;
  margin-left: 5px;
  color: var(--slate12);
}

.worskpace-setting-table-gap {
  margin-top: 20px;
}

.tj-active {
  background: #46A758;
}

.tj-invited {
  background: #FFB224;
}

.tj-archive {
  background: #E54D2E;
}

.liner {
  height: 1px;
  background: var(--slate5);
  width: 880px;
  margin-top: 22px;
}

.edit-button {
  display: flex;
  flex-direction: row;
  justify-content: center;
  align-items: center;
  height: 28px;
  text-decoration: none;
}

.launch-button {
  display: flex;
  height: 28px;
  align-items: center;
  color: var(--slate12);
  justify-content: center;
  text-decoration: none;
}

.launch-button.tj-disabled-btn {
  cursor: not-allowed;
}

.breadcrumb-item {
  a {
    text-decoration: none !important;
    color: var(--slate12);
  }
}

.table-list-item {
  width: 248px;
}

.workspace-settings-filter-items {
  width: 161.25px;

  .css-13mf2tf-control {
    width: 161.25px !important;

  }

  .css-10lvx9i-Input {
    margin: 0 !important;
    padding: 0 !important;
  }

  .css-1bugkci-control,
  .css-42vs31,
  .css-ob45yj-menu {
    background-color: var(--base) !important;
    width: 161.25px !important;
  }

  .css-6t9fnh-control {
    border: 1px solid var(--slate7) !important;
    background: var(--base);
    color: var(--slate9);
    width: 161.25px;
    height: 32px;

    .css-1opnhvy-singleValue {
      color: var(--slate9) !important;

    }
  }

  input.tj-checkbox {
    background: var(--base) !important;
    color: var(--slate9);
    border: 1px solid var(--slate7) !important;

    ::placeholder {
      color: var(--slate9);
    }
  }
}


.tj-db-dataype {
  color: var(--slate11);
}

.tj-database-column-header {
  color: var(--slate12);
  padding: 4px 4px 4px 8px !important;
  text-transform: none !important;
  line-height: 0px !important;
  font-weight: 500 !important;
  font-size: 12px !important;
  line-height: 20px !important;
  color: var(--slate12) !important;

  &:first-child {

    padding-left: 1rem !important;
  }

}

.tj-database-column-row {
  margin: 0;
  width: 300px;


  th:first-child>div {
    height: 16px;
    width: 16px;
    display: flex;
    align-items: center;

    input {
      border-radius: 4px;
    }

  }
}

.tj-db-operations-header {
  height: 48px;
  padding: 0 !important;
  display: flex;
  align-items: center;
  background-color: var(--base);

  .row {
    margin-left: 0px;
    width: 98%;
  }

  .col-8 {
    padding-left: 0px;
    display: flex;
    gap: 12px;
    align-items: center;
  }
}

.add-new-column-btn {
  margin-left: 16px;
  height: 28px;
  border-radius: 6px;
  padding: 0 !important;
  display: flex;
  align-items: center;
  justify-content: center;
  background: transparent;
  color: var(--slate12);
  border: none;
}

.tj-db-filter-btn {
  width: 100%;
  height: 28px;
  display: flex;
  border-radius: 6px;
  background: transparent;
  color: var(--slate12);
  border: none;
  display: flex;
  align-items: center;
  justify-content: center;
}

.tj-db-filter-btn-applied,
.tj-db-sort-btn-applied {
  display: flex !important;
  flex-direction: row !important;
  justify-content: center !important;
  align-items: center !important;
  width: 100% !important;
  height: 28px !important;
  background: var(--grass2) !important;
  border-radius: 6px !important;
}

.tj-db-filter-btn-applied,
.tj-db-filter-clear-icon {
  background-color: var(--indigo4) !important;
  color: var(--indigo9) !important;

  &:hover {
    background-color: var(--button-secondary-pressed) !important;
  }
}

.tj-db-filter-clear-icon {
  border-radius: 0px 6px 6px 0px;
}

.tj-db-filter-btn-active,
.tj-db-sort-btn-active {
  display: flex !important;
  flex-direction: row !important;
  justify-content: center !important;
  align-items: center !important;
  width: 100% !important;
  height: 28px !important;
  border-radius: 6px !important;
  background: var(--indigo4) !important;
  color: var(--indigo9) !important;
}

.tj-db-filter-btn-active {
  background: var(--button-outline-pressed) !important;
  color: var(--text-default) !important;
}

.tj-db-filter-btn-active-filter {
  display: flex !important;
  flex-direction: row !important;
  justify-content: center !important;
  align-items: center !important;
  width: 100% !important;
  height: 28px !important;
  border-radius: 6px !important;
  background: var(--button-secondary-pressed) !important;
  color: var(--text-brand) !important;
}

.tj-db-header-add-new-row-btn {
  height: 28px;
  background: transparent;
  border-radius: 6px !important;
  display: flex;
  flex-direction: row;
  justify-content: center;
  align-items: center;
  gap: 6px;
  border: none;

  padding: span {}
}

.tj-db-sort-btn {
  width: 100%;
  height: 28px;
  background: transparent;
  color: var(--slate12);
  border: none;
  display: flex;
  align-items: center;
  justify-content: center;
  margin: 0
}

.edit-row-btn {
  background: transparent;
  color: var(--slate12);
  border: none;
  display: flex;
  align-items: center;
  justify-content: center;
}

.workspace-variable-header {
  width: 880px;
  ;
  margin: 0 auto;
  display: flex;
  padding: 0;
}

.workspace-variables-alert-banner {
  width: inherit;
  background-color: #FFF9ED;
  border-color: #FFE3A2;
}

.codehinter.alert-component.workspace-variables-alert-banner {
  color: var(--amber8);
  border-color: var(--amber3);
}

.workspace-variables-alert-banner {
  width: inherit;
  background-color: #EBF9EB;
  border-color: #46A758;
}

.codehinter.alert-component.workspace-constants-alert-banner {
  color: #46A758;
  border-color: #EBF9EB;
  background-color: #EBF9EB;
  font-size: 12px;
}

.add-new-variables-button {
  margin-bottom: 20px;
  width: 169px;
  height: 32px;
}

.org-users-page-sidebar,
.left-menu {
  padding: 16px;
  gap: 7px;
  width: 220px;
  border-right: 1px solid var(--slate5);
  overflow-y: auto;
  overflow-x: hidden;

  .group-banner {
    svg {
      display: none;
    }
  }

  .license-banner {
    svg {
      display: inline-block;
      width: 54%;
    }
  }


}

.groups-header-wrap {
  display: flex;
  height: 36px;
  border-bottom: 1px solid var(--slate5);
}

.org-users-page-container {
  width: 880px;
  margin: 0 auto;
}

.group-duplcate-modal-body {
  margin-top: 20px;

  .check-row {
    margin-left: 5px;
    margin-bottom: 10px;
  }
}

.groups-main-header-wrap {
  padding: 20px 0px 8px;
  gap: 10px;
  width: 612px;
  height: 56px;
  margin: 0 auto;
  display: flex;
  justify-content: space-between;

  p {
    white-space: nowrap;
    overflow: hidden;
    text-overflow: ellipsis;
    color: var(--slate12)
  }

  .nav-tabs .nav-link.active {
    border-bottom: 2px solid var(--indigo9) !important;
  }
}

.form-check-input:disabled {
  background-color: var(--slate8) !important;
}

.manage-groups-body {
  padding: 12px 12px 10px 12px;
  font-size: 12px;
  height: calc(100vh - 300px);

  .group-users-list-container {
    height: calc(100vh - 300px - 100px);
    /* Set a fixed height */
    overflow-y: auto;
    /* Enable vertical scrolling */
    border-bottom: 1px solid var(--slate6) !important;
  }

}

.groups-sub-header-wrap {
  // width: 612px;
  height: 36px;
  border-bottom: 1px solid var(--slate5) !important;

  .nav-link.active {
    border-bottom: 2px solid var(--indigo9) !important;
    border-color: var(--indigo9) !important;
  }

  .nav-item {
    font-weight: 500 !important;
    font-size: 12px !important;
  }


  p {
    width: 205px;
  }
}

.groups-btn-container {
  width: 880px;
  justify-content: space-between;
  margin: 0 auto;
  margin-bottom: 20px;
  height: 32px;
  align-items: center;

}

.org-users-page {
  margin: 0 auto;
}

.org-users-page-card-wrap {
  height: calc(100vh - 208px);
}

.org-users-page-card-wrap,
.org-settings-wrapper-card {
  display: flex;
  flex-direction: row;
  background: var(--base);
  width: 880px;
  outline: 1px solid var(--slate5);
  box-shadow: 0px 1px 2px rgba(16, 24, 40, 0.05);
  border-radius: 6px;
  max-height: calc(100vh - 156px);
}

.org-settings-wrapper-card {
  margin: 0 auto;

  .card-body {
    overflow-y: auto;
    padding: 40px;
  }

  .card-header {
    padding: 0px 24px;
    width: 660px;
    height: 72px;
    border-bottom: 1px solid var(--slate5);

  }

  .form-check {
    margin-bottom: 0px !important;
    line-height: 24px;
    font-size: 16px;
  }
}

.groups-sidebar-nav {
  display: flex;
  flex-direction: row;
  align-items: center;
  padding: 6px 8px;
  gap: 40px;
  width: 188px;
  height: 32px;
  background: var(--base);
  border-radius: 6px;
  cursor: pointer;
}

.org-users-page-card-body {
  width: 660px;
}

.org-users-page-animation-fade {
  height: 100%;
}

.org-users-page {
  .nav-tabs .nav-link.active {
    background-color: transparent !important;
  }

  .nav-tabs .nav-item.show .nav-link,
  .nav-tabs .nav-link.active {
    border-color: var(--indigo9) !important;

  }

  .nav-link:hover {
    border-right: none !important;
    border-left: none !important;
    border-top: none !important;

    color: var(--indigo9);
  }
}

.groups-selected-row {
  background-color: var(--indigo4);
}

.add-apps-btn {
  width: 160px;
  height: 32px;
}

.groups-app-body-header,
.groups-datasource-body-header {
  border-bottom: 1px solid var(--slate5);

  p {
    height: 36px;
    display: flex;
    align-items: center;
    width: 286px;
    color: var(--slate11);

  }

  p:first-child {
    width: 205px !important;
    margin-left: 12px;
  }

}

.manage-group-tab-icons {
  margin-right: 6px;
}

.manage-groups-no-apps-wrap {
  display: flex;
  justify-content: center;
  flex-direction: column;
  align-items: center;
  width: 602px;

  p {
    margin-top: 12px;
  }

  span {
    color: var(--slate11);
    margin-top: 4px;
  }

  div {
    width: 64px;
    height: 64px;
    background: var(--indigo3);
    border-radius: 12px;
    display: flex;
    justify-content: center;
    align-items: center;
    margin-top: 88px;
  }

}

.apps-permission-wrap {
  height: auto;
  justify-content: center;
  min-width: 300px;
  flex-grow: 1;
  gap: 12px;
}



.apps-folder-permission-wrap,
.apps--variable-permission-wrap {
  height: auto;
}

.manage-group-permision-header {
  border-bottom: 1px solid var(--slate5);
  display: flex;

  p {
    padding: 8px 12px;
    gap: 10px;
    width: 230px;
    height: 36px;
    font-weight: 500;
    color: var(--slate11) !important;
  }

}

.permission-body {
  
  .form-check {
    margin-bottom: 0px !important;
  }

  tr {
    border-bottom: 1px solid var(--slate5);
    width: 612px !important;

  }

  td {
    font-size: 12px;
    font-weight: 500;
    line-height: 20px;
    letter-spacing: 0em;
    text-align: left;
    width: 206px !important;
    padding-left: 12px;

    div {
      padding-left: 12px;
    }
  }
}


.default-option-text {
  margin-left: 10px;
  margin-right: 16px;
  font-size: 11px !important;
}

.git-sso-help-text {
  color: var(--slate11);
}

.default-group-wrap {
  gap: 10px;
  width: 130px;
  height: 32px;
  display: flex;
  align-items: center;
  justify-content: center;
  background: var(--indigo3);
  border-radius: 100px;
  border: 2px solid var(--indigo7);
  color: var(--indigo9);

  path {
    fill: var(--indigo9);
  }
}

.default-group-wrap-small {
  gap: 4px;
  width: 121px;
  height: 28px;
  display: flex;
  align-items: center;
  justify-content: center;
  background: var(--indigo3);
  border-radius: 6px;
  padding: 5px 10px;

  p {
    font-weight: 500 !important;
    line-height: 18px !important;
    color: var(--indigo9);
    font-family: 'IBM Plex Sans', sans-serif;
  }
}

.sso-icon-wrapper {
  display: flex;
  flex-direction: row;
  justify-content: center;
  align-items: center;
  padding: 8px 8px 8px 16px;
  width: 251px;
  height: 56px;
  background: var(--slate3);
  border-radius: 6px;
  margin-top: 12px;
}

.sso-main-box {
  justify-content: center;
  background: var(--slate6);
  padding: 8px 16px;
  width: 96px;
  height: 40px;
  border-radius: 6px;
}

.default-danger-tag-wrap {
  gap: 10px;
  width: 113px;
  height: 28px;
  display: flex;
  align-items: center;
  justify-content: center;
  background: var(--tomato6);
  border-radius: 100px;
  margin-bottom: 16px;
}

.manage-group-users-info {
  height: 48px;
  width: 612px;
  border-radius: 6px;
  padding: 12px 24px 12px 24px;
  background: var(--slate3);
  border: 1px solid var(--slate5);
  border-radius: 6px;
  margin-bottom: 16px;

  p {
    color: var(--slate12);
    gap: 14px;
    display: flex;
    align-items: center;

  }
}

.name-avatar {
  display: flex;
  flex-direction: column;
  justify-content: center;
  align-items: center;
  gap: 10px;
  width: 36px;
  height: 36px;
  background-color: var(--slate3) !important;
  border-radius: 6px;
  color: var(--slate11);
  margin-right: 12px;
  text-transform: capitalize;
}




.manage-group-users-row {
  display: flex;
  flex-direction: row;
  align-items: center;
  padding: 12px 6px;
  width: 612px !important;
  height: 64px;
  border-bottom: 1px solid var(--slate5);

  p {
    width: 262px;
    white-space: nowrap;
    overflow: hidden;
    text-overflow: ellipsis;

    span {
      max-width: 140px;
      white-space: nowrap;
      overflow: hidden;
      text-overflow: ellipsis;
    }
  }

  &:hover .apps-remove-btn,
  .datasources-remove-btn {
    display: flex;
  }

  .edit-role-btn {
    margin-left: auto;
    margin-right: 20px;
    display: flex;
    align-items: center;
    padding-top: 5px;
  }
}

.manage-group-app-table-body,
.manage-group-datasource-table-body {
  width: 602px !important;

  tr {
    display: flex;
    font-family: 'IBM Plex Sans';
    font-style: normal;
    font-weight: 400;
    font-size: 12px;
    line-height: 20px;
    color: var(--slate12);
  }
}

.apps-view-edit-wrap,
.datasources-view-edit-wrap {
  display: flex;
  flex-direction: column;
  width: 51px;
  margin-right: 32px;
}

.apps-table-row,
.datasources-table-row {
  display: grid !important;
  grid-template-columns: 205px 286px 115px;

  td {
    padding: 12px;
    white-space: nowrap;
    overflow: hidden;
    text-overflow: ellipsis;
  }

  &:hover .apps-remove-btn,
  .datasources-remove-btn {
    display: flex;
  }
}

.apps-remove-btn,
.datasources-remove-btn {
  width: 97px;
  height: 28px;
  font-weight: 600 !important;
}

.faded-text {
  color: var(--slate8);
}

.manage-groups-app-dropdown,
.manage-groups-datasource-dropdown {
  width: 440px;
}

.create-new-group-button {
  width: 169px;
  height: 32px;
  border-radius: 6px;
}

.faded-input {
  background: var(--slate5);
}

.manage-group-table-head {
  display: flex;
  border-bottom: 1px solid var(--slate5);
  width: 612px;
  height: 36px;
  padding: 8px 12px 8px 2px;
  align-items: center;


  p {
    width: 272px !important;
    color: var(--slate11);
    font-weight: 500;
  }

  .edit-role-btn {
    margin-left: auto;
    margin-right: 50px;
    display: flex;
    width: 20px;
    align-items: center;
    padding-top: 5px;
  }

}

.manage-groups-permission-apps,
.apps-constant-permission-wrap {
  border-bottom: 1px solid var(--slate5);
}

.manage-groups-permission-apps,
.apps-folder-permission-wrap,
.datasource-permissions-wrap,
.apps-variable-permission-wrap,
.apps-constant-permission-wrap {
  display: flex;
  align-items: center;
  padding: 12px;
  gap: 10px;

  div {
    width: 206px;
  }
}

.manage-groups-permission-apps,
.apps-variable-permission-wrap,
.apps-constant-permission-wrap {
  gap: 10px;
  height: auto;
}

.datasource-permissions-wrap {
  border-top: 1px solid var(--slate5);
}

.apps-folder-permission-wrap,
.apps-variable-permission-wrap {
  height: auto;
  border-bottom: 1px solid var(--slate5);
}

.delete-group {
  text-decoration: none !important;
  color: var(--tomato9) !important;
}

.delete-link,
.remove-decoration {
  text-decoration: none !important;
}

.edit-group {
  text-decoration: none !important;
  color: var(--slate12) !important;
}

.removed-decoration {
  text-decoration: none !important;
}

.rmsc .select-item.selected {
  color: var(--slate12) !important;
  background-color: var(--base) !important;
}

.manage-groups-app-dropdown,
.manage-constants-dropdown,
.manage-groups-datasource-dropdown {
  .rmsc.multi-select {
    .dropdown-container {
      gap: 17px;
      height: 32px;
      background: var(--base);
      border: 1px solid var(--slate7);
      border-radius: 6px;
      display: flex;
      justify-content: center;
      align-items: center;
      margin-right: 12px;
    }

    .dropdown-content {
      .panel-content {
        background: var(--base);
        border: 1px solid var(--slate3);
        box-shadow: 0px 12px 16px -4px rgba(16, 24, 40, 0.08), 0px 4px 6px -2px rgba(16, 24, 40, 0.03);
        border-radius: 6px;
        align-items: center;


        .select-item:hover {
          background-color: var(--slate3);
        }

        input {
          color: var(--slate11);

          &:focus {
            background: unset !important
          }
        }

        .item-renderer {
          align-items: center;

          span {
            font-size: 12px;
            color: var(--slate12)
          }
        }
      }
    }
  }
}




.manage-groups-app-dropdown {
  margin-right: 12px;

  .rmsc .dropdown-container:focus-within {
    border: 1px solid var(--indigo9) !important;
    box-shadow: 0px 0px 0px 2px #C6D4F9 !important;
  }

  input {
    color: var(--slate12);
    background-color: unset !important;
  }

  .dropdown-heading-value {
    span {
      color: var(--slate12) !important;

    }
  }

  .multi-select {
    .dropdown-container {
      gap: 17px;
      width: 440px;
      height: 32px;
      background: var(--base);
      border: 1px solid var(--slate7);
      border-radius: 6px;
      display: flex;
      justify-content: center;
      align-items: center;
      margin-right: 12px;
    }

  }

  .dropdown-content {
    .panel-content {
      background: var(--base);
      border: 1px solid var(--slate3);
      box-shadow: 0px 12px 16px -4px rgba(16, 24, 40, 0.08), 0px 4px 6px -2px rgba(16, 24, 40, 0.03);
      border-radius: 6px;

      .select-panel {
        .search {
          border-bottom: 1px solid var(--slate5);
        }

        .search,
        input {
          background-color: var(--base) !important;
        }
      }

      input[type='checkbox'] {
        border: 1px solid red !important;
      }

      .select-item:hover {
        background-color: var(--slate3);
      }


      .item-renderer {
        align-items: center !important;

        span {
          font-size: 12px;
          color: var(--slate12)
        }
      }

    }
  }
}

.manage-constants-dropdown {
  .rmsc.multi-select {
    .dropdown-container {
      gap: 17px;
      height: 32px;
      background: var(--base);
      border: 1px solid var(--slate7);
      border-radius: 6px;
      display: flex;
      justify-content: center;
      align-items: center;
      margin-right: 12px;
    }

    .dropdown-content {
      .panel-content {
        background: var(--base);
        border: 1px solid var(--slate3);
        box-shadow: 0px 12px 16px -4px rgba(16, 24, 40, 0.08), 0px 4px 6px -2px rgba(16, 24, 40, 0.03);
        border-radius: 6px;
        align-items: center;


        .select-item:hover {
          background-color: var(--slate3);
        }

        .item-renderer {
          align-items: center;

          span {
            font-size: 12px;
            color: var(--slate12)
          }
        }
      }
    }
  }
}


.sso-form-wrap {
  .form-label {
    font-size: 12px;
    font-weight: 500px;
    margin-bottom: 4px !important;
    color: var(--slate12);
  }

  .form-check-label {
    font-size: 12px;
    font-size: 12px;
    line-height: 20px;
    color: var(--slate12);
  }
}

.allow-default-sso-helper-text {
  white-space: pre-line;
}

.password-disable-danger-wrap {
  padding: 16px;
  gap: 16px;
  width: 574px;
  height: 116px;
  background: var(--tomato3);
  border: 1px solid var(--tomato5);
  border-radius: 6px;
}

.sso-footer-save-btn {
  height: 40px;
}

.sso-footer-cancel-btn {

  width: 85px;
  height: 40px;
}

.danger-text-login {
  padding-left: 40px !important;
}

.tick-icon {
  width: 20px;
  height: 20px;
  background: var(--indigo9);
  border-radius: 4px;
}

.invite-user-drawer-wrap {
  display: grid;
  grid-template-rows: auto 1fr auto;
  height: 100vh;
}

.manage-users-drawer-footer {
  padding: 24px 32px;
  height: 88px;
  border-top: 1px solid var(--slate5) !important;
  display: flex;
  gap: 8px;

  justify-content: flex-end;

  .invite-btn {
    width: 140px;
    height: 40px;
  }

  .cancel-btn {
    width: 85px;
    height: 40px;
  }
}


.tj-drawer-tabs-wrap {
  display: flex;
}

.invite-user-drawer-wrap {
  .card-header {
    flex-direction: column;
    display: flex;
    justify-content: space-between;
    padding: 0px !important;
  }

  .card-header-inner-wrap {
    justify-content: space-between;
    width: 100%;
    padding: 16px 20px;
    height: 64px;

  }

  .card-header-inner-wrap,
  .tj-drawer-tabs-container {
    display: flex;
  }

  .tj-drawer-tabs-container-outer {
    padding-top: 0px;
    gap: 10px;
    height: 68px;
  }

  .tj-drawer-tabs-container {
    padding: 2px;
    gap: 2px;

    width: 502px;
    height: 36px;
    background: var(--slate4);
    border-radius: 6px;

  }
}

.tj-drawer-tabs-btn {
  padding: 2px 4px;
  gap: 6px;
  width: 248px;
  height: 32px;
  box-shadow: 0px 1px 2px rgba(16, 24, 40, 0.05);
  border-radius: 4px;
  border: none;
  color: var(--slate11);
  display: flex;
  align-items: center;
  justify-content: center;
  background: var(--slate4);


  span {
    margin-left: 4px !important;
    font-weight: 500;

  }
}

.tj-drawer-tabs-btn-active {
  background: var(--base);
  color: var(--slate12);
}

.user-number-wrap {
  display: flex;
  flex-direction: column;
  align-items: center;
  padding: 8px;
  gap: 10px;
  width: 36px;
  height: 36px;
  background: var(--slate3);
  border-radius: 1000px;
}

.user-csv-template-wrap {
  display: flex;
  padding: 24px;
  gap: 14px;

  width: 486px;
  height: 152px;

  background: var(--orange3);

  border: 1px solid var(--orange6);
  border-radius: 6px;

  div {
    display: flex;
    flex-direction: column;

    p {
      margin-bottom: 12px;
    }

  }
}

.upload-user-form {
  display: flex;
  flex-direction: column;
  justify-content: center;
  align-items: center;
  padding: 60px 0px;
  gap: 36px;
  width: 486px;
  border: 2px dashed var(--indigo9);
  border-radius: 6px;
  align-items: center;
  margin: 24px auto;
  text-align: center;

  .select-csv-text {
    color: var(--indigo9);
    margin-bottom: 4px;
  }

  span {
    color: var(--slate11) !important;
  }
}

.download-template-btn {
  width: 184px;
  height: 32px;
  padding: 0px !important;
}

.csv-upload-icon-wrap {
  display: flex;
  flex-direction: row;
  justify-content: center;
  align-items: center;
  padding: 10px;
  gap: 10px;
  width: 64px;
  height: 64px;
  background: var(--indigo3);
  border-radius: 12px;
  margin: 0px auto 12px auto;
  cursor: pointer;
}


.manage-users-drawer-content-bulk {
  margin: 24px 15px;

  form {
    display: flex;
    flex-direction: column;
    justify-content: center;
    align-items: center;
  }

  .manage-users-drawer-content-bulk-download-prompt {
    display: flex;
    flex-direction: row !important;
    justify-content: center;
    align-items: flex-start !important;
  }
}


.manage-users-drawer-content {
  margin: 24px 15px;

  .invite-user-by-email {
    display: flex;
    flex-direction: column;
    justify-content: center;
    align-items: top;
  }

  .invite-user-by-email {
    display: flex;
  }

  input[name="email"]:disabled,
  input[name="fullName"]:disabled {
    background-color: var(--slate3) !important;
    color: var(--slate9) !important
  }

  .invite-email-body {
    width: 452px;

    input:not([type="checkbox"]) {
      padding: 6px 10px;
      height: 32px;
      color: var(--slate12);
    }
  }
}

.rmsc .item-renderer {
  align-items: center !important;
}

.tj-db-table {
  overflow-y: auto;
  height: 110px;

  table {
    border-collapse: separate;
    border-spacing: 0;
    width: max-content;

    .row-tj {
      border-width: 0px !important;
    }
  }
}

.bounded-box {
  .sc-iwsKbI.lmGPCf {
    height: 100%;
    margin: auto;
    width: max-content;
    max-width: 100% !important;

    img {
      height: 100% !important;
    }

    .gVmiLs {
      width: auto !important;
    }
  }

  .css-tlfecz-indicatorContainer,
  .css-1gtu0rj-indicatorContainer {
    svg {
      width: 12px !important;
      height: 12px !important;
    }
  }

}

.sso-type-header {
  margin-left: 10px;
}

.groups-folder-list {
  padding: 6px 8px;
  gap: 40px;
  max-width: 188px;
  height: 32px;

  span {
    white-space: nowrap !important;
    overflow: hidden !important;
    text-overflow: ellipsis !important;
  }

  .tooltip {
    opacity: 0.7;
  }

  .groups-list-option-button {
    background-color: var(--base) !important;
    width: 24px;
    height: 24px;
    padding: 7px 0px 7px 0px;

    &:focus-visible {
      border: none !important;
      outline: none !important;
      box-shadow: none !important;
    }
  }



}

.create-group-modal-footer {
  display: flex;
  align-items: center;
  gap: 8px;
  justify-content: flex-end
}

.add-users-button {
  width: 160px;
  height: 32px;
}

.sso-page-inputs {
  padding: 6px 10px;
  gap: 17px;
  width: 612px;
  height: 32px;
}

.popover-group-menu {
  border-radius: 4px;
  width: 190px;
  box-shadow: 0px 12px 16px -4px rgba(16, 24, 40, 0.08), 0px 4px 6px -2px rgba(16, 24, 40, 0.03);
  background: var(--base);
  color: var(--slate12);
  border: 1px solid var(--slate3);

  .popover-arrow {
    display: none;
  }

  .popover-body {
    padding: 6px;
    color: var(--slate12);

    .field {

      width: 100%;
      margin: 0 0 0 0;
      height: 36px;
      justify-content: center;
      align-items: center;
      display: flex;

      .option-row {
        width: 100%;
        height: 100%;
        font-weight: 400;
        font-size: 12px;
        justify-content: left;
        align-items: center;
        display: flex;
        z-index: 999999999;
      }

      .disable {
        color: var(--slate9);
      }

      .disable {
        color: var(--slate9);

        &.dark-theme {
          color: var(--slate11);
        }
      }

      .disable {
        color: var(--slate7);

        &.dark-theme {
          color: var(--slate11);
        }
      }

      .disable {
        color: var(--slate7);

        &.dark-theme {
          color: var(--slate11);
        }
      }

      &__danger {
        color: var(--tomato9);
      }

      :hover {
        background-color: var(--slate3);
      }
    }
  }
}

.workspace-settings-filter-wrap {
  background: var(--slate3);
  padding: 15px 16px;
  gap: 12px;
  width: 880px;
  height: 62px;
  border-right: 1px solid var(--slate7);
  border-top: 1px solid var(--slate7);
  border-left: 1px solid var(--slate7);
  box-shadow: 0px 1px 2px rgba(16, 24, 40, 0.05);
  border-top-left-radius: 6px;
  border-top-right-radius: 6px;
}


// users page
.css-1i2tit0-menu {
  margin: 0px !important;
  background: var(--base);
  box-shadow: 0px 4px 6px -2px #10182808 !important;

  .css-2kg7t4-MenuList {
    margin: 0px !important;
    padding: 0px !important;
    background: var(--base);
  }
}

.workspace-settings-nav-items {
  padding: 6px 8px;
  gap: 40px;
  width: 248px;
  height: 32px;
}

.new-app-dropdown {
  background: var(--base) !important;
  color: var(--slate12);
}

.workspace-variable-container-wrap {
  &.constants-list {
    overflow: auto;
  }

  .card,
  thead {
    background: var(--base) !important;

    tr>th,
    tbody>tr>td {
      background: var(--base) !important;
    }
  }

}

.move-selected-app-to-text {
  p {
    white-space: nowrap;
    overflow: hidden;
    text-overflow: ellipsis;

    span {
      font-weight: 600;
    }
  }
}

.tj-org-dropdown {
  .dashboard-org-avatar {
    margin-right: 11px;
    display: flex;
    flex-direction: row;
    justify-content: center;
    align-items: center;
    padding: 7px 8px;
    gap: 10px;
    width: 34px;
    height: 34px;
    background: var(--slate4) !important;
    color: var(--slate9);
    border-radius: 6px;
  }

  .current-org-avatar {
    margin-right: 11px;
    display: flex;
    flex-direction: row;
    justify-content: center;
    align-items: center;
    padding: 7px 8px;
    gap: 10px;
    width: 34px;
    height: 34px;
    border-radius: 6px;
  }

  .current-org-indicator {
    padding: 0px 8px 0px 8px;
    margin-left: auto;
    margin-right: 5px;
  }

  .current-org-indicator {
    display: none;
  }

  &:hover .current-org-indicator {
    display: block;
  }

  .org-name {
    color: var(--slate12) !important;
    white-space: nowrap;
    overflow: hidden;
    text-overflow: ellipsis;
  }
}

.org-dropdown-shadow {
  box-shadow: var(--elevation-400-box-shadow)
}


.css-1q0xftk-menu {
  background-color: var(--base-black) !important;
  border: 1px solid hsl(197, 6.8%, 13.6%) !important;
  box-shadow: 0px 12px 16px -4px rgba(16, 24, 40, 0.08), 0px 4px 6px -2px rgba(16, 24, 40, 0.03) !important;

}

.css-4yo7x8-menu {
  background-color: var(--base) !important;
  border: 1px solid var(--slate3) !important;
  box-shadow: 0px 12px 16px -4px rgba(16, 24, 40, 0.08), 0px 4px 6px -2px rgba(16, 24, 40, 0.03) !important;
  border-radius: 6px !important;
}

.select-header-font {
  font-size: 14px;
  font-weight: 500;
  line-height: 20px;
  color: var(--text-default);

}


.org-custom-select-header-wrap {
  border-bottom: 1px solid var(--slate5);

  .select-header-font {
    font-size: 14px;
    font-weight: 500;
    line-height: 20px;
    color: var(--text-default);

  }
}

.btn-close:focus {
  box-shadow: none !important;
}

.template-card {
  padding: 16px;
  gap: 16px;
  min-width: 280px;
  max-width: 100%;
  height: 210px;
  background: var(--base);
  border: 1px solid var(--slate3);
  box-shadow: 0px 1px 2px rgba(16, 24, 40, 0.05);
  border-radius: 6px;
}

.see-all-temlplates-link {
  color: var(--indigo9) !important;
}

.template-card-img {
  padding: 0px;
  width: 100%;
  height: 77.5%;
  border-radius: 4px;
}

.confirm-dialogue-body {
  background: var(--base);
  color: var(--slate12);
}

.folder-header-icons-wrap {
  gap: 4px;
}

.tj-common-search-input {
  .input-icon-addon {
    padding-right: 8px;
    padding-left: 8px;

  }

  input {
    box-sizing: border-box;
    display: flex;
    flex-direction: row;
    align-items: center;
    padding: 4px 8px !important;
    gap: 16px;
    width: 248px !important;
    height: 28px !important;
    background: var(--base);
    border: 1px solid var(--slate7);
    border-radius: 6px;
    color: var(--slate12);
    padding-left: 33px !important;


    ::placeholder {
      color: var(--slate9);
      margin-left: 5px !important;
      padding-left: 5px !important;
      background-color: red !important;
    }

    &:hover {
      background: var(--slate2);
      border: 1px solid var(--slate8);
    }

    &:active {
      background: var(--indigo2);
      border: 1px solid var(--indigo9);
      box-shadow: 0px 0px 0px 2px #C6D4F9;
      outline: none;
    }

    &:focus-visible {
      background: var(--slate2);
      border: 1px solid var(--slate8);
      border-radius: 6px;
      outline: none;
      padding-left: 12px !important;
    }

    &:disabled {
      background: var(--slate3);
      border: 1px solid var(--slate7);
    }
  }


}

.search-icon-wrap {
  display: flex;
  flex-direction: row;
  justify-content: center;
  align-items: center;
  padding: 7px;
  gap: 8px;
  width: 28px;
  height: 28px;
  background: var(--base);
  border: 1px solid var(--slate7);
  border-radius: 6px;
  cursor: pointer;
}

.sidebar-list-wrap {
  margin-top: 24px;
  padding: 0px 20px 20px 20px;
  height: calc(100vh - 180px);
  overflow: auto;

  span {
    letter-spacing: -0.02em;
  }

  &::-webkit-scrollbar {
    width: 6.5px;
  }

  &::-webkit-scrollbar-thumb {
    background-color: transparent;
  }

  &::-webkit-scrollbar-track {
    background-color: transparent;
  }

  &:hover::-webkit-scrollbar-thumb {
    background-color: #A1A6AD;
  }
}

.sidebar-list-wrap-with-banner {
  margin-top: 24px;
  padding: 0px 20px 20px 20px;
  height: calc(100vh - 408px);
  overflow: auto;

  span {
    letter-spacing: -0.02em;
  }
}

.sidebar-list-wrap.sidebar-list-wrap-with-banner.isAdmin {
  height: calc(100vh - 371px);

  &.resource-limit-reached {
    height: calc(100vh - 371px);
  }
}

.drawer-footer-btn-wrap,
.variable-form-footer {
  display: flex;
  flex-direction: row;
  justify-content: flex-end;
  align-items: center;
  padding: 16px 24px;
  gap: 8px;
  height: 72px;
  border-top: 1px solid var(--slate5);
  background: var(--base);
}

.drawer-card-title {
  padding: 16px 20px;
  border-bottom: 1px solid var(--slate5);
  height: 64px;

  h3 {
    margin-bottom: 0px !important;
    font-size: 18px;
    font-weight: 500;
    line-height: 28px;
  }
}

.drawer-card-wrapper,
.variable-form-wrap {
  min-height: 100vh;
  display: grid;
  grid-template-rows: auto 1fr auto;
}

.add-new-datasource-header-container {
  margin-bottom: 24px;
  padding-top: 4px;
}

.folder-list-group-item {
  color: var(--slate12) !important;
}

.table-list-item,
.table-name {
  color: var(--slate12) !important;
}

// targetting all react select dropdowns

.css-1i2tit0-menu .css-2kg7t4-MenuList {
  div {
    background-color: var(--base-black);

    &:hover {
      background-color: hsl(198, 6.6%, 15.8%);
      ;
    }
  }
}

.css-ob45yj-menu .css-2kg7t4-MenuList {
  div {
    background-color: var(--base);

    &:hover {
      background-color: var(--slate4);
      ;
    }
  }
}

.selected-ds.row>img {
  padding: 0 !important;
}

.tj-user-table-wrapper {
  height: calc(100vh - 392px); //52+64+40+32+20+62
  overflow-y: auto;
  background: var(--base);
  border-right: 1px solid var(--slate7);
  border-bottom: 1px solid var(--slate7);
  border-left: 1px solid var(--slate7);
  box-shadow: 0px 1px 2px rgba(16, 24, 40, 0.05);
  border-bottom-left-radius: 6px;
  border-bottom-right-radius: 6px;


  .user-detail {
    display: flex;
    flex-direction: column;
  }

}

.user-filter-search {
  padding: 6px 10px;
  gap: 16px;
  width: 312px;
  height: 32px;
  background: var(--base);
  border: 1px solid var(--slate7);
  border-radius: 6px;

  &::placeholder {
    color: var(--slate9);
  }
}



//TJ APP INPUT
.tj-app-input,
.edit-row-container {
  display: flex;
  flex-direction: column;
  font-family: 'IBM Plex Sans';
  font-style: normal;
  position: relative;

  .text-danger {
    font-weight: 400 !important;
    font-size: 10px !important;
    line-height: 16px !important;
    color: var(--tomato10) !important;
  }

  label {
    font-family: 'IBM Plex Sans';
    font-style: normal;
    font-weight: 500;
    font-size: 12px;
    line-height: 20px;
    display: flex;
    align-items: center;
    color: var(--slate12);
    margin-bottom: 4px;
  }

  input.form-control,
  textarea,
  .form-control {
    gap: 16px !important;
    background: var(--base) !important;
    border: 1px solid var(--slate7) !important;
    border-radius: 6px !important;
    margin-bottom: 4px !important;
    color: var(--slate12) !important;
    transition: none;
    font-weight: 400;

    &:hover {
      background: var(--slate1) !important;
      border: 1px solid var(--slate8) !important;
      -webkit-box-shadow: none !important;
      box-shadow: none !important;
      outline: none;
    }

    &:focus-visible {
      background: var(--indigo2) !important;
      border: 1px solid var(--indigo9) !important;
      box-shadow: none !important;
    }

    &.input-error-border {
      border-color: #DB4324 !important;
    }

    &:-webkit-autofill {
      box-shadow: 0 0 0 1000px var(--base) inset !important;
      -webkit-text-fill-color: var(--slate12) !important;

      &:hover {
        box-shadow: 0 0 0 1000px var(--slate1) inset !important;
        -webkit-text-fill-color: var(--slate12) !important;
      }

      &:focus-visible {
        box-shadow: 0 0 0 1000px var(--indigo2) inset !important;
        -webkit-text-fill-color: var(--slate12) !important;
      }
    }

    &::placeholder {
      font-size: 12px;
      line-height: 20px;
    }

  }

  input.dynamic-form-encrypted-field[type="password"] {
    &:disabled {
      padding-right: 35px !important;
    }
  }

  .design-component-inputs textarea {

    &.valid-textarea {
      border: 1.5px solid #519b62 !important;
    }

    &.invalid-textarea {
      border: 1.5px solid #e26367 !important;
    }
  }

}

.tj-app-input-wrapper {
  display: flex;

  .eye-icon {
    position: absolute;
    right: 8px;
    top: 5px;
    cursor: pointer;
  }

  .copy-icon {
    position: absolute;
    right: 8px;
    top: 5px;
    cursor: pointer;
  }

  .form-control {
    padding-right: 2.2rem;
  }
}



.tj-sub-helper-text {
  font-weight: 400;
  font-size: 10px;
  line-height: 16px;
}

.tj-input-success {
  color: var(--grass10);
}

.tj-input-warning {
  color: var(--orange10);
}

.tj-input-helper {
  color: var(--slate11);
}

.tj-input-error {
  color: var(--tomato10);
}

.tj-input-error-state {
  border: 1px solid var(--tomato9);
}

// TJ APP INPUT END

.search-input-container {
  display: flex;
}

// sidebar styles inside editor :: temporary
.theme-dark,
.dark-theme {
  .codehinter.alert-component.workspace-variables-alert-banner {
    color: #ffecbb !important;
    background-color: #3a3f41 !important;
    border-color: #4d5156 !important;
  }
}

.add-icon-column {
  position: sticky;
  top: 0;
  z-index: 1;
  right: 0;
  padding: 0px !important;
  width: 30px;
  height: 31px;
  border-radius: 0px !important;
  background: var(--color-light-slate-04, #ECEEF0) !important;
  cursor: pointer;

  .icon-styles {
    font-size: 14px !important;
    font-weight: 400;
    color: black;
  }
}

.add-icon-column-dark {
  position: sticky;
  top: 0;
  z-index: 1;
  right: 0;
  padding: 0px !important;
  width: 30px;
  height: 31px;
  border-radius: 0px !important;
  cursor: pointer;

  .icon-styles {
    width: 100% !important;
    height: 100% !important;
    background: #1c252f !important;
    border: 1px solid #374150 !important;
    font-size: 14px !important;
    font-weight: 400;
    color: white;
  }
}

.add-icon-row {
  position: sticky;
  bottom: 0;
  left: 0px;
  width: 29px;
  height: 31px;
  background: var(--slate7);
  border-width: 0px 1px 1px 1px;
  border-style: solid;
  border-radius: 0px;
  border-color: var(--slate4);
  border-radius: 0px !important;
  font-size: 14px !important;
  font-weight: 400;
  display: flex;
  align-items: center;
  justify-content: center;
  cursor: pointer;
}

.add-icon-row-dark {
  position: sticky;
  bottom: 0;
  left: 0px;
  width: 29px;
  height: 31px;
  background: var(--slate7);
  border-width: 0px 1px 1px 1px;
  border-style: solid;
  border-radius: 0px;
  background: #1c252f !important;
  border: 1px solid #374150 !important;
  font-size: 14px !important;
  font-weight: 400;
  color: white;
  display: flex;
  align-items: center;
  justify-content: center;
  cursor: pointer;
  z-index: 2;
}

// custom styles for users multiselect in manage users
.manage-groups-users-multiselect {
  gap: 17px;
  width: 440px;
  height: 32px;
  background: var(--base);
  border-radius: 6px;

  .dropdown-heading {
    height: 32px;
    padding: 6px 10px;
  }

  .dropdown-container {
    background: var(--base);
    border: 1px solid var(--slate7) !important;
  }

  .dropdown-content {
    border: 1px solid var(--slate3);
    box-shadow: 0px 12px 16px -4px rgba(16, 24, 40, 0.08), 0px 4px 6px -2px rgba(16, 24, 40, 0.03);
    border-radius: 6px;

    .search {
      input {
        background-color: var(--base);
        color: var(--slate12);
      }
    }
  }

  .rmsc,
  .dropdown-content,
  .panel-content,
  .search {
    background: var(--base) !important;
  }

  .options {
    .select-item {
      color: var(--slate12);

      &:hover {
        background: var(--slate4);
        border-radius: 6px;
      }
    }
  }
}

.select-search__options {
  .item-renderer {
    display: flex !important;
    justify-content: space-between;
    padding: 20px;
    cursor: pointer;
    flex-direction: row;

    div:first-child {
      display: flex;
    }

    p {
      margin-bottom: 0px !important;
      color: var(--slate12);
    }

    span {
      color: var(--slate11);
    }

    p,
    span {
      font-weight: 400;
      font-size: 12px;
      line-height: 20px;
    }
  }
}

.create-new-app-dropdown {
  .button:first-child {
    padding: 0 !important;
  }

  .dropdown-toggle::after {
    border: none !important;
    content: url("data:image/svg+xml,%3Csvg width='25' height='25' viewBox='0 0 25 25' fill='none' xmlns='http://www.w3.org/2000/svg'%3E%3Cpath fill-rule='evenodd' clip-rule='evenodd' d='M10.5 7.03906C10.5 6.34871 11.0596 5.78906 11.75 5.78906C12.4404 5.78906 13 6.34871 13 7.03906C13 7.72942 12.4404 8.28906 11.75 8.28906C11.0596 8.28906 10.5 7.72942 10.5 7.03906ZM10.5 12.0391C10.5 11.3487 11.0596 10.7891 11.75 10.7891C12.4404 10.7891 13 11.3487 13 12.0391C13 12.7294 12.4404 13.2891 11.75 13.2891C11.0596 13.2891 10.5 12.7294 10.5 12.0391ZM11.75 15.7891C11.0596 15.7891 10.5 16.3487 10.5 17.0391C10.5 17.7294 11.0596 18.2891 11.75 18.2891C12.4404 18.2891 13 17.7294 13 17.0391C13 16.3487 12.4404 15.7891 11.75 15.7891Z' fill='%23fff'/%3E%3C/svg%3E%0A");
    transform: rotate(360deg);
    width: 14px;
    margin: 0 !important;
    display: flex;
    align-items: center;
    justify-content: center;
    padding: 8px 0px 0px 0px;
  }
}

.sso-page-loader-card {
  background-color: var(--slate2) !important;
  height: 100%;

  .card-header {
    background-color: var(--slate2) !important;
  }
}

.workspace-nav-list-wrap {
  padding: 20px 20px 20px 20px;
  height: calc(100vh - 116px) !important;
}

.upload-user-form span.file-upload-error {
  color: var(--tomato10) !important;
  margin-top: 12px 0px 0px 0px;
}

.tj-onboarding-phone-input {
  width: 392px !important;
  height: 40px;
  padding: 8px 12px;
  gap: 8px;
  margin-bottom: 12px;
  background: #FFFFFF;
  border: 1px solid #D7DBDF !important;
  border-radius: 0px 4px 4px 0px !important;

  &:hover {
    border: 1px solid #466BF2 !important;
  }
}

.tj-onboarding-phone-input-wrapper {
  margin-bottom: 12px;
}

.theme-dark {
  .tj-onboarding-phone-input-wrapper {
    .flag-dropdown {
      background-color: #1f2936 !important;

      .country-list {
        background-color: #1f2936 !important;
        background: #1f2936;

        li {
          .country .highlight {
            background-color: #3a3f42;
            color: #000 !important;

            div {
              .country-name {
                color: #6b6b6b !important;
              }
            }
          }

          &:hover {
            background-color: #2b2f31;
          }
        }
      }
    }
  }

  .react-tel-input .country-list .country.highlight {
    color: #6b6b6b;
  }
}

#global-settings-popover {
  padding: 24px;
  gap: 20px;
  max-width: 377px !important;
  height: 316px !important;
  background: #FFFFFF;
  border: 1px solid #E6E8EB;
  box-shadow: 0px 32px 64px -12px rgba(16, 24, 40, 0.14);
  border-radius: 6px;
  margin-top: -13px;

  .input-with-icon {
    justify-content: flex-end
  }

  .form-check-input {
    padding-right: 8px;
  }

  .global-popover-div-wrap-width {
    width: 156px !important;
  }

  .form-switch {
    margin-bottom: 20px;
  }

  .global-popover-div-wrap {
    padding: 0px;
    gap: 75px;
    width: 329px;
    height: 32px;
    margin-bottom: 20px !important;
    justify-content: space-between;

    &:last-child {
      margin-bottom: 0px !important;
    }
  }
}

.global-popover-text {
  font-family: 'IBM Plex Sans';
  font-style: normal;
  font-weight: 500;
  font-size: 12px;
  line-height: 20px;
  color: #11181C;
}

.maximum-canvas-width-input-select {
  padding: 6px 10px;
  gap: 17px;
  width: 60px;
  height: 32px;
  background: #FFFFFF;
  border: 1px solid #D7DBDF;
  border-radius: 0px 6px 6px 0px;
}

.maximum-canvas-width-input-field {
  padding: 6px 10px;
  gap: 17px;
  width: 97px;
  height: 32px;
  background: #FFFFFF;
  border: 1px solid #D7DBDF;
  border-top-left-radius: 6px;
  border-bottom-left-radius: 6px;
  border-right: none !important;
}

.canvas-background-holder {
  padding: 6px 10px;
  gap: 6px;
  width: 120px;
  height: 32px;
  background: #FFFFFF;
  display: flex;
  align-items: center;
  border: 1px solid #D7DBDF;
  border-radius: 6px;
  flex-direction: row;
}

.export-app-btn {
  flex-direction: row;
  justify-content: center;
  align-items: center;
  padding: 6px 16px;
  gap: 6px;
  width: 158px;
  height: 32px;
  font-family: 'IBM Plex Sans';
  font-style: normal;
  font-weight: 600;
  font-size: 14px;
  line-height: 20px;
  color: #3E63DD;
  background: #F0F4FF;
  border-radius: 6px;
  border: none;
}

.tj-btn-tertiary {
  padding: 10px 20px;
  gap: 8px;
  width: 112px;
  height: 40px;
  background: #FFFFFF;
  border: 1px solid #D7DBDF;
  border-radius: 6px;

  &:hover {
    border: 1px solid #C1C8CD;
    color: #687076;
  }

  &:active {
    border: 1px solid #11181C;
    color: #11181C;
  }
}

.export-table-button {
  display: flex;
  align-items: center;
  justify-content: center;
}

#global-settings-popover.theme-dark {
  background-color: $bg-dark-light !important;
  border: 1px solid #2B2F31;

  .maximum-canvas-width-input-select {
    background-color: $bg-dark-light !important;
    border: 1px solid #324156;
    color: $white;
  }

  .export-app-btn {
    background: #192140;
  }

  .fx-canvas div {
    background-color: transparent !important;
  }
}

.released-version-popup-container {
  width: 100%;
  position: absolute;
  display: flex;
  justify-content: center;
  top: 65px;

  .released-version-popup-cover {
    width: 250px;
    height: fit-content;
    margin: 0;
    z-index: 1;

    .popup-content {
      background-color: #121212;
      padding: 16px 18px 0px 16px;
      border-radius: 6px;

      p {
        font-size: 14px;
        font-family: IBM Plex Sans;
        color: #ECEDEE;
      }
    }
  }

  .error-shake {
    animation: shake 0.82s cubic-bezier(.36, .07, .19, .97) both;
    transform: translate3d(0, 0, 0);
    backface-visibility: hidden;
    perspective: 10000px;
  }

  @keyframes shake {
    10%,
    90% {
      transform: translate3d(-1px, 0, 0);
    }

    20%,
    80% {
      transform: translate3d(2px, 0, 0);
    }

    30%,
    50%,
    70% {
      transform: translate3d(-4px, 0, 0);
    }

    40%,
    60% {
      transform: translate3d(4px, 0, 0);
    }
  }
}

.profile-page-content-wrap {
  background-color: var(--page-default);
  padding-top: 40px;
}

.profile-page-card {
  background-color: var(--base);
  border-radius: 6px;
}

.all-apps-link-cotainer {
  border-radius: 6px !important;
}

.workspace-variable-table-card {
  height: calc(100vh - 208px);
}

.workspace-constant-table-card {
  margin: 0 auto;
  width: 880px;
  min-height: calc(100vh - 308px);

  .manage-constant-wrapper-card {
    max-height: calc(100vh - 260px);
  }

  .empty-state-org-constants {
    padding-top: 5rem;

    .info {
      color: var(--slate11);
    }
  }

  .workspace-constant-card-body {
    min-height: calc(100vh - 408px);
    background: var(--base);
  }

  .constant-table-wrapper {
    height: calc(100vh - 403px);
    overflow-y: auto;
    height: 100%;
  }

  .constant-table-card {
    min-height: 420px;
    padding: 16px;
    padding-top: 0px;
    padding-bottom: 0px;

    .p-3-constants {
      padding: 1rem !important;
      padding-left: 0px !important;
    }
  }

  .card-footer {
    border-top: none !important;
  }

  .left-menu .tj-list-item {
    width: 148px
  }
}

.variables-table-wrapper {
  tr {
    border-width: 0px !important;
  }
}

.constant-table-wrapper {
  tr {
    border-width: 0px !important;
  }
}

.home-page-content-container {
  max-width: 880px;

  @media only screen and (max-width: 768px) {
    margin-bottom: 0rem !important;

    .liner {
      width: unset !important;
    }

    .app-list {
      overflow-y: auto;
      height: calc(100vh - 26rem);

      .skeleton-container {
        display: flex;
        flex-direction: column;

        .col {
          display: flex;
          justify-content: center;
          margin-bottom: 1rem;
        }

        .card-skeleton-container {
          width: 304px;
        }
      }
    }

    .menu-ico {
      display: none !important;
    }
  }
}

@media only screen and (min-width: 1584px) and (max-width: 1727px) {
  .edit-button,
  .launch-button {
    width: 113px !important;
  }
}

@media only screen and (max-width: 1583px) and (min-width: 1312px) {
  .homepage-app-card-list-item {
    max-width: 264px;

    .edit-button,
    .launch-button {
      width: 109px !important;
    }
  }
}

@media only screen and (min-width: 1728px) {
  .homepage-app-card-list-item {
    max-width: 304px;

    .edit-button,
    .launch-button {
      width: 129px !important;
    }
  }

  .home-page-content-container {
    max-width: 976px;
  }

  .liner {
    width: 976px;
  }
}

@media only screen and (max-width: 992px) {
  .homepage-app-card-list-item-wrap {
    display: flex;
    justify-content: center;
    margin-left: auto;
    margin-right: auto;
    width: 100%;
    margin-top: 22px;
  }

  .homepage-app-card-list-item {
    max-width: 304px !important;
    flex-basis: 100%;

    .edit-button,
    .launch-button {
      width: 129px !important;
    }
  }
}

@media only screen and (min-width: 993px) and (max-width: 1311px) {
  .home-page-content-container {
    max-width: 568px;
  }

  .homepage-app-card-list-item-wrap {
    row-gap: 20px;
  }

  .homepage-app-card-list-item {
    max-width: 269px;
    flex-basis: 100%;

    .edit-button,
    .launch-button {
      width: 111.5px !important;
    }
  }

  .liner {
    width: 568px;
  }
}

.tj-docs-link {
  color: var(--indigo9) !important;
  text-decoration: none;
  list-style: none;
}

.datasource-copy-button {
  width: 87px;
  height: 32px;
}

.datasource-edit-btn {
  height: 27px;
  margin-left: 12px;
}

.datasource-edit-modal {
  .modal-content,
  .modal-body,
  .modal-header,
  .modal-title,
  .modal-body-content,
  .modal-sidebar,
  .card {
    background-color: var(--base) !important;
    color: var(--slate12) !important;
    border-color: var(--slate5) !important;
  }

  .datasource-modal-sidebar-footer {
    .footer-text {
      color: var(--slate12) !important;
    }
  }

  .form-control-plaintext {
    color: var(--slate12) !important;
  }

  .card {
    &:hover {
      background-color: var(--slate2) !important;
    }
  }

  input:disabled {
    background-color: var(--slate3) !important;
  }

  textarea:disabled {
    background-color: var(--slate3) !important;
  }

  .react-select__control--is-disabled {
    background-color: var(--slate3) !important;
  }
}

.org-edit-icon {
  width: 28px;
  height: 28px;
  border-radius: 6px;
  display: flex;
  justify-content: center;
  align-items: center;

  svg {
    height: 14px;
    width: 14px;
  }
}

.marketplace-body {
  height: calc(100vh - 64px) !important;
  overflow-y: auto;
  background-color: var(--page-default);
}

.plugins-card {
  background-color: var(--base);
  border: 1px solid var(--slate3);
  box-shadow: 0px 1px 2px rgba(16, 24, 40, 0.05);
  border-radius: 6px;

  .card-body-alignment {
    min-height: 145px;
    display: flex;
    flex-direction: column;
    justify-content: space-between;
  }
}

.tag-container {
  width: 38px;
  height: 18px;
  background: linear-gradient(271.34deg, rgba(255, 95, 109, 0.12) -88.47%, rgba(255, 195, 113, 0.12) 94.89%);
  border-radius: 100px;
  display: flex;
  align-items: center;
  justify-content: center;
  padding: 1px 7px;

  span {
    font-size: 11px;
    line-height: 16px;
    font-weight: 500;
    background: linear-gradient(96.1deg, #FF5F6D -15.44%, #FFC371 99.37%);
    -webkit-background-clip: text;
    -webkit-text-fill-color: transparent;
  }
}

.template-source-name {
  color: var(--slate12) !important;
}

.marketplace-install {
  color: var(--indigo9);
}

.popover {
  .popover-arrow {
    display: none;
  }
}

.shareable-link {
  .input-group {
    .input-group-text {
      border-color: var(--slate7);
      color: var(--slate12);
      background-color: var(--slate3);
    }

    .app-name-slug-input {
      input {
        border-color: var(--grass9);
      }
    }
  }

  .input-group {
    display: flex;

    .tj-app-input textarea {
      width: 600px;
      border-radius: 0px !important;
      margin-bottom: 0px !important;
      background-color: #efefef4d;
      color: #545454;
    }
  }
}

.confirm-dialogue-modal {
  background: var(--base);

  .modal-header {
    background: var(--base);
    color: var(--slate12);
    border-bottom: 1px solid var(--slate5);
  }
}

.gitsync-modal-body {
  align-items: center;
  justify-content: center;
  display: flex;

  .p {
    width: auto;
  }

  .loader {
    border: 4px solid #f3f3f3;
    border-top: 4px solid #3498db;
    border-radius: 50%;
    width: 40px;
    height: 40px;
    animation: spin 1s linear infinite;
  }

  @keyframes spin {
    0% {
      transform: rotate(0deg);
    }

    100% {
      transform: rotate(360deg);
    }
  }
}

.box-container {
  border: 1px solid #ccc;
  background-color: #f0f0f0;
  border-radius: 8px;
  box-shadow: 0px 2px 4px rgba(0, 0, 0, 0.1);

  .box-content {
    padding: 10px;
    /* Add padding for spacing inside the box */

    p {
      max-width: 100%;
      margin: 0px;
      word-wrap: break-word;
      /* Ensure the paragraph wraps within the box */
    }
  }


}





.theme-dark {
  .icon-widget-popover {
    .search-box-wrapper input {
      color: #f4f6fa !important;
    }

    .search-box-wrapper input:focus {
      background-color: #1c252f !important;
    }
  }

  .shareable-link {
    .tj-app-input textarea {
      background-color: #5e656e !important;
      color: #f4f6fa !important;
      border: none !important;
    }
  }

  .icon-widget-popover {
    .search-box-wrapper .input-icon-addon {
      min-width: 2.5rem !important;
    }

    .search-box-wrapper input {
      color: var(--slate12) !important;
    }
  }

  .shareable-link-container,
  .app-slug-container {
    .field-name {
      color: var(--slate-12) !important;
    }

    input.slug-input {
      background: #1f2936 !important;
      color: #f4f6fa !important;
      border-color: #324156 !important;
    }

    .applink-text {
      background-color: #2b394b !important;
    }

    .input-group-text {
      background-color: #2b394b !important;
    }

    .tj-text-input {
      border-color: #324156 !important;
    }

    .input-with-icon {
      .form-control {
        background-color: #1f2936 !important;
        border-color: #3E4B5A !important;
        color: #fff !important;
      }
    }
  }

}

.dark-theme {
  .manage-app-users-footer {
    .default-secondary-button {
      background-color: var(--indigo9);
      color: var(--base-black);
    }
  }
}

.instance-all-users {
  .users-table {
    tbody {
      tr>td>span {
        max-width: 85px;
      }

      tr>td>a {
        max-width: 140px;
      }
    }

    thead {
      tr {
        gap: 0px;
      }

      tr>th {
        min-width: 203px;
      }
    }

    .workspace-folder-modal {
      .tj-text-input.dark {
        background: #202425;
        border-color: var(--slate7) !important;
      }
    }

    .slug-ellipsis {
      white-space: nowrap;
      overflow: hidden;
      text-overflow: ellipsis;
      width: 150px;
    }

  }
}

.audit-log {
  width: 880px;
  margin: 0 auto;

  .card {
    background: var(--base);
    border: 1px solid var(--slate7) !important;
    box-shadow: 0px 1px 2px rgba(16, 24, 40, 0.05) !important;

    .card-header {
      background: var(--slate3);
      padding: 15px 16px;
      gap: 12px;
      height: 62px;
      border-top-left-radius: 6px;
      border-top-right-radius: 6px;
    }

    .form-label {
      font-size: 12px;
      font-weight: 500px;
      margin-bottom: 4px !important;
      color: var(--slate12);
    }
  }
}

.break-all {
  word-break: break-all;
}

.instance-settings-page {
  width: 880px;
  margin: 0 auto;
  background: var(--base);

  .page-wrapper {
    margin-bottom: 50px !important;
  }

  .card {
    background: var(--base);
    border: 1px solid var(--slate7) !important;
    box-shadow: 0px 1px 2px rgba(16, 24, 40, 0.05) !important;
    width: 880px;

    .card-header {
      padding: 24px 24px;
      gap: 12px;
      height: 72px;
      border-top-left-radius: 6px;
      border-top-right-radius: 6px;

      .title-banner-wrapper {
        display: flex;
        align-items: center;
        justify-content: space-between;
        width: 878px;
      }

    }

    .form-label {
      font-size: 12px;
      font-weight: 500px;
      margin-bottom: 4px !important;
      color: var(--slate12);
    }

    .card-footer {
      display: flex;
      justify-content: flex-end;
      align-items: center;
      padding: 24px 32px;
      gap: 8px;
      border-top: 1px solid var(--slate5) !important;
      background: var(--base);
      margin-top: 0px !important;
      align-Self: 'stretch';
      height: 88px;
    }

    .card-body {
      height: 467px;
      padding: 24px;

      .form-group {
        .tj-app-input {
          .form-control {
            &:disabled {
              background: var(--slate3) !important;
            }
          }
        }
      }
    }

    .form-group.tj-app-input {
      margin-bottom: 0rem !important;
    }
  }
}

.workspace-folder-modal {
  .tj-text-input.dark {
    background: #202425;
    border-color: var(--slate7) !important;
  }
}

.slug-ellipsis {
  white-space: nowrap;
  overflow: hidden;
  text-overflow: ellipsis;
  width: 150px;
}

.app-slug-container,
.shareable-link-container,
.workspace-folder-modal {
  .tj-app-input {
    padding-bottom: 0px !important;
  }

  .label {
    font-weight: 400;
    font-size: 10px;
    height: 0px;
    padding: 4px 0px 16px 0px;
  }

  .tj-input-error {
    color: var(--tomato10);
  }

  .tj-text-input {
    width: auto !important;
    background: var(--slate3);
    color: var(--slate9);
    height: auto !important;
    margin-bottom: 5px;
    border-color: var(--slate7);

    &:hover {
      box-shadow: none;
    }

    &:active {
      border: 1px solid #D7DBDF;
      box-shadow: none;
    }
  }

  .input-with-icon {
    flex: none;

    .icon-container {
      right: 20px;
      top: calc(50% - 13px);
    }
  }

  .label-info {
    color: #687076;
  }

  .label-success {
    color: #3D9A50;
  }


  .workspace-spinner {
    color: #889096 !important;
    width: 16px;
    height: 16px;
    align-self: center;
  }

  .cancel-btn {
    color: var(--indigo9);
  }
}

.confirm-dialogue-modal {
  background: var(--base);
}

.table-editor-component-row {
  .rdt.cell-type-datepicker {
    margin-top: 0;
  }

  .has-multiselect {
    .select-search-input {
      margin-bottom: 0;
    }
  }
}

.audit-log {
  background-color: var(--slate2);
  width: unset;

  .tj-ms {
    width: unset;
  }

  .filter-by-section {
    height: 90px;
  }

  .select-search__select {
    .select-search__options {
      margin-left: -24px;
      margin-bottom: 0px;

      .select-search__row {
        button {
          overflow: hidden !important;
          text-overflow: ellipsis !important;
          white-space: nowrap;
          border-radius: 0;
        }

        :hover {
          background-color: var(--slate3) !important;
        }
      }
    }
  }

  .select-search-dark__select {
    padding: 0px;
    border: none;

    .select-search-dark__options {
      margin-bottom: 0px;

      .select-search-dark__option,
      .select-search-dark__not-found {
        background-color: var(--base);
        color: var(--slate12);
        border: 1px solid var(--slate5);
        box-shadow: 0px 32px 64px -12px rgba(16, 24, 40, 0.14);
        margin: 0 auto;
      }
    }
  }
}

.theme-dark .card-container {
  background-color: #121212 !important
}

.version-select {
  .react-select__menu {
    .react-select__menu-list {
      max-height: 150px;
    }
  }
}

.generate-cell-value-component-div-wrapper {

  .form-control-plaintext:focus-visible {
    outline-color: #dadcde;
    border-radius: 4px;
  }

  .form-control-plaintext:hover {
    outline-color: #dadcde;
    border-radius: 4px;
  }
}

.dark-theme {
  .generate-cell-value-component-div-wrapper {

    .form-control-plaintext:focus-visible {
      filter: invert(-1);
    }

    .form-control-plaintext:hover {
      filter: invert(-1);
    }
  }
}

.progress-bar {
  width: 100%;
  height: 6px;
  background-color: var(--amber4);
  border-radius: 10px;
  overflow: hidden;
}

.progress {
  height: 100%;
  transition: width 0.5s ease-in-out;
}

.app-slug-container,
.workspace-folder-modal {
  .tj-app-input {
    padding-bottom: 0px !important;

    .is-invalid {
      border-color: var(--tomato10) !important;
    }

    .is-invalid:focus {
      border-color: var(--tomato10) !important;
    }
  }

  .tj-input-error {
    height: 32px;
    color: var(--tomato10);
    font-weight: 400;
    font-size: 10px;
    height: 0px;
    padding: 4px 0px 16px 0px;
  }
}

.jet-container-loading {
  margin: 0 auto;
  justify-content: center;
  align-items: center;
}

.jet-container-json-form {
  padding: 20px;

  .DateRangePickerInput {
    width: 100% !important;
  }

  .dropzone {
    aside {
      width: 100% !important;
    }
  }

  fieldset {
    width: 100%;

    .json-form-wrapper {
      margin-bottom: 4px;

      // overrides properties of text widget in custom schema form
      .text-widget {
        height: 100% !important;
      }

      .text-widget[style*="font-size: 14px;"] {
        // height: 21px !important;

        div {
          overflow-y: visible !important;
        }
      }

      .text-widget[style*="font-size: 20px;"] {
        // height: 30px !important;
        background-color: red;

        div {
          overflow-y: visible !important;
        }
      }


      .widget-button {
        button {
          width: auto !important;
          min-width: 140px !important;
        }
      }
    }
  }
}

.freeze-scroll {
  #real-canvas {
    overflow: hidden;
  }
}

.custom-css-input-container span.cm-error {
  background-color: transparent;
  text-decoration: underline;
  text-decoration-color: red;
  text-decoration-style: dashed;
}

.custom-styles-wrapper {
  height: calc(100vh - 156px);
  overflow: auto;

  .card-title {
    padding-left: 30px;
  }
}

.org-settings-info {
  background-color: var(--slate2);
  border: 1px solid var(--slate3);
}

.badge-warning {
  background-color: var(--amber7) !important;
}

.workspace-variables-alert-banner {
  width: inherit;
  background-color: #FFF9ED;
  border-color: #FFE3A2;
  margin-bottom: 0px;
  padding: 8px 16px;
  border-radius: 0px;
  display: flex;
  justify-content: space-between;
  align-items: center;
  color: var(--amber8);
  font-size: 12px;
  font-weight: 500;
  line-height: 16px;
  letter-spacing: 0.4px;
  text-align: left;
  box-shadow: 0px 1px 2px rgba(16, 24, 40, 0.05);
  border-radius: 6px;
}

.alert-banner-type-text {
  font-size: 12px;
  font-weight: 500;
  line-height: 16px;
  letter-spacing: 0.4px;
  text-align: left;
}

.tj-app-input .alert-component.workspace-variables-alert-banner {
  color: var(--amber8);
  border-color: var(--amber3);
}

.form-label-restricted {
  display: none;
}

.ldap-login-page {
  .common-auth-signup-container-wrapper {
    margin-top: 150px;
  }

  .ldap-login-header {
    margin-bottom: 10px;

    h2 {
      color: #111827;
      font-size: 44px;
      font-weight: 400;
    }
  }

  .signup-password-hide-img {
    top: 24%;
  }

  .ldap-form {
    display: flex;
    flex-direction: column;
    align-items: center;
  }
}

#tooltip-for-org-constant-cell,
#tooltip-for-org-input-disabled {
  padding: 12px 16px !important;
  white-space: pre-line !important;
  max-width: 500px !important;
  z-index: 1 !important;

  .react-tooltip-arrow {
    background: inherit !important;
  }
}

.query-rename-input {

  &:focus,
  &:active {
    box-shadow: 0px 0px 0px 2px #C6D4F9;
    border: 1px solid var(--light-indigo-09, var(--indigo9));
  }
}

.btn-query-panel-header {
  height: 28px;
  width: 28px;
  display: flex;
  align-items: center;
  justify-content: center;
  border-radius: 6px;
  background-color: transparent;
  border: none;

  &.active {
    background-color: var(--slate5) !important;
  }

  &:hover,
  &:focus {
    background-color: var(--slate4) !important;
  }
}

.tjdb-dashboard-scrollbar {
  width: 403px !important;

  .action-description {
    color: var(--slate9);
    font-size: 12px;
    margin-left: 20px;
  }

  .tj-foreignKey {
    .tj-secondary-btn {
      font-size: 12px;
      background: transparent !important;
      display: flex;
      justify-content: flex-end;
    }
  }

}

.tjdb-rowForm-scrollbar {
  width: 494px !important;

  .action-description {
    color: var(--slate9);
    font-size: 12px;
    margin-left: 20px;
  }

  .tj-foreignKey {
    .tj-secondary-btn {
      font-size: 12px;
      background: transparent !important;
      display: flex;
      justify-content: flex-end;

      svg {
        path {
          fill: #3e63dd !important
        }
      }

    }
  }
}


.tjdb-mainCellEdit-scrollbar {
  width: 300px !important;

  .tjdb-cellmenu-error,
  .tjdb-cellmenu-loader {
    height: 177px;
  }

  .action-description {
    color: var(--slate9);
    font-size: 12px;
    margin-left: 20px;
  }

  .tj-foreignKey {
    .tj-secondary-btn {
      font-size: 12px;
      background: transparent !important;
      display: flex;
      justify-content: flex-end;

      svg {
        path {
          fill: #3e63dd !important
        }
      }

    }
  }
}


.tjdb-cellEdit-scrollbar {
  width: 266px !important;

  .action-description {
    color: var(--slate9);
    font-size: 12px;
    margin-left: 20px;
  }

  .tj-foreignKey {
    .tj-secondary-btn {
      font-size: 12px;
      background: transparent !important;
      display: flex;
      justify-content: flex-end;

      svg {
        path {
          fill: #3e63dd !important
        }
      }

    }
  }
}

.tj-scrollbar {

  ::-webkit-scrollbar,
  &::-webkit-scrollbar {
    width: 16px;
    border-radius: 8px;
  }

  ::-webkit-scrollbar-thumb,
  &::-webkit-scrollbar-thumb {
    border: 4px solid var(--base);
    border-radius: 8px;
    background-color: var(--slate4) !important;
  }

  ::-webkit-scrollbar-track,
  &::-webkit-scrollbar-track {
    background-color: var(--base);
  }

}

.form-check>.form-check-input:not(:checked) {
  background-color: var(--base);
  border-color: var(--slate7);
}

/*
* remove this once whole app is migrated to new styles. use only `theme-dark` class everywhere.
* This is added since some of the pages are in old theme and making changes to `theme-dark` styles can break UI style somewhere else
*/
.tj-dark-mode {
  background-color: var(--base) !important;
  color: var(--base-black) !important;
}

.tj-list-btn {
  border-radius: 6px;

  &:hover {
    background-color: var(--slate4);
  }

  &.active {
    background-color: var(--slate5);
  }
}

.tj-list-option {
  &.active {
    background-color: var(--indigo2);
  }
}

.runjs-parameter-badge {
  max-width: 104px;
  height: 28px !important;
  padding: 2px 6px !important;
}

.release-buttons {
  .release-button {
    display: flex;
    padding: 4px 12px;
    align-items: center;
    gap: 8px;
    flex: 1 0 0;
    width: 84px;
    height: 28px;
    cursor: pointer;
  }

  .released-button {
    background-color: #F1F3F5;
    color: #C1C8CD;
  }

  .nav-item {
    background-color: transparent !important;
  }
}

.modal-divider {
  border-top: 1px solid #dee2e6;
  padding: 10px;
}

.dark-theme-modal-divider {
  border-top: 1px solid var(--slate5) !important;
  padding: 10px;

  .nav-item {
    background-color: transparent !important;
  }
}

.app-slug-container {
  .label {
    font-size: 9px !important;
  }
}

.shareable-link-container {
  .copy-container {
    width: 0px;
    margin-right: -12px;
  }

  .form-check-label {
    font-size: 12px;
    margin-left: 8px;
    color: var(--base-slate-12);
  }

  .label-success,
  .label-updated,
  .tj-input-error,
  .label-info {
    font-size: 10px;
    padding-top: 10px;
  }

  .input-with-icon {
    .form-control {
      height: 100%;
      border-radius: 0px !important;
      padding-right: 40px;
    }

    .is-invalid:focus {
      border-color: var(--tomato9) !important;
    }

    .icon-container {
      right: 12px;
      top: calc(50% - 11px);

      .spinner-border {
        width: 20px;
        height: 20px;
      }
    }
  }

  .input-group-text {
    background: var(--slate3);
    color: var(--slate9);
  }
}

.manage-app-users-footer {
  padding-bottom: 20px;
  margin-top: 18px;

  .default-secondary-button {
    width: auto !important;
    padding: 18px;
  }
}

.share-disabled {
  opacity: 0.4;
}

.license-tooltip {
  .nav-item {
    line-height: 0px;
  }
}

// Editor revamp styles
.main-wrapper {
  .editor {
    .header>.navbar {
      background-color: var(--base) !important;
      border-bottom: 1px solid var(--slate5);
      z-index: 10;
    }
  }
}

.custom-gap-2 {
  gap: 2px
}

// ToolJet Database buttons

.component-image-wrapper {
  background-color: var(--slate3) !important;
  border-radius: 6px;
}

// .components-container {
//   margin-left: 16px;
//   margin-right: 16px;
// }

.draggable-box-wrapper {
  height: 86px;
  width: 72px;
  margin-bottom: 4px;
}

.component-card-group-wrapper {
  display: flex;
  flex-wrap: wrap;
  column-gap: 22px;
}

.component-card-group-container {
  display: flex;
  row-gap: 12px;
  flex-direction: column;
  padding-bottom: 12px;
  padding-top: 12px;
  margin-left: 16px;
  margin-right: 16px;
}

.widgets-manager-header {
  color: var(--slate12);
  font-size: 14px;
  font-style: normal;
  font-weight: 500;
  line-height: 20px;
  /* 142.857% */
  margin-top: 16px;
  margin-bottom: 12px;
}

.components-container {
  .tj-input {
    margin-bottom: 16px;
  }
}

.tj-widgets-search-input {
  width: 266px;
  height: 32px;
  border-radius: 6px;
  background-color: var(--base) !important;
  font-size: 12px;
  font-style: normal;
  font-weight: 400;
  line-height: 20px;
  margin-left: 16px;
  margin-right: 16px;
}

.release-button {
  color: var(--indigo-01, #FDFDFE);
  font-family: IBM Plex Sans;
  font-size: 12px;
  font-style: normal;
  font-weight: 600;
  line-height: 20px;
  /* 166.667% */
  display: flex;
  padding: 4px 12px;
  align-items: center;
  gap: 8px;
  flex: 1 0 0;
}

.editor-header-icon {
  border-radius: 6px;
  border: 1px solid var(--bases-transparent, rgba(255, 255, 255, 0.00));
  background: var(--indigo3);
  display: flex;
  padding: 7px;
  justify-content: center;
  align-items: center;
  gap: 8px;
  height: 28px;
  width: 28px;
}

.tj-header-avatar {
  display: flex;
  font-weight: 500;
  width: 27px;
  height: 26px;
  padding: 4px 6px;
  flex-direction: column;
  justify-content: center;
  align-items: center;
  gap: 10px;
  flex-shrink: 0;
  margin-bottom: 0px !important;
  border-radius: 100% !important;
  margin-left: -8px;
  background-color: var(--slate5) !important;
  color: var(--slate10) !important
}

.undo-redo-container {
  position: absolute;
  top: 10px;
  display: flex;
  right: 222px;
  justify-content: center;
  align-items: center;
  height: 28px;
  gap: 2px;

  div {
    display: flex;
    justify-content: center;
    align-items: center;
    height: 28px;
    width: 28px;
    border-radius: 6px;
  }
}

.sidebar-panel-header {
  color: var(--slate12);
  padding-left: 4px;
}

.modal-content {
  background: var(--base);
  color: var(--slate12);
}

.main-editor-canvas {
  background-color: var(--base);
}

.event-manager-popover {
  border: none;
  /* Shadow/03 */
  box-shadow: 0px 4px 6px -2px rgba(16, 24, 40, 0.03), 0px 12px 16px -4px rgba(16, 24, 40, 0.08);

  .popover-body {
    background-color: var(--base);
    color: var(--slate12);
    border: 1px solid var(--slate3, #F1F3F5);
    border-radius: 6px;
  }

}

.copilot-toggle {
  font-family: IBM Plex Sans;
  font-size: 12px;
  font-style: normal;
  font-weight: 500;
  background-color: transparent !important;
  display: flex;
  align-items: center;
}

.copilot-codehinter-wrap {
  .CodeMirror.cm-s-monokai.CodeMirror-wrap {
    border-radius: 0px;
  }
}

.avatar-list-stacked {
  display: flex;
}

.avatar-list-stacked .avatar {
  margin-right: 0px !important;
}

.navbar-right-section {
  border-left: 1px solid var(--slate5);
}

.modal-header {
  background-color: var(--base);
  border-bottom: 1px solid var(--slate5);
}

.sidebar-debugger {
  .nav-item {
    button:hover {
      border-top-color: transparent;
      border-left-color: transparent;
      border-right-color: transparent;
    }
  }
}

.tj-app-version-text {
  color: var(--pink9);
}

.left-sidebar-comments {
  position: absolute;
  left: 0;
  bottom: 48px;
}

.popover-body {
  background-color: var(--base);
  color: var(--slate12);
  border-radius: 6px;
}

.popover {
  border: none;
  border-radius: 6px;
  border: 1px solid var(--slate3, #F1F3F5);
  background: var(--slate1, #FBFCFD);
  box-shadow: 0px 2px 4px -2px rgba(16, 24, 40, 0.06), 0px 4px 8px -2px rgba(16, 24, 40, 0.10);
}

.canvas-codehinter-container {
  .sketch-picker {
    left: 70px !important;
    top: 207px;
    position: absolute !important;
  }
}

.debugger-card-body {
  margin-top: 8px;
  margin-bottom: 16px;
}

.left-sidebar-header-btn {
  background-color: var(--base) !important;
  width: 28px;
  height: 28px;
  padding: 7px !important;

  &:focus-visible {
    border: none !important;
    outline: none !important;
    box-shadow: none !important;
  }
}



.navbar-seperator {
  border: 1px solid var(--slate5, #2B2F31);
  background: var(--slate1, #151718);
  width: 1px;
  height: 19px;
  margin-left: 8px;
  margin-right: 8px;
}

.CodeMirror {
  background: var(--base);
}

.color-picker-input {
  border: solid 1px #333c48;
  height: 36px;
  background-color: var(--slate1);
  border: 1px solid var(--slate7);

  &:hover {
    background-color: var(--slate4);
    border: 1px solid var(--slate8);

  }
}

#popover-basic-2 {
  .sketch-picker {
    left: 7px;
    width: 170px !important;
    position: absolute !important;

  }
}

.custom-gap-8 {
  gap: 8px;
}

.color-slate-11 {
  color: var(--slate11) !important;
}

.custom-gap-7 {
  gap: 7px
}

.custom-gap-6 {
  gap: 6px
}

.custom-gap-2 {
  gap: 2px
}

.custom-gap-4 {
  gap: 4px;
}

.text-black-000 {
  color: var(--text-black-000) !important;
}

.custom-gap-12 {
  gap: 12px
}

#inspector-tabpane-properties {
  .accordion {
    .accordion-item:last-child {
      border-bottom: none !important;
    }
  }
}

.share-disabled {
  opacity: 0.4;
}

// Editor revamp styles
.main-wrapper {
  .editor {
    .header>.navbar {
      background-color: var(--base) !important;
      border-bottom: 1px solid var(--slate5);
      z-index: 10;
    }
  }
}

.custom-gap-2 {
  gap: 2px
}

// ToolJet Database buttons

.component-image-wrapper {
  background-color: var(--slate3) !important;
  border-radius: 6px;
}

// .components-container {
//   margin-left: 16px;
//   margin-right: 16px;
// }

.draggable-box-wrapper {
  height: 86px;
  width: 72px;
  margin-bottom: 4px;
}

.component-card-group-wrapper {
  display: flex;
  flex-wrap: wrap;
  column-gap: 22px;
}

.component-card-group-container {
  display: flex;
  row-gap: 12px;
  flex-direction: column;
  padding-bottom: 12px;
  padding-top: 12px;
}

.widgets-manager-header {
  color: var(--slate12);
  font-size: 14px;
  font-style: normal;
  font-weight: 500;
  line-height: 20px;
  /* 142.857% */
  margin-top: 16px;
  margin-bottom: 12px;
}

.components-container {
  .tj-input {
    margin-bottom: 16px;
  }
}

.tj-widgets-search-input {
  width: 266px;
  height: 32px;
  border-radius: 6px;
  background-color: var(--base) !important;
  font-size: 12px;
  font-style: normal;
  font-weight: 400;
  line-height: 20px;
}

.release-button {
  color: var(--indigo-01, #FDFDFE);
  font-family: IBM Plex Sans;
  font-size: 12px;
  font-style: normal;
  font-weight: 600;
  line-height: 20px;
  /* 166.667% */
  display: flex;
  padding: 4px 12px;
  align-items: center;
  gap: 8px;
  flex: 1 0 0;
}

.editor-header-icon {
  border-radius: 6px;
  border: 1px solid var(--bases-transparent, rgba(255, 255, 255, 0.00));
  background: var(--indigo3);
  display: flex;
  padding: 7px;
  justify-content: center;
  align-items: center;
  gap: 8px;
  height: 28px;
  width: 28px;
}

.tj-header-avatar {
  display: flex;
  font-weight: 500;
  width: 27px;
  height: 26px;
  padding: 4px 6px;
  flex-direction: column;
  justify-content: center;
  align-items: center;
  gap: 10px;
  flex-shrink: 0;
  margin-bottom: 0px !important;
  border-radius: 100% !important;
  margin-left: -8px;
  background-color: var(--slate5) !important;
  color: var(--slate10) !important
}

.undo-redo-container {
  position: absolute;
  top: 10px;
  display: flex;
  right: 222px;
  justify-content: center;
  align-items: center;
  height: 28px;
  gap: 2px;

  div {
    display: flex;
    justify-content: center;
    align-items: center;
    height: 28px;
    width: 28px;
    border-radius: 6px;
  }
}

.sidebar-panel-header {
  color: var(--slate12);
  padding-left: 4px;
}

.modal-content {
  background: var(--base);
  color: var(--slate12);
}

.main-editor-canvas {
  background-color: var(--base);
}

.event-manager-popover {
  border: none;
  /* Shadow/03 */
  box-shadow: 0px 4px 6px -2px rgba(16, 24, 40, 0.03), 0px 12px 16px -4px rgba(16, 24, 40, 0.08);

  .popover-body {
    background-color: var(--base);
    color: var(--slate12);
    border: 1px solid var(--slate3, #F1F3F5);
    border-radius: 6px;
  }

}

.copilot-toggle {
  font-family: IBM Plex Sans;
  font-size: 12px;
  font-style: normal;
  font-weight: 500;
  background-color: transparent !important;
  display: flex;
  align-items: center;
}

.copilot-codehinter-wrap {
  .CodeMirror.cm-s-monokai.CodeMirror-wrap {
    border-radius: 0px;
  }
}

.avatar-list-stacked {
  display: flex;
}

.avatar-list-stacked .avatar {
  margin-right: 0px !important;
}

.navbar-right-section {
  border-left: 1px solid var(--slate5);
}

.modal-header {
  background-color: var(--base);
  border-bottom: 1px solid var(--slate5);
}

.sidebar-debugger {
  .nav-item {
    button:hover {
      border-top-color: transparent;
      border-left-color: transparent;
      border-right-color: transparent;
    }
  }
}

.tj-app-version-text {
  color: var(--pink9);
}

.left-sidebar-comments {
  position: absolute;
  left: 0;
  bottom: 48px;
}

.popover-body {
  background-color: var(--base);
  color: var(--slate12);
  border-radius: 6px;
}

.popover {
  border: none;
  border-radius: 6px;
  border: 1px solid var(--slate3, #F1F3F5);
  background: var(--slate1, #FBFCFD);
  box-shadow: 0px 2px 4px -2px rgba(16, 24, 40, 0.06), 0px 4px 8px -2px rgba(16, 24, 40, 0.10);
}

.canvas-codehinter-container {
  .sketch-picker {
    left: 70px !important;
    top: 207px;
  }
}

.debugger-card-body {
  margin-top: 8px;
  margin-bottom: 16px;
}

.left-sidebar-header-btn {
  background-color: var(--base) !important;
  width: 28px;
  height: 28px;
  padding: 7px !important;

  &:focus-visible {
    border: none !important;
    outline: none !important;
    box-shadow: none !important;
  }
}


.navbar-seperator {
  border: 1px solid var(--slate5, #2B2F31);
  background: var(--slate1, #151718);
  width: 1px;
  height: 19px;
  margin-left: 8px;
  margin-right: 8px;
}

.CodeMirror {
  background: var(--base);
}

.color-picker-input {
  border: solid 1px #333c48;
  height: 36px;
  background-color: var(--slate1);
  border: 1px solid var(--slate7);

  &:hover {
    background-color: var(--slate4);
    border: 1px solid var(--slate8);

  }
}

#popover-basic-2 {
  .sketch-picker {
    left: 7px;
    width: 170px !important;
  }
}

.custom-gap-8 {
  gap: 8px;
}

.color-slate-11 {
  color: var(--slate11) !important;
}

.custom-gap-6 {
  gap: 6px
}

.custom-gap-2 {
  gap: 2px
}

.custom-gap-3 {
  gap: 3px;
}

.custom-gap-4 {
  gap: 4px;
}

.text-black-000 {
  color: var(--text-black-000) !important;
}

.custom-gap-12 {
  gap: 12px
}

.custom-gap-16 {
  gap: 16px;
}

.text-black-000 {
  color: var(--text-black-000) !important;
}

.overflow-tooltip {
  .tooltip-inner {
    max-width: 100%;
  }
}

.tooltip-inner {
  border-radius: 8px;
}

#inspector-tabpane-properties {
  .accordion {
    .accordion-item:last-child {
      border-bottom: none !important;
    }
  }
}

.share-disabled {
  opacity: 0.4;
}

.bold-text {
  font-weight: 500;
}

// Editor revamp styles
.main-wrapper {
  .editor {
    .header>.navbar {
      background-color: var(--base) !important;
      border-bottom: 1px solid var(--slate5);
    }
  }
}

.custom-gap-2 {
  gap: 2px
}

// ToolJet Database buttons

.component-image-wrapper {
  background-color: var(--slate3) !important;
  border-radius: 6px;
}

// .components-container {
//   margin-left: 16px;
//   margin-right: 16px;
// }

.draggable-box-wrapper {
  height: 86px;
  width: 72px;
  margin-bottom: 4px;
}

.component-card-group-wrapper {
  display: flex;
  flex-wrap: wrap;
  column-gap: 22px;
}

.component-card-group-container {
  display: flex;
  row-gap: 12px;
  flex-direction: column;
  padding-bottom: 12px;
  padding-top: 12px;
}

.widgets-manager-header {
  color: var(--slate12);
  font-size: 14px;
  font-style: normal;
  font-weight: 500;
  line-height: 20px;
  /* 142.857% */
  margin-top: 16px;
  margin-bottom: 12px;
}

.components-container {
  .tj-input {
    margin-bottom: 16px;
  }
}

.tj-widgets-search-input {
  width: 266px;
  height: 32px;
  border-radius: 6px;
  background-color: var(--base) !important;
  font-size: 12px;
  font-style: normal;
  font-weight: 400;
  line-height: 20px;
}

.release-button {
  color: var(--indigo-01, #FDFDFE);
  font-family: IBM Plex Sans;
  font-size: 12px;
  font-style: normal;
  font-weight: 600;
  line-height: 20px;
  /* 166.667% */
  display: flex;
  padding: 4px 12px;
  align-items: center;
  gap: 8px;
  flex: 1 0 0;
}

.editor-header-icon {
  border-radius: 6px;
  border: 1px solid var(--bases-transparent, rgba(255, 255, 255, 0.00));
  background: var(--indigo3);
  display: flex;
  padding: 7px;
  justify-content: center;
  align-items: center;
  gap: 8px;
  height: 28px;
  width: 28px;
}

.tj-header-avatar {
  display: flex;
  font-weight: 500;
  width: 27px;
  height: 26px;
  padding: 4px 6px;
  flex-direction: column;
  justify-content: center;
  align-items: center;
  gap: 10px;
  flex-shrink: 0;
  margin-bottom: 0px !important;
  border-radius: 100% !important;
  margin-left: -8px;
  background-color: var(--slate5) !important;
  color: var(--slate10) !important
}

.undo-redo-container {
  position: absolute;
  top: 10px;
  display: flex;
  right: 222px;
  justify-content: center;
  align-items: center;
  height: 28px;
  gap: 2px;

  div {
    display: flex;
    justify-content: center;
    align-items: center;
    height: 28px;
    width: 28px;
    border-radius: 6px;
  }
}

.sidebar-panel-header {
  color: var(--slate12);
  padding-left: 4px;
}

.modal-content {
  background: var(--base);
  color: var(--slate12);
}

.main-editor-canvas {
  background-color: var(--base);
}

.event-manager-popover {
  border: none;
  /* Shadow/03 */
  box-shadow: 0px 4px 6px -2px rgba(16, 24, 40, 0.03), 0px 12px 16px -4px rgba(16, 24, 40, 0.08);

  .popover-body {
    background-color: var(--base);
    color: var(--slate12);
    border: 1px solid var(--slate3, #F1F3F5);
    border-radius: 6px;
  }

}

.copilot-toggle {
  font-family: IBM Plex Sans;
  font-size: 12px;
  font-style: normal;
  font-weight: 500;
  background-color: transparent !important;
  display: flex;
  align-items: center;
}

.copilot-codehinter-wrap {
  .CodeMirror.cm-s-monokai.CodeMirror-wrap {
    border-radius: 0px;
  }
}

.avatar-list-stacked {
  display: flex;
}

.avatar-list-stacked .avatar {
  margin-right: 0px !important;
}

.navbar-right-section {
  border-left: 1px solid var(--slate5);
}

.modal-header {
  background-color: var(--base);
  border-bottom: 1px solid var(--slate5);
}

.sidebar-debugger {
  .nav-item {
    button:hover {
      border-top-color: transparent;
      border-left-color: transparent;
      border-right-color: transparent;
    }
  }
}

.tj-app-version-text {
  color: var(--pink9);
}

.left-sidebar-comments {
  position: absolute;
  left: 0;
  bottom: 48px;
}

.popover-body {
  background-color: var(--base);
  color: var(--slate12);
  border-radius: 6px;
}

.popover {
  border: none;
  border-radius: 6px;
  border: 1px solid var(--slate3, #F1F3F5);
  background: var(--slate1, #FBFCFD);
  box-shadow: 0px 2px 4px -2px rgba(16, 24, 40, 0.06), 0px 4px 8px -2px rgba(16, 24, 40, 0.10);
}

.canvas-codehinter-container {
  align-items: center;
  gap: 5px;

  .sketch-picker {
    left: 70px !important;
    top: 207px;
  }

  .hinter-canvas-input  {
    width: 160px;
    padding: 0px;
    .canvas-hinter-wrap-container{
      width:155px;
    }
  }

  .fx-canvas{
    background-color: transparent !important;
    cursor: pointer;
    border: none !important;

    .fx-button {
      height: 24px;
      width: 26px;
      opacity: 0;
      visibility: hidden;
      transition: opacity 0.1s ease, visibility 0.1s ease;
    }

    .fx-button.active {
      opacity: 1;
      visibility: visible;
      display: flex;
      background-color: var(--indigo5) !important;
    }

    &:hover{
      .fx-button{
        opacity: 1;
        visibility: visible;
        display: flex;
      }
    }
  }


}

.debugger-card-body {
  margin-top: 8px;
  margin-bottom: 16px;
}

.left-sidebar-header-btn {
  background-color: var(--base) !important;
  width: 28px;
  height: 28px;
  padding: 7px !important;

  &:focus-visible {
    border: none !important;
    outline: none !important;
    box-shadow: none !important;
  }
}

.navbar-seperator {
  border: 1px solid var(--slate5, #2B2F31);
  background: var(--slate1, #151718);
  width: 1px;
  height: 19px;
  margin-left: 8px;
  margin-right: 8px;
}

.CodeMirror {
  background: var(--base);
}

.color-picker-input {
  border: solid 1px #333c48;
  height: 36px;
  background-color: var(--interactive-default);
  border: 1px solid var(--slate7);

  &:hover {
    background-color: var(--slate4);
    border: 1px solid var(--slate8);

  }
}

#popover-basic-2 {
  .sketch-picker {
    left: 7px;
    width: 170px !important;
  }
}

.custom-gap-8 {
  gap: 8px;
}

.color-slate-11 {
  color: var(--slate11) !important;
}

.custom-gap-6 {
  gap: 6px
}

// ToolJet Database buttons

.ghost-black-operation {
  border: 1px solid transparent !important;
  padding: 4px 10px;
}

.custom-gap-2 {
  gap: 2px
}

.custom-gap-4 {
  gap: 4px;
}

.text-black-000 {
  color: var(--text-black-000) !important;
}

.custom-gap-12 {
  gap: 12px
}

.overflow-tooltip {
  .tooltip-inner {
    max-width: 100%;
  }
}

#inspector-tabpane-properties {
  .accordion {
    .accordion-item:last-child {
      border-bottom: none !important;
    }
  }
}


.bold-text {
  font-weight: 500;
}

.saml-sso-conf {
  .saml-footer {
    display: block !important;
  }

  .text-indigo-09 {
    color: $color-light-indigo-09;
  }

  .card-body {
    padding-bottom: 0px !important;
  }
}

.add-datasource-btn-workflows {
  width: 195px;
  margin-top: 8px;
  position: sticky;
  bottom: 0;
  font-size: 12px;
}

.react-flow__panel {
  bottom: 50px
}

.add-datasource-btn-workflows {
  width: 195px;
  margin-top: 8px;
  position: sticky;
  bottom: 0;
  font-size: 12px;
}

.react-flow__panel {
  bottom: 50px
}

.connect-to-repository-container {
  width: 70%;
  display: flex;
  flex-direction: column;
  align-items: center;
  text-align: center;
  margin: auto;

  a {
    text-decoration: none;
    color: unset !important;
  }

  .tj-btn-right-icon {
    svg {
      path {
        fill: var(--indigo9);
      }
    }
  }
}

.git-sync-modal,
.modal-base {

  .create-commit-container,
  .commit-info,
  .pull-container {
    .form-control {
      font-weight: 400;
      font-size: 12px;
      line-height: 20px;
      color: var(--slate12);
    }

    .form-group {
      .tj-input-error-state {
        border: 1px solid var(--tomato9) !important;
      }

      .tj-input-error {
        color: var(--tomato10) !important;
      }
    }

    .info-text {
      color: var(--slate10);
    }

    .tj-input-error {
      color: var(--tomato10);
    }

    .form-control.disabled {
      background-color: var(--slate3) !important;
      color: var(--slate9) !important;
    }

    .last-commit-info {
      background: var(--slate3);

      .message-info {
        display: flex;
        justify-content: space-between;
      }

      .author-info {
        font-size: 10px;
        color: var(--slate11);
      }
    }

    .check-for-updates {
      display: flex;
      align-items: center;
      color: var(--indigo9);

      svg {
        path {
          fill: var(--indigo9);
        }

        rect {
          fill: none;
        }
      }

      .loader-container {
        height: unset !important;

        .primary-spin-loader {
          width: 18px;
          height: 18px;
          margin-right: 5px;
        }
      }
    }
  }



  .modal-footer {
    border-top: 1px solid var(--slate5);
    padding: 1rem;

    .tj-btn-left-icon {
      svg {
        width: 20px;
        height: 20px;

        path {
          fill: var(--indigo1);
        }
      }
    }

    .tj-large-btn {
      font-weight: 500;
      font-size: 14px;
    }
  }

  .modal-body {
    .loader-container {
      display: flex;
      justify-content: center;
      align-items: center;
      height: 180px;
    }
  }

  .modal-base {
    .tj-text-xxsm {
      color: var(--slate11);
    }
  }

  .modal-header {
    border-bottom: 1px solid var(--slate5) !important;

    .modal-title {
      color: var(--slate12);
    }

  }
}

.custom-gap-7 {
  gap: 7px
}

.card-table {
  overflow: visible;
}

.groups-name-cell {
  transition: 0.3s all;
  border-radius: 6px;
  position: relative !important;
  overflow: visible !important;

  .groups-name-container {
    display: flex;
    column-gap: 8px;
    text-overflow: ellipsis;
    overflow: hidden;
    white-space: nowrap;
    max-width: 210px;
  }

  .group-chip {
    padding: 2px 8px;
    margin: 0;
    border-radius: 6px;
    background-color: var(--slate3);
    color: var(--slate11);
    min-height: 24px;
    text-overflow: ellipsis;
    overflow: hidden;
    white-space: nowrap;
    max-width: 95px;
  }

  .all-groups-list {
    position: absolute;
    width: 100%;
    top: 41px;
    display: flex;
    flex-direction: column;
    background: var(--slate1);
    align-items: flex-start;
    border-radius: 6px;
    border: 1px solid var(--slate1);
    box-shadow: 0px 4px 6px -2px rgba(16, 24, 40, 0.03), 0px 12px 16px -4px rgba(16, 24, 40, 0.08);
    padding: 9px 10px;
    gap: 10px;
    cursor: default;
    max-height: 240px;
    overflow: auto;
    left: 0px;
    z-index: 1;
  }
}

.groups-name-cell[data-active="true"] {
  background: var(--gray5) !important;

  .groups-name-container {
    padding-left: 6px;
  }

  .group-chip {
    max-width: unset !important;
    min-height: 28px !important;
  }
}

.groups-hover {
  &:hover {
    background: var(--slate3);
    cursor: pointer;
  }
}

.user-actions-menu-container {
  border: 1px solid var(--slate8);
  border-radius: 6px;

  &:hover {
    background: var(--slate4);
  }

  .actions-menu-icon {
    fill: var(--slate8);
    width: 20px !important;
    height: 20px !important;
    cursor: pointer;

    path {
      fill: var(--slate12) !important;
    }
  }
}

.primary-spin-loader {
  width: 43px;
  height: 43px;
  border: 3px solid var(--indigo6);
  border-bottom-color: var(--indigo9);
  border-radius: 50%;
  display: inline-block;
  box-sizing: border-box;
  animation: rotation 1s linear infinite;
}

@keyframes rotation {
  0% {
    transform: rotate(0deg);
  }

  100% {
    transform: rotate(360deg);
  }
}

.commit-changes {
  display: flex;
  gap: 6px;
}

.disabled-action-tooltip {
  opacity: 0.4;
}

.overflow-tooltip {
  .tooltip-inner {
    max-width: 100%;
  }
}

.card-table {
  overflow: visible;
}

.groups-name-cell {
  transition: 0.3s all;
  border-radius: 6px;
  position: relative !important;
  overflow: visible !important;

  .groups-name-container {
    display: flex;
    column-gap: 8px;
  }

  .group-chip {
    padding: 5px 8px;
    border-radius: 6px;
    background-color: var(--slate3);
    color: var(--slate11);
  }

  .all-groups-list {
    position: absolute;
    width: 100%;
    top: 41px;
    display: flex;
    flex-direction: column;
    background: var(--slate1);
    align-items: flex-start;
    border-radius: 6px;
    border: 1px solid var(--slate1);
    box-shadow: 0px 4px 6px -2px rgba(16, 24, 40, 0.03), 0px 12px 16px -4px rgba(16, 24, 40, 0.08);
    padding: 9px 10px;
    gap: 15px;
    cursor: default;
    max-height: 240px;
    overflow: auto;
    left: 0px;
    z-index: 1;
  }
}

.groups-name-cell[data-active="true"] {
  background: var(--gray5) !important;

  .groups-name-container {
    padding-left: 6px;
  }
}

.groups-hover {
  &:hover {
    background: var(--slate3);
    cursor: pointer;
  }
}

.user-actions-menu-container {
  border: 1px solid var(--slate8);
  border-radius: 6px;

  &:hover {
    background: var(--slate4);
  }

  .actions-menu-icon {
    fill: var(--slate8);
    width: 20px !important;
    height: 20px !important;
    cursor: pointer;

    path {
      fill: var(--slate12) !important;
    }
  }
}

#popover-user-menu {
  box-shadow: 0px 2px 4px -2px var(--indigo1), 0px 4px 8px -2px var(--indigo1);

  .popover-body {
    padding: 0rem 0.8rem;
    min-width: 160px;
  }

  button {
    color: var(--slate12);
    border: none !important;

    &:hover {
      background: none !important;
    }
  }

  .edit-user-btn {
    svg {
      fill: var(--slate9);

      path {
        fill: var(--slate9);
      }
    }
  }

  .user-archive {
    color: var(--tomato9);

    &:hover {
      color: var(--tomato9) !important;
    }
  }
}

.divider {
  border-top: 1px solid var(--slate6);
}

.workspace-constants-wrapper {
  background-color: var(--page-default);
  height: calc(100vh - 64px);
  display: flex;
  align-items: center;
  justify-content: center;
  padding-top: 1.5rem;
}

.blank-page-wrapper {
  @media only screen and (max-width: 768px) {
    display: none;
  }
}

.blank-page-wrapper-mobile {
  display: none !important;

  @media only screen and (max-width: 768px) {
    transform: translateY(50%);
    display: flex !important;
    align-items: center;
    justify-content: center;
  }
}

.reset-password-info-banner {
  width: inherit;
  background-color: #F8FAFF;
  border-color: #D9E2FC;
  padding-top: 4px !important;
  padding-bottom: 4px !important;
  padding-left: 12px !important;
  padding-right: 12px !important;
}

.tj-text-input-wrapper {
  .signup-password-wrapper {
    .tj-text-input {
      width: 290px !important;
      background: var(--slate3);
      color: var(--slate9);
      height: auto !important;
      margin-bottom: 5px;
      border-color: var(--slate7);
    }
  }
}

.tj-text-input-icon-wrapper {
  .signup-password-wrapper {
    .tj-text-input {
      width: 320px !important;
      background: #F1F3F5;
      color: var(--slate9);
      height: 38px !important;
      margin-bottom: 10px;
      border-color: var(--slate7) !important;
    }

    .icon-wrapper {
      position: absolute;
      right: 10px;
      top: 50%;
      transform: translateY(-50%);
      align-items: center;
      gap: 5px;
      /* space between icons */
    }
  }
}

.modal-custom-height {
  height: 700px !important;
  /* Set the desired width */
}

textarea.tj-text-input-widget {
  resize: none !important;
  overflow-y: auto !important;
}

.tj-text-input-widget {
  border: 1px solid var(--borders-default);
  background-color: var(--surfaces-surface-01);
  width: 100%;
  padding: 0px;
  z-index: 2;

  &:disabled {
    background-color: var(--surfaces-surface-03);
  }

  &:hover:not(:focus):not([data-ignore-hover="true"]) {
    border: 1px solid var(--tblr-input-border-color-darker) !important;
  }

  &.is-invalid {
    border: 1px solid var(--cc-error-systemStatus) !important; // For example, a red border for invalid input
  }

  &:focus {
    outline: none !important;
    border: 1px solid var(--primary-accent-strong);

  }

  &:active {
    outline: none !important;
  }

  &::placeholder {
    color: var(--text-placeholder) !important;
  }
}

.icon-style-container {
  width: 142px;
  height: 32px;
  display: flex;
  align-items: center;
  border-radius: 6px;
  padding: 2px;
}

.visibility-eye {
  position: absolute;
  top: 50%;
  right: -5px;
  transform: translate(-50%, -50%);
}

.label-hinter-margin {
  margin-bottom: 4px;
}

.CodeMirror-placeholder {
  min-width: 265px !important;
}

.tj-number-input-element {

  // Remove increment/decrement arrows
  input::-webkit-outer-spin-button,
  input::-webkit-inner-spin-button {
    -webkit-appearance: none;
    margin: 0;
  }

  /* Firefox */
  input[type=number] {
    -moz-appearance: textfield;
  }
}

.inspector-color-input-popover {
  left: -96px !important;
}

.tj-number-input-widget {
  input[type="number"] {
    -moz-appearance: textfield !important;
  }
}

.rest-api-options-codehinter {
  height: 100%;

  .cm-content>.cm-line {
    // max-width: 357px !important;
  }
}

.rest-api-codehinter-key-field {
  .cm-content>.cm-line {
    // max-width: 184px !important;
  }
}

.rest-api-codehinter-key-field,
.rest-api-url-codehinter,
.rest-api-options-codehinter {
  .cm-content>.cm-line {
    white-space: pre-wrap;
    word-wrap: break-word;
  }
}

.fx-button-container {
  opacity: 0;
  transition: opacity 0.3s ease;
}

.show-fx-button-container {
  opacity: 1 !important;
}

.wrapper-div-code-editor:hover .fx-button-container {
  opacity: 1;
}

.add-new-group-modal {
  .modal-title {
    display: flex;
    align-items: center;

    .paid-feature-banner {
      margin-left: 8px;
    }
  }
}

.action-description-highlighter {
  color: var(--indigo9) !important;
}

.read-docs-fk {

  .tooltip-inner {
    padding: 8px 10px 8px 10px !important;
    font-size: 12px;
    line-height: 20px;
    font-weight: 400;
    text-align: center;
  }

  .tooltip-outer {
    // box-shadow: 0px 4px 6px -2px #10182808 ,0px 12px 16px -4px #10182814 !important;
  }
}

.change-margin {
  margin-bottom: 10px !important;
}

.inspector-validation-date-picker {
  .react-datepicker-wrapper {
    input {
      width: 100%;
      border: 1px solid var(--slate7);
      padding: 5px 5px;
      background-color: var(--base);
      color: var(--slate12)
    }
  }

  .dark-theme {
    .react-datepicker__day {
      color: white;
    }
  }
}

#popover-user-menu {
  box-shadow: 0px 2px 4px -2px var(--indigo1), 0px 4px 8px -2px var(--indigo1);
}

.rest-api-options-codehinter {
  .cm-content>.cm-line {
    // max-width: 357px !important;
  }
}

.rest-api-codehinter-key-field {
  .cm-content>.cm-line {
    // max-width: 184px !important;
  }
}

.rest-api-codehinter-key-field,
.rest-api-url-codehinter,
.rest-api-options-codehinter {
  .cm-content>.cm-line {
    white-space: pre-wrap;
    word-wrap: break-word;
  }
}

.fx-button-container {
  opacity: 0;
  transition: opacity 0.3s ease;
}

.wrapper-div-code-editor:hover .fx-button-container {
  opacity: 1;
}

.canvas-container {
  scrollbar-color: transparent;
  scrollbar-width: thin;

  &::-webkit-scrollbar {
    background-color: transparent;
    width: 6px;
    scrollbar-width: thin;
  }

  &::-webkit-scrollbar-track {
    background-color: transparent;
    scrollbar-width: thin;
  }

  &::-webkit-scrollbar-thumb {
    background-color: transparent;
  }

  &:hover {
    scrollbar-color: #6a727c4d;

    &::-webkit-scrollbar-thumb {
      background-color: #6a727c4d !important;
    }
  }
}

.jet-listview {
  &:hover {      
    &::-webkit-scrollbar-thumb {
      background-color: #6a727c4d !important;
    }
  }
}

.dark-theme {
  .canvas-container {
    &:hover {
      scrollbar-color: #6a727c4d;

      &::-webkit-scrollbar-thumb {
        background-color: #6a727c4d !important;
      }
    }
  }

  .jet-listview {
    &:hover {

      &::-webkit-scrollbar-thumb {
        background-color: #6a727c4d !important;
      }
    }
  }
}

.number-input-arrow {
  &:hover {
    background-color: var(--interactive-overlays-fill-hover) !important;
  }

  &:active {
    background-color: var(--interactive-overlays-fill-pressed) !important;
  }
}

.modal-base {
  .modal-footer {
    padding: 1rem;

    .tj-btn-left-icon {
      svg {
        width: 20px;
        height: 20px;

        path {
          fill: var(--indigo1);
        }
      }
    }

    .tj-large-btn {
      font-weight: 500;
      font-size: 14px;
    }
  }
}

.component-spinner {
  animation: l13 1s infinite linear;
  position: absolute;
}

@keyframes l13 {
  100% {
    transform: rotate(1turn)
  }
}

.widget-version-identifier {
  position: absolute;
  top: 0px;
  border-radius: 0px 8px 0px 8px;
  height: 16px;
  width: 35px;
  font-size: 10px;
  color: var(--text-on-solid) !important;
  font-weight: 500;
}

.widget-version-old-identifier {
  background-color: #BF4F03;
  @extend .widget-version-identifier
}

.widget-version-new-identifier {
  background-color: #1E823B;
  @extend .widget-version-identifier
}

.tjdb-display-time-pill {
  height: 12px;
  gap: 10px;
  border-radius: 100px 100px 100px 100px;
  padding: 8px 8px;
  background: var(--Slate-07, #D7DBDF);
  color: var(--Slate-11, #687076);
  display: flex;
  justify-content: center;
  align-items: center;
  font-size: 10px !important;
  line-height: 12px;
}

.tjdb-table-tooltip {
  width: max-content !important;

  .tooltip-inner {
    max-width: max-content !important;
    width: max-content !important;

    .foreignKey-relation-tooltip {
      span {
        text-align: left;
      }
    }

  }
}

.tjdb-cell-tooltip {
  max-width: 420px !important;

  .tooltip-inner {
    max-width: 100% !important;
  }
}

div.ds-svg-container img {
  padding: 2px;
}

.custom-textarea-height {
  height: 300px;
  min-height: 300px;
}


.dropdown-multiselect-widget-custom-menu-list {
  box-shadow: var(--elevation-400-box-shadow) !important;
  border-radius: 8px;

  .multiselect-custom-menulist-select-all {
    display: flex;
    padding: 8px 16px;
    background-color: var(--surfaces-surface-01) !important;
    color: var(--text-primary);

    &:hover {
      background-color: var(--interactive-overlays-fill-hover) !important;
      cursor: pointer;
      border-radius: 8px;
    }
  }

  .form-check-input:disabled {
    background-color: var(--surfaces-surface-03) !important;
  }
}

.dropdown-multiselect-widget-search-box-wrapper {
  border-bottom: 1px solid var(--borders-weak-disabled);
  display: flex;
  padding: 8px 10px;
  flex-direction: column;
  align-items: flex-start;
  gap: 4px;
  align-self: stretch;
  height: 40px;
  justify-content: center;
  display: flex;
  flex-direction: row;
  align-items: center;
  background-color: var(--cc-surface1-surface) !important;
  border-top-left-radius: 8px;
  border-top-right-radius: 8px;

  .dropdown-multiselect-widget-search-box {
    width: 100%;
    box-sizing: 'border-box';
    border: none;
    border-radius: 0;
    background: transparent;
    color: var(--slate12);
    gap: 16px;
    color: var(--cc-primary-text);

    input::placeholder {
      color: var(--cc-placeholder-text);
    }
    
  }
  
}

.mb-0 {
  margin-bottom: 0px !important;
}

.tabs-component {
  .tab-pane {
    top: initial;
  }
}


.tabs-list {
  .list-group-item {
    margin-bottom: 0 !important;
    background-color: var(--interactive-default) !important;
  }

  .active-column-list {
    background-color: var(--interactive-hover) !important;
  }

  .list-group-item:hover {
    background-color: var(--interactive-hover) !important;
  }

}

fieldset:disabled {
  .json-form-wrapper-disabled {
    opacity: 0.5;
    pointer-events: none;
    filter: grayscale(100%);
  }
}

.debugger-card-body {
  .json-tree-container {
    margin-bottom: 10px;
  }
}

.pdf-retry-button {
  background-color: var(--cc-primary-brand);
  color: var(--text-on-solid);
  width: 100px;
  border-radius: 6px;
  height: 28px;
  --tblr-btn-color-darker: #000000;
  --tblr-btn-color-clicked: #000000;
  --loader-color: #ffffff;
  border-color: rgb(67, 104, 227);
  padding: 0px 12px;
  justify-content: center;
  align-items: center;
  flex-direction: row-reverse;
  justify-content: center;
  gap: 6px;

  >div {
    overflow: hidden;

    >span {
      max-width: 100%;
      min-width: 0px;

      >p {
        font-weight: 500;
        margin: 0px;
        padding: 0px;
        color: var(--text-on-solid);
      }
    }
  }




  .user-not-found-svg {
    display: flex;
    align-items: center;
    justify-content: center;
    background: var(--slate3);
    width: 36px;
    height: 36px;
    padding: 4px;
  }
}

.add-params-btn {
  border: 1px solid var(--border-default, #CCD1D5) !important;
  border-radius: 6px;
  box-shadow: 0px 1px 0px 0px #0000001A;
  padding-left: 10px;
  padding-right: 10px;
  height: 28px;

  &:hover {
    background-color: var(--slate4) !important;
  }

  &:active {
    background-color: var(--slate5) !important;
  }
}

.datepicker-validation-half {
  flex: 1 1 calc(50% - 8px);
}


.date-validation-wrapper {
  margin-bottom: 3px;

  .field {
    height: 24px;
  }

  .code-flex-wrapper {
    flex-wrap: wrap;
  }

}

.tj-inspector-datepicker {
  background-color: #fff !important;
}


.react-datepicker__day--disabled {
  color: #ccc !important;
}

.react-datepicker__time-list {
  li.react-datepicker__time-list-item--disabled.react-datepicker__time-list-item {
    color: #ccc !important;
  }
}

.inspector-validation-date-picker {
  .react-datepicker-wrapper {
    input {
      background-color: #fff;
    }

    input.dark-theme {
      background-color: var(--slate3);
      color: var(--slate12);
    }

  }

}



.datetimepicker-component,
#component-portal,
.custom-inspector-validation-time-picker {


    


  .react-datepicker__month-container {
    background-color: var(--cc-surface1-surface) !important;
    border-top-left-radius: 10px !important;
    border-bottom-left-radius: 10px !important;
  }

  .custom-time-input {
    background-color: var(--cc-surface1-surface) !important;
  }
  
  .datepicker-component {
    .react-datepicker {
      border-radius: 10px;
      box-shadow: 8px 8px 16px 0px #3032331A;
      height:auto;
      background-color: var(--cc-surface1-surface) !important;
    }
  }


  .react-datepicker-time-component {
    border-radius: 10px;
    width: auto;

    .custom-time-input{
      border-left:none;
      border-radius:10px !important;
      box-shadow: 8px 8px 16px 0px #3032331A;
    }

    .time-input-body {
      padding-bottom:0px;
      background-color: var(--cc-surface1-surface);
    }

    .time-col {
      height: 200px;
      color: var(--cc-primary-text);
    }

    .react-datepicker {
      border-radius: 10px;
      box-shadow: 8px 8px 16px 0px #3032331A;
    }

    .react-datepicker-time__input-container {
      border-radius: 10px;
    }
  }


  .dark-theme {

    .react-datepicker__year-text,
    .react-datepicker__month-text {
      color: #fff;
    }

    .react-datepicker__year-text:hover,
    .react-datepicker__month-text:hover {
      background-color: #9ba1a6;
    }
  }

  .tj-datepicker-widget-year-selector:hover,
  .tj-datepicker-widget-month-selector:hover {
    padding: 1px 6px;
  }

  .react-datepicker {
    display: grid;
    grid-auto-flow: column;
    border-top-right-radius: 0rem;
    border-bottom-right-radius: 0rem;
  }

  .react-datepicker-year-component {
    .react-datepicker__year {
      display: flex;
      justify-content: center;
      align-items: center;
    }

    .react-datepicker__year-wrapper {
      display: grid;
      grid-template-columns: repeat(3, 1fr);
      max-width: unset;
      gap: 10px;
    }

    .react-datepicker {
      border-radius: 10px;
    }

    .react-datepicker__header--custom {
      height: 34px;
      margin-bottom: 14px;
      background-color: var(--cc-surface1-surface) !important;
    }

    .react-datepicker__year--container {
      height: 208px;
      width: 250px;
      box-shadow: 8px 8px 16px 0px #3032331A;
      border-radius: 10px;
      background-color: var(--cc-surface1-surface);
    }

    .react-datepicker__year-text--selected {
        background-color: var(--cc-primary-brand) !important;
        height:24px;
        width:61.33px;
        border-radius: 8px;
        color: #fff ;
    }

    .react-datepicker__year-text {
      font-family: 'IBM Plex Sans';
      font-size: 12px;
      line-height: 16px;
      text-align: center;
      font-weight: 400;
      height: 24px;
      width: 61.33px;
      justify-content: center;
      align-items: center;
      display: flex;
    }
  }

  .react-datepicker-month-component {
    .react-datepicker {
      border-radius: 11px;
      background-color: var(--cc-surface1-surface);
    }

    .react-datepicker__header--custom {
      height: 34px;
      margin-bottom: 14px;
      background-color: var(--cc-surface1-surface);
    }

    .react-datepicker__month-container {
      height: 208px;
      width: 250px;
      box-shadow: 8px 8px 16px 0px #3032331A;
      border-radius: 10px;
    }

    .react-datepicker__monthPicker {
      display: flex;
      flex-direction: column;
      gap: 10px;
    }

    .react-datepicker__month-text--selected {
      background-color: var(--cc-primary-brand) !important;
      height:24px;
      width:61.33px;
      border-radius: 8px;
      color: #fff;
    }

    .react-datepicker__month-wrapper {
      display: flex;
      gap: 24px;
    }

    .react-datepicker__month-text {
      font-family: 'IBM Plex Sans';
      font-size: 12px;
      line-height: 16px;
      text-align: center;
      font-weight: 400;
      height: 24px;
      width: 61.33px;
      justify-content: center;
      align-items: center;
      display: flex;
    }
  }

  .is-invalid {
    border: 1px solid var(--status-error-strong) !important; // For example, a red border for invalid input
  }

  .react-datepicker__month-container {
    width: 100%;
    width: 250px;
  }

  .react-datepicker__input-time-container {
    margin: 0px;
    width: 100%;
    border-top-right-radius: 0.3rem;
    border-bottom-right-radius: 0.3rem;
    box-shadow: 8px 8px 16px 0px #3032331A;
  }

  .disabled-time {
    color: #ccc !important;
    pointer-events: none;
  }

  .react-datepicker-time__input {
    margin-left: 0px !important;
;
    .dark-time-input {
      color: #f4f6fa !important;
      background-color: var(--surfaces-surface-01) !important;
    }
  }

  .react-datepicker-wrapper {
    width: 100%;
  }

  .react-datepicker-time__caption {
    display: none;
  }

  .custom-time-input {
    background-color: #fff;
    border-left: 1px solid #CCD1D5;
    border-top-right-radius: 10px;
    border-bottom-right-radius: 10px;
  }

  .time-header {
    width: 62px;
    height: 35px;
    padding: 8px 6px 7px 6px;
    justify-content: center;
    align-items: center;
    display: flex;
    border-bottom: 1px solid #CCD1D5;
    font-weight: 500;
    font-family: 'IBM Plex Sans';
    color:var(--cc-placeholder-text);
    background-color: var(--cc-surface1-surface);
  }

  .time-input-body {
    padding-bottom: 12px;
  }

  .time-col {
    margin-top: 5px;
    overflow-y: auto;
    overflow-x: hidden;
    scrollbar-width: none;
    height: 265px;
    width: 62px;
    color: var(--cc-primary-text) !important;
  }

  .selected-time {
    background-color: var(--cc-primary-brand) !important;
    border-radius: 6px;
    color: #fff;
  }

  .time-item {
    width: 50px;
    height: 22px;
    display: flex;
    justify-content: center;
    align-items: center;
    margin: 2px 6px;
    font-size: 11px;
    cursor: pointer;
  }

  .time-item:hover {
    background-color: var(--interactive-overlays-fill-hover);
    border-radius: 6px;
  }

  .react-datepicker-popper[data-placement^=top] {
    padding-bottom: 0px;
  }
}



.create-app-with-ai-prompt-wrapper {
  padding: 16px 0;

  header {
    display: flex;
    gap: 12px;

    .left {
      border-radius: 24px;
      display: flex;
      width: 44px;
      height: 44px;
      padding: 3px 3px 6px 3px;
      justify-content: center;
      align-items: center;
      gap: 8px;
    }

    .right {
      h3 {
        margin: 0;
        color: var(--text-placeholder, #6A727C);
        font-family: "IBM Plex Sans";
        font-size: 12px;
        font-style: normal;
        font-weight: 400;
        line-height: 18px;
      }

      h2 {
        margin: 0;
        color: var(--text-default, #1B1F24);
        font-size: 16px;
        font-style: normal;
        font-weight: 400;
        line-height: 24px;
      }
    }

    .learn-about-tooljet-ai {
      align-self: flex-end;
      margin-left: auto;

      span {
        color: var(--text-default, #1B1F24);

        /* small/medium */
        font-family: "IBM Plex Sans";
        font-size: 11px;
        font-style: normal;
        font-weight: 500;
        line-height: 16px;
        /* 145.455% */
        margin-left: 4px;
      }
    }
  }



  section {
    border-radius: 6px;
    background: var(--background-surface-layer-01, #FFFFFF);
    margin-top: 12px;
    padding: 12px;
    border: 1px solid transparent;

    &:focus-within {
      border: 1px solid var(--border-accent-strong, #4368E3);
    }

    div.input {
      color: var(--text-default, #1B1F24);
      font-size: 12px;
      font-style: normal;
      font-weight: 400;
      line-height: 18px;
      max-height: 150px;
      overflow-y: auto;
      min-height: 18px;



    }

    div.actions {
      margin-top: 12px;
      display: flex;
      align-items: center;
      justify-content: space-between;

      .left {
        display: flex;
      }

      .left button {
        background: red;
        height: 28px;
        width: 28px;
        background-color: transparent !important;
        border: none;
        outline: none;
        display: flex;
        align-items: center;

        &:hover {
          background-color: #f1f1f1 !important;
        }

        // &:focus {
        //   border: 1px solid var(--border-default, #CCD1D5);
        //   background: var(--button-outline, #FFF);
        //   box-shadow: 0px 0px 0px 2px var(--Interactive-focusActive, #4368E3);
        // }

      }

      button.submit {
        height: 28px;
        width: 28px;
        border-radius: 6px;
        border: 1px solid var(--border-weak, #E4E7EB);
        background: var(--button-secondary, #FFF);

        /* Elevations/100 */
        box-shadow: 0px 0px 1px 0px var(--dropshadow-100700-layer-1, rgba(48, 50, 51, 0.05)), 0px 1px 1px 0px var(--dropshadow-100400-layer-2, rgba(48, 50, 51, 0.10));
        display: flex;
        align-items: center;
        justify-content: center;

        &:hover {
          border: 1px solid var(--border-default, #CCD1D5);
          background: var(--button-outline-hover, rgba(136, 144, 153, 0.12));

        }

        // &:focus {
        //   border: 1px solid var(--border-default, #CCD1D5);
        //   background: var(--button-outline, #FFF);
        //   box-shadow: 0px 0px 0px 2px var(--Interactive-focusActive, #4368E3);
        // }
      }
    }
  }

  .example-prompts {
    margin-top: 12px;
    display: flex;
    gap: 12px;
    align-items: center;

    .left {
      color: var(--text-placeholder, #6A727C);
      font-family: "IBM Plex Sans";
      font-size: 12px;
      font-style: normal;
      font-weight: 400;
      line-height: 18px;
    }

    .right {
      display: flex;
      gap: 8px;

      button {
        border: none;
        outline: none;
        display: flex;
        gap: 6px;
        align-items: center;
        padding: 5px 10px;
        background: transparent;
        border-radius: 6px;
        border: 1px solid var(--border-weak, #E4E7EB);
        background: var(--button-secondary, #FFF);
        box-shadow: 0px 0px 1px 0px var(--dropshadow-100700-layer-1, rgba(48, 50, 51, 0.05)), 0px 1px 1px 0px var(--dropshadow-100400-layer-2, rgba(48, 50, 51, 0.10));

        span {
          color: var(--text-default, #1B1F24);

          /* base/medium */
          font-family: "IBM Plex Sans";
          font-size: 12px;
          font-style: normal;
          font-weight: 500;
          line-height: 18px;
          /* 150% */
        }

        &:hover {
          border: 1px solid var(--border-default, #CCD1D5);
          background: linear-gradient(0deg, var(--button-outline-hover, rgba(136, 144, 153, 0.12)) 0%, var(--button-outline-hover, rgba(136, 144, 153, 0.12)) 100%), var(--button-outline, #FFF);
        }
      }
    }
  }
}

section.ai-message-prompt-input-wrapper {

  border-radius: 6px;
  // border: 1px solid var(--border-accent-strong, #4368E3);
  background: var(--background-surface-layer-01, #FFFFFF);
  margin-top: 12px;
  padding: 12px;

  &.inside-appbuilder {
    border: none;
    background: var(--slate2);
    margin: 16px;
    border-radius: 6px;

    /* Elevations/300 */
    box-shadow: 0px 0px 1px 0px var(--dropshadow-100700-layer-1, rgba(48, 50, 51, 0.05)), 0px 4px 8px 0px var(--dropshadow-100400-layer-2, rgba(48, 50, 51, 0.10));
    z-index: 2;
  }

  div.input {
    color: var(--text-default, #1B1F24);
    font-size: 12px;
    font-style: normal;
    font-weight: 400;
    line-height: 18px;
    max-height: 150px;
    overflow-y: auto;
    min-height: 18px;
    position: relative;
  }

  .input::before {
    content: attr(data-placeholder);
    position: absolute;
    top: 0;
    left: 0;
    color: #aaa;
    pointer-events: none;
    white-space: pre-wrap;
    display: block;
    width: 100%;
    overflow: hidden;
    color: var(--text-placeholder, #6A727C);
  }

  .input:empty::before {
    display: block;
  }

  .input:not(:empty)::before {
    display: none;
  }

  div.actions {
    margin-top: 12px;
    display: flex;
    align-items: center;
    justify-content: space-between;

    .left {
      display: flex;
    }

    .left button {
      background: red;
      height: 28px;
      width: 28px;
      background-color: transparent !important;
      border: none;
      outline: none;
      display: flex;
      align-items: center;

      &:hover {
        background-color: #f1f1f1 !important;
      }

      // &:focus {
      //   border: 1px solid var(--border-default, #CCD1D5);
      //   background: var(--button-outline, #FFF);
      //   box-shadow: 0px 0px 0px 2px var(--Interactive-focusActive, #4368E3);
      // }

    }

    button.submit {
      height: 28px;
      width: 28px;
      border-radius: 6px;
      border: 1px solid var(--border-weak, #E4E7EB);
      background: var(--button-secondary, #FFF);

      /* Elevations/100 */
      box-shadow: 0px 0px 1px 0px var(--dropshadow-100700-layer-1, rgba(48, 50, 51, 0.05)), 0px 1px 1px 0px var(--dropshadow-100400-layer-2, rgba(48, 50, 51, 0.10));
      display: flex;
      align-items: center;
      justify-content: center;

      &:hover {
        border: 1px solid var(--border-default, #CCD1D5);
        background: var(--button-outline-hover, rgba(136, 144, 153, 0.12));
      }

      // when disabled
      &:disabled {
        border-radius: 6px;
        border: 1px solid var(--border-weak, #E4E7EB);
        background: linear-gradient(0deg, var(--button-outline-disabled, #FFF) 0%, var(--button-outline-disabled, #FFF) 100%), var(--button-secondary, #FFF);
      }

      // &:focus {
      //   border: 1px solid var(--border-default, #CCD1D5);
      //   background: var(--button-outline, #FFF);
      //   box-shadow: 0px 0px 0px 2px var(--Interactive-focusActive, #4368E3);
      // }
    }
  }
}


.tj-inspector-timepicker.dark-theme {
  .react-datepicker {
    color: #f4f6fa !important;
    background-color: var(--surfaces-surface-01) !important;
  }

  .react-datepicker,
  .react-datepicker__header {
    border: 1px solid var(--borders-default);
    background-color: #1f2936;

    .react-datepicker-time__header {
      color: #fff !important;
    }

  }
}

.tj-inspector-timepicker {
  padding: 0px !important;

  .react-datepicker__time-list {
    scrollbar-width: none;
  }

  .react-datepicker__triangle {
    display: none;
  }
}

.custom-inspector-validation-date-picker,
.custom-inspector-validation-time-picker {
  flex-basis: 100% !important;
  font-family: monospace;
  font-size: 12px;
  height: 32px;

  .react-datepicker-wrapper {
    width: 100%;

    input {
      width: 100%;
      border: 1px solid var(--slate7);
      padding: 5px 5px;
      background-color: var(--base);
      background-color: #fff;
      color: rgb(0, 92, 197);
      height: 32px;
    }

    input.dark-theme {
      background-color: #272822;
      color: rgb(174, 129, 255);

    }
  }


}

.custom-inspector-validation-time-picker {
  .custom-time-input {
    border-left: none;
    border-radius: 10px;
  }

  .time-col {
    height: 200px;
  }

  .react-datepicker__input-time-container {
    border-radius: 10px;
  }



}

.custom-inspector-validation-time-picker-popper {
  border-radius: 10px;
}

.input-date-display-format,
.input-date-time-format {
  height: 60px;

  .hide-fx {
    opacity: 0;
    transition: opacity 0.3s ease;
  }

  &:hover {
    .hide-fx {
      opacity: 1;
    }
  }
}


.tj-daterange-widget.dark-theme {
  .react-datepicker__day {
    color: white;
  }

  .react-datepicker__day:hover,
  .react-datepicker__day--selecting-range-end {
    background-color: var(--interactive-overlays-fill-hover) !important;
  }

  .react-datepicker__day--keyboard-selected {
    background-color: var(--interactive-overlays-fill-pressed) !important;
  }

  .react-datepicker__month-container {
    background-color: #1e2226;
  }

  .react-datepicker__day--outside-month {
    color: #6d757d;
  }

  .react-datepicker__day-name {
    color: #858c94;
  }

}

.tj-daterange-widget {

  border-radius: 10px;
  box-shadow: 0px 8px 16px 0px #3032331A !important;
  font-family: 'IBM Plex Sans';

  .react-datepicker__day--in-selecting-range,
  .react-datepicker__day--in-range {
    border-radius: 0px;
    background-color: #4368E31A !important;
  }

  .react-datepicker__header {
    background-color: var(--surfaces-surface-01);
    padding: 6px 0px;
    border: none;
  }

  .react-datepicker__day--selecting-range-end {
    border-radius: 8px;
    background-color: #ededee !important;
  }

  .react-datepicker__day--selecting-range-start, .react-datepicker__day--selected, .react-datepicker__day--range-end {
    border-radius:8px !important;
    background-color: var(--cc-primary-brand) !important;
    color: #fff !important;
  }

  .react-datepicker__day--in-range:has(+ .react-datepicker__day--range-end),
  .react-datepicker__day--in-selecting-range:has(+ .react-datepicker__day--selecting-range-end) {
    border-top-right-radius: 8px;
    border-bottom-right-radius: 8px;
  }

  .react-datepicker__day--in-range:has(+ .react-datepicker__day--range-end) {
    box-shadow: 10px 0 0 0px #4368E31A;
  }

  .react-datepicker__day--range-start+.react-datepicker__day--in-range,
  .react-datepicker__day--selecting-range-start+.react-datepicker__day--in-selecting-range {
    border-top-left-radius: 8px;
    border-bottom-left-radius: 8px;
  }

  .react-datepicker__day--range-start+.react-datepicker__day--in-range {
    box-shadow: -10px 0 0 0px #4368E31A;
  }

  .react-datepicker__week {

    .react-datepicker__day--in-range:first-of-type,
    .react-datepicker__day--in-selecting-range:first-of-type,
    .react-datepicker__day--outside-month+.react-datepicker__day--in-range,
    .react-datepicker__day--outside-month+.react-datepicker__day--in-selecting-range {
      border-top-left-radius: 8px;
      border-bottom-left-radius: 8px;
    }

    .react-datepicker__day--in-range:last-of-type,
    .react-datepicker__day--in-selecting-range:last-of-type,
    .react-datepicker__day--in-range:has(+ .react-datepicker__day--outside-month),
    .react-datepicker__day--in-selecting-range:has(+ .react-datepicker__day--outside-month) {
      border-top-right-radius: 8px;
      border-bottom-right-radius: 8px;
    }

  }

  .tj-datepicker-widget-arrows {
    box-shadow: 0px 1px 0px 0px #0000000B;
    border: 1px solid var(--borders-default);
    display: flex;
    align-items: center;
    justify-content: center;
    padding: 4px;
    background-color: var(--cc-surface1-surface) !important;
  }

  .tj-datepicker-widget-right {
    position: absolute;
    right: 10px;
  }

  .tj-datepicker-widget-left {
    position: absolute;
    left: 10px;
  }

  .react-datepicker__day {
    font-size: 12px;
    font-style: normal;
    font-weight: 500;
    color: var(--text-primary);
    width: 34px;
    margin: 0px;
  }

  .react-datepicker__week {
    height: 24px;
    margin-bottom: 11px;
  }

  .react-datepicker {
    border-radius: 10px !important;
    border: none;
  }

}

.tj-daterangepicker-widget-month-selector,
.tj-daterangepicker-widget-year-selector {
  appearance: none;
  -moz-appearance: none;
  -webkit-appearance: none;
  padding-right: 4px;
  /* Add some padding on the right to create space for custom arrow */
  background-image: url('data:image/svg+xml;utf8,<svg xmlns="http://www.w3.org/2000/svg" viewBox="0 0 24 24" fill="%23424242" width="18px" height="18px"><path d="M7 10l5 5 5-5z" /></svg>');
  /* Add a custom arrow (you can use your own SVG) */
  background-repeat: no-repeat;
  background-position: right center;
  border: none;
  /* Remove the default border */
  padding: 8px;
  /* Adjust padding as needed */
  cursor: pointer;
  /* Add pointer cursor for better usability */
  background: none;
  padding: 0px;
  height: 24px;
  text-align: center;
  color: var(--text-primary);
  font-weight: 500;
  width: auto;
}


.datepicker-widget {
  .react-datepicker-wrapper {
    width: 100% !important;
  }
}

.daterangepicker-header {
  display: flex;
}

.datepicker-select-check {
  position: absolute;
  left: 10px;
}

.tj-daterange-widget.react-datepicker-month-component {
  border-radius: 10px;
  box-shadow: 0px 8px 16px 0px #3032331A !important;
  font-family: 'IBM Plex Sans';

  .react-datepicker__month-container {
    box-shadow: none !important;
  }


  .react-datepicker__month-text {
    height: 26px !important;
    margin: 0px;
    width: 100% !important;
  }

  .react-datepicker__month-text--in-selecting-range,
  .react-datepicker__month-text--in-range {
    border-radius: 0px;
    background-color: #4368E31A !important;
    color: #000;
  }

  .react-datepicker__header {
    background-color: var(--surfaces-surface-01);
    padding: 6px 0px;
    border: none;
  }


  .react-datepicker__month-text--selecting-range-end {
    border-radius: 8px;
    background-color: #ededee !important;

  }

  .react-datepicker__month-text--selecting-range-start, .react-datepicker__month-text--selected, .react-datepicker__month-text--range-end {
    border-radius:8px !important;
    background-color: var(--cc-primary-brand) !important;
    color: #fff !important;
  }

  .react-datepicker__month-text--in-range:has(+ .react-datepicker__month-text--range-end),
  .react-datepicker__month-text--in-selecting-range:has(+ .react-datepicker__month-text--selecting-range-end) {
    border-top-right-radius: 8px;
    border-bottom-right-radius: 8px;
  }

  .react-datepicker__month-text--in-range:has(+ .react-datepicker__month-text--range-end) {
    box-shadow: 10px 0 0 0px #4368E31A;
  }

  .react-datepicker__month-text--range-start+.react-datepicker__month-text--in-range,
  .react-datepicker__month-text--selecting-range-start+.react-datepicker__month-text--in-selecting-range {
    border-top-left-radius: 8px;
    border-bottom-left-radius: 8px;
  }

  .react-datepicker__month-text--range-start+.react-datepicker__month-text--in-range {
    box-shadow: -10px 0 0 0px #4368E31A;
  }

  .react-datepicker__month-wrapper {
    gap: 0px !important;

    .react-datepicker__month-text--in-range:first-of-type,
    .react-datepicker__month-text--in-selecting-range:first-of-type,
    .react-datepicker__month-text--outside-month-text+.react-datepicker__month-text--in-range,
    .react-datepicker__month-text--outside-month-text+.react-datepicker__month-text--in-selecting-range {
      border-top-left-radius: 8px;
      border-bottom-left-radius: 8px;
    }

    .react-datepicker__month-text--in-range:last-of-type,
    .react-datepicker__month-text--in-selecting-range:last-of-type,
    .react-datepicker__month-text--in-range:has(+ .react-datepicker__month-text--outside-month-text),
    .react-datepicker__month-text--in-selecting-range:has(+ .react-datepicker__month-text--outside-month-text) {
      border-top-right-radius: 8px;
      border-bottom-right-radius: 8px;
    }

  }
}

.dark-theme.tj-daterange-widget.react-datepicker-month-component {
  .react-datepicker {
    background-color: #1e2226;
  }

  .react-datepicker__month-text--selecting-range-end {
    border-radius: 8px;
    background-color: var(--interactive-overlays-fill-hover) !important;
  }
}

.tj-daterange-widget.react-datepicker-year-component {
  border-radius: 10px;
  box-shadow: 0px 8px 16px 0px #3032331A !important;
  font-family: 'IBM Plex Sans';
  background-color: var(--cc-surface1-surface);
  .react-datepicker__year-container {
    box-shadow: none !important;
  }

  .react-datepicker__year-wrapper {
    gap: 0px !important;

    .react-datepicker__year-text--in-range:first-of-type,
    .react-datepicker__year-text--in-selecting-range:first-of-type {
      border-top-left-radius: 8px;
      border-bottom-left-radius: 8px;
    }

    .react-datepicker__year-text--in-range:last-of-type,
    .react-datepicker__year-text--in-selecting-range:last-of-type {
      border-top-right-radius: 8px;
      border-bottom-right-radius: 8px;
    }
  }


  .react-datepicker__year-text {
    height: 26px !important;
    margin-top: 5px !important;
    margin-bottom: 5px !important;
    margin: 0px;
    width: 62px !important;
  }

  .react-datepicker__year-text--in-selecting-range,
  .react-datepicker__year-text--in-range {
    border-radius: 0px;
    background-color: #4368E31A !important;
    color: #000;
  }

  .react-datepicker__header {
    background-color: var(--surfaces-surface-01);
    padding: 6px 0px;
    border: none;
  }


  .react-datepicker__year-text--selecting-range-end {
    border-radius: 8px;
    background-color: #ededee !important;

  }

  .react-datepicker__year-text--selecting-range-start, .react-datepicker__year-text--selected, .react-datepicker__year-text--range-end {
    border-radius:8px !important;
    background-color: var(--cc-primary-brand) !important;
    color: #fff !important;
  }

  .react-datepicker__year-text--in-range:has(+ .react-datepicker__year-text--range-end),
  .react-datepicker__year-text--in-selecting-range:has(+ .react-datepicker__year-text--selecting-range-end) {
    border-top-right-radius: 8px;
    border-bottom-right-radius: 8px;
  }

  .react-datepicker__year-text--in-range:has(+ .react-datepicker__year-text--range-end) {
    box-shadow: 10px 0 0 0px #4368E31A;
  }

  .react-datepicker__year-text--range-start+.react-datepicker__year-text--in-range,
  .react-datepicker__year-text--selecting-range-start+.react-datepicker__year-text--in-selecting-range {
    border-top-left-radius: 8px;
    border-bottom-left-radius: 8px;
  }

  .react-datepicker__year-text--range-start+.react-datepicker__year-text--in-range {
    box-shadow: -10px 0 0 0px #4368E31A;
  }


}

.dark-theme {
  .daterangepicker-header {
    color: #fff;
  }
}

.dark-theme.tj-daterange-widget.react-datepicker-year-component {
  .react-datepicker {
    background-color: #1e2226;
  }

  .react-datepicker__year-text--selecting-range-end {
    border-radius: 8px;
    background-color: var(--interactive-overlays-fill-hover) !important;
  }
}

.ai-builder-sidebar {
  display: flex;
  flex-direction: column;
  overflow-x: hidden;
  position: relative;
  height: 100%;
  transition: right 0.3s ease;
  z-index: 1000;
  overflow-y: auto;

  border-left: 1px solid var(--border-weak, #E4E7EB);
  background-color: #fff;
  box-shadow: 0px 0px 1px 0px var(--dropshadow-100700-layer-1, rgba(48, 50, 51, 0.05)),
    0px 8px 16px 0px var(--dropshadow-100400-layer-2, rgba(48, 50, 51, 0.10));

  .input-box-gradient {
    position: absolute;
    bottom: 0;
    width: 100%;
    z-index: 1;
  }

  .reactMarkdown {
    * {
      font-size: 12px !important;
      color: var(--text-default, #1B1F24);
    }
  }

  .bullet {
    align-self: flex-start;
    background-color: var(--text-placeholder, #6A727C);
    margin-top: 6px;
  }

  button {
    border: none;
    outline: none;
  }


  &.dark-theme {
    background-color: #1f2936;

    .header {
      background-color: #1f2936;
    }
  }

  button.dropdown-toggle {
    height: 20px;
    width: 20px;
    display: flex;
    align-items: center;
    justify-content: center;
    background-color: transparent;
    margin-right: 5px;

    svg {
      transition: ease-in-out 0.2s;
      flex-shrink: 0;
    }

    &:hover {
      border: 1px solid var(--border-default, #CCD1D5);
      background: var(--button-outline-hover, rgba(136, 144, 153, 0.12));
    }

    // &:focus {
    //   border: 1px solid var(--border-default, #CCD1D5);
    //   background: var(--button-outline, #FFF);
    //   box-shadow: 0px 0px 0px 2px var(--Interactive-focusActive, #4368E3);
    // }

    &::after {
      display: none !important;
    }
  }

  .header {
    position: sticky;
    top: 0;
    z-index: 2;

    background-color: #fff;
    padding: 8px 16px 0 16px;

    border-bottom: 1px solid var(--border-weak, #E4E7EB);

    .conversation-type-toggle {
      margin-top: 4px;
      display: flex;
      align-items: flex-start;
      gap: 4px;

      button {
        padding: 6px 7px;
        color: var(--text-default, #1B1F24);
        background: transparent;
        position: relative;
        font-size: 12px;
        font-style: normal;
        font-weight: 500;
        line-height: 18px;

        /* 150% */
        &.active {
          &::after {
            content: '';
            position: absolute;
            bottom: 0;
            left: 0;
            width: 100%;
            height: 2px;
            background-color: var(--primary-accent-strong);
          }

        }
      }
    }

    section {
      display: flex;
      align-items: center;
      justify-content: space-between;

      h1 {
        color: var(--text-default, #1B1F24);
        font-family: "IBM Plex Sans";
        font-size: 14px;
        font-style: normal;
        font-weight: 500;
        line-height: 20px;
        margin-bottom: 0;

        .highlight {
          color: #FF5F6D
        }
      }

      button {
        height: 28px;
        width: 28px;
        display: flex;
        align-items: center;
        justify-content: center;
        background: transparent;

        &:hover {
          background: var(--interactive-hover, rgba(136, 144, 153, 0.12));
        }

        // &:focus {
        //     border: 1px solid var(--border-default, #CCD1D5);
        //     background: var(--button-outline, #FFF);
        //     box-shadow: 0px 0px 0px 2px var(--Interactive-focusActive, #4368E3);
        // }
      }
    }


  }

  .conversation-wrapper {
    overflow-y: auto;
    flex-grow: 1;
    padding: 32px;
    z-index: 2;

    // remote the scrollbar
    &::-webkit-scrollbar {
      display: none;
    }

    .zero-state-wrapper {
      margin-bottom: 20px;

      header {
        .logo {
          display: flex;
          justify-content: center;
          align-items: center;
          display: flex;
          width: 40px;
          height: 40px;
          border-radius: 24px;
          border: 1px solid var(--border-weak, #E4E7EB);
          background: var(--background-surface-layer-01, #FFFFFF);
        }

        .greeting {
          margin-top: 12px;

          h1 {
            margin: 0;
            color: var(--text-default, #1B1F24);
            font-size: 16px;
            font-style: normal;
            font-weight: 500;
          }

          p {
            color: var(--text-placeholder, #6A727C);
            font-size: 12px;
            font-style: normal;
            font-weight: 400;
            margin-top: 4px;
          }
        }
      }

      .get-started {
        margin-top: 24px;

        h2 {
          display: flex;
          padding: 6px 0px;
          color: var(--text-placeholder, #6A727C);
          font-size: 11px;
          font-style: normal;
          font-weight: 500;
          line-height: 20px;
          margin: 0;
        }

        .suggestion {
          display: flex;
          padding: 4px 8px;
          align-items: center;
          gap: 4px;
          border-radius: 6px;

          p {
            margin: 0;
            color: var(--text-default, #1B1F24);
            font-size: 12px;
            font-style: normal;
            font-weight: 400;
          }


          // &:hover {
          //   background: var(--interactive-hover, rgba(136, 144, 153, 0.12));
          // }
        }
      }


    }

    .message-wrapper {
      &+.message-wrapper {
        margin-top: 20px;
      }

      header {
        .logo {
          display: flex;
          width: 28px;
          height: 28px;
          justify-content: center;
          align-items: center;
          gap: 8px;
          border-radius: 24px;
          border: 1px solid var(--border-weak, #E4E7EB);
          background: var(--background-surface-layer-01, #FFFFFF);


          svg {
            flex-shrink: 0;
          }
        }
      }

      &.invalid-prompt {
        .message-section:first-of-type {
          margin-top: 4px;

          p {
            margin: 0;
            color: var(--text-default, #1B1F24);
            font-size: 12px;
            font-style: normal;
            font-weight: 400;
          }
        }

        .message-section:nth-of-type(2) {
          margin-top: 12px;

          h3 {
            margin: 0;
            color: var(--text-placeholder, #6A727C);
            font-size: 11px;
            font-style: normal;
            font-weight: 500;
            line-height: 20px;
            margin-top: 6px;
          }

          div.options {
            margin-top: 6px;
          }

          p {
            color: var(--text-default, #1B1F24);
            font-size: 12px;
            font-style: normal;
            font-weight: 400;
            line-height: 18px;
            padding: 4px 8px;
            margin: 0;
            border-radius: 6px;

            &:hover {
              background: var(--interactive-hover, rgba(136, 144, 153, 0.12));
            }

          }

        }

        .message-section:nth-of-type(3) {
          margin-top: 12px;


          .carousel-button {
            top: calc(50% + 15px);
          }

          h2 {
            margin: 0;
            color: var(--text-placeholder, #6A727C);
            font-size: 11px;
            font-style: normal;
            font-weight: 500;
            line-height: 20px;
            padding: 6px 0 0 0;
          }
        }
      }

      &.ai {

        h1,
        h2,
        h3 {
          margin: 0
        }

        h1 {
          color: var(--text-default, #1B1F24);
          font-size: 16px;
          font-style: normal;
          font-weight: 500;
          line-height: 24px;
        }

        h2 {
          color: var(--text-default, #1B1F24);
          font-size: 12px;
          font-style: normal;
          font-weight: 500;
          line-height: 18px;
        }

        .content {
          color: var(--text-default, #1B1F24);
          font-size: 12px;
          font-style: normal;
          font-weight: 400;
          line-height: 170%;
        }

        .ai-response-section:first-of-type {
          margin-top: 4px;
        }

        .ai-response-section:not(:first-of-type) {
          margin-top: 8px;
        }

        .subsection {
          margin-top: 8px;

          header {
            display: flex;
            align-items: center;
            height: 24px;

            svg.ai-generated-badge {
              margin-left: 10px;
            }
          }

          h3 {
            margin: 0;
            color: var(--text-placeholder, #6A727C);
            font-size: 11px;
            font-style: normal;
            font-weight: 500;
            line-height: 20px;
          }

          .subsection-content {
            margin-left: 20px;

            .list-item {
              color: var(--text-default, #1B1F24);
              font-size: 12px;
              font-style: normal;
              font-weight: 400;
              line-height: 18px;
              display: flex;
              gap: 6px;
              align-items: center;

              button.checkbox {
                display: flex;
                width: 16px;
                height: 16px;
                padding: 3px;
                justify-content: center;
                align-items: center;
                border-radius: 5px;
                margin-top: 2px;
                align-self: flex-start;

                &.selected {
                  background: var(--button-primary, #4368E3);
                }
              }

            }

            .list-item:first-of-type {
              margin-top: 2px;
            }


            .list-item:not(:first-of-type) {
              margin-top: 8px;
            }

            .color-picker {
              display: flex;
              margin-top: 8px;
              align-items: center;

              &:first-of-type {
                margin-top: 2px;
              }

              .color-input {
                width: 18px;
                height: 18px;
                border-radius: 6px;
                outline: none;
                border: 1px solid var(--border-default, #CCD1D5);
                background: #FFB224;
                box-shadow: 0px 1px 0px 0px var(--_-Dropshadow-000, rgba(0, 0, 0, 0.10));

                &:hover {
                  cursor: pointer;
                }
              }

              p {
                margin-bottom: 0;
                margin-left: 6px;
                color: var(--text-default, #1B1F24);
                text-align: center;

                /* Paragraph/Extrasmall/Regular */
                font-family: "IBM Plex Sans";
                font-size: 12px;
                font-style: normal;
                font-weight: 400;
                line-height: 20px;
                /* 166.667% */
              }

              .color-picker-item {
                width: 24px;
                height: 24px;
                border-radius: 50%;
                border: 1px solid var(--border-weak, #E4E7EB);
                cursor: pointer;

                &.selected {
                  border: 1px solid var(--border-default, #CCD1D5);
                }
              }
            }

            .table {
              margin-top: 2px;
              border-radius: 6px;
              border: 1px solid var(--border-weak, #E4E7EB);

              .tabs {
                display: flex;
                margin: 0px 16px;
                gap: 4px;
                overflow-x: auto;
                width: auto;

                // hide scrollbar   
                &::-webkit-scrollbar {
                  display: none;
                }

                button {
                  margin: 6px 0;
                  padding: 2px 7px;
                  font-family: "IBM Plex Sans";
                  font-size: 12px;
                  font-style: normal;
                  font-weight: 500;
                  line-height: 18px;
                  background: transparent;
                  border: none;
                  outline: none;
                  // border-radius: 0px;
                  position: relative;
                  color: var(--text-placeholder, #6A727C);
                  flex-shrink: 0;
                  // border-bottom: 2px solid transparent;

                  &.active {
                    color: var(--text-default, #1B1F24);

                    &::after {
                      content: "";
                      display: block;
                      width: 100%;
                      height: 2px;
                      background: var(--button-primary, #4368E3);
                      position: absolute;
                      bottom: -6px;
                      left: 0;
                    }
                  }

                  &:not(.active):hover {
                    background: var(--interactive-hover, rgba(136, 144, 153, 0.12));
                    padding: 2px 7px;
                  }
                }

              }

              .table-row {
                display: flex;
                justify-content: space-between;
                padding: 8px 12px;
                border-top: 1px solid var(--border-weak, #E4E7EB);

                p {
                  margin: 0;
                  flex-grow: 1;
                  font-size: 12px;
                  font-style: normal;
                  font-weight: 400;
                  line-height: 18px;

                  &:first-of-type {
                    color: var(--text-default, #1B1F24);

                  }

                  &:not(:first-of-type) {
                    color: var(--text-placeholder, #6A727C);
                    text-align: right;
                  }
                }
              }
            }

            .query {
              display: flex;
              align-items: center;
              gap: 4px;
              padding: 4px;
              border-radius: 6px;
              background: #88909914;

              svg {
                flex-shrink: 0;
              }

              p {
                margin: 0;
                color: var(--text-placeholder, #6A727C);
                font-size: 11px;
                font-style: normal;
                font-weight: 400;
                line-height: 16px;
                white-space: nowrap;
                overflow: hidden;
                text-overflow: ellipsis;
              }

              h4 {
                color: var(--text-default, #1B1F24);
                font-family: "IBM Plex Sans";
                font-size: 12px;
                font-style: normal;
                font-weight: 500;
                line-height: 18px;
                margin: 0;
                flex-shrink: 0;

              }

              &:first-of-type {
                margin-top: 2px;
              }

              &:not(:first-of-type) {
                margin-top: 8px;

              }
            }



          }
        }

        .action-buttons {
          margin-top: 8px;
          display: flex;
          align-items: center;
          justify-content: center;
          gap: 4px;

          button {
            border: none;
            outline: none;
            background-color: transparent;
          }

          .secondary-btn {
            padding: 5px 10px;
            display: flex;
            align-items: center;
            gap: 6px;

            span {
              color: var(--text-default, #1B1F24);
              font-size: 12px;
              font-style: normal;
              font-weight: 500;
              line-height: 18px;
            }

            &:hover {
              background: var(--interactive-hover, rgba(136, 144, 153, 0.12));
            }
          }

          .primary-btn {
            padding: 5px 10px;
            display: flex;
            align-items: center;
            gap: 6px;
            color: var(--text-default, #1B1F24);
            font-size: 12px;
            font-style: normal;
            font-weight: 500;
            line-height: 18px;
            border-radius: 6px;
            border: 1px solid var(--border-weak, #E4E7EB);
            background: var(--button-secondary, #FFF);
            box-shadow: 0px 0px 1px 0px var(--dropshadow-100700-layer-1, rgba(48, 50, 51, 0.05)), 0px 1px 1px 0px var(--dropshadow-100400-layer-2, rgba(48, 50, 51, 0.10));

            &:hover {
              background: var(--interactive-hover, rgba(136, 144, 153, 0.12));
            }
          }
        }

        .options {
          display: flex;
          padding: 4px;
          margin-top: 4px;

          .regenerate-response {
            display: flex;
            align-items: center;
            color: var(--text-default, #1B1F24);
            font-size: 11px;
            font-style: normal;
            font-weight: 500;
            line-height: 16px;
            gap: 4px;
            padding: 2px 8px;

            &:hover {
              cursor: pointer;
            }
          }

          .message-votes {
            display: flex;

            &:hover {
              button.active {
                background: var(--interactive-hover, rgba(136, 144, 153, 0.12));
              }
            }

            button {
              background: transparent;
              border: none;
              outline: none;
              display: flex;
              height: 28px;
              width: 28px;
              align-items: center;
              flex: 1 0 0;
              cursor: pointer;

              &:disabled {
                opacity: 0.7;
              }

            }
          }
        }
      }

      &.user {
        display: flex;

        /* 150% */
        .user-message {
          white-space: pre-wrap;
          display: inline-block;
          border-radius: 8px;
          background: #F5F6F7;
          padding: 8px 16px;
          justify-content: flex-end;
          align-items: center;
          gap: 8px;
          color: var(--text-default, #1B1F24);

          font-size: 12px;
          font-style: normal;
          font-weight: 400;
          line-height: 18px;
          margin-left: auto;

          &.dark-theme {
            background-color: #1B1F24;
          }


        }
      }
    }


  }

  section.template-cards {

    overflow-x: auto;
    margin-top: 6px;
    transition: height 0.1s ease !important;
    flex-direction: row;
    gap: 16px;
    display: flex;

    &::-webkit-scrollbar {
      display: none;
    }

    .section-card {
      flex: 0 0 auto;
      // display: flex;
      width: 184px;
      height: 100px;
      padding: 12px 16px;
      // flex-direction: column;
      // justify-content: center;
      gap: 8px;
      border-radius: 6px;
      background-color: #88909914;

      &:hover {
        background: var(--interactive-hover, rgba(136, 144, 153, 0.12));
      }

      svg {
        width: 16px;
        height: 16px;
        flex-shrink: 0;
      }

      .section-card-content {
        margin-top: 8px;

        h3 {
          margin: 0;
          color: var(--text-default, #1B1F24);
          font-size: 12px;
          font-style: normal;
          font-weight: 500;
          line-height: 18px;
        }

        p {
          color: var(--text-placeholder, #6A727C);
          font-size: 11px;
          font-style: normal;
          font-weight: 400;
          line-height: 16px;
          margin: 0;
          word-wrap: break-word;
          word-break: break-word;
        }
      }
    }
  }


  .templates {
    margin-top: 24px;
    position: relative;

    header {
      display: flex;
      margin-top: 6px;

      h2 {
        margin: 0;
        color: var(--text-placeholder, #6A727C);
        font-size: 11px;
        font-style: normal;
        font-weight: 500;
        line-height: 20px;
      }


    }

    .carousel-button {
      position: absolute;
      top: calc(50% + 10px);
      right: -13px;
      transform: translateY(-50%);
      z-index: 1;

      height: 28px;
      width: 28px;
      display: flex;
      padding: 4px 8px;
      align-items: center;
      gap: 4px;
      border-radius: 6px;
      background-color: #fff;
      border-radius: 6px;
      border: 1px solid var(--border-weak, #E4E7EB);
      background: var(--button-secondary, #FFF);

      /* Elevations/100 */
      box-shadow: 0px 0px 1px 0px var(--dropshadow-100700-layer-1, rgba(48, 50, 51, 0.05)), 0px 1px 1px 0px var(--dropshadow-100400-layer-2, rgba(48, 50, 51, 0.10));

      &.left {
        left: -13px;
        transform: translateY(-50%) rotateY(180deg);
      }

      &:hover {
        background: var(--interactive-hover, rgba(136, 144, 153, 0.12));
      }

    }


  }



}


.ai-message-loading-state {
  display: flex;
  margin-top: 12px;
  gap: 20px;

  .logo {
    height: 28px;
    width: 28px;
    border-radius: 24px;
    background: var(--background-surface-layer-01, #FFFFFF);
    display: flex;
    justify-content: center;
    align-items: center;
    border: 1px solid var(--border-weak, #E4E7EB);

  }

  .right {
    display: flex;
    align-items: center;
    gap: 8px;

    span {
      color: var(--text-placeholder, #6A727C);
      text-align: center;
      font-size: 11px;
      font-style: normal;
      font-weight: 400;
      line-height: 16px;
    }

    div.dots {
      display: flex;
      align-items: center;
      gap: 4px;

      .dot {
        width: 8px;
        height: 8px;
        background-color: #FF5F6D;
        opacity: 0.3;
        border-radius: 50%;
        animation: dot-blink 1.2s infinite;

      }

      .dot:nth-child(1) {
        animation-delay: 0s;
      }

      .dot:nth-child(2) {
        animation-delay: 0.3s;
      }

      .dot:nth-child(3) {
        animation-delay: 0.6s;
      }

      @keyframes dot-blink {

        0%,
        80%,
        100% {
          opacity: 0;
        }

        40% {
          opacity: 1;
        }
      }
    }
  }
}

.tj-datepicker-popover {
  width: auto;
  height: 100%;
}

.tooljet-copilot-popover {
  z-index: 10000
}

.copilot-overlay-trigger {
  display: flex;
  padding: 4px;
  justify-content: center;
  align-items: center;
  gap: 4px;
  outline: none;
  border-radius: 4px;
  border: 1px solid var(--border-weak, #E4E7EB);
  background: var(--button-secondary, #FFF);
  box-shadow: 0px 0px 1px 0px var(--dropshadow-100700-layer-1, rgba(48, 50, 51, 0.05)), 0px 1px 1px 0px var(--dropshadow-100400-layer-2, rgba(48, 50, 51, 0.10));

  &.preview-box {
    color: var(--text-default, #1B1F24);

    /* Paragraph/Extrasmall/Medium */
    font-family: "IBM Plex Sans";
    font-size: 12px;
    font-style: normal;
    font-weight: 500;
    line-height: 20px;
    /* 166.667% */
    display: flex;
    align-items: center;
    gap: 6px;
    padding: 4px 10px;
    border-radius: 6px;
    border: 1px solid Borders/default;
    background: surfaces/layer-01;

    /* Elevations/000 */
    box-shadow: 0px 1px 0px 0px var(--_-Dropshadow-000, rgba(0, 0, 0, 0.10));
  }

  &:hover {
    background: var(--interactive-hover, rgba(136, 144, 153, 0.12));
  }
}

.codehinter-copilot-btn {
  z-index: 1000;
}

#copilot-menu {
  width: 440px;
  max-width: 440px;
  max-height: 500px;
}



.tooljet-copilot {
  width: 100%;
  padding: 8px 16px !important;

  header {
    display: flex;
    align-items: center;
    justify-content: space-between;


    .text {
      color: var(--text-default, #1B1F24);
      display: flex;
      align-items: center;
      /* large/medium */
      font-family: "IBM Plex Sans";
      font-size: 14px;
      font-style: normal;
      font-weight: 500;
      line-height: 20px;
      gap: 4px;

      /* 142.857% */

    }

    button {
      border: none;
      outline: none;
      padding: 6px 7px;
      color: var(--text-default, #1B1F24);
      background: transparent;
      position: relative;

      &:hover {
        background: var(--interactive-hover, rgba(136, 144, 153, 0.12));
      }

    }
  }

  section.copilot-prompt-input {
    display: flex;
    align-items: center;
    margin-top: 8px;
    gap: 2px;
    justify-content: space-between;
    border-radius: 6px;
    border: 1px solid var(--border-weak, #E4E7EB);
    padding: 4px;

    &:focus-within {
      border: 1px solid var(--border-accent-strong, #4368E3);
    }

    .input {
      flex-grow: 1;
      color: var(--text-default, #1B1F24);
      font-family: "IBM Plex Sans";
      font-size: 12px;
      font-style: normal;
      font-weight: 400;
      line-height: 18px;
      position: relative;
      overflow-x: hidden;
      overflow-y: auto;
      max-height: 50px;
    }

    .input::before {
      content: attr(data-placeholder);
      position: absolute;
      top: 0;
      left: 0;
      color: #aaa;
      pointer-events: none;
      white-space: pre-wrap;
      display: block;
      width: 100%;
      overflow: hidden;
      color: var(--text-placeholder, #6A727C);
    }

    .input:empty::before {
      display: block;
    }

    .input:not(:empty)::before {
      display: none;
    }

    button.submit {
      height: 28px;
      width: 28px;
      border-radius: 6px;
      border: 1px solid var(--border-weak, #E4E7EB);
      background: var(--button-secondary, #FFF);

      /* Elevations/100 */
      box-shadow: 0px 0px 1px 0px var(--dropshadow-100700-layer-1, rgba(48, 50, 51, 0.05)), 0px 1px 1px 0px var(--dropshadow-100400-layer-2, rgba(48, 50, 51, 0.10));
      display: flex;
      align-items: center;
      justify-content: center;

      &:hover {
        border: 1px solid var(--border-default, #CCD1D5);
        background: var(--button-outline-hover, rgba(136, 144, 153, 0.12));
      }

      // when disabled
      &:disabled {
        border-radius: 6px;
        border: 1px solid var(--border-weak, #E4E7EB);
        background: linear-gradient(0deg, var(--button-outline-disabled, #FFF) 0%, var(--button-outline-disabled, #FFF) 100%), var(--button-secondary, #FFF);
      }

      // &:focus {
      //   border: 1px solid var(--border-default, #CCD1D5);
      //   background: var(--button-outline, #FFF);
      //   box-shadow: 0px 0px 0px 2px var(--Interactive-focusActive, #4368E3);
      // }
    }
  }

  section.content {
    max-height: 400px;
    overflow-y: auto;
    margin: 16px auto;
    background-color: #F6F7F7;
    border-radius: 6px;

    pre {
      border: none;
      background-color: transparent;
      padding: 8px 16px;
    }

  }

  footer {
    display: flex;
    align-items: center;
    gap: 8px;

    button {
      border: none;
      outline: none;
      padding: 6px 7px;
      color: var(--text-default, #1B1F24);
      background: transparent;
      position: relative;
      display: flex;
      align-items: center;
      padding: 5px 10px;
      gap: 6px;
      color: var(--text-default, #1B1F24);

      /* base/medium */
      font-family: "IBM Plex Sans";
      font-size: 12px;
      font-style: normal;
      font-weight: 500;
      line-height: 18px;
      border-radius: 6px;
      border: 1px solid var(--border-weak, #E4E7EB);
      background: var(--button-secondary, #FFF);

      /* Elevations/100 */
      box-shadow: 0px 0px 1px 0px var(--dropshadow-100700-layer-1, rgba(48, 50, 51, 0.05)), 0px 1px 1px 0px var(--dropshadow-100400-layer-2, rgba(48, 50, 51, 0.10));

      /* 150% */
      &:hover {
        background: var(--interactive-hover, rgba(136, 144, 153, 0.12));
      }
    }
  }

  &.dark-theme {
    .copilot-loader-wrapper {
      background-color: #858C9414;
    }

    section.content {
      background-color: #858C9414;

      pre {
        color: #fff
      }
    }
  }

  .copilot-loader-wrapper {
    border-radius: 6px;
    background-color: #F6F7F7;
    padding: 8px;

    .ai-message-loading-state {
      margin-top: 0
    }
  }
}

.low-credits {
  display: flex;
  align-items: center;
  justify-content: space-between;
  border-radius: 6px;
  background: var(--background-error-weak, #FCEEEF);
  padding: 6px 8px;

  span {
    color: var(--text-default, #1B1F24);

    /* small/regular */
    font-family: "IBM Plex Sans";
    font-size: 11px;
    font-style: normal;
    font-weight: 400;
    line-height: 16px;
    /* 145.455% */
    margin-left: 8px;
    flex-grow: 1;
  }
}


.codebuilder-color-swatches-wrapper {
  min-width: 231.333px;
  width: 100%;
  height: 48px;
  padding: 8px;
  border-bottom: 1px solid var(--border-weak, #E4E7EB);


  .codebuilder-color-swatches {
    display: flex;
    padding: 2px;
    flex-wrap: wrap;

    .ToggleGroup {
      width: 100%;
      height: 100%;
    }
  }

}

.codebuilder-color-swatches-options {
  width: 100%;
  height: 30px;
  padding: 6px 8px;
  border-radius: 6px;

  &:hover {
    background-color: #f0f1f2 !important;
  }

  .color-icon {
    width: 18px;
    height: 18px;
    border-radius: 4px;
    border: 1.5px solid #CCD1D5;
    background-color: #0091FF;
  }
}


.theme-dropdown-wrapper {
  gap: 75px;
  height: 32px;
  margin-bottom: 20px !important;
  justify-content: space-between;
}

.theme-custom-menu-list-header {
  margin: 16px 14px 0px 8px !important;
  font-size: 12px;
  line-height:20px;
}

.theme-create-btn {
  width: 100%;
  margin-bottom: 8px;
  height: 32px;
  color: #000;
  border: 1px solid var(--Border-brand-weak, #97AEFC);
}


.theme-default-pill {
  font-size: 11px;
  background-color: #CCD1D54D;
  color: #6A727C;
  width: 49px;
  height: 18px;
  border-radius: 20px
}

.no-scroll {
  overflow: hidden;
}


.textarea-widget:focus {
  border-color: var(--cc-primary-brand);
}

.multiselct-widget-option {
  input:checked {
    background-color: var(--cc-primary-brand);
  }
}

.multiselect-box {
  .options {
    input:checked {
      background-color: var(--cc-primary-brand);
    }
  }
}

.timer-btn {
  background-color: var(--cc-primary-brand);
  &:hover {
    background-color: var(--cc-primary-brand);
  }
}

.timer-btn-hover:hover {
  background-color: var(--cc-primary-brand);
}

.canvas-styles-header {
  display: flex;
  width: 100%;
  padding: 6px 16px;
  font-family: IBM Plex Sans;
  font-size: 12px;
  font-weight: 500;
  line-height: 20px;
  text-align: left;
  text-underline-position: from-font;
  text-decoration-skip-ink: none;
  background: var(--Background-surface-layer-02, #F6F8FA);
  color: #6A727C;


}

.app-export-btn {
  background-color: #FFFFFF;
  border: 1px solid var(--Border-default, #CCD1D5);
  box-shadow: 0px 1px 0px 0px var(--Dropshadow000);
}

.dark-theme {
  .app-export-btn {
    background-color: #313b46;
    color: #ffffff;
    border: 1px solid transparent;
  }

  .canvas-styles-header {
    background-color: #212325;
    color: #ffffff;
  }
}

.dark-theme {
  .codebuilder-color-swatches-options:hover {
    background-color: #313b46 !important;
  }
}

.codebuilder-color-picker {
  box-shadow: var(--elevation-400-box-shadow) !important;
  border-radius: 8px !important;
  .sketch-picker {
    border: none !important;
  }
}

.accordion-button.inspector {
  justify-content: space-between;
  padding: 0.375rem 1rem !important;
  border-bottom-width: 1px;
  font-family: IBM Plex Sans;
  font-weight: 500;
  font-size: 12px;
  line-height: 20px;
  letter-spacing: 0%;
  background-color: var(--interactive-default);

  &:hover {
    background-color: var(--interactive-hover);
  }
}

.cm-tooltip {
  z-index: 9999 !important;
}

.accordion-item {

  .accordion-button.inspector {
    height: 28px;
    padding: 0rem 1rem !important;
    background-color: transparent;

    &:hover {
      background-color: transparent;
    }
  }
  
  .accordion-header {
    height: 40px;
    display: flex;
    align-items: center;
  }

  .accordion-body {
    border-bottom: 1px solid rgba(101, 109, 119, 0.16);
  }

}


.workspace-constant-value {
  position: relative;

  .fromEnv {
    content: '.env';
    border-radius: 6px;
    background: var(--Indigo-50, #EEF4FF);
    padding: 0px 8px;
    width: 40px;
    align-items: center;
    position: absolute;
    color: var(--Indigo-700, #3538CD);
    text-align: center;
    font-size: 12px;
    font-style: normal;
    font-weight: 500;
    line-height: 20px;
    margin-left: 24px;
  }

  .isDuplicate {
    padding: 0px 8px;
    border-radius: 6px;
    background: var(--Error-50, #FEF3F2);
    color: var(--Error-700, #B42318);
    text-align: center;
    font-size: 12px;
    font-style: normal;
    font-weight: 500;
    line-height: 20px;
    /* 166.667% */
    margin-left: 24px;
  }

  .env-secret-hidden-message {
    border-radius: 16px;
    background: var(--Warning-50, #FFFAEB);
    padding: 4px 12px;
    color: var(--Warning-700, #B54708);
    font-size: 12px;
    font-style: normal;
    font-weight: 400;
    line-height: 18px;

    &.dark {
      background: #FFFAEB !important;
    }
  }
}

.phone-input-widget {
  .tj-text-input-widget.is-invalid {
    border-left: none !important;
  }

  input[type="tel"] {
    border-top-left-radius: '0px' !important;
    border-bottom-left-radius: '0px' !important;
  }
}

.single-line-codehinter-input {
  .cm-editor {
    max-height: 100px !important;
  }
}

<<<<<<< HEAD
.table-cell {
  input[type="checkbox"]{
    accent-color: var(--cc-primary-brand);
    background-color: var(--cc-surface1-surface);
  }

  input[type="checkbox"]:checked::before {
    background-color: var(--cc-surface1-surface);
  }
}



.canvas-component, .workspace-theme-container {

  .tabs-component {
    .real-canvas {
      background-color: var(--cc-surface1-surface) !important;
    }
  }

  .kanban-container {
    background-color: var(--cc-surface1-surface);

    .header {
      background-color: var(--cc-surface1-surface);
    }

    .subcontainer-container {
      background-color: var(--cc-surface1-surface);

      .real-canvas {
        background-color: var(--cc-surface1-surface) !important;
      }
    }
    
  }



  .calendar-widget {
    background-color: var(--cc-surface1-surface);


    .rbc-time-header-gutter{
      color: var(--cc-primary-text);
    }
    .rbc-timeslot-group {
      color: var(--cc-primary-text);
    }
    .rbc-toolbar {
      color: var(--cc-primary-text);

      .rbc-btn-group {
        button {
          border-color: var(--cc-default-border);
          color: var(--cc-primary-text);
        }
      }
    }

    .rbc-day-bg {
      border: 1px solid var(--cc-weak-border) !important;
    }

    .rbc-button-link{
      color: var(--cc-primary-text);
    }
    .rbc-off-range{
      .rbc-button-link {
        color : var(--cc-placeholder-text);
      }
    }
    
    .rbc-off-range-bg {
      background-color: var(--cc-surface2-surface);

    
      
    }
    
    .rbc-month-header {
      .rbc-header {
        span {
          color: var(--cc-primary-text);
        }
      }

    }

  }


  input::placeholder, textarea::placeholder {
    color: var(--cc-placeholder-text) !important;
  }

  .sketch-picker {
    background-color: var(--cc-surface1-surface) !important;

    input {
      background-color: var(--cc-surface1-surface) !important;
    }
  }

  .multiselect-box {
    .search {
      input {
        background-color: var(--cc-surface1-surface) !important;
      }
      
    }
    
    .dropdown-container {
      background-color: var(--cc-surface1-surface) !important;
    }

    
    .select-item.selected {
      background-color: var(--cc-surface1-surface) !important;
    }
    .options {
      background-color: var(--cc-surface1-surface) !important;
      
    }
  }

  .codehinter-multi-line-input {
    .cm-content {
      background-color: var(--cc-surface1-surface) ;
    }

    .cm-gutters {
      background-color: var(--cc-surface3-surface) !important;
    }

    .cm-gutterElement {
      color: var(--cc-placeholder-text) !important;
    }
  }

}

.pagination {

  .page-item:not(.active){
    .page-link:not(.arrow-icon) {
      color: var(--cc-primary-text);
    }
  }
  
}

.timer-wrapper {
  background-color: var(--cc-surface1-surface);
  .counter-container {
    color: var(--cc-primary-text);
  }
}

.pdf-page-controls {
  background-color: var(--cc-surface1-surface);
  span{
    color: var(--cc-primary-text);
  }

}


.list-timeline-content {

  .list-timeline-title {
    color: var(--cc-primary-text);
  }

  .text-muted {
    color: var(--cc-placeholder-text) !important;
  }

  .list-timeline-time {
    color: var(--cc-placeholder-text);
  }

}

.legacy-datepicker-widget {
  .react-datepicker__header {
    background-color: var(--cc-surface3-surface) !important;
  }

  select {
    background-color: var(--cc-surface1-surface) !important;
    color: var(--cc-primary-text) !important;
  }
  .react-datepicker-popper {
    width: 100%;
    border-radius: 10px !important;
  
  }

  .react-datepicker__header  {
    color: var(--cc-primary-text) !important;
  }
  .react-datepicker__month-container {
    background-color: var(--cc-surface1-surface) !important;
    border-radius: 10px !important;
  }
  
  input {
    background-color: var(--cc-surface1-surface) !important;
    color: var(--cc-primary-text) !important;
  }

}

.components-container {
  // .accordion-header {
  //   height: 32px;
  // }

  .accordion-body {
    padding: 4px 0px 0px 0px !important;

  }

}
.table-component-footer, .table-card-header {
 .tj-ghost-black-btn:hover {
  background-color: var(--cc-table-footer-action-hover, #ECEEF0) !important;
 }

}
.table-column-lists {
  .draggable-icon-container {
    display: flex;
    align-items: center;
    margin-left: 4px;
  }
}
=======
.codehinter-popup {
  .single-line-codehinter-input {
    .cm-editor {
      max-height: 100% !important;
    }
  }
}

>>>>>>> 253425d4
.missing-groups-modal {
  .modal-body {
    padding: 16px;

    .header {
      padding-top: 12px;
      font-weight: 500;
      font-size: 14px;
    }

    .sub-header {
      margin-bottom: 0px;
      font-size: 12px;
    }

    .groups-list {
      padding-top: 16px;
      padding-bottom: 16px;

      .container {
        padding: 12px;
      }
    }

    .info {
      margin-bottom: 0px;
      font-size: 12px;
      padding-bottom: 24px;
    }

    .action-btns {
      justify-content: space-between;
    }

    .primary-action,
    .secondary-action {
      padding: 8px !important;
      font-size: 12px;
    }

    .toggle-button {
      display: inline-flex;
      align-items: center;
      font-size: 14px;
      color: var(--icon-brand);
      background: none;
      border: none;
      cursor: pointer;
      padding: 0;
      font-family: inherit;
    }

    .toggle-button:hover {
      text-decoration: underline;
    }

    .toggle-button .chevron {
      transition: transform 0.2s ease;
    }

    .toggle-button.expanded .chevron {
      transform: rotate(180deg);
    }
  }
}<|MERGE_RESOLUTION|>--- conflicted
+++ resolved
@@ -19060,7 +19060,6 @@
   }
 }
 
-<<<<<<< HEAD
 .table-cell {
   input[type="checkbox"]{
     accent-color: var(--cc-primary-brand);
@@ -19300,7 +19299,6 @@
     margin-left: 4px;
   }
 }
-=======
 .codehinter-popup {
   .single-line-codehinter-input {
     .cm-editor {
@@ -19309,7 +19307,6 @@
   }
 }
 
->>>>>>> 253425d4
 .missing-groups-modal {
   .modal-body {
     padding: 16px;
