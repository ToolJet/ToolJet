--- conflicted
+++ resolved
@@ -1171,30 +1171,35 @@
 }
 
 .component-action-select {
-  .css-zz6spl-container{
+  .css-zz6spl-container {
     width: inherit;
   }
-  &.fx-container-eventmanager{
+
+  &.fx-container-eventmanager {
     .fx-common {
       right: 0;
     }
-    .custom-row{
-      width:100%
-    }
-  }
-  .codeShow-active{
+
+    .custom-row {
+      width: 100%
+    }
+  }
+
+  .codeShow-active {
     display: flex;
     flex-direction: row-reverse;
     justify-content: space-between;
-    .custom-row{
+
+    .custom-row {
       width: 75%;
     }
   }
-  .row.fx-container{
-    .col{
+
+  .row.fx-container {
+    .col {
       display: flex;
     }
-  }  
+  }
 }
 
 .fx-container-eventmanager *.fx-common {
@@ -10529,34 +10534,33 @@
     }
   }
 }
-<<<<<<< HEAD
+
+.table-editor-component-row {
+  .rdt.cell-type-datepicker {
+    margin-top: 0;
+  }
+
+  .has-multiselect {
+    .select-search-input {
+      margin-bottom: 0;
+    }
+  }
+}
+
+.theme-dark .card-container {
+  background-color: #121212 !important
+}
+
+.version-select {
+  .react-select__menu {
+    .react-select__menu-list {
+      max-height: 150px;
+    }
+  }
+}
 
 .jet-container-loading {
   margin: 0 auto;
   justify-content: center;
   align-items: center;
-}
-
-=======
-.table-editor-component-row{
-  .rdt.cell-type-datepicker{
-    margin-top: 0;
-  }
-  .has-multiselect{
-    .select-search-input{
-      margin-bottom: 0;
-    }
-  }
-}
->>>>>>> 88b16f8a
-.theme-dark .card-container {
-  background-color: #121212 !important
-}
-
-.version-select {
-  .react-select__menu {
-    .react-select__menu-list {
-      max-height: 150px;
-    }
-  }
 }