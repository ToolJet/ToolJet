@import "./tabler.scss";
@import "./colors.scss";
@import "./z-index.scss";
@import "./mixins.scss";

// variables
$border-radius: 4px;

body {
  font-family: "Roboto", sans-serif;
}

input,
button {
  border-radius: 4px;
}

.btn:hover {
  border-color: $primary;
}

.btn-sm {
  padding: 4px 8px;
}

.padding-0 {
  padding: 0;
}

.font-500 {
  font-weight: 500;
}

.text-right {
  text-align: right;
}

.navbar {
  max-height: 48px;
  min-height: auto;

  .nav-item.active:after {
    bottom: 0 !important;
  }
}

.auth-main {
  height: 1000px;
  padding-top: calc(0.25 * 100vh);
  overflow: hidden;

  svg,
  img {
    height: 50px;
    width: 50px;
  }

  svg {
    color: #000000;
  }

  .col-4 {
    z-index: 1;
  }

  .horizontal-line {
    width: 100%;
    position: relative;
    border: 1px solid #b1b1b1;
    top: 25px;
    margin: 0px auto;
    z-index: 0;
  }
  .sso-ico {
    div {
      background-color: #ffffff;
    }
  }
}

.emoji-mart-scroll {
  border-bottom: 0;
  margin-bottom: 6px;
}

.emoji-mart-scroll + .emoji-mart-bar {
  display: none;
}

.accordion-item,
.accordion-button {
  background-color: inherit;
}

.accordion-button {
  font-weight: 400 !important;
  box-shadow: none !important;
}

.accordion-button:not(.collapsed) {
  padding-bottom: 0 !important;
}

.accordion-body {
  .form-label {
    font-weight: 400;
    font-size: 12px;
    color: #61656c;
  }
}
.editor {
  .header-container {
    max-width: 100%;
    padding: 0 15px;
  }

  .resizer-active {
    border: solid 1px $primary !important;

    .top-right,
    .top-left,
    .bottom-right,
    .bottom-left {
      background: white;
      border-radius: 10px;
      border: solid 1px $primary;
    }
  }

  .resizer-selected {
    outline-width: thin;
    outline-style: solid;
    outline-color: #ffda7e;
  }

  .query-manager {
    user-select: none;

    // .row {
    //   width: 605px;
    // }
    .btn {
      height: 31px;
    }

    .header {
      --tblr-gutter-x: 0rem;
    }

    .nav-header {
      color: #3e525b;
      .nav-tabs {
        border-bottom: 0;
      }
    }

    .query-details {
      margin-top: 25px;
    }

    .advanced-options-container {
      // margin-top: 42px !important;
    }

    .query-name-field input {
      max-width: 180px;
      font-weight: 600;
    }
  }

  .left-sidebar {
    scrollbar-width: none;
  }

  .left-sidebar::-webkit-scrollbar {
    width: 0;
    background: transparent;
  }

  .left-sidebar {
    height: 100%;
    width: 3%;
    position: fixed;
    z-index: 1;
    left: 0;
    overflow-x: hidden;
    flex: 1 1 auto;
    background-color: #fff;
    background-clip: border-box;
    border: solid rgba(0, 0, 0, 0.125);
    border-width: 0px 1px 3px 0px;

    .accordion-item {
      border: solid rgba(101, 109, 119, 0.16);
      border-width: 1px 0px 1px 0px;
    }

    .datasources-container {
      height: 50%;
      overflow-y: scroll;

      tr {
        border-color: #f1f1f1;
      }
    }

    .variables-container {
      height: 50%;
      overflow-y: scroll;
    }

    .variables-container::-webkit-scrollbar-thumb,
    .datasources-container::-webkit-scrollbar-thumb {
      background: transparent;
      height: 0;
      width: 0;
    }

    .variables-container::-webkit-scrollbar,
    .datasources-container::-webkit-scrollbar {
      width: 0;
      background: transparent;
      height: 0;
    }

    .variables-container,
    .datasources-container {
      scrollbar-width: none;
    }

    .datasources-container {
      bottom: 0;
      height: 500px;
      border: solid rgba(101, 109, 119, 0.16);
      border-width: 1px 0px 1px 0px;

      .datasources-header {
        border: solid rgba(0, 0, 0, 0.125);
        border-width: 0px 0px 1px 0px;
      }
    }
  }

  .editor-sidebar {
    height: 100%;
    position: fixed;
    z-index: 1;
    right: 0;
    overflow-x: hidden;
    width: 300px;
    flex: 1 1 auto;
    top: 45px;

    background-color: #fff;
    background-clip: border-box;
    border: solid rgba(0, 0, 0, 0.125);
    border-width: 0px 0px 0px 1px;

    .nav-tabs .nav-link {
      color: #3e525b;
      border-top-left-radius: 0px;
      border-top-right-radius: 0px;
    }

    .inspector {
      .inspector-add-button {
        background: inherit;
      }

      .inspector-add-button:hover {
        color: $primary;
        background: #eef3f9;
        border-radius: 4px;
      }

      .form-control-plaintext {
        padding: 0;
      }
      .header {
        padding-left: 20px;
        padding-right: 20px;
        border: solid rgba(0, 0, 0, 0.125);
        border-width: 0px 0px 1px 0px;
        height: 40px;

        .component-name {
          font-weight: 500;
        }

        .component-action-button {
          top: 8px;
          right: 10px;
          position: absolute;
        }
      }

      .properties-container {
        .field {
          .form-label {
            font-size: 12px;
          }

          .text-field {
            height: 30px;
            font-size: 12px;
          }

          .form-select {
            height: 30px;
            font-size: 12px;
          }

          .select-search__input {
            padding: 0.2375rem 0.75rem;
            font-size: 0.825rem;
          }
        }
      }
    }

    .components-container::-webkit-scrollbar {
      width: 0;
      height: 0;
      background: transparent;
    }

    .components-container::-webkit-scrollbar-thumb {
      background: transparent;
    }

    .components-container {
      scrollbar-width: none;
    }

    .components-container {
      height: 100%;
      overflow: auto;
      overflow-x: hidden;
      padding-bottom: 20%;

      .component-image-holder {
        border-radius: 0;
        transition: all 0.3s cubic-bezier(0.25, 0.8, 0.25, 1);
        border: 1px solid #d2ddec;
        box-sizing: border-box;
        border-radius: 4px;

        img {
          margin: 0 auto;
        }

        &:hover {
          background: rgba(66, 153, 225, 0.1);
        }
      }

      .component-title {
        display: block;
        margin-top: 10px;
        color: #3e525b;
        font-size: 10px;
        max-width: 100%;
        text-align: center;
        word-wrap: break-word;
      }

      .component-description {
        color: grey;
        font-size: 0.7rem;
      }
    }
  }

  .main {
    margin-left: 3%;
    width: 82%;
    top: 0;

    .canvas-container::-webkit-scrollbar {
      width: 0;
      background: transparent;
      height: 0;
    }

    .canvas-container {
      scrollbar-width: none;
    }

    .canvas-container::-webkit-scrollbar {
      width: 0;
      background: transparent;
    }

    .canvas-container {
      height: 100%;
      top: 45px;
      position: fixed;
      right: 300px;
      left: 3%;
      overflow-y: auto;
      overflow-x: scroll;
      -webkit-box-pack: center;
      justify-content: center;
      -webkit-box-align: center;
      align-items: center;

      .real-canvas {
        outline: 1px dotted transparent;
      }

      .show-grid {
        outline: 1px dotted #4d72da;
        background-image: linear-gradient(
            to right,
            rgba(194, 191, 191, 0.2) 1px,
            transparent 1px
          ),
          linear-gradient(
            to bottom,
            rgba(194, 191, 191, 0.2) 1px,
            transparent 1px
          );
      }

      .canvas-area {
        min-height: 2400px;
        background: #edeff5;
        margin: 0px auto;

        .resizer {
          border: solid 1px transparent;
        }
      }
    }

    .query-pane {
      scrollbar-width: none;
    }

    .query-pane::-webkit-scrollbar {
      width: 0;
      background: transparent;
    }

    .query-pane {
      height: 350px;
      position: fixed;
      left: 3%;
      right: 301px;
      bottom: 0;
      overflow-x: hidden;
      flex: 1 1 auto;

      background-color: #fff;
      background-clip: border-box;
      border: solid rgba(0, 0, 0, 0.125);
      border-width: 1px 0px 0px 0px;

      .table-responsive {
        scrollbar-width: none;
      }

      .table-responsive::-webkit-scrollbar {
        width: 0;
        background: transparent;
      }

      .query-row {
        cursor: pointer;
        border-radius: $border-radius;
        --tblr-gutter-x: 0rem;
        &:hover {
          background: #edf1ff !important;
        }
        .query-copy-button {
          display: none;
        }
        .query-name {
          white-space: nowrap;
          overflow: hidden;
          text-overflow: ellipsis;
          width: 100%;
        }
      }

      .query-row-selected {
        background: #d2ddec !important;
        &:hover {
          background: #edf1ff !important;
        }
      }
      .query-row-selected.dark {
        background: #2b3546 !important;
      }
      .query-row.dark:hover {
        background: #404d66 !important;
      }

      .query-row:hover {
        .query-copy-button {
          display: inline-block;
        }
      }

      .main-row {
        height: 100%;
        --tblr-gutter-x: 0rem;
      }

      .query-definition-pane-wrapper {
        overflow-x: hidden;
        overflow-y: scroll;
        height: 100%;
        scrollbar-width: none; /* Firefox */
        -ms-overflow-style: none; /* Internet Explorer 10+ */

        &::-webkit-scrollbar {
          /* WebKit */
          width: 0;
          height: 0;
        }

        &::-webkit-scrollbar-thumb {
          background: transparent;
        }
      }

      .query-definition-pane {
        .header {
          border: solid rgba(0, 0, 0, 0.125);
          border-width: 0px 0px 1px 0px;
          background: white;
          z-index: 3;
          min-height: 41px;
        }

        .preview-header {
          border: solid rgba(0, 0, 0, 0.125);
          border-width: 0px 0px 1px 0px;
        }
      }

      .data-pane {
        border: solid rgba(0, 0, 0, 0.125);
        border-width: 0px 1px 0px 0px;
        overflow-x: hidden;
        overflow-y: scroll;
        height: 100%;
        min-height: 41px;
        scrollbar-width: none; /* Firefox */
        -ms-overflow-style: none; /* Internet Explorer 10+ */
        user-select: none;

        &::-webkit-scrollbar {
          /* WebKit */
          width: 0;
          height: 0;
        }

        &::-webkit-scrollbar-thumb {
          background: transparent;
        }

        .queries-container {
          width: 100%;
          .queries-header {
            border: solid rgba(0, 0, 0, 0.125);
            border-width: 0px 0px 1px 0px;
            height: 41px;
            padding-top: 1px;
            --tblr-gutter-x: 0rem;
          }

          .query-list::-webkit-scrollbar {
            width: 0;
            background: transparent;
          }

          tr {
            border-color: #f1f1f1;
          }
        }

        .header {
          height: 40px;
          text-align: center;
        }
      }
    }
  }

  @media screen and (max-height: 450px) {
    .sidebar {
      padding-top: 15px;
    }
    .sidebar a {
      font-size: 18px;
    }
  }
}

.viewer {
  .header-container {
    max-width: 100%;
  }

  .main {
    padding: 0px 10px;

    .canvas-container {
      scrollbar-width: none;
      width: 100%;
      // margin-left: 10%;
    }

    .canvas-container::-webkit-scrollbar {
      width: 0;
      background: transparent;
    }

    .canvas-container {
      height: 100%;
      position: fixed;
      left: 0;
      overflow-y: auto;
      overflow-x: auto;
      -webkit-box-pack: center;
      justify-content: center;
      -webkit-box-align: center;
      align-items: center;

      .canvas-area {
        width: 1280px;
        min-height: 2400px;
        background: #edeff5;
        margin: 0px auto;
        background-size: 80px 80px;
        background-repeat: repeat;
      }
    }
  }
}

.modal-header {
  padding: 0 1.5rem 0 1.5rem;
}

.page-body,
.homepage-body {
  height: 100vh;

  .list-group.list-group-transparent.dark .all-apps-link,
  .list-group-item-action.dark.active {
    background-color: $dark-background !important;
  }
}
.homepage-dropdown-style {
  min-width: 11rem;
  display: block;
  align-items: center;
  margin: 0;
  line-height: 1.4285714;
  width: 100%;
  padding: 0.5rem 0.75rem;
  font-weight: 400;
  white-space: nowrap;
  border: 0;
  cursor: pointer;
}
.homepage-dropdown-style:hover {
  background: rgba(101, 109, 119, 0.06);
}
.card-skeleton-container {
  border: 0.5px solid #b4bbc6;
  padding: 1rem;
  border-radius: 8px;
  height: 180px;
}

.app-icon-skeleton {
  background-color: #91a4f6;
  border-radius: 4px;
  margin-bottom: 20px;
  height: 40px;
  width: 40px;
}

.folder-icon-skeleton {
  display: inline-block;
  background-color: #858896;
  border-radius: 4px;
  height: 14px;
  width: 14px;
}

.folders-skeleton {
  padding: 9px 12px;
  height: 34px;
  margin-bottom: 4px;
}

.card-skeleton-button {
  height: 20px;
  width: 60px;
  background: #91a4f6;
  margin-top: 1rem;
  border-radius: 4px;
}
@media (min-height: 641px) and (max-height: 899px) {
  .homepage-pagination {
    position: fixed;
    bottom: 2rem;
    width: 63%;
  }
}
@media (max-height: 640px) {
  .homepage-pagination {
    position: fixed;
    bottom: 2rem;
    width: 71%;
  }
}
.homepage-body {
  overflow-y: hidden;
  a {
    color: inherit;
  }

  a:hover {
    color: inherit;
    text-decoration: none;
  }

  button.create-new-app-button {
    background-color: #4d72fa;
  }

  .app-list {
    .app-card {
      height: 180px;
      max-height: 180px;
      border: 0.5px solid #b4bbc6;
      box-sizing: border-box;
      border-radius: 8px;
      overflow: hidden;

      .app-creation-time {
        font-size: 0.625rem;
        line-height: 12px;
        color: #61656f;
      }

      .app-creator {
        font-weight: 500;
        font-size: 0.625rem;
        line-height: 12px;
        color: #292d37;
        white-space: nowrap;
        overflow: hidden;
        text-overflow: ellipsis;
      }

      .app-icon-main {
        background-color: $primary;
        border-radius: 4px;

        .app-icon {
          img {
            height: 24px;
            width: 24px;
            filter: invert(100%) sepia(0%) saturate(0%) hue-rotate(17deg)
              brightness(104%) contrast(104%);
            vertical-align: middle;
          }
        }
      }

      .app-title {
        line-height: 20px;
        font-size: 1rem;
        font-weight: 400;
        color: #000000;
        overflow: hidden;
        max-height: 40px;
        text-overflow: ellipsis;
        display: -webkit-box;
        -webkit-line-clamp: 2; /* number of lines to show */
        line-clamp: 2;
        -webkit-box-orient: vertical;
      }

      button {
        font-size: 0.6rem;
        width: 100%;
      }

      .menu-ico {
        cursor: pointer;
        padding: 3px;
        border-radius: 13px;
        &__open {
          background-color: #d2ddec;
        }
        img {
          padding: 0px;
          height: 14px;
          width: 14px;
          vertical-align: unset;
        }
      }
      .menu-ico:hover {
        background-color: #d2ddec;
      }
    }

    .app-card.highlight {
      background-color: #f8f8f8;
      box-shadow: 0px 4px 4px rgba(0, 0, 0, 0.25);
      border: 1px solid $primary;

      button.edit-button {
        background: #ffffff;
        border: 1px solid #4d72fa;
        box-sizing: border-box;
        border-radius: 4px;
        color: #4d72fa;
      }

      button.launch-button {
        background: #4d72fa;
        border: 1px solid #4d72fa;
        box-sizing: border-box;
        border-radius: 4px;
        color: #ffffff;
      }

      .app-title {
        height: 20px;
        -webkit-line-clamp: 1; /* number of lines to show */
        line-clamp: 1;
      }
    }
  }
}

.template-library-modal {
  font-weight: 500;

  .modal-dialog {
    max-width: 90%;
    height: 80%;

    .modal-content {
      height: 100%;
      padding: 0;

      .modal-body {
        height: 100%;
        padding: 0 10px;

        .container-fluid {
          height: 100%;
          padding: 0;

          .row {
            height: 100%;
          }
        }
      }
    }

    .modal-body,
    .modal-footer {
      background-color: #ffffff;
    }
  }

  .template-categories {
    .list-group-item {
      border: 0;
      // padding-bottom: 3px;
    }

    .list-group-item.active {
      background-color: #edf1ff;
      color: #4d72fa;
      font-weight: 600;
    }
  }

  .template-app-list {
    .list-group-item {
      border: 0;
      // padding-bottom: 3px;
    }

    .list-group-item.active {
      background-color: #edf1ff;
      color: black;
    }
  }

  .template-display {
    display: flex;
    flex-direction: row;
    align-items: center;
    height: 100%;

    h3.title {
      font-weight: 600;
      line-height: 17px;
    }

    p.description {
      font-weight: 500;
      font-size: 13px;
      line-height: 15px;
      letter-spacing: -0.1px;
      color: #8092ab;
    }

    img.template-image {
      height: 75%;
      width: 85%;
      border: 0;
      padding: 0;
      object-fit: contain;
    }

    .template-spinner {
      width: 3rem;
      height: 3rem;
      margin: auto;
      position: absolute;
      top: 0;
      bottom: 0;
      left: 0;
      right: 0;
    }

    .row {
      margin-bottom: 0;
    }
  }

  .template-list {
    padding-top: 16px;

    .template-search-box {
      input {
        border-radius: 5px !important;
      }
      .input-icon {
        display: flex;
      }
    }

    .input-icon {
      .search-icon {
        display: block;
        position: absolute;
        left: 0;
        margin-right: 0.5rem;
      }

      .clear-icon {
        cursor: pointer;
        display: block;
        position: absolute;
        right: 0;
        margin-right: 0.5rem;
      }
    }

    .list-group-item.active {
      color: $primary;
    }
  }
}

.template-library-modal.dark-mode {
  .template-modal-control-column,
  .template-list-column,
  .categories-column,
  .modal-header {
    border-color: #232e3c !important;
  }

  .modal-body,
  .modal-footer,
  .modal-header,
  .modal-content {
    color: white;
    background-color: #2b394a;
  }

  .template-categories {
    .list-group-item {
      color: white;
      border: 0;
      // padding-bottom: 3px;
    }

    .list-group-item:hover {
      background-color: #232e3c;
    }

    .list-group-item.active {
      background-color: #4d72fa;
      color: white;
      font-weight: 600;
    }
  }

  .template-app-list {
    .list-group-item {
      border: 0;
      color: white;
      // padding-bottom: 3px;
    }

    .list-group-item:hover {
      border: 0;
      // color: red;
      background-color: #232e3c;
      // padding-bottom: 3px;
    }

    .list-group-item.active {
      background-color: #4d72fa;
      color: white;
    }

    .no-results-item {
      background-color: #2b394a;
      color: white;
    }
  }

  .template-list {
    .template-search-box {
      input {
        background-color: #2b394a;
        border-color: #232e3c;
        color: white;
      }
    }
  }
}

.fx-button {
  font-weight: 400;
}

.fx-button:hover,
.fx-button.active {
  font-weight: 600;
  color: #4d72fa;
  cursor: pointer;
}

.unselectable {
  -webkit-touch-callout: none;
  -webkit-user-select: none;
  -khtml-user-select: none;
  -moz-user-select: none;
  -ms-user-select: none;
  user-select: none;
}

.theme-dark {
  .accordion-button::after {
    background-image: url("data:image/svg+xml,%3Csvg id='SvgjsSvg1001' width='288' height='288' xmlns='http://www.w3.org/2000/svg' version='1.1' xmlns:xlink='http://www.w3.org/1999/xlink' xmlns:svgjs='http://svgjs.com/svgjs'%3E%3Cdefs id='SvgjsDefs1002'%3E%3C/defs%3E%3Cg id='SvgjsG1008' transform='matrix(1,0,0,1,0,0)'%3E%3Csvg xmlns='http://www.w3.org/2000/svg' fill='/fffff' viewBox='0 0 16 16' width='288' height='288'%3E%3Cpath fill-rule='evenodd' d='M1.646 4.646a.5.5 0 0 1 .708 0L8 10.293l5.646-5.647a.5.5 0 0 1 .708.708l-6 6a.5.5 0 0 1-.708 0l-6-6a.5.5 0 0 1 0-.708z' fill='%23ffffff' class='color000 svgShape'%3E%3C/path%3E%3C/svg%3E%3C/g%3E%3C/svg%3E");
  }

  .form-check-input:not(:checked) {
    background-image: url("data:image/svg+xml,%3csvg xmlns='http://www.w3.org/2000/svg' viewBox='-4 -4 8 8'%3e%3ccircle r='3' fill='%2390b5e2'/%3e%3c/svg%3e") !important;
  }

  .inspector {
    border: 1px solid $dark-background;
  }

  .user-avatar-nav-item {
    border-radius: 4px;
  }

  .homepage-body {
    .app-list {
      .app-card {
        .app-creation-time {
          color: #61656f;
        }

        .app-creator {
          color: #7c86a1;
        }
      }

      .app-card.highlight {
        background-color: #2c405c;

        button.edit-button {
          background: transparent;
          border: 1px solid #ffffff;
          color: #ffffff;
        }

        button.launch-button {
          background: #4d72fa;
          border: 1px solid #4d72fa;
          color: #ffffff;
        }
      }

      .app-title {
        line-height: 20px;
        font-size: 16px;
        font-weight: 400;
      }
    }
  }
  .layout-buttons {
<<<<<<< HEAD
    svg {
      filter: invert(89%) sepia(2%) saturate(127%) hue-rotate(175deg)
        brightness(99%) contrast(96%);
    }
=======
   svg {
    filter: invert(89%) sepia(2%) saturate(127%) hue-rotate(175deg) brightness(99%) contrast(96%);
   }

>>>>>>> bff40ea3
  }
}

.pagination {
  .page-item.active {
    a.page-link {
      background-color: #4d72fa;
    }
  }
}

.datasource-picker,
.stripe-operation-options {
  .select-search,
  .select-search-dark,
  .select-search__value input,
  .select-search-dark input {
    width: 224px !important;
    height: 32px !important;
    border-radius: $border-radius !important;
  }
}

.select-search {
  width: 100%;
  position: relative;
  box-sizing: border-box;
}

.select-search *,
.select-search *::after,
.select-search *::before {
  box-sizing: inherit;
}

/**
 * Value wrapper
 */
.select-search__value {
  position: relative;
  z-index: 1;
}

.select-search__value::after {
  content: "";
  display: inline-block;
  position: absolute;
  top: calc(50% - 9px);
  right: 19px;
  width: 11px;
  height: 11px;
}

/**
 * Input
 */
.select-search__input {
  display: block;
  width: 100%;
  padding: 0.4375rem 0.75rem;
  font-size: 0.875rem;
  font-weight: 400;
  line-height: 1.4285714;
  color: #232e3c;
  background-color: #fff;
  background-clip: padding-box;
  border: 1px solid #dadcde;
  -webkit-appearance: none;
  -moz-appearance: none;
  appearance: none;
  // border-radius: 0;
  border-radius: $border-radius !important;
  transition: border-color 0.15s ease-in-out, box-shadow 0.15s ease-in-out;
}

.select-search__input::-webkit-search-decoration,
.select-search__input::-webkit-search-cancel-button,
.select-search__input::-webkit-search-results-button,
.select-search__input::-webkit-search-results-decoration {
  -webkit-appearance: none;
}

.select-search__input:not([readonly]):focus {
  cursor: initial;
}

/**
 * Options wrapper
 */
.select-search__select {
  background: #fff;
  box-shadow: 0 0.0625rem 0.125rem rgba(0, 0, 0, 0.15);
}

/**
 * Options
 */
.select-search__options {
  list-style: none;
}

/**
 * Option row
 */
.select-search__row:not(:first-child) {
  border-top: 1px solid #eee;
}

/**
 * Option
 */
.select-search__option,
.select-search__not-found {
  display: block;
  height: 36px;
  width: 100%;
  padding: 0 16px;
  background: #fff;
  border: none;
  outline: none;
  font-family: "Roboto", sans-serif;
  font-size: 14px;
  text-align: left;
  cursor: pointer;
}

.select-search--multiple .select-search__option {
  height: 48px;
}

.select-search__option.is-highlighted,
.select-search__option:not(.is-selected):hover {
  background: rgba(47, 204, 139, 0.1);
}

.select-search__option.is-highlighted.is-selected,
.select-search__option.is-selected:hover {
  background: #2eb378;
  color: #fff;
}

/**
 * Group
 */
.select-search__group-header {
  font-size: 10px;
  text-transform: uppercase;
  background: #eee;
  padding: 8px 16px;
}

/**
 * States
 */
.select-search.is-disabled {
  opacity: 0.5;
}

.select-search.is-loading .select-search__value::after {
  background-image: url("data:image/svg+xml,%3Csvg xmlns='http://www.w3.org/2000/svg' width='50' height='50' viewBox='0 0 50 50'%3E%3Cpath fill='%232F2D37' d='M25,5A20.14,20.14,0,0,1,45,22.88a2.51,2.51,0,0,0,2.49,2.26h0A2.52,2.52,0,0,0,50,22.33a25.14,25.14,0,0,0-50,0,2.52,2.52,0,0,0,2.5,2.81h0A2.51,2.51,0,0,0,5,22.88,20.14,20.14,0,0,1,25,5Z'%3E%3CanimateTransform attributeName='transform' type='rotate' from='0 25 25' to='360 25 25' dur='0.6s' repeatCount='indefinite'/%3E%3C/path%3E%3C/svg%3E");
  background-size: 11px;
}

.select-search:not(.is-disabled) .select-search__input {
  cursor: pointer;
}

/**
 * Modifiers
 */
.select-search--multiple {
  border-radius: 3px;
  overflow: hidden;
}

.select-search:not(.is-loading):not(.select-search--multiple)
  .select-search__value::after {
  transform: rotate(45deg);
  border-right: 1px solid #000;
  border-bottom: 1px solid #000;
  pointer-events: none;
}

.select-search--multiple .select-search__input {
  cursor: initial;
}

.select-search--multiple .select-search__input {
  border-radius: 3px 3px 0 0;
}

.select-search--multiple:not(.select-search--search) .select-search__input {
  cursor: default;
}

.select-search:not(.select-search--multiple) .select-search__input:hover {
  border-color: #2fcc8b;
}

.select-search:not(.select-search--multiple) .select-search__select {
  position: absolute;
  z-index: 2;
  right: 0;
  left: 0;
  border-radius: 3px;
  overflow: auto;
  max-height: 360px;
}

.select-search--multiple .select-search__select {
  position: relative;
  overflow: auto;
  max-height: 260px;
  border-top: 1px solid #eee;
  border-radius: 0 0 3px 3px;
}

.select-search__not-found {
  height: auto;
  padding: 16px;
  text-align: center;
  color: #888;
}

/**
* Select Search Dark Mode
*/
.select-search-dark {
  width: 100%;
  position: relative;
  box-sizing: border-box;
}

.select-search-dark *,
.select-search-dark *::after,
.select-search-dark *::before {
  box-sizing: inherit;
}

/**
 * Value wrapper
 */
.select-search-dark__value {
  position: relative;
  z-index: 1;
}

.select-search-dark__value::after {
  content: "";
  display: inline-block;
  position: absolute;
  top: calc(50% - 4px);
  right: 13px;
  width: 6px;
  height: 6px;
  filter: brightness(0) invert(1);
}

/**
 * Input
 */
.select-search-dark__input {
  display: block;
  width: 100%;
  padding: 0.4375rem 0.75rem;
  font-size: 0.875rem;
  font-weight: 400;
  line-height: 1.4285714;
  color: #fff;
  background-color: #2b3547;
  background-clip: padding-box;
  border: 1px solid #232e3c;
  -webkit-appearance: none;
  -moz-appearance: none;
  appearance: none;
  border-radius: 0;
  transition: border-color 0.15s ease-in-out, box-shadow 0.15s ease-in-out;
}

.select-search-dark__input::-webkit-search-decoration,
.select-search-dark__input::-webkit-search-cancel-button,
.select-search-dark__input::-webkit-search-results-button,
.select-search-dark__input::-webkit-search-results-decoration {
  -webkit-appearance: none;
}

.select-search-dark__input:not([readonly]):focus {
  cursor: initial;
}

/**
 * Options
 */
.select-search-dark__options {
  list-style: none;
  padding: 0;
}

/**
 * Option row
 */
.select-search-dark__row:not(:first-child) {
  border-top: none;
}

/**
 * Option
 */
.select-search-dark__option,
.select-search-dark__not-found {
  display: block;
  height: 36px;
  width: 100%;
  padding: 0 16px;
  background-color: $dark-background !important;
  color: #fff !important;
  border: none;
  outline: none;
  font-family: "Roboto", sans-serif;
  font-size: 14px;
  text-align: left;
  cursor: pointer;
  border-radius: 0;

  &:hover {
    background-color: #2b3546 !important;
  }
}

.select-search-dark--multiple .select-search-dark__option {
  height: 48px;
}

/**
 * Group
 */
.select-search-dark__group-header {
  font-size: 10px;
  text-transform: uppercase;
  background: #eee;
  padding: 8px 16px;
}

/**
 * States
 */
.select-search-dark.is-disabled {
  opacity: 0.5;
}

.select-search-dark.is-loading .select-search-dark__value::after {
  background-image: url("data:image/svg+xml,%3Csvg xmlns='http://www.w3.org/2000/svg' width='50' height='50' viewBox='0 0 50 50'%3E%3Cpath fill='%232F2D37' d='M25,5A20.14,20.14,0,0,1,45,22.88a2.51,2.51,0,0,0,2.49,2.26h0A2.52,2.52,0,0,0,50,22.33a25.14,25.14,0,0,0-50,0,2.52,2.52,0,0,0,2.5,2.81h0A2.51,2.51,0,0,0,5,22.88,20.14,20.14,0,0,1,25,5Z'%3E%3CanimateTransform attributeName='transform' type='rotate' from='0 25 25' to='360 25 25' dur='0.6s' repeatCount='indefinite'/%3E%3C/path%3E%3C/svg%3E");
  background-size: 11px;
}

.select-search-dark:not(.is-disabled) .select-search-dark__input {
  cursor: pointer;
}

/**
 * Modifiers
 */
.select-search-dark--multiple {
  border-radius: 3px;
  overflow: hidden;
}

.select-search-dark:not(.is-loading):not(.select-search-dark--multiple)
  .select-search-dark__value::after {
  transform: rotate(45deg);
  border-right: 1px solid #000;
  border-bottom: 1px solid #000;
  pointer-events: none;
}

.select-search-dark--multiple .select-search-dark__input {
  cursor: initial;
}

.select-search-dark--multiple .select-search-dark__input {
  border-radius: 3px 3px 0 0;
}

.select-search-dark--multiple:not(.select-search-dark--search)
  .select-search-dark__input {
  cursor: default;
}

.select-search-dark:not(.select-search-dark--multiple)
  .select-search-dark__input:hover {
  border-color: #fff;
}

.select-search-dark:not(.select-search-dark--multiple)
  .select-search-dark__select {
  position: absolute;
  z-index: 2;
  right: 0;
  left: 0;
  border-radius: 3px;
  overflow: auto;
  max-height: 360px;
}

.select-search-dark--multiple .select-search-dark__select {
  position: relative;
  overflow: auto;
  max-height: 260px;
  border-top: 1px solid #eee;
  border-radius: 0 0 3px 3px;
}

.select-search-dark__not-found {
  height: auto;
  padding: 16px;
  text-align: center;
  color: #888;
}

.jet-table-footer {
  .table-footer {
    width: 100%;
  }
}

.jet-data-table-header {
  max-height: 50px;
}

.jet-data-table {
  thead {
    z-index: 2;
  }

  .table-row:hover,
  .table-row:focus {
    background: rgba(lightBlue, 0.25);
  }

  .table-row.selected {
    --tblr-table-accent-bg: rgba(lightBlue, 0.25);
    background: rgba(lightBlue, 0.25);
    font-weight: 500;
  }

  td {
    min-height: 40px;
    overflow-x: initial;
    margin: auto;

    .text-container {
      padding: 0;
      margin: 0;
      border: 0;
      height: 100%;
      outline: none;
    }
  }

  td.spacious {
    min-height: 47px;
  }

  td.compact {
    min-height: 40px;
  }

  .has-dropdown,
  .has-multiselect,
  .has-text,
  .has-datepicker,
  .has-actions {
    padding: 0 5px;
  }

  .has-text,
  .has-actions {
    margin: 0;
  }

  td {
    .text-container:focus-visible,
    .text-container:focus,
    .text-container:focus-within,
    .text-container:hover {
      outline: none;
      height: 100%;
    }

    display: flex !important;

    .td-container {
      margin-top: auto;
      margin-bottom: auto;
    }
  }

  td {
    .text-container:focus {
      position: sticky;
      height: 120px;
      overflow-y: scroll;
      margin-top: -10px;
      padding: 10px;
      margin-left: -9px;
      background: white;
      box-shadow: rgba(15, 15, 15, 0/05) 0px 0px 0px 1px,
        rgba(15, 15, 15, 0.1) 0px 3px 6px, rgba(15, 15, 15, 0.2) 0px 9px 24px;
      white-space: initial;
    }

    .text-container:focus-visible,
    .text-container:focus,
    .text-container:focus-within,
    .text-container:hover {
      outline: none;
    }
  }

  td {
    .text-container::-webkit-scrollbar {
      background: transparent;
      height: 0;
      width: 0;
    }
  }

  td::-webkit-scrollbar {
    background: transparent;
    height: 0;
    width: 0;
  }
  .th {
    white-space: normal;
  }

  th:after {
    content: " ";
    position: relative;
    height: 0;
    width: 0;
  }

  .sort-desc:after {
    border-left: 5px solid transparent;
    border-right: 5px solid transparent;
    border-top: 5px solid #767676;
    border-bottom: 5px solid transparent;
    left: 6px;
    top: 8px;
  }

  .sort-asc:after {
    border-left: 5px solid transparent;
    border-right: 5px solid transparent;
    border-top: 0px solid transparent;
    border-bottom: 5px solid #767676;
    left: 6px;
    bottom: 8px;
  }
}

.jet-data-table::-webkit-scrollbar {
  background: transparent;
}

.jet-data-table::-webkit-scrollbar-track {
  background: transparent;
}

.jet-data-table:hover {
  overflow-x: overlay;
  overflow-y: overlay;
}

.jet-data-table {
  overflow: hidden;
  .form-check {
    margin-bottom: 0;
  }

  .form-check-inline {
    margin-right: 0;
  }

  .table-row {
    cursor: pointer;
  }

  thead {
    position: sticky;
    top: 0px;
    display: inline-block;

    tr {
      border-top: none;
    }
  }
  tbody {
    display: inline-block;
  }
}

.btn-primary {
  --tblr-btn-color: 77, 114, 250;
  --tblr-btn-color-darker: 77, 94, 240;
  border-color: none;
}

.form-check-input:checked {
  background-color: $primary;
  border-color: rgba(101, 109, 119, 0.24);
}

.btn:focus,
.btn:active,
.form-check-input:focus,
.form-check-input:active,
.form-control:focus,
th:focus,
tr:focus {
  outline: none !important;
  box-shadow: none;
}

// .jet-container {
//   // width: 100%;
// }

.select-search__option {
  color: rgb(90, 89, 89);
}

.select-search__option.is-selected {
  background: rgba(176, 176, 176, 0.07);
  color: #4d4d4d;
}

.select-search__option.is-highlighted.is-selected,
.select-search__option.is-selected:hover {
  background: rgba(66, 153, 225, 0.1);
  color: rgb(44, 43, 43);
}

.select-search__option.is-highlighted,
.select-search__option:hover {
  background: rgba(66, 153, 225, 0.1);
}

.select-search__options {
  margin-left: -33px;
}

.select-search__option.is-highlighted,
.select-search__option:not(.is-selected):hover {
  background: rgba(66, 153, 225, 0.1);
}

.select-search:not(.select-search--multiple) .select-search__input:hover {
  border-color: rgba(66, 153, 225, 0.1);
}

.DateInput_input {
  font-weight: 300;
  font-size: 14px;
  padding: 4px 7px 2px;
  padding: 4px 7px 2px;
  width: 100px !important;
  margin-left: 10px;
}

.jet-data-table {
  display: inline-block;
  height: 100%;

  thead {
    width: 100%;
  }

  .select-search:not(.is-loading):not(.select-search--multiple)
    .select-search__value::after {
    display: none;
  }

  .custom-select {
    .select-search:not(.select-search--multiple) .select-search__select {
      top: 0px;
      border: solid #9fa0a1 1px;
    }
  }

  .tags {
    width: 100%;
    min-height: 20px;

    .add-tag-button {
      display: none;
    }

    .tag {
      font-weight: 400;
      font-size: 0.85rem;
      letter-spacing: 0.04em;
      text-transform: none;

      .remove-tag-button {
        margin-left: 5px;
        margin-right: -7px;
        display: none;
      }
    }

    .form-control-plaintext {
      font-size: 12px;
    }

    .form-control-plaintext:hover,
    .form-control-plaintext:focus-visible {
      outline: none;
    }
  }

  .tags:hover {
    .add-tag-button {
      display: inline-flex;
    }
  }

  .tag:hover {
    .remove-tag-button {
      display: inline-flex;
    }
  }

  .th,
  .td {
    .resizer {
      display: inline-block;
      width: 5px;
      height: 100%;
      position: absolute;
      right: 0;
      top: 0;
      transform: translateX(50%);
      z-index: 1;
      touch-action: none;

      &.isResizing {
        background: rgb(179, 173, 173);
      }
    }
  }
}

.no-components-box {
  border: 1px dashed #3e525b;
}

.form-control-plaintext:focus-visible {
  outline: none;
  outline-width: thin;
  outline-style: solid;
  outline-color: $primary;
}

.form-control-plaintext:hover {
  outline: none;
  outline-width: thin;
  outline-style: solid;
  outline-color: rgba(66, 153, 225, 0.8);
}

.select-search__input:focus-visible {
  outline: none;
  outline-color: #4ac4d6;
}

.form-control-plaintext {
  padding: 5px;
}

.table-filters {
  position: absolute;
  bottom: 0;
  width: 80%;
  max-width: 700px;
  margin-right: 10%;
  right: 0;
  height: 300px;
  z-index: 100;
}

.code-builder {
  border: solid 1px #dadcde;
  border-radius: 2px;
  padding-top: 4px;

  .variables-dropdown {
    position: fixed;
    right: 0;
    width: 400px;
    z-index: 200;
    border: solid 1px #dadcde;

    .group-header {
      background: #f4f6fa;
    }
  }
}

.__react_component_tooltip {
  z-index: 10000;
}

.select-search__value::after {
  top: calc(50% - 2px);
  right: 15px;
  width: 5px;
  height: 5px;
}

.progress-bar {
  background-color: rgba(66, 153, 225, 0.7);
}

.popover-header {
  background-color: #f4f6fa;
}

.popover-body {
  .form-label {
    font-size: 12px;
  }
}

/**
 * Home page app menu
 */
#popover-app-menu {
  border-radius: 4px;
  width: 150px;
  box-shadow: 0px 3px 2px rgba(0, 0, 0, 0.25);

  .popover-body {
    padding: 16px 12px 0px 12px;

    .field {
      font-weight: 500;
      font-size: 0.7rem;

      &__danger {
        color: #ff6666;
      }
    }
  }
}

.input-icon {
  .input-icon-addon {
    display: none;
  }
}

.input-icon:hover {
  .input-icon-addon {
    display: flex;
  }
}

.input-icon:focus {
  .input-icon-addon {
    display: flex;
  }
}

.sub-section {
  width: 100%;
  display: block;
}

.text-muted {
  color: #3e525b !important;
}

body {
  color: #3e525b;
  overflow-y: hidden;
}

.RichEditor-root {
  background: #fff;
  border: 1px solid #ddd;
  font-family: "Georgia", serif;
  font-size: 14px;
  padding: 15px;
  height: 100%;
}

.RichEditor-editor {
  border-top: 1px solid #ddd;
  cursor: text;
  font-size: 16px;
  margin-top: 10px;
}

.RichEditor-editor .public-DraftEditorPlaceholder-root,
.RichEditor-editor .public-DraftEditor-content {
  margin: 0 -15px -15px;
  padding: 15px;
}

.RichEditor-editor .public-DraftEditor-content {
  min-height: 100px;
  overflow-y: scroll;
}

.RichEditor-hidePlaceholder .public-DraftEditorPlaceholder-root {
  display: none;
}

.RichEditor-editor .RichEditor-blockquote {
  border-left: 5px solid #eee;
  color: #666;
  font-family: "Hoefler Text", "Georgia", serif;
  font-style: italic;
  margin: 16px 0;
  padding: 10px 20px;
}

.RichEditor-editor .public-DraftStyleDefault-pre {
  background-color: rgba(0, 0, 0, 0.05);
  font-family: "Inconsolata", "Menlo", "Consolas", monospace;
  font-size: 16px;
  padding: 20px;
}

.RichEditor-controls {
  font-family: "Helvetica", sans-serif;
  font-size: 14px;
  margin-bottom: 5px;
  user-select: none;
}

.dropmenu {
  position: relative;
  display: inline-block;
  margin-right: 16px;

  .dropdownbtn {
    color: #999;
    background: none;
    cursor: pointer;
    outline: none;
    border: none;
  }

  .dropdown-content {
    display: none;
    position: absolute;
    z-index: 2;
    width: 100%;
    align-items: center;
    border: 1px solid transparent;
    border-radius: 4px;
    box-shadow: 0 2px 6px 2px rgba(47, 54, 59, 0.15);

    a {
      text-decoration: none;
      width: 100%;
      position: relative;
      display: block;

      span {
        text-align: center;
        width: 100%;
        text-align: center;
        padding: 3px 0px;
      }
    }
  }
}
.dropmenu .dropdown-content a:hover {
  background-color: rgba(0, 0, 0, 0.05);
}

.dropmenu:hover {
  .dropdownbtn {
    color: #5890ff;
    background-color: rgba(0, 0, 0, 0.05);
    border-radius: 4px;
  }

  .dropdown-content {
    display: block;
  }
}

.RichEditor-styleButton {
  color: #999;
  cursor: pointer;
  margin-right: 16px;
  padding: 2px 0;
  display: inline-block;
}

.RichEditor-activeButton {
  color: #5890ff;
}

.transformation-editor {
  .CodeMirror {
    min-height: 70px;
  }
}

.chart-data-input {
  .CodeMirror {
    min-height: 370px;
    font-size: 0.8rem;
  }
  .code-hinter {
    min-height: 370px;
  }
}

.map-location-input {
  .CodeMirror {
    min-height: 120px;
    font-size: 0.8rem;
  }
  .code-hinter {
    min-height: 120px;
  }
}

.rdt {
  .form-control {
    height: 100%;
  }
}

.DateInput_input__focused {
  border-bottom: 2px solid $primary;
}

.CalendarDay__selected,
.CalendarDay__selected:active,
.CalendarDay__selected:hover {
  background: $primary;
  border: 1px double $primary;
}

.CalendarDay__selected_span {
  background: $primary;
  border: $primary;
}

.CalendarDay__selected_span:active,
.CalendarDay__selected_span:hover {
  background: $primary;
  border: 1px double $primary;
  color: #fff;
}

.CalendarDay__hovered_span:active,
.CalendarDay__hovered_span:hover {
  background: $primary;
  border: 1px double $primary;
  color: #fff;
}

.CalendarDay__hovered_span {
  background: #83b8e7;
  border: 1px double #83b8e7;
  color: #fff;
}

.table-responsive {
  margin-bottom: 0rem;
}

.code-hinter::-webkit-scrollbar {
  width: 0;
  height: 0;
  background: transparent;
}

.codehinter-query-editor-input {
  .CodeMirror {
    font-family: "Roboto", sans-serif;
    color: #263136;
    overflow: hidden;
    height: 50px !important;
  }

  .CodeMirror-vscrollbar {
    overflow: hidden;
  }

  .CodeMirror-focused {
    padding-top: 0;
    height: 50px;
  }

  .CodeMirror-scroll {
    position: absolute;
    top: 0;
    width: 100%;
  }
}

.field {
  .CodeMirror-scroll {
    position: static;
    top: 0;
  }
}

.code-hinter {
  height: 36px;

  .form-control {
    .CodeMirror {
      font-family: "Roboto", sans-serif;
      height: 50px !important;
      max-height: 300px;
    }
  }

  .CodeMirror-vscrollbar,
  .CodeMirror-hscrollbar {
    background: transparent;
    height: 0;
    width: 0;
  }

  .CodeMirror-scroll {
    overflow: hidden !important;
    position: static;
    width: 100%;
  }
}

.CodeMirror-hints {
  font-family: "Roboto", sans-serif;
  font-size: 0.9rem;
  padding: 0px;
  z-index: $hints-z-index;

  li.CodeMirror-hint-active {
    background: $primary;
  }

  .CodeMirror-hint {
    padding: 4px;
    padding-left: 10px;
    padding-right: 10px;
  }
}

.cm-matchhighlight {
  color: #4299e1 !important;
  background: rgba(66, 153, 225, 0.1) !important;
}

.nav-tabs .nav-link {
  color: #3e525b;
  border-top-left-radius: 0px;
  border-top-right-radius: 0px;
}

.transformation-editor {
  .CodeMirror {
    min-height: 220px;
  }
}

hr {
  margin: 1rem 0;
}

.query-hinter {
  min-height: 150px;
}

.codehinter-default-input {
  font-family: "Roboto", sans-serif;
  padding: 0.0475rem 0rem !important;
  display: block;
  width: 100%;
  font-size: 0.875rem;
  font-weight: 400;
  color: #232e3c;
  background-color: #fff;
  background-clip: padding-box;
  border: 1px solid #dadcde;
  -webkit-appearance: none;
  -moz-appearance: none;
  appearance: none;
  border-radius: 4px;
  transition: border-color 0.15s ease-in-out, box-shadow 0.15s ease-in-out;
  height: 30px;

  .CodeMirror {
    font-family: "Roboto", sans-serif;
  }
}

.codehinter-query-editor-input {
  font-family: "Roboto", sans-serif;
  padding: 0.1775rem 0rem;
  display: block;
  width: 100%;
  font-size: 0.875rem;
  font-weight: 400;
  color: #232e3c;
  background-color: #fff;
  background-clip: padding-box;
  border: 1px solid #dadcde;
  border-radius: $border-radius;
  appearance: none;
  transition: border-color 0.15s ease-in-out, box-shadow 0.15s ease-in-out;
  height: 28px !important;
}

.modal-component {
  margin-top: 150px;
  .modal-body {
    padding: 0;
  }
}

.draggable-box {
  .config-handle {
    top: -20px;
    position: fixed;
    max-height: 10px;
    z-index: 100;
    min-width: 108px;

    .handle-content {
      cursor: move;
      color: $white;
      background: $primary;
    }

    .badge {
      font-size: 9px;
      border-bottom-left-radius: 0;
      border-bottom-right-radius: 0;

      .delete-part {
        margin-left: 10px;
        float: right;
      }

      .delete-part::before {
        height: 12px;
        display: inline-block;
        width: 2px;
        background-color: rgba(255, 255, 255, 0.8);
        opacity: 0.5;
        content: "";
        vertical-align: middle;
      }
    }
  }
}

.draggable-box:hover {
  z-index: 3 !important;
}

.modal-content {
  .config-handle {
    position: absolute;

    .badge {
      font-size: 9px;
    }
  }
}

.config-handle {
  display: block;
}

.apps-table {
  .app-title {
    font-size: 1rem;
  }

  .row {
    --tblr-gutter-x: 0rem;
  }
}

.home-page,
.org-users-page {
  .navbar .navbar-nav .active > .nav-link,
  .navbar .navbar-nav .nav-link.active,
  .navbar .navbar-nav .nav-link.show,
  .navbar .navbar-nav .show > .nav-link {
    color: rgba(35, 46, 60, 0.7);
  }

  .nav-item {
    font-size: 0.9rem;
  }

  img.svg-icon {
    cursor: pointer;
    padding-left: 2px;
    border-radius: 10px;
  }

  img.svg-icon:hover {
    background-color: rgba(224, 214, 214, 0.507);
  }
}

.CodeMirror-placeholder {
  color: #9e9e9e !important;
  font-size: 0.7rem !important;
  margin-top: 2px !important;
  font-size: 12px !important;
}

.CodeMirror-code {
  font-weight: 300;
}

.btn-primary {
  border-color: transparent;
}

.text-widget {
  overflow: auto;
}

.text-widget::-webkit-scrollbar {
  width: 0;
  height: 0;
  background: transparent;
}

.input-group-flat:focus-within {
  box-shadow: none;
}

.map-widget {
  .place-search-input {
    box-sizing: border-box;
    border: 1px solid transparent;
    width: 240px;
    height: 32px;
    padding: 0 12px;
    border-radius: 3px;
    box-shadow: 0 2px 6px rgba(0, 0, 0, 0.3);
    font-size: 14px;
    outline: none;
    text-overflow: ellipses;
    position: absolute;
    left: 50%;
    margin-left: -120px;
  }

  .map-center {
    position: fixed;
    z-index: 1000;
  }
}

.events-toggle-active {
  .toggle-icon {
    transform: rotate(180deg);
  }
}

.events-toggle {
  .toggle-icon {
    display: inline-block;
    margin-left: auto;
    transition: 0.3s transform;
  }

  .toggle-icon:after {
    content: "";
    display: inline-block;
    vertical-align: 0.306em;
    width: 0.46em;
    height: 0.46em;
    border-bottom: 1px solid;
    border-left: 1px solid;
    margin-right: 0.1em;
    margin-left: 0.4em;
    transform: rotate(-45deg);
  }
}

.nav-link-title {
  font-weight: 500;
  font-size: 0.9rem;
}

.navbar-nav {
  .dropdown:hover {
    .dropdown-menu {
      display: block;
    }
  }
}

.query-manager-header {
  .nav-item {
    border-right: solid 1px #dadcde;
    background: 0 0;
  }

  .nav-link {
    height: 39px;
  }
}

input:focus-visible {
  outline: none;
}

.navbar-expand-md.navbar-light .nav-item.active:after {
  border: 1px solid $primary;
}

.org-users-page {
  .select-search__input {
    color: #617179;
  }
  .select-search-role {
    position: absolute;
    margin-top: -1rem;
  }

  .has-focus > .select-search__select > ul {
    margin-bottom: 0;
  }

  .select-search__option.is-selected {
    background: $primary;
    color: $white;
  }
}

.encrypted-icon {
  margin-bottom: 0.25rem;
}

.widget-documentation-link {
  position: fixed;
  bottom: 0;
  background: $white;
  width: 100%;
  z-index: 1;
}

.components-container {
  .draggable-box {
    cursor: move;
  }
}

.column-sort-row {
  border-radius: 4px;
}

.jet-button {
  &.btn-primary:hover {
    background: var(--tblr-btn-color-darker) !important;
  }
}

.editor-sidebar::-webkit-scrollbar {
  width: 0;
  height: 0;
  background: transparent;
  -ms-overflow-style: none;
}

.editor-sidebar {
  max-width: 300px;
  scrollbar-width: none;
  -ms-overflow-style: none;
}

.sketch-picker {
  position: absolute;
}

.color-picker-input {
  border: solid 1px rgb(223, 223, 223);
  cursor: pointer;
}

.app-sharing-modal {
  .form-control.is-invalid,
  .was-validated .form-control:invalid {
    border-color: #ffb0b0;
  }
}

.widgets-list {
  --tblr-gutter-x: 0px !important;
}

.input-with-icon {
  position: relative;
  display: flex;
  flex: 1;

  .icon-container {
    position: absolute;
    right: 10px;
    top: calc(50% - 10px);
    z-index: 3;
  }
}

.dynamic-variable-preview {
  min-height: 20px;
  max-height: 500px;
  overflow: auto;
  line-height: 20px;
  font-size: 12px;
  margin-top: -2px;
  word-wrap: break-word;
  border-bottom-left-radius: 3px;
  border-bottom-right-radius: 3px;
  box-sizing: border-box;
  font-family: "Source Code Pro", monospace;

  .heading {
    font-weight: 700;
    white-space: pre;
    text-transform: capitalize;
  }
}

.user-email:hover {
  text-decoration: none;
  cursor: text;
}

.theme-dark {
  .nav-item {
    background: 0 0;
  }
  .navbar .navbar-nav .active > .nav-link,
  .theme-dark .navbar .navbar-nav .nav-link.active,
  .theme-dark .navbar .navbar-nav .nav-link.show,
  .theme-dark .navbar .navbar-nav .show > .nav-link {
    color: #fff;
  }
  .form-check > .form-check-input:not(:checked) {
    background-color: #fff;
  }
  .form-switch > .form-check-input:not(:checked) {
    background-color: #47505d !important;
    background-image: url("data:image/svg+xml,%3csvg xmlns='http://www.w3.org/2000/svg' viewBox='-4 -4 8 8'%3e%3ccircle r='3' fill='%23CCD3DD'/%3E%3C/svg%3E") !important;
  }
  .form-check-label {
    color: white;
  }
  .left-sidebar .active {
    background: #333c48;
  }

  .left-sidebar .left-sidebar-item {
    border-bottom: 1px solid #333c48;
  }

  .nav-tabs .nav-link.active {
    color: #fff !important;
  }

  .nav-tabs .nav-link {
    color: #c3c3c3 !important;
  }

  .card-body > :last-child {
    color: #fff !important;
  }

  .form-control {
    border: 1px solid #324156;
  }

  .card {
    background-color: #324156 !important;
  }
  .card .table tbody td a {
    color: inherit;
  }

  .DateInput {
    background: #1f2936;
  }

  .DateInput_input {
    background-color: #1f2936;
  }

  .DateRangePickerInput {
    background-color: #1f2936;
  }

  .DateInput_input__focused {
    background: #1f2936;
  }

  .DateRangePickerInput__withBorder {
    border: 1px solid #1f2936;
  }

  .main .canvas-container .canvas-area {
    background: #2f3c4c;
  }

  .main .canvas-container {
    background-color: #2f3c4c;
  }

  .rdtOpen .rdtPicker {
    color: black;
  }

  .editor .editor-sidebar .components-container .component-image-holder {
    background: #2f3c4c !important;
    border: 1px solid #2f3c4c !important;

    center,
    .component-title {
      filter: brightness(0) invert(1);
    }
  }

  .nav-tabs .nav-link:focus,
  .nav-tabs .nav-link:hover {
    border-color: transparent !important;
  }

  .modal-content,
  .modal-header {
    background-color: #1f2936 !important;
    .text-muted {
      color: #fff !important;
    }
  }

  .modal-header {
    border-bottom: 1px solid rgba(255, 255, 255, 0.09) !important;
  }

  .canvas-container {
    background-color: #1f2936;
  }

  .editor .main .query-pane {
    border: solid rgba(255, 255, 255, 0.09) !important;
    border-width: 1px 0px 0px 0px !important;
  }

  .no-components-box {
    background-color: #1f2936 !important;

    center {
      filter: brightness(0) invert(1);
    }
  }

  .query-list {
    .text-muted {
      color: #fff !important;
    }
  }

  .left-sidebar,
  .editor-sidebar {
    background-color: #1f2936 !important;
  }

  .editor-sidebar {
    border: solid rgba(255, 255, 255, 0.09);
    border-width: 0px 0px 0px 0px !important;

    .nav-tabs {
      border-bottom: 1px solid rgba(255, 255, 255, 0.09) !important;
    }
  }

  .editor .editor-sidebar .nav-tabs .nav-link {
    color: #fff;
    img {
      filter: brightness(0) invert(1);
    }
  }

  .jet-table {
    background-color: #1f2936 !important;
  }

  .jet-container {
    background-color: #1f2936 !important;
  }

  .nav-tabs .nav-item.show .nav-link,
  .nav-tabs .nav-link.active {
    background-color: #2f3c4c;
    border-color: transparent !important;
  }

  .editor .main .query-pane .query-definition-pane .header {
    border: solid rgba(255, 255, 255, 0.09);
    border-width: 0px 0px 1px 0px !important;
    background: #1f2936;
  }

  .left-sidebar {
    border: solid rgba(255, 255, 255, 0.09);
    border-width: 0px 1px 3px 0px;
    .text-muted {
      color: #fff !important;
    }
  }

  .folder-list {
    color: #fff !important;
  }

  .app-title {
    color: #fff !important;
  }

  .RichEditor-root {
    background: #1f2936;
    border: 1px solid #2f3c4c;
  }

  .app-description {
    color: #fff !important;
  }

  .btn-light,
  .btn-outline-light {
    background-color: #42546a;
    --tblr-btn-color-text: #ffffff;
    img {
      filter: brightness(0) invert(1);
    }
  }

  .editor .left-sidebar .datasources-container tr {
    border-bottom: solid 1px rgba(255, 255, 255, 0.09);
  }

  .editor .left-sidebar .datasources-container .datasources-header {
    border: solid rgba(255, 255, 255, 0.09) !important;
    border-width: 0px 0px 1px 0px !important;
  }

  .query-manager-header .nav-item {
    border-right: solid 1px rgba(255, 255, 255, 0.09);
    .nav-link {
      color: #c3c3c3;
    }
  }

  .input-group-text {
    border: solid 1px rgba(255, 255, 255, 0.09) !important;
  }

  .app-users-list {
    .text-muted {
      color: #fff !important;
    }
  }

  .data-pane {
    border: solid rgba(255, 255, 255, 0.09) !important;
    border-width: 0px 1px 0px 0px !important;
  }

  .main .query-pane .data-pane .queries-container .queries-header {
    border: solid rgba(255, 255, 255, 0.09) !important;
    border-width: 0px 0px 1px 0px !important;

    .text-muted {
      color: #fff !important;
    }
  }

  .query-pane {
    background-color: #1f2936 !important;
  }

  .input-icon .input-icon-addon img {
    filter: invert(1);
  }

  .svg-icon {
    filter: brightness(0) invert(1);
  }

  .launch-btn {
    filter: brightness(0.4) !important;
    background: #8d9095;
  }

  .badge {
    .svg-icon {
      filter: brightness(1) invert(0);
    }
  }

  .alert {
    background: transparent;
    .text-muted {
      color: #fff !important;
    }
  }

  .editor .editor-sidebar .inspector .header {
    border: solid rgba(255, 255, 255, 0.09) !important;
    border-width: 0px 0px 1px 0px !important;
  }

  .hr-text {
    color: #fff !important;
  }

  .skeleton-line::after {
    background-image: linear-gradient(
      to right,
      #566177 0,
      #5a6170 40%,
      #4c5b79 80%
    );
  }

  .app-icon-skeleton::after {
    background-image: linear-gradient(
      to right,
      #566177 0,
      #5a6170 40%,
      #4c5b79 80%
    );
  }

  .folder-icon-skeleton::after {
    background-image: linear-gradient(
      to right,
      #566177 0,
      #5a6170 40%,
      #4c5b79 80%
    );
  }

  .select-search__input {
    color: rgb(224, 224, 224);
    background-color: #2b3547;
    border: 1px solid #2b3547;
  }

  .select-search__select {
    background: #fff;
    box-shadow: 0 0.0625rem 0.125rem rgba(0, 0, 0, 0.15);
  }

  .select-search__row:not(:first-child) {
    border-top: 1px solid #eee;
  }

  .select-search__option,
  .select-search__not-found {
    background: #fff;
  }

  .select-search__option.is-highlighted,
  .select-search__option:not(.is-selected):hover {
    background: rgba(47, 204, 139, 0.1);
  }

  .select-search__option.is-highlighted.is-selected,
  .select-search__option.is-selected:hover {
    background: #2eb378;
    color: #fff;
  }

  .org-users-page {
    .user-email,
    .user-status {
      filter: brightness(0) invert(1);
    }
  }

  .org-users-page {
    .select-search__option.is-selected {
      background: $primary;
      color: $white;
    }
    .select-search__option:not(.is-selected):hover {
      background: rgba(66, 153, 225, 0.1);
    }
  }

  .react-json-view {
    background-color: transparent !important;
  }

  .codehinter-default-input {
    background-color: transparent;
    border: 1px solid #333c48;
  }

  .color-picker-input {
    border: solid 1px #333c48;
    height: 36px;
  }

  .codehinter-query-editor-input {
    background-color: #272822;
    border: 1px solid #2c3a4c;
    border-radius: 0;
  }

  .codehinter-query-editor-input .CodeMirror {
    height: 31px !important;
  }

  .codehinter-query-editor-input .CodeMirror {
    color: #c3c3c3 !important;
  }

  .select-search:not(.is-loading):not(.select-search--multiple)
    .select-search__value::after {
    transform: rotate(45deg);
    border-right: 1px solid #fff;
    border-bottom: 1px solid #fff;
  }

  .widget-documentation-link {
    background-color: #1f2936;
  }

  .widget-documentation-link a {
    color: rgb(66, 153, 225);
  }

  .app-version-name.form-select {
    border-color: $border-grey-dark;
  }
}

.main-wrapper {
  position: relative;
  min-height: 100%;
  min-width: 100%;
  background-color: white;
}

.main-wrapper.theme-dark {
  background-color: #2b394b;
}

.jet-table {
  .global-search-field {
    background: transparent;
  }
}

.modal-backdrop.show {
  opacity: 0.74;
}

.gui-select-wrappper .select-search__input {
  height: 30px;
}

.theme-dark .input-group-text,
.theme-dark .markdown > table thead th,
.theme-dark .table thead th {
  background: #1c252f;
  color: #fff;
}

.sketch-picker {
  z-index: 1000;
}

.no-padding {
  padding: 0;
}

.nav-tabs {
  font-weight: 300;
}

.nav-tabs .nav-link.active {
  border: 0;
  border-bottom: 1px solid $primary;
  font-weight: 400;
}

.table-no-divider {
  td {
    border-bottom-width: 0px;
    padding-left: 0;
  }
}

.no-border {
  border-radius: 0 !important;
}

input[type="text"] {
  outline-color: #dadcde !important;
}

.widget-header {
  text-transform: capitalize;
  margin-top: 12px !important;
  font-weight: 500;
  font-size: 12px;
  line-height: 12px;
}

.query-manager-events {
  max-width: 400px;
}

.validation-without-icon {
  background-image: none !important;
}

.dropdown-widget,
.multiselect-widget {
  .form-label {
    margin-bottom: 0px;
  }

  .select-search__input {
    height: 100%;
  }

  .select-search__value {
    height: 100%;
  }

  .select-search {
    height: 100%;
  }

  .select-search__options {
    margin-bottom: 0 !important;

    .select-search__option {
      height: auto;
      min-height: 30px;
    }
  }
}

/* Hide scrollbar for Chrome, Safari and Opera */
.invitation-page::-webkit-scrollbar {
  display: none;
}

/* Hide scrollbar for IE, Edge and Firefox */
.invitation-page {
  -ms-overflow-style: none; /* IE and Edge */
  scrollbar-width: none; /* Firefox */
}

.show {
  display: block;
}
.hide {
  display: none;
}

.draggable-box:focus-within {
  z-index: 2 !important;
}

.cursor-wait {
  cursor: wait;
}
.cursor-text {
  cursor: text;
}
.cursor-none {
  cursor: none;
}
.theme-dark .event-action {
  filter: brightness(0) invert(1);
}

.event-action {
  filter: brightness(0) invert(0);
}

.disabled {
  pointer-events: none;
  opacity: 0.4;
}
.DateRangePicker {
  padding: 1.25px 5px;
}

.datepicker-widget {
  .input-field {
    min-height: 26px;
    padding: 0;
    padding-left: 2px;
  }

  td.rdtActive,
  td.rdtActive:hover {
    background-color: $primary;
  }
}

.daterange-picker-widget {
  .DateInput_input {
    min-height: 24px;
    line-height: normal;
    border-bottom: 0px;
    font-size: 0.85rem;
  }
  .DateRangePicker {
    padding: 0;
  }

  .DateRangePickerInput_arrow_svg {
    height: 17px;
  }

  .DateRangePickerInput {
    overflow: hidden;
  }

  .DateInput_fang {
    position: fixed;
    top: 57px !important;
  }
}

.fw-400 {
  font-weight: 400;
}

.fw-500 {
  font-weight: 500;
}

.ligh-gray {
  color: #656d77;
}

.nav-item {
  background: #fff;
  font-size: 14px;
  font-style: normal;
  font-weight: 400;
  line-height: 22px;
  letter-spacing: -0.1px;
  text-align: left;
}

.nav-link {
  min-width: 100px;
  justify-content: center;
}

.nav-tabs .nav-link.active {
  font-weight: 400 !important;
  color: $primary !important;
}
.empty {
  padding-top: 1.5rem !important;
}
.empty-img {
  margin-bottom: 0 !important;
  img {
    height: 220px !important;
    width: 260.83px !important;
  }
}
.empty-action {
  margin-top: 0 !important;

  a + a.btn-loading::after {
    color: $primary;
  }
}
.empty-action a {
  height: 36px;
  border-radius: 4px;
  font-style: normal;
  font-weight: normal;
  font-size: 14px;
  line-height: 20px;
}
.empty-action a:first-child {
  margin-right: 24px;
}
.empty-action a:first-child:hover {
  color: #ffffff !important;
}
.empty-import-button {
  color: #4d72fa !important ;
  background: #ffffff !important;
  border: 1px solid #4d72fa !important;
  cursor: pointer;
  position: relative;
  &:hover {
    background-color: #f4f6fa !important;
  }
}
.empty-welcome-header {
  font-style: normal;
  font-weight: bold;
  font-size: 32px;
  line-height: 39px;
  margin-bottom: 12px;
  margin-top: 40px;
  color: #000;
  font-family: Inter;
}
.empty-title {
  font-style: normal;
  font-weight: normal;
  font-size: 16px;
  line-height: 19px;
  display: flex;
  align-items: center;
  color: #5e5e5e;
  margin-bottom: 24px;
}
// template card styles
.template-card-wrapper {
  display: flex;
  flex-direction: row;
  background: #fffffc;
  border: 1px solid #d2ddec;
  box-sizing: border-box;
  border-radius: 8px;
  width: 299px;
  height: 100px;
}
.template-action-wrapper {
  display: flex;
  flex-direction: row !important;
  font-family: Inter;
  font-style: normal;
  font-weight: 500;
  font-size: 16px;
  line-height: 19px;
  color: #4d72fa;
  p {
    margin-right: 16px;
  }
}
.template-card-title {
  font-family: Inter;
  font-style: normal;
  font-weight: 600;
  font-size: 18px;
  line-height: 22px;
  display: flex;
  align-items: center;
  color: #000000;
  margin-bottom: 3px !important;
  margin-top: 20px;
}
.template-card-details {
  align-items: center;
  display: flex;
  flex-direction: column;
  justify-content: center;
}
.template-icon-wrapper {
  width: 61.44px;
  height: 60px;
  top: 685px;
  background: #d2ddec;
  border-radius: 4px;
  margin: 20px 16.36px;
}
// template style end

.calendar-widget.compact {
  .rbc-time-view-resources .rbc-time-header-content {
    min-width: auto;
  }

  .rbc-time-view-resources .rbc-day-slot {
    min-width: 50px;
  }

  .rbc-time-view-resources .rbc-header,
  .rbc-time-view-resources .rbc-day-bg {
    width: 50px;
  }
}

.calendar-widget.dont-highlight-today {
  .rbc-today {
    background-color: inherit;
  }

  .rbc-current-time-indicator {
    display: none;
  }
}

.calendar-widget {
  padding: 10px;
  background-color: white;

  .rbc-day-slot .rbc-event,
  .rbc-day-slot .rbc-background-event {
    border-left: 3px solid #26598533;
  }

  .rbc-toolbar {
    font-size: 14px;
  }

  .rbc-event {
    .rbc-event-label {
      display: none;
    }
  }

  .rbc-off-range-bg {
    background-color: #f4f6fa;
  }

  .rbc-toolbar {
    .rbc-btn-group {
      button {
        box-shadow: none;
        border-radius: 0;
        border-width: 1px;
      }
    }
  }
}

//!for calendar widget week view with compact/spacious mode border fix
.resources-week-cls .rbc-time-column:nth-last-child(7n) {
  border-left: none !important;
  .rbc-timeslot-group {
    border-left: 2.5px solid #dadcde !important;
  }
}
.resources-week-cls .rbc-allday-cell {
  border: none !important;
  .rbc-row {
    border-left: 1.5px solid #dadcde;
    border-right: 1.5px solid #dadcde;
  }
}
.resources-week-cls .rbc-time-header-cell {
  border: none !important;
}
.resources-week-cls .rbc-time-view-resources .rbc-header {
  border-left: 1.5px solid #dadcde !important;
  border-right: 1.5px solid #dadcde !important;
}

.calendar-widget.hide-view-switcher {
  .rbc-toolbar {
    .rbc-btn-group:nth-of-type(3) {
      display: none;
    }
  }
}

.calendar-widget.dark-mode {
  background-color: #1d2a39;

  .rbc-toolbar {
    button {
      color: white;
    }

    button:hover,
    button.rbc-active {
      color: black;
    }
  }

  .rbc-off-range-bg {
    background-color: #2b394b;
  }

  .rbc-selected-cell {
    background-color: #22242d;
  }

  .rbc-today {
    background-color: #5a7ca8;
  }
}

.calendar-widget.dark-mode.dont-highlight-today {
  .rbc-today {
    background-color: inherit;
  }
}

.navbar .navbar-nav {
  min-height: 2rem;
}

.navbar-brand-image {
  height: 1.2rem;
}

.navbar .navbar-brand:hover,
.theme-dark .navbar .navbar-brand:hover {
  opacity: 1;
}

.nav-tabs .nav-link.active {
  font-weight: 400 !important;
  margin-bottom: -1px !important;
}

.nav-tabs .nav-link {
  font-weight: 400 !important;
  margin: 0 !important;
  height: 100%;
}

.code-editor-widget {
  border-radius: 0;
  .CodeMirror {
    border-radius: 0 !important;
    margin-top: -1px !important;
  }
}

.jet-listview {
  overflow-y: overlay;
  overflow-x: hidden;

  // .rows {
  // }

  // .list-item {
  // }
}

.jet-listview::-webkit-scrollbar-track {
  background: transparent;
}

.jet-listview::-webkit-scrollbar-thumb {
  background: transparent;
}

.code-hinter-wrapper .popup-btn {
  position: absolute;
  display: none;
  cursor: pointer;
}

.code-hinter-wrapper:hover {
  .popup-btn {
    display: block !important;
    z-index: 1;
  }
}

.modal-portal-wrapper {
  justify-content: center;
  align-items: center;
  position: fixed;
  position: absolute;
  left: 50%;
  top: 40%;

  .modal-body {
    width: 500px !important;
    height: 300px !important;
    padding: 0px !important;
  }

  transform: translate(-60%, -60%);
  height: 350px;
  width: auto;
  max-height: 500px;
  padding: 0px;

  .modal-content {
    border-radius: 5px !important;
  }

  .modal-body {
    width: 500px !important;
    height: 302px !important;
    padding: 0px !important;
    margin: 0px !important;
    margin-left: -1px !important; //fix the modal body code mirror margin

    border-top-left-radius: 0;
    border-top-right-radius: 0;
    border-bottom-left-radius: 5px;
    border-bottom-right-radius: 5px;
    border-bottom: 0.75px solid;
    border-left: 0.75px solid;
    border-right: 0.75px solid;

    @include theme-border($light-theme: true);

    &.dark-mode-border {
      @include theme-border($light-theme: false);
    }
  }
  .modal-dialog {
    margin-top: 4%;
  }

  .modal-header {
    padding: 0;
    font-size: 14px;
  }

  .editor-container {
    padding: 0px;
    .CodeMirror {
      border-radius: 0;
      margin: 0;
      width: 100% !important;
    }
  }

  .query-hinter {
    .CodeMirror-line {
      margin-left: 2rem !important;
    }

    .CodeMirror-cursors .CodeMirror-cursor {
      margin-left: 2rem !important;
    }
  }
}

.preview-block-portal {
  .bg-light {
    border-radius: 0 0 5px 5px;
    outline: 0.75px solid $light-green;
  }

  .bg-dark {
    margin-top: 1px;
    border-radius: 0 0 5px 5px;
    outline: 0.75px solid $light-green;
  }

  .dynamic-variable-preview {
    padding: 4px !important;
  }
}

.portal-header {
  display: flex;
  align-items: center;
  padding: 0.5rem 0.75rem;
  color: #656d77;
  background-color: #ffffffd9;
  background-clip: padding-box;
  border-top-left-radius: 5px !important;
  border-top-right-radius: 5px !important;
  width: 498px !important;
  outline: 0.75px solid;

  @include theme-border($light-theme: true, $outline: true);

  &.dark-mode-border {
    @include theme-border($light-theme: false, $outline: true);
  }
}
.tabs-inspector {
  .nav-item {
    width: 50%;
  }

  .nav-item:hover {
    border: 1px solid transparent;
  }

  .nav-item:not(.active) {
    border-bottom: 1px solid #e7eaef;
  }

  .nav-link.active {
    border: 1px solid transparent;
    border-bottom: 1px solid $primary;
    background: white;
  }
}

.tabs-inspector.dark {
  .nav-link.active {
    border-bottom: 1px solid $primary !important;
  }
}

.close-icon {
  position: absolute;
  top: 0;
  right: 0;
  width: 20%;
  height: 22;
  border-bottom: 1px solid #e7eaef;
  display: flex;
  align-items: center;

  .svg-wrapper {
    width: 100%;
    height: 70%;
    display: flex;
    align-items: center;
    justify-content: center;
    border-left: 1px solid #e7eaef;
    margin-left: 20px;

    .close-svg {
      cursor: pointer;
    }
  }
}

.tabs-inspector.nav-tabs {
  border: 0;
  width: 81%;
}

.bg-primary-lt {
  color: #fff !important;
  background: #6383db !important;
}

.tabbed-navbar .nav-item.active:after {
  margin-bottom: -0.25rem;
}

.app-name {
  width: 325px;
  left: 150px;
  position: absolute;
}

.app-name:hover {
  background: $bg-light;
  &.dark {
    @extend .bg-dark;
  }
}

.nav-auto-save {
  width: 325px;
  left: 485px;
  position: absolute;
  color: #36af8b;
}

.layout-buttons {
  position: absolute;
  left: 50%;
}

.app-version-menu {
  position: absolute;
  right: 220px;
  padding: 4px 8px;
  min-width: 100px;
  max-width: 300px;
}

.app-version-menu-sm {
  height: 30px;
  display: inline-block;
  font-size: 12px;
}

.app-version-menu .dropdown-menu {
  left: -90px;
  width: 283px;
}

.app-version-menu .released {
  color: #36af8b;
}

.app-version-menu .released-subtext {
  font-size: 12px;
  color: #36af8b;
  padding: 0;
}

.app-version-menu .create-link {
  margin: auto;
  width: 50%;
  padding-left: 10px;
}

.canvas-background-holder {
  display: flex;
  justify-content: space-between;
  min-width: 120px;
  margin: auto;
  padding: 10px;
}

.canvas-background-picker {
  position: fixed;
}

/**
 * Timer Widget
 */
.timer-wrapper {
  padding: 10px;
  .counter-container {
    font-size: 3em;
    padding-bottom: 5px;
    text-align: center;
  }
}

/**
 * Search Box
 */
.search-box-wrapper {
  input {
    width: 200px;
    border-radius: 5px !important;
  }
  .input-icon .input-icon-addon {
    display: flex;
  }
  .input-icon .input-icon-addon.end {
    pointer-events: auto;
    div {
      background-color: #a6b6cc;
      border-radius: 12px;
      color: #ffffff;
      padding: 1px;
      cursor: pointer;
      svg {
        height: 14px;
        width: 14px;
      }
    }
  }
}

.searchbox-wrapper {
  margin-top: 0 !important;
  input {
    border-radius: $border-radius !important;
  }
}

.fixedHeader {
  table thead {
    position: -webkit-sticky; // this is for all Safari (Desktop & iOS), not for Chrome
    position: sticky;
    top: 0;
    border-top: 0;
    z-index: 1; // any positive value, layer order is global
  }
}

/**
 * Folder List
 */
.folder-list {
  color: #292d37;
  .list-group-transparent .list-group-item.active {
    color: $primary;
    background-color: #edf1ff;
    .folder-ico {
      filter: invert(29%) sepia(84%) saturate(4047%) hue-rotate(215deg)
        brightness(98%) contrast(111%);
    }
  }
  .list-group-item {
    padding: 0.5rem 0.75rem;
    overflow: hidden;
  }
  .list-group-item.all-apps-link {
    font-weight: 500;
  }
  .folder-info {
    color: #8991a0;
    font-size: 0.75rem;
    display: contents;
  }
  .folder-create-btn {
    color: #0565ff;
    cursor: pointer;
  }
}

/**
 * Home page modal
 */
.modal-content.home-modal-component {
  border-radius: 8px;
  overflow: hidden;
  background-color: #fefeff;
  color: #000000;
  .modal-header {
    border-bottom: 0px;
  }
  .modal-title {
    font-size: 1.1rem;
  }
  .btn-close {
    width: 3.5rem;
    height: 2.5rem;
  }
  .modal-body {
    padding-top: 0px;
  }
  input {
    border-radius: 5px !important;
  }
  .modal-main {
    padding-bottom: 5rem;
  }
  .modal-footer-btn {
    justify-content: end;
    button {
      margin-left: 16px;
    }
  }
}

.onboarding-modal.dark .modal-content {
  @extend .modal-content.home-modal-component.dark;
}

.modal-content.home-modal-component.dark {
  background-color: $bg-dark-light !important;
  color: $white !important;

  .modal-header {
    background-color: $bg-dark-light !important;
  }
  .btn-close {
    filter: brightness(0) invert(1);
  }

  .form-control {
    border-color: $border-grey-dark !important;
    color: inherit;
  }
  input {
    background-color: $bg-dark-light !important;
  }

  .form-select {
    background-color: $bg-dark !important;
    color: $white !important;
    border-color: $border-grey-dark !important;
  }
}

.radio-img {
  input {
    display: none;
  }

  .action-icon {
    width: 28px;
    height: 28px;
    background-position: center center;
    border-radius: 4px;
    display: flex;
    align-items: center;
    justify-content: center;
  }

  .action-icon {
    cursor: pointer;
    border: 1px solid $light-gray;
  }

  .action-icon:hover {
    background-color: #d2ddec;
  }

  input:checked + .action-icon {
    border-color: $primary;
    background-color: #7a95fb;
  }

  .tooltiptext {
    visibility: hidden;
    font-size: 12px;
    background-color: $black;
    color: $white;
    text-align: center;
    padding: 5px 10px;
    position: absolute;
    border-radius: 15px;
    margin-top: 2px;
    z-index: 1;
    margin-left: -10px;
  }

  .tooltiptext::after {
    content: "";
    position: absolute;
    bottom: 100%;
    left: 50%;
    margin-left: -5px;
    border-width: 5px;
    border-style: solid;
    border-color: transparent transparent black transparent;
  }

  .action-icon:hover + .tooltiptext {
    visibility: visible;
  }

  input:checked + .action-icon:hover {
    background-color: #3650af;
  }
}

.icon-change-modal {
  ul {
    list-style-type: none;

    li {
      float: left;
      border: 2px solid #8991a0;
      border-radius: 1.75px;
      cursor: pointer;

      img {
        width: 22px;
        height: 22px;
        filter: invert(59%) sepia(27%) saturate(160%) hue-rotate(181deg)
          brightness(91%) contrast(95%);
      }
    }

    li.selected {
      border: 2px solid #0565ff;

      img {
        filter: invert(27%) sepia(84%) saturate(5230%) hue-rotate(212deg)
          brightness(102%) contrast(100%);
      }
    }
  }
}
/**
 * Spinner Widget
 */
.spinner-container {
  display: flex;
  justify-content: center;
  align-items: center;
}

.animation-fade {
  animation-name: fade;
  animation-duration: 0.3s;
  animation-timing-function: linear;
}

@keyframes fade {
  0% {
    opacity: 0;
  }
  100% {
    opacity: 1;
  }
}

/**
 * Query panel
 */
.query-btn {
  cursor: pointer;
  height: 24px;
  width: 24px;
  padding: 0;
}

.query-btn.dark {
  filter: brightness(0) invert(1);
}

.button-family-secondary {
  @include button-outline($light-theme: true);
  height: 32px;
  width: 112px;
}

.button-family-secondary.dark {
  @include button-outline($light-theme: false);
}

.rest-methods-options {
  .select-search,
  .select-search-dark,
  .select-search__value input,
  .select-search-dark__value input {
    width: 90px !important;
    height: 32px !important;
    border-radius: $border-radius !important;
  }
}

.query-pane-restapi-tabs.dark {
  background: $bg-dark !important;
  border-color: $border-grey-dark !important;

  .list-group-item {
    color: $disabled !important;
    &:hover {
      background-color: #262b33 !important;
    }
  }
  .list-group-item.active {
    color: $white !important;
  }
}
.query-pane-restapi-tabs {
  background: #f7f9fc;
  border: 1px solid #d2ddec;
  box-sizing: border-box;
  border-radius: 4px;
  margin: 0px;
  height: fit-content;
  min-height: 160px;
  width: 100%;
  .row {
    height: inherit;

    .keys {
      border-right: 1px solid #d2ddec !important;
      min-height: 90px;
    }

    .keys.dark {
      border-color: $border-grey-dark !important;
    }
    .rest-api-tab-content {
      margin-top: 1rem;
      min-height: 160px;

      .rest-api-tabpanes {
        display: none;
      }

      .rest-api-tabpanes.active {
        display: block;
      }
    }
  }
}

.query-pane-rest-api-keys-list-group {
  margin-top: 1.25rem;
  .list-group-item {
    border: none !important;
    cursor: pointer;
    margin-bottom: 11px;
    font-weight: 600;
    font-size: 12px;
    line-height: 17px;
    padding: 3px !important;
    height: 22px;
    width: 72px;

    span {
      display: flex;
      justify-content: left;
      margin-left: 7px;
    }

    &:hover {
      border-radius: 4px !important;
      background-color: $bg-light;
    }
  }

  .list-group-item.active {
    border-radius: 4px !important;
    background-color: $primary !important;
    z-index: inherit !important;
  }
}

// ** Query Panel: REST API Tabs **
.group-header {
  background: #d2ddec;
  border-radius: 4px;
  height: 28px !important;
  span {
    display: flex;
    justify-content: left;
    align-items: center;
  }
}

// **Alert component**
.alert-component {
  border: 1px solid rgba(101, 109, 119, 0.16) !important;
  background: #f5f7f9;

  a {
    color: $primary;
  }
}

.alert-component.dark {
  border: none !important;
  background-color: #333c48 !important;

  span {
    filter: brightness(0) invert(1);
  }
}

.codehinter-plugins.code-hinter {
  @extend .codehinter-default-input;

  .popup-btn {
    margin-top: 0.65rem !important;
  }
  .CodeMirror pre.CodeMirror-line {
    height: 32px !important;
    margin-bottom: 6px !important;
  }
  .CodeMirror-placeholder {
    height: 21px !important;
    position: absolute !important;
    margin-top: 3px !important;
  }
  .CodeMirror-cursor {
    height: inherit !important;
  }
  .CodeMirror-lines {
    height: 32px !important;
  }
}

/**
 * *Stripe Query Select-search
 */

.stripe-operation-options .select-search__row .col-md-8 {
  margin-left: 45px !important;
}

.field-width-268 {
  width: 268px !important;

  input {
    border-radius: $border-radius !important;
  }
}

//*button loading with spinner with primary color*//
.button-loading {
  position: relative;
  color: transparent !important;
  text-shadow: none !important;
  pointer-events: none;

  &:after {
    content: "";
    display: inline-block;
    vertical-align: text-bottom;
    border: 1.5px solid currentColor;
    border-right-color: transparent;
    border-radius: 50%;
    color: $primary;
    position: absolute;
    width: 12px;
    height: 12px;
    // left: calc(50% - .5rem);
    // top: calc(50% - .5rem);
    animation: spinner-border 0.75s linear infinite;
  }
}

.query-icon.dark {
  filter: brightness(0) invert(1);
}

//Rest-API Tab Panes
.tab-pane-body {
  margin-left: -2.5% !important;
}

//CodeMirror padding
.CodeMirror pre.CodeMirror-line,
.CodeMirror pre.CodeMirror-line-like {
  padding: 0 8px !important;
}
// comment styles ::override
.editor-sidebar {
  .nav-tabs {
    border-bottom: none !important;
  }
  .nav-tabs .nav-link.active {
    background-color: transparent !important;
  }
}
.comment-card-wrapper {
  border-top: 0.5px solid #e1e1e1 !important;
  margin-top: -1px !important;
}

div#driver-highlighted-element-stage,
div#driver-page-overlay {
  background: transparent !important;
  outline: 5000px solid rgba(0, 0, 0, 0.75);
}

.dark-theme-walkthrough#driver-popover-item {
  background-color: $bg-dark-light !important;
  border-color: rgba(101, 109, 119, 0.16) !important;

  .driver-popover-title {
    color: #fff !important;
  }
  .driver-popover-tip {
    border-color: transparent transparent transparent $bg-dark-light !important;
  }
  .driver-popover-description {
    color: #d9dcde !important;
  }
  .driver-popover-footer .driver-close-btn {
    color: #fff !important;
    text-shadow: none !important;
  }

  .driver-prev-btn,
  .driver-next-btn {
    text-shadow: none !important;
  }
}

#driver-popover-item {
  padding: 20px !important;

  .driver-prev-btn,
  .driver-next-btn,
  .driver-close-btn {
    border: none !important;
    background: none !important;
    padding-left: 0 !important;
    font-size: 14px !important;
  }

  .driver-next-btn,
  .driver-prev-btn {
    color: $primary !important;
  }

  .driver-disabled {
    color: $primary;
    opacity: 0.5;
  }

  .driver-popover-footer {
    margin-top: 20px !important;
  }
}

.pointer-events-none {
  pointer-events: none;
}

.popover.popover-dark-themed {
  background-color: $bg-dark-light;
  border-color: rgba(101, 109, 119, 0.16);
  .popover-body {
    color: #d9dcde !important;
  }
}

.editor .editor-sidebar .inspector .form-control-plaintext {
  padding: 2px 4px;
}
.tablr-gutter-x-0 {
  --tblr-gutter-x: 0 !important;
}

.btn-loading:after {
  border: 1px solid var(--loader-color);
  border-right-color: transparent;
}

.flip-dropdown-help-text {
  padding: 10px 5px 0 0;
  float: left;
  font-size: 14px;
  color: $light-gray;
}<|MERGE_RESOLUTION|>--- conflicted
+++ resolved
@@ -1121,17 +1121,9 @@
     }
   }
   .layout-buttons {
-<<<<<<< HEAD
     svg {
-      filter: invert(89%) sepia(2%) saturate(127%) hue-rotate(175deg)
-        brightness(99%) contrast(96%);
-    }
-=======
-   svg {
-    filter: invert(89%) sepia(2%) saturate(127%) hue-rotate(175deg) brightness(99%) contrast(96%);
-   }
-
->>>>>>> bff40ea3
+      filter: invert(89%) sepia(2%) saturate(127%) hue-rotate(175deg) brightness(99%) contrast(96%);
+    }
   }
 }
 
