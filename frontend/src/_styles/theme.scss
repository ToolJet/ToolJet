@import "./tabler.scss";
@import "./colors.scss";
@import "./z-index.scss";
@import "./mixins.scss";

// variables
$border-radius: 4px;

body {
  font-family: "Roboto", sans-serif;
}

input,
button {
  border-radius: 4px;
}

.btn:hover {
  border-color: $primary;
}

.btn-sm {
  padding: 4px 8px;
}

.padding-0 {
  padding: 0;
}

.font-500 {
  font-weight: 500;
}

.text-right {
  text-align: right;
}

.navbar {
  max-height: 48px;
  min-height: auto;

  .nav-item.active:after {
    bottom: 0 !important;
  }
}

.auth-main {
  height: 1000px;
  padding-top: calc(0.25 * 100vh);
  overflow: hidden;

  svg,
  img {
    height: 50px;
    width: 50px;
  }

  svg {
    color: #000000;
  }

  .col-4 {
    z-index: 1;
  }

  .horizontal-line {
    width: 100%;
    position: relative;
    border: 1px solid #b1b1b1;
    top: 25px;
    margin: 0px auto;
    z-index: 0;
  }
  .sso-ico {
    div {
      background-color: #ffffff;
    }
  }
}

.emoji-mart-scroll {
  border-bottom: 0;
  margin-bottom: 6px;
}

.emoji-mart-scroll + .emoji-mart-bar {
  display: none;
}

.accordion-item,
.accordion-button {
  background-color: inherit;
}

.accordion-button {
  font-weight: 400 !important;
  box-shadow: none !important;
}

.accordion-button:not(.collapsed) {
  padding-bottom: 0 !important;
}

.accordion-body {
  .form-label {
    font-weight: 400;
    font-size: 12px;
    color: #61656c;
  }
  .style-fx{
    margin-top: 3px !important;
  }
}
.editor {
  .header-container {
    max-width: 100%;
    padding: 0 15px;
  }

  .resizer-active {
    border: solid 1px $primary !important;

    .top-right,
    .top-left,
    .bottom-right,
    .bottom-left {
      background: white;
      border-radius: 10px;
      border: solid 1px $primary;
    }
  }

  .resizer-selected {
    outline-width: thin;
    outline-style: solid;
    outline-color: #ffda7e;
  }

  // query data source card style start

  .query-datasource-card-container,
  .header-query-datasource-card-container {
    display: flex;
    flex-direction: row;
    gap: 10px;
    flex-wrap: wrap;
  }
  .header-query-datasource-card-container {
    margin-top: -10px;
  }

  .header-query-datasource-card {
    position: relative;
    display: flex;
    min-width: 0;
    word-wrap: break-word;
    background-color: rgba(66, 153, 225, 0.1) !important;
    background-clip: border-box;
    border-radius: 4px;
    height: 32px;
    width: 140px;
    padding: 6px;
    align-items: center;
    text-transform: capitalize;
    font-weight: 400 !important;
    background-color:#4299e11a;
    p {
      margin: 0 8px 0 12px;
    }
  }
  .query-datasource-card {
    position: relative;
    display: flex;
    min-width: 0;
    word-wrap: break-word;
    background-color: #fff;
    background-clip: border-box;
    border: 1px solid rgba(101, 109, 119, 0.16);
    border-radius: 4px;
    height: 46px;
    width: 200px;
    padding: 10px;
    align-items: center;
    cursor: pointer;

    p {
      margin: 0 8px 0 15px;
    }
  }
  // end :: data source card style

  .header-query-datasource-name {
    font-size: 0.8rem !important;
    padding-top: 0px !important;
  }
  .datasource-heading {
    display: flex;
    height: 40px !important;
    gap: 10px;
    align-items: center;
    p {
      font-size: 1.4rem;
      padding-top: 0px;
      cursor: pointer;
    }
  }
  .query-manager {
    user-select: none;

    // .row {
    //   width: 605px;
    // }
    .btn {
      height: 31px;
    }

    .header {
      --tblr-gutter-x: 0rem;
      position: sticky; top: 0;
    }

    .nav-header {
      color: #3e525b;
      .nav-tabs {
        border-bottom: 0;
      }
    }

    .query-details {
      margin-top: 25px;
    }

    

    .query-name-field input {
      max-width: 180px;
      font-weight: 600;
    }
  }
  .left-sidebar {
    scrollbar-width: none;
  }

  .left-sidebar::-webkit-scrollbar {
    width: 0;
    background: transparent;
  }
.left-sidebar-layout{
  display: flex;
  justify-content: center;
  flex-direction: column;
  font-size: 11px;
  padding: 16px;
  align-items: center;
  letter-spacing:.2px;
  p{
    margin-bottom: 0px;
    margin-top: 8px;
  }
}
  .left-sidebar {
    height: 100%;
    width: 76px;
    position: fixed;
    z-index: 1;
    left: 0;
    overflow-x: hidden;
    flex: 1 1 auto;
    background-color: #fff;
    background-clip: border-box;
    border: solid rgba(0, 0, 0, 0.125);
    border-width: 0px 1px 3px 0px;
    margin-top: 0px;

    .accordion-item {
      border: solid rgba(101, 109, 119, 0.16);
      border-width: 1px 0px 1px 0px;
    }

    .datasources-container {
      height: 50%;
      overflow-y: scroll;

      tr {
        border-color: #f1f1f1;
      }
    }

    .variables-container {
      height: 50%;
      overflow-y: scroll;
    }

    .variables-container::-webkit-scrollbar-thumb,
    .datasources-container::-webkit-scrollbar-thumb {
      background: transparent;
      height: 0;
      width: 0;
    }

    .variables-container::-webkit-scrollbar,
    .datasources-container::-webkit-scrollbar {
      width: 0;
      background: transparent;
      height: 0;
    }

    .variables-container,
    .datasources-container {
      scrollbar-width: none;
    }

    .datasources-container {
      bottom: 0;
      height: 500px;
      border: solid rgba(101, 109, 119, 0.16);
      border-width: 1px 0px 1px 0px;

      .datasources-header {
        border: solid rgba(0, 0, 0, 0.125);
        border-width: 0px 0px 1px 0px;
      }
    }
  }

  .editor-sidebar {
    height: 100%;
    position: fixed;
    z-index: 1;
    right: 0;
    overflow-x: hidden;
    width: 300px;
    flex: 1 1 auto;
    top: 45px;

    background-color: #fff;
    background-clip: border-box;
    border: solid rgba(0, 0, 0, 0.125);
    border-width: 0px 0px 0px 1px;

    .nav-tabs .nav-link {
      color: #3e525b;
      border-top-left-radius: 0px;
      border-top-right-radius: 0px;
    }

    .inspector {
      .inspector-add-button {
        background: inherit;
      }

      .inspector-add-button:hover {
        color: $primary;
        background: #eef3f9;
        border-radius: 4px;
      }

      .form-control-plaintext {
        padding: 0;
      }
      .header {
        padding-left: 20px;
        padding-right: 20px;
        border: solid rgba(0, 0, 0, 0.125);
        border-width: 0px 0px 1px 0px;
        height: 40px;

        .component-name {
          font-weight: 500;
        }

        .component-action-button {
          top: 8px;
          right: 10px;
          position: absolute;
        }
      }

      .properties-container {
        .field {
          .form-label {
            font-size: 12px;
          }

          .text-field {
            height: 30px;
            font-size: 12px;
          }

          .form-select {
            height: 30px;
            font-size: 12px;
          }

          .select-search__input {
            padding: 0.2375rem 0.75rem;
            font-size: 0.825rem;
          }
        }
      }
    }

    .components-container::-webkit-scrollbar {
      width: 0;
      height: 0;
      background: transparent;
    }

    .components-container::-webkit-scrollbar-thumb {
      background: transparent;
    }

    .components-container {
      scrollbar-width: none;
    }

    .components-container {
      height: 100%;
      overflow: auto;
      overflow-x: hidden;
      padding-bottom: 20%;

      .component-image-holder {
        border-radius: 0;
        transition: all 0.3s cubic-bezier(0.25, 0.8, 0.25, 1);
        border: 1px solid #d2ddec;
        box-sizing: border-box;
        border-radius: 4px;

        img {
          margin: 0 auto;
        }

        &:hover {
          background: rgba(66, 153, 225, 0.1);
        }
      }

      .component-title {
        display: block;
        margin-top: 10px;
        color: #3e525b;
        font-size: 10px;
        max-width: 100%;
        text-align: center;
        word-wrap: break-word;
      }

      .component-description {
        color: grey;
        font-size: 0.7rem;
      }
    }
  }

  .main {
    margin-left: 3%;
    width: 82%;
    top: 0;

    .canvas-container::-webkit-scrollbar {
      width: 0;
      background: transparent;
      height: 0;
    }

    .canvas-container {
      scrollbar-width: none;
    }

    .canvas-container::-webkit-scrollbar {
      width: 0;
      background: transparent;
    }

    .canvas-container {
      height: 100%;
      top: 45px;
      position: fixed;
      right: 300px;
      left: 76px;
      overflow-y: auto;
      overflow-x: scroll;
      -webkit-box-pack: center;
      justify-content: center;
      -webkit-box-align: center;
      align-items: center;

      .real-canvas {
        outline: 1px dotted transparent;
      }

      .show-grid {
        outline: 1px dotted #4d72da;
        background-image: linear-gradient(
            to right,
            rgba(194, 191, 191, 0.2) 1px,
            transparent 1px
          ),
          linear-gradient(
            to bottom,
            rgba(194, 191, 191, 0.2) 1px,
            transparent 1px
          );
      }

      .canvas-area {
        min-height: 2400px;
        background: #edeff5;
        margin: 0px auto;

        .resizer {
          border: solid 1px transparent;
        }
      }
    }

    .query-pane {
      scrollbar-width: none;
    }

    .query-pane::-webkit-scrollbar {
      width: 0;
      background: transparent;
    }
    .query-pane {
      z-index: 1;
      height: 350px;
      position: fixed;
      left: 76px; //sidebar is 76px
      right: 300px;
      bottom: 0;
      overflow-x: hidden;
      flex: 1 1 auto;

      background-color: #fff;
      background-clip: border-box;
      border: solid rgba(0, 0, 0, 0.125);
      border-width: 1px 0px 0px 0px;

      .table-responsive {
        scrollbar-width: none;
      }

      .table-responsive::-webkit-scrollbar {
        width: 0;
        background: transparent;
      }

      .query-row {
        cursor: pointer;
        border-radius: $border-radius;
        --tblr-gutter-x: 0rem;
        &:hover {
          background: #edf1ff !important;
        }
        .query-copy-button {
          display: none;
        }
        .query-name {
          white-space: nowrap;
          overflow: hidden;
          text-overflow: ellipsis;
          width: 100%;
        }
      }

      .query-row-selected {
        background: #d2ddec !important;
        &:hover {
          background: #edf1ff !important;
        }
      }
      .query-row-selected.dark {
        background: #2b3546 !important;
      }
      .query-row.dark:hover {
        background: #404d66 !important;
      }

      .query-row:hover {
        .query-copy-button {
          display: inline-block;
        }
      }

      .main-row {
        height: 100%;
        --tblr-gutter-x: 0rem;
      }

      .query-definition-pane-wrapper {
        width: 72%;
        overflow-x: hidden;
        overflow-y: scroll;
        height: 100%;
        scrollbar-width: none; /* Firefox */
        -ms-overflow-style: none; /* Internet Explorer 10+ */

        &::-webkit-scrollbar {
          /* WebKit */
          width: 0;
          height: 0;
        }

        &::-webkit-scrollbar-thumb {
          background: transparent;
        }
      }

      .query-definition-pane {
        .header {
          border: solid rgba(0, 0, 0, 0.125);
          border-width: 0px 0px 1px 0px;
          background: white;
          z-index: 3;
          min-height: 41px;
        }

        .preview-header {
          border: solid rgba(0, 0, 0, 0.125);
          border-width: 0px 0px 1px 0px;
        }
      }

      .data-pane {
        width: 28%;
        border: solid rgba(0, 0, 0, 0.125);
        border-width: 0px 1px 0px 0px;
        overflow-x: hidden;
        overflow-y: scroll;
        height: 100%;
        min-height: 41px;
        scrollbar-width: none; /* Firefox */
        -ms-overflow-style: none; /* Internet Explorer 10+ */
        user-select: none;

        &::-webkit-scrollbar {
          /* WebKit */
          width: 0;
          height: 0;
        }

        &::-webkit-scrollbar-thumb {
          background: transparent;
        }

        .queries-container {
          width: 100%;
          .queries-header {
            border: solid rgba(0, 0, 0, 0.125);
            border-width: 0px 0px 1px 0px;
            height: 41px;
            padding-top: 1px;
            --tblr-gutter-x: 0rem;
          }

          .query-list::-webkit-scrollbar {
            width: 0;
            background: transparent;
          }

          tr {
            border-color: #f1f1f1;
          }
        }

        .header {
          height: 40px;
          text-align: center;
        }
      }
    }
  }

  @media screen and (max-height: 450px) {
    .sidebar {
      padding-top: 15px;
    }
    .sidebar a {
      font-size: 18px;
    }
  }
}

.viewer {
  .header-container {
    max-width: 100%;
  }

  .main {
    padding: 0px 10px;

    .canvas-container {
      scrollbar-width: none;
      width: 100%;
      // margin-left: 10%;
    }

    .canvas-container::-webkit-scrollbar {
      width: 0;
      background: transparent;
    }

    .canvas-container {
      height: 100%;
      position: fixed;
      left: 0;
      overflow-y: auto;
      overflow-x: auto;
      -webkit-box-pack: center;
      justify-content: center;
      -webkit-box-align: center;
      align-items: center;
      
      .canvas-area {
        width: 1280px;
        min-height: 2400px;
        background: #edeff5;
        margin: 0px auto;
        background-size: 80px 80px;
        background-repeat: repeat;
      }
    }
  }
}

.modal-header {
  padding: 0 1.5rem 0 1.5rem;
}

.page-body,
.homepage-body {
  height: 90.6vh;

  .list-group.list-group-transparent.dark .all-apps-link,
  .list-group-item-action.dark.active {
    background-color: $dark-background !important;
  }
}
.homepage-dropdown-style {
  min-width: 11rem;
  display: block;
  align-items: center;
  margin: 0;
  line-height: 1.4285714;
  width: 100%;
  padding: 0.5rem 0.75rem;
  font-weight: 400;
  white-space: nowrap;
  border: 0;
  cursor: pointer;
}
.homepage-dropdown-style:hover {
  background: rgba(101, 109, 119, 0.06);
}
.card-skeleton-container {
  border: 0.5px solid #b4bbc6;
  padding: 1rem;
  border-radius: 8px;
  height: 180px;
}

.app-icon-skeleton {
  background-color: #91a4f6;
  border-radius: 4px;
  margin-bottom: 20px;
  height: 40px;
  width: 40px;
}

.folder-icon-skeleton {
  display: inline-block;
  background-color: #858896;
  border-radius: 4px;
  height: 14px;
  width: 14px;
}

.folders-skeleton {
  padding: 9px 12px;
  height: 34px;
  margin-bottom: 4px;
}

.card-skeleton-button {
  height: 20px;
  width: 60px;
  background: #91a4f6;
  margin-top: 1rem;
  border-radius: 4px;
}
@media (min-height: 641px) and (max-height: 899px) {
  .homepage-pagination {
    position: fixed;
    bottom: 2rem;
    width: 63%;
  }
}
@media (max-height: 640px) {
  .homepage-pagination {
    position: fixed;
    bottom: 2rem;
    width: 71%;
  }
}
.homepage-body {
  overflow-y: hidden;
  a {
    color: inherit;
  }

  a:hover {
    color: inherit;
    text-decoration: none;
  }

  button.create-new-app-button {
    background-color: #4d72fa;
  }

  .app-list {
    .app-card {
      height: 180px;
      max-height: 180px;
      border: 0.5px solid #b4bbc6;
      box-sizing: border-box;
      border-radius: 8px;
      overflow: hidden;

      .app-creation-time {
        font-size: 0.625rem;
        line-height: 12px;
        color: #61656f;
      }

      .app-creator {
        font-weight: 500;
        font-size: 0.625rem;
        line-height: 12px;
        color: #292d37;
        white-space: nowrap;
        overflow: hidden;
        text-overflow: ellipsis;
      }

      .app-icon-main {
        background-color: $primary;
        border-radius: 4px;

        .app-icon {
          img {
            height: 24px;
            width: 24px;
            filter: invert(100%) sepia(0%) saturate(0%) hue-rotate(17deg)
              brightness(104%) contrast(104%);
            vertical-align: middle;
          }
        }
      }

      .app-title {
        line-height: 20px;
        font-size: 1rem;
        font-weight: 400;
        color: #000000;
        overflow: hidden;
        max-height: 40px;
        text-overflow: ellipsis;
        display: -webkit-box;
        -webkit-line-clamp: 2; /* number of lines to show */
        line-clamp: 2;
        -webkit-box-orient: vertical;
      }

      button {
        font-size: 0.6rem;
        width: 100%;
      }

      .menu-ico {
        cursor: pointer;
        padding: 3px;
        border-radius: 13px;
        &__open {
          background-color: #d2ddec;
        }
        img {
          padding: 0px;
          height: 14px;
          width: 14px;
          vertical-align: unset;
        }
      }
      .menu-ico:hover {
        background-color: #d2ddec;
      }
    }

    .app-card.highlight {
      background-color: #f8f8f8;
      box-shadow: 0px 4px 4px rgba(0, 0, 0, 0.25);
      border: 0.5px solid $primary;

      button.edit-button {
        background: #ffffff;
        border: 1px solid #4d72fa;
        box-sizing: border-box;
        border-radius: 4px;
        color: #4d72fa;
      }

      button.launch-button {
        background: #4d72fa;
        border: 1px solid #4d72fa;
        box-sizing: border-box;
        border-radius: 4px;
        color: #ffffff;
      }

      .app-title {
        height: 20px;
        -webkit-line-clamp: 1; /* number of lines to show */
        line-clamp: 1;
      }
    }
  }
}

.template-library-modal {
  font-weight: 500;

  .modal-dialog {
    max-width: 90%;
    height: 80%;

    .modal-content {
      height: 100%;
      padding: 0;

      .modal-body {
        height: 100%;
        padding: 0 10px;

        .container-fluid {
          height: 100%;
          padding: 0;

          .row {
            height: 100%;
          }
        }
      }
    }

    .modal-body,
    .modal-footer {
      background-color: #ffffff;
    }
  }

  .template-categories {
    .list-group-item {
      border: 0;
      // padding-bottom: 3px;
    }

    .list-group-item.active {
      background-color: #edf1ff;
      color: #4d72fa;
      font-weight: 600;
    }
  }

  .template-app-list {
    .list-group-item {
      border: 0;
      // padding-bottom: 3px;
    }

    .list-group-item.active {
      background-color: #edf1ff;
      color: black;
    }
  }

  .template-display {
    display: flex;
    flex-direction: row;
    align-items: center;
    height: 100%;

    h3.title {
      font-weight: 600;
      line-height: 17px;
    }

    p.description {
      font-weight: 500;
      font-size: 13px;
      line-height: 15px;
      letter-spacing: -0.1px;
      color: #8092ab;
    }

    img.template-image {
      height: 75%;
      width: 85%;
      border: 0;
      padding: 0;
      object-fit: contain;
    }

    .template-spinner {
      width: 3rem;
      height: 3rem;
      margin: auto;
      position: absolute;
      top: 0;
      bottom: 0;
      left: 0;
      right: 0;
    }

    .row {
      margin-bottom: 0;
    }
  }

  .template-list {
    padding-top: 16px;

    .template-search-box {
      input {
        border-radius: 5px !important;
      }
      .input-icon {
        display: flex;
      }
    }

    .input-icon {
      .search-icon {
        display: block;
        position: absolute;
        left: 0;
        margin-right: 0.5rem;
      }

      .clear-icon {
        cursor: pointer;
        display: block;
        position: absolute;
        right: 0;
        margin-right: 0.5rem;
      }
    }

    .list-group-item.active {
      color: $primary;
    }
  }
}

.template-library-modal.dark-mode {
  .template-modal-control-column,
  .template-list-column,
  .categories-column,
  .modal-header {
    border-color: #232e3c !important;
  }

  .modal-body,
  .modal-footer,
  .modal-header,
  .modal-content {
    color: white;
    background-color: #2b394a;
  }

  .template-categories {
    .list-group-item {
      color: white;
      border: 0;
      // padding-bottom: 3px;
    }

    .list-group-item:hover {
      background-color: #232e3c;
    }

    .list-group-item.active {
      background-color: #4d72fa;
      color: white;
      font-weight: 600;
    }
  }

  .template-app-list {
    .list-group-item {
      border: 0;
      color: white;
      // padding-bottom: 3px;
    }

    .list-group-item:hover {
      border: 0;
      // color: red;
      background-color: #232e3c;
      // padding-bottom: 3px;
    }

    .list-group-item.active {
      background-color: #4d72fa;
      color: white;
    }

    .no-results-item {
      background-color: #2b394a;
      color: white;
    }
  }

  .template-list {
    .template-search-box {
      input {
        background-color: #2b394a;
        border-color: #232e3c;
        color: white;
      }
    }
  }
}
.fx-container{
  position: relative;
}
.fx-common{
  position: absolute;
  top: -37.5px;
  right: 0px;
}

.fx-button {
  font-weight: 400;
  font-size: 13px;
  color: #61656C;
}

.fx-button:hover,
.fx-button.active {
  font-weight: 600;
  color: #4d72fa;
  cursor: pointer;
}

.unselectable {
  -webkit-touch-callout: none;
  -webkit-user-select: none;
  -khtml-user-select: none;
  -moz-user-select: none;
  -ms-user-select: none;
  user-select: none;
}

.theme-dark {
  .accordion-button::after {
    background-image: url("data:image/svg+xml,%3Csvg id='SvgjsSvg1001' width='288' height='288' xmlns='http://www.w3.org/2000/svg' version='1.1' xmlns:xlink='http://www.w3.org/1999/xlink' xmlns:svgjs='http://svgjs.com/svgjs'%3E%3Cdefs id='SvgjsDefs1002'%3E%3C/defs%3E%3Cg id='SvgjsG1008' transform='matrix(1,0,0,1,0,0)'%3E%3Csvg xmlns='http://www.w3.org/2000/svg' fill='/fffff' viewBox='0 0 16 16' width='288' height='288'%3E%3Cpath fill-rule='evenodd' d='M1.646 4.646a.5.5 0 0 1 .708 0L8 10.293l5.646-5.647a.5.5 0 0 1 .708.708l-6 6a.5.5 0 0 1-.708 0l-6-6a.5.5 0 0 1 0-.708z' fill='%23ffffff' class='color000 svgShape'%3E%3C/path%3E%3C/svg%3E%3C/g%3E%3C/svg%3E");
  }

  .form-check-input:not(:checked) {
    background-image: url("data:image/svg+xml,%3csvg xmlns='http://www.w3.org/2000/svg' viewBox='-4 -4 8 8'%3e%3ccircle r='3' fill='%2390b5e2'/%3e%3c/svg%3e") !important;
  }

  .inspector {
    border: 1px solid $dark-background;
  }

  .user-avatar-nav-item {
    border-radius: 4px;
  }

  .homepage-body {
    .app-list {
      .app-card {
        .app-creation-time {
          color: #61656f;
        }

        .app-creator {
          color: #7c86a1;
        }
      }

      .app-card.highlight {
        background-color: #2c405c;

        button.edit-button {
          background: transparent;
          border: 1px solid #ffffff;
          color: #ffffff;
        }

        button.launch-button {
          background: #4d72fa;
          border: 1px solid #4d72fa;
          color: #ffffff;
        }
      }

      .app-title {
        line-height: 20px;
        font-size: 16px;
        font-weight: 400;
      }
    }
  }
  .layout-buttons {
    svg {
      filter: invert(89%) sepia(2%) saturate(127%) hue-rotate(175deg) brightness(99%) contrast(96%);
    }
  }
  .organization-list {
    margin-top: 5px;
    .btn {
      border: 0px;
    }
    .dropdown-toggle div {
      max-width: 200px;
      text-overflow: ellipsis;
      overflow: hidden;
    }
  }
}

.pagination {
  .page-item.active {
    a.page-link {
      background-color: #4d72fa;
    }
  }
}

.ds-delete-btn {
  border: none;
  background: none;
}

.datasource-picker,
.stripe-operation-options {
  .select-search,
  .select-search-dark,
  .select-search__value input,
  .select-search-dark input {
    width: 224px !important;
    height: 32px !important;
    border-radius: $border-radius !important;
  }
}

.openapi-operation-options {
  .select-search,
  .select-search-dark,
  .select-search__value input,
  .select-search-dark input {
    height: 32px !important;
    border-radius: $border-radius !important;
  }
}

.openapi-operations-desc {
  padding: 10px;
}

.select-search {
  width: 100%;
  position: relative;
  box-sizing: border-box;
}

.select-search *,
.select-search *::after,
.select-search *::before {
  box-sizing: inherit;
}

/**
 * Value wrapper
 */
.select-search__value {
  position: relative;
  z-index: 1;
}

.select-search__value::after {
  content: "";
  display: inline-block;
  position: absolute;
  top: calc(50% - 9px);
  right: 19px;
  width: 11px;
  height: 11px;
}

/**
 * Input
 */
.select-search__input {
  display: block;
  width: 100%;
  padding: 0.4375rem 0.75rem;
  font-size: 0.875rem;
  font-weight: 400;
  line-height: 1.4285714;
  color: #232e3c;
  background-color: #fff;
  background-clip: padding-box;
  border: 1px solid #dadcde;
  -webkit-appearance: none;
  -moz-appearance: none;
  appearance: none;
  // border-radius: 0;
  border-radius: $border-radius !important;
  transition: border-color 0.15s ease-in-out, box-shadow 0.15s ease-in-out;
}

.select-search__input::-webkit-search-decoration,
.select-search__input::-webkit-search-cancel-button,
.select-search__input::-webkit-search-results-button,
.select-search__input::-webkit-search-results-decoration {
  -webkit-appearance: none;
}

.select-search__input:not([readonly]):focus {
  cursor: initial;
}

/**
 * Options wrapper
 */
.select-search__select {
  background: #fff;
  box-shadow: 0 0.0625rem 0.125rem rgba(0, 0, 0, 0.15);
}

/**
 * Options
 */
.select-search__options {
  list-style: none;
}

/**
 * Option row
 */
.select-search__row:not(:first-child) {
  border-top: 1px solid #eee;
}

/**
 * Option
 */
.select-search__option,
.select-search__not-found {
  display: block;
  height: 36px;
  width: 100%;
  padding: 0 16px;
  background: #fff;
  border: none;
  outline: none;
  font-family: "Roboto", sans-serif;
  font-size: 14px;
  text-align: left;
  cursor: pointer;
}

.select-search--multiple .select-search__option {
  height: 48px;
}

.select-search__option.is-highlighted,
.select-search__option:not(.is-selected):hover {
  background: rgba(47, 204, 139, 0.1);
}

.select-search__option.is-highlighted.is-selected,
.select-search__option.is-selected:hover {
  background: #2eb378;
  color: #fff;
}

/**
 * Group
 */
.select-search__group-header {
  font-size: 10px;
  text-transform: uppercase;
  background: #eee;
  padding: 8px 16px;
}

/**
 * States
 */
.select-search.is-disabled {
  opacity: 0.5;
}

.select-search.is-loading .select-search__value::after {
  background-image: url("data:image/svg+xml,%3Csvg xmlns='http://www.w3.org/2000/svg' width='50' height='50' viewBox='0 0 50 50'%3E%3Cpath fill='%232F2D37' d='M25,5A20.14,20.14,0,0,1,45,22.88a2.51,2.51,0,0,0,2.49,2.26h0A2.52,2.52,0,0,0,50,22.33a25.14,25.14,0,0,0-50,0,2.52,2.52,0,0,0,2.5,2.81h0A2.51,2.51,0,0,0,5,22.88,20.14,20.14,0,0,1,25,5Z'%3E%3CanimateTransform attributeName='transform' type='rotate' from='0 25 25' to='360 25 25' dur='0.6s' repeatCount='indefinite'/%3E%3C/path%3E%3C/svg%3E");
  background-size: 11px;
}

.select-search:not(.is-disabled) .select-search__input {
  cursor: pointer;
}

/**
 * Modifiers
 */
.select-search--multiple {
  border-radius: 3px;
  overflow: hidden;
}

.select-search:not(.is-loading):not(.select-search--multiple)
  .select-search__value::after {
  transform: rotate(45deg);
  border-right: 1px solid #000;
  border-bottom: 1px solid #000;
  pointer-events: none;
}

.select-search--multiple .select-search__input {
  cursor: initial;
}

.select-search--multiple .select-search__input {
  border-radius: 3px 3px 0 0;
}

.select-search--multiple:not(.select-search--search) .select-search__input {
  cursor: default;
}

.select-search:not(.select-search--multiple) .select-search__input:hover {
  border-color: #2fcc8b;
}

.select-search:not(.select-search--multiple) .select-search__select {
  position: absolute;
  z-index: 2;
  right: 0;
  left: 0;
  border-radius: 3px;
  overflow: auto;
  max-height: 360px;
}

.select-search--multiple .select-search__select {
  position: relative;
  overflow: auto;
  max-height: 260px;
  border-top: 1px solid #eee;
  border-radius: 0 0 3px 3px;
}

.select-search__not-found {
  height: auto;
  padding: 16px;
  text-align: center;
  color: #888;
}

/**
* Select Search Dark Mode
*/
.select-search-dark {
  width: 100%;
  position: relative;
  box-sizing: border-box;
}

.select-search-dark *,
.select-search-dark *::after,
.select-search-dark *::before {
  box-sizing: inherit;
}

/**
 * Value wrapper
 */
.select-search-dark__value {
  position: relative;
  z-index: 1;
}

.select-search-dark__value::after {
  content: "";
  display: inline-block;
  position: absolute;
  top: calc(50% - 4px);
  right: 13px;
  width: 6px;
  height: 6px;
  filter: brightness(0) invert(1);
}

/**
 * Input
 */
.select-search-dark__input {
  display: block;
  width: 100%;
  padding: 0.4375rem 0.75rem;
  font-size: 0.875rem;
  font-weight: 400;
  line-height: 1.4285714;
  color: #fff;
  background-color: #2b3547;
  background-clip: padding-box;
  border: 1px solid #232e3c;
  -webkit-appearance: none;
  -moz-appearance: none;
  appearance: none;
  border-radius: 0;
  transition: border-color 0.15s ease-in-out, box-shadow 0.15s ease-in-out;
}

.select-search-dark__input::-webkit-search-decoration,
.select-search-dark__input::-webkit-search-cancel-button,
.select-search-dark__input::-webkit-search-results-button,
.select-search-dark__input::-webkit-search-results-decoration {
  -webkit-appearance: none;
}

.select-search-dark__input:not([readonly]):focus {
  cursor: initial;
}

/**
 * Options
 */
.select-search-dark__options {
  list-style: none;
  padding: 0;
}

/**
 * Option row
 */
.select-search-dark__row:not(:first-child) {
  border-top: none;
}

/**
 * Option
 */
.select-search-dark__option,
.select-search-dark__not-found {
  display: block;
  height: 36px;
  width: 100%;
  padding: 0 16px;
  background-color: $dark-background !important;
  color: #fff !important;
  border: none;
  outline: none;
  font-family: "Roboto", sans-serif;
  font-size: 14px;
  text-align: left;
  cursor: pointer;
  border-radius: 0;

  &:hover {
    background-color: #2b3546 !important;
  }
}

.select-search-dark--multiple .select-search-dark__option {
  height: 48px;
}

/**
 * Group
 */
.select-search-dark__group-header {
  font-size: 10px;
  text-transform: uppercase;
  background: #eee;
  padding: 8px 16px;
}

/**
 * States
 */
.select-search-dark.is-disabled {
  opacity: 0.5;
}

.select-search-dark.is-loading .select-search-dark__value::after {
  background-image: url("data:image/svg+xml,%3Csvg xmlns='http://www.w3.org/2000/svg' width='50' height='50' viewBox='0 0 50 50'%3E%3Cpath fill='%232F2D37' d='M25,5A20.14,20.14,0,0,1,45,22.88a2.51,2.51,0,0,0,2.49,2.26h0A2.52,2.52,0,0,0,50,22.33a25.14,25.14,0,0,0-50,0,2.52,2.52,0,0,0,2.5,2.81h0A2.51,2.51,0,0,0,5,22.88,20.14,20.14,0,0,1,25,5Z'%3E%3CanimateTransform attributeName='transform' type='rotate' from='0 25 25' to='360 25 25' dur='0.6s' repeatCount='indefinite'/%3E%3C/path%3E%3C/svg%3E");
  background-size: 11px;
}

.select-search-dark:not(.is-disabled) .select-search-dark__input {
  cursor: pointer;
}

/**
 * Modifiers
 */
.select-search-dark--multiple {
  border-radius: 3px;
  overflow: hidden;
}

.select-search-dark:not(.is-loading):not(.select-search-dark--multiple)
  .select-search-dark__value::after {
  transform: rotate(45deg);
  border-right: 1px solid #000;
  border-bottom: 1px solid #000;
  pointer-events: none;
}

.select-search-dark--multiple .select-search-dark__input {
  cursor: initial;
}

.select-search-dark--multiple .select-search-dark__input {
  border-radius: 3px 3px 0 0;
}

.select-search-dark--multiple:not(.select-search-dark--search)
  .select-search-dark__input {
  cursor: default;
}

.select-search-dark:not(.select-search-dark--multiple)
  .select-search-dark__input:hover {
  border-color: #fff;
}

.select-search-dark:not(.select-search-dark--multiple)
  .select-search-dark__select {
  position: absolute;
  z-index: 2;
  right: 0;
  left: 0;
  border-radius: 3px;
  overflow: auto;
  max-height: 360px;
}

.select-search-dark--multiple .select-search-dark__select {
  position: relative;
  overflow: auto;
  max-height: 260px;
  border-top: 1px solid #eee;
  border-radius: 0 0 3px 3px;
}

.select-search-dark__not-found {
  height: auto;
  padding: 16px;
  text-align: center;
  color: #888;
}

.jet-table-footer {
  .table-footer {
    width: 100%;
  }
}

.jet-data-table-header {
  max-height: 50px;
}

.jet-data-table {
  thead {
    z-index: 2;
  }

  .table-row:hover,
  .table-row:focus {
    background: rgba(lightBlue, 0.25);
  }

  .table-row.selected {
    --tblr-table-accent-bg: rgba(lightBlue, 0.25);
    background: rgba(lightBlue, 0.25);
    font-weight: 500;
  }

  td {
    min-height: 40px;
    overflow-x: initial;
    margin: auto;

    .text-container {
      padding: 0;
      margin: 0;
      border: 0;
      height: 100%;
      outline: none;
    }
  }

  td.spacious {
    min-height: 47px;
  }

  td.compact {
    min-height: 40px;
  }

  .has-dropdown,
  .has-multiselect,
  .has-text,
  .has-datepicker,
  .has-actions {
    padding: 0 5px;
  }

  .has-text,
  .has-actions {
    margin: 0;
  }
  .wrap-wrapper {
    white-space: normal !important;
    word-break: break-all;
  }
  .scroll-wrapper {
    overflow-x: auto;
  }
  .hide-wrapper {
    overflow-x: hidden !important;
  }
  td {
    .text-container:focus-visible,
    .text-container:focus,
    .text-container:focus-within,
    .text-container:hover {
      outline: none;
      height: 100%;
    }

    display: flex !important;

    .td-container {
      margin-top: auto;
      margin-bottom: auto;
    }
  }

  td {
    .text-container:focus {
      position: sticky;
      height: 120px;
      overflow-y: scroll;
      margin-top: -10px;
      padding: 10px;
      margin-left: -9px;
      background: white;
      box-shadow: rgba(15, 15, 15, 0/05) 0px 0px 0px 1px,
        rgba(15, 15, 15, 0.1) 0px 3px 6px, rgba(15, 15, 15, 0.2) 0px 9px 24px;
      white-space: initial;
    }

    .text-container:focus-visible,
    .text-container:focus,
    .text-container:focus-within,
    .text-container:hover {
      outline: none;
    }
  }

  td {
    .text-container::-webkit-scrollbar {
      background: transparent;
      height: 0;
      width: 0;
    }
  }

  td::-webkit-scrollbar {
    background: transparent;
    height: 0;
    width: 0;
  }
  td:hover::-webkit-scrollbar {
    height: 4px;
    width: 4px;
  }
  .th {
    white-space: normal;
  }

  th:after {
    content: " ";
    position: relative;
    height: 0;
    width: 0;
  }

  .sort-desc:after {
    border-left: 5px solid transparent;
    border-right: 5px solid transparent;
    border-top: 5px solid #767676;
    border-bottom: 5px solid transparent;
    left: 6px;
    top: 8px;
  }

  .sort-asc:after {
    border-left: 5px solid transparent;
    border-right: 5px solid transparent;
    border-top: 0px solid transparent;
    border-bottom: 5px solid #767676;
    left: 6px;
    bottom: 8px;
  }
}

.jet-data-table::-webkit-scrollbar {
  background: transparent;
}

.jet-data-table::-webkit-scrollbar-track {
  background: transparent;
}

.jet-data-table:hover {
  overflow-x: overlay;
  overflow-y: overlay;
}

.jet-data-table {
  overflow: hidden;
  .form-check {
    margin-bottom: 0;
  }

  .form-check-inline {
    margin-right: 0;
  }

  .table-row {
    cursor: pointer;
  }

  thead {
    position: sticky;
    top: 0px;
    display: inline-block;

    tr {
      border-top: none;
    }
  }
  tbody {
    display: inline-block;
  }
}

.btn-primary {
  --tblr-btn-color: 77, 114, 250;
  --tblr-btn-color-darker: 77, 94, 240;
  border-color: none;
}

.form-check-input:checked {
  background-color: $primary;
  border-color: rgba(101, 109, 119, 0.24);
}

.btn:focus,
.btn:active,
.form-check-input:focus,
.form-check-input:active,
.form-control:focus,
th:focus,
tr:focus {
  outline: none !important;
  box-shadow: none;
}

// .jet-container {
//   // width: 100%;
// }

.select-search__option {
  color: rgb(90, 89, 89);
}

.select-search__option.is-selected {
  background: rgba(176, 176, 176, 0.07);
  color: #4d4d4d;
}

.select-search__option.is-highlighted.is-selected,
.select-search__option.is-selected:hover {
  background: rgba(66, 153, 225, 0.1);
  color: rgb(44, 43, 43);
}

.select-search__option.is-highlighted,
.select-search__option:hover {
  background: rgba(66, 153, 225, 0.1);
}

.select-search__options {
  margin-left: -33px;
}

.select-search__option.is-highlighted,
.select-search__option:not(.is-selected):hover {
  background: rgba(66, 153, 225, 0.1);
}

.select-search:not(.select-search--multiple) .select-search__input:hover {
  border-color: rgba(66, 153, 225, 0.1);
}

.DateInput_input {
  font-weight: 300;
  font-size: 14px;
  padding: 4px 7px 2px;
  padding: 4px 7px 2px;
  width: 100px !important;
  margin-left: 10px;
}

.jet-data-table {
  display: inline-block;
  height: 100%;

  thead {
    width: 100%;
  }

  .select-search:not(.is-loading):not(.select-search--multiple)
    .select-search__value::after {
    display: none;
  }

  .custom-select {
    .select-search:not(.select-search--multiple) .select-search__select {
      top: 0px;
      border: solid #9fa0a1 1px;
    }
  }

  .tags {
    width: 100%;
    min-height: 20px;

    .add-tag-button {
      display: none;
    }

    .tag {
      font-weight: 400;
      font-size: 0.85rem;
      letter-spacing: 0.04em;
      text-transform: none;

      .remove-tag-button {
        margin-left: 5px;
        margin-right: -7px;
        display: none;
      }
    }

    .form-control-plaintext {
      font-size: 12px;
    }

    .form-control-plaintext:hover,
    .form-control-plaintext:focus-visible {
      outline: none;
    }
  }

  .tags:hover {
    .add-tag-button {
      display: inline-flex;
    }
  }

  .tag:hover {
    .remove-tag-button {
      display: inline-flex;
    }
  }

  .th,
  .td {
    .resizer {
      display: inline-block;
      width: 5px;
      height: 100%;
      position: absolute;
      right: 0;
      top: 0;
      transform: translateX(50%);
      z-index: 1;
      touch-action: none;

      &.isResizing {
        background: rgb(179, 173, 173);
      }
    }
  }
}

.no-components-box {
  border: 1px dashed #3e525b;
}

.form-control-plaintext:focus-visible {
  outline: none;
  outline-width: thin;
  outline-style: solid;
  outline-color: $primary;
}

.form-control-plaintext:hover {
  outline: none;
  outline-width: thin;
  outline-style: solid;
  outline-color: rgba(66, 153, 225, 0.8);
}

.select-search__input:focus-visible {
  outline: none;
  outline-color: #4ac4d6;
}

.form-control-plaintext {
  padding: 5px;
}

.table-filters {
  position: absolute;
  bottom: 0;
  width: 80%;
  max-width: 700px;
  margin-right: 10%;
  right: 0;
  height: 300px;
  z-index: 100;
}

.code-builder {
  border: solid 1px #dadcde;
  border-radius: 2px;
  padding-top: 4px;

  .variables-dropdown {
    position: fixed;
    right: 0;
    width: 400px;
    z-index: 200;
    border: solid 1px #dadcde;

    .group-header {
      background: #f4f6fa;
    }
  }
}

.__react_component_tooltip {
  z-index: 10000;
}

.select-search__value::after {
  top: calc(50% - 2px);
  right: 15px;
  width: 5px;
  height: 5px;
}

.progress-bar {
  background-color: rgba(66, 153, 225, 0.7);
}

.popover-header {
  background-color: #f4f6fa;
}

.popover-body {
  .form-label {
    font-size: 12px;
  }
}

/**
 * Home page app menu
 */
#popover-app-menu {
  border-radius: 4px;
  width: 150px;
  box-shadow: 0px 3px 2px rgba(0, 0, 0, 0.25);

  .popover-body {
    padding: 16px 12px 0px 12px;

    .field {
      font-weight: 500;
      font-size: 0.7rem;

      &__danger {
        color: #ff6666;
      }
    }
  }
}

.input-icon {
  .input-icon-addon {
    display: none;
  }
}

.input-icon:hover {
  .input-icon-addon {
    display: flex;
  }
}

.input-icon:focus {
  .input-icon-addon {
    display: flex;
  }
}

.sub-section {
  width: 100%;
  display: block;
}

.text-muted {
  color: #3e525b !important;
}

body {
  color: #3e525b;
}

.RichEditor-root {
  background: #fff;
  border: 1px solid #ddd;
  font-family: "Georgia", serif;
  font-size: 14px;
  padding: 15px;
  height: 100%;
}

.RichEditor-editor {
  border-top: 1px solid #ddd;
  cursor: text;
  font-size: 16px;
  margin-top: 10px;
}

.RichEditor-editor .public-DraftEditorPlaceholder-root,
.RichEditor-editor .public-DraftEditor-content {
  margin: 0 -15px -15px;
  padding: 15px;
}

.RichEditor-editor .public-DraftEditor-content {
  min-height: 100px;
  overflow-y: scroll;
}

.RichEditor-hidePlaceholder .public-DraftEditorPlaceholder-root {
  display: none;
}

.RichEditor-editor .RichEditor-blockquote {
  border-left: 5px solid #eee;
  color: #666;
  font-family: "Hoefler Text", "Georgia", serif;
  font-style: italic;
  margin: 16px 0;
  padding: 10px 20px;
}

.RichEditor-editor .public-DraftStyleDefault-pre {
  background-color: rgba(0, 0, 0, 0.05);
  font-family: "Inconsolata", "Menlo", "Consolas", monospace;
  font-size: 16px;
  padding: 20px;
}

.RichEditor-controls {
  font-family: "Helvetica", sans-serif;
  font-size: 14px;
  margin-bottom: 5px;
  user-select: none;
}

.dropmenu {
  position: relative;
  display: inline-block;
  margin-right: 16px;

  .dropdownbtn {
    color: #999;
    background: none;
    cursor: pointer;
    outline: none;
    border: none;
  }

  .dropdown-content {
    display: none;
    position: absolute;
    z-index: 2;
    width: 100%;
    align-items: center;
    border: 1px solid transparent;
    border-radius: 4px;
    box-shadow: 0 2px 6px 2px rgba(47, 54, 59, 0.15);

    a {
      text-decoration: none;
      width: 100%;
      position: relative;
      display: block;

      span {
        text-align: center;
        width: 100%;
        text-align: center;
        padding: 3px 0px;
      }
    }
  }
}
.dropmenu .dropdown-content a:hover {
  background-color: rgba(0, 0, 0, 0.05);
}

.dropmenu:hover {
  .dropdownbtn {
    color: #5890ff;
    background-color: rgba(0, 0, 0, 0.05);
    border-radius: 4px;
  }

  .dropdown-content {
    display: block;
  }
}

.RichEditor-styleButton {
  color: #999;
  cursor: pointer;
  margin-right: 16px;
  padding: 2px 0;
  display: inline-block;
}

.RichEditor-activeButton {
  color: #5890ff;
}

.transformation-editor {
  .CodeMirror {
    min-height: 70px;
  }
}

.chart-data-input {
  .CodeMirror {
    min-height: 370px;
    font-size: 0.8rem;
  }
  .code-hinter {
    min-height: 370px;
  }
}

.map-location-input {
  .CodeMirror {
    min-height: 120px;
    font-size: 0.8rem;
  }
  .code-hinter {
    min-height: 120px;
  }
}

.rdt {
  .form-control {
    height: 100%;
  }
}

.DateInput_input__focused {
  border-bottom: 2px solid $primary;
}

.CalendarDay__selected,
.CalendarDay__selected:active,
.CalendarDay__selected:hover {
  background: $primary;
  border: 1px double $primary;
}

.CalendarDay__selected_span {
  background: $primary;
  border: $primary;
}

.CalendarDay__selected_span:active,
.CalendarDay__selected_span:hover {
  background: $primary;
  border: 1px double $primary;
  color: #fff;
}

.CalendarDay__hovered_span:active,
.CalendarDay__hovered_span:hover {
  background: $primary;
  border: 1px double $primary;
  color: #fff;
}

.CalendarDay__hovered_span {
  background: #83b8e7;
  border: 1px double #83b8e7;
  color: #fff;
}

.table-responsive {
  margin-bottom: 0rem;
}

.code-hinter::-webkit-scrollbar {
  width: 0;
  height: 0;
  background: transparent;
}

.codehinter-query-editor-input {
  .CodeMirror {
    font-family: "Roboto", sans-serif;
    color: #263136;
    overflow: hidden;
    height: 50px !important;
  }

  .CodeMirror-vscrollbar {
    overflow: hidden;
  }

  .CodeMirror-focused {
    padding-top: 0;
    height: 50px;
  }

  .CodeMirror-scroll {
    position: absolute;
    top: 0;
    width: 100%;
  }
}

.field {
  .CodeMirror-scroll {
    position: static;
    top: 0;
  }
}

.code-hinter {
  height: 36px;

  .form-control {
    .CodeMirror {
      font-family: "Roboto", sans-serif;
      height: 50px !important;
      max-height: 300px;
    }
  }

  .CodeMirror-vscrollbar,
  .CodeMirror-hscrollbar {
    background: transparent;
    height: 0;
    width: 0;
  }

  .CodeMirror-scroll {
    overflow: hidden !important;
    position: static;
    width: 100%;
  }
}

.CodeMirror-hints {
  font-family: "Roboto", sans-serif;
  font-size: 0.9rem;
  padding: 0px;
  z-index: $hints-z-index;

  li.CodeMirror-hint-active {
    background: $primary;
  }

  .CodeMirror-hint {
    padding: 4px;
    padding-left: 10px;
    padding-right: 10px;
  }
}

.cm-matchhighlight {
  color: #4299e1 !important;
  background: rgba(66, 153, 225, 0.1) !important;
}

.nav-tabs .nav-link {
  color: #3e525b;
  border-top-left-radius: 0px;
  border-top-right-radius: 0px;
}
.transformation-popover {
  padding: 14px;
  font-weight: 500;
  margin-bottom: 0px;
}

.transformation-editor {
  .CodeMirror {
    min-height: 220px;
  }
}

hr {
  margin: 1rem 0;
}

.query-hinter {
  min-height: 150px;
}

.codehinter-default-input {
  font-family: "Roboto", sans-serif;
  padding: 0.0475rem 0rem !important;
  display: block;
  width: 100%;
  font-size: 0.875rem;
  font-weight: 400;
  color: #232e3c;
  background-color: #fff;
  background-clip: padding-box;
  border: 1px solid #dadcde;
  -webkit-appearance: none;
  -moz-appearance: none;
  appearance: none;
  border-radius: 4px;
  transition: border-color 0.15s ease-in-out, box-shadow 0.15s ease-in-out;
  height: 30px;

  .CodeMirror {
    font-family: "Roboto", sans-serif;
  }
  .CodeMirror-placeholder {
    height: inherit !important;
    position: absolute !important;
    margin-top: 3px !important;
  }
}

.codehinter-query-editor-input {
  font-family: "Roboto", sans-serif;
  padding: 0.1775rem 0rem;
  display: block;
  width: 100%;
  font-size: 0.875rem;
  font-weight: 400;
  color: #232e3c;
  background-color: #fff;
  background-clip: padding-box;
  border: 1px solid #dadcde;
  border-radius: $border-radius;
  appearance: none;
  transition: border-color 0.15s ease-in-out, box-shadow 0.15s ease-in-out;
  height: 28px !important;
}

.modal-component {
  margin-top: 150px;
  .modal-body {
    padding: 0;
  }
}

.draggable-box {
  .config-handle {
    top: -20px;
    position: fixed;
    max-height: 10px;
    z-index: 100;
    min-width: 108px;

    .handle-content {
      cursor: move;
      color: $white;
      background: $primary;
    }

    .badge {
      font-size: 9px;
      border-bottom-left-radius: 0;
      border-bottom-right-radius: 0;

      .delete-part {
        margin-left: 10px;
        float: right;
      }

      .delete-part::before {
        height: 12px;
        display: inline-block;
        width: 2px;
        background-color: rgba(255, 255, 255, 0.8);
        opacity: 0.5;
        content: "";
        vertical-align: middle;
      }
    }
  }
}

.draggable-box-in-editor:hover {
  z-index: 3 !important;
}

.modal-content {
  .config-handle {
    position: absolute;

    .badge {
      font-size: 9px;
    }
  }
}

.config-handle {
  display: block;
}

.apps-table {
  .app-title {
    font-size: 1rem;
  }

  .row {
    --tblr-gutter-x: 0rem;
  }
}

.home-page,
.org-users-page {
  .navbar .navbar-nav .active > .nav-link,
  .navbar .navbar-nav .nav-link.active,
  .navbar .navbar-nav .nav-link.show,
  .navbar .navbar-nav .show > .nav-link {
    color: rgba(35, 46, 60, 0.7);
  }

  .nav-item {
    font-size: 0.9rem;
  }

  img.svg-icon {
    cursor: pointer;
    padding-left: 2px;
    border-radius: 10px;
  }

  img.svg-icon:hover {
    background-color: rgba(224, 214, 214, 0.507);
  }
}

.CodeMirror-placeholder {
  color: #9e9e9e !important;
  font-size: 0.7rem !important;
  margin-top: 2px !important;
  font-size: 12px !important;
}

.CodeMirror-code {
  font-weight: 300;
}

.btn-primary {
  border-color: transparent;
}

.text-widget {
  overflow: auto;
}

.text-widget::-webkit-scrollbar {
  width: 0;
  height: 0;
  background: transparent;
}

.input-group-flat:focus-within {
  box-shadow: none;
}

.map-widget {
  .place-search-input {
    box-sizing: border-box;
    border: 1px solid transparent;
    width: 240px;
    height: 32px;
    padding: 0 12px;
    border-radius: 3px;
    box-shadow: 0 2px 6px rgba(0, 0, 0, 0.3);
    font-size: 14px;
    outline: none;
    text-overflow: ellipses;
    position: absolute;
    left: 50%;
    margin-left: -120px;
  }

  .map-center {
    position: fixed;
    z-index: 1000;
  }
}

.events-toggle-active {
  .toggle-icon {
    transform: rotate(180deg);
  }
}

.events-toggle {
  .toggle-icon {
    display: inline-block;
    margin-left: auto;
    transition: 0.3s transform;
  }

  .toggle-icon:after {
    content: "";
    display: inline-block;
    vertical-align: 0.306em;
    width: 0.46em;
    height: 0.46em;
    border-bottom: 1px solid;
    border-left: 1px solid;
    margin-right: 0.1em;
    margin-left: 0.4em;
    transform: rotate(-45deg);
  }
}

.nav-link-title {
  font-weight: 500;
  font-size: 0.9rem;
}

.navbar-nav {
  .dropdown:hover {
    .dropdown-menu {
      display: block;
    }
  }
}
.app-version-container {
  min-height: 200px;
  height: 100%;
  display: flex !important;
  flex-direction: column;
}
.app-version-content{
  flex: 1;
  overflow: auto;
}

.query-manager-header {
  .nav-item {
    border-right: solid 1px #dadcde;
    background: 0 0;
  }

  .nav-link {
    height: 39px;
  }
}

input:focus-visible {
  outline: none;
}

.navbar-expand-md.navbar-light .nav-item.active:after {
  border: 1px solid $primary;
}

.org-users-page {
  .select-search__input {
    color: #617179;
  }
  .select-search-role {
    position: absolute;
    margin-top: -1rem;
  }

  .has-focus > .select-search__select > ul {
    margin-bottom: 0;
  }

  .select-search__option.is-selected {
    background: $primary;
    color: $white;
  }
}

.encrypted-icon {
  margin-bottom: 0.25rem;
}

.widget-documentation-link {
  position: fixed;
  bottom: 0;
  background: $white;
  width: 100%;
  z-index: 1;
}

.components-container {
  .draggable-box {
    cursor: move;
  }
}

.column-sort-row {
  border-radius: 4px;
}

.jet-button {
  &.btn-primary:hover {
    background: var(--tblr-btn-color-darker) !important;
  }
}

.editor-sidebar::-webkit-scrollbar {
  width: 0;
  height: 0;
  background: transparent;
  -ms-overflow-style: none;
}

.editor-sidebar {
  max-width: 300px;
  scrollbar-width: none;
  -ms-overflow-style: none;
}

.sketch-picker {
  position: absolute;
}

.color-picker-input {
  border: solid 1px rgb(223, 223, 223);
  cursor: pointer;
}

.app-sharing-modal {
  .form-control.is-invalid,
  .was-validated .form-control:invalid {
    border-color: #ffb0b0;
  }
}

.widgets-list {
  --tblr-gutter-x: 0px !important;
}

.input-with-icon {
  position: relative;
  display: flex;
  flex: 1;

  .icon-container {
    position: absolute;
    right: 10px;
    top: calc(50% - 10px);
    z-index: 3;
  }
}

.dynamic-variable-preview {
  min-height: 20px;
  max-height: 500px;
  overflow: auto;
  line-height: 20px;
  font-size: 12px;
  margin-top: -2px;
  word-wrap: break-word;
  border-bottom-left-radius: 3px;
  border-bottom-right-radius: 3px;
  box-sizing: border-box;
  font-family: "Source Code Pro", monospace;

  .heading {
    font-weight: 700;
    white-space: pre;
    text-transform: capitalize;
  }
}

.user-email:hover {
  text-decoration: none;
  cursor: text;
}

.theme-dark {
  .nav-item {
    background: 0 0;
  }
  .navbar .navbar-nav .active > .nav-link,
  .theme-dark .navbar .navbar-nav .nav-link.active,
  .theme-dark .navbar .navbar-nav .nav-link.show,
  .theme-dark .navbar .navbar-nav .show > .nav-link {
    color: #fff;
  }
  .form-check > .form-check-input:not(:checked) {
    background-color: #fff;
  }
  .form-switch > .form-check-input:not(:checked) {
    background-color: #47505d !important;
    background-image: url("data:image/svg+xml,%3csvg xmlns='http://www.w3.org/2000/svg' viewBox='-4 -4 8 8'%3e%3ccircle r='3' fill='%23CCD3DD'/%3E%3C/svg%3E") !important;
  }
  .form-check-label {
    color: white;
  }
  .left-sidebar .active {
    background: #333c48;
  }

  .left-sidebar .left-sidebar-item {
    border-bottom: 1px solid #333c48;
  }

  .nav-tabs .nav-link.active {
    color: #fff !important;
  }

  .nav-tabs .nav-link {
    color: #c3c3c3 !important;
  }

  .card-body > :last-child {
    color: #fff !important;
  }

  .form-control {
    border: 1px solid #324156;
  }

  .card {
    background-color: #324156 !important;
  }
  .card .table tbody td a {
    color: inherit;
  }

  .DateInput {
    background: #1f2936;
  }

  .DateInput_input {
    background-color: #1f2936;
  }

  .DateRangePickerInput {
    background-color: #1f2936;
  }

  .DateInput_input__focused {
    background: #1f2936;
  }

  .DateRangePickerInput__withBorder {
    border: 1px solid #1f2936;
  }

  .main .canvas-container .canvas-area {
    background: #2f3c4c;
  }

  .main .canvas-container {
    background-color: #2f3c4c;
  }

  .rdtOpen .rdtPicker {
    color: black;
  }

  .editor .editor-sidebar .components-container .component-image-holder {
    background: #2f3c4c !important;
    border: 1px solid #2f3c4c !important;

    center,
    .component-title {
      filter: brightness(0) invert(1);
    }
  }

  .nav-tabs .nav-link:focus,
  .nav-tabs .nav-link:hover {
    border-color: transparent !important;
  }

  .modal-content,
  .modal-header {
    background-color: #1f2936 !important;
    .text-muted {
      color: #fff !important;
    }
  }

  .modal-header {
    border-bottom: 1px solid rgba(255, 255, 255, 0.09) !important;
  }

  .canvas-container {
    background-color: #1f2936;
  }

  .editor .main .query-pane {
    border: solid rgba(255, 255, 255, 0.09) !important;
    border-width: 1px 0px 0px 0px !important;
  }

  .no-components-box {
    background-color: #1f2936 !important;

    center {
      color: white !important;
    }
  }

  .query-list {
    .text-muted {
      color: #fff !important;
    }
  }

  .left-sidebar,
  .editor-sidebar {
    background-color: #1f2936 !important;
  }

  .editor-sidebar {
    border: solid rgba(255, 255, 255, 0.09);
    border-width: 0px 0px 0px 0px !important;

    .nav-tabs {
      border-bottom: 1px solid rgba(255, 255, 255, 0.09) !important;
    }
  }

  .editor .editor-sidebar .nav-tabs .nav-link {
    color: #fff;
    img {
      filter: brightness(0) invert(1);
    }
  }

  .jet-table {
    background-color: #1f2936 !important;
  }

  .jet-container {
    background-color: #1f2936;
  }

  .nav-tabs .nav-item.show .nav-link,
  .nav-tabs .nav-link.active {
    background-color: #2f3c4c;
    border-color: transparent !important;
  }

  .editor .main .query-pane .query-definition-pane .header {
    border: solid rgba(255, 255, 255, 0.09);
    border-width: 0px 0px 1px 0px !important;
    background: #1f2936;
  }

  .left-sidebar {
    border: solid rgba(255, 255, 255, 0.09);
    border-width: 0px 1px 3px 0px;
    .text-muted {
      color: #fff !important;
    }
  }

  .folder-list {
    color: #fff !important;
  }

  .app-title {
    color: #fff !important;
  }

  .RichEditor-root {
    background: #1f2936;
    border: 1px solid #2f3c4c;
  }

  .app-description {
    color: #fff !important;
  }

  .btn-light,
  .btn-outline-light {
    background-color: #42546a;
    --tblr-btn-color-text: #ffffff;
    img {
      filter: brightness(0) invert(1);
    }
  }

  .editor .left-sidebar .datasources-container tr {
    border-bottom: solid 1px rgba(255, 255, 255, 0.09);
  }

  .editor .left-sidebar .datasources-container .datasources-header {
    border: solid rgba(255, 255, 255, 0.09) !important;
    border-width: 0px 0px 1px 0px !important;
  }

  .query-manager-header .nav-item {
    border-right: solid 1px rgba(255, 255, 255, 0.09);
    .nav-link {
      color: #c3c3c3;
    }
  }

  .input-group-text {
    border: solid 1px rgba(255, 255, 255, 0.09) !important;
  }

  .app-users-list {
    .text-muted {
      color: #fff !important;
    }
  }

  .data-pane {
    border: solid rgba(255, 255, 255, 0.09) !important;
    border-width: 0px 1px 0px 0px !important;
  }

  .main .query-pane .data-pane .queries-container .queries-header {
    border: solid rgba(255, 255, 255, 0.09) !important;
    border-width: 0px 0px 1px 0px !important;

    .text-muted {
      color: #fff !important;
    }
  }

  .query-pane {
    background-color: #1f2936 !important;
  }

  .input-icon .input-icon-addon img {
    filter: invert(1);
  }

  .svg-icon {
    filter: brightness(0) invert(1);
  }

  .launch-btn {
    filter: brightness(0.4) !important;
    background: #8d9095;
  }

  .badge {
    .svg-icon {
      filter: brightness(1) invert(0);
    }
  }

  .alert {
    background: transparent;
    .text-muted {
      color: #fff !important;
    }
  }

  .editor .editor-sidebar .inspector .header {
    border: solid rgba(255, 255, 255, 0.09) !important;
    border-width: 0px 0px 1px 0px !important;
  }

  .hr-text {
    color: #fff !important;
  }

  .skeleton-line::after {
    background-image: linear-gradient(
      to right,
      #566177 0,
      #5a6170 40%,
      #4c5b79 80%
    );
  }

  .app-icon-skeleton::after {
    background-image: linear-gradient(
      to right,
      #566177 0,
      #5a6170 40%,
      #4c5b79 80%
    );
  }

  .folder-icon-skeleton::after {
    background-image: linear-gradient(
      to right,
      #566177 0,
      #5a6170 40%,
      #4c5b79 80%
    );
  }

  .select-search__input {
    color: rgb(224, 224, 224);
    background-color: #2b3547;
    border: 1px solid #2b3547;
  }

  .select-search__select {
    background: #fff;
    box-shadow: 0 0.0625rem 0.125rem rgba(0, 0, 0, 0.15);
  }

  .select-search__row:not(:first-child) {
    border-top: 1px solid #eee;
  }

  .select-search__option,
  .select-search__not-found {
    background: #fff;
  }

  .select-search__option.is-highlighted,
  .select-search__option:not(.is-selected):hover {
    background: rgba(47, 204, 139, 0.1);
  }

  .select-search__option.is-highlighted.is-selected,
  .select-search__option.is-selected:hover {
    background: #2eb378;
    color: #fff;
  }

  .org-users-page {
    .user-email,
    .user-status {
      filter: brightness(0) invert(1);
    }
  }

  .org-users-page {
    .select-search__option.is-selected {
      background: $primary;
      color: $white;
    }
    .select-search__option:not(.is-selected):hover {
      background: rgba(66, 153, 225, 0.1);
    }
  }

  .react-json-view {
    background-color: transparent !important;
  }

  .codehinter-default-input {
    background-color: transparent;
    border: 1px solid #333c48;
  }

  .color-picker-input {
    border: solid 1px #333c48;
    height: 36px;
  }

  .codehinter-query-editor-input {
    background-color: #272822;
    border: 1px solid #2c3a4c;
    border-radius: 0;
  }

  .codehinter-query-editor-input .CodeMirror {
    height: 31px !important;
  }

  .codehinter-query-editor-input .CodeMirror {
    color: #c3c3c3 !important;
  }

  .select-search:not(.is-loading):not(.select-search--multiple)
    .select-search__value::after {
    transform: rotate(45deg);
    border-right: 1px solid #fff;
    border-bottom: 1px solid #fff;
  }

  .widget-documentation-link {
    background-color: #1f2936;
  }

  .widget-documentation-link a {
    color: rgb(66, 153, 225);
  }

  .app-version-name.form-select {
    border-color: $border-grey-dark;
  }
  .organization-list {
    .btn {
      background-color: #273342;
      color: #656d77;
    }
  }
}

.main-wrapper {
  position: relative;
  min-height: 100%;
  min-width: 100%;
  background-color: white;
}

.main-wrapper.theme-dark {
  background-color: #2b394b;
}

.jet-table {
  .global-search-field {
    background: transparent;
  }
}

.modal-backdrop.show {
  opacity: 0.74;
}

.gui-select-wrappper .select-search__input {
  height: 30px;
}

.theme-dark .input-group-text,
.theme-dark .markdown > table thead th,
.theme-dark .table thead th {
  background: #1c252f;
  color: #fff;
}

.sketch-picker {
  z-index: 1000;
}

.no-padding {
  padding: 0;
}

.nav-tabs {
  font-weight: 300;
}

.nav-tabs .nav-link.active {
  border: 0;
  border-bottom: 1px solid $primary;
  font-weight: 400;
}

.table-no-divider {
  td {
    border-bottom-width: 0px;
    padding-left: 0;
  }
}

.no-border {
  border-radius: 0 !important;
}

input[type="text"] {
  outline-color: #dadcde !important;
}

.widget-header {
  text-transform: capitalize;
  margin-top: 12px !important;
  font-weight: 500;
  font-size: 12px;
  line-height: 12px;
}

.query-manager-events {
  max-width: 400px;
}

.validation-without-icon {
  background-image: none !important;
}

.multiselect-widget {
  label.select-item {
      width: max-content;
      min-width: 100%;
      div.item-renderer {
      align-items: center;
      line-height: 15px;
      input {
        height: 15px;
        width: 15px;
      }
    }
  }

  .rmsc .dropdown-container {
    height: 100%;
    display: flex;
    align-items: center;
    border-radius: inherit;
  }

  .rmsc {
    height: 100%;
    border-radius: inherit;
  }

  .rmsc.dark {
    --rmsc-main: #4D72FA;
    --rmsc-hover: #283647;
    --rmsc-selected: #1F2936;
    --rmsc-border: #333333;
    --rmsc-gray: #555555;
    --rmsc-bg: #1F2936;
    color: #fff;
  }
}

/* Hide scrollbar for Chrome, Safari and Opera */
.invitation-page::-webkit-scrollbar {
  display: none;
}

/* Hide scrollbar for IE, Edge and Firefox */
.invitation-page {
  -ms-overflow-style: none; /* IE and Edge */
  scrollbar-width: none; /* Firefox */
}

.show {
  display: block;
}
.hide {
  display: none;
}

.draggable-box:focus-within {
  z-index: 2 !important;
}

.cursor-wait {
  cursor: wait;
}
.cursor-text {
  cursor: text;
}
.cursor-none {
  cursor: none;
}
.theme-dark .event-action {
  filter: brightness(0) invert(1);
}

.event-action {
  filter: brightness(0) invert(0);
}

.disabled {
  pointer-events: none;
  opacity: 0.4;
}
.DateRangePicker {
  padding: 1.25px 5px;
}

.datepicker-widget {
  .input-field {
    min-height: 26px;
    padding: 0;
    padding-left: 2px;
  }

  td.rdtActive,
  td.rdtActive:hover {
    background-color: $primary;
  }

  .react-datepicker__day--selected {
    background-color: #4D72FA;
  }
}

.daterange-picker-widget {
  .DateInput_input {
    min-height: 24px;
    line-height: normal;
    border-bottom: 0px;
    font-size: 0.85rem;
  }
  .DateRangePicker {
    padding: 0;
  }

  .DateRangePickerInput_arrow_svg {
    height: 17px;
  }

  .DateRangePickerInput {
    overflow: hidden;
    display: flex;
    justify-content: space-around;
    align-items: center;
  }

  .DateInput_fang {
    position: fixed;
    top: 57px !important;
  }
}

.fw-400 {
  font-weight: 400;
}

.fw-500 {
  font-weight: 500;
}

.ligh-gray {
  color: #656d77;
}

.nav-item {
  background: #fff;
  font-size: 14px;
  font-style: normal;
  font-weight: 400;
  line-height: 22px;
  letter-spacing: -0.1px;
  text-align: left;
}

.nav-link {
  min-width: 100px;
  justify-content: center;
}

.nav-tabs .nav-link.active {
  font-weight: 400 !important;
  color: $primary !important;
}
.empty {
  padding-top: 1.5rem !important;
}
.empty-img {
  margin-bottom: 0 !important;
  img {
    height: 220px !important;
    width: 260.83px !important;
  }
}
.empty-action {
  margin-top: 0 !important;

  a + a.btn-loading::after {
    color: $primary;
  }
}
.empty-action a {
  height: 36px;
  border-radius: 4px;
  font-style: normal;
  font-weight: normal;
  font-size: 14px;
  line-height: 20px;
}
.empty-action a:first-child {
  margin-right: 24px;
}
.empty-action a:first-child:hover {
  color: #ffffff !important;
}
.empty-import-button {
  color: #4d72fa !important ;
  background: #ffffff !important;
  border: 1px solid #4d72fa !important;
  cursor: pointer;
  position: relative;
  &:hover {
    background-color: #f4f6fa !important;
  }
}
.empty-welcome-header {
  font-style: normal;
  font-weight: bold;
  font-size: 32px;
  line-height: 39px;
  margin-bottom: 12px;
  margin-top: 40px;
  color: #000;
  font-family: Inter;
}
.empty-title {
  font-style: normal;
  font-weight: normal;
  font-size: 16px;
  line-height: 19px;
  display: flex;
  align-items: center;
  color: #5e5e5e;
  margin-bottom: 24px;
}
// template card styles
.template-card-wrapper {
  display: flex;
  flex-direction: row;
  background: #fffffc;
  border: 1px solid #d2ddec;
  box-sizing: border-box;
  border-radius: 8px;
  width: 299px;
  height: 100px;
}
.template-action-wrapper {
  display: flex;
  flex-direction: row !important;
  font-family: Inter;
  font-style: normal;
  font-weight: 500;
  font-size: 16px;
  line-height: 19px;
  color: #4d72fa;
  p {
    margin-right: 16px;
  }
}
.template-card-title {
  font-family: Inter;
  font-style: normal;
  font-weight: 600;
  font-size: 18px;
  line-height: 22px;
  display: flex;
  align-items: center;
  color: #000000;
  margin-bottom: 3px !important;
  margin-top: 20px;
}
.template-card-details {
  align-items: center;
  display: flex;
  flex-direction: column;
  justify-content: center;
}
.template-icon-wrapper {
  width: 61.44px;
  height: 60px;
  top: 685px;
  background: #d2ddec;
  border-radius: 4px;
  margin: 20px 16.36px;
}
// template style end

.calendar-widget.compact {
  .rbc-time-view-resources .rbc-time-header-content {
    min-width: auto;
  }

  .rbc-time-view-resources .rbc-day-slot {
    min-width: 50px;
  }

  .rbc-time-view-resources .rbc-header,
  .rbc-time-view-resources .rbc-day-bg {
    width: 50px;
  }
}

.calendar-widget.dont-highlight-today {
  .rbc-today {
    background-color: inherit;
  }

  .rbc-current-time-indicator {
    display: none;
  }
}

.calendar-widget {
  padding: 10px;
  background-color: white;

  .rbc-day-slot .rbc-event,
  .rbc-day-slot .rbc-background-event {
    border-left: 3px solid #26598533;
  }

  .rbc-toolbar {
    font-size: 14px;
  }

  .rbc-event {
    .rbc-event-label {
      display: none;
    }
  }

  .rbc-off-range-bg {
    background-color: #f4f6fa;
  }

  .rbc-toolbar {
    .rbc-btn-group {
      button {
        box-shadow: none;
        border-radius: 0;
        border-width: 1px;
      }
    }
  }
}

//!for calendar widget week view with compact/spacious mode border fix
.resources-week-cls .rbc-time-column:nth-last-child(7n) {
  border-left: none !important;
  .rbc-timeslot-group {
    border-left: 2.5px solid #dadcde !important;
  }
}
.resources-week-cls .rbc-allday-cell {
  border: none !important;
  .rbc-row {
    border-left: 1.5px solid #dadcde;
    border-right: 1.5px solid #dadcde;
  }
}
.resources-week-cls .rbc-time-header-cell {
  border: none !important;
}
.resources-week-cls .rbc-time-view-resources .rbc-header {
  border-left: 1.5px solid #dadcde !important;
  border-right: 1.5px solid #dadcde !important;
}

.calendar-widget.hide-view-switcher {
  .rbc-toolbar {
    .rbc-btn-group:nth-of-type(3) {
      display: none;
    }
  }
}

.calendar-widget.dark-mode {
  background-color: #1d2a39;

  .rbc-toolbar {
    button {
      color: white;
    }

    button:hover,
    button.rbc-active {
      color: black;
    }
  }

  .rbc-off-range-bg {
    background-color: #2b394b;
  }

  .rbc-selected-cell {
    background-color: #22242d;
  }

  .rbc-today {
    background-color: #5a7ca8;
  }
}

.calendar-widget.dark-mode.dont-highlight-today {
  .rbc-today {
    background-color: inherit;
  }
}

.navbar .navbar-nav {
  min-height: 2rem;
}

.navbar-brand-image {
  height: 1.2rem;
}

.navbar .navbar-brand:hover,
.theme-dark .navbar .navbar-brand:hover {
  opacity: 1;
}

.nav-tabs .nav-link.active {
  font-weight: 400 !important;
  margin-bottom: -1px !important;
}

.nav-tabs .nav-link {
  font-weight: 400 !important;
  margin: 0 !important;
  height: 100%;
}

.code-editor-widget {
  border-radius: 0;
  .CodeMirror {
    border-radius: 0 !important;
    margin-top: -1px !important;
  }
}

.jet-listview {
  overflow-y: overlay;
  overflow-x: hidden;

  // .rows {
  // }

  // .list-item {
  // }
}

.jet-listview::-webkit-scrollbar-track {
  background: transparent;
}

.jet-listview::-webkit-scrollbar-thumb {
  background: transparent;
}

.code-hinter-wrapper .popup-btn {
  position: absolute;
  display: none;
  cursor: pointer;
}

.code-hinter-wrapper:hover {
  .popup-btn {
    display: block !important;
    z-index: 1;
  }
}

.modal-portal-wrapper {
  justify-content: center;
  align-items: center;
  position: fixed;
  position: absolute;
  left: 50%;
  top: 40%;

  .modal-body {
    width: 500px !important;
    height: 300px !important;
    padding: 0px !important;
  }

  transform: translate(-60%, -60%);
  height: 350px;
  width: auto;
  max-height: 500px;
  padding: 0px;

  .modal-content {
    border-radius: 5px !important;
  }

  .modal-body {
    width: 500px !important;
    height: 302px !important;
    padding: 0px !important;
    margin: 0px !important;
    margin-left: -1px !important; //fix the modal body code mirror margin

    border-top-left-radius: 0;
    border-top-right-radius: 0;
    border-bottom-left-radius: 5px;
    border-bottom-right-radius: 5px;
    border-bottom: 0.75px solid;
    border-left: 0.75px solid;
    border-right: 0.75px solid;

    @include theme-border($light-theme: true);

    &.dark-mode-border {
      @include theme-border($light-theme: false);
    }
  }
  .modal-dialog {
    margin-top: 4%;
  }

  .modal-header {
    padding: 0;
    font-size: 14px;
  }

  .editor-container {
    padding: 0px;
    .CodeMirror {
      border-radius: 0;
      margin: 0;
      width: 100% !important;
    }
  }

  .query-hinter {
    .CodeMirror-line {
      margin-left: 2rem !important;
    }

    .CodeMirror-cursors .CodeMirror-cursor {
      margin-left: 2rem !important;
    }
  }
}

.preview-block-portal {
  .bg-light {
    border-radius: 0 0 5px 5px;
    outline: 0.75px solid $light-green;
  }

  .bg-dark {
    margin-top: 1px;
    border-radius: 0 0 5px 5px;
    outline: 0.75px solid $light-green;
  }

  .dynamic-variable-preview {
    padding: 4px !important;
  }
}

.portal-header {
  display: flex;
  align-items: center;
  padding: 0.5rem 0.75rem;
  color: #656d77;
  background-color: #ffffffd9;
  background-clip: padding-box;
  border-top-left-radius: 5px !important;
  border-top-right-radius: 5px !important;
  width: 498px !important;
  outline: 0.75px solid;

  @include theme-border($light-theme: true, $outline: true);

  &.dark-mode-border {
    @include theme-border($light-theme: false, $outline: true);
  }
}
.tabs-inspector {
  position: sticky; top: 0;
  .nav-item {
    width: 50%;
  }

  .nav-item:hover {
    border: 1px solid transparent;
  }

  .nav-item:not(.active) {
    border-bottom: 1px solid #e7eaef;
  }

  .nav-link.active {
    border: 1px solid transparent;
    border-bottom: 1px solid $primary;
    background: white;
  }
}

.tabs-inspector.dark {
  .nav-link.active {
    border-bottom: 1px solid $primary !important;
  }
}
.tabs-inspector
{
  z-index: 2;
  background: white;
  &.dark {
    @extend .bg-dark;
  }
}
.close-icon {
  position: fixed;
  top: 84px;
  right: 0;
  width: 60px;
  height: 22;
  border-bottom: 1px solid #e7eaef;
  display: flex;
  align-items: center;
  background-color: white;
  z-index: 2;

  .svg-wrapper {
    width: 100%;
    height: 70%;
    display: flex;
    align-items: center;
    justify-content: center;
    border-left: 1px solid #e7eaef;
    margin-left: 20px;

    .close-svg {
      cursor: pointer;
    }
  }
}

.tabs-inspector.nav-tabs {
  border: 0;
  width: 81%;
}

.bg-primary-lt {
  color: #fff !important;
  background: #6383db !important;
}

.tabbed-navbar .nav-item.active:after {
  margin-bottom: -0.25rem;
}

.app-name {
  width: 325px;
  left: 150px;
  position: absolute;
}

.app-name:hover {
  background: $bg-light;
  &.dark {
    @extend .bg-dark;
  }
}

.nav-auto-save {
  width: 325px;
  left: 485px;
  position: absolute;
  color: #36af8b;
}

.undo-redo-buttons {
  flex: 1;
  padding-left: .5rem;
}

.app-version-menu {
  position: absolute;
  right: 220px;
  padding: 4px 8px;
  min-width: 100px;
  max-width: 300px;
}

.app-version-menu-sm {
  height: 30px;
  display: flex;
  font-size: 12px;
}

.app-version-menu .dropdown-menu {
  left: -90px;
  width: 283px;
}

.app-version-menu .released {
  color: #36af8b;
}

.app-version-menu .released-subtext {
  font-size: 12px;
  color: #36af8b;
  padding: 0;
}

.app-version-menu .create-link {
  margin: auto;
  width: 50%;
  padding-left: 10px;
}

.canvas-background-holder {
  display: flex;
  justify-content: space-between;
  min-width: 120px;
  margin: auto;
  padding: 10px;
}

.canvas-background-picker {
  position: fixed;
}

/**
 * Timer Widget
 */
.timer-wrapper {
  padding: 10px;
  .counter-container {
    font-size: 3em;
    padding-bottom: 5px;
    text-align: center;
  }
}

/**
 * Search Box
 */
.search-box-wrapper {
  input {
    width: 200px;
    border-radius: 5px !important;
  }
  input:focus {
    width: 300px;
  }
  .input-icon .input-icon-addon {
    display: flex;
  }
  .input-icon .input-icon-addon.end {
    pointer-events: auto;
    div {
      background-color: #a6b6cc;
      border-radius: 12px;
      color: #ffffff;
      padding: 1px;
      cursor: pointer;
      svg {
        height: 14px;
        width: 14px;
      }
    }
  }
}

.searchbox-wrapper {
  margin-top: 0 !important;
  input {
    border-radius: $border-radius !important;
  }
}

.fixedHeader {
  table thead {
    position: -webkit-sticky; // this is for all Safari (Desktop & iOS), not for Chrome
    position: sticky;
    top: 0;
    border-top: 0;
    z-index: 1; // any positive value, layer order is global
  }
}

/**
 * Folder List
 */
.folder-list {
  color: #292d37;
  .list-group-transparent .list-group-item.active {
    color: $primary;
    background-color: #edf1ff;
    .folder-ico {
      filter: invert(29%) sepia(84%) saturate(4047%) hue-rotate(215deg)
        brightness(98%) contrast(111%);
    }
  }
  .list-group-item {
    padding: 0.5rem 0.75rem;
    overflow: hidden;
  }
  .list-group-item.all-apps-link {
    font-weight: 500;
  }
  .folder-info {
    color: #8991a0;
    font-size: 0.75rem;
    display: contents;
  }
  .folder-create-btn {
    color: #0565ff;
    cursor: pointer;
  }
}

/**
 * Home page modal
 */
.modal-content.home-modal-component {
  border-radius: 8px;
  overflow: hidden;
  background-color: #fefeff;
  color: #000000;
  .modal-header {
    border-bottom: 0px;
  }
  .modal-title {
    font-size: 1.1rem;
  }
  .btn-close {
    width: 3.5rem;
    height: 2.5rem;
  }
  .modal-body {
    padding-top: 0px;
  }
  input {
    border-radius: 5px !important;
  }
  .modal-main {
    padding-bottom: 5rem;
  }
  .modal-footer-btn {
    justify-content: end;
    button {
      margin-left: 16px;
    }
  }
}

.onboarding-modal.dark .modal-content {
  @extend .modal-content.home-modal-component.dark;
}

.modal-content.home-modal-component.dark {
  background-color: $bg-dark-light !important;
  color: $white !important;

  .modal-header {
    background-color: $bg-dark-light !important;
  }
  .btn-close {
    filter: brightness(0) invert(1);
  }

  .form-control {
    border-color: $border-grey-dark !important;
    color: inherit;
  }
  input {
    background-color: $bg-dark-light !important;
  }

  .form-select {
    background-color: $bg-dark !important;
    color: $white !important;
    border-color: $border-grey-dark !important;
  }
}

.radio-img {
  input {
    display: none;
  }

  .action-icon {
    width: 28px;
    height: 28px;
    background-position: center center;
    border-radius: 4px;
    display: flex;
    align-items: center;
    justify-content: center;
  }

  .action-icon {
    cursor: pointer;
    border: 1px solid $light-gray;
  }

  .action-icon:hover {
    background-color: #d2ddec;
  }

  input:checked + .action-icon {
    border-color: $primary;
    background-color: #7a95fb;
  }

  .tooltiptext {
    visibility: hidden;
    font-size: 12px;
    background-color: $black;
    color: $white;
    text-align: center;
    padding: 5px 10px;
    position: absolute;
    border-radius: 15px;
    margin-top: 2px;
    z-index: 1;
    margin-left: -10px;
  }

  .tooltiptext::after {
    content: "";
    position: absolute;
    bottom: 100%;
    left: 50%;
    margin-left: -5px;
    border-width: 5px;
    border-style: solid;
    border-color: transparent transparent black transparent;
  }

  .action-icon:hover + .tooltiptext {
    visibility: visible;
  }

  input:checked + .action-icon:hover {
    background-color: #3650af;
  }
}

.icon-change-modal {
  ul {
    list-style-type: none;

    li {
      float: left;
      border: 2px solid #8991a0;
      border-radius: 1.75px;
      cursor: pointer;

      img {
        width: 22px;
        height: 22px;
        filter: invert(59%) sepia(27%) saturate(160%) hue-rotate(181deg)
          brightness(91%) contrast(95%);
      }
    }

    li.selected {
      border: 2px solid #0565ff;

      img {
        filter: invert(27%) sepia(84%) saturate(5230%) hue-rotate(212deg)
          brightness(102%) contrast(100%);
      }
    }
  }
}
/**
 * Spinner Widget
 */
.spinner-container {
  display: flex;
  justify-content: center;
  align-items: center;
}

.animation-fade {
  animation-name: fade;
  animation-duration: 0.3s;
  animation-timing-function: linear;
}

@keyframes fade {
  0% {
    opacity: 0;
  }
  100% {
    opacity: 1;
  }
}

/**
 * Query panel
 */
.query-btn {
  cursor: pointer;
  height: 24px;
  width: 24px;
  padding: 0;
}

.query-btn.dark {
  filter: brightness(0) invert(1);
}

.button-family-secondary {
  @include button-outline($light-theme: true);
  height: 32px;
  width: 112px;
}

.button-family-secondary.dark {
  @include button-outline($light-theme: false);
}

.rest-methods-options {
  .select-search,
  .select-search-dark,
  .select-search__value input,
  .select-search-dark__value input {
    width: 90px !important;
    height: 32px !important;
    border-radius: $border-radius !important;
  }
}

.query-pane-restapi-tabs.dark {
  .list-group-item {
    color: $disabled !important;

    &:hover {
      color: #ffffff !important;
    }
  }
  .list-group-item.active {
    color: $white !important;
  }
}
.query-pane-restapi-tabs {
  box-sizing: border-box;
  height: fit-content;
  width: 100%;
  .row {
    height: inherit;

    .keys {
      min-height: 30px;
    }

    .rest-api-tab-content {

      .rest-api-tabpanes {
        display: none;
      }

      .rest-api-tabpanes.active {
        display: block;
      }

      .svg-plus {
        stroke: $primary;
      } 

      .delete-btn-wrapper {
        display: flex;
        align-items: center;
        padding-top: 2px;
        padding-bottom: 2px;
        height: 32px;
      }

      .code-hinter-col {
        margin-bottom: 0px !important;
      }

      .tab-content-wrapper {
        display: flex;
        flex-direction: column;
        gap: .3rem;
      }

      .row-container{
        display: flex;
        width: 100%;
        justify-content: space-between;
        gap: 10px;
      }

      .fields-container {
        display: flex;
        justify-content: space-between;
        gap: 10px;
        width: 100%;
      }
    }
  }
}

.query-pane-rest-api-keys-list-group {
  width: 100%;
  display: flex;
  flex-direction: row;
  .list-group-item {
    border: none !important;
    cursor: pointer;
    font-weight: 600;
    font-size: 12px;
    padding: 0px !important;
    margin-right: 20px;
    height: 22px;
    color: #737373;

    span {
      display: flex;
      justify-content: left;
    }

    &:hover {
      color: #000;
    }
  }

  .list-group-item + .list-group-item.active {
    margin-top: 0;
  }

  .list-group-item.active {
    background-color: transparent !important;
    color: #000;
    z-index: inherit !important;
    border-bottom: 2px solid $primary !important;
  }
}

.query-pane-rest-api-keys-list-group.dark + .list-group-item {
  &:hover{
    color: #ffffff;
  }
}

.content-title {
  font-size: 12px;
  color: #a3a3a3;
  font-weight: 600;
}

// ** Query Panel: REST API Tabs **
.group-header {
  background: #d2ddec;
  border-radius: 4px;
  height: 28px !important;
  span {
    display: flex;
    justify-content: left;
    align-items: center;
  }
}

.query-preview-list-group {
  width: 100%;
  display: flex;
  flex-direction: row;
  gap: 5px;
  margin-top: 10px;
  .list-group-item {
    border: none !important;
    cursor: pointer;
    font-weight: 600;
    font-size: 12px;
    padding: 5px 10px !important;
    color: #737373;
    border-radius: 5px;

    span {
      display: flex;
      justify-content: left;
    }

    &:hover {
      color: #000;
    }
  }

  .list-group-item + .list-group-item.active {
    margin-top: 0;
  }

  .list-group-item.active {
    background-color: #f5f7f9 !important;
    color: $black;
    z-index: inherit !important;
  }
}

.query-preview-list-group.dark {
  .list-group-item {
    color: $disabled !important;

    &:hover {
      color: #ffffff !important;
    }
  }
  .list-group-item.active {
    color: $white !important;
    background-color: #333c48 !important;
  }
}

.raw-container.dark {
  background: #272822;
  padding: 5px;
}


// **Alert component**
.alert-component {
  border: 1px solid rgba(101, 109, 119, 0.16) !important;
  background: #f5f7f9;

  a {
    color: $primary;
  }
}

.alert-component.dark {
  border: none !important;
  background-color: #333c48 !important;

  span {
    filter: brightness(0) invert(1);
  }
}

.codehinter-plugins.code-hinter {
  @extend .codehinter-default-input;

  .popup-btn {
    margin-top: 0.65rem !important;
  }
  .CodeMirror-placeholder, .CodeMirror pre.CodeMirror-line {
    height: 21px !important;
    position: absolute !important;
    margin-top: 3px !important;
  }
  .CodeMirror-cursor {
    height: inherit !important;
  }
  .CodeMirror-lines {
    height: 32px !important;
  }
}

/**
 * *Stripe Query Select-search
 */

.stripe-operation-options .select-search__row .col-md-8 {
  margin-left: 45px !important;
}

.field-width-268 {
  width: 268px !important;

  input {
    border-radius: $border-radius !important;
  }
}

//*button loading with spinner with primary color*//
.button-loading {
  position: relative;
  color: transparent !important;
  text-shadow: none !important;
  pointer-events: none;

  &:after {
    content: "";
    display: inline-block;
    vertical-align: text-bottom;
    border: 1.5px solid currentColor;
    border-right-color: transparent;
    border-radius: 50%;
    color: $primary;
    position: absolute;
    width: 12px;
    height: 12px;
    // left: calc(50% - .5rem);
    // top: calc(50% - .5rem);
    animation: spinner-border 0.75s linear infinite;
  }
}

.query-icon.dark {
  filter: brightness(0) invert(1);
}

//Rest-API Tab Panes
.tab-pane-body {
  margin-left: -2.5% !important;
}

//CodeMirror padding
.CodeMirror pre.CodeMirror-line,
.CodeMirror pre.CodeMirror-line-like {
  padding: 0 8px !important;
}
// comment styles ::override
.editor-sidebar {
  .nav-tabs {
    border-bottom: none !important;
  }
  .nav-tabs .nav-link.active {
    background-color: transparent !important;
  }
}

.comment-card-wrapper {
  border-top: 0.5px solid #e1e1e1 !important;
  margin-top: -1px !important;
}

div#driver-highlighted-element-stage,
div#driver-page-overlay {
  background: transparent !important;
  outline: 5000px solid rgba(0, 0, 0, 0.75);
}

.dark-theme-walkthrough#driver-popover-item {
  background-color: $bg-dark-light !important;
  border-color: rgba(101, 109, 119, 0.16) !important;

  .driver-popover-title {
    color: #fff !important;
  }
  .driver-popover-tip {
    border-color: transparent transparent transparent $bg-dark-light !important;
  }
  .driver-popover-description {
    color: #d9dcde !important;
  }
  .driver-popover-footer .driver-close-btn {
    color: #fff !important;
    text-shadow: none !important;
  }

  .driver-prev-btn,
  .driver-next-btn {
    text-shadow: none !important;
  }
}

#driver-popover-item {
  padding: 20px !important;

  .driver-prev-btn,
  .driver-next-btn,
  .driver-close-btn {
    border: none !important;
    background: none !important;
    padding-left: 0 !important;
    font-size: 14px !important;
  }

  .driver-next-btn,
  .driver-prev-btn {
    color: $primary !important;
  }

  .driver-disabled {
    color: $primary;
    opacity: 0.5;
  }

  .driver-popover-footer {
    margin-top: 20px !important;
  }
}

.pointer-events-none {
  pointer-events: none;
}

.popover.popover-dark-themed {
  background-color: $bg-dark-light;
  border-color: rgba(101, 109, 119, 0.16);
  .popover-body {
    color: #d9dcde !important;
  }
}

.editor .editor-sidebar .inspector .form-control-plaintext {
  padding: 2px 4px;
}
.tablr-gutter-x-0 {
  --tblr-gutter-x: 0 !important;
}

.widget-button >.btn-loading:after {
  border: 1px solid var(--loader-color);
  border-right-color: transparent;
}

.flip-dropdown-help-text {
  padding: 10px 5px 0 0;
  float: left;
  font-size: 14px;
  color: $light-gray;
}

#transformation-popover-container {
  margin-left: 80px !important;
  margin-bottom: -2px !important;
}

.organization-list {
  margin-top: 5px;
  .btn {
    border: 0px;
  }
  .dropdown-toggle div {
    max-width: 200px;
    text-overflow: ellipsis;
    overflow: hidden;
  }
  .org-name {
    text-overflow: ellipsis;
    overflow: hidden;
    white-space: nowrap;
    width: 100%;
    font-weight: bold;
  }
  .org-actions div {
    color: #0565ff;
    cursor: pointer;
    font-size: 12px;
  }
  .dropdown-menu {
    min-width: 14rem;
  }
  .org-avatar {
    display: block;
  }
  .org-avatar:hover {
    .avatar {
      background: #fcfcfc no-repeat center/cover;
    }
    .arrow-container {
      svg {
        filter: invert(48%) sepia(6%) saturate(6%) hue-rotate(315deg) brightness(103%) contrast(96%);
      }
    }
  }
  .arrow-container {
    padding: 5px 0px;
  }
  .arrow-container {
    svg {
      cursor: pointer;
      height: 30px;
      width: 30px;
      padding: 0px 0px;
      filter: invert(84%) sepia(13%) saturate(11%) hue-rotate(352deg) brightness(90%) contrast(91%);
    }
  }
  .org-edit {
    span {
      color: #0565ff;
      cursor: pointer;
      font-size: 10px;
    }
  }
  .organization-switchlist {
    .back-btn {
      font-size: 12px;
      padding: 2px 0px;
      cursor: pointer;
    }
    .back-ico {
      cursor: pointer;
      svg {
        height: 20px;
        width: 20px;
        filter: invert(84%) sepia(13%) saturate(11%) hue-rotate(352deg) brightness(90%) contrast(91%);
      }
    }
    .dd-item-padding {
      padding: 0.5rem 0.75rem 0rem 0.75rem;
    }
    .search-box {
      margin-top: 10px;
    }
    .org-list {
      max-height: 60vh;
      overflow: auto;
    }
    .tick-ico {
      filter: invert(50%) sepia(13%) saturate(208%) hue-rotate(153deg) brightness(99%) contrast(86%);
    }
    .org-list-item {
      cursor: pointer;
    }
    .org-list-item:hover {
      .avatar {
        background: #fcfcfc no-repeat center/cover;
      }
      .tick-ico {
        filter: invert(35%) sepia(17%) saturate(238%) hue-rotate(153deg) brightness(94%) contrast(89%);
      }
    }
  }
}

// Left Menu
.left-menu {
  background-color: #e8ebf4;
  padding: 1rem 0.5rem;
  border-radius: 5px;
  ul {
    overflow: auto;
    margin: 0px;
    padding: 0px;
    li {
      float: left;
      list-style: none;
      width: 100%;
      padding: 5px 10px;
      font-weight: bold;
      border-radius: 5px;
      cursor: pointer;
      margin: 3px 0px;
    }
    li.active {
      background-color: $primary;
      color: $white;
    }
    li:not(.active):hover {
      background-color: #d2daf0;
    }
  }
}
.manage-sso {
  .title-with-toggle {
    width: 100%;
    input[type=checkbox] {
      /* Double-sized Checkboxes */
      -ms-transform: scale(1.5); /* IE */
      -moz-transform: scale(1.5); /* FF */
      -webkit-transform: scale(1.5); /* Safari and Chrome */
      -o-transform: scale(1.5); /* Opera */
      transform: scale(1.5);
      margin-top: 5px;
    }
  }
}
.help-text {
  overflow: auto;
  div {
    margin: 0px 0px 5px 0px;
    background-color: #eaeaea;
    float: left;
    padding: 2px 10px;
    font-size: 11px;
    border-radius: 5px;
    border: 1px solid #e1e1e1;
  }
}
.org-invite-or {
  padding: 1rem 0rem;
  h2 {
    width: 100%; 
    text-align: center; 
    border-bottom: 1px solid #000; 
    line-height: 0.1em;
    margin: 10px 0 20px;
  } 
  
  h2 span { 
     background:#fff; 
     padding:0 10px; 
  }
}


.theme-dark .json-tree-container {
  .json-tree-node-icon {
    svg {
      filter: invert(89%) sepia(2%) saturate(127%) hue-rotate(175deg) brightness(99%) contrast(96%);
    }
  }
  .json-tree-svg-icon.component-icon {
    filter: brightness(0) invert(1);
  }

  .node-key-outline {
    height: 1rem!important;
    border: 1px solid transparent!important;
    color: #ccd4df;
  }
 
  .selected-node {
    border-color: $primary-light !important;
  }
  .json-tree-icon-container  .selected-node  > svg:first-child {
    filter: invert(65%) sepia(62%) saturate(4331%) hue-rotate(204deg) brightness(106%) contrast(97%);
  }
  .node-length-color {
    color: #B8C7FD;
  }
  .node-type {
    color: #8a96a6;
  }
  .group-border {
    border-color: rgb(97, 101, 111);
  }

  .action-icons-group {
    img, svg {
      filter: invert(89%) sepia(2%) saturate(127%) hue-rotate(175deg) brightness(99%) contrast(96%);
    }
  }

  .hovered-node.node-key.badge {
    color: #8092AB !important; 
    border-color: #8092AB !important;
  }
}

.json-tree-container {
  .json-tree-svg-icon.component-icon {
    height: 16px;
    width: 16px;
  }
  .json-tree-icon-container {
    max-width: 20px;
    margin-right: 6px;
  }
  .node-type {
    color: #A6B6CC;
    padding-top: 2px;
  }
  .json-tree-valuetype {
    font-size: 10px;
    padding-top: 2px;
  }
  .node-length-color {
    color: #3650AF;
    padding-top: 3px;
  }
  .json-tree-node-value {
    font-size: 11px;
  }
  .json-tree-node-string {
    color: #F6820C;
  }
  .json-tree-node-boolean {
    color: #3EB25F;
  }
  .json-tree-node-number {
    color: #F4B2B0;
  }
  .json-tree-node-null {
    color: red;
  }

  .group-border {
    border-left: 0.5px solid #dadcde;
    margin-top: 16px;
    margin-left: -12px;
  }

  .selected-node {
    border-color: #4D72FA !important;
  }

  .selected-node .group-object-container .badge {
    font-weight: 400 !important;
    height: 1rem !important;
  }

  .group-object-container {
    margin-left: 0.72rem;
    margin-top: -16px;
  }

  .json-node-element {
    cursor: pointer;
  }

  .hide-show-icon {
    cursor: pointer;
    margin-left: 1rem;
    &:hover {
      color: $primary;
    }
  }

  .action-icons-group {
    margin-right: 4rem !important;
    margin-left: 2rem !important;
  }

  .action-icons-group {
    cursor: pointer;
  }

  .hovered-node {
    font-weight: 400 !important;
    height: 1rem !important;
    color:#8092AB;
  }

  .node-key {
    font-weight: 400!important;
    margin-left: -0.25rem!important;
  }

  .node-key-outline {
    height: 1rem!important;
    border: 1px solid transparent!important; 
    color: #3e525b;
  }

}

.popover-more-actions {
  font-weight: 400!important;

  &:hover {
    background: #d2ddec !important;
  }
}

.popover-dark-themed .popover-more-actions {
  color: #ccd4df;

  &:hover {
    background-color: #324156 !important;
  }
}

#json-tree-popover {
  padding: 0.25rem !important;
}

// Font sizes 
.fs-9 {
  font-size: 9px !important;
}
.fs-10 {
  font-size: 10px !important;
}

.fs-12 {
  font-size: 12px !important;
}


.realtime-avatars {
  position: absolute;
  left: 35%;
}
.widget-style-field-header{
  font-family: 'Inter';
  font-style: normal;
  font-weight: 500;
  font-size: 12px;
  line-height: 20px;
  color: #61656C;
}

.maintenance_container {
  width: 100%;
  height: 100vh;
  display: flex;
  justify-content: center;
  align-items: center;

  .card {
    .card-body {
      display: flex;
      height: 200px !important;
      align-items: center;
    }
  }
}
.list-timeline:not(.list-timeline-simple) .list-timeline-time {
  top: auto;
}
<<<<<<< HEAD
.widget-buttongroup{
  display: flex;
  flex-direction: row;
  flex-wrap: wrap;
  justify-content: left;
  overflow: hidden !important;
}
.group-button{
  margin: 0px 10px 10px 10px;
  line-height: 1.499;
  font-weight: 400;
  white-space: nowrap;
  text-align: center;
  cursor: pointer;
  padding: 0 15px;
  font-size: 12px;
  border-radius: 4px;
  color: rgba(0,0,0,.65) ;
  background-color: #fff ;
  border: 1px solid #d9d9d9;
  min-width: 40px;
  width: auto !important;
  height: 30px,
}
.widget-buttongroup-label{
  font-weight: 600;
=======
.editor-actions {
  border-bottom: 1px solid #eee;
  padding: 5px;
  display: flex;
  justify-content: end;
>>>>>>> 817e367f
}<|MERGE_RESOLUTION|>--- conflicted
+++ resolved
@@ -5109,7 +5109,6 @@
 .list-timeline:not(.list-timeline-simple) .list-timeline-time {
   top: auto;
 }
-<<<<<<< HEAD
 .widget-buttongroup{
   display: flex;
   flex-direction: row;
@@ -5136,11 +5135,10 @@
 }
 .widget-buttongroup-label{
   font-weight: 600;
-=======
+}
 .editor-actions {
   border-bottom: 1px solid #eee;
   padding: 5px;
   display: flex;
   justify-content: end;
->>>>>>> 817e367f
 }