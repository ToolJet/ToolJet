@import "./tabler.scss";
@import "./colors.scss";
@import "./z-index.scss";
@import "./mixins.scss";

body {
  font-family: "Roboto", sans-serif;
}

input,
button {
  border-radius: 4px;
}

.btn:hover {
  border-color: $primary;
}

.btn-sm {
  padding: 4px 8px;
}

.padding-0 {
  padding: 0;
}

.font-500 {
  font-weight: 500;
}

.text-right {
  text-align: right;
}

.navbar {
  max-height: 48px;
  min-height: auto;

  .nav-item.active:after {
    bottom: 0 !important;
  }
}

.emoji-mart-scroll {
  border-bottom: 0;
  margin-bottom: 6px;
}

.emoji-mart-scroll + .emoji-mart-bar {
  display: none;
}

.accordion-item,
.accordion-button {
  background-color: inherit;
}

.accordion-button {
  font-weight: 400 !important;
  box-shadow: none !important;
}

.accordion-button:not(.collapsed) {
  padding-bottom: 0 !important;
}

.accordion-body {
  .form-label {
    font-weight: 400;
    font-size: 12px;
    color: #61656c;
  }
}
.editor {
  .header-container {
    max-width: 100%;
    padding: 0 15px;
  }

  .resizer-active {
    border: dotted 1px rgb(70, 165, 253) !important;

    .top-right,
    .top-left,
    .bottom-right,
    .bottom-left {
      background: white;
      border-radius: 10px;
      border: solid 1px rgb(70, 165, 253);
    }
  }

  .resizer-selected {
    outline-width: thin;
    outline-style: solid;
    outline-color: #ffda7e;
  }

  .query-manager {
    .btn {
      height: 31px;
    }

    .header {
      --tblr-gutter-x: 0rem;
    }

    .nav-header {
      color: #3e525b;
      .nav-tabs {
        border-bottom: 0;
      }
    }

    .query-details {
      margin-top: 34px;
    }

    .advanced-options-container {
      margin-top: 42px !important;
    }
  }

  .left-sidebar {
    scrollbar-width: none;
  }

  .left-sidebar::-webkit-scrollbar {
    width: 0;
    background: transparent;
  }

  .left-sidebar {
    height: 100%;
    width: 3%;
    position: fixed;
    z-index: 1;
    left: 0;
    overflow-x: hidden;
    flex: 1 1 auto;
    background-color: #fff;
    background-clip: border-box;
    border: solid rgba(0, 0, 0, 0.125);
    border-width: 0px 1px 3px 0px;

    .accordion-item {
      border: solid rgba(101, 109, 119, 0.16);
      border-width: 1px 0px 1px 0px;
    }

    .datasources-container {
      height: 50%;
      overflow-y: scroll;

      tr {
        border-color: #f1f1f1;
      }
    }

    .variables-container {
      height: 50%;
      overflow-y: scroll;
    }

    .variables-container::-webkit-scrollbar-thumb,
    .datasources-container::-webkit-scrollbar-thumb {
      background: transparent;
      height: 0;
      width: 0;
    }

    .variables-container::-webkit-scrollbar,
    .datasources-container::-webkit-scrollbar {
      width: 0;
      background: transparent;
      height: 0;
    }

    .variables-container,
    .datasources-container {
      scrollbar-width: none;
    }

    .datasources-container {
      bottom: 0;
      height: 500px;
      border: solid rgba(101, 109, 119, 0.16);
      border-width: 1px 0px 1px 0px;

      .datasources-header {
        border: solid rgba(0, 0, 0, 0.125);
        border-width: 0px 0px 1px 0px;
      }
    }
  }

  .editor-sidebar {
    height: 100%;
    position: fixed;
    z-index: 1;
    right: 0;
    overflow-x: hidden;
    width: 300px;
    flex: 1 1 auto;
    top: 45px;

    background-color: #fff;
    background-clip: border-box;
    border: solid rgba(0, 0, 0, 0.125);
    border-width: 0px 0px 0px 1px;

    .nav-tabs .nav-link {
      color: #3e525b;
      border-top-left-radius: 0px;
      border-top-right-radius: 0px;
    }

    .inspector {
      .inspector-add-button {
        background: inherit;
      }

      .inspector-add-button:hover {
        color: $primary;
        background: #eef3f9;
        border-radius: 4px;
      }

      .form-control-plaintext {
        padding: 0;
      }
      .header {
        padding-left: 20px;
        padding-right: 20px;
        border: solid rgba(0, 0, 0, 0.125);
        border-width: 0px 0px 1px 0px;
        height: 40px;

        .component-name {
          font-weight: 500;
        }

        .component-action-button {
          top: 8px;
          right: 10px;
          position: absolute;
        }
      }

      .properties-container {
        .field {
          .form-label {
            font-size: 12px;
          }

          .text-field {
            height: 30px;
            font-size: 12px;
          }

          .form-select {
            height: 30px;
            font-size: 12px;
          }

          .select-search__input {
            padding: 0.2375rem 0.75rem;
            font-size: 0.825rem;
          }
        }
      }
    }

    .components-container::-webkit-scrollbar {
      width: 0;
      height: 0;
      background: transparent;
    }

    .components-container::-webkit-scrollbar-thumb {
      background: transparent;
    }

    .components-container {
      scrollbar-width: none;
    }

    .components-container {
      height: 88%;
      overflow: auto;
      overflow-x: hidden;

      .component-image-holder {
        border-radius: 0;
        transition: all 0.3s cubic-bezier(0.25, 0.8, 0.25, 1);
        border: 1px solid #d2ddec;
        box-sizing: border-box;
        border-radius: 4px;

        img {
          margin: 0 auto;
        }

        &:hover {
          background: rgba(66, 153, 225, 0.1);
        }
      }

      .component-title {
        display: block;
        margin-top: 10px;
        color: #3e525b;
        font-size: 10px;
        max-width: 100%;
        text-align: center;
        word-wrap: break-word;
      }

      .component-description {
        color: grey;
        font-size: 0.7rem;
      }
    }
  }

  .main {
    margin-left: 3%;
    width: 82%;
    top: 0;

    .canvas-container::-webkit-scrollbar {
      width: 0;
      background: transparent;
      height: 0;
    }

    .canvas-container {
      scrollbar-width: none;
    }

    .canvas-container::-webkit-scrollbar {
      width: 0;
      background: transparent;
    }

    .canvas-container {
      height: 100%;
      top: 45px;
      position: fixed;
      right: 300px;
      left: 3%;
      overflow-y: auto;
      overflow-x: scroll;
      -webkit-box-pack: center;
      justify-content: center;
      -webkit-box-align: center;
      align-items: center;

      .real-canvas {
        outline: 1px dotted transparent;
      }

      .show-grid {
        outline: 1px dotted #4d72da;
        background-image: linear-gradient(to right, rgba(194, 191, 191, 0.2) 1px, transparent 1px),
          linear-gradient(to bottom, rgba(194, 191, 191, 0.2) 1px, transparent 1px);
      }

      .canvas-area {
        min-height: 2400px;
        background: #edeff5;
        margin: 0px auto;

        .resizer {
          border: solid 1px transparent;
        }
      }
    }

    .query-pane {
      scrollbar-width: none;
    }

    .query-pane::-webkit-scrollbar {
      width: 0;
      background: transparent;
    }

    .query-pane {
      height: 350px;
      position: fixed;
      left: 3%;
      right: 300px;
      bottom: 0;
      overflow-x: hidden;
      flex: 1 1 auto;

      background-color: #fff;
      background-clip: border-box;
      border: solid rgba(0, 0, 0, 0.125);
      border-width: 1px 0px 0px 0px;

      .table-responsive {
        scrollbar-width: none;
      }

      .table-responsive::-webkit-scrollbar {
        width: 0;
        background: transparent;
      }

      .query-row {
        cursor: pointer;
        --tblr-gutter-x: 0rem;
        .query-copy-button {
          display: none;
        }
      }

      .query-row-selected {
        background: rgba(66, 153, 225, 0.1) !important;
      }

      .query-row:hover {
        .query-copy-button {
          display: inline-block;
        }
      }

      .main-row {
        height: 100%;
        --tblr-gutter-x: 0rem;
      }

      .query-definition-pane-wrapper {
        overflow-x: hidden;
        overflow-y: scroll;
        height: 100%;
        scrollbar-width: none; /* Firefox */
        -ms-overflow-style: none; /* Internet Explorer 10+ */

        &::-webkit-scrollbar {
          /* WebKit */
          width: 0;
          height: 0;
        }

        &::-webkit-scrollbar-thumb {
          background: transparent;
        }
      }

      .query-definition-pane {
        .header {
          position: absolute;
          right: 0;
          left: 25%;
          border: solid rgba(0, 0, 0, 0.125);
          border-width: 0px 0px 1px 0px;
          background: white;
          z-index: 3;
          padding-top: 1px;
          min-height: 41px;
        }

        .preview-header {
          border: solid rgba(0, 0, 0, 0.125);
          border-width: 0px 0px 1px 0px;
        }
      }

      .data-pane {
        border: solid rgba(0, 0, 0, 0.125);
        border-width: 0px 1px 0px 0px;
        overflow-x: hidden;
        overflow-y: scroll;
        height: 100%;
        scrollbar-width: none; /* Firefox */
        -ms-overflow-style: none; /* Internet Explorer 10+ */

        &::-webkit-scrollbar {
          /* WebKit */
          width: 0;
          height: 0;
        }

        &::-webkit-scrollbar-thumb {
          background: transparent;
        }

        .queries-container {
          .queries-header {
            border: solid rgba(0, 0, 0, 0.125);
            border-width: 0px 0px 1px 0px;
            --tblr-gutter-x: 0rem;
          }

          .query-list::-webkit-scrollbar {
            width: 0;
            background: transparent;
          }

          tr {
            border-color: #f1f1f1;
          }
        }

        .header {
          height: 40px;
          text-align: center;
        }
      }
    }
  }

  @media screen and (max-height: 450px) {
    .sidebar {
      padding-top: 15px;
    }
    .sidebar a {
      font-size: 18px;
    }
  }
}

.viewer {
  .header-container {
    max-width: 100%;
  }

  .main {
    padding: 0px 10px;

    .canvas-container {
      scrollbar-width: none;
      width: 100%;
      // margin-left: 10%;
    }

    .canvas-container::-webkit-scrollbar {
      width: 0;
      background: transparent;
    }

    .canvas-container {
      height: 100%;
      position: fixed;
      left: 0;
      overflow-y: auto;
      overflow-x: auto;
      -webkit-box-pack: center;
      justify-content: center;
      -webkit-box-align: center;
      align-items: center;

      .canvas-area {
        width: 1280px;
        min-height: 2400px;
        background: #edeff5;
        margin: 0px auto;
        background-size: 80px 80px;
        background-repeat: repeat;
      }
    }
  }
}

.modal-header {
  padding: 0 1.5rem 0 1.5rem;
}

.page-body,
.homepage-body {
  height: 100vh;
}

  @media (min-height: 641px) and (max-height: 899px)
  { 
    .homepage-pagination
    {
    position: fixed;
    bottom: 2rem;
    width: 63%;
   }
  }
   @media (max-height: 640px) { 
    .homepage-pagination{
    position: fixed;
    bottom: 2rem;
    width: 71%;
   }
  }
.homepage-body {
  overflow-y: hidden;
  a {
    color: inherit;
  }

  a:hover {
    color: inherit;
    text-decoration: none;
  }

  button.create-new-app-button {
    background-color: #4d72fa;
  }

  .app-list {
    .app-card {
      height: 180px;
      max-height: 180px;
      border: 0.5px solid #b4bbc6;
      box-sizing: border-box;
      border-radius: 8px;
      overflow: hidden;

      .app-creation-time {
        font-size: 0.625rem;
        line-height: 12px;
        color: #61656f;
      }

      .app-creator {
        font-weight: 500;
        font-size: 0.625rem;
        line-height: 12px;
        color: #292d37;
        white-space: nowrap;
        overflow: hidden;
        text-overflow: ellipsis;
      }

      .app-icon-main {
        background-color: $primary;
        border-radius: 4px;

        .app-icon {
          img {
            height: 16px;
            width: 16px;
            filter: invert(100%) sepia(0%) saturate(0%) hue-rotate(17deg) brightness(104%) contrast(104%);
            vertical-align: middle;
          }
        }
      }

      .app-title {
        line-height: 20px;
        font-size: 1rem;
        font-weight: 500;
        color: #000000;
        overflow: hidden;
        max-height: 60px;
      }

      button {
        font-size: .6rem;
        width: 100%;
      }

      .menu-ico {
        cursor: pointer;
        padding: 3px;
        border-radius: 13px;
        &__open {
          background-color: #D2DDEC;
        }
        img {
          padding: 0px;
          height: 14px;
          width: 14px;
          vertical-align: unset;
        }
      }
      .menu-ico:hover {
        background-color: #D2DDEC;
      }
    }

    .app-card.highlight {
      background-color: #f8f8f8;
      box-shadow: 0px 4px 4px rgba(0, 0, 0, 0.25);
      border: 1px solid $primary;

      button.edit-button {
        background: #ffffff;
        border: 1px solid #4d72fa;
        box-sizing: border-box;
        border-radius: 4px;
        color: #4d72fa;
      }

      button.launch-button {
        background: #4d72fa;
        border: 1px solid #4d72fa;
        box-sizing: border-box;
        border-radius: 4px;
        color: #ffffff;
      }

      .app-title {
        height: 20px;
        white-space: nowrap;
        text-overflow: ellipsis;
      }
    }
  }
}

.template-library-modal {
  font-weight: 500;

  .modal-dialog {
    max-width: 90%;
    height: 80%;

    .modal-content {
      height: 100%;
      padding: 0;

      .modal-body {
        height: 100%;
        padding: 0 10px;

        .container-fluid {
          height: 100%;
          padding: 0;

          .row {
            height: 100%;
          }
        }
      }
    }

    .modal-body, .modal-footer {
      background-color: #FFFFFF;
    }
  }

  .template-categories {
    .list-group-item {
      border: 0;
      // padding-bottom: 3px;
    }

    .list-group-item.active {
      background-color: #EDF1FF;
      color: #4D72FA;
      font-weight: 600;
    }
  }

  .template-app-list {
    .list-group-item {
      border: 0;
      // padding-bottom: 3px;
    }

    .list-group-item.active {
      background-color: #EDF1FF;
      color: black;
    }
  }

  .template-display {
    display: flex;
    flex-direction: row;
    align-items: center;
    height: 100%;

    h3.title {
      font-weight: 600;
      line-height: 17px
    }

    p.description {
      font-weight: 500;
      font-size: 13px;
      line-height: 15px;
      letter-spacing: -0.1px;
      color: #8092AB;
    }

    img.template-image {
      height: 75%;
      width: 85%;
      border: 0;
      padding: 0;
      object-fit: contain;
    }

    .row {
      margin-bottom: 0;
    }
  }

  .template-list {
    .template-search-box {
      input {
        border-radius: 0;
      }
    }
  }
}

.template-library-modal.dark-mode {
  .template-modal-control-column, .template-list-column, .categories-column, .modal-header {
    border-color: #232E3C !important;
  }

  .modal-body, .modal-footer, .modal-header, .modal-content {
    color: white;
    background-color: #2B394A  }

  .template-categories {
    .list-group-item {
      color: white;
      border: 0;
      // padding-bottom: 3px;
    }

    .list-group-item:hover {
      background-color: #232E3C;
    }

    .list-group-item.active {
      background-color: #4D72FA;
      color: white;
      font-weight: 600;
    }

  }

  .template-app-list {
    .list-group-item {
      border: 0;
      color: white;
      // padding-bottom: 3px;
    }

    .list-group-item:hover {
      border: 0;
      // color: red;
      background-color: #232E3C;
      // padding-bottom: 3px;
    }

    .list-group-item.active {
      background-color: #4D72FA;
      color: white;
    }

    .no-results-item {
      background-color: #2B394A;
      color: white;
    }
  }

  .template-list {
    .template-search-box {
      input {
        background-color: #2B394A;
        border-color: #232E3C;
        color: white;
      }
    }
  }
}

.theme-dark {
  .accordion-button::after {
    background-image: url("data:image/svg+xml,%3Csvg id='SvgjsSvg1001' width='288' height='288' xmlns='http://www.w3.org/2000/svg' version='1.1' xmlns:xlink='http://www.w3.org/1999/xlink' xmlns:svgjs='http://svgjs.com/svgjs'%3E%3Cdefs id='SvgjsDefs1002'%3E%3C/defs%3E%3Cg id='SvgjsG1008' transform='matrix(1,0,0,1,0,0)'%3E%3Csvg xmlns='http://www.w3.org/2000/svg' fill='/fffff' viewBox='0 0 16 16' width='288' height='288'%3E%3Cpath fill-rule='evenodd' d='M1.646 4.646a.5.5 0 0 1 .708 0L8 10.293l5.646-5.647a.5.5 0 0 1 .708.708l-6 6a.5.5 0 0 1-.708 0l-6-6a.5.5 0 0 1 0-.708z' fill='%23ffffff' class='color000 svgShape'%3E%3C/path%3E%3C/svg%3E%3C/g%3E%3C/svg%3E");
  }

  .form-check-input:not(:checked) {
    background-image: url("data:image/svg+xml,%3csvg xmlns='http://www.w3.org/2000/svg' viewBox='-4 -4 8 8'%3e%3ccircle r='3' fill='%2390b5e2'/%3e%3c/svg%3e") !important;
  }

  .inspector {
    border: 1px solid $dark-background;
  }

  .user-avatar-nav-item {
    border-radius: 4px;
  }

  .homepage-body {
    .app-list {
      .app-card {
        .app-creation-time {
          color: #61656f;
        }

        .app-creator {
          color: #7c86a1;
        }
      }

      .app-card.highlight {
        background-color: #2c405c;

        button.edit-button {
          background: #ffffff;
          border: 1px solid #4d72fa;
          color: #4d72fa;
        }

        button.launch-button {
          background: #4d72fa;
          border: 1px solid #4d72fa;
          color: #ffffff;
        }
      }

      .app-title {
        line-height: 20px;
        font-size: 16px;
        font-weight: 500;
      }
    }
  }
}

.pagination {
  .page-item.active {
    a.page-link {
      background-color: #4d72fa;
    }
  }
}

.datasource-picker {
  .select-search {
    width: 300px;
  }
}

.select-search {
  width: 100%;
  position: relative;
  box-sizing: border-box;
}

.select-search *,
.select-search *::after,
.select-search *::before {
  box-sizing: inherit;
}

/**
 * Value wrapper
 */
.select-search__value {
  position: relative;
  z-index: 1;
}

.select-search__value::after {
  content: "";
  display: inline-block;
  position: absolute;
  top: calc(50% - 9px);
  right: 19px;
  width: 11px;
  height: 11px;
}

/**
 * Input
 */
.select-search__input {
  display: block;
  width: 100%;
  padding: 0.4375rem 0.75rem;
  font-size: 0.875rem;
  font-weight: 400;
  line-height: 1.4285714;
  color: #232e3c;
  background-color: #fff;
  background-clip: padding-box;
  border: 1px solid #dadcde;
  -webkit-appearance: none;
  -moz-appearance: none;
  appearance: none;
  border-radius: 0;
  transition: border-color 0.15s ease-in-out, box-shadow 0.15s ease-in-out;
}

.select-search__input::-webkit-search-decoration,
.select-search__input::-webkit-search-cancel-button,
.select-search__input::-webkit-search-results-button,
.select-search__input::-webkit-search-results-decoration {
  -webkit-appearance: none;
}

.select-search__input:not([readonly]):focus {
  cursor: initial;
}

/**
 * Options wrapper
 */
.select-search__select {
  background: #fff;
  box-shadow: 0 0.0625rem 0.125rem rgba(0, 0, 0, 0.15);
}

/**
 * Options
 */
.select-search__options {
  list-style: none;
}

/**
 * Option row
 */
.select-search__row:not(:first-child) {
  border-top: 1px solid #eee;
}

/**
 * Option
 */
.select-search__option,
.select-search__not-found {
  display: block;
  height: 36px;
  width: 100%;
  padding: 0 16px;
  background: #fff;
  border: none;
  outline: none;
  font-family: "Roboto", sans-serif;
  font-size: 14px;
  text-align: left;
  cursor: pointer;
}

.select-search--multiple .select-search__option {
  height: 48px;
}

.select-search__option.is-highlighted,
.select-search__option:not(.is-selected):hover {
  background: rgba(47, 204, 139, 0.1);
}

.select-search__option.is-highlighted.is-selected,
.select-search__option.is-selected:hover {
  background: #2eb378;
  color: #fff;
}

/**
 * Group
 */
.select-search__group-header {
  font-size: 10px;
  text-transform: uppercase;
  background: #eee;
  padding: 8px 16px;
}

/**
 * States
 */
.select-search.is-disabled {
  opacity: 0.5;
}

.select-search.is-loading .select-search__value::after {
  background-image: url("data:image/svg+xml,%3Csvg xmlns='http://www.w3.org/2000/svg' width='50' height='50' viewBox='0 0 50 50'%3E%3Cpath fill='%232F2D37' d='M25,5A20.14,20.14,0,0,1,45,22.88a2.51,2.51,0,0,0,2.49,2.26h0A2.52,2.52,0,0,0,50,22.33a25.14,25.14,0,0,0-50,0,2.52,2.52,0,0,0,2.5,2.81h0A2.51,2.51,0,0,0,5,22.88,20.14,20.14,0,0,1,25,5Z'%3E%3CanimateTransform attributeName='transform' type='rotate' from='0 25 25' to='360 25 25' dur='0.6s' repeatCount='indefinite'/%3E%3C/path%3E%3C/svg%3E");
  background-size: 11px;
}

.select-search:not(.is-disabled) .select-search__input {
  cursor: pointer;
}

/**
 * Modifiers
 */
.select-search--multiple {
  border-radius: 3px;
  overflow: hidden;
}

.select-search:not(.is-loading):not(.select-search--multiple) .select-search__value::after {
  transform: rotate(45deg);
  border-right: 1px solid #000;
  border-bottom: 1px solid #000;
  pointer-events: none;
}

.select-search--multiple .select-search__input {
  cursor: initial;
}

.select-search--multiple .select-search__input {
  border-radius: 3px 3px 0 0;
}

.select-search--multiple:not(.select-search--search) .select-search__input {
  cursor: default;
}

.select-search:not(.select-search--multiple) .select-search__input:hover {
  border-color: #2fcc8b;
}

.select-search:not(.select-search--multiple) .select-search__select {
  position: absolute;
  z-index: 2;
  right: 0;
  left: 0;
  border-radius: 3px;
  overflow: auto;
  max-height: 360px;
}

.select-search--multiple .select-search__select {
  position: relative;
  overflow: auto;
  max-height: 260px;
  border-top: 1px solid #eee;
  border-radius: 0 0 3px 3px;
}

.select-search__not-found {
  height: auto;
  padding: 16px;
  text-align: center;
  color: #888;
}

.jet-table-footer {
  .table-footer {
    width: 100%;
  }
}

.jet-data-table-header {
  max-height: 50px;
}

.jet-data-table {
  thead {
    z-index: 2;
  }

  .table-row:hover,
  .table-row:focus {
    background: rgba(lightBlue, 0.25);
  }

  .table-row.selected {
    --tblr-table-accent-bg: rgba(lightBlue, 0.25);
    background: rgba(lightBlue, 0.25);
    font-weight: 500;
  }

  td {
    min-height: 40px;
    overflow-x: initial;
    margin: auto;

    .text-container {
      padding: 0;
      margin: 0;
      border: 0;
      height: 100%;
      outline: none;
    }
  }

  td.spacious {
    min-height: 47px;
  }

  td.compact {
    min-height: 40px;
  }

  .has-dropdown,
  .has-multiselect,
  .has-text,
  .has-datepicker,
  .has-actions {
    padding: 0 5px;
  }

  .has-text,
  .has-actions {
    margin: 0;
  }

  td {
    .text-container:focus-visible,
    .text-container:focus,
    .text-container:focus-within,
    .text-container:hover {
      outline: none;
      height: 100%;
    }

    display: flex !important;

    .td-container {
      margin-top: auto;
      margin-bottom: auto;
    }
  }

  td {
    .text-container:focus {
      position: sticky;
      height: 120px;
      overflow-y: scroll;
      margin-top: -10px;
      padding: 10px;
      margin-left: -9px;
      background: white;
      box-shadow: rgba(15, 15, 15, 0/05) 0px 0px 0px 1px, rgba(15, 15, 15, 0.1) 0px 3px 6px,
        rgba(15, 15, 15, 0.2) 0px 9px 24px;
      white-space: initial;
    }

    .text-container:focus-visible,
    .text-container:focus,
    .text-container:focus-within,
    .text-container:hover {
      outline: none;
    }
  }

  td {
    .text-container::-webkit-scrollbar {
      background: transparent;
      height: 0;
      width: 0;
    }
  }

  td::-webkit-scrollbar {
    background: transparent;
    height: 0;
    width: 0;
  }

  th:after {
    content: " ";
    position: relative;
    height: 0;
    width: 0;
  }

  .sort-desc:after {
    border-left: 5px solid transparent;
    border-right: 5px solid transparent;
    border-top: 5px solid #333;
    border-bottom: 5px solid transparent;
    left: 6px;
    top: 8px;
  }

  .sort-asc:after {
    border-left: 5px solid transparent;
    border-right: 5px solid transparent;
    border-top: 0px solid transparent;
    border-bottom: 5px solid #333;
    left: 6px;
    bottom: 8px;
  }
}

.jet-data-table::-webkit-scrollbar {
  background: transparent;
}

.jet-data-table::-webkit-scrollbar-track {
  background: transparent;
}

.jet-data-table:hover {
  overflow-x: overlay;
  overflow-y: overlay;
}

.jet-data-table {
  overflow: hidden;
  .form-check {
    margin-bottom: 0;
  }

  .form-check-inline {
    margin-right: 0;
  }

  .table-row {
    cursor: pointer;
  }

  thead {
    position: sticky;
    top: 0px;
    display: inline-block;

    tr {
      border-top: none;
    }
  }
  tbody {
    display: inline-block;
  }
}

.btn-primary {
  --tblr-btn-color: 77, 114, 250;
  --tblr-btn-color-darker: 77, 94, 240;
  border-color: none;
}

.form-check-input:checked {
  background-color: $primary;
  border-color: rgba(101, 109, 119, 0.24);
}

.btn:focus,
.btn:active,
.form-check-input:focus,
.form-check-input:active,
.form-control:focus,
th:focus,
tr:focus {
  outline: none !important;
  box-shadow: none;
}

.jet-container {
  // width: 100%;
}

.select-search__option {
  color: rgb(90, 89, 89);
}

.select-search__option.is-selected {
  background: rgba(176, 176, 176, 0.07);
  color: #4d4d4d;
}

.select-search__option.is-highlighted.is-selected,
.select-search__option.is-selected:hover {
  background: rgba(66, 153, 225, 0.1);
  color: rgb(44, 43, 43);
}

.select-search__option.is-highlighted,
.select-search__option:hover {
  background: rgba(66, 153, 225, 0.1);
}

.select-search__options {
  margin-left: -33px;
}

.select-search__option.is-highlighted,
.select-search__option:not(.is-selected):hover {
  background: rgba(66, 153, 225, 0.1);
}

.select-search:not(.select-search--multiple) .select-search__input:hover {
  border-color: rgba(66, 153, 225, 0.1);
}

.DateInput_input {
  font-weight: 300;
  font-size: 14px;
  padding: 4px 7px 2px;
  padding: 4px 7px 2px;
  width: 100px !important;
  margin-left: 10px;
}

.jet-data-table {
  display: inline-block;
  height: 100%;

  thead {
    width: 100%;
  }

  .select-search:not(.is-loading):not(.select-search--multiple) .select-search__value::after {
    display: none;
  }

  .custom-select {
    .select-search:not(.select-search--multiple) .select-search__select {
      top: 0px;
      border: solid #9fa0a1 1px;
    }
  }

  .tags {
    width: 100%;
    min-height: 20px;

    .add-tag-button {
      display: none;
    }

    .tag {
      font-weight: 400;
      font-size: 0.85rem;
      letter-spacing: 0.04em;
      text-transform: none;

      .remove-tag-button {
        margin-left: 5px;
        margin-right: -7px;
        display: none;
      }
    }

    .form-control-plaintext {
      font-size: 12px;
    }

    .form-control-plaintext:hover,
    .form-control-plaintext:focus-visible {
      outline: none;
    }
  }

  .tags:hover {
    .add-tag-button {
      display: inline-flex;
    }
  }

  .tag:hover {
    .remove-tag-button {
      display: inline-flex;
    }
  }

  .th,
  .td {
    .resizer {
      display: inline-block;
      width: 5px;
      height: 100%;
      position: absolute;
      right: 0;
      top: 0;
      transform: translateX(50%);
      z-index: 1;
      touch-action: none;

      &.isResizing {
        background: rgb(179, 173, 173);
      }
    }
  }
}

.no-components-box {
  border: 1px dashed #3e525b;
}

.form-control-plaintext:focus-visible {
  outline: none;
  outline-width: thin;
  outline-style: solid;
  outline-color: $primary;
}

.form-control-plaintext:hover {
  outline: none;
  outline-width: thin;
  outline-style: solid;
  outline-color: rgba(66, 153, 225, 0.8);
}

.select-search__input:focus-visible {
  outline: none;
  outline-color: #4ac4d6;
}

.form-control-plaintext {
  padding: 5px;
}

.table-filters {
  position: absolute;
  bottom: 0;
  width: 80%;
  max-width: 700px;
  margin-right: 10%;
  right: 0;
  height: 300px;
  z-index: 100;
}

.code-builder {
  border: solid 1px #dadcde;
  border-radius: 2px;
  padding-top: 4px;

  .variables-dropdown {
    position: fixed;
    right: 0;
    width: 400px;
    z-index: 200;
    border: solid 1px #dadcde;

    .group-header {
      background: #f4f6fa;
    }
  }
}

.__react_component_tooltip {
  z-index: 10000;
}

.select-search__value::after {
  top: calc(50% - 2px);
  right: 15px;
  width: 5px;
  height: 5px;
}

.progress-bar {
  background-color: rgba(66, 153, 225, 0.7);
}

.popover-header {
  background-color: #f4f6fa;
}

.popover-body {
  .form-label {
    font-size: 12px;
  }
}

/**
 * Home page app menu
 */
#popover-app-menu {
  border-radius: 4px;
  width: 150px;
  box-shadow: 0px 3px 2px rgba(0, 0, 0, 0.25);

  .popover-body {
    padding: 16px 12px 0px 12px;

    .field {
      font-weight: 500;
      font-size: 0.7rem;

      &__danger {
        color: #FF6666;
      }
    }
  }
}

.input-icon {
  .input-icon-addon {
    display: none;
  }
}

.input-icon:hover {
  .input-icon-addon {
    display: flex;
  }
}

.input-icon:focus {
  .input-icon-addon {
    display: flex;
  }
}

.sub-section {
  width: 100%;
  display: block;
}

.text-muted {
  color: #3e525b !important;
}

body {
  color: #3e525b;
  overflow-y: hidden;
}

.RichEditor-root {
  background: #fff;
  border: 1px solid #ddd;
  font-family: "Georgia", serif;
  font-size: 14px;
  padding: 15px;
  height: 100%;
}

.RichEditor-editor {
  border-top: 1px solid #ddd;
  cursor: text;
  font-size: 16px;
  margin-top: 10px;
}

.RichEditor-editor .public-DraftEditorPlaceholder-root,
.RichEditor-editor .public-DraftEditor-content {
  margin: 0 -15px -15px;
  padding: 15px;
}

.RichEditor-editor .public-DraftEditor-content {
  min-height: 100px;
  overflow-y: scroll;
}

.RichEditor-hidePlaceholder .public-DraftEditorPlaceholder-root {
  display: none;
}

.RichEditor-editor .RichEditor-blockquote {
  border-left: 5px solid #eee;
  color: #666;
  font-family: "Hoefler Text", "Georgia", serif;
  font-style: italic;
  margin: 16px 0;
  padding: 10px 20px;
}

.RichEditor-editor .public-DraftStyleDefault-pre {
  background-color: rgba(0, 0, 0, 0.05);
  font-family: "Inconsolata", "Menlo", "Consolas", monospace;
  font-size: 16px;
  padding: 20px;
}

.RichEditor-controls {
  font-family: "Helvetica", sans-serif;
  font-size: 14px;
  margin-bottom: 5px;
  user-select: none;
}

.dropmenu {
  position: relative;
  display: inline-block;
  margin-right: 16px;

  .dropdownbtn {
    color: #999;
    background: none;
    cursor: pointer;
    outline: none;
    border: none;
  }

  .dropdown-content {
    display: none;
    position: absolute;
    z-index: 2;
    width: 100%;
    align-items: center;
    border: 1px solid transparent;
    border-radius: 4px;
    box-shadow: 0 2px 6px 2px rgba(47, 54, 59, 0.15);

    a {
      text-decoration: none;
      width: 100%;
      position: relative;
      display: block;

      span {
        text-align: center;
        width: 100%;
        text-align: center;
        padding: 3px 0px;
      }
    }
  }
}
.dropmenu .dropdown-content a:hover {
  background-color: rgba(0, 0, 0, 0.05);
}

.dropmenu:hover {
  .dropdownbtn {
    color: #5890ff;
    background-color: rgba(0, 0, 0, 0.05);
    border-radius: 4px;
  }

  .dropdown-content {
    display: block;
  }
}

.RichEditor-styleButton {
  color: #999;
  cursor: pointer;
  margin-right: 16px;
  padding: 2px 0;
  display: inline-block;
}

.RichEditor-activeButton {
  color: #5890ff;
}

.transformation-editor {
  .CodeMirror {
    min-height: 70px;
  }
}

.chart-data-input {
  .CodeMirror {
    min-height: 370px;
    font-size: 0.8rem;
  }
  .code-hinter {
    min-height: 370px;
  }
}

.map-location-input {
  .CodeMirror {
    min-height: 120px;
    font-size: 0.8rem;
  }
  .code-hinter {
    min-height: 120px;
  }
}

.rdt {
  .form-control {
    height: 100%;
  }
}

.DateInput_input__focused {
  border-bottom: 2px solid $primary;
}

.CalendarDay__selected,
.CalendarDay__selected:active,
.CalendarDay__selected:hover {
  background: $primary;
  border: 1px double $primary;
}

.CalendarDay__selected_span {
  background: $primary;
  border: $primary;
}

.CalendarDay__selected_span:active,
.CalendarDay__selected_span:hover {
  background: $primary;
  border: 1px double $primary;
  color: #fff;
}

.CalendarDay__hovered_span:active,
.CalendarDay__hovered_span:hover {
  background: $primary;
  border: 1px double $primary;
  color: #fff;
}

.CalendarDay__hovered_span {
  background: #83b8e7;
  border: 1px double #83b8e7;
  color: #fff;
}

.table-responsive {
  margin-bottom: 0rem;
}

.code-hinter::-webkit-scrollbar {
  width: 0;
  height: 0;
  background: transparent;
}

.codehinter-query-editor-input {
  .CodeMirror {
    font-family: "Roboto", sans-serif;
    color: #263136;
    overflow: hidden;
    height: 50px !important;
  }

  .CodeMirror-vscrollbar {
    overflow: hidden;
  }

  .CodeMirror-focused {
    padding-top: 0;
    height: 50px;
  }

  .CodeMirror-scroll {
    position: absolute;
    top: 0;
    width: 100%;
  }
}

.field {
  .CodeMirror-scroll {
    position: static;
    top: 0;
  }
}

.code-hinter {
  height: 36px;

  .form-control {
    .CodeMirror {
      font-family: "Roboto", sans-serif;
      height: 50px !important;
      max-height: 300px;
    }
  }

  .CodeMirror-vscrollbar,
  .CodeMirror-hscrollbar {
    background: transparent;
    height: 0;
    width: 0;
  }

  .CodeMirror-scroll {
    overflow: hidden !important;
  }
}

.CodeMirror-hints {
  font-family: "Roboto", sans-serif;
  font-size: 0.9rem;
  padding: 0px;
  z-index: $hints-z-index;

  li.CodeMirror-hint-active {
    background: $primary;
  }

  .CodeMirror-hint {
    padding: 4px;
    padding-left: 10px;
    padding-right: 10px;
  }
}

.cm-matchhighlight {
  color: #4299e1 !important;
  background: rgba(66, 153, 225, 0.1) !important;
}

.nav-tabs .nav-link {
  color: #3e525b;
  border-top-left-radius: 0px;
  border-top-right-radius: 0px;
}

.transformation-editor {
  .CodeMirror {
    min-height: 220px;
  }
}

hr {
  margin: 1rem 0;
}

.query-hinter {
  min-height: 150px;
}

.codehinter-default-input {
  font-family: "Roboto", sans-serif;
  padding: 0.0475rem 0rem;
  display: block;
  width: 100%;
  font-size: 0.875rem;
  font-weight: 400;
  color: #232e3c;
  background-color: #fff;
  background-clip: padding-box;
  border: 1px solid #dadcde;
  -webkit-appearance: none;
  -moz-appearance: none;
  appearance: none;
  border-radius: 4px;
  transition: border-color 0.15s ease-in-out, box-shadow 0.15s ease-in-out;
  height: 30px;

  .CodeMirror {
    font-family: "Roboto", sans-serif;
  }
}

.codehinter-query-editor-input {
  font-family: "Roboto", sans-serif;
  padding: 0.1775rem 0rem;
  display: block;
  width: 100%;
  font-size: 0.875rem;
  font-weight: 400;
  color: #232e3c;
  background-color: #fff;
  background-clip: padding-box;
  border: 1px solid #dadcde;
  appearance: none;
  border-radius: 0;
  transition: border-color 0.15s ease-in-out, box-shadow 0.15s ease-in-out;
  height: 36px !important;
}

.modal-component {
  margin-top: 150px;
  .modal-body {
    padding: 0;
  }
}

.draggable-box {
  .config-handle {
    top: -20px;
    position: fixed;
    max-height: 10px;
    z-index: 100;
    min-width: 108px;

    .badge {
      font-size: 9px;
    }
  }
}

.modal-content {
  .config-handle {
    position: absolute;

    .badge {
      font-size: 9px;
    }
  }
}

.config-handle {
  display: block;
}

.apps-table {
  .app-title {
    font-size: 1rem;
  }

  .row {
    --tblr-gutter-x: 0rem;
  }
}

.home-page,
.org-users-page {
  .navbar .navbar-nav .active > .nav-link,
  .navbar .navbar-nav .nav-link.active,
  .navbar .navbar-nav .nav-link.show,
  .navbar .navbar-nav .show > .nav-link {
    color: rgba(35, 46, 60, 0.7);
  }

  .nav-item {
    font-size: 0.9rem;
  }

  img.svg-icon {
    cursor: pointer;
    padding-left: 2px;
    border-radius: 10px;
  }

  img.svg-icon:hover {
    background-color: rgba(224, 214, 214, 0.507);
  }
}

.CodeMirror-placeholder {
  color: #9e9e9e !important;
  font-size: 0.7rem !important;
  margin-top: 2px !important;
  font-size: 12px !important;
}

.CodeMirror-code {
  font-weight: 300;
}

.btn-primary {
  border-color: transparent;
}

.text-widget {
  overflow: auto;
}

.text-widget::-webkit-scrollbar {
  width: 0;
  height: 0;
  background: transparent;
}

.input-group-flat:focus-within {
  box-shadow: none;
}

.map-widget {
  .place-search-input {
    box-sizing: border-box;
    border: 1px solid transparent;
    width: 240px;
    height: 32px;
    padding: 0 12px;
    border-radius: 3px;
    box-shadow: 0 2px 6px rgba(0, 0, 0, 0.3);
    font-size: 14px;
    outline: none;
    text-overflow: ellipses;
    position: absolute;
    left: 50%;
    margin-left: -120px;
  }

  .map-center {
    position: fixed;
    z-index: 1000;
  }
}

.events-toggle-active {
  .toggle-icon {
    transform: rotate(180deg);
  }
}

.events-toggle {
  .toggle-icon {
    display: inline-block;
    margin-left: auto;
    transition: 0.3s transform;
  }

  .toggle-icon:after {
    content: "";
    display: inline-block;
    vertical-align: 0.306em;
    width: 0.46em;
    height: 0.46em;
    border-bottom: 1px solid;
    border-left: 1px solid;
    margin-right: 0.1em;
    margin-left: 0.4em;
    transform: rotate(-45deg);
  }
}

.nav-link-title {
  font-weight: 500;
  font-size: 0.9rem;
}

.navbar-nav {
  .dropdown:hover {
    .dropdown-menu {
      display: block;
    }
  }
}

.query-manager-header {
  .nav-item {
    border-right: solid 1px #dadcde;
    background: 0 0;
  }

  .nav-link {
    height: 39px;
  }
}

input:focus-visible {
  outline: none;
}

.navbar-expand-md.navbar-light .nav-item.active:after {
  border: 1px solid $primary;
}

.org-users-page {
  .select-search__input {
    color: #617179;
  }
  .select-search-role {
    position: absolute;
    margin-top: -1rem;
  }

  .has-focus > .select-search__select > ul {
    margin-bottom: 0;
  }

  .select-search__option.is-selected {
    background: $primary;
    color: $white;
  }
}

.encrypted-icon {
  margin-bottom: 0.25rem;
}

.widget-documentation-link {
  position: fixed;
  bottom: 0;
  background: $white;
  width: 100%;
  z-index: 1;
}

.components-container {
  .draggable-box {
    cursor: move;
  }
}

.column-sort-row {
  border-radius: 4px;
}

.jet-button {
  &.btn-primary:hover {
    background: var(--tblr-btn-color-darker) !important;
  }
}

.editor-sidebar::-webkit-scrollbar {
  width: 0;
  height: 0;
  background: transparent;
  -ms-overflow-style: none;
}

.editor-sidebar {
  max-width: 300px;
  scrollbar-width: none;
  -ms-overflow-style: none;
}

.sketch-picker {
  position: absolute;
}

.color-picker-input {
  border: solid 1px rgb(223, 223, 223);
  cursor: pointer;
}

.app-sharing-modal {
  .form-control.is-invalid,
  .was-validated .form-control:invalid {
    border-color: #ffb0b0;
  }
}

.widgets-list {
  --tblr-gutter-x: 0px !important;
}

.input-with-icon {
  position: relative;
  display: flex;
  flex: 1;

  .icon-container {
    position: absolute;
    right: 10px;
    top: calc(50% - 10px);
    z-index: 3;
  }
}

.dynamic-variable-preview {
  min-height: 20px;
  max-height: 500px;
  overflow: auto;
  line-height: 20px;
  font-size: 12px;
  margin-top: -2px;
  word-wrap: break-word;
  border-bottom-left-radius: 3px;
  border-bottom-right-radius: 3px;
  box-sizing: border-box;
  font-family: "Source Code Pro", monospace;

  .heading {
    font-weight: 700;
    white-space: pre;
    text-transform: capitalize;
  }
}

.user-email:hover {
  text-decoration: none;
  cursor: text;
}

.theme-dark {
  .nav-item {
    background: 0 0;
  }
  .navbar .navbar-nav .active > .nav-link,
  .theme-dark .navbar .navbar-nav .nav-link.active,
  .theme-dark .navbar .navbar-nav .nav-link.show,
  .theme-dark .navbar .navbar-nav .show > .nav-link {
    color: #fff;
  }
  .form-check > .form-check-input:not(:checked) {
    background-color: #fff;
  }
  .form-check-label {
    color: white;
  }
  .left-sidebar .active {
    background: #333c48;
  }

  .left-sidebar .left-sidebar-item {
    border-bottom: 1px solid #333c48;
  }

  .nav-tabs .nav-link.active {
    color: #fff !important;
  }

  .nav-tabs .nav-link {
    color: #c3c3c3 !important;
  }

  .card-body > :last-child {
    color: #fff !important;
  }

  .form-control {
    border: 1px solid #324156;
  }

  .card {
    background-color: #324156 !important;
  }
  .card .table tbody td a {
    color: inherit;
  }

  .DateInput {
    background: #1f2936;
  }

  .DateInput_input {
    background-color: #1f2936;
  }

  .DateRangePickerInput {
    background-color: #1f2936;
  }

  .DateInput_input__focused {
    background: #1f2936;
  }

  .DateRangePickerInput__withBorder {
    border: 1px solid #1f2936;
  }

  .main .canvas-container .canvas-area {
    background: #2f3c4c;
  }

  .main .canvas-container {
    background-color: #2f3c4c;
  }

  .rdtOpen .rdtPicker {
    color: black;
  }

  .editor .editor-sidebar .components-container .component-image-holder {
    background: #2f3c4c !important;
    border: 1px solid #2f3c4c !important;

    center,
    .component-title {
      filter: brightness(0) invert(1);
    }
  }

  .nav-tabs .nav-link:focus,
  .nav-tabs .nav-link:hover {
    border-color: transparent !important;
  }

  .modal-content,
  .modal-header {
    background-color: #1f2936 !important;
    .text-muted {
      color: #fff !important;
    }
  }

  .modal-header {
    border-bottom: 1px solid rgba(255, 255, 255, 0.09) !important;
  }

  .canvas-container {
    background-color: #1f2936;
  }

  .editor .main .query-pane {
    border: solid rgba(255, 255, 255, 0.09) !important;
    border-width: 1px 0px 0px 0px !important;
  }

  .no-components-box {
    background-color: #1f2936 !important;

    center {
      filter: brightness(0) invert(1);
    }
  }

  .query-list {
    .text-muted {
      color: #fff !important;
    }
  }

  .left-sidebar,
  .editor-sidebar {
    background-color: #1f2936 !important;
  }

  .editor-sidebar {
    border: solid rgba(255, 255, 255, 0.09);
    border-width: 0px 0px 0px 1px !important;

    .nav-tabs {
      border-bottom: 1px solid rgba(255, 255, 255, 0.09) !important;
    }
  }

  .editor .editor-sidebar .nav-tabs .nav-link {
    color: #fff;
    img {
      filter: brightness(0) invert(1);
    }
  }

  .jet-table {
    background-color: #1f2936 !important;
  }

  .jet-container {
    background-color: #1f2936 !important;
  }

  .nav-tabs .nav-item.show .nav-link,
  .nav-tabs .nav-link.active {
    background-color: #2f3c4c;
    border-color: transparent !important;
  }

  .editor .main .query-pane .query-definition-pane .header {
    border: solid rgba(255, 255, 255, 0.09);
    border-width: 0px 0px 1px 0px !important;
    background: #1f2936;
  }

  .left-sidebar {
    border: solid rgba(255, 255, 255, 0.09);
    border-width: 0px 1px 3px 0px;
    .text-muted {
      color: #fff !important;
    }
  }

  .folder-list {
    color: #fff !important;
  }

  .app-title {
    color: #fff !important;
  }

  .RichEditor-root {
    background: #1f2936;
    border: 1px solid #2f3c4c;
  }

  .app-description {
    color: #fff !important;
  }

  .btn-light,
  .btn-outline-light {
    background-color: #42546a !important;
    --tblr-btn-color-text: #ffffff;
    img {
      filter: brightness(0) invert(1);
    }
  }

  .editor .left-sidebar .datasources-container tr {
    border-bottom: solid 1px rgba(255, 255, 255, 0.09);
  }

  .editor .left-sidebar .datasources-container .datasources-header {
    border: solid rgba(255, 255, 255, 0.09) !important;
    border-width: 0px 0px 1px 0px !important;
  }

  .query-manager-header .nav-item {
    border-right: solid 1px rgba(255, 255, 255, 0.09);
    .nav-link {
      color: #c3c3c3;
    }
  }

  .input-group-text {
    border: solid 1px rgba(255, 255, 255, 0.09) !important;
  }

  .app-users-list {
    .text-muted {
      color: #fff !important;
    }
  }

  .data-pane {
    border: solid rgba(255, 255, 255, 0.09) !important;
    border-width: 0px 1px 0px 0px !important;
  }

  .main .query-pane .data-pane .queries-container .queries-header {
    border: solid rgba(255, 255, 255, 0.09) !important;
    border-width: 0px 0px 1px 0px !important;

    .text-muted {
      color: #fff !important;
    }
  }

  .query-pane {
    background-color: #1f2936 !important;
  }

  .input-icon .input-icon-addon img {
    filter: invert(1);
  }

  .svg-icon {
    filter: brightness(0) invert(1);
  }

  .launch-btn {
    filter: brightness(0.4) !important;
    background: #8d9095;
  }

  .badge {
    .svg-icon {
      filter: brightness(1) invert(0);
    }
  }

  .alert {
    background: transparent;
    .text-muted {
      color: #fff !important;
    }
  }

  .editor .editor-sidebar .inspector .header {
    border: solid rgba(255, 255, 255, 0.09) !important;
    border-width: 0px 0px 1px 0px !important;
  }

  .hr-text {
    color: #fff !important;
  }

  .skeleton-line::after {
    background-image: linear-gradient(to right, #566177 0, #5a6170 40%, #4c5b79 80%);
  }

  .select-search__input {
    color: rgb(224, 224, 224);
    background-color: #2b3547;
    border: 1px solid #2b3547;
  }

  .select-search__select {
    background: #fff;
    box-shadow: 0 0.0625rem 0.125rem rgba(0, 0, 0, 0.15);
  }

  .select-search__row:not(:first-child) {
    border-top: 1px solid #eee;
  }

  .select-search__option,
  .select-search__not-found {
    background: #fff;
  }

  .select-search__option.is-highlighted,
  .select-search__option:not(.is-selected):hover {
    background: rgba(47, 204, 139, 0.1);
  }

  .select-search__option.is-highlighted.is-selected,
  .select-search__option.is-selected:hover {
    background: #2eb378;
    color: #fff;
  }

  .org-users-page {
    .user-email,
    .user-status {
      filter: brightness(0) invert(1);
    }
  }

  .org-users-page {
    .select-search__option.is-selected {
      background: $primary;
      color: $white;
    }
    .select-search__option:not(.is-selected):hover {
      background: rgba(66, 153, 225, 0.1);
    }
  }

  .react-json-view {
    background-color: transparent !important;
  }

  .codehinter-default-input {
    background-color: transparent;
    border: 1px solid #333c48;
  }

  .color-picker-input {
    border: solid 1px #333c48;
  }

  .codehinter-query-editor-input {
    background-color: #272822;
    border: 1px solid #2c3a4c;
    border-radius: 0;
  }

  .codehinter-query-editor-input .CodeMirror {
    height: 31px !important;
  }

  .codehinter-query-editor-input .CodeMirror {
    color: #c3c3c3 !important;
  }

  .select-search:not(.is-loading):not(.select-search--multiple) .select-search__value::after {
    transform: rotate(45deg);
    border-right: 1px solid #fff;
    border-bottom: 1px solid #fff;
  }

  .widget-documentation-link {
    background-color: #1f2936;
  }

  .widget-documentation-link a {
    color: rgb(66, 153, 225);
  }
}

.main-wrapper {
  position: relative;
  min-height: 100%;
  min-width: 100%;
  background-color: white;
}

.main-wrapper.theme-dark {
  background-color: #2b394b;
}

.jet-table {
  .global-search-field {
    background: transparent;
  }
}

.modal-backdrop.show {
  opacity: 0.74;
}

.gui-select-wrappper .select-search__input {
  height: 30px;
}

.theme-dark .input-group-text,
.theme-dark .markdown > table thead th,
.theme-dark .table thead th {
  background: #1c252f;
  color: #fff;
}

.sketch-picker {
  z-index: 1000;
}

.no-padding {
  padding: 0;
}

.nav-tabs {
  font-weight: 300;
}

.nav-tabs .nav-link.active {
  border: 0;
  border-bottom: 1px solid #206bc4;
  font-weight: 400;
}

.table-no-divider {
  td {
    border-bottom-width: 0px;
    padding-left: 0;
  }
}

.no-border {
  border-radius: 0 !important;
}

input[type="text"] {
  border-radius: 0 !important;
  outline-color: #dadcde !important;
}

.widget-header {
  text-transform: capitalize;
  margin-top: 12px !important;
  font-weight: 500;
  font-size: 12px;
  line-height: 12px;
}

.query-manager-events {
  max-width: 400px;
}

.validation-without-icon {
  background-image: none !important;
}

.dropdown-widget,
.multiselect-widget {
  .form-label {
    margin-bottom: 0px;
  }

  .select-search__input {
    height: 100%;
  }

  .select-search__value {
    height: 100%;
  }

  .select-search {
    height: 100%;
  }

  .select-search__options {
    margin-bottom: 0 !important;

    .select-search__option {
      height: auto;
      min-height: 30px;
    }
  }
}

.show {
  display: block;
}
.hide {
  display: none;
}

.draggable-box:focus-within {
  z-index: 2 !important;
}

.cursor-wait {
  cursor: wait;
}
.cursor-text {
  cursor: text;
}
.cursor-none {
  cursor: none;
}
.theme-dark .event-action {
  filter: brightness(0) invert(1);
}

.event-action {
  filter: brightness(0) invert(0);
}

.disabled {
  pointer-events: none;
  opacity: 0.4;
}
.DateRangePicker {
  padding: 1.25px 5px;
}

.datepicker-widget {
  .input-field {
    min-height: 26px;
    padding: 0;
    padding-left: 2px;
  }

  td.rdtActive, td.rdtActive:hover{
    background-color: $primary;
  }
}

.daterange-picker-widget {
  .DateInput_input {
    min-height: 24px;
    line-height: normal;
    border-bottom: 0px;
    font-size: 0.85rem;
  }
  .DateRangePicker {
    padding: 0;
  }

  .DateRangePickerInput_arrow_svg {
    height: 17px;
  }
}

.fw-400 {
  font-weight: 400;
}

.fw-500 {
  font-weight: 500;
}

.ligh-gray {
  color: #656d77;
}

.nav-item {
  background: #fff;
  font-size: 14px;
  font-style: normal;
  font-weight: 400;
  line-height: 22px;
  letter-spacing: -0.1px;
  text-align: left;
}

.nav-link {
  min-width: 100px;
  justify-content: center;
}

.nav-tabs .nav-link.active {
  font-weight: 400 !important;
  color: #0565fe !important;
}

.empty-title {
  font-size: 12px;
  font-style: normal;
  font-weight: 400;
  line-height: 15px;
  letter-spacing: -0.01em;
  text-align: left;
}
//select-search-action
.popover-action-select-search > .select-search .select-search__select {
  max-height: 200px;
  overflow-y: scroll;
}

.calendar-widget.compact {
  .rbc-time-view-resources .rbc-time-header-content {
    min-width: auto;
  }

  .rbc-time-view-resources .rbc-day-slot {
    min-width: 50px;
  }

  .rbc-time-view-resources .rbc-header,
  .rbc-time-view-resources .rbc-day-bg {
    width: 50px;
  }
}

.calendar-widget.dont-highlight-today {
  .rbc-today {
    background-color: inherit;
  }

  .rbc-current-time-indicator {
    display: none;
  }
}

.calendar-widget {
  padding: 10px;
  background-color: white;

  .rbc-day-slot .rbc-event,
  .rbc-day-slot .rbc-background-event {
    border-left: 3px solid #26598533;
  }

  .rbc-toolbar {
    font-size: 14px;
  }

  .rbc-event {
    .rbc-event-label {
      display: none;
    }
  }

  .rbc-off-range-bg {
    background-color: #f4f6fa;
  }

  .rbc-toolbar {
    .rbc-btn-group {
      button {
        box-shadow: none;
        border-radius: 0;
        border-width: 1px;
      }
    }
  }
}

//!for calendar widget week view with compact/spacious mode border fix
.resources-week-cls .rbc-time-column:nth-last-child(7n) {
  border-left: none !important;
  .rbc-timeslot-group {
    border-left: 2.5px solid #dadcde !important;
  }
}
.resources-week-cls .rbc-allday-cell {
  border: none !important;
  .rbc-row {
    border-left: 1.5px solid #dadcde;
    border-right: 1.5px solid #dadcde;
  }
}
.resources-week-cls .rbc-time-header-cell {
  border: none !important;
}
.resources-week-cls .rbc-time-view-resources .rbc-header {
  border-left: 1.5px solid #dadcde !important;
  border-right: 1.5px solid #dadcde !important;
}

.calendar-widget.hide-view-switcher {
  .rbc-toolbar {
    .rbc-btn-group:nth-of-type(3) {
      display: none;
    }
  }
}

.calendar-widget.dark-mode {
  background-color: #1d2a39;

  .rbc-toolbar {
    button {
      color: white;
    }

    button:hover,
    button.rbc-active {
      color: black;
    }
  }

  .rbc-off-range-bg {
    background-color: #2b394b;
  }

  .rbc-selected-cell {
    background-color: #22242d;
  }

  .rbc-today {
    background-color: #5a7ca8;
  }
}

.calendar-widget.dark-mode.dont-highlight-today {
  .rbc-today {
    background-color: inherit;
  }
}

.navbar .navbar-nav {
  min-height: 2rem;
}

.navbar-brand-image {
  height: 1.2rem;
}

.navbar .navbar-brand:hover,
.theme-dark .navbar .navbar-brand:hover {
  opacity: 1;
}

.nav-tabs .nav-link.active {
  font-weight: 400 !important;
  margin-bottom: -1px !important;
}

.nav-tabs .nav-link {
  font-weight: 400 !important;
  margin: 0 !important;
  height: 100%;
}

.code-editor-widget {
  border-radius: 0;
  .CodeMirror {
    border-radius: 0 !important;
    margin-top: -1px !important;
  }
}

.jet-listview {
  overflow-y: overlay;
  overflow-x: hidden;

  .rows {
  }

  .list-item {
  }
}

.jet-listview::-webkit-scrollbar-track {
  background: transparent;
}

.jet-listview::-webkit-scrollbar-thumb {
  background: transparent;
}

.code-hinter-wrapper .popup-btn {
  position: absolute;
  display: none;
  cursor: pointer;
}

.code-hinter-wrapper:hover {
  .popup-btn {
    display: block !important;
    z-index: 1;
  }
}

.modal-portal-wrapper {
  justify-content: center;
  align-items: center;
  position: fixed;
  position: absolute;
  left: 50%;
  top: 40%;

  .modal-body {
    width: 500px !important;
    height: 300px !important;
    padding: 0px !important;
  }

  transform: translate(-60%, -60%);
  height: 350px;
  width: auto;
  max-height: 500px;
  padding: 0px;

  .modal-content {
    border-radius: 5px !important;
  }

  .modal-body {
    width: 500px !important;
    height: 302px !important;
    padding: 0px !important;
    margin: 0px !important;
    margin-left: -1px !important; //fix the modal body code mirror margin

    border-top-left-radius: 0;
    border-top-right-radius: 0;
    border-bottom-left-radius: 5px;
    border-bottom-right-radius: 5px;
    border-bottom: 0.75px solid;
    border-left: 0.75px solid;
    border-right: 0.75px solid;

    @include theme-border($light-theme: true);

    &.dark-mode-border {
      @include theme-border($light-theme: false);
    }
  }
  .modal-dialog {
    margin-top: 4%;
  }

  .modal-header {
    padding: 0;
    font-size: 14px;
  }

  .editor-container {
    padding: 0px;
    .CodeMirror {
      border-radius: 0;
      margin: 0;
      width: 100% !important;
    }
  }

  .query-hinter {
    .CodeMirror-line {
      margin-left: 2rem !important;
    }

    .CodeMirror-cursors .CodeMirror-cursor {
      margin-left: 2rem !important;
    }
  }
}

.preview-block-portal {
  .bg-light {
    border-radius: 0 0 5px 5px;
    outline: 0.75px solid $light-green;
  }

  .bg-dark {
    margin-top: 1px;
    border-radius: 0 0 5px 5px;
    outline: 0.75px solid $light-green;
  }

  .dynamic-variable-preview {
    padding: 4px !important;
  }
}

.portal-header {
  display: flex;
  align-items: center;
  padding: 0.5rem 0.75rem;
  color: #656d77;
  background-color: #ffffffd9;
  background-clip: padding-box;
  border-top-left-radius: 5px !important;
  border-top-right-radius: 5px !important;
  width: 498px !important;
  outline: 0.75px solid;

  @include theme-border($light-theme: true, $outline: true);

  &.dark-mode-border {
    @include theme-border($light-theme: false, $outline: true);
  }
}
.tabs-inspector {
  .nav-item {
    width: 50%;
  }

  .nav-item:not(.active) {
    border-bottom: 1px solid #e7eaef;
  }

  .nav-link.active {
    border: 1px solid transparent;
    border-bottom: 1px solid $primary;
  }
}

.tabs-inspector.nav-tabs {
  border: 0;
}

.bg-primary-lt {
  color: #fff !important;
  background: #6383db !important;
}

.tabbed-navbar .nav-item.active:after {
  margin-bottom: -0.25rem;
}

.app-name {
  width: 325px;
  left: 150px;
  position: absolute;
}

.app-name:hover {
  background: $bg-light;
  &.dark {
    @extend .bg-dark;
  }
}

.layout-buttons {
  position: absolute;
  left: 50%;
}

.app-version-name {
  position: absolute;
  right: 220px;
  color: $light-gray;
  border: 1px solid $light-gray;
  padding: 4px 8px;
  border-radius: 4px;
  min-width: 100px;
  font-size: 10px;
}

.canvas-background-holder {
  display: flex;
  justify-content: space-between;
  min-width: 120px;
  margin: auto;
  padding: 10px;
}

.canvas-background-picker {
  position: fixed;
}

/**
 * Timer Widget
 */
.timer-wrapper {
  padding: 10px;
  .counter-container {
    font-size: 3em;
    padding-bottom: 5px;
    text-align: center;
  }
}

/**
 * Search Box
 */
.search-box-wrapper {
  input {
    width: 200px;
    border-radius: 5px !important;
  }
  .input-icon .input-icon-addon {
    display: flex;
  }
  .input-icon .input-icon-addon.end {
    pointer-events: auto;
    div {
      background-color: #A6B6CC;
      border-radius: 12px;
      color: #ffffff;
      padding: 1px;
      cursor: pointer;
      svg {
        height: 14px;
        width: 14px
      }
    }
  }
  
}

.fixedHeader {
  table thead {
    position: -webkit-sticky; // this is for all Safari (Desktop & iOS), not for Chrome
    position: sticky;
    top: 0;
    border-top: 0;
    z-index: 1; // any positive value, layer order is global
  }
}

/**
 * Folder List
 */
.folder-list {
  color: #000000;
  .list-group-transparent .list-group-item.active {
    color: $primary;
    background-color: #edf1ff;
    .folder-ico {
      filter: invert(29%) sepia(84%) saturate(4047%) hue-rotate(215deg) brightness(98%) contrast(111%);
    }
  }
  .list-group-item {
    padding: 0.5rem 0.75rem;
    overflow: hidden;
  }
  .list-group-item.all-apps-link {
    font-weight: 500;
  }
  .folder-info {
    color: #8991a0;
    font-size: 0.75rem;
    display: contents;
  }
  .folder-create-btn {
    color: #0565ff;
    cursor: pointer;
  }
}

/**
 * Home page modal
 */
.modal-content.home-modal-component {
  border-radius: 8px;
  overflow: hidden;
  background-color: #fefeff;
  color: #000000;
  .modal-header {
    border-bottom: 0px;
  }
  .modal-title {
    font-size: 1.1rem;
  }
  .btn-close {
    width: 3.5rem;
    height: 2.5rem;
  }
  .modal-body {
    padding-top: 0px;
  }
  input {
    border-radius: 5px !important;
  }
  .modal-main {
    padding-bottom: 5rem;
  }
  .modal-footer-btn {
    justify-content: end;
    button {
      margin-left: 16px;
    }
  }
<<<<<<< HEAD
}

.icon-change-modal {
  ul {
    list-style-type: none;

    li {
      float: left;
      border: 2px solid #8991A0;
      border-radius: 1.75px;
      cursor: pointer;

      img {
        width: 22px;
        height: 22px;
        filter: invert(59%) sepia(27%) saturate(160%) hue-rotate(181deg) brightness(91%) contrast(95%);
      }
    }

    li.selected {
      border: 2px solid #0565FF;
      
      img {
        filter: invert(27%) sepia(84%) saturate(5230%) hue-rotate(212deg) brightness(102%) contrast(100%);
      }
    }
  }
}
=======
 }


.radio-img {
    input { 
      display:none;
    }

    .action-icon {
      width: 28px;
      height: 28px;
      background-position: center center;
      border-radius: 4px;
      display: flex;
      align-items: center;
      justify-content: center;
    }
  
    .action-icon{
      cursor:pointer;
      border: 1px solid $light-gray;
    }

    .action-icon:hover{
      background-color: #D2DDEC;
    }

    input:checked + .action-icon{ 
      border-color: $primary;
      background-color: #7A95FB;
    } 

    .tooltiptext {
      visibility: hidden;
      font-size: 12px;
      background-color: $black;
      color: $white;
      text-align: center;
      padding: 5px 10px;
      position: absolute;
      border-radius: 15px;
      margin-top:2px;
      z-index: 1;
      margin-left: -10px;
    }

    .tooltiptext::after {
      content: "";
      position: absolute;
      bottom: 100%;
      left: 50%;
      margin-left: -5px;
      border-width: 5px;
      border-style: solid;
      border-color: transparent transparent black transparent;
    }
    
    .action-icon:hover + .tooltiptext {
      visibility: visible;
    }

    input:checked + .action-icon:hover{
      background-color: #3650AF;
    }
}
>>>>>>> ffcc67a3
<|MERGE_RESOLUTION|>--- conflicted
+++ resolved
@@ -3307,36 +3307,6 @@
       margin-left: 16px;
     }
   }
-<<<<<<< HEAD
-}
-
-.icon-change-modal {
-  ul {
-    list-style-type: none;
-
-    li {
-      float: left;
-      border: 2px solid #8991A0;
-      border-radius: 1.75px;
-      cursor: pointer;
-
-      img {
-        width: 22px;
-        height: 22px;
-        filter: invert(59%) sepia(27%) saturate(160%) hue-rotate(181deg) brightness(91%) contrast(95%);
-      }
-    }
-
-    li.selected {
-      border: 2px solid #0565FF;
-      
-      img {
-        filter: invert(27%) sepia(84%) saturate(5230%) hue-rotate(212deg) brightness(102%) contrast(100%);
-      }
-    }
-  }
-}
-=======
  }
 
 
@@ -3402,4 +3372,30 @@
       background-color: #3650AF;
     }
 }
->>>>>>> ffcc67a3
+
+.icon-change-modal {
+  ul {
+    list-style-type: none;
+
+    li {
+      float: left;
+      border: 2px solid #8991A0;
+      border-radius: 1.75px;
+      cursor: pointer;
+
+      img {
+        width: 22px;
+        height: 22px;
+        filter: invert(59%) sepia(27%) saturate(160%) hue-rotate(181deg) brightness(91%) contrast(95%);
+      }
+    }
+
+    li.selected {
+      border: 2px solid #0565FF;
+      
+      img {
+        filter: invert(27%) sepia(84%) saturate(5230%) hue-rotate(212deg) brightness(102%) contrast(100%);
+      }
+    }
+  }
+}