--- conflicted
+++ resolved
@@ -13381,7 +13381,6 @@
   }
 }
 
-<<<<<<< HEAD
 .add-datasource-btn-workflows{
   width:195px;
   margin-top:8px;
@@ -13391,7 +13390,7 @@
 }
 .react-flow__panel{
   bottom:50px
-=======
+}
   .connect-to-repository-container {
     width: 70%;
     display: flex;
@@ -13571,5 +13570,4 @@
 
 .disabled-action-tooltip {
   opacity: 0.4;
->>>>>>> f668437b
 }