--- conflicted
+++ resolved
@@ -11640,7 +11640,6 @@
   height: 19px;
   margin-left: 8px;
   margin-right: 8px;
-<<<<<<< HEAD
 }
 
 .CodeMirror {
@@ -11658,6 +11657,4 @@
     border: 1px solid var(--slate8);
 
   }
-=======
->>>>>>> 9d27cd8e
 }