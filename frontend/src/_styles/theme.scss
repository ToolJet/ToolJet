--- conflicted
+++ resolved
@@ -11842,13 +11842,10 @@
 
 .custom-gap-6 {
   gap: 6px
-<<<<<<< HEAD
-=======
 }
 
 .custom-gap-2 {
   gap: 2px
->>>>>>> 44c4155b
 }
 
 // ToolJet Database buttons
@@ -11886,15 +11883,10 @@
   border: 1px solid var(--tj-text-input-widget-border-default);
   background-color: var(--tj-text-input-widget-field-default);
   width: 100%;
-<<<<<<< HEAD
-  padding: 3px 5px;
-
-=======
 
   &.is-invalid {
     border: 1px solid var(--tj-text-input-widget-error) !important; // For example, a red border for invalid input
   }
->>>>>>> 44c4155b
 
   &:hover {
     background-color: var(--tj-text-input-widget-hover) !important;
@@ -11912,8 +11904,6 @@
     border: 1px solid var(--tj-text-input-widget-border-clicked) !important;
     outline: none !important;
   }
-<<<<<<< HEAD
-=======
 }
 
 .icon-style-container {
@@ -11930,5 +11920,4 @@
   top: 50%;
   right: -5px;
   transform: translate(-50%, -50%);
->>>>>>> 44c4155b
 }