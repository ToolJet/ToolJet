@import "./tabler.scss";
@import "./colors.scss";
@import "./z-index.scss";
@import "./mixins.scss";
@import "./queryManager.scss";
@import "./onboarding.scss";
@import "./components.scss";
@import "./global-datasources.scss";
@import "./typography.scss";
@import "./designtheme.scss";
@import "./dropdown-custom.scss";
@import "./ui-operations.scss";
@import 'react-loading-skeleton/dist/skeleton.css';
@import './table-component.scss';

/* ibm-plex-sans-100 - latin */
@font-face {
  font-display: swap;
  /* Check https://developer.mozilla.org/en-US/docs/Web/CSS/@font-face/font-display for other options. */
  font-family: 'IBM Plex Sans';
  font-style: normal;
  font-weight: 100;
  src: url('/assets/fonts/ibm-plex-sans-v19-latin/ibm-plex-sans-v19-latin-100.woff2') format('woff2');
  /* Chrome 36+, Opera 23+, Firefox 39+, Safari 12+, iOS 10+ */
}

/* ibm-plex-sans-100italic - latin */
@font-face {
  font-display: swap;
  /* Check https://developer.mozilla.org/en-US/docs/Web/CSS/@font-face/font-display for other options. */
  font-family: 'IBM Plex Sans';
  font-style: italic;
  font-weight: 100;
  src: url('/assets/fonts/ibm-plex-sans-v19-latin/ibm-plex-sans-v19-latin-100italic.woff2') format('woff2');
  /* Chrome 36+, Opera 23+, Firefox 39+, Safari 12+, iOS 10+ */
}

/* ibm-plex-sans-200 - latin */
@font-face {
  font-display: swap;
  /* Check https://developer.mozilla.org/en-US/docs/Web/CSS/@font-face/font-display for other options. */
  font-family: 'IBM Plex Sans';
  font-style: normal;
  font-weight: 200;
  src: url('/assets/fonts/ibm-plex-sans-v19-latin/ibm-plex-sans-v19-latin-200.woff2') format('woff2');
  /* Chrome 36+, Opera 23+, Firefox 39+, Safari 12+, iOS 10+ */
}

/* ibm-plex-sans-200italic - latin */
@font-face {
  font-display: swap;
  /* Check https://developer.mozilla.org/en-US/docs/Web/CSS/@font-face/font-display for other options. */
  font-family: 'IBM Plex Sans';
  font-style: italic;
  font-weight: 200;
  src: url('/assets/fonts/ibm-plex-sans-v19-latin/ibm-plex-sans-v19-latin-200italic.woff2') format('woff2');
  /* Chrome 36+, Opera 23+, Firefox 39+, Safari 12+, iOS 10+ */
}

/* ibm-plex-sans-300 - latin */
@font-face {
  font-display: swap;
  /* Check https://developer.mozilla.org/en-US/docs/Web/CSS/@font-face/font-display for other options. */
  font-family: 'IBM Plex Sans';
  font-style: normal;
  font-weight: 300;
  src: url('/assets/fonts/ibm-plex-sans-v19-latin/ibm-plex-sans-v19-latin-300.woff2') format('woff2');
  /* Chrome 36+, Opera 23+, Firefox 39+, Safari 12+, iOS 10+ */
}

/* ibm-plex-sans-300italic - latin */
@font-face {
  font-display: swap;
  /* Check https://developer.mozilla.org/en-US/docs/Web/CSS/@font-face/font-display for other options. */
  font-family: 'IBM Plex Sans';
  font-style: italic;
  font-weight: 300;
  src: url('/assets/fonts/ibm-plex-sans-v19-latin/ibm-plex-sans-v19-latin-300italic.woff2') format('woff2');
  /* Chrome 36+, Opera 23+, Firefox 39+, Safari 12+, iOS 10+ */
}

/* ibm-plex-sans-regular - latin */
@font-face {
  font-display: swap;
  /* Check https://developer.mozilla.org/en-US/docs/Web/CSS/@font-face/font-display for other options. */
  font-family: 'IBM Plex Sans';
  font-style: normal;
  font-weight: 400;
  src: url('/assets/fonts/ibm-plex-sans-v19-latin/ibm-plex-sans-v19-latin-regular.woff2') format('woff2');
  /* Chrome 36+, Opera 23+, Firefox 39+, Safari 12+, iOS 10+ */
}

/* ibm-plex-sans-italic - latin */
@font-face {
  font-display: swap;
  /* Check https://developer.mozilla.org/en-US/docs/Web/CSS/@font-face/font-display for other options. */
  font-family: 'IBM Plex Sans';
  font-style: italic;
  font-weight: 400;
  src: url('/assets/fonts/ibm-plex-sans-v19-latin/ibm-plex-sans-v19-latin-italic.woff2') format('woff2');
  /* Chrome 36+, Opera 23+, Firefox 39+, Safari 12+, iOS 10+ */
}

/* ibm-plex-sans-500 - latin */
@font-face {
  font-display: swap;
  /* Check https://developer.mozilla.org/en-US/docs/Web/CSS/@font-face/font-display for other options. */
  font-family: 'IBM Plex Sans';
  font-style: normal;
  font-weight: 500;
  src: url('/assets/fonts/ibm-plex-sans-v19-latin/ibm-plex-sans-v19-latin-500.woff2') format('woff2');
  /* Chrome 36+, Opera 23+, Firefox 39+, Safari 12+, iOS 10+ */
}

/* ibm-plex-sans-500italic - latin */
@font-face {
  font-display: swap;
  /* Check https://developer.mozilla.org/en-US/docs/Web/CSS/@font-face/font-display for other options. */
  font-family: 'IBM Plex Sans';
  font-style: italic;
  font-weight: 500;
  src: url('/assets/fonts/ibm-plex-sans-v19-latin/ibm-plex-sans-v19-latin-500italic.woff2') format('woff2');
  /* Chrome 36+, Opera 23+, Firefox 39+, Safari 12+, iOS 10+ */
}

/* ibm-plex-sans-600 - latin */
@font-face {
  font-display: swap;
  /* Check https://developer.mozilla.org/en-US/docs/Web/CSS/@font-face/font-display for other options. */
  font-family: 'IBM Plex Sans';
  font-style: normal;
  font-weight: 600;
  src: url('/assets/fonts/ibm-plex-sans-v19-latin/ibm-plex-sans-v19-latin-600.woff2') format('woff2');
  /* Chrome 36+, Opera 23+, Firefox 39+, Safari 12+, iOS 10+ */
}

/* ibm-plex-sans-600italic - latin */
@font-face {
  font-display: swap;
  /* Check https://developer.mozilla.org/en-US/docs/Web/CSS/@font-face/font-display for other options. */
  font-family: 'IBM Plex Sans';
  font-style: italic;
  font-weight: 600;
  src: url('/assets/fonts/ibm-plex-sans-v19-latin/ibm-plex-sans-v19-latin-600italic.woff2') format('woff2');
  /* Chrome 36+, Opera 23+, Firefox 39+, Safari 12+, iOS 10+ */
}

/* ibm-plex-sans-700 - latin */
@font-face {
  font-display: swap;
  /* Check https://developer.mozilla.org/en-US/docs/Web/CSS/@font-face/font-display for other options. */
  font-family: 'IBM Plex Sans';
  font-style: normal;
  font-weight: 700;
  src: url('/assets/fonts/ibm-plex-sans-v19-latin/ibm-plex-sans-v19-latin-700.woff2') format('woff2');
  /* Chrome 36+, Opera 23+, Firefox 39+, Safari 12+, iOS 10+ */
}

/* ibm-plex-sans-700italic - latin */
@font-face {
  font-display: swap;
  /* Check https://developer.mozilla.org/en-US/docs/Web/CSS/@font-face/font-display for other options. */
  font-family: 'IBM Plex Sans';
  font-style: italic;
  font-weight: 700;
  src: url('/assets/fonts/ibm-plex-sans-v19-latin/ibm-plex-sans-v19-latin-700italic.woff2') format('woff2');
  /* Chrome 36+, Opera 23+, Firefox 39+, Safari 12+, iOS 10+ */
}

// variables
$border-radius: 4px;


body {
  font-family: 'IBM Plex Sans';
}

input,
button {
  border-radius: 4px;
}

.btn:hover {
  border-color: $primary;
}

.btn-sm {
  padding: 4px 8px;
}

.padding-0 {
  padding: 0;
}

.float-right {
  float: right;
}

.font-500 {
  font-weight: 500;
}

.color-inherit {
  color: inherit;
}

.text-right {
  text-align: right;
}

.navbar {
  max-height: 48px;
  min-height: auto;
  background-color: var(--base) !important;
  border-bottom: 1px solid var(--slate5);

  .nav-item.active:after {
    bottom: 0 !important;
  }
}

.rc-slider-track {
  background-color: $primary;
}

.rc-slider-handle {
  border-color: $primary;
}

.auth-main {
  height: 1000px;
  padding-top: calc(0.25 * 100vh);
  overflow: hidden;

  svg,
  img {
    height: 50px;
    width: 50px;
  }

  svg {
    color: #000000;
  }

  .col-4 {
    z-index: 1;
  }

  .horizontal-line {
    width: 100%;
    position: relative;
    border: 1px solid #b1b1b1;
    top: 25px;
    margin: 0px auto;
    z-index: 0;
  }

  .sso-ico {
    div {
      background-color: #ffffff;
    }
  }
}

.emoji-mart-scroll {
  border-bottom: 0;
  margin-bottom: 6px;
}

.emoji-mart-scroll+.emoji-mart-bar {
  display: none;
}

.accordion-item {
  border: solid var(--slate5);
  border-width: 0px 0px 1px 0px;
}


.accordion-item,
.accordion-button {
  background-color: inherit;
}

.accordion-button {
  font-size: 14px;
  font-weight: 500 !important;
  box-shadow: none !important;
  color: var(--slate12) !important;
  padding: 16px 16px !important;
}

.accordion-button::after {
  background-image: url('data:image/svg+xml,<svg xmlns="http://www.w3.org/2000/svg" width="13" height="12" viewBox="0 0 13 12" fill="none"><path d="M8.83684 3L4.4484 3C3.86955 3 3.5089 3.62791 3.80056 4.1279L5.99478 7.88943C6.28419 8.38556 7.00104 8.38556 7.29045 7.88943L9.48467 4.1279C9.77634 3.62791 9.41568 3 8.83684 3Z" fill="%2311181C"/></svg>');
}

.accordion-button:not(.collapsed)::after {
  background-image: url('data:image/svg+xml,<svg xmlns="http://www.w3.org/2000/svg" width="13" height="12" viewBox="0 0 13 12" fill="none"><path d="M8.83684 3L4.4484 3C3.86955 3 3.5089 3.62791 3.80056 4.1279L5.99478 7.88943C6.28419 8.38556 7.00104 8.38556 7.29045 7.88943L9.48467 4.1279C9.77634 3.62791 9.41568 3 8.83684 3Z" fill="%2311181C"/></svg>');
}

.accordion-button:not(.collapsed) {
  // padding-bottom: 0 !important;
}

.accordion-body {
  padding: 4px 16px 16px 16px !important;

  .form-label {
    font-weight: 400;
    font-size: 12px;
    color: var(--slate12);
  }

  .style-fx {
    margin-top: 3px !important;
  }
}

.editor {
  header {
    position: fixed;
    width: 100%;
    top: 0px;
    left: 0px;
  }

  .header-container {
    max-width: 100%;
    padding: 0px;
  }

  .resizer-select,
  .resizer-active {
    // border: solid 1px $primary !important;

    .top-right,
    .top-left,
    .bottom-right,
    .bottom-left {
      background: white;
      border-radius: 10px;
      border: solid 1px $primary;
    }
  }

  .resizer-selected {
    outline-width: thin;
    outline-style: solid;
    outline-color: #ffda7e;
  }

  // query data source card style start

  .query-datasource-card-container,
  .header-query-datasource-card-container {
    display: flex;
    flex-direction: row;
    gap: 10px;
    flex-wrap: wrap;
  }

  .datasource-picker {
    margin-bottom: 24px;
    width: 475px;
    margin: auto;

    a {
      color: var(--indigo9);
      text-decoration: none;
    }
  }

  .header-query-datasource-card-container {
    margin-top: -10px;
  }

  .header-query-datasource-card {
    position: relative;
    display: flex;
    min-width: 0;
    word-wrap: break-word;
    background-color: rgba(66, 153, 225, 0.1) !important;
    background-clip: border-box;
    border-radius: 4px;
    height: 32px;
    width: 140px;
    padding: 6px;
    align-items: center;
    text-transform: capitalize;
    font-weight: 400 !important;
    background-color: #4299e11a;

    p {
      margin: 0 8px 0 12px;
    }
  }

  .query-datasource-card {
    position: relative;
    display: flex;
    min-width: 0;
    word-wrap: break-word;
    background-color: #ffffff;
    background-clip: border-box;
    border: 1px solid rgba(101, 109, 119, 0.16);
    border-radius: 4px;
    height: 46px;
    width: 200px;
    padding: 10px;
    align-items: center;
    cursor: pointer;
    transition: transform .2s;

    p {
      margin: 0 8px 0 15px;
    }

    &:hover {
      transform: scale(1.02);
      box-shadow: 0.1px 0.1px 0.1px 0.1px rgba(0, 0, 0, 0.3);
    }
  }

  // end :: data source card style

  .header-query-datasource-name {
    font-size: 0.8rem !important;
    padding-top: 0px !important;
  }

  .datasource-heading {
    display: flex;
    height: 32px;
    gap: 10px;
    align-items: center;

    p {
      font-size: 12px;
      padding-top: 0px;
      cursor: pointer;
    }
  }


  .left-sidebar {
    scrollbar-width: none;
  }

  .left-sidebar::-webkit-scrollbar {
    width: 0;
    background: transparent;
  }

  .left-sidebar-layout {
    display: flex;
    justify-content: center;
    font-size: 11px;
    align-items: center;
    letter-spacing: 0.2px;

    p {
      margin-bottom: 0px;
      margin-top: 8px;
    }
  }

  .left-sidebar {
    height: 100%;
    width: 48px;
    position: fixed;
    z-index: 2;
    left: 0;
    overflow-x: hidden;
    flex: 1 1 auto;
    background-color: var(--base) !important;
    background-clip: border-box;
    margin-top: 48px;
    padding-top: 8px;

    .accordion-item {
      border: solid var(--slate5);
      border-width: 1px 0px 1px 0px;
    }

    .datasources-container {
      height: 50%;
      overflow-y: scroll;

      tr {
        border-color: #f1f1f1;
      }
    }

    .variables-container {
      height: 50%;
      overflow-y: scroll;
    }

    .variables-container::-webkit-scrollbar-thumb,
    .datasources-container::-webkit-scrollbar-thumb {
      background: transparent;
      height: 0;
      width: 0;
    }

    .variables-container::-webkit-scrollbar,
    .datasources-container::-webkit-scrollbar {
      width: 0;
      background: transparent;
      height: 0;
    }

    .variables-container,
    .datasources-container {
      scrollbar-width: none;
    }

    .datasources-container {
      bottom: 0;
      height: 500px;
      border: solid rgba(101, 109, 119, 0.16);
      border-width: 1px 0px 1px 0px;

      .datasources-header {
        border: solid rgba(0, 0, 0, 0.125);
        border-width: 0px 0px 1px 0px;
      }
    }

    .left-sidebar-inspector {
      .card-body {
        padding: 1rem 0rem 1rem 1rem;
      }
    }

    .left-sidebar-page-selector {
      .add-new-page-button-container {
        width: 100%;
        margin-top: 10px;
      }
    }
  }

  .editor-sidebar {
    position: fixed;
    right: 0;
    overflow: hidden;
    width: 300px;
    flex: 1 1 auto;
    top: 48px;
    border-left: 1px solid var(--slate5);
    background-color: var(--base);
    background-clip: border-box;
    height: 100vh;


    .inspector {
      .form-control-plaintext {
        padding: 0;
        color: var(--slate12);
      }

      .header {
        padding-left: 20px;
        padding-right: 20px;
        border: solid rgba(0, 0, 0, 0.125);
        border-width: 0px 0px 1px 0px;
        height: 40px;

        .component-name {
          font-weight: 500;
        }

        .component-action-button {
          top: 8px;
          right: 10px;
          position: absolute;
        }
      }

      .properties-container {
        .field {
          .form-label {
            font-size: 12px;
          }

          .text-field {
            height: 30px;
            font-size: 12px;
          }

          .form-select {
            height: 30px;
            font-size: 12px;
          }

          .select-search__input {
            padding: 0.2375rem 0.75rem;
            font-size: 0.825rem;
          }
        }
      }
    }

    .components-container::-webkit-scrollbar {
      width: 0;
      height: 0;
      background: transparent;
    }

    .components-container::-webkit-scrollbar-thumb {
      background: transparent;
    }

    .components-container {
      scrollbar-width: none;
    }

    .components-container {
      height: 100%;
      overflow: auto;
      overflow-x: hidden;
      padding-bottom: 20%;

      ::placeholder {
        color: var(--slate9);

      }

      .component-image-holder {
        border-radius: 0;
        transition: all 0.3s cubic-bezier(0.25, 0.8, 0.25, 1);
        box-sizing: border-box;
        border-radius: 4px;
        background-color: var(--slate3);

        img {
          margin: 0 auto;
        }

        &:hover {
          background-color: var(--slate4);
          border: 1px solid var(--slate4, #E6E8EB);

        }

        &:active {
          background-color: var(--slate4);
          border: 1px solid var(--slate6, #DFE3E6);
        }
      }

      .component-title {
        margin-top: 4px;
        max-width: 100%;
        text-align: center;
        word-wrap: break-word;
        color: var(--slate12);
        text-align: center;
        font-size: 10px;
        font-style: normal;
        font-weight: 400;
        line-height: 13px;
        height: 26px;
        width: 72px;
      }

      .component-description {
        color: grey;
        font-size: 0.7rem;
      }
    }
  }

  .main {
    top: 0;
    height: calc(100vh - 84px);

    &.hide-scrollbar {
      .canvas-container::-webkit-scrollbar {
        height: 0;
      }
    }

    .canvas-container::-webkit-scrollbar {
      width: 0;
      background: transparent;
    }

    .canvas-container::-webkit-scrollbar-track {
      background: transparent !important;
    }

    .canvas-container {
      scrollbar-width: none;
    }

    .canvas-container {
      height: 100%;
      top: 48px;
      position: fixed;
      right: 300px;
      left: 48px;
      overflow-y: scroll;
      overflow-x: auto;
      -webkit-box-pack: center;
      justify-content: center;
      -webkit-box-align: center;
      align-items: center;

      .real-canvas {
        outline: 1px dotted transparent;
      }

      .show-grid {
        outline: 1px dotted #4d72da;
        background-image: linear-gradient(to right,
            rgba(194, 191, 191, 0.2) 1px,
            transparent 1px),
          linear-gradient(to bottom,
            rgba(194, 191, 191, 0.2) 1px,
            transparent 1px);

      }

      .canvas-area {
        // background: #F9F9FB;
        margin: 0px auto;

        .resizer {
          outline: solid 1px transparent;
        }
      }
    }
  }

  @media screen and (max-height: 450px) {
    .sidebar {
      padding-top: 15px;
    }

    .sidebar a {
      font-size: 18px;
    }
  }
}

.viewer {
  .header-container {
    max-width: 100%;
  }

  .main {
    padding: 0px 10px;

    .canvas-container {
      scrollbar-width: auto;
      width: 100%;
    }

    .canvas-container::-webkit-scrollbar {
      background: transparent;
    }

    .canvas-container {
      height: 100%;
      position: fixed;
      left: 0;
      overflow-y: auto;
      overflow-x: auto;
      -webkit-box-pack: center;
      justify-content: center;
      -webkit-box-align: center;
      align-items: center;

      .canvas-area {
        width: 1280px;
        // background: #F9F9FB;
        margin: 0px auto;
        background-size: 80px 80px;
        background-repeat: repeat;
      }

      .navigation-area {
        background: var(--base, #FFF);
        padding: 1rem;

        a.page-link {
          border-radius: 0;
          border: 0;
        }

        a.page-link:hover {
          color: white;
          background-color: #4D72FA;
        }

        a.page-link.active {
          color: white;
          background-color: #4D72FA;
        }
      }

    }
  }
}

.modal-header {
  padding: 0 1.5rem 0 1.5rem;
}

.page-body,
.homepage-body {
  height: 100vh;

  .list-group.list-group-transparent.dark .all-apps-link,
  .list-group-item-action.dark.active {
    background-color: $dark-background !important;
  }
}

.home-search-holder {
  height: 20px;
  width: 100%;
  margin-top: 32px;

  .search-box-wrapper {
    .input-icon {
      .input-icon-addon {
        padding-right: 6px;
      }
    }
  }

  .homepage-search {
    background: transparent;
    color: var(--slate12);
    height: 20px;

    &:focus {
      background: none;
    }
  }
}

.homepage-app-card-list-item-wrap {
  row-gap: 16px;
  column-gap: 32px;
  display: flex;
  margin-top: 22px;
}

.homepage-app-card-list-item {
  max-width: 272px;
  flex-basis: 33%;
  padding: 0 !important;
}

.homepage-dropdown-style {
  min-width: 11rem;
  display: block;
  align-items: center;
  margin: 0;
  line-height: 1.4285714;
  width: 100%;
  padding: 0.5rem 0.75rem !important;
  font-weight: 400;
  white-space: nowrap;
  border: 0;
  cursor: pointer;
  font-size: 12px;
}

.homepage-dropdown-style:hover {
  background: rgba(101, 109, 119, 0.06);
}

.card-skeleton-container {
  border: 0.5px solid #b4bbc6;
  padding: 1rem;
  border-radius: 8px;
  height: 180px;
}

.app-icon-skeleton {
  background-color: #ECEEF0 !important;
  border-radius: 4px;
  margin-bottom: 20px;
  height: 40px;
  width: 40px;
}

.folder-icon-skeleton {
  display: inline-block;
  background-color: #858896;
  border-radius: 4px;
  height: 14px;
  width: 14px;
}

.folders-skeleton {
  padding: 9px 12px;
  height: 34px;
  margin-bottom: 4px;
}

.card-skeleton-button {
  height: 20px;
  width: 60px;
  background: #91a4f6;
  margin-top: 1rem;
  border-radius: 4px;
}

@media (min-height: 641px) and (max-height: 899px) {
  .homepage-pagination {
    position: fixed;
    bottom: 2rem;
    width: 63%;
  }
}

@media (max-height: 640px) {
  .homepage-pagination {
    position: fixed;
    bottom: 2rem;
    width: 71%;
  }
}

@media (max-width: 1056px) {
  .homepage-app-card-list-item {
    flex-basis: 50%;
  }
}

.homepage-body {
  overflow-y: hidden;

  a {
    color: inherit;
  }

  a:hover {
    color: inherit;
    text-decoration: none;
  }

  button.create-new-app-button {
    background-color: var(--indigo9);

  }




  .app-list {
    .app-card {
      height: 180px;
      max-height: 180px;
      border: 0.5px solid #b4bbc6;
      box-sizing: border-box;
      border-radius: 8px;
      overflow: hidden;

      .app-creation-time {
        span {
          color: var(--slate11) !important;
        }
      }

      .app-creator {
        font-weight: 500;
        font-size: 0.625rem;
        line-height: 12px;
        color: #292d37;
        white-space: nowrap;
        overflow: hidden;
        text-overflow: ellipsis;
      }

      .app-icon-main {
        background-color: $primary;

        .app-icon {
          img {
            height: 24px;
            width: 24px;
            filter: invert(100%) sepia(0%) saturate(0%) hue-rotate(17deg) brightness(104%) contrast(104%);
            vertical-align: middle;
          }
        }
      }

      .app-template-card-wrapper {
        .card-body {
          padding-left: 0px !important;
        }
      }

      .app-title {
        line-height: 20px;
        font-size: 1rem;
        font-weight: 400;
        color: #000000;
        overflow: hidden;
        max-height: 40px;
        text-overflow: ellipsis;
        display: -webkit-box;
        -webkit-line-clamp: 2;
        /* number of lines to show */
        line-clamp: 2;
        -webkit-box-orient: vertical;
      }

      button {
        font-size: 0.6rem;
        width: 100%;
      }

      .menu-ico {
        cursor: pointer;

        img {
          padding: 0px;
          height: 14px;
          width: 14px;
          vertical-align: unset;
        }
      }
    }

    .app-card.highlight {
      background-color: #f8f8f8;
      box-shadow: 0px 4px 4px rgba(0, 0, 0, 0.25);
      border: 0.5px solid $primary;

      .edit-button {
        box-sizing: border-box;
        border-radius: 6px;
        color: $primary-light;
        width: 113px;
        height: 28px;
        background: var(--indigo11) !important;
        border: none;
        color: var(--indigo4);
        padding: 4px 16px;
        gap: 6px;
        height: 28px;


        &:hover {
          background: var(--indigo10);

        }

        &:focus {
          box-shadow: 0px 0px 0px 4px var(--indigo6);
          background: var(--indigo10);
          outline: 0;
        }


        &:active {
          background: var(--indigo11);
          box-shadow: none;
        }
      }

      .launch-button {
        box-sizing: border-box;
        border-radius: 6px;
        color: var(--slate12);
        width: 113px;
        height: 28px;
        background: var(--base);
        border: 1px solid var(--slate7);
        color: var(--slate12);
        padding: 4px 16px;
        gap: 6px;
        height: 28px !important;


        &:hover {
          background: var(--slate8);
          color: var(--slate11);
          border: 1px solid var(--slate8);
          background: var(--base);
        }

        &:active {
          background: var(--base);
          box-shadow: none;
          border: 1px solid var(--slate12);
          color: var(--slate12);
        }

        &:focus {
          background: var(--base);
          color: var(--slate11);
          border: 1px solid var(--slate8);
          box-shadow: 0px 0px 0px 4px var(--slate6);
        }
      }

      .app-title {
        height: 20px;
        -webkit-line-clamp: 1;
        /* number of lines to show */
        line-clamp: 1;
      }
    }
  }
}


.template-library-modal {
  font-weight: 500;

  .modal-header {
    background-color: var(--base) !important;
    border-bottom: 1px solid var(--slate5);

  }

  .modal-dialog {
    max-width: 90%;
    height: 80%;

    .modal-content {
      height: 100%;
      padding: 0;


      .modal-body {
        height: 80%;
        padding: 0 10px;
        background-color: var(--base) !important;


        .container-fluid {
          height: 100%;
          padding: 0;

          .row {
            height: 100%;
          }
        }
      }
    }

    .modal-body,
    .modal-footer {
      background-color: #ffffff;
    }
  }

  .template-categories {
    .list-group-item {
      border: 0;
    }

    .list-group-item.active {
      background-color: #edf1ff;
      color: $primary-light;
      font-weight: 600;
    }
  }

  .template-app-list {
    .list-group-item {
      border: 0;
    }

    .list-group-item.active {
      background-color: #edf1ff;
      color: black;
    }
  }

  .template-display {
    display: flex;
    flex-direction: row;
    align-items: center;
    height: 100%;

    h3.title {
      font-weight: 600;
      line-height: 17px;
    }

    p.description {
      font-weight: 500;
      font-size: 13px;
      line-height: 15px;
      letter-spacing: -0.1px;
      color: #8092ab;
    }

    img.template-image {
      height: 75%;
      width: 85%;
      border: 0;
      padding: 0;
      object-fit: contain;
    }

    .template-spinner {
      width: 3rem;
      height: 3rem;
      margin: auto;
      position: absolute;
      top: 0;
      bottom: 0;
      left: 0;
      right: 0;
    }

    .row {
      margin-bottom: 0;
    }
  }

  .template-list {
    padding-top: 16px;

    .template-search-box {
      input {
        border-radius: 5px !important;
      }

      .input-icon {
        display: flex;
      }
    }

    .input-icon {
      .search-icon {
        display: block;
        position: absolute;
        left: 0;
        margin-right: 0.5rem;
      }

      .clear-icon {
        cursor: pointer;
        display: block;
        position: absolute;
        right: 0;
        margin-right: 0.5rem;
      }
    }

    .list-group-item.active {
      color: $primary;
    }
  }
}

.template-library-modal.dark-mode {

  .template-modal-control-column,
  .template-list-column,
  .categories-column,
  .modal-header {
    border-color: var(--slate5) !important;
  }

  .modal-body {
    height: 80%;
    padding: 0 10px;
    background-color: var(--base) !important;

    .container-fluid {
      height: 100%;
      padding: 0;

      .row {
        height: 100%;
      }
    }
  }

  .modal-footer,
  .modal-header,
  .modal-content {
    color: white;
    background-color: #2b394a;
  }

  .template-categories {
    .list-group-item {
      color: white;
      border: 0;
    }

    .list-group-item:hover {
      background-color: #232e3c;
    }

    .list-group-item.active {
      background-color: $primary-light;
      color: white;
      font-weight: 600;
    }
  }

  .template-app-list {
    .list-group-item {
      border: 0;
      color: white;
    }

    .list-group-item:hover {
      border: 0;
      background-color: #232e3c;
    }

    .list-group-item.active {
      background-color: $primary-light;
      color: white;
    }

    .no-results-item {
      background-color: var(--slate4);
      color: white;
    }
  }

  .template-list {
    .template-search-box {
      input {
        background-color: #2b394a;
        border-color: #232e3c;
        color: white;
      }
    }
  }
}

.fx-container {
  position: relative;
}

.fx-common {
  margin-right: 12px;
}

.fx-button {
  border-radius: 6px;

  svg {
    margin: 2px 4px;
  }
}

.fx-button:hover {
  background-color: var(--slate4);
  cursor: pointer;
}

.fx-button.active {
  background-color: var(--indigo5);
  cursor: pointer;
}



.fx-container-eventmanager {
  position: relative;
}

.fx-container-eventmanager * .fx-outer-wrapper {
  position: absolute !important;
  top: 7px !important;
  right: -26px;
}

// targeting select component library class

.component-action-select *.css-1nfapid-container {
  width: 184px !important;
}

.component-action-select {
  .css-zz6spl-container {
    width: inherit;
  }

  &.fx-container-eventmanager {
    .fx-common {
      right: 0;
    }

    .custom-row {
      width: 100%
    }
  }

  .codeShow-active {
    display: flex;
    flex-direction: row-reverse;
    justify-content: space-between;

    .custom-row {
      width: 75%;
    }
  }

  .row.fx-container {
    .col {
      display: flex;
    }
  }
}

.fx-container-eventmanager *.fx-common {
  top: 6px !important;
  right: -34px;
}

.fx-container-eventmanager-code {
  padding-right: 15px !important;
}

.unselectable {
  -webkit-touch-callout: none;
  -webkit-user-select: none;
  -khtml-user-select: none;
  -moz-user-select: none;
  -ms-user-select: none;
  user-select: none;
}

.layout-buttons {
  span {
    color: $primary;
  }
}

.inspector {
  .tab-content {
    overflow-y: auto;
    // TAB HEADER HEIGHT + FOOTER HEIGHT + Extra padding = 120px
    height: calc(100vh - 7.5rem);
    // Hide scrollbar
    -ms-overflow-style: none;
    /* IE and Edge */
    scrollbar-width: none;
    /* Firefox */
    border-top: 1px solid var(--slate5) !important;
  }

  /* Hide scrollbar for Chrome, Safari and Opera */
  .tab-content::-webkit-scrollbar {
    display: none;
  }

  .accordion:last-child {
    margin-bottom: 45px !important;
  }

  .field-type-vertical-line {
    position: relative;
    width: 0;
    height: 2rem;
    border-left: 1px solid var(--slate5);
    content: '';
    margin-right: -2.75rem;

  }

  .code-hinter-vertical-line {
    position: relative;
    width: 0;
    border-left: 1px solid var(--slate5);
    content: '';
    margin-right: 1rem;
  }

  .code-hinter-wrapper {
    min-width: 0;
  }

  .inspector-field-number {
    background-color: var(--slate1);
    border: none;
    color: var(--slate12);
    width: 8.063rem; //129px
    border: 1px solid var(--slate7);
    padding: 6px 10px;
  }
}


.theme-dark {
  .accordion-button::after {
    background-image: url('data:image/svg+xml,<svg xmlns="http://www.w3.org/2000/svg" width="12" height="13" viewBox="0 0 12 13" fill="none"><path d="M8.19426 3.5L3.80582 3.5C3.22697 3.5 2.86632 4.12791 3.15798 4.6279L5.35221 8.38943C5.64161 8.88556 6.35846 8.88556 6.64787 8.38943L8.8421 4.6279C9.13376 4.12791 8.77311 3.5 8.19426 3.5Z" fill="%23ffffff"/></svg>');
  }

  .homepage-body {
    .app-list {
      .app-title {
        line-height: 20px;
        font-size: 16px;
        font-weight: 400;
      }
    }
  }

  .layout-buttons {
    svg {
      filter: invert(89%) sepia(2%) saturate(127%) hue-rotate(175deg) brightness(99%) contrast(96%);
    }
  }

  .organization-list {
    margin-top: 5px;

    .btn {
      border: 0px;
    }

    .dropdown-toggle div {
      max-width: 200px;
      text-overflow: ellipsis;
      overflow: hidden;
    }
  }

  .left-menu {
    ul {
      li:not(.active):hover {
        color: $black;
      }
    }
  }

  .menu-ico,
  .folder-menu-icon {
    svg {
      path {
        fill: white !important;
      }
    }
  }
}

.pagination {
  .page-item.active {
    a.page-link {
      background-color: $primary-light;
    }
  }
}

.datasource-picker,
.stripe-operation-options {

  .select-search,
  .select-search-dark,
  .select-search__value input,
  .select-search-dark input {
    width: 224px !important;
    height: 32px !important;
    border-radius: $border-radius !important;
  }
}

.openapi-operation-options {

  .select-search,
  .select-search-dark,
  .select-search__value input,
  .select-search-dark input {
    height: 32px !important;
    border-radius: $border-radius !important;
  }
}

.openapi-operations-desc {
  padding-top: 12px;
}

.select-search {
  width: 100%;
  position: relative;
  box-sizing: border-box;
}

.select-search *,
.select-search *::after,
.select-search *::before {
  box-sizing: inherit;
}

.select-search-dark {
  .select-search-dark__input::placeholder {
    color: #E0E0E0;
  }
}

/**
 * Value wrapper
 */
.select-search__value {
  position: relative;
  // z-index: 1;
}

.select-search__value::after {
  content: "";
  display: inline-block;
  position: absolute;
  top: calc(50% - 9px);
  right: 19px;
  width: 11px;
  height: 11px;
}

/**
 * Input
 */
.select-search__input {
  display: block;
  width: 100%;
  padding: 0.4375rem 0.75rem;
  font-size: 0.875rem;
  font-weight: 400;
  line-height: 1.4285714;
  color: var(--slate12);
  background-color: var(--base);
  background-clip: padding-box;
  border: 1px solid var(--slate7);
  -webkit-appearance: none;
  -moz-appearance: none;
  appearance: none;
  border-radius: $border-radius !important;
  transition: border-color 0.15s ease-in-out, box-shadow 0.15s ease-in-out;
}

.select-search__input::-webkit-search-decoration,
.select-search__input::-webkit-search-cancel-button,
.select-search__input::-webkit-search-results-button,
.select-search__input::-webkit-search-results-decoration {
  -webkit-appearance: none;
}

.select-search__input:not([readonly]):focus {
  cursor: initial;
}

/**
 * Options wrapper
 */
.select-search__select {
  background: #ffffff;
  box-shadow: 0 0.0625rem 0.125rem rgba(0, 0, 0, 0.15);
}

/**
 * Options
 */
.select-search__options {
  list-style: none;
}

/**
 * Option row
 */
.select-search__row:not(:first-child) {
  border-top: 1px solid #eee;
}

/**
 * Option
 */
.select-search__option,
.select-search__not-found {
  display: block;
  height: 36px;
  width: 100%;
  padding: 0 16px;
  background: var(--base);
  border: none;
  outline: none;
  font-family: "Roboto", sans-serif;
  font-size: 14px;
  text-align: left;
  cursor: pointer;
}

.select-search--multiple .select-search__option {
  height: 48px;
}

.select-search__option.is-highlighted,
.select-search__option:not(.is-selected):hover {
  background: rgba(47, 204, 139, 0.1);
}

.select-search__option.is-highlighted.is-selected,
.select-search__option.is-selected:hover {
  background: #2eb378;
  color: #ffffff;
}

/**
 * Group
 */
.select-search__group-header {
  font-size: 10px;
  text-transform: uppercase;
  background: #eee;
  padding: 8px 16px;
}

/**
 * States
 */
.select-search.is-disabled {
  opacity: 0.5;
}

.select-search.is-loading .select-search__value::after {
  background-image: url("data:image/svg+xml,%3Csvg xmlns='http://www.w3.org/2000/svg' width='50' height='50' viewBox='0 0 50 50'%3E%3Cpath fill='%232F2D37' d='M25,5A20.14,20.14,0,0,1,45,22.88a2.51,2.51,0,0,0,2.49,2.26h0A2.52,2.52,0,0,0,50,22.33a25.14,25.14,0,0,0-50,0,2.52,2.52,0,0,0,2.5,2.81h0A2.51,2.51,0,0,0,5,22.88,20.14,20.14,0,0,1,25,5Z'%3E%3CanimateTransform attributeName='transform' type='rotate' from='0 25 25' to='360 25 25' dur='0.6s' repeatCount='indefinite'/%3E%3C/path%3E%3C/svg%3E");
  background-size: 11px;
}

.select-search:not(.is-disabled) .select-search__input {
  cursor: pointer;
}

/**
 * Modifiers
 */
.select-search--multiple {
  border-radius: 3px;
  overflow: hidden;
}

.select-search:not(.is-loading):not(.select-search--multiple) .select-search__value::after {
  transform: rotate(45deg);
  border-right: 1px solid #000;
  border-bottom: 1px solid #000;
  pointer-events: none;
}

.select-search--multiple .select-search__input {
  cursor: initial;
}

.select-search--multiple .select-search__input {
  border-radius: 3px 3px 0 0;
}

.select-search--multiple:not(.select-search--search) .select-search__input {
  cursor: default;
}

.select-search:not(.select-search--multiple) .select-search__input:hover {
  border-color: #2fcc8b;
}

.select-search:not(.select-search--multiple) .select-search__select {
  position: absolute;
  z-index: 2;
  right: 0;
  left: 0;
  border-radius: 3px;
  overflow: auto;
  max-height: 360px;
}

.select-search--multiple .select-search__select {
  position: relative;
  overflow: auto;
  max-height: 260px;
  border-top: 1px solid #eee;
  border-radius: 0 0 3px 3px;
}

.select-search__not-found {
  height: auto;
  padding: 16px;
  text-align: center;
  color: #888;
}

/**
* Select Search Dark Mode
*/
.select-search-dark {
  width: 100%;
  position: relative;
  box-sizing: border-box;
}

.select-search-dark *,
.select-search-dark *::after,
.select-search-dark *::before {
  box-sizing: inherit;
}

/**
 * Value wrapper
 */
.select-search-dark__value {
  position: relative;
  z-index: 1;
}

.select-search-dark__value::after {
  content: "";
  display: inline-block;
  position: absolute;
  top: calc(50% - 4px);
  right: 13px;
  width: 6px;
  height: 6px;
  filter: brightness(0) invert(1);
}

/**
 * Input
 */
.select-search-dark__input {
  display: block;
  width: 100%;
  font-size: 0.875rem;
  font-weight: 400;
  line-height: 1.4285714;
  color: #ffffff;
  background-color: #2b3547;
  background-clip: padding-box;
  border: 1px solid #232e3c;
  -webkit-appearance: none;
  -moz-appearance: none;
  appearance: none;
  border-radius: 0;
  transition: border-color 0.15s ease-in-out, box-shadow 0.15s ease-in-out;
}

.select-search-dark__input::-webkit-search-decoration,
.select-search-dark__input::-webkit-search-cancel-button,
.select-search-dark__input::-webkit-search-results-button,
.select-search-dark__input::-webkit-search-results-decoration {
  -webkit-appearance: none;
}

.select-search-dark__input:not([readonly]):focus {
  cursor: initial;
}

/**
 * Options
 */
.select-search-dark__options {
  list-style: none;
  padding: 0;
}

/**
 * Option row
 */
.select-search-dark__row:not(:first-child) {
  border-top: none;
}

/**
 * Option
 */
.select-search-dark__option,
.select-search-dark__not-found {
  display: block;
  height: 36px;
  width: 100%;
  padding: 0 16px;
  background-color: var(--base) !important;
  color: #ffffff !important;
  outline: none;
  font-family: "Roboto", sans-serif;
  font-size: 14px;
  text-align: left;
  cursor: pointer;
  border-radius: 0;

  &:hover {
    background-color: #2b3546 !important;
  }
}

.select-search-dark--multiple .select-search-dark__option {
  height: 48px;
}

/**
 * Group
 */
.select-search-dark__group-header {
  font-size: 10px;
  text-transform: uppercase;
  background: #eee;
  padding: 8px 16px;
}

/**
 * States
 */
.select-search-dark.is-disabled {
  opacity: 0.5;
}

.select-search-dark.is-loading .select-search-dark__value::after {
  background-image: url("data:image/svg+xml,%3Csvg xmlns='http://www.w3.org/2000/svg' width='50' height='50' viewBox='0 0 50 50'%3E%3Cpath fill='%232F2D37' d='M25,5A20.14,20.14,0,0,1,45,22.88a2.51,2.51,0,0,0,2.49,2.26h0A2.52,2.52,0,0,0,50,22.33a25.14,25.14,0,0,0-50,0,2.52,2.52,0,0,0,2.5,2.81h0A2.51,2.51,0,0,0,5,22.88,20.14,20.14,0,0,1,25,5Z'%3E%3CanimateTransform attributeName='transform' type='rotate' from='0 25 25' to='360 25 25' dur='0.6s' repeatCount='indefinite'/%3E%3C/path%3E%3C/svg%3E");
  background-size: 11px;
}

.select-search-dark:not(.is-disabled) .select-search-dark__input {
  cursor: pointer;
}

/**
 * Modifiers
 */
.select-search-dark--multiple {
  border-radius: 3px;
  overflow: hidden;
}

.select-search-dark:not(.is-loading):not(.select-search-dark--multiple) .select-search-dark__value::after {
  transform: rotate(45deg);
  border-right: 1px solid #000;
  border-bottom: 1px solid #000;
  pointer-events: none;
}

.select-search-dark--multiple .select-search-dark__input {
  cursor: initial;
}

.select-search-dark--multiple .select-search-dark__input {
  border-radius: 3px 3px 0 0;
}

.select-search-dark--multiple:not(.select-search-dark--search) .select-search-dark__input {
  cursor: default;
}

.select-search-dark:not(.select-search-dark--multiple) .select-search-dark__input:hover {
  border-color: #ffffff;
}

.select-search-dark:not(.select-search-dark--multiple) .select-search-dark__select {
  position: absolute;
  z-index: 2;
  right: 0;
  left: 0;
  border-radius: 3px;
  overflow: auto;
  max-height: 360px;
}

.select-search-dark--multiple .select-search-dark__select {
  position: relative;
  overflow: auto;
  max-height: 260px;
  border-top: 1px solid #eee;
  border-radius: 0 0 3px 3px;
}

.select-search-dark__not-found {
  height: auto;
  padding: 16px;
  text-align: center;
  color: #888;
}

// jet-table-footer is common class used in other components other than table
.jet-table-footer {
  .table-footer {
    width: 100%;
  }
}

.btn-primary {
  --tblr-btn-color: #{$primary-rgb};
  --tblr-btn-color-darker: #{$primary-rgb-darker};
  border-color: none;
}

.form-check-input:checked {
  background-color: var(--indigo9);
  border-color: rgba(101, 109, 119, 0.24);
}

#passwordLogin:checked {
  background-color: #E54D2E;
  border-color: rgba(101, 109, 119, 0.24);
}

.btn:focus,
.btn:active,
.form-check-input:focus,
.form-check-input:active,
.form-control:focus,
th:focus,
tr:focus {
  outline: none !important;
  box-shadow: none;
}

.show-password-field {
  width: fit-content;

  .form-check-input {
    cursor: pointer;
  }

  .show-password-label {
    cursor: pointer;
  }
}

.select-search__option {
  color: rgb(90, 89, 89);
}

.select-search__option.is-selected {
  background: rgba(176, 176, 176, 0.07);
  color: #4d4d4d;
}

.select-search__option.is-highlighted.is-selected,
.select-search__option.is-selected:hover {
  background: rgba(66, 153, 225, 0.1);
  color: rgb(44, 43, 43);
}

.select-search__option.is-highlighted,
.select-search__option:hover {
  background: rgba(66, 153, 225, 0.1);
}

.select-search__options {
  margin-left: -33px;
}

.select-search__option.is-highlighted,
.select-search__option:not(.is-selected):hover {
  background: rgba(66, 153, 225, 0.1);
}

.select-search:not(.select-search--multiple) .select-search__input:hover {
  border-color: rgba(66, 153, 225, 0.1);
}

.DateInput_input {
  font-weight: 300;
  font-size: 14px;
  padding: 4px 7px 2px;
  padding: 4px 7px 2px;
  width: 100px !important;
  margin-left: 10px;
}

.no-components-box {
  border: 1px dashed #3e525b;
}

.form-control-plaintext:focus-visible {
  outline: none;
  outline-width: thin;
  outline-style: solid;
  outline-color: $primary;
}

.form-control-plaintext:hover {
  outline: none;
  outline-width: thin;
  outline-style: solid;
  outline-color: rgba(66, 153, 225, 0.8);
}

.select-search__input:focus-visible {
  outline: none;
  outline-color: #4ac4d6;
}

.form-control-plaintext {
  padding: 5px;
}

.code-builder {
  border: solid 1px #dadcde;
  border-radius: 2px;
  padding-top: 4px;

  .variables-dropdown {
    position: fixed;
    right: 0;
    width: 400px;
    z-index: 200;
    border: solid 1px #dadcde;

    .group-header {
      background: #f4f6fa;
    }
  }
}

.__react_component_tooltip {
  z-index: 10000;
}

.select-search__value::after {
  top: calc(50% - 2px);
  right: 15px;
  width: 5px;
  height: 5px;
}

.progress-bar {
  background-color: rgba(66, 153, 225, 0.7);
}

.popover-header {
  background-color: #f4f6fa;
  border-bottom: 0;
}

.popover-body {
  background-color: var(--base);
  color: var(--slate12);
  border-radius: 6px;

  .form-label {
    font-size: 12px;
  }
}

/**
 * Home page app menu
 */
#popover-app-menu {
  border-radius: 4px;
  width: 150px;
  box-shadow: 0px 12px 16px -4px rgba(16, 24, 40, 0.08), 0px 4px 6px -2px rgba(16, 24, 40, 0.03);
  background: var(--base);
  color: var(--slate12);
  border: 1px solid var(--slate3);

  .popover-arrow {
    display: none;
  }

  .popover-body {
    padding: 16px 12px 0px 12px;
    color: var(--slate12);

    .field {
      font-weight: 500;
      font-size: 0.7rem;

      &__danger {
        color: var(--tomato9);
      }
    }
  }
}

.input-icon {
  .input-icon-addon {
    display: none;
  }
}

.input-icon:hover {
  .input-icon-addon {
    display: flex;
  }
}

.input-icon:focus {
  .input-icon-addon {
    display: flex;
  }
}

.sub-section {
  width: 100%;
  display: block;
}

.text-muted {
  color: #3e525b !important;
}

body {
  color: #3e525b;
}

.RichEditor-root {
  background: #ffffff;
  border: 1px solid #ddd;
  font-family: "Georgia", serif;
  font-size: 14px;
  padding: 15px;
  height: 100%;
}

.RichEditor-editor {
  border-top: 1px solid #ddd;
  cursor: text;
  font-size: 16px;
  margin-top: 10px;
}

.RichEditor-editor .public-DraftEditorPlaceholder-root,
.RichEditor-editor .public-DraftEditor-content {
  margin: 0 -15px -15px;
  padding: 15px;
}

.RichEditor-editor .public-DraftEditor-content {
  min-height: 100px;
  overflow-y: scroll;
}

.RichEditor-hidePlaceholder .public-DraftEditorPlaceholder-root {
  display: none;
}

.RichEditor-editor .RichEditor-blockquote {
  border-left: 5px solid #eee;
  color: #666;
  font-family: "Hoefler Text", "Georgia", serif;
  font-style: italic;
  margin: 16px 0;
  padding: 10px 20px;
}

.RichEditor-editor .public-DraftStyleDefault-pre {
  background-color: rgba(0, 0, 0, 0.05);
  font-family: "Inconsolata", "Menlo", "Consolas", monospace;
  font-size: 16px;
  padding: 20px;
}

.RichEditor-controls {
  font-family: "Helvetica", sans-serif;
  font-size: 14px;
  margin-bottom: 5px;
  user-select: none;
}

.dropmenu {
  position: relative;
  display: inline-block;
  margin-right: 16px;

  .dropdownbtn {
    color: #999;
    background: none;
    cursor: pointer;
    outline: none;
    border: none;
  }

  .dropdown-content {
    display: none;
    position: absolute;
    z-index: 2;
    width: 100%;
    align-items: center;
    border: 1px solid transparent;
    border-radius: 4px;
    box-shadow: 0 2px 6px 2px rgba(47, 54, 59, 0.15);

    a {
      text-decoration: none;
      width: 100%;
      position: relative;
      display: block;

      span {
        text-align: center;
        width: 100%;
        text-align: center;
        padding: 3px 0px;
      }
    }
  }
}

.dropmenu .dropdown-content a:hover {
  background-color: rgba(0, 0, 0, 0.05);
}

.dropmenu:hover {
  .dropdownbtn {
    color: #5890ff;
    background-color: rgba(0, 0, 0, 0.05);
    border-radius: 4px;
  }

  .dropdown-content {
    display: block;
  }
}

.RichEditor-styleButton {
  color: #999;
  cursor: pointer;
  margin-right: 16px;
  padding: 2px 0;
  display: inline-block;
}

.RichEditor-activeButton {
  color: #5890ff;
}

// .transformation-editor {
//   .CodeMirror {
//     min-height: 70px;
//   }
// }

.chart-data-input {
  .CodeMirror {
    min-height: 370px;
    font-size: 0.8rem;
  }

  .code-hinter {
    min-height: 370px;
  }
}

.map-location-input {
  .CodeMirror {
    min-height: 120px;
    font-size: 0.8rem;
  }

  .code-hinter {
    min-height: 120px;
  }
}

.rdt {
  .form-control {
    height: 100%;
  }
}

.DateInput_input__focused {
  border-bottom: 2px solid $primary;
}

.CalendarDay__selected,
.CalendarDay__selected:active,
.CalendarDay__selected:hover {
  background: $primary;
  border: 1px double $primary;
}

.CalendarDay__selected_span {
  background: $primary;
  border: $primary;
}

.CalendarDay__selected_span:active,
.CalendarDay__selected_span:hover {
  background: $primary;
  border: 1px double $primary;
  color: #ffffff;
}

.CalendarDay__hovered_span:active,
.CalendarDay__hovered_span:hover {
  background: $primary;
  border: 1px double $primary;
  color: #ffffff;
}

.CalendarDay__hovered_span {
  background: #83b8e7;
  border: 1px double #83b8e7;
  color: #ffffff;
}

.table-responsive {
  margin-bottom: 0rem;
}

.code-hinter::-webkit-scrollbar {
  width: 0;
  height: 0;
  background: transparent;
}

.codehinter-query-editor-input {
  .CodeMirror {
    font-family: "Roboto", sans-serif;
    color: #263136;
    overflow: hidden;
    height: 50px !important;
  }

  .CodeMirror-vscrollbar {
    overflow: hidden;
  }

  .CodeMirror-focused {
    padding-top: 0;
    height: 50px;
  }

  .CodeMirror-scroll {
    position: absolute;
    top: 0;
    width: 100%;
  }
}

.field {
  .CodeMirror-scroll {
    position: static;
    top: 0;
  }

  .form-check {
    display: inline-block;
  }
}

.code-hinter {
  .form-control {
    .CodeMirror {
      font-family: "Roboto", sans-serif;
      height: 50px !important;
      max-height: 300px;
    }
  }

  .CodeMirror-vscrollbar,
  .CodeMirror-hscrollbar {
    background: transparent;
    height: 0;
    width: 0;
  }

  .CodeMirror-scroll {
    overflow: hidden !important;
    position: static;
    width: 100%;
  }
}

.CodeMirror-hints {
  font-family: "Roboto", sans-serif;
  font-size: 0.9rem;
  padding: 0px;
  z-index: $hints-z-index;

  li.CodeMirror-hint-active {
    background: $primary;
  }

  .CodeMirror-hint {
    padding: 4px;
    padding-left: 10px;
    padding-right: 10px;
  }
}

.cm-matchhighlight {
  color: #4299e1 !important;
  background: rgba(66, 153, 225, 0.1) !important;
}

.nav-tabs .nav-link {
  color: #3e525b;
  border-top-left-radius: 0px;
  border-top-right-radius: 0px;
}

.transformation-popover {
  padding: 14px;
  font-weight: 500;
  margin-bottom: 0px;
}

// .transformation-editor {
//   .CodeMirror {
//     min-height: 220px;
//   }
// }

hr {
  margin: 1rem 0;
}

.query-hinter {
  min-height: 150px;
}

.codehinter-default-input {
  font-family: "Roboto", sans-serif;
  // padding: 0.0475rem 0rem !important;
  display: block;
  width: 100%;
  font-size: 0.875rem;
  font-weight: 400;
  color: var(--slate9);
  background-color: var(--base) !important;
  background-clip: padding-box;
  border: 1px solid var(--slate7);
  -webkit-appearance: none;
  -moz-appearance: none;
  appearance: none;
  border-radius: 4px;
  transition: border-color 0.15s ease-in-out, box-shadow 0.15s ease-in-out;
  height: 30px;

  .CodeMirror {
    font-family: "Roboto", sans-serif;
  }

  .CodeMirror-placeholder {
    height: inherit !important;
    position: absolute !important;
    margin-top: 3px;
  }
}

.codehinter-query-editor-input {
  font-family: "Roboto", sans-serif;
  padding: 0.1775rem 0rem;
  display: block;
  width: 100%;
  font-size: 0.875rem;
  font-weight: 400;
  color: #232e3c;
  background-color: #ffffff;
  background-clip: padding-box;
  border: 1px solid #dadcde;
  border-radius: $border-radius;
  appearance: none;
  transition: border-color 0.15s ease-in-out, box-shadow 0.15s ease-in-out;
  height: 28px !important;
}

.editor {
  .modal-dialog {
    overflow-y: initial !important
  }

  .modal-dialog-scrollable .modal-content {
    max-height: 88% !important;
  }

}


.modal-component {


  .modal-body {
    padding: 0;
  }

  .modalWidget-config-handle {
    position: relative !important;
  }
}

.multiple-components-config-handle{
  position: absolute;
  left: 54px;
  top: -20px;
  transform: translate(-50%, 0px);
  width: 110px;
}
.draggable-box {
  .config-handle {
    top: -20px;
    position: fixed;
    max-height: 10px;
    z-index: 100;
    min-width: 108px;
  }
}
.draggable-box .config-handle, .multiple-components-config-handle{
    .handle-content {
      cursor: move;
      color: #ffffff;
      background: $primary;
    }

    .badge {
      font-size: 9px;
      border-bottom-left-radius: 0;
      border-bottom-right-radius: 0;

      .delete-part {
        margin-left: 10px;
        float: right;
      }

      .delete-part::before {
        height: 12px;
        display: inline-block;
        width: 2px;
        background-color: rgba(255, 255, 255, 0.8);
        opacity: 0.5;
        content: "";
        vertical-align: middle;
      }
    }
  }

.draggable-box-in-editor:hover {
  z-index: 3 !important;
}

.config-handle:hover,
.widget-in-canvas:hover .config-handle{
  visibility: visible;
}

.config-handle{
  visibility: hidden;
  transition: all .15s ease-in-out;
}

.canvas-area #modal-container .modal-component > .config-handle{
  visibility: visible !important;
}

.modal-content {
  .config-handle {
    position: absolute;

    .badge {
      font-size: 9px;
    }
  }
}

.config-handle {
  display: block;
}

.apps-table {
  .app-title {
    font-size: 1rem;
  }

  .row {
    --tblr-gutter-x: 0rem;
  }
}


.theme-dark .wrapper {

  .navbar .navbar-nav .active>.nav-link,
  .navbar .navbar-nav .nav-link.active,
  .navbar .navbar-nav .nav-link.show,
  .navbar .navbar-nav .show>.nav-link {
    color: rgba(255, 255, 255, 0.7);
  }
}

.home-page,
.org-users-page {

  .navbar .navbar-nav .active>.nav-link,
  .navbar .navbar-nav .nav-link.active,
  .navbar .navbar-nav .nav-link.show,
  .navbar .navbar-nav .show>.nav-link {
    color: rgba(35, 46, 60, 0.7);
  }

  .nav-item {
    font-size: 0.9rem;
  }

  img.svg-icon {
    cursor: pointer;
    padding-left: 2px;
    border-radius: 10px;
  }

  img.svg-icon:hover {
    background-color: rgba(224, 214, 214, 0.507);
  }
}

.CodeMirror-placeholder {
  color: #9e9e9e !important;
  font-size: 0.7rem !important;
  // margin-top: 2px !important;
  font-size: 12px !important;
}

.CodeMirror-code {
  font-weight: 300;
}

.btn-primary {
  border-color: transparent;
}

.text-widget {
  overflow: auto;
}

.text-widget::-webkit-scrollbar {
  width: 0;
  height: 0;
  background: transparent;
}

.input-group-flat:focus-within {
  box-shadow: none;
}

.map-widget {
  .place-search-input {
    box-sizing: border-box;
    border: 1px solid transparent;
    width: 240px;
    height: 32px;
    padding: 0 12px;
    border-radius: 3px;
    box-shadow: 0 2px 6px rgba(0, 0, 0, 0.3);
    font-size: 14px;
    outline: none;
    text-overflow: ellipses;
    position: absolute;
    left: 50%;
    margin-left: -120px;
  }

  .map-center {
    position: fixed;
    z-index: 1000;
  }
}

.events-toggle-active {
  .toggle-icon {
    transform: rotate(180deg);
  }
}

.events-toggle {
  .toggle-icon {
    display: inline-block;
    margin-left: auto;
    transition: 0.3s transform;
  }

  .toggle-icon:after {
    content: "";
    display: inline-block;
    vertical-align: 0.306em;
    width: 0.46em;
    height: 0.46em;
    border-bottom: 1px solid;
    border-left: 1px solid;
    margin-right: 0.1em;
    margin-left: 0.4em;
    transform: rotate(-45deg);
  }
}

.nav-link-title {
  font-weight: 500;
  font-size: 0.9rem;
}

.navbar-nav {
  .dropdown:hover {
    .dropdown-menu {
      display: block;
    }
  }
}

.app-version-container {
  min-height: 200px;
  height: 100%;
  display: flex !important;
  flex-direction: column;
}

.app-version-content {
  flex: 1;
  overflow: auto;
}

.query-manager-header {
  .nav-item {
    border-right: solid 1px #dadcde;
    background: 0 0;
  }

  .nav-link {
    height: 39px;
  }
}

input:focus-visible {
  outline: none;
}

.navbar-expand-md.navbar-light .nav-item.active:after {
  border: 1px solid $primary;
}

.org-users-page {
  .select-search__input {
    color: #617179;
  }

  .select-search-role {
    position: absolute;
    margin-top: -1rem;
  }

  .has-focus>.select-search__select>ul {
    margin-bottom: 0;
  }

  .select-search__option.is-selected {
    background: $primary;
    color: #ffffff;
  }
}

.encrypted-icon {
  margin-bottom: 0.25rem;
}

.widget-documentation-link {
  position: fixed;
  bottom: 0;
  background: var(--indigo3);
  width: 18.75rem; // 300px
  z-index: 999;
  padding: 12px 18px;
  display: flex;
  justify-content: space-between;
  cursor: pointer;

  .widget-documentation-link-text {
    margin-left: 10px;
    font-weight: 500;
    color: var(--slate12);
  }

  &:hover {
    background: var(--indigo4);
  }

  a {
    &:hover {
      text-decoration: none;
    }
  }
}

.components-container {
  .draggable-box {
    cursor: move;
  }
}

.column-sort-row {
  border-radius: 6px;
  background-color: var(--slate3);

  .event-handler-text {
    font-size: 12px;
    line-height: 20px;
    color: var(--slate12);
    font-weight: 500;
  }

  .event-name-text {
    font-size: 12px;
    line-height: 20px;
    color: var(--slate11);
    font-weight: 400;
    border-radius: 4px;
  }

  .card-body {
    color: var(--slate12);
  }
}

.jet-button {
  &.btn-custom:hover {
    background: var(--tblr-btn-color-darker) !important;
  }
}

.editor-sidebar::-webkit-scrollbar {
  width: 0;
  height: 0;
  background: transparent;
  -ms-overflow-style: none;
}

.editor-sidebar {
  max-width: 300px;
  scrollbar-width: none;
  -ms-overflow-style: none;
}

.sketch-picker {
  position: relative;
  top: 0px;
  border-radius: 6px !important;
  border: 1px solid var(--slate5, #E6E8EB) !important;
  background: var(--slate1, #FBFCFD) !important;
  width: 210px !important; //adjusted with padding
  box-shadow: 0px 4px 6px -2px rgba(16, 24, 40, 0.03), 0px 12px 16px -4px rgba(16, 24, 40, 0.08) !important;
  color: var(--slate12);

  .flexbox-fix:nth-child(3) {
    div:nth-child(1) {
      input {
        width: 100% !important;
      }

      label {
        color: var(--slate12) !important;
      }
    }
  }
}

.boxshadow-picker {
  .sketch-picker {
    left: -209px !important;
    position: absolute !important;
  }
}


.color-picker-input {
  border: solid 1px rgb(223, 223, 223);
  cursor: pointer;
}

.app-sharing-modal {

  .form-control.is-invalid,
  .was-validated .form-control:invalid {
    border-color: #ffb0b0;
  }

  .form-check-input {
    cursor: pointer;
  }
}

.widgets-list {
  --tblr-gutter-x: 0px !important;
  padding-right: 4px;
  padding-left: 3px;
}

.global-settings-width-input-container {
  position: relative;
  display: flex;
  flex: 1;

  input,
  .dropdown-max-canvas-width-type {
    border: 1px solid var(--slate7, #3A3F42);
    background: var(--slate1, #151718);
    color: var(--slate12);
    padding: 6px 10px;
  }

  input {
    border-radius: 6px 0px 0px 6px;

    &:focus {
      background-color: var(--base);
    }
  }

  .dropdown-max-canvas-width-type {
    border-radius: 0px 6px 6px 0px;
    gap: 17px;


    &:focus-visible {
      outline: none;
    }

  }
}

.input-with-icon {
  position: relative;
  display: flex;
  flex: 1;

  input {
    border-radius: 0px 6px 6px 0px !important;
    color: var(--slate12);
    background-color: var(--base);

    &:focus-visible {
      background-color: var(--base);

    }

  }

  .icon-container {
    position: absolute;
    right: 10px;
    top: calc(50% - 10px);
    z-index: 3;
  }
}

.dynamic-variable-preview {
  min-height: 20px;
  max-height: 500px;
  overflow: auto;
  line-height: 20px;
  font-size: 12px;
  margin-top: -2px;
  word-wrap: break-word;
  border-bottom-left-radius: 3px;
  border-bottom-right-radius: 3px;
  box-sizing: border-box;
  font-family: "Source Code Pro", monospace;
  word-break: break-all;

  .heading {
    font-weight: 700;
    white-space: pre;
    text-transform: capitalize;
  }
}

.user-email:hover {
  text-decoration: none;
  cursor: text;
}

.theme-dark {
  .nav-item {
    background: 0 0;
  }

  .navbar .navbar-nav .active>.nav-link,
  .theme-dark .navbar .navbar-nav .nav-link.active,
  .theme-dark .navbar .navbar-nav .nav-link.show,
  .theme-dark .navbar .navbar-nav .show>.nav-link {
    color: #ffffff;
  }


  .form-check-label {
    color: white;
  }

  .nav-tabs .nav-link {
    color: #c3c3c3 !important;
  }

  .card-body> :last-child {
    color: #ffffff !important;
  }

  .card .table tbody td a {
    color: inherit;
  }

  .DateInput {
    background: #1f2936;
  }

  .DateInput_input {
    background-color: #1f2936;
    color: #ffffff;
  }

  &.daterange-picker-widget {
    .DateRangePickerInput_arrow_svg {
      fill: #ffffff;
    }
  }

  .DateRangePickerInput {
    background-color: #1f2936;
  }

  .DateInput_input__focused {
    background: #1f2936;
  }

  .DateRangePickerInput__withBorder {
    border: 1px solid #1f2936;
  }

  .main .canvas-container .canvas-area {
    // background: #2f3c4c;
  }


  .main .navigation-area {

    a.page-link {
      border-radius: 0;
      border: 0;
      color: white;
    }

    a.page-link:hover {
      color: white;
      background-color: #4D72FA;
    }

    a.page-link.active {
      color: white;
      background-color: #4D72FA;
    }
  }

  .rdtOpen .rdtPicker {
    color: black;
  }

  .editor .editor-sidebar .components-container .component-image-holder {
    background: hsl(200, 7.0%, 8.8%); //slate1
    border-radius: 6px;
    margin-bottom: 4px;
  }

  .nav-tabs .nav-link:hover {
    border-left-color: transparent !important;
    border-top-color: transparent !important;
    border-right-color: transparent !important;

  }

  .modal-content,
  .modal-header {
    background-color: #1f2936;

    .text-muted {
      color: var(--slate9) !important;
    }
  }

  .modal-header {
    border-bottom: 1px solid rgba(255, 255, 255, 0.09) !important;
  }

  .no-components-box {
    background-color: var(--slate4) !important;

    center {
      color: white !important;
    }
  }

  .query-list {
    .text-muted {
      color: #ffffff !important;
    }

    .mute-text {
      color: #8092AB;
    }
  }

  .editor .editor-sidebar .nav-tabs .nav-link {
    color: #ffffff;

    img {
      filter: brightness(0) invert(1);
    }
  }

  .jet-container {
    background-color: #1f2936;
  }

  .nav-tabs .nav-item.show .nav-link,
  .nav-tabs .nav-link.active {
    background-color: #2f3c4c;
  }


  .left-sidebar {
    .text-muted {
      color: #ffffff !important;
    }

    .left-sidebar-page-selector {
      .list-group {
        .list-group-item {
          border: solid #1d2a39 1px;
          color: white;
        }

        .list-group-item:hover {
          background-color: #1F2936;
        }

        .list-group-item.active {
          background-color: #1F2936;
        }
      }
    }
  }

  .app-title {
    color: var(--slate12) !important;
  }

  .RichEditor-root {
    background: #1f2936;
    border: 1px solid #2f3c4c;
  }

  .app-description {
    color: #ffffff !important;
  }

  .btn-light,
  .btn-outline-light {
    background-color: #42546a;
    --tblr-btn-color-text: #ffffff;

    img {
      filter: brightness(0) invert(1);
    }
  }

  .editor .left-sidebar .datasources-container tr {
    border-bottom: solid 1px rgba(255, 255, 255, 0.09);
  }

  .editor .left-sidebar .datasources-container .datasources-header {
    border: solid rgba(255, 255, 255, 0.09) !important;
    border-width: 0px 0px 1px 0px !important;
  }

  .query-manager-header .nav-item {
    border-right: solid 1px rgba(255, 255, 255, 0.09);

    .nav-link {
      color: #c3c3c3;
    }
  }

  .input-group-text {
    border: solid 1px rgba(255, 255, 255, 0.09) !important;
  }

  .app-users-list {
    .text-muted {
      color: #ffffff !important;
    }
  }

  .main .query-pane .data-pane .queries-container .queries-header {
    border-width: 0px 0px 1px 0px !important;

    .text-muted {
      color: #ffffff !important;
    }
  }

  .query-pane {
    border-top: 1px solid var(--slate5) !important;
  }

  .input-icon .input-icon-addon img {
    filter: invert(1);
  }

  .svg-icon {
    filter: brightness(0) invert(1);
  }

  .badge {
    .svg-icon {
      filter: brightness(1) invert(0);
    }
  }

  .alert {
    background: transparent;

    .text-muted {
      color: #ffffff !important;
    }
  }

  .home-page-content {
    .hr-text {
      color: var(--slate11) !important;
      text-transform: lowercase !important;
      font-weight: 400;
      font-size: 12px;
      line-height: 20px;
    }
  }

  .hr-text {
    color: #ffffff !important;
  }

  .skeleton-line::after {
    background-image: linear-gradient(to right,
        #121212 0,
        #121212 40%,
        #121212 80%);
  }

  .app-icon-skeleton::after {
    background-image: linear-gradient(to right,
        #566177 0,
        #5a6170 40%,
        #4c5b79 80%);
  }

  .app-icon-skeleton {
    background-color: #3A4251 !important;
  }

  .folder-icon-skeleton::after {
    background-image: linear-gradient(to right,
        #566177 0,
        #5a6170 40%,
        #4c5b79 80%);
  }

  .select-search__input {
    color: rgb(224, 224, 224);
    background-color: #2b3547;
    border: 1px solid #2b3547;
  }

  .select-search__select {
    background: #ffffff;
    box-shadow: 0 0.0625rem 0.125rem rgba(0, 0, 0, 0.15);
  }

  .select-search__row:not(:first-child) {
    border-top: 1px solid #eee;
  }

  .select-search__option,
  .select-search__not-found {
    background: #ffffff;
  }

  .select-search__option.is-highlighted,
  .select-search__option:not(.is-selected):hover {
    background: rgba(47, 204, 139, 0.1);
  }

  .select-search__option.is-highlighted.is-selected,
  .select-search__option.is-selected:hover {
    background: #2eb378;
    color: #ffffff;
  }

  .org-users-page {

    .user-email,
    .user-status {
      color: var(--slate12) !important;
    }
  }

  .org-users-page {
    .select-search__option.is-selected {
      background: $primary;
      color: #ffffff;
    }

    .select-search__option:not(.is-selected):hover {
      background: rgba(66, 153, 225, 0.1);
    }
  }

  .org-variables-page {

    .user-email,
    .user-status {
      filter: brightness(0) invert(1);
    }

    .btn-org-env {
      background: transparent;
    }
  }

  .org-variables-page {
    .select-search__option.is-selected {
      background: $primary;
      color: #ffffff;
    }

    .select-search__option:not(.is-selected):hover {
      background: rgba(66, 153, 225, 0.1);
    }
  }

  .react-json-view {
    background-color: transparent !important;
  }

  .codehinter-query-editor-input .CodeMirror {
    height: 31px !important;
  }

  .select-search:not(.is-loading):not(.select-search--multiple) .select-search__value::after {
    transform: rotate(45deg);
    border-right: 1px solid #ffffff;
    border-bottom: 1px solid #ffffff;
  }

  .app-version-name.form-select {
    border-color: $border-grey-dark;
  }

  .organization-list {
    .btn {
      background-color: #273342;
      color: #656d77;
    }
  }

  .page-item {
    a.page-link {
      color: white;
    }
  }
}

.main-wrapper {
  position: relative;
  min-height: 100%;
  min-width: 100%;
  background-color: white;
}

.main-wrapper.theme-dark {
  background-color: #2b394b;
}

.jet-table {
  .global-search-field {
    background: transparent;
  }
}

.jet-table-image-column {
  width: 100%;
}

.modal-backdrop.show {
  opacity: 0.74;
}

.gui-select-wrappper .select-search__input {
  height: 30px;
}

.theme-dark .input-group-text,
.theme-dark .markdown>table thead th,
.theme-dark .table thead th {
  background: #1c252f;
  color: #ffffff;
}

.sketch-picker {
  z-index: 1000;
}

.no-padding {
  padding: 0;
}

.nav-tabs {
  font-weight: 300;
}

.nav-tabs .nav-link.active {
  border: 0;
  border-bottom: 1px solid $primary;
  font-weight: 400;
}

.table-no-divider {
  td {
    border-bottom-width: 0px;
    padding-left: 0;
  }
}

.no-border {
  border: 0 !important;
}

input[type="text"] {
  outline-color: #dadcde !important;
}

.widget-header {
  text-transform: capitalize;
  color: var(--slate11, #687076);
  font-size: 12px;
  font-style: normal;
  font-weight: 500;
  line-height: 20px;
  color: var(--slate11);
}

.query-manager-events {
  max-width: 400px;
}

.validation-without-icon {
  background-image: none !important;
}

.multiselect-widget {
  label.select-item {
    width: max-content;
    min-width: 100%;

    div.item-renderer {
      align-items: center;
      line-height: 15px;

      input {
        height: 15px;
        width: 15px;
      }
    }
  }

  .rmsc .dropdown-container {
    height: 100%;
    display: flex;
    align-items: center;
    border-radius: inherit;
  }

  .rmsc {
    height: 100%;
    border-radius: inherit;
  }

  .rmsc.dark {
    --rmsc-main: $primary-light;
    --rmsc-hover: #283647;
    --rmsc-selected: #1f2936;
    --rmsc-border: #333333;
    --rmsc-gray: #555555;
    --rmsc-bg: #1f2936;
    color: #ffffff;
  }
}

/* Hide scrollbar for Chrome, Safari and Opera */
.invitation-page::-webkit-scrollbar {
  display: none;
}

/* Hide scrollbar for IE, Edge and Firefox */
.invitation-page {
  -ms-overflow-style: none;
  /* IE and Edge */
  scrollbar-width: none;
  /* Firefox */
}

.show {
  display: block;
}

.hide {
  display: none;
}

.draggable-box:focus-within {
  z-index: 2 !important;
}

.cursor-wait {
  cursor: wait;
}

.cursor-text {
  cursor: text;
}

.cursor-none {
  cursor: none;
}

.disabled {
  pointer-events: none;
  opacity: 0.4;
}

.DateRangePicker {
  padding: 1.25px 5px;
}

.datepicker-widget {
  .input-field {
    min-height: 26px;
    padding: 0;
    padding-left: 2px;
  }

  td.rdtActive,
  td.rdtActive:hover {
    background-color: $primary;
  }

  .react-datepicker__day--selected {
    background-color: $primary-light;
  }
}

.daterange-picker-widget {
  .DateInput_input {
    min-height: 24px;
    line-height: normal;
    border-bottom: 0px;
    font-size: 0.85rem;
  }

  .DateRangePicker {
    padding: 0;
  }

  .DateRangePickerInput_arrow_svg {
    height: 17px;
  }

  .DateRangePickerInput {
    overflow: hidden;
    display: flex;
    justify-content: space-around;
    align-items: center;
  }

  .DateInput_fang {
    position: fixed;
    top: 57px !important;
  }
}

.fw-400 {
  font-weight: 400;
}

.fw-500 {
  font-weight: 500;
}

.ligh-gray {
  color: #656d77;
}

.nav-item {
  background: #ffffff;
  font-size: 14px;
  font-style: normal;
  font-weight: 400;
  line-height: 22px;
  letter-spacing: -0.1px;
  text-align: left;
}

.w-min-100 {
  min-width: 100px;
}

.nav-link {
  min-width: 100px;
  justify-content: center;
}

.nav-tabs .nav-link.active {
  font-weight: 400 !important;
  color: $primary !important;
}

.empty {
  padding-top: 1.5rem !important;
}

.empty-img {
  margin-bottom: 0 !important;

  img {
    height: 220px !important;
    width: 260.83px !important;
  }
}

.empty-action {
  margin-top: 0 !important;

  a+a.btn-loading::after {
    color: $primary;
  }
}

.empty-action a {
  height: 36px;
  border-radius: 4px;
  font-style: normal;
  font-weight: normal;
  font-size: 14px;
  line-height: 20px;
}

.empty-action a:first-child {
  margin-right: 24px;
}

.empty-action a:first-child:hover {
  color: #ffffff !important;
}

.empty-import-button {
  background: #ffffff !important;
  cursor: pointer;

  &:hover {
    border-color: rgba(101, 109, 119, 0.24) !important;
  }
}

.empty-welcome-header {
  font-style: normal;
  font-weight: 500;
  font-size: 32px;
  line-height: 40px;
  margin-bottom: 16px;
  margin-top: 40px;
  color: var(--slate12);
  font-family: Inter;
}

.homepage-empty-image {
  width: 100%;
}

.empty-title {
  font-style: normal;
  font-weight: 400;
  font-size: 14px;
  line-height: 20px;
  display: flex;
  align-items: center;
  color: var(--slate11) !important;
}

// template card styles
.template-card-wrapper {
  display: flex;
  flex-direction: row;
  background: #fffffc;
  border: 1px solid #d2ddec;
  box-sizing: border-box;
  border-radius: 8px;
  width: 299px;
  height: 100px;
}

.template-action-wrapper {
  display: flex;
  flex-direction: row !important;
  font-family: Inter;
  font-style: normal;
  font-weight: 500;
  font-size: 16px;
  line-height: 19px;
  color: $primary-light;

  p {
    margin-right: 16px;
  }
}

.template-card-title {
  font-family: Inter;
  font-style: normal;
  font-weight: 600;
  font-size: 18px;
  line-height: 22px;
  display: flex;
  align-items: center;
  color: #000000;
  margin-bottom: 3px !important;
  margin-top: 20px;
}

.template-card-details {
  align-items: center;
  display: flex;
  flex-direction: column;
  justify-content: center;
}

.template-icon-wrapper {
  width: 61.44px;
  height: 60px;
  top: 685px;
  background: #d2ddec;
  border-radius: 4px;
  margin: 20px 16.36px;
}

// template style end

.calendar-widget.compact {
  .rbc-time-view-resources .rbc-time-header-content {
    min-width: auto;
  }

  .rbc-time-view-resources .rbc-day-slot {
    min-width: 50px;
  }

  .rbc-time-view-resources .rbc-header,
  .rbc-time-view-resources .rbc-day-bg {
    width: 50px;
  }
}

.calendar-widget.dont-highlight-today {
  .rbc-today {
    background-color: inherit;
  }

  .rbc-current-time-indicator {
    display: none;
  }
}

.calendar-widget {
  padding: 10px;
  background-color: white;

  .rbc-day-slot .rbc-event,
  .rbc-day-slot .rbc-background-event {
    border-left: 3px solid #26598533;
  }

  .rbc-toolbar {
    font-size: 14px;
  }

  .rbc-event {
    .rbc-event-label {
      display: none;
    }
  }

  .rbc-off-range-bg {
    background-color: #f4f6fa;
  }

  .rbc-toolbar {
    .rbc-btn-group {
      button {
        box-shadow: none;
        border-radius: 0;
        border-width: 1px;
      }
    }
  }
}

//!for calendar widget week view with compact/spacious mode border fix
.resources-week-cls .rbc-time-column:nth-last-child(7n) {
  border-left: none !important;

  .rbc-timeslot-group {
    border-left: 2.5px solid #dadcde !important;
  }
}

.resources-week-cls .rbc-allday-cell {
  border: none !important;

  .rbc-row {
    border-left: 1.5px solid #dadcde;
    border-right: 1.5px solid #dadcde;
  }
}

.resources-week-cls .rbc-time-header-cell {
  border: none !important;
}

.resources-week-cls .rbc-time-view-resources .rbc-header {
  border-left: 1.5px solid #dadcde !important;
  border-right: 1.5px solid #dadcde !important;
}

.calendar-widget.hide-view-switcher {
  .rbc-toolbar {
    .rbc-btn-group:nth-of-type(3) {
      display: none;
    }
  }
}

.calendar-widget.dark-mode {
  background-color: #1d2a39;

  .rbc-toolbar {
    button {
      color: white;
    }

    button:hover,
    button.rbc-active {
      color: black;
    }
  }

  .rbc-off-range-bg {
    background-color: #2b394b;
  }

  .rbc-selected-cell {
    background-color: #22242d;
  }

  .rbc-today {
    background-color: #5a7ca8;
  }
}

.calendar-widget.dark-mode.dont-highlight-today {
  .rbc-today {
    background-color: inherit;
  }
}

.navbar-brand-image {
  height: 1.2rem;
}

.navbar .navbar-brand:hover,
.theme-dark .navbar .navbar-brand:hover {
  opacity: 1;
}

.nav-tabs .nav-link.active {
  font-weight: 400 !important;
  margin-bottom: -1px !important;
}

.nav-tabs .nav-link {
  font-weight: 400 !important;
  margin: 0 !important;
  height: 100%;
}

.code-editor-widget {
  border-radius: 0;

  .CodeMirror {
    border-radius: 0 !important;
    margin-top: -1px !important;
  }
}

.jet-listview {
  overflow-y: overlay;
  overflow-x: hidden;
}

.jet-listview::-webkit-scrollbar-track {
  background: transparent;

}

.jet-listview::-webkit-scrollbar-thumb {
  background: transparent;

}

.code-hinter-wrapper .popup-btn {
  position: absolute;
  display: none;
  cursor: pointer;
}

.code-hinter-wrapper:hover {
  .popup-btn {
    display: block !important;
    z-index: 1;
  }
}

.popup-btn {
  cursor: pointer !important;
  display: block;
  padding: 2px;
  border-radius: 4px;
  border: 1px solid rgba(204, 209, 213, 1);
}

.preview-icons {
  margin-top: -5px;
  width: 12px;
}

.resize-modal-portal {
  z-index: 3;

  .resize-modal {
    .modal-content {
      width: 100% !important;
      height: 100%;
      background-color: var(--slate3) !important;
      border: none !important;

      .modal-body {
        width: 100% !important;
        height: calc(100% - 44px) !important;
        border: none !important;

        .editor-container {
          height: 100%;

          .CodeMirror {
            height: 100% !important;
            border: 1px solid var(--slate5, #26292B);
            border-bottom-left-radius: 6px;
            border-bottom-right-radius: 6px;
          }

          .CodeMirror-scroll,
          .CodeMirror-gutters,
          .CodeMirror {
            background-color: var(--slate3) !important;
          }
        }
      }
    }

    .portal-header {
      width: 100% !important;
      border-bottom: 1px solid var(--slate5, #26292B);
      outline: 1px solid var(--slate5, #26292B);
      background-color: var(--slate1) !important;
    }

    .resize-handle {
      cursor: move;
    }
  }
}

.modal-portal-wrapper {
  justify-content: center;
  align-items: center;
  position: fixed;
  position: absolute;
  left: 50%;
  top: 5%;

  .modal-body {
    width: 500px !important;
    height: 300px !important;
    padding: 0px !important;
  }

  transform: translate(-60%, 0%);
  height: 350px;
  width: auto;
  max-height: 500px;
  padding: 0px;

  .modal-content {
    border-radius: 5px !important;
  }

  .modal-body {
    width: 500px !important;
    height: 302px !important;
    padding: 0px !important;
    margin: 0px !important;
    margin-left: -1px !important; //fix the modal body code mirror margin

    border-top-left-radius: 0;
    border-top-right-radius: 0;
    border-bottom-left-radius: 5px;
    border-bottom-right-radius: 5px;
    border-bottom: 0.75px solid;
    border-left: 0.75px solid;
    border-right: 0.75px solid;

    @include theme-border($light-theme: true);

    &.dark-mode-border {
      @include theme-border($light-theme: false);
    }
  }

  .modal-dialog {
    margin-top: 4%;
  }

  .modal-header {
    padding: 0;
    font-size: 14px;
  }

  .editor-container {
    padding: 0px;

    .CodeMirror {
      border-radius: 0;
      margin: 0;
      width: 100% !important;
    }
  }

  .query-hinter {
    .CodeMirror-line {
      margin-left: 2rem !important;
    }

    .CodeMirror-cursors .CodeMirror-cursor {
      margin-left: 2rem !important;
    }
  }
}

.preview-block-portal {
  .bg-light {
    border-radius: 0 0 5px 5px;
    outline: 0.75px solid $light-green;
  }

  .bg-dark {
    margin-top: 1px;
    border-radius: 0 0 5px 5px;
    outline: 0.75px solid $light-green;
  }

  .dynamic-variable-preview {
    padding: 4px !important;
  }
}

.portal-header {
  display: flex;
  align-items: center;
  padding: 0.5rem 0.75rem;
  color: #656d77;
  background-color: #ffffffd9;
  background-clip: padding-box;
  border-top-left-radius: 5px !important;
  border-top-right-radius: 5px !important;
  width: 498px !important;
  outline: 0.75px solid;

  @include theme-border($light-theme: true, $outline: true);

  &.dark-mode-border {
    @include theme-border($light-theme: false, $outline: true);
  }
}

// close icon in inpector
[data-rb-event-key="close-inpector"] {
  position: absolute;
  right: -80px;
  background-color: #232e3c !important;
  width: 10% !important;
}

[data-rb-event-key="close-inpector-light"] {
  position: absolute;
  right: -80px;
  background-color: #ffffff !important;
  width: 10% !important;
}

.tabs-inspector {
  position: sticky;
  top: 0;

  .nav-item {
    width: 50%;
  }

  .nav-item:hover {
    border: 1px solid transparent;
  }

  .nav-item:not(.active) {
    border-bottom: 1px solid #e7eaef;
  }

  .nav-link.active {
    border: 1px solid transparent;
    border-bottom: 1px solid $primary;
    background: white;
  }
}

.tabs-inspector.dark {
  .nav-link.active {
    border-bottom: 1px solid $primary !important;
  }
}

.tabs-inspector {
  z-index: 2;
  background: white;

  &.dark {
    @extend .bg-dark;
  }
}

.close-icon {
  position: fixed;
  top: 84px;
  right: 3px;
  width: 60px;
  height: 22;
  border-bottom: 1px solid #e7eaef;
  display: flex;
  align-items: center;
  background-color: white;
  z-index: 2;

  .svg-wrapper {
    width: 100%;
    height: 70%;
    display: flex;
    align-items: center;
    justify-content: center;
    border-left: 1px solid #e7eaef;
    margin-left: 20px;

    .close-svg {
      cursor: pointer;
    }
  }
}

.tabs-inspector.nav-tabs {
  border: 0;
  width: 100%;
  padding: 8px 16px;
}

.bg-primary-lt {
  color: #ffffff !important;
  background: #6383db !important;
}

.tabbed-navbar .nav-item.active:after {
  margin-bottom: -0.25rem;
}

.app-name {
  width: 200px;
  margin-left: 12px;

  .form-control-plaintext {
    background-color: var(--base);
    border: none !important;
  }

  .form-control-plaintext:hover {
    outline: none;
    border: 1px solid var(--slate6) !important;
    background: var(--slate2);
  }

  .form-control-plaintext:focus {
    outline: none;
    border: 1px solid var(--indigo9) !important;
    background: var(--slate2);
  }

}

.app-name:hover {
  background: $bg-light;

  &.dark {
    @extend .bg-dark;
  }
}

.nav-auto-save {
  width: 325px;
  left: 485px;
  position: absolute;
  color: #36af8b;
}

.editor-header-actions {
  display: flex;
  color: #868aa5;
  white-space: nowrap;
  font-weight: 400;
  font-size: 12px;
  letter-spacing: 0.5px;

}

.undo-button,
.redo-button {
  display: flex;
  flex-direction: row;
  justify-content: center;
  align-items: center;
  padding: 6px;
  gap: 10px;
  width: 28px;
  height: 28px;
  background: #ECEEF0;
  border-radius: 6px;
  margin-right: 5px;
  flex: none;
  order: 0;
  flex-grow: 0;
}

.theme-dark {

  .undo-button,
  .redo-button {
    background: 0;
  }
}

.app-version-menu {
  position: absolute;
  right: 220px;
  padding: 4px 8px;
  min-width: 100px;
  max-width: 300px;
}

.app-version-menu-sm {
  height: 30px;
  display: flex;
  font-size: 12px;
}

.app-version-menu .dropdown-menu {
  left: -65px;
  width: 283px;
}

.app-version-menu .released {
  color: #36af8b;
}

.app-version-menu .released-subtext {
  font-size: 12px;
  color: #36af8b;
  padding: 0 8px;
}

.app-version-menu .create-link {
  margin: auto;
  width: 50%;
  padding-left: 10px;
}

.canvas-background-holder {
  display: flex;
  min-width: 120px;
  margin: auto;
}

.canvas-background-picker {
  position: fixed;
}

/**
 * Timer Widget
 */
.timer-wrapper {
  padding: 10px;

  .counter-container {
    font-size: 3em;
    padding-bottom: 5px;
    text-align: center;
  }
}

/**
 * Search Box
 */
.search-box-wrapper {
  input {
    width: 200px;
    border-radius: 5px !important;
    color: var(--slate12);
    background-color: var(--base);
  }

  .input-icon .form-control:not(:first-child),
  .input-icon .form-select:not(:last-child) {
    padding-left: 28px !important;
  }

  input:focus {
    width: 200px;
    background-color: var(--base);
  }

  .input-icon .input-icon-addon {
    display: flex;
  }

  .input-icon .input-icon-addon.end {
    pointer-events: auto;

    .tj-common-search-input-clear-icon {
      display: flex;
      flex-direction: row;
      justify-content: center;
      align-items: center;
      padding: 4px;
      width: 20px;
      height: 20px;
      background: var(--indigo3) !important;
      border-radius: 4px;
    }

    div {
      border-radius: 12px;
      color: #ffffff;
      padding: 1px;
      cursor: pointer;

      svg {
        height: 14px;
        width: 14px;
      }
    }
  }
}

.searchbox-wrapper {
  margin-top: 0 !important;

  .search-icon {
    margin: 0.30rem
  }

  input {
    border-radius: $border-radius !important;
    padding-left: 1.75rem !important;
  }
}

.fixedHeader {
  table thead {
    position: -webkit-sticky; // this is for all Safari (Desktop & iOS), not for Chrome
    position: sticky;
    top: 0;
    border-top: 0;
    z-index: 1; // any positive value, layer order is global
  }
}

/**
 * Folder List
 */
.folder-list {
  overflow-y: auto;

  .list-group-transparent .list-group-item.active {
    color: $primary;
    background-color: #edf1ff;

    .folder-ico {
      filter: invert(29%) sepia(84%) saturate(4047%) hue-rotate(215deg) brightness(98%) contrast(111%);
    }
  }

  .folder-ico.dark {
    filter: invert(1);
  }

  .list-group-item {
    padding: 0.5rem 0.75rem;
    overflow: hidden;
  }

  .list-group-item.all-apps-link {
    display: flex;
    align-items: center;
    color: var(--slate12);
    border-radius: 6px;

    &:active {
      background: var(--indigo4);
    }

    &:focus {
      box-shadow: 0px 0px 0px 4px #DFE3E6;
    }
  }

  .folder-info {
    display: contents;
    font-weight: 500 !important;
    display: flex;
    align-items: center;
    letter-spacing: -0.02em;
    text-transform: uppercase;
    color: var(--slate9);
  }

  .folder-create-btn {
    width: 28px;
    height: 28px;
    background: var(--base);
    border: 1px solid;
    border-color: var(--slate7);
    cursor: pointer;
    border-radius: 6px;
    display: flex;
    justify-content: center;
    align-items: center;
  }

  .menu-ico {
    cursor: pointer;
    border-radius: 13px;

    img {
      padding: 0px;
      height: 14px;
      width: 14px;
      vertical-align: unset;
    }
  }
}

/**
 * Home page modal
 */
.home-modal-backdrop {
  z-index: 9991;
}

.modal-content.home-modal-component {
  border-radius: 8px;
  overflow: hidden;
  background-color: var(--base);
  color: var(--slate12);
  box-shadow: 0px 12px 16px -4px rgba(16, 24, 40, 0.08), 0px 4px 6px -2px rgba(16, 24, 40, 0.03);

  .modal-header {
    border-bottom: 1px solid var(--slate5) !important;
  }

  .modal-header,
  .modal-body {
    padding: 16px 28px;
    background: var(--base);
  }

  .modal-title {
    font-size: 16px;
    font-weight: 500;
  }

  input {
    border-radius: 5px !important;
    background: var(--base);
    color: var(--slate12);
  }

  .modal-main {
    padding-bottom: 32px;
  }

  .modal-footer-btn {
    justify-content: end;

    button {
      margin-left: 16px;
    }
  }
}

.home-modal-component-editor.dark {

  .modal-header,
  .modal-body {
    background-color: #232e3c;
    color: #fff;
  }

  .form-control {
    color: #fff;
    background-color: #232e3c !important;
  }

  .btn-close {
    filter: brightness(0) invert(1);
  }
}

.modal-content.home-modal-component.dark-theme {
  .btn-close {
    filter: brightness(0) invert(1);
  }
}

.home-modal-component {
  .btn-close {
    opacity: 1 !important;
  }
}

.modal-content.home-modal-component.dark {
  background-color: $bg-dark-light !important;
  color: $white !important;

  .modal-title {
    color: $white !important;
  }

  .tj-version-wrap-sub-footer {
    background-color: $bg-dark-light !important;
    border-top: 1px solid #3A3F42 !important;


    p {
      color: $white !important;
    }
  }


  .current-version-wrap,
  .other-version-wrap {
    background: transparent !important;
  }

  .modal-header {
    background-color: $bg-dark-light !important;
    color: $white !important;
    border-bottom: 2px solid #3A3F42 !important;
  }

  .btn-close {
    filter: brightness(0) invert(1);
  }

  .form-control {
    border-color: $border-grey-dark !important;
    color: inherit;
  }

  input {
    background-color: $bg-dark-light !important;
  }

  .form-select {
    background-color: $bg-dark !important;
    color: $white !important;
    border-color: $border-grey-dark !important;
  }

  .text-muted {
    color: $white !important;
  }
}

.radio-img {
  input {
    display: none;
  }

  .action-icon {
    width: 28px;
    height: 28px;
    background-position: center center;
    border-radius: 4px;
    display: flex;
    align-items: center;
    justify-content: center;
  }

  .action-icon {
    cursor: pointer;
    border: 1px solid $light-gray;
  }

  .action-icon:hover {
    background-color: #d2ddec;
  }

  input:checked+.action-icon {
    border-color: $primary;
    background-color: #7a95fb;
  }

  .tooltiptext {
    visibility: hidden;
    font-size: 12px;
    background-color: $black;
    color: #ffffff;
    text-align: center;
    padding: 5px 10px;
    position: absolute;
    border-radius: 15px;
    margin-top: 2px;
    z-index: 1;
    margin-left: -10px;
  }

  .tooltiptext::after {
    content: "";
    position: absolute;
    bottom: 100%;
    left: 50%;
    margin-left: -5px;
    border-width: 5px;
    border-style: solid;
    border-color: transparent transparent black transparent;
  }

  .action-icon:hover+.tooltiptext {
    visibility: visible;
  }

  input:checked+.action-icon:hover {
    background-color: #3650af;
  }
}

.icon-change-modal {
  ul {
    list-style-type: none;
    margin: 0 auto;
    text-align: center;
    display: grid;
    grid-template-columns: 1fr 1fr 1fr 1fr;

    li {
      float: left;
      border: 2px solid #8991a0;
      border-radius: 1.75px;
      cursor: pointer;

      img {
        width: 22px;
        height: 22px;
        filter: invert(59%) sepia(27%) saturate(160%) hue-rotate(181deg) brightness(91%) contrast(95%);
      }
    }

    li.selected {
      border: 2px solid $primary;

      img {
        filter: invert(27%) sepia(84%) saturate(5230%) hue-rotate(212deg) brightness(102%) contrast(100%);
      }
    }
  }
}

/**
 * Spinner Widget
 */
.spinner-container {
  display: flex;
  justify-content: center;
  align-items: center;
}

.animation-fade {
  animation-name: fade;
  animation-duration: 0.3s;
  animation-timing-function: ease-in;
}

@keyframes fade {
  0% {
    opacity: 0;
  }

  100% {
    opacity: 1;
  }
}

/**
 * Query panel
 */
.query-btn {
  cursor: pointer;
  height: 24px;
  width: 24px;
  padding: 0;
}

.query-btn.dark {
  filter: brightness(0) invert(1);
}

.button-family-secondary {
  @include button-outline($light-theme: true);
  height: 32px;
  width: 112px;
}

.button-family-secondary.dark {
  @include button-outline($light-theme: false);
}

// ** Query Panel: REST API Tabs **
.group-header {
  background: #d2ddec;
  border-radius: 4px;
  height: 28px !important;

  span {
    display: flex;
    justify-content: left;
    align-items: center;
  }
}

.raw-container.dark {
  background: #272822;
  padding: 5px;
}

// **Alert component**
.alert-component {
  border: 1px solid rgba(101, 109, 119, 0.16);
  background: var(--base);
  border-radius: 6px;

  a {
    color: $primary;
  }
}

.theme-dark .alert-component {
  background: var(--slate2) !important;
  border-color: var(--slate4) !important;

  a {
    color: $primary;
  }
}



.codehinter-plugins.code-hinter {
  @extend .codehinter-default-input;

  .popup-btn {
    margin-top: 0.65rem !important;
  }

  .CodeMirror-placeholder,
  .CodeMirror pre.CodeMirror-line {
    height: 21px !important;
    position: absolute !important;
    margin-top: 3px !important;
  }

  .CodeMirror-cursor {
    height: inherit !important;
  }

  .CodeMirror-lines {
    height: 32px !important;
    padding: 7px 0px !important;
  }
}

//*button loading with spinner with primary color*//
.button-loading {
  position: relative;
  color: transparent !important;
  text-shadow: none !important;
  pointer-events: none;

  &:after {
    content: "";
    display: inline-block;
    vertical-align: text-bottom;
    border: 1.5px solid currentColor;
    border-right-color: transparent;
    border-radius: 50%;
    color: $primary;
    position: absolute;
    width: 12px;
    height: 12px;
    animation: spinner-border 0.75s linear infinite;
  }
}

.query-icon.dark {
  filter: brightness(0) invert(1);
}

//Rest-API Tab Panes
.tab-pane-body {
  margin-left: -2.5% !important;
}

//CodeMirror padding
.CodeMirror pre.CodeMirror-line,
.CodeMirror pre.CodeMirror-line-like {
  padding: 0 10px !important;
}

.comment-notification-nav-item {
  background: transparent;
  border: 0;
  font-size: 12px;
  font-weight: 500;
  opacity: 0.6;
  height: 28px;
  border-radius: 6px;
}

// comment styles ::override
.editor-sidebar {
  .nav-tabs .nav-link.active {
    background-color: transparent !important;
  }

  .inspector-nav-item {
    background: transparent;
    border: 0;
    font-size: 12px;
    font-weight: 500;
    opacity: 0.6;
    height: 28px;
    border-radius: 6px;
  }

  .inspector-component-title-input-holder {
    padding: 4px 12px;
    margin: 0;
    display: flex;
    align-items: center;
    height: 36px;
  }
}

.comment-card-wrapper {
  border-top: 0.5px solid var(--slate5) !important;
  margin-top: -1px !important;

  .card {
    background-color: var(--base);
  }
}

div#driver-highlighted-element-stage,
div#driver-page-overlay {
  background: transparent !important;
  outline: 5000px solid rgba(0, 0, 0, 0.75);
}

.dark-theme-walkthrough#driver-popover-item {
  background-color: $bg-dark-light !important;
  border-color: rgba(101, 109, 119, 0.16) !important;

  .driver-popover-title {
    color: var(--slate12) !important;
  }

  .driver-popover-tip {
    border-color: transparent transparent transparent $bg-dark-light !important;
  }

  .driver-popover-description {
    color: #d9dcde !important;
  }

  .driver-popover-footer .driver-close-btn {
    color: #ffffff !important;
    text-shadow: none !important;
  }

  .driver-prev-btn,
  .driver-next-btn {
    text-shadow: none !important;
  }
}

#driver-popover-item {
  padding: 20px !important;

  .driver-prev-btn,
  .driver-next-btn,
  .driver-close-btn {
    border: none !important;
    background: none !important;
    padding-left: 0 !important;
    font-size: 14px !important;
  }

  .driver-next-btn,
  .driver-prev-btn {
    color: $primary !important;
  }

  .driver-disabled {
    color: $primary;
    opacity: 0.5;
  }

  .driver-popover-footer {
    margin-top: 20px !important;
  }
}

.pointer-events-none {
  pointer-events: none;
}

.popover.popover-dark-themed {
  background-color: $bg-dark-light;
  border-color: rgba(101, 109, 119, 0.16);


  .popover-body {
    color: #d9dcde !important;
  }

  .popover-header {
    background-color: var(--slate2);
    color: var(--slate11);
    border-bottom-color: var
  }
}

.toast-dark-mode {
  .btn-close {
    filter: brightness(0) invert(1);
  }
}

.editor .editor-sidebar .inspector .inspector-edit-widget-name {
  padding: 4px 8px;
  color: var(--slate12);
  border: 1px solid transparent;
  border-radius: 6px;
  background-color: var(--base);

  &:hover {
    background-color: var(--slate4);
    border: 1px solid var(--slate7);
  }

  &:focus {
    border: 1px solid var(--indigo9) !important;
    background-color: var(--indigo2);
    box-shadow: 0px 0px 0px 1px #C6D4F9;
  }
}

.tablr-gutter-x-0 {
  --tblr-gutter-x: 0 !important;
}

.widget-button>.btn-loading:after {
  border: 1px solid var(--loader-color);
  border-right-color: transparent;
}

.flip-dropdown-help-text {
  padding: 10px 5px 0 0;
  float: left;
  font-size: 14px;
  color: $light-gray;
}

.dynamic-form-row {
  margin-top: 20px !important;
  margin-bottom: 20px !important;
}

#transformation-popover-container {
  margin-bottom: -2px !important;
}

.canvas-codehinter-container {
  display: flex;
  flex-direction: row;
  width: 158px;
}

.hinter-canvas-input {
  display: flex;
  width: 120px;
  height: auto !important;
  margin-top: 1px;

  .canvas-hinter-wrap {
    width: 126x;
    border: 1px solid var(--slate7);
  }
}

.hinter-canvas-input {
  display: flex;
  padding: 4px;
  margin-top: 1px;

  .CodeMirror-sizer {
    border-right-width: 1px !important;
  }

  .cm-propert {
    color: #ffffff !important;
  }
}

.canvas-codehinter-container {
  .code-hinter-col {
    margin-bottom: 1px !important;
    width: 136px;
    height: auto !important;
  }
}

.fx-canvas {
  background: var(--slate4);
  padding: 0px;
  display: flex;
  height: 32px;
  width: 32px;
  border: solid 1px rgba(255, 255, 255, 0.09) !important;
  border-radius: 4px;
  justify-content: center;
  font-weight: 400;
  align-items: center;

  div {
    background: var(--slate4) !important;
    display: flex;
    justify-content: center;
    align-items: center;
    height: 30px;
    padding: 0px;
  }
}

.org-name {
  color: var(--slate12) !important;
  font-size: 12px;
}


.organization-list {
  margin-top: 4px;

  .btn {
    border: 0px;
  }

  .dropdown-toggle div {
    max-width: 200px;
    text-overflow: ellipsis;
    overflow: hidden;
  }

  .org-name {
    text-overflow: ellipsis;
    overflow: hidden;
    white-space: nowrap;
    width: 100%;
    font-weight: bold;
  }

  .org-actions div {
    color: $primary;
    cursor: pointer;
    font-size: 12px;
  }

  .dropdown-menu {
    min-width: 14rem;
  }

  .org-avatar {
    display: block;
  }

  .org-avatar:hover {
    .avatar {
      background: #fcfcfc no-repeat center/cover;
    }

    .arrow-container {
      svg {
        filter: invert(35%) sepia(17%) saturate(238%) hue-rotate(153deg) brightness(94%) contrast(89%);
      }
    }
  }

  .arrow-container {
    padding: 5px 0px;
  }

  .arrow-container {
    svg {
      cursor: pointer;
      height: 30px;
      width: 30px;
      padding: 0px 0px;
      filter: invert(50%) sepia(13%) saturate(208%) hue-rotate(153deg) brightness(99%) contrast(86%);
    }
  }

  .org-edit {
    span {
      color: $primary;
      cursor: pointer;
      font-size: 10px;
    }
  }

  .organization-switchlist {
    .back-btn {
      font-size: 12px;
      padding: 2px 0px;
      cursor: pointer;
    }

    .back-ico {
      cursor: pointer;

      svg {
        height: 20px;
        width: 20px;
        filter: invert(84%) sepia(13%) saturate(11%) hue-rotate(352deg) brightness(90%) contrast(91%);
      }
    }

    .dd-item-padding {
      padding: 0.5rem 0.75rem 0rem 0.75rem;
    }

    .search-box {
      margin-top: 10px;
    }

    .org-list {
      max-height: 60vh;
      overflow: auto;
    }

    .tick-ico {
      filter: invert(50%) sepia(13%) saturate(208%) hue-rotate(153deg) brightness(99%) contrast(86%);
    }

    .org-list-item {
      cursor: pointer;
    }

    .org-list-item:hover {
      .avatar {
        background: #fcfcfc no-repeat center/cover;
      }

      .tick-ico {
        filter: invert(35%) sepia(17%) saturate(238%) hue-rotate(153deg) brightness(94%) contrast(89%);
      }
    }
  }
}

.sso-button-footer-wrap {
  display: flex !important;
  justify-content: center;
  width: 100%;
}

.tj-icon {
  cursor: pointer;
}

#login-url,
#redirect-url {
  margin-bottom: 0px !important;
}

.git-encripted-label {
  color: var(--green9);
}

.card-header {
  border-bottom: 1px solid var(--slate5) !important;
}

.manage-sso-container {
  position: relative;
}

.sso-card-wrapper {
  background: var(--base);
  min-height: 100%;
  // height: calc(100vh - 156px) !important;

  display: grid;
  grid-template-rows: auto 1fr auto;

  .card-header {
    border-bottom: 1px solid var(--slate5) !important;
  }

  .form-control {
    background: var(--base);
  }

  .sso-card-footer {
    display: flex;
    flex-direction: row;
    justify-content: flex-end;
    align-items: center;
    padding: 24px 32px;
    gap: 8px;
    width: 400px;
    height: 88px;
    border-top: 1px solid var(--slate5) !important;
    background: var(--base);
    margin-top: 0px !important;
  }

}

.workspace-settings-page {
  width: 880px;
  margin: 0 auto;
  background: var(--base);

  .card {
    background: var(--base);
    border: 1px solid var(--slate7) !important;
    box-shadow: 0px 1px 2px rgba(16, 24, 40, 0.05) !important;
    width: 880px;

    .card-header {
      padding: 24px 24px;
      gap: 12px;
      height: 72px;
      border-top-left-radius: 6px;
      border-top-right-radius: 6px;

      .title-banner-wrapper {
        display: flex;
        align-items: center;
        justify-content: space-between;
        width: 878px;
      }

    }

    .form-label {
      font-size: 12px;
      font-weight: 500px;
      margin-bottom: 4px !important;
      color: var(--slate12);
    }

    .card-footer {
      display: flex;
      justify-content: flex-end;
      align-items: center;
      padding: 24px 32px;
      gap: 8px;
      border-top: 1px solid var(--slate5) !important;
      background: var(--base);
      margin-top: 0px !important;
      align-Self: 'stretch';
      height: 88px;
    }

    .card-body {
      height: 467px;
      padding: 24px;

      .form-group {
        .tj-app-input {
          .form-control {
            &:disabled {
              background: var(--slate3) !important;
            }
          }
        }
      }
    }
  }
}

// Left Menu
.left-menu {
  background: var(--base);

  .tj-list-item {
    gap: 40px;
    width: 187px;
    height: 32px;
    white-space: nowrap;
    overflow: hidden;
    text-overflow: ellipsis;
  }

  .folder-list-selected {
    background-color: var(--indigo4);
  }

  ul {
    margin: 0px;
    padding: 0px;

    li {
      float: left;
      list-style: none;
      width: 100%;
      padding: 6px 8px;
      border-radius: 6px;
      cursor: pointer;
      margin: 3px 0px;
      color: var(--base-black) !important;
    }

    li.active {
      background-color: $primary;
      color: #ffffff;
    }

    li:not(.active):hover {
      background: var(--slate4);
      border-radius: 6px;
    }
  }
}

.enabled-tag {
  padding: 4px 16px;
  gap: 10px;
  width: 77px;
  height: 28px;
  background: var(--grass3);
  border-radius: 100px;
  color: var(--grass9);
  font-weight: 500;
}

.disabled-tag {
  padding: 4px 16px;
  gap: 10px;
  color: var(--tomato9);
  width: 81px;
  height: 28px;
  background: var(--tomato3);
  border-radius: 100px;
  font-weight: 500;
}

.manage-sso {
  .title-with-toggle {
    width: 100%;
    font-weight: 500;

    .card-title {
      color: var(--slate12) !important;
      font-weight: 500;
    }

    .form-check-input {
      width: 28px;
      height: 16px;
    }

    input[type="checkbox"] {
      /* Double-sized Checkboxes */
      -ms-transform: scale(1.5);
      /* IE */
      -moz-transform: scale(1.5);
      /* FF */
      -webkit-transform: scale(1.5);
      /* Safari and Chrome */
      -o-transform: scale(1.5);
      /* Opera */
      transform: scale(1.5);
      margin-top: 5px;
    }
  }
}

.help-text {
  overflow: auto;

  div {
    color: var(--slate11);
    font-style: normal;
    font-weight: 400;
    font-size: 12px;
    line-height: 20px;
  }
}


.org-invite-or {
  padding: 1rem 0rem;

  h2 {
    width: 100%;
    text-align: center;
    border-bottom: 1px solid #000;
    line-height: 0.1em;
    margin: 10px 0 20px;
  }

  h2 span {
    background: #ffffff;
    padding: 0 10px;
  }
}

.theme-dark .json-tree-container {
  .json-tree-node-icon {
    svg {
      filter: invert(89%) sepia(2%) saturate(127%) hue-rotate(175deg) brightness(99%) contrast(96%);
    }
  }

  .json-tree-svg-icon.component-icon {
    filter: brightness(0) invert(1);
  }

  .node-key-outline {
    height: 1rem !important;
    border: 1px solid transparent !important;
    color: #ccd4df;
  }

  .selected-node {
    border-color: $primary-light !important;
  }

  .json-tree-icon-container .selected-node>svg:first-child {
    filter: invert(65%) sepia(62%) saturate(4331%) hue-rotate(204deg) brightness(106%) contrast(97%);
  }

  .node-length-color {
    color: #b8c7fd;
  }

  .node-type {
    color: #8a96a6;
  }

  .group-border {
    border-color: rgb(97, 101, 111);
  }

  .action-icons-group {

    img,
    svg {
      filter: invert(89%) sepia(2%) saturate(127%) hue-rotate(175deg) brightness(99%) contrast(96%);
    }
  }

  .hovered-node.node-key.badge {
    color: #8092ab !important;
    border-color: #8092ab !important;
  }
}

.json-tree-container {
  .json-tree-svg-icon.component-icon {
    height: 16px;
    width: 16px;
  }

  .json-tree-icon-container {
    max-width: 20px;
    margin-right: 6px;
    font-family: 'IBM Plex Sans';
  }

  .node-type {
    color: var(--slate11);
    padding-top: 2px;
  }

  .json-tree-valuetype {
    font-size: 10px;
    padding-top: 2px;
  }

  .node-length-color {
    color: var(--indigo10);
    padding-top: 3px;
  }

  .json-tree-node-value {
    font-size: 11px;
  }

  .json-tree-node-string {
    color: var(--orange9);
  }

  .json-tree-node-boolean {
    color: var(--green9);
  }

  .json-tree-node-number {
    color: var(--orange9);
  }

  .json-tree-node-null {
    color: red;
  }

  .json-tree-node-date {
    color: rgb(98, 107, 103);
  }

  .group-border {
    border-left: 0.5px solid #dadcde;
    margin-top: 16px;
    margin-left: -12px;
  }

  .selected-node {
    border-color: $primary-light !important;
  }

  .selected-node .group-object-container .badge {
    font-weight: 400 !important;
    height: 1rem !important;
  }

  .group-object-container {
    margin-left: 0.72rem;
    margin-top: -16px;
  }

  .json-node-element {
    cursor: pointer;
  }

  .hide-show-icon {
    cursor: pointer;
    margin-left: 1rem;

    &:hover {
      color: $primary;
    }
  }


  .action-icons-group {
    cursor: pointer;
  }

  .hovered-node {
    font-weight: 400 !important;
    height: 1rem !important;
    color: #8092ab;
  }

  .node-key {
    font-weight: 400 !important;
    margin-left: -0.25rem !important;
    justify-content: start !important;
    min-width: fit-content !important;
  }

  .node-key-outline {
    height: 1rem !important;
    border: 1px solid transparent !important;
    color: var(--slate12);
  }
}

.popover-more-actions {
  font-weight: 400 !important;

  &:hover {
    background: #d2ddec !important;
  }
}

.popover-dark-themed .popover-more-actions {
  color: #ccd4df;

  &:hover {
    background-color: #324156 !important;
  }
}

#json-tree-popover {
  padding: 0.25rem !important;
}

// Font sizes
.fs-9 {
  font-size: 9px !important;
}

.fs-10 {
  font-size: 10px !important;
}

.fs-12 {
  font-size: 12px !important;
}

.realtime-avatars {
  padding: 0px;
  margin-left: 8px;
}

.widget-style-field-header {
  font-family: "Inter";
  font-style: normal;
  font-weight: 500;
  font-size: 12px;
  line-height: 20px;
  color: #61656c;
}

.maintenance_container {
  width: 100%;
  height: 100vh;
  display: flex;
  justify-content: center;
  align-items: center;

  .card {
    .card-body {
      display: flex;
      height: 200px !important;
      align-items: center;
    }
  }
}

.list-timeline:not(.list-timeline-simple) .list-timeline-time {
  top: auto;
}

.widget-buttongroup {
  display: flex;
  flex-direction: column;
  justify-content: left;
  overflow: hidden !important;
}

.group-button {
  margin: 0px 10px 10px 0px;
  line-height: 1.499;
  font-weight: 400;
  white-space: nowrap;
  text-align: center;
  cursor: pointer;
  padding: 0 15px;
  font-size: 12px;
  border-radius: 4px;
  color: rgba(0, 0, 0, .65);
  background-color: #ffffff;
  border: 1px solid #d9d9d9;
  min-width: 40px;
  width: auto !important;
  height: 30px,
}

.widget-buttongroup-label {
  font-weight: 600;
  margin-right: 10px;
  color: #3e525b;
}

.editor-actions {
  border-bottom: 1px solid #eee;
  padding: 5px;
  display: flex;
  justify-content: end;
}

.autosave-indicator {
  color: var(--slate10, #7E868C);
}


.zoom-buttons {
  width: 20px !important;
  height: 25px !important;
  margin-left: 2px;

  span {
    transform: rotate(60deg);
  }
}

.zoom-button-wrapper {
  position: fixed;
  right: 0px;
  bottom: 5px;
}

.zoom-buttons {
  opacity: 0;
  visibility: hidden;
}

.image-widget-wrapper:hover button {
  opacity: 1 !important;
  visibility: visible;
}

.pdf-page-controls {
  background: white;
  border-radius: 4px;

  button {
    width: 36px;
    height: 36px;
    background: white;
    border: 0;
    font-size: 1.2em;
    border-radius: 4px;

    &:first-child {
      border-top-right-radius: 0;
      border-bottom-right-radius: 0;
    }

    &:last-child {
      border-top-left-radius: 0;
      border-bottom-left-radius: 0;
    }

    &:hover {
      background-color: #e6e6e6;
    }
  }

  span {
    font-family: inherit;
    font-size: 1em;
    padding: 0 0.5em;
    color: #000;
  }
}

//download button in pdf widget
.download-icon-outer-wrapper:hover {
  background-color: #e6e6e6 !important
}

.pdf-document {
  canvas {
    margin: 0px auto;
  }

  &:hover {
    .pdf-page-controls {
      opacity: 1;
    }
  }
}

.org-variables-page {
  .btn-org-env {
    width: 36px;
  }

  .encryption-input {
    width: fit-content;
  }

  .no-vars-text {
    display: block;
    text-align: center;
    margin-top: 100px;
  }
}

.org-constant-page {
  .card-footer {
    background: var(--base);
    color: var(--slate12);
  }
}

.tj-input-error-state {
  border: 1px solid var(--tomato9) !important;
}



.tj-input-element {
  gap: 16px;
  background: var(--base);
  border: 1px solid var(--slate7);
  border-radius: 6px;
  margin-bottom: 4px;
  display: block;
  width: 100%;
  padding: .4375rem .75rem;
  font-size: .875rem;
  font-weight: 400;
  line-height: 1.4285714;
  color: var(--slate12);
  background-clip: padding-box;
  -webkit-appearance: none;
  -moz-appearance: none;
  appearance: none;
  transition: border-color .15s ease-in-out, box-shadow .15s ease-in-out;

  &:hover {
    background: var(--slate1);
    border: 1px solid var(--slate8);
    -webkit-box-shadow: none;
    box-shadow: none;
    outline: none;
  }

  &:focus-visible {
    background: var(--slate1);
    border: 1px solid var(--slate8);
    outline: none;
  }

  &:active {
    background: var(--indigo2);
    border: 1px solid var(--indigo9);
    box-shadow: none;
  }

  &:disabled {
    background: var(--slate3);
    border: 1px solid var(--slate8);
    color: var(--slate9);
    cursor: not-allowed;
  }
}


//Kanban board
.kanban-container.dark-themed {
  background-color: $bg-dark-light !important;

  .kanban-column {
    .card-header {
      background-color: #324156 !important;
    }
  }
}

.kanban-container {
  background-color: #fefefe;

  .kanban-column {
    background-color: #f4f4f4;
    padding: 0 !important;
    height: fit-content !important;

    .card-body {
      &:hover {
        overflow-y: auto !important;

        &::-webkit-scrollbar {
          width: 0 !important;
          height: 0 !important;
        }
      }
    }

    .card-header {
      background-color: #fefefe;

      .badge {
        font-size: 12px !important;
      }
    }

    .card-body .dnd-card {
      border-radius: 5px !important;
    }

    .dnd-card.card {
      height: 52px !important;
      padding: 5px !important;
    }

    .dnd-card.card.card-dark {
      background-color: $bg-dark !important;
    }
  }

  .kanban-board-add-group {
    justify-content: center;
    align-items: center;
    cursor: pointer;
    color: rgba(0, 0, 0, 0.5);
    background-color: transparent;
    border-style: dashed;
    border-color: rgba(0, 0, 0, 0.08);
    display: flex;
    flex-direction: column;
    grid-auto-rows: max-content;
    overflow: hidden;
    box-sizing: border-box;
    appearance: none;
    outline: none;
    margin: 10px;
    border-radius: 5px;
    min-width: 350px;
    height: 200px;
    font-size: 1em;
  }

  .add-card-btn {
    font-size: 1em;
    font-weight: 400;
    color: #3e525b;
    border-radius: 5px;
    padding: 5px;
    margin: 5px;
    background-color: transparent;
    border-style: dashed;
    border-color: rgba(0, 0, 0, 0.08);
    cursor: pointer;
    transition: all 0.2s ease-in-out;

    &:hover {
      background-color: #e6e6e6;
    }
  }
}

.cursor-pointer {
  cursor: pointer;
}

.cursor-text {
  cursor: text;
}

.cursor-not-allowed {
  cursor: none;
}

.bade-component {
  display: inline-flex;
  justify-content: center;
  align-items: center;
  overflow: hidden;
  user-select: none;
  padding: calc(0.25rem - 1px) 0.25rem;
  height: 1.25rem;
  border: 1px solid transparent;
  min-width: 1.25rem;
  font-weight: 600;
  font-size: .625rem;
  letter-spacing: .04em;
  text-transform: uppercase;
  vertical-align: bottom;
  border-radius: 4px;
}

// sso-helper-page
.sso-helper-container {
  width: 60vw;
  padding: 30px;
  box-shadow: rgba(0, 0, 0, 0.16) 0px 1px 4px;
  margin: 0 auto;
}

.sso-copy {
  margin-left: 10px;
  cursor: pointer;
}

#git-url,
#google-url {
  color: $primary;
  margin-left: 4px;
  word-break: break-all;
}

@media only screen and (max-width: 768px) {
  .sso-helper-container {
    width: 96vw;
    padding: 20px;
  }
}

.sso-helper-doc {
  line-height: 24px;
}

.sso-content-wrapper {
  margin: 0 auto;
  display: flex;
  flex-direction: column;
  align-items: self-start;
  padding: 20px;
  box-shadow: rgba(0, 0, 0, 0.02) 0px 1px 3px 0px, rgba(27, 31, 35, 0.15) 0px 0px 0px 1px;
  border-radius: 4px;
}

.workspace-status {
  display: flex;
  font-weight: 800;
  margin-bottom: 6px;
}

.sso-type {
  font-weight: 600;
  margin-bottom: 4px !important;
  display: flex;

  span {
    margin-right: 10px;
  }

  a {
    margin-left: 6px;

  }
}

.gg-album {
  box-sizing: border-box;
  position: relative;
  display: block;
  width: 18px;
  height: 18px;
  transform: scale(var(--ggs, 1));
  border-left: 7px solid transparent;
  border-right: 3px solid transparent;
  border-bottom: 8px solid transparent;
  box-shadow: 0 0 0 2px,
    inset 6px 4px 0 -4px,
    inset -6px 4px 0 -4px;
  border-radius: 3px
}

.gg-album::after,
.gg-album::before {
  content: "";
  display: block;
  box-sizing: border-box;
  position: absolute;
  width: 2px;
  height: 5px;
  background: currentColor;
  transform: rotate(46deg);
  top: 5px;
  right: 4px
}

.gg-album::after {
  transform: rotate(-46deg);
  right: 2px
}

.sso-helper-header {
  display: flex;
  align-items: center;

  span {
    margin-right: 10px;
  }
}

// sso end

// steps-widget
a.step-item-disabled {
  text-decoration: none;
}

.steps {
  overflow: hidden;
  margin: 0rem !important;
}

.step-item.active~.step-item:after,
.step-item.active~.step-item:before {
  background: #f3f5f5 !important;
}

.step-item.active:before {
  background: #ffffff !important;
}

.steps .step-item.active:before {
  border-color: #b4b2b2 !important;
}

.steps-item {
  color: var(--textColor) !important;
}

.step-item:before {
  background: var(--bgColor) !important;
  // remaining code
}

.step-item:after {
  background: var(--bgColor) !important;
}

.step-item.active~.step-item {
  color: var(--textColor) !important;
  ;
}

.notification-center-badge {
  top: 0;
  right: 6px;
  position: absolute;
}

.notification-center {
  max-height: 500px;
  min-width: 420px;
  overflow: auto;
  margin-left: 11px !important;

  .empty {
    padding: 0 !important;

    .empty-img {
      font-size: 2.5em;
    }
  }

  .card {
    min-width: 400px;
    background: var(--base);
    color: var(--slate12);
    box-shadow: 0px 12px 16px -4px rgba(16, 24, 40, 0.08), 0px 4px 6px -2px rgba(16, 24, 40, 0.03);
  }

  .card-footer {
    background: var(--base);
    color: var(--slate12);
  }

  .spinner {
    min-height: 220px;
  }
}

// profile-settings css
.confirm-input {
  padding-right: 8px !important;
}

.user-group-actions {
  display: flex;
  gap: 8px;
  justify-content: right;
}

input.hide-input-arrows {
  -moz-appearance: none;

  &::-webkit-outer-spin-button,
  &::-webkit-inner-spin-button {
    -webkit-appearance: none;
  }
}

.btn-org-env {
  width: 36px;
}

.custom-checkbox-tree {
  overflow-y: scroll;
  color: #3e525b;

  .react-checkbox-tree label:hover {
    background: none !important;
  }

  .rct-icons-fa4 {

    .rct-icon-expand-open,
    .rct-icon-expand-close {
      &::before {
        content: url("data:image/svg+xml,%3Csvg xmlns='http://www.w3.org/2000/svg' viewBox='0 0 1024 1024' focusable='false' data-icon='caret-down' width='12px' height='12px' fill='currentColor' aria-hidden='true'%3E%3Cpath d='M840.4 300H183.6c-19.7 0-30.7 20.8-18.5 35l328.4 380.8c9.4 10.9 27.5 10.9 37 0L858.9 335c12.2-14.2 1.2-35-18.5-35z'%3E%3C/path%3E%3C/svg%3E") !important;
      }
    }

    .rct-icon-expand-close {
      transform: rotate(-90deg);
      -webkit-transform: rotate(-90deg);
    }
  }
}

// sso enable/disable box
.tick-cross-info {
  .main-box {
    margin-right: 10px;
    border-radius: 5px;
  }

  .icon-box {
    padding: 7px 5px 7px 2px;
    color: #ffffff;

    .icon {
      stroke-width: 4.5px;
    }
  }

  .tick-box {
    border: 3px solid var(--indigo9);

    .icon-box {
      background: var(--indigo9);
    }
  }

  .cross-box {
    border: 3px solid $disabled;

    .icon-box {
      background: $disabled;
    }
  }
}

.icon-widget-popover {
  &.theme-dark {
    .popover-header {
      background-color: #232e3c;
      border-bottom: 1px solid #324156;
    }

    .popover-body {
      background-color: #232e3c;
      border-radius: 6px;
    }
  }

  .popover-header {
    padding-bottom: 0;
    background-color: #ffffff;

    .input-icon {
      margin-bottom: 0.5rem !important;
    }
  }

  .popover-body {
    padding: 0 0.5rem;

    .row {
      >div {
        overflow-x: hidden !important;
      }
    }

    .icon-list-wrapper {
      display: grid;
      grid-template-columns: repeat(10, 1fr);
      margin: 0.5rem 1rem 0.5rem 0.5rem;
    }

    .icon-element {
      cursor: pointer;
      border: 1px solid transparent;
      border-radius: $border-radius;

      &:hover {
        border: 1px solid $primary;
      }
    }
  }
}

.dark-theme-placeholder::placeholder {
  color: #C8C6C6;
}

.dark-multiselectinput {
  input {
    color: white;

    &::placeholder {
      color: #C8C6C6;
    }
  }
}


.dark-multiselectinput {
  input {
    color: white;

    &::placeholder {
      color: #C8C6C6;
    }
  }
}

// Language Selection Modal
.lang-selection-modal {
  font-weight: 500;

  .list-group {
    padding: 1rem 1.5rem;
    padding-top: 0;
    overflow-y: scroll;
    height: calc(100% - 68px);
  }

  .list-group-item {
    border: 0;

    p {
      margin-bottom: 0px;
      margin-top: 2px;
    }
  }

  .list-group-item.active {
    background-color: var(--indigo4);
    color: var(--slate12);
    font-weight: 600;
    margin-top: 0px;
  }

  .modal-body {
    height: 50vh;
    padding: 0;
  }

  .lang-list {
    height: 100%;

    .search-box {
      position: relative;
      margin: 1rem 1.5rem;
    }

    input {
      border-radius: 5px !important;
    }

    .input-icon {
      display: flex;
    }

    .input-icon {
      .search-icon {
        display: block;
        position: absolute;
        left: 0;
        margin-right: 0.5rem;
      }

      .clear-icon {
        cursor: pointer;
        display: block;
        position: absolute;
        right: 0;
        margin-right: 0.5rem;
      }
    }

    .list-group-item.active {
      color: $primary;
    }
  }
}

.lang-selection-modal.dark {
  .modal-header {
    border-color: #232e3c !important;
  }

  .modal-body,
  .modal-footer,
  .modal-header,
  .modal-content {
    color: white;
    background-color: #2b394a;
  }

  .list-group-item {
    color: white;
    border: 0;
  }

  .list-group-item:hover {
    background-color: #232e3c;
  }

  .list-group-item.active {
    background-color: #4d72fa;
    color: white;
    font-weight: 600;
  }

  .no-results-item {
    background-color: #2b394a;
    color: white;
  }

  input {
    background-color: #2b394a;
    border-color: #232e3c;
    color: white;
  }
}

// Language Selection Modal
.lang-selection-modal {
  font-weight: 500;

  .list-group {
    padding: 1rem 1.5rem;
    padding-top: 0;
    overflow-y: scroll;
    height: calc(100% - 68px);
  }

  .list-group-item {
    border: 0;

    p {
      margin-bottom: 0px;
      margin-top: 2px;
    }
  }

  .list-group-item.active {
    background-color: #edf1ff;
    color: #4d72fa;
    font-weight: 600;
    margin-top: 0px;
  }

  .modal-body {
    height: 50vh;
    padding: 0;
  }

  .lang-list {
    height: 100%;

    .search-box {
      position: relative;
      margin: 1rem 1.5rem;
    }

    input {
      border-radius: 5px !important;
    }

    .input-icon {
      display: flex;
    }

    .input-icon {
      .search-icon {
        display: block;
        position: absolute;
        left: 0;
        margin-right: 0.5rem;
      }

      .clear-icon {
        cursor: pointer;
        display: block;
        position: absolute;
        right: 0;
        margin-right: 0.5rem;
      }
    }

    .list-group-item.active {
      color: $primary;
    }
  }
}

.lang-selection-modal.dark {
  .modal-header {
    border-color: #232e3c !important;
  }

  .modal-body,
  .modal-footer,
  .modal-header,
  .modal-content {
    color: white;
    background-color: #2b394a;
  }

  .list-group-item {
    color: white;
    border: 0;
  }

  .list-group-item:hover {
    background-color: #232e3c;
  }

  .list-group-item.active {
    background-color: #4d72fa;
    color: white;
    font-weight: 600;
  }

  .no-results-item {
    background-color: #2b394a;
    color: white;
  }

  input {
    background-color: #2b394a;
    border-color: #232e3c;
    color: white;
  }
}

.org-users-page {
  .page-body {
    height: 100%;
  }
}

.user-group-container-wrap {
  margin: 20px auto 0 auto;
}

.dragged-column {
  z-index: 1001;
}

#storage-sort-popover {
  max-width: 800px;
  width: 800px;
  background-color: var(--base);
  box-sizing: border-box;
  box-shadow: 0px 12px 16px -4px rgba(16, 24, 40, 0.08), 0px 4px 6px -2px rgba(16, 24, 40, 0.03);
  border-radius: 4px;
  border: 1px solid var(--slate3) !important;
  // left: 109px !important;
  // top: 8px !important;
  // position: absolute !important;


  .card-body,
  .card-footer {
    background: var(--base);
  }
}


#storage-filter-popover {
  max-width: 800px;
  width: 800px;
  background-color: var(--base);
  box-sizing: border-box;
  box-shadow: 0px 12px 16px -4px rgba(16, 24, 40, 0.08), 0px 4px 6px -2px rgba(16, 24, 40, 0.03);
  border-radius: 4px;
  border: 1px solid var(--slate3) !important;
  // left: 193px !important;
  // top: 10px !important;
  // position: absolute !important;


  .card-body,
  .card-footer {
    background: var(--base);
  }
}

tbody {
  width: 100% !important;
  flex-grow: 1;

  tr {
    width: 100% !important;

    td:last-child {
      flex: 1 1 auto;
    }
  }
}

.datepicker-widget.theme-dark {
  .react-datepicker__tab-loop {
    .react-datepicker__header {
      background-color: #232e3c;

      .react-datepicker__current-month,
      .react-datepicker__day-name,
      .react-datepicker__month-select,
      .react-datepicker__year-select {
        color: white;
      }

      .react-datepicker__month-select,
      .react-datepicker__year-select {
        background-color: transparent;
      }
    }

    .react-datepicker__month {
      background-color: #232e3c;

      .react-datepicker__day {
        color: white;

        &:hover {
          background-color: #636466;
        }
      }

      .react-datepicker__day--outside-month {
        opacity: 0.5;
      }
    }

    .react-datepicker {
      background-color: #232e3c;
    }
  }
}

.theme-dark .list-group-item {
  &:hover {
    background-color: #232e3c;
  }
}

.theme-dark {

  .CalendarMonth,
  .DayPickerNavigation_button,
  .CalendarDay,
  .CalendarMonthGrid,
  .DayPicker_focusRegion,
  .DayPicker {
    background-color: #232e3c;
  }

  .DayPicker_weekHeader_ul,
  .CalendarMonth_caption,
  .CalendarDay {
    color: white;
  }

  .CalendarDay__selected_span,
  .CalendarDay__selected_start,
  .CalendarDay__selected_end {
    background-color: #4D72FA;
    color: white;
  }

  .CalendarDay {
    border-color: transparent; //hiding the border around days in the dark theme

    &:hover {
      background-color: #636466;
    }
  }

  .DateInput_fangStroke {
    stroke: #232E3C;
    fill: #232E3C;
  }

  .DayPickerNavigation_svg__horizontal {
    fill: white;
  }

  .DayPicker__withBorder {
    border-radius: 0;
  }

  .DateRangePicker_picker {
    background-color: transparent;
  }
}

.link-widget {
  display: flex;
  align-items: center;
  overflow: auto;

  &.hover {
    a {
      &:hover {
        text-decoration: underline;
      }
    }
  }

  &.no-underline {
    a {
      text-decoration: none !important;
    }
  }

  &.underline {
    a {
      text-decoration: underline;
    }
  }

  &::-webkit-scrollbar {
    width: 0;
    height: 0;
    background: transparent;
  }
}

.import-export-footer-btns {
  margin: 0px !important;
}

.home-version-modal-component {
  border-bottom-right-radius: 0px !important;
  border-bottom-left-radius: 0px !important;
  box-shadow: 0px 12px 16px -4px rgba(16, 24, 40, 0.08),
    0px 4px 6px -2px rgba(16, 24, 40, 0.03) !important;
}

.current-version-label,
.other-version-label {
  color: var(--slate11);
}

.home-modal-component.modal-version-lists {
  width: 466px;
  height: 668px;
  background: var(--base);
  box-shadow: 0px 12px 16px -4px rgba(16, 24, 40, 0.08), 0px 4px 6px -2px rgba(16, 24, 40, 0.03);
  border-top-right-radius: 6px;
  border-top-right-radius: 6px;


  .modal-header {
    .btn-close {
      top: auto;
    }
  }
}

.modal-version-lists {
  max-height: 80vh;

  .modal-body {
    height: 80%;
    overflow: auto;
  }

  .export-creation-date {
    color: var(--slate11);
  }

  .modal-footer,
  .modal-header {
    padding-bottom: 24px;
    padding: 12px 28px;
    gap: 10px;
    width: 466px;
    height: 56px;
    background-color: var(--base);
  }

  .modal-footer {
    padding: 24px 32px;
    gap: 8px;
    width: 466px;
    height: 88px;
  }

  .tj-version-wrap-sub-footer {
    display: flex;
    flex-direction: row;
    padding: 16px 28px;
    gap: 10px;
    height: 52px;
    background: var(--base);
    border-top: 1px solid var(--slate5);
    border-bottom: 1px solid var(--slate5);



    p {
      font-weight: 400;
      font-size: 14px;
      line-height: 20px;
      color: var(--slate12);
    }
  }

  .version-wrapper {
    display: flex;
    justify-content: flex-start;
    padding: 0.75rem 0.25rem;
  }

  .current-version-wrap,
  .other-version-wrap {

    span:first-child {
      color: var(--slate12) !important;
    }
  }

  .current-version-wrap {
    background: var(--indigo3) !important;
    margin-bottom: 24px;
    border-radius: 6px;
    margin-top: 8px;
  }
}

.rest-methods-url {
  .cm-s-default {
    .cm-string-2 {
      color: #000;
    }
  }
}

.tooljet-database {

  .tj-db-headerText {
    white-space: nowrap;
    overflow: hidden;
    text-overflow: ellipsis;
    width: 80%;
  }

  .table-header,
  .table-name,
  .table-cell {
    white-space: nowrap;
    overflow: hidden;
    text-overflow: ellipsis;
    cursor: pointer;

    input.form-control {
      border: none;
      padding: 0px !important;
    }
  }

  .table-cell-dark{
    color: #ffffff;
  }

  .table-cell-hover-background {
    background-color: #F8F9FA;
    padding: 0rem;
    max-width: 230px;

    input.form-control {
      border: none;
      padding: 0px !important;
      background-color: #F8F9FA;
    }
  }

  .table-cell-hover-background-dark {
    background-color: #242f3c;
    padding: 0rem;
    max-width: 230px;
    color: #ffffff;

    input.form-control {
      border: none;
      padding: 0px !important;
      background-color: #242f3c;
    }
  }

  .table-editable-parent-cell {
    max-width: 230px;
    background-color: var(--indigo2) !important;
    cursor: pointer;
    padding: 0rem;

    .form-control {
      background-color: var(--indigo2) !important;
      border: none;
      padding: 0;
      border-radius: 0px;
    }

    .popover-body {
      margin-top: 10px;
    }
  }

  .tjdb-cell-error {
    padding: 0rem;
    border-color: var(--Tomato-09, #E54D2E) !important;
  }

  .tjdb-column-select-border {
    border-left: 1px solid transparent;
    border-right: 1px solid transparent;
  }

  .table-columnHeader-click {
    background-color: #F8F9FA;
    padding: 0;
    max-width: 230px;

    .tjdb-column-select-border {
      border-left-color: #3E63DD !important;
      border-right-color: #3E63DD !important;
    }

    input.form-control {
      border: none;
      padding: 0px !important;
      background-color: #F8F9FA;
    }
  }

  .table-columnHeader-click-dark {
    background-color: #242f3c;
    padding: 0;
    max-width: 230px;

    .tjdb-column-select-border {
      border-left-color: white !important;
      border-right-color: white !important;
    }

    input.form-control {
      border: none;
      padding: 0px !important;
      background-color: #242f3c;
    }
  }

  .row-tj:first-child {
    .tjdb-column-select-border {
      border-top: 1px solid transparent;
    }

    .table-columnHeader-click {
      .tjdb-column-select-border {
        border-top-color: #3E63DD !important;
      }
    }

    .table-columnHeader-click-dark {
      .tjdb-column-select-border {
        border-top-color: white !important;
      }
    }
  }

  .row-tj:last-of-type {
    .tjdb-column-select-border {
      border-bottom: 1px solid transparent;
    }

    .table-columnHeader-click {
      .tjdb-column-select-border {
        border-bottom-color: #3E63DD !important;
      }
    }

    .table-columnHeader-click-dark {
      .tjdb-column-select-border {
        border-bottom-color: white !important;
      }
    }
  }

  .table-name {
    color: #000;
    width: 250px;
  }

  .table-left-sidebar {
    max-width: 288px;
  }

  .add-table-btn {
    height: 32px;
  }

  .table-header-click {
    background: #DFE3E6;

    .tjdb-menu-icon-parent {
      background: #E6E8EB !important;
      border-radius: 10px !important;

      .tjdb-menu-icon {
        display: block;
        cursor: pointer;
      }
    }
  }

  .table-header {
    background: #ECEEF0;
  }

  .table-header:hover {
    background: #E6E8EB;

    .tjdb-menu-icon {
      display: block;
      cursor: pointer;
    }
  }

  .table-header-dark:hover {

    .tjdb-menu-icon {
      display: block;
      cursor: pointer;
    }
  }

  .table-header,
  .table-cell {
    max-width: 230px !important;
  }

  .table-cell {
    padding: 0;
  }

  .add-more-columns-btn {
    background: var(--indigo3);
    font-weight: 500;
    color: var(--indigo9);
    font-size: 12px;
    border-radius: 600;
  }

  .delete-row-btn {
    max-width: 140px;
  }

  .tjdb-table-row {
    height: 36px;

    &:not(.table-row-selected):hover {
      background: var(--Slate-02, #F8F9FA);

      td:nth-child(1),
      td:nth-child(2) {
        background: var(--Slate-02, #F8F9FA);
      }

      .tjdb-checkbox-cell {
        display: block !important;
      }
    }

  }
}

.apploader {
  height: 100vh;

  .app-container {
    height: 100%;
    display: flex;
    flex-direction: column;
    justify-content: space-between;
  }

  .editor-header {
    height: 5%;
    background-color: #EEEEEE;
    display: flex;
    align-items: center;
    justify-content: space-between;

    .app-title-skeleton {
      width: 100px;
      height: 100%;
      display: flex;
      align-items: center;
      margin-left: 120px;
    }

    .right-buttons {
      display: flex;
      gap: 5px;
      align-items: center;
      margin-right: 10px;
    }
  }

  .editor-body {
    height: 100%;
  }

  .skeleton {
    padding: 5px;
  }

  .editor-left-panel {
    width: 48px;
    background-color: #EEEEEE;
    margin: 3px 0px 3px 3px;
    display: flex;
    flex-direction: column;
    justify-content: space-between;
    border-radius: 5px;

    .left-menu-items {
      display: flex;
      flex-direction: column;
      justify-content: space-between;
      gap: 5px;
      margin-top: 10px;
    }

    .bottom-items {
      margin-bottom: 10px;
    }
  }

  .editor-center {
    height: 100%;
    display: flex;
    flex-direction: column;
    gap: 5px;
    justify-content: space-between;

    .canvas {
      height: 100vh;
      background-color: var(--base);
      border-radius: 5px;
      display: flex;
      justify-content: center;
    }

    .query-panel {
      height: 30%;
      display: flex;
      justify-content: space-between;
      gap: 5px;

      .queries {
        width: 30%;
        display: flex;
        flex-direction: column;
        gap: 5px;

        .queries-title {
          background-color: #EEEEEE;
          border-radius: 5px;
          height: 20%;
          padding: 5px 10px;
          display: flex;
          justify-content: space-between;
          align-items: center;
        }

        .query-list {
          background-color: #EEEEEE;
          border-radius: 5px;
          height: 80%;

          .query-list-item {
            margin: 10px;
            height: 35px;
          }
        }
      }

      .query-editor {
        width: 70%;
        height: 100%;
        display: flex;
        flex-direction: column;
        gap: 5px;

        .query-editor-header {
          background-color: #EEEEEE;
          border-radius: 5px;
          height: 20%;
          padding: 5px 10px;
          display: flex;
          justify-content: space-between;

          .query-actions {
            display: flex;
            align-items: center;
          }
        }

        .query-editor-body {
          background-color: #EEEEEE;
          height: 80%;
          border-radius: 5px;

          .button {
            margin-right: 10px;
          }
        }
      }
    }
  }

  .wrapper {
    padding: 3px 3px 3px 0px;
  }



  .right-bar {
    height: 100%;
    padding: 3px 3px 3px 0px;
    display: flex;
    flex-direction: column;
    justify-content: space-between;
    gap: 5px;

    .widget-list-header {
      height: 5%;
      background-color: #EEEEEE;
      border-radius: 5px;
    }

    .widget-list {
      height: 95%;
      background-color: #EEEEEE;
      border-radius: 5px;
      padding: 10px;

      .widgets {
        display: flex;
        justify-content: space-between;
      }
    }
  }
}

.subheader {
  margin-bottom: 12px;
}

.theme-dark {
  .layout-sidebar-icon {
    &:hover {
      background-color: #273342;
    }
  }

  .tooljet-database {

    .table-name,
    .subheader {
      color: var(--slate9);
    }

    .list-group-item.active {
      .table-name {
        color: #000;
      }
    }
  }

  .editor-header {
    background-color: #1F2936;
  }

  .editor-left-panel {
    background-color: #1F2936;
  }


  .query-panel {
    .queries {
      .queries-title {
        background-color: #1F2936 !important;
      }

      .query-list {
        background-color: #1F2936 !important;
      }
    }

    .query-editor {
      .query-editor-header {
        background-color: #1F2936 !important;
      }

      .query-editor-body {
        background-color: #1F2936 !important;
      }
    }
  }

  .right-bar {
    .widget-list-header {
      background-color: #1F2936;
    }

    .widget-list {
      background-color: #1F2936;
    }
  }
}

:root {
  --tblr-breadcrumb-item-active-font-weight: 500;
  --tblr-breadcrumb-item-active-color: inherit;
}

.application-brand {
  a {
    height: 48px;
    position: relative;
    display: flex;
    justify-content: center;
    align-items: center;
  }
}

.breadcrumb-item.active {
  font-weight: var(--tblr-breadcrumb-item-active-font-weight);
  color: var(--tblr-breadcrumb-item-active-color);
}

.app-icon-main {
  background: var(--indigo3) !important;
  border-radius: 6px !important;
  display: flex;
  justify-content: center;
  align-items: center;
  width: 48px;
  height: 48px;
}

.settings-nav-item,
.audit-log-nav-item,
.notification-center-nav-item {
  border-radius: 4px;
}

.settings-nav-item {
  height: 32px;
  width: 32px;

  &.active {
    background-color: var(--indigo4);
  }
}

.audit-log-nav-item {
  bottom: 40px;
}

.workspace-content-wrapper,
.database-page-content-wrap {
  height: calc(100vh - 64px) !important;
}

.workspace-variable-table-card {
  margin: 0 auto;
  width: 880px;
}

.organization-page-sidebar {
  height: calc(100vh - 64px);
  max-width: 288px;
  background-color: var(--base);
  border-right: 1px solid var(--slate5) !important;
  display: grid !important;
  grid-template-rows: auto 1fr auto !important;
}

.marketplace-page-sidebar {
  height: calc(100vh - 64px);
  max-width: 288px;
  background-color: var(--base);
  border-right: 1px solid var(--slate5) !important;
  display: grid !important;
  grid-template-rows: auto 1fr auto !important;
}

.home-page-sidebar {
  max-width: 288px;
  background-color: var(--base);
  border-right: 1px solid var(--slate5);
  display: grid;
  grid-template-rows: auto 1fr auto;

  @media only screen and (max-width: 767px) {
    display: none;
  }
}

.empty-home-page-image {
  margin-top: 14px;
}

.create-new-table-btn {
  width: 248px;

  button {
    height: 40px !important;

  }
}

.tooljet-database-sidebar {
  max-width: 288px;
  background: var(--base);
  border-right: 1px solid var(--slate5);
  height: calc(100vh - 64px) !important;


  .sidebar-container {
    height: 40px !important;
    padding-top: 1px !important;
    margin: 0 auto;
    display: flex;
    justify-content: center;
  }
}

.create-new-app-dropdown {
  width: 248px !important;


  .dropdown-toggle-split {
    border-left: 1px solid var(--indigo11) !important;
  }

  button {
    background-color: var(--indigo9) !important;
  }
}

.create-new-app-button {
  font-weight: 500;
  font-size: 14px;
  height: 40px;
  border-top-left-radius: 6px;
  border-bottom-left-radius: 6px;
}

.create-new-app-button+.dropdown-toggle {
  height: 40px;
  border-top-right-radius: 6px;
  border-bottom-right-radius: 6px;
}

.custom-select {
  .select-search-dark__value::after {
    content: none;
  }

  .select-search-dark__select,
  .select-search__select {
    min-width: fit-content;
    max-width: 100% !important;
  }
}

// .jet-data-table td .textarea-dark-theme.text-container:focus {
//   background-color: transparent !important;
// }

.tooljet-logo-loader {
  height: 100vh;
  display: flex;
  align-items: center;
  justify-content: center;

  .loader-spinner {
    margin: 10px 87px;
  }
}

.page-body {
  height: calc(100vh - 1.25rem - 48px);
  min-height: 500px;
}

// buttons
.default-secondary-button {
  background-color: $color-light-indigo-03;
  color: $color-light-indigo-09;
  max-height: 28px;
  width: 76px;
  display: flex;
  flex-direction: row;
  justify-content: center;
  align-items: center;
  padding: 4px 16px;
  gap: 6px;
  font-weight: 500;
  border: 0 !important;

  .query-manager-btn-svg-wrapper {
    width: 16px !important;
    height: 16px !important;
    padding: 2.67px;
  }

  .query-manager-btn-name {
    min-width: 22px;
  }

  &:hover {
    background-color: $color-light-indigo-04;
    color: $color-light-indigo-10;
  }

  &:active {
    background-color: $color-light-indigo-04;
    color: $color-light-indigo-10;
    box-shadow: 0px 0px 0px 4px #C6D4F9;
    border-radius: 6px;
    border: 1px solid;
    outline: 0 !important;

    svg {
      path {
        fill: $color-light-indigo-10;
      }
    }
  }

  &:disabled {
    cursor: not-allowed;
    pointer-events: none;
    opacity: .65;
  }

  .query-run-svg {
    padding: 4px 2.67px;
  }
}

.default-secondary-button.theme-dark {
  background-color: #4D72FA !important;
  color: #F4F6FA !important;

  svg {
    path {
      fill: #F4F6FA !important;
    }
  }

  &:hover {
    border: 1px solid #4D72FA !important;
    background-color: #4D5EF0 !important;
    color: #FFFFFC !important;

    svg {
      path {
        fill: #FFFFFC !important;
      }
    }
  }

  &:active {
    border: 1px solid #4D72FA !important;
    background-color: #4D5EF0 !important;
    box-shadow: 0px 0px 0px 4px #4D72FA;
    border-radius: 6px;
  }
}

.default-tertiary-button {
  background-color: $color-light-base;
  color: $color-light-slate-12;
  border: 1px solid $color-light-slate-07;
  display: flex;
  flex-direction: row;
  justify-content: center;
  align-items: center;
  padding: 4px 16px;
  gap: 6px;
  max-height: 28px;
  font-weight: 500;
  height: 28px;
  cursor: pointer;
  white-space: nowrap;

  .query-btn-svg-wrapper {
    width: 16px !important;
    height: 16px !important;
    padding: 2.67px;
  }

  .query-btn-name {
    min-width: 22px;

  }

  &:hover {
    border: 1px solid $color-light-slate-08;
    color: $color-light-slate-11;

    svg {
      path {
        fill: $color-light-slate-11;
      }
    }
  }

  .query-create-run-svg {
    padding: 2px;
  }

  .query-preview-svg {
    padding: 2.67px 0.067px;
    width: 16px;
    height: 16px;
    margin: 6px 0;
  }

  &:active {
    border: 1px solid #C1C8CD;
    box-shadow: 0px 0px 0px 4px #DFE3E6;
    color: $color-light-slate-11;
    outline: 0;
  }
}

.default-tertiary-button.theme-dark {
  background-color: transparent;
  color: #4D5EF0 !important;
  border: 1px solid #4D5EF0 !important;

  svg {
    path {
      fill: #4D5EF0 !important;
    }
  }

  &:hover {
    border: 1px solid $color-dark-slate-08;
    color: #FFFFFC !important;
    background-color: #4D5EF0 !important;

    svg {
      path {
        fill: #FFFFFC !important;
      }
    }
  }

  &:active {
    border: 1px solid inherit;
    box-shadow: none;
    outline: 0;
  }
}

.default-tertiary-button.theme-dark.btn-loading {
  background-color: #4D5EF0 !important;
  color: transparent !important;

  svg {
    path {
      fill: transparent !important;
    }
  }
}

.default-tertiary-button.button-loading {
  background-color: transparent !important;
  color: transparent !important;

  svg {
    path {
      fill: transparent !important;
    }
  }
}

.disable-tertiary-button {
  color: $color-light-slate-08;
  background-color: $color-light-slate-03;
  pointer-events: none !important;

  svg {
    path {
      fill: $color-light-slate-08;
    }
  }

}

.disable-tertiary-button.theme-dark {
  color: $color-dark-slate-08;
  background-color: $color-dark-slate-03;
  pointer-events: none !important;

  svg {
    path {
      fill: $color-dark-slate-08;
    }
  }
}

.font-weight-500 {
  font-weight: 500;
}

.font-size-12 {
  font-size: 12px;
}

.toggle-query-editor-svg {
  width: 16px;
  height: 16px;
  padding: 2.88px 5.22px;
  display: flex;
  cursor: pointer;
}

.theme-dark {
  .org-avatar:hover {
    .avatar {
      background: #10141A no-repeat center/cover;
    }
  }
}

.app-creation-time {
  color: var(--slate11) !important;
  white-space: nowrap;
  overflow: hidden;
  text-overflow: ellipsis;
}

.font-weight-400 {
  font-weight: 400;
}

.border-indigo-09 {
  border: 1px solid $color-light-indigo-09;
}

.dark-theme-toggle-btn {
  height: 32px;
  display: flex;
  align-items: center;
  justify-content: center;

}

.dark-theme-toggle-btn-text {
  font-size: 14px;
  margin: 12px;
}

.maximum-canvas-height-input-field {
  width: 156px;
  height: 32px;
  padding: 6px 10px;
  gap: 17px;
  background: #FFFFFF;
  border: 1px solid #D7DBDF;
  border-radius: 6px;

}

.layout-header {
  position: fixed;
  right: 0;
  left: 48px;
  z-index: 1;
  background: var(--base);
  height: 64px;

  @media only screen and (max-width: 767px) {
    border-bottom: 1px solid var(--slate5);

    .row {
      display: flex;

      .tj-dashboard-section-header {
        width: unset;
        border-right: none;
      }

      .app-header-label {
        display: none;
      }
    }
  }
}

.layout-sidebar-icon {
  &:hover {
    background: #ECEEF0;
  }

  &:focus {
    outline: #ECEEF0 auto 5px;
  }
}


.tj-dashboard-section-header {
  max-width: 288px;
  max-height: 64px;
  padding-top: 20px;
  padding-left: 20px;
  padding-bottom: 24px;
  border-right: 1px solid var(--slate5);

  &[data-name="Profile settings"] {
    border-right: none;
    border-bottom: 1px solid var(--slate5);
  }
}

.layout-sidebar-icon {
  &:hover {
    background: #ECEEF0;
    border-radius: 4px;
  }

  &:focus {
    outline: #ECEEF0 auto 5px;
  }
}

.folder-menu-icon {
  visibility: hidden !important;
}

.folder-list-group-item:hover .folder-menu-icon {
  visibility: visible !important;
}

.folder-list-group-item {
  &:hover {
    background: #ECEEF0;
  }

  &:active {
    background: var(--indigo4);
  }

  &:focus {
    box-shadow: 0px 0px 0px 4px #DFE3E6;
  }

  .tj-text-xsm {
    white-space: nowrap;
    overflow: hidden;
    text-overflow: ellipsis;
  }

  .tj-folder-list {
    display: block;
  }
}


.app-versions-selector {
  display: inline-flex;
  align-items: center;
  width: 176px;
  height: 28px;
  border-radius: 6px;

  .react-select__control {
    border: none !important;
  }
}

.app-version-list-item {
  white-space: nowrap;
  overflow: hidden;
  text-overflow: ellipsis;
}

.app-version-name,
.app-version-released {
  font-weight: 400;
  font-size: 12px;
  line-height: 20px;
}

.app-version-name {
  max-width: 80px;
}

.custom-version-selector__option:hover .app-version-delete {
  display: block;
}

.editor .navbar-brand {
  border-right: 1px solid var(--slate5);
  width: 48px;
  display: flex;
  justify-content: center;
}


.modal-backdrop {
  opacity: 0.5;
}

.canvas-area>.modal-backdrop {
  width: 100% !important;
  height: 100% !important;
}

.ds-delete-btn {
  display: none;
  border: none;
  background: none;
}

.ds-list-item:hover .ds-delete-btn {
  display: block;
}

.toojet-db-table-footer,
.toojet-db-table-footer-collapse,
.home-page-footer {
  position: fixed;
  bottom: 0px;
}

.home-page-footer {
  height: 52px;
  background-color: var(--base) !important;
  border-top: 1px solid var(--slate5) !important;
  width: calc(100% - 336px) !important;

  @media only screen and (max-width: 768px) {
    position: unset;
    width: 100%;

    .col-4,
    .col-5 {
      display: none;
    }

    .pagination-container {
      display: flex !important;
      align-items: center;
      justify-content: center;
    }
  }
}

.pagination-container {
  display: flex;
  padding: 0px;
  height: 20px;

  .form-control {
    padding: 0 4px;
    width: fit-content;
    max-width: 30px;
    text-align: center;
  }

  @media only screen and (max-width: 768px) {
    .unstyled-button {
      height: unset;
      width: unset;

      img {
        width: 20px;
        height: 20px
      }
    }
  }
}

.settings-card {
  box-shadow: 0px 12px 16px -4px rgba(16, 24, 40, 0.08), 0px 4px 6px -2px rgba(16, 24, 40, 0.03);
  border-radius: 6px;
  margin-left: 10px;
  background-color: var(--base);
  min-width: 170px;
  z-index: 3;

  .dropdown-item {
    padding: 8px;
    height: 36px;
    min-width: 84px !important;
  }

  svg {
    margin-left: 2px;
  }

  a {
    span {
      margin-left: 4px;
    }
  }
}

.logo-nav-card {
  transform: translate(5px, 50px) !important;
  z-index: 101;
}

.theme-dark {
  .editor-header-actions {
    .current-layout {
      .bg-white {
        background-color: #151718 !important;
      }
    }
  }

  .icon-tabler-x {
    stroke: white;
  }
}

.img-invert {
  img {
    filter: invert(1);
  }
}

.user-group-table {
  .selected-row {
    background-color: #ECEEF0;
  }

  .selected-row.dark {
    background-color: #232E3C;
  }
}

.notification-center.theme-dark {

  .empty-subtitle,
  .card-footer>span,
  .empty-title {
    color: white !important;
  }
}


// DASHBOARD SCROLL STYLES--->
.create-new-app-wrapper {
  margin: 0 auto;
  display: flex;
  justify-content: center;
  padding-top: 4px;
}

.home-page-sidebar {
  height: calc(100vh - 64px) !important; //64 is navbar height

  .folder-list-user {
    height: calc(100vh - 116px) !important; //64 is navbar height + 52 px footer
  }
}

.home-page-content {
  height: calc(100vh - 64px) !important;
  overflow-y: auto;
  position: relative;
  // background: var(--slate2);

  .filter-container {
    display: none;
  }

  .org-selector-mobile {
    display: none;
  }

  @media only screen and (max-width: 768px) {
    .filter-container {
      display: flex;
      align-items: center;
      justify-content: space-between;
      margin: 2rem 1rem;
    }

    .footer-container {
      position: absolute;
      width: 100%;
      bottom: 0px;
      right: unset;
      left: unset;

      .org-selector-mobile {
        display: block;
        background-color: var(--slate1);

        .tj-org-select {
          width: 100%;
          padding: 0px 10px;

          .react-select__control {
            width: 100%;
          }
        }
      }
    }
  }
}

.application-folders-list {
  height: 64px;
}

// DASHBOARD STYLES END

// TABLE
.table-left-sidebar {
  height: calc(100vh - 104px) !important; // 62px [navbar] +  40px [ add table and search ] + extra 2 px(border)
  overflow-y: auto;
}

.toojet-db-table-footer {
  height: 52px;
  background: var(--base) !important;
  width: calc(100vw - 336px);
}

.toojet-db-table-footer-collapse {
  height: 52px;
  background: var(--base) !important;
  width: calc(100vw - 48px);
}

.toojet-db-table-footer-collapse {
  height: 52px;
  background: var(--base) !important;
  width: calc(100vw - 48px);
}

.home-app-card-header {
  margin-bottom: 32px;
}

.homepage-app-card {
  height: 166px;
  outline: 1px solid var(--slate3);
  box-shadow: 0px 1px 2px rgba(16, 24, 40, 0.05);
  border-radius: 6px;
  padding: 16px;
  background-color: var(--base) !important;

  .appcard-buttons-wrap {
    display: none;
  }

  .home-app-card-header {
    .menu-ico {
      visibility: hidden !important;
    }
  }

  &:hover {
    box-shadow: 0px 12px 16px -4px rgba(16, 24, 40, 0.08), 0px 4px 6px -2px rgba(16, 24, 40, 0.03);

    .home-app-card-header {
      margin-bottom: 12px;

      .menu-ico {
        visibility: visible !important;
      }
    }

    .app-creation-time-container {
      margin-bottom: 0px;
    }

    .app-card-name {
      margin-bottom: 0px;
    }

    .app-creation-time {
      display: none;
    }


    .appcard-buttons-wrap {
      display: flex;
      padding: 0px;
      gap: 12px;
      width: 240px;
      height: 28px;
      flex-direction: row;

      div {
        a {
          text-decoration: none;
        }
      }

    }

    .app-icon-main {
      width: 36px;
      height: 36px;

    }
  }
}

.app-creation-time-container {
  height: 16px;
}

.release-buttons {
  height: 48px;
  gap: 4px;
}

.global-settings-app-wrapper {
  max-width: 190px;
}

.version-manager-container {
  padding: 0.6rem;
  width: 158px;
}

// tooljet db fields styles [ query manager ]
.tj-db-field-wrapper {
  .code-hinter-wrapper {
    ::-webkit-scrollbar {
      display: none;
    }
  }

  .CodeMirror-sizer {
    min-height: 32px !important;
    width: 100%;
    border-right-width: 0px !important;
    padding: 0 !important;
    overflow-y: auto;

    .CodeMirror-lines {
      margin-top: 0px !important;
      min-height: 32px !important;
    }
  }
}

.table-list-items#popover-contained {
  .popover-body {
    outline: 1px solid var(--slate3);
    background: var(--base);
    overflow: hidden;
  }

}

.table-list-item-popover.dark {
  svg {
    path {
      fill: white;
    }
  }
}

.theme-dark {
  .react-loading-skeleton {
    background-color: #2F3C4C !important;
    background-image: linear-gradient(90deg, #2F3C4C, #2F3C4C, #2F3C4C) !important;
  }
  .react-loading-skeleton::after {
    background-image: linear-gradient(90deg, #2F3C4C, #3A4251, #2F3C4C) !important;
  }
}

@keyframes up-and-down {
  to {
    opacity: 0.2;
    transform: translateY(-20px);

  }
}

.spin-loader {
  position: fixed;
  width: 100%;

  .load {
    display: flex;
    justify-content: center;
  }

  .load div {
    width: 20px;
    height: 20px;
    background-color: var(--indigo9);
    border-radius: 50%;
    margin: 0 5px;
    animation-name: #{up-and-down};
    animation-duration: 0.8s;
    animation-iteration-count: infinite;
    animation-direction: alternate;
  }

  .load .two {
    animation-delay: 0.3s;
  }

  .load .three {
    animation-delay: 0.6s;
  }
}

.organization-switch-modal {
  font-family: 'IBM Plex Sans';

  .modal-dialog {
    width: 376px;
  }

  .modal-content {
    background: linear-gradient(0deg, #FFFFFF, #FFFFFF),
      linear-gradient(0deg, #DFE3E6, #DFE3E6);
  }

  .modal-header {
    justify-content: center !important;
    flex-direction: column;
    padding: 40px 32px 20px 32px;

    .header-text {
      font-style: normal;
      font-weight: 600;
      font-size: 20px;
      line-height: 36px;
      margin: 24px 0 5px 0;
    }

    p {
      font-style: normal;
      font-weight: 400;
      font-size: 14px;
      line-height: 20px;
      color: #687076;
      text-align: Center;
      margin-bottom: 0px;
    }
  }

  .modal-body {
    padding: 18px 32px;

    .org-list {
      display: flex;
      flex-direction: column;

      .org-item {
        height: 50px;
        display: flex;
        align-items: center;
        padding: 0px 12px;
        cursor: default;

        input[type=radio] {
          margin-right: 16px;
          width: 16px;
          height: 16px;
        }

        .avatar {
          margin-right: 11px;
          color: #11181C;
          background-color: #F8FAFF;
          width: 34px !important;
          height: 34px !important;
        }

        span {
          font-style: normal;
          font-weight: 400;
          font-size: 12px;
          line-height: 20px;
          color: #11181C;
        }
      }

      .selected-item {
        border-radius: 6px;
        background-color: #F0F4FF;
      }
    }
  }

  .modal-footer {
    justify-content: center;
    padding: 24px 32px;
    border-top: 1px solid #DFE3E6;

    button {
      width: 100%;
      font-style: normal;
      font-weight: 600;
      font-size: 14px;
      line-height: 20px;
    }
  }
}

.organization-switch-modal.dark-mode {

  .modal-footer,
  .modal-header {
    border-color: #232e3c !important;

    p {
      color: rgba(255, 255, 255, 0.5) !important;
    }
  }

  .modal-body,
  .modal-footer,
  .modal-header,
  .modal-content {
    color: white;
    background-color: #2b394a;
  }

  .modal-content {
    border: none;
  }


  .modal-body {
    .org-list {
      span {
        color: white;
      }

      .selected-item {
        background-color: #232e3c;
      }
    }
  }
}

.datasources-category {
  color: var(--slate10);
}

.react-tooltip {
  font-size: .765625rem !important;
}

.tooltip {
  z-index: 10000;
}

.add-new-workspace-icon-wrap {
  display: flex;
  flex-direction: row;
  align-items: center;
  padding: 8px;
  width: 34px;
  height: 34px;
  background: var(--indigo3);
  border-radius: 6px;
}

.add-new-workspace-icon-old-wrap {
  display: none;
}

.add-workspace-button {
  padding: 8px 12px;
  gap: 11px;
  height: 50px;

  &:hover {
    background: var(--indigo3);
    margin: 0 auto;
    border-radius: 6px;
    padding-bottom: 10px;

    .add-new-workspace-icon-old-wrap {
      padding: 8px;
      width: 34px;
      height: 34px;
      background: var(--indigo9);
      border-radius: 6px;
      display: flex;
      justify-content: center;
      align-items: center;

    }

    .add-new-workspace-icon-wrap {
      display: none;

    }
  }

}

.tj-folder-list {
  display: flex;
  align-items: center;
  color: var(—-slate12) !important;
}

.app-card-name {
  color: var(—-slate12);
  margin-bottom: 2px;
  white-space: nowrap;
  overflow: hidden;
  text-overflow: ellipsis;
}

.dashboard-breadcrumb-header {
  display: flex;
  align-items: center;
}

.tj-version {
  margin-right: 44px;
  display: flex;
  align-items: center;
  color: var(--slate9);

}

.folder-list {
  color: var(—-slate9) !important;
}

.tj-folder-header {
  margin-bottom: 12px;
  height: 37px;
  cursor: pointer;
}

.tj-dashboard-header-title-wrap {
  display: flex;
  justify-content: center;
  align-items: center;
  color: var(--slate11);

  a {
    text-decoration: none;
  }
}

.theme-dark {
  .tj-onboarding-phone-input-wrapper {
    .flag-dropdown {
      background-color: #1f2936 !important;

      .country-list {
        background-color: #1f2936 !important;
        background: #1f2936;

        li {
          .country .highlight {
            background-color: #3a3f42;
            color: #000 !important;

            div {
              .country-name {
                color: #6b6b6b !important;
              }
            }

          }

          &:hover {
            background-color: #2b2f31;
          }

        }
      }
    }

  }

  .react-tel-input .country-list .country.highlight {
    color: #6b6b6b;
  }
}

.dashboard-breadcrumb-header-name {
  font-weight: 500 !important;
  color: var(—-slate12) !important;
}

.tj-dashboard-header-wrap {
  padding-top: 22px;
  padding-bottom: 22px;
  padding-left: 40px;
  height: 64px;
  border-bottom: 1px solid var(--slate5);

  @media only screen and (max-width: 768px) {
    border-bottom: none;
  }
}

.dashboard-breadcrumb-header-name:hover {
  text-decoration: none !important;
}


.tj-avatar {
  border-radius: 6px;
  width: 36px;
  height: 36px;
  display: flex;
  justify-content: center;
  align-items: center;
  background-color: var(--slate3) !important;
  color: var(--slate11) !important;
  text-transform: uppercase;
  font-weight: 500;

  &:hover {
    background-color: var(--slate4);
  }

  &:focus {
    box-shadow: 0px 0px 0px 4px var(--indigo6);
    outline: 0;
  }

  &:active {
    box-shadow: none;
  }
}

.tj-current-org {
  span {
    color: var(--slate12);

  }
}


.sidebar-inner {
  align-items: center;
}

.workspace-drawer-wrap {
  background: var(--base);
}

.theme-dark {
  .drawer-wrap {
    background: var(--base);
  }
}

.users-table {
  background: var(--base);
  padding: 16px;
  width: 848px;
  margin: 0 auto;
  padding: 16px;

  tbody {

    tr>td>span,
    tr>td>a {
      white-space: nowrap;
      overflow: hidden;
      text-overflow: ellipsis;
      max-width: 140px;
    }
  }

  thead {
    tr {
      padding: 0px 6px;
      gap: 8px;
      width: 848px;
      height: 40px;
      display: flex;
      align-items: center;
      margin-top: 6px;
    }

    tr>th {
      background: var(--base) !important;
      border-bottom: none !important;
      padding: 0 !important;
      width: 282px;
    }
  }

  tr {
    background: var(--base);
    height: 66px;
    padding: 13px 6px;
    border-bottom: 1px solid var(--slate7);
    display: flex;
    justify-content: space-between;
    gap: 8px;
  }

  tr>td {
    border-bottom-width: 0px !important;
    display: flex;
    align-items: center;
    flex: 9%;
    padding-left: 0px !important;
    padding-right: 0px !important;
    white-space: nowrap;
    overflow: hidden;
    text-overflow: ellipsis;
  }
}

.user-actions-button {
  justify-content: flex-end !important;
  flex: 0 0 auto !important;
}

.tj-input {
  padding: 6px 10px;
  gap: 17px;
  width: 161.25px;
  height: 32px;
  background: var(--base);
  border: 1px solid var(--slate7);
  border-radius: 6px;

  ::placeholder {
    color: var(--slate9) !important;
  }

}

.workspace-setting-buttons-wrap {
  display: flex;
  gap: 12px;
}

.workspace-settings-table-wrap {
  max-width: 880px;
  margin: 0 auto;
}

.workspace-settings-filters {
  display: flex;
  gap: 12px;
  flex-direction: row;
  align-items: center;
  position: relative;
}

.workspace-setting-table-wrapper {
  box-shadow: 0px 1px 2px rgba(16, 24, 40, 0.05);
  outline: 1px solid var(--slate7);
  background: var(--base);
  width: 880px;
  margin: 0 auto;
  border-radius: 6px;
  height: calc(100vh - 223px);
  position: relative;

}

.workspace-filter-text {
  color: var(--slate11);
  margin-bottom: 14px;
}

.singleuser-btn {
  padding: 6px 16px;
  gap: 6px;
  width: 152px;
  height: 32px;
  border-radius: 6px;

}

.multiuser-btn {
  padding: 6px 16px;
  gap: 6px;
  width: 189px;
  height: 32px;
  border-radius: 6px;

}

.workspace-page-header {
  width: 880px;
  margin: 0 auto !important;

  div:first-child {
    margin: 0 auto !important;
    width: 880px;

  }
}

.workspace-constant-header {
  width: 880px;
  margin: 0 auto !important;
}

.workspace-user-archive-btn {
  width: 95px;
  height: 28px;
}

.workspace-clear-filter {
  margin-left: 8px;
  color: var(--indigo9);
  font-weight: 600 !important;
}

.workspace-clear-filter-wrap {
  display: flex;
  align-items: center;
  width: 130px;
  justify-content: flex-end;
  position: absolute;
  right: 16px;
}

.tj-checkbox {
  border-color: var(--slate7);
}

.workspace-clipboard-wrap {
  display: flex;
  align-items: center;
  width: 162.67px;
  cursor: pointer;

  p {
    font-weight: 500 !important;
    margin-left: 5px;
    color: var(--slate11);
  }

  span {
    display: flex;
    align-items: center;
  }
}

.workspace-user-status {
  margin-right: 22px;
  margin-left: 5px;
  color: var(--slate12);
}

.worskpace-setting-table-gap {
  margin-top: 20px;
}

.tj-active {
  background: #46A758;
}

.tj-invited {
  background: #FFB224;
}

.tj-archive {
  background: #E54D2E;
}

.liner {
  height: 1px;
  background: var(--slate5);
  width: 880px;
  margin-top: 22px;
}

.edit-button {
  display: flex;
  flex-direction: row;
  justify-content: center;
  align-items: center;
  height: 28px;
  text-decoration: none;
}

.launch-button {
  display: flex;
  height: 28px;
  align-items: center;
  color: var(--slate12);
  justify-content: center;
  text-decoration: none;
}

.launch-button.tj-disabled-btn {
  cursor: not-allowed;
}

.breadcrumb-item {
  a {
    text-decoration: none !important;
    color: var(--slate12);
  }
}

.table-list-item {
  width: 248px;
}

.workspace-settings-filter-items {
  width: 161.25px;

  .css-13mf2tf-control {
    width: 161.25px !important;

  }

  .css-10lvx9i-Input {
    margin: 0 !important;
    padding: 0 !important;
  }

  .css-1bugkci-control,
  .css-42vs31,
  .css-ob45yj-menu {
    background-color: var(--base) !important;
    width: 161.25px !important;
  }

  .css-6t9fnh-control {
    border: 1px solid var(--slate7) !important;
    background: var(--base);
    color: var(--slate9);
    width: 161.25px;
    height: 32px;

    .css-1opnhvy-singleValue {
      color: var(--slate9) !important;

    }
  }

  input.tj-checkbox {
    background: var(--base) !important;
    color: var(--slate9);
    border: 1px solid var(--slate7) !important;

    ::placeholder {
      color: var(--slate9);
    }
  }
}


.tj-db-dataype {
  color: var(--slate11);
}

.tj-database-column-header {
  color: var(--slate12);
  padding: 4px 4px 4px 8px !important;
  text-transform: none !important;
  line-height: 0px !important;
  font-weight: 500 !important;
  font-size: 12px !important;
  line-height: 20px !important;
  color: var(--slate12) !important;

  &:first-child {
    // display: flex !important;
    // align-items: center !important;
    padding-left: 1rem !important;
  }

}

.tj-database-column-row {
  margin: 0;
  width: 300px;


  th:first-child>div {
    height: 16px;
    width: 16px;
    display: flex;
    align-items: center;

    input {
      border-radius: 4px;
    }

  }
}

.tj-db-operations-header {
  height: 48px;
  padding: 0 !important;
  display: flex;
  align-items: center;
  background-color: var(--base);

  .row {
    margin-left: 0px;
    width: 98%;
  }

  .col-8 {
    padding-left: 0px;
    display: flex;
    gap: 12px;
    align-items: center;
  }
}

.add-new-column-btn {
  margin-left: 16px;
  height: 28px;
  border-radius: 6px;
  padding: 0 !important;
  display: flex;
  align-items: center;
  justify-content: center;
  background: transparent;
  color: var(--slate12);
  border: none;
}

.tj-db-filter-btn {
  width: 100%;
  height: 28px;
  border-radius: 6px;
  background: transparent;
  color: var(--slate12);
  border: none;
  display: flex;
  align-items: center;
  justify-content: center;
}

.tj-db-filter-btn-applied,
.tj-db-sort-btn-applied {
  display: flex !important;
  flex-direction: row !important;
  justify-content: center !important;
  align-items: center !important;
  //padding: 4px 16px !important;
  width: 100% !important;
  height: 28px !important;
  background: var(--grass2) !important;
  border-radius: 6px !important;
}

.tj-db-filter-btn-active,
.tj-db-sort-btn-active {
  display: flex !important;
  flex-direction: row !important;
  justify-content: center !important;
  align-items: center !important;
  //padding: 4px 16px !important;
  width: 100% !important;
  height: 28px !important;
  border-radius: 6px !important;
  background: var(--indigo4) !important;
  //border: 1px solid var(--indigo9) !important;
  color: var(--indigo9) !important;
}

.tj-db-header-add-new-row-btn {
  height: 28px;
  background: transparent;
  border-radius: 6px !important;
  display: flex;
  flex-direction: row;
  justify-content: center;
  align-items: center;
  gap: 6px;
  border: none;

  padding: span {
    //color: var(--indigo9);
  }
}

.tj-db-sort-btn {
  width: 100%;
  height: 28px;
  background: transparent;
  color: var(--slate12);
  border: none;
  display: flex;
  align-items: center;
  justify-content: center;
  margin: 0
}

.edit-row-btn {
  background: transparent;
  color: var(--slate12);
  border: none;
  display: flex;
  align-items: center;
  justify-content: center;
}

.workspace-variable-header {
  width: 880px;
  ;
  margin: 0 auto;
  display: flex;
  padding: 0;
}

.workspace-variables-alert-banner {
  width: inherit;
  background-color: #FFF9ED;
  border-color: #FFE3A2;
}

.codehinter.alert-component.workspace-variables-alert-banner {
  color: var(--amber8);
  border-color: var(--amber3);
}

.add-new-variables-button {
  margin-bottom: 20px;
  width: 169px;
  height: 32px;
}

.org-users-page-sidebar,
.left-menu {
  padding: 16px;
  gap: 7px;
  width: 220px;
  border-right: 1px solid var(--slate5);
  overflow-y: auto;
  overflow-x: hidden;
}

.groups-header-wrap {
  display: flex;
  height: 36px;
  border-bottom: 1px solid var(--slate5);
}

.org-users-page-container {
  width: 880px;
  margin: 0 auto;


}

.group-duplcate-modal-body {
  margin-top: 20px;

  .check-row {
    margin-left: 5px;
    margin-bottom: 10px;
  }
}

.groups-main-header-wrap {
  padding: 20px 0px 8px;
  gap: 10px;
  width: 612px;
  height: 56px;
  margin: 0 auto;
  display: flex;
  justify-content: space-between;

  p {
    white-space: nowrap;
    overflow: hidden;
    text-overflow: ellipsis;
  }

  .nav-tabs .nav-link.active {
    border-bottom: 2px solid var(--indigo9) !important;
  }
}

.form-check-input:disabled {
  background-color: var(--slate8) !important;
}

.manage-groups-body {
  padding: 24px;
  font-size: 12px;
  overflow-y: auto;
  height: calc(100vh - 300px);

}

.groups-sub-header-wrap {
  width: 612px;
  height: 36px;
  border-bottom: 1px solid var(--slate5) !important;

  .nav-link.active {
    border-bottom: 2px solid var(--indigo9) !important;
    border-color: var(--indigo9) !important;
  }

  .nav-item {
    font-weight: 500 !important;
    font-size: 12px !important;
  }


  p {
    width: 205px;
  }
}

.groups-btn-container {
  width: 880px;
  justify-content: space-between;
  margin: 0 auto;
  margin-bottom: 20px;
  height: 32px;
  align-items: center;

}

.org-users-page {
  margin: 0 auto;
}

.org-users-page-card-wrap {
  height: calc(100vh - 208px);
}

.org-users-page-card-wrap,
.manage-sso-wrapper-card {
  display: flex;
  flex-direction: row;
  background: var(--base);
  width: 880px;
  outline: 1px solid var(--slate5);
  box-shadow: 0px 1px 2px rgba(16, 24, 40, 0.05);
  border-radius: 6px;
}

.manage-sso-wrapper-card {
  margin: 0 auto;

  .card-body {
    overflow-y: auto;
    padding: 40px;
  }

  .card-header {
    padding: 0px 24px;
    width: 660px;
    height: 72px;
    border-bottom: 1px solid var(--slate5);

  }

  .form-check {
    margin-bottom: 0px !important;
    line-height: 24px;
    font-size: 16px;
  }
}

.groups-sidebar-nav {
  display: flex;
  flex-direction: row;
  align-items: center;
  padding: 6px 8px;
  gap: 40px;
  width: 188px;
  height: 32px;
  background: var(--base);
  border-radius: 6px;
  cursor: pointer;
}

.org-users-page-card-body {
  width: 660px;
}

.org-users-page {
  .nav-tabs .nav-link.active {
    background-color: transparent !important;
  }

  .nav-tabs .nav-item.show .nav-link,
  .nav-tabs .nav-link.active {
    border-color: var(--indigo9) !important;

  }

  .nav-link:hover {
    border-right: none !important;
    border-left: none !important;
    border-top: none !important;

    color: var(--indigo9);
  }
}

.groups-selected-row {
  background-color: var(--indigo4);
}

.add-apps-btn {
  width: 160px;
  height: 32px;
}

.groups-app-body-header {
  border-bottom: 1px solid var(--slate5);

  p {
    height: 36px;
    display: flex;
    align-items: center;
    width: 286px;
    color: var(--slate11);

  }

  p:first-child {
    width: 205px !important;
    margin-left: 12px;
  }

}

.manage-group-tab-icons {
  margin-right: 6px;
}

.manage-groups-no-apps-wrap {
  display: flex;
  justify-content: center;
  flex-direction: column;
  align-items: center;
  width: 602px;

  p {
    margin-top: 12px;
  }

  span {
    color: var(--slate11);
    margin-top: 4px;
  }

  div {
    width: 64px;
    height: 64px;
    background: var(--indigo3);
    border-radius: 12px;
    display: flex;
    justify-content: center;
    align-items: center;
    margin-top: 88px;
  }
}

.apps-permission-wrap {
  height: 72px;
  justify-content: center;
  gap: 12px;
}

.apps-folder-permission-wrap,
.apps--variable-permission-wrap {
  height: 44px;
}

.manage-group-permision-header {
  border-bottom: 1px solid var(--slate5);
  display: flex;

  p {
    padding: 8px 12px;
    gap: 10px;
    width: 206px;
    height: 36px;
    font-weight: 500;
    color: var(--slate11) !important;
  }

}

.permission-body {
  .form-check {
    margin-bottom: 0px !important;
  }

  tr {
    border-bottom: 1px solid var(--slate5);
    width: 612px !important;

  }

  td {
    font-size: 12px;
    font-weight: 500;
    line-height: 20px;
    letter-spacing: 0em;
    text-align: left;
    width: 206px !important;
    padding-left: 12px;

    div {
      padding-left: 12px;
    }
  }
}


.default-option-text {
  margin-left: 10px;
  margin-right: 16px;
  font-size: 11px !important;
}

.git-sso-help-text {
  color: var(--slate11);
}

.default-group-wrap {
  gap: 10px;
  width: 119px;
  height: 28px;
  display: flex;
  align-items: center;
  justify-content: center;
  background: var(--grass3);
  border-radius: 100px;
}

.sso-icon-wrapper {
  display: flex;
  flex-direction: row;
  justify-content: center;
  align-items: center;
  padding: 8px 8px 8px 16px;
  width: 251px;
  height: 56px;
  background: var(--slate3);
  border-radius: 6px;
  margin-top: 12px;
}

.sso-main-box {
  justify-content: center;
  background: var(--slate6);
  padding: 8px 16px;
  width: 96px;
  height: 40px;
  border-radius: 6px;
}

.default-danger-tag-wrap {
  gap: 10px;
  width: 113px;
  height: 28px;
  display: flex;
  align-items: center;
  justify-content: center;
  background: var(--tomato6);
  border-radius: 100px;
  margin-bottom: 16px;
}

.manage-group-users-info {
  height: 48px;
  width: 612px;
  border-radius: 6px;
  padding: 12px 24px 12px 24px;
  background: var(--slate3);
  border: 1px solid var(--slate5);
  border-radius: 6px;
  margin-bottom: 16px;

  p {
    color: var(--slate12);
    gap: 14px;
    display: flex;
    align-items: center;

  }
}

.name-avatar {
  display: flex;
  flex-direction: column;
  justify-content: center;
  align-items: center;
  gap: 10px;
  width: 36px;
  height: 36px;
  background-color: var(--slate3) !important;
  border-radius: 6px;
  color: var(--slate11);
  margin-right: 12px;
  text-transform: capitalize;
}

.manage-group-users-row {
  display: flex;
  flex-direction: row;
  align-items: baseline;
  padding: 12px 6px;
  width: 612px !important;
  height: 64px;
  border-bottom: 1px solid var(--slate5);

  p {
    width: 272px;
    white-space: nowrap;
    overflow: hidden;
    text-overflow: ellipsis;

    span {
      max-width: 150px;
      white-space: nowrap;
      overflow: hidden;
      text-overflow: ellipsis;
    }
  }

  &:hover .apps-remove-btn {
    display: flex;
  }
}

.manage-group-app-table-body {
  width: 602px !important;

  tr {
    display: flex;
    font-family: 'IBM Plex Sans';
    font-style: normal;
    font-weight: 400;
    font-size: 12px;
    line-height: 20px;
    color: var(--slate12);
  }
}

.apps-view-edit-wrap {
  display: flex;
  flex-direction: column;
  width: 51px;
  margin-right: 32px;
}

.apps-table-row {
  display: grid !important;
  grid-template-columns: 205px 286px 115px;

  td {
    padding: 12px;
    white-space: nowrap;
    overflow: hidden;
    text-overflow: ellipsis;
  }

  &:hover .apps-remove-btn {
    display: flex;
  }
}

.apps-remove-btn {
  width: 97px;
  height: 28px;
  font-weight: 600 !important;
}

.faded-text {
  color: var(--slate8);
}

.manage-groups-app-dropdown {
  width: 440px;
}

.create-new-group-button {
  width: 169px;
  height: 32px;
  border-radius: 6px;
}

.faded-input {
  background: var(--slate5);
}

.manage-group-table-head {
  display: flex;
  border-bottom: 1px solid var(--slate5);
  width: 612px;
  height: 36px;
  padding: 8px 12px;
  align-items: center;


  p {
    width: 272px !important;
    color: var(--slate11);
    font-weight: 500;
  }

}

.manage-groups-permission-apps,
.apps-constant-permission-wrap {
  border-bottom: 1px solid var(--slate5);
}

.manage-groups-permission-apps,
.apps-folder-permission-wrap,
.apps-variable-permission-wrap,
.apps-constant-permission-wrap {
  display: flex;
  align-items: center;
  padding: 12px;
  gap: 10px;

  div {
    width: 206px;
  }
}

.manage-groups-permission-apps,
.apps-variable-permission-wrap,
.apps-constant-permission-wrap {
  gap: 10px;
  height: 72px;
}

.apps-folder-permission-wrap,
.apps-variable-permission-wrap {
  height: 44px;
  border-bottom: 1px solid var(--slate5);
}

.delete-group {
  text-decoration: none !important;
  color: var(--tomato9) !important;
}

.delete-link,
.remove-decoration {
  text-decoration: none !important;
}

.edit-group {
  text-decoration: none !important;
  color: var(--slate12) !important;
}

.removed-decoration {
  text-decoration: none !important;
}

.rmsc .select-item.selected {
  color: var(--slate12) !important;
  background-color: var(--base) !important;
}

.manage-constants-dropdown {
  .rmsc.multi-select {
    .dropdown-container {
      gap: 17px;
      height: 32px;
      background: var(--base);
      border: 1px solid var(--slate7);
      border-radius: 6px;
      display: flex;
      justify-content: center;
      align-items: center;
      margin-right: 12px;
    }

    .dropdown-content {
      .panel-content {
        background: var(--base);
        border: 1px solid var(--slate3);
        box-shadow: 0px 12px 16px -4px rgba(16, 24, 40, 0.08), 0px 4px 6px -2px rgba(16, 24, 40, 0.03);
        border-radius: 6px;
        align-items: center;


        .select-item:hover {
          background-color: var(--slate3);
        }

        input {
          color: var(--slate11);

          &:focus {
            background: unset !important
          }
        }

        .item-renderer {
          align-items: center;

          span {
            font-size: 12px;
            color: var(--slate12)
          }
        }
      }
    }
  }
}




.manage-groups-app-dropdown {
  margin-right: 12px;

  .rmsc .dropdown-container:focus-within {
    border: 1px solid var(--indigo9) !important;
    box-shadow: 0px 0px 0px 2px #C6D4F9 !important;
  }

  input {
    color: var(--slate12);
    background-color: unset !important;
  }

  .dropdown-heading-value {
    span {
      color: var(--slate12) !important;

    }
  }

  .multi-select {
    .dropdown-container {
      gap: 17px;
      width: 440px;
      height: 32px;
      background: var(--base);
      border: 1px solid var(--slate7);
      border-radius: 6px;
      display: flex;
      justify-content: center;
      align-items: center;
      margin-right: 12px;
    }

  }

  .dropdown-content {
    .panel-content {
      background: var(--base);
      border: 1px solid var(--slate3);
      box-shadow: 0px 12px 16px -4px rgba(16, 24, 40, 0.08), 0px 4px 6px -2px rgba(16, 24, 40, 0.03);
      border-radius: 6px;

      .select-panel {
        .search {
          border-bottom: 1px solid var(--slate5);
        }

        .search,
        input {
          background-color: var(--base) !important;
        }
      }

      input[type='checkbox'] {
        border: 1px solid red !important;
      }

      .select-item:hover {
        background-color: var(--slate3);
      }


      .item-renderer {
        align-items: center !important;

        span {
          font-size: 12px;
          color: var(--slate12)
        }
      }

    }
  }
}

.sso-form-wrap {
  .form-label {
    font-size: 12px;
    font-weight: 500px;
    margin-bottom: 4px !important;
    color: var(--slate12);
  }

  .form-check-label {
    font-size: 12px;
    font-size: 12px;
    line-height: 20px;
    color: var(--slate12);
  }
}

.allow-default-sso-helper-text {
  white-space: pre-line;
}

.password-disable-danger-wrap {
  padding: 16px;
  gap: 16px;
  width: 574px;
  height: 116px;
  background: var(--tomato3);
  border: 1px solid var(--tomato5);
  border-radius: 6px;
}

.sso-footer-save-btn {
  height: 40px;
}

.sso-footer-cancel-btn {

  width: 85px;
  height: 40px;
}

.danger-text-login {
  padding-left: 40px !important;
}

.tick-icon {
  width: 20px;
  height: 20px;
  background: var(--indigo9);
  border-radius: 4px;
}

.invite-user-drawer-wrap {
  display: grid;
  grid-template-rows: auto 1fr auto;
  height: 100vh;
}

.manage-users-drawer-footer {
  padding: 24px 32px;
  height: 88px;
  border-top: 1px solid var(--slate5) !important;
  display: flex;
  gap: 8px;
  justify-content: end;

  .invite-btn {
    width: 140px;
    height: 40px;
  }

  .cancel-btn {
    width: 85px;
    height: 40px;
  }
}


.tj-drawer-tabs-wrap {
  display: flex;
}

.invite-user-drawer-wrap {
  .card-header {
    flex-direction: column;
    display: flex;
    justify-content: space-between;
    padding: 0px !important;
  }

  .card-header-inner-wrap {
    justify-content: space-between;
    width: 100%;
    padding: 16px 20px;
    height: 64px;

  }

  .card-header-inner-wrap,
  .tj-drawer-tabs-container {
    display: flex;
  }

  .tj-drawer-tabs-container-outer {
    padding-top: 0px;
    gap: 10px;
    height: 68px;
  }

  .tj-drawer-tabs-container {
    padding: 2px;
    gap: 2px;

    width: 502px;
    height: 36px;
    background: var(--slate4);
    border-radius: 6px;

  }
}

.tj-drawer-tabs-btn {
  padding: 2px 4px;
  gap: 6px;
  width: 248px;
  height: 32px;
  box-shadow: 0px 1px 2px rgba(16, 24, 40, 0.05);
  border-radius: 4px;
  border: none;
  color: var(--slate11);
  display: flex;
  align-items: center;
  justify-content: center;
  background: var(--slate4);


  span {
    margin-left: 4px !important;
    font-weight: 500;

  }
}

.tj-drawer-tabs-btn-active {
  background: var(--base);
  color: var(--slate12);
}

.user-number-wrap {
  display: flex;
  flex-direction: column;
  align-items: center;
  padding: 8px;
  gap: 10px;
  width: 36px;
  height: 36px;
  background: var(--slate3);
  border-radius: 1000px;
}

.user-csv-template-wrap {
  display: flex;
  padding: 24px;
  gap: 14px;

  width: 486px;
  height: 152px;

  background: var(--orange3);

  border: 1px solid var(--orange6);
  border-radius: 6px;

  div {
    display: flex;
    flex-direction: column;

    p {
      margin-bottom: 12px;
    }

  }
}

.upload-user-form {
  display: flex;
  flex-direction: column;
  justify-content: center;
  align-items: center;
  padding: 60px 0px;
  gap: 36px;
  width: 486px;
  border: 2px dashed var(--indigo9);
  border-radius: 6px;
  align-items: center;
  margin: 24px auto;
  text-align: center;

  .select-csv-text {
    color: var(--indigo9);
    margin-bottom: 4px;
  }

  span {
    color: var(--slate11) !important;
  }
}

.download-template-btn {
  width: 184px;
  height: 32px;
  padding: 0px !important;
}

.csv-upload-icon-wrap {
  display: flex;
  flex-direction: row;
  justify-content: center;
  align-items: center;
  padding: 10px;
  gap: 10px;
  width: 64px;
  height: 64px;
  background: var(--indigo3);
  border-radius: 12px;
  margin: 0px auto 12px auto;
  cursor: pointer;
}

.user-csv-template-wrap {
  margin-top: 24px;
}


.manage-users-drawer-content-bulk {
  form {
    display: flex;
    flex-direction: column;
    justify-content: center;
    align-items: center;
  }

  .manage-users-drawer-content-bulk-download-prompt {
    display: flex;
    flex-direction: row !important;
    justify-content: center;
    align-items: flex-start !important;
  }
}


.manage-users-drawer-content {
  margin: 24px 32px;

  .invite-user-by-email {
    display: flex;
    flex-direction: column;
    justify-content: center;
    align-items: top;
  }

  .invite-user-by-email {
    display: flex;
  }

  input[name="email"]:disabled,
  input[name="fullName"]:disabled {
    background-color: var(--slate3) !important;
    color: var(--slate9) !important
  }

  .invite-email-body {
    width: 452px;

    input:not([type="checkbox"]) {
      padding: 6px 10px;
      height: 32px;
      color: var(--slate12);
    }
  }
}

.rmsc .item-renderer {
  align-items: center !important;
}

.tj-db-table {
  overflow-y: auto;
  height: 110px;

  table {
    border-collapse: separate;
    border-spacing: 0;
    width: max-content;

    .row-tj {
      border-width: 0px !important;
    }
  }
}

.bounded-box {
  .sc-iwsKbI.lmGPCf {
    height: 100%;
    margin: auto;
    width: max-content;
    max-width: 100% !important;

    img {
      height: 100% !important;
    }

    .gVmiLs {
      width: auto !important;
    }
  }

  .css-tlfecz-indicatorContainer,
  .css-1gtu0rj-indicatorContainer {
    svg {
      width: 12px !important;
      height: 12px !important;
    }
  }

}

.sso-type-header {
  margin-left: 10px;
}

.groups-folder-list {
  padding: 6px 8px;
  gap: 40px;
  max-width: 188px;
  height: 32px;

  span {
    white-space: nowrap !important;
    overflow: hidden !important;
    text-overflow: ellipsis !important;
  }

  .tooltip {
    opacity: 0.7;
  }

  .groups-list-option-button {
    background-color: var(--base) !important;
    width: 24px;
    height: 24px;
    padding: 7px 0px 7px 0px;

    &:focus-visible {
      border: none !important;
      outline: none !important;
      box-shadow: none !important;
    }
  }



}

.create-group-modal-footer {
  display: flex;
  align-items: center;
  gap: 8px;
  justify-content: end;
}

.add-users-button {
  width: 160px;
  height: 32px;
}

.sso-page-inputs {
  padding: 6px 10px;
  gap: 17px;
  width: 612px;
  height: 32px;
}

.popover-group-menu {
  border-radius: 4px;
  width: 190px;
  box-shadow: 0px 12px 16px -4px rgba(16, 24, 40, 0.08), 0px 4px 6px -2px rgba(16, 24, 40, 0.03);
  background: var(--base);
  color: var(--slate12);
  border: 1px solid var(--slate3);

  .popover-arrow {
    display: none;
  }

  .popover-body {
    padding: 6px;
    color: var(--slate12);

    .field {

      width: 100%;
      margin: 0 0 0 0;
      height: 36px;
      justify-content: center;
      align-items: center;
      display: flex;

      .option-row {
        width: 100%;
        height: 100%;
        font-weight: 400;
        font-size: 12px;
        justify-content: left;
        align-items: center;
        display: flex;
        z-index: 999999999;
      }

      .disable {
        color: var(--slate7);
      }

      &__danger {
        color: var(--tomato9);
      }

      :hover {
        background-color: var(--slate3);
      }
    }
  }
}

.workspace-settings-filter-wrap {
  background: var(--slate3);
  padding: 15px 16px;
  gap: 12px;
  width: 880px;
  height: 62px;
  border-right: 1px solid var(--slate7);
  border-top: 1px solid var(--slate7);
  border-left: 1px solid var(--slate7);
  box-shadow: 0px 1px 2px rgba(16, 24, 40, 0.05);
  border-top-left-radius: 6px;
  border-top-right-radius: 6px;
}


// users page
.css-1i2tit0-menu {
  margin: 0px !important;
  background: var(--base);
  box-shadow: 0px 4px 6px -2px #10182808 !important;

  .css-2kg7t4-MenuList {
    margin: 0px !important;
    padding: 0px !important;
    background: var(--base);
  }
}

.workspace-settings-nav-items {
  padding: 6px 8px;
  gap: 40px;
  width: 248px;
  height: 32px;
}

.new-app-dropdown {
  background: var(--base) !important;
  color: var(--slate12);
}

.workspace-variable-container-wrap {

  .card,
  thead {
    background: var(--base) !important;

    tr>th,
    tbody>tr>td {
      background: var(--base) !important;
    }
  }

}

.move-selected-app-to-text {
  p {
    white-space: nowrap;
    overflow: hidden;
    text-overflow: ellipsis;

    span {
      font-weight: 600;
    }
  }
}

.tj-org-dropdown {
  .dashboard-org-avatar {
    margin-right: 11px;
    display: flex;
    flex-direction: row;
    justify-content: center;
    align-items: center;
    padding: 7px 8px;
    gap: 10px;
    width: 34px;
    height: 34px;
    background: var(--slate4) !important;
    color: var(--slate9);
    border-radius: 6px;
  }

  .org-name {
    color: var(--slate12) !important;
    white-space: nowrap;
    overflow: hidden;
    text-overflow: ellipsis;
  }
}

.css-1q0xftk-menu {
  background-color: var(--base-black) !important;
  border: 1px solid hsl(197, 6.8%, 13.6%) !important;
  box-shadow: 0px 12px 16px -4px rgba(16, 24, 40, 0.08), 0px 4px 6px -2px rgba(16, 24, 40, 0.03) !important;

}

.css-4yo7x8-menu {
  background-color: var(--base) !important;
  border: 1px solid var(--slate3) !important;
  box-shadow: 0px 12px 16px -4px rgba(16, 24, 40, 0.08), 0px 4px 6px -2px rgba(16, 24, 40, 0.03) !important;
  border-radius: 6px !important;
}


.org-custom-select-header-wrap {
  border-bottom: 1px solid var(--slate5);
}

.btn-close:focus {
  box-shadow: none !important;
}

.template-card {
  padding: 16px;
  gap: 16px;
  min-width: 280px;
  max-width: 100%;
  height: 210px;
  background: var(--base);
  border: 1px solid var(--slate3);
  box-shadow: 0px 1px 2px rgba(16, 24, 40, 0.05);
  border-radius: 6px;
}

.see-all-temlplates-link {
  color: var(--indigo9) !important;
}

.template-card-img {
  padding: 0px;
  width: 100%;
  height: 77.5%;
  border-radius: 4px;
}

.confirm-dialogue-body {
  background: var(--base);
  color: var(--slate12);
}

.folder-header-icons-wrap {
  gap: 4px;
}

.tj-common-search-input {
  .input-icon-addon {
    padding-right: 8px;
    padding-left: 8px;

  }

  input {
    box-sizing: border-box;
    display: flex;
    flex-direction: row;
    align-items: center;
    padding: 4px 8px !important;
    gap: 16px;
    width: 248px !important;
    height: 28px !important;
    background: var(--base);
    border: 1px solid var(--slate7);
    border-radius: 6px;
    color: var(--slate12);
    padding-left: 33px !important;


    ::placeholder {
      color: var(--slate9);
      margin-left: 5px !important;
      padding-left: 5px !important;
      background-color: red !important;
    }

    &:hover {
      background: var(--slate2);
      border: 1px solid var(--slate8);
    }

    &:active {
      background: var(--indigo2);
      border: 1px solid var(--indigo9);
      box-shadow: 0px 0px 0px 2px #C6D4F9;
      outline: none;
    }

    &:focus-visible {
      background: var(--slate2);
      border: 1px solid var(--slate8);
      border-radius: 6px;
      outline: none;
      padding-left: 12px !important;
    }

    &:disabled {
      background: var(--slate3);
      border: 1px solid var(--slate7);
    }
  }


}

.search-icon-wrap {
  display: flex;
  flex-direction: row;
  justify-content: center;
  align-items: center;
  padding: 7px;
  gap: 8px;
  width: 28px;
  height: 28px;
  background: var(--base);
  border: 1px solid var(--slate7);
  border-radius: 6px;
  cursor: pointer;
}

.sidebar-list-wrap {
  margin-top: 24px;
  padding: 0px 20px 20px 20px;
  height: calc(100vh - 180px);
  overflow: auto;

  span {
    letter-spacing: -0.02em;
  }
}

.drawer-footer-btn-wrap,
.variable-form-footer {
  display: flex;
  flex-direction: row;
  justify-content: flex-end;
  align-items: center;
  padding: 24px 32px;
  gap: 8px;
  height: 88px;
  border-top: 1px solid var(--slate5);
  background: var(--base);
}

.drawer-card-title {
  padding: 16px;
  border-bottom: 1px solid var(--slate5);

  h3 {
    margin-bottom: 0px !important;
  }
}

.drawer-card-wrapper,
.variable-form-wrap {
  min-height: 100vh;
  display: grid;
  grid-template-rows: auto 1fr auto;
}

.add-new-datasource-header-container {
  margin-bottom: 24px;
  padding-top: 4px;
}

.folder-list-group-item {
  color: var(--slate12) !important;
}

.table-list-item,
.table-name {
  color: var(--slate12) !important;
}

// targetting all react select dropdowns

.css-1i2tit0-menu .css-2kg7t4-MenuList {
  div {
    background-color: var(--base-black);

    &:hover {
      background-color: hsl(198, 6.6%, 15.8%);
      ;
    }
  }
}

.css-ob45yj-menu .css-2kg7t4-MenuList {
  div {
    background-color: var(--base);

    &:hover {
      background-color: var(--slate4);
      ;
    }
  }
}

.selected-ds.row>img {
  padding: 0 !important;
}

.tj-user-table-wrapper {
  height: calc(100vh - 270px); //52+64+40+32+20+62
  overflow-y: auto;
  background: var(--base);
  border-right: 1px solid var(--slate7);
  border-bottom: 1px solid var(--slate7);
  border-left: 1px solid var(--slate7);
  box-shadow: 0px 1px 2px rgba(16, 24, 40, 0.05);
  border-bottom-left-radius: 6px;
  border-bottom-right-radius: 6px;

}

.user-filter-search {
  padding: 6px 10px;
  gap: 16px;
  width: 312px;
  height: 32px;
  background: var(--base);
  border: 1px solid var(--slate7);
  border-radius: 6px;

  &::placeholder {
    color: var(--slate9);
  }
}



//TJ APP INPUT
.tj-app-input,
.edit-row-container {
  display: flex;
  flex-direction: column;
  font-family: 'IBM Plex Sans';
  font-style: normal;
  position: relative;

  .text-danger {
    font-weight: 400 !important;
    font-size: 10px !important;
    line-height: 16px !important;
    color: var(--tomato10) !important;
  }

  label {
    font-family: 'IBM Plex Sans';
    font-style: normal;
    font-weight: 500;
    font-size: 12px;
    line-height: 20px;
    display: flex;
    align-items: center;
    color: var(--slate12);
    margin-bottom: 4px;
  }

  input.form-control,
  textarea,
  .form-control {
    gap: 16px !important;
    background: var(--base) !important;
    border: 1px solid var(--slate7) !important;
    border-radius: 6px !important;
    margin-bottom: 4px !important;
    color: var(--slate12) !important;
    transition: none;


    &:hover {
      background: var(--slate1) !important;
      border: 1px solid var(--slate8) !important;
      -webkit-box-shadow: none !important;
      box-shadow: none !important;
      outline: none;
    }

    &:focus-visible {
      background: var(--indigo2) !important;
      border: 1px solid var(--indigo9) !important;
      box-shadow: none !important;
    }

    &.input-error-border {
      border-color: #DB4324 !important;
    }

    &:-webkit-autofill {
      box-shadow: 0 0 0 1000px var(--base) inset !important;
      -webkit-text-fill-color: var(--slate12) !important;

      &:hover {
        box-shadow: 0 0 0 1000px var(--slate1) inset !important;
        -webkit-text-fill-color: var(--slate12) !important;
      }

      &:focus-visible {
        box-shadow: 0 0 0 1000px var(--indigo2) inset !important;
        -webkit-text-fill-color: var(--slate12) !important;
      }
    }


  }

}

.tj-app-input-wrapper {
  display: flex;

  .eye-icon {
    position: absolute;
    right: 8px;
    top: 5px;
    cursor: pointer;
  }

  .form-control {
    padding-right: 2.2rem;
  }
}



.tj-sub-helper-text {
  font-weight: 400;
  font-size: 10px;
  line-height: 16px;
}

.tj-input-success {
  color: var(--grass10);
}

.tj-input-warning {
  color: var(--orange10);
}

.tj-input-helper {
  color: var(--slate11);
}

.tj-input-error {
  color: var(--tomato10);
}

.tj-input-error-state {
  border: 1px solid var(--tomato9);
}

// TJ APP INPUT END

.search-input-container {
  display: flex;
}

// sidebar styles inside editor :: temporary
.theme-dark,
.dark-theme {
  .codehinter.alert-component.workspace-variables-alert-banner {
    color: #ffecbb !important;
    background-color: #3a3f41 !important;
    border-color: #4d5156 !important;
  }
}

.add-icon-column {
  position: sticky;
  top: 0;
  z-index: 1;
  right: 0;
  padding: 0px !important;
  width: 30px;
  height: 31px;
  border-radius: 0px !important;
  background: var(--slate7) !important;
  cursor: pointer;

  .icon-styles {
    font-size: 14px !important;
    font-weight: 400;
    color: black;
  }
}

.add-icon-column-dark {
  position: sticky;
  top: 0;
  z-index: 1;
  right: 0;
  padding: 0px !important;
  width: 30px;
  height: 31px;
  border-radius: 0px !important;
  cursor: pointer;

  .icon-styles {
    width: 100% !important;
    height: 100% !important;
    background: #1c252f !important;
    border: 1px solid #374150 !important;
    font-size: 14px !important;
    font-weight: 400;
    color: white;
  }
}

.add-icon-row {
  position: sticky;
  bottom: 0;
  left: 0px;
  width: 29px;
  height: 31px;
  background: var(--slate7);
  border-width: 0px 1px 1px 1px;
  border-style: solid;
  border-radius: 0px;
  border-color: var(--slate4);
  border-radius: 0px !important;
  font-size: 14px !important;
  font-weight: 400;
  display: flex;
  align-items: center;
  justify-content: center;
  cursor: pointer;
}

.add-icon-row-dark {
  position: sticky;
  bottom: 0;
  left: 0px;
  width: 29px;
  height: 31px;
  background: var(--slate7);
  border-width: 0px 1px 1px 1px;
  border-style: solid;
  border-radius: 0px;
  background: #1c252f !important;
  border: 1px solid #374150 !important;
  font-size: 14px !important;
  font-weight: 400;
  color: white;
  display: flex;
  align-items: center;
  justify-content: center;
  cursor: pointer;
  z-index: 2;
}

// custom styles for users multiselect in manage users
.manage-groups-users-multiselect {
  gap: 17px;
  width: 440px;
  height: 32px;
  background: var(--base);
  border-radius: 6px;

  .dropdown-heading {
    height: 32px;
    padding: 6px 10px;
  }

  .dropdown-container {
    background: var(--base);
    border: 1px solid var(--slate7) !important;
  }

  .dropdown-content {
    border: 1px solid var(--slate3);
    box-shadow: 0px 12px 16px -4px rgba(16, 24, 40, 0.08), 0px 4px 6px -2px rgba(16, 24, 40, 0.03);
    border-radius: 6px;

    .search {
      input {
        background-color: var(--base);
        color: var(--slate12);
      }
    }
  }

  .rmsc,
  .dropdown-content,
  .panel-content,
  .search {
    background: var(--base) !important;
  }

  .options {
    .select-item {
      color: var(--slate12);

      &:hover {
        background: var(--slate4);
        border-radius: 6px;
      }
    }
  }
}

.select-search__options {
  .item-renderer {
    display: flex !important;
    justify-content: space-between;
    padding: 20px;
    cursor: pointer;
    flex-direction: row;

    div:first-child {
      display: flex;
    }

    p {
      margin-bottom: 0px !important;
      color: var(--slate12);
    }

    span {
      color: var(--slate11);
    }

    p,
    span {
      font-weight: 400;
      font-size: 12px;
      line-height: 20px;
    }
  }
}

.create-new-app-dropdown {
  .button:first-child {
    padding: 0 !important;
  }

  .dropdown-toggle::after {
    border: none !important;
    content: url("data:image/svg+xml,%3Csvg width='25' height='25' viewBox='0 0 25 25' fill='none' xmlns='http://www.w3.org/2000/svg'%3E%3Cpath fill-rule='evenodd' clip-rule='evenodd' d='M10.5 7.03906C10.5 6.34871 11.0596 5.78906 11.75 5.78906C12.4404 5.78906 13 6.34871 13 7.03906C13 7.72942 12.4404 8.28906 11.75 8.28906C11.0596 8.28906 10.5 7.72942 10.5 7.03906ZM10.5 12.0391C10.5 11.3487 11.0596 10.7891 11.75 10.7891C12.4404 10.7891 13 11.3487 13 12.0391C13 12.7294 12.4404 13.2891 11.75 13.2891C11.0596 13.2891 10.5 12.7294 10.5 12.0391ZM11.75 15.7891C11.0596 15.7891 10.5 16.3487 10.5 17.0391C10.5 17.7294 11.0596 18.2891 11.75 18.2891C12.4404 18.2891 13 17.7294 13 17.0391C13 16.3487 12.4404 15.7891 11.75 15.7891Z' fill='%23fff'/%3E%3C/svg%3E%0A");
    transform: rotate(360deg);
    width: 14px;
    margin: 0 !important;
    display: flex;
    align-items: center;
    justify-content: center;
    padding: 8px 0px 0px 0px;
  }
}

.sso-page-loader-card {
  background-color: var(--slate2) !important;
  height: 100%;

  .card-header {
    background-color: var(--slate2) !important;
  }
}

.workspace-nav-list-wrap {
  padding: 4px 20px 20px 20px;
  height: calc(100vh - 116px) !important;
}

.upload-user-form span.file-upload-error {
  color: var(--tomato10) !important;
  margin-top: 12px 0px 0px 0px;
}

.tj-onboarding-phone-input {
  width: 392px !important;
  height: 40px;
  padding: 8px 12px;
  gap: 8px;
  margin-bottom: 12px;
  background: #FFFFFF;
  border: 1px solid #D7DBDF !important;
  border-radius: 0px 4px 4px 0px !important;

  &:hover {
    border: 1px solid #466BF2 !important;
  }
}

.tj-onboarding-phone-input-wrapper {
  margin-bottom: 12px;
}

.theme-dark {
  .tj-onboarding-phone-input-wrapper {
    .flag-dropdown {
      background-color: #1f2936 !important;

      .country-list {
        background-color: #1f2936 !important;
        background: #1f2936;

        li {
          .country .highlight {
            background-color: #3a3f42;
            color: #000 !important;

            div {
              .country-name {
                color: #6b6b6b !important;
              }
            }

          }

          &:hover {
            background-color: #2b2f31;
          }

        }
      }
    }

  }

  .react-tel-input .country-list .country.highlight {
    color: #6b6b6b;
  }
}

#global-settings-popover {
  padding: 24px;
  gap: 20px;
  max-width: 377px !important;
  height: 316px !important;
  background: #FFFFFF;
  border: 1px solid #E6E8EB;
  box-shadow: 0px 32px 64px -12px rgba(16, 24, 40, 0.14);
  border-radius: 6px;
  margin-top: -13px;


  .input-with-icon {
    justify-content: end;
  }

  .form-check-input {
    padding-right: 8px;
  }

  .global-popover-div-wrap-width {
    width: 156px !important;
  }

  .form-switch {
    margin-bottom: 20px;
  }

  .global-popover-div-wrap {
    padding: 0px;
    gap: 75px;
    width: 329px;
    height: 32px;
    margin-bottom: 20px !important;
    justify-content: space-between;

    &:last-child {
      margin-bottom: 0px !important;
    }
  }
}

.global-popover-text {
  font-family: 'IBM Plex Sans';
  font-style: normal;
  font-weight: 500;
  font-size: 12px;
  line-height: 20px;
  color: #11181C;


}

.maximum-canvas-width-input-select {
  padding: 6px 10px;
  gap: 17px;
  width: 60px;
  height: 32px;
  background: #FFFFFF;
  border: 1px solid #D7DBDF;
  border-radius: 0px 6px 6px 0px;
}

.maximum-canvas-width-input-field {
  padding: 6px 10px;
  gap: 17px;
  width: 97px;
  height: 32px;
  background: #FFFFFF;
  border: 1px solid #D7DBDF;
  border-top-left-radius: 6px;
  border-bottom-left-radius: 6px;
  border-right: none !important;


}

.canvas-background-holder {
  padding: 6px 10px;
  gap: 6px;
  width: 120px;
  height: 32px;
  background: #FFFFFF;
  display: flex;
  align-items: center;
  border: 1px solid #D7DBDF;
  border-radius: 6px;
  flex-direction: row;
}

.export-app-btn {
  flex-direction: row;
  justify-content: center;
  align-items: center;
  padding: 6px 16px;
  gap: 6px;
  width: 158px;
  height: 32px;
  font-family: 'IBM Plex Sans';
  font-style: normal;
  font-weight: 600;
  font-size: 14px;
  line-height: 20px;
  color: #3E63DD;
  background: #F0F4FF;
  border-radius: 6px;
  border: none;
}

.tj-btn-tertiary {
  padding: 10px 20px;
  gap: 8px;
  width: 112px;
  height: 40px;
  background: #FFFFFF;
  border: 1px solid #D7DBDF;
  border-radius: 6px;

  &:hover {
    border: 1px solid #C1C8CD;
    color: #687076;
  }

  &:active {
    border: 1px solid #11181C;
    color: #11181C;
  }
}

.export-table-button {

  display: flex;
  align-items: center;
  justify-content: center;
}


#global-settings-popover.theme-dark {
  background-color: $bg-dark-light !important;
  border: 1px solid #2B2F31;

  .global-popover-text {
    color: #fff !important;
  }

  .maximum-canvas-width-input-select {
    background-color: $bg-dark-light !important;
    border: 1px solid #324156;
    color: $white;
  }

  .export-app-btn {
    background: #192140;
  }

  .fx-canvas div {
    background-color: transparent !important;
  }
}

.released-version-popup-container {
  width: 100%;
  position: absolute;
  display: flex;
  justify-content: center;
  top: 55px;

  .released-version-popup-cover {
    width: 250px;
    height: fit-content;
    margin: 0;
    z-index: 1;

    .popup-content {
      background-color: #121212;
      padding: 16px 18px 0px 16px;
      border-radius: 6px;

      p {
        font-size: 14px;
        font-family: IBM Plex Sans;
        color: #ECEDEE;
      }
    }
  }

  .error-shake {
    animation: shake 0.82s cubic-bezier(.36, .07, .19, .97) both;
    transform: translate3d(0, 0, 0);
    backface-visibility: hidden;
    perspective: 10000px;
  }

  @keyframes shake {

    10%,
    90% {
      transform: translate3d(-1px, 0, 0);
    }

    20%,
    80% {
      transform: translate3d(2px, 0, 0);
    }

    30%,
    50%,
    70% {
      transform: translate3d(-4px, 0, 0);
    }

    40%,
    60% {
      transform: translate3d(4px, 0, 0);
    }
  }

}

.profile-page-content-wrap {
  background-color: var(--slate2);
  padding-top: 40px;
}

.profile-page-card {
  background-color: var(--base);
  border-radius: 6px;
}

.all-apps-link-cotainer {
  border-radius: 6px !important;
}

.workspace-variable-table-card {
  height: calc(100vh - 208px);
}

.workspace-constant-table-card {
  margin: 0 auto;
  width: 880px;
  min-height: calc(100vh - 308px);

  .empty-state-org-constants {
    padding-top: 5rem;

    .info {
      color: var(--slate11);
    }
  }

  .workspace-constant-card-body {
    height: 100%;
  }

  .constant-table-card {
    min-height: 370px;
  }

  .card-footer {
    border-top: none !important;
  }

  .left-menu .tj-list-item {
    width: 148px
  }
}



.variables-table-wrapper {
  tr {
    border-width: 0px !important;
  }
}

.constant-table-wrapper {
  tr {
    border-width: 0px !important;
  }
}

.home-page-content-container {
  max-width: 880px;

  @media only screen and (max-width: 768px) {
    margin-bottom: 0rem !important;

    .liner {
      width: unset !important;
    }

    .app-list {
      overflow-y: auto;
      height: calc(100vh - 23rem);

      .skeleton-container {
        display: flex;
        flex-direction: column;

        .col {
          display: flex;
          justify-content: center;
          margin-bottom: 1rem;
        }

        .card-skeleton-container {
          width: 304px;

        }
      }
    }

    .menu-ico {
      display: none !important;
    }
  }
}

@media only screen and (min-width: 1584px) and (max-width: 1727px) {

  .edit-button,
  .launch-button {
    width: 113px !important;
  }
}



@media only screen and (max-width: 1583px) and (min-width: 1312px) {

  .homepage-app-card-list-item {
    max-width: 264px;

    .edit-button,
    .launch-button {
      width: 109px !important;
    }
  }

}

@media only screen and (min-width: 1728px) {

  .homepage-app-card-list-item {
    max-width: 304px;

    .edit-button,
    .launch-button {
      width: 129px !important;
    }
  }

  .home-page-content-container {
    max-width: 976px;
  }

  .liner {
    width: 976px;
  }
}

@media only screen and (max-width: 992px) {
  .homepage-app-card-list-item-wrap {
    display: flex;
    justify-content: center;
    margin-left: auto;
    margin-right: auto;
    width: 100%;
    margin-top: 22px;
  }

  .homepage-app-card-list-item {
    max-width: 304px !important;
    flex-basis: 100%;

    .edit-button,
    .launch-button {
      width: 129px !important;
    }
  }
}

@media only screen and (min-width: 993px) and (max-width: 1311px) {
  .home-page-content-container {
    max-width: 568px;
  }

  .homepage-app-card-list-item-wrap {
    row-gap: 20px;
  }

  .homepage-app-card-list-item {
    max-width: 269px;
    flex-basis: 100%;

    .edit-button,
    .launch-button {
      width: 111.5px !important;
    }
  }

  .liner {
    width: 568px;
  }
}

.tj-docs-link {
  color: var(--indigo9) !important;
  text-decoration: none;
  list-style: none;
}

.datasource-copy-button {
  width: 87px;
  height: 32px;
}

.datasource-edit-btn {
  height: 27px;
  margin-left: 12px;
}

.datasource-edit-modal {

  .modal-content,
  .modal-body,
  .modal-header,
  .modal-title,
  .modal-body-content,
  .modal-sidebar,
  .card {
    background-color: var(--base) !important;
    color: var(--slate12) !important;
    border-color: var(--slate5) !important;
  }

  .datasource-modal-sidebar-footer {
    .footer-text {
      color: var(--slate12) !important;
    }
  }

  .form-control-plaintext {
    color: var(--slate12) !important;
  }

  .card {
    &:hover {
      background-color: var(--slate2) !important;
    }
  }
}

.org-edit-icon {
  width: 28px;
  height: 28px;
  border-radius: 6px;
  display: flex;
  justify-content: center;
  align-items: center;

  svg {
    height: 14px;
    width: 14px;
  }
}

.marketplace-body {
  height: calc(100vh - 64px) !important;
  overflow-y: auto;
  // background: var(--slate2);
}

.plugins-card {
  background-color: var(--base);
  border: 1px solid var(--slate3);
  box-shadow: 0px 1px 2px rgba(16, 24, 40, 0.05);
  border-radius: 6px;

  .card-body-alignment {
    min-height: 145px;
    display: flex;
    flex-direction: column;
    justify-content: space-between;
  }
}

.template-source-name {
  color: var(--slate12) !important;
}

.marketplace-install {
  color: var(--indigo9);
}

.popover {
  .popover-arrow {
    display: none;
  }
}

.shareable-link {
  .input-group {
    .input-group-text {
      border-color: var(--slate7);
      color: var(--slate12);
      background-color: var(--slate3);
    }

    .app-name-slug-input {
      input {
        border-color: var(--grass9);
      }
    }
  }

  .input-group {
    display: flex;

    .tj-app-input textarea {
      width: 600px;
      border-radius: 0px !important;
      margin-bottom: 0px !important;
      background-color: #efefef4d;
      color: #545454;
    }
  }
}

.confirm-dialogue-modal {
  background: var(--base);

  .modal-header {
    background: var(--base);
    color: var(--slate12);
    border-bottom: 1px solid var(--slate5);
  }
}

.theme-dark {
  .icon-widget-popover {
    .search-box-wrapper input {
      color: #f4f6fa !important;
    }

    .search-box-wrapper input:focus {
      background-color: #1c252f !important;
    }
  }

  .shareable-link {
    .tj-app-input textarea {
      background-color: #5e656e !important;
      color: #f4f6fa !important;
      border: none !important;
    }
  }

  .icon-widget-popover {
    .search-box-wrapper .input-icon-addon {
      min-width: 2.5rem !important;
    }

    .search-box-wrapper input {
      color: var(--slate12) !important;
    }
  }

  .shareable-link-container,
  .app-slug-container {
    .field-name {
      color: var(--slate-12) !important;
    }

    input.slug-input {
      background: #1f2936 !important;
      color: #f4f6fa !important;
      border-color: #324156 !important;
    }

    .applink-text {
      background-color: #2b394b !important;
    }

    .input-group-text {
      background-color: #2b394b !important;
    }

    .tj-text-input {
      border-color: #324156 !important;
    }

    .input-with-icon {
      .form-control {
        background-color: #1f2936 !important;
        border-color: #3E4B5A !important;
        color: #fff !important;
      }
    }
  }

}

.dark-theme {
  .manage-app-users-footer {
    .default-secondary-button {
      background-color: var(--indigo9);
      color: var(--base-black);
    }
  }
}

.break-all {
  word-break: break-all;
}

.workspace-folder-modal {
  .tj-text-input.dark {
    background: #202425;
    border-color: var(--slate7) !important;
  }
}

.slug-ellipsis {
  white-space: nowrap;
  overflow: hidden;
  text-overflow: ellipsis;
  width: 150px;
}

.app-slug-container,
.shareable-link-container,
.workspace-folder-modal {
  .tj-app-input {
    padding-bottom: 0px !important;
  }

  .label {
    font-weight: 400;
    font-size: 10px;
    height: 0px;
    padding: 4px 0px 16px 0px;
  }

  .tj-input-error {
    color: var(--tomato10);
  }

  .tj-text-input {
    width: auto !important;
    background: var(--slate3);
    color: var(--slate9);
    height: auto !important;
    margin-bottom: 5px;
    border-color: var(--slate7);

    &:hover {
      box-shadow: none;
    }

    &:active {
      border: 1px solid #D7DBDF;
      box-shadow: none;
    }
  }

  .input-with-icon {
    flex: none;

    .icon-container {
      right: 20px;
      top: calc(50% - 13px);
    }
  }

  .label-info {
    color: #687076;
  }

  .label-success {
    color: #3D9A50;
  }


  .workspace-spinner {
    color: #889096 !important;
    width: 16px;
    height: 16px;
    align-self: center;
  }

  .cancel-btn {
    color: var(--indigo9);
  }
}

.confirm-dialogue-modal {
  background: var(--base);
}

.table-editor-component-row {
  .rdt.cell-type-datepicker {
    margin-top: 0;
  }

  .has-multiselect {
    .select-search-input {
      margin-bottom: 0;
    }
  }
}

.theme-dark .card-container {
  background-color: #121212 !important
}

.version-select {
  .react-select__menu {
    .react-select__menu-list {
      max-height: 150px;
    }
  }
}

.generate-cell-value-component-div-wrapper {

  .form-control-plaintext:focus-visible {
    outline-color: #dadcde;
    border-radius: 4px;
  }

  .form-control-plaintext:hover {
    outline-color: #dadcde;
    border-radius: 4px;
  }
}

.dark-theme {
  .generate-cell-value-component-div-wrapper {

    .form-control-plaintext:focus-visible {
      filter: invert(-1);
    }

    .form-control-plaintext:hover {
      filter: invert(-1);
    }
  }
}

.app-slug-container,
.workspace-folder-modal {
  .tj-app-input {
    padding-bottom: 0px !important;

    .is-invalid {
      border-color: var(--tomato10) !important;
    }

    .is-invalid:focus {
      border-color: var(--tomato10) !important;
    }
  }

  .tj-input-error {
    height: 32px;
    color: var(--tomato10);
    font-weight: 400;
    font-size: 10px;
    height: 0px;
    padding: 4px 0px 16px 0px;
  }
}

.jet-container-loading {
  margin: 0 auto;
  justify-content: center;
  align-items: center;
}

.jet-container-json-form {
  padding: 20px;

  .DateRangePickerInput {
    width: 100% !important;
  }

  .dropzone {
    aside {
      width: 100% !important;
    }
  }

  fieldset {
    width: 100%;

    .json-form-wrapper {
      margin-bottom: 4px;

      // overrides properties of text widget in custom schema form
      .text-widget {
        height: 100% !important;
      }

      .text-widget[style*="font-size: 14px;"] {
        height: 21px !important;

        div {
          overflow-y: visible !important;
        }
      }

      .text-widget[style*="font-size: 20px;"] {
        height: 30px !important;
        background-color: red;

        div {
          overflow-y: visible !important;
        }
      }


      .widget-button {
        button {
          width: auto !important;
          min-width: 140px !important;
        }
      }
    }
  }
}

.freeze-scroll {
  #real-canvas {
    overflow: hidden;
  }
}

.badge-warning {
  background-color: var(--amber7) !important;
}

.workspace-variables-alert-banner {
  width: inherit;
  background-color: #FFF9ED;
  border-color: #FFE3A2;
  margin-bottom: 0px;
  padding: 8px 16px;
  border-radius: 0px;
  display: flex;
  justify-content: space-between;
  align-items: center;
  color: var(--amber8);
  font-size: 12px;
  font-weight: 500;
  line-height: 16px;
  letter-spacing: 0.4px;
  text-align: left;
  box-shadow: 0px 1px 2px rgba(16, 24, 40, 0.05);
  border-radius: 6px;
}

.alert-banner-type-text {
  font-size: 12px;
  font-weight: 500;
  line-height: 16px;
  letter-spacing: 0.4px;
  text-align: left;
}

.tj-app-input .alert-component.workspace-variables-alert-banner {
  color: var(--amber8);
  border-color: var(--amber3);
}

.form-label-restricted {
  display: none;
}


#tooltip-for-org-constant-cell,
#tooltip-for-org-input-disabled {
  padding: 12px 16px !important;
  white-space: pre-line !important;
  max-width: 500px !important;
  z-index: 1 !important;

  .react-tooltip-arrow {
    background: inherit !important;
  }
}

.query-rename-input {

  &:focus,
  &:active {
    box-shadow: 0px 0px 0px 2px #C6D4F9;
    border: 1px solid var(--light-indigo-09, var(--indigo9));
  }
}

.btn-query-panel-header {
  height: 28px;
  width: 28px;
  display: flex;
  align-items: center;
  justify-content: center;
  border-radius: 6px;
  background-color: transparent;
  border: none;

  &.active {
    background-color: var(--slate5) !important;
  }

  &:hover,
  &:focus {
    background-color: var(--slate4) !important;
  }
}

.tj-scrollbar {

  ::-webkit-scrollbar,
  &::-webkit-scrollbar {
    width: 16px;
    border-radius: 8px;
  }

  ::-webkit-scrollbar-thumb,
  &::-webkit-scrollbar-thumb {
    border: 4px solid var(--base);
    border-radius: 8px;
    background-color: var(--slate4) !important;
  }

  ::-webkit-scrollbar-track,
  &::-webkit-scrollbar-track {
    background-color: var(--base);
  }

}

.form-check>.form-check-input:not(:checked) {
  background-color: var(--base);
  border-color: var(--slate7);
}

/*
* remove this once whole app is migrated to new styles. use only `theme-dark` class everywhere. 
* This is added since some of the pages are in old theme and making changes to `theme-dark` styles can break UI style somewhere else 
*/
.tj-dark-mode {
  background-color: var(--base) !important;
  color: var(--base-black) !important;
}

.tj-list-btn {
  border-radius: 6px;

  &:hover {
    background-color: var(--slate4);
  }

  &.active {
    background-color: var(--slate5);
  }
}

.tj-list-option {
  &.active {
    background-color: var(--indigo2);
  }
}

.runjs-parameter-badge {
  max-width: 104px;
  height: 24px !important;
  padding: 2px 6px !important;
}

.release-buttons {
  .release-button {
    display: flex;
    padding: 4px 12px;
    align-items: center;
    gap: 8px;
    flex: 1 0 0;
    width: 84px;
    height: 28px;
    cursor: pointer;
  }

  .released-button {
    background-color: #F1F3F5;
    color: #C1C8CD;
  }
}

.modal-divider {
  border-top: 1px solid #dee2e6;
  padding: 10px;
}

.dark-theme-modal-divider {
  border-top: 1px solid var(--slate5) !important;
  padding: 10px;

  .nav-item {
    background-color: transparent !important;
  }
}

.app-slug-container {
  .label {
    font-size: 9px !important;
  }
}

.shareable-link-container {
  .copy-container {
    width: 0px;
    margin-right: -12px;
  }

  .form-check-label {
    font-size: 12px;
    margin-left: 8px;
    color: var(--base-slate-12);
  }

  .label-success,
  .label-updated,
  .tj-input-error,
  .label-info {
    font-size: 10px;
    padding-top: 10px;
  }

  .input-with-icon {
    .form-control {
      height: 100%;
      border-radius: 0px !important;
      padding-right: 40px;
    }

    .is-invalid:focus {
      border-color: var(--tomato9) !important;
    }

    .icon-container {
      right: 12px;
      top: calc(50% - 11px);

      .spinner-border {
        width: 20px;
        height: 20px;
      }
    }
  }

  .input-group-text {
    background: var(--slate3);
    color: var(--slate9);
  }
}

.manage-app-users-footer {
  padding-bottom: 20px;
  margin-top: 18px;

  .default-secondary-button {
    width: auto !important;
    padding: 18px;
  }

}

.share-disabled {
  opacity: 0.4;
}

// Editor revamp styles
.main-wrapper {
  .editor {
    .header>.navbar {
      background-color: var(--base) !important;
      border-bottom: 1px solid var(--slate5);
      z-index: 10;
    }
  }
}

.component-image-wrapper {
  background-color: var(--slate3) !important;
  border-radius: 6px;
}

.components-container {
  margin-left: 16px;
  margin-right: 16px;
}

.draggable-box-wrapper {
  height: 86px;
  width: 72px;
  margin-bottom: 4px;
}

.component-card-group-wrapper {
  display: flex;
  flex-wrap: wrap;
  column-gap: 22px;
}

.component-card-group-container {
  display: flex;
  row-gap: 12px;
  flex-direction: column;
  padding-bottom: 12px;
  padding-top: 12px;
}

.widgets-manager-header {
  color: var(--slate12);
  font-size: 14px;
  font-style: normal;
  font-weight: 500;
  line-height: 20px;
  /* 142.857% */
  margin-top: 16px;
  margin-bottom: 12px;
}

.components-container {
  .tj-input {
    margin-bottom: 16px;
  }
}

.tj-widgets-search-input {
  width: 266px;
  height: 32px;
  border-radius: 6px;
  background-color: var(--base) !important;
  font-size: 12px;
  font-style: normal;
  font-weight: 400;
  line-height: 20px;
}

.release-button {
  color: var(--indigo-01, #FDFDFE);
  font-family: IBM Plex Sans;
  font-size: 12px;
  font-style: normal;
  font-weight: 600;
  line-height: 20px;
  /* 166.667% */
  display: flex;
  padding: 4px 12px;
  align-items: center;
  gap: 8px;
  flex: 1 0 0;
}

.editor-header-icon {
  border-radius: 6px;
  border: 1px solid var(--bases-transparent, rgba(255, 255, 255, 0.00));
  background: var(--indigo3);
  display: flex;
  padding: 7px;
  justify-content: center;
  align-items: center;
  gap: 8px;
  height: 28px;
  width: 28px;
}

.tj-header-avatar {
  display: flex;
  font-weight: 500;
  width: 27px;
  height: 26px;
  padding: 4px 6px;
  flex-direction: column;
  justify-content: center;
  align-items: center;
  gap: 10px;
  flex-shrink: 0;
  margin-bottom: 0px !important;
  border-radius: 100% !important;
  margin-left: -8px;
  background-color: var(--slate5) !important;
  color: var(--slate10) !important
}

.undo-redo-container {
  position: absolute;
  top: 10px;
  display: flex;
  right: 222px;
  justify-content: center;
  align-items: center;
  height: 28px;
  gap: 2px;

  div {
    display: flex;
    justify-content: center;
    align-items: center;
    height: 28px;
    width: 28px;
    border-radius: 6px;
  }
}

.sidebar-panel-header {
  color: var(--slate12);
  padding-left: 4px;
}

.modal-content {
  background: var(--base);
  color: var(--slate12);
}

.main-editor-canvas {
  background-color: var(--base);
}

.event-manager-popover {
  border: none;
  /* Shadow/03 */
  box-shadow: 0px 4px 6px -2px rgba(16, 24, 40, 0.03), 0px 12px 16px -4px rgba(16, 24, 40, 0.08);

  .popover-body {
    background-color: var(--base);
    color: var(--slate12);
    border: 1px solid var(--slate3, #F1F3F5);
    border-radius: 6px;
  }

}

.copilot-toggle {
  font-family: IBM Plex Sans;
  font-size: 12px;
  font-style: normal;
  font-weight: 500;
  background-color: transparent !important;
  display: flex;
  align-items: center;
}



.avatar-list-stacked {
  display: flex;
}

.avatar-list-stacked .avatar {
  margin-right: 0px !important;
}

.navbar-right-section {
  border-left: 1px solid var(--slate5);
}

.modal-header {
  background-color: var(--base);
  border-bottom: 1px solid var(--slate5);
}

.sidebar-debugger {
  .nav-item {
    button:hover {
      border-top-color: transparent;
      border-left-color: transparent;
      border-right-color: transparent;
    }
  }
}

.tj-app-version-text {
  color: var(--pink9);
}

.left-sidebar-comments {
  position: absolute;
  left: 0;
  bottom: 48px;
}

.popover-body {
  background-color: var(--base);
  color: var(--slate12);
  border-radius: 6px;
}

.popover {
  border: none;
  border-radius: 6px;
  border: 1px solid var(--slate3, #F1F3F5);
  background: var(--slate1, #FBFCFD);
  box-shadow: 0px 2px 4px -2px rgba(16, 24, 40, 0.06), 0px 4px 8px -2px rgba(16, 24, 40, 0.10);
}

.canvas-codehinter-container {
  .sketch-picker {
    left: 70px !important;
    top: 207px;
    position: absolute !important;
  }
}

.debugger-card-body {
  margin-top: 8px;
  margin-bottom: 16px;
  padding: 0px 16px;
}

.left-sidebar-header-btn {
  background-color: var(--base) !important;
  width: 28px;
  height: 28px;
  padding: 7px !important;

  &:focus-visible {
    border: none !important;
    outline: none !important;
    box-shadow: none !important;
  }
}

.navbar-seperator {
  border: 1px solid var(--slate5, #2B2F31);
  background: var(--slate1, #151718);
  width: 1px;
  height: 19px;
  margin-left: 8px;
  margin-right: 8px;
}

.CodeMirror {
  background: var(--base);
  font-size: 12px;
}

.color-picker-input {
  position: relative;
  height: 36px;
  background-color: var(--slate1);
  border: 1px solid var(--slate7);
  border-radius: 6px;

  &:hover {
    background-color: var(--slate4);
    border: 1px solid var(--slate8);

  }
}

#popover-basic-2 {

  .sketch-picker {
    left: 7px;
    width: 170px !important;
    position: absolute !important;

  }
}

.custom-gap-8 {
  gap: 8px;
}

.color-slate-11 {
  color: var(--slate11) !important;
}

.custom-gap-6 {
  gap: 6px
}

.custom-gap-2 {
  gap: 2px
}

// ToolJet Database buttons

.ghost-black-operation {
  border: 1px solid transparent !important;
  padding: 4px 10px;
}

.custom-gap-2 {
  gap: 2px
}
.custom-gap-3{
  gap: 3px;
}
.custom-gap-4 {
  gap: 4px;
}

.text-black-000 {
  color: var(--text-black-000) !important;
}

.custom-gap-12 {
  gap: 12px
}
.custom-gap-16{
  gap: 16px;
}
.text-black-000{
  color: var(--text-black-000) !important;
}

.overflow-tooltip {
  .tooltip-inner {
    max-width: 100%;
  }
}
.tooltip-inner {
  border-radius: 8px;
}

#inspector-tabpane-properties {
  .accordion {
    .accordion-item:last-child {
      border-bottom: none !important;
    }
  }
}
.custom-gap-7{
  gap:7px
}
.card-table {
  overflow: visible;
}

.groups-name-cell {
  transition: 0.3s all;
  border-radius: 6px;
  position: relative !important;
  overflow: visible !important;

  .groups-name-container {
    display: flex;
    column-gap: 8px;
    text-overflow: ellipsis;
    overflow: hidden;
    white-space: nowrap;
    max-width: 185px;
  }

  .group-chip {
    padding: 2px 8px;
    margin: 0;
    border-radius: 6px;
    background-color: var(--slate3);
    color: var(--slate11);
    min-height: 24px;
    text-overflow: ellipsis;
    overflow: hidden;
    white-space: nowrap;
    max-width: 95px;
  }

  .all-groups-list {
    position: absolute;
    width: 100%;
    top: 41px;
    display: flex;
    flex-direction: column;
    background: var(--slate1);
    align-items: flex-start;
    border-radius: 6px;
    border: 1px solid var(--slate1);
    box-shadow: 0px 4px 6px -2px rgba(16, 24, 40, 0.03), 0px 12px 16px -4px rgba(16, 24, 40, 0.08);
    padding: 9px 10px;
    gap: 10px;
    cursor: default;
    max-height: 240px;
    overflow: auto;
    left: 0px;
    z-index: 1;
  }
}

.groups-name-cell[data-active="true"] {
  background: var(--gray5) !important;

  .groups-name-container {
    padding-left: 6px;
  }

  .group-chip {
    max-width: unset !important;
  }
}

.groups-hover {
  &:hover {
    background: var(--slate3);
    cursor: pointer;
  }
}

.user-actions-menu-container {
  border: 1px solid var(--slate8);
  border-radius: 6px;

  &:hover {
    background: var(--slate4);
  }

  .actions-menu-icon {
    fill: var(--slate8);
    width: 20px !important;
    height: 20px !important;
    cursor: pointer;

    path {
      fill: var(--slate12) !important;
    }
  }
}

#popover-user-menu {
  box-shadow: 0px 2px 4px -2px var(--indigo1), 0px 4px 8px -2px var(--indigo1);

  .popover-body {
    padding: 0rem 0.8rem;
    min-width: 160px;
  }

  button {
    color: var(--slate12);
    border: none !important;

    &:hover {
      background: none !important;
    }
  }

  .edit-user-btn {
    svg {
      fill: var(--slate9);

      path {
        fill: var(--slate9);
      }
    }
  }

  .user-archive {
    color: var(--tomato9);

    &:hover {
      color: var(--tomato9) !important;
    }
  }
}

.divider {
  border-top: 1px solid var(--slate6);
}

.workspace-constants-wrapper {
  height: calc(100vh - 64px);
  display: flex;
  align-items: center;
  justify-content: center;
  margin-top: 1.5rem;
}

.blank-page-wrapper {
  @media only screen and (max-width: 768px) {
    display: none;
  }
}

.blank-page-wrapper-mobile {
  display: none;

  @media only screen and (max-width: 768px) {
    transform: translateY(80%);
    display: flex;
    align-items: center;
    justify-content: center;
  }
}

.modal-custom-height {
  height: 700px !important;
  /* Set the desired width */
}

.tj-text-input-widget {
  border: 1px solid var(--borders-default);
  background-color: var(--surfaces-surface-01);
  width: 100%;
  padding: 0px;
  z-index: 2;

  &:disabled {
    background-color: var(--surfaces-surface-03);
  }

  &:hover:not(:focus) {
    border: 1px solid var(--tblr-input-border-color-darker) !important;
  }

  &.is-invalid {
    border: 1px solid var(--status-error-strong) !important; // For example, a red border for invalid input
  }

  &:focus {
    outline: none !important;
    border: 1px solid var(--primary-accent-strong);

  }

  &:active {
    outline: none !important;
  }

  &::placeholder {
    color: var(--text-placeholder) !important;
  }
}

.icon-style-container {
  width: 142px;
  height: 32px;
  display: flex;
  align-items: center;
  border-radius: 6px;
  padding: 2px;
}

.visibility-eye {
  position: absolute;
  top: 50%;
  right: -5px;
  transform: translate(-50%, -50%);
}

.label-hinter-margin {
  margin-bottom: 4px;
}

.accordion-header {
  height: 52px;
}


.CodeMirror-placeholder {
  min-width: 265px !important;
}

.tj-number-input-element {

  // Remove increment/decrement arrows
  input::-webkit-outer-spin-button,
  input::-webkit-inner-spin-button {
    -webkit-appearance: none;
    margin: 0;
  }

  /* Firefox */
  input[type=number] {
    -moz-appearance: textfield;
  }
}

.inspector-color-input-popover {
  left: -96px !important;
}

.tj-number-input-widget {
  input[type="number"] {
    -moz-appearance: textfield !important;
  }
}

<<<<<<< HEAD
.rest-api-url-codehinter {
  .cm-content>.cm-line {
    max-width: 505px !important;
  }
}

.rest-api-options-codehinter {
  .cm-content>.cm-line {
    max-width: 357px !important;
  }
}

.rest-api-codehinter-key-field {
  .cm-content>.cm-line {
    max-width: 184px !important;
  }
}

.rest-api-codehinter-key-field,
.rest-api-url-codehinter,
.rest-api-options-codehinter {
  .cm-content>.cm-line {
    white-space: pre-wrap;
    word-wrap: break-word;
  }
}

.fx-button-container {
  opacity: 0;
  transition: opacity 0.3s ease;
}

.wrapper-div-code-editor:hover .fx-button-container {
  opacity: 1;
=======
.inspector-validation-date-picker {
  .react-datepicker-wrapper { 
    input {
      width: 100%;
      border: 1px solid var(--slate7);
      padding: 5px 5px;
      background-color: var(--base);
      color: var(--slate12)
    }
}

  .dark-theme {
    .react-datepicker__day {
      color: white;
    }
  }
}

.canvas-container {
  scrollbar-color: transparent;
  scrollbar-width: thin;
  &::-webkit-scrollbar {
    background-color: transparent;
    width: 6px;
    scrollbar-width: thin;
  }
  &::-webkit-scrollbar-track {
    background-color: transparent;
    scrollbar-width: thin;
  }
  &::-webkit-scrollbar-thumb {
    background-color: transparent;
  }
  &:hover{
    scrollbar-color: #6a727c4d;
    &::-webkit-scrollbar-thumb {
      background-color: #6a727c4d !important;
    }
  }
}

.jet-listview {
  &:hover{
    scrollbar-color: #6a727c4d;
    &::-webkit-scrollbar-thumb {
      background-color: #6a727c4d !important;
    }
  }
}

.dark-theme {
  .canvas-container {
    &:hover {
      scrollbar-color: #6a727c4d;

      &::-webkit-scrollbar-thumb {
        background-color: #6a727c4d !important;
      }
    }
  }

  .jet-listview {
    &:hover {
      scrollbar-color: #6a727c4d;

      &::-webkit-scrollbar-thumb {
        background-color: #6a727c4d !important;
      }
    }
  }
}
.number-input-arrow {
  &:hover {
    background-color: var(--interactive-overlays-fill-hover) !important;
  }

  &:active {
    background-color: var(--interactive-overlays-fill-pressed) !important;
  }
>>>>>>> 1dfac794
}<|MERGE_RESOLUTION|>--- conflicted
+++ resolved
@@ -12801,7 +12801,6 @@
   }
 }
 
-<<<<<<< HEAD
 .rest-api-url-codehinter {
   .cm-content>.cm-line {
     max-width: 505px !important;
@@ -12836,7 +12835,7 @@
 
 .wrapper-div-code-editor:hover .fx-button-container {
   opacity: 1;
-=======
+}
 .inspector-validation-date-picker {
   .react-datepicker-wrapper { 
     input {
@@ -12916,5 +12915,4 @@
   &:active {
     background-color: var(--interactive-overlays-fill-pressed) !important;
   }
->>>>>>> 1dfac794
 }