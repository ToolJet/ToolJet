--- conflicted
+++ resolved
@@ -3928,16 +3928,6 @@
 .jet-listview {
   overflow-y: overlay;
   overflow-x: hidden;
-<<<<<<< HEAD
-=======
-
-
-  // .rows {
-  // }
-
-  // .list-item {
-  // }
->>>>>>> 8dfcf92d
 }
 .jet-listview::-webkit-scrollbar-track {
   background: transparent;
