--- conflicted
+++ resolved
@@ -4713,7 +4713,6 @@
 #transformation-popover-container {
   margin-left: 80px !important;
   margin-bottom: -2px !important;
-<<<<<<< HEAD
 }
 
 .organization-list {
@@ -4882,10 +4881,6 @@
      background:#fff; 
      padding:0 10px; 
   }
-=======
-  // top: -10px !important;
-  // left: 100px !important;
-  // background-color: #0565ff;
 }
 .widget-style-field-header{
   font-family: 'Inter';
@@ -4894,5 +4889,4 @@
   font-size: 12px;
   line-height: 20px;
   color: #61656C;
->>>>>>> fb346558
 }