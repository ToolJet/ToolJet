--- conflicted
+++ resolved
@@ -330,12 +330,7 @@
 
   .resizer-select,
   .resizer-active {
-<<<<<<< HEAD
     // border: solid 1px $primary !important;
-=======
-    outline: solid 1px $primary !important;
-
->>>>>>> 4dcb1884
 
     .top-right,
     .top-left,
