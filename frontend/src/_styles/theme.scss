--- conflicted
+++ resolved
@@ -5,16 +5,12 @@
 @import "./queryManager.scss";
 @import "./onboarding.scss";
 @import "./components.scss";
-<<<<<<< HEAD
 @import url('https://fonts.googleapis.com/css2?family=IBM+Plex+Sans:ital,wght@0,100;0,200;0,300;0,400;0,500;0,600;0,700;1,100;1,200;1,400;1,500;1,600;1,700&display=swap');
 
-=======
 @import "./global-datasources.scss";
 
 @import "./typography.scss";
 @import "./designtheme.scss";
-@import url('https://fonts.googleapis.com/css2?family=IBM+Plex+Sans:ital,wght@0,100;0,200;0,300;0,400;0,500;0,600;0,700;1,100;1,200;1,400;1,500;1,600;1,700&display=swap');
->>>>>>> 49fce7a8
 
 // variables
 $border-radius: 4px;
@@ -7467,7 +7463,6 @@
   }
 }
 
-<<<<<<< HEAD
 @keyframes up-and-down {
   to{
       opacity: 0.2;
@@ -7635,10 +7630,9 @@
       }
     }
   }
-=======
+}
 .datasources-category {
   color: var(--slate10);
->>>>>>> 49fce7a8
 }
 
 .react-tooltip {
@@ -7739,5 +7733,5 @@
 	}
   .react-tel-input .country-list .country.highlight {
     color: #6b6b6b;
-}
+  }
 }