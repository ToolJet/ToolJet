--- conflicted
+++ resolved
@@ -5294,7 +5294,6 @@
     }
   }
 }
-<<<<<<< HEAD
 
 
 //Kanban board
@@ -5409,7 +5408,6 @@
     vertical-align: bottom;
     border-radius: 4px;
 }
-=======
 // sso-helper-page
 .sso-helper-container{
   width: 60vw;
@@ -5509,5 +5507,4 @@
    }
  }
 
-// sso end
->>>>>>> 03c177ed
+// sso end