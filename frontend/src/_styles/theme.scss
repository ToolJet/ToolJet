@import "./tabler.scss";
@import "./colors.scss";
@import "./z-index.scss";
@import "./mixins.scss";

// variables
$border-radius: 4px;

body {
  font-family: "Roboto", sans-serif;
}

input,
button {
  border-radius: 4px;
}

.btn:hover {
  border-color: $primary;
}

.btn-sm {
  padding: 4px 8px;
}

.padding-0 {
  padding: 0;
}

.font-500 {
  font-weight: 500;
}

.text-right {
  text-align: right;
}

.navbar {
  max-height: 48px;
  min-height: auto;

  .nav-item.active:after {
    bottom: 0 !important;
  }
}

.auth-main {
  height: 1000px;
  padding-top: calc(0.25 * 100vh);
  overflow: hidden;

  svg,
  img {
    height: 50px;
    width: 50px;
  }

  svg {
    color: #000000;
  }

  .col-4 {
    z-index: 1;
  }

  .horizontal-line {
    width: 100%;
    position: relative;
    border: 1px solid #b1b1b1;
    top: 25px;
    margin: 0px auto;
    z-index: 0;
  }
  .sso-ico {
    div {
      background-color: #ffffff;
    }
  }
}

.emoji-mart-scroll {
  border-bottom: 0;
  margin-bottom: 6px;
}

.emoji-mart-scroll + .emoji-mart-bar {
  display: none;
}

.accordion-item,
.accordion-button {
  background-color: inherit;
}

.accordion-button {
  font-weight: 400 !important;
  box-shadow: none !important;
}

.accordion-button:not(.collapsed) {
  padding-bottom: 0 !important;
}

.accordion-body {
  .form-label {
    font-weight: 400;
    font-size: 12px;
    color: #61656c;
  }
}
.editor {
  .header-container {
    max-width: 100%;
    padding: 0 15px;
  }

  .resizer-active {
    border: solid 1px $primary !important;

    .top-right,
    .top-left,
    .bottom-right,
    .bottom-left {
      background: white;
      border-radius: 10px;
      border: solid 1px $primary;
    }
  }

  .resizer-selected {
    outline-width: thin;
    outline-style: solid;
    outline-color: #ffda7e;
  }

  .query-manager {
    user-select: none;

    // .row {
    //   width: 605px;
    // }
    .btn {
      height: 31px;
    }

    .header {
      --tblr-gutter-x: 0rem;
    }

    .nav-header {
      color: #3e525b;
      .nav-tabs {
        border-bottom: 0;
      }
    }

    .query-details {
      margin-top: 25px;
    }

    .advanced-options-container {
      // margin-top: 42px !important;
    }

    .query-name-field input {
      max-width: 180px;
      font-weight: 600;
    }
  }

  .left-sidebar {
    scrollbar-width: none;
  }

  .left-sidebar::-webkit-scrollbar {
    width: 0;
    background: transparent;
  }

  .left-sidebar {
    height: 100%;
    width: 3%;
    position: fixed;
    z-index: 1;
    left: 0;
    overflow-x: hidden;
    flex: 1 1 auto;
    background-color: #fff;
    background-clip: border-box;
    border: solid rgba(0, 0, 0, 0.125);
    border-width: 0px 1px 3px 0px;

    .accordion-item {
      border: solid rgba(101, 109, 119, 0.16);
      border-width: 1px 0px 1px 0px;
    }

    .datasources-container {
      height: 50%;
      overflow-y: scroll;

      tr {
        border-color: #f1f1f1;
      }
    }

    .variables-container {
      height: 50%;
      overflow-y: scroll;
    }

    .variables-container::-webkit-scrollbar-thumb,
    .datasources-container::-webkit-scrollbar-thumb {
      background: transparent;
      height: 0;
      width: 0;
    }

    .variables-container::-webkit-scrollbar,
    .datasources-container::-webkit-scrollbar {
      width: 0;
      background: transparent;
      height: 0;
    }

    .variables-container,
    .datasources-container {
      scrollbar-width: none;
    }

    .datasources-container {
      bottom: 0;
      height: 500px;
      border: solid rgba(101, 109, 119, 0.16);
      border-width: 1px 0px 1px 0px;

      .datasources-header {
        border: solid rgba(0, 0, 0, 0.125);
        border-width: 0px 0px 1px 0px;
      }
    }
  }

  .editor-sidebar {
    height: 100%;
    position: fixed;
    z-index: 1;
    right: 0;
    overflow-x: hidden;
    width: 300px;
    flex: 1 1 auto;
    top: 45px;

    background-color: #fff;
    background-clip: border-box;
    border: solid rgba(0, 0, 0, 0.125);
    border-width: 0px 0px 0px 1px;

    .nav-tabs .nav-link {
      color: #3e525b;
      border-top-left-radius: 0px;
      border-top-right-radius: 0px;
    }

    .inspector {
      .inspector-add-button {
        background: inherit;
      }

      .inspector-add-button:hover {
        color: $primary;
        background: #eef3f9;
        border-radius: 4px;
      }

      .form-control-plaintext {
        padding: 0;
      }
      .header {
        padding-left: 20px;
        padding-right: 20px;
        border: solid rgba(0, 0, 0, 0.125);
        border-width: 0px 0px 1px 0px;
        height: 40px;

        .component-name {
          font-weight: 500;
        }

        .component-action-button {
          top: 8px;
          right: 10px;
          position: absolute;
        }
      }

      .properties-container {
        .field {
          .form-label {
            font-size: 12px;
          }

          .text-field {
            height: 30px;
            font-size: 12px;
          }

          .form-select {
            height: 30px;
            font-size: 12px;
          }

          .select-search__input {
            padding: 0.2375rem 0.75rem;
            font-size: 0.825rem;
          }
        }
      }
    }

    .components-container::-webkit-scrollbar {
      width: 0;
      height: 0;
      background: transparent;
    }

    .components-container::-webkit-scrollbar-thumb {
      background: transparent;
    }

    .components-container {
      scrollbar-width: none;
    }

    .components-container {
      height: 100%;
      overflow: auto;
      overflow-x: hidden;
      padding-bottom: 20%;

      .component-image-holder {
        border-radius: 0;
        transition: all 0.3s cubic-bezier(0.25, 0.8, 0.25, 1);
        border: 1px solid #d2ddec;
        box-sizing: border-box;
        border-radius: 4px;

        img {
          margin: 0 auto;
        }

        &:hover {
          background: rgba(66, 153, 225, 0.1);
        }
      }

      .component-title {
        display: block;
        margin-top: 10px;
        color: #3e525b;
        font-size: 10px;
        max-width: 100%;
        text-align: center;
        word-wrap: break-word;
      }

      .component-description {
        color: grey;
        font-size: 0.7rem;
      }
    }
  }

  .main {
    margin-left: 3%;
    width: 82%;
    top: 0;

    .canvas-container::-webkit-scrollbar {
      width: 0;
      background: transparent;
      height: 0;
    }

    .canvas-container {
      scrollbar-width: none;
    }

    .canvas-container::-webkit-scrollbar {
      width: 0;
      background: transparent;
    }

    .canvas-container {
      height: 100%;
      top: 45px;
      position: fixed;
      right: 300px;
      left: 3%;
      overflow-y: auto;
      overflow-x: scroll;
      -webkit-box-pack: center;
      justify-content: center;
      -webkit-box-align: center;
      align-items: center;

      .real-canvas {
        outline: 1px dotted transparent;
      }

      .show-grid {
        outline: 1px dotted #4d72da;
        background-image: linear-gradient(
            to right,
            rgba(194, 191, 191, 0.2) 1px,
            transparent 1px
          ),
          linear-gradient(
            to bottom,
            rgba(194, 191, 191, 0.2) 1px,
            transparent 1px
          );
      }

      .canvas-area {
        min-height: 2400px;
        background: #edeff5;
        margin: 0px auto;

        .resizer {
          border: solid 1px transparent;
        }
      }
    }

    .query-pane {
      scrollbar-width: none;
    }

    .query-pane::-webkit-scrollbar {
      width: 0;
      background: transparent;
    }

    .query-pane {
      height: 350px;
      position: fixed;
      left: 3%;
      right: 301px;
      bottom: 0;
      overflow-x: hidden;
      flex: 1 1 auto;

      background-color: #fff;
      background-clip: border-box;
      border: solid rgba(0, 0, 0, 0.125);
      border-width: 1px 0px 0px 0px;

      .table-responsive {
        scrollbar-width: none;
      }

      .table-responsive::-webkit-scrollbar {
        width: 0;
        background: transparent;
      }

      .query-row {
        cursor: pointer;
        border-radius: $border-radius;
        --tblr-gutter-x: 0rem;
        &:hover {
          background: #edf1ff !important;
        }
        .query-copy-button {
          display: none;
        }
      }

      .query-row-selected {
        background: #d2ddec !important;
        &:hover {
          background: #edf1ff !important;
        }
      }
      .query-row-selected.dark {
        background: #2b3546 !important;
      }
      .query-row.dark:hover {
        background: #404d66 !important;
      }

      .query-row:hover {
        .query-copy-button {
          display: inline-block;
        }
      }

      .main-row {
        height: 100%;
        --tblr-gutter-x: 0rem;
      }

      .query-definition-pane-wrapper {
        overflow-x: hidden;
        overflow-y: scroll;
        height: 100%;
        scrollbar-width: none; /* Firefox */
        -ms-overflow-style: none; /* Internet Explorer 10+ */

        &::-webkit-scrollbar {
          /* WebKit */
          width: 0;
          height: 0;
        }

        &::-webkit-scrollbar-thumb {
          background: transparent;
        }
      }

      .query-definition-pane {
        .header {
          border: solid rgba(0, 0, 0, 0.125);
          border-width: 0px 0px 1px 0px;
          background: white;
          z-index: 3;
          min-height: 41px;
        }

        .preview-header {
          border: solid rgba(0, 0, 0, 0.125);
          border-width: 0px 0px 1px 0px;
        }
      }

      .data-pane {
        border: solid rgba(0, 0, 0, 0.125);
        border-width: 0px 1px 0px 0px;
        overflow-x: hidden;
        overflow-y: scroll;
        height: 100%;
        min-height: 41px;
        scrollbar-width: none; /* Firefox */
        -ms-overflow-style: none; /* Internet Explorer 10+ */
        user-select: none;

        &::-webkit-scrollbar {
          /* WebKit */
          width: 0;
          height: 0;
        }

        &::-webkit-scrollbar-thumb {
          background: transparent;
        }

        .queries-container {
          width: 100%;
          .queries-header {
            border: solid rgba(0, 0, 0, 0.125);
            border-width: 0px 0px 1px 0px;
            height: 41px;
            padding-top: 1px;
            --tblr-gutter-x: 0rem;
          }

          .query-list::-webkit-scrollbar {
            width: 0;
            background: transparent;
          }

          tr {
            border-color: #f1f1f1;
          }
        }

        .header {
          height: 40px;
          text-align: center;
        }
      }
    }
  }

  @media screen and (max-height: 450px) {
    .sidebar {
      padding-top: 15px;
    }
    .sidebar a {
      font-size: 18px;
    }
  }
}

.viewer {
  .header-container {
    max-width: 100%;
  }

  .main {
    padding: 0px 10px;

    .canvas-container {
      scrollbar-width: none;
      width: 100%;
      // margin-left: 10%;
    }

    .canvas-container::-webkit-scrollbar {
      width: 0;
      background: transparent;
    }

    .canvas-container {
      height: 100%;
      position: fixed;
      left: 0;
      overflow-y: auto;
      overflow-x: auto;
      -webkit-box-pack: center;
      justify-content: center;
      -webkit-box-align: center;
      align-items: center;

      .canvas-area {
        width: 1280px;
        min-height: 2400px;
        background: #edeff5;
        margin: 0px auto;
        background-size: 80px 80px;
        background-repeat: repeat;
      }
    }
  }
}

.modal-header {
  padding: 0 1.5rem 0 1.5rem;
}

.page-body,
.homepage-body {
  height: 100vh;

  .list-group.list-group-transparent.dark .all-apps-link, .list-group-item-action.dark.active {
    background-color: $dark-background !important;
  }
}
.homepage-dropdown-style {
  min-width: 11rem;
  display: block;
  align-items: center;
  margin: 0;
  line-height: 1.4285714;
  width: 100%;
  padding: 0.5rem 0.75rem;
  font-weight: 400;
  white-space: nowrap;
  border: 0;
  cursor: pointer;
}
.homepage-dropdown-style:hover {
  background: rgba(101, 109, 119, 0.06);
}
.card-skeleton-container {
  border: 0.5px solid #b4bbc6;
  padding: 1rem;
  border-radius: 8px;
  height: 180px;
}

.app-icon-skeleton {
  background-color: #91a4f6;
  border-radius: 4px;
  margin-bottom: 20px;
  height: 40px;
  width: 40px;
}

.folder-icon-skeleton {
  display: inline-block;
  background-color: #858896;
  border-radius: 4px;
  height: 14px;
  width: 14px;
}

.folders-skeleton{
  padding: 9px 12px;
  height: 34px;
  margin-bottom: 4px;
}

.card-skeleton-button {
  height: 20px;
  width: 60px;
  background: #91a4f6;
  margin-top: 1rem;
  border-radius: 4px;
}
@media (min-height: 641px) and (max-height: 899px) {
  .homepage-pagination {
    position: fixed;
    bottom: 2rem;
    width: 63%;
  }
}
@media (max-height: 640px) {
  .homepage-pagination {
    position: fixed;
    bottom: 2rem;
    width: 71%;
  }
}
.homepage-body {
  overflow-y: hidden;
  a {
    color: inherit;
  }

  a:hover {
    color: inherit;
    text-decoration: none;
  }

  button.create-new-app-button {
    background-color: #4d72fa;
  }

  .app-list {
    .app-card {
      height: 180px;
      max-height: 180px;
      border: 0.5px solid #b4bbc6;
      box-sizing: border-box;
      border-radius: 8px;
      overflow: hidden;

      .app-creation-time {
        font-size: 0.625rem;
        line-height: 12px;
        color: #61656f;
      }

      .app-creator {
        font-weight: 500;
        font-size: 0.625rem;
        line-height: 12px;
        color: #292d37;
        white-space: nowrap;
        overflow: hidden;
        text-overflow: ellipsis;
      }

      .app-icon-main {
        background-color: $primary;
        border-radius: 4px;

        .app-icon {
          img {
            height: 24px;
            width: 24px;
            filter: invert(100%) sepia(0%) saturate(0%) hue-rotate(17deg)
              brightness(104%) contrast(104%);
            vertical-align: middle;
          }
        }
      }

      .app-title {
        line-height: 20px;
        font-size: 1rem;
        font-weight: 400;
        color: #000000;
        overflow: hidden;
        max-height: 40px;
        text-overflow: ellipsis;
        display: -webkit-box;
        -webkit-line-clamp: 2; /* number of lines to show */
        line-clamp: 2;
        -webkit-box-orient: vertical;
      }

      button {
        font-size: 0.6rem;
        width: 100%;
      }

      .menu-ico {
        cursor: pointer;
        padding: 3px;
        border-radius: 13px;
        &__open {
          background-color: #d2ddec;
        }
        img {
          padding: 0px;
          height: 14px;
          width: 14px;
          vertical-align: unset;
        }
      }
      .menu-ico:hover {
        background-color: #d2ddec;
      }
    }

    .app-card.highlight {
      background-color: #f8f8f8;
      box-shadow: 0px 4px 4px rgba(0, 0, 0, 0.25);
      border: 1px solid $primary;

      button.edit-button {
        background: #ffffff;
        border: 1px solid #4d72fa;
        box-sizing: border-box;
        border-radius: 4px;
        color: #4d72fa;
      }

      button.launch-button {
        background: #4d72fa;
        border: 1px solid #4d72fa;
        box-sizing: border-box;
        border-radius: 4px;
        color: #ffffff;
      }

      .app-title {
        height: 20px;
        -webkit-line-clamp: 1; /* number of lines to show */
        line-clamp: 1;
      }
    }
  }
}

.template-library-modal {
  font-weight: 500;

  .modal-dialog {
    max-width: 90%;
    height: 80%;

    .modal-content {
      height: 100%;
      padding: 0;

      .modal-body {
        height: 100%;
        padding: 0 10px;

        .container-fluid {
          height: 100%;
          padding: 0;

          .row {
            height: 100%;
          }
        }
      }
    }

    .modal-body,
    .modal-footer {
      background-color: #ffffff;
    }
  }

  .template-categories {
    .list-group-item {
      border: 0;
      // padding-bottom: 3px;
    }

    .list-group-item.active {
      background-color: #edf1ff;
      color: #4d72fa;
      font-weight: 600;
    }
  }

  .template-app-list {
    .list-group-item {
      border: 0;
      // padding-bottom: 3px;
    }

    .list-group-item.active {
      background-color: #edf1ff;
      color: black;
    }
  }

  .template-display {
    display: flex;
    flex-direction: row;
    align-items: center;
    height: 100%;

    h3.title {
      font-weight: 600;
      line-height: 17px;
    }

    p.description {
      font-weight: 500;
      font-size: 13px;
      line-height: 15px;
      letter-spacing: -0.1px;
      color: #8092ab;
    }

    img.template-image {
      height: 75%;
      width: 85%;
      border: 0;
      padding: 0;
      object-fit: contain;
    }

    .template-spinner{
      width: 3rem;
      height: 3rem;
      margin: auto;
      position: absolute;
      top: 0;
      bottom: 0;
      left: 0;
      right: 0
    }

    .row {
      margin-bottom: 0;
    }
  }

  .template-list {
    padding-top: 16px;

    .template-search-box {
      input {
        border-radius: 5px !important;
      }
      .input-icon {
        display: flex;
      }
    }

    .input-icon {
      .search-icon {
        display: block;
        position: absolute;
        left: 0;
        margin-right: 0.5rem;
      }

      .clear-icon {
        cursor: pointer;
        display: block;
        position: absolute;
        right: 0;
        margin-right: 0.5rem;
      }
    }

    .list-group-item.active {
      color: $primary;
    }
  }
}

.template-library-modal.dark-mode {
  .template-modal-control-column,
  .template-list-column,
  .categories-column,
  .modal-header {
    border-color: #232e3c !important;
  }

  .modal-body,
  .modal-footer,
  .modal-header,
  .modal-content {
    color: white;
    background-color: #2b394a;
  }

  .template-categories {
    .list-group-item {
      color: white;
      border: 0;
      // padding-bottom: 3px;
    }

    .list-group-item:hover {
      background-color: #232e3c;
    }

    .list-group-item.active {
      background-color: #4d72fa;
      color: white;
      font-weight: 600;
    }
  }

  .template-app-list {
    .list-group-item {
      border: 0;
      color: white;
      // padding-bottom: 3px;
    }

    .list-group-item:hover {
      border: 0;
      // color: red;
      background-color: #232e3c;
      // padding-bottom: 3px;
    }

    .list-group-item.active {
      background-color: #4d72fa;
      color: white;
    }

    .no-results-item {
      background-color: #2b394a;
      color: white;
    }
  }

  .template-list {
    .template-search-box {
      input {
        background-color: #2b394a;
        border-color: #232e3c;
        color: white;
      }
    }
  }
}

.fx-button {
  font-weight: 400;
}

.fx-button:hover,
.fx-button.active {
  font-weight: 600;
  color: #4d72fa;
  cursor: pointer;
}

.unselectable {
  -webkit-touch-callout: none;
  -webkit-user-select: none;
  -khtml-user-select: none;
  -moz-user-select: none;
  -ms-user-select: none;
  user-select: none;
}

.theme-dark {
  .accordion-button::after {
    background-image: url("data:image/svg+xml,%3Csvg id='SvgjsSvg1001' width='288' height='288' xmlns='http://www.w3.org/2000/svg' version='1.1' xmlns:xlink='http://www.w3.org/1999/xlink' xmlns:svgjs='http://svgjs.com/svgjs'%3E%3Cdefs id='SvgjsDefs1002'%3E%3C/defs%3E%3Cg id='SvgjsG1008' transform='matrix(1,0,0,1,0,0)'%3E%3Csvg xmlns='http://www.w3.org/2000/svg' fill='/fffff' viewBox='0 0 16 16' width='288' height='288'%3E%3Cpath fill-rule='evenodd' d='M1.646 4.646a.5.5 0 0 1 .708 0L8 10.293l5.646-5.647a.5.5 0 0 1 .708.708l-6 6a.5.5 0 0 1-.708 0l-6-6a.5.5 0 0 1 0-.708z' fill='%23ffffff' class='color000 svgShape'%3E%3C/path%3E%3C/svg%3E%3C/g%3E%3C/svg%3E");
  }

  .form-check-input:not(:checked) {
    background-image: url("data:image/svg+xml,%3csvg xmlns='http://www.w3.org/2000/svg' viewBox='-4 -4 8 8'%3e%3ccircle r='3' fill='%2390b5e2'/%3e%3c/svg%3e") !important;
  }

  .inspector {
    border: 1px solid $dark-background;
  }

  .user-avatar-nav-item {
    border-radius: 4px;
  }

  .homepage-body {
    .app-list {
      .app-card {
        .app-creation-time {
          color: #61656f;
        }

        .app-creator {
          color: #7c86a1;
        }
      }

      .app-card.highlight {
        background-color: #2c405c;

        button.edit-button {
          background: transparent;
          border: 1px solid #ffffff;
          color: #ffffff;
        }

        button.launch-button {
          background: #4d72fa;
          border: 1px solid #4d72fa;
          color: #ffffff;
        }
      }

      .app-title {
        line-height: 20px;
        font-size: 16px;
        font-weight: 400;
      }
    }
  }
  .layout-buttons {
   svg {
    filter: invert(89%) sepia(2%) saturate(127%) hue-rotate(175deg) brightness(99%) contrast(96%);
   }
    
  }
}

.pagination {
  .page-item.active {
    a.page-link {
      background-color: #4d72fa;
    }
  }
}

.datasource-picker,
.stripe-operation-options {
  .select-search,
  .select-search-dark,
  .select-search__value input,
  .select-search-dark input {
    width: 224px !important;
    height: 32px !important;
    border-radius: $border-radius !important;
  }
}

.select-search {
  width: 100%;
  position: relative;
  box-sizing: border-box;
}

.select-search *,
.select-search *::after,
.select-search *::before {
  box-sizing: inherit;
}

/**
 * Value wrapper
 */
.select-search__value {
  position: relative;
  z-index: 1;
}

.select-search__value::after {
  content: "";
  display: inline-block;
  position: absolute;
  top: calc(50% - 9px);
  right: 19px;
  width: 11px;
  height: 11px;
}

/**
 * Input
 */
.select-search__input {
  display: block;
  width: 100%;
  padding: 0.4375rem 0.75rem;
  font-size: 0.875rem;
  font-weight: 400;
  line-height: 1.4285714;
  color: #232e3c;
  background-color: #fff;
  background-clip: padding-box;
  border: 1px solid #dadcde;
  -webkit-appearance: none;
  -moz-appearance: none;
  appearance: none;
  // border-radius: 0;
  border-radius: $border-radius !important;
  transition: border-color 0.15s ease-in-out, box-shadow 0.15s ease-in-out;
}

.select-search__input::-webkit-search-decoration,
.select-search__input::-webkit-search-cancel-button,
.select-search__input::-webkit-search-results-button,
.select-search__input::-webkit-search-results-decoration {
  -webkit-appearance: none;
}

.select-search__input:not([readonly]):focus {
  cursor: initial;
}

/**
 * Options wrapper
 */
.select-search__select {
  background: #fff;
  box-shadow: 0 0.0625rem 0.125rem rgba(0, 0, 0, 0.15);
}

/**
 * Options
 */
.select-search__options {
  list-style: none;
}

/**
 * Option row
 */
.select-search__row:not(:first-child) {
  border-top: 1px solid #eee;
}

/**
 * Option
 */
.select-search__option,
.select-search__not-found {
  display: block;
  height: 36px;
  width: 100%;
  padding: 0 16px;
  background: #fff;
  border: none;
  outline: none;
  font-family: "Roboto", sans-serif;
  font-size: 14px;
  text-align: left;
  cursor: pointer;
}

.select-search--multiple .select-search__option {
  height: 48px;
}

.select-search__option.is-highlighted,
.select-search__option:not(.is-selected):hover {
  background: rgba(47, 204, 139, 0.1);
}

.select-search__option.is-highlighted.is-selected,
.select-search__option.is-selected:hover {
  background: #2eb378;
  color: #fff;
}

/**
 * Group
 */
.select-search__group-header {
  font-size: 10px;
  text-transform: uppercase;
  background: #eee;
  padding: 8px 16px;
}

/**
 * States
 */
.select-search.is-disabled {
  opacity: 0.5;
}

.select-search.is-loading .select-search__value::after {
  background-image: url("data:image/svg+xml,%3Csvg xmlns='http://www.w3.org/2000/svg' width='50' height='50' viewBox='0 0 50 50'%3E%3Cpath fill='%232F2D37' d='M25,5A20.14,20.14,0,0,1,45,22.88a2.51,2.51,0,0,0,2.49,2.26h0A2.52,2.52,0,0,0,50,22.33a25.14,25.14,0,0,0-50,0,2.52,2.52,0,0,0,2.5,2.81h0A2.51,2.51,0,0,0,5,22.88,20.14,20.14,0,0,1,25,5Z'%3E%3CanimateTransform attributeName='transform' type='rotate' from='0 25 25' to='360 25 25' dur='0.6s' repeatCount='indefinite'/%3E%3C/path%3E%3C/svg%3E");
  background-size: 11px;
}

.select-search:not(.is-disabled) .select-search__input {
  cursor: pointer;
}

/**
 * Modifiers
 */
.select-search--multiple {
  border-radius: 3px;
  overflow: hidden;
}

.select-search:not(.is-loading):not(.select-search--multiple)
  .select-search__value::after {
  transform: rotate(45deg);
  border-right: 1px solid #000;
  border-bottom: 1px solid #000;
  pointer-events: none;
}

.select-search--multiple .select-search__input {
  cursor: initial;
}

.select-search--multiple .select-search__input {
  border-radius: 3px 3px 0 0;
}

.select-search--multiple:not(.select-search--search) .select-search__input {
  cursor: default;
}

.select-search:not(.select-search--multiple) .select-search__input:hover {
  border-color: #2fcc8b;
}

.select-search:not(.select-search--multiple) .select-search__select {
  position: absolute;
  z-index: 2;
  right: 0;
  left: 0;
  border-radius: 3px;
  overflow: auto;
  max-height: 360px;
}

.select-search--multiple .select-search__select {
  position: relative;
  overflow: auto;
  max-height: 260px;
  border-top: 1px solid #eee;
  border-radius: 0 0 3px 3px;
}

.select-search__not-found {
  height: auto;
  padding: 16px;
  text-align: center;
  color: #888;
}

/**
* Select Search Dark Mode
*/
.select-search-dark {
  width: 100%;
  position: relative;
  box-sizing: border-box;
}

.select-search-dark *,
.select-search-dark *::after,
.select-search-dark *::before {
  box-sizing: inherit;
}

/**
 * Value wrapper
 */
.select-search-dark__value {
  position: relative;
  z-index: 1;
}

.select-search-dark__value::after {
  content: "";
  display: inline-block;
  position: absolute;
  top: calc(50% - 4px);
  right: 13px;
  width: 6px;
  height: 6px;
  filter: brightness(0) invert(1);
}

/**
 * Input
 */
.select-search-dark__input {
  display: block;
  width: 100%;
  padding: 0.4375rem 0.75rem;
  font-size: 0.875rem;
  font-weight: 400;
  line-height: 1.4285714;
  color: #fff;
  background-color: #2b3547;
  background-clip: padding-box;
  border: 1px solid #232e3c;
  -webkit-appearance: none;
  -moz-appearance: none;
  appearance: none;
  border-radius: 0;
  transition: border-color 0.15s ease-in-out, box-shadow 0.15s ease-in-out;
}

.select-search-dark__input::-webkit-search-decoration,
.select-search-dark__input::-webkit-search-cancel-button,
.select-search-dark__input::-webkit-search-results-button,
.select-search-dark__input::-webkit-search-results-decoration {
  -webkit-appearance: none;
}

.select-search-dark__input:not([readonly]):focus {
  cursor: initial;
}

/**
 * Options
 */
.select-search-dark__options {
  list-style: none;
  padding: 0;
}

/**
 * Option row
 */
.select-search-dark__row:not(:first-child) {
  border-top: none;
}

/**
 * Option
 */
.select-search-dark__option,
.select-search-dark__not-found {
  display: block;
  height: 36px;
  width: 100%;
  padding: 0 16px;
  background-color: $dark-background !important;
  color: #fff !important;
  border: none;
  outline: none;
  font-family: "Roboto", sans-serif;
  font-size: 14px;
  text-align: left;
  cursor: pointer;
  border-radius: 0;

  &:hover {
    background-color: #2b3546 !important;
  }
}

.select-search-dark--multiple .select-search-dark__option {
  height: 48px;
}

/**
 * Group
 */
.select-search-dark__group-header {
  font-size: 10px;
  text-transform: uppercase;
  background: #eee;
  padding: 8px 16px;
}

/**
 * States
 */
.select-search-dark.is-disabled {
  opacity: 0.5;
}

.select-search-dark.is-loading .select-search-dark__value::after {
  background-image: url("data:image/svg+xml,%3Csvg xmlns='http://www.w3.org/2000/svg' width='50' height='50' viewBox='0 0 50 50'%3E%3Cpath fill='%232F2D37' d='M25,5A20.14,20.14,0,0,1,45,22.88a2.51,2.51,0,0,0,2.49,2.26h0A2.52,2.52,0,0,0,50,22.33a25.14,25.14,0,0,0-50,0,2.52,2.52,0,0,0,2.5,2.81h0A2.51,2.51,0,0,0,5,22.88,20.14,20.14,0,0,1,25,5Z'%3E%3CanimateTransform attributeName='transform' type='rotate' from='0 25 25' to='360 25 25' dur='0.6s' repeatCount='indefinite'/%3E%3C/path%3E%3C/svg%3E");
  background-size: 11px;
}

.select-search-dark:not(.is-disabled) .select-search-dark__input {
  cursor: pointer;
}

/**
 * Modifiers
 */
.select-search-dark--multiple {
  border-radius: 3px;
  overflow: hidden;
}

.select-search-dark:not(.is-loading):not(.select-search-dark--multiple)
  .select-search-dark__value::after {
  transform: rotate(45deg);
  border-right: 1px solid #000;
  border-bottom: 1px solid #000;
  pointer-events: none;
}

.select-search-dark--multiple .select-search-dark__input {
  cursor: initial;
}

.select-search-dark--multiple .select-search-dark__input {
  border-radius: 3px 3px 0 0;
}

.select-search-dark--multiple:not(.select-search-dark--search)
  .select-search-dark__input {
  cursor: default;
}

.select-search-dark:not(.select-search-dark--multiple)
  .select-search-dark__input:hover {
  border-color: #fff;
}

.select-search-dark:not(.select-search-dark--multiple)
  .select-search-dark__select {
  position: absolute;
  z-index: 2;
  right: 0;
  left: 0;
  border-radius: 3px;
  overflow: auto;
  max-height: 360px;
}

.select-search-dark--multiple .select-search-dark__select {
  position: relative;
  overflow: auto;
  max-height: 260px;
  border-top: 1px solid #eee;
  border-radius: 0 0 3px 3px;
}

.select-search-dark__not-found {
  height: auto;
  padding: 16px;
  text-align: center;
  color: #888;
}

.jet-table-footer {
  .table-footer {
    width: 100%;
  }
}

.jet-data-table-header {
  max-height: 50px;
}

.jet-data-table {
  thead {
    z-index: 2;
  }

  .table-row:hover,
  .table-row:focus {
    background: rgba(lightBlue, 0.25);
  }

  .table-row.selected {
    --tblr-table-accent-bg: rgba(lightBlue, 0.25);
    background: rgba(lightBlue, 0.25);
    font-weight: 500;
  }

  td {
    min-height: 40px;
    overflow-x: initial;
    margin: auto;

    .text-container {
      padding: 0;
      margin: 0;
      border: 0;
      height: 100%;
      outline: none;
    }
  }

  td.spacious {
    min-height: 47px;
  }

  td.compact {
    min-height: 40px;
  }

  .has-dropdown,
  .has-multiselect,
  .has-text,
  .has-datepicker,
  .has-actions {
    padding: 0 5px;
  }

  .has-text,
  .has-actions {
    margin: 0;
  }

  td {
    .text-container:focus-visible,
    .text-container:focus,
    .text-container:focus-within,
    .text-container:hover {
      outline: none;
      height: 100%;
    }

    display: flex !important;

    .td-container {
      margin-top: auto;
      margin-bottom: auto;
    }
  }

  td {
    .text-container:focus {
      position: sticky;
      height: 120px;
      overflow-y: scroll;
      margin-top: -10px;
      padding: 10px;
      margin-left: -9px;
      background: white;
      box-shadow: rgba(15, 15, 15, 0/05) 0px 0px 0px 1px,
        rgba(15, 15, 15, 0.1) 0px 3px 6px, rgba(15, 15, 15, 0.2) 0px 9px 24px;
      white-space: initial;
    }

    .text-container:focus-visible,
    .text-container:focus,
    .text-container:focus-within,
    .text-container:hover {
      outline: none;
    }
  }

  td {
    .text-container::-webkit-scrollbar {
      background: transparent;
      height: 0;
      width: 0;
    }
  }

  td::-webkit-scrollbar {
    background: transparent;
    height: 0;
    width: 0;
  }
  .th {
    white-space: normal;
  }

  th:after {
    content: " ";
    position: relative;
    height: 0;
    width: 0;
  }

  .sort-desc:after {
    border-left: 5px solid transparent;
    border-right: 5px solid transparent;
    border-top: 5px solid #767676;
    border-bottom: 5px solid transparent;
    left: 6px;
    top: 8px;
  }

  .sort-asc:after {
    border-left: 5px solid transparent;
    border-right: 5px solid transparent;
    border-top: 0px solid transparent;
    border-bottom: 5px solid #767676;
    left: 6px;
    bottom: 8px;
  }
}

.jet-data-table::-webkit-scrollbar {
  background: transparent;
}

.jet-data-table::-webkit-scrollbar-track {
  background: transparent;
}

.jet-data-table:hover {
  overflow-x: overlay;
  overflow-y: overlay;
}

.jet-data-table {
  overflow: hidden;
  .form-check {
    margin-bottom: 0;
  }

  .form-check-inline {
    margin-right: 0;
  }

  .table-row {
    cursor: pointer;
  }

  thead {
    position: sticky;
    top: 0px;
    display: inline-block;

    tr {
      border-top: none;
    }
  }
  tbody {
    display: inline-block;
  }
}

.btn-primary {
  --tblr-btn-color: 77, 114, 250;
  --tblr-btn-color-darker: 77, 94, 240;
  border-color: none;
}

.form-check-input:checked {
  background-color: $primary;
  border-color: rgba(101, 109, 119, 0.24);
}

.btn:focus,
.btn:active,
.form-check-input:focus,
.form-check-input:active,
.form-control:focus,
th:focus,
tr:focus {
  outline: none !important;
  box-shadow: none;
}

// .jet-container {
//   // width: 100%;
// }

.select-search__option {
  color: rgb(90, 89, 89);
}

.select-search__option.is-selected {
  background: rgba(176, 176, 176, 0.07);
  color: #4d4d4d;
}

.select-search__option.is-highlighted.is-selected,
.select-search__option.is-selected:hover {
  background: rgba(66, 153, 225, 0.1);
  color: rgb(44, 43, 43);
}

.select-search__option.is-highlighted,
.select-search__option:hover {
  background: rgba(66, 153, 225, 0.1);
}

.select-search__options {
  margin-left: -33px;
}

.select-search__option.is-highlighted,
.select-search__option:not(.is-selected):hover {
  background: rgba(66, 153, 225, 0.1);
}

.select-search:not(.select-search--multiple) .select-search__input:hover {
  border-color: rgba(66, 153, 225, 0.1);
}

.DateInput_input {
  font-weight: 300;
  font-size: 14px;
  padding: 4px 7px 2px;
  padding: 4px 7px 2px;
  width: 100px !important;
  margin-left: 10px;
}

.jet-data-table {
  display: inline-block;
  height: 100%;

  thead {
    width: 100%;
  }

  .select-search:not(.is-loading):not(.select-search--multiple)
    .select-search__value::after {
    display: none;
  }

  .custom-select {
    .select-search:not(.select-search--multiple) .select-search__select {
      top: 0px;
      border: solid #9fa0a1 1px;
    }
  }

  .tags {
    width: 100%;
    min-height: 20px;

    .add-tag-button {
      display: none;
    }

    .tag {
      font-weight: 400;
      font-size: 0.85rem;
      letter-spacing: 0.04em;
      text-transform: none;

      .remove-tag-button {
        margin-left: 5px;
        margin-right: -7px;
        display: none;
      }
    }

    .form-control-plaintext {
      font-size: 12px;
    }

    .form-control-plaintext:hover,
    .form-control-plaintext:focus-visible {
      outline: none;
    }
  }

  .tags:hover {
    .add-tag-button {
      display: inline-flex;
    }
  }

  .tag:hover {
    .remove-tag-button {
      display: inline-flex;
    }
  }

  .th,
  .td {
    .resizer {
      display: inline-block;
      width: 5px;
      height: 100%;
      position: absolute;
      right: 0;
      top: 0;
      transform: translateX(50%);
      z-index: 1;
      touch-action: none;

      &.isResizing {
        background: rgb(179, 173, 173);
      }
    }
  }
}

.no-components-box {
  border: 1px dashed #3e525b;
}

.form-control-plaintext:focus-visible {
  outline: none;
  outline-width: thin;
  outline-style: solid;
  outline-color: $primary;
}

.form-control-plaintext:hover {
  outline: none;
  outline-width: thin;
  outline-style: solid;
  outline-color: rgba(66, 153, 225, 0.8);
}

.select-search__input:focus-visible {
  outline: none;
  outline-color: #4ac4d6;
}

.form-control-plaintext {
  padding: 5px;
}

.table-filters {
  position: absolute;
  bottom: 0;
  width: 80%;
  max-width: 700px;
  margin-right: 10%;
  right: 0;
  height: 300px;
  z-index: 100;
}

.code-builder {
  border: solid 1px #dadcde;
  border-radius: 2px;
  padding-top: 4px;

  .variables-dropdown {
    position: fixed;
    right: 0;
    width: 400px;
    z-index: 200;
    border: solid 1px #dadcde;

    .group-header {
      background: #f4f6fa;
    }
  }
}

.__react_component_tooltip {
  z-index: 10000;
}

.select-search__value::after {
  top: calc(50% - 2px);
  right: 15px;
  width: 5px;
  height: 5px;
}

.progress-bar {
  background-color: rgba(66, 153, 225, 0.7);
}

.popover-header {
  background-color: #f4f6fa;
}

.popover-body {
  .form-label {
    font-size: 12px;
  }
}

/**
 * Home page app menu
 */
#popover-app-menu {
  border-radius: 4px;
  width: 150px;
  box-shadow: 0px 3px 2px rgba(0, 0, 0, 0.25);

  .popover-body {
    padding: 16px 12px 0px 12px;

    .field {
      font-weight: 500;
      font-size: 0.7rem;

      &__danger {
        color: #ff6666;
      }
    }
  }
}

.input-icon {
  .input-icon-addon {
    display: none;
  }
}

.input-icon:hover {
  .input-icon-addon {
    display: flex;
  }
}

.input-icon:focus {
  .input-icon-addon {
    display: flex;
  }
}

.sub-section {
  width: 100%;
  display: block;
}

.text-muted {
  color: #3e525b !important;
}

body {
  color: #3e525b;
  overflow-y: hidden;
}

.RichEditor-root {
  background: #fff;
  border: 1px solid #ddd;
  font-family: "Georgia", serif;
  font-size: 14px;
  padding: 15px;
  height: 100%;
}

.RichEditor-editor {
  border-top: 1px solid #ddd;
  cursor: text;
  font-size: 16px;
  margin-top: 10px;
}

.RichEditor-editor .public-DraftEditorPlaceholder-root,
.RichEditor-editor .public-DraftEditor-content {
  margin: 0 -15px -15px;
  padding: 15px;
}

.RichEditor-editor .public-DraftEditor-content {
  min-height: 100px;
  overflow-y: scroll;
}

.RichEditor-hidePlaceholder .public-DraftEditorPlaceholder-root {
  display: none;
}

.RichEditor-editor .RichEditor-blockquote {
  border-left: 5px solid #eee;
  color: #666;
  font-family: "Hoefler Text", "Georgia", serif;
  font-style: italic;
  margin: 16px 0;
  padding: 10px 20px;
}

.RichEditor-editor .public-DraftStyleDefault-pre {
  background-color: rgba(0, 0, 0, 0.05);
  font-family: "Inconsolata", "Menlo", "Consolas", monospace;
  font-size: 16px;
  padding: 20px;
}

.RichEditor-controls {
  font-family: "Helvetica", sans-serif;
  font-size: 14px;
  margin-bottom: 5px;
  user-select: none;
}

.dropmenu {
  position: relative;
  display: inline-block;
  margin-right: 16px;

  .dropdownbtn {
    color: #999;
    background: none;
    cursor: pointer;
    outline: none;
    border: none;
  }

  .dropdown-content {
    display: none;
    position: absolute;
    z-index: 2;
    width: 100%;
    align-items: center;
    border: 1px solid transparent;
    border-radius: 4px;
    box-shadow: 0 2px 6px 2px rgba(47, 54, 59, 0.15);

    a {
      text-decoration: none;
      width: 100%;
      position: relative;
      display: block;

      span {
        text-align: center;
        width: 100%;
        text-align: center;
        padding: 3px 0px;
      }
    }
  }
}
.dropmenu .dropdown-content a:hover {
  background-color: rgba(0, 0, 0, 0.05);
}

.dropmenu:hover {
  .dropdownbtn {
    color: #5890ff;
    background-color: rgba(0, 0, 0, 0.05);
    border-radius: 4px;
  }

  .dropdown-content {
    display: block;
  }
}

.RichEditor-styleButton {
  color: #999;
  cursor: pointer;
  margin-right: 16px;
  padding: 2px 0;
  display: inline-block;
}

.RichEditor-activeButton {
  color: #5890ff;
}

.transformation-editor {
  .CodeMirror {
    min-height: 70px;
  }
}

.chart-data-input {
  .CodeMirror {
    min-height: 370px;
    font-size: 0.8rem;
  }
  .code-hinter {
    min-height: 370px;
  }
}

.map-location-input {
  .CodeMirror {
    min-height: 120px;
    font-size: 0.8rem;
  }
  .code-hinter {
    min-height: 120px;
  }
}

.rdt {
  .form-control {
    height: 100%;
  }
}

.DateInput_input__focused {
  border-bottom: 2px solid $primary;
}

.CalendarDay__selected,
.CalendarDay__selected:active,
.CalendarDay__selected:hover {
  background: $primary;
  border: 1px double $primary;
}

.CalendarDay__selected_span {
  background: $primary;
  border: $primary;
}

.CalendarDay__selected_span:active,
.CalendarDay__selected_span:hover {
  background: $primary;
  border: 1px double $primary;
  color: #fff;
}

.CalendarDay__hovered_span:active,
.CalendarDay__hovered_span:hover {
  background: $primary;
  border: 1px double $primary;
  color: #fff;
}

.CalendarDay__hovered_span {
  background: #83b8e7;
  border: 1px double #83b8e7;
  color: #fff;
}

.table-responsive {
  margin-bottom: 0rem;
}

.code-hinter::-webkit-scrollbar {
  width: 0;
  height: 0;
  background: transparent;
}

.codehinter-query-editor-input {
  .CodeMirror {
    font-family: "Roboto", sans-serif;
    color: #263136;
    overflow: hidden;
    height: 50px !important;
  }

  .CodeMirror-vscrollbar {
    overflow: hidden;
  }

  .CodeMirror-focused {
    padding-top: 0;
    height: 50px;
  }

  .CodeMirror-scroll {
    position: absolute;
    top: 0;
    width: 100%;
  }
}

.field {
  .CodeMirror-scroll {
    position: static;
    top: 0;
  }
}

.code-hinter {
  height: 36px;

  .form-control {
    .CodeMirror {
      font-family: "Roboto", sans-serif;
      height: 50px !important;
      max-height: 300px;
    }
  }

  .CodeMirror-vscrollbar,
  .CodeMirror-hscrollbar {
    background: transparent;
    height: 0;
    width: 0;
  }

  .CodeMirror-scroll {
    overflow: hidden !important;
    position: static;
    width: 100%;
  }
}

.CodeMirror-hints {
  font-family: "Roboto", sans-serif;
  font-size: 0.9rem;
  padding: 0px;
  z-index: $hints-z-index;

  li.CodeMirror-hint-active {
    background: $primary;
  }

  .CodeMirror-hint {
    padding: 4px;
    padding-left: 10px;
    padding-right: 10px;
  }
}

.cm-matchhighlight {
  color: #4299e1 !important;
  background: rgba(66, 153, 225, 0.1) !important;
}

.nav-tabs .nav-link {
  color: #3e525b;
  border-top-left-radius: 0px;
  border-top-right-radius: 0px;
}

.transformation-editor {
  .CodeMirror {
    min-height: 220px;
  }
}

hr {
  margin: 1rem 0;
}

.query-hinter {
  min-height: 150px;
}

.codehinter-default-input {
  font-family: "Roboto", sans-serif;
  padding: 0.0475rem 0rem !important;
  display: block;
  width: 100%;
  font-size: 0.875rem;
  font-weight: 400;
  color: #232e3c;
  background-color: #fff;
  background-clip: padding-box;
  border: 1px solid #dadcde;
  -webkit-appearance: none;
  -moz-appearance: none;
  appearance: none;
  border-radius: 4px;
  transition: border-color 0.15s ease-in-out, box-shadow 0.15s ease-in-out;
  height: 30px;

  .CodeMirror {
    font-family: "Roboto", sans-serif;
  }
}

.codehinter-query-editor-input {
  font-family: "Roboto", sans-serif;
  padding: 0.1775rem 0rem;
  display: block;
  width: 100%;
  font-size: 0.875rem;
  font-weight: 400;
  color: #232e3c;
  background-color: #fff;
  background-clip: padding-box;
  border: 1px solid #dadcde;
  border-radius: $border-radius;
  appearance: none;
  transition: border-color 0.15s ease-in-out, box-shadow 0.15s ease-in-out;
  height: 28px !important;
}

.modal-component {
  margin-top: 150px;
  .modal-body {
    padding: 0;
  }
}

.draggable-box {
  .config-handle {
    top: -20px;
    position: fixed;
    max-height: 10px;
    z-index: 100;
    min-width: 108px;

    .handle-content {
      cursor: move;
      color: $white;
      background: $primary;
    }

    .badge {
      font-size: 9px;
      border-bottom-left-radius: 0;
      border-bottom-right-radius: 0;

      .delete-part{
        margin-left: 10px;
        float: right;
      }

      .delete-part::before {
        height: 12px;
        display: inline-block;
        width: 2px;
        background-color: rgba(255,255,255,0.8);
        opacity: 0.5;
        content: '';
        vertical-align: middle;
      }
    }
  }
}

.draggable-box:hover {
  z-index: 3 !important;
}

.modal-content {
  .config-handle {
    position: absolute;

    .badge {
      font-size: 9px;
    }
  }
}

.config-handle {
  display: block;
}

.apps-table {
  .app-title {
    font-size: 1rem;
  }

  .row {
    --tblr-gutter-x: 0rem;
  }
}

.home-page,
.org-users-page {
  .navbar .navbar-nav .active > .nav-link,
  .navbar .navbar-nav .nav-link.active,
  .navbar .navbar-nav .nav-link.show,
  .navbar .navbar-nav .show > .nav-link {
    color: rgba(35, 46, 60, 0.7);
  }

  .nav-item {
    font-size: 0.9rem;
  }

  img.svg-icon {
    cursor: pointer;
    padding-left: 2px;
    border-radius: 10px;
  }

  img.svg-icon:hover {
    background-color: rgba(224, 214, 214, 0.507);
  }
}

.CodeMirror-placeholder {
  color: #9e9e9e !important;
  font-size: 0.7rem !important;
  margin-top: 2px !important;
  font-size: 12px !important;
}

.CodeMirror-code {
  font-weight: 300;
}

.btn-primary {
  border-color: transparent;
}

.text-widget {
  overflow: auto;
}

.text-widget::-webkit-scrollbar {
  width: 0;
  height: 0;
  background: transparent;
}

.input-group-flat:focus-within {
  box-shadow: none;
}

.map-widget {
  .place-search-input {
    box-sizing: border-box;
    border: 1px solid transparent;
    width: 240px;
    height: 32px;
    padding: 0 12px;
    border-radius: 3px;
    box-shadow: 0 2px 6px rgba(0, 0, 0, 0.3);
    font-size: 14px;
    outline: none;
    text-overflow: ellipses;
    position: absolute;
    left: 50%;
    margin-left: -120px;
  }

  .map-center {
    position: fixed;
    z-index: 1000;
  }
}

.events-toggle-active {
  .toggle-icon {
    transform: rotate(180deg);
  }
}

.events-toggle {
  .toggle-icon {
    display: inline-block;
    margin-left: auto;
    transition: 0.3s transform;
  }

  .toggle-icon:after {
    content: "";
    display: inline-block;
    vertical-align: 0.306em;
    width: 0.46em;
    height: 0.46em;
    border-bottom: 1px solid;
    border-left: 1px solid;
    margin-right: 0.1em;
    margin-left: 0.4em;
    transform: rotate(-45deg);
  }
}

.nav-link-title {
  font-weight: 500;
  font-size: 0.9rem;
}

.navbar-nav {
  .dropdown:hover {
    .dropdown-menu {
      display: block;
    }
  }
}

.query-manager-header {
  .nav-item {
    border-right: solid 1px #dadcde;
    background: 0 0;
  }

  .nav-link {
    height: 39px;
  }
}

input:focus-visible {
  outline: none;
}

.navbar-expand-md.navbar-light .nav-item.active:after {
  border: 1px solid $primary;
}

.org-users-page {
  .select-search__input {
    color: #617179;
  }
  .select-search-role {
    position: absolute;
    margin-top: -1rem;
  }

  .has-focus > .select-search__select > ul {
    margin-bottom: 0;
  }

  .select-search__option.is-selected {
    background: $primary;
    color: $white;
  }
}

.encrypted-icon {
  margin-bottom: 0.25rem;
}

.widget-documentation-link {
  position: fixed;
  bottom: 0;
  background: $white;
  width: 100%;
  z-index: 1;
}

.components-container {
  .draggable-box {
    cursor: move;
  }
}

.column-sort-row {
  border-radius: 4px;
}

.jet-button {
  &.btn-primary:hover {
    background: var(--tblr-btn-color-darker) !important;
  }
}

.editor-sidebar::-webkit-scrollbar {
  width: 0;
  height: 0;
  background: transparent;
  -ms-overflow-style: none;
}

.editor-sidebar {
  max-width: 300px;
  scrollbar-width: none;
  -ms-overflow-style: none;
}

.sketch-picker {
  position: absolute;
}

.color-picker-input {
  border: solid 1px rgb(223, 223, 223);
  cursor: pointer;
}

.app-sharing-modal {
  .form-control.is-invalid,
  .was-validated .form-control:invalid {
    border-color: #ffb0b0;
  }
}

.widgets-list {
  --tblr-gutter-x: 0px !important;
}

.input-with-icon {
  position: relative;
  display: flex;
  flex: 1;

  .icon-container {
    position: absolute;
    right: 10px;
    top: calc(50% - 10px);
    z-index: 3;
  }
}

.dynamic-variable-preview {
  min-height: 20px;
  max-height: 500px;
  overflow: auto;
  line-height: 20px;
  font-size: 12px;
  margin-top: -2px;
  word-wrap: break-word;
  border-bottom-left-radius: 3px;
  border-bottom-right-radius: 3px;
  box-sizing: border-box;
  font-family: "Source Code Pro", monospace;

  .heading {
    font-weight: 700;
    white-space: pre;
    text-transform: capitalize;
  }
}

.user-email:hover {
  text-decoration: none;
  cursor: text;
}

.theme-dark {
  .nav-item {
    background: 0 0;
  }
  .navbar .navbar-nav .active > .nav-link,
  .theme-dark .navbar .navbar-nav .nav-link.active,
  .theme-dark .navbar .navbar-nav .nav-link.show,
  .theme-dark .navbar .navbar-nav .show > .nav-link {
    color: #fff;
  }
  .form-check > .form-check-input:not(:checked) {
    background-color: #fff;
  }
  .form-switch > .form-check-input:not(:checked) {
    background-color: #47505d !important;
    background-image: url("data:image/svg+xml,%3csvg xmlns='http://www.w3.org/2000/svg' viewBox='-4 -4 8 8'%3e%3ccircle r='3' fill='%23CCD3DD'/%3E%3C/svg%3E") !important;
  }
  .form-check-label {
    color: white;
  }
  .left-sidebar .active {
    background: #333c48;
  }

  .left-sidebar .left-sidebar-item {
    border-bottom: 1px solid #333c48;
  }

  .nav-tabs .nav-link.active {
    color: #fff !important;
  }

  .nav-tabs .nav-link {
    color: #c3c3c3 !important;
  }

  .card-body > :last-child {
    color: #fff !important;
  }

  .form-control {
    border: 1px solid #324156;
  }

  .card {
    background-color: #324156 !important;
  }
  .card .table tbody td a {
    color: inherit;
  }

  .DateInput {
    background: #1f2936;
  }

  .DateInput_input {
    background-color: #1f2936;
  }

  .DateRangePickerInput {
    background-color: #1f2936;
  }

  .DateInput_input__focused {
    background: #1f2936;
  }

  .DateRangePickerInput__withBorder {
    border: 1px solid #1f2936;
  }

  .main .canvas-container .canvas-area {
    background: #2f3c4c;
  }

  .main .canvas-container {
    background-color: #2f3c4c;
  }

  .rdtOpen .rdtPicker {
    color: black;
  }

  .editor .editor-sidebar .components-container .component-image-holder {
    background: #2f3c4c !important;
    border: 1px solid #2f3c4c !important;

    center,
    .component-title {
      filter: brightness(0) invert(1);
    }
  }

  .nav-tabs .nav-link:focus,
  .nav-tabs .nav-link:hover {
    border-color: transparent !important;
  }

  .modal-content,
  .modal-header {
    background-color: #1f2936 !important;
    .text-muted {
      color: #fff !important;
    }
  }

  .modal-header {
    border-bottom: 1px solid rgba(255, 255, 255, 0.09) !important;
  }

  .canvas-container {
    background-color: #1f2936;
  }

  .editor .main .query-pane {
    border: solid rgba(255, 255, 255, 0.09) !important;
    border-width: 1px 0px 0px 0px !important;
  }

  .no-components-box {
    background-color: #1f2936 !important;

    center {
      filter: brightness(0) invert(1);
    }
  }

  .query-list {
    .text-muted {
      color: #fff !important;
    }
  }

  .left-sidebar,
  .editor-sidebar {
    background-color: #1f2936 !important;
  }

  .editor-sidebar {
    border: solid rgba(255, 255, 255, 0.09);
    border-width: 0px 0px 0px 0px !important;

    .nav-tabs {
      border-bottom: 1px solid rgba(255, 255, 255, 0.09) !important;
    }
  }

  .editor .editor-sidebar .nav-tabs .nav-link {
    color: #fff;
    img {
      filter: brightness(0) invert(1);
    }
  }

  .jet-table {
    background-color: #1f2936 !important;
  }

  .jet-container {
    background-color: #1f2936 !important;
  }

  .nav-tabs .nav-item.show .nav-link,
  .nav-tabs .nav-link.active {
    background-color: #2f3c4c;
    border-color: transparent !important;
  }

  .editor .main .query-pane .query-definition-pane .header {
    border: solid rgba(255, 255, 255, 0.09);
    border-width: 0px 0px 1px 0px !important;
    background: #1f2936;
  }

  .left-sidebar {
    border: solid rgba(255, 255, 255, 0.09);
    border-width: 0px 1px 3px 0px;
    .text-muted {
      color: #fff !important;
    }
  }

  .folder-list {
    color: #fff !important;
  }

  .app-title {
    color: #fff !important;
  }

  .RichEditor-root {
    background: #1f2936;
    border: 1px solid #2f3c4c;
  }

  .app-description {
    color: #fff !important;
  }

  .btn-light,
  .btn-outline-light {
    background-color: #42546a;
    --tblr-btn-color-text: #ffffff;
    img {
      filter: brightness(0) invert(1);
    }
  }

  .editor .left-sidebar .datasources-container tr {
    border-bottom: solid 1px rgba(255, 255, 255, 0.09);
  }

  .editor .left-sidebar .datasources-container .datasources-header {
    border: solid rgba(255, 255, 255, 0.09) !important;
    border-width: 0px 0px 1px 0px !important;
  }

  .query-manager-header .nav-item {
    border-right: solid 1px rgba(255, 255, 255, 0.09);
    .nav-link {
      color: #c3c3c3;
    }
  }

  .input-group-text {
    border: solid 1px rgba(255, 255, 255, 0.09) !important;
  }

  .app-users-list {
    .text-muted {
      color: #fff !important;
    }
  }

  .data-pane {
    border: solid rgba(255, 255, 255, 0.09) !important;
    border-width: 0px 1px 0px 0px !important;
  }

  .main .query-pane .data-pane .queries-container .queries-header {
    border: solid rgba(255, 255, 255, 0.09) !important;
    border-width: 0px 0px 1px 0px !important;

    .text-muted {
      color: #fff !important;
    }
  }

  .query-pane {
    background-color: #1f2936 !important;
  }

  .input-icon .input-icon-addon img {
    filter: invert(1);
  }

  .svg-icon {
    filter: brightness(0) invert(1);
  }

  .launch-btn {
    filter: brightness(0.4) !important;
    background: #8d9095;
  }

  .badge {
    .svg-icon {
      filter: brightness(1) invert(0);
    }
  }

  .alert {
    background: transparent;
    .text-muted {
      color: #fff !important;
    }
  }

  .editor .editor-sidebar .inspector .header {
    border: solid rgba(255, 255, 255, 0.09) !important;
    border-width: 0px 0px 1px 0px !important;
  }

  .hr-text {
    color: #fff !important;
  }

  .skeleton-line::after {
    background-image: linear-gradient(
      to right,
      #566177 0,
      #5a6170 40%,
      #4c5b79 80%
    );
  }

  .app-icon-skeleton::after {
    background-image: linear-gradient(
      to right,
      #566177 0,
      #5a6170 40%,
      #4c5b79 80%
    );
  }

  .folder-icon-skeleton::after {
    background-image: linear-gradient(
      to right,
      #566177 0,
      #5a6170 40%,
      #4c5b79 80%
    );
  }

  .select-search__input {
    color: rgb(224, 224, 224);
    background-color: #2b3547;
    border: 1px solid #2b3547;
  }

  .select-search__select {
    background: #fff;
    box-shadow: 0 0.0625rem 0.125rem rgba(0, 0, 0, 0.15);
  }

  .select-search__row:not(:first-child) {
    border-top: 1px solid #eee;
  }

  .select-search__option,
  .select-search__not-found {
    background: #fff;
  }

  .select-search__option.is-highlighted,
  .select-search__option:not(.is-selected):hover {
    background: rgba(47, 204, 139, 0.1);
  }

  .select-search__option.is-highlighted.is-selected,
  .select-search__option.is-selected:hover {
    background: #2eb378;
    color: #fff;
  }

  .org-users-page {
    .user-email,
    .user-status {
      filter: brightness(0) invert(1);
    }
  }

  .org-users-page {
    .select-search__option.is-selected {
      background: $primary;
      color: $white;
    }
    .select-search__option:not(.is-selected):hover {
      background: rgba(66, 153, 225, 0.1);
    }
  }

  .react-json-view {
    background-color: transparent !important;
  }

  .codehinter-default-input {
    background-color: transparent;
    border: 1px solid #333c48;
  }

  .color-picker-input {
    border: solid 1px #333c48;
    height: 36px;
  }

  .codehinter-query-editor-input {
    background-color: #272822;
    border: 1px solid #2c3a4c;
    border-radius: 0;
  }

  .codehinter-query-editor-input .CodeMirror {
    height: 31px !important;
  }

  .codehinter-query-editor-input .CodeMirror {
    color: #c3c3c3 !important;
  }

  .select-search:not(.is-loading):not(.select-search--multiple)
    .select-search__value::after {
    transform: rotate(45deg);
    border-right: 1px solid #fff;
    border-bottom: 1px solid #fff;
  }

  .widget-documentation-link {
    background-color: #1f2936;
  }

  .widget-documentation-link a {
    color: rgb(66, 153, 225);
  }

  .app-version-name.form-select {
    border-color: $border-grey-dark;
  }
}

.main-wrapper {
  position: relative;
  min-height: 100%;
  min-width: 100%;
  background-color: white;
}

.main-wrapper.theme-dark {
  background-color: #2b394b;
}

.jet-table {
  .global-search-field {
    background: transparent;
  }
}

.modal-backdrop.show {
  opacity: 0.74;
}

.gui-select-wrappper .select-search__input {
  height: 30px;
}

.theme-dark .input-group-text,
.theme-dark .markdown > table thead th,
.theme-dark .table thead th {
  background: #1c252f;
  color: #fff;
}

.sketch-picker {
  z-index: 1000;
}

.no-padding {
  padding: 0;
}

.nav-tabs {
  font-weight: 300;
}

.nav-tabs .nav-link.active {
  border: 0;
  border-bottom: 1px solid $primary;
  font-weight: 400;
}

.table-no-divider {
  td {
    border-bottom-width: 0px;
    padding-left: 0;
  }
}

.no-border {
  border-radius: 0 !important;
}

input[type="text"] {
  outline-color: #dadcde !important;
}

.widget-header {
  text-transform: capitalize;
  margin-top: 12px !important;
  font-weight: 500;
  font-size: 12px;
  line-height: 12px;
}

.query-manager-events {
  max-width: 400px;
}

.validation-without-icon {
  background-image: none !important;
}

.dropdown-widget,
.multiselect-widget {
  .form-label {
    margin-bottom: 0px;
  }

  .select-search__input {
    height: 100%;
  }

  .select-search__value {
    height: 100%;
  }

  .select-search {
    height: 100%;
  }

  .select-search__options {
    margin-bottom: 0 !important;

    .select-search__option {
      height: auto;
      min-height: 30px;
    }
  }
}

/* Hide scrollbar for Chrome, Safari and Opera */
.invitation-page::-webkit-scrollbar {
  display: none;
}

/* Hide scrollbar for IE, Edge and Firefox */
.invitation-page {
  -ms-overflow-style: none;  /* IE and Edge */
  scrollbar-width: none;  /* Firefox */
}

.show {
  display: block;
}
.hide {
  display: none;
}

.draggable-box:focus-within {
  z-index: 2 !important;
}

.cursor-wait {
  cursor: wait;
}
.cursor-text {
  cursor: text;
}
.cursor-none {
  cursor: none;
}
.theme-dark .event-action {
  filter: brightness(0) invert(1);
}

.event-action {
  filter: brightness(0) invert(0);
}

.disabled {
  pointer-events: none;
  opacity: 0.4;
}
.DateRangePicker {
  padding: 1.25px 5px;
}

.datepicker-widget {
  .input-field {
    min-height: 26px;
    padding: 0;
    padding-left: 2px;
  }

  td.rdtActive,
  td.rdtActive:hover {
    background-color: $primary;
  }
}

.daterange-picker-widget {
  .DateInput_input {
    min-height: 24px;
    line-height: normal;
    border-bottom: 0px;
    font-size: 0.85rem;
  }
  .DateRangePicker {
    padding: 0;
  }

  .DateRangePickerInput_arrow_svg {
    height: 17px;
  }

  .DateRangePickerInput {
    overflow: hidden;
  }

  .DateInput_fang {
    position: fixed;
    top: 57px !important;
  }
}

.fw-400 {
  font-weight: 400;
}

.fw-500 {
  font-weight: 500;
}

.ligh-gray {
  color: #656d77;
}

.nav-item {
  background: #fff;
  font-size: 14px;
  font-style: normal;
  font-weight: 400;
  line-height: 22px;
  letter-spacing: -0.1px;
  text-align: left;
}

.nav-link {
  min-width: 100px;
  justify-content: center;
}

.nav-tabs .nav-link.active {
  font-weight: 400 !important;
  color: $primary !important;
}
.empty {
  padding-top: 1.5rem !important;
}
.empty-img {
  margin-bottom: 0 !important;
  img {
    height: 220px !important;
    width: 260.83px !important;
  }
}
.empty-action {
  margin-top: 0 !important;
  
  a + a.btn-loading::after {
    color: $primary;
  }
}
.empty-action a {
  height: 36px;
  border-radius: 4px;
  font-style: normal;
  font-weight: normal;
  font-size: 14px;
  line-height: 20px;
}
.empty-action a:first-child {
  margin-right: 24px;
}
.empty-action a:first-child:hover {
  color: #ffffff !important;
}
.empty-import-button {
  color: #4d72fa !important ;
  background: #ffffff !important;
  border: 1px solid #4d72fa !important;
  cursor: pointer;
  position: relative;
  &:hover {
    background-color: #f4f6fa !important;
  }
}
.empty-welcome-header {
  font-style: normal;
  font-weight: bold;
  font-size: 32px;
  line-height: 39px;
  margin-bottom: 12px;
  margin-top: 40px;
  color: #000;
  font-family: Inter;
}
.empty-title {
  font-style: normal;
  font-weight: normal;
  font-size: 16px;
  line-height: 19px;
  display: flex;
  align-items: center;
  color: #5e5e5e;
  margin-bottom: 24px;
}
// template card styles
.template-card-wrapper {
  display: flex;
  flex-direction: row;
  background: #fffffc;
  border: 1px solid #d2ddec;
  box-sizing: border-box;
  border-radius: 8px;
  width: 299px;
  height: 100px;
}
.template-action-wrapper {
  display: flex;
  flex-direction: row !important;
  font-family: Inter;
  font-style: normal;
  font-weight: 500;
  font-size: 16px;
  line-height: 19px;
  color: #4d72fa;
  p {
    margin-right: 16px;
  }
}
.template-card-title {
  font-family: Inter;
  font-style: normal;
  font-weight: 600;
  font-size: 18px;
  line-height: 22px;
  display: flex;
  align-items: center;
  color: #000000;
  margin-bottom: 3px !important;
  margin-top: 20px;
}
.template-card-details {
  align-items: center;
  display: flex;
  flex-direction: column;
  justify-content: center;
}
.template-icon-wrapper {
  width: 61.44px;
  height: 60px;
  top: 685px;
  background: #d2ddec;
  border-radius: 4px;
  margin: 20px 16.36px;
}
// template style end

.calendar-widget.compact {
  .rbc-time-view-resources .rbc-time-header-content {
    min-width: auto;
  }

  .rbc-time-view-resources .rbc-day-slot {
    min-width: 50px;
  }

  .rbc-time-view-resources .rbc-header,
  .rbc-time-view-resources .rbc-day-bg {
    width: 50px;
  }
}

.calendar-widget.dont-highlight-today {
  .rbc-today {
    background-color: inherit;
  }

  .rbc-current-time-indicator {
    display: none;
  }
}

.calendar-widget {
  padding: 10px;
  background-color: white;

  .rbc-day-slot .rbc-event,
  .rbc-day-slot .rbc-background-event {
    border-left: 3px solid #26598533;
  }

  .rbc-toolbar {
    font-size: 14px;
  }

  .rbc-event {
    .rbc-event-label {
      display: none;
    }
  }

  .rbc-off-range-bg {
    background-color: #f4f6fa;
  }

  .rbc-toolbar {
    .rbc-btn-group {
      button {
        box-shadow: none;
        border-radius: 0;
        border-width: 1px;
      }
    }
  }
}

//!for calendar widget week view with compact/spacious mode border fix
.resources-week-cls .rbc-time-column:nth-last-child(7n) {
  border-left: none !important;
  .rbc-timeslot-group {
    border-left: 2.5px solid #dadcde !important;
  }
}
.resources-week-cls .rbc-allday-cell {
  border: none !important;
  .rbc-row {
    border-left: 1.5px solid #dadcde;
    border-right: 1.5px solid #dadcde;
  }
}
.resources-week-cls .rbc-time-header-cell {
  border: none !important;
}
.resources-week-cls .rbc-time-view-resources .rbc-header {
  border-left: 1.5px solid #dadcde !important;
  border-right: 1.5px solid #dadcde !important;
}

.calendar-widget.hide-view-switcher {
  .rbc-toolbar {
    .rbc-btn-group:nth-of-type(3) {
      display: none;
    }
  }
}

.calendar-widget.dark-mode {
  background-color: #1d2a39;

  .rbc-toolbar {
    button {
      color: white;
    }

    button:hover,
    button.rbc-active {
      color: black;
    }
  }

  .rbc-off-range-bg {
    background-color: #2b394b;
  }

  .rbc-selected-cell {
    background-color: #22242d;
  }

  .rbc-today {
    background-color: #5a7ca8;
  }
}

.calendar-widget.dark-mode.dont-highlight-today {
  .rbc-today {
    background-color: inherit;
  }
}

.navbar .navbar-nav {
  min-height: 2rem;
}

.navbar-brand-image {
  height: 1.2rem;
}

.navbar .navbar-brand:hover,
.theme-dark .navbar .navbar-brand:hover {
  opacity: 1;
}

.nav-tabs .nav-link.active {
  font-weight: 400 !important;
  margin-bottom: -1px !important;
}

.nav-tabs .nav-link {
  font-weight: 400 !important;
  margin: 0 !important;
  height: 100%;
}

.code-editor-widget {
  border-radius: 0;
  .CodeMirror {
    border-radius: 0 !important;
    margin-top: -1px !important;
  }
}

.jet-listview {
  overflow-y: overlay;
  overflow-x: hidden;

  // .rows {
  // }

  // .list-item {
  // }
}

.jet-listview::-webkit-scrollbar-track {
  background: transparent;
}

.jet-listview::-webkit-scrollbar-thumb {
  background: transparent;
}

.code-hinter-wrapper .popup-btn {
  position: absolute;
  display: none;
  cursor: pointer;
}

.code-hinter-wrapper:hover {
  .popup-btn {
    display: block !important;
    z-index: 1;
  }
}

.modal-portal-wrapper {
  justify-content: center;
  align-items: center;
  position: fixed;
  position: absolute;
  left: 50%;
  top: 40%;

  .modal-body {
    width: 500px !important;
    height: 300px !important;
    padding: 0px !important;
  }

  transform: translate(-60%, -60%);
  height: 350px;
  width: auto;
  max-height: 500px;
  padding: 0px;

  .modal-content {
    border-radius: 5px !important;
  }

  .modal-body {
    width: 500px !important;
    height: 302px !important;
    padding: 0px !important;
    margin: 0px !important;
    margin-left: -1px !important; //fix the modal body code mirror margin

    border-top-left-radius: 0;
    border-top-right-radius: 0;
    border-bottom-left-radius: 5px;
    border-bottom-right-radius: 5px;
    border-bottom: 0.75px solid;
    border-left: 0.75px solid;
    border-right: 0.75px solid;

    @include theme-border($light-theme: true);

    &.dark-mode-border {
      @include theme-border($light-theme: false);
    }
  }
  .modal-dialog {
    margin-top: 4%;
  }

  .modal-header {
    padding: 0;
    font-size: 14px;
  }

  .editor-container {
    padding: 0px;
    .CodeMirror {
      border-radius: 0;
      margin: 0;
      width: 100% !important;
    }
  }

  .query-hinter {
    .CodeMirror-line {
      margin-left: 2rem !important;
    }

    .CodeMirror-cursors .CodeMirror-cursor {
      margin-left: 2rem !important;
    }
  }
}

.preview-block-portal {
  .bg-light {
    border-radius: 0 0 5px 5px;
    outline: 0.75px solid $light-green;
  }

  .bg-dark {
    margin-top: 1px;
    border-radius: 0 0 5px 5px;
    outline: 0.75px solid $light-green;
  }

  .dynamic-variable-preview {
    padding: 4px !important;
  }
}

.portal-header {
  display: flex;
  align-items: center;
  padding: 0.5rem 0.75rem;
  color: #656d77;
  background-color: #ffffffd9;
  background-clip: padding-box;
  border-top-left-radius: 5px !important;
  border-top-right-radius: 5px !important;
  width: 498px !important;
  outline: 0.75px solid;

  @include theme-border($light-theme: true, $outline: true);

  &.dark-mode-border {
    @include theme-border($light-theme: false, $outline: true);
  }
}
.tabs-inspector {
  .nav-item {
    width: 50%;
  }

  .nav-item:hover {
    border: 1px solid transparent;
  }

  .nav-item:not(.active) {
    border-bottom: 1px solid #e7eaef;
  }

  .nav-link.active {
    border: 1px solid transparent;
    border-bottom: 1px solid $primary;
    background: white;
  }
}

.tabs-inspector.dark {
  .nav-link.active {
    border-bottom: 1px solid $primary!important;
  }
}

.close-icon {
  position: absolute;
  top: 0;
  right: 0;
  width: 20%;
  height: 22;
  border-bottom: 1px solid #e7eaef;
  display: flex;
  align-items: center;

  .svg-wrapper {
    width: 100%;
    height: 70%;
    display: flex;
    align-items: center;
    justify-content: center;
    border-left: 1px solid #e7eaef;
    margin-left: 20px;

    .close-svg {
      cursor: pointer;
    }
  }
}

.tabs-inspector.nav-tabs {
  border: 0;
  width: 81%;
}

.bg-primary-lt {
  color: #fff !important;
  background: #6383db !important;
}

.tabbed-navbar .nav-item.active:after {
  margin-bottom: -0.25rem;
}

.app-name {
  width: 325px;
  left: 150px;
  position: absolute;
}

.app-name:hover {
  background: $bg-light;
  &.dark {
    @extend .bg-dark;
  }
}

.nav-auto-save {
  width: 325px;
  left: 485px;
  position: absolute;
  color: #36af8b;
}

.layout-buttons {
  position: absolute;
  left: 50%;
}

.app-version-menu {
  position: absolute;
  right: 220px;
  padding: 4px 8px;
  min-width: 100px;
  max-width: 300px;
}

.app-version-menu-sm {
  height: 30px;
  display: inline-block;
  font-size: 12px;
}

.app-version-menu .dropdown-menu {
  left: -90px;
  width: 283px;
}

.app-version-menu .released {
  color: #36af8b;
}

.app-version-menu .released-subtext {
  font-size: 12px;
  color: #36af8b;
  padding: 0;
}

.app-version-menu .create-link {
  margin: auto;
  width: 50%;
  padding-left: 10px;
}

.canvas-background-holder {
  display: flex;
  justify-content: space-between;
  min-width: 120px;
  margin: auto;
  padding: 10px;
}

.canvas-background-picker {
  position: fixed;
}

/**
 * Timer Widget
 */
.timer-wrapper {
  padding: 10px;
  .counter-container {
    font-size: 3em;
    padding-bottom: 5px;
    text-align: center;
  }
}

/**
 * Search Box
 */
.search-box-wrapper {
  input {
    width: 200px;
    border-radius: 5px !important;
  }
  .input-icon .input-icon-addon {
    display: flex;
  }
  .input-icon .input-icon-addon.end {
    pointer-events: auto;
    div {
      background-color: #a6b6cc;
      border-radius: 12px;
      color: #ffffff;
      padding: 1px;
      cursor: pointer;
      svg {
        height: 14px;
        width: 14px;
      }
    }
  }
}

.searchbox-wrapper {
  margin-top: 0 !important;
  input {
    border-radius: $border-radius !important;
  }
}

.fixedHeader {
  table thead {
    position: -webkit-sticky; // this is for all Safari (Desktop & iOS), not for Chrome
    position: sticky;
    top: 0;
    border-top: 0;
    z-index: 1; // any positive value, layer order is global
  }
}

/**
 * Folder List
 */
.folder-list {
  color: #292d37;
  .list-group-transparent .list-group-item.active {
    color: $primary;
    background-color: #edf1ff;
    .folder-ico {
      filter: invert(29%) sepia(84%) saturate(4047%) hue-rotate(215deg)
        brightness(98%) contrast(111%);
    }
  }
  .list-group-item {
    padding: 0.5rem 0.75rem;
    overflow: hidden;
  }
  .list-group-item.all-apps-link {
    font-weight: 500;
  }
  .folder-info {
    color: #8991a0;
    font-size: 0.75rem;
    display: contents;
  }
  .folder-create-btn {
    color: #0565ff;
    cursor: pointer;
  }
}

/**
 * Home page modal
 */
.modal-content.home-modal-component {
  border-radius: 8px;
  overflow: hidden;
  background-color: #fefeff;
  color: #000000;
  .modal-header {
    border-bottom: 0px;
  }
  .modal-title {
    font-size: 1.1rem;
  }
  .btn-close {
    width: 3.5rem;
    height: 2.5rem;
  }
  .modal-body {
    padding-top: 0px;
  }
  input {
    border-radius: 5px !important;
  }
  .modal-main {
    padding-bottom: 5rem;
  }
  .modal-footer-btn {
    justify-content: end;
    button {
      margin-left: 16px;
    }
  }
}

.onboarding-modal.dark .modal-content {
  @extend .modal-content.home-modal-component.dark;
}

.modal-content.home-modal-component.dark {
  background-color: $bg-dark-light !important;
  color: $white !important;
  
  .modal-header {
    background-color: $bg-dark-light !important;
  }
  .btn-close {
    filter: brightness(0) invert(1);
  }

  .form-control {
    border-color: $border-grey-dark !important;
    color: inherit;
  }
  input {
    background-color: $bg-dark-light !important;
  }

  .form-select {
    background-color: $bg-dark!important;
    color: $white!important;
    border-color: $border-grey-dark!important;
  }
}

.radio-img {
  input {
    display: none;
  }

  .action-icon {
    width: 28px;
    height: 28px;
    background-position: center center;
    border-radius: 4px;
    display: flex;
    align-items: center;
    justify-content: center;
  }

  .action-icon {
    cursor: pointer;
    border: 1px solid $light-gray;
  }

  .action-icon:hover {
    background-color: #d2ddec;
  }

  input:checked + .action-icon {
    border-color: $primary;
    background-color: #7a95fb;
  }

  .tooltiptext {
    visibility: hidden;
    font-size: 12px;
    background-color: $black;
    color: $white;
    text-align: center;
    padding: 5px 10px;
    position: absolute;
    border-radius: 15px;
    margin-top: 2px;
    z-index: 1;
    margin-left: -10px;
  }

  .tooltiptext::after {
    content: "";
    position: absolute;
    bottom: 100%;
    left: 50%;
    margin-left: -5px;
    border-width: 5px;
    border-style: solid;
    border-color: transparent transparent black transparent;
  }

  .action-icon:hover + .tooltiptext {
    visibility: visible;
  }

  input:checked + .action-icon:hover {
    background-color: #3650af;
  }
}

.icon-change-modal {
  ul {
    list-style-type: none;

    li {
      float: left;
      border: 2px solid #8991a0;
      border-radius: 1.75px;
      cursor: pointer;

      img {
        width: 22px;
        height: 22px;
        filter: invert(59%) sepia(27%) saturate(160%) hue-rotate(181deg)
          brightness(91%) contrast(95%);
      }
    }

    li.selected {
      border: 2px solid #0565ff;

      img {
        filter: invert(27%) sepia(84%) saturate(5230%) hue-rotate(212deg)
          brightness(102%) contrast(100%);
      }
    }
  }
}
/**
 * Spinner Widget
 */
.spinner-container {
  display: flex;
  justify-content: center;
  align-items: center;
}

.animation-fade {
  animation-name: fade;
  animation-duration: 0.3s;
  animation-timing-function: linear;
}

@keyframes fade {
  0% {
    opacity: 0;
  }
  100% {
    opacity: 1;
  }
}

/**
 * Query panel
 */
.query-btn {
  cursor: pointer;
  height: 24px;
  width: 24px;
  padding: 0;
}

.query-btn.dark {
  filter: brightness(0) invert(1);
}

.button-family-secondary {
  @include button-outline($light-theme: true);
  height: 32px;
  width: 112px;
}

.button-family-secondary.dark {
  @include button-outline($light-theme: false);
}

.rest-methods-options {
  .select-search,
  .select-search-dark,
  .select-search__value input,
  .select-search-dark__value input {
    width: 90px !important;
    height: 32px !important;
    border-radius: $border-radius !important;
  }
}

.query-pane-restapi-tabs.dark {
  background: $bg-dark !important;
  border-color: $border-grey-dark !important;

  .list-group-item {
    color: $disabled !important;
    &:hover {
      background-color: #262b33 !important;
    }
  }
  .list-group-item.active {
    color: $white !important;
  }
}
.query-pane-restapi-tabs {
  background: #f7f9fc;
  border: 1px solid #d2ddec;
  box-sizing: border-box;
  border-radius: 4px;
  margin: 0px;
  height: fit-content;
  min-height: 160px;
  width: 100%;
  .row {
    height: inherit;

    .keys {
      border-right: 1px solid #d2ddec !important;
      min-height: 90px;
    }

    .keys.dark {
      border-color: $border-grey-dark !important;
    }
    .rest-api-tab-content {
      margin-top: 1rem;
      min-height: 160px;

      .rest-api-tabpanes {
        display: none;
      }

      .rest-api-tabpanes.active {
        display: block;
      }
    }
  }
}

.query-pane-rest-api-keys-list-group {
  margin-top: 1.25rem;
  .list-group-item {
    border: none !important;
    cursor: pointer;
    margin-bottom: 11px;
    font-weight: 600;
    font-size: 12px;
    line-height: 17px;
    padding: 3px !important;
    height: 22px;
    width: 72px;

    span {
      display: flex;
      justify-content: left;
      margin-left: 7px;
    }

    &:hover {
      border-radius: 4px !important;
      background-color: $bg-light;
    }
  }

  .list-group-item.active {
    border-radius: 4px !important;
    background-color: $primary !important;
    z-index: inherit !important;
  }
}

// ** Query Panel: REST API Tabs **
.group-header {
  background: #d2ddec;
  border-radius: 4px;
  height: 28px !important;
  span {
    display: flex;
    justify-content: left;
    align-items: center;
  }
}

// **Alert component**
.alert-component {
  border: 1px solid rgba(101, 109, 119, 0.16) !important;
  background: #f5f7f9;

  a {
    color: $primary;
  }
}

.alert-component.dark {
  border: none !important;
  background-color: #333c48 !important;

  span {
    filter: brightness(0) invert(1);
  }
}

.codehinter-plugins.code-hinter {
  @extend .codehinter-default-input;

  .popup-btn {
    margin-top: 0.65rem !important;
  }
  .CodeMirror pre.CodeMirror-line {
    height: 32px !important;
    margin-bottom: 6px !important;
  }
  .CodeMirror-placeholder {
    height: 21px !important;
    position: absolute !important;
    margin-top: 3px !important;
  }
  .CodeMirror-cursor {
    height: inherit !important;
  }
  .CodeMirror-lines {
    height: 32px !important;
  }
}

/**
 * *Stripe Query Select-search
 */

.stripe-operation-options .select-search__row .col-md-8 {
  margin-left: 45px !important;
}

.field-width-268 {
  width: 268px !important;

  input {
    border-radius: $border-radius !important;
  }
}

//*button loading with spinner with primary color*//
.button-loading {
  position: relative;
  color: transparent !important;
  text-shadow: none !important;
  pointer-events: none;

  &:after {
    content: "";
    display: inline-block;
    vertical-align: text-bottom;
    border: 1.5px solid currentColor;
    border-right-color: transparent;
    border-radius: 50%;
    color: $primary;
    position: absolute;
    width: 12px;
    height: 12px;
    // left: calc(50% - .5rem);
    // top: calc(50% - .5rem);
    animation: spinner-border 0.75s linear infinite;
  }
}

.query-icon.dark {
  filter: brightness(0) invert(1);
}

//Rest-API Tab Panes
.tab-pane-body {
  margin-left: -2.5% !important;
}

//CodeMirror padding
.CodeMirror pre.CodeMirror-line,
.CodeMirror pre.CodeMirror-line-like {
  padding: 0 8px !important;
}
// comment styles ::override
.editor-sidebar {
  .nav-tabs {
    border-bottom: none !important;
  }
  .nav-tabs .nav-link.active {
    background-color: transparent !important;
  }
}
.comment-card-wrapper {
  border-top: 0.5px solid #e1e1e1 !important;
  margin-top: -1px !important;
}

div#driver-highlighted-element-stage, div#driver-page-overlay {
  background: transparent !important;
  outline: 5000px solid rgba(0, 0, 0, .75)
}

.dark-theme-walkthrough#driver-popover-item {
  background-color: $bg-dark-light!important;
  border-color: rgba(101, 109, 119, 0.16)!important;

  .driver-popover-title {
    color: #fff !important;
  }
  .driver-popover-tip {
    border-color: transparent transparent transparent $bg-dark-light!important;
  }
  .driver-popover-description {
    color: #D9DCDE !important;
  }
  .driver-popover-footer .driver-close-btn {
    color: #fff!important;
    text-shadow: none!important;
  }

  .driver-prev-btn, .driver-next-btn {
    text-shadow: none!important;
  }
}

#driver-popover-item{
  padding: 20px !important;

  .driver-prev-btn,
  .driver-next-btn,
  .driver-close-btn{
    border: none !important;
    background: none !important;
    padding-left: 0 !important;
    font-size: 14px !important;
  }

  .driver-next-btn,
  .driver-prev-btn {
    color: $primary !important;
  }

  .driver-disabled{
    color: $primary;
    opacity: 0.5;
  }

  .driver-popover-footer{
    margin-top: 20px !important;
  }
}

.pointer-events-none {
  pointer-events: none;
}

.popover.popover-dark-themed {
  background-color: $bg-dark-light;
  border-color: rgba(101, 109, 119, 0.16); 
  .popover-body {
    color: #D9DCDE !important;
  }
}

.editor .editor-sidebar .inspector .form-control-plaintext {
  padding: 2px 4px;
}
.tablr-gutter-x-0 {
  --tblr-gutter-x: 0!important;
}

<<<<<<< HEAD
.btn-loading:after {
  border: 1px solid var(--loader-color);
  border-right-color: transparent;
=======
.flip-dropdown-help-text{
  padding: 10px 5px 0 0;
  float: left;
  font-size: 14px;
  color: $light-gray;
>>>>>>> c152be5d
}<|MERGE_RESOLUTION|>--- conflicted
+++ resolved
@@ -643,7 +643,8 @@
 .homepage-body {
   height: 100vh;
 
-  .list-group.list-group-transparent.dark .all-apps-link, .list-group-item-action.dark.active {
+  .list-group.list-group-transparent.dark .all-apps-link,
+  .list-group-item-action.dark.active {
     background-color: $dark-background !important;
   }
 }
@@ -686,7 +687,7 @@
   width: 14px;
 }
 
-.folders-skeleton{
+.folders-skeleton {
   padding: 9px 12px;
   height: 34px;
   margin-bottom: 4px;
@@ -920,7 +921,7 @@
       object-fit: contain;
     }
 
-    .template-spinner{
+    .template-spinner {
       width: 3rem;
       height: 3rem;
       margin: auto;
@@ -928,7 +929,7 @@
       top: 0;
       bottom: 0;
       left: 0;
-      right: 0
+      right: 0;
     }
 
     .row {
@@ -1114,10 +1115,10 @@
     }
   }
   .layout-buttons {
-   svg {
-    filter: invert(89%) sepia(2%) saturate(127%) hue-rotate(175deg) brightness(99%) contrast(96%);
-   }
-    
+    svg {
+      filter: invert(89%) sepia(2%) saturate(127%) hue-rotate(175deg)
+        brightness(99%) contrast(96%);
+    }
   }
 }
 
@@ -2369,7 +2370,7 @@
       border-bottom-left-radius: 0;
       border-bottom-right-radius: 0;
 
-      .delete-part{
+      .delete-part {
         margin-left: 10px;
         float: right;
       }
@@ -2378,9 +2379,9 @@
         height: 12px;
         display: inline-block;
         width: 2px;
-        background-color: rgba(255,255,255,0.8);
+        background-color: rgba(255, 255, 255, 0.8);
         opacity: 0.5;
-        content: '';
+        content: "";
         vertical-align: middle;
       }
     }
@@ -3194,8 +3195,8 @@
 
 /* Hide scrollbar for IE, Edge and Firefox */
 .invitation-page {
-  -ms-overflow-style: none;  /* IE and Edge */
-  scrollbar-width: none;  /* Firefox */
+  -ms-overflow-style: none; /* IE and Edge */
+  scrollbar-width: none; /* Firefox */
 }
 
 .show {
@@ -3315,7 +3316,7 @@
 }
 .empty-action {
   margin-top: 0 !important;
-  
+
   a + a.btn-loading::after {
     color: $primary;
   }
@@ -3733,7 +3734,7 @@
 
 .tabs-inspector.dark {
   .nav-link.active {
-    border-bottom: 1px solid $primary!important;
+    border-bottom: 1px solid $primary !important;
   }
 }
 
@@ -3977,7 +3978,7 @@
 .modal-content.home-modal-component.dark {
   background-color: $bg-dark-light !important;
   color: $white !important;
-  
+
   .modal-header {
     background-color: $bg-dark-light !important;
   }
@@ -3994,9 +3995,9 @@
   }
 
   .form-select {
-    background-color: $bg-dark!important;
-    color: $white!important;
-    border-color: $border-grey-dark!important;
+    background-color: $bg-dark !important;
+    color: $white !important;
+    border-color: $border-grey-dark !important;
   }
 }
 
@@ -4353,40 +4354,42 @@
   margin-top: -1px !important;
 }
 
-div#driver-highlighted-element-stage, div#driver-page-overlay {
+div#driver-highlighted-element-stage,
+div#driver-page-overlay {
   background: transparent !important;
-  outline: 5000px solid rgba(0, 0, 0, .75)
+  outline: 5000px solid rgba(0, 0, 0, 0.75);
 }
 
 .dark-theme-walkthrough#driver-popover-item {
-  background-color: $bg-dark-light!important;
-  border-color: rgba(101, 109, 119, 0.16)!important;
+  background-color: $bg-dark-light !important;
+  border-color: rgba(101, 109, 119, 0.16) !important;
 
   .driver-popover-title {
     color: #fff !important;
   }
   .driver-popover-tip {
-    border-color: transparent transparent transparent $bg-dark-light!important;
+    border-color: transparent transparent transparent $bg-dark-light !important;
   }
   .driver-popover-description {
-    color: #D9DCDE !important;
+    color: #d9dcde !important;
   }
   .driver-popover-footer .driver-close-btn {
-    color: #fff!important;
-    text-shadow: none!important;
-  }
-
-  .driver-prev-btn, .driver-next-btn {
-    text-shadow: none!important;
-  }
-}
-
-#driver-popover-item{
+    color: #fff !important;
+    text-shadow: none !important;
+  }
+
+  .driver-prev-btn,
+  .driver-next-btn {
+    text-shadow: none !important;
+  }
+}
+
+#driver-popover-item {
   padding: 20px !important;
 
   .driver-prev-btn,
   .driver-next-btn,
-  .driver-close-btn{
+  .driver-close-btn {
     border: none !important;
     background: none !important;
     padding-left: 0 !important;
@@ -4398,12 +4401,12 @@
     color: $primary !important;
   }
 
-  .driver-disabled{
+  .driver-disabled {
     color: $primary;
     opacity: 0.5;
   }
 
-  .driver-popover-footer{
+  .driver-popover-footer {
     margin-top: 20px !important;
   }
 }
@@ -4414,9 +4417,9 @@
 
 .popover.popover-dark-themed {
   background-color: $bg-dark-light;
-  border-color: rgba(101, 109, 119, 0.16); 
+  border-color: rgba(101, 109, 119, 0.16);
   .popover-body {
-    color: #D9DCDE !important;
+    color: #d9dcde !important;
   }
 }
 
@@ -4424,18 +4427,17 @@
   padding: 2px 4px;
 }
 .tablr-gutter-x-0 {
-  --tblr-gutter-x: 0!important;
-}
-
-<<<<<<< HEAD
+  --tblr-gutter-x: 0 !important;
+}
+
 .btn-loading:after {
   border: 1px solid var(--loader-color);
   border-right-color: transparent;
-=======
-.flip-dropdown-help-text{
+}
+
+.flip-dropdown-help-text {
   padding: 10px 5px 0 0;
   float: left;
   font-size: 14px;
   color: $light-gray;
->>>>>>> c152be5d
 }