--- conflicted
+++ resolved
@@ -7227,7 +7227,7 @@
   }
 
   &:focus {
-<<<<<<< HEAD
+    outline: #ECEEF0 auto 5px;
     background: #3756C5;
     box-shadow: none;
   }
@@ -7472,10 +7472,6 @@
 
   img {
     width: 32px;
-=======
-    outline: #ECEEF0 auto 5px;
->>>>>>> 637af220
-  }
 }
 
 .folder-menu-icon {
