--- conflicted
+++ resolved
@@ -11842,13 +11842,10 @@
 
 .custom-gap-6 {
   gap: 6px
-<<<<<<< HEAD
-=======
 }
 
 .custom-gap-2 {
   gap: 2px
->>>>>>> 9109d5a9
 }
 
 // ToolJet Database buttons
@@ -11856,10 +11853,6 @@
 .ghost-black-operation {
   border: 1px solid transparent !important;
   padding: 4px 10px;
-}
-
-.custom-gap-2 {
-  gap: 2px
 }
 
 .custom-gap-4 {
@@ -11886,15 +11879,10 @@
   border: 1px solid var(--tj-text-input-widget-border-default);
   background-color: var(--tj-text-input-widget-field-default);
   width: 100%;
-<<<<<<< HEAD
-  padding: 3px 5px;
-
-=======
 
   &.is-invalid {
     border: 1px solid var(--tj-text-input-widget-error) !important; // For example, a red border for invalid input
   }
->>>>>>> 9109d5a9
 
   &:hover {
     background-color: var(--tj-text-input-widget-hover) !important;
@@ -11912,8 +11900,6 @@
     border: 1px solid var(--tj-text-input-widget-border-clicked) !important;
     outline: none !important;
   }
-<<<<<<< HEAD
-=======
 }
 
 .icon-style-container {
@@ -11930,5 +11916,4 @@
   top: 50%;
   right: -5px;
   transform: translate(-50%, -50%);
->>>>>>> 9109d5a9
 }