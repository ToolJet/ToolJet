@import "./tabler.scss";
@import "./colors.scss";
@import "./z-index.scss";
@import "./mixins.scss";
@import "./queryManager.scss";
@import "./onboarding.scss";
@import "./components.scss";
@import "./global-datasources.scss";
@import "./typography.scss";
@import "./designtheme.scss";
@import "./dropdown-custom.scss";
@import "./ui-operations.scss";
@import 'react-loading-skeleton/dist/skeleton.css';
@import './table-component.scss';
/* ibm-plex-sans-100 - latin */
@font-face {
  font-display: swap;
  /* Check https://developer.mozilla.org/en-US/docs/Web/CSS/@font-face/font-display for other options. */
  font-family: 'IBM Plex Sans';
  font-style: normal;
  font-weight: 100;
  src: url('/assets/fonts/ibm-plex-sans-v19-latin/ibm-plex-sans-v19-latin-100.woff2') format('woff2');
  /* Chrome 36+, Opera 23+, Firefox 39+, Safari 12+, iOS 10+ */
}

/* ibm-plex-sans-100italic - latin */
@font-face {
  font-display: swap;
  /* Check https://developer.mozilla.org/en-US/docs/Web/CSS/@font-face/font-display for other options. */
  font-family: 'IBM Plex Sans';
  font-style: italic;
  font-weight: 100;
  src: url('/assets/fonts/ibm-plex-sans-v19-latin/ibm-plex-sans-v19-latin-100italic.woff2') format('woff2');
  /* Chrome 36+, Opera 23+, Firefox 39+, Safari 12+, iOS 10+ */
}

/* ibm-plex-sans-200 - latin */
@font-face {
  font-display: swap;
  /* Check https://developer.mozilla.org/en-US/docs/Web/CSS/@font-face/font-display for other options. */
  font-family: 'IBM Plex Sans';
  font-style: normal;
  font-weight: 200;
  src: url('/assets/fonts/ibm-plex-sans-v19-latin/ibm-plex-sans-v19-latin-200.woff2') format('woff2');
  /* Chrome 36+, Opera 23+, Firefox 39+, Safari 12+, iOS 10+ */
}

/* ibm-plex-sans-200italic - latin */
@font-face {
  font-display: swap;
  /* Check https://developer.mozilla.org/en-US/docs/Web/CSS/@font-face/font-display for other options. */
  font-family: 'IBM Plex Sans';
  font-style: italic;
  font-weight: 200;
  src: url('/assets/fonts/ibm-plex-sans-v19-latin/ibm-plex-sans-v19-latin-200italic.woff2') format('woff2');
  /* Chrome 36+, Opera 23+, Firefox 39+, Safari 12+, iOS 10+ */
}

/* ibm-plex-sans-300 - latin */
@font-face {
  font-display: swap;
  /* Check https://developer.mozilla.org/en-US/docs/Web/CSS/@font-face/font-display for other options. */
  font-family: 'IBM Plex Sans';
  font-style: normal;
  font-weight: 300;
  src: url('/assets/fonts/ibm-plex-sans-v19-latin/ibm-plex-sans-v19-latin-300.woff2') format('woff2');
  /* Chrome 36+, Opera 23+, Firefox 39+, Safari 12+, iOS 10+ */
}

/* ibm-plex-sans-300italic - latin */
@font-face {
  font-display: swap;
  /* Check https://developer.mozilla.org/en-US/docs/Web/CSS/@font-face/font-display for other options. */
  font-family: 'IBM Plex Sans';
  font-style: italic;
  font-weight: 300;
  src: url('/assets/fonts/ibm-plex-sans-v19-latin/ibm-plex-sans-v19-latin-300italic.woff2') format('woff2');
  /* Chrome 36+, Opera 23+, Firefox 39+, Safari 12+, iOS 10+ */
}

/* ibm-plex-sans-regular - latin */
@font-face {
  font-display: swap;
  /* Check https://developer.mozilla.org/en-US/docs/Web/CSS/@font-face/font-display for other options. */
  font-family: 'IBM Plex Sans';
  font-style: normal;
  font-weight: 400;
  src: url('/assets/fonts/ibm-plex-sans-v19-latin/ibm-plex-sans-v19-latin-regular.woff2') format('woff2');
  /* Chrome 36+, Opera 23+, Firefox 39+, Safari 12+, iOS 10+ */
}

/* ibm-plex-sans-italic - latin */
@font-face {
  font-display: swap;
  /* Check https://developer.mozilla.org/en-US/docs/Web/CSS/@font-face/font-display for other options. */
  font-family: 'IBM Plex Sans';
  font-style: italic;
  font-weight: 400;
  src: url('/assets/fonts/ibm-plex-sans-v19-latin/ibm-plex-sans-v19-latin-italic.woff2') format('woff2');
  /* Chrome 36+, Opera 23+, Firefox 39+, Safari 12+, iOS 10+ */
}

/* ibm-plex-sans-500 - latin */
@font-face {
  font-display: swap;
  /* Check https://developer.mozilla.org/en-US/docs/Web/CSS/@font-face/font-display for other options. */
  font-family: 'IBM Plex Sans';
  font-style: normal;
  font-weight: 500;
  src: url('/assets/fonts/ibm-plex-sans-v19-latin/ibm-plex-sans-v19-latin-500.woff2') format('woff2');
  /* Chrome 36+, Opera 23+, Firefox 39+, Safari 12+, iOS 10+ */
}

/* ibm-plex-sans-500italic - latin */
@font-face {
  font-display: swap;
  /* Check https://developer.mozilla.org/en-US/docs/Web/CSS/@font-face/font-display for other options. */
  font-family: 'IBM Plex Sans';
  font-style: italic;
  font-weight: 500;
  src: url('/assets/fonts/ibm-plex-sans-v19-latin/ibm-plex-sans-v19-latin-500italic.woff2') format('woff2');
  /* Chrome 36+, Opera 23+, Firefox 39+, Safari 12+, iOS 10+ */
}

/* ibm-plex-sans-600 - latin */
@font-face {
  font-display: swap;
  /* Check https://developer.mozilla.org/en-US/docs/Web/CSS/@font-face/font-display for other options. */
  font-family: 'IBM Plex Sans';
  font-style: normal;
  font-weight: 600;
  src: url('/assets/fonts/ibm-plex-sans-v19-latin/ibm-plex-sans-v19-latin-600.woff2') format('woff2');
  /* Chrome 36+, Opera 23+, Firefox 39+, Safari 12+, iOS 10+ */
}

/* ibm-plex-sans-600italic - latin */
@font-face {
  font-display: swap;
  /* Check https://developer.mozilla.org/en-US/docs/Web/CSS/@font-face/font-display for other options. */
  font-family: 'IBM Plex Sans';
  font-style: italic;
  font-weight: 600;
  src: url('/assets/fonts/ibm-plex-sans-v19-latin/ibm-plex-sans-v19-latin-600italic.woff2') format('woff2');
  /* Chrome 36+, Opera 23+, Firefox 39+, Safari 12+, iOS 10+ */
}

/* ibm-plex-sans-700 - latin */
@font-face {
  font-display: swap;
  /* Check https://developer.mozilla.org/en-US/docs/Web/CSS/@font-face/font-display for other options. */
  font-family: 'IBM Plex Sans';
  font-style: normal;
  font-weight: 700;
  src: url('/assets/fonts/ibm-plex-sans-v19-latin/ibm-plex-sans-v19-latin-700.woff2') format('woff2');
  /* Chrome 36+, Opera 23+, Firefox 39+, Safari 12+, iOS 10+ */
}

/* ibm-plex-sans-700italic - latin */
@font-face {
  font-display: swap;
  /* Check https://developer.mozilla.org/en-US/docs/Web/CSS/@font-face/font-display for other options. */
  font-family: 'IBM Plex Sans';
  font-style: italic;
  font-weight: 700;
  src: url('/assets/fonts/ibm-plex-sans-v19-latin/ibm-plex-sans-v19-latin-700italic.woff2') format('woff2');
  /* Chrome 36+, Opera 23+, Firefox 39+, Safari 12+, iOS 10+ */
}

// variables
$border-radius: 4px;


body {
  font-family: 'IBM Plex Sans';
}

input,
button {
  border-radius: 4px;
}

.btn:hover {
  border-color: $primary;
}

.btn-sm {
  padding: 4px 8px;
}

.padding-0 {
  padding: 0;
}

.float-right {
  float: right;
}

.font-500 {
  font-weight: 500;
}

.color-inherit {
  color: inherit;
}

.text-right {
  text-align: right;
}

.navbar {
  max-height: 48px;
  min-height: auto;
  background-color: var(--base) !important;
  border-bottom: 1px solid var(--slate5);

  .nav-item.active:after {
    bottom: 0 !important;
  }
}

.rc-slider-track {
  background-color: $primary;
}

.rc-slider-handle {
  border-color: $primary;
}

.auth-main {
  height: 1000px;
  padding-top: calc(0.25 * 100vh);
  overflow: hidden;

  svg,
  img {
    height: 50px;
    width: 50px;
  }

  svg {
    color: #000000;
  }

  .col-4 {
    z-index: 1;
  }

  .horizontal-line {
    width: 100%;
    position: relative;
    border: 1px solid #b1b1b1;
    top: 25px;
    margin: 0px auto;
    z-index: 0;
  }

  .sso-ico {
    div {
      background-color: #ffffff;
    }
  }
}

.emoji-mart-scroll {
  border-bottom: 0;
  margin-bottom: 6px;
}

.emoji-mart-scroll+.emoji-mart-bar {
  display: none;
}
.accordion-item{
  border: solid var(--slate5);
  border-width: 0px 0px 1px 0px;
}

.accordion-item,
.accordion-button {
  background-color: inherit;
}

.accordion-button {
  font-size: 14px;
  font-weight: 500 !important;
  box-shadow: none !important;
  color: var(--slate12) !important;
  padding: 20px 16px !important;
}

.accordion-button::after {
  background-image: url('data:image/svg+xml,<svg xmlns="http://www.w3.org/2000/svg" width="13" height="12" viewBox="0 0 13 12" fill="none"><path d="M8.83684 3L4.4484 3C3.86955 3 3.5089 3.62791 3.80056 4.1279L5.99478 7.88943C6.28419 8.38556 7.00104 8.38556 7.29045 7.88943L9.48467 4.1279C9.77634 3.62791 9.41568 3 8.83684 3Z" fill="%2311181C"/></svg>');
}

.accordion-button:not(.collapsed)::after {
  background-image: url('data:image/svg+xml,<svg xmlns="http://www.w3.org/2000/svg" width="13" height="12" viewBox="0 0 13 12" fill="none"><path d="M8.83684 3L4.4484 3C3.86955 3 3.5089 3.62791 3.80056 4.1279L5.99478 7.88943C6.28419 8.38556 7.00104 8.38556 7.29045 7.88943L9.48467 4.1279C9.77634 3.62791 9.41568 3 8.83684 3Z" fill="%2311181C"/></svg>');
}

.accordion-button:not(.collapsed) {
  // padding-bottom: 0 !important;
}

.accordion-body {
  padding: 6px 16px 20px 16px !important;
  .form-label {
    font-weight: 400;
    font-size: 12px;
    color: var(--slate12);
  }

  .style-fx {
    margin-top: 3px !important;
  }
}

.editor {
  header {
    position: fixed;
    width: 100%;
    top: 0px;
    left: 0px;
  }

  .header-container {
    max-width: 100%;
    padding: 0px;
  }

  .resizer-select,
  .resizer-active {
    border: solid 1px $primary  !important;

    .top-right,
    .top-left,
    .bottom-right,
    .bottom-left {
      background: white;
      border-radius: 10px;
      border: solid 1px $primary;
    }
  }

  .resizer-selected {
    outline-width: thin;
    outline-style: solid;
    outline-color: #ffda7e;
  }

  // query data source card style start

  .query-datasource-card-container,
  .header-query-datasource-card-container {
    display: flex;
    flex-direction: row;
    gap: 10px;
    flex-wrap: wrap;
  }

  .datasource-picker {
    margin-bottom: 24px;
    width: 475px;
    margin: auto;

    a {
      color: var(--indigo9);
      text-decoration: none;
    }
  }

  .header-query-datasource-card-container {
    margin-top: -10px;
  }

  .header-query-datasource-card {
    position: relative;
    display: flex;
    min-width: 0;
    word-wrap: break-word;
    background-color: rgba(66, 153, 225, 0.1) !important;
    background-clip: border-box;
    border-radius: 4px;
    height: 32px;
    width: 140px;
    padding: 6px;
    align-items: center;
    text-transform: capitalize;
    font-weight: 400 !important;
    background-color: #4299e11a;

    p {
      margin: 0 8px 0 12px;
    }
  }

  .query-datasource-card {
    position: relative;
    display: flex;
    min-width: 0;
    word-wrap: break-word;
    background-color: #ffffff;
    background-clip: border-box;
    border: 1px solid rgba(101, 109, 119, 0.16);
    border-radius: 4px;
    height: 46px;
    width: 200px;
    padding: 10px;
    align-items: center;
    cursor: pointer;
    transition: transform .2s;

    p {
      margin: 0 8px 0 15px;
    }

    &:hover {
      transform: scale(1.02);
      box-shadow: 0.1px 0.1px 0.1px 0.1px rgba(0, 0, 0, 0.3);
    }
  }

  // end :: data source card style

  .header-query-datasource-name {
    font-size: 0.8rem !important;
    padding-top: 0px !important;
  }

  .datasource-heading {
    display: flex;
    height: 32px;
    gap: 10px;
    align-items: center;

    p {
      font-size: 12px;
      padding-top: 0px;
      cursor: pointer;
    }
  }


  .left-sidebar {
    scrollbar-width: none;
  }

  .left-sidebar::-webkit-scrollbar {
    width: 0;
    background: transparent;
  }

  .left-sidebar-layout {
    display: flex;
    justify-content: center;
    font-size: 11px;
    align-items: center;
    letter-spacing: 0.2px;

    p {
      margin-bottom: 0px;
      margin-top: 8px;
    }
  }

  .left-sidebar {
    height: 100%;
    width: 48px;
    position: fixed;
    z-index: 2;
    left: 0;
    overflow-x: hidden;
    flex: 1 1 auto;
    background-color: var(--base) !important;
    background-clip: border-box;
    margin-top: 48px;
    padding-top: 8px;

    .accordion-item {
      border: solid var(--slate5);
      border-width: 1px 0px 1px 0px;
    }

    .datasources-container {
      height: 50%;
      overflow-y: scroll;

      tr {
        border-color: #f1f1f1;
      }
    }

    .variables-container {
      height: 50%;
      overflow-y: scroll;
    }

    .variables-container::-webkit-scrollbar-thumb,
    .datasources-container::-webkit-scrollbar-thumb {
      background: transparent;
      height: 0;
      width: 0;
    }

    .variables-container::-webkit-scrollbar,
    .datasources-container::-webkit-scrollbar {
      width: 0;
      background: transparent;
      height: 0;
    }

    .variables-container,
    .datasources-container {
      scrollbar-width: none;
    }

    .datasources-container {
      bottom: 0;
      height: 500px;
      border: solid rgba(101, 109, 119, 0.16);
      border-width: 1px 0px 1px 0px;

      .datasources-header {
        border: solid rgba(0, 0, 0, 0.125);
        border-width: 0px 0px 1px 0px;
      }
    }

    .left-sidebar-inspector {
      .card-body {
        padding: 1rem 0rem 1rem 1rem;
      }
    }

    .left-sidebar-page-selector {
      .add-new-page-button-container {
        width: 100%;
        margin-top: 10px;
      }
    }
  }

  .editor-sidebar {
    position: fixed;
    right: 0;
    overflow: hidden;
    width: 300px;
    flex: 1 1 auto;
    top: 48px;
    border-left: 1px solid var(--slate5);
    background-color: var(--base);
    background-clip: border-box;
    height: 100vh;


    .inspector {
      // .inspector-add-button {
      //   font-size: 14px;
      //   font-weight: 500;
      //   padding: 6px 16px;
      //   color: var(--slate12);
      //   border: 1px solid var(--slate7);
      //   $border-radius: 6px;
      //   background: white;
      //   width: 100%;
      // }

      // .inspector-add-button:hover {
      //   color: $primary;
      //   background: #eef3f9;
      //   border-radius: 4px;
      // }

      .form-control-plaintext {
        padding: 0;
        color: var(--slate12);
      }

      .header {
        padding-left: 20px;
        padding-right: 20px;
        border: solid rgba(0, 0, 0, 0.125);
        border-width: 0px 0px 1px 0px;
        height: 40px;

        .component-name {
          font-weight: 500;
        }

        .component-action-button {
          top: 8px;
          right: 10px;
          position: absolute;
        }
      }

      .properties-container {
        .field {
          .form-label {
            font-size: 12px;
          }

          .text-field {
            height: 30px;
            font-size: 12px;
          }

          .form-select {
            height: 30px;
            font-size: 12px;
          }

          .select-search__input {
            padding: 0.2375rem 0.75rem;
            font-size: 0.825rem;
          }
        }
      }
    }

    .components-container::-webkit-scrollbar {
      width: 0;
      height: 0;
      background: transparent;
    }

    .components-container::-webkit-scrollbar-thumb {
      background: transparent;
    }

    .components-container {
      scrollbar-width: none;
    }

    .components-container {
      height: 100%;
      overflow: auto;
      overflow-x: hidden;
      padding-bottom: 20%;

      ::placeholder {
        color: var(--slate9);

      }

      .component-image-holder {
        border-radius: 0;
        transition: all 0.3s cubic-bezier(0.25, 0.8, 0.25, 1);
        box-sizing: border-box;
        border-radius: 4px;
        background-color: var(--slate3);

        img {
          margin: 0 auto;
        }

        &:hover {
          background-color: var(--slate4);
          border: 1px solid var(--slate4, #E6E8EB);

        }

        &:active {
          background-color: var(--slate4);
          border: 1px solid var(--slate6, #DFE3E6);
        }
      }

      .component-title {
        margin-top: 4px;
        max-width: 100%;
        text-align: center;
        word-wrap: break-word;
        color: var(--slate12);
        text-align: center;
        font-size: 10px;
        font-style: normal;
        font-weight: 400;
        line-height: 13px;
        height: 26px;
        width: 72px;
      }

      .component-description {
        color: grey;
        font-size: 0.7rem;
      }
    }
  }

  .main {
    top: 0;
    height: calc(100vh - 84px);

    &.hide-scrollbar {
      .canvas-container::-webkit-scrollbar {
        height: 0;
      }
    }

    .canvas-container::-webkit-scrollbar {
      width: 0;
      background: transparent;
    }

    .canvas-container::-webkit-scrollbar-track {
      background: transparent !important;
    }

    .canvas-container {
      scrollbar-width: none;
    }

    .canvas-container {
      height: 100%;
      top: 48px;
      position: fixed;
      right: 300px;
      left: 48px;
      overflow-y: scroll;
      overflow-x: auto;
      -webkit-box-pack: center;
      justify-content: center;
      -webkit-box-align: center;
      align-items: center;

      .real-canvas {
        outline: 1px dotted transparent;
      }

      .show-grid {
        outline: 1px dotted #4d72da;
        background-image: linear-gradient(to right,
            rgba(194, 191, 191, 0.2) 1px,
            transparent 1px),
          linear-gradient(to bottom,
            rgba(194, 191, 191, 0.2) 1px,
            transparent 1px);
      }

      .canvas-area {
        background: #F9F9FB;
        margin: 0px auto;

        .resizer {
          border: solid 1px transparent;
        }
      }
    }
  }

  @media screen and (max-height: 450px) {
    .sidebar {
      padding-top: 15px;
    }

    .sidebar a {
      font-size: 18px;
    }
  }
}

.viewer {
  .header-container {
    max-width: 100%;
  }

  .main {
    padding: 0px 10px;

    .canvas-container {
      scrollbar-width: auto;
      width: 100%;
    }

    .canvas-container::-webkit-scrollbar {
      background: transparent;
    }

    .canvas-container {
      height: 100%;
      position: fixed;
      left: 0;
      overflow-y: auto;
      overflow-x: auto;
      -webkit-box-pack: center;
      justify-content: center;
      -webkit-box-align: center;
      align-items: center;

      .canvas-area {
        width: 1280px;
        background: #F9F9FB;
        margin: 0px auto;
        background-size: 80px 80px;
        background-repeat: repeat;
      }

      .navigation-area {
        background: var(--base, #FFF);
        padding: 1rem;

        a.page-link {
          border-radius: 0;
          border: 0;
        }

        a.page-link:hover {
          color: white;
          background-color: #4D72FA;
        }

        a.page-link.active {
          color: white;
          background-color: #4D72FA;
        }
      }

    }
  }
}

.modal-header {
  padding: 0 1.5rem 0 1.5rem;
}

.page-body,
.homepage-body {
  height: 100vh;

  .list-group.list-group-transparent.dark .all-apps-link,
  .list-group-item-action.dark.active {
    background-color: $dark-background  !important;
  }
}

.home-search-holder {
  height: 20px;
  width: 100%;
  margin-top: 32px;

  .search-box-wrapper {
    .input-icon {
      .input-icon-addon {
        padding-right: 6px;
      }
    }
  }

  .homepage-search {
    background: transparent;
    color: var(--slate12);
    height: 20px;

    &:focus {
      background: none;
    }
  }
}

.homepage-app-card-list-item-wrap {
  row-gap: 16px;
  column-gap: 32px;
  display: flex;
  margin-top: 22px;
}

.homepage-app-card-list-item {
  max-width: 272px;
  flex-basis: 33%;
  padding: 0 !important;
}

.homepage-dropdown-style {
  min-width: 11rem;
  display: block;
  align-items: center;
  margin: 0;
  line-height: 1.4285714;
  width: 100%;
  padding: 0.5rem 0.75rem !important;
  font-weight: 400;
  white-space: nowrap;
  border: 0;
  cursor: pointer;
  font-size: 12px;
}

.homepage-dropdown-style:hover {
  background: rgba(101, 109, 119, 0.06);
}

.card-skeleton-container {
  border: 0.5px solid #b4bbc6;
  padding: 1rem;
  border-radius: 8px;
  height: 180px;
}

.app-icon-skeleton {
  background-color: #91a4f6;
  border-radius: 4px;
  margin-bottom: 20px;
  height: 40px;
  width: 40px;
}

.folder-icon-skeleton {
  display: inline-block;
  background-color: #858896;
  border-radius: 4px;
  height: 14px;
  width: 14px;
}

.folders-skeleton {
  padding: 9px 12px;
  height: 34px;
  margin-bottom: 4px;
}

.card-skeleton-button {
  height: 20px;
  width: 60px;
  background: #91a4f6;
  margin-top: 1rem;
  border-radius: 4px;
}

@media (min-height: 641px) and (max-height: 899px) {
  .homepage-pagination {
    position: fixed;
    bottom: 2rem;
    width: 63%;
  }
}

@media (max-height: 640px) {
  .homepage-pagination {
    position: fixed;
    bottom: 2rem;
    width: 71%;
  }
}

@media (max-width: 1056px) {
  .homepage-app-card-list-item {
    flex-basis: 50%;
  }
}

.homepage-body {
  overflow-y: hidden;

  a {
    color: inherit;
  }

  a:hover {
    color: inherit;
    text-decoration: none;
  }

  button.create-new-app-button {
    background-color: var(--indigo9);

  }




  .app-list {
    .app-card {
      height: 180px;
      max-height: 180px;
      border: 0.5px solid #b4bbc6;
      box-sizing: border-box;
      border-radius: 8px;
      overflow: hidden;

      .app-creation-time {
        span {
          color: var(--slate11) !important;
        }
      }

      .app-creator {
        font-weight: 500;
        font-size: 0.625rem;
        line-height: 12px;
        color: #292d37;
        white-space: nowrap;
        overflow: hidden;
        text-overflow: ellipsis;
      }

      .app-icon-main {
        background-color: $primary;

        .app-icon {
          img {
            height: 24px;
            width: 24px;
            filter: invert(100%) sepia(0%) saturate(0%) hue-rotate(17deg) brightness(104%) contrast(104%);
            vertical-align: middle;
          }
        }
      }

      .app-template-card-wrapper {
        .card-body {
          padding-left: 0px !important;
        }
      }

      .app-title {
        line-height: 20px;
        font-size: 1rem;
        font-weight: 400;
        color: #000000;
        overflow: hidden;
        max-height: 40px;
        text-overflow: ellipsis;
        display: -webkit-box;
        -webkit-line-clamp: 2;
        /* number of lines to show */
        line-clamp: 2;
        -webkit-box-orient: vertical;
      }

      button {
        font-size: 0.6rem;
        width: 100%;
      }

      .menu-ico {
        cursor: pointer;

        img {
          padding: 0px;
          height: 14px;
          width: 14px;
          vertical-align: unset;
        }
      }
    }

    .app-card.highlight {
      background-color: #f8f8f8;
      box-shadow: 0px 4px 4px rgba(0, 0, 0, 0.25);
      border: 0.5px solid $primary;

      .edit-button {
        box-sizing: border-box;
        border-radius: 6px;
        color: $primary-light;
        width: 113px;
        height: 28px;
        background: var(--indigo11) !important;
        border: none;
        color: var(--indigo4);
        padding: 4px 16px;
        gap: 6px;
        height: 28px;


        &:hover {
          background: var(--indigo10);

        }

        &:focus {
          box-shadow: 0px 0px 0px 4px var(--indigo6);
          background: var(--indigo10);
          outline: 0;
        }


        &:active {
          background: var(--indigo11);
          box-shadow: none;
        }
      }

      .launch-button {
        box-sizing: border-box;
        border-radius: 6px;
        color: var(--slate12);
        width: 113px;
        height: 28px;
        background: var(--base);
        border: 1px solid var(--slate7);
        color: var(--slate12);
        padding: 4px 16px;
        gap: 6px;
        height: 28px !important;


        &:hover {
          background: var(--slate8);
          color: var(--slate11);
          border: 1px solid var(--slate8);
          background: var(--base);
        }

        &:active {
          background: var(--base);
          box-shadow: none;
          border: 1px solid var(--slate12);
          color: var(--slate12);
        }

        &:focus {
          background: var(--base);
          color: var(--slate11);
          border: 1px solid var(--slate8);
          box-shadow: 0px 0px 0px 4px var(--slate6);
        }
      }

      .app-title {
        height: 20px;
        -webkit-line-clamp: 1;
        /* number of lines to show */
        line-clamp: 1;
      }
    }
  }
}

.template-library-modal {
  font-weight: 500;

  .modal-header {
    background-color: var(--base) !important;
    border-bottom: 1px solid var(--slate5);

  }

  .modal-dialog {
    max-width: 90%;
    height: 80%;

    .modal-content {
      height: 100%;
      padding: 0;


      .modal-body {
        height: 100%;
        padding: 0 10px;
        background-color: var(--base) !important;


        .container-fluid {
          height: 100%;
          padding: 0;

          .row {
            height: 100%;
          }
        }
      }
    }

    .modal-body,
    .modal-footer {
      background-color: #ffffff;
    }
  }

  .template-categories {
    .list-group-item {
      border: 0;
    }

    .list-group-item.active {
      background-color: #edf1ff;
      color: $primary-light;
      font-weight: 600;
    }
  }

  .template-app-list {
    .list-group-item {
      border: 0;
    }

    .list-group-item.active {
      background-color: #edf1ff;
      color: black;
    }
  }

  .template-display {
    display: flex;
    flex-direction: row;
    align-items: center;
    height: 100%;

    h3.title {
      font-weight: 600;
      line-height: 17px;
    }

    p.description {
      font-weight: 500;
      font-size: 13px;
      line-height: 15px;
      letter-spacing: -0.1px;
      color: #8092ab;
    }

    img.template-image {
      height: 75%;
      width: 85%;
      border: 0;
      padding: 0;
      object-fit: contain;
    }

    .template-spinner {
      width: 3rem;
      height: 3rem;
      margin: auto;
      position: absolute;
      top: 0;
      bottom: 0;
      left: 0;
      right: 0;
    }

    .row {
      margin-bottom: 0;
    }
  }

  .template-list {
    padding-top: 16px;

    .template-search-box {
      input {
        border-radius: 5px !important;
      }

      .input-icon {
        display: flex;
      }
    }

    .input-icon {
      .search-icon {
        display: block;
        position: absolute;
        left: 0;
        margin-right: 0.5rem;
      }

      .clear-icon {
        cursor: pointer;
        display: block;
        position: absolute;
        right: 0;
        margin-right: 0.5rem;
      }
    }

    .list-group-item.active {
      color: $primary;
    }
  }
}

.template-library-modal.dark-mode {

  .template-modal-control-column,
  .template-list-column,
  .categories-column,
  .modal-header {
    border-color: var(--slate5) !important;
  }

  .modal-body,
  .modal-footer,
  .modal-header,
  .modal-content {
    color: white;
    background-color: #2b394a;
  }

  .template-categories {
    .list-group-item {
      color: white;
      border: 0;
    }

    .list-group-item:hover {
      background-color: #232e3c;
    }

    .list-group-item.active {
      background-color: $primary-light;
      color: white;
      font-weight: 600;
    }
  }

  .template-app-list {
    .list-group-item {
      border: 0;
      color: white;
    }

    .list-group-item:hover {
      border: 0;
      background-color: #232e3c;
    }

    .list-group-item.active {
      background-color: $primary-light;
      color: white;
    }

    .no-results-item {
      background-color: var(--slate4);
      color: white;
    }
  }

  .template-list {
    .template-search-box {
      input {
        background-color: #2b394a;
        border-color: #232e3c;
        color: white;
      }
    }
  }
}

.fx-container {
  position: relative;
}

.fx-common {
  margin-right: 12px;
}

.fx-button {
  border-radius: 6px;

  svg {
    margin: 2px 4px;
  }
}

.fx-button:hover {
  background-color: var(--slate4);
  cursor: pointer;
}

.fx-button.active {
  background-color: var(--indigo5);
  cursor: pointer;
}



.fx-container-eventmanager {
  position: relative;
}

.fx-container-eventmanager * .fx-outer-wrapper {
  position: absolute !important;
  top: 7px !important;
  right: -26px;
}

// targeting select component library class

.component-action-select *.css-1nfapid-container {
  width: 184px !important;
}

.component-action-select {
  .css-zz6spl-container {
    width: inherit;
  }

  &.fx-container-eventmanager {
    .fx-common {
      right: 0;
    }

    .custom-row {
      width: 100%
    }
  }

  .codeShow-active {
    display: flex;
    flex-direction: row-reverse;
    justify-content: space-between;

    .custom-row {
      width: 75%;
    }
  }

  .row.fx-container {
    .col {
      display: flex;
    }
  }
}

.fx-container-eventmanager *.fx-common {
  top: 6px !important;
  right: -34px;
}

.fx-container-eventmanager-code {
  padding-right: 15px !important;
}

.unselectable {
  -webkit-touch-callout: none;
  -webkit-user-select: none;
  -khtml-user-select: none;
  -moz-user-select: none;
  -ms-user-select: none;
  user-select: none;
}

.layout-buttons {
  span {
    color: $primary;
  }
}

.inspector {
  .tab-content {
    overflow-y: auto;
    // TAB HEADER HEIGHT + FOOTER HEIGHT + Extra padding = 120px
    height: calc(100vh - 7.5rem);
    // Hide scrollbar
    -ms-overflow-style: none;
    /* IE and Edge */
    scrollbar-width: none;
    /* Firefox */
  }

  /* Hide scrollbar for Chrome, Safari and Opera */
  .tab-content::-webkit-scrollbar {
    display: none;
  }

  .accordion {
    margin-bottom: 45px !important;
  }

  .field-type-vertical-line {
    position: relative;
    width: 0;
    height: 2rem;
    border-left: 1px solid var(--slate5);
    content: '';
    margin-right: -2.75rem;

  }

  .code-hinter-vertical-line {
    position: relative;
    width: 0;
    border-left: 1px solid var(--slate5);
    content: '';
    margin-right: 1rem;
  }

  .code-hinter-wrapper {
    min-width: 0;
  }

  .inspector-field-number {
    background-color: var(--slate1);
    border: none;
    color: var(--slate12);
    width: 8.063rem; //129px
    border: 1px solid var(--slate7);
    padding: 6px 10px;
  }
}


.theme-dark {
  .accordion-button::after {
    background-image: url('data:image/svg+xml,<svg xmlns="http://www.w3.org/2000/svg" width="12" height="13" viewBox="0 0 12 13" fill="none"><path d="M8.19426 3.5L3.80582 3.5C3.22697 3.5 2.86632 4.12791 3.15798 4.6279L5.35221 8.38943C5.64161 8.88556 6.35846 8.88556 6.64787 8.38943L8.8421 4.6279C9.13376 4.12791 8.77311 3.5 8.19426 3.5Z" fill="%23ffffff"/></svg>');
  }

  .homepage-body {
    .app-list {
      .app-title {
        line-height: 20px;
        font-size: 16px;
        font-weight: 400;
      }
    }
  }

  .layout-buttons {
    svg {
      filter: invert(89%) sepia(2%) saturate(127%) hue-rotate(175deg) brightness(99%) contrast(96%);
    }
  }

  .organization-list {
    margin-top: 5px;

    .btn {
      border: 0px;
    }

    .dropdown-toggle div {
      max-width: 200px;
      text-overflow: ellipsis;
      overflow: hidden;
    }
  }

  .left-menu {
    ul {
      li:not(.active):hover {
        color: $black;
      }
    }
  }

  .menu-ico,
  .folder-menu-icon {
    svg {
      path {
        fill: white !important;
      }
    }
  }
}

.pagination {
  .page-item.active {
    a.page-link {
      background-color: $primary-light;
    }
  }
}

.datasource-picker,
.stripe-operation-options {

  .select-search,
  .select-search-dark,
  .select-search__value input,
  .select-search-dark input {
    width: 224px !important;
    height: 32px !important;
    border-radius: $border-radius  !important;
  }
}

.openapi-operation-options {

  .select-search,
  .select-search-dark,
  .select-search__value input,
  .select-search-dark input {
    height: 32px !important;
    border-radius: $border-radius  !important;
  }
}

.openapi-operations-desc {
  padding-top: 12px;
}

.select-search {
  width: 100%;
  position: relative;
  box-sizing: border-box;
}

.select-search *,
.select-search *::after,
.select-search *::before {
  box-sizing: inherit;
}

.select-search-dark {
  .select-search-dark__input::placeholder {
    color: #E0E0E0;
  }
}

/**
 * Value wrapper
 */
.select-search__value {
  position: relative;
  z-index: 1;
}

.select-search__value::after {
  content: "";
  display: inline-block;
  position: absolute;
  top: calc(50% - 9px);
  right: 19px;
  width: 11px;
  height: 11px;
}

/**
 * Input
 */
.select-search__input {
  display: block;
  width: 100%;
  padding: 0.4375rem 0.75rem;
  font-size: 0.875rem;
  font-weight: 400;
  line-height: 1.4285714;
  color: var(--slate12);
  background-color: var(--base);
  background-clip: padding-box;
  border: 1px solid var(--slate7);
  -webkit-appearance: none;
  -moz-appearance: none;
  appearance: none;
  border-radius: $border-radius  !important;
  transition: border-color 0.15s ease-in-out, box-shadow 0.15s ease-in-out;
}

.select-search__input::-webkit-search-decoration,
.select-search__input::-webkit-search-cancel-button,
.select-search__input::-webkit-search-results-button,
.select-search__input::-webkit-search-results-decoration {
  -webkit-appearance: none;
}

.select-search__input:not([readonly]):focus {
  cursor: initial;
}

/**
 * Options wrapper
 */
.select-search__select {
  background: #ffffff;
  box-shadow: 0 0.0625rem 0.125rem rgba(0, 0, 0, 0.15);
}

/**
 * Options
 */
.select-search__options {
  list-style: none;
}

/**
 * Option row
 */
.select-search__row:not(:first-child) {
  border-top: 1px solid #eee;
}

/**
 * Option
 */
.select-search__option,
.select-search__not-found {
  display: block;
  height: 36px;
  width: 100%;
  padding: 0 16px;
  background: var(--base);
  border: none;
  outline: none;
  font-family: "Roboto", sans-serif;
  font-size: 14px;
  text-align: left;
  cursor: pointer;
}

.select-search--multiple .select-search__option {
  height: 48px;
}

.select-search__option.is-highlighted,
.select-search__option:not(.is-selected):hover {
  background: rgba(47, 204, 139, 0.1);
}

.select-search__option.is-highlighted.is-selected,
.select-search__option.is-selected:hover {
  background: #2eb378;
  color: #ffffff;
}

/**
 * Group
 */
.select-search__group-header {
  font-size: 10px;
  text-transform: uppercase;
  background: #eee;
  padding: 8px 16px;
}

/**
 * States
 */
.select-search.is-disabled {
  opacity: 0.5;
}

.select-search.is-loading .select-search__value::after {
  background-image: url("data:image/svg+xml,%3Csvg xmlns='http://www.w3.org/2000/svg' width='50' height='50' viewBox='0 0 50 50'%3E%3Cpath fill='%232F2D37' d='M25,5A20.14,20.14,0,0,1,45,22.88a2.51,2.51,0,0,0,2.49,2.26h0A2.52,2.52,0,0,0,50,22.33a25.14,25.14,0,0,0-50,0,2.52,2.52,0,0,0,2.5,2.81h0A2.51,2.51,0,0,0,5,22.88,20.14,20.14,0,0,1,25,5Z'%3E%3CanimateTransform attributeName='transform' type='rotate' from='0 25 25' to='360 25 25' dur='0.6s' repeatCount='indefinite'/%3E%3C/path%3E%3C/svg%3E");
  background-size: 11px;
}

.select-search:not(.is-disabled) .select-search__input {
  cursor: pointer;
}

/**
 * Modifiers
 */
.select-search--multiple {
  border-radius: 3px;
  overflow: hidden;
}

.select-search:not(.is-loading):not(.select-search--multiple) .select-search__value::after {
  transform: rotate(45deg);
  border-right: 1px solid #000;
  border-bottom: 1px solid #000;
  pointer-events: none;
}

.select-search--multiple .select-search__input {
  cursor: initial;
}

.select-search--multiple .select-search__input {
  border-radius: 3px 3px 0 0;
}

.select-search--multiple:not(.select-search--search) .select-search__input {
  cursor: default;
}

.select-search:not(.select-search--multiple) .select-search__input:hover {
  border-color: #2fcc8b;
}

.select-search:not(.select-search--multiple) .select-search__select {
  position: absolute;
  z-index: 2;
  right: 0;
  left: 0;
  border-radius: 3px;
  overflow: auto;
  max-height: 360px;
}

.select-search--multiple .select-search__select {
  position: relative;
  overflow: auto;
  max-height: 260px;
  border-top: 1px solid #eee;
  border-radius: 0 0 3px 3px;
}

.select-search__not-found {
  height: auto;
  padding: 16px;
  text-align: center;
  color: #888;
}

/**
* Select Search Dark Mode
*/
.select-search-dark {
  width: 100%;
  position: relative;
  box-sizing: border-box;
}

.select-search-dark *,
.select-search-dark *::after,
.select-search-dark *::before {
  box-sizing: inherit;
}

/**
 * Value wrapper
 */
.select-search-dark__value {
  position: relative;
  z-index: 1;
}

.select-search-dark__value::after {
  content: "";
  display: inline-block;
  position: absolute;
  top: calc(50% - 4px);
  right: 13px;
  width: 6px;
  height: 6px;
  filter: brightness(0) invert(1);
}

/**
 * Input
 */
.select-search-dark__input {
  display: block;
  width: 100%;
  font-size: 0.875rem;
  font-weight: 400;
  line-height: 1.4285714;
  color: #ffffff;
  background-color: #2b3547;
  background-clip: padding-box;
  border: 1px solid #232e3c;
  -webkit-appearance: none;
  -moz-appearance: none;
  appearance: none;
  border-radius: 0;
  transition: border-color 0.15s ease-in-out, box-shadow 0.15s ease-in-out;
}

.select-search-dark__input::-webkit-search-decoration,
.select-search-dark__input::-webkit-search-cancel-button,
.select-search-dark__input::-webkit-search-results-button,
.select-search-dark__input::-webkit-search-results-decoration {
  -webkit-appearance: none;
}

.select-search-dark__input:not([readonly]):focus {
  cursor: initial;
}

/**
 * Options
 */
.select-search-dark__options {
  list-style: none;
  padding: 0;
}

/**
 * Option row
 */
.select-search-dark__row:not(:first-child) {
  border-top: none;
}

/**
 * Option
 */
.select-search-dark__option,
.select-search-dark__not-found {
  display: block;
  height: 36px;
  width: 100%;
  padding: 0 16px;
  background-color: var(--base) !important;
  color: #ffffff !important;
  outline: none;
  font-family: "Roboto", sans-serif;
  font-size: 14px;
  text-align: left;
  cursor: pointer;
  border-radius: 0;

  &:hover {
    background-color: #2b3546 !important;
  }
}

.select-search-dark--multiple .select-search-dark__option {
  height: 48px;
}

/**
 * Group
 */
.select-search-dark__group-header {
  font-size: 10px;
  text-transform: uppercase;
  background: #eee;
  padding: 8px 16px;
}

/**
 * States
 */
.select-search-dark.is-disabled {
  opacity: 0.5;
}

.select-search-dark.is-loading .select-search-dark__value::after {
  background-image: url("data:image/svg+xml,%3Csvg xmlns='http://www.w3.org/2000/svg' width='50' height='50' viewBox='0 0 50 50'%3E%3Cpath fill='%232F2D37' d='M25,5A20.14,20.14,0,0,1,45,22.88a2.51,2.51,0,0,0,2.49,2.26h0A2.52,2.52,0,0,0,50,22.33a25.14,25.14,0,0,0-50,0,2.52,2.52,0,0,0,2.5,2.81h0A2.51,2.51,0,0,0,5,22.88,20.14,20.14,0,0,1,25,5Z'%3E%3CanimateTransform attributeName='transform' type='rotate' from='0 25 25' to='360 25 25' dur='0.6s' repeatCount='indefinite'/%3E%3C/path%3E%3C/svg%3E");
  background-size: 11px;
}

.select-search-dark:not(.is-disabled) .select-search-dark__input {
  cursor: pointer;
}

/**
 * Modifiers
 */
.select-search-dark--multiple {
  border-radius: 3px;
  overflow: hidden;
}

.select-search-dark:not(.is-loading):not(.select-search-dark--multiple) .select-search-dark__value::after {
  transform: rotate(45deg);
  border-right: 1px solid #000;
  border-bottom: 1px solid #000;
  pointer-events: none;
}

.select-search-dark--multiple .select-search-dark__input {
  cursor: initial;
}

.select-search-dark--multiple .select-search-dark__input {
  border-radius: 3px 3px 0 0;
}

.select-search-dark--multiple:not(.select-search-dark--search) .select-search-dark__input {
  cursor: default;
}

.select-search-dark:not(.select-search-dark--multiple) .select-search-dark__input:hover {
  border-color: #ffffff;
}

.select-search-dark:not(.select-search-dark--multiple) .select-search-dark__select {
  position: absolute;
  z-index: 2;
  right: 0;
  left: 0;
  border-radius: 3px;
  overflow: auto;
  max-height: 360px;
}

.select-search-dark--multiple .select-search-dark__select {
  position: relative;
  overflow: auto;
  max-height: 260px;
  border-top: 1px solid #eee;
  border-radius: 0 0 3px 3px;
}

.select-search-dark__not-found {
  height: auto;
  padding: 16px;
  text-align: center;
  color: #888;
}
// jet-table-footer is common class used in other components other than table
.jet-table-footer {
  .table-footer {
    width: 100%;
  }
}

.btn-primary {
  --tblr-btn-color: #{$primary-rgb};
  --tblr-btn-color-darker: #{$primary-rgb-darker};
  border-color: none;
}

.form-check-input:checked {
  background-color: var(--indigo9);
  border-color: rgba(101, 109, 119, 0.24);
}

.btn:focus,
.btn:active,
.form-check-input:focus,
.form-check-input:active,
.form-control:focus,
th:focus,
tr:focus {
  outline: none !important;
  box-shadow: none;
}

.show-password-field {
  width: fit-content;

  .form-check-input {
    cursor: pointer;
  }

  .show-password-label {
    cursor: pointer;
  }
}

.select-search__option {
  color: rgb(90, 89, 89);
}

.select-search__option.is-selected {
  background: rgba(176, 176, 176, 0.07);
  color: #4d4d4d;
}

.select-search__option.is-highlighted.is-selected,
.select-search__option.is-selected:hover {
  background: rgba(66, 153, 225, 0.1);
  color: rgb(44, 43, 43);
}

.select-search__option.is-highlighted,
.select-search__option:hover {
  background: rgba(66, 153, 225, 0.1);
}

.select-search__options {
  margin-left: -33px;
}

.select-search__option.is-highlighted,
.select-search__option:not(.is-selected):hover {
  background: rgba(66, 153, 225, 0.1);
}

.select-search:not(.select-search--multiple) .select-search__input:hover {
  border-color: rgba(66, 153, 225, 0.1);
}

.DateInput_input {
  font-weight: 300;
  font-size: 14px;
  padding: 4px 7px 2px;
  padding: 4px 7px 2px;
  width: 100px !important;
  margin-left: 10px;
}

.no-components-box {
  border: 1px dashed #3e525b;
}

.form-control-plaintext:focus-visible {
  outline: none;
  outline-width: thin;
  outline-style: solid;
  outline-color: $primary;
}

.form-control-plaintext:hover {
  outline: none;
  outline-width: thin;
  outline-style: solid;
  outline-color: rgba(66, 153, 225, 0.8);
}

.select-search__input:focus-visible {
  outline: none;
  outline-color: #4ac4d6;
}

.form-control-plaintext {
  padding: 5px;
}

.code-builder {
  border: solid 1px #dadcde;
  border-radius: 2px;
  padding-top: 4px;

  .variables-dropdown {
    position: fixed;
    right: 0;
    width: 400px;
    z-index: 200;
    border: solid 1px #dadcde;

    .group-header {
      background: #f4f6fa;
    }
  }
}

.__react_component_tooltip {
  z-index: 10000;
}

.select-search__value::after {
  top: calc(50% - 2px);
  right: 15px;
  width: 5px;
  height: 5px;
}

.progress-bar {
  background-color: rgba(66, 153, 225, 0.7);
}

.popover-header {
  background-color: #f4f6fa;
  border-bottom: 0;
}

.popover-body {
  background-color: var(--base);
  color: var(--slate12);
  border-radius: 6px;

  .form-label {
    font-size: 12px;
  }
}

/**
 * Home page app menu
 */
#popover-app-menu {
  border-radius: 4px;
  width: 150px;
  box-shadow: 0px 12px 16px -4px rgba(16, 24, 40, 0.08), 0px 4px 6px -2px rgba(16, 24, 40, 0.03);
  background: var(--base);
  color: var(--slate12);
  border: 1px solid var(--slate3);

  .popover-arrow {
    display: none;
  }

  .popover-body {
    padding: 16px 12px 0px 12px;
    color: var(--slate12);

    .field {
      font-weight: 500;
      font-size: 0.7rem;

      &__danger {
        color: var(--tomato9);
      }
    }
  }
}

.input-icon {
  .input-icon-addon {
    display: none;
  }
}

.input-icon:hover {
  .input-icon-addon {
    display: flex;
  }
}

.input-icon:focus {
  .input-icon-addon {
    display: flex;
  }
}

.sub-section {
  width: 100%;
  display: block;
}

.text-muted {
  color: #3e525b !important;
}

body {
  color: #3e525b;
}

.RichEditor-root {
  background: #ffffff;
  border: 1px solid #ddd;
  font-family: "Georgia", serif;
  font-size: 14px;
  padding: 15px;
  height: 100%;
}

.RichEditor-editor {
  border-top: 1px solid #ddd;
  cursor: text;
  font-size: 16px;
  margin-top: 10px;
}

.RichEditor-editor .public-DraftEditorPlaceholder-root,
.RichEditor-editor .public-DraftEditor-content {
  margin: 0 -15px -15px;
  padding: 15px;
}

.RichEditor-editor .public-DraftEditor-content {
  min-height: 100px;
  overflow-y: scroll;
}

.RichEditor-hidePlaceholder .public-DraftEditorPlaceholder-root {
  display: none;
}

.RichEditor-editor .RichEditor-blockquote {
  border-left: 5px solid #eee;
  color: #666;
  font-family: "Hoefler Text", "Georgia", serif;
  font-style: italic;
  margin: 16px 0;
  padding: 10px 20px;
}

.RichEditor-editor .public-DraftStyleDefault-pre {
  background-color: rgba(0, 0, 0, 0.05);
  font-family: "Inconsolata", "Menlo", "Consolas", monospace;
  font-size: 16px;
  padding: 20px;
}

.RichEditor-controls {
  font-family: "Helvetica", sans-serif;
  font-size: 14px;
  margin-bottom: 5px;
  user-select: none;
}

.dropmenu {
  position: relative;
  display: inline-block;
  margin-right: 16px;

  .dropdownbtn {
    color: #999;
    background: none;
    cursor: pointer;
    outline: none;
    border: none;
  }

  .dropdown-content {
    display: none;
    position: absolute;
    z-index: 2;
    width: 100%;
    align-items: center;
    border: 1px solid transparent;
    border-radius: 4px;
    box-shadow: 0 2px 6px 2px rgba(47, 54, 59, 0.15);

    a {
      text-decoration: none;
      width: 100%;
      position: relative;
      display: block;

      span {
        text-align: center;
        width: 100%;
        text-align: center;
        padding: 3px 0px;
      }
    }
  }
}

.dropmenu .dropdown-content a:hover {
  background-color: rgba(0, 0, 0, 0.05);
}

.dropmenu:hover {
  .dropdownbtn {
    color: #5890ff;
    background-color: rgba(0, 0, 0, 0.05);
    border-radius: 4px;
  }

  .dropdown-content {
    display: block;
  }
}

.RichEditor-styleButton {
  color: #999;
  cursor: pointer;
  margin-right: 16px;
  padding: 2px 0;
  display: inline-block;
}

.RichEditor-activeButton {
  color: #5890ff;
}

.transformation-editor {
  .CodeMirror {
    min-height: 70px;
  }
}

.chart-data-input {
  .CodeMirror {
    min-height: 370px;
    font-size: 0.8rem;
  }

  .code-hinter {
    min-height: 370px;
  }
}

.map-location-input {
  .CodeMirror {
    min-height: 120px;
    font-size: 0.8rem;
  }

  .code-hinter {
    min-height: 120px;
  }
}

.rdt {
  .form-control {
    height: 100%;
  }
}

.DateInput_input__focused {
  border-bottom: 2px solid $primary;
}

.CalendarDay__selected,
.CalendarDay__selected:active,
.CalendarDay__selected:hover {
  background: $primary;
  border: 1px double $primary;
}

.CalendarDay__selected_span {
  background: $primary;
  border: $primary;
}

.CalendarDay__selected_span:active,
.CalendarDay__selected_span:hover {
  background: $primary;
  border: 1px double $primary;
  color: #ffffff;
}

.CalendarDay__hovered_span:active,
.CalendarDay__hovered_span:hover {
  background: $primary;
  border: 1px double $primary;
  color: #ffffff;
}

.CalendarDay__hovered_span {
  background: #83b8e7;
  border: 1px double #83b8e7;
  color: #ffffff;
}

.table-responsive {
  margin-bottom: 0rem;
}

.code-hinter::-webkit-scrollbar {
  width: 0;
  height: 0;
  background: transparent;
}

.codehinter-query-editor-input {
  .CodeMirror {
    font-family: "Roboto", sans-serif;
    color: #263136;
    overflow: hidden;
    height: 50px !important;
  }

  .CodeMirror-vscrollbar {
    overflow: hidden;
  }

  .CodeMirror-focused {
    padding-top: 0;
    height: 50px;
  }

  .CodeMirror-scroll {
    position: absolute;
    top: 0;
    width: 100%;
  }
}

.field {
  .CodeMirror-scroll {
    position: static;
    top: 0;
  }

  .form-check {
    display: inline-block;
  }
}

.code-hinter {
  height: 36px;

  .form-control {
    .CodeMirror {
      font-family: "Roboto", sans-serif;
      height: 50px !important;
      max-height: 300px;
    }
  }

  .CodeMirror-vscrollbar,
  .CodeMirror-hscrollbar {
    background: transparent;
    height: 0;
    width: 0;
  }

  .CodeMirror-scroll {
    overflow: hidden !important;
    position: static;
    width: 100%;
  }
}

.CodeMirror-hints {
  font-family: "Roboto", sans-serif;
  font-size: 0.9rem;
  padding: 0px;
  z-index: $hints-z-index;

  li.CodeMirror-hint-active {
    background: $primary;
  }

  .CodeMirror-hint {
    padding: 4px;
    padding-left: 10px;
    padding-right: 10px;
  }
}

.cm-matchhighlight {
  color: #4299e1 !important;
  background: rgba(66, 153, 225, 0.1) !important;
}

.nav-tabs .nav-link {
  color: #3e525b;
  border-top-left-radius: 0px;
  border-top-right-radius: 0px;
}

.transformation-popover {
  padding: 14px;
  font-weight: 500;
  margin-bottom: 0px;
}

.transformation-editor {
  .CodeMirror {
    min-height: 220px;
  }
}

hr {
  margin: 1rem 0;
}

.query-hinter {
  min-height: 150px;
}

.codehinter-default-input {
  font-family: "Roboto", sans-serif;
  padding: 0.0475rem 0rem !important;
  display: block;
  width: 100%;
  font-size: 0.875rem;
  font-weight: 400;
  color: var(--slate9);
  background-color: var(--base) !important;
  background-clip: padding-box;
  border: 1px solid var(--slate7);
  -webkit-appearance: none;
  -moz-appearance: none;
  appearance: none;
  border-radius: 4px;
  transition: border-color 0.15s ease-in-out, box-shadow 0.15s ease-in-out;
  height: 30px;

  .CodeMirror {
    font-family: "Roboto", sans-serif;
  }

  .CodeMirror-placeholder {
    height: inherit !important;
    position: absolute !important;
    margin-top: 3px;
  }
}

.codehinter-query-editor-input {
  font-family: "Roboto", sans-serif;
  padding: 0.1775rem 0rem;
  display: block;
  width: 100%;
  font-size: 0.875rem;
  font-weight: 400;
  color: #232e3c;
  background-color: #ffffff;
  background-clip: padding-box;
  border: 1px solid #dadcde;
  border-radius: $border-radius;
  appearance: none;
  transition: border-color 0.15s ease-in-out, box-shadow 0.15s ease-in-out;
  height: 28px !important;
}

.editor {
  .modal-dialog {
    overflow-y: initial !important
  }

  .modal-dialog-scrollable .modal-content {
    max-height: 88% !important;
  }

}


.modal-component {


  .modal-body {
    padding: 0;
  }

  .modalWidget-config-handle {
    position: relative !important;
  }
}

.draggable-box {
  .config-handle {
    top: -20px;
    position: fixed;
    max-height: 10px;
    z-index: 100;
    min-width: 108px;

    .handle-content {
      cursor: move;
      color: #ffffff;
      background: $primary;
    }

    .badge {
      font-size: 9px;
      border-bottom-left-radius: 0;
      border-bottom-right-radius: 0;

      .delete-part {
        margin-left: 10px;
        float: right;
      }

      .delete-part::before {
        height: 12px;
        display: inline-block;
        width: 2px;
        background-color: rgba(255, 255, 255, 0.8);
        opacity: 0.5;
        content: "";
        vertical-align: middle;
      }
    }
  }
}

.draggable-box-in-editor:hover {
  z-index: 3 !important;
}

.modal-content {
  .config-handle {
    position: absolute;

    .badge {
      font-size: 9px;
    }
  }
}

.config-handle {
  display: block;
}

.apps-table {
  .app-title {
    font-size: 1rem;
  }

  .row {
    --tblr-gutter-x: 0rem;
  }
}


.theme-dark .wrapper {

  .navbar .navbar-nav .active>.nav-link,
  .navbar .navbar-nav .nav-link.active,
  .navbar .navbar-nav .nav-link.show,
  .navbar .navbar-nav .show>.nav-link {
    color: rgba(255, 255, 255, 0.7);
  }
}

.home-page,
.org-users-page {

  .navbar .navbar-nav .active>.nav-link,
  .navbar .navbar-nav .nav-link.active,
  .navbar .navbar-nav .nav-link.show,
  .navbar .navbar-nav .show>.nav-link {
    color: rgba(35, 46, 60, 0.7);
  }

  .nav-item {
    font-size: 0.9rem;
  }

  img.svg-icon {
    cursor: pointer;
    padding-left: 2px;
    border-radius: 10px;
  }

  img.svg-icon:hover {
    background-color: rgba(224, 214, 214, 0.507);
  }
}

.CodeMirror-placeholder {
  color: #9e9e9e !important;
  font-size: 0.7rem !important;
  margin-top: 2px !important;
  font-size: 12px !important;
}

.CodeMirror-code {
  font-weight: 300;
}

.btn-primary {
  border-color: transparent;
}

.text-widget {
  overflow: auto;
}

.text-widget::-webkit-scrollbar {
  width: 0;
  height: 0;
  background: transparent;
}

.input-group-flat:focus-within {
  box-shadow: none;
}

.map-widget {
  .place-search-input {
    box-sizing: border-box;
    border: 1px solid transparent;
    width: 240px;
    height: 32px;
    padding: 0 12px;
    border-radius: 3px;
    box-shadow: 0 2px 6px rgba(0, 0, 0, 0.3);
    font-size: 14px;
    outline: none;
    text-overflow: ellipses;
    position: absolute;
    left: 50%;
    margin-left: -120px;
  }

  .map-center {
    position: fixed;
    z-index: 1000;
  }
}

.events-toggle-active {
  .toggle-icon {
    transform: rotate(180deg);
  }
}

.events-toggle {
  .toggle-icon {
    display: inline-block;
    margin-left: auto;
    transition: 0.3s transform;
  }

  .toggle-icon:after {
    content: "";
    display: inline-block;
    vertical-align: 0.306em;
    width: 0.46em;
    height: 0.46em;
    border-bottom: 1px solid;
    border-left: 1px solid;
    margin-right: 0.1em;
    margin-left: 0.4em;
    transform: rotate(-45deg);
  }
}

.nav-link-title {
  font-weight: 500;
  font-size: 0.9rem;
}

.navbar-nav {
  .dropdown:hover {
    .dropdown-menu {
      display: block;
    }
  }
}

.app-version-container {
  min-height: 200px;
  height: 100%;
  display: flex !important;
  flex-direction: column;
}

.app-version-content {
  flex: 1;
  overflow: auto;
}

.query-manager-header {
  .nav-item {
    border-right: solid 1px #dadcde;
    background: 0 0;
  }

  .nav-link {
    height: 39px;
  }
}

input:focus-visible {
  outline: none;
}

.navbar-expand-md.navbar-light .nav-item.active:after {
  border: 1px solid $primary;
}

.org-users-page {
  .select-search__input {
    color: #617179;
  }

  .select-search-role {
    position: absolute;
    margin-top: -1rem;
  }

  .has-focus>.select-search__select>ul {
    margin-bottom: 0;
  }

  .select-search__option.is-selected {
    background: $primary;
    color: #ffffff;
  }
}

.encrypted-icon {
  margin-bottom: 0.25rem;
}

.widget-documentation-link {
  position: fixed;
  bottom: 0;
  background: var(--indigo3);
  width: 18.75rem; // 300px
  z-index: 1;
  padding: 12px 18px;
  display: flex;
  justify-content: space-between;
  cursor: pointer;

  .widget-documentation-link-text {
    margin-left: 13px;
    font-weight: 500;
    color: var(--slate12);
  }

  &:hover {
    background: var(--indigo4);
  }

  a {
    &:hover {
      text-decoration: none;
    }
  }
}

.components-container {
  .draggable-box {
    cursor: move;
  }
}

.column-sort-row {
  border-radius: 6px;
  background-color: var(--slate3);

  .event-handler-text {
    font-size: 12px;
    line-height: 20px;
    color: var(--slate12);
    font-weight: 500;
  }

  .event-name-text {
    font-size: 12px;
    line-height: 20px;
    color: var(--slate11);
    font-weight: 400;
    border-radius: 4px;
  }

  .card-body {
    color: var(--slate12);
  }
}

.jet-button {
  &.btn-custom:hover {
    background: var(--tblr-btn-color-darker) !important;
  }
}

.editor-sidebar::-webkit-scrollbar {
  width: 0;
  height: 0;
  background: transparent;
  -ms-overflow-style: none;
}

.editor-sidebar {
  max-width: 300px;
  scrollbar-width: none;
  -ms-overflow-style: none;
}

.sketch-picker {
  position: absolute;
  left: -192px;
  top: 0px;
  border-radius: 6px !important;
  border: 1px solid var(--slate5, #E6E8EB) !important;
  background: var(--slate1, #FBFCFD) !important;
  width: 210px !important; //adjusted with padding
  box-shadow: 0px 4px 6px -2px rgba(16, 24, 40, 0.03), 0px 12px 16px -4px rgba(16, 24, 40, 0.08) !important;
  color: var(--slate12);
  .flexbox-fix:nth-child(3) {
    div:nth-child(1) {
      input{
        width: 100% !important;
      }
      label{
        color: var(--slate12) !important;
      }
    }
  }
}

.boxshadow-picker {
  .sketch-picker {
    left: -209px !important;
  }
}


.color-picker-input {
  border: solid 1px rgb(223, 223, 223);
  cursor: pointer;
}

.app-sharing-modal {

  .form-control.is-invalid,
  .was-validated .form-control:invalid {
    border-color: #ffb0b0;
  }

  .form-check-input {
    cursor: pointer;
  }
}

.widgets-list {
  --tblr-gutter-x: 0px !important;
  padding-right: 4px;
  padding-left: 3px;
}

.global-settings-width-input-container {
  position: relative;
  display: flex;
  flex: 1;

  input,
  .dropdown-max-canvas-width-type {
    border: 1px solid var(--slate7, #3A3F42);
    background: var(--slate1, #151718);
    color: var(--slate12);
    padding: 6px 10px;
  }

  input {
    border-radius: 6px 0px 0px 6px;

    &:focus {
      background-color: var(--base);
    }
  }

  .dropdown-max-canvas-width-type {
    border-radius: 0px 6px 6px 0px;
    gap: 17px;


    &:focus-visible {
      outline: none;
    }

  }
}

.input-with-icon {
  position: relative;
  display: flex;
  flex: 1;

  input {
    border-radius: 0px 6px 6px 0px !important;
    color: var(--slate12);
    background-color: var(--base);

    &:focus-visible {
      background-color: var(--base);

    }

  }

  .icon-container {
    position: absolute;
    right: 10px;
    top: calc(50% - 10px);
    z-index: 3;
  }
}

.dynamic-variable-preview {
  min-height: 20px;
  max-height: 500px;
  overflow: auto;
  line-height: 20px;
  font-size: 12px;
  margin-top: -2px;
  word-wrap: break-word;
  border-bottom-left-radius: 3px;
  border-bottom-right-radius: 3px;
  box-sizing: border-box;
  font-family: "Source Code Pro", monospace;
  word-break: break-all;

  .heading {
    font-weight: 700;
    white-space: pre;
    text-transform: capitalize;
  }
}

.user-email:hover {
  text-decoration: none;
  cursor: text;
}

.theme-dark {
  .nav-item {
    background: 0 0;
  }

  .navbar .navbar-nav .active>.nav-link,
  .theme-dark .navbar .navbar-nav .nav-link.active,
  .theme-dark .navbar .navbar-nav .nav-link.show,
  .theme-dark .navbar .navbar-nav .show>.nav-link {
    color: #ffffff;
  }


  .form-check-label {
    color: white;
  }

  .nav-tabs .nav-link {
    color: #c3c3c3 !important;
  }

  .card-body> :last-child {
    color: #ffffff !important;
  }

  .card .table tbody td a {
    color: inherit;
  }

  .DateInput {
    background: #1f2936;
  }

  .DateInput_input {
    background-color: #1f2936;
    color: #ffffff;
  }

  &.daterange-picker-widget {
    .DateRangePickerInput_arrow_svg {
      fill: #ffffff;
    }
  }

  .DateRangePickerInput {
    background-color: #1f2936;
  }

  .DateInput_input__focused {
    background: #1f2936;
  }

  .DateRangePickerInput__withBorder {
    border: 1px solid #1f2936;
  }
  .main .canvas-container .canvas-area {
    background: #2f3c4c;
  }


  .main .navigation-area {

    a.page-link {
      border-radius: 0;
      border: 0;
      color: white;
    }

    a.page-link:hover {
      color: white;
      background-color: #4D72FA;
    }

    a.page-link.active {
      color: white;
      background-color: #4D72FA;
    }
  }

  .rdtOpen .rdtPicker {
    color: black;
  }

  .editor .editor-sidebar .components-container .component-image-holder {
    background: hsl(200, 7.0%, 8.8%); //slate1
    border-radius: 6px;
    margin-bottom: 4px;
  }

  .nav-tabs .nav-link:hover {
    border-left-color: transparent !important;
    border-top-color: transparent !important;
    border-right-color: transparent !important;

  }

  .modal-content,
  .modal-header {
    background-color: #1f2936;

    .text-muted {
      color: var(--slate9) !important;
    }
  }

  .modal-header {
    border-bottom: 1px solid rgba(255, 255, 255, 0.09) !important;
  }

  .no-components-box {
    background-color: var(--slate4) !important;

    center {
      color: white !important;
    }
  }

  .query-list {
    .text-muted {
      color: #ffffff !important;
    }

    .mute-text {
      color: #8092AB;
    }
  }

  .editor .editor-sidebar .nav-tabs .nav-link {
    color: #ffffff;

    img {
      filter: brightness(0) invert(1);
    }
  }

  .jet-container {
    background-color: #1f2936;
  }

  .nav-tabs .nav-item.show .nav-link,
  .nav-tabs .nav-link.active {
    background-color: #2f3c4c;
  }


  .left-sidebar {
    .text-muted {
      color: #ffffff !important;
    }

    .left-sidebar-page-selector {
      .list-group {
        .list-group-item {
          border: solid #1d2a39 1px;
          color: white;
        }

        .list-group-item:hover {
          background-color: #1F2936;
        }

        .list-group-item.active {
          background-color: #1F2936;
        }
      }
    }
  }

  .app-title {
    color: var(--slate12) !important;
  }

  .RichEditor-root {
    background: #1f2936;
    border: 1px solid #2f3c4c;
  }

  .app-description {
    color: #ffffff !important;
  }

  .btn-light,
  .btn-outline-light {
    background-color: #42546a;
    --tblr-btn-color-text: #ffffff;

    img {
      filter: brightness(0) invert(1);
    }
  }

  .editor .left-sidebar .datasources-container tr {
    border-bottom: solid 1px rgba(255, 255, 255, 0.09);
  }

  .editor .left-sidebar .datasources-container .datasources-header {
    border: solid rgba(255, 255, 255, 0.09) !important;
    border-width: 0px 0px 1px 0px !important;
  }

  .query-manager-header .nav-item {
    border-right: solid 1px rgba(255, 255, 255, 0.09);

    .nav-link {
      color: #c3c3c3;
    }
  }

  .input-group-text {
    border: solid 1px rgba(255, 255, 255, 0.09) !important;
  }

  .app-users-list {
    .text-muted {
      color: #ffffff !important;
    }
  }

  .main .query-pane .data-pane .queries-container .queries-header {
    border-width: 0px 0px 1px 0px !important;

    .text-muted {
      color: #ffffff !important;
    }
  }

  .query-pane {
    border-top: 1px solid var(--slate5) !important;
  }

  .input-icon .input-icon-addon img {
    filter: invert(1);
  }

  .svg-icon {
    filter: brightness(0) invert(1);
  }

  .badge {
    .svg-icon {
      filter: brightness(1) invert(0);
    }
  }

  .alert {
    background: transparent;

    .text-muted {
      color: #ffffff !important;
    }
  }

  .home-page-content {
    .hr-text {
      color: var(--slate11) !important;
      text-transform: lowercase !important;
      font-weight: 400;
      font-size: 12px;
      line-height: 20px;
    }
  }

  .hr-text {
    color: #ffffff !important;
  }

  .skeleton-line::after {
    background-image: linear-gradient(to right,
        #121212 0,
        #121212 40%,
        #121212 80%);
  }

  .app-icon-skeleton::after {
    background-image: linear-gradient(to right,
        #566177 0,
        #5a6170 40%,
        #4c5b79 80%);
  }

  .folder-icon-skeleton::after {
    background-image: linear-gradient(to right,
        #566177 0,
        #5a6170 40%,
        #4c5b79 80%);
  }

  .select-search__input {
    color: rgb(224, 224, 224);
    background-color: #2b3547;
    border: 1px solid #2b3547;
  }

  .select-search__select {
    background: #ffffff;
    box-shadow: 0 0.0625rem 0.125rem rgba(0, 0, 0, 0.15);
  }

  .select-search__row:not(:first-child) {
    border-top: 1px solid #eee;
  }

  .select-search__option,
  .select-search__not-found {
    background: #ffffff;
  }

  .select-search__option.is-highlighted,
  .select-search__option:not(.is-selected):hover {
    background: rgba(47, 204, 139, 0.1);
  }

  .select-search__option.is-highlighted.is-selected,
  .select-search__option.is-selected:hover {
    background: #2eb378;
    color: #ffffff;
  }

  .org-users-page {

    .user-email,
    .user-status {
      color: var(--slate12) !important;
    }
  }

  .org-users-page {
    .select-search__option.is-selected {
      background: $primary;
      color: #ffffff;
    }

    .select-search__option:not(.is-selected):hover {
      background: rgba(66, 153, 225, 0.1);
    }
  }

  .org-variables-page {

    .user-email,
    .user-status {
      filter: brightness(0) invert(1);
    }

    .btn-org-env {
      background: transparent;
    }
  }

  .org-variables-page {
    .select-search__option.is-selected {
      background: $primary;
      color: #ffffff;
    }

    .select-search__option:not(.is-selected):hover {
      background: rgba(66, 153, 225, 0.1);
    }
  }

  .react-json-view {
    background-color: transparent !important;
  }

  .codehinter-query-editor-input .CodeMirror {
    height: 31px !important;
  }

  .select-search:not(.is-loading):not(.select-search--multiple) .select-search__value::after {
    transform: rotate(45deg);
    border-right: 1px solid #ffffff;
    border-bottom: 1px solid #ffffff;
  }

  .app-version-name.form-select {
    border-color: $border-grey-dark;
  }

  .organization-list {
    .btn {
      background-color: #273342;
      color: #656d77;
    }
  }

  .page-item {
    a.page-link {
      color: white;
    }
  }
}

.main-wrapper {
  position: relative;
  min-height: 100%;
  min-width: 100%;
  background-color: white;
}

.main-wrapper.theme-dark {
  background-color: #2b394b;
}

.jet-table {
  .global-search-field {
    background: transparent;
  }
}

.jet-table-image-column {
  width: 100%;
}

.modal-backdrop.show {
  opacity: 0.74;
}

.gui-select-wrappper .select-search__input {
  height: 30px;
}

.theme-dark .input-group-text,
.theme-dark .markdown>table thead th,
.theme-dark .table thead th {
  background: #1c252f;
  color: #ffffff;
}

.sketch-picker {
  z-index: 1000;
}

.no-padding {
  padding: 0;
}

.nav-tabs {
  font-weight: 300;
}

.nav-tabs .nav-link.active {
  border: 0;
  border-bottom: 1px solid $primary;
  font-weight: 400;
}

.table-no-divider {
  td {
    border-bottom-width: 0px;
    padding-left: 0;
  }
}

.no-border {
  border: 0 !important;
}

input[type="text"] {
  outline-color: #dadcde !important;
}

.widget-header {
  text-transform: capitalize;
  color: var(--slate11, #687076);
  font-size: 12px;
  font-style: normal;
  font-weight: 500;
  line-height: 20px;
  color: var(--slate11);
}

.query-manager-events {
  max-width: 400px;
}

.validation-without-icon {
  background-image: none !important;
}

.multiselect-widget {
  label.select-item {
    width: max-content;
    min-width: 100%;

    div.item-renderer {
      align-items: center;
      line-height: 15px;

      input {
        height: 15px;
        width: 15px;
      }
    }
  }

  .rmsc .dropdown-container {
    height: 100%;
    display: flex;
    align-items: center;
    border-radius: inherit;
  }

  .rmsc {
    height: 100%;
    border-radius: inherit;
  }

  .rmsc.dark {
    --rmsc-main: $primary-light;
    --rmsc-hover: #283647;
    --rmsc-selected: #1f2936;
    --rmsc-border: #333333;
    --rmsc-gray: #555555;
    --rmsc-bg: #1f2936;
    color: #ffffff;
  }
}

/* Hide scrollbar for Chrome, Safari and Opera */
.invitation-page::-webkit-scrollbar {
  display: none;
}

/* Hide scrollbar for IE, Edge and Firefox */
.invitation-page {
  -ms-overflow-style: none;
  /* IE and Edge */
  scrollbar-width: none;
  /* Firefox */
}

.show {
  display: block;
}

.hide {
  display: none;
}

.draggable-box:focus-within {
  z-index: 2 !important;
}

.cursor-wait {
  cursor: wait;
}

.cursor-text {
  cursor: text;
}

.cursor-none {
  cursor: none;
}

.disabled {
  pointer-events: none;
  opacity: 0.4;
}

.DateRangePicker {
  padding: 1.25px 5px;
}

.datepicker-widget {
  .input-field {
    min-height: 26px;
    padding: 0;
    padding-left: 2px;
  }

  td.rdtActive,
  td.rdtActive:hover {
    background-color: $primary;
  }

  .react-datepicker__day--selected {
    background-color: $primary-light;
  }
}

.daterange-picker-widget {
  .DateInput_input {
    min-height: 24px;
    line-height: normal;
    border-bottom: 0px;
    font-size: 0.85rem;
  }

  .DateRangePicker {
    padding: 0;
  }

  .DateRangePickerInput_arrow_svg {
    height: 17px;
  }

  .DateRangePickerInput {
    overflow: hidden;
    display: flex;
    justify-content: space-around;
    align-items: center;
  }

  .DateInput_fang {
    position: fixed;
    top: 57px !important;
  }
}

.fw-400 {
  font-weight: 400;
}

.fw-500 {
  font-weight: 500;
}

.ligh-gray {
  color: #656d77;
}

.nav-item {
  background: #ffffff;
  font-size: 14px;
  font-style: normal;
  font-weight: 400;
  line-height: 22px;
  letter-spacing: -0.1px;
  text-align: left;
}

.w-min-100 {
  min-width: 100px;
}

.nav-link {
  min-width: 100px;
  justify-content: center;
}

.nav-tabs .nav-link.active {
  font-weight: 400 !important;
  color: $primary  !important;
}

.empty {
  padding-top: 1.5rem !important;
}

.empty-img {
  margin-bottom: 0 !important;

  img {
    height: 220px !important;
    width: 260.83px !important;
  }
}

.empty-action {
  margin-top: 0 !important;

  a+a.btn-loading::after {
    color: $primary;
  }
}

.empty-action a {
  height: 36px;
  border-radius: 4px;
  font-style: normal;
  font-weight: normal;
  font-size: 14px;
  line-height: 20px;
}

.empty-action a:first-child {
  margin-right: 24px;
}

.empty-action a:first-child:hover {
  color: #ffffff !important;
}

.empty-import-button {
  background: #ffffff !important;
  cursor: pointer;

  &:hover {
    border-color: rgba(101, 109, 119, 0.24) !important;
  }
}

.empty-welcome-header {
  font-style: normal;
  font-weight: 500;
  font-size: 32px;
  line-height: 40px;
  margin-bottom: 16px;
  margin-top: 40px;
  color: var(--slate12);
  font-family: Inter;
}

.homepage-empty-image {
  width: 100%;
}

.empty-title {
  font-style: normal;
  font-weight: 400;
  font-size: 14px;
  line-height: 20px;
  display: flex;
  align-items: center;
  color: var(--slate11) !important;
}

// template card styles
.template-card-wrapper {
  display: flex;
  flex-direction: row;
  background: #fffffc;
  border: 1px solid #d2ddec;
  box-sizing: border-box;
  border-radius: 8px;
  width: 299px;
  height: 100px;
}

.template-action-wrapper {
  display: flex;
  flex-direction: row !important;
  font-family: Inter;
  font-style: normal;
  font-weight: 500;
  font-size: 16px;
  line-height: 19px;
  color: $primary-light;

  p {
    margin-right: 16px;
  }
}

.template-card-title {
  font-family: Inter;
  font-style: normal;
  font-weight: 600;
  font-size: 18px;
  line-height: 22px;
  display: flex;
  align-items: center;
  color: #000000;
  margin-bottom: 3px !important;
  margin-top: 20px;
}

.template-card-details {
  align-items: center;
  display: flex;
  flex-direction: column;
  justify-content: center;
}

.template-icon-wrapper {
  width: 61.44px;
  height: 60px;
  top: 685px;
  background: #d2ddec;
  border-radius: 4px;
  margin: 20px 16.36px;
}

// template style end

.calendar-widget.compact {
  .rbc-time-view-resources .rbc-time-header-content {
    min-width: auto;
  }

  .rbc-time-view-resources .rbc-day-slot {
    min-width: 50px;
  }

  .rbc-time-view-resources .rbc-header,
  .rbc-time-view-resources .rbc-day-bg {
    width: 50px;
  }
}

.calendar-widget.dont-highlight-today {
  .rbc-today {
    background-color: inherit;
  }

  .rbc-current-time-indicator {
    display: none;
  }
}

.calendar-widget {
  padding: 10px;
  background-color: white;

  .rbc-day-slot .rbc-event,
  .rbc-day-slot .rbc-background-event {
    border-left: 3px solid #26598533;
  }

  .rbc-toolbar {
    font-size: 14px;
  }

  .rbc-event {
    .rbc-event-label {
      display: none;
    }
  }

  .rbc-off-range-bg {
    background-color: #f4f6fa;
  }

  .rbc-toolbar {
    .rbc-btn-group {
      button {
        box-shadow: none;
        border-radius: 0;
        border-width: 1px;
      }
    }
  }
}

//!for calendar widget week view with compact/spacious mode border fix
.resources-week-cls .rbc-time-column:nth-last-child(7n) {
  border-left: none !important;

  .rbc-timeslot-group {
    border-left: 2.5px solid #dadcde !important;
  }
}

.resources-week-cls .rbc-allday-cell {
  border: none !important;

  .rbc-row {
    border-left: 1.5px solid #dadcde;
    border-right: 1.5px solid #dadcde;
  }
}

.resources-week-cls .rbc-time-header-cell {
  border: none !important;
}

.resources-week-cls .rbc-time-view-resources .rbc-header {
  border-left: 1.5px solid #dadcde !important;
  border-right: 1.5px solid #dadcde !important;
}

.calendar-widget.hide-view-switcher {
  .rbc-toolbar {
    .rbc-btn-group:nth-of-type(3) {
      display: none;
    }
  }
}

.calendar-widget.dark-mode {
  background-color: #1d2a39;

  .rbc-toolbar {
    button {
      color: white;
    }

    button:hover,
    button.rbc-active {
      color: black;
    }
  }

  .rbc-off-range-bg {
    background-color: #2b394b;
  }

  .rbc-selected-cell {
    background-color: #22242d;
  }

  .rbc-today {
    background-color: #5a7ca8;
  }
}

.calendar-widget.dark-mode.dont-highlight-today {
  .rbc-today {
    background-color: inherit;
  }
}

.navbar-brand-image {
  height: 1.2rem;
}

.navbar .navbar-brand:hover,
.theme-dark .navbar .navbar-brand:hover {
  opacity: 1;
}

.nav-tabs .nav-link.active {
  font-weight: 400 !important;
  margin-bottom: -1px !important;
}

.nav-tabs .nav-link {
  font-weight: 400 !important;
  margin: 0 !important;
  height: 100%;
}

.code-editor-widget {
  border-radius: 0;

  .CodeMirror {
    border-radius: 0 !important;
    margin-top: -1px !important;
  }
}

.jet-listview {
  overflow-y: overlay;
  overflow-x: hidden;
}

.jet-listview::-webkit-scrollbar-track {
  background: transparent;

}

.jet-listview::-webkit-scrollbar-thumb {
  background: transparent;

}

.code-hinter-wrapper .popup-btn {
  position: absolute;
  display: none;
  cursor: pointer;
}

.code-hinter-wrapper:hover {
  .popup-btn {
    display: block !important;
    z-index: 1;
  }
}

.popup-btn {
  cursor: pointer !important;
  display: block;
}

.preview-icons {
  margin-top: -5px;
  width: 12px;
}

.resize-modal-portal {
  z-index: 3;

  .resize-modal {
    .modal-content {
      width: 100% !important;
      height: 100%;
      background-color: var(--slate3) !important;
      border: none !important;

      .modal-body {
        width: 100% !important;
        height: calc(100% - 44px) !important;
        border: none !important;

        .editor-container {
          height: 100%;

          .CodeMirror {
            height: 100% !important;
            border: 1px solid var(--slate5, #26292B);
            border-bottom-left-radius: 6px;
            border-bottom-right-radius: 6px;
          }

          .CodeMirror-scroll,
          .CodeMirror-gutters,
          .CodeMirror {
            background-color: var(--slate3) !important;
          }
        }
      }
    }

    .portal-header {
      width: 100% !important;
      border-bottom: 1px solid var(--slate5, #26292B);
      outline: 1px solid var(--slate5, #26292B);
      background-color: var(--slate1) !important;
    }

    .resize-handle {
      cursor: move;
    }
  }
}

.modal-portal-wrapper {
  justify-content: center;
  align-items: center;
  position: fixed;
  position: absolute;
  left: 50%;
  top: 5%;

  .modal-body {
    width: 500px !important;
    height: 300px !important;
    padding: 0px !important;
  }

  transform: translate(-60%, 0%);
  height: 350px;
  width: auto;
  max-height: 500px;
  padding: 0px;

  .modal-content {
    border-radius: 5px !important;
  }

  .modal-body {
    width: 500px !important;
    height: 302px !important;
    padding: 0px !important;
    margin: 0px !important;
    margin-left: -1px !important; //fix the modal body code mirror margin

    border-top-left-radius: 0;
    border-top-right-radius: 0;
    border-bottom-left-radius: 5px;
    border-bottom-right-radius: 5px;
    border-bottom: 0.75px solid;
    border-left: 0.75px solid;
    border-right: 0.75px solid;

    @include theme-border($light-theme: true);

    &.dark-mode-border {
      @include theme-border($light-theme: false);
    }
  }

  .modal-dialog {
    margin-top: 4%;
  }

  .modal-header {
    padding: 0;
    font-size: 14px;
  }

  .editor-container {
    padding: 0px;

    .CodeMirror {
      border-radius: 0;
      margin: 0;
      width: 100% !important;
    }
  }

  .query-hinter {
    .CodeMirror-line {
      margin-left: 2rem !important;
    }

    .CodeMirror-cursors .CodeMirror-cursor {
      margin-left: 2rem !important;
    }
  }
}

.preview-block-portal {
  .bg-light {
    border-radius: 0 0 5px 5px;
    outline: 0.75px solid $light-green;
  }

  .bg-dark {
    margin-top: 1px;
    border-radius: 0 0 5px 5px;
    outline: 0.75px solid $light-green;
  }

  .dynamic-variable-preview {
    padding: 4px !important;
  }
}

.portal-header {
  display: flex;
  align-items: center;
  padding: 0.5rem 0.75rem;
  color: #656d77;
  background-color: #ffffffd9;
  background-clip: padding-box;
  border-top-left-radius: 5px !important;
  border-top-right-radius: 5px !important;
  width: 498px !important;
  outline: 0.75px solid;

  @include theme-border($light-theme: true, $outline: true);

  &.dark-mode-border {
    @include theme-border($light-theme: false, $outline: true);
  }
}

// close icon in inpector
[data-rb-event-key="close-inpector"] {
  position: absolute;
  right: -80px;
  background-color: #232e3c !important;
  width: 10% !important;
}

[data-rb-event-key="close-inpector-light"] {
  position: absolute;
  right: -80px;
  background-color: #ffffff !important;
  width: 10% !important;
}

.tabs-inspector {
  position: sticky;
  top: 0;

  .nav-item {
    width: 50%;
  }

  .nav-item:hover {
    border: 1px solid transparent;
  }

  .nav-item:not(.active) {
    border-bottom: 1px solid #e7eaef;
  }

  .nav-link.active {
    border: 1px solid transparent;
    border-bottom: 1px solid $primary;
    background: white;
  }
}

.tabs-inspector.dark {
  .nav-link.active {
    border-bottom: 1px solid $primary  !important;
  }
}

.tabs-inspector {
  z-index: 2;
  background: white;

  &.dark {
    @extend .bg-dark;
  }
}

.close-icon {
  position: fixed;
  top: 84px;
  right: 3px;
  width: 60px;
  height: 22;
  border-bottom: 1px solid #e7eaef;
  display: flex;
  align-items: center;
  background-color: white;
  z-index: 2;

  .svg-wrapper {
    width: 100%;
    height: 70%;
    display: flex;
    align-items: center;
    justify-content: center;
    border-left: 1px solid #e7eaef;
    margin-left: 20px;

    .close-svg {
      cursor: pointer;
    }
  }
}

.tabs-inspector.nav-tabs {
  border: 0;
  width: 100%;
  padding: 8px 16px;
}

.bg-primary-lt {
  color: #ffffff !important;
  background: #6383db !important;
}

.tabbed-navbar .nav-item.active:after {
  margin-bottom: -0.25rem;
}

.app-name {
  width: 200px;
  margin-left: 12px;

  .form-control-plaintext {
    background-color: var(--base);
    border: none !important;
  }

  .form-control-plaintext:hover {
    outline: none;
    border: 1px solid var(--slate6) !important;
    background: var(--slate2);
  }

  .form-control-plaintext:focus {
    outline: none;
    border: 1px solid var(--indigo9) !important;
    background: var(--slate2);
  }

}

.app-name:hover {
  background: $bg-light;

  &.dark {
    @extend .bg-dark;
  }
}

.nav-auto-save {
  width: 325px;
  left: 485px;
  position: absolute;
  color: #36af8b;
}

.editor-header-actions {
  display: flex;
  color: #868aa5;
  white-space: nowrap;
  font-weight: 400;
  font-size: 12px;
  letter-spacing: 0.5px;

}

.undo-button,
.redo-button {
  display: flex;
  flex-direction: row;
  justify-content: center;
  align-items: center;
  padding: 6px;
  gap: 10px;
  width: 28px;
  height: 28px;
  background: #ECEEF0;
  border-radius: 6px;
  margin-right: 5px;
  flex: none;
  order: 0;
  flex-grow: 0;
}

.theme-dark {

  .undo-button,
  .redo-button {
    background: 0;
  }
}

.app-version-menu {
  position: absolute;
  right: 220px;
  padding: 4px 8px;
  min-width: 100px;
  max-width: 300px;
}

.app-version-menu-sm {
  height: 30px;
  display: flex;
  font-size: 12px;
}

.app-version-menu .dropdown-menu {
  left: -65px;
  width: 283px;
}

.app-version-menu .released {
  color: #36af8b;
}

.app-version-menu .released-subtext {
  font-size: 12px;
  color: #36af8b;
  padding: 0 8px;
}

.app-version-menu .create-link {
  margin: auto;
  width: 50%;
  padding-left: 10px;
}

.canvas-background-holder {
  display: flex;
  min-width: 120px;
  margin: auto;
}

.canvas-background-picker {
  position: fixed;
}

/**
 * Timer Widget
 */
.timer-wrapper {
  padding: 10px;

  .counter-container {
    font-size: 3em;
    padding-bottom: 5px;
    text-align: center;
  }
}

/**
 * Search Box
 */
.search-box-wrapper {
  input {
    width: 200px;
    border-radius: 5px !important;
    color: var(--slate12);
    background-color: var(--base);
  }

  .input-icon .form-control:not(:first-child),
  .input-icon .form-select:not(:last-child) {
    padding-left: 28px !important;
  }

  input:focus {
    width: 200px;
    background-color: var(--base);
  }

  .input-icon .input-icon-addon {
    display: flex;
  }

  .input-icon .input-icon-addon.end {
    pointer-events: auto;

    .tj-common-search-input-clear-icon {
      display: flex;
      flex-direction: row;
      justify-content: center;
      align-items: center;
      padding: 4px;
      width: 20px;
      height: 20px;
      background: var(--indigo3) !important;
      border-radius: 4px;
    }

    div {
      border-radius: 12px;
      color: #ffffff;
      padding: 1px;
      cursor: pointer;

      svg {
        height: 14px;
        width: 14px;
      }
    }
  }
}

.searchbox-wrapper {
  margin-top: 0 !important;

  .search-icon {
    margin: 0.30rem
  }

  input {
    border-radius: $border-radius  !important;
    padding-left: 1.75rem !important;
  }
}

.fixedHeader {
  table thead {
    position: -webkit-sticky; // this is for all Safari (Desktop & iOS), not for Chrome
    position: sticky;
    top: 0;
    border-top: 0;
    z-index: 1; // any positive value, layer order is global
  }
}

/**
 * Folder List
 */
.folder-list {
  overflow-y: auto;

  .list-group-transparent .list-group-item.active {
    color: $primary;
    background-color: #edf1ff;

    .folder-ico {
      filter: invert(29%) sepia(84%) saturate(4047%) hue-rotate(215deg) brightness(98%) contrast(111%);
    }
  }

  .folder-ico.dark {
    filter: invert(1);
  }

  .list-group-item {
    padding: 0.5rem 0.75rem;
    overflow: hidden;
  }

  .list-group-item.all-apps-link {
    display: flex;
    align-items: center;
    color: var(--slate12);
    border-radius: 6px;

    &:active {
      background: var(--indigo4);
    }

    &:focus {
      box-shadow: 0px 0px 0px 4px #DFE3E6;
    }
  }

  .folder-info {
    display: contents;
    font-weight: 500 !important;
    display: flex;
    align-items: center;
    letter-spacing: -0.02em;
    text-transform: uppercase;
    color: var(--slate9);
  }

  .folder-create-btn {
    width: 28px;
    height: 28px;
    background: var(--base);
    border: 1px solid;
    border-color: var(--slate7);
    cursor: pointer;
    border-radius: 6px;
    display: flex;
    justify-content: center;
    align-items: center;
  }

  .menu-ico {
    cursor: pointer;
    border-radius: 13px;

    img {
      padding: 0px;
      height: 14px;
      width: 14px;
      vertical-align: unset;
    }
  }
}

/**
 * Home page modal
 */
.home-modal-backdrop {
  z-index: 9991;
}

.modal-content.home-modal-component {
  border-radius: 8px;
  overflow: hidden;
  background-color: var(--base);
  color: var(--slate12);
  box-shadow: 0px 12px 16px -4px rgba(16, 24, 40, 0.08), 0px 4px 6px -2px rgba(16, 24, 40, 0.03);

  .modal-header {
    border-bottom: 1px solid var(--slate5) !important;
  }

  .modal-header,
  .modal-body {
    padding: 16px 28px;
    background: var(--base);
  }

  .modal-title {
    font-size: 16px;
    font-weight: 500;
  }

  input {
    border-radius: 5px !important;
    background: var(--base);
    color: var(--slate12);
  }

  .modal-main {
    padding-bottom: 32px;
  }

  .modal-footer-btn {
    justify-content: end;

    button {
      margin-left: 16px;
    }
  }
}

.home-modal-component-editor.dark {

  .modal-header,
  .modal-body {
    background-color: #232e3c;
    color: #fff;
  }

  .form-control {
    color: #fff;
    background-color: #232e3c !important;
  }

  .btn-close {
    filter: brightness(0) invert(1);
  }
}

.modal-content.home-modal-component.dark-theme {
  .btn-close {
    filter: brightness(0) invert(1);
  }
}

.home-modal-component {
  .btn-close {
    opacity: 1 !important;
  }
}

.modal-content.home-modal-component.dark {
  background-color: $bg-dark-light  !important;
  color: $white  !important;

  .modal-title {
    color: $white !important;
  }

  .tj-version-wrap-sub-footer {
    background-color: $bg-dark-light !important;
    border-top: 1px solid #3A3F42 !important;


    p {
      color: $white !important;
    }
  }


  .current-version-wrap,
  .other-version-wrap {
    background: transparent !important;
  }

  .modal-header {
    background-color: $bg-dark-light !important;
    color: $white !important;
    border-bottom: 2px solid #3A3F42 !important;
  }

  .btn-close {
    filter: brightness(0) invert(1);
  }

  .form-control {
    border-color: $border-grey-dark  !important;
    color: inherit;
  }

  input {
    background-color: $bg-dark-light  !important;
  }

  .form-select {
    background-color: $bg-dark  !important;
    color: $white  !important;
    border-color: $border-grey-dark  !important;
  }

  .text-muted {
    color: $white  !important;
  }
}

.inspector-align-buttons {
  .ToggleGroupItem {
    padding: 2px 10px !important;
  }

  .ToggleGroupItem[data-state='on'] {
    padding: 2px 9px !important;
  }
}

.radio-img {
  input {
    display: none;
  }

  .action-icon {
    width: 28px;
    height: 28px;
    background-position: center center;
    border-radius: 4px;
    display: flex;
    align-items: center;
    justify-content: center;
  }

  .action-icon {
    cursor: pointer;
    border: 1px solid $light-gray;
  }

  .action-icon:hover {
    background-color: #d2ddec;
  }

  input:checked+.action-icon {
    border-color: $primary;
    background-color: #7a95fb;
  }

  .tooltiptext {
    visibility: hidden;
    font-size: 12px;
    background-color: $black;
    color: #ffffff;
    text-align: center;
    padding: 5px 10px;
    position: absolute;
    border-radius: 15px;
    margin-top: 2px;
    z-index: 1;
    margin-left: -10px;
  }

  .tooltiptext::after {
    content: "";
    position: absolute;
    bottom: 100%;
    left: 50%;
    margin-left: -5px;
    border-width: 5px;
    border-style: solid;
    border-color: transparent transparent black transparent;
  }

  .action-icon:hover+.tooltiptext {
    visibility: visible;
  }

  input:checked+.action-icon:hover {
    background-color: #3650af;
  }
}

.icon-change-modal {
  ul {
    list-style-type: none;
    margin: 0 auto;
    text-align: center;
    display: grid;
    grid-template-columns: 1fr 1fr 1fr 1fr;

    li {
      float: left;
      border: 2px solid #8991a0;
      border-radius: 1.75px;
      cursor: pointer;

      img {
        width: 22px;
        height: 22px;
        filter: invert(59%) sepia(27%) saturate(160%) hue-rotate(181deg) brightness(91%) contrast(95%);
      }
    }

    li.selected {
      border: 2px solid $primary;

      img {
        filter: invert(27%) sepia(84%) saturate(5230%) hue-rotate(212deg) brightness(102%) contrast(100%);
      }
    }
  }
}

/**
 * Spinner Widget
 */
.spinner-container {
  display: flex;
  justify-content: center;
  align-items: center;
}

.animation-fade {
  animation-name: fade;
  animation-duration: 0.3s;
  animation-timing-function: ease-in;
}

@keyframes fade {
  0% {
    opacity: 0;
  }

  100% {
    opacity: 1;
  }
}

/**
 * Query panel
 */
.query-btn {
  cursor: pointer;
  height: 24px;
  width: 24px;
  padding: 0;
}

.query-btn.dark {
  filter: brightness(0) invert(1);
}

.button-family-secondary {
  @include button-outline($light-theme: true);
  height: 32px;
  width: 112px;
}

.button-family-secondary.dark {
  @include button-outline($light-theme: false);
}

// ** Query Panel: REST API Tabs **
.group-header {
  background: #d2ddec;
  border-radius: 4px;
  height: 28px !important;

  span {
    display: flex;
    justify-content: left;
    align-items: center;
  }
}

.raw-container.dark {
  background: #272822;
  padding: 5px;
}

// **Alert component**
.alert-component {
  border: 1px solid rgba(101, 109, 119, 0.16);
  background: var(--base);
  border-radius: 6px;

  a {
    color: $primary;
  }
}

.theme-dark .alert-component {
  background: var(--slate2) !important;
  border-color: var(--slate4) !important;

  a {
    color: $primary;
  }
}



.codehinter-plugins.code-hinter {
  @extend .codehinter-default-input;

  .popup-btn {
    margin-top: 0.65rem !important;
  }

  .CodeMirror-placeholder,
  .CodeMirror pre.CodeMirror-line {
    height: 21px !important;
    position: absolute !important;
    margin-top: 3px !important;
  }

  .CodeMirror-cursor {
    height: inherit !important;
  }

  .CodeMirror-lines {
    height: 32px !important;
  }
}

//*button loading with spinner with primary color*//
.button-loading {
  position: relative;
  color: transparent !important;
  text-shadow: none !important;
  pointer-events: none;

  &:after {
    content: "";
    display: inline-block;
    vertical-align: text-bottom;
    border: 1.5px solid currentColor;
    border-right-color: transparent;
    border-radius: 50%;
    color: $primary;
    position: absolute;
    width: 12px;
    height: 12px;
    animation: spinner-border 0.75s linear infinite;
  }
}

.query-icon.dark {
  filter: brightness(0) invert(1);
}

//Rest-API Tab Panes
.tab-pane-body {
  margin-left: -2.5% !important;
}

//CodeMirror padding
.CodeMirror pre.CodeMirror-line,
.CodeMirror pre.CodeMirror-line-like {
  padding: 0 10px !important;
}

.comment-notification-nav-item {
  background: transparent;
  border: 0;
  font-size: 12px;
  font-weight: 500;
  opacity: 0.6;
  height: 28px;
  border-radius: 6px;
}

// comment styles ::override
.editor-sidebar {
  .nav-tabs {
    border-bottom: 1px solid var(--slate5) !important;
  }

  .nav-tabs .nav-link.active {
    background-color: transparent !important;
  }

  .inspector-nav-item {
    background: transparent;
    border: 0;
    font-size: 12px;
    font-weight: 500;
    opacity: 0.6;
    height: 28px;
    border-radius: 6px;
  }

  .inspector-component-title-input-holder {
    padding: 4px 12px;
    margin: 0;
    display: flex;
    align-items: center;
  }
}

.comment-card-wrapper {
  border-top: 0.5px solid var(--slate5) !important;
  margin-top: -1px !important;

  .card {
    background-color: var(--base);
  }
}

div#driver-highlighted-element-stage,
div#driver-page-overlay {
  background: transparent !important;
  outline: 5000px solid rgba(0, 0, 0, 0.75);
}

.dark-theme-walkthrough#driver-popover-item {
  background-color: $bg-dark-light  !important;
  border-color: rgba(101, 109, 119, 0.16) !important;

  .driver-popover-title {
    color: var(--slate12) !important;
  }

  .driver-popover-tip {
    border-color: transparent transparent transparent $bg-dark-light  !important;
  }

  .driver-popover-description {
    color: #d9dcde !important;
  }

  .driver-popover-footer .driver-close-btn {
    color: #ffffff !important;
    text-shadow: none !important;
  }

  .driver-prev-btn,
  .driver-next-btn {
    text-shadow: none !important;
  }
}

#driver-popover-item {
  padding: 20px !important;

  .driver-prev-btn,
  .driver-next-btn,
  .driver-close-btn {
    border: none !important;
    background: none !important;
    padding-left: 0 !important;
    font-size: 14px !important;
  }

  .driver-next-btn,
  .driver-prev-btn {
    color: $primary  !important;
  }

  .driver-disabled {
    color: $primary;
    opacity: 0.5;
  }

  .driver-popover-footer {
    margin-top: 20px !important;
  }
}

.pointer-events-none {
  pointer-events: none;
}

.popover.popover-dark-themed {
  background-color: $bg-dark-light;
  border-color: rgba(101, 109, 119, 0.16);


  .popover-body {
    color: #d9dcde !important;
  }

  .popover-header {
    background-color: var(--slate2);
    color: var(--slate11);
    border-bottom-color: var
  }
}

.toast-dark-mode {
  .btn-close {
    filter: brightness(0) invert(1);
  }
}

.editor .editor-sidebar .inspector .inspector-edit-widget-name {
  padding: 4px 8px;
  color: var(--slate12);
  border: 1px solid transparent;
  border-radius: 6px;
  background-color: var(--base);

  &:hover {
    background-color: var(--slate4);
    border: 1px solid var(--slate7);
  }

  &:focus {
    border: 1px solid var(--indigo9) !important;
    background-color: var(--indigo2);
    box-shadow: 0px 0px 0px 1px #C6D4F9;
  }
}

.tablr-gutter-x-0 {
  --tblr-gutter-x: 0 !important;
}

.widget-button>.btn-loading:after {
  border: 1px solid var(--loader-color);
  border-right-color: transparent;
}

.flip-dropdown-help-text {
  padding: 10px 5px 0 0;
  float: left;
  font-size: 14px;
  color: $light-gray;
}

.dynamic-form-row {
  margin-top: 20px !important;
  margin-bottom: 20px !important;
}

#transformation-popover-container {
  margin-bottom: -2px !important;
}

.canvas-codehinter-container {
  display: flex;
  flex-direction: row;
  width: 158px;
}

.hinter-canvas-input {
  display: flex;
  width: 120px;
  height: auto !important;
  margin-top: 1px;

  .canvas-hinter-wrap {
    width: 126x;
    border: 1px solid var(--slate7);
  }
}

.hinter-canvas-input {
  display: flex;
  padding: 4px;
  margin-top: 1px;

  .CodeMirror-sizer {
    border-right-width: 1px !important;
  }

  .cm-propert {
    color: #ffffff !important;
  }
}

.canvas-codehinter-container {
  .code-hinter-col {
    margin-bottom: 1px !important;
    width: 136px;
    height: auto !important;
  }
}

.fx-canvas {
  background:var(--slate4);
  padding: 0px;
  display: flex;
  height: 32px;
  width: 32px;
  border: solid 1px rgba(255, 255, 255, 0.09) !important;
  border-radius: 4px;
  justify-content: center;
  font-weight: 400;
  align-items: center;

  div {
    background:var(--slate4) !important;
    display: flex;
    justify-content: center;
    align-items: center;
    height: 30px;
    padding: 0px;
  }
}
.org-name {
  color: var(--slate12) !important;
  font-size: 12px;
}


.organization-list {
  margin-top: 4px;

  .btn {
    border: 0px;
  }

  .dropdown-toggle div {
    max-width: 200px;
    text-overflow: ellipsis;
    overflow: hidden;
  }

  .org-name {
    text-overflow: ellipsis;
    overflow: hidden;
    white-space: nowrap;
    width: 100%;
    font-weight: bold;
  }

  .org-actions div {
    color: $primary;
    cursor: pointer;
    font-size: 12px;
  }

  .dropdown-menu {
    min-width: 14rem;
  }

  .org-avatar {
    display: block;
  }

  .org-avatar:hover {
    .avatar {
      background: #fcfcfc no-repeat center/cover;
    }

    .arrow-container {
      svg {
        filter: invert(35%) sepia(17%) saturate(238%) hue-rotate(153deg) brightness(94%) contrast(89%);
      }
    }
  }

  .arrow-container {
    padding: 5px 0px;
  }

  .arrow-container {
    svg {
      cursor: pointer;
      height: 30px;
      width: 30px;
      padding: 0px 0px;
      filter: invert(50%) sepia(13%) saturate(208%) hue-rotate(153deg) brightness(99%) contrast(86%);
    }
  }

  .org-edit {
    span {
      color: $primary;
      cursor: pointer;
      font-size: 10px;
    }
  }

  .organization-switchlist {
    .back-btn {
      font-size: 12px;
      padding: 2px 0px;
      cursor: pointer;
    }

    .back-ico {
      cursor: pointer;

      svg {
        height: 20px;
        width: 20px;
        filter: invert(84%) sepia(13%) saturate(11%) hue-rotate(352deg) brightness(90%) contrast(91%);
      }
    }

    .dd-item-padding {
      padding: 0.5rem 0.75rem 0rem 0.75rem;
    }

    .search-box {
      margin-top: 10px;
    }

    .org-list {
      max-height: 60vh;
      overflow: auto;
    }

    .tick-ico {
      filter: invert(50%) sepia(13%) saturate(208%) hue-rotate(153deg) brightness(99%) contrast(86%);
    }

    .org-list-item {
      cursor: pointer;
    }

    .org-list-item:hover {
      .avatar {
        background: #fcfcfc no-repeat center/cover;
      }

      .tick-ico {
        filter: invert(35%) sepia(17%) saturate(238%) hue-rotate(153deg) brightness(94%) contrast(89%);
      }
    }
  }
}

.sso-button-footer-wrap {
  display: flex !important;
  justify-content: center;
  width: 100%;
}

.tj-icon {
  cursor: pointer;
}

#login-url,
#redirect-url {
  margin-bottom: 0px !important;
}

.git-encripted-label {
  color: var(--green9);
}

.card-header {
  border-bottom: 1px solid var(--slate5) !important;
}

.manage-sso-container {
  position: relative;
}

.sso-card-wrapper {
  background: var(--base);
  min-height: 100%;
  height: calc(100vh - 156px) !important;

  display: grid;
  grid-template-rows: auto 1fr auto;

  .card-header {
    border-bottom: 1px solid var(--slate5) !important;
  }

  .form-control {
    background: var(--base);
  }

  .sso-card-footer {
    display: flex;
    flex-direction: row;
    justify-content: flex-end;
    align-items: center;
    padding: 24px 32px;
    gap: 8px;
    width: 660px;
    height: 88px;
    border-top: 1px solid var(--slate5) !important;
    background: var(--base);
    margin-top: 0px !important;
  }
}

// Left Menu
.left-menu {
  background: var(--base);

  .tj-list-item {
    gap: 40px;
    width: 187px;
    height: 32px;
    white-space: nowrap;
    overflow: hidden;
    text-overflow: ellipsis;
  }

  .folder-list-selected {
    background-color: var(--indigo4);
  }

  ul {
    margin: 0px;
    padding: 0px;

    li {
      float: left;
      list-style: none;
      width: 100%;
      padding: 6px 8px;
      border-radius: 6px;
      cursor: pointer;
      margin: 3px 0px;
      color: var(--base-black) !important;
    }

    li.active {
      background-color: $primary;
      color: #ffffff;
    }

    li:not(.active):hover {
      background: var(--slate4);
      border-radius: 6px;
    }
  }
}

.enabled-tag {
  padding: 4px 16px;
  gap: 10px;
  width: 77px;
  height: 28px;
  background: var(--grass3);
  border-radius: 100px;
  color: var(--grass9);
  font-weight: 500;
}

.disabled-tag {
  padding: 4px 16px;
  gap: 10px;
  color: var(--tomato9);
  width: 81px;
  height: 28px;
  background: var(--tomato3);
  border-radius: 100px;
  font-weight: 500;
}

.manage-sso {
  .title-with-toggle {
    width: 100%;
    font-weight: 500;

    .card-title {
      color: var(--slate12) !important;
      font-weight: 500;
    }

    .form-check-input {
      width: 28px;
      height: 16px;
    }

    input[type="checkbox"] {
      /* Double-sized Checkboxes */
      -ms-transform: scale(1.5);
      /* IE */
      -moz-transform: scale(1.5);
      /* FF */
      -webkit-transform: scale(1.5);
      /* Safari and Chrome */
      -o-transform: scale(1.5);
      /* Opera */
      transform: scale(1.5);
      margin-top: 5px;
    }
  }
}

.help-text {
  overflow: auto;

  div {
    color: var(--slate11);
    font-style: normal;
    font-weight: 400;
    font-size: 12px;
    line-height: 20px;
  }
}


.org-invite-or {
  padding: 1rem 0rem;

  h2 {
    width: 100%;
    text-align: center;
    border-bottom: 1px solid #000;
    line-height: 0.1em;
    margin: 10px 0 20px;
  }

  h2 span {
    background: #ffffff;
    padding: 0 10px;
  }
}

.theme-dark .json-tree-container {
  .json-tree-node-icon {
    svg {
      filter: invert(89%) sepia(2%) saturate(127%) hue-rotate(175deg) brightness(99%) contrast(96%);
    }
  }

  .json-tree-svg-icon.component-icon {
    filter: brightness(0) invert(1);
  }

  .node-key-outline {
    height: 1rem !important;
    border: 1px solid transparent !important;
    color: #ccd4df;
  }

  .selected-node {
    border-color: $primary-light  !important;
  }

  .json-tree-icon-container .selected-node>svg:first-child {
    filter: invert(65%) sepia(62%) saturate(4331%) hue-rotate(204deg) brightness(106%) contrast(97%);
  }

  .node-length-color {
    color: #b8c7fd;
  }

  .node-type {
    color: #8a96a6;
  }

  .group-border {
    border-color: rgb(97, 101, 111);
  }

  .action-icons-group {

    img,
    svg {
      filter: invert(89%) sepia(2%) saturate(127%) hue-rotate(175deg) brightness(99%) contrast(96%);
    }
  }

  .hovered-node.node-key.badge {
    color: #8092ab !important;
    border-color: #8092ab !important;
  }
}

.json-tree-container {
  .json-tree-svg-icon.component-icon {
    height: 16px;
    width: 16px;
  }

  .json-tree-icon-container {
    max-width: 20px;
    margin-right: 6px;
    font-family: 'IBM Plex Sans';
  }

  .node-type {
    color: var(--slate11);
    padding-top: 2px;
  }

  .json-tree-valuetype {
    font-size: 10px;
    padding-top: 2px;
  }

  .node-length-color {
    color: var(--indigo10);
    padding-top: 3px;
  }

  .json-tree-node-value {
    font-size: 11px;
  }

  .json-tree-node-string {
    color: var(--orange9);
  }

  .json-tree-node-boolean {
    color: var(--green9);
  }

  .json-tree-node-number {
    color: var(--orange9);
  }

  .json-tree-node-null {
    color: red;
  }

  .json-tree-node-date {
    color: rgb(98, 107, 103);
  }

  .group-border {
    border-left: 0.5px solid #dadcde;
    margin-top: 16px;
    margin-left: -12px;
  }

  .selected-node {
    border-color: $primary-light  !important;
  }

  .selected-node .group-object-container .badge {
    font-weight: 400 !important;
    height: 1rem !important;
  }

  .group-object-container {
    margin-left: 0.72rem;
    margin-top: -16px;
  }

  .json-node-element {
    cursor: pointer;
  }

  .hide-show-icon {
    cursor: pointer;
    margin-left: 1rem;

    &:hover {
      color: $primary;
    }
  }


  .action-icons-group {
    cursor: pointer;
  }

  .hovered-node {
    font-weight: 400 !important;
    height: 1rem !important;
    color: #8092ab;
  }

  .node-key {
    font-weight: 400 !important;
    margin-left: -0.25rem !important;
    justify-content: start !important;
    min-width: fit-content !important;
  }

  .node-key-outline {
    height: 1rem !important;
    border: 1px solid transparent !important;
    color: var(--slate12);
  }
}

.popover-more-actions {
  font-weight: 400 !important;

  &:hover {
    background: #d2ddec !important;
  }
}

.popover-dark-themed .popover-more-actions {
  color: #ccd4df;

  &:hover {
    background-color: #324156 !important;
  }
}

#json-tree-popover {
  padding: 0.25rem !important;
}

// Font sizes
.fs-9 {
  font-size: 9px !important;
}

.fs-10 {
  font-size: 10px !important;
}

.fs-12 {
  font-size: 12px !important;
}

.realtime-avatars {
  padding: 0px;
  margin-left: 8px;
}

.widget-style-field-header {
  font-family: "Inter";
  font-style: normal;
  font-weight: 500;
  font-size: 12px;
  line-height: 20px;
  color: #61656c;
}

.maintenance_container {
  width: 100%;
  height: 100vh;
  display: flex;
  justify-content: center;
  align-items: center;

  .card {
    .card-body {
      display: flex;
      height: 200px !important;
      align-items: center;
    }
  }
}

.list-timeline:not(.list-timeline-simple) .list-timeline-time {
  top: auto;
}

.widget-buttongroup {
  display: flex;
  flex-direction: column;
  justify-content: left;
  overflow: hidden !important;
}

.group-button {
  margin: 0px 10px 10px 0px;
  line-height: 1.499;
  font-weight: 400;
  white-space: nowrap;
  text-align: center;
  cursor: pointer;
  padding: 0 15px;
  font-size: 12px;
  border-radius: 4px;
  color: rgba(0, 0, 0, .65);
  background-color: #ffffff;
  border: 1px solid #d9d9d9;
  min-width: 40px;
  width: auto !important;
  height: 30px,
}

.widget-buttongroup-label {
  font-weight: 600;
  margin-right: 10px;
  color: #3e525b;
}

.editor-actions {
  border-bottom: 1px solid #eee;
  padding: 5px;
  display: flex;
  justify-content: end;
}

.autosave-indicator {
  color: var(--slate10, #7E868C);
}


.zoom-buttons {
  width: 20px !important;
  height: 25px !important;
  margin-left: 2px;

  span {
    transform: rotate(60deg);
  }
}

.zoom-button-wrapper {
  position: fixed;
  right: 0px;
  bottom: 5px;
}

.zoom-buttons {
  opacity: 0;
  visibility: hidden;
}

.image-widget-wrapper:hover button {
  opacity: 1 !important;
  visibility: visible;
}

.pdf-page-controls {
  background: white;
  border-radius: 4px;

  button {
    width: 36px;
    height: 36px;
    background: white;
    border: 0;
    font-size: 1.2em;
    border-radius: 4px;

    &:first-child {
      border-top-right-radius: 0;
      border-bottom-right-radius: 0;
    }

    &:last-child {
      border-top-left-radius: 0;
      border-bottom-left-radius: 0;
    }

    &:hover {
      background-color: #e6e6e6;
    }
  }

  span {
    font-family: inherit;
    font-size: 1em;
    padding: 0 0.5em;
    color: #000;
  }
}

//download button in pdf widget
.download-icon-outer-wrapper:hover {
  background-color: #e6e6e6 !important
}

.pdf-document {
  canvas {
    margin: 0px auto;
  }

  &:hover {
    .pdf-page-controls {
      opacity: 1;
    }
  }
}

.org-variables-page {
  .btn-org-env {
    width: 36px;
  }

  .encryption-input {
    width: fit-content;
  }

  .no-vars-text {
    display: block;
    text-align: center;
    margin-top: 100px;
  }
}

.org-constant-page {
  .card-footer {
    background: var(--base);
    color: var(--slate12);
  }
}

.tj-input-error-state {
  border: 1px solid var(--tomato9) !important;
}



.tj-input-element {
  gap: 16px;
  background: var(--base);
  border: 1px solid var(--slate7);
  border-radius: 6px;
  margin-bottom: 4px;
  display: block;
  width: 100%;
  padding: .4375rem .75rem;
  font-size: .875rem;
  font-weight: 400;
  line-height: 1.4285714;
  color: var(--slate12);
  background-clip: padding-box;
  -webkit-appearance: none;
  -moz-appearance: none;
  appearance: none;
  transition: border-color .15s ease-in-out, box-shadow .15s ease-in-out;

  &:hover {
    background: var(--slate1);
    border: 1px solid var(--slate8);
    -webkit-box-shadow: none;
    box-shadow: none;
    outline: none;
  }

  &:focus-visible {
    background: var(--slate1);
    border: 1px solid var(--slate8);
    outline: none;
  }

  &:active {
    background: var(--indigo2);
    border: 1px solid var(--indigo9);
    box-shadow: none;
  }

  &:disabled {
    background: var(--slate3);
    border: 1px solid var(--slate8);
    color: var(--slate9);
    cursor: not-allowed;
  }
}


//Kanban board
.kanban-container.dark-themed {
  background-color: $bg-dark-light  !important;

  .kanban-column {
    .card-header {
      background-color: #324156 !important;
    }
  }
}

.kanban-container {
  background-color: #fefefe;

  .kanban-column {
    background-color: #f4f4f4;
    padding: 0 !important;
    height: fit-content !important;

    .card-body {
      &:hover {
        overflow-y: auto !important;

        &::-webkit-scrollbar {
          width: 0 !important;
          height: 0 !important;
        }
      }
    }

    .card-header {
      background-color: #fefefe;

      .badge {
        font-size: 12px !important;
      }
    }

    .card-body .dnd-card {
      border-radius: 5px !important;
    }

    .dnd-card.card {
      height: 52px !important;
      padding: 5px !important;
    }

    .dnd-card.card.card-dark {
      background-color: $bg-dark  !important;
    }
  }

  .kanban-board-add-group {
    justify-content: center;
    align-items: center;
    cursor: pointer;
    color: rgba(0, 0, 0, 0.5);
    background-color: transparent;
    border-style: dashed;
    border-color: rgba(0, 0, 0, 0.08);
    display: flex;
    flex-direction: column;
    grid-auto-rows: max-content;
    overflow: hidden;
    box-sizing: border-box;
    appearance: none;
    outline: none;
    margin: 10px;
    border-radius: 5px;
    min-width: 350px;
    height: 200px;
    font-size: 1em;
  }

  .add-card-btn {
    font-size: 1em;
    font-weight: 400;
    color: #3e525b;
    border-radius: 5px;
    padding: 5px;
    margin: 5px;
    background-color: transparent;
    border-style: dashed;
    border-color: rgba(0, 0, 0, 0.08);
    cursor: pointer;
    transition: all 0.2s ease-in-out;

    &:hover {
      background-color: #e6e6e6;
    }
  }
}

.cursor-pointer {
  cursor: pointer;
}

.cursor-text {
  cursor: text;
}

.cursor-not-allowed {
  cursor: none;
}

.bade-component {
  display: inline-flex;
  justify-content: center;
  align-items: center;
  overflow: hidden;
  user-select: none;
  padding: calc(0.25rem - 1px) 0.25rem;
  height: 1.25rem;
  border: 1px solid transparent;
  min-width: 1.25rem;
  font-weight: 600;
  font-size: .625rem;
  letter-spacing: .04em;
  text-transform: uppercase;
  vertical-align: bottom;
  border-radius: 4px;
}

// sso-helper-page
.sso-helper-container {
  width: 60vw;
  padding: 30px;
  box-shadow: rgba(0, 0, 0, 0.16) 0px 1px 4px;
  margin: 0 auto;
}

.sso-copy {
  margin-left: 10px;
  cursor: pointer;
}

#git-url,
#google-url {
  color: $primary;
  margin-left: 4px;
  word-break: break-all;
}

@media only screen and (max-width: 768px) {
  .sso-helper-container {
    width: 96vw;
    padding: 20px;
  }
}

.sso-helper-doc {
  line-height: 24px;
}

.sso-content-wrapper {
  margin: 0 auto;
  display: flex;
  flex-direction: column;
  align-items: self-start;
  padding: 20px;
  box-shadow: rgba(0, 0, 0, 0.02) 0px 1px 3px 0px, rgba(27, 31, 35, 0.15) 0px 0px 0px 1px;
  border-radius: 4px;
}

.workspace-status {
  display: flex;
  font-weight: 800;
  margin-bottom: 6px;
}

.sso-type {
  font-weight: 600;
  margin-bottom: 4px !important;
  display: flex;

  span {
    margin-right: 10px;
  }

  a {
    margin-left: 6px;

  }
}

.gg-album {
  box-sizing: border-box;
  position: relative;
  display: block;
  width: 18px;
  height: 18px;
  transform: scale(var(--ggs, 1));
  border-left: 7px solid transparent;
  border-right: 3px solid transparent;
  border-bottom: 8px solid transparent;
  box-shadow: 0 0 0 2px,
    inset 6px 4px 0 -4px,
    inset -6px 4px 0 -4px;
  border-radius: 3px
}

.gg-album::after,
.gg-album::before {
  content: "";
  display: block;
  box-sizing: border-box;
  position: absolute;
  width: 2px;
  height: 5px;
  background: currentColor;
  transform: rotate(46deg);
  top: 5px;
  right: 4px
}

.gg-album::after {
  transform: rotate(-46deg);
  right: 2px
}

.sso-helper-header {
  display: flex;
  align-items: center;

  span {
    margin-right: 10px;
  }
}

// sso end

// steps-widget
a.step-item-disabled {
  text-decoration: none;
}

.steps {
  overflow: hidden;
  margin: 0rem !important;
}

.step-item.active~.step-item:after,
.step-item.active~.step-item:before {
  background: #f3f5f5 !important;
}

.step-item.active:before {
  background: #ffffff !important;
}

.steps .step-item.active:before {
  border-color: #b4b2b2 !important;
}

.steps-item {
  color: var(--textColor) !important;
}

.step-item:before {
  background: var(--bgColor) !important;
  // remaining code
}

.step-item:after {
  background: var(--bgColor) !important;
}

.step-item.active~.step-item {
  color: var(--textColor) !important;
  ;
}

.notification-center-badge {
  top: 0;
  right: 6px;
  position: absolute;
}

.notification-center {
  max-height: 500px;
  overflow: auto;
  margin-left: 11px !important;

  .empty {
    padding: 0 !important;

    .empty-img {
      font-size: 2.5em;
    }
  }

  .card {
    min-width: 400px;
    background: var(--base);
    color: var(--slate12);
    box-shadow: 0px 12px 16px -4px rgba(16, 24, 40, 0.08), 0px 4px 6px -2px rgba(16, 24, 40, 0.03);
  }

  .card-footer {
    background: var(--base);
    color: var(--slate12);
  }

  .spinner {
    min-height: 220px;
  }
}

// profile-settings css
.confirm-input {
  padding-right: 8px !important;
}

.user-group-actions {
  display: flex;
  gap: 8px;
}

input.hide-input-arrows {
  -moz-appearance: none;

  &::-webkit-outer-spin-button,
  &::-webkit-inner-spin-button {
    -webkit-appearance: none;
  }
}

.btn-org-env {
  width: 36px;
}

.custom-checkbox-tree {
  overflow-y: scroll;
  color: #3e525b;

  .react-checkbox-tree label:hover {
    background: none !important;
  }

  .rct-icons-fa4 {

    .rct-icon-expand-open,
    .rct-icon-expand-close {
      &::before {
        content: url("data:image/svg+xml,%3Csvg xmlns='http://www.w3.org/2000/svg' viewBox='0 0 1024 1024' focusable='false' data-icon='caret-down' width='12px' height='12px' fill='currentColor' aria-hidden='true'%3E%3Cpath d='M840.4 300H183.6c-19.7 0-30.7 20.8-18.5 35l328.4 380.8c9.4 10.9 27.5 10.9 37 0L858.9 335c12.2-14.2 1.2-35-18.5-35z'%3E%3C/path%3E%3C/svg%3E") !important;
      }
    }

    .rct-icon-expand-close {
      transform: rotate(-90deg);
      -webkit-transform: rotate(-90deg);
    }
  }
}

// sso enable/disable box
.tick-cross-info {
  .main-box {
    margin-right: 10px;
    border-radius: 5px;
  }

  .icon-box {
    padding: 7px 5px 7px 2px;
    color: #ffffff;

    .icon {
      stroke-width: 4.5px;
    }
  }

  .tick-box {
    border: 3px solid var(--indigo9);

    .icon-box {
      background: var(--indigo9);
    }
  }

  .cross-box {
    border: 3px solid $disabled;

    .icon-box {
      background: $disabled;
    }
  }
}

.icon-widget-popover {
  &.theme-dark {
    .popover-header {
      background-color: #232e3c;
      border-bottom: 1px solid #324156;
    }
    .popover-body {
      background-color: #232e3c;
      border-radius: 6px;
    }
  }

  .popover-header {
    padding-bottom: 0;
    background-color: #ffffff;

    .input-icon {
      margin-bottom: 0.5rem !important;
    }
  }

  .popover-body {
    padding: 0 0.5rem;

    .row {
      >div {
        overflow-x: hidden !important;
      }
    }

    .icon-list-wrapper {
      display: grid;
      grid-template-columns: repeat(10, 1fr);
      margin: 0.5rem 1rem 0.5rem 0.5rem;
    }

    .icon-element {
      cursor: pointer;
      border: 1px solid transparent;
      border-radius: $border-radius;

      &:hover {
        border: 1px solid $primary;
      }
    }
  }
}

.dark-theme-placeholder::placeholder {
  color: #C8C6C6;
}

.dark-multiselectinput {
  input {
    color: white;

    &::placeholder {
      color: #C8C6C6;
    }
  }
}


.dark-multiselectinput {
  input {
    color: white;

    &::placeholder {
      color: #C8C6C6;
    }
  }
}

// Language Selection Modal
.lang-selection-modal {
  font-weight: 500;

  .list-group {
    padding: 1rem 1.5rem;
    padding-top: 0;
    overflow-y: scroll;
    height: calc(100% - 68px);
  }

  .list-group-item {
    border: 0;

    p {
      margin-bottom: 0px;
      margin-top: 2px;
    }
  }

  .list-group-item.active {
    background-color: var(--indigo4);
    color: var(--slate12);
    font-weight: 600;
    margin-top: 0px;
  }

  .modal-body {
    height: 50vh;
    padding: 0;
  }

  .lang-list {
    height: 100%;

    .search-box {
      position: relative;
      margin: 1rem 1.5rem;
    }

    input {
      border-radius: 5px !important;
    }

    .input-icon {
      display: flex;
    }

    .input-icon {
      .search-icon {
        display: block;
        position: absolute;
        left: 0;
        margin-right: 0.5rem;
      }

      .clear-icon {
        cursor: pointer;
        display: block;
        position: absolute;
        right: 0;
        margin-right: 0.5rem;
      }
    }

    .list-group-item.active {
      color: $primary;
    }
  }
}

.lang-selection-modal.dark {
  .modal-header {
    border-color: #232e3c !important;
  }

  .modal-body,
  .modal-footer,
  .modal-header,
  .modal-content {
    color: white;
    background-color: #2b394a;
  }

  .list-group-item {
    color: white;
    border: 0;
  }

  .list-group-item:hover {
    background-color: #232e3c;
  }

  .list-group-item.active {
    background-color: #4d72fa;
    color: white;
    font-weight: 600;
  }

  .no-results-item {
    background-color: #2b394a;
    color: white;
  }

  input {
    background-color: #2b394a;
    border-color: #232e3c;
    color: white;
  }
}

// Language Selection Modal
.lang-selection-modal {
  font-weight: 500;

  .list-group {
    padding: 1rem 1.5rem;
    padding-top: 0;
    overflow-y: scroll;
    height: calc(100% - 68px);
  }

  .list-group-item {
    border: 0;

    p {
      margin-bottom: 0px;
      margin-top: 2px;
    }
  }

  .list-group-item.active {
    background-color: #edf1ff;
    color: #4d72fa;
    font-weight: 600;
    margin-top: 0px;
  }

  .modal-body {
    height: 50vh;
    padding: 0;
  }

  .lang-list {
    height: 100%;

    .search-box {
      position: relative;
      margin: 1rem 1.5rem;
    }

    input {
      border-radius: 5px !important;
    }

    .input-icon {
      display: flex;
    }

    .input-icon {
      .search-icon {
        display: block;
        position: absolute;
        left: 0;
        margin-right: 0.5rem;
      }

      .clear-icon {
        cursor: pointer;
        display: block;
        position: absolute;
        right: 0;
        margin-right: 0.5rem;
      }
    }

    .list-group-item.active {
      color: $primary;
    }
  }
}

.lang-selection-modal.dark {
  .modal-header {
    border-color: #232e3c !important;
  }

  .modal-body,
  .modal-footer,
  .modal-header,
  .modal-content {
    color: white;
    background-color: #2b394a;
  }

  .list-group-item {
    color: white;
    border: 0;
  }

  .list-group-item:hover {
    background-color: #232e3c;
  }

  .list-group-item.active {
    background-color: #4d72fa;
    color: white;
    font-weight: 600;
  }

  .no-results-item {
    background-color: #2b394a;
    color: white;
  }

  input {
    background-color: #2b394a;
    border-color: #232e3c;
    color: white;
  }
}

.org-users-page {
  .page-body {
    height: 100%;
  }
}

.user-group-container-wrap {
  margin: 20px auto 0 auto;
}

.dragged-column {
  z-index: 1001;
}

#storage-sort-popover {
  max-width: 800px;
  width: 800px;
  background-color: var(--base);
  box-sizing: border-box;
  box-shadow: 0px 12px 16px -4px rgba(16, 24, 40, 0.08), 0px 4px 6px -2px rgba(16, 24, 40, 0.03);
  border-radius: 4px;
  border: 1px solid var(--slate3) !important;
  // left: 109px !important;
  // top: 8px !important;
  // position: absolute !important;


  .card-body,
  .card-footer {
    background: var(--base);
  }
}


#storage-filter-popover {
  max-width: 800px;
  width: 800px;
  background-color: var(--base);
  box-sizing: border-box;
  box-shadow: 0px 12px 16px -4px rgba(16, 24, 40, 0.08), 0px 4px 6px -2px rgba(16, 24, 40, 0.03);
  border-radius: 4px;
  border: 1px solid var(--slate3) !important;
  // left: 193px !important;
  // top: 10px !important;
  // position: absolute !important;


  .card-body,
  .card-footer {
    background: var(--base);
  }
}

tbody {
  width: 100% !important;
  flex-grow: 1;

  tr {
    width: 100% !important;

    td:last-child {
      flex: 1 1 auto;
    }
  }
}

.datepicker-widget.theme-dark {
  .react-datepicker__tab-loop {
    .react-datepicker__header {
      background-color: #232e3c;

      .react-datepicker__current-month,
      .react-datepicker__day-name,
      .react-datepicker__month-select,
      .react-datepicker__year-select {
        color: white;
      }

      .react-datepicker__month-select,
      .react-datepicker__year-select {
        background-color: transparent;
      }
    }

    .react-datepicker__month {
      background-color: #232e3c;

      .react-datepicker__day {
        color: white;

        &:hover {
          background-color: #636466;
        }
      }

      .react-datepicker__day--outside-month {
        opacity: 0.5;
      }
    }

    .react-datepicker {
      background-color: #232e3c;
    }
  }
}

.theme-dark .list-group-item {
  &:hover {
    background-color: #232e3c;
  }
}

.theme-dark {

  .CalendarMonth,
  .DayPickerNavigation_button,
  .CalendarDay,
  .CalendarMonthGrid,
  .DayPicker_focusRegion,
  .DayPicker {
    background-color: #232e3c;
  }

  .DayPicker_weekHeader_ul,
  .CalendarMonth_caption,
  .CalendarDay {
    color: white;
  }

  .CalendarDay__selected_span,
  .CalendarDay__selected_start,
  .CalendarDay__selected_end {
    background-color: #4D72FA;
    color: white;
  }

  .CalendarDay {
    border-color: transparent; //hiding the border around days in the dark theme

    &:hover {
      background-color: #636466;
    }
  }

  .DateInput_fangStroke {
    stroke: #232E3C;
    fill: #232E3C;
  }

  .DayPickerNavigation_svg__horizontal {
    fill: white;
  }

  .DayPicker__withBorder {
    border-radius: 0;
  }

  .DateRangePicker_picker {
    background-color: transparent;
  }
}

.link-widget {
  display: flex;
  align-items: center;
  overflow: auto;

  &.hover {
    a {
      &:hover {
        text-decoration: underline;
      }
    }
  }

  &.no-underline {
    a {
      text-decoration: none !important;
    }
  }

  &.underline {
    a {
      text-decoration: underline;
    }
  }

  &::-webkit-scrollbar {
    width: 0;
    height: 0;
    background: transparent;
  }
}

.import-export-footer-btns {
  margin: 0px !important;
}

.home-version-modal-component {
  border-bottom-right-radius: 0px !important;
  border-bottom-left-radius: 0px !important;
  box-shadow: 0px 12px 16px -4px rgba(16, 24, 40, 0.08),
    0px 4px 6px -2px rgba(16, 24, 40, 0.03) !important;
}

.current-version-label,
.other-version-label {
  color: var(--slate11);
}

.home-modal-component.modal-version-lists {
  width: 466px;
  height: 668px;
  background: var(--base);
  box-shadow: 0px 12px 16px -4px rgba(16, 24, 40, 0.08), 0px 4px 6px -2px rgba(16, 24, 40, 0.03);
  border-top-right-radius: 6px;
  border-top-right-radius: 6px;


  .modal-header {
    .btn-close {
      top: auto;
    }
  }
}

.modal-version-lists {
  max-height: 80vh;

  .modal-body {
    height: 80%;
    overflow: auto;
  }

  .export-creation-date {
    color: var(--slate11);
  }

  .modal-footer,
  .modal-header {
    padding-bottom: 24px;
    padding: 12px 28px;
    gap: 10px;
    width: 466px;
    height: 56px;
    background-color: var(--base);
  }

  .modal-footer {
    padding: 24px 32px;
    gap: 8px;
    width: 466px;
    height: 88px;
  }

  .tj-version-wrap-sub-footer {
    display: flex;
    flex-direction: row;
    padding: 16px 28px;
    gap: 10px;
    height: 52px;
    background: var(--base);
    border-top: 1px solid var(--slate5);
    border-bottom: 1px solid var(--slate5);



    p {
      font-weight: 400;
      font-size: 14px;
      line-height: 20px;
      color: var(--slate12);
    }
  }

  .version-wrapper {
    display: flex;
    justify-content: flex-start;
    padding: 0.75rem 0.25rem;
  }

  .current-version-wrap,
  .other-version-wrap {

    span:first-child {
      color: var(--slate12) !important;
    }
  }

  .current-version-wrap {
    background: var(--indigo3) !important;
    margin-bottom: 24px;
    border-radius: 6px;
    margin-top: 8px;
  }
}

.rest-methods-url {
  .cm-s-default {
    .cm-string-2 {
      color: #000;
    }
  }
}

.tooljet-database {

  .table-header,
  .table-name,
  .table-cell {
    white-space: nowrap;
    overflow: hidden;
    text-overflow: ellipsis;
  }

  .table-name {
    color: #000;
    width: 250px;
  }

  .table-left-sidebar {
    max-width: 288px;
  }

  .add-table-btn {
    height: 32px;
  }

  .table-header {
    background: #ECEEF0;
  }

  .table-header,
  .table-cell {
    max-width: 230px;
  }

  .add-more-columns-btn {
    background: var(--indigo3);
    font-weight: 500;
    color: var(--indigo9);
    font-size: 12px;
    border-radius: 600;
  }

  .delete-row-btn {
    max-width: 140px;
  }
}

.apploader {
  height: 100vh;

  .app-container {
    height: 100%;
    display: flex;
    flex-direction: column;
    justify-content: space-between;
  }

  .editor-header {
    height: 5%;
    background-color: #EEEEEE;
    display: flex;
    align-items: center;
    justify-content: space-between;

    .app-title-skeleton {
      width: 100px;
      height: 100%;
      display: flex;
      align-items: center;
      margin-left: 120px;
    }

    .right-buttons {
      display: flex;
      gap: 5px;
      align-items: center;
      margin-right: 10px;
    }
  }

  .editor-body {
    height: 100%;
  }

  .skeleton {
    padding: 5px;
  }

  .editor-left-panel {
    width: 48px;
    background-color: #EEEEEE;
    margin: 3px 0px 3px 3px;
    display: flex;
    flex-direction: column;
    justify-content: space-between;
    border-radius: 5px;

    .left-menu-items {
      display: flex;
      flex-direction: column;
      justify-content: space-between;
      gap: 5px;
      margin-top: 10px;
    }

    .bottom-items {
      margin-bottom: 10px;
    }
  }

  .editor-center {
    height: 100%;
    display: flex;
    flex-direction: column;
    gap: 5px;
    justify-content: space-between;

    .canvas {
      height: 100vh;
      background-color: var(--base);
      border-radius: 5px;
      display: flex;
      justify-content: center;
    }

    .query-panel {
      height: 30%;
      display: flex;
      justify-content: space-between;
      gap: 5px;

      .queries {
        width: 30%;
        display: flex;
        flex-direction: column;
        gap: 5px;

        .queries-title {
          background-color: #EEEEEE;
          border-radius: 5px;
          height: 20%;
          padding: 5px 10px;
          display: flex;
          justify-content: space-between;
          align-items: center;
        }

        .query-list {
          background-color: #EEEEEE;
          border-radius: 5px;
          height: 80%;

          .query-list-item {
            margin: 10px;
            height: 35px;
          }
        }
      }

      .query-editor {
        width: 70%;
        height: 100%;
        display: flex;
        flex-direction: column;
        gap: 5px;

        .query-editor-header {
          background-color: #EEEEEE;
          border-radius: 5px;
          height: 20%;
          padding: 5px 10px;
          display: flex;
          justify-content: space-between;

          .query-actions {
            display: flex;
            align-items: center;
          }
        }

        .query-editor-body {
          background-color: #EEEEEE;
          height: 80%;
          border-radius: 5px;

          .button {
            margin-right: 10px;
          }
        }
      }
    }
  }

  .wrapper {
    padding: 3px 3px 3px 0px;
  }



  .right-bar {
    height: 100%;
    padding: 3px 3px 3px 0px;
    display: flex;
    flex-direction: column;
    justify-content: space-between;
    gap: 5px;

    .widget-list-header {
      height: 5%;
      background-color: #EEEEEE;
      border-radius: 5px;
    }

    .widget-list {
      height: 95%;
      background-color: #EEEEEE;
      border-radius: 5px;
      padding: 10px;

      .widgets {
        display: flex;
        justify-content: space-between;
      }
    }
  }
}

.subheader {
  margin-bottom: 12px;
}

.theme-dark {
  .layout-sidebar-icon {
    &:hover {
      background-color: #273342;
    }
  }

  .tooljet-database {

    .table-name,
    .subheader {
      color: var(--slate9);
    }

    .list-group-item.active {
      .table-name {
        color: #000;
      }
    }
  }

  .editor-header {
    background-color: #1F2936;
  }

  .editor-left-panel {
    background-color: #1F2936;
  }


  .query-panel {
    .queries {
      .queries-title {
        background-color: #1F2936 !important;
      }

      .query-list {
        background-color: #1F2936 !important;
      }
    }

    .query-editor {
      .query-editor-header {
        background-color: #1F2936 !important;
      }

      .query-editor-body {
        background-color: #1F2936 !important;
      }
    }
  }

  .right-bar {
    .widget-list-header {
      background-color: #1F2936;
    }

    .widget-list {
      background-color: #1F2936;
    }
  }
}

:root {
  --tblr-breadcrumb-item-active-font-weight: 500;
  --tblr-breadcrumb-item-active-color: inherit;
}

.application-brand {
  a{
    height: 48px;
    position: relative;
    display: flex;
    justify-content: center;
    align-items: center;
  }
}

.breadcrumb-item.active {
  font-weight: var(--tblr-breadcrumb-item-active-font-weight);
  color: var(--tblr-breadcrumb-item-active-color);
}

.app-icon-main {
  background: var(--indigo3) !important;
  border-radius: 6px !important;
  display: flex;
  justify-content: center;
  align-items: center;
  width: 48px;
  height: 48px;
}

.user-avatar-nav-item,
.audit-log-nav-item,
.notification-center-nav-item {
  border-radius: 4px;
}

.audit-log-nav-item {
  bottom: 40px;
}

.workspace-content-wrapper,
.database-page-content-wrap {
  // background: var(--slate2);
}

.workspace-variable-table-card {
  margin: 0 auto;
  width: 880px;
}

.organization-page-sidebar {
  height: calc(100vh - 64px);
  max-width: 288px;
  background-color: var(--base);
  border-right: 1px solid var(--slate5) !important;
  display: grid !important;
  grid-template-rows: auto 1fr auto !important;
}

.marketplace-page-sidebar {
  height: calc(100vh - 64px);
  max-width: 288px;
  background-color: var(--base);
  border-right: 1px solid var(--slate5) !important;
  display: grid !important;
  grid-template-rows: auto 1fr auto !important;
}

.home-page-sidebar {
  max-width: 288px;
  background-color: var(--base);
  border-right: 1px solid var(--slate5);
  display: grid;
  grid-template-rows: auto 1fr auto;
}

.empty-home-page-image {
  margin-top: 14px;
}

.create-new-table-btn {
  width: 248px;

  button {
    height: 40px !important;

  }
}

.tooljet-database-sidebar {
  max-width: 288px;
  background: var(--base);
  border-right: 1px solid var(--slate5);


  .sidebar-container {
    height: 40px !important;
    padding-top: 1px !important;
    margin: 0 auto;
    display: flex;
    justify-content: center;
  }
}

.create-new-app-dropdown {
  width: 248px !important;


  .dropdown-toggle-split {
    border-left: 1px solid var(--indigo11) !important;
  }

  button {
    background-color: var(--indigo9) !important;
  }
}

.create-new-app-button {
  font-weight: 500;
  font-size: 14px;
  height: 40px;
  border-top-left-radius: 6px;
  border-bottom-left-radius: 6px;
}

.create-new-app-button+.dropdown-toggle {
  height: 40px;
  border-top-right-radius: 6px;
  border-bottom-right-radius: 6px;
}

.custom-select {
  .select-search-dark__value::after {
    content: none;
  }

  .select-search-dark__select,
  .select-search__select {
    min-width: fit-content;
    max-width: 100% !important;
  }
}

.jet-data-table td .textarea-dark-theme.text-container:focus {
  background-color: transparent !important;
}

.tooljet-logo-loader {
  height: 100vh;
  display: flex;
  align-items: center;
  justify-content: center;

  .loader-spinner {
    margin: 10px 87px;
  }
}

.page-body {
  height: calc(100vh - 1.25rem - 48px);
  min-height: 500px;
}

// buttons
.default-secondary-button {
  background-color: $color-light-indigo-03;
  color: $color-light-indigo-09;
  max-height: 28px;
  width: 76px;
  display: flex;
  flex-direction: row;
  justify-content: center;
  align-items: center;
  padding: 4px 16px;
  gap: 6px;
  font-weight: 500;
  border: 0 !important;

  .query-manager-btn-svg-wrapper {
    width: 16px !important;
    height: 16px !important;
    padding: 2.67px;
  }

  .query-manager-btn-name {
    min-width: 22px;
  }

  &:hover {
    background-color: $color-light-indigo-04;
    color: $color-light-indigo-10;
  }

  &:active {
    background-color: $color-light-indigo-04;
    color: $color-light-indigo-10;
    box-shadow: 0px 0px 0px 4px #C6D4F9;
    border-radius: 6px;
    border: 1px solid;
    outline: 0 !important;

    svg {
      path {
        fill: $color-light-indigo-10;
      }
    }
  }

  &:disabled {
    cursor: not-allowed;
    pointer-events: none;
    opacity: .65;
  }

  .query-run-svg {
    padding: 4px 2.67px;
  }
}

.default-secondary-button.theme-dark {
  background-color: #4D72FA !important;
  color: #F4F6FA !important;

  svg {
    path {
      fill: #F4F6FA !important;
    }
  }

  &:hover {
    border: 1px solid #4D72FA !important;
    background-color: #4D5EF0 !important;
    color: #FFFFFC !important;

    svg {
      path {
        fill: #FFFFFC !important;
      }
    }
  }

  &:active {
    border: 1px solid #4D72FA !important;
    background-color: #4D5EF0 !important;
    box-shadow: 0px 0px 0px 4px #4D72FA;
    border-radius: 6px;
  }
}

.default-tertiary-button {
  background-color: $color-light-base;
  color: $color-light-slate-12;
  border: 1px solid $color-light-slate-07;
  display: flex;
  flex-direction: row;
  justify-content: center;
  align-items: center;
  padding: 4px 16px;
  gap: 6px;
  max-height: 28px;
  font-weight: 500;
  height: 28px;
  cursor: pointer;
  white-space: nowrap;

  .query-btn-svg-wrapper {
    width: 16px !important;
    height: 16px !important;
    padding: 2.67px;
  }

  .query-btn-name {
    min-width: 22px;

  }

  &:hover {
    border: 1px solid $color-light-slate-08;
    color: $color-light-slate-11;

    svg {
      path {
        fill: $color-light-slate-11;
      }
    }
  }

  .query-create-run-svg {
    padding: 2px;
  }

  .query-preview-svg {
    padding: 2.67px 0.067px;
    width: 16px;
    height: 16px;
    margin: 6px 0;
  }

  &:active {
    border: 1px solid #C1C8CD;
    box-shadow: 0px 0px 0px 4px #DFE3E6;
    color: $color-light-slate-11;
    outline: 0;
  }
}

.default-tertiary-button.theme-dark {
  background-color: transparent;
  color: #4D5EF0 !important;
  border: 1px solid #4D5EF0 !important;

  svg {
    path {
      fill: #4D5EF0 !important;
    }
  }

  &:hover {
    border: 1px solid $color-dark-slate-08;
    color: #FFFFFC !important;
    background-color: #4D5EF0 !important;

    svg {
      path {
        fill: #FFFFFC !important;
      }
    }
  }

  &:active {
    border: 1px solid inherit;
    box-shadow: none;
    outline: 0;
  }
}

.default-tertiary-button.theme-dark.btn-loading {
  background-color: #4D5EF0 !important;
  color: transparent !important;

  svg {
    path {
      fill: transparent !important;
    }
  }
}

.default-tertiary-button.button-loading {
  background-color: transparent !important;
  color: transparent !important;

  svg {
    path {
      fill: transparent !important;
    }
  }
}

.disable-tertiary-button {
  color: $color-light-slate-08;
  background-color: $color-light-slate-03;
  pointer-events: none !important;

  svg {
    path {
      fill: $color-light-slate-08;
    }
  }

}

.disable-tertiary-button.theme-dark {
  color: $color-dark-slate-08;
  background-color: $color-dark-slate-03;
  pointer-events: none !important;

  svg {
    path {
      fill: $color-dark-slate-08;
    }
  }
}

.font-weight-500 {
  font-weight: 500;
}

.font-size-12 {
  font-size: 12px;
}

.toggle-query-editor-svg {
  width: 16px;
  height: 16px;
  padding: 2.88px 5.22px;
  display: flex;
  cursor: pointer;
}

.theme-dark {
  .org-avatar:hover {
    .avatar {
      background: #10141A no-repeat center/cover;
    }
  }
}

.app-creation-time {
  color: var(--slate11) !important;
  white-space: nowrap;
  overflow: hidden;
  text-overflow: ellipsis;
}

.font-weight-400 {
  font-weight: 400;
}

.border-indigo-09 {
  border: 1px solid $color-light-indigo-09;
}

.dark-theme-toggle-btn {
  height: 32px;
  display: flex;
  align-items: center;
  justify-content: center;

}

.dark-theme-toggle-btn-text {
  font-size: 14px;
  margin: 12px;
}

.maximum-canvas-height-input-field {
  width: 156px;
  height: 32px;
  padding: 6px 10px;
  gap: 17px;
  background: #FFFFFF;
  border: 1px solid #D7DBDF;
  border-radius: 6px;

}

.layout-header {
  position: fixed;
  right: 0;
  left: 48px;
  z-index: 1;
  background: var(--base);
  height: 64px;
}

.layout-sidebar-icon {
  &:hover {
    background: #ECEEF0;
  }

  &:focus {
    outline: #ECEEF0 auto 5px;
  }
}


.tj-dashboard-section-header {
  max-width: 288px;
  max-height: 64px;
  padding-top: 20px;
  padding-left: 20px;
  padding-bottom: 24px;
  border-right: 1px solid var(--slate5);
}

.layout-sidebar-icon {
  &:hover {
    background: #ECEEF0;
    border-radius: 4px;
  }

  &:focus {
    outline: #ECEEF0 auto 5px;
  }
}

.folder-menu-icon {
  visibility: hidden !important;
}

.folder-list-group-item:hover .folder-menu-icon {
  visibility: visible !important;
}

.folder-list-group-item {
  &:hover {
    background: #ECEEF0;
  }

  &:active {
    background: var(--indigo4);
  }

  &:focus {
    box-shadow: 0px 0px 0px 4px #DFE3E6;
  }

  .tj-text-xsm {
    white-space: nowrap;
    overflow: hidden;
    text-overflow: ellipsis;
  }

  .tj-folder-list {
    display: block;
  }
}


.app-versions-selector {
  display: inline-flex;
  align-items: center;
  width: 176px;
  height: 28px;
  border-radius: 6px;

  .react-select__control {
    border: none !important;
  }
}

.app-version-list-item {
  white-space: nowrap;
  overflow: hidden;
  text-overflow: ellipsis;
}

.app-version-name,
.app-version-released {
  font-weight: 400;
  font-size: 12px;
  line-height: 20px;
}

.app-version-name {
  max-width: 80px;
}

.custom-version-selector__option:hover .app-version-delete {
  display: block;
}

.editor .navbar-brand {
  border-right: 1px solid var(--slate5);
  width: 48px;
  display: flex;
  justify-content: center;
}


.modal-backdrop {
  opacity: 0.5;
}

.canvas-area>.modal-backdrop {
  width: 100% !important;
  height: 100% !important;
}

.ds-delete-btn {
  display: none;
  border: none;
  background: none;
}

.ds-list-item:hover .ds-delete-btn {
  display: block;
}

.toojet-db-table-footer,
.home-page-footer {
  position: fixed;
  bottom: 0px;
  right: 0;
  left: 336px;
}

.home-page-footer {
  height: 52px;
  background-color: var(--base) !important;
  border-top: 1px solid var(--slate5) !important;
}

.pagination-container {
  display: flex;
  padding: 0px;
  height: 20px;

  .form-control {
    padding: 0 4px;
    width: fit-content;
    max-width: 30px;
    text-align: center;
  }
}

.profile-card {
  box-shadow: 0px 12px 16px -4px rgba(16, 24, 40, 0.08), 0px 4px 6px -2px rgba(16, 24, 40, 0.03);
  border-radius: 6px;
  padding: 4px 0px;
  width: 84px;
  height: 86px;
  margin-left: 10px;
  background-color: var(--base);

  .dropdown-item {
    width: 84px;
    height: 36px;
    min-width: 84px !important;
  }

  svg {
    margin-left: 2px;
  }

  a {
    span {
      margin-left: 4px;
    }
  }
}

.theme-dark {
  .editor-header-actions {
    .current-layout {
      .bg-white {
        background-color: #151718 !important;
      }
    }
  }

  .icon-tabler-x {
    stroke: white;
  }
}

.img-invert {
  img {
    filter: invert(1);
  }
}

.user-group-table {
  .selected-row {
    background-color: #ECEEF0;
  }

  .selected-row.dark {
    background-color: #232E3C;
  }
}

.notification-center.theme-dark {

  .empty-subtitle,
  .card-footer>span,
  .empty-title {
    color: white !important;
  }
}


// DASHBOARD SCROLL STYLES--->
.create-new-app-wrapper {
  margin: 0 auto;
  display: flex;
  justify-content: center;
  padding-top: 4px;
}

.home-page-sidebar {
  height: calc(100vh - 64px) !important; //64 is navbar height

  .folder-list-user {
    height: calc(100vh - 116px) !important; //64 is navbar height + 52 px footer
  }
}

.home-page-content {
  height: calc(100vh - 64px) !important;
  overflow-y: auto;
  // background: var(--slate2);
}

.application-folders-list {
  height: 64px;
}

// DASHBOARD STYLES END

// TABLE
.table-left-sidebar {
  height: calc(100vh - 104px) !important; // 62px [navbar] +  40px [ add table and search ] + extra 2 px(border)
  overflow-y: auto;
}

.toojet-db-table-footer {
  height: 52px;
  background: var(--base) !important;
}

.home-app-card-header {
  margin-bottom: 32px;
}

.homepage-app-card {
  height: 166px;
  outline: 1px solid var(--slate3);
  box-shadow: 0px 1px 2px rgba(16, 24, 40, 0.05);
  border-radius: 6px;
  padding: 16px;
  background-color: var(--base) !important;

  .appcard-buttons-wrap {
    display: none;
  }

  .home-app-card-header {
    .menu-ico {
      visibility: hidden !important;
    }
  }

  &:hover {
    box-shadow: 0px 12px 16px -4px rgba(16, 24, 40, 0.08), 0px 4px 6px -2px rgba(16, 24, 40, 0.03);

    .home-app-card-header {
      margin-bottom: 12px;

      .menu-ico {
        visibility: visible !important;
      }
    }

    .app-creation-time-container {
      margin-bottom: 0px;
    }

    .app-card-name {
      margin-bottom: 0px;
    }

    .app-creation-time {
      display: none;
    }


    .appcard-buttons-wrap {
      display: flex;
      padding: 0px;
      gap: 12px;
      width: 240px;
      height: 28px;
      flex-direction: row;
      div{
        a{
          text-decoration: none;
        }
      }

    }

    .app-icon-main {
      width: 36px;
      height: 36px;

    }
  }
}

.app-creation-time-container {
  height: 16px;
}

.release-buttons {
  height: 48px;
  gap: 4px;
}

.global-settings-app-wrapper {
  max-width: 190px;
}

.version-manager-container {
  padding: 0.6rem;
  width: 158px;
}

// tooljet db fields styles [ query manager ]
.tj-db-field-wrapper {
  .code-hinter-wrapper {
    ::-webkit-scrollbar {
      display: none;
    }
  }

  .CodeMirror-sizer {
    min-height: 32px !important;
    width: 100%;
    border-right-width: 0px !important;
    padding: 0 !important;
    overflow-y: auto;

    .CodeMirror-lines {
      margin-top: 0px !important;
      min-height: 32px !important;
      padding: 0 !important;
    }
  }
}

.table-list-items#popover-contained {
  .popover-body {
    outline: 1px solid var(--slate3);
    background: var(--base);
    overflow: hidden;
  }

}

.table-list-item-popover.dark {
  svg {
    path {
      fill: white;
    }
  }
}

.theme-dark {
  .react-loading-skeleton {
    background-color: #2F3C4C !important;
    background-image: linear-gradient(90deg, #2F3C4C, #2F3C4C, #2F3C4C) !important;
  }
}

@keyframes up-and-down {
  to {
    opacity: 0.2;
    transform: translateY(-20px);

  }
}

.spin-loader {
  position: fixed;
  width: 100%;

  .load {
    display: flex;
    justify-content: center;
    margin: 200px auto;
  }

  .load div {
    width: 20px;
    height: 20px;
    background-color: var(--indigo9);
    border-radius: 50%;
    margin: 0 5px;
    animation-name: #{up-and-down};
    animation-duration: 0.8s;
    animation-iteration-count: infinite;
    animation-direction: alternate;
  }

  .load .two {
    animation-delay: 0.3s;
  }

  .load .three {
    animation-delay: 0.6s;
  }
}

.organization-switch-modal {
  font-family: 'IBM Plex Sans';

  .modal-dialog {
    width: 376px;
  }

  .modal-content {
    background: linear-gradient(0deg, #FFFFFF, #FFFFFF),
      linear-gradient(0deg, #DFE3E6, #DFE3E6);
  }

  .modal-header {
    justify-content: center !important;
    flex-direction: column;
    padding: 40px 32px 20px 32px;

    .header-text {
      font-style: normal;
      font-weight: 600;
      font-size: 20px;
      line-height: 36px;
      margin: 24px 0 5px 0;
    }

    p {
      font-style: normal;
      font-weight: 400;
      font-size: 14px;
      line-height: 20px;
      color: #687076;
      text-align: Center;
      margin-bottom: 0px;
    }
  }

  .modal-body {
    padding: 18px 32px;

    .org-list {
      display: flex;
      flex-direction: column;

      .org-item {
        height: 50px;
        display: flex;
        align-items: center;
        padding: 0px 12px;
        cursor: default;

        input[type=radio] {
          margin-right: 16px;
          width: 16px;
          height: 16px;
        }

        .avatar {
          margin-right: 11px;
          color: #11181C;
          background-color: #F8FAFF;
          width: 34px !important;
          height: 34px !important;
        }

        span {
          font-style: normal;
          font-weight: 400;
          font-size: 12px;
          line-height: 20px;
          color: #11181C;
        }
      }

      .selected-item {
        border-radius: 6px;
        background-color: #F0F4FF;
      }
    }
  }

  .modal-footer {
    justify-content: center;
    padding: 24px 32px;
    border-top: 1px solid #DFE3E6;

    button {
      width: 100%;
      font-style: normal;
      font-weight: 600;
      font-size: 14px;
      line-height: 20px;
    }
  }
}

.organization-switch-modal.dark-mode {

  .modal-footer,
  .modal-header {
    border-color: #232e3c !important;

    p {
      color: rgba(255, 255, 255, 0.5) !important;
    }
  }

  .modal-body,
  .modal-footer,
  .modal-header,
  .modal-content {
    color: white;
    background-color: #2b394a;
  }

  .modal-content {
    border: none;
  }


  .modal-body {
    .org-list {
      span {
        color: white;
      }

      .selected-item {
        background-color: #232e3c;
      }
    }
  }
}

.datasources-category {
  color: var(--slate10);
}

.react-tooltip {
  font-size: .765625rem !important;
}

.tooltip {
  z-index: 10000;
}

.add-new-workspace-icon-wrap {
  display: flex;
  flex-direction: row;
  align-items: center;
  padding: 8px;
  width: 34px;
  height: 34px;
  background: var(--indigo3);
  border-radius: 6px;
}

.add-new-workspace-icon-old-wrap {
  display: none;
}

.add-workspace-button {
  padding: 8px 12px;
  gap: 11px;
  height: 50px;

  &:hover {
    background: var(--indigo3);
    margin: 0 auto;
    border-radius: 6px;
    padding-bottom: 10px;

    .add-new-workspace-icon-old-wrap {
      padding: 8px;
      width: 34px;
      height: 34px;
      background: var(--indigo9);
      border-radius: 6px;
      display: flex;
      justify-content: center;
      align-items: center;

    }

    .add-new-workspace-icon-wrap {
      display: none;

    }
  }

}

.tj-folder-list {
  display: flex;
  align-items: center;
  color: var(—-slate12) !important;
}

.app-card-name {
  color: var(—-slate12);
  margin-bottom: 2px;
  white-space: nowrap;
  overflow: hidden;
  text-overflow: ellipsis;
}

.dashboard-breadcrumb-header {
  display: flex;
  align-items: center;
}

.tj-version {
  margin-right: 44px;
  display: flex;
  align-items: center;
  color: var(--slate9);

}

.folder-list {
  color: var(—-slate9) !important;
}

.tj-folder-header {
  margin-bottom: 12px;
  height: 37px;
  cursor: pointer;
}

.tj-dashboard-header-title-wrap {
  display: flex;
  justify-content: center;
  align-items: center;
  color: var(--slate11);

  a {
    text-decoration: none;
  }
}

.theme-dark {
  .tj-onboarding-phone-input-wrapper {
    .flag-dropdown {
      background-color: #1f2936 !important;

      .country-list {
        background-color: #1f2936 !important;
        background: #1f2936;

        li {
          .country .highlight {
            background-color: #3a3f42;
            color: #000 !important;

            div {
              .country-name {
                color: #6b6b6b !important;
              }
            }

          }

          &:hover {
            background-color: #2b2f31;
          }

        }
      }
    }

  }

  .react-tel-input .country-list .country.highlight {
    color: #6b6b6b;
  }
}

.dashboard-breadcrumb-header-name {
  font-weight: 500 !important;
  color: var(—-slate12) !important;
}

.tj-dashboard-header-wrap {
  padding-top: 22px;
  padding-bottom: 22px;
  padding-left: 40px;
  height: 64px;
  border-bottom: 1px solid var(--slate5);
}

.dashboard-breadcrumb-header-name:hover {
  text-decoration: none !important;
}


.tj-avatar {
  border-radius: 6px;
  width: 36px;
  height: 36px;
  display: flex;
  justify-content: center;
  align-items: center;
  background-color: var(--slate3) !important;
  color: var(--slate11) !important;
  text-transform: uppercase;
  font-weight: 500;

  &:hover {
    background-color: var(--slate4);
  }

  &:focus {
    box-shadow: 0px 0px 0px 4px var(--indigo6);
    outline: 0;
  }

  &:active {
    box-shadow: none;
  }
}

.tj-current-org {
  span {
    color: var(--slate12);

  }
}


.sidebar-inner {
  align-items: center;
}

.workspace-drawer-wrap {
  background: var(--base);
}

.theme-dark {
  .drawer-wrap {
    background: var(--base);
  }
}

.users-table {
  background: var(--base);
  padding: 16px;
  width: 848px;
  margin: 0 auto;
  padding: 16px;

  tbody {

    tr>td>span,
    tr>td>a {
      white-space: nowrap;
      overflow: hidden;
      text-overflow: ellipsis;
      max-width: 140px;
    }
  }

  thead {
    tr {
      padding: 0px 6px;
      gap: 90px;
      width: 848px;
      height: 40px;
      display: flex;
      align-items: center;
      margin-top: 6px;
    }

    tr>th {
      background: var(--base) !important;
      border-bottom: none !important;
      padding: 0 !important;
      width: 282px;
    }
  }

  tr {
    background: var(--base);
    height: 66px;
    padding: 13px 0px;
    border-bottom: 1px solid var(--slate7);
    display: flex;
    justify-content: space-between;
  }

  tr>td {
    border-bottom-width: 0px !important;
    display: flex;
    align-items: center;
    flex: 16%;
    padding-left: 0px !important;
    padding-right: 0px !important;
    white-space: nowrap;
    overflow: hidden;
    text-overflow: ellipsis;
  }
}

.tj-input {
  padding: 6px 10px;
  gap: 17px;
  width: 161.25px;
  height: 32px;
  background: var(--base);
  border: 1px solid var(--slate7);
  border-radius: 6px;

  ::placeholder {
    color: var(--slate9) !important;
  }

}

.workspace-setting-buttons-wrap {
  display: flex;
  gap: 12px;
}

.workspace-settings-table-wrap {
  max-width: 880px;
  margin: 0 auto;
}

.workspace-settings-filters {
  display: flex;
  gap: 12px;
  flex-direction: row;
  align-items: center;
  position: relative;
}

.workspace-setting-table-wrapper {
  box-shadow: 0px 1px 2px rgba(16, 24, 40, 0.05);
  outline: 1px solid var(--slate7);
  background: var(--base);
  width: 880px;
  margin: 0 auto;
  border-radius: 6px;
  height: calc(100vh - 223px);
  position: relative;

}

.workspace-filter-text {
  color: var(--slate11);
  margin-bottom: 14px;
}

.singleuser-btn {
  padding: 6px 16px;
  gap: 6px;
  width: 152px;
  height: 32px;
  border-radius: 6px;

}

.multiuser-btn {
  padding: 6px 16px;
  gap: 6px;
  width: 189px;
  height: 32px;
  border-radius: 6px;

}

.workspace-page-header {
  width: 880px;
  margin: 0 auto !important;

  div:first-child {
    margin: 0 auto !important;
    width: 880px;

  }
}

.workspace-constant-header {
  width: 880px;
  margin: 0 auto !important;
}

.workspace-user-archive-btn {
  width: 95px;
  height: 28px;
}

.workspace-clear-filter {
  margin-left: 8px;
  color: var(--indigo9);
  font-weight: 600 !important;
}

.workspace-clear-filter-wrap {
  display: flex;
  align-items: center;
  width: 130px;
  justify-content: flex-end;
  position: absolute;
  right: 16px;
}

.tj-checkbox {
  border-color: var(--slate7);
}

.workspace-clipboard-wrap {
  display: flex;
  align-items: center;
  width: 162.67px;
  cursor: pointer;

  p {
    font-weight: 500 !important;
    margin-left: 5px;
  }

  span {
    display: flex;
    align-items: center;
  }
}

.workspace-user-status {
  margin-right: 22px;
  margin-left: 5px;
}

.worskpace-setting-table-gap {
  margin-top: 20px;
}

.tj-active {
  background: #46A758;
}

.tj-invited {
  background: #FFB224;
}

.tj-archive {
  background: #E54D2E;
}

.liner {
  height: 1px;
  background: var(--slate5);
  width: 880px;
  margin-top: 22px;
}

.edit-button {
  display: flex;
  flex-direction: row;
  justify-content: center;
  align-items: center;
  height: 28px;
  text-decoration: none;
}

.launch-button {
  display: flex;
  height: 28px;
  align-items: center;
  color: var(--slate12);
  justify-content: center;
  text-decoration: none;
}

.launch-button.tj-disabled-btn {
  cursor: not-allowed;
}

.breadcrumb-item {
  a {
    text-decoration: none !important;
    color: var(--slate12);
  }
}

.table-list-item {
  width: 248px;
}

.workspace-settings-filter-items {
  width: 161.25px;

  .css-13mf2tf-control {
    width: 161.25px !important;

  }

  .css-10lvx9i-Input {
    margin: 0 !important;
    padding: 0 !important;
  }

  .css-1bugkci-control,
  .css-42vs31,
  .css-ob45yj-menu {
    background-color: var(--base) !important;
    width: 161.25px !important;
  }

  .css-6t9fnh-control {
    border: 1px solid var(--slate7) !important;
    background: var(--base);
    color: var(--slate9);
    width: 161.25px;
    height: 32px;

    .css-1opnhvy-singleValue {
      color: var(--slate9) !important;

    }
  }

  input.tj-checkbox {
    background: var(--base) !important;
    color: var(--slate9);
    border: 1px solid var(--slate7) !important;

    ::placeholder {
      color: var(--slate9);
    }
  }
}


.tj-db-dataype {
  margin-left: 8px;
  color: var(--slate11);
}

.tj-database-column-header {
  color: var(--slate12);
  padding: 4px 4px 4px 8px !important;
  text-transform: capitalize !important;
  line-height: 0px !important;
  font-weight: 500 !important;
  font-size: 12px !important;
  line-height: 20px !important;
  color: var(--slate12) !important;

  &:first-child {
    display: flex !important;
    align-items: center !important;
    padding-left: 1rem !important;
  }

}

.tj-database-column-row {
  margin: 0;

  th:first-child {
    height: 28px;
  }

  th:first-child>div {
    height: 16px;
    width: 16px;
    display: flex;
    align-items: center;
    height: 28px;

    input {
      border-radius: 4px;
    }

  }
}

.tj-db-operations-header {
  height: 48px;
  padding: 0 !important;
  display: flex;
  align-items: center;
  background-color: var(--base);

  .row {
    margin-left: 0px;
    width: 98%;
  }

  .col-8 {
    padding-left: 0px;
    display: flex;
    gap: 12px;
    align-items: center;
  }
}

.add-new-column-btn {
  margin-left: 16px;
  height: 28px;
  border-radius: 6px;
  padding: 0 !important;
  display: flex;
  align-items: center;
  justify-content: center;
  background: transparent;
  color: var(--slate12);
  border: none;
}

.tj-db-filter-btn {
  width: 100%;
  height: 28px;
  border-radius: 6px;
  background: transparent;
  color: var(--slate12);
  border: none;
  display: flex;
  align-items: center;
  justify-content: center;
}

.tj-db-filter-btn-applied,
.tj-db-sort-btn-applied {
  display: flex !important;
  flex-direction: row !important;
  justify-content: center !important;
  align-items: center !important;
  padding: 4px 16px !important;
  width: 100% !important;
  height: 28px !important;
  background: var(--grass2) !important;
  border-radius: 6px !important;
}

.tj-db-filter-btn-active,
.tj-db-sort-btn-active {
  display: flex !important;
  flex-direction: row !important;
  justify-content: center !important;
  align-items: center !important;
  padding: 4px 16px !important;
  width: 100% !important;
  height: 28px !important;
  border-radius: 6px !important;
  background: var(--indigo4) !important;
  //border: 1px solid var(--indigo9) !important;
  color: var(--indigo9) !important;
}

.tj-db-header-add-new-row-btn {
  height: 28px;
  background: transparent;
  border-radius: 6px !important;
  display: flex;
  flex-direction: row;
  justify-content: center;
  align-items: center;
  gap: 6px;
  border: none;

  padding: span {
    //color: var(--indigo9);
  }
}

.tj-db-sort-btn {
  width: 100%;
  height: 28px;
  background: transparent;
  color: var(--slate12);
  border: none;
  display: flex;
  align-items: center;
  justify-content: center;
  margin: 0
}

.edit-row-btn {
  background: transparent;
  color: var(--slate12);
  border: none;
  display: flex;
  align-items: center;
  justify-content: center;
}

.workspace-variable-header {
  width: 880px;
  ;
  margin: 0 auto;
  display: flex;
  padding: 0;
}

.workspace-variables-alert-banner {
  width: inherit;
  background-color: #FFF9ED;
  border-color: #FFE3A2;
}

.codehinter.alert-component.workspace-variables-alert-banner {
  color: var(--amber8);
  border-color: var(--amber3);
}

.add-new-variables-button {
  margin-bottom: 20px;
  width: 169px;
  height: 32px;
}

.org-users-page-sidebar,
.left-menu {
  padding: 16px;
  gap: 7px;
  width: 220px;
  border-right: 1px solid var(--slate5);
  overflow-y: auto;
  overflow-x: hidden;
}

.groups-header-wrap {
  display: flex;
  height: 36px;
  border-bottom: 1px solid var(--slate5);
}

.org-users-page-container {
  width: 880px;
  margin: 0 auto;
}

.groups-main-header-wrap {
  padding: 20px 0px 8px;
  gap: 10px;
  width: 612px;
  height: 56px;
  margin: 0 auto;
  display: flex;
  justify-content: space-between;

  p {
    white-space: nowrap;
    overflow: hidden;
    text-overflow: ellipsis;
  }

  .nav-tabs .nav-link.active {
    border-bottom: 2px solid var(--indigo9) !important;
  }
}

.form-check-input:disabled {
  background-color: var(--slate8) !important;
}

.manage-groups-body {
  padding: 24px;
  font-size: 12px;
  overflow-y: auto;
  height: calc(100vh - 300px);

}

.groups-sub-header-wrap {
  width: 612px;
  height: 36px;
  border-bottom: 1px solid var(--slate5) !important;

  .nav-link.active {
    border-bottom: 2px solid var(--indigo9) !important;
    border-color: var(--indigo9) !important;
  }

  .nav-item {
    font-weight: 500 !important;
    font-size: 12px !important;
  }


  p {
    width: 205px;
  }
}

.groups-btn-container {
  width: 880px;
  justify-content: space-between;
  margin: 0 auto;
  margin-bottom: 20px;
  height: 32px;
  align-items: center;

}

.org-users-page {
  margin: 0 auto;
}

.org-users-page-card-wrap {
  height: calc(100vh - 208px);
}

.org-users-page-card-wrap,
.manage-sso-wrapper-card {
  display: flex;
  flex-direction: row;
  background: var(--base);
  width: 880px;
  outline: 1px solid var(--slate5);
  box-shadow: 0px 1px 2px rgba(16, 24, 40, 0.05);
  border-radius: 6px;
}

.manage-sso-wrapper-card {
  margin: 0 auto;

  .card-body {
    overflow-y: auto;
    padding: 40px;
  }

  .card-header {
    padding: 0px 24px;
    width: 660px;
    height: 72px;
    border-bottom: 1px solid var(--slate5);

  }

  .form-check {
    margin-bottom: 0px !important;
    line-height: 24px;
    font-size: 16px;
  }
}

.groups-sidebar-nav {
  display: flex;
  flex-direction: row;
  align-items: center;
  padding: 6px 8px;
  gap: 40px;
  width: 188px;
  height: 32px;
  background: var(--base);
  border-radius: 6px;
  cursor: pointer;
}

.org-users-page-card-body {
  width: 660px;
}

.org-users-page {
  .nav-tabs .nav-link.active {
    background-color: transparent !important;
  }

  .nav-tabs .nav-item.show .nav-link,
  .nav-tabs .nav-link.active {
    border-color: var(--indigo9) !important;

  }

  .nav-link:hover {
    border-right: none !important;
    border-left: none !important;
    border-top: none !important;

    color: var(--indigo9);
  }
}

.groups-selected-row {
  background-color: var(--indigo4);
}

.add-apps-btn {
  width: 160px;
  height: 32px;
}

.groups-app-body-header {
  border-bottom: 1px solid var(--slate5);

  p {
    height: 36px;
    display: flex;
    align-items: center;
    width: 286px;
    color: var(--slate11);

  }

  p:first-child {
    width: 205px !important;
    margin-left: 12px;
  }

}

.manage-group-tab-icons {
  margin-right: 6px;
}

.manage-groups-no-apps-wrap {
  display: flex;
  justify-content: center;
  flex-direction: column;
  align-items: center;
  width: 602px;

  p {
    margin-top: 12px;
  }

  span {
    color: var(--slate11);
    margin-top: 4px;
  }

  div {
    width: 64px;
    height: 64px;
    background: var(--indigo3);
    border-radius: 12px;
    display: flex;
    justify-content: center;
    align-items: center;
    margin-top: 88px;
  }
}

.apps-permission-wrap {
  height: 72px;
  justify-content: center;
  gap: 12px;
}

.apps-folder-permission-wrap,
.apps--variable-permission-wrap {
  height: 44px;
}

.manage-group-permision-header {
  border-bottom: 1px solid var(--slate5);
  display: flex;

  p {
    padding: 8px 12px;
    gap: 10px;
    width: 206px;
    height: 36px;
    font-weight: 500;
    color: var(--slate11) !important;
  }

}

.permission-body {
  .form-check {
    margin-bottom: 0px !important;
  }

  tr {
    border-bottom: 1px solid var(--slate5);
    width: 612px !important;

  }

  td {
    font-size: 12px;
    font-weight: 500;
    line-height: 20px;
    letter-spacing: 0em;
    text-align: left;
    width: 206px !important;
    padding-left: 12px;

    div {
      padding-left: 12px;
    }
  }
}


.default-option-text {
  margin-left: 10px;
  margin-right: 16px;
  font-size: 11px !important;
}

.git-sso-help-text {
  color: var(--slate11);
}

.default-group-wrap {
  gap: 10px;
  width: 119px;
  height: 28px;
  display: flex;
  align-items: center;
  justify-content: center;
  background: var(--grass3);
  border-radius: 100px;
}

.sso-icon-wrapper {
  display: flex;
  flex-direction: row;
  justify-content: center;
  align-items: center;
  padding: 8px 8px 8px 16px;
  width: 251px;
  height: 56px;
  background: var(--slate3);
  border-radius: 6px;
  margin-top: 12px;
}

.sso-main-box {
  justify-content: center;
  background: var(--slate6);
  padding: 8px 16px;
  width: 96px;
  height: 40px;
  border-radius: 6px;
}

.default-danger-tag-wrap {
  gap: 10px;
  width: 113px;
  height: 28px;
  display: flex;
  align-items: center;
  justify-content: center;
  background: var(--tomato6);
  border-radius: 100px;
  margin-bottom: 16px;
}

.manage-group-users-info {
  height: 48px;
  width: 612px;
  border-radius: 6px;
  padding: 12px 24px 12px 24px;
  background: var(--slate3);
  border: 1px solid var(--slate5);
  border-radius: 6px;
  margin-bottom: 16px;

  p {
    color: var(--slate12);
    gap: 14px;
    display: flex;
    align-items: center;

  }
}

.name-avatar {
  display: flex;
  flex-direction: column;
  justify-content: center;
  align-items: center;
  gap: 10px;
  width: 36px;
  height: 36px;
  background-color: var(--slate3) !important;
  border-radius: 6px;
  color: var(--slate11);
  margin-right: 12px;
  text-transform: capitalize;
}

.manage-group-users-row {
  display: flex;
  flex-direction: row;
  align-items: baseline;
  padding: 12px 6px;
  width: 612px !important;
  height: 64px;
  border-bottom: 1px solid var(--slate5);

  p {
    width: 272px;
    white-space: nowrap;
    overflow: hidden;
    text-overflow: ellipsis;

    span {
      max-width: 150px;
      white-space: nowrap;
      overflow: hidden;
      text-overflow: ellipsis;
    }
  }

  &:hover .apps-remove-btn {
    display: flex;
  }
}

.manage-group-app-table-body {
  width: 602px !important;

  tr {
    display: flex;
    font-family: 'IBM Plex Sans';
    font-style: normal;
    font-weight: 400;
    font-size: 12px;
    line-height: 20px;
    color: var(--slate12);
  }
}

.apps-view-edit-wrap {
  display: flex;
  flex-direction: column;
  width: 51px;
  margin-right: 32px;
}

.apps-table-row {
  display: grid !important;
  grid-template-columns: 205px 286px 115px;

  td {
    padding: 12px;
    white-space: nowrap;
    overflow: hidden;
    text-overflow: ellipsis;
  }

  &:hover .apps-remove-btn {
    display: flex;
  }
}

.apps-remove-btn {
  width: 97px;
  height: 28px;
  font-weight: 600 !important;
}

.faded-text {
  color: var(--slate8);
}

.manage-groups-app-dropdown {
  width: 440px;
}

.create-new-group-button {
  width: 169px;
  height: 32px;
  border-radius: 6px;
}

.faded-input {
  background: var(--slate5);
}

.manage-group-table-head {
  display: flex;
  border-bottom: 1px solid var(--slate5);
  width: 612px;
  height: 36px;
  padding: 8px 12px;
  align-items: center;


  p {
    width: 272px !important;
    color: var(--slate11);
    font-weight: 500;
  }

}

.manage-groups-permission-apps,
.apps-constant-permission-wrap {
  border-bottom: 1px solid var(--slate5);
}

.manage-groups-permission-apps,
.apps-folder-permission-wrap,
.apps-variable-permission-wrap,
.apps-constant-permission-wrap {
  display: flex;
  align-items: center;
  padding: 12px;
  gap: 10px;

  div {
    width: 206px;
  }
}

.manage-groups-permission-apps,
.apps-variable-permission-wrap,
.apps-constant-permission-wrap {
  gap: 10px;
  height: 72px;
}

.apps-folder-permission-wrap,
.apps-variable-permission-wrap {
  height: 44px;
  border-bottom: 1px solid var(--slate5);
}

.delete-group {
  text-decoration: none !important;
  color: var(--tomato9) !important;
}

.delete-link,
.remove-decoration {
  text-decoration: none !important;
}

.edit-group {
  text-decoration: none !important;
  color: var(--slate12) !important;
}

.removed-decoration {
  text-decoration: none !important;
}

.rmsc .select-item.selected {
  color: var(--slate12) !important;
  background-color: var(--base) !important;
}

.manage-constants-dropdown {
  .rmsc.multi-select {
    .dropdown-container {
      gap: 17px;
      height: 32px;
      background: var(--base);
      border: 1px solid var(--slate7);
      border-radius: 6px;
      display: flex;
      justify-content: center;
      align-items: center;
      margin-right: 12px;
    }

    .dropdown-content {
      .panel-content {
        background: var(--base);
        border: 1px solid var(--slate3);
        box-shadow: 0px 12px 16px -4px rgba(16, 24, 40, 0.08), 0px 4px 6px -2px rgba(16, 24, 40, 0.03);
        border-radius: 6px;
        align-items: center;


        .select-item:hover {
          background-color: var(--slate3);
        }

        .item-renderer {
          align-items: center;

          span {
            font-size: 12px;
            color: var(--slate12)
          }
        }
      }
    }
  }
}




.manage-groups-app-dropdown {
  margin-right: 12px;

  .rmsc .dropdown-container:focus-within {
    border: 1px solid var(--indigo9) !important;
    box-shadow: 0px 0px 0px 2px #C6D4F9 !important;
  }

  .dropdown-heading-value {
    span {
      color: var(--slate12) !important;

    }
  }

  .multi-select {
    .dropdown-container {
      gap: 17px;
      width: 440px;
      height: 32px;
      background: var(--base);
      border: 1px solid var(--slate7);
      border-radius: 6px;
      display: flex;
      justify-content: center;
      align-items: center;
      margin-right: 12px;
    }

  }

  .dropdown-content {
    .panel-content {
      background: var(--base);
      border: 1px solid var(--slate3);
      box-shadow: 0px 12px 16px -4px rgba(16, 24, 40, 0.08), 0px 4px 6px -2px rgba(16, 24, 40, 0.03);
      border-radius: 6px;

      .select-panel {
        .search {
          border-bottom: 1px solid var(--slate5);
        }

        .search,
        input {
          background-color: var(--base) !important;
        }
      }

      input[type='checkbox'] {
        border: 1px solid red !important;
      }

      .select-item:hover {
        background-color: var(--slate3);
      }


      .item-renderer {
        align-items: center !important;

        span {
          font-size: 12px;
          color: var(--slate12)
        }
      }

    }
  }
}

.sso-form-wrap {
  .form-label {
    font-size: 12px;
    font-weight: 500px;
    margin-bottom: 4px !important;
    color: var(--slate12);
  }

  .form-check-label {
    font-size: 12px;
    font-size: 12px;
    line-height: 20px;
    color: var(--slate12);
  }
}

.allow-default-sso-helper-text {
  white-space: pre-line;
}

.password-disable-danger-wrap {
  padding: 16px;
  gap: 16px;
  width: 574px;
  height: 116px;
  background: var(--tomato3);
  border: 1px solid var(--tomato5);
  border-radius: 6px;
}

.sso-footer-save-btn {
  height: 40px;
}

.sso-footer-cancel-btn {

  width: 85px;
  height: 40px;
}

.danger-text-login {
  padding-left: 40px !important;
}

.tick-icon {
  width: 20px;
  height: 20px;
  background: var(--indigo9);
  border-radius: 4px;
}

.invite-user-drawer-wrap {
  display: grid;
  grid-template-rows: auto 1fr auto;
  height: 100vh;
}

.manage-users-drawer-footer {
  padding: 24px 32px;
  height: 88px;
  border-top: 1px solid var(--slate5) !important;
  display: flex;
  gap: 8px;
  justify-content: end;

  .invite-btn {
    width: 140px;
    height: 40px;
  }

  .cancel-btn {
    width: 85px;
    height: 40px;
  }
}


.tj-drawer-tabs-wrap {
  display: flex;
}

.invite-user-drawer-wrap {
  .card-header {
    flex-direction: column;
    display: flex;
    justify-content: space-between;
    padding: 0px !important;
  }

  .card-header-inner-wrap {
    justify-content: space-between;
    width: 100%;
    padding: 16px 20px;
    height: 64px;

  }

  .card-header-inner-wrap,
  .tj-drawer-tabs-container {
    display: flex;
  }

  .tj-drawer-tabs-container-outer {
    padding-top: 0px;
    gap: 10px;
    height: 68px;
  }

  .tj-drawer-tabs-container {
    padding: 2px;
    gap: 2px;

    width: 502px;
    height: 36px;
    background: var(--slate4);
    border-radius: 6px;

  }
}

.tj-drawer-tabs-btn {
  padding: 2px 4px;
  gap: 6px;
  width: 248px;
  height: 32px;
  box-shadow: 0px 1px 2px rgba(16, 24, 40, 0.05);
  border-radius: 4px;
  border: none;
  color: var(--slate11);
  display: flex;
  align-items: center;
  justify-content: center;
  background: var(--slate4);


  span {
    margin-left: 4px !important;
    font-weight: 500;

  }
}

.tj-drawer-tabs-btn-active {
  background: var(--base);
  color: var(--slate12);
}

.user-number-wrap {
  display: flex;
  flex-direction: column;
  align-items: center;
  padding: 8px;
  gap: 10px;
  width: 36px;
  height: 36px;
  background: var(--slate3);
  border-radius: 1000px;
}

.user-csv-template-wrap {
  display: flex;
  padding: 24px;
  gap: 14px;

  width: 486px;
  height: 152px;

  background: var(--orange3);

  border: 1px solid var(--orange6);
  border-radius: 6px;

  div {
    display: flex;
    flex-direction: column;

    p {
      margin-bottom: 12px;
    }

  }
}

.upload-user-form {
  display: flex;
  flex-direction: column;
  justify-content: center;
  align-items: center;
  padding: 60px 0px;
  gap: 36px;
  width: 486px;
  border: 2px dashed var(--indigo9);
  border-radius: 6px;
  align-items: center;
  margin: 24px auto;
  text-align: center;

  .select-csv-text {
    color: var(--indigo9);
    margin-bottom: 4px;
  }

  span {
    color: var(--slate11) !important;
  }
}

.download-template-btn {
  width: 184px;
  height: 32px;
  padding: 0px !important;
}

.csv-upload-icon-wrap {
  display: flex;
  flex-direction: row;
  justify-content: center;
  align-items: center;
  padding: 10px;
  gap: 10px;
  width: 64px;
  height: 64px;
  background: var(--indigo3);
  border-radius: 12px;
  margin: 0px auto 12px auto;
  cursor: pointer;
}

.user-csv-template-wrap {
  margin-top: 24px;
}


.manage-users-drawer-content-bulk {
  form {
    display: flex;
    flex-direction: column;
    justify-content: center;
    align-items: center;
  }

  .manage-users-drawer-content-bulk-download-prompt {
    display: flex;
    flex-direction: row !important;
    justify-content: center;
    align-items: flex-start !important;
  }
}


.manage-users-drawer-content {
  margin: 24px 32px;

  .invite-user-by-email {
    display: flex;
    flex-direction: column;
    justify-content: center;
    align-items: top;
  }

  .invite-user-by-email {
    display: flex;
  }

  .invite-email-body {
    width: 452px;

    input:not([type="checkbox"]) {
      padding: 6px 10px;
      height: 32px;
      color: var(--slate12);
    }
  }
}

.rmsc .item-renderer {
  align-items: center !important;
}

.tj-db-table {
  overflow-y: auto;
  height: 110px;

  table {
    border-collapse: collapse;
    width: 100%;
  }
}

.bounded-box {
  .sc-iwsKbI.lmGPCf {
    height: 100%;
    margin: auto;
    width: max-content;
    max-width: 100% !important;

    img {
      height: 100% !important;
    }

    .gVmiLs {
      width: auto !important;
    }
  }

  .css-tlfecz-indicatorContainer,
  .css-1gtu0rj-indicatorContainer {
    svg {
      width: 12px !important;
      height: 12px !important;
    }
  }

}

.sso-type-header {
  margin-left: 10px;
}

.groups-folder-list {
  padding: 6px 8px;
  gap: 40px;
  max-width: 188px;
  height: 32px;

  span {
    white-space: nowrap !important;
    overflow: hidden !important;
    text-overflow: ellipsis !important;
  }
}

.create-group-modal-footer {
  display: flex;
  align-items: center;
  gap: 8px;
  justify-content: end;
}

.add-users-button {
  width: 160px;
  height: 32px;
}

.sso-page-inputs {
  padding: 6px 10px;
  gap: 17px;
  width: 612px;
  height: 32px;
}

.workspace-settings-filter-wrap {
  background: var(--slate3);
  padding: 15px 16px;
  gap: 12px;
  width: 880px;
  height: 62px;
  border-right: 1px solid var(--slate7);
  border-top: 1px solid var(--slate7);
  border-left: 1px solid var(--slate7);
  box-shadow: 0px 1px 2px rgba(16, 24, 40, 0.05);
  border-top-left-radius: 6px;
  border-top-right-radius: 6px;
}


// users page
.css-1i2tit0-menu {
  margin: 0px !important;
  background: var(--base);
  box-shadow: 0px 4px 6px -2px #10182808 !important;

  .css-2kg7t4-MenuList {
    margin: 0px !important;
    padding: 0px !important;
    background: var(--base);
  }
}

.workspace-settings-nav-items {
  padding: 6px 8px;
  gap: 40px;
  width: 248px;
  height: 32px;
}

.new-app-dropdown {
  background: var(--base) !important;
  color: var(--slate12);
}

.workspace-variable-container-wrap {

  .card,
  thead {
    background: var(--base) !important;

    tr>th,
    tbody>tr>td {
      background: var(--base) !important;
    }
  }

}

.move-selected-app-to-text {
  p {
    white-space: nowrap;
    overflow: hidden;
    text-overflow: ellipsis;

    span {
      font-weight: 600;
    }
  }
}

.tj-org-dropdown {
  .dashboard-org-avatar {
    margin-right: 11px;
    display: flex;
    flex-direction: row;
    justify-content: center;
    align-items: center;
    padding: 7px 8px;
    gap: 10px;
    width: 34px;
    height: 34px;
    background: var(--slate4) !important;
    color: var(--slate9);
    border-radius: 6px;
  }

  .org-name {
    color: var(--slate12) !important;
    white-space: nowrap;
    overflow: hidden;
    text-overflow: ellipsis;
  }
}

.css-1q0xftk-menu {
  background-color: var(--base-black) !important;
  border: 1px solid hsl(197, 6.8%, 13.6%) !important;
  box-shadow: 0px 12px 16px -4px rgba(16, 24, 40, 0.08), 0px 4px 6px -2px rgba(16, 24, 40, 0.03) !important;

}

.css-4yo7x8-menu {
  background-color: var(--base) !important;
  border: 1px solid var(--slate3) !important;
  box-shadow: 0px 12px 16px -4px rgba(16, 24, 40, 0.08), 0px 4px 6px -2px rgba(16, 24, 40, 0.03) !important;
  border-radius: 6px !important;
}


.org-custom-select-header-wrap {
  border-bottom: 1px solid var(--slate5);
}

.btn-close:focus {
  box-shadow: none !important;
}

.template-card {
  padding: 16px;
  gap: 16px;
  width: 272px;
  height: 184px;
  background: var(--base);
  border: 1px solid var(--slate3);
  box-shadow: 0px 1px 2px rgba(16, 24, 40, 0.05);
  border-radius: 6px;
}

.see-all-temlplates-link {
  color: var(--indigo9) !important;
}

.template-card-img {
  padding: 0px;
  width: 240px;
  height: 112px;
  border-radius: 4px;
}

.confirm-dialogue-body {
  background: var(--base);
  color: var(--slate12);
}

.folder-header-icons-wrap {
  gap: 4px;
}

.tj-common-search-input {
  .input-icon-addon {
    padding-right: 8px;
    padding-left: 8px;

  }

  input {
    box-sizing: border-box;
    display: flex;
    flex-direction: row;
    align-items: center;
    padding: 4px 8px !important;
    gap: 16px;
    width: 248px !important;
    height: 28px !important;
    background: var(--base);
    border: 1px solid var(--slate7);
    border-radius: 6px;
    color: var(--slate12);
    padding-left: 33px !important;


    ::placeholder {
      color: var(--slate9);
      margin-left: 5px !important;
      padding-left: 5px !important;
      background-color: red !important;
    }

    &:hover {
      background: var(--slate2);
      border: 1px solid var(--slate8);
    }

    &:active {
      background: var(--indigo2);
      border: 1px solid var(--indigo9);
      box-shadow: 0px 0px 0px 2px #C6D4F9;
      outline: none;
    }

    &:focus-visible {
      background: var(--slate2);
      border: 1px solid var(--slate8);
      border-radius: 6px;
      outline: none;
      padding-left: 12px !important;
    }

    &:disabled {
      background: var(--slate3);
      border: 1px solid var(--slate7);
    }
  }


}

.search-icon-wrap {
  display: flex;
  flex-direction: row;
  justify-content: center;
  align-items: center;
  padding: 7px;
  gap: 8px;
  width: 28px;
  height: 28px;
  background: var(--base);
  border: 1px solid var(--slate7);
  border-radius: 6px;
  cursor: pointer;
}

.sidebar-list-wrap {
  margin-top: 24px;
  padding: 0px 20px 20px 20px;
  height: calc(100vh - 180px);
  overflow: auto;

  span {
    letter-spacing: -0.02em;
  }
}

.drawer-footer-btn-wrap,
.variable-form-footer {
  display: flex;
  flex-direction: row;
  justify-content: flex-end;
  align-items: center;
  padding: 24px 32px;
  gap: 8px;
  height: 88px;
  border-top: 1px solid var(--slate5);
  background: var(--base);
}

.drawer-card-title {
  padding: 16px;
  border-bottom: 1px solid var(--slate5);

  h3 {
    margin-bottom: 0px !important;
  }
}

.drawer-card-wrapper,
.variable-form-wrap {
  min-height: 100vh;
  display: grid;
  grid-template-rows: auto 1fr auto;
}

.add-new-datasource-header-container {
  margin-bottom: 24px;
  padding-top: 4px;
}

.folder-list-group-item {
  color: var(--slate12) !important;
}

.table-list-item,
.table-name {
  color: var(--slate12) !important;
}

// targetting all react select dropdowns

.css-1i2tit0-menu .css-2kg7t4-MenuList {
  div {
    background-color: var(--base-black);

    &:hover {
      background-color: hsl(198, 6.6%, 15.8%);
      ;
    }
  }
}

.css-ob45yj-menu .css-2kg7t4-MenuList {
  div {
    background-color: var(--base);

    &:hover {
      background-color: var(--slate4);
      ;
    }
  }
}

.selected-ds.row>img {
  padding: 0 !important;
}

.tj-user-table-wrapper {
  height: calc(100vh - 270px); //52+64+40+32+20+62
  overflow-y: auto;
  background: var(--base);
  border-right: 1px solid var(--slate7);
  border-bottom: 1px solid var(--slate7);
  border-left: 1px solid var(--slate7);
  box-shadow: 0px 1px 2px rgba(16, 24, 40, 0.05);
  border-bottom-left-radius: 6px;
  border-bottom-right-radius: 6px;

}

.user-filter-search {
  padding: 6px 10px;
  gap: 16px;
  width: 312px;
  height: 32px;
  background: var(--base);
  border: 1px solid var(--slate7);
  border-radius: 6px;

  &::placeholder {
    color: var(--slate9);
  }
}



//TJ APP INPUT
.tj-app-input {
  display: flex;
  flex-direction: column;
  font-family: 'IBM Plex Sans';
  font-style: normal;

  .text-danger {
    font-weight: 400 !important;
    font-size: 10px !important;
    line-height: 16px !important;
    color: var(--tomato10) !important;
  }

  label {
    font-family: 'IBM Plex Sans';
    font-style: normal;
    font-weight: 500;
    font-size: 12px;
    line-height: 20px;
    display: flex;
    align-items: center;
    color: var(--slate12);
    margin-bottom: 4px;
  }

  input.form-control,
  textarea,
  .form-control {
    gap: 16px !important;
    background: var(--base) !important;
    border: 1px solid var(--slate7) !important;
    border-radius: 6px !important;
    margin-bottom: 4px !important;
    color: var(--slate12) !important;
    transition:none;


    &:hover {
      background: var(--slate1) !important;
      border: 1px solid var(--slate8) !important;
      -webkit-box-shadow: none !important;
      box-shadow: none !important;
      outline: none;
    }

    &:focus-visible {
      background: var(--indigo2) !important;
      border: 1px solid var(--indigo9) !important;
      box-shadow: none !important;
    }
    &.input-error-border {
      border-color: #DB4324 !important;
    }

    &:-webkit-autofill {
      box-shadow: 0 0 0 1000px var(--base) inset !important;
      -webkit-text-fill-color: var(--slate12) !important;

       &:hover {
         box-shadow: 0 0 0 1000px var(--slate1) inset !important;
        -webkit-text-fill-color: var(--slate12) !important;}

       &:focus-visible { 
        box-shadow: 0 0 0 1000px var(--indigo2) inset !important;
        -webkit-text-fill-color: var(--slate12) !important;}
    }


  }

}



.tj-sub-helper-text {
  font-weight: 400;
  font-size: 10px;
  line-height: 16px;
}

.tj-input-success {
  color: var(--grass10);
}

.tj-input-warning {
  color: var(--orange10);
}

.tj-input-helper {
  color: var(--slate11);
}

.tj-input-error {
  color: var(--tomato10);
}

.tj-input-error-state {
  border: 1px solid var(--tomato9);
}

// TJ APP INPUT END

.search-input-container {
  display: flex;
}

// sidebar styles inside editor :: temporary
.theme-dark,
.dark-theme {
  .codehinter.alert-component.workspace-variables-alert-banner {
    color: #ffecbb !important;
    background-color: #3a3f41 !important;
    border-color: #4d5156 !important;
  }
}

.tj-db-table {
  table {
    max-width: calc(100% - 28px);
  }

  .datatable {
    position: relative;
  }
}

.add-row-btn-database {
  position: absolute;
  top: 0;
  right: -28px;
  width: 28px;
  height: 28px;
  background: var(--slate7);
  border-width: 0px 1px 1px 1px;
  border-style: solid;
  border-color: var(--slate4);
  border-radius: 0px !important;
}

.add-col-btn-database {
  position: absolute;
  top: 28;
  left: 0px;
  width: 28px;
  height: 28px;
  background: var(--slate7);
  border-width: 0px 1px 1px 1px;
  border-style: solid;
  border-color: var(--slate4);
  border-radius: 0px !important;
}

// custom styles for users multiselect in manage users
.manage-groups-users-multiselect {
  gap: 17px;
  width: 440px;
  height: 32px;
  background: var(--base);
  border-radius: 6px;

  .dropdown-heading {
    height: 32px;
    padding: 6px 10px;
  }

  .dropdown-container {
    background: var(--base);
    border: 1px solid var(--slate7) !important;
  }

  .dropdown-content {
    border: 1px solid var(--slate3);
    box-shadow: 0px 12px 16px -4px rgba(16, 24, 40, 0.08), 0px 4px 6px -2px rgba(16, 24, 40, 0.03);
    border-radius: 6px;

    .search {
      input {
        background-color: var(--base);
        color: var(--slate12);
      }
    }
  }

  .rmsc,
  .dropdown-content,
  .panel-content,
  .search {
    background: var(--base) !important;
  }

  .options {
    .select-item {
      color: var(--slate12);

      &:hover {
        background: var(--slate4);
        border-radius: 6px;
      }
    }
  }
}

.select-search__options {
  .item-renderer {
    display: flex !important;
    justify-content: space-between;
    padding: 20px;
    cursor: pointer;
    flex-direction: row;

    div:first-child {
      display: flex;
    }

    p {
      margin-bottom: 0px !important;
      color: var(--slate12);
    }

    span {
      color: var(--slate11);
    }

    p,
    span {
      font-weight: 400;
      font-size: 12px;
      line-height: 20px;
    }
  }
}

.create-new-app-dropdown {
  .button:first-child {
    padding: 0 !important;
  }

  .dropdown-toggle::after {
    border: none !important;
    content: url("data:image/svg+xml,%3Csvg width='25' height='25' viewBox='0 0 25 25' fill='none' xmlns='http://www.w3.org/2000/svg'%3E%3Cpath fill-rule='evenodd' clip-rule='evenodd' d='M10.5 7.03906C10.5 6.34871 11.0596 5.78906 11.75 5.78906C12.4404 5.78906 13 6.34871 13 7.03906C13 7.72942 12.4404 8.28906 11.75 8.28906C11.0596 8.28906 10.5 7.72942 10.5 7.03906ZM10.5 12.0391C10.5 11.3487 11.0596 10.7891 11.75 10.7891C12.4404 10.7891 13 11.3487 13 12.0391C13 12.7294 12.4404 13.2891 11.75 13.2891C11.0596 13.2891 10.5 12.7294 10.5 12.0391ZM11.75 15.7891C11.0596 15.7891 10.5 16.3487 10.5 17.0391C10.5 17.7294 11.0596 18.2891 11.75 18.2891C12.4404 18.2891 13 17.7294 13 17.0391C13 16.3487 12.4404 15.7891 11.75 15.7891Z' fill='%23fff'/%3E%3C/svg%3E%0A");
    transform: rotate(360deg);
    width: 14px;
    margin: 0 !important;
    display: flex;
    align-items: center;
    justify-content: center;
    padding: 8px 0px 0px 0px;
  }
}

.sso-page-loader-card {
  background-color: var(--slate2) !important;
  height: 100%;

  .card-header {
    background-color: var(--slate2) !important;
  }
}

.workspace-nav-list-wrap {
  padding: 4px 20px 20px 20px;
  height: calc(100vh - 116px) !important;
}

.upload-user-form span.file-upload-error {
  color: var(--tomato10) !important;
  margin-top: 12px 0px 0px 0px;
}

.tj-onboarding-phone-input {
  width: 392px !important;
  height: 40px;
  padding: 8px 12px;
  gap: 8px;
  margin-bottom: 12px;
  background: #FFFFFF;
  border: 1px solid #D7DBDF !important;
  border-radius: 0px 4px 4px 0px !important;

  &:hover {
    border: 1px solid #466BF2 !important;
  }
}

.tj-onboarding-phone-input-wrapper {
  margin-bottom: 12px;
}

.theme-dark {
  .tj-onboarding-phone-input-wrapper {
    .flag-dropdown {
      background-color: #1f2936 !important;

      .country-list {
        background-color: #1f2936 !important;
        background: #1f2936;

        li {
          .country .highlight {
            background-color: #3a3f42;
            color: #000 !important;

            div {
              .country-name {
                color: #6b6b6b !important;
              }
            }

          }

          &:hover {
            background-color: #2b2f31;
          }

        }
      }
    }

  }

  .react-tel-input .country-list .country.highlight {
    color: #6b6b6b;
  }
}

#global-settings-popover {
  padding: 24px;
  gap: 20px;
  max-width: 377px !important;
  height: 316px !important;
  background: #FFFFFF;
  border: 1px solid #E6E8EB;
  box-shadow: 0px 32px 64px -12px rgba(16, 24, 40, 0.14);
  border-radius: 6px;
  margin-top: -13px;


  .input-with-icon {
    justify-content: end;
  }

  .form-check-input {
    padding-right: 8px;
  }

  .global-popover-div-wrap-width {
    width: 156px !important;
  }

  .form-switch {
    margin-bottom: 20px;
  }

  .global-popover-div-wrap {
    padding: 0px;
    gap: 75px;
    width: 329px;
    height: 32px;
    margin-bottom: 20px !important;
    justify-content: space-between;

    &:last-child {
      margin-bottom: 0px !important;
    }
  }
}

.global-popover-text {
  font-family: 'IBM Plex Sans';
  font-style: normal;
  font-weight: 500;
  font-size: 12px;
  line-height: 20px;
  color: #11181C;


}

.maximum-canvas-width-input-select {
  padding: 6px 10px;
  gap: 17px;
  width: 60px;
  height: 32px;
  background: #FFFFFF;
  border: 1px solid #D7DBDF;
  border-radius: 0px 6px 6px 0px;
}

.maximum-canvas-width-input-field {
  padding: 6px 10px;
  gap: 17px;
  width: 97px;
  height: 32px;
  background: #FFFFFF;
  border: 1px solid #D7DBDF;
  border-top-left-radius: 6px;
  border-bottom-left-radius: 6px;
  border-right: none !important;


}

.canvas-background-holder {
  padding: 6px 10px;
  gap: 6px;
  width: 120px;
  height: 32px;
  background: #FFFFFF;
  display: flex;
  align-items: center;
  border: 1px solid #D7DBDF;
  border-radius: 6px;
  flex-direction: row;
}

.export-app-btn {
  flex-direction: row;
  justify-content: center;
  align-items: center;
  padding: 6px 16px;
  gap: 6px;
  width: 158px;
  height: 32px;
  font-family: 'IBM Plex Sans';
  font-style: normal;
  font-weight: 600;
  font-size: 14px;
  line-height: 20px;
  color: #3E63DD;
  background: #F0F4FF;
  border-radius: 6px;
  border: none;
}

.tj-btn-tertiary {
  padding: 10px 20px;
  gap: 8px;
  width: 112px;
  height: 40px;
  background: #FFFFFF;
  border: 1px solid #D7DBDF;
  border-radius: 6px;

  &:hover {
    border: 1px solid #C1C8CD;
    color: #687076;
  }

  &:active {
    border: 1px solid #11181C;
    color: #11181C;
  }
}

.export-table-button {

  display: flex;
  align-items: center;
  justify-content: center;
}


#global-settings-popover.theme-dark {
  background-color: $bg-dark-light !important;
  border: 1px solid #2B2F31;

  .global-popover-text {
    color: #fff !important;
  }

  .maximum-canvas-width-input-select {
    background-color: $bg-dark-light !important;
    border: 1px solid #324156;
    color: $white;
  }

  .export-app-btn {
    background: #192140;
  }

  .fx-canvas div {
    background-color: transparent !important;
  }
}

.released-version-popup-container {
  width: 100%;
  position: absolute;
  display: flex;
  justify-content: center;
  top: 55px;

  .released-version-popup-cover {
    width: 250px;
    height: fit-content;
    margin: 0;
    z-index: 1;

    .popup-content {
      background-color: #121212;
      padding: 16px 18px 0px 16px;
      border-radius: 6px;

      p {
        font-size: 14px;
        font-family: IBM Plex Sans;
        color: #ECEDEE;
      }
    }
  }

  .error-shake {
    animation: shake 0.82s cubic-bezier(.36, .07, .19, .97) both;
    transform: translate3d(0, 0, 0);
    backface-visibility: hidden;
    perspective: 10000px;
  }

  @keyframes shake {

    10%,
    90% {
      transform: translate3d(-1px, 0, 0);
    }

    20%,
    80% {
      transform: translate3d(2px, 0, 0);
    }

    30%,
    50%,
    70% {
      transform: translate3d(-4px, 0, 0);
    }

    40%,
    60% {
      transform: translate3d(4px, 0, 0);
    }
  }

}

.profile-page-content-wrap {
  background-color: var(--slate2);
  padding-top: 40px;
}

.profile-page-card {
  background-color: var(--base);
  border-radius: 6px;
}

.all-apps-link-cotainer {
  border-radius: 6px !important;
}

.workspace-variable-table-card {
  height: calc(100vh - 208px);
}

.workspace-constant-table-card {
  margin: 0 auto;
  width: 880px;
  min-height: calc(100vh - 308px);

  .empty-state-org-constants {
    padding-top: 5rem;
  }

  .workspace-constant-card-body {
    min-height: calc(100vh - 408px);
  }

  .constant-table-card {
    min-height: 370px;
  }

  .card-footer {
    border-top: none !important;
  }

  .left-menu .tj-list-item {
    width: 148px
  }
}



.variables-table-wrapper {
  tr {
    border-width: 0px !important;
  }
}

.constant-table-wrapper {
  tr {
    border-width: 0px !important;
  }
}

.home-page-content-container {
  max-width: 880px;
}

@media only screen and (min-width: 1584px) and (max-width: 1727px) {

  .edit-button,
  .launch-button {
    width: 113px !important;
  }
}



@media only screen and (max-width: 1583px) and (min-width: 1312px) {

  .homepage-app-card-list-item {
    max-width: 264px;

    .edit-button,
    .launch-button {
      width: 109px !important;
    }
  }

}

@media only screen and (min-width: 1728px) {

  .homepage-app-card-list-item {
    max-width: 304px;

    .edit-button,
    .launch-button {
      width: 129px !important;
    }
  }

  .home-page-content-container {
    max-width: 976px;
  }

  .liner {
    width: 976px;
  }
}

@media only screen and (max-width: 992px) {
  .homepage-app-card-list-item-wrap {
    display: flex;
    justify-content: center;
    margin-left: auto;
    margin-right: auto;
    width: 100%;
    margin-top: 22px;
  }

  .homepage-app-card-list-item {
    max-width: 304px !important;
    flex-basis: 100%;

    .edit-button,
    .launch-button {
      width: 129px !important;
    }
  }
}

@media only screen and (min-width: 993px) and (max-width: 1311px) {
  .home-page-content-container {
    max-width: 568px;
  }

  .homepage-app-card-list-item-wrap {
    row-gap: 20px;
  }

  .homepage-app-card-list-item {
    max-width: 269px;
    flex-basis: 100%;

    .edit-button,
    .launch-button {
      width: 111.5px !important;
    }
  }

  .liner {
    width: 568px;
  }
}

.tj-docs-link {
  color: var(--indigo9) !important;
  text-decoration: none;
  list-style: none;
}

.datasource-copy-button {
  width: 87px;
  height: 32px;
}

.datasource-edit-btn {
  height: 27px;
  margin-left: 12px;
}

.datasource-edit-modal {

  .modal-content,
  .modal-body,
  .modal-header,
  .modal-title,
  .modal-body-content,
  .modal-sidebar,
  .card {
    background-color: var(--base) !important;
    color: var(--slate12) !important;
    border-color: var(--slate5) !important;
  }

  .datasource-modal-sidebar-footer {
    .footer-text {
      color: var(--slate12) !important;
    }
  }

  .form-control-plaintext {
    color: var(--slate12) !important;
  }

  .card {
    &:hover {
      background-color: var(--slate2) !important;
    }
  }
}

.org-edit-icon {
  width: 28px;
  height: 28px;
  border-radius: 6px;
  display: flex;
  justify-content: center;
  align-items: center;

  svg {
    height: 14px;
    width: 14px;
  }
}

.marketplace-body {
  height: calc(100vh - 64px) !important;
  overflow-y: auto;
  // background: var(--slate2);
}

.plugins-card {
  background-color: var(--base);
  border: 1px solid var(--slate3);
  box-shadow: 0px 1px 2px rgba(16, 24, 40, 0.05);
  border-radius: 6px;

  .card-body-alignment {
    min-height: 145px;
    display: flex;
    flex-direction: column;
    justify-content: space-between;
  }
}

.template-source-name {
  color: var(--slate12) !important;
}

.marketplace-install {
  color: var(--indigo9);
}

.popover {
  .popover-arrow {
    display: none;
  }
}

.shareable-link {
  .input-group {
    .input-group-text {
      border-color: var(--slate7);
      color: var(--slate12);
      background-color: var(--slate3);
    }

    .app-name-slug-input {
      input {
        border-color: var(--grass9);
      }
    }
  }

  .input-group {
    display: flex;

    .tj-app-input textarea {
      width: 600px;
      border-radius: 0px !important;
      margin-bottom: 0px !important;
      background-color: #efefef4d;
      color: #545454;
    }
  }
}

.confirm-dialogue-modal {
  background: var(--base);

  .modal-header {
    background: var(--base);
    color: var(--slate12);
    border-bottom: 1px solid var(--slate5);
  }
}

.theme-dark {
  .icon-widget-popover {
    .search-box-wrapper input {
      color: #f4f6fa !important;
    }

    .search-box-wrapper input:focus {
      background-color: #1c252f !important;
    }
  }

  .shareable-link {
    .tj-app-input textarea {
      background-color: #5e656e !important;
      color: #f4f6fa !important;
      border: none !important;
    }
  }

  .icon-widget-popover {
    .search-box-wrapper .input-icon-addon {
      min-width: 2.5rem !important;
    }

    .search-box-wrapper input {
      color: var(--slate12) !important;
    }
  }

  .shareable-link-container,
  .app-slug-container {
    .field-name {
      color: var(--slate-12) !important;
    }
    input.slug-input {
      background: #1f2936 !important;
      color: #f4f6fa !important;
      border-color: #324156 !important;
    }  
    .applink-text {
      background-color: #2b394b !important;
    }

    .input-group-text {
      background-color: #2b394b !important;
    }

    .tj-text-input {
      border-color: #324156 !important;
    }

    .input-with-icon {
      .form-control{
        background-color: #1f2936 !important;
        border-color: #3E4B5A !important;
        color: #fff !important;
      }
    }
  }

}

.dark-theme{
  .manage-app-users-footer {
    .default-secondary-button {
      background-color: var(--indigo9);
      color: var(--base-black);
    }
  }
}

.break-all {
  word-break: break-all;
}

.workspace-folder-modal{
  .tj-text-input.dark {
    background:  #202425;
    border-color: var(--slate7) !important;
  }
}

.slug-ellipsis {
  white-space: nowrap;
  overflow: hidden;
  text-overflow: ellipsis;
  width: 150px; 
}

.app-slug-container,
.shareable-link-container,
.workspace-folder-modal {
  .tj-app-input {
    padding-bottom: 0px !important;
  }

  .label {
    font-weight: 400;
    font-size: 10px;
    height: 0px;
    padding: 4px 0px 16px 0px;
  }

  .tj-input-error {
    color: var(--tomato10);
  }

  .tj-text-input {
    width: auto !important;
    background: var(--slate3);
    color: var(--slate9);
    height: auto !important;
    margin-bottom: 5px;
    border-color: var(--slate7);

    &:hover {
      box-shadow: none;
    }
    
    &:active {
      border: 1px solid #D7DBDF;
      box-shadow: none;
    }
  }

  .input-with-icon {
    flex: none;
    .icon-container {
      right: 20px;
      top: calc(50% - 13px);
    }
  }

  .label-info {
    color: #687076;
  }

  .label-success {
    color: #3D9A50;
  }

  
  .workspace-spinner {
    color: #889096 !important;
    width: 16px;
    height: 16px;
    align-self: center;
  }

  .cancel-btn {
    color: var(--indigo9);
  }
}
.confirm-dialogue-modal {
  background: var(--base);
}

.table-editor-component-row {
  .rdt.cell-type-datepicker {
    margin-top: 0;
  }

  .has-multiselect {
    .select-search-input {
      margin-bottom: 0;
    }
  }
}

.theme-dark .card-container {
  background-color: #121212 !important
}

.version-select {
  .react-select__menu {
    .react-select__menu-list {
      max-height: 150px;
    }
  }
}

.generate-cell-value-component-div-wrapper {

  .form-control-plaintext:focus-visible {
    outline-color: #dadcde;
    border-radius: 4px;
  }

  .form-control-plaintext:hover {
    outline-color: #dadcde;
    border-radius: 4px;
  }
}

.dark-theme {
  .generate-cell-value-component-div-wrapper {

    .form-control-plaintext:focus-visible {
      filter: invert(-1);
    }

    .form-control-plaintext:hover {
      filter: invert(-1);
    }
  }
}

.app-slug-container,
.workspace-folder-modal {
  .tj-app-input {
    padding-bottom: 0px !important;

    .is-invalid {
      border-color: var(--tomato10) !important;
    }

    .is-invalid:focus {
      border-color: var(--tomato10) !important;
    }
  }

  .tj-input-error {
    height: 32px;
    color: var(--tomato10);
    font-weight: 400;
    font-size: 10px;
    height: 0px;
    padding: 4px 0px 16px 0px;
  }
}

.jet-container-loading {
  margin: 0 auto;
  justify-content: center;
  align-items: center;
}

.jet-container-json-form {
  padding: 20px;

  .DateRangePickerInput {
    width: 100% !important;
  }

  .dropzone {
    aside {
      width: 100% !important;
    }
  }

  fieldset {
    width: 100%;

    .json-form-wrapper {
      margin-bottom: 4px;

      .widget-button {
        button {
          width: auto !important;
          min-width: 140px !important;
        }
      }
    }
  }
}

.freeze-scroll {
  #real-canvas {
    overflow: hidden;
  }
}

.badge-warning {
  background-color: var(--amber7) !important;
}

.workspace-variables-alert-banner {
  width: inherit;
  background-color: #FFF9ED;
  border-color: #FFE3A2;
  margin-bottom: 0px;
  padding: 8px 16px;
  border-radius: 0px;
  display: flex;
  justify-content: space-between;
  align-items: center;
  color: var(--amber8);
  font-size: 12px;
  font-weight: 500;
  line-height: 16px;
  letter-spacing: 0.4px;
  text-align: left;
  box-shadow: 0px 1px 2px rgba(16, 24, 40, 0.05);
  border-radius: 6px;
}

.alert-banner-type-text {
  font-size: 12px;
  font-weight: 500;
  line-height: 16px;
  letter-spacing: 0.4px;
  text-align: left;
}

.tj-app-input .alert-component.workspace-variables-alert-banner {
  color: var(--amber8);
  border-color: var(--amber3);
}

.form-label-restricted {
  display: none;
}


#tooltip-for-org-constant-cell,
#tooltip-for-org-input-disabled {
  padding: 12px 16px !important;
  white-space: pre-line !important;
  max-width: 500px !important;
  z-index: 1 !important;

  .react-tooltip-arrow {
    background: inherit !important;
  }
}

.query-rename-input {

  &:focus,
  &:active {
    box-shadow: 0px 0px 0px 2px #C6D4F9;
    border: 1px solid var(--light-indigo-09, var(--indigo9));
  }
}

.btn-query-panel-header {
  height: 28px;
  width: 28px;
  display: flex;
  align-items: center;
  justify-content: center;
  border-radius: 6px;
  background-color: transparent;
  border: none;

  &.active {
    background-color: var(--slate5) !important;
  }

  &:hover,
  &:focus {
    background-color: var(--slate4) !important;
  }
}

.tj-scrollbar {

  ::-webkit-scrollbar,
  &::-webkit-scrollbar {
    width: 16px;
    border-radius: 8px;
  }

  ::-webkit-scrollbar-thumb,
  &::-webkit-scrollbar-thumb {
    border: 4px solid var(--base);
    border-radius: 8px;
    background-color: var(--slate4) !important;
  }

  ::-webkit-scrollbar-track,
  &::-webkit-scrollbar-track {
    background-color: var(--base);
  }

}

.form-check>.form-check-input:not(:checked) {
  background-color: var(--base);
  border-color: var(--slate7);
}

/*
* remove this once whole app is migrated to new styles. use only `theme-dark` class everywhere. 
* This is added since some of the pages are in old theme and making changes to `theme-dark` styles can break UI style somewhere else 
*/
.tj-dark-mode {
  background-color: var(--base) !important;
  color: var(--base-black) !important;
}

.tj-list-btn {
  border-radius: 6px;

  &:hover {
    background-color: var(--slate4);
  }

  &.active {
    background-color: var(--slate5);
  }
}

.tj-list-option {
  &.active {
    background-color: var(--indigo2);
  }
}

.runjs-parameter-badge {
  max-width: 140px;
}

.release-buttons {
  .release-button {
    display: flex;
    padding: 4px 12px;
    align-items: center;
    gap: 8px;
    flex: 1 0 0;
    width: 84px;
    height: 28px;
    cursor: pointer;
  }

  .released-button {
    background-color: #F1F3F5;
    color: #C1C8CD;
  }
}

.modal-divider {
  border-top: 1px solid #dee2e6;
  padding: 10px;
}

.dark-theme-modal-divider {
  border-top: 1px solid var(--slate5) !important;
  padding: 10px;

  .nav-item {
    background-color: transparent !important;
  }
}

.app-slug-container {
  .label {
    font-size: 9px !important;
  }
}

.shareable-link-container {
  .copy-container {
    width: 0px;
    margin-right: -12px;
  }

  .form-check-label {
    font-size: 12px;
    margin-left: 8px;
    color: var(--base-slate-12);
  }

  .label-success,
  .label-updated,
  .tj-input-error,
  .label-info {
    font-size: 10px;
    padding-top: 10px;
  }

  .input-with-icon {
    .form-control {
      height: 100%;
      border-radius: 0px !important;
      padding-right: 40px;
    }

    .is-invalid:focus {
      border-color: var(--tomato9) !important;
    }

    .icon-container {  
      right: 12px;
      top: calc(50% - 11px);  
      
      .spinner-border {
        width: 20px;
        height: 20px;
      }
    }
  }

  .input-group-text {
    background: var(--slate3);
    color: var(--slate9);
  }
}

.manage-app-users-footer {
  padding-bottom: 20px;
  margin-top: 18px;
  .default-secondary-button {
    width: auto !important;
    padding: 18px;
  }

}

.share-disabled {
  opacity: 0.4;
}

// Editor revamp styles
.main-wrapper {
  .editor {
    .header>.navbar {
      background-color: var(--base) !important;
      border-bottom: 1px solid var(--slate5);
      z-index: 10;
    }
  }
}

.component-image-wrapper {
  background-color: var(--slate3) !important;
  border-radius: 6px;
}

.components-container {
  margin-left: 16px;
  margin-right: 16px;
}

.draggable-box-wrapper {
  height: 86px;
  width: 72px;
  margin-bottom: 4px;
}

.component-card-group-wrapper {
  display: flex;
  flex-wrap: wrap;
  column-gap: 22px;
}

.component-card-group-container {
  display: flex;
  row-gap: 12px;
  flex-direction: column;
  padding-bottom: 12px;
  padding-top: 12px;
}

.widgets-manager-header {
  color: var(--slate12);
  font-size: 14px;
  font-style: normal;
  font-weight: 500;
  line-height: 20px;
  /* 142.857% */
  margin-top: 16px;
  margin-bottom: 12px;
}

.components-container {
  .tj-input {
    margin-bottom: 16px;
  }
}

.tj-widgets-search-input {
  width: 266px;
  height: 32px;
  border-radius: 6px;
  background-color: var(--base) !important;
  font-size: 12px;
  font-style: normal;
  font-weight: 400;
  line-height: 20px;
}

.release-button {
  color: var(--indigo-01, #FDFDFE);
  font-family: IBM Plex Sans;
  font-size: 12px;
  font-style: normal;
  font-weight: 600;
  line-height: 20px;
  /* 166.667% */
  display: flex;
  padding: 4px 12px;
  align-items: center;
  gap: 8px;
  flex: 1 0 0;
}

.editor-header-icon {
  border-radius: 6px;
  border: 1px solid var(--bases-transparent, rgba(255, 255, 255, 0.00));
  background: var(--indigo3);
  display: flex;
  padding: 7px;
  justify-content: center;
  align-items: center;
  gap: 8px;
  height: 28px;
  width: 28px;
}

.tj-header-avatar {
  display: flex;
  font-weight: 500;
  width: 27px;
  height: 26px;
  padding: 4px 6px;
  flex-direction: column;
  justify-content: center;
  align-items: center;
  gap: 10px;
  flex-shrink: 0;
  margin-bottom: 0px !important;
  border-radius: 100% !important;
  margin-left: -8px;
  background-color: var(--slate5) !important;
  color: var(--slate10) !important
}

.undo-redo-container {
  position: absolute;
  top: 10px;
  display: flex;
  right: 222px;
  justify-content: center;
  align-items: center;
  height: 28px;
  gap: 2px;

  div {
    display: flex;
    justify-content: center;
    align-items: center;
    height: 28px;
    width: 28px;
    border-radius: 6px;
  }
}

.sidebar-panel-header {
  color: var(--slate12);
  padding-left: 4px;
}

.modal-content {
  background: var(--base);
  color: var(--slate12);
}

.main-editor-canvas {
  background-color: var(--base);
}

.event-manager-popover {
  border: none;
  /* Shadow/03 */
  box-shadow: 0px 4px 6px -2px rgba(16, 24, 40, 0.03), 0px 12px 16px -4px rgba(16, 24, 40, 0.08);

  .popover-body {
    background-color: var(--base);
    color: var(--slate12);
    border: 1px solid var(--slate3, #F1F3F5);
    border-radius: 6px;
  }

}

.copilot-toggle {
  font-family: IBM Plex Sans;
  font-size: 12px;
  font-style: normal;
  font-weight: 500;
  background-color: transparent !important;
  display: flex;
  align-items: center;
}

.copilot-codehinter-wrap {
  .CodeMirror.cm-s-monokai.CodeMirror-wrap {
    border-radius: 0px;
  }
}

.avatar-list-stacked {
  display: flex;
}

.avatar-list-stacked .avatar {
  margin-right: 0px !important;
}

.navbar-right-section {
  border-left: 1px solid var(--slate5);
}

.modal-header {
  background-color: var(--base);
  border-bottom: 1px solid var(--slate5);
}

.sidebar-debugger {
  .nav-item {
    button:hover {
      border-top-color: transparent;
      border-left-color: transparent;
      border-right-color: transparent;
    }
  }
}

.tj-app-version-text {
  color: var(--pink9);
}

.left-sidebar-comments {
  position: absolute;
  left: 0;
  bottom: 48px;
}

.popover-body {
  background-color: var(--base);
  color: var(--slate12);
  border-radius: 6px;
}

.popover {
  border: none;
  border-radius: 6px;
  border: 1px solid var(--slate3, #F1F3F5);
  background: var(--slate1, #FBFCFD);
  box-shadow: 0px 2px 4px -2px rgba(16, 24, 40, 0.06), 0px 4px 8px -2px rgba(16, 24, 40, 0.10);
}

.canvas-codehinter-container {
  .sketch-picker {
    left: 70px !important;
    top: 207px;
  }
}

.debugger-card-body {
  margin-top: 8px;
  margin-bottom: 16px;
  padding: 0px 16px;
}

.left-sidebar-header-btn {
  background-color: var(--base) !important;
  width: 28px;
  height: 28px;
  padding: 7px !important;

  &:focus-visible {
    border: none !important;
    outline: none !important;
    box-shadow: none !important;
  }
}

.navbar-seperator {
  border: 1px solid var(--slate5, #2B2F31);
  background: var(--slate1, #151718);
  width: 1px;
  height: 19px;
  margin-left: 8px;
  margin-right: 8px;
}

.CodeMirror {
  background: var(--base);
}

.color-picker-input {
  border: solid 1px #333c48;
  height: 36px;
  background-color: var(--slate1);
  border: 1px solid var(--slate7);

  &:hover {
    background-color: var(--slate4);
    border: 1px solid var(--slate8);

  }
}

#popover-basic-2 {
  z-index: 10 !important;

  .sketch-picker {
    left: 7px;
    width: 170px !important;
  }
}
.color-slate-11{
  color: var(--slate11) !important;
}
<<<<<<< HEAD
=======
.custom-gap-6{
  gap:6px
}

// ToolJet Database buttons

.ghost-black-operation {
  border: 1px solid transparent !important;
  padding: 4px 10px;
}

>>>>>>> 5c4d3958
.custom-gap-2{
  gap:2px
}
.custom-gap-3{
  gap: 3px;
}
.custom-gap-4{
  gap: 4px;
}
.custom-gap-6{
  gap:6px
}
.custom-gap-8{
  gap: 8px;
}
.custom-gap-12{
  gap:12px
}
.custom-gap-16{
  gap: 16px;
}
.text-black-000{
  color: var(--text-black-000) !important;
}
#inspector-tabpane-properties{
  .accordion {
    .accordion-item:last-child{
      border-bottom: none !important;
    }
  }
}<|MERGE_RESOLUTION|>--- conflicted
+++ resolved
@@ -11825,11 +11825,6 @@
 .color-slate-11{
   color: var(--slate11) !important;
 }
-<<<<<<< HEAD
-=======
-.custom-gap-6{
-  gap:6px
-}
 
 // ToolJet Database buttons
 
@@ -11838,7 +11833,6 @@
   padding: 4px 10px;
 }
 
->>>>>>> 5c4d3958
 .custom-gap-2{
   gap:2px
 }
