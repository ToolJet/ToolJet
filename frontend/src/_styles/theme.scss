@import "./tabler.scss";
@import "./colors.scss";
@import "./z-index.scss";
@import "./mixins.scss";
@import "./queryManager.scss";
@import "./onboarding.scss";
@import "./components.scss";

// variables
$border-radius: 4px;

body {
  font-family: "Roboto", sans-serif;
}

input,
button {
  border-radius: 4px;
}

.btn:hover {
  border-color: $primary;
}

.btn-sm {
  padding: 4px 8px;
}

.padding-0 {
  padding: 0;
}

.float-right {
  float: right;
}

.font-500 {
  font-weight: 500;
}

.color-inherit {
  color: inherit;
}

.text-right {
  text-align: right;
}

.navbar {
  max-height: 45px;
  min-height: auto;

  .nav-item.active:after {
    bottom: 0 !important;
  }
}

.rc-slider-track {
  background-color: $primary;
}

.rc-slider-handle {
  border-color: $primary;
}

.auth-main {
  height: 1000px;
  padding-top: calc(0.25 * 100vh);
  overflow: hidden;

  svg,
  img {
    height: 50px;
    width: 50px;
  }

  svg {
    color: #000000;
  }

  .col-4 {
    z-index: 1;
  }

  .horizontal-line {
    width: 100%;
    position: relative;
    border: 1px solid #b1b1b1;
    top: 25px;
    margin: 0px auto;
    z-index: 0;
  }

  .sso-ico {
    div {
      background-color: #ffffff;
    }
  }
}

.emoji-mart-scroll {
  border-bottom: 0;
  margin-bottom: 6px;
}

.emoji-mart-scroll+.emoji-mart-bar {
  display: none;
}

.accordion-item,
.accordion-button {
  background-color: inherit;
}

.accordion-button {
  font-weight: 400 !important;
  box-shadow: none !important;
}

.accordion-button:not(.collapsed) {
  padding-bottom: 0 !important;
}

.accordion-body {
  .form-label {
    font-weight: 400;
    font-size: 12px;
    color: #61656c;
  }

  .style-fx {
    margin-top: 3px !important;
  }
}

.editor {
  .header-container {
    max-width: 100%;
    padding: 0 10px;
  }

  .resizer-select,
  .resizer-active {
    border: solid 1px $primary  !important;

    .top-right,
    .top-left,
    .bottom-right,
    .bottom-left {
      background: white;
      border-radius: 10px;
      border: solid 1px $primary;
    }
  }

  .resizer-selected {
    outline-width: thin;
    outline-style: solid;
    outline-color: #ffda7e;
  }

  // query data source card style start

  .query-datasource-card-container,
  .header-query-datasource-card-container {
    display: flex;
    flex-direction: row;
    gap: 10px;
    flex-wrap: wrap;
  }

  .datasource-picker {
    margin-bottom: 24px;
    padding: 0 32px;
  }

  .header-query-datasource-card-container {
    margin-top: -10px;
  }

  .header-query-datasource-card {
    position: relative;
    display: flex;
    min-width: 0;
    word-wrap: break-word;
    background-color: rgba(66, 153, 225, 0.1) !important;
    background-clip: border-box;
    border-radius: 4px;
    height: 32px;
    width: 140px;
    padding: 6px;
    align-items: center;
    text-transform: capitalize;
    font-weight: 400 !important;
    background-color: #4299e11a;

    p {
      margin: 0 8px 0 12px;
    }
  }

  .query-datasource-card {
    position: relative;
    display: flex;
    min-width: 0;
    word-wrap: break-word;
    background-color: #fff;
    background-clip: border-box;
    border: 1px solid rgba(101, 109, 119, 0.16);
    border-radius: 4px;
    height: 46px;
    width: 200px;
    padding: 10px;
    align-items: center;
    cursor: pointer;
    transition: transform .2s;

    p {
      margin: 0 8px 0 15px;
    }

    &:hover {
      transform: scale(1.02);
      box-shadow: 0.1px 0.1px 0.1px 0.1px rgba(0, 0, 0, 0.3);
    }
  }

  // end :: data source card style

  .header-query-datasource-name {
    font-size: 0.8rem !important;
    padding-top: 0px !important;
  }

  .datasource-heading {
    display: flex;
    height: 32px;
    gap: 10px;
    align-items: center;

    p {
      font-size: 12px;
      padding-top: 0px;
      cursor: pointer;
    }
  }


  .left-sidebar {
    scrollbar-width: none;
  }

  .left-sidebar::-webkit-scrollbar {
    width: 0;
    background: transparent;
  }

  .left-sidebar-layout {
    display: flex;
    justify-content: center;
    font-size: 11px;
    align-items: center;
    letter-spacing: 0.2px;

    p {
      margin-bottom: 0px;
      margin-top: 8px;
    }
  }

  .left-sidebar {
    height: 100%;
    width: 48px;
    position: fixed;
    z-index: 2;
    left: 0;
    overflow-x: hidden;
    flex: 1 1 auto;
    background-color: #fff;
    background-clip: border-box;
    border: solid rgba(0, 0, 0, 0.125);
    border-width: 0px 1px 3px 0px;
    margin-top: 0px;

    .accordion-item {
      border: solid rgba(101, 109, 119, 0.16);
      border-width: 1px 0px 1px 0px;
    }

    .datasources-container {
      height: 50%;
      overflow-y: scroll;

      tr {
        border-color: #f1f1f1;
      }
    }

    .variables-container {
      height: 50%;
      overflow-y: scroll;
    }

    .variables-container::-webkit-scrollbar-thumb,
    .datasources-container::-webkit-scrollbar-thumb {
      background: transparent;
      height: 0;
      width: 0;
    }

    .variables-container::-webkit-scrollbar,
    .datasources-container::-webkit-scrollbar {
      width: 0;
      background: transparent;
      height: 0;
    }

    .variables-container,
    .datasources-container {
      scrollbar-width: none;
    }

    .datasources-container {
      bottom: 0;
      height: 500px;
      border: solid rgba(101, 109, 119, 0.16);
      border-width: 1px 0px 1px 0px;

      .datasources-header {
        border: solid rgba(0, 0, 0, 0.125);
        border-width: 0px 0px 1px 0px;
      }
    }

    .left-sidebar-inspector {
      .card-body {
        padding: 1rem 0rem 1rem 1rem;
      }
    }

    .left-sidebar-page-selector {
      .add-new-page-button-container {
        width: 100%;
        margin-top: 10px;
      }
    }
  }

  .editor-sidebar {
    height: 100%;
    position: fixed;
    right: 0;
    overflow-x: hidden;
    width: 300px;
    flex: 1 1 auto;
    top: 45px;
    border-top: 1px solid #E6E8EB;
    background-color: #fff;
    background-clip: border-box;
    border: solid rgba(0, 0, 0, 0.125);
    border-width: 0px 0px 0px 1px;

    .nav-tabs .nav-link {
      color: #3e525b;
      border-top-left-radius: 0px;
      border-top-right-radius: 0px;
    }

    .inspector {
      .inspector-add-button {
        background: inherit;
      }

      .inspector-add-button:hover {
        color: $primary;
        background: #eef3f9;
        border-radius: 4px;
      }

      .form-control-plaintext {
        padding: 0;
      }

      .header {
        padding-left: 20px;
        padding-right: 20px;
        border: solid rgba(0, 0, 0, 0.125);
        border-width: 0px 0px 1px 0px;
        height: 40px;

        .component-name {
          font-weight: 500;
        }

        .component-action-button {
          top: 8px;
          right: 10px;
          position: absolute;
        }
      }

      .properties-container {
        .field {
          .form-label {
            font-size: 12px;
          }

          .text-field {
            height: 30px;
            font-size: 12px;
          }

          .form-select {
            height: 30px;
            font-size: 12px;
          }

          .select-search__input {
            padding: 0.2375rem 0.75rem;
            font-size: 0.825rem;
          }
        }
      }
    }

    .components-container::-webkit-scrollbar {
      width: 0;
      height: 0;
      background: transparent;
    }

    .components-container::-webkit-scrollbar-thumb {
      background: transparent;
    }

    .components-container {
      scrollbar-width: none;
    }

    .components-container {
      height: 100%;
      overflow: auto;
      overflow-x: hidden;
      padding-bottom: 20%;

      .component-image-holder {
        border-radius: 0;
        transition: all 0.3s cubic-bezier(0.25, 0.8, 0.25, 1);
        border: 1px solid #d2ddec;
        box-sizing: border-box;
        border-radius: 4px;

        img {
          margin: 0 auto;
        }

        &:hover {
          background: rgba(66, 153, 225, 0.1);
        }
      }

      .component-title {
        display: block;
        margin-top: 10px;
        color: #3e525b;
        font-size: 10px;
        max-width: 100%;
        text-align: center;
        word-wrap: break-word;
      }

      .component-description {
        color: grey;
        font-size: 0.7rem;
      }
    }
  }

  .main {
    margin-left: 3%;
    width: 82%;
    top: 0;

    .canvas-container::-webkit-scrollbar {
      width: 0;
      background: transparent;
      height: 0;
    }

    .canvas-container {
      scrollbar-width: none;
    }

    .canvas-container::-webkit-scrollbar {
      width: 0;
      background: transparent;
    }

    .canvas-container {
      height: 100%;
      top: 45px;
      position: fixed;
      right: 300px;
      left: 48px;
      overflow-y: auto;
      overflow-x: scroll;
      -webkit-box-pack: center;
      justify-content: center;
      -webkit-box-align: center;
      align-items: center;

      .real-canvas {
        outline: 1px dotted transparent;
      }

      .show-grid {
        outline: 1px dotted #4d72da;
        background-image: linear-gradient(to right,
            rgba(194, 191, 191, 0.2) 1px,
            transparent 1px),
          linear-gradient(to bottom,
            rgba(194, 191, 191, 0.2) 1px,
            transparent 1px);
      }

      .canvas-area {
        min-height: 2400px;
        background: #edeff5;
        margin: 0px auto;

        .resizer {
          border: solid 1px transparent;
        }
      }
    }
  }

  @media screen and (max-height: 450px) {
    .sidebar {
      padding-top: 15px;
    }

    .sidebar a {
      font-size: 18px;
    }
  }
}

.viewer {
  .header-container {
    max-width: 100%;
  }

  .main {
    padding: 0px 10px;

    .canvas-container {
      scrollbar-width: none;
      width: 100%;
      // margin-left: 10%;
    }

    .canvas-container::-webkit-scrollbar {
      width: 0;
      background: transparent;
    }

    .canvas-container {
      height: 100%;
      position: fixed;
      left: 0;
      overflow-y: auto;
      overflow-x: auto;
      -webkit-box-pack: center;
      justify-content: center;
      -webkit-box-align: center;
      align-items: center;

      .canvas-area {
        width: 1280px;
        min-height: 2400px;
        background: #edeff5;
        margin: 0px auto;
        background-size: 80px 80px;
        background-repeat: repeat;
      }

      .navigation-area {
        background-color: #ECEEF0;
        padding: 1rem;

        a.page-link {
          border-radius: 0;
          border: 0;
        }

        a.page-link:hover {
          color: white;
          background-color: #4D72FA;
        }

        a.page-link.active {
          color: white;
          background-color: #4D72FA;
        }
      }

      .navigation-area.dark {
        background-color: #2b3546 !important;
      }
    }
  }
}

.modal-header {
  padding: 0 1.5rem 0 1.5rem;
}

.page-body,
.homepage-body {
  height: 93vh;

  .list-group.list-group-transparent.dark .all-apps-link,
  .list-group-item-action.dark.active {
    background-color: $dark-background  !important;
  }
}

.home-search-holder {
  height: 36px;
  width: 272px;

  .homepage-search {
    &:focus {
      background: none;
    }
  }
}

.homepage-app-card-list-item {
  max-width: 272px;
  flex-basis: 33%;
}

.homepage-dropdown-style {
  min-width: 11rem;
  display: block;
  align-items: center;
  margin: 0;
  line-height: 1.4285714;
  width: 100%;
  padding: 0.5rem 0.75rem;
  font-weight: 400;
  white-space: nowrap;
  border: 0;
  cursor: pointer;
}

.homepage-dropdown-style:hover {
  background: rgba(101, 109, 119, 0.06);
}

.card-skeleton-container {
  border: 0.5px solid #b4bbc6;
  padding: 1rem;
  border-radius: 8px;
  height: 180px;
}

.app-icon-skeleton {
  background-color: #91a4f6;
  border-radius: 4px;
  margin-bottom: 20px;
  height: 40px;
  width: 40px;
}

.folder-icon-skeleton {
  display: inline-block;
  background-color: #858896;
  border-radius: 4px;
  height: 14px;
  width: 14px;
}

.folders-skeleton {
  padding: 9px 12px;
  height: 34px;
  margin-bottom: 4px;
}

.card-skeleton-button {
  height: 20px;
  width: 60px;
  background: #91a4f6;
  margin-top: 1rem;
  border-radius: 4px;
}

@media (min-height: 641px) and (max-height: 899px) {
  .homepage-pagination {
    position: fixed;
    bottom: 2rem;
    width: 63%;
  }
}

@media (max-height: 640px) {
  .homepage-pagination {
    position: fixed;
    bottom: 2rem;
    width: 71%;
  }
}

@media (max-width: 1056px) {
  .homepage-app-card-list-item {
    flex-basis: 50%;
  }
}

.homepage-body {
  overflow-y: hidden;

  a {
    color: inherit;
  }

  a:hover {
    color: inherit;
    text-decoration: none;
  }

  button.create-new-app-button {
    background-color: $primary-light;
  }

  .app-list {
    .app-card {
      height: 180px;
      max-height: 180px;
      border: 0.5px solid #b4bbc6;
      box-sizing: border-box;
      border-radius: 8px;
      overflow: hidden;

      .app-creation-time {
        font-size: 12px;
        line-height: 12px;
        color: #61656f;
      }

      .app-creator {
        font-weight: 500;
        font-size: 0.625rem;
        line-height: 12px;
        color: #292d37;
        white-space: nowrap;
        overflow: hidden;
        text-overflow: ellipsis;
      }

      .app-icon-main {
        background-color: $primary;
        border-radius: 4px;

        .app-icon {
          img {
            height: 24px;
            width: 24px;
            filter: invert(100%) sepia(0%) saturate(0%) hue-rotate(17deg) brightness(104%) contrast(104%);
            vertical-align: middle;
          }
        }
      }

      .app-title {
        line-height: 20px;
        font-size: 1rem;
        font-weight: 400;
        color: #000000;
        overflow: hidden;
        max-height: 40px;
        text-overflow: ellipsis;
        display: -webkit-box;
        -webkit-line-clamp: 2;
        /* number of lines to show */
        line-clamp: 2;
        -webkit-box-orient: vertical;
      }

      button {
        font-size: 0.6rem;
        width: 100%;
      }

      .menu-ico {
        cursor: pointer;

        // &__open {
        //   background-color: #d2ddec;
        // }

        img {
          padding: 0px;
          height: 14px;
          width: 14px;
          vertical-align: unset;
        }
      }

      // .menu-ico:hover {
      //   background-color: #d2ddec;
      // }
    }

    .app-card.highlight {
      background-color: #f8f8f8;
      box-shadow: 0px 4px 4px rgba(0, 0, 0, 0.25);
      border: 0.5px solid $primary;

      button.edit-button {
        background: #ffffff;
        border: 1px solid $primary-light;
        box-sizing: border-box;
        border-radius: 4px;
        color: $primary-light;
      }

      button.launch-button {
        background: $primary-light;
        border: 1px solid $primary-light;
        box-sizing: border-box;
        border-radius: 4px;
        color: #ffffff;
      }

      .app-title {
        height: 20px;
        -webkit-line-clamp: 1;
        /* number of lines to show */
        line-clamp: 1;
      }
    }
  }
}

.template-library-modal {
  font-weight: 500;

  .modal-dialog {
    max-width: 90%;
    height: 80%;

    .modal-content {
      height: 100%;
      padding: 0;

      .modal-body {
        height: 100%;
        padding: 0 10px;

        .container-fluid {
          height: 100%;
          padding: 0;

          .row {
            height: 100%;
          }
        }
      }
    }

    .modal-body,
    .modal-footer {
      background-color: #ffffff;
    }
  }

  .template-categories {
    .list-group-item {
      border: 0;
      // padding-bottom: 3px;
    }

    .list-group-item.active {
      background-color: #edf1ff;
      color: $primary-light;
      font-weight: 600;
    }
  }

  .template-app-list {
    .list-group-item {
      border: 0;
      // padding-bottom: 3px;
    }

    .list-group-item.active {
      background-color: #edf1ff;
      color: black;
    }
  }

  .template-display {
    display: flex;
    flex-direction: row;
    align-items: center;
    height: 100%;

    h3.title {
      font-weight: 600;
      line-height: 17px;
    }

    p.description {
      font-weight: 500;
      font-size: 13px;
      line-height: 15px;
      letter-spacing: -0.1px;
      color: #8092ab;
    }

    img.template-image {
      height: 75%;
      width: 85%;
      border: 0;
      padding: 0;
      object-fit: contain;
    }

    .template-spinner {
      width: 3rem;
      height: 3rem;
      margin: auto;
      position: absolute;
      top: 0;
      bottom: 0;
      left: 0;
      right: 0;
    }

    .row {
      margin-bottom: 0;
    }
  }

  .template-list {
    padding-top: 16px;

    .template-search-box {
      input {
        border-radius: 5px !important;
      }

      .input-icon {
        display: flex;
      }
    }

    .input-icon {
      .search-icon {
        display: block;
        position: absolute;
        left: 0;
        margin-right: 0.5rem;
      }

      .clear-icon {
        cursor: pointer;
        display: block;
        position: absolute;
        right: 0;
        margin-right: 0.5rem;
      }
    }

    .list-group-item.active {
      color: $primary;
    }
  }
}

.template-library-modal.dark-mode {

  .template-modal-control-column,
  .template-list-column,
  .categories-column,
  .modal-header {
    border-color: #232e3c !important;
  }

  .modal-body,
  .modal-footer,
  .modal-header,
  .modal-content {
    color: white;
    background-color: #2b394a;
  }

  .template-categories {
    .list-group-item {
      color: white;
      border: 0;
      // padding-bottom: 3px;
    }

    .list-group-item:hover {
      background-color: #232e3c;
    }

    .list-group-item.active {
      background-color: $primary-light;
      color: white;
      font-weight: 600;
    }
  }

  .template-app-list {
    .list-group-item {
      border: 0;
      color: white;
      // padding-bottom: 3px;
    }

    .list-group-item:hover {
      border: 0;
      // color: red;
      background-color: #232e3c;
      // padding-bottom: 3px;
    }

    .list-group-item.active {
      background-color: $primary-light;
      color: white;
    }

    .no-results-item {
      background-color: #2b394a;
      color: white;
    }
  }

  .template-list {
    .template-search-box {
      input {
        background-color: #2b394a;
        border-color: #232e3c;
        color: white;
      }
    }
  }
}

.organizations-modal.dark-mode,
.user-edit-modal.dark-mode {
  .modal-header {
    border-color: #232e3c !important;
  }

  .modal-body,
  .modal-footer,
  .modal-header,
  .modal-content {
    color: white;
    background-color: #2b394a;
  }

  .user-table-header th {
    color: white;
    background-color: #1c252f;
  }
}

.fx-container {
  position: relative;
}

.fx-common {
  position: absolute;
  top: -37.5px;
  right: 0px;
}

.fx-button {
  font-weight: 400;
  font-size: 13px;
  color: #61656c;
}

.fx-button:hover,
.fx-button.active {
  font-weight: 600;
  color: $primary-light;
  cursor: pointer;
}

.fx-container-eventmanager {
  position: relative;
}

.fx-container-eventmanager * .fx-outer-wrapper {
  position: absolute !important;
  top: 7px !important;
  right: -26px;
}

// targeting select component library class

.component-action-select *.css-1nfapid-container {
  width: 184px !important;
}

.fx-container-eventmanager *.fx-common {
  top: 6px !important;
  right: -34px;
}

.fx-container-eventmanager-code {
  padding-right: 15px !important;
}

.unselectable {
  -webkit-touch-callout: none;
  -webkit-user-select: none;
  -khtml-user-select: none;
  -moz-user-select: none;
  -ms-user-select: none;
  user-select: none;
}

.layout-buttons {
  span {
    color: $primary;
  }
}

.theme-dark {
  .accordion-button::after {
    background-image: url("data:image/svg+xml,%3Csvg id='SvgjsSvg1001' width='288' height='288' xmlns='http://www.w3.org/2000/svg' version='1.1' xmlns:xlink='http://www.w3.org/1999/xlink' xmlns:svgjs='http://svgjs.com/svgjs'%3E%3Cdefs id='SvgjsDefs1002'%3E%3C/defs%3E%3Cg id='SvgjsG1008' transform='matrix(1,0,0,1,0,0)'%3E%3Csvg xmlns='http://www.w3.org/2000/svg' fill='/fffff' viewBox='0 0 16 16' width='288' height='288'%3E%3Cpath fill-rule='evenodd' d='M1.646 4.646a.5.5 0 0 1 .708 0L8 10.293l5.646-5.647a.5.5 0 0 1 .708.708l-6 6a.5.5 0 0 1-.708 0l-6-6a.5.5 0 0 1 0-.708z' fill='%23ffffff' class='color000 svgShape'%3E%3C/path%3E%3C/svg%3E%3C/g%3E%3C/svg%3E");
  }

  .inspector {
    border: 1px solid $dark-background;
  }

  .homepage-body {
    .app-list {
      .app-card {
        .app-creation-time {
          color: #afb0b2;
        }

        .app-creator {
          color: #c3c4cb;
        }
      }

      .app-card.highlight {
        background-color: #2c405c;

        button.edit-button {
          background: transparent;
          border: 1px solid #ffffff;
          color: #ffffff;
        }

        button.launch-button {
          background: $primary-light;
          border: 1px solid $primary-light;
          color: #ffffff;
        }
      }

      .app-title {
        line-height: 20px;
        font-size: 16px;
        font-weight: 400;
      }
    }
  }

  .layout-buttons {
    svg {
      filter: invert(89%) sepia(2%) saturate(127%) hue-rotate(175deg) brightness(99%) contrast(96%);
    }
  }

  .organization-list {
    margin-top: 5px;

    .btn {
      border: 0px;
    }

    .dropdown-toggle div {
      max-width: 200px;
      text-overflow: ellipsis;
      overflow: hidden;
    }
  }

  .left-menu {
    ul {
      li:not(.active):hover {
        color: $black;
      }
    }
  }
}

.pagination {
  .page-item.active {
    a.page-link {
      background-color: $primary-light;
    }
  }
}

.datasource-picker,
.stripe-operation-options {

  .select-search,
  .select-search-dark,
  .select-search__value input,
  .select-search-dark input {
    width: 224px !important;
    height: 32px !important;
    border-radius: $border-radius  !important;
  }
}

.openapi-operation-options {

  .select-search,
  .select-search-dark,
  .select-search__value input,
  .select-search-dark input {
    height: 32px !important;
    border-radius: $border-radius  !important;
  }
}

.openapi-operations-desc {
  padding-top: 12px;
}

.select-search {
  width: 100%;
  position: relative;
  box-sizing: border-box;
}

.select-search *,
.select-search *::after,
.select-search *::before {
  box-sizing: inherit;
}

.select-search-dark {
  .select-search-dark__input::placeholder {
    color: #E0E0E0;
  }
}

/**
 * Value wrapper
 */
.select-search__value {
  position: relative;
  z-index: 1;
}

.select-search__value::after {
  content: "";
  display: inline-block;
  position: absolute;
  top: calc(50% - 9px);
  right: 19px;
  width: 11px;
  height: 11px;
}

/**
 * Input
 */
.select-search__input {
  display: block;
  width: 100%;
  padding: 0.4375rem 0.75rem;
  font-size: 0.875rem;
  font-weight: 400;
  line-height: 1.4285714;
  color: #232e3c;
  background-color: #fff;
  background-clip: padding-box;
  border: 1px solid #dadcde;
  -webkit-appearance: none;
  -moz-appearance: none;
  appearance: none;
  // border-radius: 0;
  border-radius: $border-radius  !important;
  transition: border-color 0.15s ease-in-out, box-shadow 0.15s ease-in-out;
}

.select-search__input::-webkit-search-decoration,
.select-search__input::-webkit-search-cancel-button,
.select-search__input::-webkit-search-results-button,
.select-search__input::-webkit-search-results-decoration {
  -webkit-appearance: none;
}

.select-search__input:not([readonly]):focus {
  cursor: initial;
}

/**
 * Options wrapper
 */
.select-search__select {
  background: #fff;
  box-shadow: 0 0.0625rem 0.125rem rgba(0, 0, 0, 0.15);
}

/**
 * Options
 */
.select-search__options {
  list-style: none;
}

/**
 * Option row
 */
.select-search__row:not(:first-child) {
  border-top: 1px solid #eee;
}

/**
 * Option
 */
.select-search__option,
.select-search__not-found {
  display: block;
  height: 36px;
  width: 100%;
  padding: 0 16px;
  background: #fff;
  border: none;
  outline: none;
  font-family: "Roboto", sans-serif;
  font-size: 14px;
  text-align: left;
  cursor: pointer;
}

.select-search--multiple .select-search__option {
  height: 48px;
}

.select-search__option.is-highlighted,
.select-search__option:not(.is-selected):hover {
  background: rgba(47, 204, 139, 0.1);
}

.select-search__option.is-highlighted.is-selected,
.select-search__option.is-selected:hover {
  background: #2eb378;
  color: #fff;
}

.audit-log {
  .select-search__option.is-selected {
    background: $primary;
    color: $white;
  }
}

/**
 * Group
 */
.select-search__group-header {
  font-size: 10px;
  text-transform: uppercase;
  background: #eee;
  padding: 8px 16px;
}

/**
 * States
 */
.select-search.is-disabled {
  opacity: 0.5;
}

.select-search.is-loading .select-search__value::after {
  background-image: url("data:image/svg+xml,%3Csvg xmlns='http://www.w3.org/2000/svg' width='50' height='50' viewBox='0 0 50 50'%3E%3Cpath fill='%232F2D37' d='M25,5A20.14,20.14,0,0,1,45,22.88a2.51,2.51,0,0,0,2.49,2.26h0A2.52,2.52,0,0,0,50,22.33a25.14,25.14,0,0,0-50,0,2.52,2.52,0,0,0,2.5,2.81h0A2.51,2.51,0,0,0,5,22.88,20.14,20.14,0,0,1,25,5Z'%3E%3CanimateTransform attributeName='transform' type='rotate' from='0 25 25' to='360 25 25' dur='0.6s' repeatCount='indefinite'/%3E%3C/path%3E%3C/svg%3E");
  background-size: 8px;
  width: 8px;
  height: 8px;
}

.select-search:not(.is-disabled) .select-search__input {
  cursor: pointer;
}

/**
 * Modifiers
 */
.select-search--multiple {
  border-radius: 3px;
  overflow: hidden;
}

.select-search:not(.is-loading):not(.select-search--multiple) .select-search__value::after {
  transform: rotate(45deg);
  border-right: 1px solid #000;
  border-bottom: 1px solid #000;
  pointer-events: none;
}

.select-search--multiple .select-search__input {
  cursor: initial;
}

.select-search--multiple .select-search__input {
  border-radius: 3px 3px 0 0;
}

.select-search--multiple:not(.select-search--search) .select-search__input {
  cursor: default;
}

.select-search:not(.select-search--multiple) .select-search__input:hover {
  border-color: #2fcc8b;
}

.select-search:not(.select-search--multiple) .select-search__select {
  position: absolute;
  z-index: 2;
  right: 0;
  left: 0;
  border-radius: 3px;
  overflow: auto;
  max-height: 360px;
}

.select-search--multiple .select-search__select {
  position: relative;
  overflow: auto;
  max-height: 260px;
  border-top: 1px solid #eee;
  border-radius: 0 0 3px 3px;
}

.select-search__not-found {
  height: auto;
  padding: 16px;
  text-align: center;
  color: #888;
}

/**
* Select Search Dark Mode
*/
.select-search-dark {
  width: 100%;
  position: relative;
  box-sizing: border-box;
}

.select-search-dark *,
.select-search-dark *::after,
.select-search-dark *::before {
  box-sizing: inherit;
}

/**
 * Value wrapper
 */
.select-search-dark__value {
  position: relative;
  z-index: 1;
}

.select-search-dark__value::after {
  content: "";
  display: inline-block;
  position: absolute;
  top: calc(50% - 4px);
  right: 13px;
  width: 6px;
  height: 6px;
  filter: brightness(0) invert(1);
}

/**
 * Input
 */
.select-search-dark__input {
  display: block;
  width: 100%;
  padding: 0.4375rem 0.75rem;
  font-size: 0.875rem;
  font-weight: 400;
  line-height: 1.4285714;
  color: #fff;
  background-color: #2b3547;
  background-clip: padding-box;
  border: 1px solid #232e3c;
  -webkit-appearance: none;
  -moz-appearance: none;
  appearance: none;
  border-radius: 0;
  transition: border-color 0.15s ease-in-out, box-shadow 0.15s ease-in-out;
}

.select-search-dark__input::-webkit-search-decoration,
.select-search-dark__input::-webkit-search-cancel-button,
.select-search-dark__input::-webkit-search-results-button,
.select-search-dark__input::-webkit-search-results-decoration {
  -webkit-appearance: none;
}

.select-search-dark__input:not([readonly]):focus {
  cursor: initial;
}

/**
 * Options
 */
.select-search-dark__options {
  list-style: none;
  padding: 0;
}

/**
 * Option row
 */
.select-search-dark__row:not(:first-child) {
  border-top: none;
}

/**
 * Option
 */
.select-search-dark__option,
.select-search-dark__not-found {
  display: block;
  height: 36px;
  width: 100%;
  padding: 0 16px;
  background-color: $dark-background  !important;
  color: #fff !important;
  border: none;
  outline: none;
  font-family: "Roboto", sans-serif;
  font-size: 14px;
  text-align: left;
  cursor: pointer;
  border-radius: 0;

  &:hover {
    background-color: #2b3546 !important;
  }
}

.select-search-dark--multiple .select-search-dark__option {
  height: 48px;
}

/**
 * Group
 */
.select-search-dark__group-header {
  font-size: 10px;
  text-transform: uppercase;
  background: #eee;
  padding: 8px 16px;
}

/**
 * States
 */
.select-search-dark.is-disabled {
  opacity: 0.5;
}

.select-search-dark.is-loading .select-search-dark__value::after {
  background-image: url("data:image/svg+xml,%3Csvg xmlns='http://www.w3.org/2000/svg' width='50' height='50' viewBox='0 0 50 50'%3E%3Cpath fill='%232F2D37' d='M25,5A20.14,20.14,0,0,1,45,22.88a2.51,2.51,0,0,0,2.49,2.26h0A2.52,2.52,0,0,0,50,22.33a25.14,25.14,0,0,0-50,0,2.52,2.52,0,0,0,2.5,2.81h0A2.51,2.51,0,0,0,5,22.88,20.14,20.14,0,0,1,25,5Z'%3E%3CanimateTransform attributeName='transform' type='rotate' from='0 25 25' to='360 25 25' dur='0.6s' repeatCount='indefinite'/%3E%3C/path%3E%3C/svg%3E");
  background-size: 11px;
}

.select-search-dark:not(.is-disabled) .select-search-dark__input {
  cursor: pointer;
}

/**
 * Modifiers
 */
.select-search-dark--multiple {
  border-radius: 3px;
  overflow: hidden;
}

.select-search-dark:not(.is-loading):not(.select-search-dark--multiple) .select-search-dark__value::after {
  transform: rotate(45deg);
  border-right: 1px solid #000;
  border-bottom: 1px solid #000;
  pointer-events: none;
}

.select-search-dark--multiple .select-search-dark__input {
  cursor: initial;
}

.select-search-dark--multiple .select-search-dark__input {
  border-radius: 3px 3px 0 0;
}

.select-search-dark--multiple:not(.select-search-dark--search) .select-search-dark__input {
  cursor: default;
}

.select-search-dark:not(.select-search-dark--multiple) .select-search-dark__input:hover {
  border-color: #fff;
}

.select-search-dark:not(.select-search-dark--multiple) .select-search-dark__select {
  position: absolute;
  z-index: 2;
  right: 0;
  left: 0;
  border-radius: 3px;
  overflow: auto;
  max-height: 360px;
}

.select-search-dark--multiple .select-search-dark__select {
  position: relative;
  overflow: auto;
  max-height: 260px;
  border-top: 1px solid #eee;
  border-radius: 0 0 3px 3px;
}

.select-search-dark__not-found {
  height: auto;
  padding: 16px;
  text-align: center;
  color: #888;
}

.jet-table-footer {
  .table-footer {
    width: 100%;
  }
}

.jet-data-table-header {
  max-height: 50px;
}

.jet-data-table {
  thead {
    z-index: 2;
  }

  .table thead th {
    display: flex !important;
  }

  .table-row:hover,
  .table-row:focus {
    background: rgba(lightBlue, 0.25);
  }

  .table-row.selected {
    --tblr-table-accent-bg: rgba(lightBlue, 0.25);
    background: rgba(lightBlue, 0.25);
    font-weight: 500;
  }

  td {
    min-height: 40px;
    overflow-x: initial;

    .text-container {
      padding: 0;
      margin: 0;
      border: 0;
      height: 100%;
      outline: none;
    }
  }

  td.spacious {
    min-height: 47px;
  }

  td.compact {
    min-height: 40px;
  }

  .has-dropdown,
  .has-multiselect,
  .has-text,
  .has-datepicker,
  .has-actions {
    padding: 0 5px;
  }

  .has-text,
  .has-actions {
    margin: 0;
  }

  .wrap-wrapper {
    white-space: normal !important;
    word-break: break-all;
  }

  .scroll-wrapper {
    overflow-x: auto;
  }

  .hide-wrapper {
    overflow-x: hidden !important;
  }

  td {

    .text-container:focus-visible,
    .text-container:focus,
    .text-container:focus-within,
    .text-container:hover {
      outline: none;
      height: 100%;
    }

    display: flex !important;

    .td-container {
      margin-top: auto;
      margin-bottom: auto;
    }
  }

  td {
    .text-container:focus {
      position: sticky;
      height: 120px;
      overflow-y: scroll;
      margin-top: -10px;
      padding: 10px;
      margin-left: -9px;
      background: white;
      box-shadow: rgba(15, 15, 15, 0/05) 0px 0px 0px 1px,
        rgba(15, 15, 15, 0.1) 0px 3px 6px, rgba(15, 15, 15, 0.2) 0px 9px 24px;
      white-space: initial;
    }

    .text-container:focus-visible,
    .text-container:focus,
    .text-container:focus-within,
    .text-container:hover {
      outline: none;
    }
  }

  td {
    .text-container::-webkit-scrollbar {
      background: transparent;
      height: 0;
      width: 0;
    }
  }

  td::-webkit-scrollbar {
    background: transparent;
    height: 0;
    width: 0;
  }

  td:hover::-webkit-scrollbar {
    height: 4px;
    width: 4px;
  }

  .th {
    white-space: normal;
  }

  th:after {
    content: " ";
    position: relative;
    height: 0;
    width: 0;
  }

  .sort-desc:after {
    border-left: 5px solid transparent;
    border-right: 5px solid transparent;
    border-top: 5px solid #767676;
    border-bottom: 5px solid transparent;
    left: 0px;
    top: 7px;
  }

  .sort-asc:after {
    border-left: 5px solid transparent;
    border-right: 5px solid transparent;
    border-top: 0px solid transparent;
    border-bottom: 5px solid #767676;
    left: 0px;
    top: 7px;
  }
}

.jet-data-table::-webkit-scrollbar {
  background: transparent;
}

.jet-data-table::-webkit-scrollbar-track {
  background: transparent;
}

.jet-data-table:hover {
  overflow-x: auto;
  overflow-y: auto;
}

.jet-data-table {
  overflow: hidden;

  .form-check {
    margin-bottom: 0;
  }

  .form-check-inline {
    margin-right: 0;
  }

  .table-row {
    cursor: pointer;
  }

  thead {
    position: sticky;
    top: 0px;
    display: inline-block;

    tr {
      border-top: none;
    }
  }

  tbody {
    display: inline-block;
  }
}

.btn-primary {
  --tblr-btn-color: #{$primary-rgb};
  --tblr-btn-color-darker: #{$primary-rgb-darker};
  border-color: none;
}

.form-check-input:checked {
  background-color: $primary;
  border-color: rgba(101, 109, 119, 0.24);
}

.btn:focus,
.btn:active,
.form-check-input:focus,
.form-check-input:active,
.form-control:focus,
th:focus,
tr:focus {
  outline: none !important;
  box-shadow: none;
}

.show-password-field {
  width: fit-content;

  .form-check-input {
    cursor: pointer;
  }

  .show-password-label {
    cursor: pointer;
  }
}

// .jet-container {
//   // width: 100%;
// }

.select-search__option {
  color: rgb(90, 89, 89);
}

.select-search__option.is-selected {
  background: rgba(176, 176, 176, 0.07);
  color: #4d4d4d;
}

.select-search__option.is-highlighted.is-selected,
.select-search__option.is-selected:hover {
  background: rgba(66, 153, 225, 0.1);
  color: rgb(44, 43, 43);
}

.select-search__option.is-highlighted,
.select-search__option:hover {
  background: rgba(66, 153, 225, 0.1);
}

.select-search__options {
  margin-left: -33px;
}

.select-search__option.is-highlighted,
.select-search__option:not(.is-selected):hover {
  background: rgba(66, 153, 225, 0.1);
}

.select-search:not(.select-search--multiple) .select-search__input:hover {
  border-color: rgba(66, 153, 225, 0.1);
}

.DateInput_input {
  font-weight: 300;
  font-size: 14px;
  padding: 4px 7px 2px;
  padding: 4px 7px 2px;
  width: 100px !important;
  margin-left: 10px;
}

.jet-data-table {
  display: inline-block;
  height: 100%;

  thead {
    width: 100%;
  }

  .select-search:not(.is-loading):not(.select-search--multiple) .select-search__value::after {
    display: none;
  }

  .custom-select {
    .select-search:not(.select-search--multiple) .select-search__select {
      top: 0px;
      border: solid #9fa0a1 1px;
    }
  }

  .tags {
    width: 100%;
    min-height: 20px;

    .add-tag-button {
      display: none;
    }

    .tag {
      font-weight: 400;
      font-size: 0.85rem;
      letter-spacing: 0.04em;
      text-transform: none;

      .remove-tag-button {
        margin-left: 5px;
        margin-right: -7px;
        display: none;
      }
    }

    .form-control-plaintext {
      font-size: 12px;
    }

    .form-control-plaintext:hover,
    .form-control-plaintext:focus-visible {
      outline: none;
    }
  }

  .tags:hover {
    .add-tag-button {
      display: inline-flex;
    }
  }

  .tag:hover {
    .remove-tag-button {
      display: inline-flex;
    }
  }

  .th,
  .td {
    .resizer {
      display: inline-block;
      height: 100%;
      position: absolute;
      right: 0;
      top: 0;
      transform: translateX(50%);
      z-index: 1;
      touch-action: none;
      width: 2px;

      &.isResizing {
        background: rgb(179, 173, 173);
        width: 5px;
      }
    }
  }
}

.no-components-box {
  border: 1px dashed #3e525b;
}

.form-control-plaintext:focus-visible {
  outline: none;
  outline-width: thin;
  outline-style: solid;
  outline-color: $primary;
}

.form-control-plaintext:hover {
  outline: none;
  outline-width: thin;
  outline-style: solid;
  outline-color: rgba(66, 153, 225, 0.8);
}

.select-search__input:focus-visible {
  outline: none;
  outline-color: #4ac4d6;
}

.form-control-plaintext {
  padding: 5px;
}

.table-filters {
  position: absolute;
  top: 2.85rem;
  width: 80%;
  max-width: 700px;
  margin-right: 10%;
  right: 0;
  height: 300px;
  z-index: 100;
}

.code-builder {
  border: solid 1px #dadcde;
  border-radius: 2px;
  padding-top: 4px;

  .variables-dropdown {
    position: fixed;
    right: 0;
    width: 400px;
    z-index: 200;
    border: solid 1px #dadcde;

    .group-header {
      background: #f4f6fa;
    }
  }
}

.__react_component_tooltip {
  z-index: 10000;
}

.select-search__value::after {
  top: calc(50% - 2px);
  right: 15px;
  width: 5px;
  height: 5px;
}

.progress-bar {
  background-color: rgba(66, 153, 225, 0.7);
}

.popover-header {
  background-color: #f4f6fa;
}

.popover-body {
  .form-label {
    font-size: 12px;
  }
}

/**
 * Home page app menu
 */
#popover-app-menu {
  border-radius: 4px;
  width: 150px;
  box-shadow: 0px 3px 2px rgba(0, 0, 0, 0.25);

  .popover-body {
    padding: 16px 12px 0px 12px;

    .field {
      font-weight: 500;
      font-size: 0.7rem;

      &__danger {
        color: #ff6666;
      }
    }
  }
}

.input-icon {
  .input-icon-addon {
    display: none;
  }
}

.input-icon:hover {
  .input-icon-addon {
    display: flex;
  }
}

.input-icon:focus {
  .input-icon-addon {
    display: flex;
  }
}

.sub-section {
  width: 100%;
  display: block;
}

.text-muted {
  color: #3e525b !important;
}

body {
  color: #3e525b;
}

.RichEditor-root {
  background: #fff;
  border: 1px solid #ddd;
  font-family: "Georgia", serif;
  font-size: 14px;
  padding: 15px;
  height: 100%;
}

.RichEditor-editor {
  border-top: 1px solid #ddd;
  cursor: text;
  font-size: 16px;
  margin-top: 10px;
}

.RichEditor-editor .public-DraftEditorPlaceholder-root,
.RichEditor-editor .public-DraftEditor-content {
  margin: 0 -15px -15px;
  padding: 15px;
}

.RichEditor-editor .public-DraftEditor-content {
  min-height: 100px;
  overflow-y: scroll;
}

.RichEditor-hidePlaceholder .public-DraftEditorPlaceholder-root {
  display: none;
}

.RichEditor-editor .RichEditor-blockquote {
  border-left: 5px solid #eee;
  color: #666;
  font-family: "Hoefler Text", "Georgia", serif;
  font-style: italic;
  margin: 16px 0;
  padding: 10px 20px;
}

.RichEditor-editor .public-DraftStyleDefault-pre {
  background-color: rgba(0, 0, 0, 0.05);
  font-family: "Inconsolata", "Menlo", "Consolas", monospace;
  font-size: 16px;
  padding: 20px;
}

.RichEditor-controls {
  font-family: "Helvetica", sans-serif;
  font-size: 14px;
  margin-bottom: 5px;
  user-select: none;
}

.dropmenu {
  position: relative;
  display: inline-block;
  margin-right: 16px;

  .dropdownbtn {
    color: #999;
    background: none;
    cursor: pointer;
    outline: none;
    border: none;
  }

  .dropdown-content {
    display: none;
    position: absolute;
    z-index: 2;
    width: 100%;
    align-items: center;
    border: 1px solid transparent;
    border-radius: 4px;
    box-shadow: 0 2px 6px 2px rgba(47, 54, 59, 0.15);

    a {
      text-decoration: none;
      width: 100%;
      position: relative;
      display: block;

      span {
        text-align: center;
        width: 100%;
        text-align: center;
        padding: 3px 0px;
      }
    }
  }
}

.dropmenu .dropdown-content a:hover {
  background-color: rgba(0, 0, 0, 0.05);
}

.dropmenu:hover {
  .dropdownbtn {
    color: #5890ff;
    background-color: rgba(0, 0, 0, 0.05);
    border-radius: 4px;
  }

  .dropdown-content {
    display: block;
  }
}

.RichEditor-styleButton {
  color: #999;
  cursor: pointer;
  margin-right: 16px;
  padding: 2px 0;
  display: inline-block;
}

.RichEditor-activeButton {
  color: #5890ff;
}

.transformation-editor {
  .CodeMirror {
    min-height: 70px;
  }
}

.chart-data-input {
  .CodeMirror {
    min-height: 370px;
    font-size: 0.8rem;
  }

  .code-hinter {
    min-height: 370px;
  }
}

.map-location-input {
  .CodeMirror {
    min-height: 120px;
    font-size: 0.8rem;
  }

  .code-hinter {
    min-height: 120px;
  }
}

.rdt {
  .form-control {
    height: 100%;
  }
}

.DateInput_input__focused {
  border-bottom: 2px solid $primary;
}

.CalendarDay__selected,
.CalendarDay__selected:active,
.CalendarDay__selected:hover {
  background: $primary;
  border: 1px double $primary;
}

.CalendarDay__selected_span {
  background: $primary;
  border: $primary;
}

.CalendarDay__selected_span:active,
.CalendarDay__selected_span:hover {
  background: $primary;
  border: 1px double $primary;
  color: #fff;
}

.CalendarDay__hovered_span:active,
.CalendarDay__hovered_span:hover {
  background: $primary;
  border: 1px double $primary;
  color: #fff;
}

.CalendarDay__hovered_span {
  background: #83b8e7;
  border: 1px double #83b8e7;
  color: #fff;
}

.table-responsive {
  margin-bottom: 0rem;
}

.code-hinter::-webkit-scrollbar {
  width: 0;
  height: 0;
  background: transparent;
}

.codehinter-query-editor-input {
  .CodeMirror {
    font-family: "Roboto", sans-serif;
    color: #263136;
    overflow: hidden;
    height: 50px !important;
  }

  .CodeMirror-vscrollbar {
    overflow: hidden;
  }

  .CodeMirror-focused {
    padding-top: 0;
    height: 50px;
  }

  .CodeMirror-scroll {
    position: absolute;
    top: 0;
    width: 100%;
  }
}

.field {
  .CodeMirror-scroll {
    position: static;
    top: 0;
  }
}

.code-hinter {
  height: 36px;

  .form-control {
    .CodeMirror {
      font-family: "Roboto", sans-serif;
      height: 50px !important;
      max-height: 300px;
    }
  }

  .CodeMirror-vscrollbar,
  .CodeMirror-hscrollbar {
    background: transparent;
    height: 0;
    width: 0;
  }

  .CodeMirror-scroll {
    overflow: hidden !important;
    position: static;
    width: 100%;
  }
}

.CodeMirror-hints {
  font-family: "Roboto", sans-serif;
  font-size: 0.9rem;
  padding: 0px;
  z-index: $hints-z-index;

  li.CodeMirror-hint-active {
    background: $primary;
  }

  .CodeMirror-hint {
    padding: 4px;
    padding-left: 10px;
    padding-right: 10px;
  }
}

.cm-matchhighlight {
  color: #4299e1 !important;
  background: rgba(66, 153, 225, 0.1) !important;
}

.nav-tabs .nav-link {
  color: #3e525b;
  border-top-left-radius: 0px;
  border-top-right-radius: 0px;
}

.transformation-popover {
  padding: 14px;
  font-weight: 500;
  margin-bottom: 0px;
}

.transformation-editor {
  .CodeMirror {
    min-height: 220px;
  }
}

hr {
  margin: 1rem 0;
}

.query-hinter {
  min-height: 150px;
}

.codehinter-default-input {
  font-family: "Roboto", sans-serif;
  padding: 0.0475rem 0rem !important;
  display: block;
  width: 100%;
  font-size: 0.875rem;
  font-weight: 400;
  color: #232e3c;
  background-color: #fff;
  background-clip: padding-box;
  border: 1px solid #dadcde;
  -webkit-appearance: none;
  -moz-appearance: none;
  appearance: none;
  border-radius: 4px;
  transition: border-color 0.15s ease-in-out, box-shadow 0.15s ease-in-out;
  height: 30px;

  .CodeMirror {
    font-family: "Roboto", sans-serif;
  }

  .CodeMirror-placeholder {
    height: inherit !important;
    position: absolute !important;
    margin-top: 3px;
  }
}

.codehinter-query-editor-input {
  font-family: "Roboto", sans-serif;
  padding: 0.1775rem 0rem;
  display: block;
  width: 100%;
  font-size: 0.875rem;
  font-weight: 400;
  color: #232e3c;
  background-color: #fff;
  background-clip: padding-box;
  border: 1px solid #dadcde;
  border-radius: $border-radius;
  appearance: none;
  transition: border-color 0.15s ease-in-out, box-shadow 0.15s ease-in-out;
  height: 28px !important;
}

.modal-component {
  margin-top: 150px;

  .modal-body {
    padding: 0;
  }

  .modalWidget-config-handle {
    position: relative !important;
  }
}

.draggable-box {
  .config-handle {
    top: -20px;
    position: fixed;
    max-height: 10px;
    z-index: 100;
    min-width: 108px;

    .handle-content {
      cursor: move;
      color: $white;
      background: $primary;
    }

    .badge {
      font-size: 9px;
      border-bottom-left-radius: 0;
      border-bottom-right-radius: 0;

      .delete-part {
        margin-left: 10px;
        float: right;
      }

      .delete-part::before {
        height: 12px;
        display: inline-block;
        width: 2px;
        background-color: rgba(255, 255, 255, 0.8);
        opacity: 0.5;
        content: "";
        vertical-align: middle;
      }
    }
  }
}

.draggable-box-in-editor:hover {
  z-index: 3 !important;
}

.modal-content {
  .config-handle {
    position: absolute;

    .badge {
      font-size: 9px;
    }
  }
}

.config-handle {
  display: block;
}

.apps-table {
  .app-title {
    font-size: 1rem;
  }

  .row {
    --tblr-gutter-x: 0rem;
  }
}


.theme-dark .wrapper {

  .navbar .navbar-nav .active>.nav-link,
  .navbar .navbar-nav .nav-link.active,
  .navbar .navbar-nav .nav-link.show,
  .navbar .navbar-nav .show>.nav-link {
    color: rgba(255, 255, 255, 0.7);
  }
}

.home-page,
.org-users-page {

  .navbar .navbar-nav .active>.nav-link,
  .navbar .navbar-nav .nav-link.active,
  .navbar .navbar-nav .nav-link.show,
  .navbar .navbar-nav .show>.nav-link {
    color: rgba(35, 46, 60, 0.7);
  }

  .nav-item {
    font-size: 0.9rem;
  }

  img.svg-icon {
    cursor: pointer;
    padding-left: 2px;
    border-radius: 10px;
  }

  img.svg-icon:hover {
    background-color: rgba(224, 214, 214, 0.507);
  }
}

.CodeMirror-placeholder {
  color: #9e9e9e !important;
  font-size: 0.7rem !important;
  margin-top: 2px !important;
  font-size: 12px !important;
}

.CodeMirror-code {
  font-weight: 300;
}

.btn-primary {
  border-color: transparent;
}

.text-widget {
  overflow: auto;
}

.text-widget::-webkit-scrollbar {
  width: 0;
  height: 0;
  background: transparent;
}

.input-group-flat:focus-within {
  box-shadow: none;
}

.map-widget {
  .place-search-input {
    box-sizing: border-box;
    border: 1px solid transparent;
    width: 240px;
    height: 32px;
    padding: 0 12px;
    border-radius: 3px;
    box-shadow: 0 2px 6px rgba(0, 0, 0, 0.3);
    font-size: 14px;
    outline: none;
    text-overflow: ellipses;
    position: absolute;
    left: 50%;
    margin-left: -120px;
  }

  .map-center {
    position: fixed;
    z-index: 1000;
  }
}

.events-toggle-active {
  .toggle-icon {
    transform: rotate(180deg);
  }
}

.events-toggle {
  .toggle-icon {
    display: inline-block;
    margin-left: auto;
    transition: 0.3s transform;
  }

  .toggle-icon:after {
    content: "";
    display: inline-block;
    vertical-align: 0.306em;
    width: 0.46em;
    height: 0.46em;
    border-bottom: 1px solid;
    border-left: 1px solid;
    margin-right: 0.1em;
    margin-left: 0.4em;
    transform: rotate(-45deg);
  }
}

.nav-link-title {
  font-weight: 500;
  font-size: 0.9rem;
}

.navbar-nav {
  .dropdown:hover {
    .dropdown-menu {
      display: block;
    }
  }
}

.app-version-container {
  min-height: 200px;
  height: 100%;
  display: flex !important;
  flex-direction: column;
}

.app-version-content {
  flex: 1;
  overflow: auto;
}

.query-manager-header {
  .nav-item {
    border-right: solid 1px #dadcde;
    background: 0 0;
  }

  .nav-link {
    height: 39px;
  }
}

input:focus-visible {
  outline: none;
}

.navbar-expand-md.navbar-light .nav-item.active:after {
  border: 1px solid $primary;
}

.org-users-page {
  .select-search__input {
    color: #617179;
  }

  .select-search-role {
    position: absolute;
    margin-top: -1rem;
  }

  .has-focus>.select-search__select>ul {
    margin-bottom: 0;
  }

  .select-search__option.is-selected {
    background: $primary;
    color: $white;
  }
}

.encrypted-icon {
  margin-bottom: 0.25rem;
}

.widget-documentation-link {
  position: fixed;
  bottom: 0;
  background: $white;
  width: 100%;
  z-index: 1;
}

.components-container {
  .draggable-box {
    cursor: move;
  }
}

.column-sort-row {
  border-radius: 4px;
}

.jet-button {
  &.btn-custom:hover {
    background: var(--tblr-btn-color-darker) !important;
  }
}

.editor-sidebar::-webkit-scrollbar {
  width: 0;
  height: 0;
  background: transparent;
  -ms-overflow-style: none;
}

.editor-sidebar {
  max-width: 300px;
  scrollbar-width: none;
  -ms-overflow-style: none;
}

.sketch-picker {
  position: absolute;
}

.color-picker-input {
  border: solid 1px rgb(223, 223, 223);
  cursor: pointer;
}

.app-sharing-modal {

  .form-control.is-invalid,
  .was-validated .form-control:invalid {
    border-color: #ffb0b0;
  }
}

.widgets-list {
  --tblr-gutter-x: 0px !important;
}

.input-with-icon {
  position: relative;
  display: flex;
  flex: 1;

  .icon-container {
    position: absolute;
    right: 10px;
    top: calc(50% - 10px);
    z-index: 3;
  }
}

.dynamic-variable-preview {
  min-height: 20px;
  max-height: 500px;
  overflow: auto;
  line-height: 20px;
  font-size: 12px;
  margin-top: -2px;
  word-wrap: break-word;
  border-bottom-left-radius: 3px;
  border-bottom-right-radius: 3px;
  box-sizing: border-box;
  font-family: "Source Code Pro", monospace;

  .heading {
    font-weight: 700;
    white-space: pre;
    text-transform: capitalize;
  }
}

.user-email:hover {
  text-decoration: none;
  cursor: text;
}

.theme-dark {
  .nav-item {
    background: 0 0;
  }

  .audit-log {

    .select-search__option:not(.is-selected),
    .select-search__select {
      background: #2c3547;
      color: $white;
    }

    .select-search__option.is-selected:hover,
    .select-search__option:not(.is-selected):hover,
    .select-search__option.is-selected {
      background: #1F2936;
      color: $white;
      border-radius: 0px;
    }
  }

  .navbar .navbar-nav .active>.nav-link,
  .theme-dark .navbar .navbar-nav .nav-link.active,
  .theme-dark .navbar .navbar-nav .nav-link.show,
  .theme-dark .navbar .navbar-nav .show>.nav-link {
    color: #fff;
  }

  .form-check>.form-check-input:not(:checked) {
    background-color: #fff;
  }

  .form-switch>.form-check-input:not(:checked) {
    background-color: #47505d !important;
  }

  .form-check-label {
    color: white;
  }

  .left-sidebar .active {
    background: #333c48;
  }

  .left-sidebar .left-sidebar-item {
    border-bottom: 1px solid #333c48;
  }

  .nav-tabs .nav-link.active {
    color: #fff !important;
  }

  .nav-tabs .nav-link {
    color: #c3c3c3 !important;
  }

  .card-body> :last-child {
    color: #fff !important;
  }

  .form-control {
    border: 1px solid #324156;
  }

  .card {
    background-color: #324156;
  }

  .card .table tbody td a {
    color: inherit;
  }

  .DateInput {
    background: #1f2936;
  }

  .DateInput_input {
    background-color: #1f2936;
    color: #fff;
  }

  &.daterange-picker-widget {
    .DateRangePickerInput_arrow_svg {
      fill: #fff;
    }
  }

  .DateRangePickerInput {
    background-color: #1f2936;
  }

  .DateInput_input__focused {
    background: #1f2936;
  }

  .DateRangePickerInput__withBorder {
    border: 1px solid #1f2936;
  }

  .main .canvas-container .canvas-area {
    background: #2f3c4c;
  }

  .main .canvas-container {
    background-color: #2f3c4c;
  }

  .main .navigation-area {
    background-color: #2f3c4c !important;

    a.page-link {
      border-radius: 0;
      border: 0;
      color: white;
    }

    a.page-link:hover {
      color: white;
      background-color: #4D72FA;
    }

    a.page-link.active {
      color: white;
      background-color: #4D72FA;
    }
  }

  .rdtOpen .rdtPicker {
    color: black;
  }

  .editor .editor-sidebar .components-container .component-image-holder {
    background: #2f3c4c !important;
    border: 1px solid #2f3c4c !important;

    center,
    .component-title {
      filter: brightness(0) invert(1);
    }
  }

  .nav-tabs .nav-link:focus,
  .nav-tabs .nav-link:hover {
    border-color: transparent !important;
  }

  .modal-content,
  .modal-header {
    background-color: #1f2936;

    .text-muted {
      color: #fff !important;
    }
  }

  .modal-header {
    border-bottom: 1px solid rgba(255, 255, 255, 0.09) !important;
  }

  .canvas-container {
    background-color: #1f2936;
  }

  .editor .main .query-pane {
    border: solid rgba(255, 255, 255, 0.09) !important;
    border-width: 1px 0px 0px 0px !important;
  }

  .no-components-box {
    background-color: #1f2936 !important;

    center {
      color: white !important;
    }
  }

  .query-list {
    .text-muted {
      color: #fff !important;
    }

    .mute-text {
      color: #8092AB;
    }
  }

  .left-sidebar,
  .editor-sidebar {
    background-color: #1f2936 !important;
  }

  .editor-sidebar {
    border: solid rgba(255, 255, 255, 0.09);
    border-width: 0px 0px 0px 0px !important;

    .nav-tabs {
      border-bottom: 1px solid rgba(255, 255, 255, 0.09) !important;
    }
  }

  .editor .editor-sidebar .nav-tabs .nav-link {
    color: #fff;

    img {
      filter: brightness(0) invert(1);
    }
  }

  .jet-table {
    background-color: #1f2936 !important;
  }

  .jet-container {
    background-color: #1f2936;
  }

  .nav-tabs .nav-item.show .nav-link,
  .nav-tabs .nav-link.active {
    background-color: #2f3c4c;
    border-color: transparent !important;
  }

  .editor .main .query-pane .query-definition-pane .header {
    border: solid #ffffff17;
    border-width: 0px 0px 1px 0px !important;
    background: #1f2936;
  }

  .left-sidebar {
    border: solid rgba(255, 255, 255, 0.09);
    border-width: 0px 1px 3px 0px;

    .text-muted {
      color: #fff !important;
    }

    .left-sidebar-page-selector {
      .list-group {
        .list-group-item {
          border: solid #1d2a39 1px;
          color: white;
        }

        .list-group-item:hover {
          background-color: #1F2936;
        }

        .list-group-item.active {
          background-color: #1F2936;
        }
      }
    }
  }

  .folder-list {
    color: #fff !important;
  }

  .app-title {
    color: #fff !important;
  }

  .RichEditor-root {
    background: #1f2936;
    border: 1px solid #2f3c4c;
  }

  .app-description {
    color: #fff !important;
  }

  .btn-light,
  .btn-outline-light {
    background-color: #42546a;
    --tblr-btn-color-text: #ffffff;

    img {
      filter: brightness(0) invert(1);
    }
  }

  .editor .left-sidebar .datasources-container tr {
    border-bottom: solid 1px rgba(255, 255, 255, 0.09);
  }

  .editor .left-sidebar .datasources-container .datasources-header {
    border: solid rgba(255, 255, 255, 0.09) !important;
    border-width: 0px 0px 1px 0px !important;
  }

  .query-manager-header .nav-item {
    border-right: solid 1px rgba(255, 255, 255, 0.09);

    .nav-link {
      color: #c3c3c3;
    }
  }

  .input-group-text {
    border: solid 1px rgba(255, 255, 255, 0.09) !important;
  }

  .app-users-list {
    .text-muted {
      color: #fff !important;
    }
  }

  .data-pane {
    border: solid #ffffff17 !important;
    border-width: 0px 1px 0px 0px !important;
  }

  .main .query-pane .data-pane .queries-container .queries-header {
    border: solid #ffffff17 !important;
    border-width: 0px 0px 1px 0px !important;

    .text-muted {
      color: #fff !important;
    }
  }

  .query-pane {
    background-color: #1f2936 !important;
  }

  .input-icon .input-icon-addon img {
    filter: invert(1);
  }

  .svg-icon {
    filter: brightness(0) invert(1);
  }

  .launch-btn {
    filter: brightness(0.4) !important;
    background: #8d9095;
  }

  .badge {
    .svg-icon {
      filter: brightness(1) invert(0);
    }
  }

  .alert {
    background: transparent;

    .text-muted {
      color: #fff !important;
    }
  }

  .editor .editor-sidebar .inspector .header {
    border: solid rgba(255, 255, 255, 0.09) !important;
    border-width: 0px 0px 1px 0px !important;
  }

  .hr-text {
    color: #fff !important;
  }

  .skeleton-line::after {
    background-image: linear-gradient(to right,
        #566177 0,
        #5a6170 40%,
        #4c5b79 80%);
  }

  .app-icon-skeleton::after {
    background-image: linear-gradient(to right,
        #566177 0,
        #5a6170 40%,
        #4c5b79 80%);
  }

  .folder-icon-skeleton::after {
    background-image: linear-gradient(to right,
        #566177 0,
        #5a6170 40%,
        #4c5b79 80%);
  }

  .select-search__input {
    color: rgb(224, 224, 224);
    background-color: #2b3547;
    border: 1px solid #2b3547;
  }

  .select-search__select {
    background: #fff;
    box-shadow: 0 0.0625rem 0.125rem rgba(0, 0, 0, 0.15);
  }

  .select-search__row:not(:first-child) {
    border-top: 1px solid #eee;
  }

  .select-search__option,
  .select-search__not-found {
    background: #fff;
  }

  .select-search__option.is-highlighted,
  .select-search__option:not(.is-selected):hover {
    background: rgba(47, 204, 139, 0.1);
  }

  .select-search__option.is-highlighted.is-selected,
  .select-search__option.is-selected:hover {
    background: #2eb378;
    color: #fff;
  }

  .org-users-page {

    .user-email,
    .user-type,
    .workspaces,
    .user-status {
      filter: brightness(0) invert(1);
    }
  }

  .org-users-page {
    .select-search__option.is-selected {
      background: $primary;
      color: $white;
    }

    .select-search__option:not(.is-selected):hover {
      background: rgba(66, 153, 225, 0.1);
    }
  }

  .org-variables-page {

    .user-email,
    .user-status {
      filter: brightness(0) invert(1);
    }

    .btn-org-env {
      background: transparent;
    }
  }

  .org-variables-page {
    .select-search__option.is-selected {
      background: $primary;
      color: $white;
    }

    .select-search__option:not(.is-selected):hover {
      background: rgba(66, 153, 225, 0.1);
    }
  }

  .react-json-view {
    background-color: transparent !important;
  }

  .codehinter-default-input {
    background-color: transparent;
    border: 1px solid #333c48;
  }

  .color-picker-input {
    border: solid 1px #333c48;
    height: 36px;
  }

  .codehinter-query-editor-input {
    background-color: #272822;
    border: 1px solid #2c3a4c;
    border-radius: 0;
  }

  .codehinter-query-editor-input .CodeMirror {
    height: 31px !important;
  }

  .codehinter-query-editor-input .CodeMirror {
    color: #c3c3c3 !important;
  }

  .select-search:not(.is-loading):not(.select-search--multiple) .select-search__value::after {
    transform: rotate(45deg);
    border-right: 1px solid #fff;
    border-bottom: 1px solid #fff;
  }

  .widget-documentation-link {
    background-color: #1f2936;
  }

  .widget-documentation-link a {
    color: rgb(66, 153, 225);
  }

  .app-version-name.form-select {
    border-color: $border-grey-dark;
  }

  .organization-list {
    .btn {
      background-color: #273342;
      color: #656d77;
    }
  }

  .oidc-button {
    .btn-loading:after {
      color: $white;
    }
  }

  .page-item {
    a.page-link {
      color: white;
    }
  }

  .tj-ms-count {
    background-color: #273342;
    color: $white;
  }

  .tj-ms-preview {
    color: #273342;
  }

  .tj-dashed-tooltip {
    border-color: $white;
  }
}

.main-wrapper {
  position: relative;
  min-height: 100%;
  min-width: 100%;
  background-color: white;
}

.main-wrapper.theme-dark {
  background-color: #2b394b;
}

.jet-table {
  .global-search-field {
    background: transparent;
  }
}

.jet-table-image-column {
  margin: 0 auto;
}

.modal-backdrop.show {
  opacity: 0.74;
}

.gui-select-wrappper .select-search__input {
  height: 30px;
}

.theme-dark .input-group-text,
.theme-dark .markdown>table thead th,
.theme-dark .table thead th {
  background: #1c252f;
  color: #fff;
}

.sketch-picker {
  z-index: 1000;
}

.no-padding {
  padding: 0;
}

.nav-tabs {
  font-weight: 300;
}

.nav-tabs .nav-link.active {
  border: 0;
  border-bottom: 1px solid $primary;
  font-weight: 400;
}

.table-no-divider {
  td {
    border-bottom-width: 0px;
    padding-left: 0;
  }
}

.no-border {
  border: 0 !important;
}

input[type="text"] {
  outline-color: #dadcde !important;
}

.widget-header {
  text-transform: capitalize;
  margin-top: 12px !important;
  font-weight: 500;
  font-size: 12px;
  line-height: 12px;
}

.query-manager-events {
  max-width: 400px;
}

.validation-without-icon {
  background-image: none !important;
}

.multiselect-widget {
  label.select-item {
    width: max-content;
    min-width: 100%;

    div.item-renderer {
      align-items: center;
      line-height: 15px;

      input {
        height: 15px;
        width: 15px;
      }
    }
  }

  .rmsc .dropdown-container {
    height: 100%;
    display: flex;
    align-items: center;
    border-radius: inherit;
  }

  .rmsc {
    height: 100%;
    border-radius: inherit;
  }

  .rmsc.dark {
    --rmsc-main: $primary-light;
    --rmsc-hover: #283647;
    --rmsc-selected: #1f2936;
    --rmsc-border: #333333;
    --rmsc-gray: #555555;
    --rmsc-bg: #1f2936;
    color: #fff;
  }
}

/* Hide scrollbar for Chrome, Safari and Opera */
.invitation-page::-webkit-scrollbar {
  display: none;
}

/* Hide scrollbar for IE, Edge and Firefox */
.invitation-page {
  -ms-overflow-style: none;
  /* IE and Edge */
  scrollbar-width: none;
  /* Firefox */
}

.show {
  display: block;
}

.hide {
  display: none;
}

.draggable-box:focus-within {
  z-index: 2 !important;
}

.cursor-wait {
  cursor: wait;
}

.cursor-text {
  cursor: text;
}

.cursor-none {
  cursor: none;
}

.theme-dark .event-action {
  filter: brightness(0) invert(1);
}

.event-action {
  filter: brightness(0) invert(0);
}

.disabled {
  pointer-events: none;
  opacity: 0.4;
}

.DateRangePicker {
  padding: 1.25px 5px;
}

.datepicker-widget {
  .input-field {
    min-height: 26px;
    padding: 0;
    padding-left: 2px;
  }

  td.rdtActive,
  td.rdtActive:hover {
    background-color: $primary;
  }

  .react-datepicker__day--selected {
    background-color: $primary-light;
  }
}

.daterange-picker-widget {
  .DateInput_input {
    min-height: 24px;
    line-height: normal;
    border-bottom: 0px;
    font-size: 0.85rem;
  }

  .DateRangePicker {
    padding: 0;
  }

  .DateRangePickerInput_arrow_svg {
    height: 17px;
  }

  .DateRangePickerInput {
    overflow: hidden;
    display: flex;
    justify-content: space-around;
    align-items: center;
  }

  .DateInput_fang {
    position: fixed;
    top: 57px !important;
  }
}

.fw-400 {
  font-weight: 400;
}

.fw-500 {
  font-weight: 500;
}

.ligh-gray {
  color: #656d77;
}

.nav-item {
  background: #fff;
  font-size: 14px;
  font-style: normal;
  font-weight: 400;
  line-height: 22px;
  letter-spacing: -0.1px;
  text-align: left;
}

.w-min-100 {
  min-width: 100px;
}

.nav-link {
  min-width: 100px;
  justify-content: center;
}

.nav-tabs .nav-link.active {
  font-weight: 400 !important;
  color: $primary  !important;
}

.empty {
  padding-top: 1.5rem !important;
}

.empty-img {
  margin-bottom: 0 !important;

  img {
    height: 220px !important;
    width: 260.83px !important;
  }
}

.empty-action {
  margin-top: 0 !important;

  a+a.btn-loading::after {
    color: $primary;
  }
}

.empty-action a {
  height: 36px;
  border-radius: 4px;
  font-style: normal;
  font-weight: normal;
  font-size: 14px;
  line-height: 20px;
}

.empty-action a:first-child {
  margin-right: 24px;
}

.empty-action a:first-child:hover {
  color: #ffffff !important;
}

.empty-import-button {
  background: #ffffff !important;
  cursor: pointer;

  &:hover {
    border-color: rgba(101, 109, 119, 0.24) !important;
  }
}

.empty-welcome-header {
  font-style: normal;
  font-weight: 500;
  font-size: 32px;
  line-height: 40px;
  margin-bottom: 16px;
  margin-top: 40px;
  color: #000;
  font-family: Inter;
}

.homepage-empty-image {
  width: 100%;
}

.empty-title {
  font-style: normal;
  font-weight: 400;
  font-size: 14px;
  line-height: 20px;
  display: flex;
  align-items: center;
  color: #687076;
}

// template card styles
.template-card-wrapper {
  display: flex;
  flex-direction: row;
  background: #fffffc;
  border: 1px solid #d2ddec;
  box-sizing: border-box;
  border-radius: 8px;
  width: 299px;
  height: 100px;
}

.template-action-wrapper {
  display: flex;
  flex-direction: row !important;
  font-family: Inter;
  font-style: normal;
  font-weight: 500;
  font-size: 16px;
  line-height: 19px;
  color: $primary-light;

  p {
    margin-right: 16px;
  }
}

.template-card-title {
  font-family: Inter;
  font-style: normal;
  font-weight: 600;
  font-size: 18px;
  line-height: 22px;
  display: flex;
  align-items: center;
  color: #000000;
  margin-bottom: 3px !important;
  margin-top: 20px;
}

.template-card-details {
  align-items: center;
  display: flex;
  flex-direction: column;
  justify-content: center;
}

.template-icon-wrapper {
  width: 61.44px;
  height: 60px;
  top: 685px;
  background: #d2ddec;
  border-radius: 4px;
  margin: 20px 16.36px;
}

// template style end

.calendar-widget.compact {
  .rbc-time-view-resources .rbc-time-header-content {
    min-width: auto;
  }

  .rbc-time-view-resources .rbc-day-slot {
    min-width: 50px;
  }

  .rbc-time-view-resources .rbc-header,
  .rbc-time-view-resources .rbc-day-bg {
    width: 50px;
  }
}

.calendar-widget.dont-highlight-today {
  .rbc-today {
    background-color: inherit;
  }

  .rbc-current-time-indicator {
    display: none;
  }
}

.calendar-widget {
  padding: 10px;
  background-color: white;

  .rbc-day-slot .rbc-event,
  .rbc-day-slot .rbc-background-event {
    border-left: 3px solid #26598533;
  }

  .rbc-toolbar {
    font-size: 14px;
  }

  .rbc-event {
    .rbc-event-label {
      display: none;
    }
  }

  .rbc-off-range-bg {
    background-color: #f4f6fa;
  }

  .rbc-toolbar {
    .rbc-btn-group {
      button {
        box-shadow: none;
        border-radius: 0;
        border-width: 1px;
      }
    }
  }
}

//!for calendar widget week view with compact/spacious mode border fix
.resources-week-cls .rbc-time-column:nth-last-child(7n) {
  border-left: none !important;

  .rbc-timeslot-group {
    border-left: 2.5px solid #dadcde !important;
  }
}

.resources-week-cls .rbc-allday-cell {
  border: none !important;

  .rbc-row {
    border-left: 1.5px solid #dadcde;
    border-right: 1.5px solid #dadcde;
  }
}

.resources-week-cls .rbc-time-header-cell {
  border: none !important;
}

.resources-week-cls .rbc-time-view-resources .rbc-header {
  border-left: 1.5px solid #dadcde !important;
  border-right: 1.5px solid #dadcde !important;
}

.calendar-widget.hide-view-switcher {
  .rbc-toolbar {
    .rbc-btn-group:nth-of-type(3) {
      display: none;
    }
  }
}

.calendar-widget.dark-mode {
  background-color: #1d2a39;

  .rbc-toolbar {
    button {
      color: white;
    }

    button:hover,
    button.rbc-active {
      color: black;
    }
  }

  .rbc-off-range-bg {
    background-color: #2b394b;
  }

  .rbc-selected-cell {
    background-color: #22242d;
  }

  .rbc-today {
    background-color: #5a7ca8;
  }
}

.calendar-widget.dark-mode.dont-highlight-today {
  .rbc-today {
    background-color: inherit;
  }
}

.navbar .navbar-nav {
  min-height: 2rem;
}

.navbar-brand-image {
  height: 1.2rem;
}

.navbar .navbar-brand:hover,
.theme-dark .navbar .navbar-brand:hover {
  opacity: 1;
}

.nav-tabs .nav-link.active {
  font-weight: 400 !important;
  margin-bottom: -1px !important;
}

.nav-tabs .nav-link {
  font-weight: 400 !important;
  margin: 0 !important;
  height: 100%;
}

.code-editor-widget {
  border-radius: 0;

  .CodeMirror {
    border-radius: 0 !important;
    margin-top: -1px !important;
  }
}

.jet-listview {
  overflow-y: overlay;
  overflow-x: hidden;

  // .rows {
  // }

  // .list-item {
  // }
}

.jet-listview::-webkit-scrollbar-track {
  background: transparent;
}

.jet-listview::-webkit-scrollbar-thumb {
  background: transparent;
}

.code-hinter-wrapper .popup-btn {
  position: absolute;
  display: none;
  cursor: pointer;
}

.code-hinter-wrapper:hover {
  .popup-btn {
    display: block !important;
    z-index: 1;
  }
}

.popup-btn {
  cursor: pointer !important;
  display: block;
}

.preview-icons {
  margin-top: -5px;
  width: 12px;
}

.resize-modal-portal {
  z-index: 3;

  .resize-modal {
    .modal-content {
      width: 100% !important;
      height: 100%;

      .modal-body {
        width: 100% !important;
        height: calc(100% - 44px) !important;

        .editor-container {
          height: 100%;

          .CodeMirror {
            height: 100% !important;
          }
        }
      }
    }

    .portal-header {
      width: 100% !important;
    }

    .resize-handle {
      cursor: move;
    }
  }
}

.modal-portal-wrapper {
  justify-content: center;
  align-items: center;
  position: fixed;
  position: absolute;
  left: 50%;
  top: 5%;

  .modal-body {
    width: 500px !important;
    height: 300px !important;
    padding: 0px !important;
  }

  transform: translate(-60%, 0%);
  height: 350px;
  width: auto;
  max-height: 500px;
  padding: 0px;

  .modal-content {
    border-radius: 5px !important;
  }

  .modal-body {
    width: 500px !important;
    height: 302px !important;
    padding: 0px !important;
    margin: 0px !important;
    margin-left: -1px !important; //fix the modal body code mirror margin

    border-top-left-radius: 0;
    border-top-right-radius: 0;
    border-bottom-left-radius: 5px;
    border-bottom-right-radius: 5px;
    border-bottom: 0.75px solid;
    border-left: 0.75px solid;
    border-right: 0.75px solid;

    @include theme-border($light-theme: true);

    &.dark-mode-border {
      @include theme-border($light-theme: false);
    }
  }

  .modal-dialog {
    margin-top: 4%;
  }

  .modal-header {
    padding: 0;
    font-size: 14px;
  }

  .editor-container {
    padding: 0px;

    .CodeMirror {
      border-radius: 0;
      margin: 0;
      width: 100% !important;
    }
  }

  .query-hinter {
    .CodeMirror-line {
      margin-left: 2rem !important;
    }

    .CodeMirror-cursors .CodeMirror-cursor {
      margin-left: 2rem !important;
    }
  }
}

.preview-block-portal {
  .bg-light {
    border-radius: 0 0 5px 5px;
    outline: 0.75px solid $light-green;
  }

  .bg-dark {
    margin-top: 1px;
    border-radius: 0 0 5px 5px;
    outline: 0.75px solid $light-green;
  }

  .dynamic-variable-preview {
    padding: 4px !important;
  }
}

.portal-header {
  display: flex;
  align-items: center;
  padding: 0.5rem 0.75rem;
  color: #656d77;
  background-color: #ffffffd9;
  background-clip: padding-box;
  border-top-left-radius: 5px !important;
  border-top-right-radius: 5px !important;
  width: 498px !important;
  outline: 0.75px solid;

  @include theme-border($light-theme: true, $outline: true);

  &.dark-mode-border {
    @include theme-border($light-theme: false, $outline: true);
  }
}

// close icon in inpector
[data-rb-event-key="close-inpector"] {
  position: absolute;
  right: -80px;
  background-color: #232e3c !important;
  width: 10% !important;
}

[data-rb-event-key="close-inpector-light"] {
  position: absolute;
  right: -80px;
  background-color: #fff !important;
  width: 10% !important;
}

.tabs-inspector {
  position: sticky;
  top: 0;

  .nav-item {
    width: 50%;
  }

  .nav-item:hover {
    border: 1px solid transparent;
  }

  .nav-item:not(.active) {
    border-bottom: 1px solid #e7eaef;
  }

  .nav-link.active {
    border: 1px solid transparent;
    border-bottom: 1px solid $primary;
    background: white;
  }
}

.tabs-inspector.dark {
  .nav-link.active {
    border-bottom: 1px solid $primary  !important;
  }
}

.tabs-inspector {
  z-index: 2;
  background: white;

  &.dark {
    @extend .bg-dark;
  }
}

.close-icon {
  position: fixed;
  top: 84px;
  right: 3px;
  width: 60px;
  height: 22;
  border-bottom: 1px solid #e7eaef;
  display: flex;
  align-items: center;
  background-color: white;
  z-index: 2;

  .svg-wrapper {
    width: 100%;
    height: 70%;
    display: flex;
    align-items: center;
    justify-content: center;
    border-left: 1px solid #e7eaef;
    margin-left: 20px;

    .close-svg {
      cursor: pointer;
    }
  }
}

.tabs-inspector.nav-tabs {
  border: 0;
  width: 100%;
  padding: 8px 16px;
}

.bg-primary-lt {
  color: #fff !important;
  background: #6383db !important;
}

.tabbed-navbar .nav-item.active:after {
  margin-bottom: -0.25rem;
}

.app-name {
  width: 250px;
  left: 100px;
  position: absolute;
}

.app-name:hover {
  background: $bg-light;

  &.dark {
    @extend .bg-dark;
  }
}

.nav-auto-save {
  width: 325px;
  left: 485px;
  position: absolute;
  color: #36af8b;
}

.editor-header-actions {
  display: flex;
  align-items: center;
  position: absolute;
  left: 30%;
  color: #868aa5;
  white-space: nowrap;
  font-weight: 400;
  font-size: 12px;
  letter-spacing: 0.5px;
}

.undo-button,
.redo-button {
  display: flex;
  flex-direction: row;
  justify-content: center;
  align-items: center;
  padding: 6px;
  gap: 10px;
  width: 28px;
  height: 28px;
  background: #ECEEF0;
  border-radius: 6px;
  margin-right: 5px;
  flex: none;
  order: 0;
  flex-grow: 0;
}

.theme-dark {

  .undo-button,
  .redo-button {
    background: 0;
  }
}

.app-version-menu {
  position: absolute;
  right: 220px;
  padding: 4px 8px;
  min-width: 100px;
  max-width: 300px;
}

.app-version-menu-sm {
  height: 30px;
  display: flex;
  font-size: 12px;
}

.app-version-menu .dropdown-menu {
  left: -65px;
  width: 283px;
}

.app-version-menu .released {
  color: #36af8b;
}

.app-version-menu .released-subtext {
  font-size: 12px;
  color: #36af8b;
  padding: 0 8px;
}

.app-version-menu .create-link {
  margin: auto;
  width: 50%;
  padding-left: 10px;
}

.canvas-background-holder {
  display: flex;
  justify-content: space-between;
  min-width: 120px;
  margin: auto;
  padding: 10px;
}

.canvas-background-picker {
  position: fixed;
}

/**
 * Timer Widget
 */
.timer-wrapper {
  padding: 10px;

  .counter-container {
    font-size: 3em;
    padding-bottom: 5px;
    text-align: center;
  }
}

/**
 * Search Box
 */
.search-box-wrapper {
  input {
    width: 200px;
    border-radius: 5px !important;
  }

  input:focus {
    width: 300px;
  }

  .input-icon .input-icon-addon {
    display: flex;
  }

  .input-icon .input-icon-addon.end {
    pointer-events: auto;

    div {
      background-color: #a6b6cc;
      border-radius: 12px;
      color: #ffffff;
      padding: 1px;
      cursor: pointer;

      svg {
        height: 14px;
        width: 14px;
      }
    }
  }
}

.searchbox-wrapper {
  margin-top: 0 !important;

  .search-icon {
    margin: 0.30rem
  }

  input {
    border-radius: $border-radius  !important;
    padding-left: 1.75rem !important;
    border-radius: $border-radius  !important;
  }
}

.fixedHeader {
  table thead {
    position: -webkit-sticky; // this is for all Safari (Desktop & iOS), not for Chrome
    position: sticky;
    top: 0;
    border-top: 0;
    z-index: 1; // any positive value, layer order is global
  }
}

/**
 * Folder List
 */
.folder-list {
  color: #292d37;

  .list-group-transparent .list-group-item.active {
    color: $primary;
    background-color: #edf1ff;

    .folder-ico {
      filter: invert(29%) sepia(84%) saturate(4047%) hue-rotate(215deg) brightness(98%) contrast(111%);
    }
  }

  .folder-ico.dark {
    filter: invert(1);
  }

  .list-group-item {
    padding: 0.5rem 0.75rem;
    overflow: hidden;
  }

  .list-group-item.all-apps-link {
    font-weight: 400;
  }

  .folder-info {
    color: #8991a0;
    font-size: 0.75rem;
    display: contents;
  }

  .folder-create-btn {
    color: $primary;
    cursor: pointer;
  }

  .menu-ico {
    cursor: pointer;
    // padding: 3px;
    border-radius: 13px;

    // &__open {
    //   background-color: #d2ddec;
    // }

    img {
      padding: 0px;
      height: 14px;
      width: 14px;
      vertical-align: unset;
    }
  }

  // .menu-ico:hover {
  //   background-color: #d2ddec;
  // }
}

/**
 * Home page modal
 */
.modal-content.home-modal-component {
  border-radius: 8px;
  overflow: hidden;
  background-color: #fefeff;
  color: #000000;

  .modal-header {
    border-bottom: 0px;
  }

  .modal-title {
    font-size: 1.1rem;
  }

  .btn-close {
    width: 3.5rem;
    height: 2.5rem;
  }

  .modal-body {
    padding-top: 0px;
  }

  input {
    border-radius: 5px !important;
  }

  .modal-main {
    padding-bottom: 5rem;
  }

  .modal-footer-btn {
    justify-content: end;

    button {
      margin-left: 16px;
    }
  }
}

.onboarding-modal.dark .modal-content {
  @extend .modal-content.home-modal-component.dark;
}

.modal-content.home-modal-component.dark {
  background-color: $bg-dark-light  !important;
  color: $white  !important;

  .modal-header {
    background-color: $bg-dark-light  !important;
  }

  .btn-close {
    filter: brightness(0) invert(1);
  }

  .form-control {
    border-color: $border-grey-dark  !important;
    color: inherit;
  }

  input {
    background-color: $bg-dark-light  !important;
  }

  .form-select {
    background-color: $bg-dark  !important;
    color: $white  !important;
    border-color: $border-grey-dark  !important;
  }

  .text-muted {
    color: $white  !important;
  }
}

.radio-img {
  input {
    display: none;
  }

  .action-icon {
    width: 28px;
    height: 28px;
    background-position: center center;
    border-radius: 4px;
    display: flex;
    align-items: center;
    justify-content: center;
  }

  .action-icon {
    cursor: pointer;
    border: 1px solid $light-gray;
  }

  .action-icon:hover {
    background-color: #d2ddec;
  }

  input:checked+.action-icon {
    border-color: $primary;
    background-color: #7a95fb;
  }

  .tooltiptext {
    visibility: hidden;
    font-size: 12px;
    background-color: $black;
    color: $white;
    text-align: center;
    padding: 5px 10px;
    position: absolute;
    border-radius: 15px;
    margin-top: 2px;
    z-index: 1;
    margin-left: -10px;
  }

  .tooltiptext::after {
    content: "";
    position: absolute;
    bottom: 100%;
    left: 50%;
    margin-left: -5px;
    border-width: 5px;
    border-style: solid;
    border-color: transparent transparent black transparent;
  }

  .action-icon:hover+.tooltiptext {
    visibility: visible;
  }

  input:checked+.action-icon:hover {
    background-color: #3650af;
  }
}

.icon-change-modal {
  ul {
    list-style-type: none;

    li {
      float: left;
      border: 2px solid #8991a0;
      border-radius: 1.75px;
      cursor: pointer;

      img {
        width: 22px;
        height: 22px;
        filter: invert(59%) sepia(27%) saturate(160%) hue-rotate(181deg) brightness(91%) contrast(95%);
      }
    }

    li.selected {
      border: 2px solid $primary;

      img {
        filter: invert(27%) sepia(84%) saturate(5230%) hue-rotate(212deg) brightness(102%) contrast(100%);
      }
    }
  }
}

/**
 * Spinner Widget
 */
.spinner-container {
  display: flex;
  justify-content: center;
  align-items: center;
}

.animation-fade {
  animation-name: fade;
  animation-duration: 0.3s;
  animation-timing-function: linear;
}

@keyframes fade {
  0% {
    opacity: 0;
  }

  100% {
    opacity: 1;
  }
}

/**
 * Query panel
 */
.query-btn {
  cursor: pointer;
  height: 24px;
  width: 24px;
  padding: 0;
}

.query-btn.dark {
  filter: brightness(0) invert(1);
}

.button-family-secondary {
  @include button-outline($light-theme: true);
  height: 32px;
  width: 112px;
}

.button-family-secondary.dark {
  @include button-outline($light-theme: false);
}

// ** Query Panel: REST API Tabs **
.group-header {
  background: #d2ddec;
  border-radius: 4px;
  height: 28px !important;

  span {
    display: flex;
    justify-content: left;
    align-items: center;
  }
}

.raw-container.dark {
  background: #272822;
  padding: 5px;
}

// **Alert component**
.alert-component {
  border: 1px solid rgba(101, 109, 119, 0.16);
  background: #f5f7f9;

  a {
    color: $primary;
  }
}

.alert-component.dark {
  border: none !important;
  background-color: #333c48 !important;

  span {
    filter: brightness(0) invert(1);
  }
}

.codehinter-plugins.code-hinter {
  @extend .codehinter-default-input;

  .popup-btn {
    margin-top: 0.65rem !important;
  }

  .CodeMirror-placeholder,
  .CodeMirror pre.CodeMirror-line {
    height: 21px !important;
    position: absolute !important;
    margin-top: 3px !important;
  }

  .CodeMirror-cursor {
    height: inherit !important;
  }

  .CodeMirror-lines {
    height: 32px !important;
  }
}

//*button loading with spinner with primary color*//
.button-loading {
  position: relative;
  color: transparent !important;
  text-shadow: none !important;
  pointer-events: none;

  &:after {
    content: "";
    display: inline-block;
    vertical-align: text-bottom;
    border: 1.5px solid currentColor;
    border-right-color: transparent;
    border-radius: 50%;
    color: $primary;
    position: absolute;
    width: 12px;
    height: 12px;
    // left: calc(50% - .5rem);
    // top: calc(50% - .5rem);
    animation: spinner-border 0.75s linear infinite;
  }
}

.query-icon.dark {
  filter: brightness(0) invert(1);
}

//Rest-API Tab Panes
.tab-pane-body {
  margin-left: -2.5% !important;
}

//CodeMirror padding
.CodeMirror pre.CodeMirror-line,
.CodeMirror pre.CodeMirror-line-like {
  padding: 0 10px !important;
}

.comment-notification-nav-item {
  background: transparent;
  border: 0;
  font-size: 12px;
  font-weight: 500;
  opacity: 0.6;
  height: 28px;
  border-radius: 6px;
}

// comment styles ::override
.editor-sidebar {
  .nav-tabs {
    border-bottom: none !important;
  }

  .nav-tabs .nav-link.active {
    background-color: transparent !important;
  }

  .inspector-nav-item {
    background: transparent;
    border: 0;
    font-size: 12px;
    font-weight: 500;
    opacity: 0.6;
    height: 28px;
    border-radius: 6px;
  }

  .inspector-component-title-input-holder {
    padding: 16px 8px;
    margin: 0;
    padding-bottom: 0;
    display: flex;
    align-items: center;
  }
}

.comment-card-wrapper {
  border-top: 0.5px solid #e1e1e1 !important;
  margin-top: -1px !important;
}

div#driver-highlighted-element-stage,
div#driver-page-overlay {
  background: transparent !important;
  outline: 5000px solid rgba(0, 0, 0, 0.75);
}

.dark-theme-walkthrough#driver-popover-item {
  background-color: $bg-dark-light  !important;
  border-color: rgba(101, 109, 119, 0.16) !important;

  .driver-popover-title {
    color: #fff !important;
  }

  .driver-popover-tip {
    border-color: transparent transparent transparent $bg-dark-light  !important;
  }

  .driver-popover-description {
    color: #d9dcde !important;
  }

  .driver-popover-footer .driver-close-btn {
    color: #fff !important;
    text-shadow: none !important;
  }

  .driver-prev-btn,
  .driver-next-btn {
    text-shadow: none !important;
  }
}

#driver-popover-item {
  padding: 20px !important;

  .driver-prev-btn,
  .driver-next-btn,
  .driver-close-btn {
    border: none !important;
    background: none !important;
    padding-left: 0 !important;
    font-size: 14px !important;
  }

  .driver-next-btn,
  .driver-prev-btn {
    color: $primary  !important;
  }

  .driver-disabled {
    color: $primary;
    opacity: 0.5;
  }

  .driver-popover-footer {
    margin-top: 20px !important;
  }
}

.pointer-events-none {
  pointer-events: none;
}

.popover.popover-dark-themed {
  background-color: $bg-dark-light;
  border-color: rgba(101, 109, 119, 0.16);

  .popover-body {
    color: #d9dcde !important;
  }
}

.toast-dark-mode {
  .btn-close {
    filter: brightness(0) invert(1);
  }
}

.editor .editor-sidebar .inspector .form-control-plaintext {
  padding: 2px 4px;
}

.tablr-gutter-x-0 {
  --tblr-gutter-x: 0 !important;
}

.widget-button>.btn-loading:after {
  border: 1px solid var(--loader-color);
  border-right-color: transparent;
}

.flip-dropdown-help-text {
  padding: 10px 5px 0 0;
  float: left;
  font-size: 14px;
  color: $light-gray;
}

.custom_fc_frame {
  left: 40px !important;
}

#transformation-popover-container {
  margin-left: 80px !important;
  margin-bottom: -2px !important;
}

.canvas-codehinter-container {
  display: flex;
  flex-direction: row;
}

.hinter-canvas-input {
  .canvas-hinter-wrap {
    width: 135px;
    height: 42px !important;
  }
}

.hinter-canvas-input {
  width: 180px !important;
  display: flex;
  padding: 4px;
  height: 41.2px !important;
  margin-top: 1px;

  .CodeMirror-sizer {
    border-right-width: 1px !important;
  }

  .cm-propert {
    color: #ffffff !important;
  }
}

.canvas-codehinter-container {
  .code-hinter-col {
    margin-bottom: 1px !important;
  }
}

.fx-canvas {
  background: #1c252f;
  padding: 2px;
  display: flex;
  height: 41px;
  border: solid 1px rgba(255, 255, 255, 0.09) !important;
  border-radius: 4px;
  justify-content: center;
  font-weight: 400;

  div {
    background: #1c252f !important;
    width: 35px !important;
    display: flex;
    justify-content: center;
    align-items: center;
    height: 36px;
  }
}

.fx-canvas-light {
  background: #f4f6fa !important;
  border: 1px solid #dadcde !important;

  div {
    background: #f4f6fa !important;
  }
}

.organization-list {
  margin-top: 5px;

  .btn {
    border: 0px;
  }

  .dropdown-toggle div {
    max-width: 200px;
    text-overflow: ellipsis;
    overflow: hidden;
  }

  .org-name {
    text-overflow: ellipsis;
    overflow: hidden;
    white-space: nowrap;
    width: 100%;
    font-weight: bold;
  }

  .org-actions div {
    color: $primary;
    cursor: pointer;
    font-size: 12px;
  }

  .dropdown-menu {
    min-width: 14rem;
  }

  .org-avatar {
    display: block;
  }

  .org-avatar:hover {
    .avatar {
      background: #fcfcfc no-repeat center/cover;
    }

    .arrow-container {
      svg {
        filter: invert(35%) sepia(17%) saturate(238%) hue-rotate(153deg) brightness(94%) contrast(89%);
      }
    }
  }

  .arrow-container {
    padding: 5px 0px;
  }

  .arrow-container {
    svg {
      cursor: pointer;
      height: 30px;
      width: 30px;
      padding: 0px 0px;
      filter: invert(50%) sepia(13%) saturate(208%) hue-rotate(153deg) brightness(99%) contrast(86%);
    }
  }

  .org-edit {
    span {
      color: $primary;
      cursor: pointer;
      font-size: 10px;
    }
  }

  .organization-switchlist {
    .back-btn {
      font-size: 12px;
      padding: 2px 0px;
      cursor: pointer;
    }

    .back-ico {
      cursor: pointer;

      svg {
        height: 20px;
        width: 20px;
        filter: invert(84%) sepia(13%) saturate(11%) hue-rotate(352deg) brightness(90%) contrast(91%);
      }
    }

    .dd-item-padding {
      padding: 0.5rem 0.75rem 0rem 0.75rem;
    }

    .search-box {
      margin-top: 10px;
    }

    .org-list {
      max-height: 60vh;
      overflow: auto;
    }

    .tick-ico {
      filter: invert(50%) sepia(13%) saturate(208%) hue-rotate(153deg) brightness(99%) contrast(86%);
    }

    .org-list-item {
      cursor: pointer;
    }

    .org-list-item:hover {
      .avatar {
        background: #fcfcfc no-repeat center/cover;
      }

      .tick-ico {
        filter: invert(35%) sepia(17%) saturate(238%) hue-rotate(153deg) brightness(94%) contrast(89%);
      }
    }
  }
}

// Left Menu
.left-menu {
  padding: 1rem 0.5rem;
  border-radius: 5px;

  ul {
    overflow: auto;
    margin: 0px;
    padding: 0px;

    li {
      float: left;
      list-style: none;
      width: 100%;
      padding: 5px 10px;
      font-weight: bold;
      border-radius: 5px;
      cursor: pointer;
      margin: 3px 0px;
    }

    li.active {
      background-color: $primary;
      color: $white;
    }

    li:not(.active):hover {
      background-color: #d2daf0;
    }
  }
}

.manage-sso {
  .title-with-toggle {
    width: 100%;

    input[type="checkbox"] {
      /* Double-sized Checkboxes */
      -ms-transform: scale(1.5);
      /* IE */
      -moz-transform: scale(1.5);
      /* FF */
      -webkit-transform: scale(1.5);
      /* Safari and Chrome */
      -o-transform: scale(1.5);
      /* Opera */
      transform: scale(1.5);
      margin-top: 5px;
    }
  }
}

.help-text {
  overflow: auto;

  div {
    margin: 0px 0px 5px 0px;
    background-color: #eaeaea;
    float: left;
    padding: 2px 10px;
    font-size: 11px;
    border-radius: 5px;
    border: 1px solid #e1e1e1;
  }
}

.theme-dark .help-text div {
  background-color: $dark-background;
  border: 1px solid $dark-background;
}

.org-invite-or {
  padding: 1rem 0rem;

  h2 {
    width: 100%;
    text-align: center;
    border-bottom: 1px solid #000;
    line-height: 0.1em;
    margin: 10px 0 20px;
  }

  h2 span {
    background: #fff;
    padding: 0 10px;
  }
}

.theme-dark .json-tree-container {
  .json-tree-node-icon {
    svg {
      filter: invert(89%) sepia(2%) saturate(127%) hue-rotate(175deg) brightness(99%) contrast(96%);
    }
  }

  .json-tree-svg-icon.component-icon {
    filter: brightness(0) invert(1);
  }

  .node-key-outline {
    height: 1rem !important;
    border: 1px solid transparent !important;
    color: #ccd4df;
  }

  .selected-node {
    border-color: $primary-light  !important;
  }

  .json-tree-icon-container .selected-node>svg:first-child {
    filter: invert(65%) sepia(62%) saturate(4331%) hue-rotate(204deg) brightness(106%) contrast(97%);
  }

  .node-length-color {
    color: #b8c7fd;
  }

  .node-type {
    color: #8a96a6;
  }

  .group-border {
    border-color: rgb(97, 101, 111);
  }

  .action-icons-group {

    img,
    svg {
      filter: invert(89%) sepia(2%) saturate(127%) hue-rotate(175deg) brightness(99%) contrast(96%);
    }
  }

  .hovered-node.node-key.badge {
    color: #8092ab !important;
    border-color: #8092ab !important;
  }
}

.json-tree-container {
  .json-tree-svg-icon.component-icon {
    height: 16px;
    width: 16px;
  }

  .json-tree-icon-container {
    max-width: 20px;
    margin-right: 6px;
  }

  .node-type {
    color: #a6b6cc;
    padding-top: 2px;
  }

  .json-tree-valuetype {
    font-size: 10px;
    padding-top: 2px;
  }

  .node-length-color {
    color: #3650af;
    padding-top: 3px;
  }

  .json-tree-node-value {
    font-size: 11px;
  }

  .json-tree-node-string {
    color: #f6820c;
  }

  .json-tree-node-boolean {
    color: #3eb25f;
  }

  .json-tree-node-number {
    color: #f4b2b0;
  }

  .json-tree-node-null {
    color: red;
  }

  .json-tree-node-date {
    color: rgb(98, 107, 103);
  }

  .group-border {
    border-left: 0.5px solid #dadcde;
    margin-top: 16px;
    margin-left: -12px;
  }

  .selected-node {
    border-color: $primary-light  !important;
  }

  .selected-node .group-object-container .badge {
    font-weight: 400 !important;
    height: 1rem !important;
  }

  .group-object-container {
    margin-left: 0.72rem;
    margin-top: -16px;
  }

  .json-node-element {
    cursor: pointer;
  }

  .hide-show-icon {
    cursor: pointer;
    margin-left: 1rem;

    &:hover {
      color: $primary;
    }
  }

  .action-icons-group {
    margin-right: 4rem !important;
    margin-left: 2rem !important;
  }

  .action-icons-group {
    cursor: pointer;
  }

  .hovered-node {
    font-weight: 400 !important;
    height: 1rem !important;
    color: #8092ab;
  }

  .node-key {
    font-weight: 400 !important;
    margin-left: -0.25rem !important;
    justify-content: start !important;
    min-width: fit-content !important;
  }

  .node-key-outline {
    height: 1rem !important;
    border: 1px solid transparent !important;
    color: #3e525b;
  }
}

.popover-more-actions {
  font-weight: 400 !important;

  &:hover {
    background: #d2ddec !important;
  }
}

.popover-dark-themed .popover-more-actions {
  color: #ccd4df;

  &:hover {
    background-color: #324156 !important;
  }
}

#json-tree-popover {
  padding: 0.25rem !important;
}

// Font sizes
.fs-9 {
  font-size: 9px !important;
}

.fs-10 {
  font-size: 10px !important;
}

.fs-12 {
  font-size: 12px !important;
}

.realtime-avatars {
  position: absolute;
  min-width: 118px;
  right: 307px;
  border-right: 1px solid #E6E8EB;
  padding: 10px;
}

.widget-style-field-header {
  font-family: "Inter";
  font-style: normal;
  font-weight: 500;
  font-size: 12px;
  line-height: 20px;
  color: #61656c;
}

.maintenance_container {
  width: 100%;
  height: 100vh;
  display: flex;
  justify-content: center;
  align-items: center;

  .card {
    .card-body {
      display: flex;
      height: 200px !important;
      align-items: center;
    }
  }
}

.list-timeline:not(.list-timeline-simple) .list-timeline-time {
  top: auto;
}

.widget-buttongroup {
  display: flex;
  flex-direction: column;
  justify-content: left;
  overflow: hidden !important;
}

.group-button {
  margin: 0px 10px 10px 0px;
  line-height: 1.499;
  font-weight: 400;
  white-space: nowrap;
  text-align: center;
  cursor: pointer;
  padding: 0 15px;
  font-size: 12px;
  border-radius: 4px;
  color: rgba(0, 0, 0, .65);
  background-color: #fff;
  border: 1px solid #d9d9d9;
  min-width: 40px;
  width: auto !important;
  height: 30px,
}

.widget-buttongroup-label {
  font-weight: 600;
  margin-right: 10px;
  color: #3e525b;
}

.editor-actions {
  border-bottom: 1px solid #eee;
  padding: 5px;
  display: flex;
  justify-content: end;
}

.autosave-indicator {
  position: absolute;
  left: 30%;
  color: #868aa5;
  white-space: nowrap;
  font-weight: 400;
  font-size: 12px;
  letter-spacing: 0.5px;
}

.autosave-indicator-saving {
  left: 34.5%;
}

.zoom-buttons {
  width: 20px !important;
  height: 25px !important;
  margin-left: 2px;

  span {
    transform: rotate(60deg);
  }
}

.zoom-button-wrapper {
  position: fixed;
  right: 0px;
  bottom: 5px;
}

.zoom-buttons {
  opacity: 0;
  visibility: hidden;
}

.image-widget-wrapper:hover button {
  opacity: 1 !important;
  visibility: visible;
}

.pdf-page-controls {
  background: white;
  border-radius: 4px;

  button {
    width: 36px;
    height: 36px;
    background: white;
    border: 0;
    font-size: 1.2em;
    border-radius: 4px;

    &:first-child {
      border-top-right-radius: 0;
      border-bottom-right-radius: 0;
    }

    &:last-child {
      border-top-left-radius: 0;
      border-bottom-left-radius: 0;
    }

    &:hover {
      background-color: #e6e6e6;
    }
  }

  span {
    font-family: inherit;
    font-size: 1em;
    padding: 0 0.5em;
    color: #000;
  }
}

//download button in pdf widget
.download-icon-outer-wrapper:hover {
  background-color: #e6e6e6 !important
}

.pdf-document {
  canvas {
    margin: 0px auto;
  }

  &:hover {
    .pdf-page-controls {
      opacity: 1;
    }
  }
}

.org-variables-page {
  .btn-org-env {
    width: 36px;
  }

  .encryption-input {
    width: fit-content;
  }

  .no-vars-text {
    display: block;
    text-align: center;
    margin-top: 100px;
  }
}

//Kanban board
.kanban-container.dark-themed {
  background-color: $bg-dark-light  !important;

  .kanban-column {
    .card-header {
      background-color: #324156 !important;
    }
  }
}

.kanban-container {
  background-color: #fefefe;

  .kanban-column {
    background-color: #f4f4f4;
    padding: 0 !important;
    height: fit-content !important;

    .card-body {
      &:hover {
        overflow-y: auto !important;

        &::-webkit-scrollbar {
          width: 0 !important;
          height: 0 !important;
        }
      }
    }

    .card-header {
      background-color: #fefefe;

      .badge {
        font-size: 12px !important;
      }
    }

    .card-body .dnd-card {
      border-radius: 5px !important;
    }

    .dnd-card.card {
      height: 52px !important;
      padding: 5px !important;
    }

    .dnd-card.card.card-dark {
      background-color: $bg-dark  !important;
    }
  }

  .kanban-board-add-group {
    justify-content: center;
    align-items: center;
    cursor: pointer;
    color: rgba(0, 0, 0, 0.5);
    background-color: transparent;
    border-style: dashed;
    border-color: rgba(0, 0, 0, 0.08);
    display: flex;
    flex-direction: column;
    grid-auto-rows: max-content;
    overflow: hidden;
    box-sizing: border-box;
    appearance: none;
    outline: none;
    margin: 10px;
    border-radius: 5px;
    min-width: 350px;
    height: 200px;
    font-size: 1em;
  }

  .add-card-btn {
    font-size: 1em;
    font-weight: 400;
    color: #3e525b;
    border-radius: 5px;
    padding: 5px;
    margin: 5px;
    background-color: transparent;
    border-style: dashed;
    border-color: rgba(0, 0, 0, 0.08);
    cursor: pointer;
    transition: all 0.2s ease-in-out;

    &:hover {
      background-color: #e6e6e6;
    }
  }
}

.cursor-pointer {
  cursor: pointer;
}

.cursor-text {
  cursor: text;
}

.cursor-not-allowed {
  cursor: none;
}

.bade-component {
  display: inline-flex;
  justify-content: center;
  align-items: center;
  overflow: hidden;
  user-select: none;
  padding: calc(0.25rem - 1px) 0.25rem;
  height: 1.25rem;
  border: 1px solid transparent;
  min-width: 1.25rem;
  font-weight: 600;
  font-size: .625rem;
  letter-spacing: .04em;
  text-transform: uppercase;
  vertical-align: bottom;
  border-radius: 4px;
}

// sso-helper-page
.sso-helper-container {
  width: 60vw;
  padding: 30px;
  box-shadow: rgba(0, 0, 0, 0.16) 0px 1px 4px;
  margin: 0 auto;
}

<<<<<<< HEAD
.flexer {
  display: flex;
}

.flexer-sso-input{
  display: flex;
  justify-content: space-between;
  p{
    margin-bottom: 0 !important;
  }
}

.sso-copy{
=======
.sso-copy {
>>>>>>> 7f785f03
  margin-left: 10px;
  cursor: pointer;
}

#git-url,
#google-url {
  color: $primary;
  margin-left: 4px;
  word-break: break-all;
}

@media only screen and (max-width: 768px) {
  .sso-helper-container {
    width: 96vw;
    padding: 20px;
  }
}

.sso-helper-doc {
  line-height: 24px;
}

.sso-content-wrapper {
  margin: 0 auto;
  display: flex;
  flex-direction: column;
  align-items: self-start;
  padding: 20px;
  box-shadow: rgba(0, 0, 0, 0.02) 0px 1px 3px 0px, rgba(27, 31, 35, 0.15) 0px 0px 0px 1px;
  border-radius: 4px;
}

.workspace-status {
  display: flex;
  font-weight: 800;
  margin-bottom: 6px;
}

.sso-type {
  font-weight: 600;
  margin-bottom: 4px !important;
  display: flex;

  span {
    margin-right: 10px;
  }

  a {
    margin-left: 6px;

  }
}

.gg-album {
  box-sizing: border-box;
  position: relative;
  display: block;
  width: 18px;
  height: 18px;
  transform: scale(var(--ggs, 1));
  border-left: 7px solid transparent;
  border-right: 3px solid transparent;
  border-bottom: 8px solid transparent;
  box-shadow: 0 0 0 2px,
    inset 6px 4px 0 -4px,
    inset -6px 4px 0 -4px;
  border-radius: 3px
}

.gg-album::after,
.gg-album::before {
  content: "";
  display: block;
  box-sizing: border-box;
  position: absolute;
  width: 2px;
  height: 5px;
  background: currentColor;
  transform: rotate(46deg);
  top: 5px;
  right: 4px
}

.gg-album::after {
  transform: rotate(-46deg);
  right: 2px
}

.sso-helper-header {
  display: flex;
  align-items: center;

  span {
    margin-right: 10px;
  }
}

// sso end

// steps-widget
a.step-item-disabled {
  text-decoration: none;
}

.steps {
  overflow: hidden;
  margin: 0rem !important;
}

.step-item.active~.step-item:after,
.step-item.active~.step-item:before {
  background: #f3f5f5 !important;
}

.step-item.active:before {
  background: #fff !important;
}

.steps .step-item.active:before {
  border-color: #b4b2b2 !important;
}

.steps-item {
  color: var(--textColor) !important;
}

.step-item:before {
  background: var(--bgColor) !important;
  // remaining code
}

.step-item:after {
  background: var(--bgColor) !important;
}

.step-item.active~.step-item {
  color: var(--textColor) !important;
  ;
}

.notification-center-badge {
  top: 10;
  right: 10;
}

.notification-center {
  max-height: 500px;
  overflow: auto;

  .empty {
    padding: 0 !important;

    .empty-img {
      font-size: 2.5em;
    }
  }

  .card {
    min-width: 400px;
  }

  .spinner {
    min-height: 220px;
  }
}

// steps-widget end

// profile-settings css
.confirm-input {
  padding-right: 8px !important;
}

.user-group-actions {
  display: flex;
  gap: 8px;
}

input.hide-input-arrows {
  -moz-appearance: none;

  &::-webkit-outer-spin-button,
  &::-webkit-inner-spin-button {
    -webkit-appearance: none;
  }
}

.btn-org-env {
  width: 36px;
}

.custom-checkbox-tree {
  overflow-y: scroll;
  color: #3e525b;

  .react-checkbox-tree label:hover {
    background: none !important;
  }

  .rct-icons-fa4 {

    .rct-icon-expand-open,
    .rct-icon-expand-close {
      &::before {
        content: url("data:image/svg+xml,%3Csvg xmlns='http://www.w3.org/2000/svg' viewBox='0 0 1024 1024' focusable='false' data-icon='caret-down' width='12px' height='12px' fill='currentColor' aria-hidden='true'%3E%3Cpath d='M840.4 300H183.6c-19.7 0-30.7 20.8-18.5 35l328.4 380.8c9.4 10.9 27.5 10.9 37 0L858.9 335c12.2-14.2 1.2-35-18.5-35z'%3E%3C/path%3E%3C/svg%3E") !important;
      }
    }

    .rct-icon-expand-close {
      transform: rotate(-90deg);
      -webkit-transform: rotate(-90deg);
    }
  }
}

// sso enable/disable box
.tick-cross-info {
  .main-box {
    margin-right: 10px;
    border-radius: 5px;
  }

  .icon-box {
    padding: 7px 5px 7px 2px;
    color: #fff;

    .icon {
      stroke-width: 4.5px;
    }
  }

  .tick-box {
    border: 3px solid $primary;

    .icon-box {
      background: $primary;
    }
  }

  .cross-box {
    border: 3px solid $disabled;

    .icon-box {
      background: $disabled;
    }
  }
}

.oidc-button {
  .btn-loading:after {
    color: $primary;
  }
}

<<<<<<< HEAD
.oidc-button {
  .btn-loading:after {
    color: $primary;
  }
}

.icon-widget-popover{
  &.theme-dark{
    .popover-header{
=======
.icon-widget-popover {
  &.theme-dark {
    .popover-header {
>>>>>>> 7f785f03
      background-color: #232e3c;
      border-bottom: 1px solid #324156;
      ;
    }
  }

  .popover-header {
    padding-bottom: 0;
    background-color: #fff;

    .input-icon {
      margin-bottom: 0.5rem !important;
    }
  }

  .popover-body {
    padding: 0 0.5rem;

    .row {
      >div {
        overflow-x: hidden !important;
      }
    }

    .icon-list-wrapper {
      display: grid;
      grid-template-columns: repeat(10, 1fr);
      margin: 0.5rem 1rem 0.5rem 0.5rem;
    }

    .icon-element {
      cursor: pointer;
      border: 1px solid transparent;
      border-radius: $border-radius;

      &:hover {
        border: 1px solid $primary;
      }
    }
  }
}

.dark-theme-placeholder::placeholder {
  color: #C8C6C6;
}

.dark-multiselectinput {
  input {
    color: white;

    &::placeholder {
      color: #C8C6C6;
    }
  }
}


.dark-theme-placeholder::placeholder {
  color: #C8C6C6;
}

.dark-multiselectinput {
  input {
    color: white;

    &::placeholder {
      color: #C8C6C6;
    }
  }
}

// Language Selection Modal
.lang-selection-modal {
  font-weight: 500;

  .list-group {
    padding: 1rem 1.5rem;
    padding-top: 0;
    overflow-y: scroll;
    height: calc(100% - 68px);
  }

  .list-group-item {
    border: 0;

    p {
      margin-bottom: 0px;
      margin-top: 2px;
    }
  }

  .list-group-item.active {
    background-color: #edf1ff;
    color: #4d72fa;
    font-weight: 600;
    margin-top: 0px;
  }

  .modal-body {
    height: 50vh;
    padding: 0;
  }

  .lang-list {
    height: 100%;

    .search-box {
      position: relative;
      margin: 1rem 1.5rem;
    }

    input {
      border-radius: 5px !important;
    }

    .input-icon {
      display: flex;
    }

    .input-icon {
      .search-icon {
        display: block;
        position: absolute;
        left: 0;
        margin-right: 0.5rem;
      }

      .clear-icon {
        cursor: pointer;
        display: block;
        position: absolute;
        right: 0;
        margin-right: 0.5rem;
      }
    }

    .list-group-item.active {
      color: $primary;
    }
  }
}

.lang-selection-modal.dark {
  .modal-header {
    border-color: #232e3c !important;
  }

  .modal-body,
  .modal-footer,
  .modal-header,
  .modal-content {
    color: white;
    background-color: #2b394a;
  }

  .list-group-item {
    color: white;
    border: 0;
  }

  .list-group-item:hover {
    background-color: #232e3c;
  }

  .list-group-item.active {
    background-color: #4d72fa;
    color: white;
    font-weight: 600;
  }

  .no-results-item {
    background-color: #2b394a;
    color: white;
  }

  input {
    background-color: #2b394a;
    border-color: #232e3c;
    color: white;
  }
}

// Language Selection Modal
.lang-selection-modal {
  font-weight: 500;

  .list-group {
    padding: 1rem 1.5rem;
    padding-top: 0;
    overflow-y: scroll;
    height: calc(100% - 68px);
  }

  .list-group-item {
    border: 0;

    p {
      margin-bottom: 0px;
      margin-top: 2px;
    }
  }

  .list-group-item.active {
    background-color: #edf1ff;
    color: #4d72fa;
    font-weight: 600;
    margin-top: 0px;
  }

  .modal-body {
    height: 50vh;
    padding: 0;
  }

  .lang-list {
    height: 100%;

    .search-box {
      position: relative;
      margin: 1rem 1.5rem;
    }

    input {
      border-radius: 5px !important;
    }

    .input-icon {
      display: flex;
    }

    .input-icon {
      .search-icon {
        display: block;
        position: absolute;
        left: 0;
        margin-right: 0.5rem;
      }

      .clear-icon {
        cursor: pointer;
        display: block;
        position: absolute;
        right: 0;
        margin-right: 0.5rem;
      }
    }

    .list-group-item.active {
      color: $primary;
    }
  }
}

.lang-selection-modal.dark {
  .modal-header {
    border-color: #232e3c !important;
  }

  .modal-body,
  .modal-footer,
  .modal-header,
  .modal-content {
    color: white;
    background-color: #2b394a;
  }

  .list-group-item {
    color: white;
    border: 0;
  }

  .list-group-item:hover {
    background-color: #232e3c;
  }

  .list-group-item.active {
    background-color: #4d72fa;
    color: white;
    font-weight: 600;
  }

  .no-results-item {
    background-color: #2b394a;
    color: white;
  }

  input {
    background-color: #2b394a;
    border-color: #232e3c;
    color: white;
  }
}

.org-users-page {
  min-height: 100vh;

  .page-body {
    height: 100%;
  }
}

.dragged-column {
  z-index: 1001;
}

#storage-filter-popover {
  max-width: 800px;
  width: 800px;
  background-color: $white;
  box-sizing: border-box;
  box-shadow: 0px 2px 4px rgba(40, 57, 72, 0.06), 0px 4px 6px rgba(40, 57, 72, 0.1);
  border-radius: 4px;
}

#storage-filter-popover.theme-dark {
  background-color: #22272E;
}

// Table set to full width
.jet-data-table thead {
  display: flex !important;

  tr {
    flex-grow: 1;

    th:last-child {
      flex: 1 1 auto;
    }
  }
}

tbody {
  width: 100% !important;
  flex-grow: 1;

  tr {
    width: 100% !important;

    td:last-child {
      flex: 1 1 auto;
    }
  }
}

.datepicker-widget.theme-dark {
  .react-datepicker__tab-loop {
    .react-datepicker__header {
      background-color: #232e3c;

      .react-datepicker__current-month,
      .react-datepicker__day-name,
      .react-datepicker__month-select,
      .react-datepicker__year-select {
        color: white;
      }

      .react-datepicker__month-select,
      .react-datepicker__year-select {
        background-color: transparent;
      }
    }

    .react-datepicker__month {
      background-color: #232e3c;

      .react-datepicker__day {
        color: white;

        &:hover {
          background-color: #636466;
        }
      }

      .react-datepicker__day--outside-month {
        opacity: 0.5;
      }
    }

    .react-datepicker {
      background-color: #232e3c;
    }
  }
}

.theme-dark .list-group-item {
  &:hover {
    background-color: #232e3c;
  }
}

.theme-dark {

  .CalendarMonth,
  .DayPickerNavigation_button,
  .CalendarDay,
  .CalendarMonthGrid,
  .DayPicker_focusRegion,
  .DayPicker {
    background-color: #232e3c;
  }

  .DayPicker_weekHeader_ul,
  .CalendarMonth_caption,
  .CalendarDay {
    color: white;
  }

  .CalendarDay__selected_span,
  .CalendarDay__selected_start,
  .CalendarDay__selected_end {
    background-color: #4D72FA;
    color: white;
  }

  .CalendarDay {
    border-color: transparent; //hiding the border around days in the dark theme

    &:hover {
      background-color: #636466;
    }
  }

  .DateInput_fangStroke {
    stroke: #232E3C;
    fill: #232E3C;
  }

  .DayPickerNavigation_svg__horizontal {
    fill: white;
  }

  .DayPicker__withBorder {
    border-radius: 0;
  }

  .DateRangePicker_picker {
    background-color: transparent;
  }
}

.link-widget {
  display: flex;
  align-items: center;
  overflow: auto;

  &.hover {
    a {
      &:hover {
        text-decoration: underline;
      }
    }
  }

  &.no-underline {
    a {
      text-decoration: none !important;
    }
  }

  &.underline {
    a {
      text-decoration: underline;
    }
  }

  &::-webkit-scrollbar {
    width: 0;
    height: 0;
    background: transparent;
  }
}

.home-modal-component.modal-version-lists {
  .modal-header {
    .btn-close {
      top: auto;
    }
  }
}

.modal-version-lists {
  max-height: 80vh;

  .modal-body {
    height: 80%;
    overflow: auto;
  }

  .modal-footer,
  .modal-header {
    height: 10%;
  }

  .version-wrapper {
    display: flex;
    justify-content: flex-start;
    padding: 0.75rem 0.25rem;
    border: 1px solid $border-grey-light;
  }
}

.dropdown-table-column-hide-common {
  position: absolute;
  z-index: 10;
  right: 0;
  border-radius: 3px;
  height: auto;
  overflow-y: scroll;
  padding: 8px 16px;
  width: 20rem;
  top: 20px;
  max-height: 200px;
}

.dropdown-table-column-hide {
  background-color: #fff;
  box-shadow: 0 0 0 2px #0000001a;
}

.dropdown-table-column-hide-dark-themed {
  color: #fff !important;
  background-color: #1f2936 !important;
  box-shadow: 0 0 0 2px #9292921a;
}

.hide-column-table-text {
  margin: 0 !important;
}

.hide-column-name {
  padding-left: 10px !important;
}

.rest-methods-url {
  .cm-s-default {
    .cm-string-2 {
      color: #000;
    }
  }
}

.tooljet-database {

  .table-header,
  .table-name,
  .table-cell {
    white-space: nowrap;
    overflow: hidden;
    text-overflow: ellipsis;
  }

  .table-name {
    color: #000;
    width: 250px;
  }

  .table-left-sidebar {
    min-height: 93vh;
    max-width: 288px;
  }

  .add-table-btn {
    height: 32px;
  }

  .table-header {
    background: #ECEEF0;
  }

  .table-header,
  .table-cell {
    max-width: 230px;
  }

  .add-more-columns-btn {
    background: #F0F4FF;
    font-weight: 500;
    color: #3E63DD;
    font-size: 12px;
    border-radius: 600;
  }

  .delete-row-btn {
    max-width: 140px;
  }

  .table-list-item-popover {
    display: none;
  }

  .table-list-item:hover .table-list-item-popover {
    display: block;
  }
}

// download pop-up in the table widget
.table-widget-download-popup {
  .cursor-pointer {
    width: 130px;

    &:hover {
      font-weight: bolder;
    }
  }
}

.apploader {
  height: 100vh;

  .app-container {
    height: 100%;
    display: flex;
    flex-direction: column;
    justify-content: space-between;
  }

  .editor-header {
    height: 5%;
    background-color: #EEEEEE;
    display: flex;
    align-items: center;
    justify-content: space-between;

    .app-title-skeleton {
      width: 100px;
      height: 100%;
      display: flex;
      align-items: center;
      margin-left: 7px;
    }

    .right-buttons {
      display: flex;
      gap: 5px;
      align-items: center;
      margin-right: 10px;
    }
  }

  .editor-body {
    height: 100%;
  }

  .skeleton {
    padding: 5px;
  }

  .editor-left-panel {
    width: 80px;
    background-color: #EEEEEE;
    margin: 3px 0px 3px 3px;
    display: flex;
    flex-direction: column;
    justify-content: space-between;
    border-radius: 5px;

    .left-menu-items {
      display: flex;
      flex-direction: column;
      justify-content: space-between;
      gap: 5px;
      margin-top: 10px;
    }

    .bottom-items {
      margin-bottom: 10px;
    }
  }

  .editor-center {
    height: 100%;
    display: flex;
    flex-direction: column;
    gap: 5px;
    justify-content: space-between;

    .canvas {
      height: 70%;
      background-color: #EEEEEE;
      border-radius: 5px;
      display: flex;
      justify-content: center;
    }

    .query-panel {
      height: 30%;
      display: flex;
      justify-content: space-between;
      gap: 5px;

      .queries {
        width: 30%;
        display: flex;
        flex-direction: column;
        gap: 5px;

        .queries-title {
          background-color: #EEEEEE;
          border-radius: 5px;
          height: 20%;
          padding: 5px 10px;
          display: flex;
          justify-content: space-between;
          align-items: center;
        }

        .query-list {
          background-color: #EEEEEE;
          border-radius: 5px;
          height: 80%;

          .query-list-item {
            margin: 10px;
            height: 35px;
          }
        }
      }

      .query-editor {
        width: 70%;
        height: 100%;
        display: flex;
        flex-direction: column;
        gap: 5px;

        .query-editor-header {
          background-color: #EEEEEE;
          border-radius: 5px;
          height: 20%;
          padding: 5px 10px;
          display: flex;
          justify-content: space-between;

          .query-actions {
            display: flex;
            align-items: center;
          }
        }

        .query-editor-body {
          background-color: #EEEEEE;
          height: 80%;
          border-radius: 5px;

          .button {
            margin-right: 10px;
          }
        }
      }
    }
  }

  .wrapper {
    padding: 3px 3px 3px 0px;
  }

  .editor-center-wrapper {
    padding: 3px 3px 3px 3px;
  }

  .right-bar {
    height: 100%;
    padding: 3px 3px 3px 0px;
    display: flex;
    flex-direction: column;
    justify-content: space-between;
    gap: 5px;

    .widget-list-header {
      height: 5%;
      background-color: #EEEEEE;
      border-radius: 5px;
    }

    .widget-list {
      height: 95%;
      background-color: #EEEEEE;
      border-radius: 5px;
      padding: 10px;

      .widgets {
        display: flex;
        justify-content: space-between;
      }
    }
  }
}

.theme-dark {
  .layout-sidebar-icon {
    &:hover {
      background-color: #273342;
    }
  }

  .tooljet-database {
    .btn {
      background-color: #273342;
      color: #fff;
    }

    .table-name,
    .subheader {
      color: #fff;
    }

    .list-group-item.active {
      .table-name {
        color: #000;
      }
    }
  }

  .editor-header {
    background-color: #1F2936;
  }

  .editor-left-panel {
    background-color: #1F2936;
  }

  .editor-center {
    .canvas {
      background-color: #1F2936;
    }
  }

  .query-panel {
    .queries {
      .queries-title {
        background-color: #1F2936 !important;
      }

      .query-list {
        background-color: #1F2936 !important;
      }
    }

    .query-editor {
      .query-editor-header {
        background-color: #1F2936 !important;
      }

      .query-editor-body {
        background-color: #1F2936 !important;
      }
    }
  }

  .right-bar {
    .widget-list-header {
      background-color: #1F2936;
    }

    .widget-list {
      background-color: #1F2936;
    }
  }
}

:root {
  --tblr-breadcrumb-item-active-font-weight: 500;
  --tblr-breadcrumb-item-active-color: inherit;
}

.application-brand {
  position: relative;
  display: block;
  margin-bottom: 10px;
}

.breadcrumb-item.active {
  font-weight: var(--tblr-breadcrumb-item-active-font-weight);
  color: var(--tblr-breadcrumb-item-active-color);
}

.app-icon-main {
  background: #F0F4FF;
}

.user-avatar-nav-item,
.audit-log-nav-item,
.notification-center-nav-item {
  border-radius: 4px;
  position: fixed;
  bottom: 8px;
  left: 10px;
}

.audit-log-nav-item {
  bottom: 40px;
}

.notification-center-nav-item {
  bottom: 80px;
}

.home-page-sidebar,
.organization-page-sidebar {
  min-height: 93vh;
  max-width: 288px;
}

.tooljet-database-sidebar {
  max-width: 288px;
}

.all-apps-link {
  font-weight: 400;
  font-size: 12px;
  height: 32px;
}

.create-new-app-button {
  // max-width: 195px;
  font-weight: 500;
  font-size: 14px;
  height: 32px;
}

.create-new-app-button+.dropdown-toggle {
  height: 32px;
}

.custom-select {
  .select-search-dark__value::after {
    content: none;
  }
}

.jet-data-table td .textarea-dark-theme.text-container:focus {
  background-color: transparent !important; 
}

.app-environment-menu {
  position: absolute;
  display: flex;
  align-items: center;
  right: 530px;
  min-width: 100px;
  max-width: 130px;
  height: 30px;
  font-size: 12px;

  .dropdown-menu {
    left: 0px;
    min-width: 100px;
    max-width: 130px;

    .dropdown-item:hover {
      min-width: 100px;
      max-width: 130px;
    }

    .dropdown-divider:is(:last-child){
      display: none;
    }
  }
}

.tooljet-logo-loader {
  height: 100vh;
  display: flex;
  align-items: center;
  justify-content: center;

  .loader-spinner {
    margin: 10px 87px;
  }
}

.page-body {
  height: calc(100vh - 1.25rem - 48px);
  min-height: 500px;
}

// buttons
.default-secondary-button {
  background-color: $color-light-indigo-03;
  color: $color-light-indigo-09;
  max-height: 28px;
  width: 76px;
  display: flex;
  flex-direction: row;
  justify-content: center;
  align-items: center;
  padding: 4px 16px;
  gap: 6px;
  font-weight: 500;
  border: 0 !important;

  .query-manager-btn-svg-wrapper {
    width: 16px !important;
    height: 16px !important;
    padding: 2.67px;
  }

  .query-manager-btn-name {
    min-width: 22px;
  }

  &:hover {
    background-color: $color-light-indigo-04;
    color: $color-light-indigo-10;
  }

  &:active {
    background-color: $color-light-indigo-04;
    color: $color-light-indigo-10;
    box-shadow: 0px 0px 0px 4px #C6D4F9;
    border-radius: 6px;
    border: 1px solid;
    outline: 0 !important;

    svg {
      path {
        fill: $color-light-indigo-10;
      }
    }
  }

  .query-run-svg {
    padding: 4px 2.67px;
  }
}

.default-secondary-button.theme-dark {
  background-color: #4D72FA !important;
  color: #F4F6FA !important;

  svg {
    path {
      fill: #F4F6FA !important;
    }
  }

  &:hover {
    border: 1px solid #4D72FA !important;
    background-color: #4D5EF0 !important;
    color: #FFFFFC !important;

    svg {
      path {
        fill: #FFFFFC !important;
      }
    }
  }

  &:active {
    border: 1px solid #4D72FA !important;
    background-color: #4D5EF0 !important;
    box-shadow: 0px 0px 0px 4px #4D72FA;
    border-radius: 6px;
  }
}

.default-tertiary-button {
  background-color: $color-light-base;
  color: $color-light-slate-12;
  border: 1px solid $color-light-slate-07;
  display: flex;
  flex-direction: row;
  justify-content: center;
  align-items: center;
  padding: 4px 16px;
  gap: 6px;
  max-height: 28px;
  font-weight: 500;
  height: 28px;
  cursor: pointer;

  .query-btn-svg-wrapper {
    width: 16px !important;
    height: 16px !important;
    padding: 2.67px;
  }

  .query-btn-name {
    min-width: 22px;

  }

  &:hover {
    border: 1px solid $color-light-slate-08;
    color: $color-light-slate-11;

    svg {
      path {
        fill: $color-light-slate-11;
      }
    }
  }

  .query-create-run-svg {
    padding: 2px;
  }

  .query-preview-svg {
    padding: 2.67px 0.067px;
  }

  &:active {
    border: 1px solid #C1C8CD;
    box-shadow: 0px 0px 0px 4px #DFE3E6;
    color: $color-light-slate-11;
    outline: 0;
  }
}

.default-tertiary-button.theme-dark {
  background-color: transparent;
  color: #4D5EF0 !important;
  border: 1px solid #4D5EF0 !important;

  svg {
    path {
      fill: #4D5EF0 !important;
    }
  }

  &:hover {
    border: 1px solid $color-dark-slate-08;
    color: #FFFFFC !important;
    background-color: #4D5EF0 !important;

    svg {
      path {
        fill: #FFFFFC !important;
      }
    }
  }

  &:active {
    border: 1px solid inherit;
    box-shadow: none;
    outline: 0;
  }
}

.default-tertiary-button.theme-dark.btn-loading {
  background-color: #4D5EF0 !important;
  color: transparent !important;

  svg {
    path {
      fill: transparent !important;
    }
  }
}

.default-tertiary-button.button-loading {
  background-color: transparent !important;
  color: transparent !important;

  svg {
    path {
      fill: transparent !important;
    }
  }
}

.disable-tertiary-button {
  color: $color-light-slate-08;
  background-color: $color-light-slate-03;
  pointer-events: none !important;

  svg {
    path {
      fill: $color-light-slate-08;
    }
  }

}

.disable-tertiary-button.theme-dark {
  color: $color-dark-slate-08;
  background-color: $color-dark-slate-03;
  pointer-events: none !important;

  svg {
    path {
      fill: $color-dark-slate-08;
    }
  }
}

.font-weight-500 {
  font-weight: 500;
}

.font-size-12 {
  font-size: 12px;
}

.toggle-query-editor-svg {
  width: 16px;
  height: 16px;
  padding: 2.88px 5.22px;
}

.theme-dark {
  .org-avatar:hover {
    .avatar {
      background: #10141A no-repeat center/cover;
    }
  }
}

.app-creation-time {
  font-size: 12px;
}

.font-weight-400 {
  font-weight: 400;
}

.border-indigo-09 {
  border: 1px solid $color-light-indigo-09;
}

.dark-theme-toggle-btn {
  height: 32px;
  display: flex;
  align-items: center;
  justify-content: center;

}

.dark-theme-toggle-btn-text {
  font-size: 14px;
  margin: 12px;
}

.maximum-canvas-height-input-field {
  width: 90px;
}

.organization-selector {
  max-width: 288px;
}

.organization-avatar {
  max-width: 34px;
  margin-right: 10px;
}

.layout-sidebar-icon {
  &:hover {
    background: #ECEEF0;
  }

  &:focus {
    outline: #ECEEF0 auto 5px;
    background: #3756C5;
    box-shadow: none;
  }

  &:disabled,
  &[disabled] {
    background: linear-gradient(0deg, #F3F4F6, #F3F4F6);
    box-shadow: none;
    color: #D1D5DB;
  }
}

.tj-text-input-error-state {
  font-weight: 400;
  font-size: 11px;
  line-height: 16px;
  margin-top: 2px !important;
  color: #EB1414;
}

.onboarding-radio-checked {
  border: 1px solid #466BF2 !important;
  box-shadow: none;
}

.onboarding-bubbles {
  width: 8px !important;
  height: 8px !important;
  background: #D1D5DB !important;
  margin-right: 8px;
  border-radius: 100%;
}

.onboarding-bubbles-selected {
  width: 8px !important;
  height: 8px !important;
  background: #466BF2 !important;
  margin-right: 8px;
  border-radius: 100%;
}

.onboarding-bubbles-active {
  background: #466BF2 !important;
  width: 16px !important;
  height: 16px !important;
  margin-right: 8px;
  border-radius: 100%;
}

.onboarding-bubbles-completed {
  background: #D1D5DB;
}

.onboarding-bubbles-wrapper {
  display: flex;
  flex-direction: row;
  align-items: center;
}

.onboarding-progress-cloud {
  margin-bottom: 32px;
  display: flex;
  align-items: center;
}

.onboarding-progress {
  margin-bottom: 32px;
  display: grid;
}

.onboarding-progress-layout-cloud {
  grid-template-columns: 3fr 6fr 3fr;
  margin-bottom: 40px;
  display: grid;
}

.onboarding-progress-layout {
  grid-template-columns: 12fr;
  margin-bottom: 40px;
  display: grid;
}

.onboarding-bubbles-container {
  margin-left: auto;
  margin-right: auto;
}

.onboarding-header-wrapper {
  display: flex;
  flex-direction: column;
  align-items: center;
}

.onboarding-back-button,
.onboarding-front-button {

  font-size: 12px;
  line-height: 20px;
  color: #6B7380;
  display: flex !important;
  flex-direction: row !important;
  align-items: center;
  cursor: pointer;

  .onboarding-back-text {
    margin-left: 12px;
    color: #D7DBDF;
  }

  p,
  .onboarding-skip-text {
    margin-bottom: 0 !important;
    color: #D7DBDF;
    font-weight: 600;
    font-size: 14px;
  }

  .onboarding-skip-text {
    margin-right: 12px !important;
  }
}

// .home-page {
//   height: 100vh;
// }

.info-screen-description {
  margin-bottom: 0px !important;
  font-family: 'Roboto';
  font-style: normal;
  font-weight: 400;
  font-size: 14px;
  line-height: 24px;
  color: #4B5563;
  line-height: 24px;
}

.separator-onboarding,
.separator-signup {
  .separator {
    width: 100%;

    h2 {
      width: 100%;
      text-align: center;
      border-bottom: 1px solid #E4E7EB;
      line-height: 0.1em;
      font-size: 14px;
      margin: 26px 0 26px;
    }

    h2 span {
      color: #9BA3AF;
      background: #fff;
      padding: 0 18px;
    }
  }
}

// login ,signin
.separator-signup {
  .separator {
    width: 100%;

    h2 {
      margin: 36px 0 36px !important;
    }
  }
}


.common-auth-section-whole-wrapper {
  display: flex;
  flex-direction: row;

  .common-auth-section-right-wrapper {
    width: 29.16%;
    border-left: 1px solid #E4E7EB;
    overflow: hidden;
  }

  .common-auth-section-left-wrapper {
    width: 70.83%;
    position: relative;

    .common-auth-section-left-wrapper-grid {
      display: grid;
      height: calc(100% - 64px);

      form {
        display: flex !important;
        justify-content: center;
        align-items: center !important;
      }
    }

  }

  .common-auth-container-wrapper {
    display: flex;
    flex-direction: column;
    align-items: center;
    width: 352px;
    margin: 0px auto 0px auto;
  }

  .login-sso-wrapper {
    padding: 6px 16px;
    gap: 5px;
    width: 352px;
    height: 40px;
    display: flex;
    flex-direction: row;
    justify-content: center;
    align-items: center;
    margin-bottom: 12px;
    background: #FFFFFF;
    border: 1px solid #D1D5DB;
    border-radius: 4px;

    &:hover {
      border: 1px solid #D1D5DB;
      box-shadow: 0px 0px 0px 4px #E4E7EB;
    }
  }

  .auth-full-width {
    width: 100%
  }
}

.sso-info-text {
  font-weight: 600;
  font-size: 14px;
  line-height: 24px;
  margin-left: 11px;
}

.sso-button {
  background-color: #fff;
  cursor: pointer;

  img {
    width: 32px;
  }
}

.folder-menu-icon {
  display: none;
}

.tj-text-input,
.onboard-input {
  box-sizing: border-box;
  display: flex;
  flex-direction: row;
  align-items: center;
  padding: 8px 16px;
  gap: 10px;
  height: 40px;
  background: #FFFFFF;
  border: 1px solid #D1D5DB;
  border-radius: 4px;
  font-style: normal;
  font-weight: 400;
  font-size: 14px;
  line-height: 24px;
  display: flex;
  align-items: center;
  margin-bottom: 12px;
  caret-color: #466BF2;

  ::placeholder {
    color: #6B7787;
  }

  p {
    margin-bottom: 0 !important;
    font-weight: 400;
    font-size: 14px;
    line-height: 24px;
    color: #000000;
  }

  &:hover {
    border: 1px solid #D1D5DB;
    box-shadow: 0px 0px 0px 4px #E4E7EB;
  }

  &:active {
    border: 1px solid #466BF2;
    box-shadow: none;
  }

}

.tj-input-helper-text {
  font-weight: 400;
  font-size: 11px;
  line-height: 16px;
  color: #6B7787;
  margin-top: 2px;
}

.reset-password-input {
  margin-bottom: 0px !important;
}

.reset-password-input-container {
  margin-bottom: 24px !important;
}

.signup-page-inputs-wrapper,
.org-page-inputs-wrapper {
  display: flex;
  flex-direction: column;
}

.signup-terms {
  font-weight: 400;
  font-size: 14px;
  line-height: 24px;
  margin: 12px auto auto auto;
  color: #1F2937;
  line-break: anywhere;
  text-align: center;

  span {
    color: #466BF2;
  }
}

.signup-password-wrap,
.signin-email-wrap,
.forgot-input-wrap {
  margin-bottom: 16px;
}

.info-screen-wrapper,
.link-expired-info-wrapper {
  display: flex;
  flex-direction: column;
  align-items: center;
}

.link-expired-info-wrapper {
  height: calc(100vh - 64px);
  justify-content: center;
}

.signup-info-card {
  width: 352px;
  height: 572.69px;
  margin: 0px auto 0px auto;
  text-align: center;
}

.link-expired-card {
  width: 392px;
  height: 482.69px;
  text-align: center;
}

.onboarding-testimonial-img {
  width: 52px;
  height: 52px;
  border-radius: 100%;
  background-color: #f5f5f5;
  margin-right: 12px;
}

.onboarding-testimonial-container {
  display: flex;
  flex-direction: row;
  margin-top: 18px;
  margin-bottom: 56px;

  p {
    margin-bottom: 4px !important;
  }
}

.login-password,
.org-password,
.signup-password-wrapper {
  position: relative;

  input {
    margin-bottom: 2px !important;
  }
}

.signup-password-hide-img {
  position: absolute;
  right: 16px;
  top: 15%;
  width: 20px;
  height: 20px;
  cursor: pointer;
}

.login-password-hide-img,
.org-password-hide-img {
  position: absolute;
  right: 16px;
  top: 23%;
  width: 20px;
  height: 20px;
  cursor: pointer;
}

.onboarding-clients {
  display: flex;
  flex-direction: row;
  margin-left: 0px;
  margin-bottom: 54px;

  img {
    margin-right: 20px;
  }

  .byjus-img {
    width: 82.91px;
    height: 32.44px;
  }

  .sequoia-img {
    width: 77.96px;
    height: 31.99px;
  }

  .orange-img {
    height: 32.44px;
    left: 128.15px;
  }
}

.testimonial-name {
  font-weight: 700;
  font-size: 14px;
  line-height: 24px;
}

.testimonial-position {
  font-weight: 400;
  font-size: 15px;
  line-height: 28px;
  letter-spacing: 0.002em;
  color: #6B7380;
}

.onboarding-navbar {
  height: 64px;
  position: sticky;
  top: 0;
  display: flex;
  align-items: center;

  img {
    cursor: pointer;
  }
}

.signup-page-signin-redirect {
  margin: auto auto 32px auto;
  text-align: center;
}

.invite-sub-header {
  margin: auto auto 32px auto;
  text-align: center;
}

.org-invite-header {
  margin-left: auto !important;
  margin-right: auto !important;
  text-align: center;
}

.reset-password-header {
  margin-bottom: 32px !important;
}

.info-screen-outer-wrap {
  margin: 0 auto;
  display: flex;
  justify-content: center;
  align-items: center;
}

.onboarding-form {
  width: 392px;
  height: auto;
  margin: 44px auto;
}

.forget-password-info-card {
  width: 352px;
  height: 520.69px;
  text-align: center;
}

.signup-email-name {
  font-weight: 700;
}

.verification-success-card {
  display: flex;
  flex-direction: column;
  text-align: center;
  width: 392px;
  height: 482.69px;
}

.password-reset-card {
  width: 352px;
  height: 482.69px;
  text-align: center;
}

// verification-navbar styles
.onboarding-navbar-layout {
  display: grid;
  grid-template-columns: 1fr 3fr 392px 3fr 1fr;
  align-items: center;
  border-bottom: 1px solid #E4E7EB;
  background-color: #fff;
  z-index: 1000;
}

.onboarding-account-name {
  font-weight: 400;
  font-size: 14px;
  line-height: 24px;
  text-align: center;
  color: #172531;
  width: 32px;
  height: 33px;
  background: #F3F4F6;
  border-radius: 4px;
  display: flex;
  flex-direction: row;
  justify-content: center;
  align-items: center;
  padding: 8px;
  gap: 10px;
  text-transform: uppercase;
}

.onboarding-divider {
  height: 2px;
  background-color: #D1D5DB;
  width: 390px;
  position: absolute;
  bottom: 0;
}

.onboarding-checkpoints {
  display: flex;
  justify-content: space-around;
  align-items: center;

  p {
    margin-bottom: 0 !important;
    height: 20px;
    font-weight: 500;
    font-size: 12px;
    line-height: 20px;
    text-align: center;
    color: #4B5563;
  }

  img {
    margin-right: 10.78px;
    height: 16px;
    width: 16px;
  }
}

.info-screen-spam-msg {
  font-style: normal;
  font-weight: 400;
  font-size: 14px;
  line-height: 24px;
  margin-top: 32px;
  color: #4B5563;
}

.tooljet-nav-logo {
  text-align: right;
}

// DESIGN SYSTEM ONBOARD BUTTON START
.tj-btn {
  display: flex;
  flex-direction: row;
  justify-content: center;
  align-items: center;
  border-radius: 4px;
}

.tj-btn-base {
  padding: 8px 20px;
  height: 40px;
  font-size: 14px;
  line-height: 24px;
  border: none;
  font-weight: 600;
}

.tj-btn-large {
  padding: 16px 32px;
  height: 56px;
  font-size: 14px;
  line-height: 24px;
  font-weight: 600;
  border: none;
}

.tj-btn-primary {
  background: #466BF2;
  color: #FFFFFF;

  &:hover {
    background: #5F81FF;
    box-shadow: 0px 0px 0px 4px #D2DDFF;
  }

  &:active {
    background: #3756C5;
    box-shadow: none;
  }

  &:disabled {
    background: linear-gradient(0deg, #F3F4F6, #F3F4F6);
    box-shadow: none;
    color: #D1D5DB;
  }
}

.tj-btn-secondary {
  background: #E9EEFF;
  color: #466BF2;

  &:hover {
    background: #FFFFFF;
    box-shadow: 0px 0px 0px 4px #D2DDFF;
    color: #3756C5;
  }

  &:active {
    background: #D2DDFF;
    color: #466BF2;
    box-shadow: none;
  }

  &:disabled {
    background: linear-gradient(0deg, #F3F4F6, #F3F4F6);
    box-shadow: none;
    color: #D1D5DB;
  }
}

.tj-btn-tertiary {
  background: #FFFFFF;
  color: #283948;
  border: 1px solid #D1D5DB;

  &:hover {
    box-shadow: 0px 0px 0px 4px #E4E7EB;
    color: #576574
  }

  &:active {
    border: 1px solid #6B7380;
    box-shadow: none;
    color: #172531
  }

  &:disabled {
    background: linear-gradient(0deg, #F3F4F6, #F3F4F6);
    box-shadow: none;
    color: #D1D5DB;
  }
}

.tj-btn-ghost {
  background: #fff;
  color: #466BF2;

  &:hover {
    background: #E9EEFF;
    color: #3756C5;
    box-shadow: none;
  }

  &:active {
    background: #D2DDFF;
    color: #466BF2;
  }

  &:disabled {
    background: linear-gradient(0deg, #F3F4F6, #F3F4F6);
    box-shadow: none;
    color: #D1D5DB;
  }
}

// DESIGN SYSTEM BUTTOM END-------------->>

// Onbarding-btn styles
.signup-btn,
.login-btn,
.sh-setup-button {
  width: 352px;
  margin-top: 24px;
  margin-bottom: 12px;
  justify-content: space-between !important;
}

.sh-setup-button {
  width: 328px !important;
}

.org-btn {
  width: 352px;
  margin-bottom: 12px;
  justify-content: space-between !important;
}

.signup-info-btn {
  width: 352px;
  margin-bottom: 12px;
  justify-content: center !important;
}

.signup-info-cancel-btn {
  margin-top: 8px;
}

.verification-success-info-btn {
  margin-top: 32px;
  justify-content: space-between;
}


.forget-password-btn {
  width: 352px;
  margin-top: 8px;
  justify-content: space-between !important;
}

.reset-password-btn {
  width: 352px;
  margin-top: 0px !important;
  justify-content: space-between !important;
}

.reset-password-info-btn,
.forgot-password-info-btn {
  margin-top: 32px;
  width: 352px;
  justify-content: center;
}

.link-expired-info-btn {
  margin-top: 32px;
  width: 392px;
  justify-content: center;
}

.signup-info-verify-btn {
  width: 352px;
  margin-top: 8x !important;
  margin-bottom: 8x !important;
}

#enter-svg,
#eye-svg {
  height: 20px !important;
  width: 20px !important;
}

// ----btn-end
.onboarding-cta-wrapper {
  position: relative;
  display: flex;
  align-items: flex-end;
  flex-direction: column;
  height: 46vh;
  margin-left: 64px;
  box-shadow: 0px 24px 48px -12px rgba(16, 24, 40, 0.18);
  border-radius: 6px;
}

.page-wrap-onboarding {
  min-height: calc(100vh - 64px);
  display: flex;
  flex-direction: column;
  position: relative;
}

.loader-wrapper {
  display: flex;
  justify-content: center;
  align-items: center;
  height: 100vh;
}

.spinner-center {
  margin: 0 auto
}

.spinner-center,
.text-center {
  display: flex;
  justify-content: center;
  align-items: center;
}

.text-center-onboard {
  display: flex;
  justify-content: center;
  align-items: center;
  margin: 0 auto;
  text-align: center;
}

.common-auth-signup-section-header,
.sign-in-header,
.common-auth-signup-sub-header {
  margin: 0px auto 4px auto;
  justify-content: center;
  display: flex;
  text-align: center;
}

.verification-loader-wrap {
  width: 300px;
  margin: 0 auto;
  flex-direction: column;
}

// onboarding-media-query
@media only screen and (max-width: 768px) {

  .onboarding-checkpoints,
  .onboarding-account-name {
    display: none;
  }
}

@media only screen and (max-width: 1200px) {
  .onboarding-cta-wrapper {
    display: none;
  }

  .forget-password-info-card,
  .onboarding-form,
  .verification-success-card,
  .password-reset-card,
  .link-expired-card,
  .signup-info-card,
  .onboarding-page-wrapper,
  .login-sso-wrapper,
  .common-auth-container-wrapper,
  .onboard-input {
    width: 320px !important;
  }

  .common-auth-section-whole-wrapper {
    height: calc(100% - 64px);

    .common-auth-section-right-wrapper {
      width: 0%;
    }

    .common-auth-section-left-wrapper {
      width: 100%;
      position: relative;
      height: calc(100% - 64px) !important;

    }

    .common-auth-section-left-wrapper-grid {
      gap: 0px !important;
      height: 100vh;
    }

    .common-auth-container-wrapper,
    .common-auth-signup-container-wrapper {
      margin: 0px auto;
    }

    .tj-text-input,
    .onboard-input {
      width: 300px !important;
    }
  }

  .signup-btn,
  .login-btn,
  .reset-password-info-btn,
  .forgot-password-info-btn,
  .forget-password-btn,
  .verification-success-info-btn,
  .signup-info-cancel-btn,
  .reset-password-btn,
  .link-expired-info-btn .signup-info-verify-btn,
  .login-sso-wrapper,
  .link-expired-info-btn,
  .signup-info-btn {
    width: 300px !important;
  }

  .onboarding-page-continue-button {
    width: 320px !important;
  }

  .onboarding-navbar-img {
    position: absolute;
    top: 22px;
    width: 82px;
    left: 10px;
  }

  .tooljet-nav-logo {
    width: 92px;
  }
}

.onboarding-cta-image-wrapper {
  height: 100%;
  width: 100%;
  background-image: url(../../assets/images/onboardingassets/Illustrations/cta_light.png);
  background-repeat: no-repeat;
  background-size: cover;
}

.org-invite-fallback {
  display: flex;
  justify-content: center;
}

.forgot-password-auth-wrapper {
  align-items: flex-start !important;
}

// Dark-Mode styles onboarding  && self host dark mode
.theme-dark {

  .org-avatar:hover {
    .avatar {
      background: #10141A no-repeat center/cover;
    }
  }

  .common-auth-signup-section-header,
  .sign-in-header,
  .sign-in-sub-header,
  .sso-info-text,
  .tj-text-input-label,
  .common-auth-testimonial,
  .testimonial-position,
  .signup-terms,
  .common-auth-section-header,
  .common-auth-sub-header,
  .info-screen-description,
  .reset-password-header,
  .onboarding-page-header,
  .onboarding-back-button,
  .sh-setup-button {
    color: #ECEDEE !important;
  }

  .onboarding-navbar-layout {
    background-color: #2b394b;
    border-bottom: 1px solid #2B2F31;
  }

  .onboarding-page-sub-header {
    color: #9BA1A6;
  }

  .login-sso-wrapper,
  .sso-button,
  .tj-text-input,
  .onboard-input {
    background-color: #2b394b !important;
    border-color: #787F85;
  }

  .login-sso-wrapper {

    &:hover {
      border: 1px solid #6E7479;
      box-shadow: 0px 0px 0px 2px #4C5358;
    }
  }

  .separator-onboarding .separator h2 span,
  .separator-signup .separator h2 span {
    background-color: #2b394b;
  }

  .separator-onboarding .separator h2 {
    border-bottom: 1px solid #697177 !important;

  }

  .separator-signup .separator h2 {
    border-bottom: 1px solid #697177 !important;
  }

  .tj-text-input,
  .onboard-input {
    color: #fff;
    border-color: #787F85;

    ::placeholder {
      color: #697177;
    }

    p {
      color: #697177;
    }

    &:hover {
      border: 1px solid #6E7479;
      box-shadow: 0px 0px 0px 2px #4C5358;
    }

    &:active {
      box-shadow: 0px 0px 0px 2px #333845;
      border: 1px solid #3E63DD
    }
  }

  .tj-input-helper-text,
  .info-screen-spam-msg {
    color: #9BA1A6;
  }

  .tj-btn-primary {
    background: #3E63DD;
    color: #fff;

    &:hover {
      background: #5373E7;
      box-shadow: 0px 0px 0px 4px #22346E;
    }

    &:active {
      background: #849DFF;
    }

    &:disabled {
      background: #171B23;
      box-shadow: none;
      color: #656565;
    }
  }

  .common-auth-section-right-wrapper {
    border-left: 1px solid #2B2F31;
  }

  .signup-terms,
  .verification-terms {
    a {
      color: #3E63DD;
    }
  }

  .tj-btn-tertiary {
    background-color: #3A3A3A;
    color: #fff;
    border: none;

    &:hover {
      box-shadow: 0px 0px 0px 4px #313538;
      border: none;
    }

    &:active {
      background: #849DFF;
    }
  }

  .tj-btn-secondary {
    background-color: #3E63DD;
    color: #fff;

    &:hover {
      background: #5373E7;
      box-shadow: 0px 0px 0px 4px #22346E;
    }

    &:active {
      background: #3E63DD;
    }

    &:disabled {
      background: #202425;
      color: #4C5155;
      box-shadow: none;
    }
  }

  .onboarding-page-continue-button {

    &:hover {
      background: #5373E7;
      box-shadow: 0px 0px 0px 4px #22346E;
    }

    &:disabled {
      background: #171B23;
      box-shadow: none;
      color: #656565;
    }
  }

  .onboarding-radio-checked {
    border: 2px solid #466BF2 !important;
  }

  .onboarding-bubbles-active {
    background: #3E63DD !important;
  }

  .onboarding-cta-image-wrapper {
    background-image: url(../../assets/images/onboardingassets/Illustrations/cta_dark.png);
  }

  .onboarding-account-name {
    background-color: #1A1D1E;
    color: rgba(255, 255, 255, 0.7) !important;
  }

}

//ONBOARD STYLES END---------------------------->>>>>

.organization-selector {
  max-width: 288px;
  max-height: 48px;
}

.organization-avatar {
  max-width: 34px;
  margin-right: 10px;
}

.layout-sidebar-icon {
  &:hover {
    background: #ECEEF0;
    border-radius: 6px;
  }

  &:focus {
    outline: #ECEEF0 auto 5px;
  }
}

.folder-menu-icon {
  display: none;
}

.folder-list-group-item:hover .folder-menu-icon {
  display: block;
}

// ONBOARDING-SELF-HOST STYLES START------->

.sh-setup-card {
  width: 392px;
  height: 486px;
  margin: auto;
  display: flex;
  flex-direction: column;
  text-align: center;
  background: #FFFFFF;
  box-shadow: 0px 2px 4px rgba(40, 57, 72, 0.06), 0px 4px 6px rgba(40, 57, 72, 0.1);
  border-radius: 6px;
  text-align: center;
  justify-content: center;
  align-items: center;
  position: absolute;
  left: 0;
  right: 0;
  top: 36vh;
  text-align: center;

  img {
    width: 366px;
    height: 89.34px;
    left: 530px;
    top: 310.42px;
  }

  h1 {
    width: 328px;
    height: 186px;
    font-weight: 700;
    font-size: 45px;
    line-height: 62px;
    text-align: center;
    color: #1F2937;
    flex: none;
    margin: 0 auto;

    span {
      color: #466BF2;
    }
  }

  p {
    width: 286px;
    height: 64px;
    font-weight: 400;
    font-size: 18px;
    line-height: 32px;
    text-align: center;
    color: #000000;
    flex: none;
    margin-top: 16px;
  }

  .sh-setup-button {
    margin: 32px auto;
  }
}

.sh-setup-banner {
  position: relative;
  background-repeat: no-repeat;
  background: linear-gradient(253.22deg, #F3F4F6 0%, #F9FAFB 100%);
  height: 50vh;
}

.sh-setup-banner-inner {
  width: 986.19px;
  height: 360px;
  background-repeat: no-repeat;
  display: flex;
  justify-content: center;
  background: url('../../assets/images/onboardingassets/Illustrations/background.jpg');
  position: absolute;
  left: 0;
  right: 0;
  margin: auto;
  bottom: 0;
  background-position: center;
}

.sh-setup-sub-banner {
  position: absolute;
  left: 0;
  right: 0;
  margin: auto;
  width: 803px;
  height: 210px;
  bottom: 0;
  width: 803px;
  background: url('../../assets/images/onboardingassets/Illustrations/app_image.png');
  border-radius: 16px;
  background-size: cover;
}

.sh-setup-screen-wrapper {
  min-height: 100vh;
}

.onboarding-password-hide-img {
  position: absolute;
  right: 16px;
  top: 17%;
  cursor: pointer;
}

.admin-setup-continue-btn {
  margin-top: 24px;
}

.passive-onboarding-tab {
  color: #6B7380 !important;
  font-weight: 400 !important;
}

.active-onboarding-tab {
  color: #111827 !important;
}

.navigation-wrap {
  display: flex;
  justify-content: space-around;
}

.wrap-onboard-input {
  position: relative;
}

.onboard-password-label {
  margin-top: 16px;
}

.signup-status-card-wrapper {
  box-sizing: border-box;
  display: flex;
  flex-direction: row;
  align-items: flex-start;
  padding: 10px 16px;
  gap: 10px;
  width: 352px;
  height: 60px;
  background: #FEF8F4;
  border: 1px solid #FFF1E7;
  border-radius: 6px;
  margin-bottom: 20px;

  p {
    font-size: 12px;
    line-height: 20px;
    color: #11181C;
    width: 288px;
    height: 40px;
    margin-left: 14px;
    font-weight: 500;
    align-items: baseline;
  }
}

.onboard-password {
  margin-bottom: 24px !important;
}


// ONBOARDING-SELF-HOST STYLES END------->

//ONBOARD STYLES END---------------------------->>>>>

.app-versions-selector {
  display: inline-flex;
  align-items: center;
  width: 176px;
  height: 28px;
  position: absolute;
  left: 54%;
  border-radius: 6px;
}

.app-version-list-item {
  white-space: nowrap;
  overflow: hidden;
  text-overflow: ellipsis;
}

.app-version-name,
.app-version-released {
  font-weight: 400;
  font-size: 12px;
  line-height: 20px;
}

.app-version-delete {
  display: none;
}

.custom-version-selector__option:hover .app-version-delete {
  display: block;
}

.editor .editor-sidebar {
  border-top: 1px solid #E6E8EB;
}

.editor .navbar-brand {
  border-right: 1px solid #E6E8EB;
  padding-right: 8px !important;
}

.theme-dark {
  .editor .navbar-brand {
    border-right: 1px solid #333c48;
  }

  .realtime-avatars {
    border-right: 1px solid #333c48;
  }
}

.modal-backdrop {
  background-color: hsla(0, 0%, 0%, 0.439);
}

.ds-delete-btn {
  display: none;
  border: none;
  background: none;
}

.ds-list-item:hover .ds-delete-btn {
  display: block;
}

.toojet-db-table-footer {
  position: fixed;
  bottom: 0px;
  width: -webkit-fill-available;
}

.tooljet-db-pagination-container {
  display: flex;
  padding: 0px;
  height: 20px;

  .form-control {
    padding: 0 4px;
    width: fit-content;
    max-width: 30px;
    text-align: center;
  }
}<|MERGE_RESOLUTION|>--- conflicted
+++ resolved
@@ -5721,23 +5721,7 @@
   margin: 0 auto;
 }
 
-<<<<<<< HEAD
-.flexer {
-  display: flex;
-}
-
-.flexer-sso-input{
-  display: flex;
-  justify-content: space-between;
-  p{
-    margin-bottom: 0 !important;
-  }
-}
-
-.sso-copy{
-=======
 .sso-copy {
->>>>>>> 7f785f03
   margin-left: 10px;
   cursor: pointer;
 }
@@ -5992,21 +5976,9 @@
   }
 }
 
-<<<<<<< HEAD
-.oidc-button {
-  .btn-loading:after {
-    color: $primary;
-  }
-}
-
-.icon-widget-popover{
-  &.theme-dark{
-    .popover-header{
-=======
 .icon-widget-popover {
   &.theme-dark {
     .popover-header {
->>>>>>> 7f785f03
       background-color: #232e3c;
       border-bottom: 1px solid #324156;
       ;
