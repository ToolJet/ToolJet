--- conflicted
+++ resolved
@@ -4715,9 +4715,9 @@
   .row {
     height: inherit;
 
-    .keys {
-      // min-height: 30px;
-    }
+    // .keys {
+    //   // min-height: 30px;
+    // }
 
     .rest-api-tab-content {
       .rest-api-tabpanes {
@@ -6578,7 +6578,6 @@
   background-color: transparent !important; 
 }
 
-<<<<<<< HEAD
 .rest-methods-options{
   .css-1goth4y-control{
     border-radius: 4px 0 0 4px;
@@ -6606,9 +6605,7 @@
 .filter-invert-dark-mode{
   filter: invert(1);
 }
-=======
 .page-body{
   height: calc(100vh - 1.25rem - 48px);
   min-height : 500px;
-} 
->>>>>>> 9dd9edc2
+} 