--- conflicted
+++ resolved
@@ -10710,15 +10710,14 @@
   }
 }
 
-<<<<<<< HEAD
 .custom-bg-secondary {
   background-color: var(--slate3) !important;
 }
 
 .custom-text-dark {
   color: var(--slate12) !important;
-=======
+}
+
 .form-label-restricted {
   display: none;
->>>>>>> d0fbf01e
 }