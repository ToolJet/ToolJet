@import './tabler.scss';

body {
  font-family: 'Roboto', sans-serif;
}

.editor {
  .header-container {
    max-width: 100%;
  }

  .resizer-active {
    border: solid 1px rgb(70, 165, 253)!important;
  
    .top-right,
    .top-left,
    .bottom-right,
    .bottom-left {
      background: white;
      border-radius: 10px;
      border: solid 1px rgb(70, 165, 253);
    }
  }

  .resizer-selected { 
    outline-width: thin;
    outline-style: solid;
    outline-color: #ffda7e;
  }

  .query-manager {
    .btn {
      height: 31px;
    }

    .header { 
      --tblr-gutter-x: 0rem;
    }

    .nav-header {
      color: #3e525b;
      .nav-tabs {
        border-bottom: 0;
      }
    }

    .query-details { 
      margin-top: 34px;
    }

    .advanced-options-container {
      margin-top: 42px!important;
    }
  }

  .left-sidebar {
    scrollbar-width: none;
  }

  .left-sidebar::-webkit-scrollbar {
    width: 0;
    background: transparent;
  }

  .left-sidebar {
    height: 100%;
    width: 12%;
    // position: fixed;
    z-index: 1;
    left: 0;
    overflow-x: hidden;

    flex: 1 1 auto;
    background-color: #fff;
    background-clip: border-box;
    border: solid rgba(0, 0, 0, 0.125);
    border-width: 0px 1px 3px 0px;

    .accordion-item {
      border: solid rgba(101, 109, 119, 0.16);
      border-width: 1px 0px 1px 0px;
    }

    .datasources-container {
      height: 50%;
      overflow-y: scroll;

      tr {
        border-color: #f1f1f1;
      }
    }

    .variables-container {
      height: 50%;
      overflow-y: scroll;
    }

    .variables-container::-webkit-scrollbar-thumb,
    .datasources-container::-webkit-scrollbar-thumb {
      background: transparent;
      height: 0;
      width: 0;
    }

    .variables-container::-webkit-scrollbar,
    .datasources-container::-webkit-scrollbar {
      width: 0;
      background: transparent;
      height: 0;
    }

    .variables-container,
    .datasources-container {
      scrollbar-width: none;
    }

    .datasources-container {
      bottom: 0;
      height: 500px;
      border: solid rgba(101, 109, 119, 0.16);
      border-width: 1px 0px 1px 0px;

      .datasources-header {
        border: solid rgba(0, 0, 0, 0.125);
        border-width: 0px 0px 1px 0px;
      }
    }
  }

  .editor-sidebar {
    height: 100%;
    width: 15%;
    position: fixed;
    z-index: 1;
    right: 0;
    overflow-x: hidden;

    flex: 1 1 auto;
    top: 56px;

    background-color: #fff;
    background-clip: border-box;
    border: solid rgba(0, 0, 0, 0.125);
    border-width: 0px 0px 0px 1px;

    .nav-tabs .nav-link {
       color:  #3e525b;
      border-top-left-radius: 0px;
      border-top-right-radius: 0px;
    }

    .inspector {
      .form-control-plaintext {
        padding: 0;
      }
      .header {
        border: solid rgba(0, 0, 0, 0.125);
        border-width: 0px 0px 2px 0px;
        height: 40px;

        .component-name {
          font-weight: 500;
        }

        .component-action-button {
          right: 10px;
          position: absolute;
        }
      }

      .properties-container {
        .field {
          .form-label {
            font-size: 12px;
          }

          .text-field {
            height: 30px;
            font-size: 12px;
          }

          .form-select {
            height: 30px;
            font-size: 12px;
          }

          .select-search__input {
            padding: 0.2375rem 0.75rem;
            font-size: 0.825rem;
          }
        }
      }
    }

    .components-container::-webkit-scrollbar {
      width: 0;
      height: 0;
      background: transparent;
    }

    .components-container::-webkit-scrollbar-thumb {
      background: transparent;
    }

    .components-container {
      scrollbar-width: none;
    }

    .components-container {
      height: 88%;
      overflow: scroll;

      .component-image-holder {
        background: #f6f7fb;
        border-radius: 8px;
        border: 1px solid #d0d0d0;

        img {
          margin: 0 auto;
          padding: 12px;
        }
      }

      .component-title {
        display: block;
        font-weight: 400;
        margin-top: 5px;
        font-size: 0.7rem;
        color: #3e525b;
      }

      .component-description {
        color: grey;
        font-size: 0.7rem;
      }
    }
  }

  .main {
    margin-left: 12%;
    width: 73%;
    top: 0;

    .canvas-container::-webkit-scrollbar {
        width: 0;
        background: transparent;
        height: 0;
    }

    .canvas-container {
      scrollbar-width: none;
    }

    .canvas-container::-webkit-scrollbar {
      width: 0;
      background: transparent;
    }

    .canvas-container {
      height: 100%;
      width: 73%;
      top: 56px;
      position: fixed;
      overflow-y: auto;
      overflow-x: scroll;
      -webkit-box-pack: center;
      justify-content: center;
      -webkit-box-align: center;
      align-items: center;

      .show-grid {
        background-size: 30px 30px;
        background-image: linear-gradient(to right, rgba(194, 191, 191, 0.2) 1px, transparent 1px),
          linear-gradient(to bottom, rgba(194, 191, 191, 0.2) 1px, transparent 1px);
      }

      .canvas-area {
        min-height: 2400px;
        background: #edeff5;
        margin: 0px auto;

        .resizer {
          border: solid 1px transparent;
        }

        
      }
    }

    .query-pane {
      scrollbar-width: none;
    }

    .query-pane::-webkit-scrollbar {
      width: 0;
      background: transparent;
    }

    .query-pane {
      height: 350px;
      width: 73%;
      position: fixed;
      z-index: 1;
      left: 12%;
      bottom: 0;
      overflow-x: hidden;
      flex: 1 1 auto;

      background-color: #fff;
      background-clip: border-box;
      border: solid rgba(0, 0, 0, 0.125);
      border-width: 1px 0px 0px 0px;

      .table-responsive {
        scrollbar-width: none;
      }

      .table-responsive::-webkit-scrollbar {
        width: 0;
        background: transparent;
      }

      .query-row {
        cursor: pointer;
        --tblr-gutter-x: 0rem;
        .query-copy-button {
          display: none;
        }
      }

      .query-row-selected {
        background: rgba(66,153,225,.1)!important;
      }

      .query-row:hover {
        .query-copy-button {
          display: inline-block;
        }
      }

      .main-row {
        height: 100%;
        --tblr-gutter-x: 0rem;
      }

      .query-definition-pane-wrapper {
        overflow-x: hidden;
        overflow-y: scroll;
        height: 100%;
        scrollbar-width: none; /* Firefox */
        -ms-overflow-style: none;  /* Internet Explorer 10+ */

        &::-webkit-scrollbar { /* WebKit */
          width: 0;
          height: 0;
        }

        &::-webkit-scrollbar-thumb {
          background: transparent;
        }
      }

      .query-definition-pane {
        .header {
          border: solid rgba(0, 0, 0, 0.125);
          border-width: 0px 0px 1px 0px;
          position: fixed;
          z-index: 2;
          background: white;
          width: 54%;
        }

        .preview-header {
          border: solid rgba(0, 0, 0, 0.125);
          border-width: 0px 0px 1px 0px;
        }
      }

      .data-pane {
        border: solid rgba(0, 0, 0, 0.125);
        border-width: 0px 1px 0px 0px;
        overflow-x: hidden;
        overflow-y: scroll;
        height: 100%;
        scrollbar-width: none; /* Firefox */
        -ms-overflow-style: none;  /* Internet Explorer 10+ */

        &::-webkit-scrollbar { /* WebKit */
          width: 0;
          height: 0;
        }

        &::-webkit-scrollbar-thumb {
          background: transparent;
        }

        .queries-container {
          .queries-header {
            border: solid rgba(0, 0, 0, 0.125);
            border-width: 0px 0px 1px 0px;
            --tblr-gutter-x: 0rem;
          }

          .query-list { 
            // padding-top: 40px;
          }

          .query-list::-webkit-scrollbar {
            width: 0;
            background: transparent;
          }

          tr {
            border-color: #f1f1f1;
          }
        }

        .header {
          height: 40px;
          text-align: center;
        }
      }
    }
  }

  @media screen and (max-height: 450px) {
    .sidebar {
      padding-top: 15px;
    }
    .sidebar a {
      font-size: 18px;
    }
  }
}

.viewer {
  .header-container {
    max-width: 100%;
  }

  .main {
    padding: 0px 10px;

    .canvas-container {
      scrollbar-width: none;
    }

    .canvas-container::-webkit-scrollbar {
      width: 0;
      background: transparent;
    }

    .canvas-container {
      height: 100%;
      width: 100%;
      position: fixed;
      left: 0;
      overflow-y: auto;
      overflow-x: auto;
      -webkit-box-pack: center;
      justify-content: center;
      -webkit-box-align: center;
      align-items: center;

      .canvas-area {
        width: 1280px;
        min-height: 1200px;
        background: #edeff5;
        margin: 0px auto;
        background-size: 80px 80px;
        // background-image: url(/public/images/tile.png);
        background-repeat: repeat;
      }
    }
  }
}

.modal-header {
  padding: 0 1.5rem 0 1.5rem;
}

.homepage-body {
  a {
    color: inherit;
  }

  a:hover {
    color: inherit;
    text-decoration: none;
  }

  .app-action-buttons {
    display: none;
  }

  .app-name {
    line-height: 20px;
    font-size: 0.9rem;
  }

  .app-card {
    height: 155px;
    max-height: 155px;
  }

  .create-app {
    background: #eefcfe7a;
    border: 1px dashed #9d9d9d;
  }

  .create-app:hover {
    background: #4ac4d600;
  }

  .app-card:hover {
    background: #4ac4d600;

    .app-action-buttons {
      display: inline-flex;
    }

    .app-name {
      display: none;
    }
  }
}

.datasource-picker {
  .select-search {
    width: 300px;
  }
}

.select-search {
  width: 100%;
  position: relative;
  box-sizing: border-box;
}

.select-search *,
.select-search *::after,
.select-search *::before {
  box-sizing: inherit;
}

/**
 * Value wrapper
 */
.select-search__value {
  position: relative;
  z-index: 1;
}

.select-search__value::after {
  content: '';
  display: inline-block;
  position: absolute;
  top: calc(50% - 9px);
  right: 19px;
  width: 11px;
  height: 11px;
}

/**
 * Input
 */
.select-search__input {
  display: block;
  width: 100%;
  padding: 0.4375rem 0.75rem;
  font-size: 0.875rem;
  font-weight: 400;
  line-height: 1.4285714;
  color: #232e3c;
  background-color: #fff;
  background-clip: padding-box;
  border: 1px solid #dadcde;
  -webkit-appearance: none;
  -moz-appearance: none;
  appearance: none;
  border-radius: 4px;
  transition: border-color 0.15s ease-in-out, box-shadow 0.15s ease-in-out;
}

.select-search__input::-webkit-search-decoration,
.select-search__input::-webkit-search-cancel-button,
.select-search__input::-webkit-search-results-button,
.select-search__input::-webkit-search-results-decoration {
  -webkit-appearance: none;
}

.select-search__input:not([readonly]):focus {
  cursor: initial;
}

/**
 * Options wrapper
 */
.select-search__select {
  background: #fff;
  box-shadow: 0 0.0625rem 0.125rem rgba(0, 0, 0, 0.15);
}

/**
 * Options
 */
.select-search__options {
  list-style: none;
}

/**
 * Option row
 */
.select-search__row:not(:first-child) {
  border-top: 1px solid #eee;
}

/**
 * Option
 */
.select-search__option,
.select-search__not-found {
  display: block;
  height: 36px;
  width: 100%;
  padding: 0 16px;
  background: #fff;
  border: none;
  outline: none;
  font-family: 'Roboto', sans-serif;
  font-size: 14px;
  text-align: left;
  cursor: pointer;
}

.select-search--multiple .select-search__option {
  height: 48px;
}


.select-search__option.is-highlighted,
.select-search__option:not(.is-selected):hover {
  background: rgba(47, 204, 139, 0.1);
}

.select-search__option.is-highlighted.is-selected,
.select-search__option.is-selected:hover {
  background: #2eb378;
  color: #fff;
}

/**
 * Group
 */
.select-search__group-header {
  font-size: 10px;
  text-transform: uppercase;
  background: #eee;
  padding: 8px 16px;
}

/**
 * States
 */
.select-search.is-disabled {
  opacity: 0.5;
}

.select-search.is-loading .select-search__value::after {
  background-image: url("data:image/svg+xml,%3Csvg xmlns='http://www.w3.org/2000/svg' width='50' height='50' viewBox='0 0 50 50'%3E%3Cpath fill='%232F2D37' d='M25,5A20.14,20.14,0,0,1,45,22.88a2.51,2.51,0,0,0,2.49,2.26h0A2.52,2.52,0,0,0,50,22.33a25.14,25.14,0,0,0-50,0,2.52,2.52,0,0,0,2.5,2.81h0A2.51,2.51,0,0,0,5,22.88,20.14,20.14,0,0,1,25,5Z'%3E%3CanimateTransform attributeName='transform' type='rotate' from='0 25 25' to='360 25 25' dur='0.6s' repeatCount='indefinite'/%3E%3C/path%3E%3C/svg%3E");
  background-size: 11px;
}

.select-search:not(.is-disabled) .select-search__input {
  cursor: pointer;
}

/**
 * Modifiers
 */
.select-search--multiple {
  border-radius: 3px;
  overflow: hidden;
}

.select-search:not(.is-loading):not(.select-search--multiple) .select-search__value::after {
  transform: rotate(45deg);
  border-right: 1px solid #000;
  border-bottom: 1px solid #000;
  pointer-events: none;
}

.select-search--multiple .select-search__input {
  cursor: initial;
}

.select-search--multiple .select-search__input {
  border-radius: 3px 3px 0 0;
}

.select-search--multiple:not(.select-search--search) .select-search__input {
  cursor: default;
}

.select-search:not(.select-search--multiple) .select-search__input:hover {
  border-color: #2fcc8b;
}

.select-search:not(.select-search--multiple) .select-search__select {
  position: absolute;
  z-index: 2;
  right: 0;
  left: 0;
  border-radius: 3px;
  overflow: auto;
  max-height: 360px;
}

.select-search--multiple .select-search__select {
  position: relative;
  overflow: auto;
  max-height: 260px;
  border-top: 1px solid #eee;
  border-radius: 0 0 3px 3px;
}

.select-search__not-found {
  height: auto;
  padding: 16px;
  text-align: center;
  color: #888;
}

.jet-table-footer {
  .table-footer {
    width: 100%;
  }
}

.jet-data-table-header {
  max-height: 50px;
}

.jet-data-table {

  thead { 
    z-index: 2;
  }

  .markdown>table>:not(caption)>*>*, .table>:not(caption)>*>* {
    padding-bottom: 0.1rem;
  }

  .table-row:hover,
  .table-row:focus-within {
    background: rgba(lightBlue, 0.25);
  }

  td { 
    min-height: 35px;
    overflow-x: scroll;
    
    .text-container {
      padding: 0px;
      margin-bottom: 3px;
    }
  }

  td {
    .text-container:focus-visible, .text-container:focus, .text-container:focus-within, .text-container:hover   {
      outline: none;
      height: 100%;
    }
  }

  td { 
    .text-container:focus {
      position: sticky;
      height: 120px;
      overflow-y: scroll;
      margin-top: -10px;
      padding: 10px;
      margin-left: -9px;
      background: white;
      box-shadow: rgba(15,15,15,0/05) 0px 0px 0px 1px, rgba(15,15,15,0.1 ) 0px 3px 6px, rgba(15,15,15, 0.2) 0px 9px 24px;
      white-space: initial;
    }

    .text-container:focus-visible, .text-container:focus, .text-container:focus-within, .text-container:hover   {
      outline: none;
    }
  }

  td { 
    .text-container::-webkit-scrollbar {
      background: transparent;
      height: 0;
      width: 0;
    }
  }

  td::-webkit-scrollbar {
    background: transparent;
    height: 0;
    width: 0;
  }

  th:after {
    content: ' ';
    position: relative;
    height: 0;
    width: 0;
  }

  .sort-desc:after {
    border-left: 5px solid transparent;
    border-right: 5px solid transparent;
    border-top: 5px solid #333;
    border-bottom: 5px solid transparent;
    left: 6px;
    top: 8px;
  }

  .sort-asc:after {
    border-left: 5px solid transparent;
    border-right: 5px solid transparent;
    border-top: 0px solid transparent;
    border-bottom: 5px solid #333;
    left: 6px;
    bottom: 8px;
  }
  
}

.jet-data-table::-webkit-scrollbar {
      background: transparent;
      height: 0;
    }

.jet-data-table:hover {
    overflow-x: scroll;
    overflow-y: scroll;
}

.jet-data-table {
    overflow: hidden;
    .table-row {
        cursor: pointer;
    }

    thead {
        position: sticky;
        top: 0px;
        display: inline-block;

        tr { 
            border-top: none;
        }
    }
    tbody {
        display: inline-block;
    }
}

.btn-primary {
  --tblr-btn-color: 60, 146, 220;
  --tblr-btn-color-darker: 60, 133, 200;
  border-color: none;
}

.form-check-input:checked {
  background-color: #3c92dc;
  border-color: rgba(101, 109, 119, 0.24);
}

.btn:focus,
.btn:active,
.form-check-input:focus,
.form-check-input:active,
.form-control:focus,
th:focus,
tr:focus {
  outline: none !important;
  box-shadow: none;
}

.jet-container {
  border-radius: 8px;
}

.select-search__option {
  color: rgb(90, 89, 89);
}

.select-search__option.is-selected {
  background: rgba(176,176,176, 0.07);
  color: #4d4d4d;
}

.select-search__option.is-highlighted.is-selected,
.select-search__option.is-selected:hover {
  background: rgba(66,153,225,.1);
  color: rgb(44, 43, 43);
}

.select-search__option.is-highlighted,
.select-search__option:hover {
  background: rgba(66,153,225,.1);
}

.select-search__options {
  margin-left: -33px;
}

.select-search__option.is-highlighted,
.select-search__option:not(.is-selected):hover {
  background: rgba(66,153,225,.1);
}

.select-search:not(.select-search--multiple) .select-search__input:hover {
  border-color: rgba(66,153,225,.1);
}

.DateInput_input {
  font-weight: 300;
  font-size: 14px;
  padding: 4px 7px 2px;
  padding: 4px 7px 2px;
  width: 100px!important;
  margin-left: 10px;
}

.jet-data-table {
  display: inline-block;
  height: 100%;

  thead {
    width: 100%;
  }

  .select-search:not(.is-loading):not(.select-search--multiple) .select-search__value::after {
    display: none;
  }

  .custom-select { 
    .select-search:not(.select-search--multiple) .select-search__select {
      top: 0px;
      border: solid #9fa0a1 1px;
    }
  }

  .tags { 
    width: 100%;
    min-height: 20px;

    .add-tag-button {
      display: none;
    }

    .tag { 

      font-weight: 400;
      font-size: 0.85rem;
      letter-spacing: .04em;
      text-transform: none;

      .remove-tag-button {
        margin-left: 5px;
        margin-right: -7px;
        display: none;
      }
    }

    .form-control-plaintext {
      font-size: 12px;
    }

    .form-control-plaintext:hover, .form-control-plaintext:focus-visible {
      outline: none;
      
    }
  }

  .tags:hover { 
    .add-tag-button {
      display: inline-flex;
    }
  }

  .tag:hover {
    .remove-tag-button {
      display: inline-flex;
    }
  }

  .th,
  .td {
    .resizer {
      display: inline-block;
      width: 5px;
      height: 100%;
      position: absolute;
      right: 0;
      top: 0;
      transform: translateX(50%);
      z-index: 1;
      touch-action: none;

      &.isResizing {
        background: rgb(179, 173, 173);
      }
    }
  }
}

.no-components-box {
  border: 1px dashed #3e525b;
}

.form-control-plaintext:focus-visible {
  outline: none;
  outline-width: thin;
  outline-style: solid;
  outline-color: #3c92dc;
}

.form-control-plaintext:hover {
  outline: none;
  outline-width: thin;
  outline-style: solid;
  outline-color: rgba(66,153,225,.8);
}

.select-search__input:focus-visible {
  outline: none;
  outline-color: #4ac4d6;
}

.form-control-plaintext {
  padding: 5px;
}

.table-filters {
  position: absolute;
  bottom: 0;
  width: 80%;
  max-width: 700px;
  margin-right: 10%;
  right: 0;
  height: 300px;
  z-index: 100;
}

.code-builder {
  border: solid 1px #dadcde;
  border-radius: 2px;
  padding-top: 4px;

  .variables-dropdown {
    position: fixed;
    right: 0;
    width: 400px;
    z-index: 200;
    border: solid 1px #dadcde;

    .group-header {
      background: #f4f6fa;
    }
  }
}

.__react_component_tooltip {
  z-index: 10000;
}

.select-search__value::after {
  top: calc(50% - 2px);
  right: 15px;
  width: 5px;
  height: 5px;
}

.progress-bar {
  background-color: rgba(66,153,225,.7);
}

.popover-header {
  background-color: #f4f6fa;
}

.popover-body {
  .form-label {
    font-size: 12px;
  }
}

.input-icon {
    .input-icon-addon {
        display: none;
      }
}

.input-icon:hover  {
    .input-icon-addon {
        display: flex;
      }
}

.input-icon:focus  {
    .input-icon-addon {
        display: flex;
      }
}

.sub-section {
    width: 100%;
    display: block;
}

.text-muted { 
    color: #3e525b!important;
}

body {
    color: #3e525b
}

.navbar-brand-image {
    height: 1.6rem;
}


.RichEditor-root {
    background: #fff;
    border: 1px solid #ddd;
    font-family: 'Georgia', serif;
    font-size: 14px;
    padding: 15px;
    height: 100%;
  }
  
  .RichEditor-editor {
    border-top: 1px solid #ddd;
    cursor: text;
    font-size: 16px;
    margin-top: 10px;
  }
  
  .RichEditor-editor .public-DraftEditorPlaceholder-root,
  .RichEditor-editor .public-DraftEditor-content {
    margin: 0 -15px -15px;
    padding: 15px;
  }
  
  .RichEditor-editor .public-DraftEditor-content {
    min-height: 100px;
  }
  
  .RichEditor-hidePlaceholder .public-DraftEditorPlaceholder-root {
    display: none;
  }
  
  .RichEditor-editor .RichEditor-blockquote {
    border-left: 5px solid #eee;
    color: #666;
    font-family: 'Hoefler Text', 'Georgia', serif;
    font-style: italic;
    margin: 16px 0;
    padding: 10px 20px;
  }
  
  .RichEditor-editor .public-DraftStyleDefault-pre {
    background-color: rgba(0, 0, 0, 0.05);
    font-family: 'Inconsolata', 'Menlo', 'Consolas', monospace;
    font-size: 16px;
    padding: 20px;
  }
  
  .RichEditor-controls {
    font-family: 'Helvetica', sans-serif;
    font-size: 14px;
    margin-bottom: 5px;
    user-select: none;
  }
  
  .RichEditor-styleButton {
    color: #999;
    cursor: pointer;
    margin-right: 16px;
    padding: 2px 0;
    display: inline-block;
  }
  
  .RichEditor-activeButton {
    color: #5890ff;
  }
  
.transformation-editor {
    .CodeMirror {
        min-height: 70px;
    }
}

.chart-data-input { 
  .CodeMirror {
    min-height: 370px;
    font-size: 0.8rem;
  }
  .code-hinter {
    min-height: 370px;
  }
}

.map-location-input {
  .CodeMirror {
    min-height: 120px;
    font-size: 0.8rem;
  }
  .code-hinter {
    min-height: 120px;
  }
}

.rdt {
    .form-control {
        height: 100%;
    }
}

.DateInput_input__focused {
    border-bottom: 2px solid #3c92dc;
}

.CalendarDay__selected, .CalendarDay__selected:active, .CalendarDay__selected:hover {
    background: #3c92dc;
    border: 1px double #3c92dc;
}

.CalendarDay__selected_span {
    background: #3c92dcc2;
    border: #3c92dcc2;
}

.CalendarDay__selected_span:active, .CalendarDay__selected_span:hover {
    background: #3c92dc;
    border: 1px double #3c92dc;
    color: #fff;
}

.CalendarDay__hovered_span:active, .CalendarDay__hovered_span:hover {
    background: #3c92dc;
    border: 1px double #3c92dc;
    color: #fff;
}

.CalendarDay__hovered_span {
    background: #83b8e7;
    border: 1px double #83b8e7;
    color: #fff;
}

.table-responsive {
    margin-bottom: 0rem;
}

.codehinter-query-editor-input {
  .CodeMirror {
    font-family: 'Roboto', sans-serif;
    color: #263136;
    overflow: hidden;
    height: 50px!important;
  }

  .CodeMirror-vscrollbar {
    overflow: hidden;
  }

  .CodeMirror-focused {
    padding-top: 0;
    height: 50px;
  }

  .CodeMirror-scroll { 
    position: absolute;
    top: 0;
    width: 100%;
  }
}

.field { 
  .CodeMirror-scroll { 
    position: static;
    top: 0;
  }
}

.code-hinter {

    height: 36px;

    .form-control {
      .CodeMirror {
          font-family: 'Roboto', sans-serif;
          height: 50px!important;
      }
    }

    .CodeMirror-focused {
        padding-top: 3px;
    }

    .CodeMirror-vscrollbar, .CodeMirror-hscrollbar {
      background: transparent;
      height: 0;
      width: 0;
    }

    .CodeMirror-scroll {
        overflow:hidden !important;
        margin-bottom: 0px;
    }
}

.CodeMirror-hints {
    font-family: 'Roboto', sans-serif;
    font-size: 0.9rem;
    padding: 0px;

    li.CodeMirror-hint-active {
        background: #3c92dc;
    }

    .CodeMirror-hint {
        padding: 4px;
        padding-left: 10px;
        padding-right: 10px;
    }
}

.cm-matchhighlight {
    color: #4299e1!important;
    background: rgba(66,153,225,.1)!important;
}

.nav-tabs .nav-link {
    color:  #3e525b;
   border-top-left-radius: 0px;
   border-top-right-radius: 0px;
 }

 .transformation-editor {
     .CodeMirror {
         min-height: 220px;
     }
 }
 
 hr { 
  margin: 1rem 0;
 }
 
 .query-hinter {
   min-height: 150px;
 }

 .codehinter-default-input {
  font-family: 'Roboto', sans-serif;
  padding: 0.0475rem 0rem;
  display: block;
  width: 100%;
  font-size: .875rem;
  font-weight: 400;
  color: #232e3c;
  background-color: #fff;
  background-clip: padding-box;
  border: 1px solid #dadcde;
  -webkit-appearance: none;
  -moz-appearance: none;
  appearance: none;
  border-radius: 4px;
  transition: border-color .15s ease-in-out,box-shadow .15s ease-in-out;
  height: 30px;

  .CodeMirror {
    font-family: 'Roboto', sans-serif;
  }
 }

 .codehinter-query-editor-input {
  font-family: 'Roboto', sans-serif;
  padding: 0.1775rem .75rem;
  display: block;
  width: 100%;
  font-size: .875rem;
  font-weight: 400;
  color: #232e3c;
  background-color: #fff;
  background-clip: padding-box;
  border: 1px solid #dadcde;
  -webkit-appearance: none;
  -moz-appearance: none;
  appearance: none;
  border-radius: 4px;
  transition: border-color .15s ease-in-out,box-shadow .15s ease-in-out;
  height: 36px;
 }

 .modal-component { 
   margin-top: 150px;
  .modal-body {
    padding: 0;
  }
 }

 .draggable-box {
  .config-handle {
    top: -20px;
    position: fixed;

    .badge {
      font-size: 9px;
    }
  }
}

.modal-content {
  .config-handle {
    position: absolute;

    .badge {
      font-size: 9px;
    }
  }
}


// .draggable-box:hover {
  .config-handle {
    display: block;
  }
// }

.apps-table { 
  .app-title {
    font-size: 1rem;
  }

  .row {
    --tblr-gutter-x: 0rem;
  }
}

.home-page, .org-users-page {
  .navbar .navbar-nav .active>.nav-link, .navbar .navbar-nav .nav-link.active, .navbar .navbar-nav .nav-link.show, .navbar .navbar-nav .show>.nav-link {
    color: rgba(35, 46, 60, 0.7);
  }

  .nav-item { 
    font-size: 0.9rem;
  }

}

.CodeMirror-placeholder {
  color: #9e9e9e!important;
  font-size: 0.7rem!important;
}

.btn-primary {
  border-color: transparent;
}

.text-widget { 
  overflow: scroll;
}

.text-widget::-webkit-scrollbar {
  width: 0;
  height: 0;
  background: transparent;
}

.input-group-flat:focus-within {
  box-shadow: none;
}

.map-widget { 
  .place-search-input { 
    box-sizing: border-box;
    border: 1px solid transparent;
    width: 240px;
    height: 32px;
    padding: 0 12px;
    border-radius: 3px;
    box-shadow: 0 2px 6px rgba(0, 0, 0, 0.3);
    font-size: 14px;
    outline: none;
    text-overflow: ellipses;
    position: absolute;
    left: 50%;
    margin-left: -120px;
  }
}

.events-toggle-active { 
  .toggle-icon { 
    transform: rotate(180deg);
  }
}

.events-toggle { 
  .toggle-icon { 
    display: inline-block;
    margin-left: auto;
    transition: .3s transform;
  }

  .toggle-icon:after {
    content: "";
    display: inline-block;
    vertical-align: .306em;
    width: .46em;
    height: .46em;
    border-bottom: 1px solid;
    border-left: 1px solid;
    margin-right: .1em;
    margin-left: .4em;
    transform: rotate(-45deg);
  }
}

.nav-link-title {
  font-weight: 500;
  font-size: 0.9rem;
}

.navbar-nav {
  .dropdown:hover {
    .dropdown-menu { 
      display: block;
    }
  }
}

.query-manager-header { 
  .nav-item { 
    border-right: solid 1px #dadcde;
  }

  .nav-link { 
    height: 39px;
  }
}

input:focus-visible {
  outline: none;
}

.navbar-expand-md.navbar-light .nav-item.active:after {
  border: 1px solid #3c92dc;
}

.org-users-page { 
  .select-search__input{ 
    color: #617179;
  }
}

.encrypted-icon { 
  margin-bottom: 0.25rem;
}

.widget-documentation-link { 
  position: fixed;
  bottom: 0;
}

.components-container {
  .draggable-box { 
    cursor: move;
  }
}

.column-sort-row { 
  border-radius: 0;
}

.jet-button {
  &.btn-primary:hover {
    background: var(--tblr-btn-color-darker) !important;
  }
}

.editor-sidebar::-webkit-scrollbar {
  width: 0;
  height: 0;
  background: transparent;
  -ms-overflow-style: none;
}

.editor-sidebar {
  scrollbar-width: none;
  -ms-overflow-style: none;
}

.sketch-picker { 
  position: absolute;
}


.color-picker-input {
  border: solid 1px rgb(223, 223, 223);
  cursor: pointer;
}

<<<<<<< HEAD
.app-sharing-modal {
  .form-control.is-invalid, .was-validated .form-control:invalid {
    border-color: #ffb0b0;
  }
=======
.widgets-list { 
  --tblr-gutter-x: 0px!important;
>>>>>>> 6859f112
}<|MERGE_RESOLUTION|>--- conflicted
+++ resolved
@@ -11,7 +11,7 @@
 
   .resizer-active {
     border: solid 1px rgb(70, 165, 253)!important;
-  
+
     .top-right,
     .top-left,
     .bottom-right,
@@ -22,7 +22,7 @@
     }
   }
 
-  .resizer-selected { 
+  .resizer-selected {
     outline-width: thin;
     outline-style: solid;
     outline-color: #ffda7e;
@@ -33,7 +33,7 @@
       height: 31px;
     }
 
-    .header { 
+    .header {
       --tblr-gutter-x: 0rem;
     }
 
@@ -44,7 +44,7 @@
       }
     }
 
-    .query-details { 
+    .query-details {
       margin-top: 34px;
     }
 
@@ -283,7 +283,7 @@
           border: solid 1px transparent;
         }
 
-        
+
       }
     }
 
@@ -401,7 +401,7 @@
             --tblr-gutter-x: 0rem;
           }
 
-          .query-list { 
+          .query-list {
             // padding-top: 40px;
           }
 
@@ -743,7 +743,7 @@
 
 .jet-data-table {
 
-  thead { 
+  thead {
     z-index: 2;
   }
 
@@ -756,10 +756,10 @@
     background: rgba(lightBlue, 0.25);
   }
 
-  td { 
+  td {
     min-height: 35px;
     overflow-x: scroll;
-    
+
     .text-container {
       padding: 0px;
       margin-bottom: 3px;
@@ -773,7 +773,7 @@
     }
   }
 
-  td { 
+  td {
     .text-container:focus {
       position: sticky;
       height: 120px;
@@ -791,7 +791,7 @@
     }
   }
 
-  td { 
+  td {
     .text-container::-webkit-scrollbar {
       background: transparent;
       height: 0;
@@ -829,7 +829,7 @@
     left: 6px;
     bottom: 8px;
   }
-  
+
 }
 
 .jet-data-table::-webkit-scrollbar {
@@ -853,7 +853,7 @@
         top: 0px;
         display: inline-block;
 
-        tr { 
+        tr {
             border-top: none;
         }
     }
@@ -942,14 +942,14 @@
     display: none;
   }
 
-  .custom-select { 
+  .custom-select {
     .select-search:not(.select-search--multiple) .select-search__select {
       top: 0px;
       border: solid #9fa0a1 1px;
     }
   }
 
-  .tags { 
+  .tags {
     width: 100%;
     min-height: 20px;
 
@@ -957,7 +957,7 @@
       display: none;
     }
 
-    .tag { 
+    .tag {
 
       font-weight: 400;
       font-size: 0.85rem;
@@ -977,11 +977,11 @@
 
     .form-control-plaintext:hover, .form-control-plaintext:focus-visible {
       outline: none;
-      
-    }
-  }
-
-  .tags:hover { 
+
+    }
+  }
+
+  .tags:hover {
     .add-tag-button {
       display: inline-flex;
     }
@@ -1117,7 +1117,7 @@
     display: block;
 }
 
-.text-muted { 
+.text-muted {
     color: #3e525b!important;
 }
 
@@ -1138,28 +1138,28 @@
     padding: 15px;
     height: 100%;
   }
-  
+
   .RichEditor-editor {
     border-top: 1px solid #ddd;
     cursor: text;
     font-size: 16px;
     margin-top: 10px;
   }
-  
+
   .RichEditor-editor .public-DraftEditorPlaceholder-root,
   .RichEditor-editor .public-DraftEditor-content {
     margin: 0 -15px -15px;
     padding: 15px;
   }
-  
+
   .RichEditor-editor .public-DraftEditor-content {
     min-height: 100px;
   }
-  
+
   .RichEditor-hidePlaceholder .public-DraftEditorPlaceholder-root {
     display: none;
   }
-  
+
   .RichEditor-editor .RichEditor-blockquote {
     border-left: 5px solid #eee;
     color: #666;
@@ -1168,21 +1168,21 @@
     margin: 16px 0;
     padding: 10px 20px;
   }
-  
+
   .RichEditor-editor .public-DraftStyleDefault-pre {
     background-color: rgba(0, 0, 0, 0.05);
     font-family: 'Inconsolata', 'Menlo', 'Consolas', monospace;
     font-size: 16px;
     padding: 20px;
   }
-  
+
   .RichEditor-controls {
     font-family: 'Helvetica', sans-serif;
     font-size: 14px;
     margin-bottom: 5px;
     user-select: none;
   }
-  
+
   .RichEditor-styleButton {
     color: #999;
     cursor: pointer;
@@ -1190,18 +1190,18 @@
     padding: 2px 0;
     display: inline-block;
   }
-  
+
   .RichEditor-activeButton {
     color: #5890ff;
   }
-  
+
 .transformation-editor {
     .CodeMirror {
         min-height: 70px;
     }
 }
 
-.chart-data-input { 
+.chart-data-input {
   .CodeMirror {
     min-height: 370px;
     font-size: 0.8rem;
@@ -1280,15 +1280,15 @@
     height: 50px;
   }
 
-  .CodeMirror-scroll { 
+  .CodeMirror-scroll {
     position: absolute;
     top: 0;
     width: 100%;
   }
 }
 
-.field { 
-  .CodeMirror-scroll { 
+.field {
+  .CodeMirror-scroll {
     position: static;
     top: 0;
   }
@@ -1353,11 +1353,11 @@
          min-height: 220px;
      }
  }
- 
- hr { 
+
+ hr {
   margin: 1rem 0;
  }
- 
+
  .query-hinter {
    min-height: 150px;
  }
@@ -1404,7 +1404,7 @@
   height: 36px;
  }
 
- .modal-component { 
+ .modal-component {
    margin-top: 150px;
   .modal-body {
     padding: 0;
@@ -1439,7 +1439,7 @@
   }
 // }
 
-.apps-table { 
+.apps-table {
   .app-title {
     font-size: 1rem;
   }
@@ -1454,7 +1454,7 @@
     color: rgba(35, 46, 60, 0.7);
   }
 
-  .nav-item { 
+  .nav-item {
     font-size: 0.9rem;
   }
 
@@ -1469,7 +1469,7 @@
   border-color: transparent;
 }
 
-.text-widget { 
+.text-widget {
   overflow: scroll;
 }
 
@@ -1483,8 +1483,8 @@
   box-shadow: none;
 }
 
-.map-widget { 
-  .place-search-input { 
+.map-widget {
+  .place-search-input {
     box-sizing: border-box;
     border: 1px solid transparent;
     width: 240px;
@@ -1501,14 +1501,14 @@
   }
 }
 
-.events-toggle-active { 
-  .toggle-icon { 
+.events-toggle-active {
+  .toggle-icon {
     transform: rotate(180deg);
   }
 }
 
-.events-toggle { 
-  .toggle-icon { 
+.events-toggle {
+  .toggle-icon {
     display: inline-block;
     margin-left: auto;
     transition: .3s transform;
@@ -1535,18 +1535,18 @@
 
 .navbar-nav {
   .dropdown:hover {
-    .dropdown-menu { 
+    .dropdown-menu {
       display: block;
     }
   }
 }
 
-.query-manager-header { 
-  .nav-item { 
+.query-manager-header {
+  .nav-item {
     border-right: solid 1px #dadcde;
   }
 
-  .nav-link { 
+  .nav-link {
     height: 39px;
   }
 }
@@ -1559,28 +1559,28 @@
   border: 1px solid #3c92dc;
 }
 
-.org-users-page { 
-  .select-search__input{ 
+.org-users-page {
+  .select-search__input{
     color: #617179;
   }
 }
 
-.encrypted-icon { 
+.encrypted-icon {
   margin-bottom: 0.25rem;
 }
 
-.widget-documentation-link { 
+.widget-documentation-link {
   position: fixed;
   bottom: 0;
 }
 
 .components-container {
-  .draggable-box { 
+  .draggable-box {
     cursor: move;
   }
 }
 
-.column-sort-row { 
+.column-sort-row {
   border-radius: 0;
 }
 
@@ -1602,7 +1602,7 @@
   -ms-overflow-style: none;
 }
 
-.sketch-picker { 
+.sketch-picker {
   position: absolute;
 }
 
@@ -1612,13 +1612,12 @@
   cursor: pointer;
 }
 
-<<<<<<< HEAD
 .app-sharing-modal {
   .form-control.is-invalid, .was-validated .form-control:invalid {
     border-color: #ffb0b0;
   }
-=======
-.widgets-list { 
+}
+
+.widgets-list {
   --tblr-gutter-x: 0px!important;
->>>>>>> 6859f112
 }