--- conflicted
+++ resolved
@@ -8140,26 +8140,11 @@
     box-shadow: none;
   }
 
-<<<<<<< HEAD
   &:disabled,
   &[disabled] {
     background: linear-gradient(0deg, #F3F4F6, #F3F4F6);
     box-shadow: none;
     color: #D1D5DB;
-=======
-.tj-dashboard-section-header {
-  max-width: 288px;
-  max-height: 64px;
-  padding-top: 20px;
-  padding-left: 20px;
-  padding-bottom: 24px;
-  border-right: 1px solid var(--slate5);
-
-  &[data-name="Profile settings"],
-  &[data-name="Workspace constants"] {
-    border-right: none;
-    border-bottom: 1px solid var(--slate5);
->>>>>>> da93579e
   }
 }
 
@@ -14995,13 +14980,10 @@
 
 .workspace-constants-wrapper {
   height: calc(100vh - 64px);
-<<<<<<< HEAD
-=======
   display: flex;
   align-items: center;
   justify-content: center;
   padding-top: 1.5rem;
->>>>>>> da93579e
 }
 
 .blank-page-wrapper {
@@ -15358,7 +15340,6 @@
   }
 }
 
-<<<<<<< HEAD
 .tjdb-table-tooltip {
   width: max-content !important;
 
@@ -15373,8 +15354,8 @@
     }
 
   }
-=======
+}
+
 div.ds-svg-container svg {
   padding: 2px;
->>>>>>> da93579e
 }