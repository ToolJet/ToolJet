--- conflicted
+++ resolved
@@ -841,8 +841,8 @@
 
     &:hover {
       background: none !important;
-      border: none !important;      
-      color: var(--slate12);       
+      border: none !important;
+      color: var(--slate12);
     }
   }
 }
@@ -8707,7 +8707,7 @@
   align-items: center;
   color: var(--slate11);
 
-  .with-border{
+  .with-border {
     border-bottom: 1px solid var(--slate5) !important;
   }
 
@@ -10805,6 +10805,7 @@
     top: 5px;
     cursor: pointer;
   }
+
   .copy-icon {
     position: absolute;
     right: 8px;
@@ -12920,6 +12921,7 @@
 .wrapper-div-code-editor:hover .fx-button-container {
   opacity: 1;
 }
+
 .action-description-highlighter {
   color: var(--indigo9) !important;
 }
@@ -13031,7 +13033,6 @@
   }
 }
 
-<<<<<<< HEAD
 .widget-version-identifier {
   position: absolute;
   right: 0px;
@@ -13052,7 +13053,8 @@
 .widget-version-new-identifier {
   background-color: #1E823B;
   @extend .widget-version-identifier
-=======
+}
+
 .tjdb-table-tooltip {
   width: max-content !important;
 
@@ -13071,5 +13073,4 @@
 
 div.ds-svg-container svg {
   padding: 2px;
->>>>>>> d42bfa8a
 }