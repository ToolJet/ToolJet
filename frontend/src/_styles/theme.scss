--- conflicted
+++ resolved
@@ -6396,14 +6396,6 @@
   }
 }
 
-<<<<<<< HEAD
-.rest-methods-url{
-  .cm-s-default {
-    .cm-string-2{
-      color: #000;
-    }
-  }
-=======
 
 .link-widget{
   display: flex;
@@ -6431,5 +6423,12 @@
     height: 0;
     background: transparent;
   }
->>>>>>> bf011beb
+}
+
+.rest-methods-url{
+  .cm-s-default {
+    .cm-string-2{
+      color: #000;
+    }
+  }
 }