--- conflicted
+++ resolved
@@ -11517,8 +11517,6 @@
 
 .form-label-restricted {
   display: none;
-<<<<<<< HEAD
-=======
 }
 
 .runjs-parameter-badge {
@@ -11535,5 +11533,4 @@
     background-color: #F1F3F5;
     color: #C1C8CD;
   }
->>>>>>> 6253273c
 }