--- conflicted
+++ resolved
@@ -6121,7 +6121,6 @@
   }
 }
 
-<<<<<<< HEAD
 .icon-widget-popover{
   &.theme-dark{
     .popover-header{
@@ -6158,8 +6157,6 @@
     }
   }
 }
-=======
->>>>>>> ddf28a13
 .dark-theme-placeholder::placeholder{
   color: #C8C6C6;
 }
