--- conflicted
+++ resolved
@@ -10597,15 +10597,14 @@
   }
 }
 
-<<<<<<< HEAD
-.freeze-scroll {
-  #real-canvas {
-    overflow: hidden;
-  }
-=======
 .jet-container-loading {
   margin: 0 auto;
   justify-content: center;
   align-items: center;
->>>>>>> f8c3511a
+}
+
+.freeze-scroll {
+  #real-canvas {
+    overflow: hidden;
+  }
 }