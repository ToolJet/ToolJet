--- conflicted
+++ resolved
@@ -11071,7 +11071,6 @@
   display: none;
 }
 
-<<<<<<< HEAD
 
 #tooltip-for-org-constant-cell, #tooltip-for-org-input-disabled {
   padding: 12px 16px !important;
@@ -11080,7 +11079,8 @@
   z-index: 1 !important;
   .react-tooltip-arrow {
     background: inherit !important;
-=======
+  }
+}
 .release-buttons {
   .release-button {
       padding: 6px 16px;
@@ -11090,6 +11090,5 @@
   .released-button {
       background-color:  #F1F3F5;
       color: #C1C8CD;
->>>>>>> 5519cf97
   }
 }