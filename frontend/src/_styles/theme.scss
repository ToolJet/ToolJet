--- conflicted
+++ resolved
@@ -107,7 +107,7 @@
     font-size: 12px;
     color: #61656c;
   }
-  .style-fx{
+  .style-fx {
     margin-top: 3px !important;
   }
 }
@@ -163,7 +163,7 @@
     align-items: center;
     text-transform: capitalize;
     font-weight: 400 !important;
-    background-color:#4299e11a;
+    background-color: #4299e11a;
     p {
       margin: 0 8px 0 12px;
     }
@@ -216,7 +216,8 @@
 
     .header {
       --tblr-gutter-x: 0rem;
-      position: sticky; top: 0;
+      position: sticky;
+      top: 0;
     }
 
     .nav-header {
@@ -230,8 +231,6 @@
       margin-top: 25px;
     }
 
-    
-
     .query-name-field input {
       max-width: 180px;
       font-weight: 600;
@@ -245,19 +244,19 @@
     width: 0;
     background: transparent;
   }
-.left-sidebar-layout{
-  display: flex;
-  justify-content: center;
-  flex-direction: column;
-  font-size: 11px;
-  padding: 16px;
-  align-items: center;
-  letter-spacing:.2px;
-  p{
-    margin-bottom: 0px;
-    margin-top: 8px;
-  }
-}
+  .left-sidebar-layout {
+    display: flex;
+    justify-content: center;
+    flex-direction: column;
+    font-size: 11px;
+    padding: 16px;
+    align-items: center;
+    letter-spacing: 0.2px;
+    p {
+      margin-bottom: 0px;
+      margin-top: 8px;
+    }
+  }
   .left-sidebar {
     height: 100%;
     width: 76px;
@@ -712,7 +711,7 @@
       justify-content: center;
       -webkit-box-align: center;
       align-items: center;
-      
+
       .canvas-area {
         width: 1280px;
         min-height: 2400px;
@@ -1131,10 +1130,10 @@
     }
   }
 }
-.fx-container{
+.fx-container {
   position: relative;
 }
-.fx-common{
+.fx-common {
   position: absolute;
   top: -37.5px;
   right: 0px;
@@ -1143,7 +1142,7 @@
 .fx-button {
   font-weight: 400;
   font-size: 13px;
-  color: #61656C;
+  color: #61656c;
 }
 
 .fx-button:hover,
@@ -1216,7 +1215,8 @@
   }
   .layout-buttons {
     svg {
-      filter: invert(89%) sepia(2%) saturate(127%) hue-rotate(175deg) brightness(99%) contrast(96%);
+      filter: invert(89%) sepia(2%) saturate(127%) hue-rotate(175deg)
+        brightness(99%) contrast(96%);
     }
   }
   .organization-list {
@@ -2688,7 +2688,7 @@
   display: flex !important;
   flex-direction: column;
 }
-.app-version-content{
+.app-version-content {
   flex: 1;
   overflow: auto;
 }
@@ -3329,9 +3329,9 @@
 
 .multiselect-widget {
   label.select-item {
-      width: max-content;
-      min-width: 100%;
-      div.item-renderer {
+    width: max-content;
+    min-width: 100%;
+    div.item-renderer {
       align-items: center;
       line-height: 15px;
       input {
@@ -3354,12 +3354,12 @@
   }
 
   .rmsc.dark {
-    --rmsc-main: #4D72FA;
+    --rmsc-main: #4d72fa;
     --rmsc-hover: #283647;
-    --rmsc-selected: #1F2936;
+    --rmsc-selected: #1f2936;
     --rmsc-border: #333333;
     --rmsc-gray: #555555;
-    --rmsc-bg: #1F2936;
+    --rmsc-bg: #1f2936;
     color: #fff;
   }
 }
@@ -3424,7 +3424,7 @@
   }
 
   .react-datepicker__day--selected {
-    background-color: #4D72FA;
+    background-color: #4d72fa;
   }
 }
 
@@ -3896,7 +3896,8 @@
   }
 }
 .tabs-inspector {
-  position: sticky; top: 0;
+  position: sticky;
+  top: 0;
   .nav-item {
     width: 50%;
   }
@@ -3921,8 +3922,7 @@
     border-bottom: 1px solid $primary !important;
   }
 }
-.tabs-inspector
-{
+.tabs-inspector {
   z-index: 2;
   background: white;
   &.dark {
@@ -3992,7 +3992,7 @@
 
 .undo-redo-buttons {
   flex: 1;
-  padding-left: .5rem;
+  padding-left: 0.5rem;
 }
 
 .app-version-menu {
@@ -4371,7 +4371,6 @@
     }
 
     .rest-api-tab-content {
-
       .rest-api-tabpanes {
         display: none;
       }
@@ -4382,7 +4381,7 @@
 
       .svg-plus {
         stroke: $primary;
-      } 
+      }
 
       .delete-btn-wrapper {
         display: flex;
@@ -4399,10 +4398,10 @@
       .tab-content-wrapper {
         display: flex;
         flex-direction: column;
-        gap: .3rem;
-      }
-
-      .row-container{
+        gap: 0.3rem;
+      }
+
+      .row-container {
         display: flex;
         width: 100%;
         justify-content: space-between;
@@ -4456,7 +4455,7 @@
 }
 
 .query-pane-rest-api-keys-list-group.dark + .list-group-item {
-  &:hover{
+  &:hover {
     color: #ffffff;
   }
 }
@@ -4534,7 +4533,6 @@
   padding: 5px;
 }
 
-
 // **Alert component**
 .alert-component {
   border: 1px solid rgba(101, 109, 119, 0.16) !important;
@@ -4560,7 +4558,8 @@
   .popup-btn {
     margin-top: 0.65rem !important;
   }
-  .CodeMirror-placeholder, .CodeMirror pre.CodeMirror-line {
+  .CodeMirror-placeholder,
+  .CodeMirror pre.CodeMirror-line {
     height: 21px !important;
     position: absolute !important;
     margin-top: 3px !important;
@@ -4718,7 +4717,7 @@
   --tblr-gutter-x: 0 !important;
 }
 
-.widget-button >.btn-loading:after {
+.widget-button > .btn-loading:after {
   border: 1px solid var(--loader-color);
   border-right-color: transparent;
 }
@@ -4769,7 +4768,8 @@
     }
     .arrow-container {
       svg {
-        filter: invert(48%) sepia(6%) saturate(6%) hue-rotate(315deg) brightness(103%) contrast(96%);
+        filter: invert(48%) sepia(6%) saturate(6%) hue-rotate(315deg)
+          brightness(103%) contrast(96%);
       }
     }
   }
@@ -4782,7 +4782,8 @@
       height: 30px;
       width: 30px;
       padding: 0px 0px;
-      filter: invert(84%) sepia(13%) saturate(11%) hue-rotate(352deg) brightness(90%) contrast(91%);
+      filter: invert(84%) sepia(13%) saturate(11%) hue-rotate(352deg)
+        brightness(90%) contrast(91%);
     }
   }
   .org-edit {
@@ -4803,7 +4804,8 @@
       svg {
         height: 20px;
         width: 20px;
-        filter: invert(84%) sepia(13%) saturate(11%) hue-rotate(352deg) brightness(90%) contrast(91%);
+        filter: invert(84%) sepia(13%) saturate(11%) hue-rotate(352deg)
+          brightness(90%) contrast(91%);
       }
     }
     .dd-item-padding {
@@ -4817,7 +4819,8 @@
       overflow: auto;
     }
     .tick-ico {
-      filter: invert(50%) sepia(13%) saturate(208%) hue-rotate(153deg) brightness(99%) contrast(86%);
+      filter: invert(50%) sepia(13%) saturate(208%) hue-rotate(153deg)
+        brightness(99%) contrast(86%);
     }
     .org-list-item {
       cursor: pointer;
@@ -4827,7 +4830,8 @@
         background: #fcfcfc no-repeat center/cover;
       }
       .tick-ico {
-        filter: invert(35%) sepia(17%) saturate(238%) hue-rotate(153deg) brightness(94%) contrast(89%);
+        filter: invert(35%) sepia(17%) saturate(238%) hue-rotate(153deg)
+          brightness(94%) contrast(89%);
       }
     }
   }
@@ -4864,7 +4868,7 @@
 .manage-sso {
   .title-with-toggle {
     width: 100%;
-    input[type=checkbox] {
+    input[type="checkbox"] {
       /* Double-sized Checkboxes */
       -ms-transform: scale(1.5); /* IE */
       -moz-transform: scale(1.5); /* FF */
@@ -4890,24 +4894,24 @@
 .org-invite-or {
   padding: 1rem 0rem;
   h2 {
-    width: 100%; 
-    text-align: center; 
-    border-bottom: 1px solid #000; 
+    width: 100%;
+    text-align: center;
+    border-bottom: 1px solid #000;
     line-height: 0.1em;
     margin: 10px 0 20px;
-  } 
-  
-  h2 span { 
-     background:#fff; 
-     padding:0 10px; 
-  }
-}
-
+  }
+
+  h2 span {
+    background: #fff;
+    padding: 0 10px;
+  }
+}
 
 .theme-dark .json-tree-container {
   .json-tree-node-icon {
     svg {
-      filter: invert(89%) sepia(2%) saturate(127%) hue-rotate(175deg) brightness(99%) contrast(96%);
+      filter: invert(89%) sepia(2%) saturate(127%) hue-rotate(175deg)
+        brightness(99%) contrast(96%);
     }
   }
   .json-tree-svg-icon.component-icon {
@@ -4915,19 +4919,20 @@
   }
 
   .node-key-outline {
-    height: 1rem!important;
-    border: 1px solid transparent!important;
+    height: 1rem !important;
+    border: 1px solid transparent !important;
     color: #ccd4df;
   }
- 
+
   .selected-node {
     border-color: $primary-light !important;
   }
-  .json-tree-icon-container  .selected-node  > svg:first-child {
-    filter: invert(65%) sepia(62%) saturate(4331%) hue-rotate(204deg) brightness(106%) contrast(97%);
+  .json-tree-icon-container .selected-node > svg:first-child {
+    filter: invert(65%) sepia(62%) saturate(4331%) hue-rotate(204deg)
+      brightness(106%) contrast(97%);
   }
   .node-length-color {
-    color: #B8C7FD;
+    color: #b8c7fd;
   }
   .node-type {
     color: #8a96a6;
@@ -4937,14 +4942,16 @@
   }
 
   .action-icons-group {
-    img, svg {
-      filter: invert(89%) sepia(2%) saturate(127%) hue-rotate(175deg) brightness(99%) contrast(96%);
+    img,
+    svg {
+      filter: invert(89%) sepia(2%) saturate(127%) hue-rotate(175deg)
+        brightness(99%) contrast(96%);
     }
   }
 
   .hovered-node.node-key.badge {
-    color: #8092AB !important; 
-    border-color: #8092AB !important;
+    color: #8092ab !important;
+    border-color: #8092ab !important;
   }
 }
 
@@ -4958,7 +4965,7 @@
     margin-right: 6px;
   }
   .node-type {
-    color: #A6B6CC;
+    color: #a6b6cc;
     padding-top: 2px;
   }
   .json-tree-valuetype {
@@ -4966,20 +4973,20 @@
     padding-top: 2px;
   }
   .node-length-color {
-    color: #3650AF;
+    color: #3650af;
     padding-top: 3px;
   }
   .json-tree-node-value {
     font-size: 11px;
   }
   .json-tree-node-string {
-    color: #F6820C;
+    color: #f6820c;
   }
   .json-tree-node-boolean {
-    color: #3EB25F;
+    color: #3eb25f;
   }
   .json-tree-node-number {
-    color: #F4B2B0;
+    color: #f4b2b0;
   }
   .json-tree-node-null {
     color: red;
@@ -4992,7 +4999,7 @@
   }
 
   .selected-node {
-    border-color: #4D72FA !important;
+    border-color: #4d72fa !important;
   }
 
   .selected-node .group-object-container .badge {
@@ -5029,24 +5036,23 @@
   .hovered-node {
     font-weight: 400 !important;
     height: 1rem !important;
-    color:#8092AB;
+    color: #8092ab;
   }
 
   .node-key {
-    font-weight: 400!important;
-    margin-left: -0.25rem!important;
+    font-weight: 400 !important;
+    margin-left: -0.25rem !important;
   }
 
   .node-key-outline {
-    height: 1rem!important;
-    border: 1px solid transparent!important; 
+    height: 1rem !important;
+    border: 1px solid transparent !important;
     color: #3e525b;
   }
-
 }
 
 .popover-more-actions {
-  font-weight: 400!important;
+  font-weight: 400 !important;
 
   &:hover {
     background: #d2ddec !important;
@@ -5065,7 +5071,7 @@
   padding: 0.25rem !important;
 }
 
-// Font sizes 
+// Font sizes
 .fs-9 {
   font-size: 9px !important;
 }
@@ -5076,20 +5082,19 @@
 .fs-12 {
   font-size: 12px !important;
 }
-
 
 .realtime-avatars {
   position: absolute;
   left: 50%;
 }
 
-.widget-style-field-header{
-  font-family: 'Inter';
+.widget-style-field-header {
+  font-family: "Inter";
   font-style: normal;
   font-weight: 500;
   font-size: 12px;
   line-height: 20px;
-  color: #61656C;
+  color: #61656c;
 }
 
 .maintenance_container {
@@ -5130,8 +5135,7 @@
 .autosave-indicator-saving {
   left: 34.5%;
 }
-<<<<<<< HEAD
-.zoom-buttons{
+.zoom-buttons {
   width: 20px !important;
   height: 25px !important;
   margin-left: 2px;
@@ -5140,16 +5144,15 @@
   position: fixed;
   right: 0px;
   bottom: 5px;
-
-}
-.zoom-buttons{
+}
+.zoom-buttons {
   opacity: 0;
   visibility: hidden;
 }
-.image-widget-wrapper:hover  button{
+.image-widget-wrapper:hover button {
   opacity: 1 !important;
   visibility: visible;
-=======
+}
 .pdf-page-controls {
   position: fixed;
   bottom: 20px;
@@ -5191,8 +5194,8 @@
     color: #000;
   }
 }
-.pdf-document{
-  canvas{
+.pdf-document {
+  canvas {
     margin: 0px auto;
   }
   &:hover {
@@ -5200,5 +5203,4 @@
       opacity: 1;
     }
   }
->>>>>>> d6ce6ed1
 }