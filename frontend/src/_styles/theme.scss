@import "./tabler.scss";
@import "./colors.scss";
@import "./z-index.scss";
@import "./mixins.scss";
@import "./queryManager.scss";
@import "./onboarding.scss";
@import "./components.scss";
@import "./global-datasources.scss";
@import "./typography.scss";
@import "./designtheme.scss";
@import "./dropdown-custom.scss";
@import "./ui-operations.scss";
@import 'react-loading-skeleton/dist/skeleton.css';
@import './table-component.scss';

/* ibm-plex-sans-100 - latin */
@font-face {
  font-display: swap;
  /* Check https://developer.mozilla.org/en-US/docs/Web/CSS/@font-face/font-display for other options. */
  font-family: 'IBM Plex Sans';
  font-style: normal;
  font-weight: 100;
  src: url('/assets/fonts/ibm-plex-sans-v19-latin/ibm-plex-sans-v19-latin-100.woff2') format('woff2');
  /* Chrome 36+, Opera 23+, Firefox 39+, Safari 12+, iOS 10+ */
}

/* ibm-plex-sans-100italic - latin */
@font-face {
  font-display: swap;
  /* Check https://developer.mozilla.org/en-US/docs/Web/CSS/@font-face/font-display for other options. */
  font-family: 'IBM Plex Sans';
  font-style: italic;
  font-weight: 100;
  src: url('/assets/fonts/ibm-plex-sans-v19-latin/ibm-plex-sans-v19-latin-100italic.woff2') format('woff2');
  /* Chrome 36+, Opera 23+, Firefox 39+, Safari 12+, iOS 10+ */
}

/* ibm-plex-sans-200 - latin */
@font-face {
  font-display: swap;
  /* Check https://developer.mozilla.org/en-US/docs/Web/CSS/@font-face/font-display for other options. */
  font-family: 'IBM Plex Sans';
  font-style: normal;
  font-weight: 200;
  src: url('/assets/fonts/ibm-plex-sans-v19-latin/ibm-plex-sans-v19-latin-200.woff2') format('woff2');
  /* Chrome 36+, Opera 23+, Firefox 39+, Safari 12+, iOS 10+ */
}

/* ibm-plex-sans-200italic - latin */
@font-face {
  font-display: swap;
  /* Check https://developer.mozilla.org/en-US/docs/Web/CSS/@font-face/font-display for other options. */
  font-family: 'IBM Plex Sans';
  font-style: italic;
  font-weight: 200;
  src: url('/assets/fonts/ibm-plex-sans-v19-latin/ibm-plex-sans-v19-latin-200italic.woff2') format('woff2');
  /* Chrome 36+, Opera 23+, Firefox 39+, Safari 12+, iOS 10+ */
}

/* ibm-plex-sans-300 - latin */
@font-face {
  font-display: swap;
  /* Check https://developer.mozilla.org/en-US/docs/Web/CSS/@font-face/font-display for other options. */
  font-family: 'IBM Plex Sans';
  font-style: normal;
  font-weight: 300;
  src: url('/assets/fonts/ibm-plex-sans-v19-latin/ibm-plex-sans-v19-latin-300.woff2') format('woff2');
  /* Chrome 36+, Opera 23+, Firefox 39+, Safari 12+, iOS 10+ */
}

/* ibm-plex-sans-300italic - latin */
@font-face {
  font-display: swap;
  /* Check https://developer.mozilla.org/en-US/docs/Web/CSS/@font-face/font-display for other options. */
  font-family: 'IBM Plex Sans';
  font-style: italic;
  font-weight: 300;
  src: url('/assets/fonts/ibm-plex-sans-v19-latin/ibm-plex-sans-v19-latin-300italic.woff2') format('woff2');
  /* Chrome 36+, Opera 23+, Firefox 39+, Safari 12+, iOS 10+ */
}

/* ibm-plex-sans-regular - latin */
@font-face {
  font-display: swap;
  /* Check https://developer.mozilla.org/en-US/docs/Web/CSS/@font-face/font-display for other options. */
  font-family: 'IBM Plex Sans';
  font-style: normal;
  font-weight: 400;
  src: url('/assets/fonts/ibm-plex-sans-v19-latin/ibm-plex-sans-v19-latin-regular.woff2') format('woff2');
  /* Chrome 36+, Opera 23+, Firefox 39+, Safari 12+, iOS 10+ */
}

/* ibm-plex-sans-italic - latin */
@font-face {
  font-display: swap;
  /* Check https://developer.mozilla.org/en-US/docs/Web/CSS/@font-face/font-display for other options. */
  font-family: 'IBM Plex Sans';
  font-style: italic;
  font-weight: 400;
  src: url('/assets/fonts/ibm-plex-sans-v19-latin/ibm-plex-sans-v19-latin-italic.woff2') format('woff2');
  /* Chrome 36+, Opera 23+, Firefox 39+, Safari 12+, iOS 10+ */
}

/* ibm-plex-sans-500 - latin */
@font-face {
  font-display: swap;
  /* Check https://developer.mozilla.org/en-US/docs/Web/CSS/@font-face/font-display for other options. */
  font-family: 'IBM Plex Sans';
  font-style: normal;
  font-weight: 500;
  src: url('/assets/fonts/ibm-plex-sans-v19-latin/ibm-plex-sans-v19-latin-500.woff2') format('woff2');
  /* Chrome 36+, Opera 23+, Firefox 39+, Safari 12+, iOS 10+ */
}

/* ibm-plex-sans-500italic - latin */
@font-face {
  font-display: swap;
  /* Check https://developer.mozilla.org/en-US/docs/Web/CSS/@font-face/font-display for other options. */
  font-family: 'IBM Plex Sans';
  font-style: italic;
  font-weight: 500;
  src: url('/assets/fonts/ibm-plex-sans-v19-latin/ibm-plex-sans-v19-latin-500italic.woff2') format('woff2');
  /* Chrome 36+, Opera 23+, Firefox 39+, Safari 12+, iOS 10+ */
}

/* ibm-plex-sans-600 - latin */
@font-face {
  font-display: swap;
  /* Check https://developer.mozilla.org/en-US/docs/Web/CSS/@font-face/font-display for other options. */
  font-family: 'IBM Plex Sans';
  font-style: normal;
  font-weight: 600;
  src: url('/assets/fonts/ibm-plex-sans-v19-latin/ibm-plex-sans-v19-latin-600.woff2') format('woff2');
  /* Chrome 36+, Opera 23+, Firefox 39+, Safari 12+, iOS 10+ */
}

/* ibm-plex-sans-600italic - latin */
@font-face {
  font-display: swap;
  /* Check https://developer.mozilla.org/en-US/docs/Web/CSS/@font-face/font-display for other options. */
  font-family: 'IBM Plex Sans';
  font-style: italic;
  font-weight: 600;
  src: url('/assets/fonts/ibm-plex-sans-v19-latin/ibm-plex-sans-v19-latin-600italic.woff2') format('woff2');
  /* Chrome 36+, Opera 23+, Firefox 39+, Safari 12+, iOS 10+ */
}

/* ibm-plex-sans-700 - latin */
@font-face {
  font-display: swap;
  /* Check https://developer.mozilla.org/en-US/docs/Web/CSS/@font-face/font-display for other options. */
  font-family: 'IBM Plex Sans';
  font-style: normal;
  font-weight: 700;
  src: url('/assets/fonts/ibm-plex-sans-v19-latin/ibm-plex-sans-v19-latin-700.woff2') format('woff2');
  /* Chrome 36+, Opera 23+, Firefox 39+, Safari 12+, iOS 10+ */
}

/* ibm-plex-sans-700italic - latin */
@font-face {
  font-display: swap;
  /* Check https://developer.mozilla.org/en-US/docs/Web/CSS/@font-face/font-display for other options. */
  font-family: 'IBM Plex Sans';
  font-style: italic;
  font-weight: 700;
  src: url('/assets/fonts/ibm-plex-sans-v19-latin/ibm-plex-sans-v19-latin-700italic.woff2') format('woff2');
  /* Chrome 36+, Opera 23+, Firefox 39+, Safari 12+, iOS 10+ */
}

// variables
$border-radius: 4px;


body {
  font-family: 'IBM Plex Sans';
}

input,
button {
  border-radius: 4px;
}

.btn:hover {
  border-color: $primary;
}

.btn-sm {
  padding: 4px 8px;
}

.padding-0 {
  padding: 0;
}

.float-right {
  float: right;
}

.font-500 {
  font-weight: 500;
}

.color-inherit {
  color: inherit;
}

.text-right {
  text-align: right;
}

.navbar {
  max-height: 48px;
  min-height: auto;
  background-color: var(--base) !important;
  border-bottom: 1px solid var(--slate5);

  .nav-item.active:after {
    bottom: 0 !important;
  }
}

.rc-slider-track {
  background-color: $primary;
}

.rc-slider-handle {
  border-color: $primary;
}

.auth-main {
  height: 1000px;
  padding-top: calc(0.25 * 100vh);
  overflow: hidden;

  svg,
  img {
    height: 50px;
    width: 50px;
  }

  svg {
    color: #000000;
  }

  .col-4 {
    z-index: 1;
  }

  .horizontal-line {
    width: 100%;
    position: relative;
    border: 1px solid #b1b1b1;
    top: 25px;
    margin: 0px auto;
    z-index: 0;
  }

  .sso-ico {
    div {
      background-color: #ffffff;
    }
  }
}

.emoji-mart-scroll {
  border-bottom: 0;
  margin-bottom: 6px;
}

.emoji-mart-scroll+.emoji-mart-bar {
  display: none;
}

.accordion-item {
  border: solid var(--slate5);
  border-width: 0px 0px 1px 0px;
}

.accordion-item,
.accordion-button {
  background-color: inherit;
}

.accordion-button {
  font-size: 14px;
  font-weight: 500 !important;
  box-shadow: none !important;
  color: var(--slate12) !important;
  padding: 20px 16px !important;
}

.accordion-button::after {
  background-image: url('data:image/svg+xml,<svg xmlns="http://www.w3.org/2000/svg" width="13" height="12" viewBox="0 0 13 12" fill="none"><path d="M8.83684 3L4.4484 3C3.86955 3 3.5089 3.62791 3.80056 4.1279L5.99478 7.88943C6.28419 8.38556 7.00104 8.38556 7.29045 7.88943L9.48467 4.1279C9.77634 3.62791 9.41568 3 8.83684 3Z" fill="%2311181C"/></svg>');
}

.accordion-button:not(.collapsed)::after {
  background-image: url('data:image/svg+xml,<svg xmlns="http://www.w3.org/2000/svg" width="13" height="12" viewBox="0 0 13 12" fill="none"><path d="M8.83684 3L4.4484 3C3.86955 3 3.5089 3.62791 3.80056 4.1279L5.99478 7.88943C6.28419 8.38556 7.00104 8.38556 7.29045 7.88943L9.48467 4.1279C9.77634 3.62791 9.41568 3 8.83684 3Z" fill="%2311181C"/></svg>');
}

.accordion-button:not(.collapsed) {
  // padding-bottom: 0 !important;
}

.accordion-body {
  padding: 6px 16px 20px 16px !important;

  .form-label {
    font-weight: 400;
    font-size: 12px;
    color: var(--slate12);
  }

  .style-fx {
    margin-top: 3px !important;
  }
}

.editor {
  header {
    position: fixed;
    width: 100%;
    top: 0px;
    left: 0px;
  }

  .header-container {
    max-width: 100%;
    padding: 0px;
  }

  .resizer-select,
  .resizer-active {
    border: solid 1px $primary !important;

    .top-right,
    .top-left,
    .bottom-right,
    .bottom-left {
      background: white;
      border-radius: 10px;
      border: solid 1px $primary;
    }
  }

  .resizer-selected {
    outline-width: thin;
    outline-style: solid;
    outline-color: #ffda7e;
  }

  // query data source card style start

  .query-datasource-card-container,
  .header-query-datasource-card-container {
    display: flex;
    flex-direction: row;
    gap: 10px;
    flex-wrap: wrap;
  }

  .datasource-picker {
    margin-bottom: 24px;
    width: 475px;
    margin: auto;

    a {
      color: var(--indigo9);
      text-decoration: none;
    }
  }

  .header-query-datasource-card-container {
    margin-top: -10px;
  }

  .header-query-datasource-card {
    position: relative;
    display: flex;
    min-width: 0;
    word-wrap: break-word;
    background-color: rgba(66, 153, 225, 0.1) !important;
    background-clip: border-box;
    border-radius: 4px;
    height: 32px;
    width: 140px;
    padding: 6px;
    align-items: center;
    text-transform: capitalize;
    font-weight: 400 !important;
    background-color: #4299e11a;

    p {
      margin: 0 8px 0 12px;
    }
  }

  .query-datasource-card {
    position: relative;
    display: flex;
    min-width: 0;
    word-wrap: break-word;
    background-color: #ffffff;
    background-clip: border-box;
    border: 1px solid rgba(101, 109, 119, 0.16);
    border-radius: 4px;
    height: 46px;
    width: 200px;
    padding: 10px;
    align-items: center;
    cursor: pointer;
    transition: transform .2s;

    p {
      margin: 0 8px 0 15px;
    }

    &:hover {
      transform: scale(1.02);
      box-shadow: 0.1px 0.1px 0.1px 0.1px rgba(0, 0, 0, 0.3);
    }
  }

  // end :: data source card style

  .header-query-datasource-name {
    font-size: 0.8rem !important;
    padding-top: 0px !important;
  }

  .datasource-heading {
    display: flex;
    height: 32px;
    gap: 10px;
    align-items: center;

    p {
      font-size: 12px;
      padding-top: 0px;
      cursor: pointer;
    }
  }


  .left-sidebar {
    scrollbar-width: none;
  }

  .left-sidebar::-webkit-scrollbar {
    width: 0;
    background: transparent;
  }

  .left-sidebar-layout {
    display: flex;
    justify-content: center;
    font-size: 11px;
    align-items: center;
    letter-spacing: 0.2px;

    p {
      margin-bottom: 0px;
      margin-top: 8px;
    }
  }

  .left-sidebar {
    height: 100%;
    width: 48px;
    position: fixed;
    z-index: 2;
    left: 0;
    overflow-x: hidden;
    flex: 1 1 auto;
    background-color: var(--base) !important;
    background-clip: border-box;
    margin-top: 48px;
    padding-top: 8px;

    .accordion-item {
      border: solid var(--slate5);
      border-width: 1px 0px 1px 0px;
    }

    .datasources-container {
      height: 50%;
      overflow-y: scroll;

      tr {
        border-color: #f1f1f1;
      }
    }

    .variables-container {
      height: 50%;
      overflow-y: scroll;
    }

    .variables-container::-webkit-scrollbar-thumb,
    .datasources-container::-webkit-scrollbar-thumb {
      background: transparent;
      height: 0;
      width: 0;
    }

    .variables-container::-webkit-scrollbar,
    .datasources-container::-webkit-scrollbar {
      width: 0;
      background: transparent;
      height: 0;
    }

    .variables-container,
    .datasources-container {
      scrollbar-width: none;
    }

    .datasources-container {
      bottom: 0;
      height: 500px;
      border: solid rgba(101, 109, 119, 0.16);
      border-width: 1px 0px 1px 0px;

      .datasources-header {
        border: solid rgba(0, 0, 0, 0.125);
        border-width: 0px 0px 1px 0px;
      }
    }

    .left-sidebar-inspector {
      .card-body {
        padding: 1rem 0rem 1rem 1rem;
      }
    }

    .left-sidebar-page-selector {
      .add-new-page-button-container {
        width: 100%;
        margin-top: 10px;
      }
    }
  }

  .editor-sidebar {
    position: fixed;
    right: 0;
    overflow: hidden;
    width: 300px;
    flex: 1 1 auto;
    top: 48px;
    border-left: 1px solid var(--slate5);
    background-color: var(--base);
    background-clip: border-box;
    height: 100vh;


    .inspector {
      // .inspector-add-button {
      //   font-size: 14px;
      //   font-weight: 500;
      //   padding: 6px 16px;
      //   color: var(--slate12);
      //   border: 1px solid var(--slate7);
      //   $border-radius: 6px;
      //   background: white;
      //   width: 100%;
      // }

      // .inspector-add-button:hover {
      //   color: $primary;
      //   background: #eef3f9;
      //   border-radius: 4px;
      // }

      .form-control-plaintext {
        padding: 0;
        color: var(--slate12);
      }

      .header {
        padding-left: 20px;
        padding-right: 20px;
        border: solid rgba(0, 0, 0, 0.125);
        border-width: 0px 0px 1px 0px;
        height: 40px;

        .component-name {
          font-weight: 500;
        }

        .component-action-button {
          top: 8px;
          right: 10px;
          position: absolute;
        }
      }

      .properties-container {
        .field {
          .form-label {
            font-size: 12px;
          }

          .text-field {
            height: 30px;
            font-size: 12px;
          }

          .form-select {
            height: 30px;
            font-size: 12px;
          }

          .select-search__input {
            padding: 0.2375rem 0.75rem;
            font-size: 0.825rem;
          }
        }
      }
    }

    .components-container::-webkit-scrollbar {
      width: 0;
      height: 0;
      background: transparent;
    }

    .components-container::-webkit-scrollbar-thumb {
      background: transparent;
    }

    .components-container {
      scrollbar-width: none;
    }

    .components-container {
      height: 100%;
      overflow: auto;
      overflow-x: hidden;
      padding-bottom: 20%;

      ::placeholder {
        color: var(--slate9);

      }

      .component-image-holder {
        border-radius: 0;
        transition: all 0.3s cubic-bezier(0.25, 0.8, 0.25, 1);
        box-sizing: border-box;
        border-radius: 4px;
        background-color: var(--slate3);

        img {
          margin: 0 auto;
        }

        &:hover {
          background-color: var(--slate4);
          border: 1px solid var(--slate4, #E6E8EB);

        }

        &:active {
          background-color: var(--slate4);
          border: 1px solid var(--slate6, #DFE3E6);
        }
      }

      .component-title {
        margin-top: 4px;
        max-width: 100%;
        text-align: center;
        word-wrap: break-word;
        color: var(--slate12);
        text-align: center;
        font-size: 10px;
        font-style: normal;
        font-weight: 400;
        line-height: 13px;
        height: 26px;
        width: 72px;
      }

      .component-description {
        color: grey;
        font-size: 0.7rem;
      }
    }
  }

  .main {
    top: 0;
    height: calc(100vh - 84px);

    &.hide-scrollbar {
      .canvas-container::-webkit-scrollbar {
        height: 0;
      }
    }

    .canvas-container::-webkit-scrollbar {
      width: 0;
      background: transparent;
    }

    .canvas-container::-webkit-scrollbar-track {
      background: transparent !important;
    }

    .canvas-container {
      scrollbar-width: none;
    }

    .canvas-container {
      height: 100%;
      top: 48px;
      position: fixed;
      right: 300px;
      left: 48px;
      overflow-y: scroll;
      overflow-x: auto;
      -webkit-box-pack: center;
      justify-content: center;
      -webkit-box-align: center;
      align-items: center;

      .real-canvas {
        outline: 1px dotted transparent;
      }

      .show-grid {
        outline: 1px dotted #4d72da;
        background-image: linear-gradient(to right,
            rgba(194, 191, 191, 0.2) 1px,
            transparent 1px),
          linear-gradient(to bottom,
            rgba(194, 191, 191, 0.2) 1px,
            transparent 1px);
      }

      .canvas-area {
        background: #F9F9FB;
        margin: 0px auto;

        .resizer {
          border: solid 1px transparent;
        }
      }
    }
  }

  @media screen and (max-height: 450px) {
    .sidebar {
      padding-top: 15px;
    }

    .sidebar a {
      font-size: 18px;
    }
  }
}

.viewer {
  .header-container {
    max-width: 100%;
  }

  .main {
    padding: 0px 10px;

    .canvas-container {
      scrollbar-width: auto;
      width: 100%;
    }

    .canvas-container::-webkit-scrollbar {
      background: transparent;
    }

    .canvas-container {
      height: 100%;
      position: fixed;
      left: 0;
      overflow-y: auto;
      overflow-x: auto;
      -webkit-box-pack: center;
      justify-content: center;
      -webkit-box-align: center;
      align-items: center;

      .canvas-area {
        width: 1280px;
        background: #F9F9FB;
        margin: 0px auto;
        background-size: 80px 80px;
        background-repeat: repeat;
      }

      .navigation-area {
        background: var(--base, #FFF);
        padding: 1rem;

        a.page-link {
          border-radius: 0;
          border: 0;
        }

        a.page-link:hover {
          color: white;
          background-color: #4D72FA;
        }

        a.page-link.active {
          color: white;
          background-color: #4D72FA;
        }
      }

    }
  }
}

.modal-header {
  padding: 0 1.5rem 0 1.5rem;
}

.page-body,
.homepage-body {
  height: 100vh;

  .list-group.list-group-transparent.dark .all-apps-link,
  .list-group-item-action.dark.active {
    background-color: $dark-background !important;
  }
}

.home-search-holder {
  height: 20px;
  width: 100%;
  margin-top: 32px;

  .search-box-wrapper {
    .input-icon {
      .input-icon-addon {
        padding-right: 6px;
      }
    }
  }

  .homepage-search {
    background: transparent;
    color: var(--slate12);
    height: 20px;

    &:focus {
      background: none;
    }
  }
}

.homepage-app-card-list-item-wrap {
  row-gap: 16px;
  column-gap: 32px;
  display: flex;
  margin-top: 22px;
}

.homepage-app-card-list-item {
  max-width: 272px;
  flex-basis: 33%;
  padding: 0 !important;
}

.homepage-dropdown-style {
  min-width: 11rem;
  display: block;
  align-items: center;
  margin: 0;
  line-height: 1.4285714;
  width: 100%;
  padding: 0.5rem 0.75rem !important;
  font-weight: 400;
  white-space: nowrap;
  border: 0;
  cursor: pointer;
  font-size: 12px;
}

.homepage-dropdown-style:hover {
  background: rgba(101, 109, 119, 0.06);
}

.card-skeleton-container {
  border: 0.5px solid #b4bbc6;
  padding: 1rem;
  border-radius: 8px;
  height: 180px;
}

.app-icon-skeleton {
  background-color: #91a4f6;
  border-radius: 4px;
  margin-bottom: 20px;
  height: 40px;
  width: 40px;
}

.folder-icon-skeleton {
  display: inline-block;
  background-color: #858896;
  border-radius: 4px;
  height: 14px;
  width: 14px;
}

.folders-skeleton {
  padding: 9px 12px;
  height: 34px;
  margin-bottom: 4px;
}

.card-skeleton-button {
  height: 20px;
  width: 60px;
  background: #91a4f6;
  margin-top: 1rem;
  border-radius: 4px;
}

@media (min-height: 641px) and (max-height: 899px) {
  .homepage-pagination {
    position: fixed;
    bottom: 2rem;
    width: 63%;
  }
}

@media (max-height: 640px) {
  .homepage-pagination {
    position: fixed;
    bottom: 2rem;
    width: 71%;
  }
}

@media (max-width: 1056px) {
  .homepage-app-card-list-item {
    flex-basis: 50%;
  }
}

.homepage-body {
  overflow-y: hidden;

  a {
    color: inherit;
  }

  a:hover {
    color: inherit;
    text-decoration: none;
  }

  button.create-new-app-button {
    background-color: var(--indigo9);

  }




  .app-list {
    .app-card {
      height: 180px;
      max-height: 180px;
      border: 0.5px solid #b4bbc6;
      box-sizing: border-box;
      border-radius: 8px;
      overflow: hidden;

      .app-creation-time {
        span {
          color: var(--slate11) !important;
        }
      }

      .app-creator {
        font-weight: 500;
        font-size: 0.625rem;
        line-height: 12px;
        color: #292d37;
        white-space: nowrap;
        overflow: hidden;
        text-overflow: ellipsis;
      }

      .app-icon-main {
        background-color: $primary;

        .app-icon {
          img {
            height: 24px;
            width: 24px;
            filter: invert(100%) sepia(0%) saturate(0%) hue-rotate(17deg) brightness(104%) contrast(104%);
            vertical-align: middle;
          }
        }
      }

      .app-template-card-wrapper {
        .card-body {
          padding-left: 0px !important;
        }
      }

      .app-title {
        line-height: 20px;
        font-size: 1rem;
        font-weight: 400;
        color: #000000;
        overflow: hidden;
        max-height: 40px;
        text-overflow: ellipsis;
        display: -webkit-box;
        -webkit-line-clamp: 2;
        /* number of lines to show */
        line-clamp: 2;
        -webkit-box-orient: vertical;
      }

      button {
        font-size: 0.6rem;
        width: 100%;
      }

      .menu-ico {
        cursor: pointer;

        img {
          padding: 0px;
          height: 14px;
          width: 14px;
          vertical-align: unset;
        }
      }
    }

    .app-card.highlight {
      background-color: #f8f8f8;
      box-shadow: 0px 4px 4px rgba(0, 0, 0, 0.25);
      border: 0.5px solid $primary;

      .edit-button {
        box-sizing: border-box;
        border-radius: 6px;
        color: $primary-light;
        width: 113px;
        height: 28px;
        background: var(--indigo11) !important;
        border: none;
        color: var(--indigo4);
        padding: 4px 16px;
        gap: 6px;
        height: 28px;


        &:hover {
          background: var(--indigo10);

        }

        &:focus {
          box-shadow: 0px 0px 0px 4px var(--indigo6);
          background: var(--indigo10);
          outline: 0;
        }


        &:active {
          background: var(--indigo11);
          box-shadow: none;
        }
      }

      .launch-button {
        box-sizing: border-box;
        border-radius: 6px;
        color: var(--slate12);
        width: 113px;
        height: 28px;
        background: var(--base);
        border: 1px solid var(--slate7);
        color: var(--slate12);
        padding: 4px 16px;
        gap: 6px;
        height: 28px !important;


        &:hover {
          background: var(--slate8);
          color: var(--slate11);
          border: 1px solid var(--slate8);
          background: var(--base);
        }

        &:active {
          background: var(--base);
          box-shadow: none;
          border: 1px solid var(--slate12);
          color: var(--slate12);
        }

        &:focus {
          background: var(--base);
          color: var(--slate11);
          border: 1px solid var(--slate8);
          box-shadow: 0px 0px 0px 4px var(--slate6);
        }
      }

      .app-title {
        height: 20px;
        -webkit-line-clamp: 1;
        /* number of lines to show */
        line-clamp: 1;
      }
    }
  }
}

.template-library-modal {
  font-weight: 500;

  .modal-header {
    background-color: var(--base) !important;
    border-bottom: 1px solid var(--slate5);

  }

  .modal-dialog {
    max-width: 90%;
    height: 80%;

    .modal-content {
      height: 100%;
      padding: 0;


      .modal-body {
        height: 100%;
        padding: 0 10px;
        background-color: var(--base) !important;


        .container-fluid {
          height: 100%;
          padding: 0;

          .row {
            height: 100%;
          }
        }
      }
    }

    .modal-body,
    .modal-footer {
      background-color: #ffffff;
    }
  }

  .template-categories {
    .list-group-item {
      border: 0;
    }

    .list-group-item.active {
      background-color: #edf1ff;
      color: $primary-light;
      font-weight: 600;
    }
  }

  .template-app-list {
    .list-group-item {
      border: 0;
    }

    .list-group-item.active {
      background-color: #edf1ff;
      color: black;
    }
  }

  .template-display {
    display: flex;
    flex-direction: row;
    align-items: center;
    height: 100%;

    h3.title {
      font-weight: 600;
      line-height: 17px;
    }

    p.description {
      font-weight: 500;
      font-size: 13px;
      line-height: 15px;
      letter-spacing: -0.1px;
      color: #8092ab;
    }

    img.template-image {
      height: 75%;
      width: 85%;
      border: 0;
      padding: 0;
      object-fit: contain;
    }

    .template-spinner {
      width: 3rem;
      height: 3rem;
      margin: auto;
      position: absolute;
      top: 0;
      bottom: 0;
      left: 0;
      right: 0;
    }

    .row {
      margin-bottom: 0;
    }
  }

  .template-list {
    padding-top: 16px;

    .template-search-box {
      input {
        border-radius: 5px !important;
      }

      .input-icon {
        display: flex;
      }
    }

    .input-icon {
      .search-icon {
        display: block;
        position: absolute;
        left: 0;
        margin-right: 0.5rem;
      }

      .clear-icon {
        cursor: pointer;
        display: block;
        position: absolute;
        right: 0;
        margin-right: 0.5rem;
      }
    }

    .list-group-item.active {
      color: $primary;
    }
  }
}

.template-library-modal.dark-mode {

  .template-modal-control-column,
  .template-list-column,
  .categories-column,
  .modal-header {
    border-color: var(--slate5) !important;
  }

  .modal-body,
  .modal-footer,
  .modal-header,
  .modal-content {
    color: white;
    background-color: #2b394a;
  }

  .template-categories {
    .list-group-item {
      color: white;
      border: 0;
    }

    .list-group-item:hover {
      background-color: #232e3c;
    }

    .list-group-item.active {
      background-color: $primary-light;
      color: white;
      font-weight: 600;
    }
  }

  .template-app-list {
    .list-group-item {
      border: 0;
      color: white;
    }

    .list-group-item:hover {
      border: 0;
      background-color: #232e3c;
    }

    .list-group-item.active {
      background-color: $primary-light;
      color: white;
    }

    .no-results-item {
      background-color: var(--slate4);
      color: white;
    }
  }

  .template-list {
    .template-search-box {
      input {
        background-color: #2b394a;
        border-color: #232e3c;
        color: white;
      }
    }
  }
}

.fx-container {
  position: relative;
}

.fx-common {
  margin-right: 12px;
}

.fx-button {
  border-radius: 6px;

  svg {
    margin: 2px 4px;
  }
}

.fx-button:hover {
  background-color: var(--slate4);
  cursor: pointer;
}

.fx-button.active {
  background-color: var(--indigo5);
  cursor: pointer;
}



.fx-container-eventmanager {
  position: relative;
}

.fx-container-eventmanager * .fx-outer-wrapper {
  position: absolute !important;
  top: 7px !important;
  right: -26px;
}

// targeting select component library class

.component-action-select *.css-1nfapid-container {
  width: 184px !important;
}

.component-action-select {
  .css-zz6spl-container {
    width: inherit;
  }

  &.fx-container-eventmanager {
    .fx-common {
      right: 0;
    }

    .custom-row {
      width: 100%
    }
  }

  .codeShow-active {
    display: flex;
    flex-direction: row-reverse;
    justify-content: space-between;

    .custom-row {
      width: 75%;
    }
  }

  .row.fx-container {
    .col {
      display: flex;
    }
  }
}

.fx-container-eventmanager *.fx-common {
  top: 6px !important;
  right: -34px;
}

.fx-container-eventmanager-code {
  padding-right: 15px !important;
}

.unselectable {
  -webkit-touch-callout: none;
  -webkit-user-select: none;
  -khtml-user-select: none;
  -moz-user-select: none;
  -ms-user-select: none;
  user-select: none;
}

.layout-buttons {
  span {
    color: $primary;
  }
}

.inspector {
  .tab-content {
    overflow-y: auto;
    // TAB HEADER HEIGHT + FOOTER HEIGHT + Extra padding = 120px
    height: calc(100vh - 7.5rem);
    // Hide scrollbar
    -ms-overflow-style: none;
    /* IE and Edge */
    scrollbar-width: none;
    /* Firefox */
  }

  /* Hide scrollbar for Chrome, Safari and Opera */
  .tab-content::-webkit-scrollbar {
    display: none;
  }

  .accordion {
    margin-bottom: 45px !important;
  }

  .field-type-vertical-line {
    position: relative;
    width: 0;
    height: 2rem;
    border-left: 1px solid var(--slate5);
    content: '';
    margin-right: -2.75rem;

  }

  .code-hinter-vertical-line {
    position: relative;
    width: 0;
    border-left: 1px solid var(--slate5);
    content: '';
    margin-right: 1rem;
  }

  .code-hinter-wrapper {
    min-width: 0;
  }

  .inspector-field-number {
    background-color: var(--slate1);
    border: none;
    color: var(--slate12);
    width: 8.063rem; //129px
    border: 1px solid var(--slate7);
    padding: 6px 10px;
  }
}


.theme-dark {
  .accordion-button::after {
    background-image: url('data:image/svg+xml,<svg xmlns="http://www.w3.org/2000/svg" width="12" height="13" viewBox="0 0 12 13" fill="none"><path d="M8.19426 3.5L3.80582 3.5C3.22697 3.5 2.86632 4.12791 3.15798 4.6279L5.35221 8.38943C5.64161 8.88556 6.35846 8.88556 6.64787 8.38943L8.8421 4.6279C9.13376 4.12791 8.77311 3.5 8.19426 3.5Z" fill="%23ffffff"/></svg>');
  }

  .homepage-body {
    .app-list {
      .app-title {
        line-height: 20px;
        font-size: 16px;
        font-weight: 400;
      }
    }
  }

  .layout-buttons {
    svg {
      filter: invert(89%) sepia(2%) saturate(127%) hue-rotate(175deg) brightness(99%) contrast(96%);
    }
  }

  .organization-list {
    margin-top: 5px;

    .btn {
      border: 0px;
    }

    .dropdown-toggle div {
      max-width: 200px;
      text-overflow: ellipsis;
      overflow: hidden;
    }
  }

  .left-menu {
    ul {
      li:not(.active):hover {
        color: $black;
      }
    }
  }

  .menu-ico,
  .folder-menu-icon {
    svg {
      path {
        fill: white !important;
      }
    }
  }
}

.pagination {
  .page-item.active {
    a.page-link {
      background-color: $primary-light;
    }
  }
}

.datasource-picker,
.stripe-operation-options {

  .select-search,
  .select-search-dark,
  .select-search__value input,
  .select-search-dark input {
    width: 224px !important;
    height: 32px !important;
    border-radius: $border-radius !important;
  }
}

.openapi-operation-options {

  .select-search,
  .select-search-dark,
  .select-search__value input,
  .select-search-dark input {
    height: 32px !important;
    border-radius: $border-radius !important;
  }
}

.openapi-operations-desc {
  padding-top: 12px;
}

.select-search {
  width: 100%;
  position: relative;
  box-sizing: border-box;
}

.select-search *,
.select-search *::after,
.select-search *::before {
  box-sizing: inherit;
}

.select-search-dark {
  .select-search-dark__input::placeholder {
    color: #E0E0E0;
  }
}

/**
 * Value wrapper
 */
.select-search__value {
  position: relative;
  z-index: 1;
}

.select-search__value::after {
  content: "";
  display: inline-block;
  position: absolute;
  top: calc(50% - 9px);
  right: 19px;
  width: 11px;
  height: 11px;
}

/**
 * Input
 */
.select-search__input {
  display: block;
  width: 100%;
  padding: 0.4375rem 0.75rem;
  font-size: 0.875rem;
  font-weight: 400;
  line-height: 1.4285714;
  color: var(--slate12);
  background-color: var(--base);
  background-clip: padding-box;
  border: 1px solid var(--slate7);
  -webkit-appearance: none;
  -moz-appearance: none;
  appearance: none;
  border-radius: $border-radius !important;
  transition: border-color 0.15s ease-in-out, box-shadow 0.15s ease-in-out;
}

.select-search__input::-webkit-search-decoration,
.select-search__input::-webkit-search-cancel-button,
.select-search__input::-webkit-search-results-button,
.select-search__input::-webkit-search-results-decoration {
  -webkit-appearance: none;
}

.select-search__input:not([readonly]):focus {
  cursor: initial;
}

/**
 * Options wrapper
 */
.select-search__select {
  background: #ffffff;
  box-shadow: 0 0.0625rem 0.125rem rgba(0, 0, 0, 0.15);
}

/**
 * Options
 */
.select-search__options {
  list-style: none;
}

/**
 * Option row
 */
.select-search__row:not(:first-child) {
  border-top: 1px solid #eee;
}

/**
 * Option
 */
.select-search__option,
.select-search__not-found {
  display: block;
  height: 36px;
  width: 100%;
  padding: 0 16px;
  background: var(--base);
  border: none;
  outline: none;
  font-family: "Roboto", sans-serif;
  font-size: 14px;
  text-align: left;
  cursor: pointer;
}

.select-search--multiple .select-search__option {
  height: 48px;
}

.select-search__option.is-highlighted,
.select-search__option:not(.is-selected):hover {
  background: rgba(47, 204, 139, 0.1);
}

.select-search__option.is-highlighted.is-selected,
.select-search__option.is-selected:hover {
  background: #2eb378;
  color: #ffffff;
}

/**
 * Group
 */
.select-search__group-header {
  font-size: 10px;
  text-transform: uppercase;
  background: #eee;
  padding: 8px 16px;
}

/**
 * States
 */
.select-search.is-disabled {
  opacity: 0.5;
}

.select-search.is-loading .select-search__value::after {
  background-image: url("data:image/svg+xml,%3Csvg xmlns='http://www.w3.org/2000/svg' width='50' height='50' viewBox='0 0 50 50'%3E%3Cpath fill='%232F2D37' d='M25,5A20.14,20.14,0,0,1,45,22.88a2.51,2.51,0,0,0,2.49,2.26h0A2.52,2.52,0,0,0,50,22.33a25.14,25.14,0,0,0-50,0,2.52,2.52,0,0,0,2.5,2.81h0A2.51,2.51,0,0,0,5,22.88,20.14,20.14,0,0,1,25,5Z'%3E%3CanimateTransform attributeName='transform' type='rotate' from='0 25 25' to='360 25 25' dur='0.6s' repeatCount='indefinite'/%3E%3C/path%3E%3C/svg%3E");
  background-size: 11px;
}

.select-search:not(.is-disabled) .select-search__input {
  cursor: pointer;
}

/**
 * Modifiers
 */
.select-search--multiple {
  border-radius: 3px;
  overflow: hidden;
}

.select-search:not(.is-loading):not(.select-search--multiple) .select-search__value::after {
  transform: rotate(45deg);
  border-right: 1px solid #000;
  border-bottom: 1px solid #000;
  pointer-events: none;
}

.select-search--multiple .select-search__input {
  cursor: initial;
}

.select-search--multiple .select-search__input {
  border-radius: 3px 3px 0 0;
}

.select-search--multiple:not(.select-search--search) .select-search__input {
  cursor: default;
}

.select-search:not(.select-search--multiple) .select-search__input:hover {
  border-color: #2fcc8b;
}

.select-search:not(.select-search--multiple) .select-search__select {
  position: absolute;
  z-index: 2;
  right: 0;
  left: 0;
  border-radius: 3px;
  overflow: auto;
  max-height: 360px;
}

.select-search--multiple .select-search__select {
  position: relative;
  overflow: auto;
  max-height: 260px;
  border-top: 1px solid #eee;
  border-radius: 0 0 3px 3px;
}

.select-search__not-found {
  height: auto;
  padding: 16px;
  text-align: center;
  color: #888;
}

/**
* Select Search Dark Mode
*/
.select-search-dark {
  width: 100%;
  position: relative;
  box-sizing: border-box;
}

.select-search-dark *,
.select-search-dark *::after,
.select-search-dark *::before {
  box-sizing: inherit;
}

/**
 * Value wrapper
 */
.select-search-dark__value {
  position: relative;
  z-index: 1;
}

.select-search-dark__value::after {
  content: "";
  display: inline-block;
  position: absolute;
  top: calc(50% - 4px);
  right: 13px;
  width: 6px;
  height: 6px;
  filter: brightness(0) invert(1);
}

/**
 * Input
 */
.select-search-dark__input {
  display: block;
  width: 100%;
  font-size: 0.875rem;
  font-weight: 400;
  line-height: 1.4285714;
  color: #ffffff;
  background-color: #2b3547;
  background-clip: padding-box;
  border: 1px solid #232e3c;
  -webkit-appearance: none;
  -moz-appearance: none;
  appearance: none;
  border-radius: 0;
  transition: border-color 0.15s ease-in-out, box-shadow 0.15s ease-in-out;
}

.select-search-dark__input::-webkit-search-decoration,
.select-search-dark__input::-webkit-search-cancel-button,
.select-search-dark__input::-webkit-search-results-button,
.select-search-dark__input::-webkit-search-results-decoration {
  -webkit-appearance: none;
}

.select-search-dark__input:not([readonly]):focus {
  cursor: initial;
}

/**
 * Options
 */
.select-search-dark__options {
  list-style: none;
  padding: 0;
}

/**
 * Option row
 */
.select-search-dark__row:not(:first-child) {
  border-top: none;
}

/**
 * Option
 */
.select-search-dark__option,
.select-search-dark__not-found {
  display: block;
  height: 36px;
  width: 100%;
  padding: 0 16px;
  background-color: var(--base) !important;
  color: #ffffff !important;
  outline: none;
  font-family: "Roboto", sans-serif;
  font-size: 14px;
  text-align: left;
  cursor: pointer;
  border-radius: 0;

  &:hover {
    background-color: #2b3546 !important;
  }
}

.select-search-dark--multiple .select-search-dark__option {
  height: 48px;
}

/**
 * Group
 */
.select-search-dark__group-header {
  font-size: 10px;
  text-transform: uppercase;
  background: #eee;
  padding: 8px 16px;
}

/**
 * States
 */
.select-search-dark.is-disabled {
  opacity: 0.5;
}

.select-search-dark.is-loading .select-search-dark__value::after {
  background-image: url("data:image/svg+xml,%3Csvg xmlns='http://www.w3.org/2000/svg' width='50' height='50' viewBox='0 0 50 50'%3E%3Cpath fill='%232F2D37' d='M25,5A20.14,20.14,0,0,1,45,22.88a2.51,2.51,0,0,0,2.49,2.26h0A2.52,2.52,0,0,0,50,22.33a25.14,25.14,0,0,0-50,0,2.52,2.52,0,0,0,2.5,2.81h0A2.51,2.51,0,0,0,5,22.88,20.14,20.14,0,0,1,25,5Z'%3E%3CanimateTransform attributeName='transform' type='rotate' from='0 25 25' to='360 25 25' dur='0.6s' repeatCount='indefinite'/%3E%3C/path%3E%3C/svg%3E");
  background-size: 11px;
}

.select-search-dark:not(.is-disabled) .select-search-dark__input {
  cursor: pointer;
}

/**
 * Modifiers
 */
.select-search-dark--multiple {
  border-radius: 3px;
  overflow: hidden;
}

.select-search-dark:not(.is-loading):not(.select-search-dark--multiple) .select-search-dark__value::after {
  transform: rotate(45deg);
  border-right: 1px solid #000;
  border-bottom: 1px solid #000;
  pointer-events: none;
}

.select-search-dark--multiple .select-search-dark__input {
  cursor: initial;
}

.select-search-dark--multiple .select-search-dark__input {
  border-radius: 3px 3px 0 0;
}

.select-search-dark--multiple:not(.select-search-dark--search) .select-search-dark__input {
  cursor: default;
}

.select-search-dark:not(.select-search-dark--multiple) .select-search-dark__input:hover {
  border-color: #ffffff;
}

.select-search-dark:not(.select-search-dark--multiple) .select-search-dark__select {
  position: absolute;
  z-index: 2;
  right: 0;
  left: 0;
  border-radius: 3px;
  overflow: auto;
  max-height: 360px;
}

.select-search-dark--multiple .select-search-dark__select {
  position: relative;
  overflow: auto;
  max-height: 260px;
  border-top: 1px solid #eee;
  border-radius: 0 0 3px 3px;
}

.select-search-dark__not-found {
  height: auto;
  padding: 16px;
  text-align: center;
  color: #888;
}

// jet-table-footer is common class used in other components other than table
.jet-table-footer {
  .table-footer {
    width: 100%;
  }
}

.btn-primary {
  --tblr-btn-color: #{$primary-rgb};
  --tblr-btn-color-darker: #{$primary-rgb-darker};
  border-color: none;
}

.form-check-input:checked {
  background-color: var(--indigo9);
  border-color: rgba(101, 109, 119, 0.24);
}

.btn:focus,
.btn:active,
.form-check-input:focus,
.form-check-input:active,
.form-control:focus,
th:focus,
tr:focus {
  outline: none !important;
  box-shadow: none;
}

.show-password-field {
  width: fit-content;

  .form-check-input {
    cursor: pointer;
  }

  .show-password-label {
    cursor: pointer;
  }
}

.select-search__option {
  color: rgb(90, 89, 89);
}

.select-search__option.is-selected {
  background: rgba(176, 176, 176, 0.07);
  color: #4d4d4d;
}

.select-search__option.is-highlighted.is-selected,
.select-search__option.is-selected:hover {
  background: rgba(66, 153, 225, 0.1);
  color: rgb(44, 43, 43);
}

.select-search__option.is-highlighted,
.select-search__option:hover {
  background: rgba(66, 153, 225, 0.1);
}

.select-search__options {
  margin-left: -33px;
}

.select-search__option.is-highlighted,
.select-search__option:not(.is-selected):hover {
  background: rgba(66, 153, 225, 0.1);
}

.select-search:not(.select-search--multiple) .select-search__input:hover {
  border-color: rgba(66, 153, 225, 0.1);
}

.DateInput_input {
  font-weight: 300;
  font-size: 14px;
  padding: 4px 7px 2px;
  padding: 4px 7px 2px;
  width: 100px !important;
  margin-left: 10px;
}

.no-components-box {
  border: 1px dashed #3e525b;
}

.form-control-plaintext:focus-visible {
  outline: none;
  outline-width: thin;
  outline-style: solid;
  outline-color: $primary;
}

.form-control-plaintext:hover {
  outline: none;
  outline-width: thin;
  outline-style: solid;
  outline-color: rgba(66, 153, 225, 0.8);
}

.select-search__input:focus-visible {
  outline: none;
  outline-color: #4ac4d6;
}

.form-control-plaintext {
  padding: 5px;
}

.code-builder {
  border: solid 1px #dadcde;
  border-radius: 2px;
  padding-top: 4px;

  .variables-dropdown {
    position: fixed;
    right: 0;
    width: 400px;
    z-index: 200;
    border: solid 1px #dadcde;

    .group-header {
      background: #f4f6fa;
    }
  }
}

.__react_component_tooltip {
  z-index: 10000;
}

.select-search__value::after {
  top: calc(50% - 2px);
  right: 15px;
  width: 5px;
  height: 5px;
}

.progress-bar {
  background-color: rgba(66, 153, 225, 0.7);
}

.popover-header {
  background-color: #f4f6fa;
  border-bottom: 0;
}

.popover-body {
  background-color: var(--base);
  color: var(--slate12);
  border-radius: 6px;

  .form-label {
    font-size: 12px;
  }
}

/**
 * Home page app menu
 */
#popover-app-menu {
  border-radius: 4px;
  width: 150px;
  box-shadow: 0px 12px 16px -4px rgba(16, 24, 40, 0.08), 0px 4px 6px -2px rgba(16, 24, 40, 0.03);
  background: var(--base);
  color: var(--slate12);
  border: 1px solid var(--slate3);

  .popover-arrow {
    display: none;
  }

  .popover-body {
    padding: 16px 12px 0px 12px;
    color: var(--slate12);

    .field {
      font-weight: 500;
      font-size: 0.7rem;

      &__danger {
        color: var(--tomato9);
      }
    }
  }
}

.input-icon {
  .input-icon-addon {
    display: none;
  }
}

.input-icon:hover {
  .input-icon-addon {
    display: flex;
  }
}

.input-icon:focus {
  .input-icon-addon {
    display: flex;
  }
}

.sub-section {
  width: 100%;
  display: block;
}

.text-muted {
  color: #3e525b !important;
}

body {
  color: #3e525b;
}

.RichEditor-root {
  background: #ffffff;
  border: 1px solid #ddd;
  font-family: "Georgia", serif;
  font-size: 14px;
  padding: 15px;
  height: 100%;
}

.RichEditor-editor {
  border-top: 1px solid #ddd;
  cursor: text;
  font-size: 16px;
  margin-top: 10px;
}

.RichEditor-editor .public-DraftEditorPlaceholder-root,
.RichEditor-editor .public-DraftEditor-content {
  margin: 0 -15px -15px;
  padding: 15px;
}

.RichEditor-editor .public-DraftEditor-content {
  min-height: 100px;
  overflow-y: scroll;
}

.RichEditor-hidePlaceholder .public-DraftEditorPlaceholder-root {
  display: none;
}

.RichEditor-editor .RichEditor-blockquote {
  border-left: 5px solid #eee;
  color: #666;
  font-family: "Hoefler Text", "Georgia", serif;
  font-style: italic;
  margin: 16px 0;
  padding: 10px 20px;
}

.RichEditor-editor .public-DraftStyleDefault-pre {
  background-color: rgba(0, 0, 0, 0.05);
  font-family: "Inconsolata", "Menlo", "Consolas", monospace;
  font-size: 16px;
  padding: 20px;
}

.RichEditor-controls {
  font-family: "Helvetica", sans-serif;
  font-size: 14px;
  margin-bottom: 5px;
  user-select: none;
}

.dropmenu {
  position: relative;
  display: inline-block;
  margin-right: 16px;

  .dropdownbtn {
    color: #999;
    background: none;
    cursor: pointer;
    outline: none;
    border: none;
  }

  .dropdown-content {
    display: none;
    position: absolute;
    z-index: 2;
    width: 100%;
    align-items: center;
    border: 1px solid transparent;
    border-radius: 4px;
    box-shadow: 0 2px 6px 2px rgba(47, 54, 59, 0.15);

    a {
      text-decoration: none;
      width: 100%;
      position: relative;
      display: block;

      span {
        text-align: center;
        width: 100%;
        text-align: center;
        padding: 3px 0px;
      }
    }
  }
}

.dropmenu .dropdown-content a:hover {
  background-color: rgba(0, 0, 0, 0.05);
}

.dropmenu:hover {
  .dropdownbtn {
    color: #5890ff;
    background-color: rgba(0, 0, 0, 0.05);
    border-radius: 4px;
  }

  .dropdown-content {
    display: block;
  }
}

.RichEditor-styleButton {
  color: #999;
  cursor: pointer;
  margin-right: 16px;
  padding: 2px 0;
  display: inline-block;
}

.RichEditor-activeButton {
  color: #5890ff;
}

.transformation-editor {
  .CodeMirror {
    min-height: 70px;
  }
}

.chart-data-input {
  .CodeMirror {
    min-height: 370px;
    font-size: 0.8rem;
  }

  .code-hinter {
    min-height: 370px;
  }
}

.map-location-input {
  .CodeMirror {
    min-height: 120px;
    font-size: 0.8rem;
  }

  .code-hinter {
    min-height: 120px;
  }
}

.rdt {
  .form-control {
    height: 100%;
  }
}

.DateInput_input__focused {
  border-bottom: 2px solid $primary;
}

.CalendarDay__selected,
.CalendarDay__selected:active,
.CalendarDay__selected:hover {
  background: $primary;
  border: 1px double $primary;
}

.CalendarDay__selected_span {
  background: $primary;
  border: $primary;
}

.CalendarDay__selected_span:active,
.CalendarDay__selected_span:hover {
  background: $primary;
  border: 1px double $primary;
  color: #ffffff;
}

.CalendarDay__hovered_span:active,
.CalendarDay__hovered_span:hover {
  background: $primary;
  border: 1px double $primary;
  color: #ffffff;
}

.CalendarDay__hovered_span {
  background: #83b8e7;
  border: 1px double #83b8e7;
  color: #ffffff;
}

.table-responsive {
  margin-bottom: 0rem;
}

.code-hinter::-webkit-scrollbar {
  width: 0;
  height: 0;
  background: transparent;
}

.codehinter-query-editor-input {
  .CodeMirror {
    font-family: "Roboto", sans-serif;
    color: #263136;
    overflow: hidden;
    height: 50px !important;
  }

  .CodeMirror-vscrollbar {
    overflow: hidden;
  }

  .CodeMirror-focused {
    padding-top: 0;
    height: 50px;
  }

  .CodeMirror-scroll {
    position: absolute;
    top: 0;
    width: 100%;
  }
}

.field {
  .CodeMirror-scroll {
    position: static;
    top: 0;
  }

  .form-check {
    display: inline-block;
  }
}

.code-hinter {
  height: 36px;

  .form-control {
    .CodeMirror {
      font-family: "Roboto", sans-serif;
      height: 50px !important;
      max-height: 300px;
    }
  }

  .CodeMirror-vscrollbar,
  .CodeMirror-hscrollbar {
    background: transparent;
    height: 0;
    width: 0;
  }

  .CodeMirror-scroll {
    overflow: hidden !important;
    position: static;
    width: 100%;
  }
}

.CodeMirror-hints {
  font-family: "Roboto", sans-serif;
  font-size: 0.9rem;
  padding: 0px;
  z-index: $hints-z-index;

  li.CodeMirror-hint-active {
    background: $primary;
  }

  .CodeMirror-hint {
    padding: 4px;
    padding-left: 10px;
    padding-right: 10px;
  }
}

.cm-matchhighlight {
  color: #4299e1 !important;
  background: rgba(66, 153, 225, 0.1) !important;
}

.nav-tabs .nav-link {
  color: #3e525b;
  border-top-left-radius: 0px;
  border-top-right-radius: 0px;
}

.transformation-popover {
  padding: 14px;
  font-weight: 500;
  margin-bottom: 0px;
}

.transformation-editor {
  .CodeMirror {
    min-height: 220px;
  }
}

hr {
  margin: 1rem 0;
}

.query-hinter {
  min-height: 150px;
}

.codehinter-default-input {
  font-family: "Roboto", sans-serif;
  padding: 0.0475rem 0rem !important;
  display: block;
  width: 100%;
  font-size: 0.875rem;
  font-weight: 400;
  color: var(--slate9);
  background-color: var(--base) !important;
  background-clip: padding-box;
  border: 1px solid var(--slate7);
  -webkit-appearance: none;
  -moz-appearance: none;
  appearance: none;
  border-radius: 4px;
  transition: border-color 0.15s ease-in-out, box-shadow 0.15s ease-in-out;
  height: 30px;

  .CodeMirror {
    font-family: "Roboto", sans-serif;
  }

  .CodeMirror-placeholder {
    height: inherit !important;
    position: absolute !important;
    margin-top: 3px;
  }
}

.codehinter-query-editor-input {
  font-family: "Roboto", sans-serif;
  padding: 0.1775rem 0rem;
  display: block;
  width: 100%;
  font-size: 0.875rem;
  font-weight: 400;
  color: #232e3c;
  background-color: #ffffff;
  background-clip: padding-box;
  border: 1px solid #dadcde;
  border-radius: $border-radius;
  appearance: none;
  transition: border-color 0.15s ease-in-out, box-shadow 0.15s ease-in-out;
  height: 28px !important;
}

.editor {
  .modal-dialog {
    overflow-y: initial !important
  }

  .modal-dialog-scrollable .modal-content {
    max-height: 88% !important;
  }

}


.modal-component {


  .modal-body {
    padding: 0;
  }

  .modalWidget-config-handle {
    position: relative !important;
  }
}

.draggable-box {
  .config-handle {
    top: -20px;
    position: fixed;
    max-height: 10px;
    z-index: 100;
    min-width: 108px;

    .handle-content {
      cursor: move;
      color: #ffffff;
      background: $primary;
    }

    .badge {
      font-size: 9px;
      border-bottom-left-radius: 0;
      border-bottom-right-radius: 0;

      .delete-part {
        margin-left: 10px;
        float: right;
      }

      .delete-part::before {
        height: 12px;
        display: inline-block;
        width: 2px;
        background-color: rgba(255, 255, 255, 0.8);
        opacity: 0.5;
        content: "";
        vertical-align: middle;
      }
    }
  }
}

.draggable-box-in-editor:hover {
  z-index: 3 !important;
}

.modal-content {
  .config-handle {
    position: absolute;

    .badge {
      font-size: 9px;
    }
  }
}

.config-handle {
  display: block;
}

.apps-table {
  .app-title {
    font-size: 1rem;
  }

  .row {
    --tblr-gutter-x: 0rem;
  }
}


.theme-dark .wrapper {

  .navbar .navbar-nav .active>.nav-link,
  .navbar .navbar-nav .nav-link.active,
  .navbar .navbar-nav .nav-link.show,
  .navbar .navbar-nav .show>.nav-link {
    color: rgba(255, 255, 255, 0.7);
  }
}

.home-page,
.org-users-page {

  .navbar .navbar-nav .active>.nav-link,
  .navbar .navbar-nav .nav-link.active,
  .navbar .navbar-nav .nav-link.show,
  .navbar .navbar-nav .show>.nav-link {
    color: rgba(35, 46, 60, 0.7);
  }

  .nav-item {
    font-size: 0.9rem;
  }

  img.svg-icon {
    cursor: pointer;
    padding-left: 2px;
    border-radius: 10px;
  }

  img.svg-icon:hover {
    background-color: rgba(224, 214, 214, 0.507);
  }
}

.CodeMirror-placeholder {
  color: #9e9e9e !important;
  font-size: 0.7rem !important;
  margin-top: 2px !important;
  font-size: 12px !important;
}

.CodeMirror-code {
  font-weight: 300;
}

.btn-primary {
  border-color: transparent;
}

.text-widget {
  overflow: auto;
}

.text-widget::-webkit-scrollbar {
  width: 0;
  height: 0;
  background: transparent;
}

.input-group-flat:focus-within {
  box-shadow: none;
}

.map-widget {
  .place-search-input {
    box-sizing: border-box;
    border: 1px solid transparent;
    width: 240px;
    height: 32px;
    padding: 0 12px;
    border-radius: 3px;
    box-shadow: 0 2px 6px rgba(0, 0, 0, 0.3);
    font-size: 14px;
    outline: none;
    text-overflow: ellipses;
    position: absolute;
    left: 50%;
    margin-left: -120px;
  }

  .map-center {
    position: fixed;
    z-index: 1000;
  }
}

.events-toggle-active {
  .toggle-icon {
    transform: rotate(180deg);
  }
}

.events-toggle {
  .toggle-icon {
    display: inline-block;
    margin-left: auto;
    transition: 0.3s transform;
  }

  .toggle-icon:after {
    content: "";
    display: inline-block;
    vertical-align: 0.306em;
    width: 0.46em;
    height: 0.46em;
    border-bottom: 1px solid;
    border-left: 1px solid;
    margin-right: 0.1em;
    margin-left: 0.4em;
    transform: rotate(-45deg);
  }
}

.nav-link-title {
  font-weight: 500;
  font-size: 0.9rem;
}

.navbar-nav {
  .dropdown:hover {
    .dropdown-menu {
      display: block;
    }
  }
}

.app-version-container {
  min-height: 200px;
  height: 100%;
  display: flex !important;
  flex-direction: column;
}

.app-version-content {
  flex: 1;
  overflow: auto;
}

.query-manager-header {
  .nav-item {
    border-right: solid 1px #dadcde;
    background: 0 0;
  }

  .nav-link {
    height: 39px;
  }
}

input:focus-visible {
  outline: none;
}

.navbar-expand-md.navbar-light .nav-item.active:after {
  border: 1px solid $primary;
}

.org-users-page {
  .select-search__input {
    color: #617179;
  }

  .select-search-role {
    position: absolute;
    margin-top: -1rem;
  }

  .has-focus>.select-search__select>ul {
    margin-bottom: 0;
  }

  .select-search__option.is-selected {
    background: $primary;
    color: #ffffff;
  }
}

.encrypted-icon {
  margin-bottom: 0.25rem;
}

.widget-documentation-link {
  position: fixed;
  bottom: 0;
  background: var(--indigo3);
  width: 18.75rem; // 300px
  z-index: 1;
  padding: 12px 18px;
  display: flex;
  justify-content: space-between;
  cursor: pointer;

  .widget-documentation-link-text {
    margin-left: 13px;
    font-weight: 500;
    color: var(--slate12);
  }

  &:hover {
    background: var(--indigo4);
  }

  a {
    &:hover {
      text-decoration: none;
    }
  }
}

.components-container {
  .draggable-box {
    cursor: move;
  }
}

.column-sort-row {
  border-radius: 6px;
  background-color: var(--slate3);

  .event-handler-text {
    font-size: 12px;
    line-height: 20px;
    color: var(--slate12);
    font-weight: 500;
  }

  .event-name-text {
    font-size: 12px;
    line-height: 20px;
    color: var(--slate11);
    font-weight: 400;
    border-radius: 4px;
  }

  .card-body {
    color: var(--slate12);
  }
}

.jet-button {
  &.btn-custom:hover {
    background: var(--tblr-btn-color-darker) !important;
  }
}

.editor-sidebar::-webkit-scrollbar {
  width: 0;
  height: 0;
  background: transparent;
  -ms-overflow-style: none;
}

.editor-sidebar {
  max-width: 300px;
  scrollbar-width: none;
  -ms-overflow-style: none;
}

.sketch-picker {
  position: absolute;
  left: -192px;
  top: 0px;
  border-radius: 6px !important;
  border: 1px solid var(--slate5, #E6E8EB) !important;
  background: var(--slate1, #FBFCFD) !important;
  width: 210px !important; //adjusted with padding
  box-shadow: 0px 4px 6px -2px rgba(16, 24, 40, 0.03), 0px 12px 16px -4px rgba(16, 24, 40, 0.08) !important;
  color: var(--slate12);

  .flexbox-fix:nth-child(3) {
    div:nth-child(1) {
      input {
        width: 100% !important;
      }

      label {
        color: var(--slate12) !important;
      }
    }
  }
}

.boxshadow-picker {
  .sketch-picker {
    left: -209px !important;
  }
}


.color-picker-input {
  border: solid 1px rgb(223, 223, 223);
  cursor: pointer;
}

.app-sharing-modal {

  .form-control.is-invalid,
  .was-validated .form-control:invalid {
    border-color: #ffb0b0;
  }

  .form-check-input {
    cursor: pointer;
  }
}

.widgets-list {
  --tblr-gutter-x: 0px !important;
  padding-right: 4px;
  padding-left: 3px;
}

.global-settings-width-input-container {
  position: relative;
  display: flex;
  flex: 1;

  input,
  .dropdown-max-canvas-width-type {
    border: 1px solid var(--slate7, #3A3F42);
    background: var(--slate1, #151718);
    color: var(--slate12);
    padding: 6px 10px;
  }

  input {
    border-radius: 6px 0px 0px 6px;

    &:focus {
      background-color: var(--base);
    }
  }

  .dropdown-max-canvas-width-type {
    border-radius: 0px 6px 6px 0px;
    gap: 17px;


    &:focus-visible {
      outline: none;
    }

  }
}

.input-with-icon {
  position: relative;
  display: flex;
  flex: 1;

  input {
    border-radius: 0px 6px 6px 0px !important;
    color: var(--slate12);
    background-color: var(--base);

    &:focus-visible {
      background-color: var(--base);

    }

  }

  .icon-container {
    position: absolute;
    right: 10px;
    top: calc(50% - 10px);
    z-index: 3;
  }
}

.dynamic-variable-preview {
  min-height: 20px;
  max-height: 500px;
  overflow: auto;
  line-height: 20px;
  font-size: 12px;
  margin-top: -2px;
  word-wrap: break-word;
  border-bottom-left-radius: 3px;
  border-bottom-right-radius: 3px;
  box-sizing: border-box;
  font-family: "Source Code Pro", monospace;
  word-break: break-all;

  .heading {
    font-weight: 700;
    white-space: pre;
    text-transform: capitalize;
  }
}

.user-email:hover {
  text-decoration: none;
  cursor: text;
}

.theme-dark {
  .nav-item {
    background: 0 0;
  }

  .navbar .navbar-nav .active>.nav-link,
  .theme-dark .navbar .navbar-nav .nav-link.active,
  .theme-dark .navbar .navbar-nav .nav-link.show,
  .theme-dark .navbar .navbar-nav .show>.nav-link {
    color: #ffffff;
  }


  .form-check-label {
    color: white;
  }

  .nav-tabs .nav-link {
    color: #c3c3c3 !important;
  }

  .card-body> :last-child {
    color: #ffffff !important;
  }

  .card .table tbody td a {
    color: inherit;
  }

  .DateInput {
    background: #1f2936;
  }

  .DateInput_input {
    background-color: #1f2936;
    color: #ffffff;
  }

  &.daterange-picker-widget {
    .DateRangePickerInput_arrow_svg {
      fill: #ffffff;
    }
  }

  .DateRangePickerInput {
    background-color: #1f2936;
  }

  .DateInput_input__focused {
    background: #1f2936;
  }

  .DateRangePickerInput__withBorder {
    border: 1px solid #1f2936;
  }

  .main .canvas-container .canvas-area {
    background: #2f3c4c;
  }


  .main .navigation-area {

    a.page-link {
      border-radius: 0;
      border: 0;
      color: white;
    }

    a.page-link:hover {
      color: white;
      background-color: #4D72FA;
    }

    a.page-link.active {
      color: white;
      background-color: #4D72FA;
    }
  }

  .rdtOpen .rdtPicker {
    color: black;
  }

  .editor .editor-sidebar .components-container .component-image-holder {
    background: hsl(200, 7.0%, 8.8%); //slate1
    border-radius: 6px;
    margin-bottom: 4px;
  }

  .nav-tabs .nav-link:hover {
    border-left-color: transparent !important;
    border-top-color: transparent !important;
    border-right-color: transparent !important;

  }

  .modal-content,
  .modal-header {
    background-color: #1f2936;

    .text-muted {
      color: var(--slate9) !important;
    }
  }

  .modal-header {
    border-bottom: 1px solid rgba(255, 255, 255, 0.09) !important;
  }

  .no-components-box {
    background-color: var(--slate4) !important;

    center {
      color: white !important;
    }
  }

  .query-list {
    .text-muted {
      color: #ffffff !important;
    }

    .mute-text {
      color: #8092AB;
    }
  }

  .editor .editor-sidebar .nav-tabs .nav-link {
    color: #ffffff;

    img {
      filter: brightness(0) invert(1);
    }
  }

  .jet-container {
    background-color: #1f2936;
  }

  .nav-tabs .nav-item.show .nav-link,
  .nav-tabs .nav-link.active {
    background-color: #2f3c4c;
  }


  .left-sidebar {
    .text-muted {
      color: #ffffff !important;
    }

    .left-sidebar-page-selector {
      .list-group {
        .list-group-item {
          border: solid #1d2a39 1px;
          color: white;
        }

        .list-group-item:hover {
          background-color: #1F2936;
        }

        .list-group-item.active {
          background-color: #1F2936;
        }
      }
    }
  }

  .app-title {
    color: var(--slate12) !important;
  }

  .RichEditor-root {
    background: #1f2936;
    border: 1px solid #2f3c4c;
  }

  .app-description {
    color: #ffffff !important;
  }

  .btn-light,
  .btn-outline-light {
    background-color: #42546a;
    --tblr-btn-color-text: #ffffff;

    img {
      filter: brightness(0) invert(1);
    }
  }

  .editor .left-sidebar .datasources-container tr {
    border-bottom: solid 1px rgba(255, 255, 255, 0.09);
  }

  .editor .left-sidebar .datasources-container .datasources-header {
    border: solid rgba(255, 255, 255, 0.09) !important;
    border-width: 0px 0px 1px 0px !important;
  }

  .query-manager-header .nav-item {
    border-right: solid 1px rgba(255, 255, 255, 0.09);

    .nav-link {
      color: #c3c3c3;
    }
  }

  .input-group-text {
    border: solid 1px rgba(255, 255, 255, 0.09) !important;
  }

  .app-users-list {
    .text-muted {
      color: #ffffff !important;
    }
  }

  .main .query-pane .data-pane .queries-container .queries-header {
    border-width: 0px 0px 1px 0px !important;

    .text-muted {
      color: #ffffff !important;
    }
  }

  .query-pane {
    border-top: 1px solid var(--slate5) !important;
  }

  .input-icon .input-icon-addon img {
    filter: invert(1);
  }

  .svg-icon {
    filter: brightness(0) invert(1);
  }

  .badge {
    .svg-icon {
      filter: brightness(1) invert(0);
    }
  }

  .alert {
    background: transparent;

    .text-muted {
      color: #ffffff !important;
    }
  }

  .home-page-content {
    .hr-text {
      color: var(--slate11) !important;
      text-transform: lowercase !important;
      font-weight: 400;
      font-size: 12px;
      line-height: 20px;
    }
  }

  .hr-text {
    color: #ffffff !important;
  }

  .skeleton-line::after {
    background-image: linear-gradient(to right,
        #121212 0,
        #121212 40%,
        #121212 80%);
  }

  .app-icon-skeleton::after {
    background-image: linear-gradient(to right,
        #566177 0,
        #5a6170 40%,
        #4c5b79 80%);
  }

  .folder-icon-skeleton::after {
    background-image: linear-gradient(to right,
        #566177 0,
        #5a6170 40%,
        #4c5b79 80%);
  }

  .select-search__input {
    color: rgb(224, 224, 224);
    background-color: #2b3547;
    border: 1px solid #2b3547;
  }

  .select-search__select {
    background: #ffffff;
    box-shadow: 0 0.0625rem 0.125rem rgba(0, 0, 0, 0.15);
  }

  .select-search__row:not(:first-child) {
    border-top: 1px solid #eee;
  }

  .select-search__option,
  .select-search__not-found {
    background: #ffffff;
  }

  .select-search__option.is-highlighted,
  .select-search__option:not(.is-selected):hover {
    background: rgba(47, 204, 139, 0.1);
  }

  .select-search__option.is-highlighted.is-selected,
  .select-search__option.is-selected:hover {
    background: #2eb378;
    color: #ffffff;
  }

  .org-users-page {

    .user-email,
    .user-status {
      color: var(--slate12) !important;
    }
  }

  .org-users-page {
    .select-search__option.is-selected {
      background: $primary;
      color: #ffffff;
    }

    .select-search__option:not(.is-selected):hover {
      background: rgba(66, 153, 225, 0.1);
    }
  }

  .org-variables-page {

    .user-email,
    .user-status {
      filter: brightness(0) invert(1);
    }

    .btn-org-env {
      background: transparent;
    }
  }

  .org-variables-page {
    .select-search__option.is-selected {
      background: $primary;
      color: #ffffff;
    }

    .select-search__option:not(.is-selected):hover {
      background: rgba(66, 153, 225, 0.1);
    }
  }

  .react-json-view {
    background-color: transparent !important;
  }

  .codehinter-query-editor-input .CodeMirror {
    height: 31px !important;
  }

  .select-search:not(.is-loading):not(.select-search--multiple) .select-search__value::after {
    transform: rotate(45deg);
    border-right: 1px solid #ffffff;
    border-bottom: 1px solid #ffffff;
  }

  .app-version-name.form-select {
    border-color: $border-grey-dark;
  }

  .organization-list {
    .btn {
      background-color: #273342;
      color: #656d77;
    }
  }

  .page-item {
    a.page-link {
      color: white;
    }
  }
}

.main-wrapper {
  position: relative;
  min-height: 100%;
  min-width: 100%;
  background-color: white;
}

.main-wrapper.theme-dark {
  background-color: #2b394b;
}

.jet-table {
  .global-search-field {
    background: transparent;
  }
}

.jet-table-image-column {
  width: 100%;
}

.modal-backdrop.show {
  opacity: 0.74;
}

.gui-select-wrappper .select-search__input {
  height: 30px;
}

.theme-dark .input-group-text,
.theme-dark .markdown>table thead th,
.theme-dark .table thead th {
  background: #1c252f;
  color: #ffffff;
}

.sketch-picker {
  z-index: 1000;
}

.no-padding {
  padding: 0;
}

.nav-tabs {
  font-weight: 300;
}

.nav-tabs .nav-link.active {
  border: 0;
  border-bottom: 1px solid $primary;
  font-weight: 400;
}

.table-no-divider {
  td {
    border-bottom-width: 0px;
    padding-left: 0;
  }
}

.no-border {
  border: 0 !important;
}

input[type="text"] {
  outline-color: #dadcde !important;
}

.widget-header {
  text-transform: capitalize;
  color: var(--slate11, #687076);
  font-size: 12px;
  font-style: normal;
  font-weight: 500;
  line-height: 20px;
  color: var(--slate11);
}

.query-manager-events {
  max-width: 400px;
}

.validation-without-icon {
  background-image: none !important;
}

.multiselect-widget {
  label.select-item {
    width: max-content;
    min-width: 100%;

    div.item-renderer {
      align-items: center;
      line-height: 15px;

      input {
        height: 15px;
        width: 15px;
      }
    }
  }

  .rmsc .dropdown-container {
    height: 100%;
    display: flex;
    align-items: center;
    border-radius: inherit;
  }

  .rmsc {
    height: 100%;
    border-radius: inherit;
  }

  .rmsc.dark {
    --rmsc-main: $primary-light;
    --rmsc-hover: #283647;
    --rmsc-selected: #1f2936;
    --rmsc-border: #333333;
    --rmsc-gray: #555555;
    --rmsc-bg: #1f2936;
    color: #ffffff;
  }
}

/* Hide scrollbar for Chrome, Safari and Opera */
.invitation-page::-webkit-scrollbar {
  display: none;
}

/* Hide scrollbar for IE, Edge and Firefox */
.invitation-page {
  -ms-overflow-style: none;
  /* IE and Edge */
  scrollbar-width: none;
  /* Firefox */
}

.show {
  display: block;
}

.hide {
  display: none;
}

.draggable-box:focus-within {
  z-index: 2 !important;
}

.cursor-wait {
  cursor: wait;
}

.cursor-text {
  cursor: text;
}

.cursor-none {
  cursor: none;
}

.disabled {
  pointer-events: none;
  opacity: 0.4;
}

.DateRangePicker {
  padding: 1.25px 5px;
}

.datepicker-widget {
  .input-field {
    min-height: 26px;
    padding: 0;
    padding-left: 2px;
  }

  td.rdtActive,
  td.rdtActive:hover {
    background-color: $primary;
  }

  .react-datepicker__day--selected {
    background-color: $primary-light;
  }
}

.daterange-picker-widget {
  .DateInput_input {
    min-height: 24px;
    line-height: normal;
    border-bottom: 0px;
    font-size: 0.85rem;
  }

  .DateRangePicker {
    padding: 0;
  }

  .DateRangePickerInput_arrow_svg {
    height: 17px;
  }

  .DateRangePickerInput {
    overflow: hidden;
    display: flex;
    justify-content: space-around;
    align-items: center;
  }

  .DateInput_fang {
    position: fixed;
    top: 57px !important;
  }
}

.fw-400 {
  font-weight: 400;
}

.fw-500 {
  font-weight: 500;
}

.ligh-gray {
  color: #656d77;
}

.nav-item {
  background: #ffffff;
  font-size: 14px;
  font-style: normal;
  font-weight: 400;
  line-height: 22px;
  letter-spacing: -0.1px;
  text-align: left;
}

.w-min-100 {
  min-width: 100px;
}

.nav-link {
  min-width: 100px;
  justify-content: center;
}

.nav-tabs .nav-link.active {
  font-weight: 400 !important;
  color: $primary !important;
}

.empty {
  padding-top: 1.5rem !important;
}

.empty-img {
  margin-bottom: 0 !important;

  img {
    height: 220px !important;
    width: 260.83px !important;
  }
}

.empty-action {
  margin-top: 0 !important;

  a+a.btn-loading::after {
    color: $primary;
  }
}

.empty-action a {
  height: 36px;
  border-radius: 4px;
  font-style: normal;
  font-weight: normal;
  font-size: 14px;
  line-height: 20px;
}

.empty-action a:first-child {
  margin-right: 24px;
}

.empty-action a:first-child:hover {
  color: #ffffff !important;
}

.empty-import-button {
  background: #ffffff !important;
  cursor: pointer;

  &:hover {
    border-color: rgba(101, 109, 119, 0.24) !important;
  }
}

.empty-welcome-header {
  font-style: normal;
  font-weight: 500;
  font-size: 32px;
  line-height: 40px;
  margin-bottom: 16px;
  margin-top: 40px;
  color: var(--slate12);
  font-family: Inter;
}

.homepage-empty-image {
  width: 100%;
}

.empty-title {
  font-style: normal;
  font-weight: 400;
  font-size: 14px;
  line-height: 20px;
  display: flex;
  align-items: center;
  color: var(--slate11) !important;
}

// template card styles
.template-card-wrapper {
  display: flex;
  flex-direction: row;
  background: #fffffc;
  border: 1px solid #d2ddec;
  box-sizing: border-box;
  border-radius: 8px;
  width: 299px;
  height: 100px;
}

.template-action-wrapper {
  display: flex;
  flex-direction: row !important;
  font-family: Inter;
  font-style: normal;
  font-weight: 500;
  font-size: 16px;
  line-height: 19px;
  color: $primary-light;

  p {
    margin-right: 16px;
  }
}

.template-card-title {
  font-family: Inter;
  font-style: normal;
  font-weight: 600;
  font-size: 18px;
  line-height: 22px;
  display: flex;
  align-items: center;
  color: #000000;
  margin-bottom: 3px !important;
  margin-top: 20px;
}

.template-card-details {
  align-items: center;
  display: flex;
  flex-direction: column;
  justify-content: center;
}

.template-icon-wrapper {
  width: 61.44px;
  height: 60px;
  top: 685px;
  background: #d2ddec;
  border-radius: 4px;
  margin: 20px 16.36px;
}

// template style end

.calendar-widget.compact {
  .rbc-time-view-resources .rbc-time-header-content {
    min-width: auto;
  }

  .rbc-time-view-resources .rbc-day-slot {
    min-width: 50px;
  }

  .rbc-time-view-resources .rbc-header,
  .rbc-time-view-resources .rbc-day-bg {
    width: 50px;
  }
}

.calendar-widget.dont-highlight-today {
  .rbc-today {
    background-color: inherit;
  }

  .rbc-current-time-indicator {
    display: none;
  }
}

.calendar-widget {
  padding: 10px;
  background-color: white;

  .rbc-day-slot .rbc-event,
  .rbc-day-slot .rbc-background-event {
    border-left: 3px solid #26598533;
  }

  .rbc-toolbar {
    font-size: 14px;
  }

  .rbc-event {
    .rbc-event-label {
      display: none;
    }
  }

  .rbc-off-range-bg {
    background-color: #f4f6fa;
  }

  .rbc-toolbar {
    .rbc-btn-group {
      button {
        box-shadow: none;
        border-radius: 0;
        border-width: 1px;
      }
    }
  }
}

//!for calendar widget week view with compact/spacious mode border fix
.resources-week-cls .rbc-time-column:nth-last-child(7n) {
  border-left: none !important;

  .rbc-timeslot-group {
    border-left: 2.5px solid #dadcde !important;
  }
}

.resources-week-cls .rbc-allday-cell {
  border: none !important;

  .rbc-row {
    border-left: 1.5px solid #dadcde;
    border-right: 1.5px solid #dadcde;
  }
}

.resources-week-cls .rbc-time-header-cell {
  border: none !important;
}

.resources-week-cls .rbc-time-view-resources .rbc-header {
  border-left: 1.5px solid #dadcde !important;
  border-right: 1.5px solid #dadcde !important;
}

.calendar-widget.hide-view-switcher {
  .rbc-toolbar {
    .rbc-btn-group:nth-of-type(3) {
      display: none;
    }
  }
}

.calendar-widget.dark-mode {
  background-color: #1d2a39;

  .rbc-toolbar {
    button {
      color: white;
    }

    button:hover,
    button.rbc-active {
      color: black;
    }
  }

  .rbc-off-range-bg {
    background-color: #2b394b;
  }

  .rbc-selected-cell {
    background-color: #22242d;
  }

  .rbc-today {
    background-color: #5a7ca8;
  }
}

.calendar-widget.dark-mode.dont-highlight-today {
  .rbc-today {
    background-color: inherit;
  }
}

.navbar-brand-image {
  height: 1.2rem;
}

.navbar .navbar-brand:hover,
.theme-dark .navbar .navbar-brand:hover {
  opacity: 1;
}

.nav-tabs .nav-link.active {
  font-weight: 400 !important;
  margin-bottom: -1px !important;
}

.nav-tabs .nav-link {
  font-weight: 400 !important;
  margin: 0 !important;
  height: 100%;
}

.code-editor-widget {
  border-radius: 0;

  .CodeMirror {
    border-radius: 0 !important;
    margin-top: -1px !important;
  }
}

.jet-listview {
  overflow-y: overlay;
  overflow-x: hidden;
}

.jet-listview::-webkit-scrollbar-track {
  background: transparent;

}

.jet-listview::-webkit-scrollbar-thumb {
  background: transparent;

}

.code-hinter-wrapper .popup-btn {
  position: absolute;
  display: none;
  cursor: pointer;
}

.code-hinter-wrapper:hover {
  .popup-btn {
    display: block !important;
    z-index: 1;
  }
}

.popup-btn {
  cursor: pointer !important;
  display: block;
}

.preview-icons {
  margin-top: -5px;
  width: 12px;
}

.resize-modal-portal {
  z-index: 3;

  .resize-modal {
    .modal-content {
      width: 100% !important;
      height: 100%;
      background-color: var(--slate3) !important;
      border: none !important;

      .modal-body {
        width: 100% !important;
        height: calc(100% - 44px) !important;
        border: none !important;

        .editor-container {
          height: 100%;

          .CodeMirror {
            height: 100% !important;
            border: 1px solid var(--slate5, #26292B);
            border-bottom-left-radius: 6px;
            border-bottom-right-radius: 6px;
          }

          .CodeMirror-scroll,
          .CodeMirror-gutters,
          .CodeMirror {
            background-color: var(--slate3) !important;
          }
        }
      }
    }

    .portal-header {
      width: 100% !important;
      border-bottom: 1px solid var(--slate5, #26292B);
      outline: 1px solid var(--slate5, #26292B);
      background-color: var(--slate1) !important;
    }

    .resize-handle {
      cursor: move;
    }
  }
}

.modal-portal-wrapper {
  justify-content: center;
  align-items: center;
  position: fixed;
  position: absolute;
  left: 50%;
  top: 5%;

  .modal-body {
    width: 500px !important;
    height: 300px !important;
    padding: 0px !important;
  }

  transform: translate(-60%, 0%);
  height: 350px;
  width: auto;
  max-height: 500px;
  padding: 0px;

  .modal-content {
    border-radius: 5px !important;
  }

  .modal-body {
    width: 500px !important;
    height: 302px !important;
    padding: 0px !important;
    margin: 0px !important;
    margin-left: -1px !important; //fix the modal body code mirror margin

    border-top-left-radius: 0;
    border-top-right-radius: 0;
    border-bottom-left-radius: 5px;
    border-bottom-right-radius: 5px;
    border-bottom: 0.75px solid;
    border-left: 0.75px solid;
    border-right: 0.75px solid;

    @include theme-border($light-theme: true);

    &.dark-mode-border {
      @include theme-border($light-theme: false);
    }
  }

  .modal-dialog {
    margin-top: 4%;
  }

  .modal-header {
    padding: 0;
    font-size: 14px;
  }

  .editor-container {
    padding: 0px;

    .CodeMirror {
      border-radius: 0;
      margin: 0;
      width: 100% !important;
    }
  }

  .query-hinter {
    .CodeMirror-line {
      margin-left: 2rem !important;
    }

    .CodeMirror-cursors .CodeMirror-cursor {
      margin-left: 2rem !important;
    }
  }
}

.preview-block-portal {
  .bg-light {
    border-radius: 0 0 5px 5px;
    outline: 0.75px solid $light-green;
  }

  .bg-dark {
    margin-top: 1px;
    border-radius: 0 0 5px 5px;
    outline: 0.75px solid $light-green;
  }

  .dynamic-variable-preview {
    padding: 4px !important;
  }
}

.portal-header {
  display: flex;
  align-items: center;
  padding: 0.5rem 0.75rem;
  color: #656d77;
  background-color: #ffffffd9;
  background-clip: padding-box;
  border-top-left-radius: 5px !important;
  border-top-right-radius: 5px !important;
  width: 498px !important;
  outline: 0.75px solid;

  @include theme-border($light-theme: true, $outline: true);

  &.dark-mode-border {
    @include theme-border($light-theme: false, $outline: true);
  }
}

// close icon in inpector
[data-rb-event-key="close-inpector"] {
  position: absolute;
  right: -80px;
  background-color: #232e3c !important;
  width: 10% !important;
}

[data-rb-event-key="close-inpector-light"] {
  position: absolute;
  right: -80px;
  background-color: #ffffff !important;
  width: 10% !important;
}

.tabs-inspector {
  position: sticky;
  top: 0;

  .nav-item {
    width: 50%;
  }

  .nav-item:hover {
    border: 1px solid transparent;
  }

  .nav-item:not(.active) {
    border-bottom: 1px solid #e7eaef;
  }

  .nav-link.active {
    border: 1px solid transparent;
    border-bottom: 1px solid $primary;
    background: white;
  }
}

.tabs-inspector.dark {
  .nav-link.active {
    border-bottom: 1px solid $primary !important;
  }
}

.tabs-inspector {
  z-index: 2;
  background: white;

  &.dark {
    @extend .bg-dark;
  }
}

.close-icon {
  position: fixed;
  top: 84px;
  right: 3px;
  width: 60px;
  height: 22;
  border-bottom: 1px solid #e7eaef;
  display: flex;
  align-items: center;
  background-color: white;
  z-index: 2;

  .svg-wrapper {
    width: 100%;
    height: 70%;
    display: flex;
    align-items: center;
    justify-content: center;
    border-left: 1px solid #e7eaef;
    margin-left: 20px;

    .close-svg {
      cursor: pointer;
    }
  }
}

.tabs-inspector.nav-tabs {
  border: 0;
  width: 100%;
  padding: 8px 16px;
}

.bg-primary-lt {
  color: #ffffff !important;
  background: #6383db !important;
}

.tabbed-navbar .nav-item.active:after {
  margin-bottom: -0.25rem;
}

.app-name {
  width: 200px;
  margin-left: 12px;

  .form-control-plaintext {
    background-color: var(--base);
    border: none !important;
  }

  .form-control-plaintext:hover {
    outline: none;
    border: 1px solid var(--slate6) !important;
    background: var(--slate2);
  }

  .form-control-plaintext:focus {
    outline: none;
    border: 1px solid var(--indigo9) !important;
    background: var(--slate2);
  }

}

.app-name:hover {
  background: $bg-light;

  &.dark {
    @extend .bg-dark;
  }
}

.nav-auto-save {
  width: 325px;
  left: 485px;
  position: absolute;
  color: #36af8b;
}

.editor-header-actions {
  display: flex;
  color: #868aa5;
  white-space: nowrap;
  font-weight: 400;
  font-size: 12px;
  letter-spacing: 0.5px;

}

.undo-button,
.redo-button {
  display: flex;
  flex-direction: row;
  justify-content: center;
  align-items: center;
  padding: 6px;
  gap: 10px;
  width: 28px;
  height: 28px;
  background: #ECEEF0;
  border-radius: 6px;
  margin-right: 5px;
  flex: none;
  order: 0;
  flex-grow: 0;
}

.theme-dark {

  .undo-button,
  .redo-button {
    background: 0;
  }
}

.app-version-menu {
  position: absolute;
  right: 220px;
  padding: 4px 8px;
  min-width: 100px;
  max-width: 300px;
}

.app-version-menu-sm {
  height: 30px;
  display: flex;
  font-size: 12px;
}

.app-version-menu .dropdown-menu {
  left: -65px;
  width: 283px;
}

.app-version-menu .released {
  color: #36af8b;
}

.app-version-menu .released-subtext {
  font-size: 12px;
  color: #36af8b;
  padding: 0 8px;
}

.app-version-menu .create-link {
  margin: auto;
  width: 50%;
  padding-left: 10px;
}

.canvas-background-holder {
  display: flex;
  min-width: 120px;
  margin: auto;
}

.canvas-background-picker {
  position: fixed;
}

/**
 * Timer Widget
 */
.timer-wrapper {
  padding: 10px;

  .counter-container {
    font-size: 3em;
    padding-bottom: 5px;
    text-align: center;
  }
}

/**
 * Search Box
 */
.search-box-wrapper {
  input {
    width: 200px;
    border-radius: 5px !important;
    color: var(--slate12);
    background-color: var(--base);
  }

  .input-icon .form-control:not(:first-child),
  .input-icon .form-select:not(:last-child) {
    padding-left: 28px !important;
  }

  input:focus {
    width: 200px;
    background-color: var(--base);
  }

  .input-icon .input-icon-addon {
    display: flex;
  }

  .input-icon .input-icon-addon.end {
    pointer-events: auto;

    .tj-common-search-input-clear-icon {
      display: flex;
      flex-direction: row;
      justify-content: center;
      align-items: center;
      padding: 4px;
      width: 20px;
      height: 20px;
      background: var(--indigo3) !important;
      border-radius: 4px;
    }

    div {
      border-radius: 12px;
      color: #ffffff;
      padding: 1px;
      cursor: pointer;

      svg {
        height: 14px;
        width: 14px;
      }
    }
  }
}

.searchbox-wrapper {
  margin-top: 0 !important;

  .search-icon {
    margin: 0.30rem
  }

  input {
    border-radius: $border-radius !important;
    padding-left: 1.75rem !important;
  }
}

.fixedHeader {
  table thead {
    position: -webkit-sticky; // this is for all Safari (Desktop & iOS), not for Chrome
    position: sticky;
    top: 0;
    border-top: 0;
    z-index: 1; // any positive value, layer order is global
  }
}

/**
 * Folder List
 */
.folder-list {
  overflow-y: auto;

  .list-group-transparent .list-group-item.active {
    color: $primary;
    background-color: #edf1ff;

    .folder-ico {
      filter: invert(29%) sepia(84%) saturate(4047%) hue-rotate(215deg) brightness(98%) contrast(111%);
    }
  }

  .folder-ico.dark {
    filter: invert(1);
  }

  .list-group-item {
    padding: 0.5rem 0.75rem;
    overflow: hidden;
  }

  .list-group-item.all-apps-link {
    display: flex;
    align-items: center;
    color: var(--slate12);
    border-radius: 6px;

    &:active {
      background: var(--indigo4);
    }

    &:focus {
      box-shadow: 0px 0px 0px 4px #DFE3E6;
    }
  }

  .folder-info {
    display: contents;
    font-weight: 500 !important;
    display: flex;
    align-items: center;
    letter-spacing: -0.02em;
    text-transform: uppercase;
    color: var(--slate9);
  }

  .folder-create-btn {
    width: 28px;
    height: 28px;
    background: var(--base);
    border: 1px solid;
    border-color: var(--slate7);
    cursor: pointer;
    border-radius: 6px;
    display: flex;
    justify-content: center;
    align-items: center;
  }

  .menu-ico {
    cursor: pointer;
    border-radius: 13px;

    img {
      padding: 0px;
      height: 14px;
      width: 14px;
      vertical-align: unset;
    }
  }
}

/**
 * Home page modal
 */
.home-modal-backdrop {
  z-index: 9991;
}

.modal-content.home-modal-component {
  border-radius: 8px;
  overflow: hidden;
  background-color: var(--base);
  color: var(--slate12);
  box-shadow: 0px 12px 16px -4px rgba(16, 24, 40, 0.08), 0px 4px 6px -2px rgba(16, 24, 40, 0.03);

  .modal-header {
    border-bottom: 1px solid var(--slate5) !important;
  }

  .modal-header,
  .modal-body {
    padding: 16px 28px;
    background: var(--base);
  }

  .modal-title {
    font-size: 16px;
    font-weight: 500;
  }

  input {
    border-radius: 5px !important;
    background: var(--base);
    color: var(--slate12);
  }

  .modal-main {
    padding-bottom: 32px;
  }

  .modal-footer-btn {
    justify-content: end;

    button {
      margin-left: 16px;
    }
  }
}

.home-modal-component-editor.dark {

  .modal-header,
  .modal-body {
    background-color: #232e3c;
    color: #fff;
  }

  .form-control {
    color: #fff;
    background-color: #232e3c !important;
  }

  .btn-close {
    filter: brightness(0) invert(1);
  }
}

.modal-content.home-modal-component.dark-theme {
  .btn-close {
    filter: brightness(0) invert(1);
  }
}

.home-modal-component {
  .btn-close {
    opacity: 1 !important;
  }
}

.modal-content.home-modal-component.dark {
  background-color: $bg-dark-light !important;
  color: $white !important;

  .modal-title {
    color: $white !important;
  }

  .tj-version-wrap-sub-footer {
    background-color: $bg-dark-light !important;
    border-top: 1px solid #3A3F42 !important;


    p {
      color: $white !important;
    }
  }


  .current-version-wrap,
  .other-version-wrap {
    background: transparent !important;
  }

  .modal-header {
    background-color: $bg-dark-light !important;
    color: $white !important;
    border-bottom: 2px solid #3A3F42 !important;
  }

  .btn-close {
    filter: brightness(0) invert(1);
  }

  .form-control {
    border-color: $border-grey-dark !important;
    color: inherit;
  }

  input {
    background-color: $bg-dark-light !important;
  }

  .form-select {
    background-color: $bg-dark !important;
    color: $white !important;
    border-color: $border-grey-dark !important;
  }

  .text-muted {
    color: $white !important;
  }
}

.inspector-align-buttons {
  .ToggleGroupItem {
    padding: 2px 10px !important;
  }

  .ToggleGroupItem[data-state='on'] {
    padding: 2px 9px !important;
  }
}

.radio-img {
  input {
    display: none;
  }

  .action-icon {
    width: 28px;
    height: 28px;
    background-position: center center;
    border-radius: 4px;
    display: flex;
    align-items: center;
    justify-content: center;
  }

  .action-icon {
    cursor: pointer;
    border: 1px solid $light-gray;
  }

  .action-icon:hover {
    background-color: #d2ddec;
  }

  input:checked+.action-icon {
    border-color: $primary;
    background-color: #7a95fb;
  }

  .tooltiptext {
    visibility: hidden;
    font-size: 12px;
    background-color: $black;
    color: #ffffff;
    text-align: center;
    padding: 5px 10px;
    position: absolute;
    border-radius: 15px;
    margin-top: 2px;
    z-index: 1;
    margin-left: -10px;
  }

  .tooltiptext::after {
    content: "";
    position: absolute;
    bottom: 100%;
    left: 50%;
    margin-left: -5px;
    border-width: 5px;
    border-style: solid;
    border-color: transparent transparent black transparent;
  }

  .action-icon:hover+.tooltiptext {
    visibility: visible;
  }

  input:checked+.action-icon:hover {
    background-color: #3650af;
  }
}

.icon-change-modal {
  ul {
    list-style-type: none;
    margin: 0 auto;
    text-align: center;
    display: grid;
    grid-template-columns: 1fr 1fr 1fr 1fr;

    li {
      float: left;
      border: 2px solid #8991a0;
      border-radius: 1.75px;
      cursor: pointer;

      img {
        width: 22px;
        height: 22px;
        filter: invert(59%) sepia(27%) saturate(160%) hue-rotate(181deg) brightness(91%) contrast(95%);
      }
    }

    li.selected {
      border: 2px solid $primary;

      img {
        filter: invert(27%) sepia(84%) saturate(5230%) hue-rotate(212deg) brightness(102%) contrast(100%);
      }
    }
  }
}

/**
 * Spinner Widget
 */
.spinner-container {
  display: flex;
  justify-content: center;
  align-items: center;
}

.animation-fade {
  animation-name: fade;
  animation-duration: 0.3s;
  animation-timing-function: ease-in;
}

@keyframes fade {
  0% {
    opacity: 0;
  }

  100% {
    opacity: 1;
  }
}

/**
 * Query panel
 */
.query-btn {
  cursor: pointer;
  height: 24px;
  width: 24px;
  padding: 0;
}

.query-btn.dark {
  filter: brightness(0) invert(1);
}

.button-family-secondary {
  @include button-outline($light-theme: true);
  height: 32px;
  width: 112px;
}

.button-family-secondary.dark {
  @include button-outline($light-theme: false);
}

// ** Query Panel: REST API Tabs **
.group-header {
  background: #d2ddec;
  border-radius: 4px;
  height: 28px !important;

  span {
    display: flex;
    justify-content: left;
    align-items: center;
  }
}

.raw-container.dark {
  background: #272822;
  padding: 5px;
}

// **Alert component**
.alert-component {
  border: 1px solid rgba(101, 109, 119, 0.16);
  background: var(--base);
  border-radius: 6px;

  a {
    color: $primary;
  }
}

.theme-dark .alert-component {
  background: var(--slate2) !important;
  border-color: var(--slate4) !important;

  a {
    color: $primary;
  }
}



.codehinter-plugins.code-hinter {
  @extend .codehinter-default-input;

  .popup-btn {
    margin-top: 0.65rem !important;
  }

  .CodeMirror-placeholder,
  .CodeMirror pre.CodeMirror-line {
    height: 21px !important;
    position: absolute !important;
    margin-top: 3px !important;
  }

  .CodeMirror-cursor {
    height: inherit !important;
  }

  .CodeMirror-lines {
    height: 32px !important;
  }
}

//*button loading with spinner with primary color*//
.button-loading {
  position: relative;
  color: transparent !important;
  text-shadow: none !important;
  pointer-events: none;

  &:after {
    content: "";
    display: inline-block;
    vertical-align: text-bottom;
    border: 1.5px solid currentColor;
    border-right-color: transparent;
    border-radius: 50%;
    color: $primary;
    position: absolute;
    width: 12px;
    height: 12px;
    animation: spinner-border 0.75s linear infinite;
  }
}

.query-icon.dark {
  filter: brightness(0) invert(1);
}

//Rest-API Tab Panes
.tab-pane-body {
  margin-left: -2.5% !important;
}

//CodeMirror padding
.CodeMirror pre.CodeMirror-line,
.CodeMirror pre.CodeMirror-line-like {
  padding: 0 10px !important;
}

.comment-notification-nav-item {
  background: transparent;
  border: 0;
  font-size: 12px;
  font-weight: 500;
  opacity: 0.6;
  height: 28px;
  border-radius: 6px;
}

// comment styles ::override
.editor-sidebar {
  .nav-tabs {
    border-bottom: 1px solid var(--slate5) !important;
  }

  .nav-tabs .nav-link.active {
    background-color: transparent !important;
  }

  .inspector-nav-item {
    background: transparent;
    border: 0;
    font-size: 12px;
    font-weight: 500;
    opacity: 0.6;
    height: 28px;
    border-radius: 6px;
  }

  .inspector-component-title-input-holder {
    padding: 4px 12px;
    margin: 0;
    display: flex;
    align-items: center;
  }
}

.comment-card-wrapper {
  border-top: 0.5px solid var(--slate5) !important;
  margin-top: -1px !important;

  .card {
    background-color: var(--base);
  }
}

div#driver-highlighted-element-stage,
div#driver-page-overlay {
  background: transparent !important;
  outline: 5000px solid rgba(0, 0, 0, 0.75);
}

.dark-theme-walkthrough#driver-popover-item {
  background-color: $bg-dark-light !important;
  border-color: rgba(101, 109, 119, 0.16) !important;

  .driver-popover-title {
    color: var(--slate12) !important;
  }

  .driver-popover-tip {
    border-color: transparent transparent transparent $bg-dark-light !important;
  }

  .driver-popover-description {
    color: #d9dcde !important;
  }

  .driver-popover-footer .driver-close-btn {
    color: #ffffff !important;
    text-shadow: none !important;
  }

  .driver-prev-btn,
  .driver-next-btn {
    text-shadow: none !important;
  }
}

#driver-popover-item {
  padding: 20px !important;

  .driver-prev-btn,
  .driver-next-btn,
  .driver-close-btn {
    border: none !important;
    background: none !important;
    padding-left: 0 !important;
    font-size: 14px !important;
  }

  .driver-next-btn,
  .driver-prev-btn {
    color: $primary !important;
  }

  .driver-disabled {
    color: $primary;
    opacity: 0.5;
  }

  .driver-popover-footer {
    margin-top: 20px !important;
  }
}

.pointer-events-none {
  pointer-events: none;
}

.popover.popover-dark-themed {
  background-color: $bg-dark-light;
  border-color: rgba(101, 109, 119, 0.16);


  .popover-body {
    color: #d9dcde !important;
  }

  .popover-header {
    background-color: var(--slate2);
    color: var(--slate11);
    border-bottom-color: var
  }
}

.toast-dark-mode {
  .btn-close {
    filter: brightness(0) invert(1);
  }
}

.editor .editor-sidebar .inspector .inspector-edit-widget-name {
  padding: 4px 8px;
  color: var(--slate12);
  border: 1px solid transparent;
  border-radius: 6px;
  background-color: var(--base);

  &:hover {
    background-color: var(--slate4);
    border: 1px solid var(--slate7);
  }

  &:focus {
    border: 1px solid var(--indigo9) !important;
    background-color: var(--indigo2);
    box-shadow: 0px 0px 0px 1px #C6D4F9;
  }
}

.tablr-gutter-x-0 {
  --tblr-gutter-x: 0 !important;
}

.widget-button>.btn-loading:after {
  border: 1px solid var(--loader-color);
  border-right-color: transparent;
}

.flip-dropdown-help-text {
  padding: 10px 5px 0 0;
  float: left;
  font-size: 14px;
  color: $light-gray;
}

.dynamic-form-row {
  margin-top: 20px !important;
  margin-bottom: 20px !important;
}

#transformation-popover-container {
  margin-bottom: -2px !important;
}

.canvas-codehinter-container {
  display: flex;
  flex-direction: row;
  width: 158px;
}

.hinter-canvas-input {
  display: flex;
  width: 120px;
  height: auto !important;
  margin-top: 1px;

  .canvas-hinter-wrap {
    width: 126x;
    border: 1px solid var(--slate7);
  }
}

.hinter-canvas-input {
  display: flex;
  padding: 4px;
  margin-top: 1px;

  .CodeMirror-sizer {
    border-right-width: 1px !important;
  }

  .cm-propert {
    color: #ffffff !important;
  }
}

.canvas-codehinter-container {
  .code-hinter-col {
    margin-bottom: 1px !important;
    width: 136px;
    height: auto !important;
  }
}

.fx-canvas {
  background: var(--slate4);
  padding: 0px;
  display: flex;
  height: 32px;
  width: 32px;
  border: solid 1px rgba(255, 255, 255, 0.09) !important;
  border-radius: 4px;
  justify-content: center;
  font-weight: 400;
  align-items: center;

  div {
    background: var(--slate4) !important;
    display: flex;
    justify-content: center;
    align-items: center;
    height: 30px;
    padding: 0px;
  }
}

.org-name {
  color: var(--slate12) !important;
  font-size: 12px;
}


.organization-list {
  margin-top: 4px;

  .btn {
    border: 0px;
  }

  .dropdown-toggle div {
    max-width: 200px;
    text-overflow: ellipsis;
    overflow: hidden;
  }

  .org-name {
    text-overflow: ellipsis;
    overflow: hidden;
    white-space: nowrap;
    width: 100%;
    font-weight: bold;
  }

  .org-actions div {
    color: $primary;
    cursor: pointer;
    font-size: 12px;
  }

  .dropdown-menu {
    min-width: 14rem;
  }

  .org-avatar {
    display: block;
  }

  .org-avatar:hover {
    .avatar {
      background: #fcfcfc no-repeat center/cover;
    }

    .arrow-container {
      svg {
        filter: invert(35%) sepia(17%) saturate(238%) hue-rotate(153deg) brightness(94%) contrast(89%);
      }
    }
  }

  .arrow-container {
    padding: 5px 0px;
  }

  .arrow-container {
    svg {
      cursor: pointer;
      height: 30px;
      width: 30px;
      padding: 0px 0px;
      filter: invert(50%) sepia(13%) saturate(208%) hue-rotate(153deg) brightness(99%) contrast(86%);
    }
  }

  .org-edit {
    span {
      color: $primary;
      cursor: pointer;
      font-size: 10px;
    }
  }

  .organization-switchlist {
    .back-btn {
      font-size: 12px;
      padding: 2px 0px;
      cursor: pointer;
    }

    .back-ico {
      cursor: pointer;

      svg {
        height: 20px;
        width: 20px;
        filter: invert(84%) sepia(13%) saturate(11%) hue-rotate(352deg) brightness(90%) contrast(91%);
      }
    }

    .dd-item-padding {
      padding: 0.5rem 0.75rem 0rem 0.75rem;
    }

    .search-box {
      margin-top: 10px;
    }

    .org-list {
      max-height: 60vh;
      overflow: auto;
    }

    .tick-ico {
      filter: invert(50%) sepia(13%) saturate(208%) hue-rotate(153deg) brightness(99%) contrast(86%);
    }

    .org-list-item {
      cursor: pointer;
    }

    .org-list-item:hover {
      .avatar {
        background: #fcfcfc no-repeat center/cover;
      }

      .tick-ico {
        filter: invert(35%) sepia(17%) saturate(238%) hue-rotate(153deg) brightness(94%) contrast(89%);
      }
    }
  }
}

.sso-button-footer-wrap {
  display: flex !important;
  justify-content: center;
  width: 100%;
}

.tj-icon {
  cursor: pointer;
}

#login-url,
#redirect-url {
  margin-bottom: 0px !important;
}

.git-encripted-label {
  color: var(--green9);
}

.card-header {
  border-bottom: 1px solid var(--slate5) !important;
}

.manage-sso-container {
  position: relative;
}

.sso-card-wrapper {
  background: var(--base);
  min-height: 100%;
  height: calc(100vh - 156px) !important;

  display: grid;
  grid-template-rows: auto 1fr auto;

  .card-header {
    border-bottom: 1px solid var(--slate5) !important;
  }

  .form-control {
    background: var(--base);
  }

  .sso-card-footer {
    display: flex;
    flex-direction: row;
    justify-content: flex-end;
    align-items: center;
    padding: 24px 32px;
    gap: 8px;
    width: 660px;
    height: 88px;
    border-top: 1px solid var(--slate5) !important;
    background: var(--base);
    margin-top: 0px !important;
  }
}

// Left Menu
.left-menu {
  background: var(--base);

  .tj-list-item {
    gap: 40px;
    width: 187px;
    height: 32px;
    white-space: nowrap;
    overflow: hidden;
    text-overflow: ellipsis;
  }

  .folder-list-selected {
    background-color: var(--indigo4);
  }

  ul {
    margin: 0px;
    padding: 0px;

    li {
      float: left;
      list-style: none;
      width: 100%;
      padding: 6px 8px;
      border-radius: 6px;
      cursor: pointer;
      margin: 3px 0px;
      color: var(--base-black) !important;
    }

    li.active {
      background-color: $primary;
      color: #ffffff;
    }

    li:not(.active):hover {
      background: var(--slate4);
      border-radius: 6px;
    }
  }
}

.enabled-tag {
  padding: 4px 16px;
  gap: 10px;
  width: 77px;
  height: 28px;
  background: var(--grass3);
  border-radius: 100px;
  color: var(--grass9);
  font-weight: 500;
}

.disabled-tag {
  padding: 4px 16px;
  gap: 10px;
  color: var(--tomato9);
  width: 81px;
  height: 28px;
  background: var(--tomato3);
  border-radius: 100px;
  font-weight: 500;
}

.manage-sso {
  .title-with-toggle {
    width: 100%;
    font-weight: 500;

    .card-title {
      color: var(--slate12) !important;
      font-weight: 500;
    }

    .form-check-input {
      width: 28px;
      height: 16px;
    }

    input[type="checkbox"] {
      /* Double-sized Checkboxes */
      -ms-transform: scale(1.5);
      /* IE */
      -moz-transform: scale(1.5);
      /* FF */
      -webkit-transform: scale(1.5);
      /* Safari and Chrome */
      -o-transform: scale(1.5);
      /* Opera */
      transform: scale(1.5);
      margin-top: 5px;
    }
  }
}

.help-text {
  overflow: auto;

  div {
    color: var(--slate11);
    font-style: normal;
    font-weight: 400;
    font-size: 12px;
    line-height: 20px;
  }
}


.org-invite-or {
  padding: 1rem 0rem;

  h2 {
    width: 100%;
    text-align: center;
    border-bottom: 1px solid #000;
    line-height: 0.1em;
    margin: 10px 0 20px;
  }

  h2 span {
    background: #ffffff;
    padding: 0 10px;
  }
}

.theme-dark .json-tree-container {
  .json-tree-node-icon {
    svg {
      filter: invert(89%) sepia(2%) saturate(127%) hue-rotate(175deg) brightness(99%) contrast(96%);
    }
  }

  .json-tree-svg-icon.component-icon {
    filter: brightness(0) invert(1);
  }

  .node-key-outline {
    height: 1rem !important;
    border: 1px solid transparent !important;
    color: #ccd4df;
  }

  .selected-node {
    border-color: $primary-light !important;
  }

  .json-tree-icon-container .selected-node>svg:first-child {
    filter: invert(65%) sepia(62%) saturate(4331%) hue-rotate(204deg) brightness(106%) contrast(97%);
  }

  .node-length-color {
    color: #b8c7fd;
  }

  .node-type {
    color: #8a96a6;
  }

  .group-border {
    border-color: rgb(97, 101, 111);
  }

  .action-icons-group {

    img,
    svg {
      filter: invert(89%) sepia(2%) saturate(127%) hue-rotate(175deg) brightness(99%) contrast(96%);
    }
  }

  .hovered-node.node-key.badge {
    color: #8092ab !important;
    border-color: #8092ab !important;
  }
}

.json-tree-container {
  .json-tree-svg-icon.component-icon {
    height: 16px;
    width: 16px;
  }

  .json-tree-icon-container {
    max-width: 20px;
    margin-right: 6px;
    font-family: 'IBM Plex Sans';
  }

  .node-type {
    color: var(--slate11);
    padding-top: 2px;
  }

  .json-tree-valuetype {
    font-size: 10px;
    padding-top: 2px;
  }

  .node-length-color {
    color: var(--indigo10);
    padding-top: 3px;
  }

  .json-tree-node-value {
    font-size: 11px;
  }

  .json-tree-node-string {
    color: var(--orange9);
  }

  .json-tree-node-boolean {
    color: var(--green9);
  }

  .json-tree-node-number {
    color: var(--orange9);
  }

  .json-tree-node-null {
    color: red;
  }

  .json-tree-node-date {
    color: rgb(98, 107, 103);
  }

  .group-border {
    border-left: 0.5px solid #dadcde;
    margin-top: 16px;
    margin-left: -12px;
  }

  .selected-node {
    border-color: $primary-light !important;
  }

  .selected-node .group-object-container .badge {
    font-weight: 400 !important;
    height: 1rem !important;
  }

  .group-object-container {
    margin-left: 0.72rem;
    margin-top: -16px;
  }

  .json-node-element {
    cursor: pointer;
  }

  .hide-show-icon {
    cursor: pointer;
    margin-left: 1rem;

    &:hover {
      color: $primary;
    }
  }


  .action-icons-group {
    cursor: pointer;
  }

  .hovered-node {
    font-weight: 400 !important;
    height: 1rem !important;
    color: #8092ab;
  }

  .node-key {
    font-weight: 400 !important;
    margin-left: -0.25rem !important;
    justify-content: start !important;
    min-width: fit-content !important;
  }

  .node-key-outline {
    height: 1rem !important;
    border: 1px solid transparent !important;
    color: var(--slate12);
  }
}

.popover-more-actions {
  font-weight: 400 !important;

  &:hover {
    background: #d2ddec !important;
  }
}

.popover-dark-themed .popover-more-actions {
  color: #ccd4df;

  &:hover {
    background-color: #324156 !important;
  }
}

#json-tree-popover {
  padding: 0.25rem !important;
}

// Font sizes
.fs-9 {
  font-size: 9px !important;
}

.fs-10 {
  font-size: 10px !important;
}

.fs-12 {
  font-size: 12px !important;
}

.realtime-avatars {
  padding: 0px;
  margin-left: 8px;
}

.widget-style-field-header {
  font-family: "Inter";
  font-style: normal;
  font-weight: 500;
  font-size: 12px;
  line-height: 20px;
  color: #61656c;
}

.maintenance_container {
  width: 100%;
  height: 100vh;
  display: flex;
  justify-content: center;
  align-items: center;

  .card {
    .card-body {
      display: flex;
      height: 200px !important;
      align-items: center;
    }
  }
}

.list-timeline:not(.list-timeline-simple) .list-timeline-time {
  top: auto;
}

.widget-buttongroup {
  display: flex;
  flex-direction: column;
  justify-content: left;
  overflow: hidden !important;
}

.group-button {
  margin: 0px 10px 10px 0px;
  line-height: 1.499;
  font-weight: 400;
  white-space: nowrap;
  text-align: center;
  cursor: pointer;
  padding: 0 15px;
  font-size: 12px;
  border-radius: 4px;
  color: rgba(0, 0, 0, .65);
  background-color: #ffffff;
  border: 1px solid #d9d9d9;
  min-width: 40px;
  width: auto !important;
  height: 30px,
}

.widget-buttongroup-label {
  font-weight: 600;
  margin-right: 10px;
  color: #3e525b;
}

.editor-actions {
  border-bottom: 1px solid #eee;
  padding: 5px;
  display: flex;
  justify-content: end;
}

.autosave-indicator {
  color: var(--slate10, #7E868C);
}


.zoom-buttons {
  width: 20px !important;
  height: 25px !important;
  margin-left: 2px;

  span {
    transform: rotate(60deg);
  }
}

.zoom-button-wrapper {
  position: fixed;
  right: 0px;
  bottom: 5px;
}

.zoom-buttons {
  opacity: 0;
  visibility: hidden;
}

.image-widget-wrapper:hover button {
  opacity: 1 !important;
  visibility: visible;
}

.pdf-page-controls {
  background: white;
  border-radius: 4px;

  button {
    width: 36px;
    height: 36px;
    background: white;
    border: 0;
    font-size: 1.2em;
    border-radius: 4px;

    &:first-child {
      border-top-right-radius: 0;
      border-bottom-right-radius: 0;
    }

    &:last-child {
      border-top-left-radius: 0;
      border-bottom-left-radius: 0;
    }

    &:hover {
      background-color: #e6e6e6;
    }
  }

  span {
    font-family: inherit;
    font-size: 1em;
    padding: 0 0.5em;
    color: #000;
  }
}

//download button in pdf widget
.download-icon-outer-wrapper:hover {
  background-color: #e6e6e6 !important
}

.pdf-document {
  canvas {
    margin: 0px auto;
  }

  &:hover {
    .pdf-page-controls {
      opacity: 1;
    }
  }
}

.org-variables-page {
  .btn-org-env {
    width: 36px;
  }

  .encryption-input {
    width: fit-content;
  }

  .no-vars-text {
    display: block;
    text-align: center;
    margin-top: 100px;
  }
}

.org-constant-page {
  .card-footer {
    background: var(--base);
    color: var(--slate12);
  }
}

.tj-input-error-state {
  border: 1px solid var(--tomato9) !important;
}



.tj-input-element {
  gap: 16px;
  background: var(--base);
  border: 1px solid var(--slate7);
  border-radius: 6px;
  margin-bottom: 4px;
  display: block;
  width: 100%;
  padding: .4375rem .75rem;
  font-size: .875rem;
  font-weight: 400;
  line-height: 1.4285714;
  color: var(--slate12);
  background-clip: padding-box;
  -webkit-appearance: none;
  -moz-appearance: none;
  appearance: none;
  transition: border-color .15s ease-in-out, box-shadow .15s ease-in-out;

  &:hover {
    background: var(--slate1);
    border: 1px solid var(--slate8);
    -webkit-box-shadow: none;
    box-shadow: none;
    outline: none;
  }

  &:focus-visible {
    background: var(--slate1);
    border: 1px solid var(--slate8);
    outline: none;
  }

  &:active {
    background: var(--indigo2);
    border: 1px solid var(--indigo9);
    box-shadow: none;
  }

  &:disabled {
    background: var(--slate3);
    border: 1px solid var(--slate8);
    color: var(--slate9);
    cursor: not-allowed;
  }
}


//Kanban board
.kanban-container.dark-themed {
  background-color: $bg-dark-light !important;

  .kanban-column {
    .card-header {
      background-color: #324156 !important;
    }
  }
}

.kanban-container {
  background-color: #fefefe;

  .kanban-column {
    background-color: #f4f4f4;
    padding: 0 !important;
    height: fit-content !important;

    .card-body {
      &:hover {
        overflow-y: auto !important;

        &::-webkit-scrollbar {
          width: 0 !important;
          height: 0 !important;
        }
      }
    }

    .card-header {
      background-color: #fefefe;

      .badge {
        font-size: 12px !important;
      }
    }

    .card-body .dnd-card {
      border-radius: 5px !important;
    }

    .dnd-card.card {
      height: 52px !important;
      padding: 5px !important;
    }

    .dnd-card.card.card-dark {
      background-color: $bg-dark !important;
    }
  }

  .kanban-board-add-group {
    justify-content: center;
    align-items: center;
    cursor: pointer;
    color: rgba(0, 0, 0, 0.5);
    background-color: transparent;
    border-style: dashed;
    border-color: rgba(0, 0, 0, 0.08);
    display: flex;
    flex-direction: column;
    grid-auto-rows: max-content;
    overflow: hidden;
    box-sizing: border-box;
    appearance: none;
    outline: none;
    margin: 10px;
    border-radius: 5px;
    min-width: 350px;
    height: 200px;
    font-size: 1em;
  }

  .add-card-btn {
    font-size: 1em;
    font-weight: 400;
    color: #3e525b;
    border-radius: 5px;
    padding: 5px;
    margin: 5px;
    background-color: transparent;
    border-style: dashed;
    border-color: rgba(0, 0, 0, 0.08);
    cursor: pointer;
    transition: all 0.2s ease-in-out;

    &:hover {
      background-color: #e6e6e6;
    }
  }
}

.cursor-pointer {
  cursor: pointer;
}

.cursor-text {
  cursor: text;
}

.cursor-not-allowed {
  cursor: none;
}

.bade-component {
  display: inline-flex;
  justify-content: center;
  align-items: center;
  overflow: hidden;
  user-select: none;
  padding: calc(0.25rem - 1px) 0.25rem;
  height: 1.25rem;
  border: 1px solid transparent;
  min-width: 1.25rem;
  font-weight: 600;
  font-size: .625rem;
  letter-spacing: .04em;
  text-transform: uppercase;
  vertical-align: bottom;
  border-radius: 4px;
}

// sso-helper-page
.sso-helper-container {
  width: 60vw;
  padding: 30px;
  box-shadow: rgba(0, 0, 0, 0.16) 0px 1px 4px;
  margin: 0 auto;
}

.sso-copy {
  margin-left: 10px;
  cursor: pointer;
}

#git-url,
#google-url {
  color: $primary;
  margin-left: 4px;
  word-break: break-all;
}

@media only screen and (max-width: 768px) {
  .sso-helper-container {
    width: 96vw;
    padding: 20px;
  }
}

.sso-helper-doc {
  line-height: 24px;
}

.sso-content-wrapper {
  margin: 0 auto;
  display: flex;
  flex-direction: column;
  align-items: self-start;
  padding: 20px;
  box-shadow: rgba(0, 0, 0, 0.02) 0px 1px 3px 0px, rgba(27, 31, 35, 0.15) 0px 0px 0px 1px;
  border-radius: 4px;
}

.workspace-status {
  display: flex;
  font-weight: 800;
  margin-bottom: 6px;
}

.sso-type {
  font-weight: 600;
  margin-bottom: 4px !important;
  display: flex;

  span {
    margin-right: 10px;
  }

  a {
    margin-left: 6px;

  }
}

.gg-album {
  box-sizing: border-box;
  position: relative;
  display: block;
  width: 18px;
  height: 18px;
  transform: scale(var(--ggs, 1));
  border-left: 7px solid transparent;
  border-right: 3px solid transparent;
  border-bottom: 8px solid transparent;
  box-shadow: 0 0 0 2px,
    inset 6px 4px 0 -4px,
    inset -6px 4px 0 -4px;
  border-radius: 3px
}

.gg-album::after,
.gg-album::before {
  content: "";
  display: block;
  box-sizing: border-box;
  position: absolute;
  width: 2px;
  height: 5px;
  background: currentColor;
  transform: rotate(46deg);
  top: 5px;
  right: 4px
}

.gg-album::after {
  transform: rotate(-46deg);
  right: 2px
}

.sso-helper-header {
  display: flex;
  align-items: center;

  span {
    margin-right: 10px;
  }
}

// sso end

// steps-widget
a.step-item-disabled {
  text-decoration: none;
}

.steps {
  overflow: hidden;
  margin: 0rem !important;
}

.step-item.active~.step-item:after,
.step-item.active~.step-item:before {
  background: #f3f5f5 !important;
}

.step-item.active:before {
  background: #ffffff !important;
}

.steps .step-item.active:before {
  border-color: #b4b2b2 !important;
}

.steps-item {
  color: var(--textColor) !important;
}

.step-item:before {
  background: var(--bgColor) !important;
  // remaining code
}

.step-item:after {
  background: var(--bgColor) !important;
}

.step-item.active~.step-item {
  color: var(--textColor) !important;
  ;
}

.notification-center-badge {
  top: 0;
  right: 6px;
  position: absolute;
}

.notification-center {
  max-height: 500px;
  overflow: auto;
  margin-left: 11px !important;

  .empty {
    padding: 0 !important;

    .empty-img {
      font-size: 2.5em;
    }
  }

  .card {
    min-width: 400px;
    background: var(--base);
    color: var(--slate12);
    box-shadow: 0px 12px 16px -4px rgba(16, 24, 40, 0.08), 0px 4px 6px -2px rgba(16, 24, 40, 0.03);
  }

  .card-footer {
    background: var(--base);
    color: var(--slate12);
  }

  .spinner {
    min-height: 220px;
  }
}

// profile-settings css
.confirm-input {
  padding-right: 8px !important;
}

.user-group-actions {
  display: flex;
  gap: 8px;
}

input.hide-input-arrows {
  -moz-appearance: none;

  &::-webkit-outer-spin-button,
  &::-webkit-inner-spin-button {
    -webkit-appearance: none;
  }
}

.btn-org-env {
  width: 36px;
}

.custom-checkbox-tree {
  overflow-y: scroll;
  color: #3e525b;

  .react-checkbox-tree label:hover {
    background: none !important;
  }

  .rct-icons-fa4 {

    .rct-icon-expand-open,
    .rct-icon-expand-close {
      &::before {
        content: url("data:image/svg+xml,%3Csvg xmlns='http://www.w3.org/2000/svg' viewBox='0 0 1024 1024' focusable='false' data-icon='caret-down' width='12px' height='12px' fill='currentColor' aria-hidden='true'%3E%3Cpath d='M840.4 300H183.6c-19.7 0-30.7 20.8-18.5 35l328.4 380.8c9.4 10.9 27.5 10.9 37 0L858.9 335c12.2-14.2 1.2-35-18.5-35z'%3E%3C/path%3E%3C/svg%3E") !important;
      }
    }

    .rct-icon-expand-close {
      transform: rotate(-90deg);
      -webkit-transform: rotate(-90deg);
    }
  }
}

// sso enable/disable box
.tick-cross-info {
  .main-box {
    margin-right: 10px;
    border-radius: 5px;
  }

  .icon-box {
    padding: 7px 5px 7px 2px;
    color: #ffffff;

    .icon {
      stroke-width: 4.5px;
    }
  }

  .tick-box {
    border: 3px solid var(--indigo9);

    .icon-box {
      background: var(--indigo9);
    }
  }

  .cross-box {
    border: 3px solid $disabled;

    .icon-box {
      background: $disabled;
    }
  }
}

.icon-widget-popover {
  &.theme-dark {
    .popover-header {
      background-color: #232e3c;
      border-bottom: 1px solid #324156;
    }

    .popover-body {
      background-color: #232e3c;
      border-radius: 6px;
    }
  }

  .popover-header {
    padding-bottom: 0;
    background-color: #ffffff;

    .input-icon {
      margin-bottom: 0.5rem !important;
    }
  }

  .popover-body {
    padding: 0 0.5rem;

    .row {
      >div {
        overflow-x: hidden !important;
      }
    }

    .icon-list-wrapper {
      display: grid;
      grid-template-columns: repeat(10, 1fr);
      margin: 0.5rem 1rem 0.5rem 0.5rem;
    }

    .icon-element {
      cursor: pointer;
      border: 1px solid transparent;
      border-radius: $border-radius;

      &:hover {
        border: 1px solid $primary;
      }
    }
  }
}

.dark-theme-placeholder::placeholder {
  color: #C8C6C6;
}

.dark-multiselectinput {
  input {
    color: white;

    &::placeholder {
      color: #C8C6C6;
    }
  }
}


.dark-multiselectinput {
  input {
    color: white;

    &::placeholder {
      color: #C8C6C6;
    }
  }
}

// Language Selection Modal
.lang-selection-modal {
  font-weight: 500;

  .list-group {
    padding: 1rem 1.5rem;
    padding-top: 0;
    overflow-y: scroll;
    height: calc(100% - 68px);
  }

  .list-group-item {
    border: 0;

    p {
      margin-bottom: 0px;
      margin-top: 2px;
    }
  }

  .list-group-item.active {
    background-color: var(--indigo4);
    color: var(--slate12);
    font-weight: 600;
    margin-top: 0px;
  }

  .modal-body {
    height: 50vh;
    padding: 0;
  }

  .lang-list {
    height: 100%;

    .search-box {
      position: relative;
      margin: 1rem 1.5rem;
    }

    input {
      border-radius: 5px !important;
    }

    .input-icon {
      display: flex;
    }

    .input-icon {
      .search-icon {
        display: block;
        position: absolute;
        left: 0;
        margin-right: 0.5rem;
      }

      .clear-icon {
        cursor: pointer;
        display: block;
        position: absolute;
        right: 0;
        margin-right: 0.5rem;
      }
    }

    .list-group-item.active {
      color: $primary;
    }
  }
}

.lang-selection-modal.dark {
  .modal-header {
    border-color: #232e3c !important;
  }

  .modal-body,
  .modal-footer,
  .modal-header,
  .modal-content {
    color: white;
    background-color: #2b394a;
  }

  .list-group-item {
    color: white;
    border: 0;
  }

  .list-group-item:hover {
    background-color: #232e3c;
  }

  .list-group-item.active {
    background-color: #4d72fa;
    color: white;
    font-weight: 600;
  }

  .no-results-item {
    background-color: #2b394a;
    color: white;
  }

  input {
    background-color: #2b394a;
    border-color: #232e3c;
    color: white;
  }
}

// Language Selection Modal
.lang-selection-modal {
  font-weight: 500;

  .list-group {
    padding: 1rem 1.5rem;
    padding-top: 0;
    overflow-y: scroll;
    height: calc(100% - 68px);
  }

  .list-group-item {
    border: 0;

    p {
      margin-bottom: 0px;
      margin-top: 2px;
    }
  }

  .list-group-item.active {
    background-color: #edf1ff;
    color: #4d72fa;
    font-weight: 600;
    margin-top: 0px;
  }

  .modal-body {
    height: 50vh;
    padding: 0;
  }

  .lang-list {
    height: 100%;

    .search-box {
      position: relative;
      margin: 1rem 1.5rem;
    }

    input {
      border-radius: 5px !important;
    }

    .input-icon {
      display: flex;
    }

    .input-icon {
      .search-icon {
        display: block;
        position: absolute;
        left: 0;
        margin-right: 0.5rem;
      }

      .clear-icon {
        cursor: pointer;
        display: block;
        position: absolute;
        right: 0;
        margin-right: 0.5rem;
      }
    }

    .list-group-item.active {
      color: $primary;
    }
  }
}

.lang-selection-modal.dark {
  .modal-header {
    border-color: #232e3c !important;
  }

  .modal-body,
  .modal-footer,
  .modal-header,
  .modal-content {
    color: white;
    background-color: #2b394a;
  }

  .list-group-item {
    color: white;
    border: 0;
  }

  .list-group-item:hover {
    background-color: #232e3c;
  }

  .list-group-item.active {
    background-color: #4d72fa;
    color: white;
    font-weight: 600;
  }

  .no-results-item {
    background-color: #2b394a;
    color: white;
  }

  input {
    background-color: #2b394a;
    border-color: #232e3c;
    color: white;
  }
}

.org-users-page {
  .page-body {
    height: 100%;
  }
}

.user-group-container-wrap {
  margin: 20px auto 0 auto;
}

.dragged-column {
  z-index: 1001;
}

#storage-sort-popover {
  max-width: 800px;
  width: 800px;
  background-color: var(--base);
  box-sizing: border-box;
  box-shadow: 0px 12px 16px -4px rgba(16, 24, 40, 0.08), 0px 4px 6px -2px rgba(16, 24, 40, 0.03);
  border-radius: 4px;
  border: 1px solid var(--slate3) !important;
  // left: 109px !important;
  // top: 8px !important;
  // position: absolute !important;


  .card-body,
  .card-footer {
    background: var(--base);
  }
}


#storage-filter-popover {
  max-width: 800px;
  width: 800px;
  background-color: var(--base);
  box-sizing: border-box;
  box-shadow: 0px 12px 16px -4px rgba(16, 24, 40, 0.08), 0px 4px 6px -2px rgba(16, 24, 40, 0.03);
  border-radius: 4px;
  border: 1px solid var(--slate3) !important;
  // left: 193px !important;
  // top: 10px !important;
  // position: absolute !important;


  .card-body,
  .card-footer {
    background: var(--base);
  }
}

tbody {
  width: 100% !important;
  flex-grow: 1;

  tr {
    width: 100% !important;

    td:last-child {
      flex: 1 1 auto;
    }
  }
}

.datepicker-widget.theme-dark {
  .react-datepicker__tab-loop {
    .react-datepicker__header {
      background-color: #232e3c;

      .react-datepicker__current-month,
      .react-datepicker__day-name,
      .react-datepicker__month-select,
      .react-datepicker__year-select {
        color: white;
      }

      .react-datepicker__month-select,
      .react-datepicker__year-select {
        background-color: transparent;
      }
    }

    .react-datepicker__month {
      background-color: #232e3c;

      .react-datepicker__day {
        color: white;

        &:hover {
          background-color: #636466;
        }
      }

      .react-datepicker__day--outside-month {
        opacity: 0.5;
      }
    }

    .react-datepicker {
      background-color: #232e3c;
    }
  }
}

.theme-dark .list-group-item {
  &:hover {
    background-color: #232e3c;
  }
}

.theme-dark {

  .CalendarMonth,
  .DayPickerNavigation_button,
  .CalendarDay,
  .CalendarMonthGrid,
  .DayPicker_focusRegion,
  .DayPicker {
    background-color: #232e3c;
  }

  .DayPicker_weekHeader_ul,
  .CalendarMonth_caption,
  .CalendarDay {
    color: white;
  }

  .CalendarDay__selected_span,
  .CalendarDay__selected_start,
  .CalendarDay__selected_end {
    background-color: #4D72FA;
    color: white;
  }

  .CalendarDay {
    border-color: transparent; //hiding the border around days in the dark theme

    &:hover {
      background-color: #636466;
    }
  }

  .DateInput_fangStroke {
    stroke: #232E3C;
    fill: #232E3C;
  }

  .DayPickerNavigation_svg__horizontal {
    fill: white;
  }

  .DayPicker__withBorder {
    border-radius: 0;
  }

  .DateRangePicker_picker {
    background-color: transparent;
  }
}

.link-widget {
  display: flex;
  align-items: center;
  overflow: auto;

  &.hover {
    a {
      &:hover {
        text-decoration: underline;
      }
    }
  }

  &.no-underline {
    a {
      text-decoration: none !important;
    }
  }

  &.underline {
    a {
      text-decoration: underline;
    }
  }

  &::-webkit-scrollbar {
    width: 0;
    height: 0;
    background: transparent;
  }
}

.import-export-footer-btns {
  margin: 0px !important;
}

.home-version-modal-component {
  border-bottom-right-radius: 0px !important;
  border-bottom-left-radius: 0px !important;
  box-shadow: 0px 12px 16px -4px rgba(16, 24, 40, 0.08),
    0px 4px 6px -2px rgba(16, 24, 40, 0.03) !important;
}

.current-version-label,
.other-version-label {
  color: var(--slate11);
}

.home-modal-component.modal-version-lists {
  width: 466px;
  height: 668px;
  background: var(--base);
  box-shadow: 0px 12px 16px -4px rgba(16, 24, 40, 0.08), 0px 4px 6px -2px rgba(16, 24, 40, 0.03);
  border-top-right-radius: 6px;
  border-top-right-radius: 6px;


  .modal-header {
    .btn-close {
      top: auto;
    }
  }
}

.modal-version-lists {
  max-height: 80vh;

  .modal-body {
    height: 80%;
    overflow: auto;
  }

  .export-creation-date {
    color: var(--slate11);
  }

  .modal-footer,
  .modal-header {
    padding-bottom: 24px;
    padding: 12px 28px;
    gap: 10px;
    width: 466px;
    height: 56px;
    background-color: var(--base);
  }

  .modal-footer {
    padding: 24px 32px;
    gap: 8px;
    width: 466px;
    height: 88px;
  }

  .tj-version-wrap-sub-footer {
    display: flex;
    flex-direction: row;
    padding: 16px 28px;
    gap: 10px;
    height: 52px;
    background: var(--base);
    border-top: 1px solid var(--slate5);
    border-bottom: 1px solid var(--slate5);



    p {
      font-weight: 400;
      font-size: 14px;
      line-height: 20px;
      color: var(--slate12);
    }
  }

  .version-wrapper {
    display: flex;
    justify-content: flex-start;
    padding: 0.75rem 0.25rem;
  }

  .current-version-wrap,
  .other-version-wrap {

    span:first-child {
      color: var(--slate12) !important;
    }
  }

  .current-version-wrap {
    background: var(--indigo3) !important;
    margin-bottom: 24px;
    border-radius: 6px;
    margin-top: 8px;
  }
}

.rest-methods-url {
  .cm-s-default {
    .cm-string-2 {
      color: #000;
    }
  }
}

.tooljet-database {

  .tj-db-headerText {
    white-space: nowrap;
    overflow: hidden;
    text-overflow: ellipsis;
    width: 80%;
  }

  .table-header,
  .table-name,
  .table-cell {
    white-space: nowrap;
    overflow: hidden;
    text-overflow: ellipsis;
    cursor: pointer;

    input.form-control {
      border: none;
      padding: 0px !important;
    }
  }

  .table-cell-hover-background {
    background-color: #F8F9FA;
    border-width: 0px 1px 1px 1px;
  }

  .table-cell-hover-background-dark {
    background-color: #242f3c;
    border-width: 0px 1px 1px 1px;
  }

  .table-editable-parent-cell {
    border: 1.5px solid var(--indigo9);
    background-color: var(--indigo2);
    cursor: pointer;
    padding: 0;

    .form-control {
      border: none;
      padding: 0.5rem;
    }
  }

  .table-columnHeader-click {
    // background-color: #fbfdff;
    background-color: #F8F9FA;
    border-left: 1.5px solid #3E63DD !important;
    border-right: 1.5px solid #3E63DD !important;
    border-width: 0px 1px 1px 1px;
  }

  .table-columnHeader-click-dark {
    background-color: #242f3c;
    border-left: 1.5px solid white !important;
    border-right: 1.5px solid white !important;
    border-width: 0px 1px 1px 1px;
  }

  .row-tj:first-child {
    .table-columnHeader-click {
      border-top: 1.5px solid #3E63DD !important;
    }

    .table-columnHeader-click-dark {
      border-top: 1.5px solid white !important;
    }
  }

  .row-tj:last-of-type {
    .table-columnHeader-click {
      border-bottom: 1.5px solid #3E63DD !important;
    }

    .table-columnHeader-click-dark {
      border-bottom: 1.5px solid white !important;
    }
  }

  .table-name {
    color: #000;
    width: 250px;
  }

  .table-left-sidebar {
    max-width: 288px;
  }

  .add-table-btn {
    height: 32px;
  }

  .table-header-click {
    background: #DFE3E6;

    .tjdb-menu-icon-parent {
      background: #E6E8EB !important;
      border-radius: 10px !important;

      .tjdb-menu-icon {
        display: block;
        cursor: pointer;
      }
    }
  }

  .table-header {
    background: #ECEEF0;
  }

  .table-header:hover {
    background: #E6E8EB;

    .tjdb-menu-icon {
      display: block;
      cursor: pointer;
    }
  }

  .table-header-dark:hover {

    .tjdb-menu-icon {
      display: block;
      cursor: pointer;
    }
  }

  .table-header,
  .table-cell {
    max-width: 230px !important;
  }

  .add-more-columns-btn {
    background: var(--indigo3);
    font-weight: 500;
    color: var(--indigo9);
    font-size: 12px;
    border-radius: 600;
  }

  .delete-row-btn {
    max-width: 140px;
  }
}

.apploader {
  height: 100vh;

  .app-container {
    height: 100%;
    display: flex;
    flex-direction: column;
    justify-content: space-between;
  }

  .editor-header {
    height: 5%;
    background-color: #EEEEEE;
    display: flex;
    align-items: center;
    justify-content: space-between;

    .app-title-skeleton {
      width: 100px;
      height: 100%;
      display: flex;
      align-items: center;
      margin-left: 120px;
    }

    .right-buttons {
      display: flex;
      gap: 5px;
      align-items: center;
      margin-right: 10px;
    }
  }

  .editor-body {
    height: 100%;
  }

  .skeleton {
    padding: 5px;
  }

  .editor-left-panel {
    width: 48px;
    background-color: #EEEEEE;
    margin: 3px 0px 3px 3px;
    display: flex;
    flex-direction: column;
    justify-content: space-between;
    border-radius: 5px;

    .left-menu-items {
      display: flex;
      flex-direction: column;
      justify-content: space-between;
      gap: 5px;
      margin-top: 10px;
    }

    .bottom-items {
      margin-bottom: 10px;
    }
  }

  .editor-center {
    height: 100%;
    display: flex;
    flex-direction: column;
    gap: 5px;
    justify-content: space-between;

    .canvas {
      height: 100vh;
      background-color: var(--base);
      border-radius: 5px;
      display: flex;
      justify-content: center;
    }

    .query-panel {
      height: 30%;
      display: flex;
      justify-content: space-between;
      gap: 5px;

      .queries {
        width: 30%;
        display: flex;
        flex-direction: column;
        gap: 5px;

        .queries-title {
          background-color: #EEEEEE;
          border-radius: 5px;
          height: 20%;
          padding: 5px 10px;
          display: flex;
          justify-content: space-between;
          align-items: center;
        }

        .query-list {
          background-color: #EEEEEE;
          border-radius: 5px;
          height: 80%;

          .query-list-item {
            margin: 10px;
            height: 35px;
          }
        }
      }

      .query-editor {
        width: 70%;
        height: 100%;
        display: flex;
        flex-direction: column;
        gap: 5px;

        .query-editor-header {
          background-color: #EEEEEE;
          border-radius: 5px;
          height: 20%;
          padding: 5px 10px;
          display: flex;
          justify-content: space-between;

          .query-actions {
            display: flex;
            align-items: center;
          }
        }

        .query-editor-body {
          background-color: #EEEEEE;
          height: 80%;
          border-radius: 5px;

          .button {
            margin-right: 10px;
          }
        }
      }
    }
  }

  .wrapper {
    padding: 3px 3px 3px 0px;
  }



  .right-bar {
    height: 100%;
    padding: 3px 3px 3px 0px;
    display: flex;
    flex-direction: column;
    justify-content: space-between;
    gap: 5px;

    .widget-list-header {
      height: 5%;
      background-color: #EEEEEE;
      border-radius: 5px;
    }

    .widget-list {
      height: 95%;
      background-color: #EEEEEE;
      border-radius: 5px;
      padding: 10px;

      .widgets {
        display: flex;
        justify-content: space-between;
      }
    }
  }
}

.subheader {
  margin-bottom: 12px;
}

.theme-dark {
  .layout-sidebar-icon {
    &:hover {
      background-color: #273342;
    }
  }

  .tooljet-database {

    .table-name,
    .subheader {
      color: var(--slate9);
    }

    .list-group-item.active {
      .table-name {
        color: #000;
      }
    }
  }

  .editor-header {
    background-color: #1F2936;
  }

  .editor-left-panel {
    background-color: #1F2936;
  }


  .query-panel {
    .queries {
      .queries-title {
        background-color: #1F2936 !important;
      }

      .query-list {
        background-color: #1F2936 !important;
      }
    }

    .query-editor {
      .query-editor-header {
        background-color: #1F2936 !important;
      }

      .query-editor-body {
        background-color: #1F2936 !important;
      }
    }
  }

  .right-bar {
    .widget-list-header {
      background-color: #1F2936;
    }

    .widget-list {
      background-color: #1F2936;
    }
  }
}

:root {
  --tblr-breadcrumb-item-active-font-weight: 500;
  --tblr-breadcrumb-item-active-color: inherit;
}

.application-brand {
  a {
    height: 48px;
    position: relative;
    display: flex;
    justify-content: center;
    align-items: center;
  }
}

.breadcrumb-item.active {
  font-weight: var(--tblr-breadcrumb-item-active-font-weight);
  color: var(--tblr-breadcrumb-item-active-color);
}

.app-icon-main {
  background: var(--indigo3) !important;
  border-radius: 6px !important;
  display: flex;
  justify-content: center;
  align-items: center;
  width: 48px;
  height: 48px;
}

.user-avatar-nav-item,
.audit-log-nav-item,
.notification-center-nav-item {
  border-radius: 4px;
}

.audit-log-nav-item {
  bottom: 40px;
}

.workspace-content-wrapper,
.database-page-content-wrap {
  height: calc(100vh - 64px) !important;
}

.workspace-variable-table-card {
  margin: 0 auto;
  width: 880px;
}

.organization-page-sidebar {
  height: calc(100vh - 64px);
  max-width: 288px;
  background-color: var(--base);
  border-right: 1px solid var(--slate5) !important;
  display: grid !important;
  grid-template-rows: auto 1fr auto !important;
}

.marketplace-page-sidebar {
  height: calc(100vh - 64px);
  max-width: 288px;
  background-color: var(--base);
  border-right: 1px solid var(--slate5) !important;
  display: grid !important;
  grid-template-rows: auto 1fr auto !important;
}

.home-page-sidebar {
  max-width: 288px;
  background-color: var(--base);
  border-right: 1px solid var(--slate5);
  display: grid;
  grid-template-rows: auto 1fr auto;
}

.empty-home-page-image {
  margin-top: 14px;
}

.create-new-table-btn {
  width: 248px;

  button {
    height: 40px !important;

  }
}

.tooljet-database-sidebar {
  max-width: 288px;
  background: var(--base);
  border-right: 1px solid var(--slate5);
  height: calc(100vh - 64px) !important;


  .sidebar-container {
    height: 40px !important;
    padding-top: 1px !important;
    margin: 0 auto;
    display: flex;
    justify-content: center;
  }
}

.create-new-app-dropdown {
  width: 248px !important;


  .dropdown-toggle-split {
    border-left: 1px solid var(--indigo11) !important;
  }

  button {
    background-color: var(--indigo9) !important;
  }
}

.create-new-app-button {
  font-weight: 500;
  font-size: 14px;
  height: 40px;
  border-top-left-radius: 6px;
  border-bottom-left-radius: 6px;
}

.create-new-app-button+.dropdown-toggle {
  height: 40px;
  border-top-right-radius: 6px;
  border-bottom-right-radius: 6px;
}

.custom-select {
  .select-search-dark__value::after {
    content: none;
  }

  .select-search-dark__select,
  .select-search__select {
    min-width: fit-content;
    max-width: 100% !important;
  }
}

.jet-data-table td .textarea-dark-theme.text-container:focus {
  background-color: transparent !important;
}

.tooljet-logo-loader {
  height: 100vh;
  display: flex;
  align-items: center;
  justify-content: center;

  .loader-spinner {
    margin: 10px 87px;
  }
}

.page-body {
  height: calc(100vh - 1.25rem - 48px);
  min-height: 500px;
}

// buttons
.default-secondary-button {
  background-color: $color-light-indigo-03;
  color: $color-light-indigo-09;
  max-height: 28px;
  width: 76px;
  display: flex;
  flex-direction: row;
  justify-content: center;
  align-items: center;
  padding: 4px 16px;
  gap: 6px;
  font-weight: 500;
  border: 0 !important;

  .query-manager-btn-svg-wrapper {
    width: 16px !important;
    height: 16px !important;
    padding: 2.67px;
  }

  .query-manager-btn-name {
    min-width: 22px;
  }

  &:hover {
    background-color: $color-light-indigo-04;
    color: $color-light-indigo-10;
  }

  &:active {
    background-color: $color-light-indigo-04;
    color: $color-light-indigo-10;
    box-shadow: 0px 0px 0px 4px #C6D4F9;
    border-radius: 6px;
    border: 1px solid;
    outline: 0 !important;

    svg {
      path {
        fill: $color-light-indigo-10;
      }
    }
  }

  &:disabled {
    cursor: not-allowed;
    pointer-events: none;
    opacity: .65;
  }

  .query-run-svg {
    padding: 4px 2.67px;
  }
}

.default-secondary-button.theme-dark {
  background-color: #4D72FA !important;
  color: #F4F6FA !important;

  svg {
    path {
      fill: #F4F6FA !important;
    }
  }

  &:hover {
    border: 1px solid #4D72FA !important;
    background-color: #4D5EF0 !important;
    color: #FFFFFC !important;

    svg {
      path {
        fill: #FFFFFC !important;
      }
    }
  }

  &:active {
    border: 1px solid #4D72FA !important;
    background-color: #4D5EF0 !important;
    box-shadow: 0px 0px 0px 4px #4D72FA;
    border-radius: 6px;
  }
}

.default-tertiary-button {
  background-color: $color-light-base;
  color: $color-light-slate-12;
  border: 1px solid $color-light-slate-07;
  display: flex;
  flex-direction: row;
  justify-content: center;
  align-items: center;
  padding: 4px 16px;
  gap: 6px;
  max-height: 28px;
  font-weight: 500;
  height: 28px;
  cursor: pointer;
  white-space: nowrap;

  .query-btn-svg-wrapper {
    width: 16px !important;
    height: 16px !important;
    padding: 2.67px;
  }

  .query-btn-name {
    min-width: 22px;

  }

  &:hover {
    border: 1px solid $color-light-slate-08;
    color: $color-light-slate-11;

    svg {
      path {
        fill: $color-light-slate-11;
      }
    }
  }

  .query-create-run-svg {
    padding: 2px;
  }

  .query-preview-svg {
    padding: 2.67px 0.067px;
    width: 16px;
    height: 16px;
    margin: 6px 0;
  }

  &:active {
    border: 1px solid #C1C8CD;
    box-shadow: 0px 0px 0px 4px #DFE3E6;
    color: $color-light-slate-11;
    outline: 0;
  }
}

.default-tertiary-button.theme-dark {
  background-color: transparent;
  color: #4D5EF0 !important;
  border: 1px solid #4D5EF0 !important;

  svg {
    path {
      fill: #4D5EF0 !important;
    }
  }

  &:hover {
    border: 1px solid $color-dark-slate-08;
    color: #FFFFFC !important;
    background-color: #4D5EF0 !important;

    svg {
      path {
        fill: #FFFFFC !important;
      }
    }
  }

  &:active {
    border: 1px solid inherit;
    box-shadow: none;
    outline: 0;
  }
}

.default-tertiary-button.theme-dark.btn-loading {
  background-color: #4D5EF0 !important;
  color: transparent !important;

  svg {
    path {
      fill: transparent !important;
    }
  }
}

.default-tertiary-button.button-loading {
  background-color: transparent !important;
  color: transparent !important;

  svg {
    path {
      fill: transparent !important;
    }
  }
}

.disable-tertiary-button {
  color: $color-light-slate-08;
  background-color: $color-light-slate-03;
  pointer-events: none !important;

  svg {
    path {
      fill: $color-light-slate-08;
    }
  }

}

.disable-tertiary-button.theme-dark {
  color: $color-dark-slate-08;
  background-color: $color-dark-slate-03;
  pointer-events: none !important;

  svg {
    path {
      fill: $color-dark-slate-08;
    }
  }
}

.font-weight-500 {
  font-weight: 500;
}

.font-size-12 {
  font-size: 12px;
}

.toggle-query-editor-svg {
  width: 16px;
  height: 16px;
  padding: 2.88px 5.22px;
  display: flex;
  cursor: pointer;
}

.theme-dark {
  .org-avatar:hover {
    .avatar {
      background: #10141A no-repeat center/cover;
    }
  }
}

.app-creation-time {
  color: var(--slate11) !important;
  white-space: nowrap;
  overflow: hidden;
  text-overflow: ellipsis;
}

.font-weight-400 {
  font-weight: 400;
}

.border-indigo-09 {
  border: 1px solid $color-light-indigo-09;
}

.dark-theme-toggle-btn {
  height: 32px;
  display: flex;
  align-items: center;
  justify-content: center;

}

.dark-theme-toggle-btn-text {
  font-size: 14px;
  margin: 12px;
}

.maximum-canvas-height-input-field {
  width: 156px;
  height: 32px;
  padding: 6px 10px;
  gap: 17px;
  background: #FFFFFF;
  border: 1px solid #D7DBDF;
  border-radius: 6px;

}

.layout-header {
  position: fixed;
  right: 0;
  left: 48px;
  z-index: 1;
  background: var(--base);
  height: 64px;
}

.layout-sidebar-icon {
  &:hover {
    background: #ECEEF0;
  }

  &:focus {
    outline: #ECEEF0 auto 5px;
  }
}


.tj-dashboard-section-header {
  max-width: 288px;
  max-height: 64px;
  padding-top: 20px;
  padding-left: 20px;
  padding-bottom: 24px;
  border-right: 1px solid var(--slate5);
}

.layout-sidebar-icon {
  &:hover {
    background: #ECEEF0;
    border-radius: 4px;
  }

  &:focus {
    outline: #ECEEF0 auto 5px;
  }
}

.folder-menu-icon {
  visibility: hidden !important;
}

.folder-list-group-item:hover .folder-menu-icon {
  visibility: visible !important;
}

.folder-list-group-item {
  &:hover {
    background: #ECEEF0;
  }

  &:active {
    background: var(--indigo4);
  }

  &:focus {
    box-shadow: 0px 0px 0px 4px #DFE3E6;
  }

  .tj-text-xsm {
    white-space: nowrap;
    overflow: hidden;
    text-overflow: ellipsis;
  }

  .tj-folder-list {
    display: block;
  }
}


.app-versions-selector {
  display: inline-flex;
  align-items: center;
  width: 176px;
  height: 28px;
  border-radius: 6px;

  .react-select__control {
    border: none !important;
  }
}

.app-version-list-item {
  white-space: nowrap;
  overflow: hidden;
  text-overflow: ellipsis;
}

.app-version-name,
.app-version-released {
  font-weight: 400;
  font-size: 12px;
  line-height: 20px;
}

.app-version-name {
  max-width: 80px;
}

.custom-version-selector__option:hover .app-version-delete {
  display: block;
}

.editor .navbar-brand {
  border-right: 1px solid var(--slate5);
  width: 48px;
  display: flex;
  justify-content: center;
}


.modal-backdrop {
  opacity: 0.5;
}

.canvas-area>.modal-backdrop {
  width: 100% !important;
  height: 100% !important;
}

.ds-delete-btn {
  display: none;
  border: none;
  background: none;
}

.ds-list-item:hover .ds-delete-btn {
  display: block;
}

.toojet-db-table-footer,
.toojet-db-table-footer-collapse,
.home-page-footer {
  position: fixed;
  bottom: 0px;
<<<<<<< HEAD
=======
  right: 0;
  left: 336px;
>>>>>>> ca1604fc
}

.home-page-footer {
  height: 52px;
  background-color: var(--base) !important;
  border-top: 1px solid var(--slate5) !important;
}

.pagination-container {
  display: flex;
  padding: 0px;
  height: 20px;

  .form-control {
    padding: 0 4px;
    width: fit-content;
    max-width: 30px;
    text-align: center;
  }
}

.profile-card {
  box-shadow: 0px 12px 16px -4px rgba(16, 24, 40, 0.08), 0px 4px 6px -2px rgba(16, 24, 40, 0.03);
  border-radius: 6px;
  padding: 4px 0px;
  width: 84px;
  height: 86px;
  margin-left: 10px;
  background-color: var(--base);

  .dropdown-item {
    width: 84px;
    height: 36px;
    min-width: 84px !important;
  }

  svg {
    margin-left: 2px;
  }

  a {
    span {
      margin-left: 4px;
    }
  }
}

.theme-dark {
  .editor-header-actions {
    .current-layout {
      .bg-white {
        background-color: #151718 !important;
      }
    }
  }

  .icon-tabler-x {
    stroke: white;
  }
}

.img-invert {
  img {
    filter: invert(1);
  }
}

.user-group-table {
  .selected-row {
    background-color: #ECEEF0;
  }

  .selected-row.dark {
    background-color: #232E3C;
  }
}

.notification-center.theme-dark {

  .empty-subtitle,
  .card-footer>span,
  .empty-title {
    color: white !important;
  }
}


// DASHBOARD SCROLL STYLES--->
.create-new-app-wrapper {
  margin: 0 auto;
  display: flex;
  justify-content: center;
  padding-top: 4px;
}

.home-page-sidebar {
  height: calc(100vh - 64px) !important; //64 is navbar height

  .folder-list-user {
    height: calc(100vh - 116px) !important; //64 is navbar height + 52 px footer
  }
}

.home-page-content {
  height: calc(100vh - 64px) !important;
  overflow-y: auto;
  // background: var(--slate2);
}

.application-folders-list {
  height: 64px;
}

// DASHBOARD STYLES END

// TABLE
.table-left-sidebar {
  height: calc(100vh - 104px) !important; // 62px [navbar] +  40px [ add table and search ] + extra 2 px(border)
  overflow-y: auto;
}

.toojet-db-table-footer {
  height: 52px;
  background: var(--base) !important;
  width: calc(100vw - 336px);
}

.toojet-db-table-footer-collapse {
  height: 52px;
  background: var(--base) !important;
  width: calc(100vw - 48px);
}

.toojet-db-table-footer-collapse {
  height: 52px;
  background: var(--base) !important;
  width: calc(100vw - 48px);
}

.home-app-card-header {
  margin-bottom: 32px;
}

.homepage-app-card {
  height: 166px;
  outline: 1px solid var(--slate3);
  box-shadow: 0px 1px 2px rgba(16, 24, 40, 0.05);
  border-radius: 6px;
  padding: 16px;
  background-color: var(--base) !important;

  .appcard-buttons-wrap {
    display: none;
  }

  .home-app-card-header {
    .menu-ico {
      visibility: hidden !important;
    }
  }

  &:hover {
    box-shadow: 0px 12px 16px -4px rgba(16, 24, 40, 0.08), 0px 4px 6px -2px rgba(16, 24, 40, 0.03);

    .home-app-card-header {
      margin-bottom: 12px;

      .menu-ico {
        visibility: visible !important;
      }
    }

    .app-creation-time-container {
      margin-bottom: 0px;
    }

    .app-card-name {
      margin-bottom: 0px;
    }

    .app-creation-time {
      display: none;
    }


    .appcard-buttons-wrap {
      display: flex;
      padding: 0px;
      gap: 12px;
      width: 240px;
      height: 28px;
      flex-direction: row;

      div {
        a {
          text-decoration: none;
        }
      }

    }

    .app-icon-main {
      width: 36px;
      height: 36px;

    }
  }
}

.app-creation-time-container {
  height: 16px;
}

.release-buttons {
  height: 48px;
  gap: 4px;
}

.global-settings-app-wrapper {
  max-width: 190px;
}

.version-manager-container {
  padding: 0.6rem;
  width: 158px;
}

// tooljet db fields styles [ query manager ]
.tj-db-field-wrapper {
  .code-hinter-wrapper {
    ::-webkit-scrollbar {
      display: none;
    }
  }

  .CodeMirror-sizer {
    min-height: 32px !important;
    width: 100%;
    border-right-width: 0px !important;
    padding: 0 !important;
    overflow-y: auto;

    .CodeMirror-lines {
      margin-top: 0px !important;
      min-height: 32px !important;
      padding: 0 !important;
    }
  }
}

.table-list-items#popover-contained {
  .popover-body {
    outline: 1px solid var(--slate3);
    background: var(--base);
    overflow: hidden;
  }

}

.table-list-item-popover.dark {
  svg {
    path {
      fill: white;
    }
  }
}

.theme-dark {
  .react-loading-skeleton {
    background-color: #2F3C4C !important;
    background-image: linear-gradient(90deg, #2F3C4C, #2F3C4C, #2F3C4C) !important;
  }
}

@keyframes up-and-down {
  to {
    opacity: 0.2;
    transform: translateY(-20px);

  }
}

.spin-loader {
  position: fixed;
  width: 100%;

  .load {
    display: flex;
    justify-content: center;
    margin: 200px auto;
  }

  .load div {
    width: 20px;
    height: 20px;
    background-color: var(--indigo9);
    border-radius: 50%;
    margin: 0 5px;
    animation-name: #{up-and-down};
    animation-duration: 0.8s;
    animation-iteration-count: infinite;
    animation-direction: alternate;
  }

  .load .two {
    animation-delay: 0.3s;
  }

  .load .three {
    animation-delay: 0.6s;
  }
}

.organization-switch-modal {
  font-family: 'IBM Plex Sans';

  .modal-dialog {
    width: 376px;
  }

  .modal-content {
    background: linear-gradient(0deg, #FFFFFF, #FFFFFF),
      linear-gradient(0deg, #DFE3E6, #DFE3E6);
  }

  .modal-header {
    justify-content: center !important;
    flex-direction: column;
    padding: 40px 32px 20px 32px;

    .header-text {
      font-style: normal;
      font-weight: 600;
      font-size: 20px;
      line-height: 36px;
      margin: 24px 0 5px 0;
    }

    p {
      font-style: normal;
      font-weight: 400;
      font-size: 14px;
      line-height: 20px;
      color: #687076;
      text-align: Center;
      margin-bottom: 0px;
    }
  }

  .modal-body {
    padding: 18px 32px;

    .org-list {
      display: flex;
      flex-direction: column;

      .org-item {
        height: 50px;
        display: flex;
        align-items: center;
        padding: 0px 12px;
        cursor: default;

        input[type=radio] {
          margin-right: 16px;
          width: 16px;
          height: 16px;
        }

        .avatar {
          margin-right: 11px;
          color: #11181C;
          background-color: #F8FAFF;
          width: 34px !important;
          height: 34px !important;
        }

        span {
          font-style: normal;
          font-weight: 400;
          font-size: 12px;
          line-height: 20px;
          color: #11181C;
        }
      }

      .selected-item {
        border-radius: 6px;
        background-color: #F0F4FF;
      }
    }
  }

  .modal-footer {
    justify-content: center;
    padding: 24px 32px;
    border-top: 1px solid #DFE3E6;

    button {
      width: 100%;
      font-style: normal;
      font-weight: 600;
      font-size: 14px;
      line-height: 20px;
    }
  }
}

.organization-switch-modal.dark-mode {

  .modal-footer,
  .modal-header {
    border-color: #232e3c !important;

    p {
      color: rgba(255, 255, 255, 0.5) !important;
    }
  }

  .modal-body,
  .modal-footer,
  .modal-header,
  .modal-content {
    color: white;
    background-color: #2b394a;
  }

  .modal-content {
    border: none;
  }


  .modal-body {
    .org-list {
      span {
        color: white;
      }

      .selected-item {
        background-color: #232e3c;
      }
    }
  }
}

.datasources-category {
  color: var(--slate10);
}

.react-tooltip {
  font-size: .765625rem !important;
}

.tooltip {
  z-index: 10000;
}

.add-new-workspace-icon-wrap {
  display: flex;
  flex-direction: row;
  align-items: center;
  padding: 8px;
  width: 34px;
  height: 34px;
  background: var(--indigo3);
  border-radius: 6px;
}

.add-new-workspace-icon-old-wrap {
  display: none;
}

.add-workspace-button {
  padding: 8px 12px;
  gap: 11px;
  height: 50px;

  &:hover {
    background: var(--indigo3);
    margin: 0 auto;
    border-radius: 6px;
    padding-bottom: 10px;

    .add-new-workspace-icon-old-wrap {
      padding: 8px;
      width: 34px;
      height: 34px;
      background: var(--indigo9);
      border-radius: 6px;
      display: flex;
      justify-content: center;
      align-items: center;

    }

    .add-new-workspace-icon-wrap {
      display: none;

    }
  }

}

.tj-folder-list {
  display: flex;
  align-items: center;
  color: var(—-slate12) !important;
}

.app-card-name {
  color: var(—-slate12);
  margin-bottom: 2px;
  white-space: nowrap;
  overflow: hidden;
  text-overflow: ellipsis;
}

.dashboard-breadcrumb-header {
  display: flex;
  align-items: center;
}

.tj-version {
  margin-right: 44px;
  display: flex;
  align-items: center;
  color: var(--slate9);

}

.folder-list {
  color: var(—-slate9) !important;
}

.tj-folder-header {
  margin-bottom: 12px;
  height: 37px;
  cursor: pointer;
}

.tj-dashboard-header-title-wrap {
  display: flex;
  justify-content: center;
  align-items: center;
  color: var(--slate11);

  a {
    text-decoration: none;
  }
}

.theme-dark {
  .tj-onboarding-phone-input-wrapper {
    .flag-dropdown {
      background-color: #1f2936 !important;

      .country-list {
        background-color: #1f2936 !important;
        background: #1f2936;

        li {
          .country .highlight {
            background-color: #3a3f42;
            color: #000 !important;

            div {
              .country-name {
                color: #6b6b6b !important;
              }
            }

          }

          &:hover {
            background-color: #2b2f31;
          }

        }
      }
    }

  }

  .react-tel-input .country-list .country.highlight {
    color: #6b6b6b;
  }
}

.dashboard-breadcrumb-header-name {
  font-weight: 500 !important;
  color: var(—-slate12) !important;
}

.tj-dashboard-header-wrap {
  padding-top: 22px;
  padding-bottom: 22px;
  padding-left: 40px;
  height: 64px;
  border-bottom: 1px solid var(--slate5);
}

.dashboard-breadcrumb-header-name:hover {
  text-decoration: none !important;
}


.tj-avatar {
  border-radius: 6px;
  width: 36px;
  height: 36px;
  display: flex;
  justify-content: center;
  align-items: center;
  background-color: var(--slate3) !important;
  color: var(--slate11) !important;
  text-transform: uppercase;
  font-weight: 500;

  &:hover {
    background-color: var(--slate4);
  }

  &:focus {
    box-shadow: 0px 0px 0px 4px var(--indigo6);
    outline: 0;
  }

  &:active {
    box-shadow: none;
  }
}

.tj-current-org {
  span {
    color: var(--slate12);

  }
}


.sidebar-inner {
  align-items: center;
}

.workspace-drawer-wrap {
  background: var(--base);
}

.theme-dark {
  .drawer-wrap {
    background: var(--base);
  }
}

.users-table {
  background: var(--base);
  padding: 16px;
  width: 848px;
  margin: 0 auto;
  padding: 16px;

  tbody {

    tr>td>span,
    tr>td>a {
      white-space: nowrap;
      overflow: hidden;
      text-overflow: ellipsis;
      max-width: 140px;
    }
  }

  thead {
    tr {
      padding: 0px 6px;
      gap: 90px;
      width: 848px;
      height: 40px;
      display: flex;
      align-items: center;
      margin-top: 6px;
    }

    tr>th {
      background: var(--base) !important;
      border-bottom: none !important;
      padding: 0 !important;
      width: 282px;
    }
  }

  tr {
    background: var(--base);
    height: 66px;
    padding: 13px 0px;
    border-bottom: 1px solid var(--slate7);
    display: flex;
    justify-content: space-between;
  }

  tr>td {
    border-bottom-width: 0px !important;
    display: flex;
    align-items: center;
    flex: 16%;
    padding-left: 0px !important;
    padding-right: 0px !important;
    white-space: nowrap;
    overflow: hidden;
    text-overflow: ellipsis;
  }
}

.tj-input {
  padding: 6px 10px;
  gap: 17px;
  width: 161.25px;
  height: 32px;
  background: var(--base);
  border: 1px solid var(--slate7);
  border-radius: 6px;

  ::placeholder {
    color: var(--slate9) !important;
  }

}

.workspace-setting-buttons-wrap {
  display: flex;
  gap: 12px;
}

.workspace-settings-table-wrap {
  max-width: 880px;
  margin: 0 auto;
}

.workspace-settings-filters {
  display: flex;
  gap: 12px;
  flex-direction: row;
  align-items: center;
  position: relative;
}

.workspace-setting-table-wrapper {
  box-shadow: 0px 1px 2px rgba(16, 24, 40, 0.05);
  outline: 1px solid var(--slate7);
  background: var(--base);
  width: 880px;
  margin: 0 auto;
  border-radius: 6px;
  height: calc(100vh - 223px);
  position: relative;

}

.workspace-filter-text {
  color: var(--slate11);
  margin-bottom: 14px;
}

.singleuser-btn {
  padding: 6px 16px;
  gap: 6px;
  width: 152px;
  height: 32px;
  border-radius: 6px;

}

.multiuser-btn {
  padding: 6px 16px;
  gap: 6px;
  width: 189px;
  height: 32px;
  border-radius: 6px;

}

.workspace-page-header {
  width: 880px;
  margin: 0 auto !important;

  div:first-child {
    margin: 0 auto !important;
    width: 880px;

  }
}

.workspace-constant-header {
  width: 880px;
  margin: 0 auto !important;
}

.workspace-user-archive-btn {
  width: 95px;
  height: 28px;
}

.workspace-clear-filter {
  margin-left: 8px;
  color: var(--indigo9);
  font-weight: 600 !important;
}

.workspace-clear-filter-wrap {
  display: flex;
  align-items: center;
  width: 130px;
  justify-content: flex-end;
  position: absolute;
  right: 16px;
}

.tj-checkbox {
  border-color: var(--slate7);
}

.workspace-clipboard-wrap {
  display: flex;
  align-items: center;
  width: 162.67px;
  cursor: pointer;

  p {
    font-weight: 500 !important;
    margin-left: 5px;
  }

  span {
    display: flex;
    align-items: center;
  }
}

.workspace-user-status {
  margin-right: 22px;
  margin-left: 5px;
}

.worskpace-setting-table-gap {
  margin-top: 20px;
}

.tj-active {
  background: #46A758;
}

.tj-invited {
  background: #FFB224;
}

.tj-archive {
  background: #E54D2E;
}

.liner {
  height: 1px;
  background: var(--slate5);
  width: 880px;
  margin-top: 22px;
}

.edit-button {
  display: flex;
  flex-direction: row;
  justify-content: center;
  align-items: center;
  height: 28px;
  text-decoration: none;
}

.launch-button {
  display: flex;
  height: 28px;
  align-items: center;
  color: var(--slate12);
  justify-content: center;
  text-decoration: none;
}

.launch-button.tj-disabled-btn {
  cursor: not-allowed;
}

.breadcrumb-item {
  a {
    text-decoration: none !important;
    color: var(--slate12);
  }
}

.table-list-item {
  width: 248px;
}

.workspace-settings-filter-items {
  width: 161.25px;

  .css-13mf2tf-control {
    width: 161.25px !important;

  }

  .css-10lvx9i-Input {
    margin: 0 !important;
    padding: 0 !important;
  }

  .css-1bugkci-control,
  .css-42vs31,
  .css-ob45yj-menu {
    background-color: var(--base) !important;
    width: 161.25px !important;
  }

  .css-6t9fnh-control {
    border: 1px solid var(--slate7) !important;
    background: var(--base);
    color: var(--slate9);
    width: 161.25px;
    height: 32px;

    .css-1opnhvy-singleValue {
      color: var(--slate9) !important;

    }
  }

  input.tj-checkbox {
    background: var(--base) !important;
    color: var(--slate9);
    border: 1px solid var(--slate7) !important;

    ::placeholder {
      color: var(--slate9);
    }
  }
}


.tj-db-dataype {
  color: var(--slate11);
}

.tj-database-column-header {
  color: var(--slate12);
  padding: 4px 4px 4px 8px !important;
  text-transform: capitalize !important;
  line-height: 0px !important;
  font-weight: 500 !important;
  font-size: 12px !important;
  line-height: 20px !important;
  color: var(--slate12) !important;

  &:first-child {
    // display: flex !important;
    // align-items: center !important;
    padding-left: 1rem !important;
  }

}

.tj-database-column-row {
  margin: 0;
  width: 300px;


  th:first-child>div {
    height: 16px;
    width: 16px;
    display: flex;
    align-items: center;

    input {
      border-radius: 4px;
    }

  }
}

.tj-db-operations-header {
  height: 48px;
  padding: 0 !important;
  display: flex;
  align-items: center;
  background-color: var(--base);

  .row {
    margin-left: 0px;
    width: 98%;
  }

  .col-8 {
    padding-left: 0px;
    display: flex;
    gap: 12px;
    align-items: center;
  }
}

.add-new-column-btn {
  margin-left: 16px;
  height: 28px;
  border-radius: 6px;
  padding: 0 !important;
  display: flex;
  align-items: center;
  justify-content: center;
  background: transparent;
  color: var(--slate12);
  border: none;
}

.tj-db-filter-btn {
  width: 100%;
  height: 28px;
  border-radius: 6px;
  background: transparent;
  color: var(--slate12);
  border: none;
  display: flex;
  align-items: center;
  justify-content: center;
}

.tj-db-filter-btn-applied,
.tj-db-sort-btn-applied {
  display: flex !important;
  flex-direction: row !important;
  justify-content: center !important;
  align-items: center !important;
  //padding: 4px 16px !important;
  width: 100% !important;
  height: 28px !important;
  background: var(--grass2) !important;
  border-radius: 6px !important;
}

.tj-db-filter-btn-active,
.tj-db-sort-btn-active {
  display: flex !important;
  flex-direction: row !important;
  justify-content: center !important;
  align-items: center !important;
  //padding: 4px 16px !important;
  width: 100% !important;
  height: 28px !important;
  border-radius: 6px !important;
  background: var(--indigo4) !important;
  //border: 1px solid var(--indigo9) !important;
  color: var(--indigo9) !important;
}

.tj-db-header-add-new-row-btn {
  height: 28px;
  background: transparent;
  border-radius: 6px !important;
  display: flex;
  flex-direction: row;
  justify-content: center;
  align-items: center;
  gap: 6px;
  border: none;

  padding: span {
    //color: var(--indigo9);
  }
}

.tj-db-sort-btn {
  width: 100%;
  height: 28px;
  background: transparent;
  color: var(--slate12);
  border: none;
  display: flex;
  align-items: center;
  justify-content: center;
  margin: 0
}

.edit-row-btn {
  background: transparent;
  color: var(--slate12);
  border: none;
  display: flex;
  align-items: center;
  justify-content: center;
}

.workspace-variable-header {
  width: 880px;
  ;
  margin: 0 auto;
  display: flex;
  padding: 0;
}

.workspace-variables-alert-banner {
  width: inherit;
  background-color: #FFF9ED;
  border-color: #FFE3A2;
}

.codehinter.alert-component.workspace-variables-alert-banner {
  color: var(--amber8);
  border-color: var(--amber3);
}

.add-new-variables-button {
  margin-bottom: 20px;
  width: 169px;
  height: 32px;
}

.org-users-page-sidebar,
.left-menu {
  padding: 16px;
  gap: 7px;
  width: 220px;
  border-right: 1px solid var(--slate5);
  overflow-y: auto;
  overflow-x: hidden;
}

.groups-header-wrap {
  display: flex;
  height: 36px;
  border-bottom: 1px solid var(--slate5);
}

.org-users-page-container {
  width: 880px;
  margin: 0 auto;
}

.groups-main-header-wrap {
  padding: 20px 0px 8px;
  gap: 10px;
  width: 612px;
  height: 56px;
  margin: 0 auto;
  display: flex;
  justify-content: space-between;

  p {
    white-space: nowrap;
    overflow: hidden;
    text-overflow: ellipsis;
  }

  .nav-tabs .nav-link.active {
    border-bottom: 2px solid var(--indigo9) !important;
  }
}

.form-check-input:disabled {
  background-color: var(--slate8) !important;
}

.manage-groups-body {
  padding: 24px;
  font-size: 12px;
  overflow-y: auto;
  height: calc(100vh - 300px);

}

.groups-sub-header-wrap {
  width: 612px;
  height: 36px;
  border-bottom: 1px solid var(--slate5) !important;

  .nav-link.active {
    border-bottom: 2px solid var(--indigo9) !important;
    border-color: var(--indigo9) !important;
  }

  .nav-item {
    font-weight: 500 !important;
    font-size: 12px !important;
  }


  p {
    width: 205px;
  }
}

.groups-btn-container {
  width: 880px;
  justify-content: space-between;
  margin: 0 auto;
  margin-bottom: 20px;
  height: 32px;
  align-items: center;

}

.org-users-page {
  margin: 0 auto;
}

.org-users-page-card-wrap {
  height: calc(100vh - 208px);
}

.org-users-page-card-wrap,
.manage-sso-wrapper-card {
  display: flex;
  flex-direction: row;
  background: var(--base);
  width: 880px;
  outline: 1px solid var(--slate5);
  box-shadow: 0px 1px 2px rgba(16, 24, 40, 0.05);
  border-radius: 6px;
}

.manage-sso-wrapper-card {
  margin: 0 auto;

  .card-body {
    overflow-y: auto;
    padding: 40px;
  }

  .card-header {
    padding: 0px 24px;
    width: 660px;
    height: 72px;
    border-bottom: 1px solid var(--slate5);

  }

  .form-check {
    margin-bottom: 0px !important;
    line-height: 24px;
    font-size: 16px;
  }
}

.groups-sidebar-nav {
  display: flex;
  flex-direction: row;
  align-items: center;
  padding: 6px 8px;
  gap: 40px;
  width: 188px;
  height: 32px;
  background: var(--base);
  border-radius: 6px;
  cursor: pointer;
}

.org-users-page-card-body {
  width: 660px;
}

.org-users-page {
  .nav-tabs .nav-link.active {
    background-color: transparent !important;
  }

  .nav-tabs .nav-item.show .nav-link,
  .nav-tabs .nav-link.active {
    border-color: var(--indigo9) !important;

  }

  .nav-link:hover {
    border-right: none !important;
    border-left: none !important;
    border-top: none !important;

    color: var(--indigo9);
  }
}

.groups-selected-row {
  background-color: var(--indigo4);
}

.add-apps-btn {
  width: 160px;
  height: 32px;
}

.groups-app-body-header {
  border-bottom: 1px solid var(--slate5);

  p {
    height: 36px;
    display: flex;
    align-items: center;
    width: 286px;
    color: var(--slate11);

  }

  p:first-child {
    width: 205px !important;
    margin-left: 12px;
  }

}

.manage-group-tab-icons {
  margin-right: 6px;
}

.manage-groups-no-apps-wrap {
  display: flex;
  justify-content: center;
  flex-direction: column;
  align-items: center;
  width: 602px;

  p {
    margin-top: 12px;
  }

  span {
    color: var(--slate11);
    margin-top: 4px;
  }

  div {
    width: 64px;
    height: 64px;
    background: var(--indigo3);
    border-radius: 12px;
    display: flex;
    justify-content: center;
    align-items: center;
    margin-top: 88px;
  }
}

.apps-permission-wrap {
  height: 72px;
  justify-content: center;
  gap: 12px;
}

.apps-folder-permission-wrap,
.apps--variable-permission-wrap {
  height: 44px;
}

.manage-group-permision-header {
  border-bottom: 1px solid var(--slate5);
  display: flex;

  p {
    padding: 8px 12px;
    gap: 10px;
    width: 206px;
    height: 36px;
    font-weight: 500;
    color: var(--slate11) !important;
  }

}

.permission-body {
  .form-check {
    margin-bottom: 0px !important;
  }

  tr {
    border-bottom: 1px solid var(--slate5);
    width: 612px !important;

  }

  td {
    font-size: 12px;
    font-weight: 500;
    line-height: 20px;
    letter-spacing: 0em;
    text-align: left;
    width: 206px !important;
    padding-left: 12px;

    div {
      padding-left: 12px;
    }
  }
}


.default-option-text {
  margin-left: 10px;
  margin-right: 16px;
  font-size: 11px !important;
}

.git-sso-help-text {
  color: var(--slate11);
}

.default-group-wrap {
  gap: 10px;
  width: 119px;
  height: 28px;
  display: flex;
  align-items: center;
  justify-content: center;
  background: var(--grass3);
  border-radius: 100px;
}

.sso-icon-wrapper {
  display: flex;
  flex-direction: row;
  justify-content: center;
  align-items: center;
  padding: 8px 8px 8px 16px;
  width: 251px;
  height: 56px;
  background: var(--slate3);
  border-radius: 6px;
  margin-top: 12px;
}

.sso-main-box {
  justify-content: center;
  background: var(--slate6);
  padding: 8px 16px;
  width: 96px;
  height: 40px;
  border-radius: 6px;
}

.default-danger-tag-wrap {
  gap: 10px;
  width: 113px;
  height: 28px;
  display: flex;
  align-items: center;
  justify-content: center;
  background: var(--tomato6);
  border-radius: 100px;
  margin-bottom: 16px;
}

.manage-group-users-info {
  height: 48px;
  width: 612px;
  border-radius: 6px;
  padding: 12px 24px 12px 24px;
  background: var(--slate3);
  border: 1px solid var(--slate5);
  border-radius: 6px;
  margin-bottom: 16px;

  p {
    color: var(--slate12);
    gap: 14px;
    display: flex;
    align-items: center;

  }
}

.name-avatar {
  display: flex;
  flex-direction: column;
  justify-content: center;
  align-items: center;
  gap: 10px;
  width: 36px;
  height: 36px;
  background-color: var(--slate3) !important;
  border-radius: 6px;
  color: var(--slate11);
  margin-right: 12px;
  text-transform: capitalize;
}

.manage-group-users-row {
  display: flex;
  flex-direction: row;
  align-items: baseline;
  padding: 12px 6px;
  width: 612px !important;
  height: 64px;
  border-bottom: 1px solid var(--slate5);

  p {
    width: 272px;
    white-space: nowrap;
    overflow: hidden;
    text-overflow: ellipsis;

    span {
      max-width: 150px;
      white-space: nowrap;
      overflow: hidden;
      text-overflow: ellipsis;
    }
  }

  &:hover .apps-remove-btn {
    display: flex;
  }
}

.manage-group-app-table-body {
  width: 602px !important;

  tr {
    display: flex;
    font-family: 'IBM Plex Sans';
    font-style: normal;
    font-weight: 400;
    font-size: 12px;
    line-height: 20px;
    color: var(--slate12);
  }
}

.apps-view-edit-wrap {
  display: flex;
  flex-direction: column;
  width: 51px;
  margin-right: 32px;
}

.apps-table-row {
  display: grid !important;
  grid-template-columns: 205px 286px 115px;

  td {
    padding: 12px;
    white-space: nowrap;
    overflow: hidden;
    text-overflow: ellipsis;
  }

  &:hover .apps-remove-btn {
    display: flex;
  }
}

.apps-remove-btn {
  width: 97px;
  height: 28px;
  font-weight: 600 !important;
}

.faded-text {
  color: var(--slate8);
}

.manage-groups-app-dropdown {
  width: 440px;
}

.create-new-group-button {
  width: 169px;
  height: 32px;
  border-radius: 6px;
}

.faded-input {
  background: var(--slate5);
}

.manage-group-table-head {
  display: flex;
  border-bottom: 1px solid var(--slate5);
  width: 612px;
  height: 36px;
  padding: 8px 12px;
  align-items: center;


  p {
    width: 272px !important;
    color: var(--slate11);
    font-weight: 500;
  }

}

.manage-groups-permission-apps,
.apps-constant-permission-wrap {
  border-bottom: 1px solid var(--slate5);
}

.manage-groups-permission-apps,
.apps-folder-permission-wrap,
.apps-variable-permission-wrap,
.apps-constant-permission-wrap {
  display: flex;
  align-items: center;
  padding: 12px;
  gap: 10px;

  div {
    width: 206px;
  }
}

.manage-groups-permission-apps,
.apps-variable-permission-wrap,
.apps-constant-permission-wrap {
  gap: 10px;
  height: 72px;
}

.apps-folder-permission-wrap,
.apps-variable-permission-wrap {
  height: 44px;
  border-bottom: 1px solid var(--slate5);
}

.delete-group {
  text-decoration: none !important;
  color: var(--tomato9) !important;
}

.delete-link,
.remove-decoration {
  text-decoration: none !important;
}

.edit-group {
  text-decoration: none !important;
  color: var(--slate12) !important;
}

.removed-decoration {
  text-decoration: none !important;
}

.rmsc .select-item.selected {
  color: var(--slate12) !important;
  background-color: var(--base) !important;
}

.manage-constants-dropdown {
  .rmsc.multi-select {
    .dropdown-container {
      gap: 17px;
      height: 32px;
      background: var(--base);
      border: 1px solid var(--slate7);
      border-radius: 6px;
      display: flex;
      justify-content: center;
      align-items: center;
      margin-right: 12px;
    }

    .dropdown-content {
      .panel-content {
        background: var(--base);
        border: 1px solid var(--slate3);
        box-shadow: 0px 12px 16px -4px rgba(16, 24, 40, 0.08), 0px 4px 6px -2px rgba(16, 24, 40, 0.03);
        border-radius: 6px;
        align-items: center;


        .select-item:hover {
          background-color: var(--slate3);
        }

        .item-renderer {
          align-items: center;

          span {
            font-size: 12px;
            color: var(--slate12)
          }
        }
      }
    }
  }
}




.manage-groups-app-dropdown {
  margin-right: 12px;

  .rmsc .dropdown-container:focus-within {
    border: 1px solid var(--indigo9) !important;
    box-shadow: 0px 0px 0px 2px #C6D4F9 !important;
  }

  .dropdown-heading-value {
    span {
      color: var(--slate12) !important;

    }
  }

  .multi-select {
    .dropdown-container {
      gap: 17px;
      width: 440px;
      height: 32px;
      background: var(--base);
      border: 1px solid var(--slate7);
      border-radius: 6px;
      display: flex;
      justify-content: center;
      align-items: center;
      margin-right: 12px;
    }

  }

  .dropdown-content {
    .panel-content {
      background: var(--base);
      border: 1px solid var(--slate3);
      box-shadow: 0px 12px 16px -4px rgba(16, 24, 40, 0.08), 0px 4px 6px -2px rgba(16, 24, 40, 0.03);
      border-radius: 6px;

      .select-panel {
        .search {
          border-bottom: 1px solid var(--slate5);
        }

        .search,
        input {
          background-color: var(--base) !important;
        }
      }

      input[type='checkbox'] {
        border: 1px solid red !important;
      }

      .select-item:hover {
        background-color: var(--slate3);
      }


      .item-renderer {
        align-items: center !important;

        span {
          font-size: 12px;
          color: var(--slate12)
        }
      }

    }
  }
}

.sso-form-wrap {
  .form-label {
    font-size: 12px;
    font-weight: 500px;
    margin-bottom: 4px !important;
    color: var(--slate12);
  }

  .form-check-label {
    font-size: 12px;
    font-size: 12px;
    line-height: 20px;
    color: var(--slate12);
  }
}

.allow-default-sso-helper-text {
  white-space: pre-line;
}

.password-disable-danger-wrap {
  padding: 16px;
  gap: 16px;
  width: 574px;
  height: 116px;
  background: var(--tomato3);
  border: 1px solid var(--tomato5);
  border-radius: 6px;
}

.sso-footer-save-btn {
  height: 40px;
}

.sso-footer-cancel-btn {

  width: 85px;
  height: 40px;
}

.danger-text-login {
  padding-left: 40px !important;
}

.tick-icon {
  width: 20px;
  height: 20px;
  background: var(--indigo9);
  border-radius: 4px;
}

.invite-user-drawer-wrap {
  display: grid;
  grid-template-rows: auto 1fr auto;
  height: 100vh;
}

.manage-users-drawer-footer {
  padding: 24px 32px;
  height: 88px;
  border-top: 1px solid var(--slate5) !important;
  display: flex;
  gap: 8px;
  justify-content: end;

  .invite-btn {
    width: 140px;
    height: 40px;
  }

  .cancel-btn {
    width: 85px;
    height: 40px;
  }
}


.tj-drawer-tabs-wrap {
  display: flex;
}

.invite-user-drawer-wrap {
  .card-header {
    flex-direction: column;
    display: flex;
    justify-content: space-between;
    padding: 0px !important;
  }

  .card-header-inner-wrap {
    justify-content: space-between;
    width: 100%;
    padding: 16px 20px;
    height: 64px;

  }

  .card-header-inner-wrap,
  .tj-drawer-tabs-container {
    display: flex;
  }

  .tj-drawer-tabs-container-outer {
    padding-top: 0px;
    gap: 10px;
    height: 68px;
  }

  .tj-drawer-tabs-container {
    padding: 2px;
    gap: 2px;

    width: 502px;
    height: 36px;
    background: var(--slate4);
    border-radius: 6px;

  }
}

.tj-drawer-tabs-btn {
  padding: 2px 4px;
  gap: 6px;
  width: 248px;
  height: 32px;
  box-shadow: 0px 1px 2px rgba(16, 24, 40, 0.05);
  border-radius: 4px;
  border: none;
  color: var(--slate11);
  display: flex;
  align-items: center;
  justify-content: center;
  background: var(--slate4);


  span {
    margin-left: 4px !important;
    font-weight: 500;

  }
}

.tj-drawer-tabs-btn-active {
  background: var(--base);
  color: var(--slate12);
}

.user-number-wrap {
  display: flex;
  flex-direction: column;
  align-items: center;
  padding: 8px;
  gap: 10px;
  width: 36px;
  height: 36px;
  background: var(--slate3);
  border-radius: 1000px;
}

.user-csv-template-wrap {
  display: flex;
  padding: 24px;
  gap: 14px;

  width: 486px;
  height: 152px;

  background: var(--orange3);

  border: 1px solid var(--orange6);
  border-radius: 6px;

  div {
    display: flex;
    flex-direction: column;

    p {
      margin-bottom: 12px;
    }

  }
}

.upload-user-form {
  display: flex;
  flex-direction: column;
  justify-content: center;
  align-items: center;
  padding: 60px 0px;
  gap: 36px;
  width: 486px;
  border: 2px dashed var(--indigo9);
  border-radius: 6px;
  align-items: center;
  margin: 24px auto;
  text-align: center;

  .select-csv-text {
    color: var(--indigo9);
    margin-bottom: 4px;
  }

  span {
    color: var(--slate11) !important;
  }
}

.download-template-btn {
  width: 184px;
  height: 32px;
  padding: 0px !important;
}

.csv-upload-icon-wrap {
  display: flex;
  flex-direction: row;
  justify-content: center;
  align-items: center;
  padding: 10px;
  gap: 10px;
  width: 64px;
  height: 64px;
  background: var(--indigo3);
  border-radius: 12px;
  margin: 0px auto 12px auto;
  cursor: pointer;
}

.user-csv-template-wrap {
  margin-top: 24px;
}


.manage-users-drawer-content-bulk {
  form {
    display: flex;
    flex-direction: column;
    justify-content: center;
    align-items: center;
  }

  .manage-users-drawer-content-bulk-download-prompt {
    display: flex;
    flex-direction: row !important;
    justify-content: center;
    align-items: flex-start !important;
  }
}


.manage-users-drawer-content {
  margin: 24px 32px;

  .invite-user-by-email {
    display: flex;
    flex-direction: column;
    justify-content: center;
    align-items: top;
  }

  .invite-user-by-email {
    display: flex;
  }

  .invite-email-body {
    width: 452px;

    input:not([type="checkbox"]) {
      padding: 6px 10px;
      height: 32px;
      color: var(--slate12);
    }
  }
}

.rmsc .item-renderer {
  align-items: center !important;
}

.tj-db-table {
  overflow-y: auto;
  height: 110px;

  table {
    border-collapse: separate;
    border-spacing: 0;
    width: max-content;

    .row-tj {
      border-width: 0px !important;
    }
  }
}

.bounded-box {
  .sc-iwsKbI.lmGPCf {
    height: 100%;
    margin: auto;
    width: max-content;
    max-width: 100% !important;

    img {
      height: 100% !important;
    }

    .gVmiLs {
      width: auto !important;
    }
  }

  .css-tlfecz-indicatorContainer,
  .css-1gtu0rj-indicatorContainer {
    svg {
      width: 12px !important;
      height: 12px !important;
    }
  }

}

.sso-type-header {
  margin-left: 10px;
}

.groups-folder-list {
  padding: 6px 8px;
  gap: 40px;
  max-width: 188px;
  height: 32px;

  span {
    white-space: nowrap !important;
    overflow: hidden !important;
    text-overflow: ellipsis !important;
  }
}

.create-group-modal-footer {
  display: flex;
  align-items: center;
  gap: 8px;
  justify-content: end;
}

.add-users-button {
  width: 160px;
  height: 32px;
}

.sso-page-inputs {
  padding: 6px 10px;
  gap: 17px;
  width: 612px;
  height: 32px;
}

.workspace-settings-filter-wrap {
  background: var(--slate3);
  padding: 15px 16px;
  gap: 12px;
  width: 880px;
  height: 62px;
  border-right: 1px solid var(--slate7);
  border-top: 1px solid var(--slate7);
  border-left: 1px solid var(--slate7);
  box-shadow: 0px 1px 2px rgba(16, 24, 40, 0.05);
  border-top-left-radius: 6px;
  border-top-right-radius: 6px;
}


// users page
.css-1i2tit0-menu {
  margin: 0px !important;
  background: var(--base);
  box-shadow: 0px 4px 6px -2px #10182808 !important;

  .css-2kg7t4-MenuList {
    margin: 0px !important;
    padding: 0px !important;
    background: var(--base);
  }
}

.workspace-settings-nav-items {
  padding: 6px 8px;
  gap: 40px;
  width: 248px;
  height: 32px;
}

.new-app-dropdown {
  background: var(--base) !important;
  color: var(--slate12);
}

.workspace-variable-container-wrap {

  .card,
  thead {
    background: var(--base) !important;

    tr>th,
    tbody>tr>td {
      background: var(--base) !important;
    }
  }

}

.move-selected-app-to-text {
  p {
    white-space: nowrap;
    overflow: hidden;
    text-overflow: ellipsis;

    span {
      font-weight: 600;
    }
  }
}

.tj-org-dropdown {
  .dashboard-org-avatar {
    margin-right: 11px;
    display: flex;
    flex-direction: row;
    justify-content: center;
    align-items: center;
    padding: 7px 8px;
    gap: 10px;
    width: 34px;
    height: 34px;
    background: var(--slate4) !important;
    color: var(--slate9);
    border-radius: 6px;
  }

  .org-name {
    color: var(--slate12) !important;
    white-space: nowrap;
    overflow: hidden;
    text-overflow: ellipsis;
  }
}

.css-1q0xftk-menu {
  background-color: var(--base-black) !important;
  border: 1px solid hsl(197, 6.8%, 13.6%) !important;
  box-shadow: 0px 12px 16px -4px rgba(16, 24, 40, 0.08), 0px 4px 6px -2px rgba(16, 24, 40, 0.03) !important;

}

.css-4yo7x8-menu {
  background-color: var(--base) !important;
  border: 1px solid var(--slate3) !important;
  box-shadow: 0px 12px 16px -4px rgba(16, 24, 40, 0.08), 0px 4px 6px -2px rgba(16, 24, 40, 0.03) !important;
  border-radius: 6px !important;
}


.org-custom-select-header-wrap {
  border-bottom: 1px solid var(--slate5);
}

.btn-close:focus {
  box-shadow: none !important;
}

.template-card {
  padding: 16px;
  gap: 16px;
  min-width: 280px;
  max-width: 100%;
  height: 210px;
  background: var(--base);
  border: 1px solid var(--slate3);
  box-shadow: 0px 1px 2px rgba(16, 24, 40, 0.05);
  border-radius: 6px;
}

.see-all-temlplates-link {
  color: var(--indigo9) !important;
}

.template-card-img {
  padding: 0px;
  width: 100%;
  height: 77.5%;
  border-radius: 4px;
}

.confirm-dialogue-body {
  background: var(--base);
  color: var(--slate12);
}

.folder-header-icons-wrap {
  gap: 4px;
}

.tj-common-search-input {
  .input-icon-addon {
    padding-right: 8px;
    padding-left: 8px;

  }

  input {
    box-sizing: border-box;
    display: flex;
    flex-direction: row;
    align-items: center;
    padding: 4px 8px !important;
    gap: 16px;
    width: 248px !important;
    height: 28px !important;
    background: var(--base);
    border: 1px solid var(--slate7);
    border-radius: 6px;
    color: var(--slate12);
    padding-left: 33px !important;


    ::placeholder {
      color: var(--slate9);
      margin-left: 5px !important;
      padding-left: 5px !important;
      background-color: red !important;
    }

    &:hover {
      background: var(--slate2);
      border: 1px solid var(--slate8);
    }

    &:active {
      background: var(--indigo2);
      border: 1px solid var(--indigo9);
      box-shadow: 0px 0px 0px 2px #C6D4F9;
      outline: none;
    }

    &:focus-visible {
      background: var(--slate2);
      border: 1px solid var(--slate8);
      border-radius: 6px;
      outline: none;
      padding-left: 12px !important;
    }

    &:disabled {
      background: var(--slate3);
      border: 1px solid var(--slate7);
    }
  }


}

.search-icon-wrap {
  display: flex;
  flex-direction: row;
  justify-content: center;
  align-items: center;
  padding: 7px;
  gap: 8px;
  width: 28px;
  height: 28px;
  background: var(--base);
  border: 1px solid var(--slate7);
  border-radius: 6px;
  cursor: pointer;
}

.sidebar-list-wrap {
  margin-top: 24px;
  padding: 0px 20px 20px 20px;
  height: calc(100vh - 180px);
  overflow: auto;

  span {
    letter-spacing: -0.02em;
  }
}

.drawer-footer-btn-wrap,
.variable-form-footer {
  display: flex;
  flex-direction: row;
  justify-content: flex-end;
  align-items: center;
  padding: 24px 32px;
  gap: 8px;
  height: 88px;
  border-top: 1px solid var(--slate5);
  background: var(--base);
}

.drawer-card-title {
  padding: 16px;
  border-bottom: 1px solid var(--slate5);

  h3 {
    margin-bottom: 0px !important;
  }
}

.drawer-card-wrapper,
.variable-form-wrap {
  min-height: 100vh;
  display: grid;
  grid-template-rows: auto 1fr auto;
}

.add-new-datasource-header-container {
  margin-bottom: 24px;
  padding-top: 4px;
}

.folder-list-group-item {
  color: var(--slate12) !important;
}

.table-list-item,
.table-name {
  color: var(--slate12) !important;
}

// targetting all react select dropdowns

.css-1i2tit0-menu .css-2kg7t4-MenuList {
  div {
    background-color: var(--base-black);

    &:hover {
      background-color: hsl(198, 6.6%, 15.8%);
      ;
    }
  }
}

.css-ob45yj-menu .css-2kg7t4-MenuList {
  div {
    background-color: var(--base);

    &:hover {
      background-color: var(--slate4);
      ;
    }
  }
}

.selected-ds.row>img {
  padding: 0 !important;
}

.tj-user-table-wrapper {
  height: calc(100vh - 270px); //52+64+40+32+20+62
  overflow-y: auto;
  background: var(--base);
  border-right: 1px solid var(--slate7);
  border-bottom: 1px solid var(--slate7);
  border-left: 1px solid var(--slate7);
  box-shadow: 0px 1px 2px rgba(16, 24, 40, 0.05);
  border-bottom-left-radius: 6px;
  border-bottom-right-radius: 6px;

}

.user-filter-search {
  padding: 6px 10px;
  gap: 16px;
  width: 312px;
  height: 32px;
  background: var(--base);
  border: 1px solid var(--slate7);
  border-radius: 6px;

  &::placeholder {
    color: var(--slate9);
  }
}



//TJ APP INPUT
.tj-app-input,
.edit-row-container {
  display: flex;
  flex-direction: column;
  font-family: 'IBM Plex Sans';
  font-style: normal;
  position: relative;

  .text-danger {
    font-weight: 400 !important;
    font-size: 10px !important;
    line-height: 16px !important;
    color: var(--tomato10) !important;
  }

  label {
    font-family: 'IBM Plex Sans';
    font-style: normal;
    font-weight: 500;
    font-size: 12px;
    line-height: 20px;
    display: flex;
    align-items: center;
    color: var(--slate12);
    margin-bottom: 4px;
  }

  input.form-control,
  textarea,
  .form-control {
    gap: 16px !important;
    background: var(--base) !important;
    border: 1px solid var(--slate7) !important;
    border-radius: 6px !important;
    margin-bottom: 4px !important;
    color: var(--slate12) !important;
    transition: none;


    &:hover {
      background: var(--slate1) !important;
      border: 1px solid var(--slate8) !important;
      -webkit-box-shadow: none !important;
      box-shadow: none !important;
      outline: none;
    }

    &:focus-visible {
      background: var(--indigo2) !important;
      border: 1px solid var(--indigo9) !important;
      box-shadow: none !important;
    }

    &.input-error-border {
      border-color: #DB4324 !important;
    }

    &:-webkit-autofill {
      box-shadow: 0 0 0 1000px var(--base) inset !important;
      -webkit-text-fill-color: var(--slate12) !important;

      &:hover {
        box-shadow: 0 0 0 1000px var(--slate1) inset !important;
        -webkit-text-fill-color: var(--slate12) !important;
      }

      &:focus-visible {
        box-shadow: 0 0 0 1000px var(--indigo2) inset !important;
        -webkit-text-fill-color: var(--slate12) !important;
      }
    }


  }

}

.tj-app-input-wrapper {
  display: flex;

  .eye-icon {
    position: absolute;
    right: 8px;
    top: 5px;
    cursor: pointer;
  }

  .form-control {
    padding-right: 2.2rem;
  }
}



.tj-sub-helper-text {
  font-weight: 400;
  font-size: 10px;
  line-height: 16px;
}

.tj-input-success {
  color: var(--grass10);
}

.tj-input-warning {
  color: var(--orange10);
}

.tj-input-helper {
  color: var(--slate11);
}

.tj-input-error {
  color: var(--tomato10);
}

.tj-input-error-state {
  border: 1px solid var(--tomato9);
}

// TJ APP INPUT END

.search-input-container {
  display: flex;
}

// sidebar styles inside editor :: temporary
.theme-dark,
.dark-theme {
  .codehinter.alert-component.workspace-variables-alert-banner {
    color: #ffecbb !important;
    background-color: #3a3f41 !important;
    border-color: #4d5156 !important;
  }
}

.add-icon-column {
  position: sticky;
  top: 0;
  z-index: 1;
  right: 0;
  padding: 0px !important;
  width: 30px;
  height: 31px;
  border-radius: 0px !important;
  background: var(--slate7) !important;
  cursor: pointer;

  .icon-styles {
    font-size: 14px !important;
    font-weight: 400;
    color: black;
  }
}

.add-icon-column-dark {
  position: sticky;
  top: 0;
  z-index: 1;
  right: 0;
  padding: 0px !important;
  width: 30px;
  height: 31px;
  border-radius: 0px !important;
  cursor: pointer;

  .icon-styles {
    width: 100% !important;
    height: 100% !important;
    background: #1c252f !important;
    border: 0.4px solid white !important;
    font-size: 14px !important;
    font-weight: 400;
    color: white;
  }
}

.add-icon-row {
  position: sticky;
  bottom: 0;
  left: 0px;
  width: 29px;
  height: 31px;
  background: var(--slate7);
  border-width: 0px 1px 1px 1px;
  border-style: solid;
  border-radius: 0px;
  border-color: var(--slate4);
  border-radius: 0px !important;
  font-size: 14px !important;
  font-weight: 400;
  display: flex;
  align-items: center;
  justify-content: center;
  cursor: pointer;
}

.add-icon-row-dark {
  position: sticky;
  bottom: 0;
  left: 0px;
  width: 29px;
  height: 31px;
  background: var(--slate7);
  border-width: 0px 1px 1px 1px;
  border-style: solid;
  border-radius: 0px;
  background: #1c252f !important;
  border: 0.4px solid white !important;
  font-size: 14px !important;
  font-weight: 400;
  color: white;
  display: flex;
  align-items: center;
  justify-content: center;
  cursor: pointer;
}

// custom styles for users multiselect in manage users
.manage-groups-users-multiselect {
  gap: 17px;
  width: 440px;
  height: 32px;
  background: var(--base);
  border-radius: 6px;

  .dropdown-heading {
    height: 32px;
    padding: 6px 10px;
  }

  .dropdown-container {
    background: var(--base);
    border: 1px solid var(--slate7) !important;
  }

  .dropdown-content {
    border: 1px solid var(--slate3);
    box-shadow: 0px 12px 16px -4px rgba(16, 24, 40, 0.08), 0px 4px 6px -2px rgba(16, 24, 40, 0.03);
    border-radius: 6px;

    .search {
      input {
        background-color: var(--base);
        color: var(--slate12);
      }
    }
  }

  .rmsc,
  .dropdown-content,
  .panel-content,
  .search {
    background: var(--base) !important;
  }

  .options {
    .select-item {
      color: var(--slate12);

      &:hover {
        background: var(--slate4);
        border-radius: 6px;
      }
    }
  }
}

.select-search__options {
  .item-renderer {
    display: flex !important;
    justify-content: space-between;
    padding: 20px;
    cursor: pointer;
    flex-direction: row;

    div:first-child {
      display: flex;
    }

    p {
      margin-bottom: 0px !important;
      color: var(--slate12);
    }

    span {
      color: var(--slate11);
    }

    p,
    span {
      font-weight: 400;
      font-size: 12px;
      line-height: 20px;
    }
  }
}

.create-new-app-dropdown {
  .button:first-child {
    padding: 0 !important;
  }

  .dropdown-toggle::after {
    border: none !important;
    content: url("data:image/svg+xml,%3Csvg width='25' height='25' viewBox='0 0 25 25' fill='none' xmlns='http://www.w3.org/2000/svg'%3E%3Cpath fill-rule='evenodd' clip-rule='evenodd' d='M10.5 7.03906C10.5 6.34871 11.0596 5.78906 11.75 5.78906C12.4404 5.78906 13 6.34871 13 7.03906C13 7.72942 12.4404 8.28906 11.75 8.28906C11.0596 8.28906 10.5 7.72942 10.5 7.03906ZM10.5 12.0391C10.5 11.3487 11.0596 10.7891 11.75 10.7891C12.4404 10.7891 13 11.3487 13 12.0391C13 12.7294 12.4404 13.2891 11.75 13.2891C11.0596 13.2891 10.5 12.7294 10.5 12.0391ZM11.75 15.7891C11.0596 15.7891 10.5 16.3487 10.5 17.0391C10.5 17.7294 11.0596 18.2891 11.75 18.2891C12.4404 18.2891 13 17.7294 13 17.0391C13 16.3487 12.4404 15.7891 11.75 15.7891Z' fill='%23fff'/%3E%3C/svg%3E%0A");
    transform: rotate(360deg);
    width: 14px;
    margin: 0 !important;
    display: flex;
    align-items: center;
    justify-content: center;
    padding: 8px 0px 0px 0px;
  }
}

.sso-page-loader-card {
  background-color: var(--slate2) !important;
  height: 100%;

  .card-header {
    background-color: var(--slate2) !important;
  }
}

.workspace-nav-list-wrap {
  padding: 4px 20px 20px 20px;
  height: calc(100vh - 116px) !important;
}

.upload-user-form span.file-upload-error {
  color: var(--tomato10) !important;
  margin-top: 12px 0px 0px 0px;
}

.tj-onboarding-phone-input {
  width: 392px !important;
  height: 40px;
  padding: 8px 12px;
  gap: 8px;
  margin-bottom: 12px;
  background: #FFFFFF;
  border: 1px solid #D7DBDF !important;
  border-radius: 0px 4px 4px 0px !important;

  &:hover {
    border: 1px solid #466BF2 !important;
  }
}

.tj-onboarding-phone-input-wrapper {
  margin-bottom: 12px;
}

.theme-dark {
  .tj-onboarding-phone-input-wrapper {
    .flag-dropdown {
      background-color: #1f2936 !important;

      .country-list {
        background-color: #1f2936 !important;
        background: #1f2936;

        li {
          .country .highlight {
            background-color: #3a3f42;
            color: #000 !important;

            div {
              .country-name {
                color: #6b6b6b !important;
              }
            }

          }

          &:hover {
            background-color: #2b2f31;
          }

        }
      }
    }

  }

  .react-tel-input .country-list .country.highlight {
    color: #6b6b6b;
  }
}

#global-settings-popover {
  padding: 24px;
  gap: 20px;
  max-width: 377px !important;
  height: 316px !important;
  background: #FFFFFF;
  border: 1px solid #E6E8EB;
  box-shadow: 0px 32px 64px -12px rgba(16, 24, 40, 0.14);
  border-radius: 6px;
  margin-top: -13px;


  .input-with-icon {
    justify-content: end;
  }

  .form-check-input {
    padding-right: 8px;
  }

  .global-popover-div-wrap-width {
    width: 156px !important;
  }

  .form-switch {
    margin-bottom: 20px;
  }

  .global-popover-div-wrap {
    padding: 0px;
    gap: 75px;
    width: 329px;
    height: 32px;
    margin-bottom: 20px !important;
    justify-content: space-between;

    &:last-child {
      margin-bottom: 0px !important;
    }
  }
}

.global-popover-text {
  font-family: 'IBM Plex Sans';
  font-style: normal;
  font-weight: 500;
  font-size: 12px;
  line-height: 20px;
  color: #11181C;


}

.maximum-canvas-width-input-select {
  padding: 6px 10px;
  gap: 17px;
  width: 60px;
  height: 32px;
  background: #FFFFFF;
  border: 1px solid #D7DBDF;
  border-radius: 0px 6px 6px 0px;
}

.maximum-canvas-width-input-field {
  padding: 6px 10px;
  gap: 17px;
  width: 97px;
  height: 32px;
  background: #FFFFFF;
  border: 1px solid #D7DBDF;
  border-top-left-radius: 6px;
  border-bottom-left-radius: 6px;
  border-right: none !important;


}

.canvas-background-holder {
  padding: 6px 10px;
  gap: 6px;
  width: 120px;
  height: 32px;
  background: #FFFFFF;
  display: flex;
  align-items: center;
  border: 1px solid #D7DBDF;
  border-radius: 6px;
  flex-direction: row;
}

.export-app-btn {
  flex-direction: row;
  justify-content: center;
  align-items: center;
  padding: 6px 16px;
  gap: 6px;
  width: 158px;
  height: 32px;
  font-family: 'IBM Plex Sans';
  font-style: normal;
  font-weight: 600;
  font-size: 14px;
  line-height: 20px;
  color: #3E63DD;
  background: #F0F4FF;
  border-radius: 6px;
  border: none;
}

.tj-btn-tertiary {
  padding: 10px 20px;
  gap: 8px;
  width: 112px;
  height: 40px;
  background: #FFFFFF;
  border: 1px solid #D7DBDF;
  border-radius: 6px;

  &:hover {
    border: 1px solid #C1C8CD;
    color: #687076;
  }

  &:active {
    border: 1px solid #11181C;
    color: #11181C;
  }
}

.export-table-button {

  display: flex;
  align-items: center;
  justify-content: center;
}


#global-settings-popover.theme-dark {
  background-color: $bg-dark-light !important;
  border: 1px solid #2B2F31;

  .global-popover-text {
    color: #fff !important;
  }

  .maximum-canvas-width-input-select {
    background-color: $bg-dark-light !important;
    border: 1px solid #324156;
    color: $white;
  }

  .export-app-btn {
    background: #192140;
  }

  .fx-canvas div {
    background-color: transparent !important;
  }
}

.released-version-popup-container {
  width: 100%;
  position: absolute;
  display: flex;
  justify-content: center;
  top: 55px;

  .released-version-popup-cover {
    width: 250px;
    height: fit-content;
    margin: 0;
    z-index: 1;

    .popup-content {
      background-color: #121212;
      padding: 16px 18px 0px 16px;
      border-radius: 6px;

      p {
        font-size: 14px;
        font-family: IBM Plex Sans;
        color: #ECEDEE;
      }
    }
  }

  .error-shake {
    animation: shake 0.82s cubic-bezier(.36, .07, .19, .97) both;
    transform: translate3d(0, 0, 0);
    backface-visibility: hidden;
    perspective: 10000px;
  }

  @keyframes shake {

    10%,
    90% {
      transform: translate3d(-1px, 0, 0);
    }

    20%,
    80% {
      transform: translate3d(2px, 0, 0);
    }

    30%,
    50%,
    70% {
      transform: translate3d(-4px, 0, 0);
    }

    40%,
    60% {
      transform: translate3d(4px, 0, 0);
    }
  }

}

.profile-page-content-wrap {
  background-color: var(--slate2);
  padding-top: 40px;
}

.profile-page-card {
  background-color: var(--base);
  border-radius: 6px;
}

.all-apps-link-cotainer {
  border-radius: 6px !important;
}

.workspace-variable-table-card {
  height: calc(100vh - 208px);
}

.workspace-constant-table-card {
  margin: 0 auto;
  width: 880px;
  min-height: calc(100vh - 308px);

  .empty-state-org-constants {
    padding-top: 5rem;
  }

  .workspace-constant-card-body {
    min-height: calc(100vh - 408px);
  }

  .constant-table-card {
    min-height: 370px;
  }

  .card-footer {
    border-top: none !important;
  }

  .left-menu .tj-list-item {
    width: 148px
  }
}



.variables-table-wrapper {
  tr {
    border-width: 0px !important;
  }
}

.constant-table-wrapper {
  tr {
    border-width: 0px !important;
  }
}

.home-page-content-container {
  max-width: 880px;
}

@media only screen and (min-width: 1584px) and (max-width: 1727px) {

  .edit-button,
  .launch-button {
    width: 113px !important;
  }
}



@media only screen and (max-width: 1583px) and (min-width: 1312px) {

  .homepage-app-card-list-item {
    max-width: 264px;

    .edit-button,
    .launch-button {
      width: 109px !important;
    }
  }

}

@media only screen and (min-width: 1728px) {

  .homepage-app-card-list-item {
    max-width: 304px;

    .edit-button,
    .launch-button {
      width: 129px !important;
    }
  }

  .home-page-content-container {
    max-width: 976px;
  }

  .liner {
    width: 976px;
  }
}

@media only screen and (max-width: 992px) {
  .homepage-app-card-list-item-wrap {
    display: flex;
    justify-content: center;
    margin-left: auto;
    margin-right: auto;
    width: 100%;
    margin-top: 22px;
  }

  .homepage-app-card-list-item {
    max-width: 304px !important;
    flex-basis: 100%;

    .edit-button,
    .launch-button {
      width: 129px !important;
    }
  }
}

@media only screen and (min-width: 993px) and (max-width: 1311px) {
  .home-page-content-container {
    max-width: 568px;
  }

  .homepage-app-card-list-item-wrap {
    row-gap: 20px;
  }

  .homepage-app-card-list-item {
    max-width: 269px;
    flex-basis: 100%;

    .edit-button,
    .launch-button {
      width: 111.5px !important;
    }
  }

  .liner {
    width: 568px;
  }
}

.tj-docs-link {
  color: var(--indigo9) !important;
  text-decoration: none;
  list-style: none;
}

.datasource-copy-button {
  width: 87px;
  height: 32px;
}

.datasource-edit-btn {
  height: 27px;
  margin-left: 12px;
}

.datasource-edit-modal {

  .modal-content,
  .modal-body,
  .modal-header,
  .modal-title,
  .modal-body-content,
  .modal-sidebar,
  .card {
    background-color: var(--base) !important;
    color: var(--slate12) !important;
    border-color: var(--slate5) !important;
  }

  .datasource-modal-sidebar-footer {
    .footer-text {
      color: var(--slate12) !important;
    }
  }

  .form-control-plaintext {
    color: var(--slate12) !important;
  }

  .card {
    &:hover {
      background-color: var(--slate2) !important;
    }
  }
}

.org-edit-icon {
  width: 28px;
  height: 28px;
  border-radius: 6px;
  display: flex;
  justify-content: center;
  align-items: center;

  svg {
    height: 14px;
    width: 14px;
  }
}

.marketplace-body {
  height: calc(100vh - 64px) !important;
  overflow-y: auto;
  // background: var(--slate2);
}

.plugins-card {
  background-color: var(--base);
  border: 1px solid var(--slate3);
  box-shadow: 0px 1px 2px rgba(16, 24, 40, 0.05);
  border-radius: 6px;

  .card-body-alignment {
    min-height: 145px;
    display: flex;
    flex-direction: column;
    justify-content: space-between;
  }
}

.template-source-name {
  color: var(--slate12) !important;
}

.marketplace-install {
  color: var(--indigo9);
}

.popover {
  .popover-arrow {
    display: none;
  }
}

.shareable-link {
  .input-group {
    .input-group-text {
      border-color: var(--slate7);
      color: var(--slate12);
      background-color: var(--slate3);
    }

    .app-name-slug-input {
      input {
        border-color: var(--grass9);
      }
    }
  }

  .input-group {
    display: flex;

    .tj-app-input textarea {
      width: 600px;
      border-radius: 0px !important;
      margin-bottom: 0px !important;
      background-color: #efefef4d;
      color: #545454;
    }
  }
}

.confirm-dialogue-modal {
  background: var(--base);

  .modal-header {
    background: var(--base);
    color: var(--slate12);
    border-bottom: 1px solid var(--slate5);
  }
}

.theme-dark {
  .icon-widget-popover {
    .search-box-wrapper input {
      color: #f4f6fa !important;
    }

    .search-box-wrapper input:focus {
      background-color: #1c252f !important;
    }
  }

  .shareable-link {
    .tj-app-input textarea {
      background-color: #5e656e !important;
      color: #f4f6fa !important;
      border: none !important;
    }
  }

  .icon-widget-popover {
    .search-box-wrapper .input-icon-addon {
      min-width: 2.5rem !important;
    }

    .search-box-wrapper input {
      color: var(--slate12) !important;
    }
  }

  .shareable-link-container,
  .app-slug-container {
    .field-name {
      color: var(--slate-12) !important;
    }

    input.slug-input {
      background: #1f2936 !important;
      color: #f4f6fa !important;
      border-color: #324156 !important;
    }

    .applink-text {
      background-color: #2b394b !important;
    }

    .input-group-text {
      background-color: #2b394b !important;
    }

    .tj-text-input {
      border-color: #324156 !important;
    }

    .input-with-icon {
      .form-control {
        background-color: #1f2936 !important;
        border-color: #3E4B5A !important;
        color: #fff !important;
      }
    }
  }

}

.dark-theme {
  .manage-app-users-footer {
    .default-secondary-button {
      background-color: var(--indigo9);
      color: var(--base-black);
    }
  }
}

.break-all {
  word-break: break-all;
}

.workspace-folder-modal {
  .tj-text-input.dark {
    background: #202425;
    border-color: var(--slate7) !important;
  }
}

.slug-ellipsis {
  white-space: nowrap;
  overflow: hidden;
  text-overflow: ellipsis;
  width: 150px;
}

.app-slug-container,
.shareable-link-container,
.workspace-folder-modal {
  .tj-app-input {
    padding-bottom: 0px !important;
  }

  .label {
    font-weight: 400;
    font-size: 10px;
    height: 0px;
    padding: 4px 0px 16px 0px;
  }

  .tj-input-error {
    color: var(--tomato10);
  }

  .tj-text-input {
    width: auto !important;
    background: var(--slate3);
    color: var(--slate9);
    height: auto !important;
    margin-bottom: 5px;
    border-color: var(--slate7);

    &:hover {
      box-shadow: none;
    }

    &:active {
      border: 1px solid #D7DBDF;
      box-shadow: none;
    }
  }

  .input-with-icon {
    flex: none;

    .icon-container {
      right: 20px;
      top: calc(50% - 13px);
    }
  }

  .label-info {
    color: #687076;
  }

  .label-success {
    color: #3D9A50;
  }


  .workspace-spinner {
    color: #889096 !important;
    width: 16px;
    height: 16px;
    align-self: center;
  }

  .cancel-btn {
    color: var(--indigo9);
  }
}

.confirm-dialogue-modal {
  background: var(--base);
}

.table-editor-component-row {
  .rdt.cell-type-datepicker {
    margin-top: 0;
  }

  .has-multiselect {
    .select-search-input {
      margin-bottom: 0;
    }
  }
}

.theme-dark .card-container {
  background-color: #121212 !important
}

.version-select {
  .react-select__menu {
    .react-select__menu-list {
      max-height: 150px;
    }
  }
}

.generate-cell-value-component-div-wrapper {

  .form-control-plaintext:focus-visible {
    outline-color: #dadcde;
    border-radius: 4px;
  }

  .form-control-plaintext:hover {
    outline-color: #dadcde;
    border-radius: 4px;
  }
}

.dark-theme {
  .generate-cell-value-component-div-wrapper {

    .form-control-plaintext:focus-visible {
      filter: invert(-1);
    }

    .form-control-plaintext:hover {
      filter: invert(-1);
    }
  }
}

.app-slug-container,
.workspace-folder-modal {
  .tj-app-input {
    padding-bottom: 0px !important;

    .is-invalid {
      border-color: var(--tomato10) !important;
    }

    .is-invalid:focus {
      border-color: var(--tomato10) !important;
    }
  }

  .tj-input-error {
    height: 32px;
    color: var(--tomato10);
    font-weight: 400;
    font-size: 10px;
    height: 0px;
    padding: 4px 0px 16px 0px;
  }
}

.jet-container-loading {
  margin: 0 auto;
  justify-content: center;
  align-items: center;
}

.jet-container-json-form {
  padding: 20px;

  .DateRangePickerInput {
    width: 100% !important;
  }

  .dropzone {
    aside {
      width: 100% !important;
    }
  }

  fieldset {
    width: 100%;

    .json-form-wrapper {
      margin-bottom: 4px;

      .widget-button {
        button {
          width: auto !important;
          min-width: 140px !important;
        }
      }
    }
  }
}

.freeze-scroll {
  #real-canvas {
    overflow: hidden;
  }
}

.badge-warning {
  background-color: var(--amber7) !important;
}

.workspace-variables-alert-banner {
  width: inherit;
  background-color: #FFF9ED;
  border-color: #FFE3A2;
  margin-bottom: 0px;
  padding: 8px 16px;
  border-radius: 0px;
  display: flex;
  justify-content: space-between;
  align-items: center;
  color: var(--amber8);
  font-size: 12px;
  font-weight: 500;
  line-height: 16px;
  letter-spacing: 0.4px;
  text-align: left;
  box-shadow: 0px 1px 2px rgba(16, 24, 40, 0.05);
  border-radius: 6px;
}

.alert-banner-type-text {
  font-size: 12px;
  font-weight: 500;
  line-height: 16px;
  letter-spacing: 0.4px;
  text-align: left;
}

.tj-app-input .alert-component.workspace-variables-alert-banner {
  color: var(--amber8);
  border-color: var(--amber3);
}

.form-label-restricted {
  display: none;
}


#tooltip-for-org-constant-cell,
#tooltip-for-org-input-disabled {
  padding: 12px 16px !important;
  white-space: pre-line !important;
  max-width: 500px !important;
  z-index: 1 !important;

  .react-tooltip-arrow {
    background: inherit !important;
  }
}

.query-rename-input {

  &:focus,
  &:active {
    box-shadow: 0px 0px 0px 2px #C6D4F9;
    border: 1px solid var(--light-indigo-09, var(--indigo9));
  }
}

.btn-query-panel-header {
  height: 28px;
  width: 28px;
  display: flex;
  align-items: center;
  justify-content: center;
  border-radius: 6px;
  background-color: transparent;
  border: none;

  &.active {
    background-color: var(--slate5) !important;
  }

  &:hover,
  &:focus {
    background-color: var(--slate4) !important;
  }
}

.tj-scrollbar {

  ::-webkit-scrollbar,
  &::-webkit-scrollbar {
    width: 16px;
    border-radius: 8px;
  }

  ::-webkit-scrollbar-thumb,
  &::-webkit-scrollbar-thumb {
    border: 4px solid var(--base);
    border-radius: 8px;
    background-color: var(--slate4) !important;
  }

  ::-webkit-scrollbar-track,
  &::-webkit-scrollbar-track {
    background-color: var(--base);
  }

}

.form-check>.form-check-input:not(:checked) {
  background-color: var(--base);
  border-color: var(--slate7);
}

/*
* remove this once whole app is migrated to new styles. use only `theme-dark` class everywhere. 
* This is added since some of the pages are in old theme and making changes to `theme-dark` styles can break UI style somewhere else 
*/
.tj-dark-mode {
  background-color: var(--base) !important;
  color: var(--base-black) !important;
}

.tj-list-btn {
  border-radius: 6px;

  &:hover {
    background-color: var(--slate4);
  }

  &.active {
    background-color: var(--slate5);
  }
}

.tj-list-option {
  &.active {
    background-color: var(--indigo2);
  }
}

.runjs-parameter-badge {
  max-width: 140px;
}

.release-buttons {
  .release-button {
    display: flex;
    padding: 4px 12px;
    align-items: center;
    gap: 8px;
    flex: 1 0 0;
    width: 84px;
    height: 28px;
    cursor: pointer;
  }

  .released-button {
    background-color: #F1F3F5;
    color: #C1C8CD;
  }
}

.modal-divider {
  border-top: 1px solid #dee2e6;
  padding: 10px;
}

.dark-theme-modal-divider {
  border-top: 1px solid var(--slate5) !important;
  padding: 10px;

  .nav-item {
    background-color: transparent !important;
  }
}

.app-slug-container {
  .label {
    font-size: 9px !important;
  }
}

.shareable-link-container {
  .copy-container {
    width: 0px;
    margin-right: -12px;
  }

  .form-check-label {
    font-size: 12px;
    margin-left: 8px;
    color: var(--base-slate-12);
  }

  .label-success,
  .label-updated,
  .tj-input-error,
  .label-info {
    font-size: 10px;
    padding-top: 10px;
  }

  .input-with-icon {
    .form-control {
      height: 100%;
      border-radius: 0px !important;
      padding-right: 40px;
    }

    .is-invalid:focus {
      border-color: var(--tomato9) !important;
    }

    .icon-container {
      right: 12px;
      top: calc(50% - 11px);

      .spinner-border {
        width: 20px;
        height: 20px;
      }
    }
  }

  .input-group-text {
    background: var(--slate3);
    color: var(--slate9);
  }
}

.manage-app-users-footer {
  padding-bottom: 20px;
  margin-top: 18px;

  .default-secondary-button {
    width: auto !important;
    padding: 18px;
  }

}

.share-disabled {
  opacity: 0.4;
}

// Editor revamp styles
.main-wrapper {
  .editor {
    .header>.navbar {
      background-color: var(--base) !important;
      border-bottom: 1px solid var(--slate5);
      z-index: 10;
    }
  }
}

.component-image-wrapper {
  background-color: var(--slate3) !important;
  border-radius: 6px;
}

.components-container {
  margin-left: 16px;
  margin-right: 16px;
}

.draggable-box-wrapper {
  height: 86px;
  width: 72px;
  margin-bottom: 4px;
}

.component-card-group-wrapper {
  display: flex;
  flex-wrap: wrap;
  column-gap: 22px;
}

.component-card-group-container {
  display: flex;
  row-gap: 12px;
  flex-direction: column;
  padding-bottom: 12px;
  padding-top: 12px;
}

.widgets-manager-header {
  color: var(--slate12);
  font-size: 14px;
  font-style: normal;
  font-weight: 500;
  line-height: 20px;
  /* 142.857% */
  margin-top: 16px;
  margin-bottom: 12px;
}

.components-container {
  .tj-input {
    margin-bottom: 16px;
  }
}

.tj-widgets-search-input {
  width: 266px;
  height: 32px;
  border-radius: 6px;
  background-color: var(--base) !important;
  font-size: 12px;
  font-style: normal;
  font-weight: 400;
  line-height: 20px;
}

.release-button {
  color: var(--indigo-01, #FDFDFE);
  font-family: IBM Plex Sans;
  font-size: 12px;
  font-style: normal;
  font-weight: 600;
  line-height: 20px;
  /* 166.667% */
  display: flex;
  padding: 4px 12px;
  align-items: center;
  gap: 8px;
  flex: 1 0 0;
}

.editor-header-icon {
  border-radius: 6px;
  border: 1px solid var(--bases-transparent, rgba(255, 255, 255, 0.00));
  background: var(--indigo3);
  display: flex;
  padding: 7px;
  justify-content: center;
  align-items: center;
  gap: 8px;
  height: 28px;
  width: 28px;
}

.tj-header-avatar {
  display: flex;
  font-weight: 500;
  width: 27px;
  height: 26px;
  padding: 4px 6px;
  flex-direction: column;
  justify-content: center;
  align-items: center;
  gap: 10px;
  flex-shrink: 0;
  margin-bottom: 0px !important;
  border-radius: 100% !important;
  margin-left: -8px;
  background-color: var(--slate5) !important;
  color: var(--slate10) !important
}

.undo-redo-container {
  position: absolute;
  top: 10px;
  display: flex;
  right: 222px;
  justify-content: center;
  align-items: center;
  height: 28px;
  gap: 2px;

  div {
    display: flex;
    justify-content: center;
    align-items: center;
    height: 28px;
    width: 28px;
    border-radius: 6px;
  }
}

.sidebar-panel-header {
  color: var(--slate12);
  padding-left: 4px;
}

.modal-content {
  background: var(--base);
  color: var(--slate12);
}

.main-editor-canvas {
  background-color: var(--base);
}

.event-manager-popover {
  border: none;
  /* Shadow/03 */
  box-shadow: 0px 4px 6px -2px rgba(16, 24, 40, 0.03), 0px 12px 16px -4px rgba(16, 24, 40, 0.08);

  .popover-body {
    background-color: var(--base);
    color: var(--slate12);
    border: 1px solid var(--slate3, #F1F3F5);
    border-radius: 6px;
  }

}

.copilot-toggle {
  font-family: IBM Plex Sans;
  font-size: 12px;
  font-style: normal;
  font-weight: 500;
  background-color: transparent !important;
  display: flex;
  align-items: center;
}

.copilot-codehinter-wrap {
  .CodeMirror.cm-s-monokai.CodeMirror-wrap {
    border-radius: 0px;
  }
}

.avatar-list-stacked {
  display: flex;
}

.avatar-list-stacked .avatar {
  margin-right: 0px !important;
}

.navbar-right-section {
  border-left: 1px solid var(--slate5);
}

.modal-header {
  background-color: var(--base);
  border-bottom: 1px solid var(--slate5);
}

.sidebar-debugger {
  .nav-item {
    button:hover {
      border-top-color: transparent;
      border-left-color: transparent;
      border-right-color: transparent;
    }
  }
}

.tj-app-version-text {
  color: var(--pink9);
}

.left-sidebar-comments {
  position: absolute;
  left: 0;
  bottom: 48px;
}

.popover-body {
  background-color: var(--base);
  color: var(--slate12);
  border-radius: 6px;
}

.popover {
  border: none;
  border-radius: 6px;
  border: 1px solid var(--slate3, #F1F3F5);
  background: var(--slate1, #FBFCFD);
  box-shadow: 0px 2px 4px -2px rgba(16, 24, 40, 0.06), 0px 4px 8px -2px rgba(16, 24, 40, 0.10);
}

.canvas-codehinter-container {
  .sketch-picker {
    left: 70px !important;
    top: 207px;
  }
}

.debugger-card-body {
  margin-top: 8px;
  margin-bottom: 16px;
  padding: 0px 16px;
}

.left-sidebar-header-btn {
  background-color: var(--base) !important;
  width: 28px;
  height: 28px;
  padding: 7px !important;

  &:focus-visible {
    border: none !important;
    outline: none !important;
    box-shadow: none !important;
  }
}

.navbar-seperator {
  border: 1px solid var(--slate5, #2B2F31);
  background: var(--slate1, #151718);
  width: 1px;
  height: 19px;
  margin-left: 8px;
  margin-right: 8px;
}

.CodeMirror {
  background: var(--base);
}

.color-picker-input {
  border: solid 1px #333c48;
  height: 36px;
  background-color: var(--slate1);
  border: 1px solid var(--slate7);

  &:hover {
    background-color: var(--slate4);
    border: 1px solid var(--slate8);

  }
}

#popover-basic-2 {
  .sketch-picker {
    left: 7px;
    width: 170px !important;
  }
}

.custom-gap-8 {
  gap: 8px;
}

.color-slate-11 {
  color: var(--slate11) !important;
}

.custom-gap-6 {
  gap: 6px
}

// ToolJet Database buttons

.ghost-black-operation {
  border: 1px solid transparent !important;
  padding: 4px 10px;
}

.custom-gap-2 {
  gap: 2px
}

.custom-gap-4 {
  gap: 4px;
}

.text-black-000 {
  color: var(--text-black-000) !important;
}

.custom-gap-12 {
  gap: 12px
}

#inspector-tabpane-properties {
  .accordion {
    .accordion-item:last-child {
      border-bottom: none !important;
    }
  }
}<|MERGE_RESOLUTION|>--- conflicted
+++ resolved
@@ -7871,11 +7871,6 @@
 .home-page-footer {
   position: fixed;
   bottom: 0px;
-<<<<<<< HEAD
-=======
-  right: 0;
-  left: 336px;
->>>>>>> ca1604fc
 }
 
 .home-page-footer {
