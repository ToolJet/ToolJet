--- conflicted
+++ resolved
@@ -10759,10 +10759,10 @@
   display: none;
 }
 
-<<<<<<< HEAD
 .argument-badge {
   max-width: 140px;
-=======
+}
+
 .release-buttons {
   .release-button {
       padding: 6px 16px;
@@ -10773,5 +10773,4 @@
       background-color:  #F1F3F5;
       color: #C1C8CD;
   }
->>>>>>> ee769780
 }