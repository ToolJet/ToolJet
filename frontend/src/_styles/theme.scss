@import "./tabler.scss";
@import "./colors.scss";
@import "./z-index.scss";
@import "./mixins.scss";
@import "./queryManager.scss";
@import "./onboarding.scss";
@import "./components.scss";
@import "./global-datasources.scss";
@import "./typography.scss";
@import "./designtheme.scss";
@import "./dropdown-custom.scss";
@import "./ui-operations.scss";
@import url('https://fonts.googleapis.com/css2?family=IBM+Plex+Sans:ital,wght@0,100;0,200;0,300;0,400;0,500;0,600;0,700;1,100;1,200;1,400;1,500;1,600;1,700&display=swap');
@import 'react-loading-skeleton/dist/skeleton.css';

// variables
$border-radius: 4px;


body {
  font-family: 'IBM Plex Sans';
}

input,
button {
  border-radius: 4px;
}

.btn:hover {
  border-color: $primary;
}

.btn-sm {
  padding: 4px 8px;
}

.padding-0 {
  padding: 0;
}

.float-right {
  float: right;
}

.font-500 {
  font-weight: 500;
}

.color-inherit {
  color: inherit;
}

.text-right {
  text-align: right;
}

.navbar {
  max-height: 45px;
  min-height: auto;

  .nav-item.active:after {
    bottom: 0 !important;
  }
}

.rc-slider-track {
  background-color: $primary;
}

.rc-slider-handle {
  border-color: $primary;
}

.auth-main {
  height: 1000px;
  padding-top: calc(0.25 * 100vh);
  overflow: hidden;

  svg,
  img {
    height: 50px;
    width: 50px;
  }

  svg {
    color: #000000;
  }

  .col-4 {
    z-index: 1;
  }

  .horizontal-line {
    width: 100%;
    position: relative;
    border: 1px solid #b1b1b1;
    top: 25px;
    margin: 0px auto;
    z-index: 0;
  }

  .sso-ico {
    div {
      background-color: #ffffff;
    }
  }
}

.emoji-mart-scroll {
  border-bottom: 0;
  margin-bottom: 6px;
}

.emoji-mart-scroll+.emoji-mart-bar {
  display: none;
}

.accordion-item,
.accordion-button {
  background-color: inherit;
}

.accordion-button {
  font-weight: 400 !important;
  box-shadow: none !important;
}

.accordion-button:not(.collapsed) {
  padding-bottom: 0 !important;
}

.accordion-body {
  .form-label {
    font-weight: 400;
    font-size: 12px;
    color: #61656c;
  }

  .style-fx {
    margin-top: 3px !important;
  }
}

.editor {
  .header-container {
    max-width: 100%;
    padding: 0 10px 0 0;
    min-height: 45px;
  }

  .resizer-select,
  .resizer-active {
    border: solid 1px $primary  !important;

    .top-right,
    .top-left,
    .bottom-right,
    .bottom-left {
      background: white;
      border-radius: 10px;
      border: solid 1px $primary;
    }
  }

  .resizer-selected {
    outline-width: thin;
    outline-style: solid;
    outline-color: #ffda7e;
  }

  // query data source card style start

  .query-datasource-card-container,
  .header-query-datasource-card-container {
    display: flex;
    flex-direction: row;
    gap: 10px;
    flex-wrap: wrap;
  }

  .datasource-picker {
    margin-bottom: 24px;
    padding: 0 32px;
  }

  .header-query-datasource-card-container {
    margin-top: -10px;
  }

  .header-query-datasource-card {
    position: relative;
    display: flex;
    min-width: 0;
    word-wrap: break-word;
    background-color: rgba(66, 153, 225, 0.1) !important;
    background-clip: border-box;
    border-radius: 4px;
    height: 32px;
    width: 140px;
    padding: 6px;
    align-items: center;
    text-transform: capitalize;
    font-weight: 400 !important;
    background-color: #4299e11a;

    p {
      margin: 0 8px 0 12px;
    }
  }

  .query-datasource-card {
    position: relative;
    display: flex;
    min-width: 0;
    word-wrap: break-word;
    background-color: #ffffff;
    background-clip: border-box;
    border: 1px solid rgba(101, 109, 119, 0.16);
    border-radius: 4px;
    height: 46px;
    width: 200px;
    padding: 10px;
    align-items: center;
    cursor: pointer;
    transition: transform .2s;

    p {
      margin: 0 8px 0 15px;
    }

    &:hover {
      transform: scale(1.02);
      box-shadow: 0.1px 0.1px 0.1px 0.1px rgba(0, 0, 0, 0.3);
    }
  }

  // end :: data source card style

  .header-query-datasource-name {
    font-size: 0.8rem !important;
    padding-top: 0px !important;
  }

  .datasource-heading {
    display: flex;
    height: 32px;
    gap: 10px;
    align-items: center;

    p {
      font-size: 12px;
      padding-top: 0px;
      cursor: pointer;
    }
  }


  .left-sidebar {
    scrollbar-width: none;
  }

  .left-sidebar::-webkit-scrollbar {
    width: 0;
    background: transparent;
  }

  .left-sidebar-layout {
    display: flex;
    justify-content: center;
    font-size: 11px;
    align-items: center;
    letter-spacing: 0.2px;

    p {
      margin-bottom: 0px;
      margin-top: 8px;
    }
  }

  .left-sidebar {
    height: 100%;
    width: 48px;
    position: fixed;
    z-index: 2;
    left: 0;
    overflow-x: hidden;
    flex: 1 1 auto;
    background-color: #fff !important;
    background-clip: border-box;
    border: solid rgba(0, 0, 0, 0.125);
    border-width: 0px 1px 3px 0px;
    margin-top: 0px;
    padding-top: 0px;

    .accordion-item {
      border: solid rgba(101, 109, 119, 0.16);
      border-width: 1px 0px 1px 0px;
    }

    .datasources-container {
      height: 50%;
      overflow-y: scroll;

      tr {
        border-color: #f1f1f1;
      }
    }

    .variables-container {
      height: 50%;
      overflow-y: scroll;
    }

    .variables-container::-webkit-scrollbar-thumb,
    .datasources-container::-webkit-scrollbar-thumb {
      background: transparent;
      height: 0;
      width: 0;
    }

    .variables-container::-webkit-scrollbar,
    .datasources-container::-webkit-scrollbar {
      width: 0;
      background: transparent;
      height: 0;
    }

    .variables-container,
    .datasources-container {
      scrollbar-width: none;
    }

    .datasources-container {
      bottom: 0;
      height: 500px;
      border: solid rgba(101, 109, 119, 0.16);
      border-width: 1px 0px 1px 0px;

      .datasources-header {
        border: solid rgba(0, 0, 0, 0.125);
        border-width: 0px 0px 1px 0px;
      }
    }

    .left-sidebar-inspector {
      .card-body {
        padding: 1rem 0rem 1rem 1rem;
      }
    }

    .left-sidebar-page-selector {
      .add-new-page-button-container {
        width: 100%;
        margin-top: 10px;
      }
    }
  }

  .editor-sidebar {
    height: calc(100% - 45px);
    position: fixed;
    right: 0;
    overflow-x: hidden;
    width: 300px;
    flex: 1 1 auto;
    top: 45px;
    border-top: 1px solid var(--slate7);
    background-color: var(--base);
    background-clip: border-box;
    border: solid rgba(0, 0, 0, 0.125);
    border-width: 0px 0px 0px 1px;

    .nav-tabs .nav-link {
      color: #3e525b;
      border-top-left-radius: 0px;
      border-top-right-radius: 0px;
    }

    .inspector {
      .inspector-add-button {
        background: inherit;
      }

      .inspector-add-button:hover {
        color: $primary;
        background: #eef3f9;
        border-radius: 4px;
      }

      .form-control-plaintext {
        padding: 0;
      }

      .header {
        padding-left: 20px;
        padding-right: 20px;
        border: solid rgba(0, 0, 0, 0.125);
        border-width: 0px 0px 1px 0px;
        height: 40px;

        .component-name {
          font-weight: 500;
        }

        .component-action-button {
          top: 8px;
          right: 10px;
          position: absolute;
        }
      }

      .properties-container {
        .field {
          .form-label {
            font-size: 12px;
          }

          .text-field {
            height: 30px;
            font-size: 12px;
          }

          .form-select {
            height: 30px;
            font-size: 12px;
          }

          .select-search__input {
            padding: 0.2375rem 0.75rem;
            font-size: 0.825rem;
          }
        }
      }
    }

    .components-container::-webkit-scrollbar {
      width: 0;
      height: 0;
      background: transparent;
    }

    .components-container::-webkit-scrollbar-thumb {
      background: transparent;
    }

    .components-container {
      scrollbar-width: none;
    }

    .components-container {
      height: 100%;
      overflow: auto;
      overflow-x: hidden;
      padding-bottom: 20%;

      .component-image-holder {
        border-radius: 0;
        transition: all 0.3s cubic-bezier(0.25, 0.8, 0.25, 1);
        border: 1px solid #d2ddec;
        box-sizing: border-box;
        border-radius: 4px;

        img {
          margin: 0 auto;
        }

        &:hover {
          background: rgba(66, 153, 225, 0.1);
        }
      }

      .component-title {
        display: block;
        margin-top: 10px;
        color: #3e525b;
        font-size: 10px;
        max-width: 100%;
        text-align: center;
        word-wrap: break-word;
      }

      .component-description {
        color: grey;
        font-size: 0.7rem;
      }
    }
  }

  .main {
    margin-left: 3%;
    width: 82%;
    top: 0;

    .canvas-container::-webkit-scrollbar {
      width: 0;
      background: transparent;
      height: 0;
    }

    .canvas-container {
      scrollbar-width: none;
    }

    .canvas-container::-webkit-scrollbar {
      width: 0;
      background: transparent;
    }

    .canvas-container {
      height: 100%;
      top: 45px;
      position: fixed;
      right: 300px;
      left: 48px;
      overflow-y: auto;
      overflow-x: scroll;
      -webkit-box-pack: center;
      justify-content: center;
      -webkit-box-align: center;
      align-items: center;

      .real-canvas {
        outline: 1px dotted transparent;
      }

      .show-grid {
        outline: 1px dotted #4d72da;
        background-image: linear-gradient(to right,
            rgba(194, 191, 191, 0.2) 1px,
            transparent 1px),
          linear-gradient(to bottom,
            rgba(194, 191, 191, 0.2) 1px,
            transparent 1px);
      }

      .canvas-area {
        min-height: 2400px;
        background: #edeff5;
        margin: 0px auto;

        .resizer {
          border: solid 1px transparent;
        }
      }
    }
  }

  @media screen and (max-height: 450px) {
    .sidebar {
      padding-top: 15px;
    }

    .sidebar a {
      font-size: 18px;
    }
  }
}

.viewer {
  .header-container {
    max-width: 100%;
  }

  .main {
    padding: 0px 10px;

    .canvas-container {
      scrollbar-width: auto;
      width: 100%;
    }

    .canvas-container::-webkit-scrollbar {
      background: transparent;
    }

    .canvas-container {
      height: 100%;
      position: fixed;
      left: 0;
      overflow-y: auto;
      overflow-x: auto;
      -webkit-box-pack: center;
      justify-content: center;
      -webkit-box-align: center;
      align-items: center;

      .canvas-area {
        width: 1280px;
        min-height: 2400px;
        background: #edeff5;
        margin: 0px auto;
        background-size: 80px 80px;
        background-repeat: repeat;
      }

      .navigation-area {
        background-color: #ECEEF0;
        padding: 1rem;

        a.page-link {
          border-radius: 0;
          border: 0;
        }

        a.page-link:hover {
          color: white;
          background-color: #4D72FA;
        }

        a.page-link.active {
          color: white;
          background-color: #4D72FA;
        }
      }

      .navigation-area.dark {
        background-color: #2b3546 !important;
      }
    }
  }
}

.modal-header {
  padding: 0 1.5rem 0 1.5rem;
}

.page-body,
.homepage-body {
  height: 100vh;

  .list-group.list-group-transparent.dark .all-apps-link,
  .list-group-item-action.dark.active {
    background-color: $dark-background  !important;
  }
}

.home-search-holder {
  height: 20px;
  width: 100%;
  margin-top: 32px;

  .homepage-search {
    background: transparent;
    color: var(--slate9);
    height: 20px;

    &:focus {
      background: none;
    }
  }
}

.homepage-app-card-list-item-wrap {
  row-gap: 16px;
  column-gap: 32px;
  display: flex;
  margin-top: 22px;
}

.homepage-app-card-list-item {
  max-width: 272px;
  flex-basis: 33%;
  padding: 0 !important;
}

.homepage-dropdown-style {
  min-width: 11rem;
  display: block;
  align-items: center;
  margin: 0;
  line-height: 1.4285714;
  width: 100%;
  padding: 0.5rem 0.75rem !important;
  font-weight: 400;
  white-space: nowrap;
  border: 0;
  cursor: pointer;
  font-size: 12px;
}

.homepage-dropdown-style:hover {
  background: rgba(101, 109, 119, 0.06);
}

.card-skeleton-container {
  border: 0.5px solid #b4bbc6;
  padding: 1rem;
  border-radius: 8px;
  height: 180px;
}

.app-icon-skeleton {
  background-color: #91a4f6;
  border-radius: 4px;
  margin-bottom: 20px;
  height: 40px;
  width: 40px;
}

.folder-icon-skeleton {
  display: inline-block;
  background-color: #858896;
  border-radius: 4px;
  height: 14px;
  width: 14px;
}

.folders-skeleton {
  padding: 9px 12px;
  height: 34px;
  margin-bottom: 4px;
}

.card-skeleton-button {
  height: 20px;
  width: 60px;
  background: #91a4f6;
  margin-top: 1rem;
  border-radius: 4px;
}

@media (min-height: 641px) and (max-height: 899px) {
  .homepage-pagination {
    position: fixed;
    bottom: 2rem;
    width: 63%;
  }
}

@media (max-height: 640px) {
  .homepage-pagination {
    position: fixed;
    bottom: 2rem;
    width: 71%;
  }
}

@media (max-width: 1056px) {
  .homepage-app-card-list-item {
    flex-basis: 50%;
  }
}

.homepage-body {
  overflow-y: hidden;

  a {
    color: inherit;
  }

  a:hover {
    color: inherit;
    text-decoration: none;
  }

  button.create-new-app-button {
    background-color: var(--indigo9);

  }




  .app-list {
    .app-card {
      height: 180px;
      max-height: 180px;
      border: 0.5px solid #b4bbc6;
      box-sizing: border-box;
      border-radius: 8px;
      overflow: hidden;

      .app-creation-time {
        span {
          color: var(--slate11) !important;
        }
      }

      .app-creator {
        font-weight: 500;
        font-size: 0.625rem;
        line-height: 12px;
        color: #292d37;
        white-space: nowrap;
        overflow: hidden;
        text-overflow: ellipsis;
      }

      .app-icon-main {
        background-color: $primary;

        .app-icon {
          img {
            height: 24px;
            width: 24px;
            filter: invert(100%) sepia(0%) saturate(0%) hue-rotate(17deg) brightness(104%) contrast(104%);
            vertical-align: middle;
          }
        }
      }

      .app-template-card-wrapper {
        .card-body {
          padding-left: 0px !important;
        }
      }

      .app-title {
        line-height: 20px;
        font-size: 1rem;
        font-weight: 400;
        color: #000000;
        overflow: hidden;
        max-height: 40px;
        text-overflow: ellipsis;
        display: -webkit-box;
        -webkit-line-clamp: 2;
        /* number of lines to show */
        line-clamp: 2;
        -webkit-box-orient: vertical;
      }

      button {
        font-size: 0.6rem;
        width: 100%;
      }

      .menu-ico {
        cursor: pointer;

        img {
          padding: 0px;
          height: 14px;
          width: 14px;
          vertical-align: unset;
        }
      }
    }

    .app-card.highlight {
      background-color: #f8f8f8;
      box-shadow: 0px 4px 4px rgba(0, 0, 0, 0.25);
      border: 0.5px solid $primary;

      .edit-button {
        box-sizing: border-box;
        border-radius: 6px;
        color: $primary-light;
        width: 136px;
        height: 28px;
        background: var(--indigo11) !important;
        border: none;
        color: var(--indigo4);

        &:hover {
          background: var(--indigo10);

        }

        &:focus {
          box-shadow: 0px 0px 0px 4px var(--indigo6);
          background: var(--indigo10);
          outline: 0;
        }


        &:active {
          background: var(--indigo11);
          box-shadow: none;
        }
      }

      .launch-button {

        box-sizing: border-box;
        border-radius: 6px;
        color: var(--base);
        width: 92px;
        height: 28px;
        background: var(--base);
        border: 1px solid var(--slate7);
        color: var(--slate12);

        &:hover {
          background: var(--slate8);
          color: var(--slate11);
          border: 1px solid var(--slate8);
          background: var(--base);
        }

        &:active {
          background: var(--base);
          box-shadow: none;
          border: 1px solid var(--slate12);
          color: var(--slate12);
        }

        &:focus {
          background: var(--base);
          color: var(--slate11);
          border: 1px solid var(--slate8);
          box-shadow: 0px 0px 0px 4px var(--slate6);
        }
      }

      .app-title {
        height: 20px;
        -webkit-line-clamp: 1;
        /* number of lines to show */
        line-clamp: 1;
      }
    }
  }
}

.template-library-modal {
  font-weight: 500;

  .modal-header {
    background-color: var(--base) !important;
    border-bottom: 1px solid var(--slate5);

  }

  .modal-dialog {
    max-width: 90%;
    height: 80%;

    .modal-content {
      height: 100%;
      padding: 0;


      .modal-body {
        height: 100%;
        padding: 0 10px;
        background-color: var(--base) !important;


        .container-fluid {
          height: 100%;
          padding: 0;

          .row {
            height: 100%;
          }
        }
      }
    }

    .modal-body,
    .modal-footer {
      background-color: #ffffff;
    }
  }

  .template-categories {
    .list-group-item {
      border: 0;
    }

    .list-group-item.active {
      background-color: #edf1ff;
      color: $primary-light;
      font-weight: 600;
    }
  }

  .template-app-list {
    .list-group-item {
      border: 0;
    }

    .list-group-item.active {
      background-color: #edf1ff;
      color: black;
    }
  }

  .template-display {
    display: flex;
    flex-direction: row;
    align-items: center;
    height: 100%;

    h3.title {
      font-weight: 600;
      line-height: 17px;
    }

    p.description {
      font-weight: 500;
      font-size: 13px;
      line-height: 15px;
      letter-spacing: -0.1px;
      color: #8092ab;
    }

    img.template-image {
      height: 75%;
      width: 85%;
      border: 0;
      padding: 0;
      object-fit: contain;
    }

    .template-spinner {
      width: 3rem;
      height: 3rem;
      margin: auto;
      position: absolute;
      top: 0;
      bottom: 0;
      left: 0;
      right: 0;
    }

    .row {
      margin-bottom: 0;
    }
  }

  .template-list {
    padding-top: 16px;

    .template-search-box {
      input {
        border-radius: 5px !important;
      }

      .input-icon {
        display: flex;
      }
    }

    .input-icon {
      .search-icon {
        display: block;
        position: absolute;
        left: 0;
        margin-right: 0.5rem;
      }

      .clear-icon {
        cursor: pointer;
        display: block;
        position: absolute;
        right: 0;
        margin-right: 0.5rem;
      }
    }

    .list-group-item.active {
      color: $primary;
    }
  }
}

.template-library-modal.dark-mode {

  .template-modal-control-column,
  .template-list-column,
  .categories-column,
  .modal-header {
    border-color: var(--slate5) !important;
  }

  .modal-body,
  .modal-footer,
  .modal-header,
  .modal-content {
    color: white;
    background-color: #2b394a;
  }

  .template-categories {
    .list-group-item {
      color: white;
      border: 0;
    }

    .list-group-item:hover {
      background-color: #232e3c;
    }

    .list-group-item.active {
      background-color: $primary-light;
      color: white;
      font-weight: 600;
    }
  }

  .template-app-list {
    .list-group-item {
      border: 0;
      color: white;
    }

    .list-group-item:hover {
      border: 0;
      background-color: #232e3c;
    }

    .list-group-item.active {
      background-color: $primary-light;
      color: white;
    }

    .no-results-item {
      background-color: var(--slate4);
      color: white;
    }
  }

  .template-list {
    .template-search-box {
      input {
        background-color: #2b394a;
        border-color: #232e3c;
        color: white;
      }
    }
  }
}

.fx-container {
  position: relative;
}

.fx-common {
  position: absolute;
  top: -37.5px;
  right: 0px;
}

.fx-button {
  color: #3E63DD;
  font-family: 'IBM Plex Mono';
  font-style: italic;
  font-weight: 500;
  font-size: 12px;
  line-height: 20px;
}

.fx-button:hover,
.fx-button.active {
  font-weight: 600;
  cursor: pointer;
}

.fx-container-eventmanager {
  position: relative;
}

.fx-container-eventmanager * .fx-outer-wrapper {
  position: absolute !important;
  top: 7px !important;
  right: -26px;
}

// targeting select component library class

.component-action-select *.css-1nfapid-container {
  width: 184px !important;
}

.fx-container-eventmanager *.fx-common {
  top: 6px !important;
  right: -34px;
}

.fx-container-eventmanager-code {
  padding-right: 15px !important;
}

.unselectable {
  -webkit-touch-callout: none;
  -webkit-user-select: none;
  -khtml-user-select: none;
  -moz-user-select: none;
  -ms-user-select: none;
  user-select: none;
}

.layout-buttons {
  span {
    color: $primary;
  }
}

.theme-dark {
  .accordion-button::after {
    background-image: url("data:image/svg+xml,%3Csvg id='SvgjsSvg1001' width='288' height='288' xmlns='http://www.w3.org/2000/svg' version='1.1' xmlns:xlink='http://www.w3.org/1999/xlink' xmlns:svgjs='http://svgjs.com/svgjs'%3E%3Cdefs id='SvgjsDefs1002'%3E%3C/defs%3E%3Cg id='SvgjsG1008' transform='matrix(1,0,0,1,0,0)'%3E%3Csvg xmlns='http://www.w3.org/2000/svg' fill='/fffff' viewBox='0 0 16 16' width='288' height='288'%3E%3Cpath fill-rule='evenodd' d='M1.646 4.646a.5.5 0 0 1 .708 0L8 10.293l5.646-5.647a.5.5 0 0 1 .708.708l-6 6a.5.5 0 0 1-.708 0l-6-6a.5.5 0 0 1 0-.708z' fill='%23ffffff' class='color000 svgShape'%3E%3C/path%3E%3C/svg%3E%3C/g%3E%3C/svg%3E");
  }

  .inspector {
    border: 1px solid $dark-background;
  }

  .homepage-body {
    .app-list {
      .app-title {
        line-height: 20px;
        font-size: 16px;
        font-weight: 400;
      }
    }
  }

  .layout-buttons {
    svg {
      filter: invert(89%) sepia(2%) saturate(127%) hue-rotate(175deg) brightness(99%) contrast(96%);
    }
  }

  .organization-list {
    margin-top: 5px;

    .btn {
      border: 0px;
    }

    .dropdown-toggle div {
      max-width: 200px;
      text-overflow: ellipsis;
      overflow: hidden;
    }
  }

  .left-menu {
    ul {
      li:not(.active):hover {
        color: $black;
      }
    }
  }

  .menu-ico,
  .folder-menu-icon {
    svg {
      path {
        fill: white !important;
      }
    }
  }
}

.pagination {
  .page-item.active {
    a.page-link {
      background-color: $primary-light;
    }
  }
}

.datasource-picker,
.stripe-operation-options {

  .select-search,
  .select-search-dark,
  .select-search__value input,
  .select-search-dark input {
    width: 224px !important;
    height: 32px !important;
    border-radius: $border-radius  !important;
  }
}

.openapi-operation-options {

  .select-search,
  .select-search-dark,
  .select-search__value input,
  .select-search-dark input {
    height: 32px !important;
    border-radius: $border-radius  !important;
  }
}

.openapi-operations-desc {
  padding-top: 12px;
}

.select-search {
  width: 100%;
  position: relative;
  box-sizing: border-box;
}

.select-search *,
.select-search *::after,
.select-search *::before {
  box-sizing: inherit;
}

.select-search-dark {
  .select-search-dark__input::placeholder {
    color: #E0E0E0;
  }
}

/**
 * Value wrapper
 */
.select-search__value {
  position: relative;
  z-index: 1;
}

.select-search__value::after {
  content: "";
  display: inline-block;
  position: absolute;
  top: calc(50% - 9px);
  right: 19px;
  width: 11px;
  height: 11px;
}

/**
 * Input
 */
.select-search__input {
  display: block;
  width: 100%;
  padding: 0.4375rem 0.75rem;
  font-size: 0.875rem;
  font-weight: 400;
  line-height: 1.4285714;
  color: #232e3c;
  background-color: #ffffff;
  background-clip: padding-box;
  border: 1px solid #dadcde;
  -webkit-appearance: none;
  -moz-appearance: none;
  appearance: none;
  border-radius: $border-radius  !important;
  transition: border-color 0.15s ease-in-out, box-shadow 0.15s ease-in-out;
}

.select-search__input::-webkit-search-decoration,
.select-search__input::-webkit-search-cancel-button,
.select-search__input::-webkit-search-results-button,
.select-search__input::-webkit-search-results-decoration {
  -webkit-appearance: none;
}

.select-search__input:not([readonly]):focus {
  cursor: initial;
}

/**
 * Options wrapper
 */
.select-search__select {
  background: #ffffff;
  box-shadow: 0 0.0625rem 0.125rem rgba(0, 0, 0, 0.15);
}

/**
 * Options
 */
.select-search__options {
  list-style: none;
}

/**
 * Option row
 */
.select-search__row:not(:first-child) {
  border-top: 1px solid #eee;
}

/**
 * Option
 */
.select-search__option,
.select-search__not-found {
  display: block;
  height: 36px;
  width: 100%;
  padding: 0 16px;
  background: var(--base);
  border: none;
  outline: none;
  font-family: "Roboto", sans-serif;
  font-size: 14px;
  text-align: left;
  cursor: pointer;
}

.select-search--multiple .select-search__option {
  height: 48px;
}

.select-search__option.is-highlighted,
.select-search__option:not(.is-selected):hover {
  background: rgba(47, 204, 139, 0.1);
}

.select-search__option.is-highlighted.is-selected,
.select-search__option.is-selected:hover {
  background: #2eb378;
  color: #ffffff;
}

/**
 * Group
 */
.select-search__group-header {
  font-size: 10px;
  text-transform: uppercase;
  background: #eee;
  padding: 8px 16px;
}

/**
 * States
 */
.select-search.is-disabled {
  opacity: 0.5;
}

.select-search.is-loading .select-search__value::after {
  background-image: url("data:image/svg+xml,%3Csvg xmlns='http://www.w3.org/2000/svg' width='50' height='50' viewBox='0 0 50 50'%3E%3Cpath fill='%232F2D37' d='M25,5A20.14,20.14,0,0,1,45,22.88a2.51,2.51,0,0,0,2.49,2.26h0A2.52,2.52,0,0,0,50,22.33a25.14,25.14,0,0,0-50,0,2.52,2.52,0,0,0,2.5,2.81h0A2.51,2.51,0,0,0,5,22.88,20.14,20.14,0,0,1,25,5Z'%3E%3CanimateTransform attributeName='transform' type='rotate' from='0 25 25' to='360 25 25' dur='0.6s' repeatCount='indefinite'/%3E%3C/path%3E%3C/svg%3E");
  background-size: 11px;
}

.select-search:not(.is-disabled) .select-search__input {
  cursor: pointer;
}

/**
 * Modifiers
 */
.select-search--multiple {
  border-radius: 3px;
  overflow: hidden;
}

.select-search:not(.is-loading):not(.select-search--multiple) .select-search__value::after {
  transform: rotate(45deg);
  border-right: 1px solid #000;
  border-bottom: 1px solid #000;
  pointer-events: none;
}

.select-search--multiple .select-search__input {
  cursor: initial;
}

.select-search--multiple .select-search__input {
  border-radius: 3px 3px 0 0;
}

.select-search--multiple:not(.select-search--search) .select-search__input {
  cursor: default;
}

.select-search:not(.select-search--multiple) .select-search__input:hover {
  border-color: #2fcc8b;
}

.select-search:not(.select-search--multiple) .select-search__select {
  position: absolute;
  z-index: 2;
  right: 0;
  left: 0;
  border-radius: 3px;
  overflow: auto;
  max-height: 360px;
}

.select-search--multiple .select-search__select {
  position: relative;
  overflow: auto;
  max-height: 260px;
  border-top: 1px solid #eee;
  border-radius: 0 0 3px 3px;
}

.select-search__not-found {
  height: auto;
  padding: 16px;
  text-align: center;
  color: #888;
}

/**
* Select Search Dark Mode
*/
.select-search-dark {
  width: 100%;
  position: relative;
  box-sizing: border-box;
}

.select-search-dark *,
.select-search-dark *::after,
.select-search-dark *::before {
  box-sizing: inherit;
}

/**
 * Value wrapper
 */
.select-search-dark__value {
  position: relative;
  z-index: 1;
}

.select-search-dark__value::after {
  content: "";
  display: inline-block;
  position: absolute;
  top: calc(50% - 4px);
  right: 13px;
  width: 6px;
  height: 6px;
  filter: brightness(0) invert(1);
}

/**
 * Input
 */
.select-search-dark__input {
  display: block;
  width: 100%;
  // padding: 0.4375rem 0.75rem;
  font-size: 0.875rem;
  font-weight: 400;
  line-height: 1.4285714;
  color: #ffffff;
  background-color: #2b3547;
  background-clip: padding-box;
  border: 1px solid #232e3c;
  -webkit-appearance: none;
  -moz-appearance: none;
  appearance: none;
  border-radius: 0;
  transition: border-color 0.15s ease-in-out, box-shadow 0.15s ease-in-out;
}

.select-search-dark__input::-webkit-search-decoration,
.select-search-dark__input::-webkit-search-cancel-button,
.select-search-dark__input::-webkit-search-results-button,
.select-search-dark__input::-webkit-search-results-decoration {
  -webkit-appearance: none;
}

.select-search-dark__input:not([readonly]):focus {
  cursor: initial;
}

/**
 * Options
 */
.select-search-dark__options {
  list-style: none;
  padding: 0;
}

/**
 * Option row
 */
.select-search-dark__row:not(:first-child) {
  border-top: none;
}

/**
 * Option
 */
.select-search-dark__option,
.select-search-dark__not-found {
  display: block;
  height: 36px;
  width: 100%;
  padding: 0 16px;
  background-color: var(--base) !important;
  color: #ffffff !important;
  outline: none;
  font-family: "Roboto", sans-serif;
  font-size: 14px;
  text-align: left;
  cursor: pointer;
  border-radius: 0;

  &:hover {
    background-color: #2b3546 !important;
  }
}

.select-search-dark--multiple .select-search-dark__option {
  height: 48px;
}

/**
 * Group
 */
.select-search-dark__group-header {
  font-size: 10px;
  text-transform: uppercase;
  background: #eee;
  padding: 8px 16px;
}

/**
 * States
 */
.select-search-dark.is-disabled {
  opacity: 0.5;
}

.select-search-dark.is-loading .select-search-dark__value::after {
  background-image: url("data:image/svg+xml,%3Csvg xmlns='http://www.w3.org/2000/svg' width='50' height='50' viewBox='0 0 50 50'%3E%3Cpath fill='%232F2D37' d='M25,5A20.14,20.14,0,0,1,45,22.88a2.51,2.51,0,0,0,2.49,2.26h0A2.52,2.52,0,0,0,50,22.33a25.14,25.14,0,0,0-50,0,2.52,2.52,0,0,0,2.5,2.81h0A2.51,2.51,0,0,0,5,22.88,20.14,20.14,0,0,1,25,5Z'%3E%3CanimateTransform attributeName='transform' type='rotate' from='0 25 25' to='360 25 25' dur='0.6s' repeatCount='indefinite'/%3E%3C/path%3E%3C/svg%3E");
  background-size: 11px;
}

.select-search-dark:not(.is-disabled) .select-search-dark__input {
  cursor: pointer;
}

/**
 * Modifiers
 */
.select-search-dark--multiple {
  border-radius: 3px;
  overflow: hidden;
}

.select-search-dark:not(.is-loading):not(.select-search-dark--multiple) .select-search-dark__value::after {
  transform: rotate(45deg);
  border-right: 1px solid #000;
  border-bottom: 1px solid #000;
  pointer-events: none;
}

.select-search-dark--multiple .select-search-dark__input {
  cursor: initial;
}

.select-search-dark--multiple .select-search-dark__input {
  border-radius: 3px 3px 0 0;
}

.select-search-dark--multiple:not(.select-search-dark--search) .select-search-dark__input {
  cursor: default;
}

.select-search-dark:not(.select-search-dark--multiple) .select-search-dark__input:hover {
  border-color: #ffffff;
}

.select-search-dark:not(.select-search-dark--multiple) .select-search-dark__select {
  position: absolute;
  z-index: 2;
  right: 0;
  left: 0;
  border-radius: 3px;
  overflow: auto;
  max-height: 360px;
}

.select-search-dark--multiple .select-search-dark__select {
  position: relative;
  overflow: auto;
  max-height: 260px;
  border-top: 1px solid #eee;
  border-radius: 0 0 3px 3px;
}

.select-search-dark__not-found {
  height: auto;
  padding: 16px;
  text-align: center;
  color: #888;
}

.jet-table-footer {
  .table-footer {
    width: 100%;
  }
}

.jet-data-table-header {
  max-height: 50px;
}

.jet-data-table {
  thead {
    z-index: 2;
  }

  .table thead th:not(.rdtPrev):not(.rdtSwitch):not(.rdtNext):not(.dow) {
    display: flex !important;
  }

  .table-row:hover,
  .table-row:focus {
    background: rgba(lightBlue, 0.25);
  }

  .table-row.selected {
    --tblr-table-accent-bg: rgba(lightBlue, 0.25);
    background: rgba(lightBlue, 0.25);
    font-weight: 500;
  }

  td {
    min-height: 40px;
    overflow-x: initial;

    .text-container {
      padding: 0;
      margin: 0;
      border: 0;
      height: 100%;
      outline: none;
    }
  }

  td.spacious {
    min-height: 47px;
  }

  td.compact {
    min-height: 40px;
  }

  .has-dropdown,
  .has-multiselect,
  .has-text,
  .has-datepicker,
  .has-actions {
    padding: 0 5px;
  }

  .has-text,
  .has-actions {
    margin: 0;
  }

  .wrap-wrapper {
    white-space: normal !important;
    word-break: break-all;
  }

  .scroll-wrapper {
    overflow-x: auto;
  }

  .hide-wrapper {
    overflow-x: hidden !important;
  }

  td {

    .text-container:focus-visible,
    .text-container:focus,
    .text-container:focus-within,
    .text-container:hover {
      outline: none;
      height: 100%;
    }

    display: flex !important;

    .td-container {
      margin-top: auto;
      margin-bottom: auto;
    }
  }

  td {
    .text-container:focus {
      position: sticky;
      height: 120px;
      overflow-y: scroll;
      margin-top: -10px;
      padding: 10px;
      margin-left: -9px;
      background: white;
      box-shadow: rgba(15, 15, 15, 0/05) 0px 0px 0px 1px,
        rgba(15, 15, 15, 0.1) 0px 3px 6px, rgba(15, 15, 15, 0.2) 0px 9px 24px;
      white-space: initial;
    }

    .text-container:focus-visible,
    .text-container:focus,
    .text-container:focus-within,
    .text-container:hover {
      outline: none;
    }
  }

  td {
    .text-container::-webkit-scrollbar {
      background: transparent;
      height: 0;
      width: 0;
    }
  }

  td::-webkit-scrollbar {
    background: transparent;
    height: 0;
    width: 0;
  }

  td:hover::-webkit-scrollbar {
    height: 4px;
    width: 4px;
  }

  .th {
    white-space: normal;
  }

  th:after {
    content: " ";
    position: relative;
    height: 0;
    width: 0;
  }

  .sort-desc:after {
    border-left: 5px solid transparent;
    border-right: 5px solid transparent;
    border-top: 5px solid #767676;
    border-bottom: 5px solid transparent;
    left: 0px;
    top: 7px;
  }

  .sort-asc:after {
    border-left: 5px solid transparent;
    border-right: 5px solid transparent;
    border-top: 0px solid transparent;
    border-bottom: 5px solid #767676;
    left: 0px;
    top: 7px;
  }
}

.jet-data-table::-webkit-scrollbar {
  background: transparent;
}

.jet-data-table::-webkit-scrollbar-track {
  background: transparent;
}

.jet-data-table:hover {
  overflow-x: auto;
  overflow-y: auto;
}

.jet-data-table {
  overflow: hidden;

  .form-check {
    margin-bottom: 0;
  }

  .form-check-inline {
    margin-right: 0;
  }

  .table-row {
    cursor: pointer;
  }

  thead {
    position: sticky;
    top: 0px;
    display: inline-block;

    tr {
      border-top: none;
    }
  }

  tbody {
    display: inline-block;
  }
}

.btn-primary {
  --tblr-btn-color: #{$primary-rgb};
  --tblr-btn-color-darker: #{$primary-rgb-darker};
  border-color: none;
}

.form-check-input:checked {
  background-color: var(--indigo9) !important;
  border-color: rgba(101, 109, 119, 0.24);
}

.btn:focus,
.btn:active,
.form-check-input:focus,
.form-check-input:active,
.form-control:focus,
th:focus,
tr:focus {
  outline: none !important;
  box-shadow: none;
}

.show-password-field {
  width: fit-content;

  .form-check-input {
    cursor: pointer;
  }

  .show-password-label {
    cursor: pointer;
  }
}

.select-search__option {
  color: rgb(90, 89, 89);
}

.select-search__option.is-selected {
  background: rgba(176, 176, 176, 0.07);
  color: #4d4d4d;
}

.select-search__option.is-highlighted.is-selected,
.select-search__option.is-selected:hover {
  background: rgba(66, 153, 225, 0.1);
  color: rgb(44, 43, 43);
}

.select-search__option.is-highlighted,
.select-search__option:hover {
  background: rgba(66, 153, 225, 0.1);
}

.select-search__options {
  margin-left: -33px;
}

.select-search__option.is-highlighted,
.select-search__option:not(.is-selected):hover {
  background: rgba(66, 153, 225, 0.1);
}

.select-search:not(.select-search--multiple) .select-search__input:hover {
  border-color: rgba(66, 153, 225, 0.1);
}

.DateInput_input {
  font-weight: 300;
  font-size: 14px;
  padding: 4px 7px 2px;
  padding: 4px 7px 2px;
  width: 100px !important;
  margin-left: 10px;
}

.jet-data-table {
  display: inline-block;
  height: 100%;

  thead {
    width: 100%;
  }

  .select-search:not(.is-loading):not(.select-search--multiple) .select-search__value::after {
    display: none;
  }

  .custom-select {
    .select-search:not(.select-search--multiple) .select-search__select {
      top: 0px;
      border: solid #9fa0a1 1px;
    }
  }

  .tags {
    width: 100%;
    min-height: 20px;

    .add-tag-button {
      display: none;
    }

    .tag {
      font-weight: 400;
      font-size: 0.85rem;
      letter-spacing: 0.04em;
      text-transform: none;

      .remove-tag-button {
        margin-left: 5px;
        margin-right: -7px;
        display: none;
      }
    }

    .form-control-plaintext {
      font-size: 12px;
    }

    .form-control-plaintext:hover,
    .form-control-plaintext:focus-visible {
      outline: none;
    }
  }

  .tags:hover {
    .add-tag-button {
      display: inline-flex;
    }
  }

  .tag:hover {
    .remove-tag-button {
      display: inline-flex;
    }
  }

  .th,
  .td {
    .resizer {
      display: inline-block;
      height: 100%;
      position: absolute;
      right: 0;
      top: 0;
      transform: translateX(50%);
      z-index: 1;
      touch-action: none;
      width: 2px;

      &.isResizing {
        background: rgb(179, 173, 173);
        width: 5px;
      }
    }
  }
}

.no-components-box {
  border: 1px dashed #3e525b;
}

.form-control-plaintext:focus-visible {
  outline: none;
  outline-width: thin;
  outline-style: solid;
  outline-color: $primary;
}

.form-control-plaintext:hover {
  outline: none;
  outline-width: thin;
  outline-style: solid;
  outline-color: rgba(66, 153, 225, 0.8);
}

.select-search__input:focus-visible {
  outline: none;
  outline-color: #4ac4d6;
}

.form-control-plaintext {
  padding: 5px;
}

.table-filters,.table-add-new-row {
  position: absolute;
  top: 2.85rem;
  width: 80%;
  max-width: 700px;
  margin-right: 10%;
  right: 0;
  height: 300px;
  z-index: 100;
}

.code-builder {
  border: solid 1px #dadcde;
  border-radius: 2px;
  padding-top: 4px;

  .variables-dropdown {
    position: fixed;
    right: 0;
    width: 400px;
    z-index: 200;
    border: solid 1px #dadcde;

    .group-header {
      background: #f4f6fa;
    }
  }
}

.__react_component_tooltip {
  z-index: 10000;
}

.select-search__value::after {
  top: calc(50% - 2px);
  right: 15px;
  width: 5px;
  height: 5px;
}

.progress-bar {
  background-color: rgba(66, 153, 225, 0.7);
}

.popover-header {
  background-color: #f4f6fa;
}

.popover-body {
  .form-label {
    font-size: 12px;
  }
}

/**
 * Home page app menu
 */
#popover-app-menu {
  border-radius: 4px;
  width: 150px;
  box-shadow: 0px 12px 16px -4px rgba(16, 24, 40, 0.08), 0px 4px 6px -2px rgba(16, 24, 40, 0.03);
  background: var(--base);
  color: var(--slate12);
  border: 1px solid var(--slate3);

  .popover-arrow {
    display: none;
  }

  .popover-body {
    padding: 16px 12px 0px 12px;
    color: var(--slate12);

    .field {
      font-weight: 500;
      font-size: 0.7rem;

      &__danger {
        color: var(--tomato9);
      }
    }
  }
}

.input-icon {
  .input-icon-addon {
    display: none;
  }
}

.input-icon:hover {
  .input-icon-addon {
    display: flex;
  }
}

.input-icon:focus {
  .input-icon-addon {
    display: flex;
  }
}

.sub-section {
  width: 100%;
  display: block;
}

.text-muted {
  color: #3e525b !important;
}

body {
  color: #3e525b;
}

.RichEditor-root {
  background: #ffffff;
  border: 1px solid #ddd;
  font-family: "Georgia", serif;
  font-size: 14px;
  padding: 15px;
  height: 100%;
}

.RichEditor-editor {
  border-top: 1px solid #ddd;
  cursor: text;
  font-size: 16px;
  margin-top: 10px;
}

.RichEditor-editor .public-DraftEditorPlaceholder-root,
.RichEditor-editor .public-DraftEditor-content {
  margin: 0 -15px -15px;
  padding: 15px;
}

.RichEditor-editor .public-DraftEditor-content {
  min-height: 100px;
  overflow-y: scroll;
}

.RichEditor-hidePlaceholder .public-DraftEditorPlaceholder-root {
  display: none;
}

.RichEditor-editor .RichEditor-blockquote {
  border-left: 5px solid #eee;
  color: #666;
  font-family: "Hoefler Text", "Georgia", serif;
  font-style: italic;
  margin: 16px 0;
  padding: 10px 20px;
}

.RichEditor-editor .public-DraftStyleDefault-pre {
  background-color: rgba(0, 0, 0, 0.05);
  font-family: "Inconsolata", "Menlo", "Consolas", monospace;
  font-size: 16px;
  padding: 20px;
}

.RichEditor-controls {
  font-family: "Helvetica", sans-serif;
  font-size: 14px;
  margin-bottom: 5px;
  user-select: none;
}

.dropmenu {
  position: relative;
  display: inline-block;
  margin-right: 16px;

  .dropdownbtn {
    color: #999;
    background: none;
    cursor: pointer;
    outline: none;
    border: none;
  }

  .dropdown-content {
    display: none;
    position: absolute;
    z-index: 2;
    width: 100%;
    align-items: center;
    border: 1px solid transparent;
    border-radius: 4px;
    box-shadow: 0 2px 6px 2px rgba(47, 54, 59, 0.15);

    a {
      text-decoration: none;
      width: 100%;
      position: relative;
      display: block;

      span {
        text-align: center;
        width: 100%;
        text-align: center;
        padding: 3px 0px;
      }
    }
  }
}

.dropmenu .dropdown-content a:hover {
  background-color: rgba(0, 0, 0, 0.05);
}

.dropmenu:hover {
  .dropdownbtn {
    color: #5890ff;
    background-color: rgba(0, 0, 0, 0.05);
    border-radius: 4px;
  }

  .dropdown-content {
    display: block;
  }
}

.RichEditor-styleButton {
  color: #999;
  cursor: pointer;
  margin-right: 16px;
  padding: 2px 0;
  display: inline-block;
}

.RichEditor-activeButton {
  color: #5890ff;
}

.transformation-editor {
  .CodeMirror {
    min-height: 70px;
  }
}

.chart-data-input {
  .CodeMirror {
    min-height: 370px;
    font-size: 0.8rem;
  }

  .code-hinter {
    min-height: 370px;
  }
}

.map-location-input {
  .CodeMirror {
    min-height: 120px;
    font-size: 0.8rem;
  }

  .code-hinter {
    min-height: 120px;
  }
}

.rdt {
  .form-control {
    height: 100%;
  }
}

.DateInput_input__focused {
  border-bottom: 2px solid $primary;
}

.CalendarDay__selected,
.CalendarDay__selected:active,
.CalendarDay__selected:hover {
  background: $primary;
  border: 1px double $primary;
}

.CalendarDay__selected_span {
  background: $primary;
  border: $primary;
}

.CalendarDay__selected_span:active,
.CalendarDay__selected_span:hover {
  background: $primary;
  border: 1px double $primary;
  color: #ffffff;
}

.CalendarDay__hovered_span:active,
.CalendarDay__hovered_span:hover {
  background: $primary;
  border: 1px double $primary;
  color: #ffffff;
}

.CalendarDay__hovered_span {
  background: #83b8e7;
  border: 1px double #83b8e7;
  color: #ffffff;
}

.table-responsive {
  margin-bottom: 0rem;
}

.code-hinter::-webkit-scrollbar {
  width: 0;
  height: 0;
  background: transparent;
}

.codehinter-query-editor-input {
  .CodeMirror {
    font-family: "Roboto", sans-serif;
    color: #263136;
    overflow: hidden;
    height: 50px !important;
  }

  .CodeMirror-vscrollbar {
    overflow: hidden;
  }

  .CodeMirror-focused {
    padding-top: 0;
    height: 50px;
  }

  .CodeMirror-scroll {
    position: absolute;
    top: 0;
    width: 100%;
  }
}

.field {
  .CodeMirror-scroll {
    position: static;
    top: 0;
  }
}

.code-hinter {
  height: 36px;

  .form-control {
    .CodeMirror {
      font-family: "Roboto", sans-serif;
      height: 50px !important;
      max-height: 300px;
    }
  }

  .CodeMirror-vscrollbar,
  .CodeMirror-hscrollbar {
    background: transparent;
    height: 0;
    width: 0;
  }

  .CodeMirror-scroll {
    overflow: hidden !important;
    position: static;
    width: 100%;
  }
}

.CodeMirror-hints {
  font-family: "Roboto", sans-serif;
  font-size: 0.9rem;
  padding: 0px;
  z-index: $hints-z-index;

  li.CodeMirror-hint-active {
    background: $primary;
  }

  .CodeMirror-hint {
    padding: 4px;
    padding-left: 10px;
    padding-right: 10px;
  }
}

.cm-matchhighlight {
  color: #4299e1 !important;
  background: rgba(66, 153, 225, 0.1) !important;
}

.nav-tabs .nav-link {
  color: #3e525b;
  border-top-left-radius: 0px;
  border-top-right-radius: 0px;
}

.transformation-popover {
  padding: 14px;
  font-weight: 500;
  margin-bottom: 0px;
}

.transformation-editor {
  .CodeMirror {
    min-height: 220px;
  }
}

hr {
  margin: 1rem 0;
}

.query-hinter {
  min-height: 150px;
}

.codehinter-default-input {
  font-family: "Roboto", sans-serif;
  padding: 0.0475rem 0rem !important;
  display: block;
  width: 100%;
  font-size: 0.875rem;
  font-weight: 400;
  color: #232e3c;
  background-color: #ffffff;
  background-clip: padding-box;
  border: 1px solid #dadcde;
  -webkit-appearance: none;
  -moz-appearance: none;
  appearance: none;
  border-radius: 4px;
  transition: border-color 0.15s ease-in-out, box-shadow 0.15s ease-in-out;
  height: 30px;

  .CodeMirror {
    font-family: "Roboto", sans-serif;
  }

  .CodeMirror-placeholder {
    height: inherit !important;
    position: absolute !important;
    margin-top: 3px;
  }
}

.codehinter-query-editor-input {
  font-family: "Roboto", sans-serif;
  padding: 0.1775rem 0rem;
  display: block;
  width: 100%;
  font-size: 0.875rem;
  font-weight: 400;
  color: #232e3c;
  background-color: #ffffff;
  background-clip: padding-box;
  border: 1px solid #dadcde;
  border-radius: $border-radius;
  appearance: none;
  transition: border-color 0.15s ease-in-out, box-shadow 0.15s ease-in-out;
  height: 28px !important;
}

.modal-component {
  margin-top: 150px;

  .modal-body {
    padding: 0;
  }

  .modalWidget-config-handle {
    position: relative !important;
  }
}

.draggable-box {
  .config-handle {
    top: -20px;
    position: fixed;
    max-height: 10px;
    z-index: 100;
    min-width: 108px;

    .handle-content {
      cursor: move;
      color: #ffffff;
      background: $primary;
    }

    .badge {
      font-size: 9px;
      border-bottom-left-radius: 0;
      border-bottom-right-radius: 0;

      .delete-part {
        margin-left: 10px;
        float: right;
      }

      .delete-part::before {
        height: 12px;
        display: inline-block;
        width: 2px;
        background-color: rgba(255, 255, 255, 0.8);
        opacity: 0.5;
        content: "";
        vertical-align: middle;
      }
    }
  }
}

.draggable-box-in-editor:hover {
  z-index: 3 !important;
}

.modal-content {
  .config-handle {
    position: absolute;

    .badge {
      font-size: 9px;
    }
  }
}

.config-handle {
  display: block;
}

.apps-table {
  .app-title {
    font-size: 1rem;
  }

  .row {
    --tblr-gutter-x: 0rem;
  }
}


.theme-dark .wrapper {

  .navbar .navbar-nav .active>.nav-link,
  .navbar .navbar-nav .nav-link.active,
  .navbar .navbar-nav .nav-link.show,
  .navbar .navbar-nav .show>.nav-link {
    color: rgba(255, 255, 255, 0.7);
  }
}

.home-page,
.org-users-page {

  .navbar .navbar-nav .active>.nav-link,
  .navbar .navbar-nav .nav-link.active,
  .navbar .navbar-nav .nav-link.show,
  .navbar .navbar-nav .show>.nav-link {
    color: rgba(35, 46, 60, 0.7);
  }

  .nav-item {
    font-size: 0.9rem;
  }

  img.svg-icon {
    cursor: pointer;
    padding-left: 2px;
    border-radius: 10px;
  }

  img.svg-icon:hover {
    background-color: rgba(224, 214, 214, 0.507);
  }
}

.CodeMirror-placeholder {
  color: #9e9e9e !important;
  font-size: 0.7rem !important;
  margin-top: 2px !important;
  font-size: 12px !important;
}

.CodeMirror-code {
  font-weight: 300;
}

.btn-primary {
  border-color: transparent;
}

.text-widget {
  overflow: auto;
}

.text-widget::-webkit-scrollbar {
  width: 0;
  height: 0;
  background: transparent;
}

.input-group-flat:focus-within {
  box-shadow: none;
}

.map-widget {
  .place-search-input {
    box-sizing: border-box;
    border: 1px solid transparent;
    width: 240px;
    height: 32px;
    padding: 0 12px;
    border-radius: 3px;
    box-shadow: 0 2px 6px rgba(0, 0, 0, 0.3);
    font-size: 14px;
    outline: none;
    text-overflow: ellipses;
    position: absolute;
    left: 50%;
    margin-left: -120px;
  }

  .map-center {
    position: fixed;
    z-index: 1000;
  }
}

.events-toggle-active {
  .toggle-icon {
    transform: rotate(180deg);
  }
}

.events-toggle {
  .toggle-icon {
    display: inline-block;
    margin-left: auto;
    transition: 0.3s transform;
  }

  .toggle-icon:after {
    content: "";
    display: inline-block;
    vertical-align: 0.306em;
    width: 0.46em;
    height: 0.46em;
    border-bottom: 1px solid;
    border-left: 1px solid;
    margin-right: 0.1em;
    margin-left: 0.4em;
    transform: rotate(-45deg);
  }
}

.nav-link-title {
  font-weight: 500;
  font-size: 0.9rem;
}

.navbar-nav {
  .dropdown:hover {
    .dropdown-menu {
      display: block;
    }
  }
}

.app-version-container {
  min-height: 200px;
  height: 100%;
  display: flex !important;
  flex-direction: column;
}

.app-version-content {
  flex: 1;
  overflow: auto;
}

.query-manager-header {
  .nav-item {
    border-right: solid 1px #dadcde;
    background: 0 0;
  }

  .nav-link {
    height: 39px;
  }
}

input:focus-visible {
  outline: none;
}

.navbar-expand-md.navbar-light .nav-item.active:after {
  border: 1px solid $primary;
}

.org-users-page {
  .select-search__input {
    color: #617179;
  }

  .select-search-role {
    position: absolute;
    margin-top: -1rem;
  }

  .has-focus>.select-search__select>ul {
    margin-bottom: 0;
  }

  .select-search__option.is-selected {
    background: $primary;
    color: #ffffff;
  }
}

.encrypted-icon {
  margin-bottom: 0.25rem;
}

.widget-documentation-link {
  position: fixed;
  bottom: 0;
  background: #ffffff;
  width: 100%;
  z-index: 1;
}

.components-container {
  .draggable-box {
    cursor: move;
  }
}

.column-sort-row {
  border-radius: 4px;
}

.jet-button {
  &.btn-custom:hover {
    background: var(--tblr-btn-color-darker) !important;
  }
}

.editor-sidebar::-webkit-scrollbar {
  width: 0;
  height: 0;
  background: transparent;
  -ms-overflow-style: none;
}

.editor-sidebar {
  max-width: 300px;
  scrollbar-width: none;
  -ms-overflow-style: none;
}

.sketch-picker {
  position: absolute;
}

.color-picker-input {
  border: solid 1px rgb(223, 223, 223);
  cursor: pointer;
}

.app-sharing-modal {

  .form-control.is-invalid,
  .was-validated .form-control:invalid {
    border-color: #ffb0b0;
  }
}

.widgets-list {
  --tblr-gutter-x: 0px !important;
}

.input-with-icon {
  position: relative;
  display: flex;
  flex: 1;

  .icon-container {
    position: absolute;
    right: 10px;
    top: calc(50% - 10px);
    z-index: 3;
  }
}

.dynamic-variable-preview {
  min-height: 20px;
  max-height: 500px;
  overflow: auto;
  line-height: 20px;
  font-size: 12px;
  margin-top: -2px;
  word-wrap: break-word;
  border-bottom-left-radius: 3px;
  border-bottom-right-radius: 3px;
  box-sizing: border-box;
  font-family: "Source Code Pro", monospace;

  .heading {
    font-weight: 700;
    white-space: pre;
    text-transform: capitalize;
  }
}

.user-email:hover {
  text-decoration: none;
  cursor: text;
}

.theme-dark {
  .nav-item {
    background: 0 0;
  }

  .navbar .navbar-nav .active>.nav-link,
  .theme-dark .navbar .navbar-nav .nav-link.active,
  .theme-dark .navbar .navbar-nav .nav-link.show,
  .theme-dark .navbar .navbar-nav .show>.nav-link {
    color: #ffffff;
  }


  .form-check-label {
    color: white;
  }


  .left-sidebar .left-sidebar-item {
    border-bottom: 1px solid #333c48;
  }

  .nav-tabs .nav-link.active {
    color: #ffffff !important;
  }

  .nav-tabs .nav-link {
    color: #c3c3c3 !important;
  }

  .card-body> :last-child {
    color: #ffffff !important;
  }

  .form-control {
    border: 1px solid #324156;
  }

  .card {
    background-color: #324156;
  }

  .card .table tbody td a {
    color: inherit;
  }

  .DateInput {
    background: #1f2936;
  }

  .DateInput_input {
    background-color: #1f2936;
    color: #ffffff;
  }

  &.daterange-picker-widget {
    .DateRangePickerInput_arrow_svg {
      fill: #ffffff;
    }
  }

  .DateRangePickerInput {
    background-color: #1f2936;
  }

  .DateInput_input__focused {
    background: #1f2936;
  }

  .DateRangePickerInput__withBorder {
    border: 1px solid #1f2936;
  }

  .main .canvas-container .canvas-area {
    background: #2f3c4c;
  }

  .main .canvas-container {
    background-color: #2f3c4c;
  }

  .main .navigation-area {
    background-color: #2f3c4c !important;

    a.page-link {
      border-radius: 0;
      border: 0;
      color: white;
    }

    a.page-link:hover {
      color: white;
      background-color: #4D72FA;
    }

    a.page-link.active {
      color: white;
      background-color: #4D72FA;
    }
  }

  .rdtOpen .rdtPicker {
    color: black;
  }

  .editor .editor-sidebar .components-container .component-image-holder {
    background: #2f3c4c !important;
    border: 1px solid #2f3c4c !important;

    center,
    .component-title {
      filter: brightness(0) invert(1);
    }
  }

  .nav-tabs .nav-link:focus,
  .nav-tabs .nav-link:hover {
    border-color: transparent !important;
  }

  .modal-content,
  .modal-header {
    background-color: #1f2936;

    .text-muted {
      color: var(--slate09) !important;
    }
  }

  .modal-header {
    border-bottom: 1px solid rgba(255, 255, 255, 0.09) !important;
  }

  .canvas-container {
    background-color: #1f2936;
  }

  .editor .main .query-pane {
    border: solid rgba(255, 255, 255, 0.09) !important;
    border-width: 1px 0px 0px 0px !important;
  }

  .no-components-box {
    background-color: #1f2936 !important;

    center {
      color: white !important;
    }
  }

  .query-list {
    .text-muted {
      color: #ffffff !important;
    }

    .mute-text {
      color: #8092AB;
    }
  }

  .editor-sidebar {
    background-color: #1f2936 !important;
  }

  .editor-sidebar {
    border: solid rgba(255, 255, 255, 0.09);
    border-width: 0px 0px 0px 0px !important;

    .nav-tabs {
      border-bottom: 1px solid rgba(255, 255, 255, 0.09) !important;
    }
  }

  .editor .editor-sidebar .nav-tabs .nav-link {
    color: #ffffff;

    img {
      filter: brightness(0) invert(1);
    }
  }

  .jet-table {
    background-color: #1f2936 !important;
  }

  .jet-container {
    background-color: #1f2936;
  }

  .nav-tabs .nav-item.show .nav-link,
  .nav-tabs .nav-link.active {
    background-color: #2f3c4c;
    border-color: transparent !important;
  }

  .editor .main .query-pane .query-definition-pane .header {
    border: solid #ffffff17;
    border-width: 0px 0px 1px 0px !important;
    background: #1f2936;
  }

  .left-sidebar {
    .text-muted {
      color: #ffffff !important;
    }

    .left-sidebar-page-selector {
      .list-group {
        .list-group-item {
          border: solid #1d2a39 1px;
          color: white;
        }

        .list-group-item:hover {
          background-color: #1F2936;
        }

        .list-group-item.active {
          background-color: #1F2936;
        }
      }
    }
  }

  .app-title {
    color: var(--base) !important;
  }

  .RichEditor-root {
    background: #1f2936;
    border: 1px solid #2f3c4c;
  }

  .app-description {
    color: #ffffff !important;
  }

  .btn-light,
  .btn-outline-light {
    background-color: #42546a;
    --tblr-btn-color-text: #ffffff;

    img {
      filter: brightness(0) invert(1);
    }
  }

  .editor .left-sidebar .datasources-container tr {
    border-bottom: solid 1px rgba(255, 255, 255, 0.09);
  }

  .editor .left-sidebar .datasources-container .datasources-header {
    border: solid rgba(255, 255, 255, 0.09) !important;
    border-width: 0px 0px 1px 0px !important;
  }

  .query-manager-header .nav-item {
    border-right: solid 1px rgba(255, 255, 255, 0.09);

    .nav-link {
      color: #c3c3c3;
    }
  }

  .input-group-text {
    border: solid 1px rgba(255, 255, 255, 0.09) !important;
  }

  .app-users-list {
    .text-muted {
      color: #ffffff !important;
    }
  }

  .data-pane {
    border: solid #ffffff17 !important;
    border-width: 0px 1px 0px 0px !important;
  }

  .main .query-pane .data-pane .queries-container .queries-header {
    border: solid #ffffff17 !important;
    border-width: 0px 0px 1px 0px !important;

    .text-muted {
      color: #ffffff !important;
    }
  }

  .query-pane {
    background-color: #1f2936 !important;
  }

  .input-icon .input-icon-addon img {
    filter: invert(1);
  }

  .svg-icon {
    filter: brightness(0) invert(1);
  }

  .badge {
    .svg-icon {
      filter: brightness(1) invert(0);
    }
  }

  .alert {
    background: transparent;

    .text-muted {
      color: #ffffff !important;
    }
  }

  .editor .editor-sidebar .inspector .header {
    border: solid rgba(255, 255, 255, 0.09) !important;
    border-width: 0px 0px 1px 0px !important;
  }

  .home-page-content {
    .hr-text {
      color: var(--slate11) !important;
      text-transform: lowercase !important;
      font-weight: 400;
      font-size: 12px;
      line-height: 20px;
    }
  }

  .hr-text {
    color: #ffffff !important;
  }

  .skeleton-line::after {
    background-image: linear-gradient(to right,
        #121212 0,
        #121212 40%,
        #121212 80%);
  }

  .app-icon-skeleton::after {
    background-image: linear-gradient(to right,
        #566177 0,
        #5a6170 40%,
        #4c5b79 80%);
  }

  .folder-icon-skeleton::after {
    background-image: linear-gradient(to right,
        #566177 0,
        #5a6170 40%,
        #4c5b79 80%);
  }

  .select-search__input {
    color: rgb(224, 224, 224);
    background-color: #2b3547;
    border: 1px solid #2b3547;
  }

  .select-search__select {
    background: #ffffff;
    box-shadow: 0 0.0625rem 0.125rem rgba(0, 0, 0, 0.15);
  }

  .select-search__row:not(:first-child) {
    border-top: 1px solid #eee;
  }

  .select-search__option,
  .select-search__not-found {
    background: #ffffff;
  }

  .select-search__option.is-highlighted,
  .select-search__option:not(.is-selected):hover {
    background: rgba(47, 204, 139, 0.1);
  }

  .select-search__option.is-highlighted.is-selected,
  .select-search__option.is-selected:hover {
    background: #2eb378;
    color: #ffffff;
  }

  .org-users-page {

    .user-email,
    .user-status {
      color: var(--slate12) !important;
    }
  }

  .org-users-page {
    .select-search__option.is-selected {
      background: $primary;
      color: #ffffff;
    }

    .select-search__option:not(.is-selected):hover {
      background: rgba(66, 153, 225, 0.1);
    }
  }

  .org-variables-page {

    .user-email,
    .user-status {
      filter: brightness(0) invert(1);
    }

    .btn-org-env {
      background: transparent;
    }
  }

  .org-variables-page {
    .select-search__option.is-selected {
      background: $primary;
      color: #ffffff;
    }

    .select-search__option:not(.is-selected):hover {
      background: rgba(66, 153, 225, 0.1);
    }
  }

  .react-json-view {
    background-color: transparent !important;
  }

  .codehinter-default-input {
    background-color: transparent;
    border: 1px solid #333c48;
  }

  .color-picker-input {
    border: solid 1px #333c48;
    height: 36px;
  }

  .codehinter-query-editor-input {
    background-color: #272822;
    border: 1px solid #2c3a4c;
    border-radius: 0;
  }

  .codehinter-query-editor-input .CodeMirror {
    height: 31px !important;
  }

  .codehinter-query-editor-input .CodeMirror {
    color: #c3c3c3 !important;
  }

  .select-search:not(.is-loading):not(.select-search--multiple) .select-search__value::after {
    transform: rotate(45deg);
    border-right: 1px solid #ffffff;
    border-bottom: 1px solid #ffffff;
  }

  .widget-documentation-link {
    background-color: #1f2936;
  }

  .widget-documentation-link a {
    color: rgb(66, 153, 225);
  }

  .app-version-name.form-select {
    border-color: $border-grey-dark;
  }

  .organization-list {
    .btn {
      background-color: #273342;
      color: #656d77;
    }
  }

  .page-item {
    a.page-link {
      color: white;
    }
  }
}

.main-wrapper {
  position: relative;
  min-height: 100%;
  min-width: 100%;
  background-color: white;
}

.main-wrapper.theme-dark {
  background-color: #2b394b;
}

.jet-table {
  .global-search-field {
    background: transparent;
  }
}

.jet-table-image-column {
  margin: 0 auto;
}

.modal-backdrop.show {
  opacity: 0.74;
}

.gui-select-wrappper .select-search__input {
  height: 30px;
}

.theme-dark .input-group-text,
.theme-dark .markdown>table thead th,
.theme-dark .table thead th {
  background: #1c252f;
  color: #ffffff;
}

.sketch-picker {
  z-index: 1000;
}

.no-padding {
  padding: 0;
}

.nav-tabs {
  font-weight: 300;
}

.nav-tabs .nav-link.active {
  border: 0;
  border-bottom: 1px solid $primary;
  font-weight: 400;
}

.table-no-divider {
  td {
    border-bottom-width: 0px;
    padding-left: 0;
  }
}

.no-border {
  border: 0 !important;
}

input[type="text"] {
  outline-color: #dadcde !important;
}

.widget-header {
  text-transform: capitalize;
  margin-top: 12px !important;
  font-weight: 500;
  font-size: 12px;
  line-height: 12px;
}

.query-manager-events {
  max-width: 400px;
}

.validation-without-icon {
  background-image: none !important;
}

.multiselect-widget {
  label.select-item {
    width: max-content;
    min-width: 100%;

    div.item-renderer {
      align-items: center;
      line-height: 15px;

      input {
        height: 15px;
        width: 15px;
      }
    }
  }

  .rmsc .dropdown-container {
    height: 100%;
    display: flex;
    align-items: center;
    border-radius: inherit;
  }

  .rmsc {
    height: 100%;
    border-radius: inherit;
  }

  .rmsc.dark {
    --rmsc-main: $primary-light;
    --rmsc-hover: #283647;
    --rmsc-selected: #1f2936;
    --rmsc-border: #333333;
    --rmsc-gray: #555555;
    --rmsc-bg: #1f2936;
    color: #ffffff;
  }
}

/* Hide scrollbar for Chrome, Safari and Opera */
.invitation-page::-webkit-scrollbar {
  display: none;
}

/* Hide scrollbar for IE, Edge and Firefox */
.invitation-page {
  -ms-overflow-style: none;
  /* IE and Edge */
  scrollbar-width: none;
  /* Firefox */
}

.show {
  display: block;
}

.hide {
  display: none;
}

.draggable-box:focus-within {
  z-index: 2 !important;
}

.cursor-wait {
  cursor: wait;
}

.cursor-text {
  cursor: text;
}

.cursor-none {
  cursor: none;
}

.theme-dark .event-action {
  filter: brightness(0) invert(1);
}

.event-action {
  filter: brightness(0) invert(0);
}

.disabled {
  pointer-events: none;
  opacity: 0.4;
}

.DateRangePicker {
  padding: 1.25px 5px;
}

.datepicker-widget {
  .input-field {
    min-height: 26px;
    padding: 0;
    padding-left: 2px;
  }

  td.rdtActive,
  td.rdtActive:hover {
    background-color: $primary;
  }

  .react-datepicker__day--selected {
    background-color: $primary-light;
  }
}

.daterange-picker-widget {
  .DateInput_input {
    min-height: 24px;
    line-height: normal;
    border-bottom: 0px;
    font-size: 0.85rem;
  }

  .DateRangePicker {
    padding: 0;
  }

  .DateRangePickerInput_arrow_svg {
    height: 17px;
  }

  .DateRangePickerInput {
    overflow: hidden;
    display: flex;
    justify-content: space-around;
    align-items: center;
  }

  .DateInput_fang {
    position: fixed;
    top: 57px !important;
  }
}

.fw-400 {
  font-weight: 400;
}

.fw-500 {
  font-weight: 500;
}

.ligh-gray {
  color: #656d77;
}

.nav-item {
  background: #ffffff;
  font-size: 14px;
  font-style: normal;
  font-weight: 400;
  line-height: 22px;
  letter-spacing: -0.1px;
  text-align: left;
}

.w-min-100 {
  min-width: 100px;
}

.nav-link {
  min-width: 100px;
  justify-content: center;
}

.nav-tabs .nav-link.active {
  font-weight: 400 !important;
  color: $primary  !important;
}

.empty {
  padding-top: 1.5rem !important;
}

.empty-img {
  margin-bottom: 0 !important;

  img {
    height: 220px !important;
    width: 260.83px !important;
  }
}

.empty-action {
  margin-top: 0 !important;

  a+a.btn-loading::after {
    color: $primary;
  }
}

.empty-action a {
  height: 36px;
  border-radius: 4px;
  font-style: normal;
  font-weight: normal;
  font-size: 14px;
  line-height: 20px;
}

.empty-action a:first-child {
  margin-right: 24px;
}

.empty-action a:first-child:hover {
  color: #ffffff !important;
}

.empty-import-button {
  background: #ffffff !important;
  cursor: pointer;

  &:hover {
    border-color: rgba(101, 109, 119, 0.24) !important;
  }
}

.empty-welcome-header {
  font-style: normal;
  font-weight: 500;
  font-size: 32px;
  line-height: 40px;
  margin-bottom: 16px;
  margin-top: 40px;
  color: var(--slate12);
  font-family: Inter;
}

.homepage-empty-image {
  width: 100%;
}

.empty-title {
  font-style: normal;
  font-weight: 400;
  font-size: 14px;
  line-height: 20px;
  display: flex;
  align-items: center;
  color: var(--slate11) !important;
}

// template card styles
.template-card-wrapper {
  display: flex;
  flex-direction: row;
  background: #fffffc;
  border: 1px solid #d2ddec;
  box-sizing: border-box;
  border-radius: 8px;
  width: 299px;
  height: 100px;
}

.template-action-wrapper {
  display: flex;
  flex-direction: row !important;
  font-family: Inter;
  font-style: normal;
  font-weight: 500;
  font-size: 16px;
  line-height: 19px;
  color: $primary-light;

  p {
    margin-right: 16px;
  }
}

.template-card-title {
  font-family: Inter;
  font-style: normal;
  font-weight: 600;
  font-size: 18px;
  line-height: 22px;
  display: flex;
  align-items: center;
  color: #000000;
  margin-bottom: 3px !important;
  margin-top: 20px;
}

.template-card-details {
  align-items: center;
  display: flex;
  flex-direction: column;
  justify-content: center;
}

.template-icon-wrapper {
  width: 61.44px;
  height: 60px;
  top: 685px;
  background: #d2ddec;
  border-radius: 4px;
  margin: 20px 16.36px;
}

// template style end

.calendar-widget.compact {
  .rbc-time-view-resources .rbc-time-header-content {
    min-width: auto;
  }

  .rbc-time-view-resources .rbc-day-slot {
    min-width: 50px;
  }

  .rbc-time-view-resources .rbc-header,
  .rbc-time-view-resources .rbc-day-bg {
    width: 50px;
  }
}

.calendar-widget.dont-highlight-today {
  .rbc-today {
    background-color: inherit;
  }

  .rbc-current-time-indicator {
    display: none;
  }
}

.calendar-widget {
  padding: 10px;
  background-color: white;

  .rbc-day-slot .rbc-event,
  .rbc-day-slot .rbc-background-event {
    border-left: 3px solid #26598533;
  }

  .rbc-toolbar {
    font-size: 14px;
  }

  .rbc-event {
    .rbc-event-label {
      display: none;
    }
  }

  .rbc-off-range-bg {
    background-color: #f4f6fa;
  }

  .rbc-toolbar {
    .rbc-btn-group {
      button {
        box-shadow: none;
        border-radius: 0;
        border-width: 1px;
      }
    }
  }
}

//!for calendar widget week view with compact/spacious mode border fix
.resources-week-cls .rbc-time-column:nth-last-child(7n) {
  border-left: none !important;

  .rbc-timeslot-group {
    border-left: 2.5px solid #dadcde !important;
  }
}

.resources-week-cls .rbc-allday-cell {
  border: none !important;

  .rbc-row {
    border-left: 1.5px solid #dadcde;
    border-right: 1.5px solid #dadcde;
  }
}

.resources-week-cls .rbc-time-header-cell {
  border: none !important;
}

.resources-week-cls .rbc-time-view-resources .rbc-header {
  border-left: 1.5px solid #dadcde !important;
  border-right: 1.5px solid #dadcde !important;
}

.calendar-widget.hide-view-switcher {
  .rbc-toolbar {
    .rbc-btn-group:nth-of-type(3) {
      display: none;
    }
  }
}

.calendar-widget.dark-mode {
  background-color: #1d2a39;

  .rbc-toolbar {
    button {
      color: white;
    }

    button:hover,
    button.rbc-active {
      color: black;
    }
  }

  .rbc-off-range-bg {
    background-color: #2b394b;
  }

  .rbc-selected-cell {
    background-color: #22242d;
  }

  .rbc-today {
    background-color: #5a7ca8;
  }
}

.calendar-widget.dark-mode.dont-highlight-today {
  .rbc-today {
    background-color: inherit;
  }
}

.navbar .navbar-nav {
  min-height: 2rem;
}

.navbar-brand-image {
  height: 1.2rem;
}

.navbar .navbar-brand:hover,
.theme-dark .navbar .navbar-brand:hover {
  opacity: 1;
}

.nav-tabs .nav-link.active {
  font-weight: 400 !important;
  margin-bottom: -1px !important;
}

.nav-tabs .nav-link {
  font-weight: 400 !important;
  margin: 0 !important;
  height: 100%;
}

.code-editor-widget {
  border-radius: 0;

  .CodeMirror {
    border-radius: 0 !important;
    margin-top: -1px !important;
  }
}

.jet-listview {
  overflow-y: overlay;
  overflow-x: hidden;
}

.jet-listview::-webkit-scrollbar-track {
  background: transparent;

}

.jet-listview::-webkit-scrollbar-thumb {
  background: transparent;

}

.code-hinter-wrapper .popup-btn {
  position: absolute;
  display: none;
  cursor: pointer;
}

.code-hinter-wrapper:hover {
  .popup-btn {
    display: block !important;
    z-index: 1;
  }
}

.popup-btn {
  cursor: pointer !important;
  display: block;
}

.preview-icons {
  margin-top: -5px;
  width: 12px;
}

.resize-modal-portal {
  z-index: 3;

  .resize-modal {
    .modal-content {
      width: 100% !important;
      height: 100%;

      .modal-body {
        width: 100% !important;
        height: calc(100% - 44px) !important;

        .editor-container {
          height: 100%;

          .CodeMirror {
            height: 100% !important;
          }
        }
      }
    }

    .portal-header {
      width: 100% !important;
    }

    .resize-handle {
      cursor: move;
    }
  }
}

.modal-portal-wrapper {
  justify-content: center;
  align-items: center;
  position: fixed;
  position: absolute;
  left: 50%;
  top: 5%;

  .modal-body {
    width: 500px !important;
    height: 300px !important;
    padding: 0px !important;
  }

  transform: translate(-60%, 0%);
  height: 350px;
  width: auto;
  max-height: 500px;
  padding: 0px;

  .modal-content {
    border-radius: 5px !important;
  }

  .modal-body {
    width: 500px !important;
    height: 302px !important;
    padding: 0px !important;
    margin: 0px !important;
    margin-left: -1px !important; //fix the modal body code mirror margin

    border-top-left-radius: 0;
    border-top-right-radius: 0;
    border-bottom-left-radius: 5px;
    border-bottom-right-radius: 5px;
    border-bottom: 0.75px solid;
    border-left: 0.75px solid;
    border-right: 0.75px solid;

    @include theme-border($light-theme: true);

    &.dark-mode-border {
      @include theme-border($light-theme: false);
    }
  }

  .modal-dialog {
    margin-top: 4%;
  }

  .modal-header {
    padding: 0;
    font-size: 14px;
  }

  .editor-container {
    padding: 0px;

    .CodeMirror {
      border-radius: 0;
      margin: 0;
      width: 100% !important;
    }
  }

  .query-hinter {
    .CodeMirror-line {
      margin-left: 2rem !important;
    }

    .CodeMirror-cursors .CodeMirror-cursor {
      margin-left: 2rem !important;
    }
  }
}

.preview-block-portal {
  .bg-light {
    border-radius: 0 0 5px 5px;
    outline: 0.75px solid $light-green;
  }

  .bg-dark {
    margin-top: 1px;
    border-radius: 0 0 5px 5px;
    outline: 0.75px solid $light-green;
  }

  .dynamic-variable-preview {
    padding: 4px !important;
  }
}

.portal-header {
  display: flex;
  align-items: center;
  padding: 0.5rem 0.75rem;
  color: #656d77;
  background-color: #ffffffd9;
  background-clip: padding-box;
  border-top-left-radius: 5px !important;
  border-top-right-radius: 5px !important;
  width: 498px !important;
  outline: 0.75px solid;

  @include theme-border($light-theme: true, $outline: true);

  &.dark-mode-border {
    @include theme-border($light-theme: false, $outline: true);
  }
}

// close icon in inpector
[data-rb-event-key="close-inpector"] {
  position: absolute;
  right: -80px;
  background-color: #232e3c !important;
  width: 10% !important;
}

[data-rb-event-key="close-inpector-light"] {
  position: absolute;
  right: -80px;
  background-color: #ffffff !important;
  width: 10% !important;
}

.tabs-inspector {
  position: sticky;
  top: 0;

  .nav-item {
    width: 50%;
  }

  .nav-item:hover {
    border: 1px solid transparent;
  }

  .nav-item:not(.active) {
    border-bottom: 1px solid #e7eaef;
  }

  .nav-link.active {
    border: 1px solid transparent;
    border-bottom: 1px solid $primary;
    background: white;
  }
}

.tabs-inspector.dark {
  .nav-link.active {
    border-bottom: 1px solid $primary  !important;
  }
}

.tabs-inspector {
  z-index: 2;
  background: white;

  &.dark {
    @extend .bg-dark;
  }
}

.close-icon {
  position: fixed;
  top: 84px;
  right: 3px;
  width: 60px;
  height: 22;
  border-bottom: 1px solid #e7eaef;
  display: flex;
  align-items: center;
  background-color: white;
  z-index: 2;

  .svg-wrapper {
    width: 100%;
    height: 70%;
    display: flex;
    align-items: center;
    justify-content: center;
    border-left: 1px solid #e7eaef;
    margin-left: 20px;

    .close-svg {
      cursor: pointer;
    }
  }
}

.tabs-inspector.nav-tabs {
  border: 0;
  width: 100%;
  padding: 8px 16px;
}

.bg-primary-lt {
  color: #ffffff !important;
  background: #6383db !important;
}

.tabbed-navbar .nav-item.active:after {
  margin-bottom: -0.25rem;
}

.app-name {
  width: 200px;
  left: 84px;
  top: 6px;
  position: absolute;
}

.app-name:hover {
  background: $bg-light;

  &.dark {
    @extend .bg-dark;
  }
}

.nav-auto-save {
  width: 325px;
  left: 485px;
  position: absolute;
  color: #36af8b;
}

.editor-header-actions {
  display: flex;
  color: #868aa5;
  white-space: nowrap;
  font-weight: 400;
  font-size: 12px;
  letter-spacing: 0.5px;

}

.undo-button,
.redo-button {
  display: flex;
  flex-direction: row;
  justify-content: center;
  align-items: center;
  padding: 6px;
  gap: 10px;
  width: 28px;
  height: 28px;
  background: #ECEEF0;
  border-radius: 6px;
  margin-right: 5px;
  flex: none;
  order: 0;
  flex-grow: 0;
}

.theme-dark {

  .undo-button,
  .redo-button {
    background: 0;
  }
}

.app-version-menu {
  position: absolute;
  right: 220px;
  padding: 4px 8px;
  min-width: 100px;
  max-width: 300px;
}

.app-version-menu-sm {
  height: 30px;
  display: flex;
  font-size: 12px;
}

.app-version-menu .dropdown-menu {
  left: -65px;
  width: 283px;
}

.app-version-menu .released {
  color: #36af8b;
}

.app-version-menu .released-subtext {
  font-size: 12px;
  color: #36af8b;
  padding: 0 8px;
}

.app-version-menu .create-link {
  margin: auto;
  width: 50%;
  padding-left: 10px;
}

.canvas-background-holder {
  display: flex;
  min-width: 120px;
  margin: auto;
}

.canvas-background-picker {
  position: fixed;
}

/**
 * Timer Widget
 */
.timer-wrapper {
  padding: 10px;

  .counter-container {
    font-size: 3em;
    padding-bottom: 5px;
    text-align: center;
  }
}

/**
 * Search Box
 */
.search-box-wrapper {
  input {
    width: 200px;
    border-radius: 5px !important;
    color: var(--slate12) !important;
    background-color: var(--base);
  }

  .input-icon-addon {
    min-width: 0rem !important;
  }

  .input-icon .form-control:not(:first-child),
  .input-icon .form-select:not(:last-child) {
    padding-left: 28px !important;
  }

  input:focus {
    width: 300px;
    background-color: var(--base);
  }

  .input-icon .input-icon-addon {
    display: flex;
  }

  .input-icon .input-icon-addon.end {
    pointer-events: auto;

    .tj-common-search-input-clear-icon {
      display: flex;
      flex-direction: row;
      justify-content: center;
      align-items: center;
      padding: 4px;
      // gap: 8px;
      width: 20px;
      height: 20px;
      background: var(--indigo3) !important;
      border-radius: 4px;
    }

    div {
      border-radius: 12px;
      color: #ffffff;
      padding: 1px;
      cursor: pointer;

      svg {
        height: 14px;
        width: 14px;
      }
    }
  }
}

.searchbox-wrapper {
  margin-top: 0 !important;

  .search-icon {
    margin: 0.30rem
  }

  input {
    border-radius: $border-radius  !important;
    padding-left: 1.75rem !important;
  }
}

.fixedHeader {
  table thead {
    position: -webkit-sticky; // this is for all Safari (Desktop & iOS), not for Chrome
    position: sticky;
    top: 0;
    border-top: 0;
    z-index: 1; // any positive value, layer order is global
  }
}

/**
 * Folder List
 */
.folder-list {
  overflow-y: auto;

  .list-group-transparent .list-group-item.active {
    color: $primary;
    background-color: #edf1ff;

    .folder-ico {
      filter: invert(29%) sepia(84%) saturate(4047%) hue-rotate(215deg) brightness(98%) contrast(111%);
    }
  }

  .folder-ico.dark {
    filter: invert(1);
  }

  .list-group-item {
    padding: 0.5rem 0.75rem;
    overflow: hidden;
  }

  .list-group-item.all-apps-link {
    display: flex;
    align-items: center;
    color: var(--slate12);
    border-radius: 6px;

    &:active {
      background: var(--indigo4);
    }

    &:focus {
      box-shadow: 0px 0px 0px 4px #DFE3E6;
    }
  }

  .folder-info {
    display: contents;
    font-weight: 500 !important;
    display: flex;
    align-items: center;
    letter-spacing: -0.02em;
    text-transform: uppercase;
    color: var(--slate9);
  }

  .folder-create-btn {
    width: 28px;
    height: 28px;
    background: var(--base);
    border: 1px solid;
    border-color: var(--slate7);
    cursor: pointer;
    border-radius: 6px;
    display: flex;
    justify-content: center;
    align-items: center;
  }

  .menu-ico {
    cursor: pointer;
    border-radius: 13px;

    img {
      padding: 0px;
      height: 14px;
      width: 14px;
      vertical-align: unset;
    }
  }
}

/**
 * Home page modal
 */
.home-modal-backdrop {
  z-index: 9991;
}

.modal-content.home-modal-component {
  border-radius: 8px;
  overflow: hidden;
  background-color: var(--base);
  color: var(--slate12);
  box-shadow: 0px 12px 16px -4px rgba(16, 24, 40, 0.08), 0px 4px 6px -2px rgba(16, 24, 40, 0.03);

  .modal-header {
    border-bottom: 1px solid var(--slate5) !important;
  }

  .modal-header,
  .modal-body {
    padding: 16px 28px;
    background: var(--base);
  }

  .modal-title {
    font-size: 16px;
    font-weight: 500;
  }

  input {
    border-radius: 5px !important;
    background: var(--base);
  }

  .modal-main {
    padding-bottom: 32px;
  }

  .modal-footer-btn {
    justify-content: end;

    button {
      margin-left: 16px;
    }
  }
}
.home-modal-component-editor.dark
{
  .modal-header,.modal-body{
    background-color: #232e3c;
    color: #fff;
  }
  .form-control{
    color: #fff;
    background-color: #232e3c !important;
  }
}
.onboarding-modal.dark .modal-content {
  @extend .modal-content.home-modal-component.dark;
}
.modal-content.home-modal-component.dark-theme {
  .btn-close {
    filter: brightness(0) invert(1);
  }
}
.home-modal-component{
  .btn-close {
    opacity: 1 !important;
  }
}
.modal-content.home-modal-component.dark {
  background-color: $bg-dark-light  !important;
  color: $white  !important;

  .modal-title {
    color: $white  !important;
  }

  .tj-version-wrap-sub-footer {
    background-color: $bg-dark-light  !important;
    border-top: 1px solid #3A3F42 !important;


    p {
      color: $white  !important;
    }
  }


  .current-version-wrap,
  .other-version-wrap {
    background: transparent !important;
  }

  .modal-header {
    background-color: $bg-dark-light !important;
    color: $white  !important;
    border-bottom: 2px solid #3A3F42 !important;
  }

  .btn-close {
    filter: brightness(0) invert(1);
  }

  .form-control {
    border-color: $border-grey-dark  !important;
    color: inherit;
  }

  input {
    background-color: $bg-dark-light  !important;
  }

  .form-select {
    background-color: $bg-dark  !important;
    color: $white  !important;
    border-color: $border-grey-dark  !important;
  }

  .text-muted {
    color: $white  !important;
  }
}

.radio-img {
  input {
    display: none;
  }

  .action-icon {
    width: 28px;
    height: 28px;
    background-position: center center;
    border-radius: 4px;
    display: flex;
    align-items: center;
    justify-content: center;
  }

  .action-icon {
    cursor: pointer;
    border: 1px solid $light-gray;
  }

  .action-icon:hover {
    background-color: #d2ddec;
  }

  input:checked+.action-icon {
    border-color: $primary;
    background-color: #7a95fb;
  }

  .tooltiptext {
    visibility: hidden;
    font-size: 12px;
    background-color: $black;
    color: #ffffff;
    text-align: center;
    padding: 5px 10px;
    position: absolute;
    border-radius: 15px;
    margin-top: 2px;
    z-index: 1;
    margin-left: -10px;
  }

  .tooltiptext::after {
    content: "";
    position: absolute;
    bottom: 100%;
    left: 50%;
    margin-left: -5px;
    border-width: 5px;
    border-style: solid;
    border-color: transparent transparent black transparent;
  }

  .action-icon:hover+.tooltiptext {
    visibility: visible;
  }

  input:checked+.action-icon:hover {
    background-color: #3650af;
  }
}

.icon-change-modal {
  ul {
    list-style-type: none;
    margin: 0 auto;
    text-align: center;
    display: grid;
    grid-template-columns: 1fr 1fr 1fr 1fr;

    li {
      float: left;
      border: 2px solid #8991a0;
      border-radius: 1.75px;
      cursor: pointer;

      img {
        width: 22px;
        height: 22px;
        filter: invert(59%) sepia(27%) saturate(160%) hue-rotate(181deg) brightness(91%) contrast(95%);
      }
    }

    li.selected {
      border: 2px solid $primary;

      img {
        filter: invert(27%) sepia(84%) saturate(5230%) hue-rotate(212deg) brightness(102%) contrast(100%);
      }
    }
  }
}

/**
 * Spinner Widget
 */
.spinner-container {
  display: flex;
  justify-content: center;
  align-items: center;
}

.animation-fade {
  animation-name: fade;
  animation-duration: 0.3s;
  animation-timing-function: ease-in;
}

@keyframes fade {
  0% {
    opacity: 0;
  }

  100% {
    opacity: 1;
  }
}

/**
 * Query panel
 */
.query-btn {
  cursor: pointer;
  height: 24px;
  width: 24px;
  padding: 0;
}

.query-btn.dark {
  filter: brightness(0) invert(1);
}

.button-family-secondary {
  @include button-outline($light-theme: true);
  height: 32px;
  width: 112px;
}

.button-family-secondary.dark {
  @include button-outline($light-theme: false);
}

// ** Query Panel: REST API Tabs **
.group-header {
  background: #d2ddec;
  border-radius: 4px;
  height: 28px !important;

  span {
    display: flex;
    justify-content: left;
    align-items: center;
  }
}

.raw-container.dark {
  background: #272822;
  padding: 5px;
}

// **Alert component**
.alert-component {
  border: 1px solid rgba(101, 109, 119, 0.16);
  background: #f5f7f9;

  a {
    color: $primary;
  }
}

.alert-component.dark {
  border: none !important;
  background-color: #333c48 !important;

  span {
    filter: brightness(0) invert(1);
  }
}

.codehinter-plugins.code-hinter {
  @extend .codehinter-default-input;

  .popup-btn {
    margin-top: 0.65rem !important;
  }

  .CodeMirror-placeholder,
  .CodeMirror pre.CodeMirror-line {
    height: 21px !important;
    position: absolute !important;
    margin-top: 3px !important;
  }

  .CodeMirror-cursor {
    height: inherit !important;
  }

  .CodeMirror-lines {
    height: 32px !important;
  }
}

//*button loading with spinner with primary color*//
.button-loading {
  position: relative;
  color: transparent !important;
  text-shadow: none !important;
  pointer-events: none;

  &:after {
    content: "";
    display: inline-block;
    vertical-align: text-bottom;
    border: 1.5px solid currentColor;
    border-right-color: transparent;
    border-radius: 50%;
    color: $primary;
    position: absolute;
    width: 12px;
    height: 12px;
    animation: spinner-border 0.75s linear infinite;
  }
}

.query-icon.dark {
  filter: brightness(0) invert(1);
}

//Rest-API Tab Panes
.tab-pane-body {
  margin-left: -2.5% !important;
}

//CodeMirror padding
.CodeMirror pre.CodeMirror-line,
.CodeMirror pre.CodeMirror-line-like {
  padding: 0 10px !important;
}

.comment-notification-nav-item {
  background: transparent;
  border: 0;
  font-size: 12px;
  font-weight: 500;
  opacity: 0.6;
  height: 28px;
  border-radius: 6px;
}

// comment styles ::override
.editor-sidebar {
  .nav-tabs {
    border-bottom: none !important;
  }

  .nav-tabs .nav-link.active {
    background-color: transparent !important;
  }

  .inspector-nav-item {
    background: transparent;
    border: 0;
    font-size: 12px;
    font-weight: 500;
    opacity: 0.6;
    height: 28px;
    border-radius: 6px;
  }

  .inspector-component-title-input-holder {
    padding: 16px 8px;
    margin: 0;
    padding-bottom: 0;
    display: flex;
    align-items: center;
  }
}

.comment-card-wrapper {
  border-top: 0.5px solid #e1e1e1 !important;
  margin-top: -1px !important;
}

div#driver-highlighted-element-stage,
div#driver-page-overlay {
  background: transparent !important;
  outline: 5000px solid rgba(0, 0, 0, 0.75);
}

.dark-theme-walkthrough#driver-popover-item {
  background-color: $bg-dark-light  !important;
  border-color: rgba(101, 109, 119, 0.16) !important;

  .driver-popover-title {
    color: var(--base) !important;
  }

  .driver-popover-tip {
    border-color: transparent transparent transparent $bg-dark-light  !important;
  }

  .driver-popover-description {
    color: #d9dcde !important;
  }

  .driver-popover-footer .driver-close-btn {
    color: #ffffff !important;
    text-shadow: none !important;
  }

  .driver-prev-btn,
  .driver-next-btn {
    text-shadow: none !important;
  }
}

#driver-popover-item {
  padding: 20px !important;

  .driver-prev-btn,
  .driver-next-btn,
  .driver-close-btn {
    border: none !important;
    background: none !important;
    padding-left: 0 !important;
    font-size: 14px !important;
  }

  .driver-next-btn,
  .driver-prev-btn {
    color: $primary  !important;
  }

  .driver-disabled {
    color: $primary;
    opacity: 0.5;
  }

  .driver-popover-footer {
    margin-top: 20px !important;
  }
}

.pointer-events-none {
  pointer-events: none;
}

.popover.popover-dark-themed {
  background-color: $bg-dark-light;
  border-color: rgba(101,109,119,0.16);


  .popover-body {
    color: #d9dcde !important;
  }
}

.toast-dark-mode {
  .btn-close {
    filter: brightness(0) invert(1);
  }
}

.editor .editor-sidebar .inspector .form-control-plaintext {
  padding: 2px 4px;
}

.tablr-gutter-x-0 {
  --tblr-gutter-x: 0 !important;
}

.widget-button>.btn-loading:after {
  border: 1px solid var(--loader-color);
  border-right-color: transparent;
}

.flip-dropdown-help-text {
  padding: 10px 5px 0 0;
  float: left;
  font-size: 14px;
  color: $light-gray;
}

#transformation-popover-container {
  margin-left: 80px !important;
  margin-bottom: -2px !important;
}

.canvas-codehinter-container {
  display: flex;
  flex-direction: row;
  width: 158px;
  height: 32px;
}

.hinter-canvas-input {
  display: flex;
  width: 120px;
  height: 32px;
  margin-top: 1px;

  .canvas-hinter-wrap {
    width: 120px;
    height: 32px;
  }
}

.hinter-canvas-input {
  .CodeMirror-sizer {
    border-right-width: 1px !important;
  }

  .cm-propert {
    color: #ffffff !important;
  }
}

.canvas-codehinter-container {
  .code-hinter-col {
    margin-bottom: 1px !important;
    width: 136px;
    height: 32px;
  }
}

.fx-canvas {
  padding: 2px;
  display: flex;
  border-radius: 4px;
  justify-content: center;
  font-weight: 400;
  align-items: center;

  div {
    background: #121212 !important;
    display: flex;
    justify-content: center;
    align-items: center;
    width: 39px;
    height: 32px;
  }

  .code-hinter-wrapper {
    width: 120px !important;
    height: 32px;
  }
}

.fx-canvas-light {
  div {
    background: #fff !important;
  }
}

.org-name {
  color: var(--slate12) !important;
  font-size: 12px;
}


.organization-list {
  margin-top: 4px;

  .btn {
    border: 0px;
  }

  .dropdown-toggle div {
    max-width: 200px;
    text-overflow: ellipsis;
    overflow: hidden;
  }

  .org-name {
    text-overflow: ellipsis;
    overflow: hidden;
    white-space: nowrap;
    width: 100%;
    font-weight: bold;
  }

  .org-actions div {
    color: $primary;
    cursor: pointer;
    font-size: 12px;
  }

  .dropdown-menu {
    min-width: 14rem;
  }

  .org-avatar {
    display: block;
  }

  .org-avatar:hover {
    .avatar {
      background: #fcfcfc no-repeat center/cover;
    }

    .arrow-container {
      svg {
        filter: invert(35%) sepia(17%) saturate(238%) hue-rotate(153deg) brightness(94%) contrast(89%);
      }
    }
  }

  .arrow-container {
    padding: 5px 0px;
  }

  .arrow-container {
    svg {
      cursor: pointer;
      height: 30px;
      width: 30px;
      padding: 0px 0px;
      filter: invert(50%) sepia(13%) saturate(208%) hue-rotate(153deg) brightness(99%) contrast(86%);
    }
  }

  .org-edit {
    span {
      color: $primary;
      cursor: pointer;
      font-size: 10px;
    }
  }

  .organization-switchlist {
    .back-btn {
      font-size: 12px;
      padding: 2px 0px;
      cursor: pointer;
    }

    .back-ico {
      cursor: pointer;

      svg {
        height: 20px;
        width: 20px;
        filter: invert(84%) sepia(13%) saturate(11%) hue-rotate(352deg) brightness(90%) contrast(91%);
      }
    }

    .dd-item-padding {
      padding: 0.5rem 0.75rem 0rem 0.75rem;
    }

    .search-box {
      margin-top: 10px;
    }

    .org-list {
      max-height: 60vh;
      overflow: auto;
    }

    .tick-ico {
      filter: invert(50%) sepia(13%) saturate(208%) hue-rotate(153deg) brightness(99%) contrast(86%);
    }

    .org-list-item {
      cursor: pointer;
    }

    .org-list-item:hover {
      .avatar {
        background: #fcfcfc no-repeat center/cover;
      }

      .tick-ico {
        filter: invert(35%) sepia(17%) saturate(238%) hue-rotate(153deg) brightness(94%) contrast(89%);
      }
    }
  }
}

.sso-button-footer-wrap {
  display: flex !important;
  justify-content: center;
  width: 100%;
}

.tj-icon {
  cursor: pointer;
}

#login-url,
#redirect-url {
  margin-bottom: 0px !important;
}

.git-encripted-label {
  color: var(--green9);
}

.card-header {
  border-bottom: 1px solid var(--slate5) !important;
}

.manage-sso-container {
  position: relative;
}

.sso-card-wrapper {
  background: var(--base);
  min-height: 100%;
  height: calc(100vh - 156px) !important;

  display: grid;
  grid-template-rows: auto 1fr auto;

  .card-header {
    border-bottom: 1px solid var(--slate5) !important;
  }

  .form-control {
    background: var(--base);
  }

  .sso-card-footer {
    display: flex;
    flex-direction: row;
    justify-content: flex-end;
    align-items: center;
    padding: 24px 32px;
    gap: 8px;
    width: 660px;
    height: 88px;
    border-top: 1px solid var(--slate5) !important;
    background: var(--base);
    margin-top: 0px !important;
  }
}

// Left Menu
.left-menu {
  background: var(--base);

  .tj-list-item {
    gap: 40px;
    width: 187px;
    height: 32px;
    white-space: nowrap;
    overflow: hidden;
    text-overflow: ellipsis;
  }

  .folder-list-selected {
    background-color: var(--indigo4);
  }

  ul {
    margin: 0px;
    padding: 0px;

    li {
      float: left;
      list-style: none;
      width: 100%;
      padding: 6px 8px;
      border-radius: 6px;
      cursor: pointer;
      margin: 3px 0px;
      color: var(--base-black) !important;
    }

    li.active {
      background-color: $primary;
      color: #ffffff;
    }

    li:not(.active):hover {
      background: var(--slate4);
      border-radius: 6px;
    }
  }
}

.enabled-tag {
  padding: 4px 16px;
  gap: 10px;
  width: 77px;
  height: 28px;
  background: var(--grass3);
  border-radius: 100px;
  color: var(--grass9);
  font-weight: 500;
}

.disabled-tag {
  padding: 4px 16px;
  gap: 10px;
  color: var(--tomato9);
  width: 81px;
  height: 28px;
  background: var(--tomato3);
  border-radius: 100px;
  font-weight: 500;
}

.manage-sso {
  .title-with-toggle {
    width: 100%;
    font-weight: 500;

    .card-title {
      color: var(--slate12) !important;
      font-weight: 500;
    }

    .form-check-input {
      width: 28px;
      height: 16px;
    }

    input[type="checkbox"] {
      /* Double-sized Checkboxes */
      -ms-transform: scale(1.5);
      /* IE */
      -moz-transform: scale(1.5);
      /* FF */
      -webkit-transform: scale(1.5);
      /* Safari and Chrome */
      -o-transform: scale(1.5);
      /* Opera */
      transform: scale(1.5);
      margin-top: 5px;
    }
  }
}

.help-text {
  overflow: auto;

  div {
    color: var(--slate11);
    font-style: normal;
    font-weight: 400;
    font-size: 12px;
    line-height: 20px;
  }
}


.org-invite-or {
  padding: 1rem 0rem;

  h2 {
    width: 100%;
    text-align: center;
    border-bottom: 1px solid #000;
    line-height: 0.1em;
    margin: 10px 0 20px;
  }

  h2 span {
    background: #ffffff;
    padding: 0 10px;
  }
}

.theme-dark .json-tree-container {
  .json-tree-node-icon {
    svg {
      filter: invert(89%) sepia(2%) saturate(127%) hue-rotate(175deg) brightness(99%) contrast(96%);
    }
  }

  .json-tree-svg-icon.component-icon {
    filter: brightness(0) invert(1);
  }

  .node-key-outline {
    height: 1rem !important;
    border: 1px solid transparent !important;
    color: #ccd4df;
  }

  .selected-node {
    border-color: $primary-light  !important;
  }

  .json-tree-icon-container .selected-node>svg:first-child {
    filter: invert(65%) sepia(62%) saturate(4331%) hue-rotate(204deg) brightness(106%) contrast(97%);
  }

  .node-length-color {
    color: #b8c7fd;
  }

  .node-type {
    color: #8a96a6;
  }

  .group-border {
    border-color: rgb(97, 101, 111);
  }

  .action-icons-group {

    img,
    svg {
      filter: invert(89%) sepia(2%) saturate(127%) hue-rotate(175deg) brightness(99%) contrast(96%);
    }
  }

  .hovered-node.node-key.badge {
    color: #8092ab !important;
    border-color: #8092ab !important;
  }
}

.json-tree-container {
  .json-tree-svg-icon.component-icon {
    height: 16px;
    width: 16px;
  }

  .json-tree-icon-container {
    max-width: 20px;
    margin-right: 6px;
  }

  .node-type {
    color: #a6b6cc;
    padding-top: 2px;
  }

  .json-tree-valuetype {
    font-size: 10px;
    padding-top: 2px;
  }

  .node-length-color {
    color: #3650af;
    padding-top: 3px;
  }

  .json-tree-node-value {
    font-size: 11px;
  }

  .json-tree-node-string {
    color: #f6820c;
  }

  .json-tree-node-boolean {
    color: #3eb25f;
  }

  .json-tree-node-number {
    color: #f4b2b0;
  }

  .json-tree-node-null {
    color: red;
  }

  .json-tree-node-date {
    color: rgb(98, 107, 103);
  }

  .group-border {
    border-left: 0.5px solid #dadcde;
    margin-top: 16px;
    margin-left: -12px;
  }

  .selected-node {
    border-color: $primary-light  !important;
  }

  .selected-node .group-object-container .badge {
    font-weight: 400 !important;
    height: 1rem !important;
  }

  .group-object-container {
    margin-left: 0.72rem;
    margin-top: -16px;
  }

  .json-node-element {
    cursor: pointer;
  }

  .hide-show-icon {
    cursor: pointer;
    margin-left: 1rem;

    &:hover {
      color: $primary;
    }
  }

  .action-icons-group {
    margin-right: 4rem !important;
    margin-left: 2rem !important;
  }

  .action-icons-group {
    cursor: pointer;
  }

  .hovered-node {
    font-weight: 400 !important;
    height: 1rem !important;
    color: #8092ab;
  }

  .node-key {
    font-weight: 400 !important;
    margin-left: -0.25rem !important;
    justify-content: start !important;
    min-width: fit-content !important;
  }

  .node-key-outline {
    height: 1rem !important;
    border: 1px solid transparent !important;
    color: #3e525b;
  }
}

.popover-more-actions {
  font-weight: 400 !important;

  &:hover {
    background: #d2ddec !important;
  }
}

.popover-dark-themed .popover-more-actions {
  color: #ccd4df;

  &:hover {
    background-color: #324156 !important;
  }
}

#json-tree-popover {
  padding: 0.25rem !important;
}

// Font sizes
.fs-9 {
  font-size: 9px !important;
}

.fs-10 {
  font-size: 10px !important;
}

.fs-12 {
  font-size: 12px !important;
}

.realtime-avatars {
  padding: 0px
}

.widget-style-field-header {
  font-family: "Inter";
  font-style: normal;
  font-weight: 500;
  font-size: 12px;
  line-height: 20px;
  color: #61656c;
}

.maintenance_container {
  width: 100%;
  height: 100vh;
  display: flex;
  justify-content: center;
  align-items: center;

  .card {
    .card-body {
      display: flex;
      height: 200px !important;
      align-items: center;
    }
  }
}

.list-timeline:not(.list-timeline-simple) .list-timeline-time {
  top: auto;
}

.widget-buttongroup {
  display: flex;
  flex-direction: column;
  justify-content: left;
  overflow: hidden !important;
}

.group-button {
  margin: 0px 10px 10px 0px;
  line-height: 1.499;
  font-weight: 400;
  white-space: nowrap;
  text-align: center;
  cursor: pointer;
  padding: 0 15px;
  font-size: 12px;
  border-radius: 4px;
  color: rgba(0, 0, 0, .65);
  background-color: #ffffff;
  border: 1px solid #d9d9d9;
  min-width: 40px;
  width: auto !important;
  height: 30px,
}

.widget-buttongroup-label {
  font-weight: 600;
  margin-right: 10px;
  color: #3e525b;
}

.editor-actions {
  border-bottom: 1px solid #eee;
  padding: 5px;
  display: flex;
  justify-content: end;
}

.autosave-indicator {
  color: #868aa5;
  white-space: nowrap;
  font-weight: 400;
  font-size: 12px;
  letter-spacing: 0.5px;
}

.autosave-indicator-saving {
  left: 44%;
}

.zoom-buttons {
  width: 20px !important;
  height: 25px !important;
  margin-left: 2px;

  span {
    transform: rotate(60deg);
  }
}

.zoom-button-wrapper {
  position: fixed;
  right: 0px;
  bottom: 5px;
}

.zoom-buttons {
  opacity: 0;
  visibility: hidden;
}

.image-widget-wrapper:hover button {
  opacity: 1 !important;
  visibility: visible;
}

.pdf-page-controls {
  background: white;
  border-radius: 4px;

  button {
    width: 36px;
    height: 36px;
    background: white;
    border: 0;
    font-size: 1.2em;
    border-radius: 4px;

    &:first-child {
      border-top-right-radius: 0;
      border-bottom-right-radius: 0;
    }

    &:last-child {
      border-top-left-radius: 0;
      border-bottom-left-radius: 0;
    }

    &:hover {
      background-color: #e6e6e6;
    }
  }

  span {
    font-family: inherit;
    font-size: 1em;
    padding: 0 0.5em;
    color: #000;
  }
}

//download button in pdf widget
.download-icon-outer-wrapper:hover {
  background-color: #e6e6e6 !important
}

.pdf-document {
  canvas {
    margin: 0px auto;
  }

  &:hover {
    .pdf-page-controls {
      opacity: 1;
    }
  }
}

.org-variables-page {
  .btn-org-env {
    width: 36px;
  }

  .encryption-input {
    width: fit-content;
  }

  .no-vars-text {
    display: block;
    text-align: center;
    margin-top: 100px;
  }
}

//Kanban board
.kanban-container.dark-themed {
  background-color: $bg-dark-light  !important;

  .kanban-column {
    .card-header {
      background-color: #324156 !important;
    }
  }
}

.kanban-container {
  background-color: #fefefe;

  .kanban-column {
    background-color: #f4f4f4;
    padding: 0 !important;
    height: fit-content !important;

    .card-body {
      &:hover {
        overflow-y: auto !important;

        &::-webkit-scrollbar {
          width: 0 !important;
          height: 0 !important;
        }
      }
    }

    .card-header {
      background-color: #fefefe;

      .badge {
        font-size: 12px !important;
      }
    }

    .card-body .dnd-card {
      border-radius: 5px !important;
    }

    .dnd-card.card {
      height: 52px !important;
      padding: 5px !important;
    }

    .dnd-card.card.card-dark {
      background-color: $bg-dark  !important;
    }
  }

  .kanban-board-add-group {
    justify-content: center;
    align-items: center;
    cursor: pointer;
    color: rgba(0, 0, 0, 0.5);
    background-color: transparent;
    border-style: dashed;
    border-color: rgba(0, 0, 0, 0.08);
    display: flex;
    flex-direction: column;
    grid-auto-rows: max-content;
    overflow: hidden;
    box-sizing: border-box;
    appearance: none;
    outline: none;
    margin: 10px;
    border-radius: 5px;
    min-width: 350px;
    height: 200px;
    font-size: 1em;
  }

  .add-card-btn {
    font-size: 1em;
    font-weight: 400;
    color: #3e525b;
    border-radius: 5px;
    padding: 5px;
    margin: 5px;
    background-color: transparent;
    border-style: dashed;
    border-color: rgba(0, 0, 0, 0.08);
    cursor: pointer;
    transition: all 0.2s ease-in-out;

    &:hover {
      background-color: #e6e6e6;
    }
  }
}

.cursor-pointer {
  cursor: pointer;
}

.cursor-text {
  cursor: text;
}

.cursor-not-allowed {
  cursor: none;
}

.bade-component {
  display: inline-flex;
  justify-content: center;
  align-items: center;
  overflow: hidden;
  user-select: none;
  padding: calc(0.25rem - 1px) 0.25rem;
  height: 1.25rem;
  border: 1px solid transparent;
  min-width: 1.25rem;
  font-weight: 600;
  font-size: .625rem;
  letter-spacing: .04em;
  text-transform: uppercase;
  vertical-align: bottom;
  border-radius: 4px;
}

// sso-helper-page
.sso-helper-container {
  width: 60vw;
  padding: 30px;
  box-shadow: rgba(0, 0, 0, 0.16) 0px 1px 4px;
  margin: 0 auto;
}

.sso-copy {
  margin-left: 10px;
  cursor: pointer;
}

#git-url,
#google-url {
  color: $primary;
  margin-left: 4px;
  word-break: break-all;
}

@media only screen and (max-width: 768px) {
  .sso-helper-container {
    width: 96vw;
    padding: 20px;
  }
}

.sso-helper-doc {
  line-height: 24px;
}

.sso-content-wrapper {
  margin: 0 auto;
  display: flex;
  flex-direction: column;
  align-items: self-start;
  padding: 20px;
  box-shadow: rgba(0, 0, 0, 0.02) 0px 1px 3px 0px, rgba(27, 31, 35, 0.15) 0px 0px 0px 1px;
  border-radius: 4px;
}

.workspace-status {
  display: flex;
  font-weight: 800;
  margin-bottom: 6px;
}

.sso-type {
  font-weight: 600;
  margin-bottom: 4px !important;
  display: flex;

  span {
    margin-right: 10px;
  }

  a {
    margin-left: 6px;

  }
}

.gg-album {
  box-sizing: border-box;
  position: relative;
  display: block;
  width: 18px;
  height: 18px;
  transform: scale(var(--ggs, 1));
  border-left: 7px solid transparent;
  border-right: 3px solid transparent;
  border-bottom: 8px solid transparent;
  box-shadow: 0 0 0 2px,
    inset 6px 4px 0 -4px,
    inset -6px 4px 0 -4px;
  border-radius: 3px
}

.gg-album::after,
.gg-album::before {
  content: "";
  display: block;
  box-sizing: border-box;
  position: absolute;
  width: 2px;
  height: 5px;
  background: currentColor;
  transform: rotate(46deg);
  top: 5px;
  right: 4px
}

.gg-album::after {
  transform: rotate(-46deg);
  right: 2px
}

.sso-helper-header {
  display: flex;
  align-items: center;

  span {
    margin-right: 10px;
  }
}

// sso end

// steps-widget
a.step-item-disabled {
  text-decoration: none;
}

.steps {
  overflow: hidden;
  margin: 0rem !important;
}

.step-item.active~.step-item:after,
.step-item.active~.step-item:before {
  background: #f3f5f5 !important;
}

.step-item.active:before {
  background: #ffffff !important;
}

.steps .step-item.active:before {
  border-color: #b4b2b2 !important;
}

.steps-item {
  color: var(--textColor) !important;
}

.step-item:before {
  background: var(--bgColor) !important;
  // remaining code
}

.step-item:after {
  background: var(--bgColor) !important;
}

.step-item.active~.step-item {
  color: var(--textColor) !important;
  ;
}

.notification-center-badge {
  top: 0;
  right: 0;
  position: absolute;
}

.notification-center {
  max-height: 500px;
  overflow: auto;
  margin-left: 11px !important;

  .empty {
    padding: 0 !important;

    .empty-img {
      font-size: 2.5em;
    }
  }

  .card {
    min-width: 400px;
    background: var(--base);
    color: var(--slate12);
    box-shadow: 0px 12px 16px -4px rgba(16, 24, 40, 0.08), 0px 4px 6px -2px rgba(16, 24, 40, 0.03);
  }

  .card-footer {
    background: var(--base);
    color: var(--slate12);
  }

  .spinner {
    min-height: 220px;
  }
}

// profile-settings css
.confirm-input {
  padding-right: 8px !important;
}

.user-group-actions {
  display: flex;
  gap: 8px;
}

input.hide-input-arrows {
  -moz-appearance: none;

  &::-webkit-outer-spin-button,
  &::-webkit-inner-spin-button {
    -webkit-appearance: none;
  }
}

.btn-org-env {
  width: 36px;
}

.custom-checkbox-tree {
  overflow-y: scroll;
  color: #3e525b;

  .react-checkbox-tree label:hover {
    background: none !important;
  }

  .rct-icons-fa4 {

    .rct-icon-expand-open,
    .rct-icon-expand-close {
      &::before {
        content: url("data:image/svg+xml,%3Csvg xmlns='http://www.w3.org/2000/svg' viewBox='0 0 1024 1024' focusable='false' data-icon='caret-down' width='12px' height='12px' fill='currentColor' aria-hidden='true'%3E%3Cpath d='M840.4 300H183.6c-19.7 0-30.7 20.8-18.5 35l328.4 380.8c9.4 10.9 27.5 10.9 37 0L858.9 335c12.2-14.2 1.2-35-18.5-35z'%3E%3C/path%3E%3C/svg%3E") !important;
      }
    }

    .rct-icon-expand-close {
      transform: rotate(-90deg);
      -webkit-transform: rotate(-90deg);
    }
  }
}

// sso enable/disable box
.tick-cross-info {
  .main-box {
    margin-right: 10px;
    border-radius: 5px;
  }

  .icon-box {
    padding: 7px 5px 7px 2px;
    color: #ffffff;

    .icon {
      stroke-width: 4.5px;
    }
  }

  .tick-box {
    border: 3px solid var(--indigo9);

    .icon-box {
      background: var(--indigo9);
    }
  }

  .cross-box {
    border: 3px solid $disabled;

    .icon-box {
      background: $disabled;
    }
  }
}

.icon-widget-popover {
  &.theme-dark {
    .popover-header {
      background-color: #232e3c;
      border-bottom: 1px solid #324156;
      ;
    }
  }

  .popover-header {
    padding-bottom: 0;
    background-color: #ffffff;

    .input-icon {
      margin-bottom: 0.5rem !important;
    }
  }

  .popover-body {
    padding: 0 0.5rem;

    .row {
      >div {
        overflow-x: hidden !important;
      }
    }

    .icon-list-wrapper {
      display: grid;
      grid-template-columns: repeat(10, 1fr);
      margin: 0.5rem 1rem 0.5rem 0.5rem;
    }

    .icon-element {
      cursor: pointer;
      border: 1px solid transparent;
      border-radius: $border-radius;

      &:hover {
        border: 1px solid $primary;
      }
    }
  }
}

.dark-theme-placeholder::placeholder {
  color: #C8C6C6;
}

.dark-multiselectinput {
  input {
    color: white;

    &::placeholder {
      color: #C8C6C6;
    }
  }
}


.dark-theme-placeholder::placeholder {
  color: #C8C6C6;
}

.dark-multiselectinput {
  input {
    color: white;

    &::placeholder {
      color: #C8C6C6;
    }
  }
}

// Language Selection Modal
.lang-selection-modal {
  font-weight: 500;

  .list-group {
    padding: 1rem 1.5rem;
    padding-top: 0;
    overflow-y: scroll;
    height: calc(100% - 68px);
  }

  .list-group-item {
    border: 0;

    p {
      margin-bottom: 0px;
      margin-top: 2px;
    }
  }

  .list-group-item.active {
    background-color: var(--indigo4);
    color: var(--slate12);
    font-weight: 600;
    margin-top: 0px;
  }

  .modal-body {
    height: 50vh;
    padding: 0;
  }

  .lang-list {
    height: 100%;

    .search-box {
      position: relative;
      margin: 1rem 1.5rem;
    }

    input {
      border-radius: 5px !important;
    }

    .input-icon {
      display: flex;
    }

    .input-icon {
      .search-icon {
        display: block;
        position: absolute;
        left: 0;
        margin-right: 0.5rem;
      }

      .clear-icon {
        cursor: pointer;
        display: block;
        position: absolute;
        right: 0;
        margin-right: 0.5rem;
      }
    }

    .list-group-item.active {
      color: $primary;
    }
  }
}

.lang-selection-modal.dark {
  .modal-header {
    border-color: #232e3c !important;
  }

  .modal-body,
  .modal-footer,
  .modal-header,
  .modal-content {
    color: white;
    background-color: #2b394a;
  }

  .list-group-item {
    color: white;
    border: 0;
  }

  .list-group-item:hover {
    background-color: #232e3c;
  }

  .list-group-item.active {
    background-color: #4d72fa;
    color: white;
    font-weight: 600;
  }

  .no-results-item {
    background-color: #2b394a;
    color: white;
  }

  input {
    background-color: #2b394a;
    border-color: #232e3c;
    color: white;
  }
}

// Language Selection Modal
.lang-selection-modal {
  font-weight: 500;

  .list-group {
    padding: 1rem 1.5rem;
    padding-top: 0;
    overflow-y: scroll;
    height: calc(100% - 68px);
  }

  .list-group-item {
    border: 0;

    p {
      margin-bottom: 0px;
      margin-top: 2px;
    }
  }

  .list-group-item.active {
    background-color: #edf1ff;
    color: #4d72fa;
    font-weight: 600;
    margin-top: 0px;
  }

  .modal-body {
    height: 50vh;
    padding: 0;
  }

  .lang-list {
    height: 100%;

    .search-box {
      position: relative;
      margin: 1rem 1.5rem;
    }

    input {
      border-radius: 5px !important;
    }

    .input-icon {
      display: flex;
    }

    .input-icon {
      .search-icon {
        display: block;
        position: absolute;
        left: 0;
        margin-right: 0.5rem;
      }

      .clear-icon {
        cursor: pointer;
        display: block;
        position: absolute;
        right: 0;
        margin-right: 0.5rem;
      }
    }

    .list-group-item.active {
      color: $primary;
    }
  }
}

.lang-selection-modal.dark {
  .modal-header {
    border-color: #232e3c !important;
  }

  .modal-body,
  .modal-footer,
  .modal-header,
  .modal-content {
    color: white;
    background-color: #2b394a;
  }

  .list-group-item {
    color: white;
    border: 0;
  }

  .list-group-item:hover {
    background-color: #232e3c;
  }

  .list-group-item.active {
    background-color: #4d72fa;
    color: white;
    font-weight: 600;
  }

  .no-results-item {
    background-color: #2b394a;
    color: white;
  }

  input {
    background-color: #2b394a;
    border-color: #232e3c;
    color: white;
  }
}

.org-users-page {
  .page-body {
    height: 100%;
  }
}

.user-group-container-wrap {
  margin: 20px auto 0 auto;
}

.dragged-column {
  z-index: 1001;
}

#storage-sort-popover {
  max-width: 800px;
  width: 800px;
  background-color: var(--base);
  box-sizing: border-box;
  box-shadow: 0px 12px 16px -4px rgba(16, 24, 40, 0.08), 0px 4px 6px -2px rgba(16, 24, 40, 0.03);
  border-radius: 4px;
  border: 1px solid var(--slate3) !important;
  left: 109px !important;
  top: 8px !important;
  position: absolute !important;


  .card-body,
  .card-footer {
    background: var(--base);
  }
}


#storage-filter-popover {
  max-width: 800px;
  width: 800px;
  background-color: var(--base);
  box-sizing: border-box;
  box-shadow: 0px 12px 16px -4px rgba(16, 24, 40, 0.08), 0px 4px 6px -2px rgba(16, 24, 40, 0.03);
  border-radius: 4px;
  border: 1px solid var(--slate3) !important;
  left: 193px !important;
  top: 10px !important;
  position: absolute !important;


  .card-body,
  .card-footer {
    background: var(--base);
  }
}

// Table set to full width
.jet-data-table thead {
  display: flex !important;

  tr {
    flex-grow: 1;

    th:last-child {
      flex: 1 1 auto;
    }
  }
}

tbody {
  width: 100% !important;
  flex-grow: 1;

  tr {
    width: 100% !important;

    td:last-child {
      flex: 1 1 auto;
    }
  }
}

.datepicker-widget.theme-dark {
  .react-datepicker__tab-loop {
    .react-datepicker__header {
      background-color: #232e3c;

      .react-datepicker__current-month,
      .react-datepicker__day-name,
      .react-datepicker__month-select,
      .react-datepicker__year-select {
        color: white;
      }

      .react-datepicker__month-select,
      .react-datepicker__year-select {
        background-color: transparent;
      }
    }

    .react-datepicker__month {
      background-color: #232e3c;

      .react-datepicker__day {
        color: white;

        &:hover {
          background-color: #636466;
        }
      }

      .react-datepicker__day--outside-month {
        opacity: 0.5;
      }
    }

    .react-datepicker {
      background-color: #232e3c;
    }
  }
}

.theme-dark .list-group-item {
  &:hover {
    background-color: #232e3c;
  }
}

.theme-dark {

  .CalendarMonth,
  .DayPickerNavigation_button,
  .CalendarDay,
  .CalendarMonthGrid,
  .DayPicker_focusRegion,
  .DayPicker {
    background-color: #232e3c;
  }

  .DayPicker_weekHeader_ul,
  .CalendarMonth_caption,
  .CalendarDay {
    color: white;
  }

  .CalendarDay__selected_span,
  .CalendarDay__selected_start,
  .CalendarDay__selected_end {
    background-color: #4D72FA;
    color: white;
  }

  .CalendarDay {
    border-color: transparent; //hiding the border around days in the dark theme

    &:hover {
      background-color: #636466;
    }
  }

  .DateInput_fangStroke {
    stroke: #232E3C;
    fill: #232E3C;
  }

  .DayPickerNavigation_svg__horizontal {
    fill: white;
  }

  .DayPicker__withBorder {
    border-radius: 0;
  }

  .DateRangePicker_picker {
    background-color: transparent;
  }
}

.link-widget {
  display: flex;
  align-items: center;
  overflow: auto;

  &.hover {
    a {
      &:hover {
        text-decoration: underline;
      }
    }
  }

  &.no-underline {
    a {
      text-decoration: none !important;
    }
  }

  &.underline {
    a {
      text-decoration: underline;
    }
  }

  &::-webkit-scrollbar {
    width: 0;
    height: 0;
    background: transparent;
  }
}

.home-version-modal-component {
  border-bottom-right-radius: 0px !important;
  border-bottom-left-radius: 0px !important;
  box-shadow: 0px 12px 16px -4px rgba(16, 24, 40, 0.08), 0px 4px 6px -2px rgba(16, 24, 40, 0.03) !important;
}

.home-modal-component.modal-version-lists {
  width: 466px;
  height: 668px;
  background: #FFFFFF;
  box-shadow: 0px 12px 16px -4px rgba(16, 24, 40, 0.08), 0px 4px 6px -2px rgba(16, 24, 40, 0.03);
  border-top-right-radius: 6px;
  border-top-right-radius: 6px;


  .modal-header {
    .btn-close {
      top: auto;
    }
  }
}

.modal-version-lists {
  max-height: 80vh;

  .modal-body {
    height: 80%;
    overflow: auto;
  }

  .modal-footer,
  .modal-header {
    margin-bottom: 24px;
    padding: 12px 28px;
    gap: 10px;
    width: 466px;
    height: 56px;
    border-bottom: 2px solid #E6E8EB !important;
  }

  .modal-footer {
    padding: 24px 32px;
    gap: 8px;
    width: 466px;
    height: 88px;
  }

  .tj-version-wrap-sub-footer {
    display: flex;
    flex-direction: row;
    padding: 16px 28px;
    gap: 10px;
    height: 52px;
    background: #FFFFFF;
    border-top: 1px solid #E6E8EB;

    p {
      font-weight: 400;
      font-size: 14px;
      line-height: 20px;
      color: #11181C;
    }
  }

  .current-version-wrap,
  .other-version-wrap {
    display: flex;
    justify-content: flex-start;
<<<<<<< HEAD
    align-items: center;
    padding: 12px;
    gap: 16px;
    width: 410px;
    height: 64px;
    border-radius: 6px;
    background: #ffff;
  }

  .current-version-wrap {
    background: #F0F4FF !important;
    margin-bottom: 24px;
  }

  .other-versions {
    display: flex;
    flex-direction: column;
  }

  .current-version,
  .other-versions {
    display: flex;
    gap: 8px;
    flex-direction: column;
=======
    padding: 0.75rem 0.25rem;
    border: 1px solid var(--slate7);
>>>>>>> 75b7c185
  }
}

.dropdown-table-column-hide-common {
  border-radius: 3px;
  height: auto;
  overflow-y: scroll;
  padding: 8px 16px;
  width: 20rem;
  max-height: 200px;
}

.dropdown-table-column-hide {
  background-color: #ffffff;
  box-shadow: 0 0 0 2px #0000001a;
}

.dropdown-table-column-hide-dark-themed {
  color: #ffffff !important;
  background-color: #1f2936 !important;
  box-shadow: 0 0 0 2px #9292921a;
}

.hide-column-table-text {
  margin: 0 !important;
}

.hide-column-name {
  padding-left: 10px !important;
}

.rest-methods-url {
  .cm-s-default {
    .cm-string-2 {
      color: #000;
    }
  }
}

.tooljet-database {

  .table-header,
  .table-name,
  .table-cell {
    white-space: nowrap;
    overflow: hidden;
    text-overflow: ellipsis;
  }

  .table-name {
    color: #000;
    width: 250px;
  }

  .table-left-sidebar {
    max-width: 288px;
  }

  .add-table-btn {
    height: 32px;
  }

  .table-header {
    background: #ECEEF0;
  }

  .table-header,
  .table-cell {
    max-width: 230px;
  }

  .add-more-columns-btn {
    background: var(--indigo3);
    font-weight: 500;
    color: var(--indigo9);
    font-size: 12px;
    border-radius: 600;
  }

  .delete-row-btn {
    max-width: 140px;
  }

  .table-list-item-popover {
    display: none;
  }

  .table-list-item:hover .table-list-item-popover {
    display: block;
  }
}

// download pop-up in the table widget
.table-widget-download-popup {
  .cursor-pointer {
    width: 130px;

    &:hover {
      font-weight: bolder;
    }
  }
}

.apploader {
  height: 100vh;

  .app-container {
    height: 100%;
    display: flex;
    flex-direction: column;
    justify-content: space-between;
  }

  .editor-header {
    height: 5%;
    background-color: #EEEEEE;
    display: flex;
    align-items: center;
    justify-content: space-between;

    .app-title-skeleton {
      width: 100px;
      height: 100%;
      display: flex;
      align-items: center;
      margin-left: 120px;
    }

    .right-buttons {
      display: flex;
      gap: 5px;
      align-items: center;
      margin-right: 10px;
    }
  }

  .editor-body {
    height: 100%;
  }

  .skeleton {
    padding: 5px;
  }

  .editor-left-panel {
    width: 48px;
    background-color: #EEEEEE;
    margin: 3px 0px 3px 3px;
    display: flex;
    flex-direction: column;
    justify-content: space-between;
    border-radius: 5px;

    .left-menu-items {
      display: flex;
      flex-direction: column;
      justify-content: space-between;
      gap: 5px;
      margin-top: 10px;
    }

    .bottom-items {
      margin-bottom: 10px;
    }
  }

  .editor-center {
    height: 100%;
    display: flex;
    flex-direction: column;
    gap: 5px;
    justify-content: space-between;

    .canvas {
      height: 100vh;
      background-color: #e6e6e6;
      border-radius: 5px;
      display: flex;
      justify-content: center;
    }

    .query-panel {
      height: 30%;
      display: flex;
      justify-content: space-between;
      gap: 5px;

      .queries {
        width: 30%;
        display: flex;
        flex-direction: column;
        gap: 5px;

        .queries-title {
          background-color: #EEEEEE;
          border-radius: 5px;
          height: 20%;
          padding: 5px 10px;
          display: flex;
          justify-content: space-between;
          align-items: center;
        }

        .query-list {
          background-color: #EEEEEE;
          border-radius: 5px;
          height: 80%;

          .query-list-item {
            margin: 10px;
            height: 35px;
          }
        }
      }

      .query-editor {
        width: 70%;
        height: 100%;
        display: flex;
        flex-direction: column;
        gap: 5px;

        .query-editor-header {
          background-color: #EEEEEE;
          border-radius: 5px;
          height: 20%;
          padding: 5px 10px;
          display: flex;
          justify-content: space-between;

          .query-actions {
            display: flex;
            align-items: center;
          }
        }

        .query-editor-body {
          background-color: #EEEEEE;
          height: 80%;
          border-radius: 5px;

          .button {
            margin-right: 10px;
          }
        }
      }
    }
  }

  .wrapper {
    padding: 3px 3px 3px 0px;
  }



  .right-bar {
    height: 100%;
    padding: 3px 3px 3px 0px;
    display: flex;
    flex-direction: column;
    justify-content: space-between;
    gap: 5px;

    .widget-list-header {
      height: 5%;
      background-color: #EEEEEE;
      border-radius: 5px;
    }

    .widget-list {
      height: 95%;
      background-color: #EEEEEE;
      border-radius: 5px;
      padding: 10px;

      .widgets {
        display: flex;
        justify-content: space-between;
      }
    }
  }
}

.subheader {
  margin-bottom: 12px;
}

.theme-dark {
  .layout-sidebar-icon {
    &:hover {
      background-color: #273342;
    }
  }

  .tooljet-database {

    .table-name,
    .subheader {
      color: var(--slate9);
    }

    .list-group-item.active {
      .table-name {
        color: #000;
      }
    }
  }

  .editor-header {
    background-color: #1F2936;
  }

  .editor-left-panel {
    background-color: #1F2936;
  }

  .editor-center {
    .canvas {
      background-color: #1F2936;
    }
  }

  .query-panel {
    .queries {
      .queries-title {
        background-color: #1F2936 !important;
      }

      .query-list {
        background-color: #1F2936 !important;
      }
    }

    .query-editor {
      .query-editor-header {
        background-color: #1F2936 !important;
      }

      .query-editor-body {
        background-color: #1F2936 !important;
      }
    }
  }

  .right-bar {
    .widget-list-header {
      background-color: #1F2936;
    }

    .widget-list {
      background-color: #1F2936;
    }
  }
}

:root {
  --tblr-breadcrumb-item-active-font-weight: 500;
  --tblr-breadcrumb-item-active-color: inherit;
}

.application-brand {
  position: relative;
  display: flex;
  justify-content: center;
}

.breadcrumb-item.active {
  font-weight: var(--tblr-breadcrumb-item-active-font-weight);
  color: var(--tblr-breadcrumb-item-active-color);
}

.app-icon-main {
  background: var(--indigo3) !important;
  border-radius: 6px !important;
  display: flex;
  justify-content: center;
  align-items: center;
  width: 48px;
  height: 48px;
}

.user-avatar-nav-item,
.audit-log-nav-item,
.notification-center-nav-item {
  border-radius: 4px;
}

.audit-log-nav-item {
  bottom: 40px;
}

.workspace-content-wrapper,
.database-page-content-wrap {
  background: var(--slate2);
}

.workspace-variable-table-card {
  margin: 0 auto;
  width: 880px;
}

.organization-page-sidebar {
  height: calc(100vh - 64px);
  max-width: 288px;
  background-color: var(--base);
  border-right: 1px solid var(--slate5) !important;
  display: grid !important;
  grid-template-rows: auto 1fr auto !important;
}

.home-page-sidebar {
  max-width: 288px;
  background-color: var(--base);
  border-right: 1px solid var(--slate5);
  display: grid;
  grid-template-rows: auto 1fr auto;
}

.empty-home-page-image {
  margin-top: 14px;
}

.create-new-table-btn {
  width: 248px;

  button {
    height: 40px !important;

  }
}

.tooljet-database-sidebar {
  max-width: 288px;
  background: var(--base);
  border-right: 1px solid var(--slate5);


  .sidebar-container {
    height: 40px !important;
    padding-top: 1px !important;
    margin: 0 auto;
    display: flex;
    justify-content: center;
  }
}

.create-new-app-dropdown {
  width: 248px !important;


  .dropdown-toggle-split {
    border-left: 1px solid var(--indigo11) !important;
  }

  button {
    background-color: var(--indigo9) !important;
  }
}

.create-new-app-button {
  font-weight: 500;
  font-size: 14px;
  height: 40px;
  border-top-left-radius: 6px;
  border-bottom-left-radius: 6px;
}

.create-new-app-button+.dropdown-toggle {
  height: 40px;
  border-top-right-radius: 6px;
  border-bottom-right-radius: 6px;
}

.custom-select {
  .select-search-dark__value::after {
    content: none;
  }

  .select-search-dark__select,
  .select-search__select {
    min-width: fit-content;
    max-width: 100% !important;
  }
}

.jet-data-table td .textarea-dark-theme.text-container:focus {
  background-color: transparent !important;
}

.tooljet-logo-loader {
  height: 100vh;
  display: flex;
  align-items: center;
  justify-content: center;

  .loader-spinner {
    margin: 10px 87px;
  }
}

.page-body {
  height: calc(100vh - 1.25rem - 48px);
  min-height: 500px;
}

// buttons
.default-secondary-button {
  background-color: $color-light-indigo-03;
  color: $color-light-indigo-09;
  max-height: 28px;
  width: 76px;
  display: flex;
  flex-direction: row;
  justify-content: center;
  align-items: center;
  padding: 4px 16px;
  gap: 6px;
  font-weight: 500;
  border: 0 !important;

  .query-manager-btn-svg-wrapper {
    width: 16px !important;
    height: 16px !important;
    padding: 2.67px;
  }

  .query-manager-btn-name {
    min-width: 22px;
  }

  &:hover {
    background-color: $color-light-indigo-04;
    color: $color-light-indigo-10;
  }

  &:active {
    background-color: $color-light-indigo-04;
    color: $color-light-indigo-10;
    box-shadow: 0px 0px 0px 4px #C6D4F9;
    border-radius: 6px;
    border: 1px solid;
    outline: 0 !important;

    svg {
      path {
        fill: $color-light-indigo-10;
      }
    }
  }

  .query-run-svg {
    padding: 4px 2.67px;
  }
}

.default-secondary-button.theme-dark {
  background-color: #4D72FA !important;
  color: #F4F6FA !important;

  svg {
    path {
      fill: #F4F6FA !important;
    }
  }

  &:hover {
    border: 1px solid #4D72FA !important;
    background-color: #4D5EF0 !important;
    color: #FFFFFC !important;

    svg {
      path {
        fill: #FFFFFC !important;
      }
    }
  }

  &:active {
    border: 1px solid #4D72FA !important;
    background-color: #4D5EF0 !important;
    box-shadow: 0px 0px 0px 4px #4D72FA;
    border-radius: 6px;
  }
}

.default-tertiary-button {
  background-color: $color-light-base;
  color: $color-light-slate-12;
  border: 1px solid $color-light-slate-07;
  display: flex;
  flex-direction: row;
  justify-content: center;
  align-items: center;
  padding: 4px 16px;
  gap: 6px;
  max-height: 28px;
  font-weight: 500;
  height: 28px;
  cursor: pointer;

  .query-btn-svg-wrapper {
    width: 16px !important;
    height: 16px !important;
    padding: 2.67px;
  }

  .query-btn-name {
    min-width: 22px;

  }

  &:hover {
    border: 1px solid $color-light-slate-08;
    color: $color-light-slate-11;

    svg {
      path {
        fill: $color-light-slate-11;
      }
    }
  }

  .query-create-run-svg {
    padding: 2px;
  }

  .query-preview-svg {
    padding: 2.67px 0.067px;
  }

  &:active {
    border: 1px solid #C1C8CD;
    box-shadow: 0px 0px 0px 4px #DFE3E6;
    color: $color-light-slate-11;
    outline: 0;
  }
}

.default-tertiary-button.theme-dark {
  background-color: transparent;
  color: #4D5EF0 !important;
  border: 1px solid #4D5EF0 !important;

  svg {
    path {
      fill: #4D5EF0 !important;
    }
  }

  &:hover {
    border: 1px solid $color-dark-slate-08;
    color: #FFFFFC !important;
    background-color: #4D5EF0 !important;

    svg {
      path {
        fill: #FFFFFC !important;
      }
    }
  }

  &:active {
    border: 1px solid inherit;
    box-shadow: none;
    outline: 0;
  }
}

.default-tertiary-button.theme-dark.btn-loading {
  background-color: #4D5EF0 !important;
  color: transparent !important;

  svg {
    path {
      fill: transparent !important;
    }
  }
}

.default-tertiary-button.button-loading {
  background-color: transparent !important;
  color: transparent !important;

  svg {
    path {
      fill: transparent !important;
    }
  }
}

.disable-tertiary-button {
  color: $color-light-slate-08;
  background-color: $color-light-slate-03;
  pointer-events: none !important;

  svg {
    path {
      fill: $color-light-slate-08;
    }
  }

}

.disable-tertiary-button.theme-dark {
  color: $color-dark-slate-08;
  background-color: $color-dark-slate-03;
  pointer-events: none !important;

  svg {
    path {
      fill: $color-dark-slate-08;
    }
  }
}

.font-weight-500 {
  font-weight: 500;
}

.font-size-12 {
  font-size: 12px;
}

.toggle-query-editor-svg {
  width: 16px;
  height: 16px;
  padding: 2.88px 5.22px;
}

.theme-dark {
  .org-avatar:hover {
    .avatar {
      background: #10141A no-repeat center/cover;
    }
  }
}

.app-creation-time {
  color: var(--slate11) !important;
  white-space: nowrap;
  overflow: hidden;
  text-overflow: ellipsis;
}

.font-weight-400 {
  font-weight: 400;
}

.border-indigo-09 {
  border: 1px solid $color-light-indigo-09;
}

.dark-theme-toggle-btn {
  height: 32px;
  display: flex;
  align-items: center;
  justify-content: center;

}

.dark-theme-toggle-btn-text {
  font-size: 14px;
  margin: 12px;
}

.maximum-canvas-height-input-field {
  width: 156px;
  height: 32px;
  padding: 6px 10px;
  gap: 17px;
  background: #FFFFFF;
  border: 1px solid #D7DBDF;
  border-radius: 6px;

}

.layout-header {
  position: fixed;
  right: 0;
  left: 56px;
  z-index: 1;
  background: var(--base);
  height: 64px;
}

.layout-sidebar-icon {
  &:hover {
    background: #ECEEF0;
  }

  &:focus {
    outline: #ECEEF0 auto 5px;
  }
}

.folder-menu-icon {
  display: none;
}

.tj-dashboard-section-header {
  max-width: 288px;
  max-height: 64px;
  padding-top: 20px;
  padding-left: 20px;
  padding-bottom: 24px;
  border-right: 1px solid var(--slate5);
}

.layout-sidebar-icon {
  &:hover {
    background: #ECEEF0;
    border-radius: 4px;
  }

  &:focus {
    outline: #ECEEF0 auto 5px;
  }
}

.folder-menu-icon {
  display: none;
}

.folder-list-group-item:hover .folder-menu-icon {
  display: block;
}

.folder-list-group-item {
  &:hover {
    background: #ECEEF0;
  }

  &:active {
    background: var(--indigo4);
  }

  &:focus {
    box-shadow: 0px 0px 0px 4px #DFE3E6;
  }
}


.app-versions-selector {
  display: inline-flex;
  align-items: center;
  width: 176px;
  height: 28px;
  position: absolute;
  left: 58%;
  border-radius: 6px;
}

.app-version-list-item {
  white-space: nowrap;
  overflow: hidden;
  text-overflow: ellipsis;
}

.app-version-name,
.app-version-released {
  font-weight: 400;
  font-size: 12px;
  line-height: 20px;
}


.custom-version-selector__option:hover .app-version-delete {
  display: block;
}

.editor .editor-sidebar {
  border-top: 1px solid var(--slate7);
}

.editor .navbar-brand {
  border-right: 1px solid var(--slate7);
  padding-bottom: 1rem;
  border-right: 1px solid var(--slate7);
  width: 48px;
  display: flex;
  justify-content: center;
}

.theme-dark {
  .editor .navbar-brand {
    border-right: 1px solid #333c48;
  }

  .realtime-avatars {
    border-right: 1px solid #333c48;
  }
}

.modal-backdrop {
  opacity: 0.5;
}

.ds-delete-btn {
  display: none;
  border: none;
  background: none;
}

.ds-list-item:hover .ds-delete-btn {
  display: block;
}

.toojet-db-table-footer,
.home-page-footer {
  position: fixed;
  bottom: 0px;
  right: 0;
  left: 344px;
}

.home-page-footer {
  height: 52px;
  background-color: var(--base) !important;
}

.pagination-container {
  display: flex;
  padding: 0px;
  height: 20px;

  .form-control {
    padding: 0 4px;
    width: fit-content;
    max-width: 30px;
    text-align: center;
  }
}

.profile-card {
  box-shadow: 0px 12px 16px -4px rgba(16, 24, 40, 0.08), 0px 4px 6px -2px rgba(16, 24, 40, 0.03);
  border-radius: 6px;
  padding: 4px 0px;
  width: 84px;
  height: 86px;
  margin-left: 10px;
  background-color: var(--base);

  .dropdown-item {
    width: 84px;
    height: 36px;
    min-width: 84px !important;
  }

  svg {
    margin-left: 2px;
  }

  a {
    span {
      margin-left: 4px;
    }
  }
}

.theme-dark {
  .editor-header-actions {
    .current-layout {
      .bg-white {
        background-color: #232E3C !important;
      }

      svg {
        path {
          fill: white;
        }
      }
    }
  }

  .icon-tabler-x {
    stroke: white;
  }
}

.img-invert {
  img {
    filter: invert(1);
  }
}

.user-group-table {
  .selected-row {
    background-color: #ECEEF0;
  }

  .selected-row.dark {
    background-color: #232E3C;
  }
}

.notification-center.theme-dark {

  .empty-subtitle,
  .card-footer>span,
  .empty-title {
    color: white !important;
  }
}


// DASHBOARD SCROLL STYLES--->
.create-new-app-wrapper {
  margin: 0 auto;
  display: flex;
  justify-content: center;
  padding-top: 4px;
}

.home-page-sidebar {
  height: calc(100vh - 64px) !important; //64 is navbar height
}

.home-page-content {
  height: calc(100vh - 64px) !important;
  overflow-y: auto;
  background: var(--slate2);
}

.application-folders-list {
  height: 64px;
}

// DASHBOARD STYLES END

// TABLE
.table-left-sidebar {
  height: calc(100vh - 104px) !important; // 62px [navbar] +  40px [ add table and search ] + extra 2 px(border)
  overflow-y: auto;
}

.toojet-db-table-footer {
  height: 52px;
  background: var(--base) !important;
}

.home-app-card-header {
  margin-bottom: 32px;
}

.homepage-app-card {
  height: 166px;
  outline: 1px solid var(--slate3);
  box-shadow: 0px 1px 2px rgba(16, 24, 40, 0.05);
  border-radius: 6px;
  padding: 16px;
  background-color: var(--base) !important;

  .appcard-buttons-wrap {
    display: none;
  }

  .home-app-card-header {
    .menu-ico {
      display: none !important;
    }
  }

  &:hover {
    box-shadow: 0px 12px 16px -4px rgba(16, 24, 40, 0.08), 0px 4px 6px -2px rgba(16, 24, 40, 0.03);

    .home-app-card-header {
      margin-bottom: 12px;

      .menu-ico {
        display: block !important;
      }
    }

    .app-creation-time-container {
      margin-bottom: 0px;
    }

    .app-card-name {
      margin-bottom: 0px;
    }

    .app-creation-time {
      display: none;
    }


    .appcard-buttons-wrap {
      display: flex;
      padding: 0px;
      gap: 12px;
      width: 240px;
      height: 28px;
      flex-direction: row;

    }

    .app-icon-main {
      width: 36px;
      height: 36px;

    }
  }
}

.app-creation-time-container {
  height: 16px;
}

.release-buttons {
  height: 45px;
  margin-bottom: 10px;
}

.global-settings-app-wrapper {
  max-width: 300px;
}

.version-manager-container {
  padding: 0.6rem;
}

// tooljet db fields styles [ query manager ]
.tj-db-field-wrapper {
  .code-hinter-wrapper {
    ::-webkit-scrollbar {
      display: none;
    }
  }

  .CodeMirror-sizer {
    min-height: 32px !important;
    width: 100%;
    border-right-width: 0px !important;
    padding: 0 !important;
    overflow-y: auto;

    .CodeMirror-lines {
      margin-top: 0px !important;
      min-height: 32px !important;
      padding: 0 !important;
    }
  }
}

.table-list-items#popover-contained {
  .popover-body {
    outline: 1px solid var(--slate3);
    background: var(--base);
    overflow: hidden;
  }

}

.table-list-item-popover.dark {
  svg {
    path {
      fill: white;
    }
  }
}

.theme-dark {
  .react-loading-skeleton {
    background-color: #2F3C4C !important;
    background-image: linear-gradient(90deg, #2F3C4C, #2F3C4C, #2F3C4C) !important;
  }
}

@keyframes up-and-down {
  to {
    opacity: 0.2;
    transform: translateY(-20px);

  }
}

.spin-loader {
  position: fixed;
  width: 100%;

  .load {
    display: flex;
    justify-content: center;
    margin: 200px auto;
  }

  .load div {
    width: 20px;
    height: 20px;
    background-color: #3E63DD;
    border-radius: 50%;
    margin: 0 5px;
    animation-name: #{up-and-down};
    animation-duration: 0.8s;
    animation-iteration-count: infinite;
    animation-direction: alternate;
  }

  .load .two {
    animation-delay: 0.3s;
  }

  .load .three {
    animation-delay: 0.6s;
  }
}

.organization-switch-modal {
  font-family: 'IBM Plex Sans';

  .modal-dialog {
    width: 376px;
  }

  .modal-content {
    background: linear-gradient(0deg, #FFFFFF, #FFFFFF),
      linear-gradient(0deg, #DFE3E6, #DFE3E6);
  }

  .modal-header {
    justify-content: center !important;
    flex-direction: column;
    padding: 40px 32px 20px 32px;

    .header-text {
      font-style: normal;
      font-weight: 600;
      font-size: 20px;
      line-height: 36px;
      margin: 24px 0 5px 0;
    }

    p {
      font-style: normal;
      font-weight: 400;
      font-size: 14px;
      line-height: 20px;
      color: #687076;
      text-align: Center;
      margin-bottom: 0px;
    }
  }

  .modal-body {
    padding: 18px 32px;

    .org-list {
      display: flex;
      flex-direction: column;

      .org-item {
        height: 50px;
        display: flex;
        align-items: center;
        padding: 0px 12px;
        cursor: default;

        input[type=radio] {
          margin-right: 16px;
          width: 16px;
          height: 16px;
        }

        .avatar {
          margin-right: 11px;
          color: #11181C;
          background-color: #F8FAFF;
          width: 34px !important;
          height: 34px !important;
        }

        span {
          font-style: normal;
          font-weight: 400;
          font-size: 12px;
          line-height: 20px;
          color: #11181C;
        }
      }

      .selected-item {
        border-radius: 6px;
        background-color: #F0F4FF;
      }
    }
  }

  .modal-footer {
    justify-content: center;
    padding: 24px 32px;
    border-top: 1px solid #DFE3E6;

    button {
      width: 100%;
      font-style: normal;
      font-weight: 600;
      font-size: 14px;
      line-height: 20px;
    }
  }
}

.organization-switch-modal.dark-mode {

  .modal-footer,
  .modal-header {
    border-color: #232e3c !important;

    p {
      color: rgba(255, 255, 255, 0.5) !important;
    }
  }

  .modal-body,
  .modal-footer,
  .modal-header,
  .modal-content {
    color: white;
    background-color: #2b394a;
  }

  .modal-content {
    border: none;
  }


  .modal-body {
    .org-list {
      span {
        color: white;
      }

      .selected-item {
        background-color: #232e3c;
      }
    }
  }
}

.datasources-category {
  color: var(--slate10);
}

.react-tooltip {
  font-size: .765625rem !important;
}

.add-new-workspace-icon-wrap {
  display: flex;
  flex-direction: row;
  align-items: center;
  padding: 8px;
  width: 34px;
  height: 34px;
  background: var(--indigo3);
  border-radius: 6px;
}

<<<<<<< HEAD

  table {
    border-collapse: collapse;
    width: 100%;
  }
}

.bounded-box  {
  .sc-iwsKbI.lmGPCf  {
    height: 100%;
    margin: auto;
    width: max-content;
    max-width: 100% !important;
=======
.add-new-workspace-icon-old-wrap {
  display: none;
}

.add-workspace-button {
  padding: 8px 12px;
  gap: 11px;
  height: 50px;
>>>>>>> 75b7c185

  &:hover {
    background: var(--indigo3);
    margin: 0 auto;
    border-radius: 6px;
    padding-bottom: 10px;

    .add-new-workspace-icon-old-wrap {
      padding: 8px;
      width: 34px;
      height: 34px;
      background: var(--indigo9);
      border-radius: 6px;
      display: flex;
      justify-content: center;
      align-items: center;

    }

    .add-new-workspace-icon-wrap {
      display: none;

    }
  }

}

.tj-folder-list {
  display: flex;
  align-items: center;
  color: var(—-slate12) !important;
}

.app-card-name {
  color: var(—-slate12);
  margin-bottom: 2px;
  white-space: nowrap;
  overflow: hidden;
  text-overflow: ellipsis;
}

.dashboard-breadcrumb-header {
  display: flex;
  align-items: center;
}

.tj-version {
  margin-right: 44px;
  display: flex;
  align-items: center;
  color: var(--slate9);

}

.folder-list {
  color: var(—-slate9) !important;
}

.tj-folder-header {
  margin-bottom: 12px;
  height: 37px;
  cursor: pointer;
}

.tj-dashboard-header-title-wrap {
  display: flex;
  justify-content: center;
  align-items: center;
  color: var(--slate11);

  a {
    text-decoration: none;
  }
}

.theme-dark {
  .tj-onboarding-phone-input-wrapper {
    .flag-dropdown {
      background-color: #1f2936 !important;

      .country-list {
        background-color: #1f2936 !important;
        background: #1f2936;

        li {
          .country .highlight {
            background-color: #3a3f42;
            color: #000 !important;

            div {
              .country-name {
                color: #6b6b6b !important;
              }
            }

          }

          &:hover {
            background-color: #2b2f31;
          }

        }
      }
    }

  }

  .react-tel-input .country-list .country.highlight {
    color: #6b6b6b;
  }
}

.dashboard-breadcrumb-header-name {
  font-weight: 500 !important;
  color: var(—-slate12) !important;
}

.tj-dashboard-header-wrap {
  padding-top: 22px;
  padding-bottom: 22px;
  padding-left: 40px;
  height: 64px;
  border-bottom: 1px solid var(--slate5);
}

.dashboard-breadcrumb-header-name:hover {
  text-decoration: none !important;
}


.tj-avatar {
  border-radius: 6px;
  width: 36px;
  height: 36px;
  display: flex;
  justify-content: center;
  align-items: center;
  background-color: var(--slate3) !important;
  color: var(--slate11) !important;
  text-transform: uppercase;
  font-weight: 500;

  &:hover {
    background-color: var(--slate4);
  }

  &:focus {
    box-shadow: 0px 0px 0px 4px var(--indigo6);
    outline: 0;
  }

  &:active {
    box-shadow: none;
  }
}

.tj-current-org {
  span {
    color: var(--slate12);

  }
}


.sidebar-inner {
  align-items: center;
}

.workspace-drawer-wrap {
  background: var(--base);
}

.theme-dark {
  .drawer-wrap {
    background: var(--base);
  }
}

.users-table {
  background: var(--base);
  padding: 16px;
  width: 848px;
  margin: 0 auto;
  padding: 16px;

  tbody {

    tr>td>span,
    tr>td>a {
      white-space: nowrap;
      overflow: hidden;
      text-overflow: ellipsis;
      max-width: 140px;
    }
  }

  thead {
    tr {
      padding: 0px 6px;
      gap: 90px;
      width: 848px;
      height: 40px;
      display: flex;
      align-items: center;
      margin-top: 6px;
    }

    tr>th {
      background: var(--base) !important;
      border-bottom: none !important;
      padding: 0 !important;
      width: 282px;
    }
  }

  tr {
    background: var(--base);
    height: 66px;
    padding: 13px 0px;
    border-bottom: 1px solid var(--slate7);
    display: flex;
    justify-content: space-between;
  }

  tr>td {
    border-bottom-width: 0px !important;
    display: flex;
    align-items: center;
    flex: 16%;
    padding-left: 0px !important;
    padding-right: 0px !important;
    white-space: nowrap;
    overflow: hidden;
    text-overflow: ellipsis;
  }
}

.tj-input {
  padding: 6px 10px;
  gap: 17px;
  width: 161.25px;
  height: 32px;
  background: var(--base);
  border: 1px solid var(--slate7);
  border-radius: 6px;

  ::placeholder {
    color: var(--slate9) !important;
  }

}

.workspace-setting-buttons-wrap {
  display: flex;
  gap: 12px;
}

.workspace-settings-table-wrap {
  max-width: 880px;
  margin: 0 auto;
}

.workspace-settings-filters {
  display: flex;
  gap: 12px;
  flex-direction: row;
  align-items: center;
  position: relative;
}

.workspace-setting-table-wrapper {
  box-shadow: 0px 1px 2px rgba(16, 24, 40, 0.05);
  outline: 1px solid var(--slate7);
  background: var(--base);
  width: 880px;
  margin: 0 auto;
  border-radius: 6px;
  height: calc(100vh - 223px);
  position: relative;

}

.workspace-filter-text {
  color: var(--slate11);
  margin-bottom: 14px;
}

.singleuser-btn {
  padding: 6px 16px;
  gap: 6px;
  width: 152px;
  height: 32px;
  border-radius: 6px;

}

.multiuser-btn {
  padding: 6px 16px;
  gap: 6px;
  width: 189px;
  height: 32px;
  border-radius: 6px;

}

.workspace-page-header {
  width: 880px;
  margin: 0 auto !important;

  div:first-child {
    margin: 0 auto !important;
    width: 880px;

  }
}

.workspace-user-archive-btn {
  width: 95px;
  height: 28px;
}

.workspace-clear-filter {
  margin-left: 8px;
  color: var(--indigo9);
  font-weight: 600 !important;
}

.workspace-clear-filter-wrap {
  display: flex;
  align-items: center;
  width: 130px;
  justify-content: flex-end;
  position: absolute;
  right: 16px;
}

.tj-checkbox {
  border-color: var(--slate7);
}

.workspace-clipboard-wrap {
  display: flex;
  align-items: center;
  width: 162.67px;
  cursor: pointer;

  p {
    font-weight: 500 !important;
    margin-left: 5px;
  }

  span {
    display: flex;
    align-items: center;
  }
}

.workspace-user-status {
  margin-right: 22px;
  margin-left: 5px;
}

.worskpace-setting-table-gap {
  margin-top: 20px;
}

.tj-active {
  background: #46A758;
}

.tj-invited {
  background: #FFB224;
}

.tj-archive {
  background: #E54D2E;
}

.liner {
  height: 1px;
  background: var(--slate5);
  width: 880px;
  margin-top: 22px;
}

.edit-button {
  width: 135px;
  height: 28px;
  display: flex;
  flex-direction: row;
  justify-content: center;
  align-items: center;
  padding: 4px 16px;
  gap: 6px;
  width: 135px;
  height: 28px;
}

.launch-button {
  display: flex;
  width: 93px;
  height: 28px;
  padding: 4px 16px;
  gap: 6px;
  align-items: center;
  color: var(--slate12);
  justify-content: center;
}
.launch-button.tj-disabled-btn{
  cursor: not-allowed;
}

.breadcrumb-item {
  a {
    text-decoration: none !important;
    color: var(--slate12);
  }
}

.table-list-item {
  width: 248px;
}

.workspace-settings-filter-items {
  width: 161.25px;

  .css-13mf2tf-control {
    width: 161.25px !important;

  }

  .css-10lvx9i-Input {
    margin: 0 !important;
    padding: 0 !important;
  }

  .css-1bugkci-control,
  .css-42vs31,
  .css-ob45yj-menu {
    background-color: var(--base) !important;
    width: 161.25px !important;
  }

  .css-6t9fnh-control {
    border: 1px solid var(--slate7) !important;
    background: var(--base);
    color: var(--slate9);
    width: 161.25px;
    height: 32px;

    .css-1opnhvy-singleValue {
      color: var(--slate9) !important;

    }
  }

  input.tj-checkbox {
    background: var(--base) !important;
    color: var(--slate9);
    border: 1px solid var(--slate7) !important;

    ::placeholder {
      color: var(--slate9);
    }
  }
}


.tj-db-dataype {
  margin-left: 8px;
  color: var(--slate11);
}

.tj-database-column-header {
  color: var(--slate12);
  padding: 4px 4px 4px 8px !important;
  text-transform: capitalize !important;
  line-height: 0px !important;
  font-weight: 500 !important;
  font-size: 12px !important;
  line-height: 20px !important;
  color: var(--slate12) !important;

  &:first-child {
    display: flex !important;
    align-items: center !important;
    padding-left: 1rem !important;
  }

}

.tj-database-column-row {
  margin: 0;

  th:first-child {
    height: 28px;
  }

  th:first-child>div {
    height: 16px;
    width: 16px;
    display: flex;
    align-items: center;
    height: 28px;

    input {
      border-radius: 4px;
    }

  }
}

.tj-db-operaions-header {
  height: 48px;
  padding: 0 !important;
  display: flex;
  align-items: center;
  background-color: var(--base);

  .row {
    margin-left: 0px;
  }

  .col {
    padding-left: 0px;
    display: flex;
    gap: 8px;
    align-items: center;
  }
}

.add-new-column-btn {
  margin-left: 16px;
  width: 144px !important;
  height: 28px;
  border-radius: 6px;
  padding: 0 !important;
  display: flex;
  align-items: center;
  justify-content: center;
  background: transparent;
  color: var(--slate12);
  border: none;
}

.tj-db-filter-btn {
  width: 81px;
  height: 28px;
  border-radius: 6px;
  background: transparent;
  color: var(--slate12);
  border: none;
  display: flex;
  align-items: center;
  justify-content: center;
}

.tj-db-filter-btn-applied,
.tj-db-sort-btn-applied {
  display: flex !important;
  flex-direction: row !important;
  justify-content: center !important;
  align-items: center !important;
  padding: 4px 16px !important;
  width: 171px !important;
  height: 28px !important;
  background: var(--grass2) !important;
  border-radius: 6px !important;
}

.tj-db-filter-btn-active,
.tj-db-sort-btn-active {
  width: 81px !important;
  height: 28px !important;
  background: var(--indigo4) !important;
  border: 1px solid var(--indigo9) !important;
  border-radius: 6px !important;
  justify-content: center;
  color: var(--indigo9) !important;
}

.tj-db-header-add-new-row-btn {
  width: 125px;
  height: 28px;
  background: var(--indigo3);
  border-radius: 6px !important;
  display: flex;
  flex-direction: row;
  justify-content: center;
  align-items: center;
  gap: 6px;
  border: none;

  span {
    color: var(--indigo9);
  }
}

.tj-db-sort-btn {
  width: 75px;
  height: 28px;
  background: transparent;
  color: var(--slate12);
  border: none;
  display: flex;
  align-items: center;
  justify-content: center;
}

.edit-row-btn {
  background: transparent;
  color: var(--slate12);
  border: none;
  display: flex;
  align-items: center;
}

.workspace-variable-header {
  width: 880px;
  justify-content: end;
  margin: 0 auto;
  display: flex;
  padding: 0;
}

.add-new-variables-button {
  margin-bottom: 20px;
  width: 169px;
  height: 32px;
}

.org-users-page-sidebar,
.left-menu {
  padding: 16px;
  gap: 7px;
  width: 220px;
  border-right: 1px solid var(--slate5);
  overflow-y: auto;
  overflow-x: hidden;
}

.groups-header-wrap {
  display: flex;
  height: 36px;
  border-bottom: 1px solid var(--slate5);
}

.org-users-page-container {
  width: 880px;
  margin: 0 auto;
}

.groups-main-header-wrap {
  padding: 20px 0px 8px;
  gap: 10px;
  width: 612px;
  height: 56px;
  margin: 0 auto;
  display: flex;
  justify-content: space-between;

  p {
    white-space: nowrap;
    overflow: hidden;
    text-overflow: ellipsis;
  }

  .nav-tabs .nav-link.active {
    border-bottom: 2px solid var(--indigo9) !important;
  }
}

.form-check-input:disabled {
  background-color: var(--slate8) !important;
}

.manage-groups-body {
  padding: 24px;
  font-size: 12px;
  overflow-y: auto;
  height: calc(100vh - 300px);

}

.groups-sub-header-wrap {
  width: 612px;
  height: 36px;
  border-bottom: 1px solid var(--slate5) !important;

  .nav-link.active {
    border-bottom: 2px solid var(--indigo9) !important;
    border-color: var(--indigo9) !important;
  }

  .nav-item {
    font-weight: 500 !important;
    font-size: 12px !important;
  }


  p {
    width: 205px;
  }
}

.groups-btn-container {
  width: 880px;
  justify-content: space-between;
  margin: 0 auto;
  margin-bottom: 20px;
  height: 32px;
  align-items: center;

}

.org-users-page {
  margin: 0 auto;
}

.org-users-page-card-wrap {
  height: calc(100vh - 208px);
}

.org-users-page-card-wrap,
.manage-sso-wrapper-card {
  display: flex;
  flex-direction: row;
  background: var(--base);
  width: 880px;
  outline: 1px solid var(--slate5);
  box-shadow: 0px 1px 2px rgba(16, 24, 40, 0.05);
  border-radius: 6px;
}

.manage-sso-wrapper-card {
  margin: 0 auto;

  .card-body {
    overflow-y: auto;
    padding: 40px;
  }

  .card-header {
    padding: 0px 24px;
    width: 660px;
    height: 72px;
    border-bottom: 1px solid var(--slate5);

  }

  .form-check {
    margin-bottom: 0px !important;
    line-height: 24px;
    font-size: 16px;
  }
}

.groups-sidebar-nav {
  display: flex;
  flex-direction: row;
  align-items: center;
  padding: 6px 8px;
  gap: 40px;
  width: 188px;
  height: 32px;
  background: var(--base);
  border-radius: 6px;
  cursor: pointer;
}

.org-users-page-card-body {
  width: 660px;
}

.org-users-page {
  .nav-tabs .nav-link.active {
    background-color: transparent !important;
  }

  .nav-tabs .nav-item.show .nav-link,
  .nav-tabs .nav-link.active {
    border-color: var(--indigo9) !important;

  }

  .nav-link:hover {
    border-right: none !important;
    border-left: none !important;
    border-top: none !important;

    color: var(--indigo9);
  }
}

.groups-selected-row {
  background-color: var(--indigo4);
}

.add-apps-btn {
  width: 160px;
  height: 32px;
}

.groups-app-body-header {
  border-bottom: 1px solid var(--slate5);

  p {
    height: 36px;
    display: flex;
    align-items: center;
    width: 286px;
    color: var(--slate11);

  }

  p:first-child {
    width: 205px !important;
    margin-left: 12px;
  }

}

.manage-group-tab-icons {
  margin-right: 6px;
}

.manage-groups-no-apps-wrap {
  display: flex;
  justify-content: center;
  flex-direction: column;
  align-items: center;
  width: 602px;

  p {
    margin-top: 12px;
  }

  span {
    color: var(--slate11);
    margin-top: 4px;
  }

  div {
    width: 64px;
    height: 64px;
    background: var(--indigo3);
    border-radius: 12px;
    display: flex;
    justify-content: center;
    align-items: center;
    margin-top: 88px;
  }
}

.apps-permission-wrap {
  height: 72px;
  justify-content: center;
  gap: 12px;
}

.apps-folder-permission-wrap,
.apps--variable-permission-wrap {
  height: 44px;
}

.manage-group-permision-header {
  border-bottom: 1px solid var(--slate5);
  display: flex;

  p {
    padding: 8px 12px;
    gap: 10px;
    width: 206px;
    height: 36px;
    font-weight: 500;
    color: var(--slate11) !important;
  }

}

.permission-body {
  .form-check {
    margin-bottom: 0px !important;
  }

  tr {
    border-bottom: 1px solid var(--slate5);
    width: 612px !important;

  }

  td {
    font-size: 12px;
    font-weight: 500;
    line-height: 20px;
    letter-spacing: 0em;
    text-align: left;
    width: 206px !important;
    padding-left: 12px;

    div {
      padding-left: 12px;
    }
  }
}


.default-option-text {
  margin-left: 10px;
  margin-right: 16px;
  font-size: 11px !important;
}

.git-sso-help-text {
  color: var(--slate11);
}

.default-group-wrap {
  gap: 10px;
  width: 119px;
  height: 28px;
  display: flex;
  align-items: center;
  justify-content: center;
  background: var(--grass3);
  border-radius: 100px;
}

.sso-icon-wrapper {
  display: flex;
  flex-direction: row;
  justify-content: center;
  align-items: center;
  padding: 8px 8px 8px 16px;
  width: 251px;
  height: 56px;
  background: var(--slate3);
  border-radius: 6px;
  margin-top: 12px;
}

.sso-main-box {
  justify-content: center;
  background: var(--slate6);
  padding: 8px 16px;
  width: 96px;
  height: 40px;
  border-radius: 6px;
}

.default-danger-tag-wrap {
  gap: 10px;
  width: 113px;
  height: 28px;
  display: flex;
  align-items: center;
  justify-content: center;
  background: var(--tomato6);
  border-radius: 100px;
  margin-bottom: 16px;
}

.manage-group-users-info {
  height: 48px;
  width: 612px;
  border-radius: 6px;
  padding: 12px 24px 12px 24px;
  background: var(--slate3);
  border: 1px solid var(--slate5);
  border-radius: 6px;
  margin-bottom: 16px;

  p {
    color: var(--slate12);
    gap: 14px;
    display: flex;
    align-items: center;

  }
}

.name-avatar {
  display: flex;
  flex-direction: column;
  justify-content: center;
  align-items: center;
  gap: 10px;
  width: 36px;
  height: 36px;
  background-color: var(--slate3) !important;
  border-radius: 6px;
  color: var(--slate11);
  margin-right: 12px;
  text-transform: capitalize;
}

.manage-group-users-row {
  display: flex;
  flex-direction: row;
  align-items: baseline;
  padding: 12px 6px;
  width: 612px !important;
  height: 64px;
  border-bottom: 1px solid var(--slate5);

  p {
    width: 272px;
    white-space: nowrap;
    overflow: hidden;
    text-overflow: ellipsis;

    span {
      max-width: 150px;
      white-space: nowrap;
      overflow: hidden;
      text-overflow: ellipsis;
    }
  }

  &:hover .apps-remove-btn {
    display: flex;
  }
}

.manage-group-app-table-body {
  width: 602px !important;

  tr {
    display: flex;
    font-family: 'IBM Plex Sans';
    font-style: normal;
    font-weight: 400;
    font-size: 12px;
    line-height: 20px;
    color: var(--slate12);
  }
}

.apps-view-edit-wrap {
  display: flex;
  flex-direction: column;
  width: 51px;
  margin-right: 32px;
}

.apps-table-row {
  display: grid !important;
  grid-template-columns: 205px 286px 115px;

  td {
    padding: 12px;
    white-space: nowrap;
    overflow: hidden;
    text-overflow: ellipsis;
  }

  &:hover .apps-remove-btn {
    display: flex;
  }
}

.apps-remove-btn {
  width: 97px;
  height: 28px;
  font-weight: 600 !important;
}

.faded-text {
  color: var(--slate8);
}

.manage-groups-app-dropdown {
  width: 440px;
}

.create-new-group-button {
  width: 169px;
  height: 32px;
  border-radius: 6px;
}

.faded-input {
  background: var(--slate5);
}

.manage-group-table-head {
  display: flex;
  border-bottom: 1px solid var(--slate5);
  width: 612px;
  height: 36px;
  padding: 8px 12px;
  align-items: center;


  p {
    width: 272px !important;
    color: var(--slate11);
    font-weight: 500;
  }

}

.manage-groups-permission-apps {
  border-bottom: 1px solid var(--slate5);
}

.manage-groups-permission-apps,
.apps-folder-permission-wrap,
.apps-variable-permission-wrap {
  display: flex;
  align-items: center;
  padding: 12px;
  gap: 10px;

  div {
    width: 206px;
  }
}

.manage-groups-permission-apps,
.apps-variable-permission-wrap {
  gap: 10px;
  height: 72px;
}

.apps-folder-permission-wrap {
  height: 44px;
  border-bottom: 1px solid var(--slate5);
}

.delete-group {
  text-decoration: none !important;
  color: var(--tomato9) !important;
}

.delete-link,
.remove-decoration {
  text-decoration: none !important;
}

.edit-group {
  text-decoration: none !important;
  color: var(--slate12) !important;
}

.removed-decoration {
  text-decoration: none !important;
}

.rmsc .select-item.selected {
  color: var(--slate12) !important;
  background-color: var(--base) !important;
}

.manage-groups-app-dropdown {
  margin-right: 12px;

  .rmsc .dropdown-container:focus-within {
    border: 1px solid var(--indigo9) !important;
    box-shadow: 0px 0px 0px 2px #C6D4F9 !important;
  }

  .dropdown-heading-value {
    span {
      color: var(--slate12) !important;

    }
  }

  .multi-select {
    .dropdown-container {
      gap: 17px;
      width: 440px;
      height: 32px;
      background: var(--base);
      border: 1px solid var(--slate7);
      border-radius: 6px;
      display: flex;
      justify-content: center;
      align-items: center;
      margin-right: 12px;
    }

  }

  .dropdown-content {
    .panel-content {
      background: var(--base);
      border: 1px solid var(--slate3);
      box-shadow: 0px 12px 16px -4px rgba(16, 24, 40, 0.08), 0px 4px 6px -2px rgba(16, 24, 40, 0.03);
      border-radius: 6px;

      .select-panel {
        .search {
          border-bottom: 1px solid var(--slate5);
        }

        .search,
        input {
          background-color: var(--base) !important;
        }
      }

      input[type='checkbox'] {
        border: 1px solid red !important;
      }

      .select-item:hover {
        background-color: var(--slate3);
      }


      .item-renderer {
        span {
          font-size: 12px;
          color: var(--slate12)
        }
      }

    }
  }
}

.sso-form-wrap {
  .form-label {
    font-size: 12px;
    font-weight: 500px;
    margin-bottom: 4px !important;
    color: var(--slate12);
  }

  .form-check-label {
    font-size: 12px;
    font-size: 12px;
    line-height: 20px;
    color: var(--slate12);
  }
}

.allow-default-sso-helper-text {
  white-space: pre-line;
}

.password-disable-danger-wrap {
  padding: 16px;
  gap: 16px;
  width: 574px;
  height: 116px;
  background: var(--tomato3);
  border: 1px solid var(--tomato5);
  border-radius: 6px;
}

.sso-footer-save-btn {
  width: 157px;
  height: 40px;
}

.sso-footer-cancel-btn {

  width: 85px;
  height: 40px;
}

.danger-text-login {
  padding-left: 40px !important;
}

.tick-icon {
  width: 20px;
  height: 20px;
  background: var(--indigo9);
  border-radius: 4px;
}

.invite-user-drawer-wrap {
  display: grid;
  grid-template-rows: auto 1fr auto;
  height: 100vh;
}

.manage-users-drawer-footer {
  padding: 24px 32px;
  height: 88px;
  border-top: 1px solid var(--slate5) !important;
  display: flex;
  gap: 8px;
  justify-content: end;

  .invite-btn {
    width: 140px;
    height: 40px;
  }

  .cancel-btn {
    width: 85px;
    height: 40px;
  }
}


.tj-drawer-tabs-wrap {
  display: flex;
}

.invite-user-drawer-wrap {
  .card-header {
    flex-direction: column;
    display: flex;
    justify-content: space-between;
    padding: 0px !important;
  }

  .card-header-inner-wrap {
    justify-content: space-between;
    width: 100%;
    padding: 16px 20px;
    height: 64px;

  }

  .card-header-inner-wrap,
  .tj-drawer-tabs-container {
    display: flex;
  }

  .tj-drawer-tabs-container-outer {
    padding-top: 0px;
    gap: 10px;
    height: 68px;
  }

  .tj-drawer-tabs-container {
    padding: 2px;
    gap: 2px;

    width: 502px;
    height: 36px;
    background: var(--slate4);
    border-radius: 6px;

  }
}

.tj-drawer-tabs-btn {
  padding: 2px 4px;
  gap: 6px;
  width: 248px;
  height: 32px;
  box-shadow: 0px 1px 2px rgba(16, 24, 40, 0.05);
  border-radius: 4px;
  border: none;
  color: var(--slate11);
  display: flex;
  align-items: center;
  justify-content: center;
  background: var(--slate4);


  span {
    margin-left: 4px !important;
    font-weight: 500;

  }
}

.tj-drawer-tabs-btn-active {
  background: var(--base);
  color: var(--slate12);
}

.user-number-wrap {
  display: flex;
  flex-direction: column;
  align-items: center;
  padding: 8px;
  gap: 10px;
  width: 36px;
  height: 36px;
  background: var(--slate3);
  border-radius: 1000px;
}

.user-csv-template-wrap {
  display: flex;
  padding: 24px;
  gap: 14px;

  width: 486px;
  height: 152px;

  background: var(--orange3);

  border: 1px solid var(--orange6);
  border-radius: 6px;

  div {
    display: flex;
    flex-direction: column;

    p {
      margin-bottom: 12px;
    }

  }
}

.upload-user-form {
  display: flex;
  flex-direction: column;
  justify-content: center;
  align-items: center;
  padding: 60px 0px;
  gap: 36px;
  width: 486px;
  height: 244px;
  border: 2px dashed var(--indigo9);
  border-radius: 6px;
  align-items: center;
  margin: 24px auto;
  text-align: center;

  .select-csv-text {
    color: var(--indigo9);
    margin-bottom: 4px;
  }

  span {
    color: var(--slate11) !important;
  }
}

.download-template-btn {
  width: 184px;
  height: 32px;
  padding: 0px !important;
}

.csv-upload-icon-wrap {
  display: flex;
  flex-direction: row;
  justify-content: center;
  align-items: center;
  padding: 10px;
  gap: 10px;
  width: 64px;
  height: 64px;
  background: var(--indigo3);
  border-radius: 12px;
  margin: 0px auto 12px auto;
  cursor: pointer;
}

.user-csv-template-wrap {
  margin-top: 24px;
}


.manage-users-drawer-content-bulk {
  form {
    display: flex;
    flex-direction: column;
    justify-content: center;
    align-items: center;
  }

  .manage-users-drawer-content-bulk-download-prompt {
    display: flex;
    flex-direction: row !important;
    justify-content: center;
    align-items: flex-start !important;
  }
}


.manage-users-drawer-content {
  margin: 24px 32px;

  div:first-child {
    display: flex;
    flex-direction: column;
    justify-content: center;
    align-items: top;
  }

  .invite-user-by-email {
    display: flex;
  }

  .invite-email-body {
    width: 452px;

    input {
      padding: 6px 10px;
      width: 470px;
      height: 32px;
      color: var(--slate12);
    }
  }
}

.tj-db-table {
  overflow-y: auto;
  height: 110px;

  table {
    border-collapse: collapse;
    width: 100%;
  }
}

.bounded-box {
  .sc-iwsKbI.lmGPCf {
    height: 100%;
    margin: auto;
    width: max-content;
    max-width: 100% !important;

    img {
      height: 100% !important;
    }

    .gVmiLs {
      width: auto !important;
    }
  }

  .css-tlfecz-indicatorContainer,
  .css-1gtu0rj-indicatorContainer {
    svg {
      width: 12px !important;
      height: 12px !important;
    }
  }

}

.sso-type-header {
  margin-left: 10px;
}

.groups-folder-list {
  padding: 6px 8px;
  gap: 40px;
  max-width: 188px;
  height: 32px;

  span {
    white-space: nowrap !important;
    overflow: hidden !important;
    text-overflow: ellipsis !important;
  }
}

.create-group-modal-footer {
  display: flex;
  align-items: center;
  gap: 8px;
  justify-content: end;
}

.add-users-button {
  width: 160px;
  height: 32px;
}

.sso-page-inputs {
  padding: 6px 10px;
  gap: 17px;
  width: 612px;
  height: 32px;
}

.workspace-settings-filter-wrap {
  background: var(--slate3);
  padding: 15px 16px;
  gap: 12px;
  width: 880px;
  height: 62px;
  border-right: 1px solid var(--slate7);
  border-top: 1px solid var(--slate7);
  border-left: 1px solid var(--slate7);
  box-shadow: 0px 1px 2px rgba(16, 24, 40, 0.05);
  border-top-left-radius: 6px;
  border-top-right-radius: 6px;
}


// users page
.css-1i2tit0-menu {
  margin: 0px !important;
  background: var(--base);
  box-shadow: 0px 4px 6px -2px #10182808 !important;

  .css-2kg7t4-MenuList {
    margin: 0px !important;
    padding: 0px !important;
    background: var(--base);
  }
}

.workspace-settings-nav-items {
  padding: 6px 8px;
  gap: 40px;
  width: 248px;
  height: 32px;
}

.new-app-dropdown {
  background: var(--base) !important;
  color: var(--slate12);
}

.workspace-variable-container-wrap {

  .card,
  thead {
    background: var(--base) !important;

    tr>th,
    tbody>tr>td {
      background: var(--base) !important;
    }
  }

}

.move-selected-app-to-text {
  p {
    white-space: nowrap;
    overflow: hidden;
    text-overflow: ellipsis;

    span {
      font-weight: 600;
    }
  }
}

.tj-org-dropdown {
  .dashboard-org-avatar {
    margin-right: 11px;
    display: flex;
    flex-direction: row;
    justify-content: center;
    align-items: center;
    padding: 7px 8px;
    gap: 10px;
    width: 34px;
    height: 34px;
    background: var(--slate4) !important;
    color: var(--slate9);
    border-radius: 6px;
  }

  .org-name {
    color: var(--slate12) !important;
    white-space: nowrap;
    overflow: hidden;
    text-overflow: ellipsis;
  }
}

.css-1q0xftk-menu {
  background-color: var(--base-black) !important;
  border: 1px solid hsl(197, 6.8%, 13.6%) !important;
  box-shadow: 0px 12px 16px -4px rgba(16, 24, 40, 0.08), 0px 4px 6px -2px rgba(16, 24, 40, 0.03) !important;

}

.css-4yo7x8-menu {
  background-color: var(--base) !important;
  border: 1px solid var(--slate3) !important;
  box-shadow: 0px 12px 16px -4px rgba(16, 24, 40, 0.08), 0px 4px 6px -2px rgba(16, 24, 40, 0.03) !important;
  border-radius: 6px !important;
}


.org-custom-select-header-wrap {
  border-bottom: 1px solid var(--slate5);
}

.btn-close:focus {
  box-shadow: none !important;
}

.template-card {
  padding: 16px;
  gap: 16px;
  width: 272px;
  height: 184px;
  background: var(--base);
  border: 1px solid var(--slate3);
  box-shadow: 0px 1px 2px rgba(16, 24, 40, 0.05);
  border-radius: 6px;
}

.see-all-temlplates-link {
  color: var(--indigo9) !important;
}

.template-card-img {
  padding: 0px;
  width: 240px;
  height: 112px;
  border-radius: 4px;
}

.confirm-dialogue-body  {
  background: var(--base);
  color: var(--slate12);
}

.folder-header-icons-wrap {
  gap: 4px;
}

.tj-common-search-input {
  .input-icon-addon {
    padding-right: 8px;
    padding-left: 8px;

  }

  input {
    box-sizing: border-box;
    display: flex;
    flex-direction: row;
    align-items: center;
    padding: 4px 8px !important;
    gap: 16px;
    width: 248px !important;
    height: 28px !important;
    background: var(--base);
    border: 1px solid var(--slate7);
    border-radius: 6px;
    color: var(--slate12);
    padding-left: 33px !important;


    ::placeholder {
      color: var(--slate9);
      margin-left: 5px !important;
      padding-left: 5px !important;
      background-color: red !important;
    }

    &:hover {
      background: var(--slate2);
      border: 1px solid var(--slate8);
    }

    &:active {
      background: var(--indigo2);
      border: 1px solid var(--indigo9);
      box-shadow: 0px 0px 0px 2px #C6D4F9;
      outline: none;
    }

    &:focus-visible {
      background: var(--slate2);
      border: 1px solid var(--slate8);
      border-radius: 6px;
      outline: none;
    }

    &:disabled {
      background: var(--slate3);
      border: 1px solid var(--slate7);
    }
  }


}

.search-icon-wrap {
  display: flex;
  flex-direction: row;
  justify-content: center;
  align-items: center;
  padding: 7px;
  gap: 8px;
  width: 28px;
  height: 28px;
  background: var(--base);
  border: 1px solid var(--slate7);
  border-radius: 6px;
  cursor: pointer;
}

.sidebar-list-wrap {
  margin-top: 24px;
  padding: 0px 20px 20px 20px;
  height: calc(100vh - 180px);
  overflow: auto;

  span {
    letter-spacing: -0.02em;
  }
}

.drawer-footer-btn-wrap,
.variable-form-footer {
  display: flex;
  flex-direction: row;
  justify-content: flex-end;
  align-items: center;
  padding: 24px 32px;
  gap: 8px;
  height: 88px;
  border-top: 1px solid var(--slate5);
  background: var(--base);
}

.drawer-card-title {
  padding: 16px;
  border-bottom: 1px solid var(--slate5);

  h3 {
    margin-bottom: 0px !important;
  }
}

.drawer-card-wrapper,
.variable-form-wrap {
  min-height: 100vh;
  display: grid;
  grid-template-rows: auto 1fr auto;
}

.add-new-datasource-header-container{
  margin-bottom: 24px;
  padding-top: 4px;
}

.folder-list-group-item {
  color: var(--slate12) !important;
}

.table-list-item,
.table-name {
  color: var(--slate12) !important;
}

// targetting all react select dropdowns

.css-1i2tit0-menu .css-2kg7t4-MenuList {
  div {
    background-color: var(--base-black);

    &:hover {
      background-color: hsl(198, 6.6%, 15.8%);
      ;
    }
  }
}

.css-ob45yj-menu .css-2kg7t4-MenuList {
  div {
    background-color: var(--base);

    &:hover {
      background-color: var(--slate4);
      ;
    }
  }
}

.selected-ds.row>img {
  padding: 0 !important;
}

.tj-user-table-wrapper {
  height: calc(100vh - 270px); //52+64+40+32+20+62
  overflow-y: auto;
  background: var(--base);
  border-right: 1px solid var(--slate7);
  border-bottom: 1px solid var(--slate7);
  border-left: 1px solid var(--slate7);
  box-shadow: 0px 1px 2px rgba(16, 24, 40, 0.05);
  border-bottom-left-radius: 6px;
  border-bottom-right-radius: 6px;

}

.user-filter-search {
  padding: 6px 10px;
  gap: 16px;
  width: 312px;
  height: 32px;
  background: var(--base);
  border: 1px solid var(--slate7);
  border-radius: 6px;

  &::placeholder {
    color: var(--slate9);
  }
}



//TJ APP INPUT
.tj-app-input {
  display: flex;
  flex-direction: column;
  font-family: 'IBM Plex Sans';
  font-style: normal;

  .text-danger {
    font-weight: 400 !important;
    font-size: 10px !important;
    line-height: 16px !important;
    color: var(--tomato10) !important;
  }

  label {
    font-family: 'IBM Plex Sans';
    font-style: normal;
    font-weight: 500;
    font-size: 12px;
    line-height: 20px;
    display: flex;
    align-items: center;
    color: var(--slate12);
    margin-bottom: 4px;
  }

  input,
  textarea,
  .form-control {
    gap: 16px !important;
    background: var(--base) !important;
    border: 1px solid var(--slate7) !important;
    border-radius: 6px !important;
    margin-bottom: 4px !important;
    color: var(--slate12) !important;

    &:hover {
      background: var(--slate1) !important;
      border: 1px solid var(--slate8) !important;
      -webkit-box-shadow: none !important;
      box-shadow: none !important;
      outline: none;
    }

    &:focus-visible {
      background: var(--indigo2) !important;
      border: 1px solid var(--indigo9) !important;
      box-shadow: none !important;
    }

  }

}



.tj-sub-helper-text {
  font-weight: 400;
  font-size: 10px;
  line-height: 16px;
}

.tj-input-success {
  color: var(--grass10);
}

.tj-input-warning {
  color: var(--orange10);
}

.tj-input-helper {
  color: var(--slate11);
}

.tj-input-error {
  color: var(--tomato10);
}

.tj-input-error-state {
  border: 1px solid var(--tomato9);
}

// TJ APP INPUT END

.search-input-container {
  display: flex;
}

// sidebar styles inside editor :: temporary
.theme-dark,
.dark-theme {
  .editor {
    .left-sidebar {
      background-color: #232e3c !important;
    }
  }
}

.tj-db-table {
  table {
    max-width: calc(100% - 28px);
  }

  .datatable {
    position: relative;
  }
}

.add-row-btn-database {
  position: absolute;
  top: 0;
  right: -28px;
  width: 28px;
  height: 28px;
  background: var(--slate7);
  border-width: 0px 1px 1px 1px;
  border-style: solid;
  border-color: var(--slate4);
  border-radius: 0px !important;
}

.add-col-btn-database {
  position: absolute;
  top: 28;
  left: 0px;
  width: 28px;
  height: 28px;
  background: var(--slate7);
  border-width: 0px 1px 1px 1px;
  border-style: solid;
  border-color: var(--slate4);
  border-radius: 0px !important;
}

// custom styles for users multiselect in manage users 
.manage-groups-users-multiselect {
  gap: 17px;
  width: 440px;
  height: 32px;
  background: var(--base);
  border-radius: 6px;

  .dropdown-heading {
    height: 32px;
    padding: 6px 10px;
  }

  .dropdown-container {
    background: var(--base);
    border: 1px solid var(--slate7) !important;
  }

  .dropdown-content {
    border: 1px solid var(--slate3);
    box-shadow: 0px 12px 16px -4px rgba(16, 24, 40, 0.08), 0px 4px 6px -2px rgba(16, 24, 40, 0.03);
    border-radius: 6px;

    .search {
      input {
        background-color: var(--base);
        color: var(--slate12);
      }
    }
  }

  .rmsc,
  .dropdown-content,
  .panel-content,
  .search {
    background: var(--base) !important;
  }

  .options {
    .select-item {
      color: var(--slate12);

      &:hover {
        background: var(--slate4);
        border-radius: 6px;
      }
    }
  }
}

.select-search__options {
  .item-renderer {
    display: flex !important;
    justify-content: space-between;
    padding: 20px;
    cursor: pointer;
    flex-direction: row;

    div:first-child {
      display: flex;
    }

    p {
      margin-bottom: 0px !important;
      color: var(--slate12);
    }

    span {
      color: var(--slate11);
    }

    p,
    span {
      font-weight: 400;
      font-size: 12px;
      line-height: 20px;
    }
  }
}

.create-new-app-dropdown {
  .button:first-child {
    padding: 0 !important;
  }

  .dropdown-toggle::after {
    border: none !important;
    content: url("data:image/svg+xml,%3Csvg width='25' height='25' viewBox='0 0 25 25' fill='none' xmlns='http://www.w3.org/2000/svg'%3E%3Cpath fill-rule='evenodd' clip-rule='evenodd' d='M10.5 7.03906C10.5 6.34871 11.0596 5.78906 11.75 5.78906C12.4404 5.78906 13 6.34871 13 7.03906C13 7.72942 12.4404 8.28906 11.75 8.28906C11.0596 8.28906 10.5 7.72942 10.5 7.03906ZM10.5 12.0391C10.5 11.3487 11.0596 10.7891 11.75 10.7891C12.4404 10.7891 13 11.3487 13 12.0391C13 12.7294 12.4404 13.2891 11.75 13.2891C11.0596 13.2891 10.5 12.7294 10.5 12.0391ZM11.75 15.7891C11.0596 15.7891 10.5 16.3487 10.5 17.0391C10.5 17.7294 11.0596 18.2891 11.75 18.2891C12.4404 18.2891 13 17.7294 13 17.0391C13 16.3487 12.4404 15.7891 11.75 15.7891Z' fill='%23fff'/%3E%3C/svg%3E%0A");
    transform: rotate(360deg);
    width: 14px;
    margin: 0 !important;
    display: flex;
    align-items: center;
    justify-content: center;
    padding: 8px 0px 0px 0px;
  }
}

.sso-page-loader-card {
  background-color: var(--slate2) !important;
  height: 100%;

  .card-header {
    background-color: var(--slate2) !important;
  }
}

.workspace-nav-list-wrap {
  padding: 4px 20px 20px 20px;
  height: calc(100vh - 116px) !important;
}

.upload-user-form span.file-upload-error {
  color: var(--tomato10) !important;
}

.tj-onboarding-phone-input {
  width: 392px !important;
  height: 40px;
  padding: 8px 12px;
  gap: 8px;
  margin-bottom: 12px;
  background: #FFFFFF;
  border: 1px solid #D7DBDF !important;
  border-radius: 0px 4px 4px 0px !important;

  &:hover {
    border: 1px solid #466BF2 !important;
  }
}

.tj-onboarding-phone-input-wrapper {
  margin-bottom: 12px;
}

.theme-dark {
  .tj-onboarding-phone-input-wrapper {
    .flag-dropdown {
      background-color: #1f2936 !important;

      .country-list {
        background-color: #1f2936 !important;
        background: #1f2936;

        li {
          .country .highlight {
            background-color: #3a3f42;
            color: #000 !important;

            div {
              .country-name {
                color: #6b6b6b !important;
              }
            }

          }

          &:hover {
            background-color: #2b2f31;
          }

        }
      }
    }

  }

  .react-tel-input .country-list .country.highlight {
    color: #6b6b6b;
  }
}

<<<<<<< HEAD
#global-settings-popover {
  padding: 24px;
  gap: 20px;
  max-width: 377px !important;
  height: 316px !important;
  background: #FFFFFF;
  border: 1px solid #E6E8EB;
  box-shadow: 0px 32px 64px -12px rgba(16, 24, 40, 0.14);
  border-radius: 6px;
  margin-top: -13px;


  .input-with-icon {
    justify-content: end;
  }

  .form-check-input {
    padding-right: 8px;
  }

  .global-popover-div-wrap-width {
    width: 156px !important;
  }

  .form-switch {
    margin-bottom: 20px;
  }

  .global-popover-div-wrap {
    padding: 0px;
    gap: 75px;
    width: 329px;
    height: 32px;
    margin-bottom: 20px !important;
    justify-content: space-between;

    &:last-child {
      margin-bottom: 0px !important;
    }
  }
}

.global-popover-text {
  font-family: 'IBM Plex Sans';
  font-style: normal;
  font-weight: 500;
  font-size: 12px;
  line-height: 20px;
  color: #11181C;


}

.maximum-canvas-width-input-select {
  padding: 6px 10px;
  gap: 17px;
  width: 60px;
  height: 32px;
  background: #FFFFFF;
  border: 1px solid #D7DBDF;
  border-radius: 0px 6px 6px 0px;
}

.maximum-canvas-width-input-field {
  padding: 6px 10px;
  gap: 17px;
  width: 97px;
  height: 32px;
  background: #FFFFFF;
  border: 1px solid #D7DBDF;
  border-top-left-radius: 6px;
  border-bottom-left-radius: 6px;
  border-right: none !important;


}

.canvas-background-holder {
  padding: 6px 10px;
  gap: 6px;
  width: 120px;
  height: 32px;
  background: #FFFFFF;
  display: flex;
  align-items: center;
  border: 1px solid #D7DBDF;
  border-radius: 6px;
  flex-direction: row;
}

.export-app-btn {
  flex-direction: row;
  justify-content: center;
  align-items: center;
  padding: 6px 16px;
  gap: 6px;
  width: 158px;
  height: 32px;
  font-family: 'IBM Plex Sans';
  font-style: normal;
  font-weight: 600;
  font-size: 14px;
  line-height: 20px;
  color: #3E63DD;
  background: #F0F4FF;
  border-radius: 6px;
  border: none;
}

.tj-btn-tertiary {
  padding: 10px 20px;
  gap: 8px;
  width: 112px;
  height: 40px;
  background: #FFFFFF;
  border: 1px solid #D7DBDF;
  border-radius: 6px;

  &:hover {
    border: 1px solid #C1C8CD;
    color: #687076;
  }

  &:active {
    border: 1px solid #11181C;
    color: #11181C;
  }
}

.import-export-footer-btns {
  border-radius: 6px !important;
}

.export-table-button {
  display: flex;
  width: 135px;
}


#global-settings-popover.theme-dark {
  background-color: $bg-dark-light  !important;
  border: 1px solid #2B2F31;

  .global-popover-text {
    color: #fff !important;
  }

  .maximum-canvas-width-input-select {
    background-color: $bg-dark-light  !important;
    border: 1px solid #324156;
    color: $white;
  }

  .export-app-btn {
    background: #192140;
  }

  .fx-canvas div {
    background-color: transparent !important;
  }
=======
.profile-page-content-wrap {
  background-color: var(--slate2);
  padding-top: 40px;
}

.profile-page-card {
  background-color: var(--base);
  border-radius: 6px;
}

.all-apps-link-cotainer {
  border-radius: 6px !important;
}

.variables-table-wrapper {
  tr {
    border-width: 0px !important;
  }
}

.home-page-content-container {
  max-width: 880px;
}

@media only screen and (max-width: 1583px) and (min-width: 1312px) {

  .homepage-app-card-list-item {
    max-width: 264px;
  }

}

@media only screen and (min-width: 1728px) {

  .homepage-app-card-list-item {
    max-width: 304px;
  }

  .home-page-content-container {
    max-width: 976px;
  }

  .liner {
    width: 976px;
  }
}

@media only screen and (max-width: 992px) {
  .homepage-app-card-list-item-wrap {
    display: flex;
    justify-content: center;
    margin-left: auto;
    margin-right: auto;
    width: 100%;
    margin-top: 22px;
  }

  .homepage-app-card-list-item {
    max-width: 304px !important;
    flex-basis: 100%;
  }
}

@media only screen and (min-width: 993px) and (max-width: 1311px) {
  .home-page-content-container {
    max-width: 568px;
  }

  .homepage-app-card-list-item-wrap {
    row-gap: 20px;
  }

  .homepage-app-card-list-item {
    max-width: 269px;
    flex-basis: 100%;
  }

  .liner {
    width: 568px;
  }
}

.tj-docs-link {
  color: var(--indigo9) !important;
  text-decoration: none;
  list-style: none;
}

.datasource-copy-button {
  width: 87px;
  height: 32px;
}

.datasource-edit-btn {
  height: 27px;
  margin-left: 12px;
}

.datasource-edit-modal {

  .modal-content,
  .modal-body,
  .modal-header,
  .modal-title,
  .modal-body-content,
  .modal-sidebar,
  .card {
    background-color: var(--base) !important;
    color: var(--slate12) !important;
    border-color: var(--slate5) !important;
  }

  .datasource-modal-sidebar-footer {
    .footer-text {
      color: var(--slate12) !important;
    }
  }

  .form-control-plaintext {
    color: var(--slate12) !important;
  }

  .card {
    &:hover {
      background-color: var(--slate2) !important;
    }
  }
}

.org-edit-icon {
  width: 28px;
  height: 28px;
  border-radius: 6px;
  display: flex;
  justify-content: center;
  align-items: center;

  svg {
    height: 14px;
    width: 14px;
  }
}

.marketplace-body {
  height: calc(100vh - 64px) !important;
  overflow-y: auto;
  background: var(--slate2);
}

.plugins-card {
  background-color: var(--base);
  border: 1px solid var(--slate3);
  box-shadow: 0px 1px 2px rgba(16, 24, 40, 0.05);
  border-radius: 6px;
}

.template-source-name {
  color: var(--slate12) !important;
}
.marketplace-install{
  color: var(--indigo9);
}
.popover {
  .popover-arrow {
    display: none;
  }
}

.shareable-link{
  .input-group{
    .tj-app-input textarea{
      width: 600px;
      border-radius: 0px !important;
      margin-bottom: 0px !important;
      background-color: #5e656e !important;
      color: #f4f6fa !important;
      border: none !important;

    }
  }
}
.confirm-dialogue-modal{
  background: var(--base);
>>>>>>> 75b7c185
}<|MERGE_RESOLUTION|>--- conflicted
+++ resolved
@@ -2071,7 +2071,8 @@
   padding: 5px;
 }
 
-.table-filters,.table-add-new-row {
+.table-filters,
+.table-add-new-row {
   position: absolute;
   top: 2.85rem;
   width: 80%;
@@ -4526,30 +4527,37 @@
     }
   }
 }
-.home-modal-component-editor.dark
-{
-  .modal-header,.modal-body{
+
+.home-modal-component-editor.dark {
+
+  .modal-header,
+  .modal-body {
     background-color: #232e3c;
     color: #fff;
   }
-  .form-control{
+
+  .form-control {
     color: #fff;
     background-color: #232e3c !important;
   }
 }
+
 .onboarding-modal.dark .modal-content {
   @extend .modal-content.home-modal-component.dark;
 }
+
 .modal-content.home-modal-component.dark-theme {
   .btn-close {
     filter: brightness(0) invert(1);
   }
 }
-.home-modal-component{
+
+.home-modal-component {
   .btn-close {
     opacity: 1 !important;
   }
 }
+
 .modal-content.home-modal-component.dark {
   background-color: $bg-dark-light  !important;
   color: $white  !important;
@@ -4575,7 +4583,7 @@
   }
 
   .modal-header {
-    background-color: $bg-dark-light !important;
+    background-color: $bg-dark-light  !important;
     color: $white  !important;
     border-bottom: 2px solid #3A3F42 !important;
   }
@@ -4954,7 +4962,7 @@
 
 .popover.popover-dark-themed {
   background-color: $bg-dark-light;
-  border-color: rgba(101,109,119,0.16);
+  border-color: rgba(101, 109, 119, 0.16);
 
 
   .popover-body {
@@ -6697,11 +6705,17 @@
     }
   }
 
+  .version-wrapper {
+    display: flex;
+    justify-content: flex-start;
+    padding: 0.75rem 0.25rem;
+    border: 1px solid var(--slate7);
+  }
+
   .current-version-wrap,
   .other-version-wrap {
     display: flex;
     justify-content: flex-start;
-<<<<<<< HEAD
     align-items: center;
     padding: 12px;
     gap: 16px;
@@ -6726,10 +6740,8 @@
     display: flex;
     gap: 8px;
     flex-direction: column;
-=======
     padding: 0.75rem 0.25rem;
     border: 1px solid var(--slate7);
->>>>>>> 75b7c185
   }
 }
 
@@ -8088,21 +8100,6 @@
   border-radius: 6px;
 }
 
-<<<<<<< HEAD
-
-  table {
-    border-collapse: collapse;
-    width: 100%;
-  }
-}
-
-.bounded-box  {
-  .sc-iwsKbI.lmGPCf  {
-    height: 100%;
-    margin: auto;
-    width: max-content;
-    max-width: 100% !important;
-=======
 .add-new-workspace-icon-old-wrap {
   display: none;
 }
@@ -8111,7 +8108,6 @@
   padding: 8px 12px;
   gap: 11px;
   height: 50px;
->>>>>>> 75b7c185
 
   &:hover {
     background: var(--indigo3);
@@ -8520,7 +8516,8 @@
   color: var(--slate12);
   justify-content: center;
 }
-.launch-button.tj-disabled-btn{
+
+.launch-button.tj-disabled-btn {
   cursor: not-allowed;
 }
 
@@ -9820,7 +9817,7 @@
   border-radius: 4px;
 }
 
-.confirm-dialogue-body  {
+.confirm-dialogue-body {
   background: var(--base);
   color: var(--slate12);
 }
@@ -9942,7 +9939,7 @@
   grid-template-rows: auto 1fr auto;
 }
 
-.add-new-datasource-header-container{
+.add-new-datasource-header-container {
   margin-bottom: 24px;
   padding-top: 4px;
 }
@@ -10319,7 +10316,6 @@
   }
 }
 
-<<<<<<< HEAD
 #global-settings-popover {
   padding: 24px;
   gap: 20px;
@@ -10480,7 +10476,8 @@
   .fx-canvas div {
     background-color: transparent !important;
   }
-=======
+}
+
 .profile-page-content-wrap {
   background-color: var(--slate2);
   padding-top: 40px;
@@ -10640,18 +10637,20 @@
 .template-source-name {
   color: var(--slate12) !important;
 }
-.marketplace-install{
+
+.marketplace-install {
   color: var(--indigo9);
 }
+
 .popover {
   .popover-arrow {
     display: none;
   }
 }
 
-.shareable-link{
-  .input-group{
-    .tj-app-input textarea{
+.shareable-link {
+  .input-group {
+    .tj-app-input textarea {
       width: 600px;
       border-radius: 0px !important;
       margin-bottom: 0px !important;
@@ -10662,7 +10661,7 @@
     }
   }
 }
-.confirm-dialogue-modal{
+
+.confirm-dialogue-modal {
   background: var(--base);
->>>>>>> 75b7c185
 }