--- conflicted
+++ resolved
@@ -709,7 +709,7 @@
       justify-content: center;
       -webkit-box-align: center;
       align-items: center;
-      
+
       .canvas-area {
         width: 1280px;
         min-height: 2400px;
@@ -4315,7 +4315,7 @@
 
       .svg-plus {
         stroke: $primary;
-      } 
+      }
 
       .delete-btn-wrapper {
         display: flex;
@@ -4604,16 +4604,15 @@
   font-size: 14px;
   color: $light-gray;
 }
-<<<<<<< HEAD
 
 .custom_fc_frame {
   left: 40px !important;
-=======
+}
+
 #transformation-popover-container {
   margin-left: 80px !important;
   margin-bottom: -2px !important;
   // top: -10px !important;
   // left: 100px !important;
   // background-color: #0565ff;
->>>>>>> 2f9c9533
 }