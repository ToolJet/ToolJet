--- conflicted
+++ resolved
@@ -12737,7 +12737,6 @@
   }
 }
 
-<<<<<<< HEAD
 .canvas-container {
   scrollbar-color: transparent;
   scrollbar-width: thin;
@@ -12789,7 +12788,8 @@
         background-color: #6a727c4d !important;
       }
     }
-=======
+  }
+}
 .number-input-arrow {
   &:hover {
     background-color: var(--interactive-overlays-fill-hover) !important;
@@ -12797,6 +12797,5 @@
 
   &:active {
     background-color: var(--interactive-overlays-fill-pressed) !important;
->>>>>>> d686cece
   }
 }