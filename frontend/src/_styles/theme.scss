--- conflicted
+++ resolved
@@ -6888,8 +6888,7 @@
   height: calc(100vh - 1.25rem - 48px);
   min-height : 500px;
 } 
-<<<<<<< HEAD
-=======
+
 .theme-dark{
   .org-avatar:hover{
     .avatar{
@@ -6897,5 +6896,4 @@
     }
   }
   
-}
->>>>>>> 769e56dc
+}