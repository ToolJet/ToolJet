--- conflicted
+++ resolved
@@ -1129,9 +1129,7 @@
   }
 }
 
-<<<<<<< HEAD
-
-=======
+
 .datasource-picker,
 .stripe-operation-options {
   .select-search,
@@ -1143,7 +1141,6 @@
     border-radius: $border-radius !important;
   }
 }
->>>>>>> cf704e50
 
 .select-search {
   width: 100%;
