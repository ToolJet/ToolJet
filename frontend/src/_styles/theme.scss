@import "./tabler.scss";
@import "./colors.scss";
@import "./z-index.scss";
@import "./mixins.scss";
@import "./queryManager.scss";
@import "./onboarding.scss";
@import "./components.scss";
@import "./global-datasources.scss";
@import "./typography.scss";
@import "./designtheme.scss";
@import "./dropdown-custom.scss";
@import "./ui-operations.scss";
@import 'react-loading-skeleton/dist/skeleton.css';
@import './table-component.scss';
@import 'tailwindcss/base';
@import 'tailwindcss/components';
@import 'tailwindcss/utilities';
@import "./componentdesign.scss";
@import './pages-sidebar.scss';
@import "./componentdesign.scss";
/* ibm-plex-sans-100 - latin */
@font-face {
  font-display: swap;
  /* Check https://developer.mozilla.org/en-US/docs/Web/CSS/@font-face/font-display for other options. */
  font-family: 'IBM Plex Sans';
  font-style: normal;
  font-weight: 100;
  src: url('/assets/fonts/ibm-plex-sans-v19-latin/ibm-plex-sans-v19-latin-100.woff2') format('woff2');
  /* Chrome 36+, Opera 23+, Firefox 39+, Safari 12+, iOS 10+ */
}

/* ibm-plex-sans-100italic - latin */
@font-face {
  font-display: swap;
  /* Check https://developer.mozilla.org/en-US/docs/Web/CSS/@font-face/font-display for other options. */
  font-family: 'IBM Plex Sans';
  font-style: italic;
  font-weight: 100;
  src: url('/assets/fonts/ibm-plex-sans-v19-latin/ibm-plex-sans-v19-latin-100italic.woff2') format('woff2');
  /* Chrome 36+, Opera 23+, Firefox 39+, Safari 12+, iOS 10+ */
}

/* ibm-plex-sans-200 - latin */
@font-face {
  font-display: swap;
  /* Check https://developer.mozilla.org/en-US/docs/Web/CSS/@font-face/font-display for other options. */
  font-family: 'IBM Plex Sans';
  font-style: normal;
  font-weight: 200;
  src: url('/assets/fonts/ibm-plex-sans-v19-latin/ibm-plex-sans-v19-latin-200.woff2') format('woff2');
  /* Chrome 36+, Opera 23+, Firefox 39+, Safari 12+, iOS 10+ */
}

/* ibm-plex-sans-200italic - latin */
@font-face {
  font-display: swap;
  /* Check https://developer.mozilla.org/en-US/docs/Web/CSS/@font-face/font-display for other options. */
  font-family: 'IBM Plex Sans';
  font-style: italic;
  font-weight: 200;
  src: url('/assets/fonts/ibm-plex-sans-v19-latin/ibm-plex-sans-v19-latin-200italic.woff2') format('woff2');
  /* Chrome 36+, Opera 23+, Firefox 39+, Safari 12+, iOS 10+ */
}

/* ibm-plex-sans-300 - latin */
@font-face {
  font-display: swap;
  /* Check https://developer.mozilla.org/en-US/docs/Web/CSS/@font-face/font-display for other options. */
  font-family: 'IBM Plex Sans';
  font-style: normal;
  font-weight: 300;
  src: url('/assets/fonts/ibm-plex-sans-v19-latin/ibm-plex-sans-v19-latin-300.woff2') format('woff2');
  /* Chrome 36+, Opera 23+, Firefox 39+, Safari 12+, iOS 10+ */
}

/* ibm-plex-sans-300italic - latin */
@font-face {
  font-display: swap;
  /* Check https://developer.mozilla.org/en-US/docs/Web/CSS/@font-face/font-display for other options. */
  font-family: 'IBM Plex Sans';
  font-style: italic;
  font-weight: 300;
  src: url('/assets/fonts/ibm-plex-sans-v19-latin/ibm-plex-sans-v19-latin-300italic.woff2') format('woff2');
  /* Chrome 36+, Opera 23+, Firefox 39+, Safari 12+, iOS 10+ */
}

/* ibm-plex-sans-regular - latin */
@font-face {
  font-display: swap;
  /* Check https://developer.mozilla.org/en-US/docs/Web/CSS/@font-face/font-display for other options. */
  font-family: 'IBM Plex Sans';
  font-style: normal;
  font-weight: 400;
  src: url('/assets/fonts/ibm-plex-sans-v19-latin/ibm-plex-sans-v19-latin-regular.woff2') format('woff2');
  /* Chrome 36+, Opera 23+, Firefox 39+, Safari 12+, iOS 10+ */
}

/* ibm-plex-sans-italic - latin */
@font-face {
  font-display: swap;
  /* Check https://developer.mozilla.org/en-US/docs/Web/CSS/@font-face/font-display for other options. */
  font-family: 'IBM Plex Sans';
  font-style: italic;
  font-weight: 400;
  src: url('/assets/fonts/ibm-plex-sans-v19-latin/ibm-plex-sans-v19-latin-italic.woff2') format('woff2');
  /* Chrome 36+, Opera 23+, Firefox 39+, Safari 12+, iOS 10+ */
}

/* ibm-plex-sans-500 - latin */
@font-face {
  font-display: swap;
  /* Check https://developer.mozilla.org/en-US/docs/Web/CSS/@font-face/font-display for other options. */
  font-family: 'IBM Plex Sans';
  font-style: normal;
  font-weight: 500;
  src: url('/assets/fonts/ibm-plex-sans-v19-latin/ibm-plex-sans-v19-latin-500.woff2') format('woff2');
  /* Chrome 36+, Opera 23+, Firefox 39+, Safari 12+, iOS 10+ */
}

/* ibm-plex-sans-500italic - latin */
@font-face {
  font-display: swap;
  /* Check https://developer.mozilla.org/en-US/docs/Web/CSS/@font-face/font-display for other options. */
  font-family: 'IBM Plex Sans';
  font-style: italic;
  font-weight: 500;
  src: url('/assets/fonts/ibm-plex-sans-v19-latin/ibm-plex-sans-v19-latin-500italic.woff2') format('woff2');
  /* Chrome 36+, Opera 23+, Firefox 39+, Safari 12+, iOS 10+ */
}

/* ibm-plex-sans-600 - latin */
@font-face {
  font-display: swap;
  /* Check https://developer.mozilla.org/en-US/docs/Web/CSS/@font-face/font-display for other options. */
  font-family: 'IBM Plex Sans';
  font-style: normal;
  font-weight: 600;
  src: url('/assets/fonts/ibm-plex-sans-v19-latin/ibm-plex-sans-v19-latin-600.woff2') format('woff2');
  /* Chrome 36+, Opera 23+, Firefox 39+, Safari 12+, iOS 10+ */
}

/* ibm-plex-sans-600italic - latin */
@font-face {
  font-display: swap;
  /* Check https://developer.mozilla.org/en-US/docs/Web/CSS/@font-face/font-display for other options. */
  font-family: 'IBM Plex Sans';
  font-style: italic;
  font-weight: 600;
  src: url('/assets/fonts/ibm-plex-sans-v19-latin/ibm-plex-sans-v19-latin-600italic.woff2') format('woff2');
  /* Chrome 36+, Opera 23+, Firefox 39+, Safari 12+, iOS 10+ */
}

/* ibm-plex-sans-700 - latin */
@font-face {
  font-display: swap;
  /* Check https://developer.mozilla.org/en-US/docs/Web/CSS/@font-face/font-display for other options. */
  font-family: 'IBM Plex Sans';
  font-style: normal;
  font-weight: 700;
  src: url('/assets/fonts/ibm-plex-sans-v19-latin/ibm-plex-sans-v19-latin-700.woff2') format('woff2');
  /* Chrome 36+, Opera 23+, Firefox 39+, Safari 12+, iOS 10+ */
}

/* ibm-plex-sans-700italic - latin */
@font-face {
  font-display: swap;
  /* Check https://developer.mozilla.org/en-US/docs/Web/CSS/@font-face/font-display for other options. */
  font-family: 'IBM Plex Sans';
  font-style: italic;
  font-weight: 700;
  src: url('/assets/fonts/ibm-plex-sans-v19-latin/ibm-plex-sans-v19-latin-700italic.woff2') format('woff2');
  /* Chrome 36+, Opera 23+, Firefox 39+, Safari 12+, iOS 10+ */
}

// variables
$border-radius: 4px;


body {
  font-family: 'IBM Plex Sans';
  // color: var(--text-default) !important;
}

input,
button {
  border-radius: 4px;
}

.btn:hover {
  border-color: $primary;
}

.btn-sm {
  padding: 4px 8px;
}

.padding-0 {
  padding: 0;
}

.float-right {
  float: right;
}

.font-500 {
  font-weight: 500;
}

.color-inherit {
  color: inherit;
}

.text-right {
  text-align: right;
}

.navbar {
  max-height: 48px;
  min-height: auto;
  background-color: var(--base) !important;
  border-bottom: 1px solid var(--slate5);

  .nav-item.active:after {
    bottom: 0 !important;
  }
}

.rc-slider-track {
  background-color: $primary;
}

.rc-slider-handle {
  border-color: $primary;
}

.auth-main {
  height: 1000px;
  padding-top: calc(0.25 * 100vh);
  overflow: hidden;

  svg,
  img {
    height: 50px;
    width: 50px;
  }

  svg {
    color: #000000;
  }

  .col-4 {
    z-index: 1;
  }

  .horizontal-line {
    width: 100%;
    position: relative;
    border: 1px solid #b1b1b1;
    top: 25px;
    margin: 0px auto;
    z-index: 0;
  }

  .sso-ico {
    div {
      background-color: #ffffff;
    }
  }
}

.emoji-mart-scroll {
  border-bottom: 0;
  margin-bottom: 6px;
}

.emoji-mart-scroll+.emoji-mart-bar {
  display: none;
}

.accordion-item {
  border: solid var(--slate5);
  border-width: 0px 0px 1px 0px;
}


.accordion-item,
.accordion-button {
  background-color: inherit;
}

.accordion-button {
  font-size: 14px;
  font-weight: 500 !important;
  box-shadow: none !important;
  color: var(--slate12) !important;
  padding: 16px 16px !important;
}

.accordion-button::after {
  background-image: url('data:image/svg+xml,<svg xmlns="http://www.w3.org/2000/svg" width="13" height="12" viewBox="0 0 13 12" fill="none"><path d="M8.83684 3L4.4484 3C3.86955 3 3.5089 3.62791 3.80056 4.1279L5.99478 7.88943C6.28419 8.38556 7.00104 8.38556 7.29045 7.88943L9.48467 4.1279C9.77634 3.62791 9.41568 3 8.83684 3Z" fill="%2311181C"/></svg>');
}

.accordion-button:not(.collapsed)::after {
  background-image: url('data:image/svg+xml,<svg xmlns="http://www.w3.org/2000/svg" width="13" height="12" viewBox="0 0 13 12" fill="none"><path d="M8.83684 3L4.4484 3C3.86955 3 3.5089 3.62791 3.80056 4.1279L5.99478 7.88943C6.28419 8.38556 7.00104 8.38556 7.29045 7.88943L9.48467 4.1279C9.77634 3.62791 9.41568 3 8.83684 3Z" fill="%2311181C"/></svg>');
}


.accordion-body {
  padding: 4px 16px 16px 16px !important;

  .form-label {
    font-weight: 400;
    font-size: 12px;
    color: var(--slate12);
  }

  .style-fx {
    margin-top: 3px !important;
  }
}

.editor {
  header {
    position: fixed;
    width: 100%;
    top: 0px;
    left: 0px;
  }

  .header-container {
    max-width: 100%;
    padding: 0px;
  }

  .resizer-select,
  .resizer-active {

    .top-right,
    .top-left,
    .bottom-right,
    .bottom-left {
      background: white;
      border-radius: 10px;
      border: solid 1px $primary;
    }
  }

  .resizer-selected {
    outline-width: thin;
    outline-style: solid;
    outline-color: #ffda7e;
  }

  // query data source card style start

  .query-datasource-card-container,
  .header-query-datasource-card-container {
    display: flex;
    flex-direction: row;
    gap: 10px;
    flex-wrap: wrap;
  }

  .datasource-picker {
    margin-bottom: 24px;
    width: 475px;
    margin: auto;

    a {
      color: var(--indigo9);
      text-decoration: none;
    }
  }

  .header-query-datasource-card-container {
    margin-top: -10px;
  }

  .header-query-datasource-card {
    position: relative;
    display: flex;
    min-width: 0;
    word-wrap: break-word;
    background-color: rgba(66, 153, 225, 0.1) !important;
    background-clip: border-box;
    border-radius: 4px;
    height: 32px;
    width: 140px;
    padding: 6px;
    align-items: center;
    text-transform: capitalize;
    font-weight: 400 !important;
    background-color: #4299e11a;

    p {
      margin: 0 8px 0 12px;
    }
  }

  .query-datasource-card {
    position: relative;
    display: flex;
    min-width: 0;
    word-wrap: break-word;
    background-color: #ffffff;
    background-clip: border-box;
    border: 1px solid rgba(101, 109, 119, 0.16);
    border-radius: 4px;
    height: 46px;
    width: 200px;
    padding: 10px;
    align-items: center;
    cursor: pointer;
    transition: transform .2s;

    p {
      margin: 0 8px 0 15px;
    }

    &:hover {
      transform: scale(1.02);
      box-shadow: 0.1px 0.1px 0.1px 0.1px rgba(0, 0, 0, 0.3);
    }
  }

  // end :: data source card style

  .header-query-datasource-name {
    font-size: 0.8rem !important;
    padding-top: 0px !important;
  }

  .datasource-heading {
    display: flex;
    height: 32px;
    gap: 10px;
    align-items: center;

    p {
      font-size: 12px;
      padding-top: 0px;
      cursor: pointer;
    }
  }


  .left-sidebar {
    scrollbar-width: none;
  }

  .left-sidebar::-webkit-scrollbar {
    width: 0;
    background: transparent;
  }

  .left-sidebar-layout {
    display: flex;
    justify-content: center;
    font-size: 11px;
    align-items: center;
    letter-spacing: 0.2px;

    p {
      margin-bottom: 0px;
      margin-top: 8px;
    }
  }

  .left-sidebar {
    height: 100%;
    width: 48px;
    position: fixed;
    z-index: 2;
    left: 0;
    overflow-x: hidden;
    flex: 1 1 auto;
    background-clip: border-box;
    margin-top: 48px;
    padding-top: 8px;
    background: var(--base) !important;

    .accordion-item {
      border: solid var(--slate5);
      border-width: 1px 0px 1px 0px;
    }

    .datasources-container {
      height: 50%;
      overflow-y: scroll;

      tr {
        border-color: #f1f1f1;
      }
    }

    .variables-container {
      height: 50%;
      overflow-y: scroll;
    }

    .variables-container::-webkit-scrollbar-thumb,
    .datasources-container::-webkit-scrollbar-thumb {
      background: transparent;
      height: 0;
      width: 0;
    }

    .variables-container::-webkit-scrollbar,
    .datasources-container::-webkit-scrollbar {
      width: 0;
      background: transparent;
      height: 0;
    }

    .variables-container,
    .datasources-container {
      scrollbar-width: none;
    }

    .datasources-container {
      bottom: 0;
      height: 500px;
      border: solid rgba(101, 109, 119, 0.16);
      border-width: 1px 0px 1px 0px;

      .datasources-header {
        border: solid rgba(0, 0, 0, 0.125);
        border-width: 0px 0px 1px 0px;
      }
    }

    .left-sidebar-inspector {
      .card-body {
        padding: 1rem 0rem 1rem 1rem;
      }
    }

    .left-sidebar-page-selector {
      .add-new-page-button-container {
        width: 100%;
        margin-top: 10px;
      }
    }
  }

  .editor-sidebar {
    position: fixed;
    right: 0;
    overflow: hidden;
    width: 300px;
    flex: 1 1 auto;
    top: 48px;
    border-left: 1px solid var(--slate5);
    background-color: var(--base);
    background-clip: border-box;
    height: 100vh;


    .inspector {
      .form-control-plaintext {
        padding: 0;
        color: var(--slate12);
      }

      .header {
        padding-left: 20px;
        padding-right: 20px;
        border: solid rgba(0, 0, 0, 0.125);
        border-width: 0px 0px 1px 0px;
        height: 40px;

        .component-name {
          font-weight: 500;
        }

        .component-action-button {
          top: 8px;
          right: 10px;
          position: absolute;
        }
      }

      .properties-container {
        .field {
          .form-label {
            font-size: 12px;
          }

          .text-field {
            height: 30px;
            font-size: 12px;
          }

          .form-select {
            height: 30px;
            font-size: 12px;
          }

          .select-search__input {
            padding: 0.2375rem 0.75rem;
            font-size: 0.825rem;
          }
        }
      }
    }

    .components-container::-webkit-scrollbar {
      width: 0;
      height: 0;
      background: transparent;
    }

    .components-container::-webkit-scrollbar-thumb {
      background: transparent;
    }

    .components-container {
      scrollbar-width: none;
    }

    .components-container {
      height: 100%;
      overflow: auto;
      overflow-x: hidden;
      padding-bottom: 20%;

      ::placeholder {
        color: var(--slate9);

      }

      .component-image-holder {
        border-radius: 0;
        transition: all 0.3s cubic-bezier(0.25, 0.8, 0.25, 1);
        box-sizing: border-box;
        border-radius: 4px;
        background-color: var(--slate3);

        img {
          margin: 0 auto;
        }

        &:hover {
          background-color: var(--slate4);
          border: 1px solid var(--slate4, #E6E8EB);

        }

        &:active {
          background-color: var(--slate4);
          border: 1px solid var(--slate6, #DFE3E6);
        }
      }

      .component-title {
        margin-top: 4px;
        max-width: 100%;
        text-align: center;
        word-wrap: break-word;
        color: var(--slate12);
        text-align: center;
        font-size: 10px;
        font-style: normal;
        font-weight: 400;
        line-height: 13px;
        height: 26px;
        width: 72px;
      }

      .component-description {
        color: grey;
        font-size: 0.7rem;
      }
    }
  }

  .main {
    top: 0;
    height: calc(100vh - 84px);

    &.hide-scrollbar {
      .canvas-container::-webkit-scrollbar {
        height: 0;
      }
    }

    .canvas-container::-webkit-scrollbar {
      width: 0;
      background: transparent;
    }

    .canvas-container::-webkit-scrollbar-track {
      background: transparent !important;
    }

    .canvas-container {
      scrollbar-width: none;
    }

    .canvas-container {
      height: 100%;
      top: 48px;
      position: fixed;
      right: 300px;
      left: 48px;
      overflow-y: scroll;
      overflow-x: auto;
      -webkit-box-pack: center;
      justify-content: center;
      -webkit-box-align: center;
      align-items: center;

      .real-canvas {
        outline: 1px dotted transparent;
      }

      .show-grid {
        outline: 1px dotted #4d72da;
        background-image: linear-gradient(to right,
            rgba(194, 191, 191, 0.2) 1px,
            transparent 1px),
          linear-gradient(to bottom,
            rgba(194, 191, 191, 0.2) 1px,
            transparent 1px);

      }

      .canvas-area {
        // background: #F9F9FB;
        margin: 0px auto;

        .resizer {
          outline: solid 1px transparent;
        }
      }
    }
  }

  @media screen and (max-height: 450px) {
    .sidebar {
      padding-top: 15px;
    }

    .sidebar a {
      font-size: 18px;
    }
  }
}

.viewer {
  .header-container {
    max-width: 100%;
  }

  .main {
    padding: 0px 10px;

    .canvas-container {
      scrollbar-width: auto;
      width: 100%;
    }

    .canvas-container::-webkit-scrollbar {
      background: transparent;
    }

    .canvas-container {
      height: 100%;
      position: fixed;
      left: 0;
      overflow-y: auto;
      overflow-x: auto;
      -webkit-box-pack: center;
      justify-content: center;
      -webkit-box-align: center;
      align-items: center;

      .canvas-area {
        width: 1280px;
        // background: #F9F9FB;
        margin: 0px auto;
        background-size: 80px 80px;
        background-repeat: repeat;
      }

      .navigation-area {
        background: var(--base, #FFF);
        padding: 1rem;

        a.page-link {
          border-radius: 0;
          border: 0;
        }

        a.page-link:hover {
          color: white;
          background-color: #4D72FA;
        }

        a.page-link.active {
          color: white;
          background-color: #4D72FA;
        }
      }

    }
  }
}

.modal-header {
  padding: 0 1.5rem 0 1.5rem;
}

.page-body,
.homepage-body {
  height: 100vh;

  .list-group.list-group-transparent.dark .all-apps-link,
  .list-group-item-action.dark.active {
    background-color: $dark-background !important;
  }
}

.home-search-holder {
  height: 20px;
  width: 100%;
  margin-top: 32px;

  .search-box-wrapper {
    .input-icon {
      .input-icon-addon {
        padding-right: 6px;
      }
    }
  }

  .homepage-search {
    background: none !important;
    color: var(--slate12);
    height: 20px;
    border: none !important;

    &:focus {
      background: none !important;
      border: none !important;
    }

    &:hover {
      background: none !important;
      border: none !important;
      color: var(--slate12);
    }
  }
}

.homepage-app-card-list-item-wrap {
  row-gap: 16px;
  column-gap: 32px;
  display: flex;
  margin-top: 22px;
}

.homepage-app-card-list-item {
  max-width: 272px;
  flex-basis: 33%;
  padding: 0 !important;
}

.homepage-dropdown-style {
  min-width: 11rem;
  display: block;
  align-items: center;
  margin: 0;
  line-height: 1.4285714;
  width: 100%;
  padding: 0.5rem 0.75rem !important;
  font-weight: 400;
  white-space: nowrap;
  border: 0;
  cursor: pointer;
  font-size: 12px;
}

.homepage-dropdown-style:hover {
  background: rgba(101, 109, 119, 0.06);
}

.card-skeleton-container {
  border: 0.5px solid #b4bbc6;
  padding: 1rem;
  border-radius: 8px;
  height: 180px;
}

.app-icon-skeleton {
  background-color: #ECEEF0 !important;
  border-radius: 4px;
  margin-bottom: 20px;
  height: 40px;
  width: 40px;
}

.folder-icon-skeleton {
  display: inline-block;
  background-color: #858896;
  border-radius: 4px;
  height: 14px;
  width: 14px;
}

.folders-skeleton {
  padding: 9px 12px;
  height: 34px;
  margin-bottom: 4px;
}

.card-skeleton-button {
  height: 20px;
  width: 60px;
  background: #91a4f6;
  margin-top: 1rem;
  border-radius: 4px;
}

@media (min-height: 641px) and (max-height: 899px) {
  .homepage-pagination {
    position: fixed;
    bottom: 2rem;
    width: 63%;
  }
}

@media (max-height: 640px) {
  .homepage-pagination {
    position: fixed;
    bottom: 2rem;
    width: 71%;
  }
}

@media (max-width: 1056px) {
  .homepage-app-card-list-item {
    flex-basis: 50%;
  }
}

.homepage-body {
  overflow-y: hidden;

  a {
    color: inherit;
  }

  a:hover {
    color: inherit;
    text-decoration: none;
  }

  button.create-new-app-button {
    background-color: var(--indigo9);

  }




  .app-list {
    .app-card {
      height: 180px;
      max-height: 180px;
      border: 0.5px solid #b4bbc6;
      box-sizing: border-box;
      border-radius: 8px;
      overflow: hidden;

      .app-creation-time {
        span {
          color: var(--slate11) !important;
        }
      }

      .app-creator {
        font-weight: 500;
        font-size: 0.625rem;
        line-height: 12px;
        color: #292d37;
        white-space: nowrap;
        overflow: hidden;
        text-overflow: ellipsis;
      }

      .app-icon-main {
        background-color: $primary;

        .app-icon {
          img {
            height: 24px;
            width: 24px;
            filter: invert(100%) sepia(0%) saturate(0%) hue-rotate(17deg) brightness(104%) contrast(104%);
            vertical-align: middle;
          }
        }
      }

      .app-template-card-wrapper {
        .card-body {
          padding-left: 0px !important;
        }
      }

      .app-title {
        line-height: 20px;
        font-size: 1rem;
        font-weight: 400;
        color: #000000;
        overflow: hidden;
        max-height: 40px;
        text-overflow: ellipsis;
        display: -webkit-box;
        -webkit-line-clamp: 2;
        /* number of lines to show */
        line-clamp: 2;
        -webkit-box-orient: vertical;
      }

      button {
        font-size: 0.6rem;
        width: 100%;
      }

      .menu-ico {
        cursor: pointer;

        img {
          padding: 0px;
          height: 14px;
          width: 14px;
          vertical-align: unset;
        }
      }
    }

    .app-card.highlight {
      background-color: #f8f8f8;
      box-shadow: 0px 4px 4px rgba(0, 0, 0, 0.25);
      border: 0.5px solid $primary;

      .edit-button {
        box-sizing: border-box;
        border-radius: 6px;
        color: $primary-light;
        width: 113px;
        height: 28px;
        background: var(--indigo11) !important;
        border: none;
        color: var(--indigo4);
        padding: 4px 16px;
        gap: 6px;
        height: 28px;


        &:hover {
          background: var(--indigo10);

        }

        &:focus {
          box-shadow: 0px 0px 0px 4px var(--indigo6);
          background: var(--indigo10);
          outline: 0;
        }


        &:active {
          background: var(--indigo11);
          box-shadow: none;
        }
      }

      .launch-button {
        box-sizing: border-box;
        border-radius: 6px;
        color: var(--slate12);
        width: 113px;
        height: 28px;
        background: var(--base);
        border: 1px solid var(--slate7);
        color: var(--slate12);
        padding: 4px 16px;
        gap: 6px;
        height: 28px !important;


        &:hover {
          background: var(--slate8);
          color: var(--slate11);
          border: 1px solid var(--slate8);
          background: var(--base);
        }

        &:active {
          background: var(--base);
          box-shadow: none;
          border: 1px solid var(--slate12);
          color: var(--slate12);
        }

        &:focus {
          background: var(--base);
          color: var(--slate11);
          border: 1px solid var(--slate8);
          box-shadow: 0px 0px 0px 4px var(--slate6);
        }
      }

      .app-title {
        height: 20px;
        -webkit-line-clamp: 1;
        /* number of lines to show */
        line-clamp: 1;
      }
    }
  }
}


.template-library-modal {
  font-weight: 500;

  .modal-header {
    background-color: var(--base) !important;
    border-bottom: 1px solid var(--slate5);

  }

  .modal-dialog {
    max-width: 90%;
    height: 80%;

    .modal-content {
      height: 100%;
      padding: 0;


      .modal-body {
        height: 80%;
        padding: 0 10px;
        background-color: var(--base) !important;


        .container-fluid {
          height: 100%;
          padding: 0;

          .row {
            height: 100%;
          }
        }
      }
    }

    .modal-body,
    .modal-footer {
      background-color: #ffffff;
    }
  }

  .template-categories {
    .list-group-item {
      border: 0;
    }

    .list-group-item.active {
      background-color: #edf1ff;
      color: $primary-light;
      font-weight: 600;
    }
  }

  .template-app-list {
    .list-group-item {
      border: 0;
    }

    .list-group-item.active {
      background-color: #edf1ff;
      color: black;
    }
  }

  .template-display {
    display: flex;
    flex-direction: row;
    align-items: center;
    height: 100%;

    h3.title {
      font-weight: 600;
      line-height: 17px;
    }

    p.description {
      font-weight: 500;
      font-size: 13px;
      line-height: 15px;
      letter-spacing: -0.1px;
      color: #8092ab;
    }

    img.template-image {
      height: 75%;
      width: 85%;
      border: 0;
      padding: 0;
      object-fit: contain;
    }

    .template-spinner {
      width: 3rem;
      height: 3rem;
      margin: auto;
      position: absolute;
      top: 0;
      bottom: 0;
      left: 0;
      right: 0;
    }

    .row {
      margin-bottom: 0;
    }
  }

  .template-list {
    padding-top: 16px;

    .template-search-box {
      input {
        border-radius: 5px !important;
      }

      .input-icon {
        display: flex;
      }
    }

    .input-icon {
      .search-icon {
        display: block;
        position: absolute;
        left: 0;
        margin-right: 0.5rem;
      }

      .clear-icon {
        cursor: pointer;
        display: block;
        position: absolute;
        right: 0;
        margin-right: 0.5rem;
      }
    }

    .list-group-item.active {
      color: $primary;
    }
  }
}

.template-library-modal.dark-mode {

  .template-modal-control-column,
  .template-list-column,
  .categories-column,
  .modal-header {
    border-color: var(--slate5) !important;
  }

  .modal-body {
    height: 80%;
    padding: 0 10px;
    background-color: var(--base) !important;

    .container-fluid {
      height: 100%;
      padding: 0;

      .row {
        height: 100%;
      }
    }
  }

  .modal-footer,
  .modal-header,
  .modal-content {
    color: white;
    background-color: #2b394a;
  }

  .template-categories {
    .list-group-item {
      color: white;
      border: 0;
    }

    .list-group-item:hover {
      background-color: #232e3c;
    }

    .list-group-item.active {
      background-color: $primary-light;
      color: white;
      font-weight: 600;
    }
  }

  .template-app-list {
    .list-group-item {
      border: 0;
      color: white;
    }

    .list-group-item:hover {
      border: 0;
      background-color: #232e3c;
    }

    .list-group-item.active {
      background-color: $primary-light;
      color: white;
    }

    .no-results-item {
      background-color: var(--slate4);
      color: white;
    }
  }

  .template-list {
    .template-search-box {
      input {
        background-color: #2b394a;
        border-color: #232e3c;
        color: white;
      }
    }
  }
}

.fx-container {
  position: relative;
}

.fx-common {
  margin-right: 12px;
}

.fx-button {
  border-radius: 6px;

  svg {
    margin: 2px 4px;
  }
}

.fx-button:hover {
  background-color: var(--slate4);
  cursor: pointer;
}

.fx-button.active {
  background-color: var(--indigo5);
  cursor: pointer;
}



.fx-container-eventmanager {
  position: relative;
}

.fx-container-eventmanager * .fx-outer-wrapper {
  position: absolute !important;
  top: 7px !important;
  right: -26px;
}

// targeting select component library class

.component-action-select *.css-1nfapid-container {
  width: 184px !important;
}

.component-action-select {
  .css-zz6spl-container {
    width: inherit;
  }

  &.fx-container-eventmanager {
    .fx-common {
      right: 0;
    }

    .custom-row {
      width: 100%
    }
  }

  .codeShow-active {
    display: flex;
    flex-direction: row-reverse;
    justify-content: space-between;

    .custom-row {
      width: 75%;
    }
  }

  .row.fx-container {
    .col {
      display: flex;
    }
  }
}

.fx-container-eventmanager *.fx-common {
  top: 6px !important;
  right: -34px;
}

.fx-container-eventmanager-code {
  padding-right: 15px !important;
}

.unselectable {
  -webkit-touch-callout: none;
  -webkit-user-select: none;
  -khtml-user-select: none;
  -moz-user-select: none;
  -ms-user-select: none;
  user-select: none;
}

.layout-buttons {
  span {
    color: $primary;
  }
}

.inspector {
  .tab-content {
    overflow-y: auto;
    // TAB HEADER HEIGHT + FOOTER HEIGHT + Extra padding = 120px
    height: calc(100vh - 7.5rem);
    // Hide scrollbar
    -ms-overflow-style: none;
    /* IE and Edge */
    scrollbar-width: none;
    /* Firefox */
    border-top: 1px solid var(--slate5) !important;
  }

  /* Hide scrollbar for Chrome, Safari and Opera */
  .tab-content::-webkit-scrollbar {
    display: none;
  }

  .accordion:last-child {
    margin-bottom: 45px !important;
  }

  .field-type-vertical-line {
    position: relative;
    width: 0;
    height: 2rem;
    border-left: 1px solid var(--slate5);
    content: '';
    margin-right: -2.75rem;

  }

  .code-hinter-vertical-line {
    position: relative;
    width: 0;
    border-left: 1px solid var(--slate5);
    content: '';
    margin-right: 1rem;
  }

  .code-hinter-wrapper {
    min-width: 0;
  }

  .inspector-field-number {
    background-color: var(--slate1);
    border: none;
    color: var(--slate12);
    width: 8.063rem; //129px
    border: 1px solid var(--slate7);
    padding: 6px 10px;
  }
}


.theme-dark {
  .accordion-button::after {
    background-image: url('data:image/svg+xml,<svg xmlns="http://www.w3.org/2000/svg" width="12" height="13" viewBox="0 0 12 13" fill="none"><path d="M8.19426 3.5L3.80582 3.5C3.22697 3.5 2.86632 4.12791 3.15798 4.6279L5.35221 8.38943C5.64161 8.88556 6.35846 8.88556 6.64787 8.38943L8.8421 4.6279C9.13376 4.12791 8.77311 3.5 8.19426 3.5Z" fill="%23ffffff"/></svg>');
  }

  .homepage-body {
    .app-list {
      .app-title {
        line-height: 20px;
        font-size: 16px;
        font-weight: 400;
      }
    }
  }

  .layout-buttons {
    svg {
      filter: invert(89%) sepia(2%) saturate(127%) hue-rotate(175deg) brightness(99%) contrast(96%);
    }
  }

  .organization-list {
    margin-top: 5px;

    .btn {
      border: 0px;
    }

    .dropdown-toggle div {
      max-width: 200px;
      text-overflow: ellipsis;
      overflow: hidden;
    }
  }

  .left-menu {
    ul {
      li:not(.active):hover {
        color: $black;
      }
    }
  }

  .menu-ico,
  .folder-menu-icon {
    svg {
      path {
        fill: white !important;
      }
    }
  }
}

.pagination {
  .page-item.active {
    a.page-link {
      background-color: $primary-light;
    }
  }
}

.datasource-picker,
.stripe-operation-options {

  .select-search,
  .select-search-dark,
  .select-search__value input,
  .select-search-dark input {
    width: 224px !important;
    height: 32px !important;
    border-radius: $border-radius !important;
  }
}

.openapi-operation-options {

  .select-search,
  .select-search-dark,
  .select-search__value input,
  .select-search-dark input {
    height: 32px !important;
    border-radius: $border-radius !important;
  }
}

.openapi-operations-desc {
  padding-top: 12px;
}

.select-search {
  width: 100%;
  position: relative;
  box-sizing: border-box;
}

.select-search *,
.select-search *::after,
.select-search *::before {
  box-sizing: inherit;
}

.select-search-dark {
  .select-search-dark__input::placeholder {
    color: #E0E0E0;
  }
}

/**
 * Value wrapper
 */
.select-search__value {
  position: relative;
}

.select-search__value::after {
  content: "";
  display: inline-block;
  position: absolute;
  top: calc(50% - 9px);
  right: 19px;
  width: 11px;
  height: 11px;
}

/**
 * Input
 */
.select-search__input {
  display: block;
  width: 100%;
  padding: 0.4375rem 0.75rem;
  font-size: 0.875rem;
  font-weight: 400;
  line-height: 1.4285714;
  color: var(--slate12);
  background-color: var(--base);
  background-clip: padding-box;
  border: 1px solid var(--slate7);
  -webkit-appearance: none;
  -moz-appearance: none;
  appearance: none;
  border-radius: $border-radius !important;
  transition: border-color 0.15s ease-in-out, box-shadow 0.15s ease-in-out;
}

.select-search__input::-webkit-search-decoration,
.select-search__input::-webkit-search-cancel-button,
.select-search__input::-webkit-search-results-button,
.select-search__input::-webkit-search-results-decoration {
  -webkit-appearance: none;
}

.select-search__input:not([readonly]):focus {
  cursor: initial;
}

/**
 * Options wrapper
 */
.select-search__select {
  background: #ffffff;
  box-shadow: 0 0.0625rem 0.125rem rgba(0, 0, 0, 0.15);
}

/**
 * Options
 */
.select-search__options {
  list-style: none;
}

/**
 * Option row
 */
.select-search__row:not(:first-child) {
  border-top: 1px solid #eee;
}

/**
 * Option
 */
.select-search__option,
.select-search__not-found {
  display: block;
  height: 36px;
  width: 100%;
  padding: 0 16px;
  background: var(--base);
  border: none;
  outline: none;
  font-family: "Roboto", sans-serif;
  font-size: 14px;
  text-align: left;
  cursor: pointer;
}

.select-search--multiple .select-search__option {
  height: 48px;
}

.select-search__option.is-highlighted,
.select-search__option:not(.is-selected):hover {
  background: rgba(47, 204, 139, 0.1);
}

.select-search__option.is-highlighted.is-selected,
.select-search__option.is-selected:hover {
  background: #2eb378;
  color: #ffffff;
}

/**
 * Group
 */
.select-search__group-header {
  font-size: 10px;
  text-transform: uppercase;
  background: #eee;
  padding: 8px 16px;
}

/**
 * States
 */
.select-search.is-disabled {
  opacity: 0.5;
}

.select-search.is-loading .select-search__value::after {
  background-image: url("data:image/svg+xml,%3Csvg xmlns='http://www.w3.org/2000/svg' width='50' height='50' viewBox='0 0 50 50'%3E%3Cpath fill='%232F2D37' d='M25,5A20.14,20.14,0,0,1,45,22.88a2.51,2.51,0,0,0,2.49,2.26h0A2.52,2.52,0,0,0,50,22.33a25.14,25.14,0,0,0-50,0,2.52,2.52,0,0,0,2.5,2.81h0A2.51,2.51,0,0,0,5,22.88,20.14,20.14,0,0,1,25,5Z'%3E%3CanimateTransform attributeName='transform' type='rotate' from='0 25 25' to='360 25 25' dur='0.6s' repeatCount='indefinite'/%3E%3C/path%3E%3C/svg%3E");
  background-size: 11px;
}

.select-search:not(.is-disabled) .select-search__input {
  cursor: pointer;
}

/**
 * Modifiers
 */
.select-search--multiple {
  border-radius: 3px;
  overflow: hidden;
}

.select-search:not(.is-loading):not(.select-search--multiple) .select-search__value::after {
  transform: rotate(45deg);
  border-right: 1px solid #000;
  border-bottom: 1px solid #000;
  pointer-events: none;
}

.select-search--multiple .select-search__input {
  cursor: initial;
}

.select-search--multiple .select-search__input {
  border-radius: 3px 3px 0 0;
}

.select-search--multiple:not(.select-search--search) .select-search__input {
  cursor: default;
}

.select-search:not(.select-search--multiple) .select-search__input:hover {
  border-color: #2fcc8b;
}

.select-search:not(.select-search--multiple) .select-search__select {
  position: absolute;
  z-index: 2;
  right: 0;
  left: 0;
  border-radius: 3px;
  overflow: auto;
  max-height: 360px;
}

.select-search--multiple .select-search__select {
  position: relative;
  overflow: auto;
  max-height: 260px;
  border-top: 1px solid #eee;
  border-radius: 0 0 3px 3px;
}

.select-search__not-found {
  height: auto;
  padding: 16px;
  text-align: center;
  color: #888;
}

/**
* Select Search Dark Mode
*/
.select-search-dark {
  width: 100%;
  position: relative;
  box-sizing: border-box;
}

.select-search-dark *,
.select-search-dark *::after,
.select-search-dark *::before {
  box-sizing: inherit;
}

/**
 * Value wrapper
 */
.select-search-dark__value {
  position: relative;
  z-index: 1;
}

.select-search-dark__value::after {
  content: "";
  display: inline-block;
  position: absolute;
  top: calc(50% - 4px);
  right: 13px;
  width: 6px;
  height: 6px;
  filter: brightness(0) invert(1);
}

/**
 * Input
 */
.select-search-dark__input {
  display: block;
  width: 100%;
  font-size: 0.875rem;
  font-weight: 400;
  line-height: 1.4285714;
  color: #ffffff;
  background-color: #2b3547;
  background-clip: padding-box;
  border: 1px solid #232e3c;
  -webkit-appearance: none;
  -moz-appearance: none;
  appearance: none;
  border-radius: 0;
  transition: border-color 0.15s ease-in-out, box-shadow 0.15s ease-in-out;
}

.select-search-dark__input::-webkit-search-decoration,
.select-search-dark__input::-webkit-search-cancel-button,
.select-search-dark__input::-webkit-search-results-button,
.select-search-dark__input::-webkit-search-results-decoration {
  -webkit-appearance: none;
}

.select-search-dark__input:not([readonly]):focus {
  cursor: initial;
}

/**
 * Options
 */
.select-search-dark__options {
  list-style: none;
  padding: 0;
}

/**
 * Option row
 */
.select-search-dark__row:not(:first-child) {
  border-top: none;
}

/**
 * Option
 */
.select-search-dark__option,
.select-search-dark__not-found {
  display: block;
  height: 36px;
  width: 100%;
  padding: 0 16px;
  background-color: var(--base) !important;
  color: #ffffff !important;
  outline: none;
  font-family: "Roboto", sans-serif;
  font-size: 14px;
  text-align: left;
  cursor: pointer;
  border-radius: 0;

  &:hover {
    background-color: #2b3546 !important;
  }
}

.select-search-dark--multiple .select-search-dark__option {
  height: 48px;
}

/**
 * Group
 */
.select-search-dark__group-header {
  font-size: 10px;
  text-transform: uppercase;
  background: #eee;
  padding: 8px 16px;
}

/**
 * States
 */
.select-search-dark.is-disabled {
  opacity: 0.5;
}

.select-search-dark.is-loading .select-search-dark__value::after {
  background-image: url("data:image/svg+xml,%3Csvg xmlns='http://www.w3.org/2000/svg' width='50' height='50' viewBox='0 0 50 50'%3E%3Cpath fill='%232F2D37' d='M25,5A20.14,20.14,0,0,1,45,22.88a2.51,2.51,0,0,0,2.49,2.26h0A2.52,2.52,0,0,0,50,22.33a25.14,25.14,0,0,0-50,0,2.52,2.52,0,0,0,2.5,2.81h0A2.51,2.51,0,0,0,5,22.88,20.14,20.14,0,0,1,25,5Z'%3E%3CanimateTransform attributeName='transform' type='rotate' from='0 25 25' to='360 25 25' dur='0.6s' repeatCount='indefinite'/%3E%3C/path%3E%3C/svg%3E");
  background-size: 11px;
}

.select-search-dark:not(.is-disabled) .select-search-dark__input {
  cursor: pointer;
}

/**
 * Modifiers
 */
.select-search-dark--multiple {
  border-radius: 3px;
  overflow: hidden;
}

.select-search-dark:not(.is-loading):not(.select-search-dark--multiple) .select-search-dark__value::after {
  transform: rotate(45deg);
  border-right: 1px solid #000;
  border-bottom: 1px solid #000;
  pointer-events: none;
}

.select-search-dark--multiple .select-search-dark__input {
  cursor: initial;
}

.select-search-dark--multiple .select-search-dark__input {
  border-radius: 3px 3px 0 0;
}

.select-search-dark--multiple:not(.select-search-dark--search) .select-search-dark__input {
  cursor: default;
}

.select-search-dark:not(.select-search-dark--multiple) .select-search-dark__input:hover {
  border-color: #ffffff;
}

.select-search-dark:not(.select-search-dark--multiple) .select-search-dark__select {
  position: absolute;
  z-index: 2;
  right: 0;
  left: 0;
  border-radius: 3px;
  overflow: auto;
  max-height: 360px;
}

.select-search-dark--multiple .select-search-dark__select {
  position: relative;
  overflow: auto;
  max-height: 260px;
  border-top: 1px solid #eee;
  border-radius: 0 0 3px 3px;
}

.select-search-dark__not-found {
  height: auto;
  padding: 16px;
  text-align: center;
  color: #888;
}

// jet-table-footer is common class used in other components other than table
.jet-table-footer {
  .table-footer {
    width: 100%;
  }
}

.btn-primary {
  --tblr-btn-color: #{$primary-rgb};
  --tblr-btn-color-darker: #{$primary-rgb-darker};
  border-color: none;
}

.form-check-input:checked {
  background-color: var(--indigo9);
  border-color: rgba(101, 109, 119, 0.24);
}

#passwordLogin:checked {
  background-color: #E54D2E;
  border-color: rgba(101, 109, 119, 0.24);
}

.btn:focus,
.btn:active,
.form-check-input:focus,
.form-check-input:active,
.form-control:focus,
th:focus,
tr:focus {
  outline: none !important;
  box-shadow: none;
}

.show-password-field {
  width: fit-content;

  .form-check-input {
    cursor: pointer;
  }

  .show-password-label {
    cursor: pointer;
  }
}

.select-search__option {
  color: rgb(90, 89, 89);
}

.select-search__option.is-selected {
  background: rgba(176, 176, 176, 0.07);
  color: #4d4d4d;
}

.select-search__option.is-highlighted.is-selected,
.select-search__option.is-selected:hover {
  background: rgba(66, 153, 225, 0.1);
  color: rgb(44, 43, 43);
}

.select-search__option.is-highlighted,
.select-search__option:hover {
  background: rgba(66, 153, 225, 0.1);
}

.select-search__options {
  margin-left: -33px;
}

.select-search__option.is-highlighted,
.select-search__option:not(.is-selected):hover {
  background: rgba(66, 153, 225, 0.1);
}

.select-search:not(.select-search--multiple) .select-search__input:hover {
  border-color: rgba(66, 153, 225, 0.1);
}

.DateInput_input {
  font-weight: 300;
  font-size: 14px;
  padding: 4px 7px 2px;
  padding: 4px 7px 2px;
  width: 100px !important;
  margin-left: 10px;
}

.no-components-box {
  border: 1px dashed #3e525b;
}

.form-control-plaintext:focus-visible {
  outline: none;
  outline-width: thin;
  outline-style: solid;
  outline-color: $primary;
}

.form-control-plaintext:hover {
  outline: none;
  outline-width: thin;
  outline-style: solid;
  outline-color: rgba(66, 153, 225, 0.8);
}

.select-search__input:focus-visible {
  outline: none;
  outline-color: #4ac4d6;
}

.form-control-plaintext {
  padding: 5px;
}

.code-builder {
  border: solid 1px #dadcde;
  border-radius: 2px;
  padding-top: 4px;

  .variables-dropdown {
    position: fixed;
    right: 0;
    width: 400px;
    z-index: 200;
    border: solid 1px #dadcde;

    .group-header {
      background: #f4f6fa;
    }
  }
}

.__react_component_tooltip {
  z-index: 10000;
}

.select-search__value::after {
  top: calc(50% - 2px);
  right: 15px;
  width: 5px;
  height: 5px;
}

.progress-bar {
  background-color: rgba(66, 153, 225, 0.7);
}

.popover-header {
  background-color: #f4f6fa;
  border-bottom: 0;
}

.popover-body {
  background-color: var(--base);
  color: var(--slate12);
  border-radius: 6px;

  .form-label {
    font-size: 12px;
  }
}

/**
 * Home page app menu
 */
#popover-app-menu {
  border-radius: 4px;
  width: 150px;
  box-shadow: 0px 12px 16px -4px rgba(16, 24, 40, 0.08), 0px 4px 6px -2px rgba(16, 24, 40, 0.03);
  background: var(--base);
  color: var(--slate12);
  border: 1px solid var(--slate3);

  .popover-arrow {
    display: none;
  }

  .popover-body {
    padding: 16px 12px 0px 12px;
    color: var(--slate12);

    .field {
      font-weight: 500;
      font-size: 0.7rem;

      &__danger {
        color: var(--tomato9);
      }
    }
  }
}

.input-icon {
  .input-icon-addon {
    display: none;
  }
}

.input-icon:hover {
  .input-icon-addon {
    display: flex;
  }
}

.input-icon:focus {
  .input-icon-addon {
    display: flex;
  }
}

.sub-section {
  width: 100%;
  display: block;
}

.text-muted {
  color: #3e525b !important;
}

body {
  color: #3e525b;
}

.RichEditor-root {
  background: #ffffff;
  border: 1px solid #ddd;
  font-family: "Georgia", serif;
  font-size: 14px;
  padding: 15px;
  height: 100%;
}

.RichEditor-editor {
  border-top: 1px solid #ddd;
  cursor: text;
  font-size: 16px;
  margin-top: 10px;
}

.RichEditor-editor .public-DraftEditorPlaceholder-root,
.RichEditor-editor .public-DraftEditor-content {
  margin: 0 -15px -15px;
  padding: 15px;
}

.RichEditor-editor .public-DraftEditor-content {
  min-height: 100px;
  overflow-y: scroll;
}

.RichEditor-hidePlaceholder .public-DraftEditorPlaceholder-root {
  display: none;
}

.RichEditor-editor .RichEditor-blockquote {
  border-left: 5px solid #eee;
  color: #666;
  font-family: "Hoefler Text", "Georgia", serif;
  font-style: italic;
  margin: 16px 0;
  padding: 10px 20px;
}

.RichEditor-editor .public-DraftStyleDefault-pre {
  background-color: rgba(0, 0, 0, 0.05);
  font-family: "Inconsolata", "Menlo", "Consolas", monospace;
  font-size: 16px;
  padding: 20px;
}

.RichEditor-controls {
  font-family: "Helvetica", sans-serif;
  font-size: 14px;
  margin-bottom: 5px;
  user-select: none;
}

.dropmenu {
  position: relative;
  display: inline-block;
  margin-right: 16px;

  .dropdownbtn {
    color: #999;
    background: none;
    cursor: pointer;
    outline: none;
    border: none;
  }

  .dropdown-content {
    display: none;
    position: absolute;
    z-index: 2;
    width: 100%;
    align-items: center;
    border: 1px solid transparent;
    border-radius: 4px;
    box-shadow: 0 2px 6px 2px rgba(47, 54, 59, 0.15);

    a {
      text-decoration: none;
      width: 100%;
      position: relative;
      display: block;

      span {
        text-align: center;
        width: 100%;
        text-align: center;
        padding: 3px 0px;
      }
    }
  }
}

.dropmenu .dropdown-content a:hover {
  background-color: rgba(0, 0, 0, 0.05);
}

.dropmenu:hover {
  .dropdownbtn {
    color: #5890ff;
    background-color: rgba(0, 0, 0, 0.05);
    border-radius: 4px;
  }

  .dropdown-content {
    display: block;
  }
}

.RichEditor-styleButton {
  color: #999;
  cursor: pointer;
  margin-right: 16px;
  padding: 2px 0;
  display: inline-block;
}

.RichEditor-activeButton {
  color: #5890ff;
}


.chart-data-input {
  .CodeMirror {
    min-height: 370px;
    font-size: 0.8rem;
  }

  .code-hinter {
    min-height: 370px;
  }
}

.map-location-input {
  .CodeMirror {
    min-height: 120px;
    font-size: 0.8rem;
  }

  .code-hinter {
    min-height: 120px;
  }
}

.rdt {
  .form-control {
    height: 100%;
  }
}

.DateInput_input__focused {
  border-bottom: 2px solid $primary;
}

.CalendarDay__selected,
.CalendarDay__selected:active,
.CalendarDay__selected:hover {
  background: $primary;
  border: 1px double $primary;
}

.CalendarDay__selected_span {
  background: $primary;
  border: $primary;
}

.CalendarDay__selected_span:active,
.CalendarDay__selected_span:hover {
  background: $primary;
  border: 1px double $primary;
  color: #ffffff;
}

.CalendarDay__hovered_span:active,
.CalendarDay__hovered_span:hover {
  background: $primary;
  border: 1px double $primary;
  color: #ffffff;
}

.CalendarDay__hovered_span {
  background: #83b8e7;
  border: 1px double #83b8e7;
  color: #ffffff;
}

.table-responsive {
  margin-bottom: 0rem;
}

.code-hinter::-webkit-scrollbar {
  width: 0;
  height: 0;
  background: transparent;
}

.codehinter-query-editor-input {
  .CodeMirror {
    font-family: "Roboto", sans-serif;
    color: #263136;
    overflow: hidden;
    height: 50px !important;
  }

  .CodeMirror-vscrollbar {
    overflow: hidden;
  }

  .CodeMirror-focused {
    padding-top: 0;
    height: 50px;
  }

  .CodeMirror-scroll {
    position: absolute;
    top: 0;
    width: 100%;
  }
}

.field {
  .CodeMirror-scroll {
    position: static;
    top: 0;
  }

  .form-check {
    display: inline-block;
  }
}

.code-hinter {
  .form-control {
    .CodeMirror {
      font-family: "Roboto", sans-serif;
      height: 50px !important;
      max-height: 300px;
    }
  }

  .CodeMirror-vscrollbar,
  .CodeMirror-hscrollbar {
    background: transparent;
    height: 0;
    width: 0;
  }

  .CodeMirror-scroll {
    overflow: hidden !important;
    position: static;
    width: 100%;
  }
}

.CodeMirror-hints {
  font-family: "Roboto", sans-serif;
  font-size: 0.9rem;
  padding: 0px;
  z-index: $hints-z-index;

  li.CodeMirror-hint-active {
    background: $primary;
  }

  .CodeMirror-hint {
    padding: 4px;
    padding-left: 10px;
    padding-right: 10px;
  }
}

.cm-matchhighlight {
  color: #4299e1 !important;
  background: rgba(66, 153, 225, 0.1) !important;
}

.nav-tabs .nav-link {
  color: #3e525b;
  border-top-left-radius: 0px;
  border-top-right-radius: 0px;
}

.transformation-popover {
  padding: 14px;
  font-weight: 500;
  margin-bottom: 0px;
}


hr {
  margin: 1rem 0;
}

.query-hinter {
  min-height: 150px;
}

.codehinter-default-input {
  font-family: "Roboto", sans-serif;
  display: block;
  width: 100%;
  font-size: 0.875rem;
  font-weight: 400;
  color: var(--slate9);
  background-color: var(--base) !important;
  background-clip: padding-box;
  border: 1px solid var(--slate7);
  -webkit-appearance: none;
  -moz-appearance: none;
  appearance: none;
  border-radius: 4px;
  transition: border-color 0.15s ease-in-out, box-shadow 0.15s ease-in-out;
  height: 30px;

  .CodeMirror {
    font-family: "Roboto", sans-serif;
  }

  .CodeMirror-placeholder {
    height: inherit !important;
    position: absolute !important;
    margin-top: 3px;
  }
}

.codehinter-query-editor-input {
  font-family: "Roboto", sans-serif;
  padding: 0.1775rem 0rem;
  display: block;
  width: 100%;
  font-size: 0.875rem;
  font-weight: 400;
  color: #232e3c;
  background-color: #ffffff;
  background-clip: padding-box;
  border: 1px solid #dadcde;
  border-radius: $border-radius;
  appearance: none;
  transition: border-color 0.15s ease-in-out, box-shadow 0.15s ease-in-out;
  height: 28px !important;
}

.editor {
  .modal-dialog {
    overflow-y: initial !important
  }

  .modal-dialog-scrollable .modal-content {
    max-height: 88% !important;
  }

}


.modal-component {


  .modal-body {
    padding: 0;
  }

  .modalWidget-config-handle {
    position: relative !important;
  }
}

.multiple-components-config-handle {
  position: absolute;
  left: 54px;
  top: -20px;
  transform: translate(-50%, 0px);
  width: 110px;
}

.draggable-box {
  .config-handle {
    top: -20px;
    position: fixed;
    max-height: 10px;
    z-index: 100;
    min-width: 108px;
  }
}

.draggable-box .config-handle,
.multiple-components-config-handle {
  .handle-content {
    cursor: move;
    color: #ffffff;
    background: $primary;
  }

  .badge {
    font-size: 9px;
    border-bottom-left-radius: 0;
    border-bottom-right-radius: 0;

    .delete-part {
      margin-left: 10px;
      float: right;
    }

    .delete-part::before {
      height: 12px;
      display: inline-block;
      width: 2px;
      background-color: rgba(255, 255, 255, 0.8);
      opacity: 0.5;
      content: "";
      vertical-align: middle;
    }
  }
}

.draggable-box-in-editor:hover {
  z-index: 3 !important;
}

.config-handle:hover,
.widget-in-canvas:hover .config-handle {
  visibility: visible;
}

.config-handle {
  visibility: hidden;
  transition: all .15s ease-in-out;
}

.canvas-area #modal-container .modal-component>.config-handle {
  visibility: visible !important;
}

.modal-content {
  .config-handle {
    position: absolute;

    .badge {
      font-size: 9px;
    }
  }
}

.config-handle {
  display: block;
}

.apps-table {
  .app-title {
    font-size: 1rem;
  }

  .row {
    --tblr-gutter-x: 0rem;
  }
}


.theme-dark .wrapper {

  .navbar .navbar-nav .active>.nav-link,
  .navbar .navbar-nav .nav-link.active,
  .navbar .navbar-nav .nav-link.show,
  .navbar .navbar-nav .show>.nav-link {
    color: rgba(255, 255, 255, 0.7);
  }
}

.home-page,
.org-users-page {

  .navbar .navbar-nav .active>.nav-link,
  .navbar .navbar-nav .nav-link.active,
  .navbar .navbar-nav .nav-link.show,
  .navbar .navbar-nav .show>.nav-link {
    color: rgba(35, 46, 60, 0.7);
  }

  .nav-item {
    font-size: 0.9rem;
  }

  img.svg-icon {
    cursor: pointer;
    padding-left: 2px;
    border-radius: 10px;
  }

  img.svg-icon:hover {
    background-color: rgba(224, 214, 214, 0.507);
  }
}

.CodeMirror-placeholder {
  color: #9e9e9e !important;
  font-size: 0.7rem !important;
  font-size: 12px !important;
}

.CodeMirror-code {
  font-weight: 300;
}

.btn-primary {
  border-color: transparent;
}

.text-widget {
  overflow: auto;
}

.text-widget::-webkit-scrollbar {
  width: 0;
  height: 0;
  background: transparent;
}

.input-group-flat:focus-within {
  box-shadow: none;
}

.map-widget {
  .place-search-input {
    box-sizing: border-box;
    border: 1px solid transparent;
    width: 240px;
    height: 32px;
    padding: 0 12px;
    border-radius: 3px;
    box-shadow: 0 2px 6px rgba(0, 0, 0, 0.3);
    font-size: 14px;
    outline: none;
    text-overflow: ellipses;
    position: absolute;
    left: 50%;
    margin-left: -120px;
  }

  .map-center {
    position: fixed;
    z-index: 1000;
  }
}

.events-toggle-active {
  .toggle-icon {
    transform: rotate(180deg);
  }
}

.events-toggle {
  .toggle-icon {
    display: inline-block;
    margin-left: auto;
    transition: 0.3s transform;
  }

  .toggle-icon:after {
    content: "";
    display: inline-block;
    vertical-align: 0.306em;
    width: 0.46em;
    height: 0.46em;
    border-bottom: 1px solid;
    border-left: 1px solid;
    margin-right: 0.1em;
    margin-left: 0.4em;
    transform: rotate(-45deg);
  }
}

.nav-link-title {
  font-weight: 500;
  font-size: 0.9rem;
}

.navbar-nav {
  .dropdown:hover {
    .dropdown-menu {
      display: block;
    }
  }
}

.app-version-container {
  min-height: 200px;
  height: 100%;
  display: flex !important;
  flex-direction: column;
}

.app-version-content {
  flex: 1;
  overflow: auto;
}

.query-manager-header {
  .nav-item {
    border-right: solid 1px #dadcde;
    background: 0 0;
  }

  .nav-link {
    height: 39px;
  }
}

input:focus-visible {
  outline: none;
}

.navbar-expand-md.navbar-light .nav-item.active:after {
  border: 1px solid $primary;
}

.org-users-page {
  .select-search__input {
    color: #617179;
  }

  .select-search-role {
    position: absolute;
    margin-top: -1rem;
  }

  .has-focus>.select-search__select>ul {
    margin-bottom: 0;
  }

  .select-search__option.is-selected {
    background: $primary;
    color: #ffffff;
  }
}

.encrypted-icon {
  margin-bottom: 0.25rem;
}

.widget-documentation-link {
  position: fixed;
  bottom: 0;
  background: var(--indigo3);
  width: 18.75rem; // 300px
  z-index: 999;
  padding: 12px 18px;
  display: flex;
  justify-content: space-between;
  cursor: pointer;

  .widget-documentation-link-text {
    margin-left: 10px;
    font-weight: 500;
    color: var(--slate12);
  }

  &:hover {
    background: var(--indigo4);
  }

  a {
    &:hover {
      text-decoration: none;
    }
  }
}

.components-container {
  .draggable-box {
    cursor: move;
  }
}

.column-sort-row {
  border-radius: 6px;
  background-color: var(--slate3);

  .event-handler-text {
    font-size: 12px;
    line-height: 20px;
    color: var(--slate12);
    font-weight: 500;
  }

  .event-name-text {
    font-size: 12px;
    line-height: 20px;
    color: var(--slate11);
    font-weight: 400;
    border-radius: 4px;
  }

  .card-body {
    color: var(--slate12);
  }
}

.jet-outline-button {
  outline: none;
  border: 1px solid;


  &.btn-custom:hover {
    background: var(--tblr-btn-color-darker) !important;
  }

  &.btn-custom:active {
    background: var(--tblr-btn-color-clicked) !important;

  }

}

.jet-button {
  outline: none;
  border: 1px solid;

  &.btn-custom:hover {
    background: var(--tblr-btn-color-darker) !important;
  }

  &.btn-custom:active {
    background: var(--tblr-btn-color-clicked) !important;
  }
}

.editor-sidebar::-webkit-scrollbar {
  width: 0;
  height: 0;
  background: transparent;
  -ms-overflow-style: none;
}

.editor-sidebar {
  max-width: 300px;
  scrollbar-width: none;
  -ms-overflow-style: none;
}

.sketch-picker {
  position: relative;
  top: 0px;
  border-radius: 6px !important;
  border: 1px solid var(--slate5, #E6E8EB) !important;
  background: var(--slate1, #FBFCFD) !important;
  width: 210px !important; //adjusted with padding
  box-shadow: 0px 4px 6px -2px rgba(16, 24, 40, 0.03), 0px 12px 16px -4px rgba(16, 24, 40, 0.08) !important;
  color: var(--slate12);

  .flexbox-fix:nth-child(3) {
    div:nth-child(1) {
      input {
        width: 100% !important;
      }

      label {
        color: var(--slate12) !important;
      }
    }
  }
}

.boxshadow-picker {
  .sketch-picker {
    left: -209px !important;
    position: absolute !important;
  }
}


.color-picker-input {
  border: solid 1px rgb(223, 223, 223);
  cursor: pointer;
}

.app-sharing-modal {

  .form-control.is-invalid,
  .was-validated .form-control:invalid {
    border-color: #ffb0b0;
  }

  .form-check-input {
    cursor: pointer;
  }
}

.widgets-list {
  --tblr-gutter-x: 0px !important;
  padding-right: 4px;
  padding-left: 3px;
}

.global-settings-width-input-container {
  position: relative;
  display: flex;
  flex: 1;

  input,
  .dropdown-max-canvas-width-type {
    border: 1px solid var(--slate7, #3A3F42);
    background: var(--slate1, #151718);
    color: var(--slate12);
    padding: 6px 10px;
  }

  input {
    border-radius: 6px 0px 0px 6px;

    &:focus {
      background-color: var(--base);
    }
  }

  .dropdown-max-canvas-width-type {
    border-radius: 0px 6px 6px 0px;
    gap: 17px;


    &:focus-visible {
      outline: none;
    }

  }
}

.input-with-icon {
  position: relative;
  display: flex;
  flex: 1;

  input {
    border-radius: 0px 6px 6px 0px !important;
    color: var(--slate12);
    background-color: var(--base);

    &:focus-visible {
      background-color: var(--base);

    }

  }

  .icon-container {
    position: absolute;
    right: 10px;
    top: calc(50% - 10px);
    z-index: 3;
  }
}

.dynamic-variable-preview {
  min-height: 20px;
  max-height: 500px;
  overflow: auto;
  line-height: 20px;
  font-size: 12px;
  margin-top: -2px;
  word-wrap: break-word;
  border-bottom-left-radius: 3px;
  border-bottom-right-radius: 3px;
  box-sizing: border-box;
  font-family: "Source Code Pro", monospace;
  word-break: break-all;

  .heading {
    font-weight: 700;
    white-space: pre;
    text-transform: capitalize;
  }
}

.user-email:hover {
  text-decoration: none;
  cursor: text;
}

.theme-dark {
  .nav-item {
    background: 0 0;
  }

  .navbar .navbar-nav .active>.nav-link,
  .theme-dark .navbar .navbar-nav .nav-link.active,
  .theme-dark .navbar .navbar-nav .nav-link.show,
  .theme-dark .navbar .navbar-nav .show>.nav-link {
    color: #ffffff;
  }


  .form-check-label {
    color: white;
  }

  .nav-tabs .nav-link {
    color: #c3c3c3 !important;
  }

  .card-body> :last-child {
    color: #ffffff !important;
  }

  .card .table tbody td a {
    color: inherit;
  }

  .DateInput {
    background: #1f2936;
  }

  .DateInput_input {
    background-color: #1f2936;
    color: #ffffff;
  }

  &.daterange-picker-widget {
    .DateRangePickerInput_arrow_svg {
      fill: #ffffff;
    }
  }

  .DateRangePickerInput {
    background-color: #1f2936;
  }

  .DateInput_input__focused {
    background: #1f2936;
  }

  .DateRangePickerInput__withBorder {
    border: 1px solid #1f2936;
  }

  .main .canvas-container .canvas-area {
    // background: #2f3c4c;
  }


  .main .navigation-area {

    a.page-link {
      border-radius: 0;
      border: 0;
      color: white;
    }

    a.page-link:hover {
      color: white;
      background-color: #4D72FA;
    }

    a.page-link.active {
      color: white;
      background-color: #4D72FA;
    }
  }

  .rdtOpen .rdtPicker {
    color: black;
  }

  .editor .editor-sidebar .components-container .component-image-holder {
    background: hsl(200, 7.0%, 8.8%); //slate1
    border-radius: 6px;
    margin-bottom: 4px;
  }

  .nav-tabs .nav-link:hover {
    border-left-color: transparent !important;
    border-top-color: transparent !important;
    border-right-color: transparent !important;

  }

  .modal-content,
  .modal-header {
    background-color: #1f2936;

    .text-muted {
      color: var(--slate9) !important;
    }
  }

  .modal-header {
    border-bottom: 1px solid rgba(255, 255, 255, 0.09) !important;
  }

  .no-components-box {
    background-color: var(--slate4) !important;

    center {
      color: white !important;
    }
  }

  .query-list {
    .text-muted {
      color: #ffffff !important;
    }

    .mute-text {
      color: #8092AB;
    }
  }

  .editor .editor-sidebar .nav-tabs .nav-link {
    color: #ffffff;

    img {
      filter: brightness(0) invert(1);
    }
  }

  .jet-container {
    background-color: #1f2936;
  }

  .nav-tabs .nav-item.show .nav-link,
  .nav-tabs .nav-link.active {
    background-color: #2f3c4c;
  }


  .left-sidebar {
    .text-muted {
      color: #ffffff !important;
    }

    .left-sidebar-page-selector {
      .list-group {
        .list-group-item {
          border: solid #1d2a39 1px;
          color: white;
        }

        .list-group-item:hover {
          background-color: #1F2936;
        }

        .list-group-item.active {
          background-color: #1F2936;
        }
      }
    }
  }

  .app-title {
    color: var(--slate12) !important;
  }

  .RichEditor-root {
    background: #1f2936;
    border: 1px solid #2f3c4c;
  }

  .app-description {
    color: #ffffff !important;
  }

  .btn-light,
  .btn-outline-light {
    background-color: #42546a;
    --tblr-btn-color-text: #ffffff;

    img {
      filter: brightness(0) invert(1);
    }
  }

  .editor .left-sidebar .datasources-container tr {
    border-bottom: solid 1px rgba(255, 255, 255, 0.09);
  }

  .editor .left-sidebar .datasources-container .datasources-header {
    border: solid rgba(255, 255, 255, 0.09) !important;
    border-width: 0px 0px 1px 0px !important;
  }

  .query-manager-header .nav-item {
    border-right: solid 1px rgba(255, 255, 255, 0.09);

    .nav-link {
      color: #c3c3c3;
    }
  }

  .input-group-text {
    border: solid 1px rgba(255, 255, 255, 0.09) !important;
  }

  .app-users-list {
    .text-muted {
      color: #ffffff !important;
    }
  }

  .main .query-pane .data-pane .queries-container .queries-header {
    border-width: 0px 0px 1px 0px !important;

    .text-muted {
      color: #ffffff !important;
    }
  }

  .query-pane {
    border-top: 1px solid var(--slate5) !important;
  }

  .input-icon .input-icon-addon img {
    filter: invert(1);
  }

  .svg-icon {
    filter: brightness(0) invert(1);
  }

  .badge {
    .svg-icon {
      filter: brightness(1) invert(0);
    }
  }

  .alert {
    background: transparent;

    .text-muted {
      color: #ffffff !important;
    }
  }

  .home-page-content {
    .hr-text {
      color: var(--slate11) !important;
      text-transform: lowercase !important;
      font-weight: 400;
      font-size: 12px;
      line-height: 20px;
    }
  }

  .hr-text {
    color: #ffffff !important;
  }

  .skeleton-line::after {
    background-image: linear-gradient(to right,
        #121212 0,
        #121212 40%,
        #121212 80%);
  }

  .app-icon-skeleton::after {
    background-image: linear-gradient(to right,
        #566177 0,
        #5a6170 40%,
        #4c5b79 80%);
  }

  .app-icon-skeleton {
    background-color: #3A4251 !important;
  }

  .folder-icon-skeleton::after {
    background-image: linear-gradient(to right,
        #566177 0,
        #5a6170 40%,
        #4c5b79 80%);
  }

  .select-search__input {
    color: rgb(224, 224, 224);
    background-color: #2b3547;
    border: 1px solid #2b3547;
  }

  .select-search__select {
    background: #ffffff;
    box-shadow: 0 0.0625rem 0.125rem rgba(0, 0, 0, 0.15);
  }

  .select-search__row:not(:first-child) {
    border-top: 1px solid #eee;
  }

  .select-search__option,
  .select-search__not-found {
    background: #ffffff;
  }

  .select-search__option.is-highlighted,
  .select-search__option:not(.is-selected):hover {
    background: rgba(47, 204, 139, 0.1);
  }

  .select-search__option.is-highlighted.is-selected,
  .select-search__option.is-selected:hover {
    background: #2eb378;
    color: #ffffff;
  }

  .org-users-page {

    .user-email,
    .user-status {
      color: var(--slate12) !important;
    }
  }

  .org-users-page {
    .select-search__option.is-selected {
      background: $primary;
      color: #ffffff;
    }

    .select-search__option:not(.is-selected):hover {
      background: rgba(66, 153, 225, 0.1);
    }
  }

  .org-variables-page {

    .user-email,
    .user-status {
      filter: brightness(0) invert(1);
    }

    .btn-org-env {
      background: transparent;
    }
  }

  .org-variables-page {
    .select-search__option.is-selected {
      background: $primary;
      color: #ffffff;
    }

    .select-search__option:not(.is-selected):hover {
      background: rgba(66, 153, 225, 0.1);
    }
  }

  .react-json-view {
    background-color: transparent !important;
  }

  .codehinter-query-editor-input .CodeMirror {
    height: 31px !important;
  }

  .select-search:not(.is-loading):not(.select-search--multiple) .select-search__value::after {
    transform: rotate(45deg);
    border-right: 1px solid #ffffff;
    border-bottom: 1px solid #ffffff;
  }

  .app-version-name.form-select {
    border-color: $border-grey-dark;
  }

  .organization-list {
    .btn {
      background-color: #273342;
      color: #656d77;
    }
  }

  .page-item {
    a.page-link {
      color: white;
    }
  }
}

.main-wrapper {
  position: relative;
  min-height: 100%;
  min-width: 100%;
  background-color: white;
}

.main-wrapper.theme-dark {
  background-color: #2b394b;
}

.jet-table {
  .global-search-field {
    background: transparent;
  }
}

.jet-table-image-column {
  width: 100%;
}

.modal-backdrop.show {
  opacity: 0.74;
}

.gui-select-wrappper .select-search__input {
  height: 30px;
}

.theme-dark .input-group-text,
.theme-dark .markdown>table thead th,
.theme-dark .table thead th {
  background: #1c252f;
  color: #ffffff;
}

.sketch-picker {
  z-index: 1000;
}

.no-padding {
  padding: 0;
}

.nav-tabs {
  font-weight: 300;
}

.nav-tabs .nav-link.active {
  border: 0;
  border-bottom: 1px solid $primary;
  font-weight: 400;
}

.table-no-divider {
  td {
    border-bottom-width: 0px;
    padding-left: 0;
  }
}

.no-border {
  border: 0 !important;
}

input[type="text"] {
  outline-color: #dadcde !important;
}

.widget-header {
  text-transform: capitalize;
  color: var(--slate11, #687076);
  font-size: 12px;
  font-style: normal;
  font-weight: 500;
  line-height: 20px;
  color: var(--slate11);
}

.query-manager-events {
  max-width: 400px;
  width: 330px;
}

.validation-without-icon {
  background-image: none !important;
}

.multiselect-widget {
  label.select-item {
    width: max-content;
    min-width: 100%;

    div.item-renderer {
      align-items: center;
      line-height: 15px;

      input {
        height: 15px;
        width: 15px;
      }
    }
  }

  .rmsc .dropdown-container {
    height: 100%;
    display: flex;
    align-items: center;
    border-radius: inherit;
  }

  .rmsc {
    height: 100%;
    border-radius: inherit;
  }

  .rmsc.dark {
    --rmsc-main: $primary-light;
    --rmsc-hover: #283647;
    --rmsc-selected: #1f2936;
    --rmsc-border: #333333;
    --rmsc-gray: #555555;
    --rmsc-bg: #1f2936;
    color: #ffffff;
  }
}

/* Hide scrollbar for Chrome, Safari and Opera */
.invitation-page::-webkit-scrollbar {
  display: none;
}

/* Hide scrollbar for IE, Edge and Firefox */
.invitation-page {
  -ms-overflow-style: none;
  /* IE and Edge */
  scrollbar-width: none;
  /* Firefox */
}

.show {
  display: block;
}

.hide {
  display: none;
}

.draggable-box:focus-within {
  z-index: 2 !important;
}

.cursor-wait {
  cursor: wait;
}

.cursor-text {
  cursor: text;
}

.cursor-none {
  cursor: none;
}

.disabled {
  pointer-events: none;
  opacity: 0.4;
}

.DateRangePicker {
  padding: 1.25px 5px;
}

.datepicker-widget {
  .input-field {
    min-height: 26px;
    padding: 0;
    padding-left: 2px;
  }

  td.rdtActive,
  td.rdtActive:hover {
    background-color: $primary;
  }

  .react-datepicker__day--selected {
    background-color: $primary-light;
  }
}

.daterange-picker-widget {
  .DateInput_input {
    min-height: 24px;
    line-height: normal;
    border-bottom: 0px;
    font-size: 0.85rem;
  }

  .DateRangePicker {
    padding: 0;
  }

  .DateRangePickerInput_arrow_svg {
    height: 17px;
  }

  .DateRangePickerInput {
    overflow: hidden;
    display: flex;
    justify-content: space-around;
    align-items: center;
  }

  .DateInput_fang {
    position: fixed;
    top: 57px !important;
  }
}

.fw-400 {
  font-weight: 400;
}

.fw-500 {
  font-weight: 500;
}

.ligh-gray {
  color: #656d77;
}

.nav-item {
  background: #ffffff;
  font-size: 14px;
  font-style: normal;
  font-weight: 400;
  line-height: 22px;
  letter-spacing: -0.1px;
  text-align: left;
}

.w-min-100 {
  min-width: 100px;
}

.nav-link {
  min-width: 100px;
  justify-content: center;
}

.nav-tabs .nav-link.active {
  font-weight: 400 !important;
  color: $primary !important;
}

.empty {
  padding-top: 1.5rem !important;
}

.empty-img {
  margin-bottom: 0 !important;

  img {
    height: 220px !important;
    width: 260.83px !important;
  }
}

.empty-action {
  margin-top: 0 !important;

  a+a.btn-loading::after {
    color: $primary;
  }
}

.empty-action a {
  height: 36px;
  border-radius: 4px;
  font-style: normal;
  font-weight: normal;
  font-size: 14px;
  line-height: 20px;
}

.empty-action a:first-child {
  margin-right: 24px;
}

.empty-action a:first-child:hover {
  color: #ffffff !important;
}

.empty-import-button {
  background: #ffffff !important;
  cursor: pointer;

  &:hover {
    border-color: rgba(101, 109, 119, 0.24) !important;
  }
}

.empty-welcome-header {
  font-style: normal;
  font-weight: 500;
  font-size: 32px;
  line-height: 40px;
  margin-bottom: 16px;
  margin-top: 40px;
  color: var(--slate12);
  font-family: Inter;
}

.homepage-empty-image {
  width: 100%;
}

.empty-title {
  font-style: normal;
  font-weight: 400;
  font-size: 14px;
  line-height: 20px;
  display: flex;
  align-items: center;
  color: var(--slate11) !important;
}

// template card styles
.template-card-wrapper {
  display: flex;
  flex-direction: row;
  background: #fffffc;
  border: 1px solid #d2ddec;
  box-sizing: border-box;
  border-radius: 8px;
  width: 299px;
  height: 100px;
}

.template-action-wrapper {
  display: flex;
  flex-direction: row !important;
  font-family: Inter;
  font-style: normal;
  font-weight: 500;
  font-size: 16px;
  line-height: 19px;
  color: $primary-light;

  p {
    margin-right: 16px;
  }
}

.template-card-title {
  font-family: Inter;
  font-style: normal;
  font-weight: 600;
  font-size: 18px;
  line-height: 22px;
  display: flex;
  align-items: center;
  color: #000000;
  margin-bottom: 3px !important;
  margin-top: 20px;
}

.template-card-details {
  align-items: center;
  display: flex;
  flex-direction: column;
  justify-content: center;
}

.template-icon-wrapper {
  width: 61.44px;
  height: 60px;
  top: 685px;
  background: #d2ddec;
  border-radius: 4px;
  margin: 20px 16.36px;
}

// template style end

.calendar-widget.compact {
  .rbc-time-view-resources .rbc-time-header-content {
    min-width: auto;
  }

  .rbc-time-view-resources .rbc-day-slot {
    min-width: 50px;
  }

  .rbc-time-view-resources .rbc-header,
  .rbc-time-view-resources .rbc-day-bg {
    width: 50px;
  }
}

.calendar-widget.dont-highlight-today {
  .rbc-today {
    background-color: inherit;
  }

  .rbc-current-time-indicator {
    display: none;
  }
}

.calendar-widget {
  padding: 10px;
  background-color: white;

  .rbc-day-slot .rbc-event,
  .rbc-day-slot .rbc-background-event {
    border-left: 3px solid #26598533;
  }

  .rbc-toolbar {
    font-size: 14px;
  }

  .rbc-event {
    .rbc-event-label {
      display: none;
    }
  }

  .rbc-off-range-bg {
    background-color: #f4f6fa;
  }

  .rbc-toolbar {
    .rbc-btn-group {
      button {
        box-shadow: none;
        border-radius: 0;
        border-width: 1px;
      }
    }
  }
}

//!for calendar widget week view with compact/spacious mode border fix
.resources-week-cls .rbc-time-column:nth-last-child(7n) {
  border-left: none !important;

  .rbc-timeslot-group {
    border-left: 2.5px solid #dadcde !important;
  }
}

.resources-week-cls .rbc-allday-cell {
  border: none !important;

  .rbc-row {
    border-left: 1.5px solid #dadcde;
    border-right: 1.5px solid #dadcde;
  }
}

.resources-week-cls .rbc-time-header-cell {
  border: none !important;
}

.resources-week-cls .rbc-time-view-resources .rbc-header {
  border-left: 1.5px solid #dadcde !important;
  border-right: 1.5px solid #dadcde !important;
}

.calendar-widget.hide-view-switcher {
  .rbc-toolbar {
    .rbc-btn-group:nth-of-type(3) {
      display: none;
    }
  }
}

.calendar-widget.dark-mode {
  background-color: #1d2a39;

  .rbc-toolbar {
    button {
      color: white;
    }

    button:hover,
    button.rbc-active {
      color: black;
    }
  }

  .rbc-off-range-bg {
    background-color: #2b394b;
  }

  .rbc-selected-cell {
    background-color: #22242d;
  }

  .rbc-today {
    background-color: #5a7ca8;
  }
}

.calendar-widget.dark-mode.dont-highlight-today {
  .rbc-today {
    background-color: inherit;
  }
}

.navbar-brand-image {
  height: 1.2rem;
}

.navbar .navbar-brand:hover,
.theme-dark .navbar .navbar-brand:hover {
  opacity: 1;
}

.nav-tabs .nav-link.active {
  font-weight: 400 !important;
  margin-bottom: -1px !important;
}

.nav-tabs .nav-link {
  font-weight: 400 !important;
  margin: 0 !important;
  height: 100%;
}

.code-editor-widget {
  border-radius: 0;

  .CodeMirror {
    border-radius: 0 !important;
    margin-top: -1px !important;
  }
}

.jet-listview {
  overflow-y: overlay;
  overflow-x: hidden;
}

.jet-listview::-webkit-scrollbar-track {
  background: transparent;

}

.jet-listview::-webkit-scrollbar-thumb {
  background: transparent;

}

.code-hinter-wrapper .popup-btn {
  position: absolute;
  display: none;
  cursor: pointer;
}

.code-hinter-wrapper:hover {
  .popup-btn {
    display: block !important;
    z-index: 1;
  }
}

.popup-btn {
  cursor: pointer !important;
  display: block;
  padding: 2px;
  border-radius: 4px;
  border: 1px solid rgba(204, 209, 213, 1);
}

.preview-icons {
  margin-top: -5px;
  width: 12px;
}

.resize-modal-portal {
  z-index: 3;

  .resize-modal {
    .modal-content {
      width: 100% !important;
      height: 100%;
      background-color: var(--slate3) !important;
      border: none !important;

      .modal-body {
        width: 100% !important;
        height: calc(100% - 44px) !important;
        border: none !important;

        .editor-container {
          height: 100%;

          .CodeMirror {
            height: 100% !important;
            border: 1px solid var(--slate5, #26292B);
            border-bottom-left-radius: 6px;
            border-bottom-right-radius: 6px;
          }

          .CodeMirror-scroll,
          .CodeMirror-gutters,
          .CodeMirror {
            background-color: var(--slate3) !important;
          }
        }
      }
    }

    .portal-header {}

    .resize-handle {
      cursor: move;
    }
  }
}

.modal-portal-wrapper {
  justify-content: center;
  align-items: center;
  position: fixed;
  position: absolute;
  left: 50%;
  top: 5%;
  z-index: 1400;

  .modal-body {
    width: 500px !important;
    height: 300px !important;
    padding: 0px !important;
  }

  transform: translate(-60%, 0%);
  height: 350px;
  width: auto;
  max-height: 500px;
  padding: 0px;

  .modal-content {
    border-radius: 5px !important;
  }

  .modal-body {
    width: 500px !important;
    height: 302px !important;
    padding: 0px !important;
    margin: 0px !important;
    margin-left: -1px !important; //fix the modal body code mirror margin

    border-top-left-radius: 0;
    border-top-right-radius: 0;
    border-bottom-left-radius: 5px;
    border-bottom-right-radius: 5px;
    border-bottom: 0.75px solid;
    border-left: 0.75px solid;
    border-right: 0.75px solid;

    @include theme-border($light-theme: true);

    &.dark-mode-border {
      @include theme-border($light-theme: false);
    }
  }

  .modal-dialog {
    margin-top: 4%;
  }

  .modal-header {
    padding: 0;
    font-size: 14px;
  }

  .editor-container {
    padding: 0px;

    .CodeMirror {
      border-radius: 0;
      margin: 0;
      width: 100% !important;
    }
  }

  .query-hinter {
    .CodeMirror-line {
      margin-left: 2rem !important;
    }

    .CodeMirror-cursors .CodeMirror-cursor {
      margin-left: 2rem !important;
    }
  }
}

.preview-block-portal {
  .bg-light {
    border-radius: 0 0 5px 5px;
    outline: 0.75px solid $light-green;
  }

  .bg-dark {
    margin-top: 1px;
    border-radius: 0 0 5px 5px;
    outline: 0.75px solid $light-green;
  }

  .dynamic-variable-preview {
    padding: 4px !important;
  }
}

.portal-header {
  display: flex;
  align-items: center;
  padding: 0.5rem 0.75rem;
  color: var(--text-default);
  background-color: var(--surfaces-surface-01) !important;
  background-clip: padding-box;
  border-top-left-radius: 4px !important;
  border-top-right-radius: 4px !important;
  width: 100% !important;
  outline: none !important;
  border: 1px solid var(--borders-disabled-on-white, #E4E7EB);

  margin: -1px;
  @include theme-border($light-theme: true, $outline: true);

  &.dark-mode-border {
    @include theme-border($light-theme: false, $outline: true);
  }
}

// close icon in inpector
[data-rb-event-key="close-inpector"] {
  position: absolute;
  right: -80px;
  background-color: #232e3c !important;
  width: 10% !important;
}

[data-rb-event-key="close-inpector-light"] {
  position: absolute;
  right: -80px;
  background-color: #ffffff !important;
  width: 10% !important;
}

.tabs-inspector {
  position: sticky;
  top: 0;

  .nav-item {
    width: 50%;
  }

  .nav-item:hover {
    border: 1px solid transparent;
  }

  .nav-item:not(.active) {
    border-bottom: 1px solid #e7eaef;
  }

  .nav-link.active {
    border: 1px solid transparent;
    border-bottom: 1px solid $primary;
    background: white;
  }
}

.tabs-inspector.dark {
  .nav-link.active {
    border-bottom: 1px solid $primary !important;
  }
}

.tabs-inspector {
  z-index: 2;
  background: white;

  &.dark {
    @extend .bg-dark;
  }
}

.close-icon {
  position: fixed;
  top: 84px;
  right: 3px;
  width: 60px;
  height: 22;
  border-bottom: 1px solid #e7eaef;
  display: flex;
  align-items: center;
  background-color: white;
  z-index: 2;

  .svg-wrapper {
    width: 100%;
    height: 70%;
    display: flex;
    align-items: center;
    justify-content: center;
    border-left: 1px solid #e7eaef;
    margin-left: 20px;

    .close-svg {
      cursor: pointer;
    }
  }
}

.tabs-inspector.nav-tabs {
  border: 0;
  width: 100%;
  padding: 8px 16px;
}

.bg-primary-lt {
  color: #ffffff !important;
  background: #6383db !important;
}

.tabbed-navbar .nav-item.active:after {
  margin-bottom: -0.25rem;
}

.app-name {
  width: 200px;
  margin-left: 12px;

  .form-control-plaintext {
    background-color: var(--base);
    border: none !important;
  }

  .form-control-plaintext:hover {
    outline: none;
    border: 1px solid var(--slate6) !important;
    background: var(--slate2);
  }

  .form-control-plaintext:focus {
    outline: none;
    border: 1px solid var(--indigo9) !important;
    background: var(--slate2);
  }

}

.app-name:hover {
  background: $bg-light;

  &.dark {
    @extend .bg-dark;
  }
}

.nav-auto-save {
  width: 325px;
  left: 485px;
  position: absolute;
  color: #36af8b;
}

.editor-header-actions {
  display: flex;
  color: #868aa5;
  white-space: nowrap;
  font-weight: 400;
  font-size: 12px;
  letter-spacing: 0.5px;

}

.undo-button,
.redo-button {
  display: flex;
  flex-direction: row;
  justify-content: center;
  align-items: center;
  padding: 6px;
  gap: 10px;
  width: 28px;
  height: 28px;
  background: #ECEEF0;
  border-radius: 6px;
  margin-right: 5px;
  flex: none;
  order: 0;
  flex-grow: 0;
}

.theme-dark {

  .undo-button,
  .redo-button {
    background: 0;
  }
}

.app-version-menu {
  position: absolute;
  right: 220px;
  padding: 4px 8px;
  min-width: 100px;
  max-width: 300px;
}

.app-version-menu-sm {
  height: 30px;
  display: flex;
  font-size: 12px;
}

.app-version-menu .dropdown-menu {
  left: -65px;
  width: 283px;
}

.app-version-menu .released {
  color: #36af8b;
}

.app-version-menu .released-subtext {
  font-size: 12px;
  color: #36af8b;
  padding: 0 8px;
}

.app-version-menu .create-link {
  margin: auto;
  width: 50%;
  padding-left: 10px;
}

.canvas-background-holder {
  display: flex;
  min-width: 120px;
  margin: auto;
}

.canvas-background-picker {
  position: fixed;
}

/**
 * Timer Widget
 */
.timer-wrapper {
  padding: 10px;

  .counter-container {
    font-size: 3em;
    padding-bottom: 5px;
    text-align: center;
  }
}

/**
 * Search Box
 */
.search-box-wrapper {
  input {
    width: 200px;
    border-radius: 5px !important;
    color: var(--slate12);
    background-color: var(--base);
  }

  .input-icon .form-control:not(:first-child),
  .input-icon .form-select:not(:last-child) {
    padding-left: 28px !important;
  }

  input:focus {
    width: 200px;
    background-color: var(--base);
  }

  .input-icon .input-icon-addon {
    display: flex;
  }

  .input-icon .input-icon-addon.end {
    pointer-events: auto;

    .tj-common-search-input-clear-icon {
      display: flex;
      flex-direction: row;
      justify-content: center;
      align-items: center;
      padding: 4px;
      width: 20px;
      height: 20px;
      background: var(--indigo3) !important;
      border-radius: 4px;
    }

    div {
      border-radius: 12px;
      color: #ffffff;
      padding: 1px;
      cursor: pointer;

      svg {
        height: 14px;
        width: 14px;
      }
    }
  }
}

.searchbox-wrapper {
  margin-top: 0 !important;

  .search-icon {
    margin: 0.30rem
  }

  input {
    border-radius: $border-radius !important;
    padding-left: 1.75rem !important;
  }
}

.fixedHeader {
  table thead {
    position: -webkit-sticky; // this is for all Safari (Desktop & iOS), not for Chrome
    position: sticky;
    top: 0;
    border-top: 0;
    z-index: 1; // any positive value, layer order is global
  }
}

/**
 * Folder List
 */
.folder-list {
  overflow-y: auto;

  .list-group-transparent .list-group-item.active {
    color: $primary;
    background-color: #edf1ff;

    .folder-ico {
      filter: invert(29%) sepia(84%) saturate(4047%) hue-rotate(215deg) brightness(98%) contrast(111%);
    }
  }

  .folder-ico.dark {
    filter: invert(1);
  }

  .list-group-item {
    padding: 0.5rem 0.75rem;
    overflow: hidden;
  }

  .list-group-item.all-apps-link {
    display: flex;
    align-items: center;
    color: var(--slate12);
    border-radius: 6px;

    &:active {
      background: var(--indigo4);
    }

    &:focus {
      box-shadow: 0px 0px 0px 4px #DFE3E6;
    }
  }

  .folder-info {
    display: contents;
    font-weight: 500 !important;
    display: flex;
    align-items: center;
    letter-spacing: -0.02em;
    text-transform: uppercase;
    color: var(--slate9);
  }

  .folder-create-btn {
    width: 28px;
    height: 28px;
    background: var(--base);
    border: 1px solid;
    border-color: var(--slate7);
    cursor: pointer;
    border-radius: 6px;
    display: flex;
    justify-content: center;
    align-items: center;
  }

  .menu-ico {
    cursor: pointer;
    border-radius: 13px;

    img {
      padding: 0px;
      height: 14px;
      width: 14px;
      vertical-align: unset;
    }
  }
}

/**
 * Home page modal
 */
.home-modal-backdrop {
  z-index: 9991;
}

.modal-content.home-modal-component {
  border-radius: 8px;
  overflow: hidden;
  background-color: var(--base);
  color: var(--slate12);
  box-shadow: 0px 12px 16px -4px rgba(16, 24, 40, 0.08), 0px 4px 6px -2px rgba(16, 24, 40, 0.03);

  .modal-header {
    border-bottom: 1px solid var(--slate5) !important;
  }

  .modal-header,
  .modal-body {
    padding: 16px 28px;
    background: var(--base);
  }

  .modal-title {
    font-size: 16px;
    font-weight: 500;
  }

  input {
    border-radius: 5px !important;
    background: var(--base);
    color: var(--slate12);
  }

  .modal-main {
    padding-bottom: 32px;
  }

  .modal-footer-btn {

    & > *:nth-child(2) {
      margin-left: 16px;
  }
}
}

.home-modal-component-editor.dark {

  .modal-header,
  .modal-body {
    background-color: #232e3c;
    color: #fff;
  }

  .form-control {
    color: #fff;
    background-color: #232e3c !important;
  }

  .btn-close {
    filter: brightness(0) invert(1);
  }
}

.modal-content.home-modal-component.dark-theme {
  .btn-close {
    filter: brightness(0) invert(1);
  }
}

.home-modal-component {
  .btn-close {
    opacity: 1 !important;
  }
}

.modal-content.home-modal-component.dark {
  background-color: $bg-dark-light !important;
  color: $white !important;

  .modal-title {
    color: $white !important;
  }

  .tj-version-wrap-sub-footer {
    background-color: $bg-dark-light !important;
    border-top: 1px solid #3A3F42 !important;


    p {
      color: $white !important;
    }
  }


  .current-version-wrap,
  .other-version-wrap {
    background: transparent !important;
  }

  .modal-header {
    background-color: $bg-dark-light !important;
    color: $white !important;
    border-bottom: 2px solid #3A3F42 !important;
  }

  .btn-close {
    filter: brightness(0) invert(1);
  }

  .form-control {
    border-color: $border-grey-dark !important;
    color: inherit;
  }

  input {
    background-color: $bg-dark-light !important;
  }

  .form-select {
    background-color: $bg-dark !important;
    color: $white !important;
    border-color: $border-grey-dark !important;
  }

  .text-muted {
    color: $white !important;
  }
}

.radio-img {
  input {
    display: none;
  }

  .action-icon {
    width: 28px;
    height: 28px;
    background-position: center center;
    border-radius: 4px;
    display: flex;
    align-items: center;
    justify-content: center;
  }

  .action-icon {
    cursor: pointer;
    border: 1px solid $light-gray;
  }

  .action-icon:hover {
    background-color: #d2ddec;
  }

  input:checked+.action-icon {
    border-color: $primary;
    background-color: #7a95fb;
  }

  .tooltiptext {
    visibility: hidden;
    font-size: 12px;
    background-color: $black;
    color: #ffffff;
    text-align: center;
    padding: 5px 10px;
    position: absolute;
    border-radius: 15px;
    margin-top: 2px;
    z-index: 1;
    margin-left: -10px;
  }

  .tooltiptext::after {
    content: "";
    position: absolute;
    bottom: 100%;
    left: 50%;
    margin-left: -5px;
    border-width: 5px;
    border-style: solid;
    border-color: transparent transparent black transparent;
  }

  .action-icon:hover+.tooltiptext {
    visibility: visible;
  }

  input:checked+.action-icon:hover {
    background-color: #3650af;
  }
}

.icon-change-modal {
  ul {
    list-style-type: none;
    margin: 0 auto;
    text-align: center;
    display: grid;
    grid-template-columns: 1fr 1fr 1fr 1fr;

    li {
      float: left;
      border: 2px solid #8991a0;
      border-radius: 1.75px;
      cursor: pointer;

      img {
        width: 22px;
        height: 22px;
        filter: invert(59%) sepia(27%) saturate(160%) hue-rotate(181deg) brightness(91%) contrast(95%);
      }
    }

    li.selected {
      border: 2px solid $primary;

      img {
        filter: invert(27%) sepia(84%) saturate(5230%) hue-rotate(212deg) brightness(102%) contrast(100%);
      }
    }
  }
}

/**
 * Spinner Widget
 */
.spinner-container {
  display: flex;
  justify-content: center;
  align-items: center;
}

.animation-fade {
  animation-name: fade;
  animation-duration: 0.3s;
  animation-timing-function: ease-in;
}

@keyframes fade {
  0% {
    opacity: 0;
  }

  100% {
    opacity: 1;
  }
}

/**
 * Query panel
 */
.query-btn {
  cursor: pointer;
  height: 24px;
  width: 24px;
  padding: 0;
}

.query-btn.dark {
  filter: brightness(0) invert(1);
}

.button-family-secondary {
  @include button-outline($light-theme: true);
  height: 32px;
  width: 112px;
}

.button-family-secondary.dark {
  @include button-outline($light-theme: false);
}

// ** Query Panel: REST API Tabs **
.group-header {
  background: #d2ddec;
  border-radius: 4px;
  height: 28px !important;

  span {
    display: flex;
    justify-content: left;
    align-items: center;
  }
}

.raw-container.dark {
  background: #272822;
  padding: 5px;
}

// **Alert component**
.alert-component {
  border: 1px solid rgba(101, 109, 119, 0.16);
  background: var(--base);
  border-radius: 6px;

  a {
    color: $primary;
  }
}

.theme-dark .alert-component {
  background: var(--slate2) !important;
  border-color: var(--slate4) !important;

  a {
    color: $primary;
  }
}



.codehinter-plugins.code-hinter {
  @extend .codehinter-default-input;

  .popup-btn {
    margin-top: 0.65rem !important;
  }

  .CodeMirror-placeholder,
  .CodeMirror pre.CodeMirror-line {
    height: 21px !important;
    position: absolute !important;
    margin-top: 3px !important;
  }

  .CodeMirror-cursor {
    height: inherit !important;
  }

  .CodeMirror-lines {
    height: 32px !important;
    padding: 7px 0px !important;
  }
}

//*button loading with spinner with primary color*//
.button-loading {
  position: relative;
  color: transparent !important;
  text-shadow: none !important;
  pointer-events: none;

  &:after {
    content: "";
    display: inline-block;
    vertical-align: text-bottom;
    border: 1.5px solid currentColor;
    border-right-color: transparent;
    border-radius: 50%;
    color: $primary;
    position: absolute;
    width: 12px;
    height: 12px;
    animation: spinner-border 0.75s linear infinite;
  }
}

.query-icon.dark {
  filter: brightness(0) invert(1);
}

//Rest-API Tab Panes
.tab-pane-body {
  margin-left: -2.5% !important;
}

//CodeMirror padding
.CodeMirror pre.CodeMirror-line,
.CodeMirror pre.CodeMirror-line-like {
  padding: 0 10px !important;
}

.comment-notification-nav-item {
  background: transparent;
  border: 0;
  font-size: 12px;
  font-weight: 500;
  opacity: 0.6;
  height: 28px;
  border-radius: 6px;
}

// comment styles ::override
.editor-sidebar {
  .nav-tabs .nav-link.active {
    background-color: transparent !important;
  }

  .inspector-nav-item {
    background: transparent;
    border: 0;
    font-size: 12px;
    font-weight: 500;
    opacity: 0.6;
    height: 28px;
    border-radius: 6px;
  }

  .inspector-component-title-input-holder {
    padding: 4px 12px;
    margin: 0;
    display: flex;
    align-items: center;
    height: 36px;
  }
}

.comment-card-wrapper {
  border-top: 0.5px solid var(--slate5) !important;
  margin-top: -1px !important;

  .card {
    background-color: var(--base);
  }
}

div#driver-highlighted-element-stage,
div#driver-page-overlay {
  background: transparent !important;
  outline: 5000px solid rgba(0, 0, 0, 0.75);
}

.dark-theme-walkthrough#driver-popover-item {
  background-color: $bg-dark-light !important;
  border-color: rgba(101, 109, 119, 0.16) !important;

  .driver-popover-title {
    color: var(--slate12) !important;
  }

  .driver-popover-tip {
    border-color: transparent transparent transparent $bg-dark-light !important;
  }

  .driver-popover-description {
    color: #d9dcde !important;
  }

  .driver-popover-footer .driver-close-btn {
    color: #ffffff !important;
    text-shadow: none !important;
  }

  .driver-prev-btn,
  .driver-next-btn {
    text-shadow: none !important;
  }
}

#driver-popover-item {
  padding: 20px !important;

  .driver-prev-btn,
  .driver-next-btn,
  .driver-close-btn {
    border: none !important;
    background: none !important;
    padding-left: 0 !important;
    font-size: 14px !important;
  }

  .driver-next-btn,
  .driver-prev-btn {
    color: $primary !important;
  }

  .driver-disabled {
    color: $primary;
    opacity: 0.5;
  }

  .driver-popover-footer {
    margin-top: 20px !important;
  }
}

.pointer-events-none {
  pointer-events: none;
}

.popover.popover-dark-themed {
  background-color: $bg-dark-light;
  border-color: rgba(101, 109, 119, 0.16);


  .popover-body {
    color: #d9dcde !important;
  }

  .popover-header {
    background-color: var(--slate2);
    color: var(--slate11);
    border-bottom-color: var
  }
}

.toast-dark-mode {
  .btn-close {
    filter: brightness(0) invert(1);
  }
}

.editor .editor-sidebar .inspector .inspector-edit-widget-name {
  padding: 4px 8px;
  color: var(--slate12);
  border: 1px solid transparent;
  border-radius: 6px;
  background-color: var(--base);

  &:hover {
    background-color: var(--slate4);
    border: 1px solid var(--slate7);
  }

  &:focus {
    border: 1px solid var(--indigo9) !important;
    background-color: var(--indigo2);
    box-shadow: 0px 0px 0px 1px #C6D4F9;
  }
}

.tablr-gutter-x-0 {
  --tblr-gutter-x: 0 !important;
}

.widget-button>.btn-loading:after {
  border: 1px solid var(--loader-color);
  border-right-color: transparent;
}

.flip-dropdown-help-text {
  padding: 10px 5px 0 0;
  float: left;
  font-size: 14px;
  color: $light-gray;
}

.dynamic-form-element {
  flex: 1 !important;
}

.dynamic-form-row {
  margin-top: 16px !important;
  // margin-bottom: 16px !important;
}

#transformation-popover-container {
  margin-bottom: -2px !important;
}

.canvas-codehinter-container {
  display: flex;
  flex-direction: row;
  width: 158px;
}

.hinter-canvas-input {
  display: flex;
  width: 120px;
  height: auto !important;
  margin-top: 1px;

  .canvas-hinter-wrap {
    width: 126x;
    border: 1px solid var(--slate7);
  }
}

.hinter-canvas-input {
  display: flex;
  padding: 4px;
  margin-top: 1px;

  .CodeMirror-sizer {
    border-right-width: 1px !important;
  }

  .cm-propert {
    color: #ffffff !important;
  }
}

.canvas-codehinter-container {
  .code-hinter-col {
    margin-bottom: 1px !important;
    width: 136px;
    height: auto !important;
  }
}

.fx-canvas {
  background: var(--slate4);
  padding: 0px;
  display: flex;
  height: 32px;
  width: 32px;
  border: solid 1px rgba(255, 255, 255, 0.09) !important;
  border-radius: 4px;
  justify-content: center;
  font-weight: 400;
  align-items: center;

  div {
    background: var(--slate4) !important;
    display: flex;
    justify-content: center;
    align-items: center;
    height: 30px;
    padding: 0px;
  }
}

.org-name {
  color: var(--slate12) !important;
  font-size: 12px;
}


.organization-list {
  margin-top: 4px;

  .btn {
    border: 0px;
  }

  .dropdown-toggle div {
    max-width: 200px;
    text-overflow: ellipsis;
    overflow: hidden;
  }

  .org-name {
    text-overflow: ellipsis;
    overflow: hidden;
    white-space: nowrap;
    width: 100%;
    font-weight: bold;
  }

  .org-actions div {
    color: $primary;
    cursor: pointer;
    font-size: 12px;
  }

  .dropdown-menu {
    min-width: 14rem;
  }

  .org-avatar {
    display: block;
  }

  .org-avatar:hover {
    .avatar {
      background: #fcfcfc no-repeat center/cover;
    }

    .arrow-container {
      svg {
        filter: invert(35%) sepia(17%) saturate(238%) hue-rotate(153deg) brightness(94%) contrast(89%);
      }
    }
  }

  .arrow-container {
    padding: 5px 0px;
  }

  .arrow-container {
    svg {
      cursor: pointer;
      height: 30px;
      width: 30px;
      padding: 0px 0px;
      filter: invert(50%) sepia(13%) saturate(208%) hue-rotate(153deg) brightness(99%) contrast(86%);
    }
  }

  .org-edit {
    span {
      color: $primary;
      cursor: pointer;
      font-size: 10px;
    }
  }

  .organization-switchlist {
    .back-btn {
      font-size: 12px;
      padding: 2px 0px;
      cursor: pointer;
    }

    .back-ico {
      cursor: pointer;

      svg {
        height: 20px;
        width: 20px;
        filter: invert(84%) sepia(13%) saturate(11%) hue-rotate(352deg) brightness(90%) contrast(91%);
      }
    }

    .dd-item-padding {
      padding: 0.5rem 0.75rem 0rem 0.75rem;
    }

    .search-box {
      margin-top: 10px;
    }

    .org-list {
      max-height: 60vh;
      overflow: auto;
    }

    .tick-ico {
      filter: invert(50%) sepia(13%) saturate(208%) hue-rotate(153deg) brightness(99%) contrast(86%);
    }

    .org-list-item {
      cursor: pointer;
    }

    .org-list-item:hover {
      .avatar {
        background: #fcfcfc no-repeat center/cover;
      }

      .tick-ico {
        filter: invert(35%) sepia(17%) saturate(238%) hue-rotate(153deg) brightness(94%) contrast(89%);
      }
    }
  }
}

.sso-button-footer-wrap {
  display: flex !important;
  justify-content: center;
  width: 100%;
}

.tj-icon {
  cursor: pointer;
}

#login-url,
#redirect-url {
  margin-bottom: 0px !important;
}

.git-encripted-label {
  color: var(--green9);
}

.card-header {
  border-bottom: 1px solid var(--slate5) !important;
}

.manage-sso-container {
  position: relative;
}

.sso-card-wrapper {
  background: var(--base);
  min-height: 100%;
  // height: calc(100vh - 156px) !important;

  display: grid;
  grid-template-rows: auto 1fr auto;

  .card-header {
    border-bottom: 1px solid var(--slate5) !important;
  }

  .form-control {
    background: var(--base);
  }

  .sso-card-footer {
    display: flex;
    flex-direction: row;
    justify-content: flex-end;
    align-items: center;
    padding: 24px 32px;
    gap: 8px;
    width: 400px;
    height: 88px;
    border-top: 1px solid var(--slate5) !important;
    background: var(--base);
    margin-top: 0px !important;
  }

}

.workspace-settings-page {
  width: 880px;
  margin: 0 auto;
  background: var(--base);

  .card {
    background: var(--base);
    border: 1px solid var(--slate7) !important;
    box-shadow: 0px 1px 2px rgba(16, 24, 40, 0.05) !important;
    width: 880px;

    .card-header {
      padding: 24px 24px;
      gap: 12px;
      height: 72px;
      border-top-left-radius: 6px;
      border-top-right-radius: 6px;

      .title-banner-wrapper {
        display: flex;
        align-items: center;
        justify-content: space-between;
        width: 878px;
      }

    }

    .form-label {
      font-size: 12px;
      font-weight: 500px;
      margin-bottom: 4px !important;
      color: var(--slate12);
    }

    .card-footer {
      display: flex;
      justify-content: flex-end;
      align-items: center;
      padding: 24px 32px;
      gap: 8px;
      border-top: 1px solid var(--slate5) !important;
      background: var(--base);
      margin-top: 0px !important;
      align-Self: 'stretch';
      height: 88px;
    }

    .card-body {
      height: 467px;
      padding: 24px;

      .form-group {
        .tj-app-input {
          .form-control {
            &:disabled {
              background: var(--slate3) !important;
            }
          }
        }
      }
    }
  }
}

// Left Menu
.left-menu {
  background: var(--base);

  .tj-list-item {
    gap: 40px;
    width: 187px;
    height: 32px;
    white-space: nowrap;
    overflow: hidden;
    text-overflow: ellipsis;
  }

  .folder-list-selected {
    background-color: var(--indigo4);
  }

  ul {
    margin: 0px;
    padding: 0px;

    li {
      float: left;
      list-style: none;
      width: 100%;
      padding: 6px 8px;
      border-radius: 6px;
      cursor: pointer;
      margin: 3px 0px;
      color: var(--base-black) !important;
    }

    li.active {
      background-color: $primary;
      color: #ffffff;
    }

    li:not(.active):hover {
      background: var(--slate4);
      border-radius: 6px;
    }
  }
}

.enabled-tag {
  padding: 4px 16px;
  gap: 10px;
  width: 77px;
  height: 28px;
  background: var(--grass3);
  border-radius: 100px;
  color: var(--grass9);
  font-weight: 500;
}

.disabled-tag {
  padding: 4px 16px;
  gap: 10px;
  color: var(--tomato9);
  width: 81px;
  height: 28px;
  background: var(--tomato3);
  border-radius: 100px;
  font-weight: 500;
}

.manage-sso {
  .title-with-toggle {
    width: 100%;
    font-weight: 500;

    .card-title {
      color: var(--slate12) !important;
      font-weight: 500;
    }

    .form-check-input {
      width: 28px;
      height: 16px;
    }

    input[type="checkbox"] {
      /* Double-sized Checkboxes */
      -ms-transform: scale(1.5);
      /* IE */
      -moz-transform: scale(1.5);
      /* FF */
      -webkit-transform: scale(1.5);
      /* Safari and Chrome */
      -o-transform: scale(1.5);
      /* Opera */
      transform: scale(1.5);
      margin-top: 5px;
    }
  }
}

.help-text {
  overflow: auto;

  div {
    color: var(--slate11);
    font-style: normal;
    font-weight: 400;
    font-size: 12px;
    line-height: 20px;
  }
}


.org-invite-or {
  padding: 1rem 0rem;

  h2 {
    width: 100%;
    text-align: center;
    border-bottom: 1px solid #000;
    line-height: 0.1em;
    margin: 10px 0 20px;
  }

  h2 span {
    background: #ffffff;
    padding: 0 10px;
  }
}

.theme-dark .json-tree-container {
  .json-tree-node-icon {
    svg {
      filter: invert(89%) sepia(2%) saturate(127%) hue-rotate(175deg) brightness(99%) contrast(96%);
    }
  }

  .json-tree-svg-icon.component-icon {
    filter: brightness(0) invert(1);
  }

  .node-key-outline {
    height: 1rem !important;
    border: 1px solid transparent !important;
    color: #ccd4df;
  }

  .selected-node {
    border-color: $primary-light !important;
  }

  .json-tree-icon-container .selected-node>svg:first-child {
    filter: invert(65%) sepia(62%) saturate(4331%) hue-rotate(204deg) brightness(106%) contrast(97%);
  }

  .node-length-color {
    color: #b8c7fd;
  }

  .node-type {
    color: #8a96a6;
  }

  .group-border {
    border-color: rgb(97, 101, 111);
  }

  .action-icons-group {

    img,
    svg {
      filter: invert(89%) sepia(2%) saturate(127%) hue-rotate(175deg) brightness(99%) contrast(96%);
    }
  }

  .hovered-node.node-key.badge {
    color: #8092ab !important;
    border-color: #8092ab !important;
  }
}

.json-tree-container {
  .json-tree-svg-icon.component-icon {
    height: 16px;
    width: 16px;
  }

  .json-tree-icon-container {
    max-width: 20px;
    margin-right: 6px;
    font-family: 'IBM Plex Sans';
  }

  .node-type {
    color: var(--slate11);
    padding-top: 2px;
  }

  .json-tree-valuetype {
    font-size: 10px;
    padding-top: 2px;
  }

  .node-length-color {
    color: var(--indigo10);
    padding-top: 3px;
  }

  .json-tree-node-value {
    font-size: 11px;
  }

  .json-tree-node-string {
    color: var(--orange9);
  }

  .json-tree-node-boolean {
    color: var(--green9);
  }

  .json-tree-node-number {
    color: var(--orange9);
  }

  .json-tree-node-null {
    color: red;
  }

  .json-tree-node-date {
    color: rgb(98, 107, 103);
  }

  .group-border {
    border-left: 0.5px solid #dadcde;
    margin-top: 16px;
    margin-left: -12px;
  }

  .selected-node {
    border-color: $primary-light !important;
  }

  .selected-node .group-object-container .badge {
    font-weight: 400 !important;
    height: 1rem !important;
  }

  .group-object-container {
    margin-left: 0.72rem;
    margin-top: -16px;
  }

  .json-node-element {
    cursor: pointer;
  }

  .hide-show-icon {
    cursor: pointer;
    margin-left: 1rem;

    &:hover {
      color: $primary;
    }
  }


  .action-icons-group {
    cursor: pointer;
  }

  .hovered-node {
    font-weight: 400 !important;
    height: 1rem !important;
    color: #8092ab;
  }

  .node-key {
    font-weight: 400 !important;
    margin-left: -0.25rem !important;
    justify-content: flex-start !important;
    min-width: fit-content !important;
  }

  .node-key-outline {
    height: 1rem !important;
    border: 1px solid transparent !important;
    color: var(--slate12);
  }
}

.popover-more-actions {
  font-weight: 400 !important;

  &:hover {
    background: #d2ddec !important;
  }
}

.popover-dark-themed .popover-more-actions {
  color: #ccd4df;

  &:hover {
    background-color: #324156 !important;
  }
}

#json-tree-popover {
  padding: 0.25rem !important;
}

// Font sizes
.fs-9 {
  font-size: 9px !important;
}

.fs-10 {
  font-size: 10px !important;
}

.fs-12 {
  font-size: 12px !important;
}

.realtime-avatars {
  padding: 0px;
  margin-left: 8px;
}

.widget-style-field-header {
  font-family: "Inter";
  font-style: normal;
  font-weight: 500;
  font-size: 12px;
  line-height: 20px;
  color: #61656c;
}

.maintenance_container {
  width: 100%;
  height: 100vh;
  display: flex;
  justify-content: center;
  align-items: center;

  .card {
    .card-body {
      display: flex;
      height: 200px !important;
      align-items: center;
    }
  }
}

.list-timeline:not(.list-timeline-simple) .list-timeline-time {
  top: auto;
}

.widget-buttongroup {
  display: flex;
  flex-direction: column;
  justify-content: left;
  overflow: hidden !important;
}

.group-button {
  margin: 0px 10px 10px 0px;
  line-height: 1.499;
  font-weight: 400;
  white-space: nowrap;
  text-align: center;
  cursor: pointer;
  padding: 0 15px;
  font-size: 12px;
  border-radius: 4px;
  color: rgba(0, 0, 0, .65);
  background-color: #ffffff;
  border: 1px solid #d9d9d9;
  min-width: 40px;
  width: auto !important;
  height: 30px,
}

.widget-buttongroup-label {
  font-weight: 600;
  margin-right: 10px;
  color: #3e525b;
}

.editor-actions {
  border-bottom: 1px solid #eee;
  padding: 5px;
  display: flex;
  justify-content: flex-end
}

.autosave-indicator {
  color: var(--slate10, #7E868C);
}


.zoom-buttons {
  width: 20px !important;
  height: 25px !important;
  margin-left: 2px;

  span {
    transform: rotate(60deg);
  }
}

.zoom-button-wrapper {
  position: fixed;
  right: 0px;
  bottom: 5px;
}

.zoom-buttons {
  opacity: 0;
  visibility: hidden;
}

.image-widget-wrapper:hover button {
  opacity: 1 !important;
  visibility: visible;
}

.pdf-page-controls {
  background: white;
  border-radius: 4px;

  button {
    width: 36px;
    height: 36px;
    background: white;
    border: 0;
    font-size: 1.2em;
    border-radius: 4px;

    &:first-child {
      border-top-right-radius: 0;
      border-bottom-right-radius: 0;
    }

    &:last-child {
      border-top-left-radius: 0;
      border-bottom-left-radius: 0;
    }

    &:hover {
      background-color: #e6e6e6;
    }
  }

  span {
    font-family: inherit;
    font-size: 1em;
    padding: 0 0.5em;
    color: #000;
  }
}

//download button in pdf widget
.download-icon-outer-wrapper:hover {
  background-color: #e6e6e6 !important
}

.pdf-document {
  canvas {
    margin: 0px auto;
  }

  &:hover {
    .pdf-page-controls {
      opacity: 1;
    }
  }
}

.org-variables-page {
  .btn-org-env {
    width: 36px;
  }

  .encryption-input {
    width: fit-content;
  }

  .no-vars-text {
    display: block;
    text-align: center;
    margin-top: 100px;
  }
}

.org-constant-page {
  .card-footer {
    background: var(--base);
    color: var(--slate12);
  }
}

.tj-input-error-state {
  border: 1px solid var(--tomato9) !important;
}



.tj-input-element {
  gap: 16px;
  background: var(--base);
  border: 1px solid var(--slate7);
  border-radius: 6px;
  margin-bottom: 4px;
  display: block;
  width: 100%;
  padding: .4375rem .75rem;
  font-size: .875rem;
  font-weight: 400;
  line-height: 1.4285714;
  color: var(--slate12);
  background-clip: padding-box;
  -webkit-appearance: none;
  -moz-appearance: none;
  appearance: none;
  transition: border-color .15s ease-in-out, box-shadow .15s ease-in-out;

  &:hover {
    background: var(--slate1);
    border: 1px solid var(--slate8);
    -webkit-box-shadow: none;
    box-shadow: none;
    outline: none;
  }

  &:focus-visible {
    background: var(--slate1);
    border: 1px solid var(--slate8);
    outline: none;
  }

  &:active {
    background: var(--indigo2);
    border: 1px solid var(--indigo9);
    box-shadow: none;
  }

  &:disabled {
    background: var(--slate3);
    border: 1px solid var(--slate8);
    color: var(--slate9);
    cursor: not-allowed;
  }
}


//Kanban board
.kanban-container.dark-themed {
  background-color: $bg-dark-light !important;

  .kanban-column {
    .card-header {
      background-color: #324156 !important;
    }
  }
}

.kanban-container {
  background-color: #fefefe;

  .kanban-column {
    background-color: #f4f4f4;
    padding: 0 !important;
    height: fit-content !important;

    .card-body {
      &:hover {
        overflow-y: auto !important;

        &::-webkit-scrollbar {
          width: 0 !important;
          height: 0 !important;
        }
      }
    }

    .card-header {
      background-color: #fefefe;

      .badge {
        font-size: 12px !important;
      }
    }

    .card-body .dnd-card {
      border-radius: 5px !important;
    }

    .dnd-card.card {
      height: 52px !important;
      padding: 5px !important;
    }

    .dnd-card.card.card-dark {
      background-color: $bg-dark !important;
    }
  }

  .kanban-board-add-group {
    justify-content: center;
    align-items: center;
    cursor: pointer;
    color: rgba(0, 0, 0, 0.5);
    background-color: transparent;
    border-style: dashed;
    border-color: rgba(0, 0, 0, 0.08);
    display: flex;
    flex-direction: column;
    grid-auto-rows: max-content;
    overflow: hidden;
    box-sizing: border-box;
    appearance: none;
    outline: none;
    margin: 10px;
    border-radius: 5px;
    min-width: 350px;
    height: 200px;
    font-size: 1em;
  }

  .add-card-btn {
    font-size: 1em;
    font-weight: 400;
    color: #3e525b;
    border-radius: 5px;
    padding: 5px;
    margin: 5px;
    background-color: transparent;
    border-style: dashed;
    border-color: rgba(0, 0, 0, 0.08);
    cursor: pointer;
    transition: all 0.2s ease-in-out;

    &:hover {
      background-color: #e6e6e6;
    }
  }
}

.cursor-pointer {
  cursor: pointer;
}

.cursor-text {
  cursor: text;
}

.cursor-not-allowed {
  cursor: none;
}

.bade-component {
  display: inline-flex;
  justify-content: center;
  align-items: center;
  overflow: hidden;
  user-select: none;
  padding: calc(0.25rem - 1px) 0.25rem;
  height: 1.25rem;
  border: 1px solid transparent;
  min-width: 1.25rem;
  font-weight: 600;
  font-size: .625rem;
  letter-spacing: .04em;
  text-transform: uppercase;
  vertical-align: bottom;
  border-radius: 4px;
}

// sso-helper-page
.sso-helper-container {
  width: 60vw;
  padding: 30px;
  box-shadow: rgba(0, 0, 0, 0.16) 0px 1px 4px;
  margin: 0 auto;
}

.sso-copy {
  margin-left: 10px;
  cursor: pointer;
}

#git-url,
#google-url {
  color: $primary;
  margin-left: 4px;
  word-break: break-all;
}

@media only screen and (max-width: 768px) {
  .sso-helper-container {
    width: 96vw;
    padding: 20px;
  }
}

.sso-helper-doc {
  line-height: 24px;
}

.sso-content-wrapper {
  margin: 0 auto;
  display: flex;
  flex-direction: column;
  align-items: self-start;
  padding: 20px;
  box-shadow: rgba(0, 0, 0, 0.02) 0px 1px 3px 0px, rgba(27, 31, 35, 0.15) 0px 0px 0px 1px;
  border-radius: 4px;
}

.workspace-status {
  display: flex;
  font-weight: 800;
  margin-bottom: 6px;
}

.sso-type {
  font-weight: 600;
  margin-bottom: 4px !important;
  display: flex;

  span {
    margin-right: 10px;
  }

  a {
    margin-left: 6px;

  }
}

.gg-album {
  box-sizing: border-box;
  position: relative;
  display: block;
  width: 18px;
  height: 18px;
  transform: scale(var(--ggs, 1));
  border-left: 7px solid transparent;
  border-right: 3px solid transparent;
  border-bottom: 8px solid transparent;
  box-shadow: 0 0 0 2px,
    inset 6px 4px 0 -4px,
    inset -6px 4px 0 -4px;
  border-radius: 3px
}

.gg-album::after,
.gg-album::before {
  content: "";
  display: block;
  box-sizing: border-box;
  position: absolute;
  width: 2px;
  height: 5px;
  background: currentColor;
  transform: rotate(46deg);
  top: 5px;
  right: 4px
}

.gg-album::after {
  transform: rotate(-46deg);
  right: 2px
}

.sso-helper-header {
  display: flex;
  align-items: center;

  span {
    margin-right: 10px;
  }
}

// sso end

// steps-widget
a.step-item-disabled {
  text-decoration: none;
}

.steps {
  overflow: hidden;
  margin: 0rem !important;
}

.step-item.active~.step-item:after,
.step-item.active~.step-item:before {
  background: #f3f5f5 !important;
}

.step-item.active:before {
  background: #ffffff !important;
}

.steps .step-item.active:before {
  border-color: #b4b2b2 !important;
}

.steps-item {
  color: var(--textColor) !important;
}

.step-item:before {
  background: var(--bgColor) !important;
  // remaining code
}

.step-item:after {
  background: var(--bgColor) !important;
}

.step-item.active~.step-item {
  color: var(--textColor) !important;
  ;
}

.notification-center-badge {
  top: 0;
  right: 6px;
  position: absolute;
}

.notification-center {
  max-height: 500px;
  min-width: 420px;
  overflow: auto;
  margin-left: 11px !important;

  .empty {
    padding: 0 !important;

    .empty-img {
      font-size: 2.5em;
    }
  }

  .card {
    min-width: 400px;
    background: var(--base);
    color: var(--slate12);
    box-shadow: 0px 12px 16px -4px rgba(16, 24, 40, 0.08), 0px 4px 6px -2px rgba(16, 24, 40, 0.03);
  }

  .card-footer {
    background: var(--base);
    color: var(--slate12);
  }

  .spinner {
    min-height: 100px;
  }
}

// profile-settings css
.confirm-input {
  padding-right: 8px !important;
}

.user-group-actions {
  display: flex;
  gap: 8px;
  justify-content: right;
}

input.hide-input-arrows {
  -moz-appearance: none;

  &::-webkit-outer-spin-button,
  &::-webkit-inner-spin-button {
    -webkit-appearance: none;
  }
}

.btn-org-env {
  width: 36px;
}

.custom-checkbox-tree {
  overflow-y: scroll;
  color: #3e525b;

  .react-checkbox-tree label:hover {
    background: none !important;
  }

  .rct-icons-fa4 {

    .rct-icon-expand-open,
    .rct-icon-expand-close {
      &::before {
        content: url("data:image/svg+xml,%3Csvg xmlns='http://www.w3.org/2000/svg' viewBox='0 0 1024 1024' focusable='false' data-icon='caret-down' width='12px' height='12px' fill='currentColor' aria-hidden='true'%3E%3Cpath d='M840.4 300H183.6c-19.7 0-30.7 20.8-18.5 35l328.4 380.8c9.4 10.9 27.5 10.9 37 0L858.9 335c12.2-14.2 1.2-35-18.5-35z'%3E%3C/path%3E%3C/svg%3E") !important;
      }
    }

    .rct-icon-expand-close {
      transform: rotate(-90deg);
      -webkit-transform: rotate(-90deg);
    }
  }
}

// sso enable/disable box
.tick-cross-info {
  .main-box {
    margin-right: 10px;
    border-radius: 5px;
  }

  .icon-box {
    padding: 7px 5px 7px 2px;
    color: #ffffff;

    .icon {
      stroke-width: 4.5px;
    }
  }

  .tick-box {
    border: 3px solid var(--indigo9);

    .icon-box {
      background: var(--indigo9);
    }
  }

  .cross-box {
    border: 3px solid $disabled;

    .icon-box {
      background: $disabled;
    }
  }
}

.icon-widget-popover {
  &.theme-dark {
    .popover-header {
      background-color: #232e3c;
      border-bottom: 1px solid #324156;
    }

    .popover-body {
      background-color: #232e3c;
      border-radius: 6px;
    }
  }

  .popover-header {
    padding-bottom: 0;
    background-color: #ffffff;

    .input-icon {
      margin-bottom: 0.5rem !important;
    }
  }

  .popover-body {
    padding: 0 0.5rem;

    .row {
      >div {
        overflow-x: hidden !important;
      }
    }

    .icon-list-wrapper {
      display: grid;
      grid-template-columns: repeat(10, 1fr);
      margin: 0.5rem 1rem 0.5rem 0.5rem;
    }

    .icon-element {
      cursor: pointer;
      border: 1px solid transparent;
      border-radius: $border-radius;

      &:hover {
        border: 1px solid $primary;
      }
    }
  }
}

.dark-theme-placeholder::placeholder {
  color: #C8C6C6;
}

.dark-multiselectinput {
  input {
    color: white;

    &::placeholder {
      color: #C8C6C6;
    }
  }
}


.dark-multiselectinput {
  input {
    color: white;

    &::placeholder {
      color: #C8C6C6;
    }
  }
}

// Language Selection Modal
.lang-selection-modal {
  font-weight: 500;

  .list-group {
    padding: 1rem 1.5rem;
    padding-top: 0;
    overflow-y: scroll;
    height: calc(100% - 68px);
  }

  .list-group-item {
    border: 0;

    p {
      margin-bottom: 0px;
      margin-top: 2px;
    }
  }

  .list-group-item.active {
    background-color: var(--indigo4);
    color: var(--slate12);
    font-weight: 600;
    margin-top: 0px;
  }

  .modal-body {
    height: 50vh;
    padding: 0;
  }

  .lang-list {
    height: 100%;

    .search-box {
      position: relative;
      margin: 1rem 1.5rem;
    }

    input {
      border-radius: 5px !important;
    }

    .input-icon {
      display: flex;
    }

    .input-icon {
      .search-icon {
        display: block;
        position: absolute;
        left: 0;
        margin-right: 0.5rem;
      }

      .clear-icon {
        cursor: pointer;
        display: block;
        position: absolute;
        right: 0;
        margin-right: 0.5rem;
      }
    }

    .list-group-item.active {
      color: $primary;
    }
  }
}

.lang-selection-modal.dark {
  .modal-header {
    border-color: #232e3c !important;
  }

  .modal-body,
  .modal-footer,
  .modal-header,
  .modal-content {
    color: white;
    background-color: #2b394a;
  }

  .list-group-item {
    color: white;
    border: 0;
  }

  .list-group-item:hover {
    background-color: #232e3c;
  }

  .list-group-item.active {
    background-color: #4d72fa;
    color: white;
    font-weight: 600;
  }

  .no-results-item {
    background-color: #2b394a;
    color: white;
  }

  input {
    background-color: #2b394a;
    border-color: #232e3c;
    color: white;
  }
}

// Language Selection Modal
.lang-selection-modal {
  font-weight: 500;

  .list-group {
    padding: 1rem 1.5rem;
    padding-top: 0;
    overflow-y: scroll;
    height: calc(100% - 68px);
  }

  .list-group-item {
    border: 0;

    p {
      margin-bottom: 0px;
      margin-top: 2px;
    }
  }

  .list-group-item.active {
    background-color: #edf1ff;
    color: #4d72fa;
    font-weight: 600;
    margin-top: 0px;
  }

  .modal-body {
    height: 50vh;
    padding: 0;
  }

  .lang-list {
    height: 100%;

    .search-box {
      position: relative;
      margin: 1rem 1.5rem;
    }

    input {
      border-radius: 5px !important;
    }

    .input-icon {
      display: flex;
    }

    .input-icon {
      .search-icon {
        display: block;
        position: absolute;
        left: 0;
        margin-right: 0.5rem;
      }

      .clear-icon {
        cursor: pointer;
        display: block;
        position: absolute;
        right: 0;
        margin-right: 0.5rem;
      }
    }

    .list-group-item.active {
      color: $primary;
    }
  }
}

.lang-selection-modal.dark {
  .modal-header {
    border-color: #232e3c !important;
  }

  .modal-body,
  .modal-footer,
  .modal-header,
  .modal-content {
    color: white;
    background-color: #2b394a;
  }

  .list-group-item {
    color: white;
    border: 0;
  }

  .list-group-item:hover {
    background-color: #232e3c;
  }

  .list-group-item.active {
    background-color: #4d72fa;
    color: white;
    font-weight: 600;
  }

  .no-results-item {
    background-color: #2b394a;
    color: white;
  }

  input {
    background-color: #2b394a;
    border-color: #232e3c;
    color: white;
  }
}

.org-users-page {
  .page-body {
    height: 100%;
  }
}

.user-group-container-wrap {
  margin: 20px auto 0 auto;
}

.dragged-column {
  z-index: 1001;
}

#storage-sort-popover {
  max-width: 800px;
  width: 800px;
  background-color: var(--base);
  box-sizing: border-box;
  box-shadow: 0px 12px 16px -4px rgba(16, 24, 40, 0.08), 0px 4px 6px -2px rgba(16, 24, 40, 0.03);
  border-radius: 4px;
  border: 1px solid var(--slate3) !important;



  .card-body,
  .card-footer {
    background: var(--base);
  }
}


#storage-filter-popover {
  max-width: 800px;
  width: 800px;
  background-color: var(--base);
  box-sizing: border-box;
  box-shadow: 0px 12px 16px -4px rgba(16, 24, 40, 0.08), 0px 4px 6px -2px rgba(16, 24, 40, 0.03);
  border-radius: 4px;
  border: 1px solid var(--slate3) !important;



  .card-body,
  .card-footer {
    background: var(--base);
  }
}

tbody {
  width: 100% !important;
  flex-grow: 1;

  tr {
    width: 100% !important;

    td:last-child {
      flex: 1 1 auto;
    }
  }
}

.datepicker-widget.theme-dark {
  .react-datepicker__tab-loop {
    .react-datepicker__header {
      background-color: #232e3c;

      .react-datepicker__current-month,
      .react-datepicker__day-name,
      .react-datepicker__month-select,
      .react-datepicker__year-select {
        color: white;
      }

      .react-datepicker__month-select,
      .react-datepicker__year-select {
        background-color: transparent;
      }
    }

    .react-datepicker__month {
      background-color: #232e3c;

      .react-datepicker__day {
        color: white;

        &:hover {
          background-color: #636466;
        }
      }

      .react-datepicker__day--outside-month {
        opacity: 0.5;
      }
    }

    .react-datepicker {
      background-color: #232e3c;
    }
  }
}

.theme-dark .list-group-item {
  &:hover {
    background-color: #232e3c;
  }
}

.theme-dark {

  .CalendarMonth,
  .DayPickerNavigation_button,
  .CalendarDay,
  .CalendarMonthGrid,
  .DayPicker_focusRegion,
  .DayPicker {
    background-color: #232e3c;
  }

  .DayPicker_weekHeader_ul,
  .CalendarMonth_caption,
  .CalendarDay {
    color: white;
  }

  .CalendarDay__selected_span,
  .CalendarDay__selected_start,
  .CalendarDay__selected_end {
    background-color: #4D72FA;
    color: white;
  }

  .CalendarDay {
    border-color: transparent; //hiding the border around days in the dark theme

    &:hover {
      background-color: #636466;
    }
  }

  .DateInput_fangStroke {
    stroke: #232E3C;
    fill: #232E3C;
  }

  .DayPickerNavigation_svg__horizontal {
    fill: white;
  }

  .DayPicker__withBorder {
    border-radius: 0;
  }

  .DateRangePicker_picker {
    background-color: transparent;
  }
}

.link-widget {
  display: flex;
  align-items: center;
  overflow: auto;

  &.hover {
    a {
      &:hover {
        text-decoration: underline;
      }
    }
  }

  &.no-underline {
    a {
      text-decoration: none !important;
    }
  }

  &.underline {
    a {
      text-decoration: underline;
    }
  }

  &::-webkit-scrollbar {
    width: 0;
    height: 0;
    background: transparent;
  }
}

.import-export-footer-btns {
  margin: 0px !important;
}

.home-version-modal-component {
  border-bottom-right-radius: 0px !important;
  border-bottom-left-radius: 0px !important;
  box-shadow: 0px 12px 16px -4px rgba(16, 24, 40, 0.08),
    0px 4px 6px -2px rgba(16, 24, 40, 0.03) !important;
}

.current-version-label,
.other-version-label {
  color: var(--slate11);
}

.home-modal-component.modal-version-lists {
  width: 466px;
  height: 668px;
  background: var(--base);
  box-shadow: 0px 12px 16px -4px rgba(16, 24, 40, 0.08), 0px 4px 6px -2px rgba(16, 24, 40, 0.03);
  border-top-right-radius: 6px;
  border-top-right-radius: 6px;


  .modal-header {
    .btn-close {
      top: auto;
    }
  }
}

.modal-version-lists {
  max-height: 80vh;

  .modal-body {
    height: 80%;
    overflow: auto;
  }

  .export-creation-date {
    color: var(--slate11);
  }

  .modal-footer,
  .modal-header {
    padding-bottom: 24px;
    padding: 12px 28px;
    gap: 10px;
    width: 466px;
    height: 56px;
    background-color: var(--base);
  }

  .modal-footer {
    padding: 24px 32px;
    gap: 8px;
    width: 466px;
    height: 88px;
  }

  .tj-version-wrap-sub-footer {
    display: flex;
    flex-direction: row;
    padding: 16px 28px;
    gap: 10px;
    height: 52px;
    background: var(--base);
    border-top: 1px solid var(--slate5);
    border-bottom: 1px solid var(--slate5);



    p {
      font-weight: 400;
      font-size: 14px;
      line-height: 20px;
      color: var(--slate12);
    }
  }

  .version-wrapper {
    display: flex;
    justify-content: flex-start;
    padding: 0.75rem 0.25rem;
  }

  .current-version-wrap,
  .other-version-wrap {

    span:first-child {
      color: var(--slate12) !important;
    }
  }

  .current-version-wrap {
    background: var(--indigo3) !important;
    margin-bottom: 24px;
    border-radius: 6px;
    margin-top: 8px;
  }
}

.rest-methods-url {
  .cm-s-default {
    .cm-string-2 {
      color: #000;
    }
  }
}

.tooljet-database {

  .tj-db-headerText {
    white-space: nowrap;
    overflow: hidden;
    text-overflow: ellipsis;
    width: 78%;
  }

  .table-header,
  .table-name,
  .table-cell {
    white-space: nowrap;
    overflow: hidden;
    text-overflow: ellipsis;
    cursor: pointer;

    input.form-control {
      border: none;
      padding: 0px !important;
    }
  }

  .table-cell-dark {
    color: #ffffff;
  }

  .table-cell-hover-background {
    background-color: #F8F9FA;
    padding: 0rem;
    max-width: 230px;

    input.form-control {
      border: none !important;
      margin: 0px !important;
      padding: 0px !important;
      background-color: #F8F9FA;
    }
  }

  .table-cell-hover-background-dark {
    background-color: #242f3c;
    padding: 0rem;
    max-width: 230px;
    color: #ffffff;

    input.form-control {
      border: none !important;
      margin: 0px !important;
      padding: 0px !important;
      background-color: #242f3c !important;
    }
  }

  .table-editable-parent-cell {
    max-width: 230px;
    background-color: var(--indigo2) !important;
    cursor: pointer;
    padding: 0rem;

    .form-control {
      background-color: var(--indigo2) !important;
      border: none !important;
      padding: 0;
      margin: 0px !important;
      border-radius: 0px;
    }

    .popover-body {
      margin-top: 10px;
    }
  }

  .tjdb-cell-error {
    padding: 0rem;
    border-top: 1.5px solid var(--Tomato-09, #E54D2E) !important;
    border-bottom: 1.5px solid var(--Tomato-09, #E54D2E) !important;
    border-right: 1.5px solid var(--Tomato-09, #E54D2E) !important;
    border-left: 1.5px solid var(--Tomato-09, #E54D2E) !important;
  }

  .tjdb-column-select-border {
    border-left: 1.5px solid transparent;
    border-right: 1.5px solid transparent;
    border-top: 1.5px solid transparent;
    border-bottom: 1.5px solid transparent;
  }

  .table-columnHeader-click {
    background-color: #F8F9FA;
    padding: 0;
    max-width: 230px;

    .tjdb-column-select-border {
      border-left-color: #3E63DD !important;
      border-right-color: #3E63DD !important;
    }

    input.form-control {
      border: none !important;
      padding: 0px !important;
      margin: 0px !important;
      background-color: #F8F9FA;
    }
  }

  .table-columnHeader-click-dark {
    background-color: #242f3c;
    padding: 0;
    max-width: 230px;
    color: #ffffff;

    .tjdb-column-select-border {
      border-left-color: white !important;
      border-right-color: white !important;
    }

    input.form-control {
      border: none !important;
      margin: 0px !important;
      padding: 0px !important;
      background-color: #242f3c;
    }
  }

  .row-tj:first-child {
    .tjdb-column-select-border {
      border-top: 1.5px solid transparent;
    }

    .table-columnHeader-click {
      .tjdb-column-select-border {
        border-top-color: #3E63DD !important;
      }
    }

    .table-columnHeader-click-dark {
      .tjdb-column-select-border {
        border-top-color: white !important;
      }
    }
  }

  .row-tj:last-of-type {
    .tjdb-column-select-border {
      border-bottom: 1.5px solid transparent;
    }

    .table-columnHeader-click {
      .tjdb-column-select-border {
        border-bottom-color: #3E63DD !important;
      }
    }

    .table-columnHeader-click-dark {
      .tjdb-column-select-border {
        border-bottom-color: white !important;
      }
    }
  }

  .table-name {
    color: #000;
    width: 250px;
  }

  .table-left-sidebar {
    max-width: 288px;
  }

  .add-table-btn {
    height: 32px;
  }

  .table-header-click {
    background: #DFE3E6;

    .tjdb-menu-icon-parent {
      background: #E6E8EB !important;
      border-radius: 10px !important;

      .tjdb-menu-icon {
        display: block;
        cursor: pointer;
      }
    }
  }

  .table-header {
    background: #ECEEF0;
  }

  .table-header:hover {
    background: #E6E8EB;

    .tjdb-menu-icon {
      display: block;
      cursor: pointer;
    }
  }

  .table-header-dark:hover {

    .tjdb-menu-icon {
      display: block;
      cursor: pointer;
    }
  }

  .table-header,
  .table-cell {
    max-width: 230px !important;
  }

  .table-cell {
    padding: 0;
  }

  .add-more-columns-btn {
    background: var(--indigo3);
    font-weight: 500;
    color: var(--indigo9);
    font-size: 12px;
    border-radius: 600;
  }

  .delete-row-btn {
    max-width: 140px;
  }

  .tjdb-table-row {
    height: 36px;

    &:not(.table-row-selected):hover {
      background: var(--Slate-02, #F8F9FA);

      td:nth-child(1),
      td:nth-child(2) {
        background: var(--Slate-02, #F8F9FA);
      }

      .tjdb-checkbox-cell {
        display: block !important;
      }
    }

  }
}

.apploader {
  height: 100vh;

  .app-container {
    height: 100%;
    display: flex;
    flex-direction: column;
    justify-content: space-between;
  }

  .editor-header {
    height: 5%;
    background-color: #EEEEEE;
    display: flex;
    align-items: center;
    justify-content: space-between;

    .app-title-skeleton {
      width: 100px;
      height: 100%;
      display: flex;
      align-items: center;
      margin-left: 120px;
    }

    .right-buttons {
      display: flex;
      gap: 5px;
      align-items: center;
      margin-right: 10px;
    }
  }

  .editor-body {
    height: 100%;
  }

  .skeleton {
    padding: 5px;
  }

  .editor-left-panel {
    width: 48px;
    background-color: #EEEEEE;
    margin: 3px 0px 3px 3px;
    display: flex;
    flex-direction: column;
    justify-content: space-between;
    border-radius: 5px;

    .left-menu-items {
      display: flex;
      flex-direction: column;
      justify-content: space-between;
      gap: 5px;
      margin-top: 10px;
    }

    .bottom-items {
      margin-bottom: 10px;
    }
  }

  .editor-center {
    height: 100%;
    display: flex;
    flex-direction: column;
    gap: 5px;
    justify-content: space-between;

    .canvas {
      height: 100vh;
      background-color: var(--base);
      border-radius: 5px;
      display: flex;
      justify-content: center;
    }

    .query-panel {
      height: 30%;
      display: flex;
      justify-content: space-between;
      gap: 5px;

      .queries {
        width: 30%;
        display: flex;
        flex-direction: column;
        gap: 5px;

        .queries-title {
          background-color: #EEEEEE;
          border-radius: 5px;
          height: 20%;
          padding: 5px 10px;
          display: flex;
          justify-content: space-between;
          align-items: center;
        }

        .query-list {
          background-color: #EEEEEE;
          border-radius: 5px;
          height: 80%;

          .query-list-item {
            margin: 10px;
            height: 35px;
          }
        }
      }

      .query-editor {
        width: 70%;
        height: 100%;
        display: flex;
        flex-direction: column;
        gap: 5px;

        .query-editor-header {
          background-color: #EEEEEE;
          border-radius: 5px;
          height: 20%;
          padding: 5px 10px;
          display: flex;
          justify-content: space-between;

          .query-actions {
            display: flex;
            align-items: center;
          }
        }

        .query-editor-body {
          background-color: #EEEEEE;
          height: 80%;
          border-radius: 5px;

          .button {
            margin-right: 10px;
          }
        }
      }
    }
  }

  .wrapper {
    padding: 3px 3px 3px 0px;
  }



  .right-bar {
    height: 100%;
    padding: 3px 3px 3px 0px;
    display: flex;
    flex-direction: column;
    justify-content: space-between;
    gap: 5px;

    .widget-list-header {
      height: 5%;
      background-color: #EEEEEE;
      border-radius: 5px;
    }

    .widget-list {
      height: 95%;
      background-color: #EEEEEE;
      border-radius: 5px;
      padding: 10px;

      .widgets {
        display: flex;
        justify-content: space-between;
      }
    }
  }
}

.subheader {
  margin-bottom: 12px;
}

.theme-dark {
  .layout-sidebar-icon {
    &:hover {
      background-color: #273342;
    }
  }

  .tooljet-database {

    .table-name,
    .subheader {
      color: var(--slate9);
    }

    .list-group-item.active {
      .table-name {
        color: #000;
      }
    }
  }

  .editor-header {
    background-color: #1F2936;
  }

  .editor-left-panel {
    background-color: #1F2936;
  }


  .query-panel {
    .queries {
      .queries-title {
        background-color: #1F2936 !important;
      }

      .query-list {
        background-color: #1F2936 !important;
      }
    }

    .query-editor {
      .query-editor-header {
        background-color: #1F2936 !important;
      }

      .query-editor-body {
        background-color: #1F2936 !important;
      }
    }
  }

  .right-bar {
    .widget-list-header {
      background-color: #1F2936;
    }

    .widget-list {
      background-color: #1F2936;
    }
  }
}

:root {
  --tblr-breadcrumb-item-active-font-weight: 500;
  --tblr-breadcrumb-item-active-color: inherit;
}

.application-brand {
  a {
    height: 48px;
    position: relative;
    display: flex;
    justify-content: center;
    align-items: center;
  }
}

.breadcrumb-item.active {
  font-weight: var(--tblr-breadcrumb-item-active-font-weight);
  color: var(--tblr-breadcrumb-item-active-color);
}

.app-icon-main {
  background: var(--indigo3) !important;
  border-radius: 6px !important;
  display: flex;
  justify-content: center;
  align-items: center;
  width: 48px;
  height: 48px;
}

.settings-nav-item,
.audit-log-nav-item,
.notification-center-nav-item {
  border-radius: 4px;
}

.settings-nav-item {
  height: 32px;
  width: 32px;

  &.active {
    background-color: var(--indigo4);
  }
}

.audit-log-nav-item {
  bottom: 40px;
}

.workspace-content-wrapper,
.database-page-content-wrap {
  background-color: var(--page-default);
  height: calc(100vh - 64px) !important;
}

.workspace-variable-table-card {
  margin: 0 auto;
  width: 880px;
}

.organization-page-sidebar {
  height: calc(100vh - 64px);
  max-width: 288px;
  background-color: var(--page-default);
  border-right: 1px solid var(--slate5) !important;
  display: grid !important;
  grid-template-rows: auto 1fr auto !important;
}

.marketplace-page-sidebar {
  height: calc(100vh - 64px);
  max-width: 288px;
  background-color: var(--page-default);
  border-right: 1px solid var(--slate5) !important;
  display: grid !important;
  grid-template-rows: auto 1fr auto !important;
}

.home-page-sidebar {
  max-width: 288px;
  background-color: var(--page-default);
  border-right: 1px solid var(--slate5);
  display: grid;
  grid-template-rows: auto 1fr auto;

  @media only screen and (max-width: 767px) {
    display: none;
  }
}

.empty-home-page-image {
  margin-top: 14px;
}

.create-new-table-btn {
  width: 248px;

  button {
    height: 40px !important;

  }
}

.tooljet-database-sidebar {
  max-width: 288px;
  background: var(--page-default);
  border-right: 1px solid var(--slate5);
  height: calc(100vh - 64px) !important;


  .sidebar-container {
    height: 40px !important;
    padding-top: 1px !important;
    margin: 0 auto;
    display: flex;
    justify-content: center;
  }
}

.create-new-app-dropdown {
  width: 248px !important;


  .dropdown-toggle-split {
    border-left: 1px solid var(--indigo11) !important;
  }

  button {
    background-color: var(--indigo9) !important;
  }
}

.create-new-app-button {
  font-weight: 500;
  font-size: 14px;
  height: 40px;
  border-top-left-radius: 6px;
  border-bottom-left-radius: 6px;
}

.create-new-app-button+.dropdown-toggle {
  height: 40px;
  border-top-right-radius: 6px;
  border-bottom-right-radius: 6px;
}

.custom-select {
  .select-search-dark__value::after {
    content: none;
  }

  .select-search-dark__select,
  .select-search__select {
    min-width: fit-content;
    max-width: 100% !important;
  }
}

// .jet-data-table td .textarea-dark-theme.text-container:focus {
//   background-color: transparent !important;
// }

.tooljet-logo-loader {
  height: 100vh;
  display: flex;
  align-items: center;
  justify-content: center;

  .loader-spinner {
    margin: 10px 87px;
  }
}

.page-body {
  height: calc(100vh - 1.25rem - 48px);
  min-height: 500px;
}

// buttons
.default-secondary-button {
  background-color: $color-light-indigo-03;
  color: $color-light-indigo-09;
  max-height: 28px;
  width: 76px;
  display: flex;
  flex-direction: row;
  justify-content: center;
  align-items: center;
  padding: 4px 16px;
  gap: 6px;
  font-weight: 500;
  border: 0 !important;

  .query-manager-btn-svg-wrapper {
    width: 16px !important;
    height: 16px !important;
    padding: 2.67px;
  }

  .query-manager-btn-name {
    min-width: 22px;
  }

  &:hover {
    background-color: $color-light-indigo-04;
    color: $color-light-indigo-10;
  }

  &:active {
    background-color: $color-light-indigo-04;
    color: $color-light-indigo-10;
    box-shadow: 0px 0px 0px 4px #C6D4F9;
    border-radius: 6px;
    border: 1px solid;
    outline: 0 !important;

    svg {
      path {
        fill: $color-light-indigo-10;
      }
    }
  }

  &:disabled {
    cursor: not-allowed;
    pointer-events: none;
    opacity: .65;
  }

  .query-run-svg {
    padding: 4px 2.67px;
  }
}

.default-secondary-button.theme-dark {
  background-color: #4D72FA !important;
  color: #F4F6FA !important;

  svg {
    path {
      fill: #F4F6FA !important;
    }
  }

  &:hover {
    border: 1px solid #4D72FA !important;
    background-color: #4D5EF0 !important;
    color: #FFFFFC !important;

    svg {
      path {
        fill: #FFFFFC !important;
      }
    }
  }

  &:active {
    border: 1px solid #4D72FA !important;
    background-color: #4D5EF0 !important;
    box-shadow: 0px 0px 0px 4px #4D72FA;
    border-radius: 6px;
  }
}

.default-tertiary-button {
  background-color: $color-light-base;
  color: $color-light-slate-12;
  border: 1px solid $color-light-slate-07;
  display: flex;
  flex-direction: row;
  justify-content: center;
  align-items: center;
  padding: 4px 16px;
  gap: 6px;
  max-height: 28px;
  font-weight: 500;
  height: 28px;
  cursor: pointer;
  white-space: nowrap;

  .query-btn-svg-wrapper {
    width: 16px !important;
    height: 16px !important;
    padding: 2.67px;
  }

  .query-btn-name {
    min-width: 22px;

  }

  &:hover {
    border: 1px solid $color-light-slate-08;
    color: $color-light-slate-11;

    svg {
      path {
        fill: $color-light-slate-11;
      }
    }
  }

  .query-create-run-svg {
    padding: 2px;
  }

  .query-preview-svg {
    padding: 2.67px 0.067px;
    width: 16px;
    height: 16px;
    margin: 6px 0;
  }

  &:active {
    border: 1px solid #C1C8CD;
    box-shadow: 0px 0px 0px 4px #DFE3E6;
    color: $color-light-slate-11;
    outline: 0;
  }
}

.default-tertiary-button.theme-dark {
  background-color: transparent;
  color: #4D5EF0 !important;
  border: 1px solid #4D5EF0 !important;

  svg {
    path {
      fill: #4D5EF0 !important;
    }
  }

  &:hover {
    border: 1px solid $color-dark-slate-08;
    color: #FFFFFC !important;
    background-color: #4D5EF0 !important;

    svg {
      path {
        fill: #FFFFFC !important;
      }
    }
  }

  &:active {
    border: 1px solid inherit;
    box-shadow: none;
    outline: 0;
  }
}

.default-tertiary-button.theme-dark.btn-loading {
  background-color: #4D5EF0 !important;
  color: transparent !important;

  svg {
    path {
      fill: transparent !important;
    }
  }
}

.default-tertiary-button.button-loading {
  background-color: transparent !important;
  color: transparent !important;

  svg {
    path {
      fill: transparent !important;
    }
  }
}

.disable-tertiary-button {
  color: $color-light-slate-08;
  background-color: $color-light-slate-03;
  pointer-events: none !important;

  svg {
    path {
      fill: $color-light-slate-08;
    }
  }

}

.disable-tertiary-button.theme-dark {
  color: $color-dark-slate-08;
  background-color: $color-dark-slate-03;
  pointer-events: none !important;

  svg {
    path {
      fill: $color-dark-slate-08;
    }
  }
}

.font-weight-500 {
  font-weight: 500;
}

.font-size-12 {
  font-size: 12px;
}

.toggle-query-editor-svg {
  width: 16px;
  height: 16px;
  padding: 2.88px 5.22px;
  display: flex;
  cursor: pointer;
}

.theme-dark {
  .org-avatar:hover {
    .avatar {
      background: #10141A no-repeat center/cover;
    }
  }
}

.app-creation-time {
  color: var(--slate11) !important;
  white-space: nowrap;
  overflow: hidden;
  text-overflow: ellipsis;
}

.font-weight-400 {
  font-weight: 400;
}

.border-indigo-09 {
  border: 1px solid $color-light-indigo-09;
}

.dark-theme-toggle-btn {
  height: 32px;
  display: flex;
  align-items: center;
  justify-content: center;

}

.dark-theme-toggle-btn-text {
  font-size: 14px;
  margin: 12px;
}

.maximum-canvas-height-input-field {
  width: 156px;
  height: 32px;
  padding: 6px 10px;
  gap: 17px;
  background: #FFFFFF;
  border: 1px solid #D7DBDF;
  border-radius: 6px;

}

.layout-header {
  position: fixed;
  right: 0;
  left: 48px;
  z-index: 1;
  background: var(--base);
  height: 64px;

  @media only screen and (max-width: 767px) {
    border-bottom: 1px solid var(--slate5);

    .row {
      display: flex;

      .tj-dashboard-section-header {
        width: unset;
        border-right: none;
      }

      .app-header-label {
        display: none;
      }
    }
  }
}

.layout-sidebar-icon {
  &:hover {
    background: #ECEEF0;
  }

  &:focus {
    outline: #ECEEF0 auto 5px;
  }
}


.tj-dashboard-section-header {
  background-color: var(--page-default);
  max-width: 288px;
  max-height: 64px;
  padding-top: 20px;
  padding-left: 20px;
  padding-bottom: 24px;
  border-right: 1px solid var(--slate5);

  &[data-name="Profile settings"],
  &[data-name="Workspace constants"] {
    border-right: none;
    border-bottom: 1px solid var(--slate5);
  }
}

.layout-sidebar-icon {
  &:hover {
    background: #ECEEF0;
    border-radius: 4px;
  }

  &:focus {
    outline: #ECEEF0 auto 5px;
  }
}

.folder-menu-icon {
  visibility: hidden !important;
}

.folder-list-group-item:hover .folder-menu-icon {
  visibility: visible !important;
}

.folder-list-group-item {
  &:hover {
    background: #ECEEF0;
  }

  &:active {
    background: var(--indigo4);
  }

  &:focus {
    box-shadow: 0px 0px 0px 4px #DFE3E6;
  }

  .tj-text-xsm {
    white-space: nowrap;
    overflow: hidden;
    text-overflow: ellipsis;
  }

  .tj-folder-list {
    display: block;
  }
}


.app-versions-selector {
  display: inline-flex;
  align-items: center;
  width: 176px;
  height: 28px;
  border-radius: 6px;

  .react-select__control {
    background-color: var(--page-default);
    border: none !important;
  }
}

.app-version-list-item {
  white-space: nowrap;
  overflow: hidden;
  text-overflow: ellipsis;
}

.app-version-name,
.app-version-released {
  font-weight: 400;
  font-size: 12px;
  line-height: 20px;
}

.app-version-name {
  max-width: 80px;
}

.custom-version-selector__option:hover .app-version-delete {
  display: block;
}

.editor .navbar-brand {
  border-right: 1px solid var(--slate5);
  width: 48px;
  display: flex;
  justify-content: center;
}


.modal-backdrop {
  opacity: 0.5;
}

.canvas-area>.modal-backdrop {
  width: 100% !important;
  height: 100% !important;
}

.ds-delete-btn {
  display: none;
  border: none;
  background: none;
}

.ds-list-item:hover .ds-delete-btn {
  display: block;
}

.toojet-db-table-footer,
.toojet-db-table-footer-collapse,
.home-page-footer {
  position: fixed;
  bottom: 0px;
}

.home-page-footer {
  height: 52px;
  background-color: var(--page-default) !important;
  border-top: 1px solid var(--slate5) !important;
  width: calc(100% - 336px) !important;

  @media only screen and (max-width: 768px) {
    position: unset;
    width: 100%;

    .col-4,
    .col-5 {
      display: none;
    }

    .pagination-container {
      display: flex !important;
      align-items: center;
      justify-content: center;
    }
  }
}

.pagination-container {
  display: flex;
  padding: 0px;
  height: 20px !important;

  .form-control {
    padding: 0 4px;
    width: fit-content;
    width: 30px !important;
    height: 20px !important;
    text-align: center;
  }

  .form-control-pagination {
    padding: 0 4px;
    width: fit-content;
    width: 30px !important;
    height: 20px !important;
    text-align: center;
    margin-bottom: 0px;
    gap: 16px !important;
    background: var(--base) !important;
    border: 1px solid var(--slate7) !important;
    border-radius: 6px;
    color: var(--slate12) !important;
    transition: none;
    padding-left: 0.4375rem;
    padding-right: 0.4375rem;
    padding-top: 0.75rem;
    padding-bottom: 0.75rem;
    overflow-x: auto;
    white-space: nowrap;


    &:hover {
      background: var(--slate1) !important;
      border: 1px solid var(--slate8) !important;
      -webkit-box-shadow: none !important;
      box-shadow: none !important;
      outline: none;
    }

    &:focus-visible {
      background: var(--indigo2) !important;
      border: 1px solid var(--indigo9) !important;
      box-shadow: none !important;
    }

    &.input-error-border {
      border-color: #DB4324 !important;
    }

    &:-webkit-autofill {
      box-shadow: 0 0 0 1000px var(--base) inset !important;
      -webkit-text-fill-color: var(--slate12) !important;

      &:hover {
        box-shadow: 0 0 0 1000px var(--slate1) inset !important;
        -webkit-text-fill-color: var(--slate12) !important;
      }

      &:focus-visible {
        box-shadow: 0 0 0 1000px var(--indigo2) inset !important;
        -webkit-text-fill-color: var(--slate12) !important;
      }
    }
  }

  @media only screen and (max-width: 768px) {
    .unstyled-button {
      height: unset;
      width: unset;

      img {
        width: 20px;
        height: 20px
      }
    }
  }
}

.settings-card {
  box-shadow: 0px 12px 16px -4px rgba(16, 24, 40, 0.08), 0px 4px 6px -2px rgba(16, 24, 40, 0.03);
  border-radius: 6px;
  margin-left: 10px;
  background-color: var(--base);
  min-width: 170px;
  z-index: 3;

  .dropdown-item {
    padding: 8px;
    height: 36px;
    min-width: 84px !important;
  }

  svg {
    margin-left: 2px;
  }

  a {
    span {
      margin-left: 4px;
    }
  }
}

.logo-nav-card {
  transform: translate(5px, 50px) !important;
  z-index: 101;
}

.theme-dark {
  .editor-header-actions {
    .current-layout {
      .bg-white {
        background-color: #151718 !important;
      }
    }
  }

  .icon-tabler-x {
    stroke: white;
  }
}

.img-invert {
  img {
    filter: invert(1);
  }
}

.user-group-table {
  .selected-row {
    background-color: #ECEEF0;
  }

  .selected-row.dark {
    background-color: #232E3C;
  }
}

.notification-center.theme-dark {

  .empty-subtitle,
  .card-footer>span,
  .empty-title {
    color: white !important;
  }
}


// DASHBOARD SCROLL STYLES--->
.create-new-app-wrapper {
  margin: 0 auto;
  display: flex;
  justify-content: center;
  padding-top: 4px;
}

.home-page-sidebar {
  height: calc(100vh - 64px) !important; //64 is navbar height

  .folder-list-user {
    height: calc(100vh - 116px) !important; //64 is navbar height + 52 px footer
  }
}

.home-page-content {
  background-color: var(--page-default);
  height: calc(100vh - 64px) !important;
  overflow-y: auto;
  position: relative;

  .filter-container {
    display: none;
  }

  .org-selector-mobile {
    display: none;
  }

  @media only screen and (max-width: 768px) {
    .filter-container {
      display: flex;
      align-items: center;
      justify-content: space-between;
      margin: 2rem 1rem;
    }

    .footer-container {
      position: absolute;
      width: 100%;
      bottom: 0px;
      right: unset;
      left: unset;

      .org-selector-mobile {
        display: block;
        background-color: var(--slate1);

        .tj-org-select {
          width: 100%;
          padding: 0px 10px;

          .react-select__control {
            width: 100%;
          }
        }
      }
    }
  }
}

.application-folders-list {
  height: 64px;
}

// DASHBOARD STYLES END

// TABLE
.table-left-sidebar {
  height: calc(100vh - 104px) !important; // 62px [navbar] +  40px [ add table and search ] + extra 2 px(border)
  overflow-y: auto;
}

.toojet-db-table-footer {
  height: 52px;
  background: var(--page-default) !important;
  width: calc(100vw - 336px);
}

.toojet-db-table-footer-collapse {
  height: 52px;
  background: var(--page-default) !important;
  width: calc(100vw - 48px);
}

.toojet-db-table-footer-collapse {
  height: 52px;
  background: var(--page-default) !important;
  width: calc(100vw - 48px);
}

.home-app-card-header {
  margin-bottom: 32px;
}

.homepage-app-card {
  height: 166px;
  outline: 1px solid var(--slate3);
  box-shadow: 0px 1px 2px rgba(16, 24, 40, 0.05);
  border-radius: 6px;
  padding: 16px;
  background-color: var(--base) !important;

  .appcard-buttons-wrap {
    display: none;
  }

  .home-app-card-header {
    .menu-ico {
      visibility: hidden !important;
    }
  }

  &:hover {
    box-shadow: 0px 12px 16px -4px rgba(16, 24, 40, 0.08), 0px 4px 6px -2px rgba(16, 24, 40, 0.03);

    .home-app-card-header {
      margin-bottom: 12px;

      .menu-ico {
        visibility: visible !important;
      }
    }

    .app-creation-time-container {
      margin-bottom: 0px;
    }

    .app-card-name {
      margin-bottom: 0px;
    }

    .app-creation-time {
      display: none;
    }


    .appcard-buttons-wrap {
      display: flex;
      padding: 0px;
      gap: 12px;
      width: 240px;
      height: 28px;
      flex-direction: row;

      div {
        a {
          text-decoration: none;
        }
      }

    }

    .app-icon-main {
      width: 36px;
      height: 36px;

    }
  }
}

.app-creation-time-container {
  height: 16px;
}

.release-buttons {
  height: 48px;
  gap: 4px;
}

.global-settings-app-wrapper {
  max-width: 190px;
}

.version-manager-container {
  padding: 0.6rem;
  width: 158px;
}

// tooljet db fields styles [ query manager ]
.tj-db-field-wrapper {
  .code-hinter-wrapper {
    ::-webkit-scrollbar {
      display: none;
    }
  }

  .CodeMirror-sizer {
    min-height: 32px !important;
    width: 100%;
    border-right-width: 0px !important;
    padding: 0 !important;
    overflow-y: auto;

    .CodeMirror-lines {
      margin-top: 0px !important;
      min-height: 32px !important;
    }
  }
}

.table-list-items#popover-contained {
  .popover-body {
    outline: 1px solid var(--slate3);
    background: var(--base);
    overflow: hidden;
  }

}

.table-list-item-popover.dark {
  svg {
    path {
      fill: white;
    }
  }
}

.theme-dark {
  .react-loading-skeleton {
    background-color: #2F3C4C !important;
    background-image: linear-gradient(90deg, #2F3C4C, #2F3C4C, #2F3C4C) !important;
  }

  .react-loading-skeleton::after {
    background-image: linear-gradient(90deg, #2F3C4C, #3A4251, #2F3C4C) !important;
  }
}

@keyframes up-and-down {
  to {
    opacity: 0.2;
    transform: translateY(-20px);

  }
}

.spin-loader {
  position: fixed;
  width: 100%;

  .load {
    display: flex;
    justify-content: center;
  }

  .load div {
    width: 20px;
    height: 20px;
    background-color: var(--indigo9);
    border-radius: 50%;
    margin: 0 5px;
    animation-name: #{up-and-down};
    animation-duration: 0.8s;
    animation-iteration-count: infinite;
    animation-direction: alternate;
  }

  .load .two {
    animation-delay: 0.3s;
  }

  .load .three {
    animation-delay: 0.6s;
  }
}

.organization-switch-modal {
  font-family: 'IBM Plex Sans';

  .modal-dialog {
    width: 376px;
  }

  .modal-content {
    background: linear-gradient(0deg, #FFFFFF, #FFFFFF),
      linear-gradient(0deg, #DFE3E6, #DFE3E6);
  }

  .modal-header {
    justify-content: center !important;
    flex-direction: column;
    padding: 40px 32px 20px 32px;

    .header-text {
      font-style: normal;
      font-weight: 600;
      font-size: 20px;
      line-height: 36px;
      margin: 24px 0 5px 0;
    }

    p {
      font-style: normal;
      font-weight: 400;
      font-size: 14px;
      line-height: 20px;
      color: #687076;
      text-align: Center;
      margin-bottom: 0px;
    }
  }

  .modal-body {
    padding: 18px 32px;

    .org-list {
      display: flex;
      flex-direction: column;

      .org-item {
        height: 50px;
        display: flex;
        align-items: center;
        padding: 0px 12px;
        cursor: default;

        input[type=radio] {
          margin-right: 16px;
          width: 16px;
          height: 16px;
        }

        .avatar {
          margin-right: 11px;
          color: #11181C;
          background-color: #F8FAFF;
          width: 34px !important;
          height: 34px !important;
        }

        span {
          font-style: normal;
          font-weight: 400;
          font-size: 12px;
          line-height: 20px;
          color: #11181C;
        }
      }

      .selected-item {
        border-radius: 6px;
        background-color: #F0F4FF;
      }
    }
  }

  .modal-footer {
    justify-content: center;
    padding: 24px 32px;
    border-top: 1px solid #DFE3E6;

    button {
      width: 100%;
      font-style: normal;
      font-weight: 600;
      font-size: 14px;
      line-height: 20px;
    }
  }
}

.organization-switch-modal.dark-mode {

  .modal-footer,
  .modal-header {
    border-color: #232e3c !important;

    p {
      color: rgba(255, 255, 255, 0.5) !important;
    }
  }

  .modal-body,
  .modal-footer,
  .modal-header,
  .modal-content {
    color: white;
    background-color: #2b394a;
  }

  .modal-content {
    border: none;
  }


  .modal-body {
    .org-list {
      span {
        color: white;
      }

      .selected-item {
        background-color: #232e3c;
      }
    }
  }
}

.datasources-category {
  color: var(--slate10);
}

.react-tooltip {
  font-size: .765625rem !important;
}

.tooltip {
  z-index: 10000;
}

.add-new-workspace-icon-wrap {
  display: flex;
  flex-direction: row;
  align-items: center;
  padding: 8px;
  width: 34px;
  height: 34px;
  background: var(--indigo3);
  border-radius: 6px;
}

.add-new-workspace-icon-old-wrap {
  display: none;
}

.add-workspace-button {
  padding: 8px 12px;
  gap: 11px;
  height: 50px;

  &:hover {
    background: var(--indigo3);
    margin: 0 auto;
    border-radius: 6px;
    padding-bottom: 10px;

    .add-new-workspace-icon-old-wrap {
      padding: 8px;
      width: 34px;
      height: 34px;
      background: var(--indigo9);
      border-radius: 6px;
      display: flex;
      justify-content: center;
      align-items: center;

    }

    .add-new-workspace-icon-wrap {
      display: none;

    }
  }

}

.tj-folder-list {
  display: flex;
  align-items: center;
  color: var(—-slate12) !important;
}

.app-card-name {
  color: var(—-slate12);
  margin-bottom: 2px;
  white-space: nowrap;
  overflow: hidden;
  text-overflow: ellipsis;
}

.dashboard-breadcrumb-header {
  display: flex;
  align-items: center;
}

.tj-version {
  margin-right: 44px;
  display: flex;
  align-items: center;
  color: var(--slate9);

}

.folder-list {
  color: var(—-slate9) !important;
}

.tj-folder-header {
  margin-bottom: 12px;
  height: 37px;
  cursor: pointer;
}

.tj-dashboard-header-title-wrap {
  display: flex;
  justify-content: center;
  align-items: center;
  color: var(--slate11);

  .with-border {
    border-bottom: 1px solid var(--slate5) !important;
  }

  a {
    text-decoration: none;
  }
}

.theme-dark {
  .tj-onboarding-phone-input-wrapper {
    .flag-dropdown {
      background-color: #1f2936 !important;

      .country-list {
        background-color: #1f2936 !important;
        background: #1f2936;

        li {
          .country .highlight {
            background-color: #3a3f42;
            color: #000 !important;

            div {
              .country-name {
                color: #6b6b6b !important;
              }
            }

          }

          &:hover {
            background-color: #2b2f31;
          }

        }
      }
    }

  }

  .react-tel-input .country-list .country.highlight {
    color: #6b6b6b;
  }
}

.dashboard-breadcrumb-header-name {
  font-weight: 500 !important;
  color: var(—-slate12) !important;
}

.tj-dashboard-header-wrap {
  background-color: var(--page-default);
  padding-top: 22px;
  padding-bottom: 22px;
  padding-left: 40px;
  height: 64px;
  border-bottom: 1px solid var(--slate5);

  @media only screen and (max-width: 768px) {
    border-bottom: none;
  }
}

.dashboard-breadcrumb-header-name:hover {
  text-decoration: none !important;
}


.tj-avatar {
  border-radius: 6px;
  width: 36px;
  height: 36px;
  display: flex;
  justify-content: center;
  align-items: center;
  background-color: var(--slate3) !important;
  color: var(--slate11) !important;
  text-transform: uppercase;
  font-weight: 500;

  &:hover {
    background-color: var(--slate4);
  }

  &:focus {
    box-shadow: 0px 0px 0px 4px var(--indigo6);
    outline: 0;
  }

  &:active {
    box-shadow: none;
  }
}

.tj-current-org {
  span {
    color: var(--slate12);

  }
}


.sidebar-inner {
  align-items: center;
}

.workspace-drawer-wrap {
  background: var(--base);
}

.theme-dark {
  .drawer-wrap {
    background: var(--base);
  }
}

.users-table {
  background: var(--base);
  padding: 16px;
  width: 848px;
  margin: 0 auto;
  padding: 16px;

  tbody {

    tr>td>span,
    tr>td>a {
      white-space: nowrap;
      overflow: hidden;
      text-overflow: ellipsis;
      max-width: 140px;
    }
  }

  thead {
    tr {
      padding: 0px 6px;
      gap: 8px;
      width: 848px;
      height: 40px;
      display: flex;
      align-items: center;
      margin-top: 6px;
    }

    tr>th {
      background: var(--base) !important;
      border-bottom: none !important;
      padding: 0 !important;
      width: 282px;
    }
  }

  tr {
    background: var(--base);
    height: 66px;
    padding: 13px 6px;
    border-bottom: 1px solid var(--slate7);
    display: flex;
    justify-content: space-between;
    gap: 8px;
  }

  tr>td {
    border-bottom-width: 0px !important;
    display: flex;
    align-items: center;
    flex: 9%;
    padding-left: 0px !important;
    padding-right: 0px !important;
    white-space: nowrap;
    overflow: hidden;
    text-overflow: ellipsis;
  }
}

.user-actions-button {
  justify-content: flex-end !important;
  flex: 0 0 auto !important;
}

.tj-input {
  padding: 6px 10px;
  gap: 17px;
  width: 161.25px;
  height: 32px;
  background: var(--base);
  border: 1px solid var(--slate7);
  border-radius: 6px;

  ::placeholder {
    color: var(--slate9) !important;
  }

}

.workspace-setting-buttons-wrap {
  display: flex;
  gap: 12px;
}

.workspace-settings-table-wrap {
  max-width: 880px;
  margin: 0 auto;
}

.workspace-settings-filters {
  display: flex;
  gap: 12px;
  flex-direction: row;
  align-items: center;
  position: relative;
}

.workspace-setting-table-wrapper {
  box-shadow: 0px 1px 2px rgba(16, 24, 40, 0.05);
  outline: 1px solid var(--slate7);
  background: var(--base);
  width: 880px;
  margin: 0 auto;
  border-radius: 6px;
  height: calc(100vh - 223px);
  position: relative;

}

.workspace-filter-text {
  color: var(--slate11);
  margin-bottom: 14px;
}

.singleuser-btn {
  padding: 6px 16px;
  gap: 6px;
  width: 152px;
  height: 32px;
  border-radius: 6px;

}

.multiuser-btn {
  padding: 6px 16px;
  gap: 6px;
  width: 189px;
  height: 32px;
  border-radius: 6px;

}

.workspace-page-header {
  width: 880px;
  margin: 0 auto !important;

  div:first-child {
    margin: 0 auto !important;
    width: 880px;

  }
}

.workspace-constant-header {
  width: 880px;
  margin: 0 auto !important;
}

.workspace-user-archive-btn {
  width: 95px;
  height: 28px;
}

.workspace-clear-filter {
  margin-left: 8px;
  color: var(--indigo9);
  font-weight: 600 !important;
}

.workspace-clear-filter-wrap {
  display: flex;
  align-items: center;
  width: 130px;
  justify-content: flex-end;
  position: absolute;
  right: 16px;
}

.tj-checkbox {
  border-color: var(--slate7);
}

.workspace-clipboard-wrap {
  display: flex;
  align-items: center;
  width: 162.67px;
  cursor: pointer;

  p {
    font-weight: 500 !important;
    margin-left: 5px;
    color: var(--slate11);
  }

  span {
    display: flex;
    align-items: center;
  }
}

.workspace-user-status {
  margin-right: 22px;
  margin-left: 5px;
  color: var(--slate12);
}

.worskpace-setting-table-gap {
  margin-top: 20px;
}

.tj-active {
  background: #46A758;
}

.tj-invited {
  background: #FFB224;
}

.tj-archive {
  background: #E54D2E;
}

.liner {
  height: 1px;
  background: var(--slate5);
  width: 880px;
  margin-top: 22px;
}

.edit-button {
  display: flex;
  flex-direction: row;
  justify-content: center;
  align-items: center;
  height: 28px;
  text-decoration: none;
}

.launch-button {
  display: flex;
  height: 28px;
  align-items: center;
  color: var(--slate12);
  justify-content: center;
  text-decoration: none;
}

.launch-button.tj-disabled-btn {
  cursor: not-allowed;
}

.breadcrumb-item {
  a {
    text-decoration: none !important;
    color: var(--slate12);
  }
}

.table-list-item {
  width: 248px;
}

.workspace-settings-filter-items {
  width: 161.25px;

  .css-13mf2tf-control {
    width: 161.25px !important;

  }

  .css-10lvx9i-Input {
    margin: 0 !important;
    padding: 0 !important;
  }

  .css-1bugkci-control,
  .css-42vs31,
  .css-ob45yj-menu {
    background-color: var(--base) !important;
    width: 161.25px !important;
  }

  .css-6t9fnh-control {
    border: 1px solid var(--slate7) !important;
    background: var(--base);
    color: var(--slate9);
    width: 161.25px;
    height: 32px;

    .css-1opnhvy-singleValue {
      color: var(--slate9) !important;

    }
  }

  input.tj-checkbox {
    background: var(--base) !important;
    color: var(--slate9);
    border: 1px solid var(--slate7) !important;

    ::placeholder {
      color: var(--slate9);
    }
  }
}


.tj-db-dataype {
  color: var(--slate11);
}

.tj-database-column-header {
  color: var(--slate12);
  padding: 4px 4px 4px 8px !important;
  text-transform: none !important;
  line-height: 0px !important;
  font-weight: 500 !important;
  font-size: 12px !important;
  line-height: 20px !important;
  color: var(--slate12) !important;

  &:first-child {

    padding-left: 1rem !important;
  }

}

.tj-database-column-row {
  margin: 0;
  width: 300px;


  th:first-child>div {
    height: 16px;
    width: 16px;
    display: flex;
    align-items: center;

    input {
      border-radius: 4px;
    }

  }
}

.tj-db-operations-header {
  height: 48px;
  padding: 0 !important;
  display: flex;
  align-items: center;
  background-color: var(--base);

  .row {
    margin-left: 0px;
    width: 98%;
  }

  .col-8 {
    padding-left: 0px;
    display: flex;
    gap: 12px;
    align-items: center;
  }
}

.add-new-column-btn {
  margin-left: 16px;
  height: 28px;
  border-radius: 6px;
  padding: 0 !important;
  display: flex;
  align-items: center;
  justify-content: center;
  background: transparent;
  color: var(--slate12);
  border: none;
}

.tj-db-filter-btn {
  width: 100%;
  height: 28px;
  border-radius: 6px;
  background: transparent;
  color: var(--slate12);
  border: none;
  display: flex;
  align-items: center;
  justify-content: center;
}

.tj-db-filter-btn-applied,
.tj-db-sort-btn-applied {
  display: flex !important;
  flex-direction: row !important;
  justify-content: center !important;
  align-items: center !important;
  width: 100% !important;
  height: 28px !important;
  background: var(--grass2) !important;
  border-radius: 6px !important;
}

.tj-db-filter-btn-active,
.tj-db-sort-btn-active {
  display: flex !important;
  flex-direction: row !important;
  justify-content: center !important;
  align-items: center !important;
  width: 100% !important;
  height: 28px !important;
  border-radius: 6px !important;
  background: var(--indigo4) !important;
  color: var(--indigo9) !important;
}

.tj-db-header-add-new-row-btn {
  height: 28px;
  background: transparent;
  border-radius: 6px !important;
  display: flex;
  flex-direction: row;
  justify-content: center;
  align-items: center;
  gap: 6px;
  border: none;

  padding: span {}
}

.tj-db-sort-btn {
  width: 100%;
  height: 28px;
  background: transparent;
  color: var(--slate12);
  border: none;
  display: flex;
  align-items: center;
  justify-content: center;
  margin: 0
}

.edit-row-btn {
  background: transparent;
  color: var(--slate12);
  border: none;
  display: flex;
  align-items: center;
  justify-content: center;
}

.workspace-variable-header {
  width: 880px;
  ;
  margin: 0 auto;
  display: flex;
  padding: 0;
}

.workspace-variables-alert-banner {
  width: inherit;
  background-color: #FFF9ED;
  border-color: #FFE3A2;
}

.codehinter.alert-component.workspace-variables-alert-banner {
  color: var(--amber8);
  border-color: var(--amber3);
}

.add-new-variables-button {
  margin-bottom: 20px;
  width: 169px;
  height: 32px;
}

.org-users-page-sidebar,
.left-menu {
  padding: 16px;
  gap: 7px;
  width: 220px;
  border-right: 1px solid var(--slate5);
  overflow-y: auto;
  overflow-x: hidden;
}

.groups-header-wrap {
  display: flex;
  height: 36px;
  border-bottom: 1px solid var(--slate5);
}

.org-users-page-container {
  width: 880px;
  margin: 0 auto;


}

.group-duplcate-modal-body {
  margin-top: 20px;

  .check-row {
    margin-left: 5px;
    margin-bottom: 10px;
  }
}

.groups-main-header-wrap {
  padding: 20px 0px 8px;
  gap: 10px;
  width: 612px;
  height: 56px;
  margin: 0 auto;
  display: flex;
  justify-content: space-between;

  p {
    white-space: nowrap;
    overflow: hidden;
    text-overflow: ellipsis;
  }

  .nav-tabs .nav-link.active {
    border-bottom: 2px solid var(--indigo9) !important;
  }
}

.form-check-input:disabled {
  background-color: var(--slate8) !important;
}

.manage-groups-body {
  padding: 24px;
  font-size: 12px;
  overflow-y: auto;
  height: calc(100vh - 300px);

}

.groups-sub-header-wrap {
  width: 612px;
  height: 36px;
  border-bottom: 1px solid var(--slate5) !important;

  .nav-link.active {
    border-bottom: 2px solid var(--indigo9) !important;
    border-color: var(--indigo9) !important;
  }

  .nav-item {
    font-weight: 500 !important;
    font-size: 12px !important;
  }


  p {
    width: 205px;
  }
}

.groups-btn-container {
  width: 880px;
  justify-content: space-between;
  margin: 0 auto;
  margin-bottom: 20px;
  height: 32px;
  align-items: center;

}

.org-users-page {
  margin: 0 auto;
}

.org-users-page-card-wrap {
  height: calc(100vh - 208px);
}

.org-users-page-card-wrap,
.manage-sso-wrapper-card {
  display: flex;
  flex-direction: row;
  background: var(--base);
  width: 880px;
  outline: 1px solid var(--slate5);
  box-shadow: 0px 1px 2px rgba(16, 24, 40, 0.05);
  border-radius: 6px;
}

.manage-sso-wrapper-card {
  margin: 0 auto;

  .card-body {
    overflow-y: auto;
    padding: 40px;
  }

  .card-header {
    padding: 0px 24px;
    width: 660px;
    height: 72px;
    border-bottom: 1px solid var(--slate5);

  }

  .form-check {
    margin-bottom: 0px !important;
    line-height: 24px;
    font-size: 16px;
  }
}

.groups-sidebar-nav {
  display: flex;
  flex-direction: row;
  align-items: center;
  padding: 6px 8px;
  gap: 40px;
  width: 188px;
  height: 32px;
  background: var(--base);
  border-radius: 6px;
  cursor: pointer;
}

.org-users-page-card-body {
  width: 660px;
}

.org-users-page {
  .nav-tabs .nav-link.active {
    background-color: transparent !important;
  }

  .nav-tabs .nav-item.show .nav-link,
  .nav-tabs .nav-link.active {
    border-color: var(--indigo9) !important;

  }

  .nav-link:hover {
    border-right: none !important;
    border-left: none !important;
    border-top: none !important;

    color: var(--indigo9);
  }
}

.groups-selected-row {
  background-color: var(--indigo4);
}

.add-apps-btn {
  width: 160px;
  height: 32px;
}

.groups-app-body-header {
  border-bottom: 1px solid var(--slate5);

  p {
    height: 36px;
    display: flex;
    align-items: center;
    width: 286px;
    color: var(--slate11);

  }

  p:first-child {
    width: 205px !important;
    margin-left: 12px;
  }

}

.manage-group-tab-icons {
  margin-right: 6px;
}

.manage-groups-no-apps-wrap {
  display: flex;
  justify-content: center;
  flex-direction: column;
  align-items: center;
  width: 602px;

  p {
    margin-top: 12px;
  }

  span {
    color: var(--slate11);
    margin-top: 4px;
  }

  div {
    width: 64px;
    height: 64px;
    background: var(--indigo3);
    border-radius: 12px;
    display: flex;
    justify-content: center;
    align-items: center;
    margin-top: 88px;
  }
}

.apps-permission-wrap {
  height: 72px;
  justify-content: center;
  gap: 12px;
}

.apps-folder-permission-wrap,
.apps--variable-permission-wrap {
  height: 44px;
}

.manage-group-permision-header {
  border-bottom: 1px solid var(--slate5);
  display: flex;

  p {
    padding: 8px 12px;
    gap: 10px;
    width: 206px;
    height: 36px;
    font-weight: 500;
    color: var(--slate11) !important;
  }

}

.permission-body {
  .form-check {
    margin-bottom: 0px !important;
  }

  tr {
    border-bottom: 1px solid var(--slate5);
    width: 612px !important;

  }

  td {
    font-size: 12px;
    font-weight: 500;
    line-height: 20px;
    letter-spacing: 0em;
    text-align: left;
    width: 206px !important;
    padding-left: 12px;

    div {
      padding-left: 12px;
    }
  }
}


.default-option-text {
  margin-left: 10px;
  margin-right: 16px;
  font-size: 11px !important;
}

.git-sso-help-text {
  color: var(--slate11);
}

.default-group-wrap {
  gap: 10px;
  width: 119px;
  height: 28px;
  display: flex;
  align-items: center;
  justify-content: center;
  background: var(--grass3);
  border-radius: 100px;
}

.sso-icon-wrapper {
  display: flex;
  flex-direction: row;
  justify-content: center;
  align-items: center;
  padding: 8px 8px 8px 16px;
  width: 251px;
  height: 56px;
  background: var(--slate3);
  border-radius: 6px;
  margin-top: 12px;
}

.sso-main-box {
  justify-content: center;
  background: var(--slate6);
  padding: 8px 16px;
  width: 96px;
  height: 40px;
  border-radius: 6px;
}

.default-danger-tag-wrap {
  gap: 10px;
  width: 113px;
  height: 28px;
  display: flex;
  align-items: center;
  justify-content: center;
  background: var(--tomato6);
  border-radius: 100px;
  margin-bottom: 16px;
}

.manage-group-users-info {
  height: 48px;
  width: 612px;
  border-radius: 6px;
  padding: 12px 24px 12px 24px;
  background: var(--slate3);
  border: 1px solid var(--slate5);
  border-radius: 6px;
  margin-bottom: 16px;

  p {
    color: var(--slate12);
    gap: 14px;
    display: flex;
    align-items: center;

  }
}

.name-avatar {
  display: flex;
  flex-direction: column;
  justify-content: center;
  align-items: center;
  gap: 10px;
  width: 36px;
  height: 36px;
  background-color: var(--slate3) !important;
  border-radius: 6px;
  color: var(--slate11);
  margin-right: 12px;
  text-transform: capitalize;
}

.manage-group-users-row {
  display: flex;
  flex-direction: row;
  align-items: baseline;
  padding: 12px 6px;
  width: 612px !important;
  height: 64px;
  border-bottom: 1px solid var(--slate5);

  p {
    width: 272px;
    white-space: nowrap;
    overflow: hidden;
    text-overflow: ellipsis;

    span {
      max-width: 150px;
      white-space: nowrap;
      overflow: hidden;
      text-overflow: ellipsis;
    }
  }

  &:hover .apps-remove-btn {
    display: flex;
  }
}

.manage-group-app-table-body {
  width: 602px !important;

  tr {
    display: flex;
    font-family: 'IBM Plex Sans';
    font-style: normal;
    font-weight: 400;
    font-size: 12px;
    line-height: 20px;
    color: var(--slate12);
  }
}

.apps-view-edit-wrap {
  display: flex;
  flex-direction: column;
  width: 51px;
  margin-right: 32px;
}

.apps-table-row {
  display: grid !important;
  grid-template-columns: 205px 286px 115px;

  td {
    padding: 12px;
    white-space: nowrap;
    overflow: hidden;
    text-overflow: ellipsis;
  }

  &:hover .apps-remove-btn {
    display: flex;
  }
}

.apps-remove-btn {
  width: 97px;
  height: 28px;
  font-weight: 600 !important;
}

.faded-text {
  color: var(--slate8);
}

.manage-groups-app-dropdown {
  width: 440px;
}

.create-new-group-button {
  width: 169px;
  height: 32px;
  border-radius: 6px;
}

.faded-input {
  background: var(--slate5);
}

.manage-group-table-head {
  display: flex;
  border-bottom: 1px solid var(--slate5);
  width: 612px;
  height: 36px;
  padding: 8px 12px;
  align-items: center;


  p {
    width: 272px !important;
    color: var(--slate11);
    font-weight: 500;
  }

}

.manage-groups-permission-apps,
.apps-constant-permission-wrap {
  border-bottom: 1px solid var(--slate5);
}

.manage-groups-permission-apps,
.apps-folder-permission-wrap,
.apps-variable-permission-wrap,
.apps-constant-permission-wrap {
  display: flex;
  align-items: center;
  padding: 12px;
  gap: 10px;

  div {
    width: 206px;
  }
}

.manage-groups-permission-apps,
.apps-variable-permission-wrap,
.apps-constant-permission-wrap {
  gap: 10px;
  height: 72px;
}

.apps-folder-permission-wrap,
.apps-variable-permission-wrap {
  height: 44px;
  border-bottom: 1px solid var(--slate5);
}

.delete-group {
  text-decoration: none !important;
  color: var(--tomato9) !important;
}

.delete-link,
.remove-decoration {
  text-decoration: none !important;
}

.edit-group {
  text-decoration: none !important;
  color: var(--slate12) !important;
}

.removed-decoration {
  text-decoration: none !important;
}

.rmsc .select-item.selected {
  color: var(--slate12) !important;
  background-color: var(--base) !important;
}

.manage-constants-dropdown {
  .rmsc.multi-select {
    .dropdown-container {
      gap: 17px;
      height: 32px;
      background: var(--base);
      border: 1px solid var(--slate7);
      border-radius: 6px;
      display: flex;
      justify-content: center;
      align-items: center;
      margin-right: 12px;
    }

    .dropdown-content {
      .panel-content {
        background: var(--base);
        border: 1px solid var(--slate3);
        box-shadow: 0px 12px 16px -4px rgba(16, 24, 40, 0.08), 0px 4px 6px -2px rgba(16, 24, 40, 0.03);
        border-radius: 6px;
        align-items: center;


        .select-item:hover {
          background-color: var(--slate3);
        }

        input {
          color: var(--slate11);

          &:focus {
            background: unset !important
          }
        }

        .item-renderer {
          align-items: center;

          span {
            font-size: 12px;
            color: var(--slate12)
          }
        }
      }
    }
  }
}




.manage-groups-app-dropdown {
  margin-right: 12px;

  .rmsc .dropdown-container:focus-within {
    border: 1px solid var(--indigo9) !important;
    box-shadow: 0px 0px 0px 2px #C6D4F9 !important;
  }

  input {
    color: var(--slate12);
    background-color: unset !important;
  }

  .dropdown-heading-value {
    span {
      color: var(--slate12) !important;

    }
  }

  .multi-select {
    .dropdown-container {
      gap: 17px;
      width: 440px;
      height: 32px;
      background: var(--base);
      border: 1px solid var(--slate7);
      border-radius: 6px;
      display: flex;
      justify-content: center;
      align-items: center;
      margin-right: 12px;
    }

  }

  .dropdown-content {
    .panel-content {
      background: var(--base);
      border: 1px solid var(--slate3);
      box-shadow: 0px 12px 16px -4px rgba(16, 24, 40, 0.08), 0px 4px 6px -2px rgba(16, 24, 40, 0.03);
      border-radius: 6px;

      .select-panel {
        .search {
          border-bottom: 1px solid var(--slate5);
        }

        .search,
        input {
          background-color: var(--base) !important;
        }
      }

      input[type='checkbox'] {
        border: 1px solid red !important;
      }

      .select-item:hover {
        background-color: var(--slate3);
      }


      .item-renderer {
        align-items: center !important;

        span {
          font-size: 12px;
          color: var(--slate12)
        }
      }

    }
  }
}

.sso-form-wrap {
  .form-label {
    font-size: 12px;
    font-weight: 500px;
    margin-bottom: 4px !important;
    color: var(--slate12);
  }

  .form-check-label {
    font-size: 12px;
    font-size: 12px;
    line-height: 20px;
    color: var(--slate12);
  }
}

.allow-default-sso-helper-text {
  white-space: pre-line;
}

.password-disable-danger-wrap {
  padding: 16px;
  gap: 16px;
  width: 574px;
  height: 116px;
  background: var(--tomato3);
  border: 1px solid var(--tomato5);
  border-radius: 6px;
}

.sso-footer-save-btn {
  height: 40px;
}

.sso-footer-cancel-btn {

  width: 85px;
  height: 40px;
}

.danger-text-login {
  padding-left: 40px !important;
}

.tick-icon {
  width: 20px;
  height: 20px;
  background: var(--indigo9);
  border-radius: 4px;
}

.invite-user-drawer-wrap {
  display: grid;
  grid-template-rows: auto 1fr auto;
  height: 100vh;
}

.manage-users-drawer-footer {
  padding: 24px 32px;
  height: 88px;
  border-top: 1px solid var(--slate5) !important;
  display: flex;
  gap: 8px;

  justify-content: flex-end;

  .invite-btn {
    width: 140px;
    height: 40px;
  }

  .cancel-btn {
    width: 85px;
    height: 40px;
  }
}


.tj-drawer-tabs-wrap {
  display: flex;
}

.invite-user-drawer-wrap {
  .card-header {
    flex-direction: column;
    display: flex;
    justify-content: space-between;
    padding: 0px !important;
  }

  .card-header-inner-wrap {
    justify-content: space-between;
    width: 100%;
    padding: 16px 20px;
    height: 64px;

  }

  .card-header-inner-wrap,
  .tj-drawer-tabs-container {
    display: flex;
  }

  .tj-drawer-tabs-container-outer {
    padding-top: 0px;
    gap: 10px;
    height: 68px;
  }

  .tj-drawer-tabs-container {
    padding: 2px;
    gap: 2px;

    width: 502px;
    height: 36px;
    background: var(--slate4);
    border-radius: 6px;

  }
}

.tj-drawer-tabs-btn {
  padding: 2px 4px;
  gap: 6px;
  width: 248px;
  height: 32px;
  box-shadow: 0px 1px 2px rgba(16, 24, 40, 0.05);
  border-radius: 4px;
  border: none;
  color: var(--slate11);
  display: flex;
  align-items: center;
  justify-content: center;
  background: var(--slate4);


  span {
    margin-left: 4px !important;
    font-weight: 500;

  }
}

.tj-drawer-tabs-btn-active {
  background: var(--base);
  color: var(--slate12);
}

.user-number-wrap {
  display: flex;
  flex-direction: column;
  align-items: center;
  padding: 8px;
  gap: 10px;
  width: 36px;
  height: 36px;
  background: var(--slate3);
  border-radius: 1000px;
}

.user-csv-template-wrap {
  display: flex;
  padding: 24px;
  gap: 14px;

  width: 486px;
  height: 152px;

  background: var(--orange3);

  border: 1px solid var(--orange6);
  border-radius: 6px;

  div {
    display: flex;
    flex-direction: column;

    p {
      margin-bottom: 12px;
    }

  }
}

.upload-user-form {
  display: flex;
  flex-direction: column;
  justify-content: center;
  align-items: center;
  padding: 60px 0px;
  gap: 36px;
  width: 486px;
  border: 2px dashed var(--indigo9);
  border-radius: 6px;
  align-items: center;
  margin: 24px auto;
  text-align: center;

  .select-csv-text {
    color: var(--indigo9);
    margin-bottom: 4px;
  }

  span {
    color: var(--slate11) !important;
  }
}

.download-template-btn {
  width: 184px;
  height: 32px;
  padding: 0px !important;
}

.csv-upload-icon-wrap {
  display: flex;
  flex-direction: row;
  justify-content: center;
  align-items: center;
  padding: 10px;
  gap: 10px;
  width: 64px;
  height: 64px;
  background: var(--indigo3);
  border-radius: 12px;
  margin: 0px auto 12px auto;
  cursor: pointer;
}

.user-csv-template-wrap {
  margin-top: 24px;
}


.manage-users-drawer-content-bulk {
  margin: 24px 15px;

  form {
    display: flex;
    flex-direction: column;
    justify-content: center;
    align-items: center;
  }

  .manage-users-drawer-content-bulk-download-prompt {
    display: flex;
    flex-direction: row !important;
    justify-content: center;
    align-items: flex-start !important;
  }
}


.manage-users-drawer-content {
  margin: 24px 32px;

  .invite-user-by-email {
    display: flex;
    flex-direction: column;
    justify-content: center;
    align-items: top;
  }

  .invite-user-by-email {
    display: flex;
  }

  input[name="email"]:disabled,
  input[name="fullName"]:disabled {
    background-color: var(--slate3) !important;
    color: var(--slate9) !important
  }

  .invite-email-body {
    width: 452px;

    input:not([type="checkbox"]) {
      padding: 6px 10px;
      height: 32px;
      color: var(--slate12);
    }
  }
}

.rmsc .item-renderer {
  align-items: center !important;
}

.tj-db-table {
  overflow-y: auto;
  height: 110px;

  table {
    border-collapse: separate;
    border-spacing: 0;
    width: max-content;

    .row-tj {
      border-width: 0px !important;
    }
  }
}

.bounded-box {
  .sc-iwsKbI.lmGPCf {
    height: 100%;
    margin: auto;
    width: max-content;
    max-width: 100% !important;

    img {
      height: 100% !important;
    }

    .gVmiLs {
      width: auto !important;
    }
  }

  .css-tlfecz-indicatorContainer,
  .css-1gtu0rj-indicatorContainer {
    svg {
      width: 12px !important;
      height: 12px !important;
    }
  }

}

.sso-type-header {
  margin-left: 10px;
}

.groups-folder-list {
  padding: 6px 8px;
  gap: 40px;
  max-width: 188px;
  height: 32px;

  span {
    white-space: nowrap !important;
    overflow: hidden !important;
    text-overflow: ellipsis !important;
  }

  .tooltip {
    opacity: 0.7;
  }

  .groups-list-option-button {
    background-color: var(--base) !important;
    width: 24px;
    height: 24px;
    padding: 7px 0px 7px 0px;

    &:focus-visible {
      border: none !important;
      outline: none !important;
      box-shadow: none !important;
    }
  }



}

.create-group-modal-footer {
  display: flex;
  align-items: center;
  gap: 8px;
  justify-content: flex-end
}

.add-users-button {
  width: 160px;
  height: 32px;
}

.sso-page-inputs {
  padding: 6px 10px;
  gap: 17px;
  width: 612px;
  height: 32px;
}

.popover-group-menu {
  border-radius: 4px;
  width: 190px;
  box-shadow: 0px 12px 16px -4px rgba(16, 24, 40, 0.08), 0px 4px 6px -2px rgba(16, 24, 40, 0.03);
  background: var(--base);
  color: var(--slate12);
  border: 1px solid var(--slate3);

  .popover-arrow {
    display: none;
  }

  .popover-body {
    padding: 6px;
    color: var(--slate12);

    .field {

      width: 100%;
      margin: 0 0 0 0;
      height: 36px;
      justify-content: center;
      align-items: center;
      display: flex;

      .option-row {
        width: 100%;
        height: 100%;
        font-weight: 400;
        font-size: 12px;
        justify-content: left;
        align-items: center;
        display: flex;
        z-index: 999999999;
      }

      .disable {
        color: var(--slate7);
      }

      &__danger {
        color: var(--tomato9);
      }

      :hover {
        background-color: var(--slate3);
      }
    }
  }
}

.workspace-settings-filter-wrap {
  background: var(--slate3);
  padding: 15px 16px;
  gap: 12px;
  width: 880px;
  height: 62px;
  border-right: 1px solid var(--slate7);
  border-top: 1px solid var(--slate7);
  border-left: 1px solid var(--slate7);
  box-shadow: 0px 1px 2px rgba(16, 24, 40, 0.05);
  border-top-left-radius: 6px;
  border-top-right-radius: 6px;
}


// users page
.css-1i2tit0-menu {
  margin: 0px !important;
  background: var(--base);
  box-shadow: 0px 4px 6px -2px #10182808 !important;

  .css-2kg7t4-MenuList {
    margin: 0px !important;
    padding: 0px !important;
    background: var(--base);
  }
}

.workspace-settings-nav-items {
  padding: 6px 8px;
  gap: 40px;
  width: 248px;
  height: 32px;
}

.new-app-dropdown {
  background: var(--base) !important;
  color: var(--slate12);
}

.workspace-variable-container-wrap {

  .card,
  thead {
    background: var(--base) !important;

    tr>th,
    tbody>tr>td {
      background: var(--base) !important;
    }
  }

}

.move-selected-app-to-text {
  p {
    white-space: nowrap;
    overflow: hidden;
    text-overflow: ellipsis;

    span {
      font-weight: 600;
    }
  }
}

.tj-org-dropdown {
  .dashboard-org-avatar {
    margin-right: 11px;
    display: flex;
    flex-direction: row;
    justify-content: center;
    align-items: center;
    padding: 7px 8px;
    gap: 10px;
    width: 34px;
    height: 34px;
    background: var(--slate4) !important;
    color: var(--slate9);
    border-radius: 6px;
  }

  .org-name {
    color: var(--slate12) !important;
    white-space: nowrap;
    overflow: hidden;
    text-overflow: ellipsis;
  }
}

.css-1q0xftk-menu {
  background-color: var(--base-black) !important;
  border: 1px solid hsl(197, 6.8%, 13.6%) !important;
  box-shadow: 0px 12px 16px -4px rgba(16, 24, 40, 0.08), 0px 4px 6px -2px rgba(16, 24, 40, 0.03) !important;

}

.css-4yo7x8-menu {
  background-color: var(--base) !important;
  border: 1px solid var(--slate3) !important;
  box-shadow: 0px 12px 16px -4px rgba(16, 24, 40, 0.08), 0px 4px 6px -2px rgba(16, 24, 40, 0.03) !important;
  border-radius: 6px !important;
}


.org-custom-select-header-wrap {
  border-bottom: 1px solid var(--slate5);
}

.btn-close:focus {
  box-shadow: none !important;
}

.template-card {
  padding: 16px;
  gap: 16px;
  min-width: 280px;
  max-width: 100%;
  height: 210px;
  background: var(--base);
  border: 1px solid var(--slate3);
  box-shadow: 0px 1px 2px rgba(16, 24, 40, 0.05);
  border-radius: 6px;
}

.see-all-temlplates-link {
  color: var(--indigo9) !important;
}

.template-card-img {
  padding: 0px;
  width: 100%;
  height: 77.5%;
  border-radius: 4px;
}

.confirm-dialogue-body {
  background: var(--base);
  color: var(--slate12);
}

.folder-header-icons-wrap {
  gap: 4px;
}

.tj-common-search-input {
  .input-icon-addon {
    padding-right: 8px;
    padding-left: 8px;

  }

  input {
    box-sizing: border-box;
    display: flex;
    flex-direction: row;
    align-items: center;
    padding: 4px 8px !important;
    gap: 16px;
    width: 248px !important;
    height: 28px !important;
    background: var(--base);
    border: 1px solid var(--slate7);
    border-radius: 6px;
    color: var(--slate12);
    padding-left: 33px !important;


    ::placeholder {
      color: var(--slate9);
      margin-left: 5px !important;
      padding-left: 5px !important;
      background-color: red !important;
    }

    &:hover {
      background: var(--slate2);
      border: 1px solid var(--slate8);
    }

    &:active {
      background: var(--indigo2);
      border: 1px solid var(--indigo9);
      box-shadow: 0px 0px 0px 2px #C6D4F9;
      outline: none;
    }

    &:focus-visible {
      background: var(--slate2);
      border: 1px solid var(--slate8);
      border-radius: 6px;
      outline: none;
      padding-left: 12px !important;
    }

    &:disabled {
      background: var(--slate3);
      border: 1px solid var(--slate7);
    }
  }


}

.search-icon-wrap {
  display: flex;
  flex-direction: row;
  justify-content: center;
  align-items: center;
  padding: 7px;
  gap: 8px;
  width: 28px;
  height: 28px;
  background: var(--base);
  border: 1px solid var(--slate7);
  border-radius: 6px;
  cursor: pointer;
}

.sidebar-list-wrap {
  margin-top: 24px;
  padding: 0px 20px 20px 20px;
  height: calc(100vh - 180px);
  overflow: auto;

  span {
    letter-spacing: -0.02em;
  }
}

.drawer-footer-btn-wrap,
.variable-form-footer {
  display: flex;
  flex-direction: row;
  justify-content: flex-end;
  align-items: center;
  padding: 16px 24px;
  gap: 8px;
  height: 72px;
  border-top: 1px solid var(--slate5);
  background: var(--base);
}

.drawer-card-title {
  padding: 16px 20px;
  border-bottom: 1px solid var(--slate5);
  height: 64px;

  h3 {
    margin-bottom: 0px !important;
    font-size: 18px;
    font-weight: 500;
    line-height: 28px;
  }
}

.drawer-card-wrapper,
.variable-form-wrap {
  min-height: 100vh;
  display: grid;
  grid-template-rows: auto 1fr auto;
}

.add-new-datasource-header-container {
  margin-bottom: 24px;
  padding-top: 4px;
}

.folder-list-group-item {
  color: var(--slate12) !important;
}

.table-list-item,
.table-name {
  color: var(--slate12) !important;
}

// targetting all react select dropdowns

.css-1i2tit0-menu .css-2kg7t4-MenuList {
  div {
    background-color: var(--base-black);

    &:hover {
      background-color: hsl(198, 6.6%, 15.8%);
      ;
    }
  }
}

.css-ob45yj-menu .css-2kg7t4-MenuList {
  div {
    background-color: var(--base);

    &:hover {
      background-color: var(--slate4);
      ;
    }
  }
}

.selected-ds.row>img {
  padding: 0 !important;
}

.tj-user-table-wrapper {
  height: calc(100vh - 270px); //52+64+40+32+20+62
  overflow-y: auto;
  background: var(--base);
  border-right: 1px solid var(--slate7);
  border-bottom: 1px solid var(--slate7);
  border-left: 1px solid var(--slate7);
  box-shadow: 0px 1px 2px rgba(16, 24, 40, 0.05);
  border-bottom-left-radius: 6px;
  border-bottom-right-radius: 6px;

}

.user-filter-search {
  padding: 6px 10px;
  gap: 16px;
  width: 312px;
  height: 32px;
  background: var(--base);
  border: 1px solid var(--slate7);
  border-radius: 6px;

  &::placeholder {
    color: var(--slate9);
  }
}



//TJ APP INPUT
.tj-app-input,
.edit-row-container {
  display: flex;
  flex-direction: column;
  font-family: 'IBM Plex Sans';
  font-style: normal;
  position: relative;

  .text-danger {
    font-weight: 400 !important;
    font-size: 10px !important;
    line-height: 16px !important;
    color: var(--tomato10) !important;
  }

  label {
    font-family: 'IBM Plex Sans';
    font-style: normal;
    font-weight: 500;
    font-size: 12px;
    line-height: 20px;
    display: flex;
    align-items: center;
    color: var(--slate12);
    margin-bottom: 4px;
  }

  input.form-control,
  textarea,
  .form-control {
    gap: 16px !important;
    background: var(--base) !important;
    border: 1px solid var(--slate7) !important;
    border-radius: 6px !important;
    margin-bottom: 4px !important;
    color: var(--slate12) !important;
    transition: none;
    font-weight: 400;

    &:hover {
      background: var(--slate1) !important;
      border: 1px solid var(--slate8) !important;
      -webkit-box-shadow: none !important;
      box-shadow: none !important;
      outline: none;
    }

    &:focus-visible {
      background: var(--indigo2) !important;
      border: 1px solid var(--indigo9) !important;
      box-shadow: none !important;
    }

    &.input-error-border {
      border-color: #DB4324 !important;
    }

    &:-webkit-autofill {
      box-shadow: 0 0 0 1000px var(--base) inset !important;
      -webkit-text-fill-color: var(--slate12) !important;

      &:hover {
        box-shadow: 0 0 0 1000px var(--slate1) inset !important;
        -webkit-text-fill-color: var(--slate12) !important;
      }

      &:focus-visible {
        box-shadow: 0 0 0 1000px var(--indigo2) inset !important;
        -webkit-text-fill-color: var(--slate12) !important;
      }
    }

    &::placeholder {
      font-size: 12px;
      line-height: 20px;
    }

  }

}

.tj-app-input-wrapper {
  display: flex;

  .eye-icon {
    position: absolute;
    right: 8px;
    top: 5px;
    cursor: pointer;
  }

  .copy-icon {
    position: absolute;
    right: 8px;
    top: 5px;
    cursor: pointer;
  }

  .form-control {
    padding-right: 2.2rem;
  }
}



.tj-sub-helper-text {
  font-weight: 400;
  font-size: 10px;
  line-height: 16px;
}

.tj-input-success {
  color: var(--grass10);
}

.tj-input-warning {
  color: var(--orange10);
}

.tj-input-helper {
  color: var(--slate11);
}

.tj-input-error {
  color: var(--tomato10);
}

.tj-input-error-state {
  border: 1px solid var(--tomato9);
}

// TJ APP INPUT END

.search-input-container {
  display: flex;
}

// sidebar styles inside editor :: temporary
.theme-dark,
.dark-theme {
  .codehinter.alert-component.workspace-variables-alert-banner {
    color: #ffecbb !important;
    background-color: #3a3f41 !important;
    border-color: #4d5156 !important;
  }
}

.add-icon-column {
  position: sticky;
  top: 0;
  z-index: 1;
  right: 0;
  padding: 0px !important;
  width: 30px;
  height: 31px;
  border-radius: 0px !important;
  background: var(--color-light-slate-04, #ECEEF0) !important;
  cursor: pointer;

  .icon-styles {
    font-size: 14px !important;
    font-weight: 400;
    color: black;
  }
}

.add-icon-column-dark {
  position: sticky;
  top: 0;
  z-index: 1;
  right: 0;
  padding: 0px !important;
  width: 30px;
  height: 31px;
  border-radius: 0px !important;
  cursor: pointer;

  .icon-styles {
    width: 100% !important;
    height: 100% !important;
    background: #1c252f !important;
    border: 1px solid #374150 !important;
    font-size: 14px !important;
    font-weight: 400;
    color: white;
  }
}

.add-icon-row {
  position: sticky;
  bottom: 0;
  left: 0px;
  width: 29px;
  height: 31px;
  background: var(--slate7);
  border-width: 0px 1px 1px 1px;
  border-style: solid;
  border-radius: 0px;
  border-color: var(--slate4);
  border-radius: 0px !important;
  font-size: 14px !important;
  font-weight: 400;
  display: flex;
  align-items: center;
  justify-content: center;
  cursor: pointer;
}

.add-icon-row-dark {
  position: sticky;
  bottom: 0;
  left: 0px;
  width: 29px;
  height: 31px;
  background: var(--slate7);
  border-width: 0px 1px 1px 1px;
  border-style: solid;
  border-radius: 0px;
  background: #1c252f !important;
  border: 1px solid #374150 !important;
  font-size: 14px !important;
  font-weight: 400;
  color: white;
  display: flex;
  align-items: center;
  justify-content: center;
  cursor: pointer;
  z-index: 2;
}

// custom styles for users multiselect in manage users
.manage-groups-users-multiselect {
  gap: 17px;
  width: 440px;
  height: 32px;
  background: var(--base);
  border-radius: 6px;

  .dropdown-heading {
    height: 32px;
    padding: 6px 10px;
  }

  .dropdown-container {
    background: var(--base);
    border: 1px solid var(--slate7) !important;
  }

  .dropdown-content {
    border: 1px solid var(--slate3);
    box-shadow: 0px 12px 16px -4px rgba(16, 24, 40, 0.08), 0px 4px 6px -2px rgba(16, 24, 40, 0.03);
    border-radius: 6px;

    .search {
      input {
        background-color: var(--base);
        color: var(--slate12);
      }
    }
  }

  .rmsc,
  .dropdown-content,
  .panel-content,
  .search {
    background: var(--base) !important;
  }

  .options {
    .select-item {
      color: var(--slate12);

      &:hover {
        background: var(--slate4);
        border-radius: 6px;
      }
    }
  }
}

.select-search__options {
  .item-renderer {
    display: flex !important;
    justify-content: space-between;
    padding: 20px;
    cursor: pointer;
    flex-direction: row;

    div:first-child {
      display: flex;
    }

    p {
      margin-bottom: 0px !important;
      color: var(--slate12);
    }

    span {
      color: var(--slate11);
    }

    p,
    span {
      font-weight: 400;
      font-size: 12px;
      line-height: 20px;
    }
  }
}

.create-new-app-dropdown {
  .button:first-child {
    padding: 0 !important;
  }

  .dropdown-toggle::after {
    border: none !important;
    content: url("data:image/svg+xml,%3Csvg width='25' height='25' viewBox='0 0 25 25' fill='none' xmlns='http://www.w3.org/2000/svg'%3E%3Cpath fill-rule='evenodd' clip-rule='evenodd' d='M10.5 7.03906C10.5 6.34871 11.0596 5.78906 11.75 5.78906C12.4404 5.78906 13 6.34871 13 7.03906C13 7.72942 12.4404 8.28906 11.75 8.28906C11.0596 8.28906 10.5 7.72942 10.5 7.03906ZM10.5 12.0391C10.5 11.3487 11.0596 10.7891 11.75 10.7891C12.4404 10.7891 13 11.3487 13 12.0391C13 12.7294 12.4404 13.2891 11.75 13.2891C11.0596 13.2891 10.5 12.7294 10.5 12.0391ZM11.75 15.7891C11.0596 15.7891 10.5 16.3487 10.5 17.0391C10.5 17.7294 11.0596 18.2891 11.75 18.2891C12.4404 18.2891 13 17.7294 13 17.0391C13 16.3487 12.4404 15.7891 11.75 15.7891Z' fill='%23fff'/%3E%3C/svg%3E%0A");
    transform: rotate(360deg);
    width: 14px;
    margin: 0 !important;
    display: flex;
    align-items: center;
    justify-content: center;
    padding: 8px 0px 0px 0px;
  }
}

.sso-page-loader-card {
  background-color: var(--slate2) !important;
  height: 100%;

  .card-header {
    background-color: var(--slate2) !important;
  }
}

.workspace-nav-list-wrap {
  padding: 4px 20px 20px 20px;
  height: calc(100vh - 116px) !important;
}

.upload-user-form span.file-upload-error {
  color: var(--tomato10) !important;
  margin-top: 12px 0px 0px 0px;
}

.tj-onboarding-phone-input {
  width: 392px !important;
  height: 40px;
  padding: 8px 12px;
  gap: 8px;
  margin-bottom: 12px;
  background: #FFFFFF;
  border: 1px solid #D7DBDF !important;
  border-radius: 0px 4px 4px 0px !important;

  &:hover {
    border: 1px solid #466BF2 !important;
  }
}

.tj-onboarding-phone-input-wrapper {
  margin-bottom: 12px;
}

.theme-dark {
  .tj-onboarding-phone-input-wrapper {
    .flag-dropdown {
      background-color: #1f2936 !important;

      .country-list {
        background-color: #1f2936 !important;
        background: #1f2936;

        li {
          .country .highlight {
            background-color: #3a3f42;
            color: #000 !important;

            div {
              .country-name {
                color: #6b6b6b !important;
              }
            }

          }

          &:hover {
            background-color: #2b2f31;
          }

        }
      }
    }

  }

  .react-tel-input .country-list .country.highlight {
    color: #6b6b6b;
  }
}

#global-settings-popover {
  padding: 24px;
  gap: 20px;
  max-width: 377px !important;
  height: 316px !important;
  background: #FFFFFF;
  border: 1px solid #E6E8EB;
  box-shadow: 0px 32px 64px -12px rgba(16, 24, 40, 0.14);
  border-radius: 6px;
  margin-top: -13px;


  .input-with-icon {
    justify-content: flex-end
  }

  .form-check-input {
    padding-right: 8px;
  }

  .global-popover-div-wrap-width {
    width: 156px !important;
  }

  .form-switch {
    margin-bottom: 20px;
  }

  .global-popover-div-wrap {
    padding: 0px;
    gap: 75px;
    width: 329px;
    height: 32px;
    margin-bottom: 20px !important;
    justify-content: space-between;

    &:last-child {
      margin-bottom: 0px !important;
    }
  }
}

.global-popover-text {
  font-family: 'IBM Plex Sans';
  font-style: normal;
  font-weight: 500;
  font-size: 12px;
  line-height: 20px;
  color: #11181C;


}

.maximum-canvas-width-input-select {
  padding: 6px 10px;
  gap: 17px;
  width: 60px;
  height: 32px;
  background: #FFFFFF;
  border: 1px solid #D7DBDF;
  border-radius: 0px 6px 6px 0px;
}

.maximum-canvas-width-input-field {
  padding: 6px 10px;
  gap: 17px;
  width: 97px;
  height: 32px;
  background: #FFFFFF;
  border: 1px solid #D7DBDF;
  border-top-left-radius: 6px;
  border-bottom-left-radius: 6px;
  border-right: none !important;


}

.canvas-background-holder {
  padding: 6px 10px;
  gap: 6px;
  width: 120px;
  height: 32px;
  background: #FFFFFF;
  display: flex;
  align-items: center;
  border: 1px solid #D7DBDF;
  border-radius: 6px;
  flex-direction: row;
}

.export-app-btn {
  flex-direction: row;
  justify-content: center;
  align-items: center;
  padding: 6px 16px;
  gap: 6px;
  width: 158px;
  height: 32px;
  font-family: 'IBM Plex Sans';
  font-style: normal;
  font-weight: 600;
  font-size: 14px;
  line-height: 20px;
  color: #3E63DD;
  background: #F0F4FF;
  border-radius: 6px;
  border: none;
}

.tj-btn-tertiary {
  padding: 10px 20px;
  gap: 8px;
  width: 112px;
  height: 40px;
  background: #FFFFFF;
  border: 1px solid #D7DBDF;
  border-radius: 6px;

  &:hover {
    border: 1px solid #C1C8CD;
    color: #687076;
  }

  &:active {
    border: 1px solid #11181C;
    color: #11181C;
  }
}

.export-table-button {

  display: flex;
  align-items: center;
  justify-content: center;
}


#global-settings-popover.theme-dark {
  background-color: $bg-dark-light !important;
  border: 1px solid #2B2F31;

  .global-popover-text {
    color: #fff !important;
  }

  .maximum-canvas-width-input-select {
    background-color: $bg-dark-light !important;
    border: 1px solid #324156;
    color: $white;
  }

  .export-app-btn {
    background: #192140;
  }

  .fx-canvas div {
    background-color: transparent !important;
  }
}

.released-version-popup-container {
  width: 100%;
  position: absolute;
  display: flex;
  justify-content: center;
  top: 55px;

  .released-version-popup-cover {
    width: 250px;
    height: fit-content;
    margin: 0;
    z-index: 1;

    .popup-content {
      background-color: #121212;
      padding: 16px 18px 0px 16px;
      border-radius: 6px;

      p {
        font-size: 14px;
        font-family: IBM Plex Sans;
        color: #ECEDEE;
      }
    }
  }

  .error-shake {
    animation: shake 0.82s cubic-bezier(.36, .07, .19, .97) both;
    transform: translate3d(0, 0, 0);
    backface-visibility: hidden;
    perspective: 10000px;
  }

  @keyframes shake {

    10%,
    90% {
      transform: translate3d(-1px, 0, 0);
    }

    20%,
    80% {
      transform: translate3d(2px, 0, 0);
    }

    30%,
    50%,
    70% {
      transform: translate3d(-4px, 0, 0);
    }

    40%,
    60% {
      transform: translate3d(4px, 0, 0);
    }
  }

}

.profile-page-content-wrap {
  background-color: var(--page-default);
  padding-top: 40px;
}

.profile-page-card {
  background-color: var(--base);
  border-radius: 6px;
}

.all-apps-link-cotainer {
  border-radius: 6px !important;
}

.workspace-variable-table-card {
  height: calc(100vh - 208px);
}

.workspace-constant-table-card {
  margin: 0 auto;
  width: 880px;
  min-height: calc(100vh - 308px);

  .empty-state-org-constants {
    padding-top: 5rem;

    .info {
      color: var(--slate11);
    }
  }

  .workspace-constant-card-body {
    height: 100%;
  }

  .constant-table-card {
    min-height: 370px;
  }

  .card-footer {
    border-top: none !important;
  }

  .left-menu .tj-list-item {
    width: 148px
  }
}



.variables-table-wrapper {
  tr {
    border-width: 0px !important;
  }
}

.constant-table-wrapper {
  tr {
    border-width: 0px !important;
  }
}

.home-page-content-container {
  max-width: 880px;

  @media only screen and (max-width: 768px) {
    margin-bottom: 0rem !important;

    .liner {
      width: unset !important;
    }

    .app-list {
      overflow-y: auto;
      height: calc(100vh - 23rem);

      .skeleton-container {
        display: flex;
        flex-direction: column;

        .col {
          display: flex;
          justify-content: center;
          margin-bottom: 1rem;
        }

        .card-skeleton-container {
          width: 304px;

        }
      }
    }

    .menu-ico {
      display: none !important;
    }
  }
}

@media only screen and (min-width: 1584px) and (max-width: 1727px) {

  .edit-button,
  .launch-button {
    width: 113px !important;
  }
}



@media only screen and (max-width: 1583px) and (min-width: 1312px) {

  .homepage-app-card-list-item {
    max-width: 264px;

    .edit-button,
    .launch-button {
      width: 109px !important;
    }
  }

}

@media only screen and (min-width: 1728px) {

  .homepage-app-card-list-item {
    max-width: 304px;

    .edit-button,
    .launch-button {
      width: 129px !important;
    }
  }

  .home-page-content-container {
    max-width: 976px;
  }

  .liner {
    width: 976px;
  }
}

@media only screen and (max-width: 992px) {
  .homepage-app-card-list-item-wrap {
    display: flex;
    justify-content: center;
    margin-left: auto;
    margin-right: auto;
    width: 100%;
    margin-top: 22px;
  }

  .homepage-app-card-list-item {
    max-width: 304px !important;
    flex-basis: 100%;

    .edit-button,
    .launch-button {
      width: 129px !important;
    }
  }
}

@media only screen and (min-width: 993px) and (max-width: 1311px) {
  .home-page-content-container {
    max-width: 568px;
  }

  .homepage-app-card-list-item-wrap {
    row-gap: 20px;
  }

  .homepage-app-card-list-item {
    max-width: 269px;
    flex-basis: 100%;

    .edit-button,
    .launch-button {
      width: 111.5px !important;
    }
  }

  .liner {
    width: 568px;
  }
}

.tj-docs-link {
  color: var(--indigo9) !important;
  text-decoration: none;
  list-style: none;
}

.datasource-copy-button {
  width: 87px;
  height: 32px;
}

.datasource-edit-btn {
  height: 27px;
  margin-left: 12px;
}

.datasource-edit-modal {

  .modal-content,
  .modal-body,
  .modal-header,
  .modal-title,
  .modal-body-content,
  .modal-sidebar,
  .card {
    background-color: var(--base) !important;
    color: var(--slate12) !important;
    border-color: var(--slate5) !important;
  }

  .datasource-modal-sidebar-footer {
    .footer-text {
      color: var(--slate12) !important;
    }
  }

  .form-control-plaintext {
    color: var(--slate12) !important;
  }

  .card {
    &:hover {
      background-color: var(--slate2) !important;
    }
  }
}

.org-edit-icon {
  width: 28px;
  height: 28px;
  border-radius: 6px;
  display: flex;
  justify-content: center;
  align-items: center;

  svg {
    height: 14px;
    width: 14px;
  }
}

.marketplace-body {
  height: calc(100vh - 64px) !important;
  overflow-y: auto;
  background-color: var(--page-default);
}

.plugins-card {
  background-color: var(--base);
  border: 1px solid var(--slate3);
  box-shadow: 0px 1px 2px rgba(16, 24, 40, 0.05);
  border-radius: 6px;

  .card-body-alignment {
    min-height: 145px;
    display: flex;
    flex-direction: column;
    justify-content: space-between;
  }
}

.template-source-name {
  color: var(--slate12) !important;
}

.marketplace-install {
  color: var(--indigo9);
}

.popover {
  .popover-arrow {
    display: none;
  }
}

.shareable-link {
  .input-group {
    .input-group-text {
      border-color: var(--slate7);
      color: var(--slate12);
      background-color: var(--slate3);
    }

    .app-name-slug-input {
      input {
        border-color: var(--grass9);
      }
    }
  }

  .input-group {
    display: flex;

    .tj-app-input textarea {
      width: 600px;
      border-radius: 0px !important;
      margin-bottom: 0px !important;
      background-color: #efefef4d;
      color: #545454;
    }
  }
}

.confirm-dialogue-modal {
  background: var(--base);

  .modal-header {
    background: var(--base);
    color: var(--slate12);
    border-bottom: 1px solid var(--slate5);
  }
}

.theme-dark {
  .icon-widget-popover {
    .search-box-wrapper input {
      color: #f4f6fa !important;
    }

    .search-box-wrapper input:focus {
      background-color: #1c252f !important;
    }
  }

  .shareable-link {
    .tj-app-input textarea {
      background-color: #5e656e !important;
      color: #f4f6fa !important;
      border: none !important;
    }
  }

  .icon-widget-popover {
    .search-box-wrapper .input-icon-addon {
      min-width: 2.5rem !important;
    }

    .search-box-wrapper input {
      color: var(--slate12) !important;
    }
  }

  .shareable-link-container,
  .app-slug-container {
    .field-name {
      color: var(--slate-12) !important;
    }

    input.slug-input {
      background: #1f2936 !important;
      color: #f4f6fa !important;
      border-color: #324156 !important;
    }

    .applink-text {
      background-color: #2b394b !important;
    }

    .input-group-text {
      background-color: #2b394b !important;
    }

    .tj-text-input {
      border-color: #324156 !important;
    }

    .input-with-icon {
      .form-control {
        background-color: #1f2936 !important;
        border-color: #3E4B5A !important;
        color: #fff !important;
      }
    }
  }

}

.dark-theme {
  .manage-app-users-footer {
    .default-secondary-button {
      background-color: var(--indigo9);
      color: var(--base-black);
    }
  }
}

.break-all {
  word-break: break-all;
}

.workspace-folder-modal {
  .tj-text-input.dark {
    background: #202425;
    border-color: var(--slate7) !important;
  }
}

.slug-ellipsis {
  white-space: nowrap;
  overflow: hidden;
  text-overflow: ellipsis;
  width: 150px;
}

.app-slug-container,
.shareable-link-container,
.workspace-folder-modal {
  .tj-app-input {
    padding-bottom: 0px !important;
  }

  .label {
    font-weight: 400;
    font-size: 10px;
    height: 0px;
    padding: 4px 0px 16px 0px;
  }

  .tj-input-error {
    color: var(--tomato10);
  }

  .tj-text-input {
    width: auto !important;
    background: var(--slate3);
    color: var(--slate9);
    height: auto !important;
    margin-bottom: 5px;
    border-color: var(--slate7);

    &:hover {
      box-shadow: none;
    }

    &:active {
      border: 1px solid #D7DBDF;
      box-shadow: none;
    }
  }

  .input-with-icon {
    flex: none;

    .icon-container {
      right: 20px;
      top: calc(50% - 13px);
    }
  }

  .label-info {
    color: #687076;
  }

  .label-success {
    color: #3D9A50;
  }


  .workspace-spinner {
    color: #889096 !important;
    width: 16px;
    height: 16px;
    align-self: center;
  }

  .cancel-btn {
    color: var(--indigo9);
  }
}

.confirm-dialogue-modal {
  background: var(--base);
}

.table-editor-component-row {
  .rdt.cell-type-datepicker {
    margin-top: 0;
  }

  .has-multiselect {
    .select-search-input {
      margin-bottom: 0;
    }
  }
}

.theme-dark .card-container {
  background-color: #121212 !important
}

.version-select {
  .react-select__menu {
    .react-select__menu-list {
      max-height: 150px;
    }
  }
}

.generate-cell-value-component-div-wrapper {

  .form-control-plaintext:focus-visible {
    outline-color: #dadcde;
    border-radius: 4px;
  }

  .form-control-plaintext:hover {
    outline-color: #dadcde;
    border-radius: 4px;
  }
}

.dark-theme {
  .generate-cell-value-component-div-wrapper {

    .form-control-plaintext:focus-visible {
      filter: invert(-1);
    }

    .form-control-plaintext:hover {
      filter: invert(-1);
    }
  }
}

.app-slug-container,
.workspace-folder-modal {
  .tj-app-input {
    padding-bottom: 0px !important;

    .is-invalid {
      border-color: var(--tomato10) !important;
    }

    .is-invalid:focus {
      border-color: var(--tomato10) !important;
    }
  }

  .tj-input-error {
    height: 32px;
    color: var(--tomato10);
    font-weight: 400;
    font-size: 10px;
    height: 0px;
    padding: 4px 0px 16px 0px;
  }
}

.jet-container-loading {
  margin: 0 auto;
  justify-content: center;
  align-items: center;
}

.jet-container-json-form {
  padding: 20px;

  .DateRangePickerInput {
    width: 100% !important;
  }

  .dropzone {
    aside {
      width: 100% !important;
    }
  }

  fieldset {
    width: 100%;

    .json-form-wrapper {
      margin-bottom: 4px;

      // overrides properties of text widget in custom schema form
      .text-widget {
        height: 100% !important;
      }

      .text-widget[style*="font-size: 14px;"] {
        height: 21px !important;

        div {
          overflow-y: visible !important;
        }
      }

      .text-widget[style*="font-size: 20px;"] {
        height: 30px !important;
        background-color: red;

        div {
          overflow-y: visible !important;
        }
      }


      .widget-button {
        button {
          width: auto !important;
          min-width: 140px !important;
        }
      }
    }
  }
}

.freeze-scroll {
  #real-canvas {
    overflow: hidden;
  }
}

.badge-warning {
  background-color: var(--amber7) !important;
}

.workspace-variables-alert-banner {
  width: inherit;
  background-color: #FFF9ED;
  border-color: #FFE3A2;
  margin-bottom: 0px;
  padding: 8px 16px;
  border-radius: 0px;
  display: flex;
  justify-content: space-between;
  align-items: center;
  color: var(--amber8);
  font-size: 12px;
  font-weight: 500;
  line-height: 16px;
  letter-spacing: 0.4px;
  text-align: left;
  box-shadow: 0px 1px 2px rgba(16, 24, 40, 0.05);
  border-radius: 6px;
}

.alert-banner-type-text {
  font-size: 12px;
  font-weight: 500;
  line-height: 16px;
  letter-spacing: 0.4px;
  text-align: left;
}

.tj-app-input .alert-component.workspace-variables-alert-banner {
  color: var(--amber8);
  border-color: var(--amber3);
}

.form-label-restricted {
  display: none;
}


#tooltip-for-org-constant-cell,
#tooltip-for-org-input-disabled {
  padding: 12px 16px !important;
  white-space: pre-line !important;
  max-width: 500px !important;
  z-index: 1 !important;

  .react-tooltip-arrow {
    background: inherit !important;
  }
}

.query-rename-input {

  &:focus,
  &:active {
    box-shadow: 0px 0px 0px 2px #C6D4F9;
    border: 1px solid var(--light-indigo-09, var(--indigo9));
  }
}

.btn-query-panel-header {
  height: 28px;
  width: 28px;
  display: flex;
  align-items: center;
  justify-content: center;
  border-radius: 6px;
  background-color: transparent;
  border: none;

  &.active {
    background-color: var(--slate5) !important;
  }

  &:hover,
  &:focus {
    background-color: var(--slate4) !important;
  }
}

.tjdb-dashboard-scrollbar {
  width: 403px !important;

  .action-description {
    color: var(--slate9);
    font-size: 12px;
    margin-left: 20px;
  }

  .tj-foreignKey {
    .tj-secondary-btn {
      font-size: 12px;
      background: transparent !important;
      display: flex;
      justify-content: flex-end;
    }
  }

}

.tjdb-rowForm-scrollbar {
  width: 494px !important;

  .action-description {
    color: var(--slate9);
    font-size: 12px;
    margin-left: 20px;
  }

  .tj-foreignKey {
    .tj-secondary-btn {
      svg {
        path {
          fill: #3e63dd !important
        }
      }

      font-size: 12px;
      background: transparent !important;
      display: flex;
      justify-content: flex-end;
    }
  }
}


.tjdb-mainCellEdit-scrollbar {
  width: 300px !important;

  .tjdb-cellmenu-error,
  .tjdb-cellmenu-loader {
    height: 177px;
  }

  .action-description {
    color: var(--slate9);
    font-size: 12px;
    margin-left: 20px;
  }

  .tj-foreignKey {
    .tj-secondary-btn {
      svg {
        path {
          fill: #3e63dd !important
        }
      }

      font-size: 12px;
      background: transparent !important;
      display: flex;
      justify-content: flex-end;
    }
  }
}


.tjdb-cellEdit-scrollbar {
  width: 266px !important;

  .action-description {
    color: var(--slate9);
    font-size: 12px;
    margin-left: 20px;
  }

  .tj-foreignKey {
    .tj-secondary-btn {
      svg {
        path {
          fill: #3e63dd !important
        }
      }

      font-size: 12px;
      background: transparent !important;
      display: flex;
      justify-content: flex-end;
    }
  }
}

.tj-scrollbar {

  ::-webkit-scrollbar,
  &::-webkit-scrollbar {
    width: 16px;
    border-radius: 8px;
  }

  ::-webkit-scrollbar-thumb,
  &::-webkit-scrollbar-thumb {
    border: 4px solid var(--base);
    border-radius: 8px;
    background-color: var(--slate4) !important;
  }

  ::-webkit-scrollbar-track,
  &::-webkit-scrollbar-track {
    background-color: var(--base);
  }

}

.form-check>.form-check-input:not(:checked) {
  background-color: var(--base);
  border-color: var(--slate7);
}

/*
* remove this once whole app is migrated to new styles. use only `theme-dark` class everywhere. 
* This is added since some of the pages are in old theme and making changes to `theme-dark` styles can break UI style somewhere else 
*/
.tj-dark-mode {
  background-color: var(--base) !important;
  color: var(--base-black) !important;
}

.tj-list-btn {
  border-radius: 6px;

  &:hover {
    background-color: var(--slate4);
  }

  &.active {
    background-color: var(--slate5);
  }
}

.tj-list-option {
  &.active {
    background-color: var(--indigo2);
  }
}

.runjs-parameter-badge {
  max-width: 104px;
  height: 24px !important;
  padding: 2px 6px !important;
}

.release-buttons {
  .release-button {
    display: flex;
    padding: 4px 12px;
    align-items: center;
    gap: 8px;
    flex: 1 0 0;
    width: 84px;
    height: 28px;
    cursor: pointer;
  }

  .released-button {
    background-color: #F1F3F5;
    color: #C1C8CD;
  }
}

.modal-divider {
  border-top: 1px solid #dee2e6;
  padding: 10px;
}

.dark-theme-modal-divider {
  border-top: 1px solid var(--slate5) !important;
  padding: 10px;

  .nav-item {
    background-color: transparent !important;
  }
}

.app-slug-container {
  .label {
    font-size: 9px !important;
  }
}

.shareable-link-container {
  .copy-container {
    width: 0px;
    margin-right: -12px;
  }

  .form-check-label {
    font-size: 12px;
    margin-left: 8px;
    color: var(--base-slate-12);
  }

  .label-success,
  .label-updated,
  .tj-input-error,
  .label-info {
    font-size: 10px;
    padding-top: 10px;
  }

  .input-with-icon {
    .form-control {
      height: 100%;
      border-radius: 0px !important;
      padding-right: 40px;
    }

    .is-invalid:focus {
      border-color: var(--tomato9) !important;
    }

    .icon-container {
      right: 12px;
      top: calc(50% - 11px);

      .spinner-border {
        width: 20px;
        height: 20px;
      }
    }
  }

  .input-group-text {
    background: var(--slate3);
    color: var(--slate9);
  }
}

.manage-app-users-footer {
  padding-bottom: 20px;
  margin-top: 18px;

  .default-secondary-button {
    width: auto !important;
    padding: 18px;
  }

}

.share-disabled {
  opacity: 0.4;
}

// Editor revamp styles
.main-wrapper {
  .editor {
    .header>.navbar {
      background-color: var(--base) !important;
      border-bottom: 1px solid var(--slate5);
      z-index: 10;
    }
  }
}

.component-image-wrapper {
  background-color: var(--slate3) !important;
  border-radius: 6px;
}

.components-container {
  margin-left: 16px;
  margin-right: 16px;
}

.draggable-box-wrapper {
  height: 86px;
  width: 72px;
  margin-bottom: 4px;
}

.component-card-group-wrapper {
  display: flex;
  flex-wrap: wrap;
  column-gap: 22px;
}

.component-card-group-container {
  display: flex;
  row-gap: 12px;
  flex-direction: column;
  padding-bottom: 12px;
  padding-top: 12px;
}

.widgets-manager-header {
  color: var(--slate12);
  font-size: 14px;
  font-style: normal;
  font-weight: 500;
  line-height: 20px;
  /* 142.857% */
  margin-top: 16px;
  margin-bottom: 12px;
}

.components-container {
  .tj-input {
    margin-bottom: 16px;
  }
}

.tj-widgets-search-input {
  width: 266px;
  height: 32px;
  border-radius: 6px;
  background-color: var(--base) !important;
  font-size: 12px;
  font-style: normal;
  font-weight: 400;
  line-height: 20px;
}

.release-button {
  color: var(--indigo-01, #FDFDFE);
  font-family: IBM Plex Sans;
  font-size: 12px;
  font-style: normal;
  font-weight: 600;
  line-height: 20px;
  /* 166.667% */
  display: flex;
  padding: 4px 12px;
  align-items: center;
  gap: 8px;
  flex: 1 0 0;
}

.editor-header-icon {
  border-radius: 6px;
  border: 1px solid var(--bases-transparent, rgba(255, 255, 255, 0.00));
  background: var(--indigo3);
  display: flex;
  padding: 7px;
  justify-content: center;
  align-items: center;
  gap: 8px;
  height: 28px;
  width: 28px;
}

.tj-header-avatar {
  display: flex;
  font-weight: 500;
  width: 27px;
  height: 26px;
  padding: 4px 6px;
  flex-direction: column;
  justify-content: center;
  align-items: center;
  gap: 10px;
  flex-shrink: 0;
  margin-bottom: 0px !important;
  border-radius: 100% !important;
  margin-left: -8px;
  background-color: var(--slate5) !important;
  color: var(--slate10) !important
}

.undo-redo-container {
  position: absolute;
  top: 10px;
  display: flex;
  right: 222px;
  justify-content: center;
  align-items: center;
  height: 28px;
  gap: 2px;

  div {
    display: flex;
    justify-content: center;
    align-items: center;
    height: 28px;
    width: 28px;
    border-radius: 6px;
  }
}

.sidebar-panel-header {
  color: var(--slate12);
  padding-left: 4px;
}

.modal-content {
  background: var(--base);
  color: var(--slate12);
}

.main-editor-canvas {
  background-color: var(--base);
}

.event-manager-popover {
  border: none;
  /* Shadow/03 */
  box-shadow: 0px 4px 6px -2px rgba(16, 24, 40, 0.03), 0px 12px 16px -4px rgba(16, 24, 40, 0.08);

  .popover-body {
    background-color: var(--base);
    color: var(--slate12);
    border: 1px solid var(--slate3, #F1F3F5);
    border-radius: 6px;
  }

}

.copilot-toggle {
  font-family: IBM Plex Sans;
  font-size: 12px;
  font-style: normal;
  font-weight: 500;
  background-color: transparent !important;
  display: flex;
  align-items: center;
}

.avatar-list-stacked {
  display: flex;
}

.avatar-list-stacked .avatar {
  margin-right: 0px !important;
}

.navbar-right-section {
  border-left: 1px solid var(--slate5);
}

.modal-header {
  background-color: var(--base);
  border-bottom: 1px solid var(--slate5);
}

.sidebar-debugger {
  .nav-item {
    button:hover {
      border-top-color: transparent;
      border-left-color: transparent;
      border-right-color: transparent;
    }
  }
}

.tj-app-version-text {
  color: var(--pink9);
}

.left-sidebar-comments {
  position: absolute;
  left: 0;
  bottom: 48px;
}

.popover-body {
  background-color: var(--base);
  color: var(--slate12);
  border-radius: 6px;
}

.popover {
  border: none;
  border-radius: 6px;
  border: 1px solid var(--slate3, #F1F3F5);
  background: var(--slate1, #FBFCFD);
  box-shadow: 0px 2px 4px -2px rgba(16, 24, 40, 0.06), 0px 4px 8px -2px rgba(16, 24, 40, 0.10);
}

.canvas-codehinter-container {
  .sketch-picker {
    left: 70px !important;
    top: 207px;
    position: absolute !important;
  }
}

.debugger-card-body {
  margin-top: 8px;
  margin-bottom: 16px;
  padding: 0px 16px;
}

.left-sidebar-header-btn {
  background-color: var(--base) !important;
  width: 28px;
  height: 28px;
  padding: 7px !important;

  &:focus-visible {
    border: none !important;
    outline: none !important;
    box-shadow: none !important;
  }
}

.navbar-seperator {
  border: 1px solid var(--slate5, #2B2F31);
  background: var(--slate1, #151718);
  width: 1px;
  height: 19px;
  margin-left: 8px;
  margin-right: 8px;
}

.CodeMirror {
  background: var(--base);
  font-size: 12px;
}

.color-picker-input {
  position: relative;
  height: 36px;
  background-color: var(--slate1);
  border: 1px solid var(--slate7);
  border-radius: 6px;

  &:hover {
    background-color: var(--slate4);
    border: 1px solid var(--slate8);

  }
}

#popover-basic-2 {

  .sketch-picker {
    left: 7px;
    width: 170px !important;
    position: absolute !important;

  }
}

.custom-gap-8 {
  gap: 8px;
}

.color-slate-11 {
  color: var(--slate11) !important;
}

.custom-gap-6 {
  gap: 6px
}

.custom-gap-2 {
  gap: 2px
}

// ToolJet Database buttons

.ghost-black-operation {
  border: 1px solid transparent !important;
  padding: 4px 10px;
}

.custom-gap-2 {
  gap: 2px
}

.custom-gap-3 {
  gap: 3px;
}

.custom-gap-4 {
  gap: 4px;
}

.text-black-000 {
  color: var(--text-black-000) !important;
}

.custom-gap-12 {
  gap: 12px
}

.custom-gap-16 {
  gap: 16px;
}

.text-black-000 {
  color: var(--text-black-000) !important;
}

.overflow-tooltip {
  .tooltip-inner {
    max-width: 100%;
  }
}

.tooltip-inner {
  border-radius: 8px;
}

#inspector-tabpane-properties {
  .accordion {
    .accordion-item:last-child {
      border-bottom: none !important;
    }
  }
}

.custom-gap-7 {
  gap: 7px
}

.card-table {
  overflow: visible;
}

.groups-name-cell {
  transition: 0.3s all;
  border-radius: 6px;
  position: relative !important;
  overflow: visible !important;

  .groups-name-container {
    display: flex;
    column-gap: 8px;
    text-overflow: ellipsis;
    overflow: hidden;
    white-space: nowrap;
    max-width: 185px;
  }

  .group-chip {
    padding: 2px 8px;
    margin: 0;
    border-radius: 6px;
    background-color: var(--slate3);
    color: var(--slate11);
    min-height: 24px;
    text-overflow: ellipsis;
    overflow: hidden;
    white-space: nowrap;
    max-width: 95px;
  }

  .all-groups-list {
    position: absolute;
    width: 100%;
    top: 41px;
    display: flex;
    flex-direction: column;
    background: var(--slate1);
    align-items: flex-start;
    border-radius: 6px;
    border: 1px solid var(--slate1);
    box-shadow: 0px 4px 6px -2px rgba(16, 24, 40, 0.03), 0px 12px 16px -4px rgba(16, 24, 40, 0.08);
    padding: 9px 10px;
    gap: 10px;
    cursor: default;
    max-height: 240px;
    overflow: auto;
    left: 0px;
    z-index: 1;
  }
}

.groups-name-cell[data-active="true"] {
  background: var(--gray5) !important;

  .groups-name-container {
    padding-left: 6px;
  }

  .group-chip {
    max-width: unset !important;
  }
}

.groups-hover {
  &:hover {
    background: var(--slate3);
    cursor: pointer;
  }
}

.user-actions-menu-container {
  border: 1px solid var(--slate8);
  border-radius: 6px;

  &:hover {
    background: var(--slate4);
  }

  .actions-menu-icon {
    fill: var(--slate8);
    width: 20px !important;
    height: 20px !important;
    cursor: pointer;

    path {
      fill: var(--slate12) !important;
    }
  }
}

#popover-user-menu {
  box-shadow: 0px 2px 4px -2px var(--indigo1), 0px 4px 8px -2px var(--indigo1);

  .popover-body {
    padding: 0rem 0.8rem;
    min-width: 160px;
  }

  button {
    color: var(--slate12);
    border: none !important;

    &:hover {
      background: none !important;
    }
  }

  .edit-user-btn {
    svg {
      fill: var(--slate9);

      path {
        fill: var(--slate9);
      }
    }
  }

  .user-archive {
    color: var(--tomato9);

    &:hover {
      color: var(--tomato9) !important;
    }
  }
}

.divider {
  border-top: 1px solid var(--slate6);
}

.workspace-constants-wrapper {
  background-color: var(--page-default);
  height: calc(100vh - 64px);
  display: flex;
  align-items: center;
  justify-content: center;
  padding-top: 1.5rem;
}

.blank-page-wrapper {
  @media only screen and (max-width: 768px) {
    display: none;
  }
}

.blank-page-wrapper-mobile {
  display: none;

  @media only screen and (max-width: 768px) {
    transform: translateY(80%);
    display: flex;
    align-items: center;
    justify-content: center;
  }
}

.modal-custom-height {
  height: 700px !important;
  /* Set the desired width */
}

.tj-text-input-widget {
  border: 1px solid var(--borders-default);
  background-color: var(--surfaces-surface-01);
  width: 100%;
  padding: 0px;
  z-index: 2;

  &:disabled {
    background-color: var(--surfaces-surface-03);
  }

  &:hover:not(:focus) {
    border: 1px solid var(--tblr-input-border-color-darker) !important;
  }

  &.is-invalid {
    border: 1px solid var(--status-error-strong) !important; // For example, a red border for invalid input
  }

  &:focus {
    outline: none !important;
    border: 1px solid var(--primary-accent-strong);

  }

  &:active {
    outline: none !important;
  }

  &::placeholder {
    color: var(--text-placeholder) !important;
  }
}

.icon-style-container {
  width: 142px;
  height: 32px;
  display: flex;
  align-items: center;
  border-radius: 6px;
  padding: 2px;
}

.visibility-eye {
  position: absolute;
  top: 50%;
  right: -5px;
  transform: translate(-50%, -50%);
}

.label-hinter-margin {
  margin-bottom: 4px;
}

.accordion-header {
  height: 52px;
}


.CodeMirror-placeholder {
  min-width: 265px !important;
}

.tj-number-input-element {

  // Remove increment/decrement arrows
  input::-webkit-outer-spin-button,
  input::-webkit-inner-spin-button {
    -webkit-appearance: none;
    margin: 0;
  }

  /* Firefox */
  input[type=number] {
    -moz-appearance: textfield;
  }
}

.inspector-color-input-popover {
  left: -96px !important;
}

.tj-number-input-widget {
  input[type="number"] {
    -moz-appearance: textfield !important;
  }
}

.rest-api-url-codehinter {
  .cm-content>.cm-line {
    max-width: 505px !important;
  }
}

.rest-api-options-codehinter {
  .cm-content>.cm-line {
    max-width: 357px !important;
  }
}

.rest-api-codehinter-key-field {
  .cm-content>.cm-line {
    max-width: 184px !important;
  }
}

.rest-api-codehinter-key-field,
.rest-api-url-codehinter,
.rest-api-options-codehinter {
  .cm-content>.cm-line {
    white-space: pre-wrap;
    word-wrap: break-word;
  }
}

.fx-button-container {
  opacity: 0;
  transition: opacity 0.3s ease;
}

.show-fx-button-container {
  opacity: 1 !important;
}

.wrapper-div-code-editor:hover .fx-button-container {
  opacity: 1;
}

.action-description-highlighter {
  color: var(--indigo9) !important;
}

.read-docs-fk {

  .tooltip-inner {
    padding: 8px 10px 8px 10px !important;
    font-size: 12px;
    line-height: 20px;
    font-weight: 400;
    text-align: center;
  }

  .tooltip-outer {
    // box-shadow: 0px 4px 6px -2px #10182808 ,0px 12px 16px -4px #10182814 !important;
  }
}

.change-margin {
  margin-bottom: 10px !important;
}

.inspector-validation-date-picker {
  .react-datepicker-wrapper {
    input {
      width: 100%;
      border: 1px solid var(--slate7);
      padding: 5px 5px;
      background-color: var(--base);
      color: var(--slate12)
    }
  }

  .dark-theme {
    .react-datepicker__day {
      color: white;
    }
  }
}

.canvas-container {
  scrollbar-color: transparent;
  scrollbar-width: thin;

  &::-webkit-scrollbar {
    background-color: transparent;
    width: 6px;
    scrollbar-width: thin;
  }

  &::-webkit-scrollbar-track {
    background-color: transparent;
    scrollbar-width: thin;
  }

  &::-webkit-scrollbar-thumb {
    background-color: transparent;
  }

  &:hover {
    scrollbar-color: #6a727c4d;

    &::-webkit-scrollbar-thumb {
      background-color: #6a727c4d !important;
    }
  }
}

.jet-listview {
  &:hover {
    scrollbar-color: #6a727c4d;

    &::-webkit-scrollbar-thumb {
      background-color: #6a727c4d !important;
    }
  }
}

.dark-theme {
  .canvas-container {
    &:hover {
      scrollbar-color: #6a727c4d;

      &::-webkit-scrollbar-thumb {
        background-color: #6a727c4d !important;
      }
    }
  }

  .jet-listview {
    &:hover {
      scrollbar-color: #6a727c4d;

      &::-webkit-scrollbar-thumb {
        background-color: #6a727c4d !important;
      }
    }
  }
}

.number-input-arrow {
  &:hover {
    background-color: var(--interactive-overlays-fill-hover) !important;
  }

  &:active {
    background-color: var(--interactive-overlays-fill-pressed) !important;
  }
}

.component-spinner {
  animation: l13 1s infinite linear;
  position: absolute;
}

@keyframes l13 {
  100% {
    transform: rotate(1turn)
  }
}

.widget-version-identifier {
  position: absolute;
  right: 0px;
  top: 0px;
  border-radius: 0px 8px 0px 8px;
  height: 16px;
  width: 35px;
  font-size: 10px;
  color: var(--text-on-solid) !important;
  font-weight: 500;
}

.widget-version-old-identifier {
  background-color: #BF4F03;
  @extend .widget-version-identifier
}

.widget-version-new-identifier {
  background-color: #1E823B;
  @extend .widget-version-identifier
}
.tjdb-table-tooltip {
  width: max-content !important;

  .tooltip-inner {
    max-width: max-content !important;
    width: max-content !important;

    .foreignKey-relation-tooltip {
      span {
        text-align: left;
      }
    }

  }
}

.tjdb-cell-tooltip {
  max-width: 420px !important;

  .tooltip-inner {
    max-width: 100% !important;
  }
}

div.ds-svg-container svg {
  padding: 2px;
}



.dropdown-multiselect-widget-custom-menu-list {
  box-shadow: var(--elevation-400-box-shadow) !important;
  border-radius: 8px;

  .multiselect-custom-menulist-select-all {
    display: flex;
    padding: 8px 16px;
    background-color: var(--surfaces-surface-01) !important;
<<<<<<< HEAD
    color: var(--text-primary)
=======
    color: var(--text-primary);

    &:hover {
      background-color: var(--interactive-overlays-fill-hover) !important;
      cursor: pointer;
      border-radius: 8px;
    }
>>>>>>> 3169d38d
  }
  .form-check-input:disabled {
    background-color: var(--surfaces-surface-03) !important;
  }
}

.dropdown-multiselect-widget-search-box-wrapper {
  border-bottom: 1px solid var(--borders-weak-disabled);
  display: flex;
  padding: 8px 10px;
  flex-direction: column;
  align-items: flex-start;
  gap: 4px;
  align-self: stretch;
  height: 40px;
  justify-content: center;
  display: flex;
  flex-direction: row;
  align-items: center;
  background-color: var(--surfaces-surface-01) !important;
  border-top-left-radius: 8px;
  border-top-right-radius: 8px;

  .dropdown-multiselect-widget-search-box {
    width: 100%;
    box-sizing: 'border-box';
    border: none;
    border-radius: 0;
    background: transparent;
    color: var(--slate12);
    gap: 16px;
  }
}
<|MERGE_RESOLUTION|>--- conflicted
+++ resolved
@@ -13240,9 +13240,6 @@
     display: flex;
     padding: 8px 16px;
     background-color: var(--surfaces-surface-01) !important;
-<<<<<<< HEAD
-    color: var(--text-primary)
-=======
     color: var(--text-primary);
 
     &:hover {
@@ -13250,7 +13247,6 @@
       cursor: pointer;
       border-radius: 8px;
     }
->>>>>>> 3169d38d
   }
   .form-check-input:disabled {
     background-color: var(--surfaces-surface-03) !important;
