--- conflicted
+++ resolved
@@ -3320,8 +3320,6 @@
   background-color: #2b394b;
 }
 
-<<<<<<< HEAD
-=======
 .jet-table {
   .global-search-field {
     background: transparent;
@@ -3332,7 +3330,6 @@
   width: 100%;
 }
 
->>>>>>> dd7801d4
 .modal-backdrop.show {
   opacity: 0.74;
 }
