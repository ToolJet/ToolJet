--- conflicted
+++ resolved
@@ -2915,7 +2915,16 @@
   }
 }
 
-<<<<<<< HEAD
+.fixedHeader {
+  table thead {
+    position: -webkit-sticky; // this is for all Safari (Desktop & iOS), not for Chrome
+    position: sticky;
+    top: 0;
+    border-top: 0;
+    z-index: 1; // any positive value, layer order is global
+  }
+}
+
 /**
  * Folder List
  */
@@ -2975,15 +2984,4 @@
       margin-left: 16px;
     }
   }
- }
-=======
-.fixedHeader {
-  table thead {
-    position: -webkit-sticky; // this is for all Safari (Desktop & iOS), not for Chrome
-    position: sticky;
-    top: 0;
-    border-top: 0;
-    z-index: 1; // any positive value, layer order is global
-  }
-}
->>>>>>> 62db7a96
+ }