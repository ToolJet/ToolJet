@import "./tabler.scss";
@import "./colors.scss";
@import "./z-index.scss";
@import "./mixins.scss";
@import "./queryManager.scss";
@import "./onboarding.scss";
@import "./components.scss";
@import "./global-datasources.scss";
@import "./typography.scss";
@import "./designtheme.scss";
@import "./dropdown-custom.scss";
@import "./ui-operations.scss";
@import "./license.scss";
@import 'react-loading-skeleton/dist/skeleton.css';
@import './table-component.scss';

/* ibm-plex-sans-100 - latin */
@font-face {
  font-display: swap;
  /* Check https://developer.mozilla.org/en-US/docs/Web/CSS/@font-face/font-display for other options. */
  font-family: 'IBM Plex Sans';
  font-style: normal;
  font-weight: 100;
  src: url('/assets/fonts/ibm-plex-sans-v19-latin/ibm-plex-sans-v19-latin-100.woff2') format('woff2');
  /* Chrome 36+, Opera 23+, Firefox 39+, Safari 12+, iOS 10+ */
}

/* ibm-plex-sans-100italic - latin */
@font-face {
  font-display: swap;
  /* Check https://developer.mozilla.org/en-US/docs/Web/CSS/@font-face/font-display for other options. */
  font-family: 'IBM Plex Sans';
  font-style: italic;
  font-weight: 100;
  src: url('/assets/fonts/ibm-plex-sans-v19-latin/ibm-plex-sans-v19-latin-100italic.woff2') format('woff2');
  /* Chrome 36+, Opera 23+, Firefox 39+, Safari 12+, iOS 10+ */
}

/* ibm-plex-sans-200 - latin */
@font-face {
  font-display: swap;
  /* Check https://developer.mozilla.org/en-US/docs/Web/CSS/@font-face/font-display for other options. */
  font-family: 'IBM Plex Sans';
  font-style: normal;
  font-weight: 200;
  src: url('/assets/fonts/ibm-plex-sans-v19-latin/ibm-plex-sans-v19-latin-200.woff2') format('woff2');
  /* Chrome 36+, Opera 23+, Firefox 39+, Safari 12+, iOS 10+ */
}

/* ibm-plex-sans-200italic - latin */
@font-face {
  font-display: swap;
  /* Check https://developer.mozilla.org/en-US/docs/Web/CSS/@font-face/font-display for other options. */
  font-family: 'IBM Plex Sans';
  font-style: italic;
  font-weight: 200;
  src: url('/assets/fonts/ibm-plex-sans-v19-latin/ibm-plex-sans-v19-latin-200italic.woff2') format('woff2');
  /* Chrome 36+, Opera 23+, Firefox 39+, Safari 12+, iOS 10+ */
}

/* ibm-plex-sans-300 - latin */
@font-face {
  font-display: swap;
  /* Check https://developer.mozilla.org/en-US/docs/Web/CSS/@font-face/font-display for other options. */
  font-family: 'IBM Plex Sans';
  font-style: normal;
  font-weight: 300;
  src: url('/assets/fonts/ibm-plex-sans-v19-latin/ibm-plex-sans-v19-latin-300.woff2') format('woff2');
  /* Chrome 36+, Opera 23+, Firefox 39+, Safari 12+, iOS 10+ */
}

/* ibm-plex-sans-300italic - latin */
@font-face {
  font-display: swap;
  /* Check https://developer.mozilla.org/en-US/docs/Web/CSS/@font-face/font-display for other options. */
  font-family: 'IBM Plex Sans';
  font-style: italic;
  font-weight: 300;
  src: url('/assets/fonts/ibm-plex-sans-v19-latin/ibm-plex-sans-v19-latin-300italic.woff2') format('woff2');
  /* Chrome 36+, Opera 23+, Firefox 39+, Safari 12+, iOS 10+ */
}

/* ibm-plex-sans-regular - latin */
@font-face {
  font-display: swap;
  /* Check https://developer.mozilla.org/en-US/docs/Web/CSS/@font-face/font-display for other options. */
  font-family: 'IBM Plex Sans';
  font-style: normal;
  font-weight: 400;
  src: url('/assets/fonts/ibm-plex-sans-v19-latin/ibm-plex-sans-v19-latin-regular.woff2') format('woff2');
  /* Chrome 36+, Opera 23+, Firefox 39+, Safari 12+, iOS 10+ */
}

/* ibm-plex-sans-italic - latin */
@font-face {
  font-display: swap;
  /* Check https://developer.mozilla.org/en-US/docs/Web/CSS/@font-face/font-display for other options. */
  font-family: 'IBM Plex Sans';
  font-style: italic;
  font-weight: 400;
  src: url('/assets/fonts/ibm-plex-sans-v19-latin/ibm-plex-sans-v19-latin-italic.woff2') format('woff2');
  /* Chrome 36+, Opera 23+, Firefox 39+, Safari 12+, iOS 10+ */
}

/* ibm-plex-sans-500 - latin */
@font-face {
  font-display: swap;
  /* Check https://developer.mozilla.org/en-US/docs/Web/CSS/@font-face/font-display for other options. */
  font-family: 'IBM Plex Sans';
  font-style: normal;
  font-weight: 500;
  src: url('/assets/fonts/ibm-plex-sans-v19-latin/ibm-plex-sans-v19-latin-500.woff2') format('woff2');
  /* Chrome 36+, Opera 23+, Firefox 39+, Safari 12+, iOS 10+ */
}

/* ibm-plex-sans-500italic - latin */
@font-face {
  font-display: swap;
  /* Check https://developer.mozilla.org/en-US/docs/Web/CSS/@font-face/font-display for other options. */
  font-family: 'IBM Plex Sans';
  font-style: italic;
  font-weight: 500;
  src: url('/assets/fonts/ibm-plex-sans-v19-latin/ibm-plex-sans-v19-latin-500italic.woff2') format('woff2');
  /* Chrome 36+, Opera 23+, Firefox 39+, Safari 12+, iOS 10+ */
}

/* ibm-plex-sans-600 - latin */
@font-face {
  font-display: swap;
  /* Check https://developer.mozilla.org/en-US/docs/Web/CSS/@font-face/font-display for other options. */
  font-family: 'IBM Plex Sans';
  font-style: normal;
  font-weight: 600;
  src: url('/assets/fonts/ibm-plex-sans-v19-latin/ibm-plex-sans-v19-latin-600.woff2') format('woff2');
  /* Chrome 36+, Opera 23+, Firefox 39+, Safari 12+, iOS 10+ */
}

/* ibm-plex-sans-600italic - latin */
@font-face {
  font-display: swap;
  /* Check https://developer.mozilla.org/en-US/docs/Web/CSS/@font-face/font-display for other options. */
  font-family: 'IBM Plex Sans';
  font-style: italic;
  font-weight: 600;
  src: url('/assets/fonts/ibm-plex-sans-v19-latin/ibm-plex-sans-v19-latin-600italic.woff2') format('woff2');
  /* Chrome 36+, Opera 23+, Firefox 39+, Safari 12+, iOS 10+ */
}

/* ibm-plex-sans-700 - latin */
@font-face {
  font-display: swap;
  /* Check https://developer.mozilla.org/en-US/docs/Web/CSS/@font-face/font-display for other options. */
  font-family: 'IBM Plex Sans';
  font-style: normal;
  font-weight: 700;
  src: url('/assets/fonts/ibm-plex-sans-v19-latin/ibm-plex-sans-v19-latin-700.woff2') format('woff2');
  /* Chrome 36+, Opera 23+, Firefox 39+, Safari 12+, iOS 10+ */
}

/* ibm-plex-sans-700italic - latin */
@font-face {
  font-display: swap;
  /* Check https://developer.mozilla.org/en-US/docs/Web/CSS/@font-face/font-display for other options. */
  font-family: 'IBM Plex Sans';
  font-style: italic;
  font-weight: 700;
  src: url('/assets/fonts/ibm-plex-sans-v19-latin/ibm-plex-sans-v19-latin-700italic.woff2') format('woff2');
  /* Chrome 36+, Opera 23+, Firefox 39+, Safari 12+, iOS 10+ */
}

// variables
$border-radius: 4px;


body {
  font-family: 'IBM Plex Sans';
}

body:has(.wrapper.audit-log) {
  overflow: hidden;
}

input,
button {
  border-radius: 4px;
}

.btn:hover {
  border-color: $primary;
}

.btn-sm {
  padding: 4px 8px;
}

.padding-0 {
  padding: 0;
}

.float-right {
  float: right;
}

.font-500 {
  font-weight: 500;
}

.color-inherit {
  color: inherit;
}

.text-right {
  text-align: right;
}

.navbar {
  max-height: 48px;
  min-height: auto;
  background-color: var(--base) !important;
  border-bottom: 1px solid var(--slate5);

  .nav-item.active:after {
    bottom: 0 !important;
  }
}

.rc-slider-track {
  background-color: $primary;
}

.rc-slider-handle {
  border-color: $primary;
}

.auth-main {
  height: 1000px;
  padding-top: calc(0.25 * 100vh);
  overflow: hidden;

  svg,
  img {
    height: 50px;
    width: 50px;
  }

  svg {
    color: #000000;
  }

  .col-4 {
    z-index: 1;
  }

  .horizontal-line {
    width: 100%;
    position: relative;
    border: 1px solid #b1b1b1;
    top: 25px;
    margin: 0px auto;
    z-index: 0;
  }

  .sso-ico {
    div {
      background-color: #ffffff;
    }
  }
}

.emoji-mart-scroll {
  border-bottom: 0;
  margin-bottom: 6px;
}

.emoji-mart-scroll+.emoji-mart-bar {
  display: none;
}

.accordion-item {
  border: solid var(--slate5);
  border-width: 0px 0px 1px 0px;
}

.accordion-item,
.accordion-button {
  background-color: inherit;
}

.accordion-button {
  font-size: 14px;
  font-weight: 500 !important;
  box-shadow: none !important;
  color: var(--slate12) !important;
  padding: 20px 16px !important;
}

.accordion-button::after {
  background-image: url('data:image/svg+xml,<svg xmlns="http://www.w3.org/2000/svg" width="13" height="12" viewBox="0 0 13 12" fill="none"><path d="M8.83684 3L4.4484 3C3.86955 3 3.5089 3.62791 3.80056 4.1279L5.99478 7.88943C6.28419 8.38556 7.00104 8.38556 7.29045 7.88943L9.48467 4.1279C9.77634 3.62791 9.41568 3 8.83684 3Z" fill="%2311181C"/></svg>');
}

.accordion-button:not(.collapsed)::after {
  background-image: url('data:image/svg+xml,<svg xmlns="http://www.w3.org/2000/svg" width="13" height="12" viewBox="0 0 13 12" fill="none"><path d="M8.83684 3L4.4484 3C3.86955 3 3.5089 3.62791 3.80056 4.1279L5.99478 7.88943C6.28419 8.38556 7.00104 8.38556 7.29045 7.88943L9.48467 4.1279C9.77634 3.62791 9.41568 3 8.83684 3Z" fill="%2311181C"/></svg>');
}

.accordion-button:not(.collapsed) {
  // padding-bottom: 0 !important;
}

.accordion-body {
  padding: 6px 16px 20px 16px !important;

  .form-label {
    font-weight: 400;
    font-size: 12px;
    color: var(--slate12);
  }

  .style-fx {
    margin-top: 3px !important;
  }
}

.editor {
  header {
    position: fixed;
    width: 100%;
    top: 0px;
    left: 0px;
  }

  .header-container {
    max-width: 100%;
    padding: 0px;
  }

  .resizer-select,
  .resizer-active {
    border: solid 1px $primary !important;

    .top-right,
    .top-left,
    .bottom-right,
    .bottom-left {
      background: white;
      border-radius: 10px;
      border: solid 1px $primary;
    }
  }

  .resizer-selected {
    outline-width: thin;
    outline-style: solid;
    outline-color: #ffda7e;
  }

  // query data source card style start

  .query-datasource-card-container,
  .header-query-datasource-card-container {
    display: flex;
    flex-direction: row;
    gap: 10px;
    flex-wrap: wrap;
  }

  .datasource-picker {
    margin-bottom: 24px;
    width: 475px;
    margin: auto;

    a {
      color: var(--indigo9);
      text-decoration: none;
    }
  }

  .header-query-datasource-card-container {
    margin-top: -10px;
  }

  .header-query-datasource-card {
    position: relative;
    display: flex;
    min-width: 0;
    word-wrap: break-word;
    background-color: rgba(66, 153, 225, 0.1) !important;
    background-clip: border-box;
    border-radius: 4px;
    height: 32px;
    width: 140px;
    padding: 6px;
    align-items: center;
    text-transform: capitalize;
    font-weight: 400 !important;
    background-color: #4299e11a;

    p {
      margin: 0 8px 0 12px;
    }
  }

  .query-datasource-card {
    position: relative;
    display: flex;
    min-width: 0;
    word-wrap: break-word;
    background-color: #ffffff;
    background-clip: border-box;
    border: 1px solid rgba(101, 109, 119, 0.16);
    border-radius: 4px;
    height: 46px;
    width: 200px;
    padding: 10px;
    align-items: center;
    cursor: pointer;
    transition: transform .2s;

    p {
      margin: 0 8px 0 15px;
    }

    &:hover {
      transform: scale(1.02);
      box-shadow: 0.1px 0.1px 0.1px 0.1px rgba(0, 0, 0, 0.3);
    }
  }

  // end :: data source card style

  .header-query-datasource-name {
    font-size: 0.8rem !important;
    padding-top: 0px !important;
  }

  .datasource-heading {
    display: flex;
    height: 32px;
    gap: 10px;
    align-items: center;

    p {
      font-size: 12px;
      padding-top: 0px;
      cursor: pointer;
    }
  }


  .left-sidebar {
    scrollbar-width: none;
  }

  .left-sidebar::-webkit-scrollbar {
    width: 0;
    background: transparent;
  }

  .left-sidebar-layout {
    display: flex;
    justify-content: center;
    font-size: 11px;
    align-items: center;
    letter-spacing: 0.2px;

    p {
      margin-bottom: 0px;
      margin-top: 8px;
    }
  }

  .left-sidebar {
    height: 100%;
    width: 48px;
    position: fixed;
    z-index: 2;
    left: 0;
    overflow-x: hidden;
    flex: 1 1 auto;
    background-color: var(--base) !important;
    background-clip: border-box;
    margin-top: 48px;
    padding-top: 8px;

    .accordion-item {
      border: solid var(--slate5);
      border-width: 1px 0px 1px 0px;
    }

    .datasources-container {
      height: 50%;
      overflow-y: scroll;

      tr {
        border-color: #f1f1f1;
      }
    }

    .variables-container {
      height: 50%;
      overflow-y: scroll;
    }

    .variables-container::-webkit-scrollbar-thumb,
    .datasources-container::-webkit-scrollbar-thumb {
      background: transparent;
      height: 0;
      width: 0;
    }

    .variables-container::-webkit-scrollbar,
    .datasources-container::-webkit-scrollbar {
      width: 0;
      background: transparent;
      height: 0;
    }

    .variables-container,
    .datasources-container {
      scrollbar-width: none;
    }

    .datasources-container {
      bottom: 0;
      height: 500px;
      border: solid rgba(101, 109, 119, 0.16);
      border-width: 1px 0px 1px 0px;

      .datasources-header {
        border: solid rgba(0, 0, 0, 0.125);
        border-width: 0px 0px 1px 0px;
      }
    }

    .left-sidebar-inspector {
      .card-body {
        padding: 1rem 0rem 1rem 1rem;
      }
    }

    .left-sidebar-page-selector {
      .add-new-page-button-container {
        width: 100%;
        margin-top: 10px;
      }
    }
  }

  .editor-sidebar {
    position: fixed;
    right: 0;
    overflow: hidden;
    width: 300px;
    flex: 1 1 auto;
    top: 48px;
    border-left: 1px solid var(--slate5);
    background-color: var(--base);
    background-clip: border-box;
    height: 100vh;


    .inspector {
      // .inspector-add-button {
      //   font-size: 14px;
      //   font-weight: 500;
      //   padding: 6px 16px;
      //   color: var(--slate12);
      //   border: 1px solid var(--slate7);
      //   $border-radius: 6px;
      //   background: white;
      //   width: 100%;
      // }

      // .inspector-add-button:hover {
      //   color: $primary;
      //   background: #eef3f9;
      //   border-radius: 4px;
      // }

      .form-control-plaintext {
        padding: 0;
        color: var(--slate12);
      }

      .header {
        padding-left: 20px;
        padding-right: 20px;
        border: solid rgba(0, 0, 0, 0.125);
        border-width: 0px 0px 1px 0px;
        height: 40px;

        .component-name {
          font-weight: 500;
        }

        .component-action-button {
          top: 8px;
          right: 10px;
          position: absolute;
        }
      }

      .properties-container {
        .field {
          .form-label {
            font-size: 12px;
          }

          .text-field {
            height: 30px;
            font-size: 12px;
          }

          .form-select {
            height: 30px;
            font-size: 12px;
          }

          .select-search__input {
            padding: 0.2375rem 0.75rem;
            font-size: 0.825rem;
          }
        }
      }
    }

    .components-container::-webkit-scrollbar {
      width: 0;
      height: 0;
      background: transparent;
    }

    .components-container::-webkit-scrollbar-thumb {
      background: transparent;
    }

    .components-container {
      scrollbar-width: none;
    }

    .components-container {
      height: 100%;
      overflow: auto;
      overflow-x: hidden;
      padding-bottom: 20%;

      ::placeholder {
        color: var(--slate9);

      }

      .component-image-holder {
        border-radius: 0;
        transition: all 0.3s cubic-bezier(0.25, 0.8, 0.25, 1);
        box-sizing: border-box;
        border-radius: 4px;
        background-color: var(--slate3);

        img {
          margin: 0 auto;
        }

        &:hover {
          background-color: var(--slate4);
          border: 1px solid var(--slate4, #E6E8EB);

        }

        &:active {
          background-color: var(--slate4);
          border: 1px solid var(--slate6, #DFE3E6);
        }
      }

      .component-title {
        margin-top: 4px;
        max-width: 100%;
        text-align: center;
        word-wrap: break-word;
        color: var(--slate12);
        text-align: center;
        font-size: 10px;
        font-style: normal;
        font-weight: 400;
        line-height: 13px;
        height: 26px;
        width: 72px;
      }

      .component-description {
        color: grey;
        font-size: 0.7rem;
      }
    }
  }

  .main {
    top: 0;
    height: calc(100vh - 84px);

    &.hide-scrollbar {
      .canvas-container::-webkit-scrollbar {
        height: 0;
      }
    }

    .canvas-container::-webkit-scrollbar {
      width: 0;
      background: transparent;
    }

    .canvas-container::-webkit-scrollbar-track {
      background: transparent !important;
    }

    .canvas-container {
      scrollbar-width: none;
    }

    .canvas-container {
      height: 100%;
      top: 48px;
      position: fixed;
      right: 300px;
      left: 48px;
      overflow-y: scroll;
      overflow-x: auto;
      -webkit-box-pack: center;
      justify-content: center;
      -webkit-box-align: center;
      align-items: center;

      .real-canvas {
        outline: 1px dotted transparent;
      }

      .show-grid {
        outline: 1px dotted #4d72da;
        background-image: linear-gradient(to right,
            rgba(194, 191, 191, 0.2) 1px,
            transparent 1px),
          linear-gradient(to bottom,
            rgba(194, 191, 191, 0.2) 1px,
            transparent 1px);
      }

      .canvas-area {
        background: #F9F9FB;
        margin: 0px auto;

        .resizer {
          border: solid 1px transparent;
        }
      }
    }
  }

  @media screen and (max-height: 450px) {
    .sidebar {
      padding-top: 15px;
    }

    .sidebar a {
      font-size: 18px;
    }
  }
}

.viewer {
  .header-container {
    max-width: 100%;
  }

  .main {
    padding: 0px 10px;

    .canvas-container {
      scrollbar-width: auto;
      width: 100%;
    }

    .canvas-container::-webkit-scrollbar {
      background: transparent;
    }

    .canvas-container {
      height: 100%;
      position: fixed;
      left: 0;
      overflow-y: auto;
      overflow-x: auto;
      -webkit-box-pack: center;
      justify-content: center;
      -webkit-box-align: center;
      align-items: center;

      .canvas-area {
        width: 1280px;
        background: #F9F9FB;
        margin: 0px auto;
        background-size: 80px 80px;
        background-repeat: repeat;
      }

      .navigation-area {
        background: var(--base, #FFF);
        padding: 1rem;

        a.page-link {
          border-radius: 0;
          border: 0;
        }

        a.page-link:hover {
          color: white;
          background-color: #4D72FA;
        }

        a.page-link.active {
          color: white;
          background-color: #4D72FA;
        }
      }

    }
  }
}

.modal-header {
  padding: 0 1.5rem 0 1.5rem;
}

.page-body,
.homepage-body {
  height: 100vh;

  .list-group.list-group-transparent.dark .all-apps-link,
  .list-group-item-action.dark.active {
    background-color: $dark-background !important;
  }
}

.home-search-holder {
  height: 20px;
  width: 100%;
  margin-top: 32px;

  .search-box-wrapper {
    .input-icon {
      .input-icon-addon {
        padding-right: 6px;
      }
    }
  }

  .homepage-search {
    background: transparent;
    color: var(--slate12);
    height: 20px;

    &:focus {
      background: none;
    }
  }
}

.homepage-app-card-list-item-wrap {
  row-gap: 16px;
  column-gap: 32px;
  display: flex;
  margin-top: 22px;
}

.homepage-app-card-list-item {
  max-width: 272px;
  flex-basis: 33%;
  padding: 0 !important;
}

.homepage-dropdown-style {
  min-width: 11rem;
  display: block;
  align-items: center;
  margin: 0;
  line-height: 1.4285714;
  width: 100%;
  padding: 0.5rem 0.75rem !important;
  font-weight: 400;
  white-space: nowrap;
  border: 0;
  cursor: pointer;
  font-size: 12px;
}

.homepage-dropdown-style:hover {
  background: rgba(101, 109, 119, 0.06);
}

.card-skeleton-container {
  border: 0.5px solid #b4bbc6;
  padding: 1rem;
  border-radius: 8px;
  height: 180px;
}

.app-icon-skeleton {
  background-color: #ECEEF0 !important;
  border-radius: 4px;
  margin-bottom: 20px;
  height: 40px;
  width: 40px;
}

.folder-icon-skeleton {
  display: inline-block;
  background-color: #858896;
  border-radius: 4px;
  height: 14px;
  width: 14px;
}

.folders-skeleton {
  padding: 9px 12px;
  height: 34px;
  margin-bottom: 4px;
}

.card-skeleton-button {
  height: 20px;
  width: 60px;
  background: #91a4f6;
  margin-top: 1rem;
  border-radius: 4px;
}

@media (min-height: 641px) and (max-height: 899px) {
  .homepage-pagination {
    position: fixed;
    bottom: 2rem;
    width: 63%;
  }
}

@media (max-height: 640px) {
  .homepage-pagination {
    position: fixed;
    bottom: 2rem;
    width: 71%;
  }
}

@media (max-width: 1056px) {
  .homepage-app-card-list-item {
    flex-basis: 50%;
  }
}

.homepage-body {
  overflow-y: hidden;

  a {
    color: inherit;
  }

  a:hover {
    color: inherit;
    text-decoration: none;
  }

  button.create-new-app-button {
    background-color: var(--indigo9);

  }




  .app-list {
    .app-card {
      height: 180px;
      max-height: 180px;
      border: 0.5px solid #b4bbc6;
      box-sizing: border-box;
      border-radius: 8px;
      overflow: hidden;

      .app-creation-time {
        span {
          color: var(--slate11) !important;
        }
      }

      .app-creator {
        font-weight: 500;
        font-size: 0.625rem;
        line-height: 12px;
        color: #292d37;
        white-space: nowrap;
        overflow: hidden;
        text-overflow: ellipsis;
      }

      .app-icon-main {
        background-color: $primary;

        .app-icon {
          img {
            height: 24px;
            width: 24px;
            filter: invert(100%) sepia(0%) saturate(0%) hue-rotate(17deg) brightness(104%) contrast(104%);
            vertical-align: middle;
          }
        }
      }

      .app-template-card-wrapper {
        .card-body {
          padding-left: 0px !important;
        }
      }

      .app-title {
        line-height: 20px;
        font-size: 1rem;
        font-weight: 400;
        color: #000000;
        overflow: hidden;
        max-height: 40px;
        text-overflow: ellipsis;
        display: -webkit-box;
        -webkit-line-clamp: 2;
        /* number of lines to show */
        line-clamp: 2;
        -webkit-box-orient: vertical;
      }

      button {
        font-size: 0.6rem;
        width: 100%;
      }

      .menu-ico {
        cursor: pointer;

        img {
          padding: 0px;
          height: 14px;
          width: 14px;
          vertical-align: unset;
        }
      }
    }

    .app-card.highlight {
      background-color: #f8f8f8;
      box-shadow: 0px 4px 4px rgba(0, 0, 0, 0.25);
      border: 0.5px solid $primary;

      .edit-button {
        box-sizing: border-box;
        border-radius: 6px;
        color: $primary-light;
        width: 113px;
        height: 28px;
        background: var(--indigo11) !important;
        border: none;
        color: var(--indigo4);
        padding: 4px 16px;
        gap: 6px;
        height: 28px;


        &:hover {
          background: var(--indigo10);

        }

        &:focus {
          box-shadow: 0px 0px 0px 4px var(--indigo6);
          background: var(--indigo10);
          outline: 0;
        }


        &:active {
          background: var(--indigo11);
          box-shadow: none;
        }
      }

      .launch-button {
        box-sizing: border-box;
        border-radius: 6px;
        color: var(--slate12);
        width: 113px;
        height: 28px;
        background: var(--base);
        border: 1px solid var(--slate7);
        color: var(--slate12);
        padding: 4px 16px;
        gap: 6px;
        height: 28px !important;


        &:hover {
          background: var(--slate8);
          color: var(--slate11);
          border: 1px solid var(--slate8);
          background: var(--base);
        }

        &:active {
          background: var(--base);
          box-shadow: none;
          border: 1px solid var(--slate12);
          color: var(--slate12);
        }

        &:focus {
          background: var(--base);
          color: var(--slate11);
          border: 1px solid var(--slate8);
          box-shadow: 0px 0px 0px 4px var(--slate6);
        }
      }

      .app-title {
        height: 20px;
        -webkit-line-clamp: 1;
        /* number of lines to show */
        line-clamp: 1;
      }
    }
  }
}

.template-library-modal {
  font-weight: 500;

  .modal-header {
    background-color: var(--base) !important;
    border-bottom: 1px solid var(--slate5);

  }

  .modal-dialog {
    max-width: 90%;
    height: 80%;

    .modal-content {
      height: 100%;
      padding: 0;


      .modal-body {
        height: 80%;
        padding: 0 10px;
        background-color: var(--base) !important;


        .container-fluid {
          height: 100%;
          padding: 0;

          .row {
            height: 100%;
          }
        }
      }
    }

    .modal-body,
    .modal-footer {
      background-color: #ffffff;
    }
  }

  .template-categories {
    .list-group-item {
      border: 0;
    }

    .list-group-item.active {
      background-color: #edf1ff;
      color: $primary-light;
      font-weight: 600;
    }
  }

  .template-app-list {
    .list-group-item {
      border: 0;
    }

    .list-group-item.active {
      background-color: #edf1ff;
      color: black;
    }
  }

  .template-display {
    display: flex;
    flex-direction: row;
    align-items: center;
    height: 100%;

    h3.title {
      font-weight: 600;
      line-height: 17px;
    }

    p.description {
      font-weight: 500;
      font-size: 13px;
      line-height: 15px;
      letter-spacing: -0.1px;
      color: #8092ab;
    }

    img.template-image {
      height: 75%;
      width: 85%;
      border: 0;
      padding: 0;
      object-fit: contain;
    }

    .template-spinner {
      width: 3rem;
      height: 3rem;
      margin: auto;
      position: absolute;
      top: 0;
      bottom: 0;
      left: 0;
      right: 0;
    }

    .row {
      margin-bottom: 0;
    }
  }

  .template-list {
    padding-top: 16px;

    .template-search-box {
      input {
        border-radius: 5px !important;
      }

      .input-icon {
        display: flex;
      }
    }

    .input-icon {
      .search-icon {
        display: block;
        position: absolute;
        left: 0;
        margin-right: 0.5rem;
      }

      .clear-icon {
        cursor: pointer;
        display: block;
        position: absolute;
        right: 0;
        margin-right: 0.5rem;
      }
    }

    .list-group-item.active {
      color: $primary;
    }
  }
}

.template-library-modal.dark-mode {

  .template-modal-control-column,
  .template-list-column,
  .categories-column,
  .modal-header {
    border-color: var(--slate5) !important;
  }

  .modal-body {
    height: 80%;
    padding: 0 10px;
    background-color: var(--base) !important;
  
    .container-fluid {
      height: 100%;
      padding: 0;

      .row {
        height: 100%;
      }
    }
  }

  .modal-footer,
  .modal-header,
  .modal-content {
    color: white;
    background-color: #2b394a;
  }

  .template-categories {
    .list-group-item {
      color: white;
      border: 0;
    }

    .list-group-item:hover {
      background-color: #232e3c;
    }

    .list-group-item.active {
      background-color: $primary-light;
      color: white;
      font-weight: 600;
    }
  }

  .template-app-list {
    .list-group-item {
      border: 0;
      color: white;
    }

    .list-group-item:hover {
      border: 0;
      background-color: #232e3c;
    }

    .list-group-item.active {
      background-color: $primary-light;
      color: white;
    }

    .no-results-item {
      background-color: var(--slate4);
      color: white;
    }
  }

  .template-list {
    .template-search-box {
      input {
        background-color: #2b394a;
        border-color: #232e3c;
        color: white;
      }
    }
  }
}

.organizations-modal.dark-mode,
.user-edit-modal.dark-mode {
  .modal-header {
    border-color: #232e3c !important;
  }

  .modal-body,
  .modal-footer,
  .modal-header,
  .modal-content {
    color: white;
    background-color: #2b394a;
  }

  .user-table-header th {
    color: white;
    background-color: #1c252f;
  }
}

.fx-container {
  position: relative;
}

.fx-common {
  margin-right: 12px;
}

.fx-button {
  border-radius: 6px;

  svg {
    margin: 2px 4px;
  }
}

.fx-button:hover {
  background-color: var(--slate4);
  cursor: pointer;
}

.fx-button.active {
  background-color: var(--indigo5);
  cursor: pointer;
}



.fx-container-eventmanager {
  position: relative;
}

.fx-container-eventmanager * .fx-outer-wrapper {
  position: absolute !important;
  top: 7px !important;
  right: -26px;
}

// targeting select component library class

.component-action-select *.css-1nfapid-container {
  width: 184px !important;
}

.component-action-select {
  .css-zz6spl-container {
    width: inherit;
  }

  &.fx-container-eventmanager {
    .fx-common {
      right: 0;
    }

    .custom-row {
      width: 100%
    }
  }

  .codeShow-active {
    display: flex;
    flex-direction: row-reverse;
    justify-content: space-between;

    .custom-row {
      width: 75%;
    }
  }

  .row.fx-container {
    .col {
      display: flex;
    }
  }
}

.fx-container-eventmanager *.fx-common {
  top: 6px !important;
  right: -34px;
}

.fx-container-eventmanager-code {
  padding-right: 15px !important;
}

.unselectable {
  -webkit-touch-callout: none;
  -webkit-user-select: none;
  -khtml-user-select: none;
  -moz-user-select: none;
  -ms-user-select: none;
  user-select: none;
}

.layout-buttons {
  span {
    color: $primary;
  }
}

.inspector {
  .tab-content {
    overflow-y: auto;
    // TAB HEADER HEIGHT + FOOTER HEIGHT + Extra padding = 120px
    height: calc(100vh - 7.5rem);
    // Hide scrollbar
    -ms-overflow-style: none;
    /* IE and Edge */
    scrollbar-width: none;
    /* Firefox */
  }

  /* Hide scrollbar for Chrome, Safari and Opera */
  .tab-content::-webkit-scrollbar {
    display: none;
  }

  .accordion {
    margin-bottom: 45px !important;
  }

  .field-type-vertical-line {
    position: relative;
    width: 0;
    height: 2rem;
    border-left: 1px solid var(--slate5);
    content: '';
    margin-right: -2.75rem;

  }

  .code-hinter-vertical-line {
    position: relative;
    width: 0;
    border-left: 1px solid var(--slate5);
    content: '';
    margin-right: 1rem;
  }

  .code-hinter-wrapper {
    min-width: 0;
  }

  .inspector-field-number {
    background-color: var(--slate1);
    border: none;
    color: var(--slate12);
    width: 8.063rem; //129px
    border: 1px solid var(--slate7);
    padding: 6px 10px;
  }
}


.theme-dark {
  .accordion-button::after {
    background-image: url('data:image/svg+xml,<svg xmlns="http://www.w3.org/2000/svg" width="12" height="13" viewBox="0 0 12 13" fill="none"><path d="M8.19426 3.5L3.80582 3.5C3.22697 3.5 2.86632 4.12791 3.15798 4.6279L5.35221 8.38943C5.64161 8.88556 6.35846 8.88556 6.64787 8.38943L8.8421 4.6279C9.13376 4.12791 8.77311 3.5 8.19426 3.5Z" fill="%23ffffff"/></svg>');
  }

  .homepage-body {
    .app-list {
      .app-title {
        line-height: 20px;
        font-size: 16px;
        font-weight: 400;
      }
    }
  }

  .layout-buttons {
    svg {
      filter: invert(89%) sepia(2%) saturate(127%) hue-rotate(175deg) brightness(99%) contrast(96%);
    }
  }

  .organization-list {
    margin-top: 5px;

    .btn {
      border: 0px;
    }

    .dropdown-toggle div {
      max-width: 200px;
      text-overflow: ellipsis;
      overflow: hidden;
    }
  }

  .left-menu {
    ul {
      li:not(.active):hover {
        color: $black;
      }
    }
  }

  .menu-ico,
  .folder-menu-icon {
    svg {
      path {
        fill: white !important;
      }
    }
  }
}

.pagination {
  .page-item.active {
    a.page-link {
      background-color: $primary-light;
    }
  }
}

.datasource-picker,
.stripe-operation-options {

  .select-search,
  .select-search-dark,
  .select-search__value input,
  .select-search-dark input {
    width: 224px !important;
    height: 32px !important;
    border-radius: $border-radius !important;
  }
}

.openapi-operation-options {

  .select-search,
  .select-search-dark,
  .select-search__value input,
  .select-search-dark input {
    height: 32px !important;
    border-radius: $border-radius !important;
  }
}

.openapi-operations-desc {
  padding-top: 12px;
}

.select-search {
  width: 100%;
  position: relative;
  box-sizing: border-box;
}

.select-search *,
.select-search *::after,
.select-search *::before {
  box-sizing: inherit;
}

.select-search-dark {
  .select-search-dark__input::placeholder {
    color: #E0E0E0;
  }
}

/**
 * Value wrapper
 */
.select-search__value {
  position: relative;
  // z-index: 1;
}

.select-search__value::after {
  content: "";
  display: inline-block;
  position: absolute;
  top: calc(50% - 9px);
  right: 19px;
  width: 11px;
  height: 11px;
}

/**
 * Input
 */
.select-search__input {
  display: block;
  width: 100%;
  padding: 0.4375rem 0.75rem;
  font-size: 0.875rem;
  font-weight: 400;
  line-height: 1.4285714;
  color: var(--slate12);
  background-color: var(--base);
  background-clip: padding-box;
  border: 1px solid var(--slate7);
  -webkit-appearance: none;
  -moz-appearance: none;
  appearance: none;
  border-radius: $border-radius !important;
  transition: border-color 0.15s ease-in-out, box-shadow 0.15s ease-in-out;
}

.select-search__input::-webkit-search-decoration,
.select-search__input::-webkit-search-cancel-button,
.select-search__input::-webkit-search-results-button,
.select-search__input::-webkit-search-results-decoration {
  -webkit-appearance: none;
}

.select-search__input:not([readonly]):focus {
  cursor: initial;
}

/**
 * Options wrapper
 */
.select-search__select {
  background: #ffffff;
  box-shadow: 0 0.0625rem 0.125rem rgba(0, 0, 0, 0.15);
}

/**
 * Options
 */
.select-search__options {
  list-style: none;
}

/**
 * Option row
 */
.select-search__row:not(:first-child) {
  border-top: 1px solid #eee;
}

/**
 * Option
 */
.select-search__option,
.select-search__not-found {
  display: block;
  height: 36px;
  width: 100%;
  padding: 0 16px;
  background: var(--base);
  border: none;
  outline: none;
  font-family: "Roboto", sans-serif;
  font-size: 14px;
  text-align: left;
  cursor: pointer;
}

.select-search--multiple .select-search__option {
  height: 48px;
}

.select-search__option.is-highlighted,
.select-search__option:not(.is-selected):hover {
  background: rgba(47, 204, 139, 0.1);
}

.select-search__option.is-highlighted.is-selected,
.select-search__option.is-selected:hover {
  background: #2eb378;
  color: #ffffff;
}

.audit-log {
  .select-search__option.is-selected {
    background: $primary;
    color: $white;
  }
 
  .page-body {
    margin-bottom: 0px;
  }

}

/**
 * Group
 */
.select-search__group-header {
  font-size: 10px;
  text-transform: uppercase;
  background: #eee;
  padding: 8px 16px;
}

/**
 * States
 */
.select-search.is-disabled {
  opacity: 0.5;
}

.select-search.is-loading .select-search__value::after {
  background-image: url("data:image/svg+xml,%3Csvg xmlns='http://www.w3.org/2000/svg' width='50' height='50' viewBox='0 0 50 50'%3E%3Cpath fill='%232F2D37' d='M25,5A20.14,20.14,0,0,1,45,22.88a2.51,2.51,0,0,0,2.49,2.26h0A2.52,2.52,0,0,0,50,22.33a25.14,25.14,0,0,0-50,0,2.52,2.52,0,0,0,2.5,2.81h0A2.51,2.51,0,0,0,5,22.88,20.14,20.14,0,0,1,25,5Z'%3E%3CanimateTransform attributeName='transform' type='rotate' from='0 25 25' to='360 25 25' dur='0.6s' repeatCount='indefinite'/%3E%3C/path%3E%3C/svg%3E");
  background-size: 8px;
  width: 8px;
  height: 8px;
}

.select-search:not(.is-disabled) .select-search__input {
  cursor: pointer;
}

/**
 * Modifiers
 */
.select-search--multiple {
  border-radius: 3px;
  overflow: hidden;
}

.select-search:not(.is-loading):not(.select-search--multiple) .select-search__value::after {
  transform: rotate(45deg);
  border-right: 1px solid #000;
  border-bottom: 1px solid #000;
  pointer-events: none;
}

.select-search--multiple .select-search__input {
  cursor: initial;
}

.select-search--multiple .select-search__input {
  border-radius: 3px 3px 0 0;
}

.select-search--multiple:not(.select-search--search) .select-search__input {
  cursor: default;
}

.select-search:not(.select-search--multiple) .select-search__input:hover {
  border-color: #2fcc8b;
}

.select-search:not(.select-search--multiple) .select-search__select {
  position: absolute;
  z-index: 2;
  right: 0;
  left: 0;
  border-radius: 3px;
  overflow: auto;
  max-height: 360px;
}

.select-search--multiple .select-search__select {
  position: relative;
  overflow: auto;
  max-height: 260px;
  border-top: 1px solid #eee;
  border-radius: 0 0 3px 3px;
}

.select-search__not-found {
  height: auto;
  padding: 16px;
  text-align: center;
  color: #888;
}

/**
* Select Search Dark Mode
*/
.select-search-dark {
  width: 100%;
  position: relative;
  box-sizing: border-box;
}

.select-search-dark *,
.select-search-dark *::after,
.select-search-dark *::before {
  box-sizing: inherit;
}

/**
 * Value wrapper
 */
.select-search-dark__value {
  position: relative;
}

.select-search-dark__value::after {
  content: "";
  display: inline-block;
  position: absolute;
  top: calc(50% - 4px);
  right: 13px;
  width: 6px;
  height: 6px;
  filter: brightness(0) invert(1);
}

/**
 * Input
 */
.select-search-dark__input {
  display: block;
  width: 100%;
  font-size: 0.875rem;
  font-weight: 400;
  line-height: 1.4285714;
  color: #ffffff;
  background-color: #2b3547;
  background-clip: padding-box;
  border: 1px solid #232e3c;
  -webkit-appearance: none;
  -moz-appearance: none;
  appearance: none;
  border-radius: 0;
  transition: border-color 0.15s ease-in-out, box-shadow 0.15s ease-in-out;
}

.select-search-dark__input::-webkit-search-decoration,
.select-search-dark__input::-webkit-search-cancel-button,
.select-search-dark__input::-webkit-search-results-button,
.select-search-dark__input::-webkit-search-results-decoration {
  -webkit-appearance: none;
}

.select-search-dark__input:not([readonly]):focus {
  cursor: initial;
}

/**
 * Options
 */
.select-search-dark__options {
  list-style: none;
  padding: 0;
}

/**
 * Option row
 */
.select-search-dark__row:not(:first-child) {
  border-top: none;
}

/**
 * Option
 */
.select-search-dark__option,
.select-search-dark__not-found {
  display: block;
  height: 36px;
  width: 100%;
  padding: 0 16px;
  background-color: var(--base) !important;
  color: #ffffff !important;
  outline: none;
  font-family: "Roboto", sans-serif;
  font-size: 14px;
  text-align: left;
  cursor: pointer;
  border-radius: 0;

  &:hover {
    background-color: #2b3546 !important;
  }
}

.select-search-dark--multiple .select-search-dark__option {
  height: 48px;
}

/**
 * Group
 */
.select-search-dark__group-header {
  font-size: 10px;
  text-transform: uppercase;
  background: #eee;
  padding: 8px 16px;
}

/**
 * States
 */
.select-search-dark.is-disabled {
  opacity: 0.5;
}

.select-search-dark.is-loading .select-search-dark__value::after {
  background-image: url("data:image/svg+xml,%3Csvg xmlns='http://www.w3.org/2000/svg' width='50' height='50' viewBox='0 0 50 50'%3E%3Cpath fill='%232F2D37' d='M25,5A20.14,20.14,0,0,1,45,22.88a2.51,2.51,0,0,0,2.49,2.26h0A2.52,2.52,0,0,0,50,22.33a25.14,25.14,0,0,0-50,0,2.52,2.52,0,0,0,2.5,2.81h0A2.51,2.51,0,0,0,5,22.88,20.14,20.14,0,0,1,25,5Z'%3E%3CanimateTransform attributeName='transform' type='rotate' from='0 25 25' to='360 25 25' dur='0.6s' repeatCount='indefinite'/%3E%3C/path%3E%3C/svg%3E");
  background-size: 11px;
}

.select-search-dark:not(.is-disabled) .select-search-dark__input {
  cursor: pointer;
}

/**
 * Modifiers
 */
.select-search-dark--multiple {
  border-radius: 3px;
  overflow: hidden;
}

.select-search-dark:not(.is-loading):not(.select-search-dark--multiple) .select-search-dark__value::after {
  transform: rotate(45deg);
  border-right: 1px solid #000;
  border-bottom: 1px solid #000;
  pointer-events: none;
}

.select-search-dark--multiple .select-search-dark__input {
  cursor: initial;
}

.select-search-dark--multiple .select-search-dark__input {
  border-radius: 3px 3px 0 0;
}

.select-search-dark--multiple:not(.select-search-dark--search) .select-search-dark__input {
  cursor: default;
}

.select-search-dark:not(.select-search-dark--multiple) .select-search-dark__input:hover {
  border-color: #ffffff;
}

.select-search-dark:not(.select-search-dark--multiple) .select-search-dark__select {
  position: absolute;
  z-index: 2;
  right: 0;
  left: 0;
  border-radius: 3px;
  overflow: auto;
  max-height: 360px;
}

.select-search-dark--multiple .select-search-dark__select {
  position: relative;
  overflow: auto;
  max-height: 260px;
  border-top: 1px solid #eee;
  border-radius: 0 0 3px 3px;
}

.select-search-dark__not-found {
  height: auto;
  padding: 16px;
  text-align: center;
  color: #888;
}

// jet-table-footer is common class used in other components other than table
.jet-table-footer {
  .table-footer {
    width: 100%;
  }
}

.btn-primary {
  --tblr-btn-color: #{$primary-rgb};
  --tblr-btn-color-darker: #{$primary-rgb-darker};
  border-color: none;
}

.form-check-input:checked {
  background-color: var(--indigo9);
  border-color: rgba(101, 109, 119, 0.24);
}

.btn:focus,
.btn:active,
.form-check-input:focus,
.form-check-input:active,
.form-control:focus,
th:focus,
tr:focus {
  outline: none !important;
  box-shadow: none;
}

.show-password-field {
  width: fit-content;

  .form-check-input {
    cursor: pointer;
  }

  .show-password-label {
    cursor: pointer;
  }
}

.select-search__option {
  color: rgb(90, 89, 89);
}

.select-search__option.is-selected {
  background: rgba(176, 176, 176, 0.07);
  color: #4d4d4d;
}

.select-search__option.is-highlighted.is-selected,
.select-search__option.is-selected:hover {
  background: rgba(66, 153, 225, 0.1);
  color: rgb(44, 43, 43);
}

.select-search__option.is-highlighted,
.select-search__option:hover {
  background: rgba(66, 153, 225, 0.1);
}

.select-search__options {
  margin-left: -33px;
}

.select-search__option.is-highlighted,
.select-search__option:not(.is-selected):hover {
  background: rgba(66, 153, 225, 0.1);
}

.select-search:not(.select-search--multiple) .select-search__input:hover {
  border-color: rgba(66, 153, 225, 0.1);
}

.DateInput_input {
  font-weight: 300;
  font-size: 14px;
  padding: 4px 7px 2px;
  padding: 4px 7px 2px;
  width: 100px !important;
  margin-left: 10px;
}

.no-components-box {
  border: 1px dashed #3e525b;
}

.form-control-plaintext:focus-visible {
  outline: none;
  outline-width: thin;
  outline-style: solid;
  outline-color: $primary;
}

.form-control-plaintext:hover {
  outline: none;
  outline-width: thin;
  outline-style: solid;
  outline-color: rgba(66, 153, 225, 0.8);
}

.select-search__input:focus-visible {
  outline: none;
  outline-color: #4ac4d6;
}

.form-control-plaintext {
  padding: 5px;
}

.code-builder {
  border: solid 1px #dadcde;
  border-radius: 2px;
  padding-top: 4px;

  .variables-dropdown {
    position: fixed;
    right: 0;
    width: 400px;
    z-index: 200;
    border: solid 1px #dadcde;

    .group-header {
      background: #f4f6fa;
    }
  }
}

.__react_component_tooltip {
  z-index: 10000;
}

.select-search__value::after {
  top: calc(50% - 2px);
  right: 15px;
  width: 5px;
  height: 5px;
}

.progress-bar {
  background-color: rgba(66, 153, 225, 0.7);
}

.popover-header {
  background-color: #f4f6fa;
  border-bottom: 0;
}

.popover-body {
  background-color: var(--base);
  color: var(--slate12);
  border-radius: 6px;

  .form-label {
    font-size: 12px;
  }
}

/**
 * Home page app menu
 */
#popover-app-menu {
  border-radius: 4px;
  width: 150px;
  box-shadow: 0px 12px 16px -4px rgba(16, 24, 40, 0.08), 0px 4px 6px -2px rgba(16, 24, 40, 0.03);
  background: var(--base);
  color: var(--slate12);
  border: 1px solid var(--slate3);

  .popover-arrow {
    display: none;
  }

  .popover-body {
    padding: 16px 12px 0px 12px;
    color: var(--slate12);

    .field {
      font-weight: 500;
      font-size: 0.7rem;

      &__danger {
        color: var(--tomato9);
      }
    }
  }
}

.input-icon {
  .input-icon-addon {
    display: none;
  }
}

.input-icon:hover {
  .input-icon-addon {
    display: flex;
  }
}

.input-icon:focus {
  .input-icon-addon {
    display: flex;
  }
}

.sub-section {
  width: 100%;
  display: block;
}

.text-muted {
  color: #3e525b !important;
}

body {
  color: #3e525b;
}

.RichEditor-root {
  background: #ffffff;
  border: 1px solid #ddd;
  font-family: "Georgia", serif;
  font-size: 14px;
  padding: 15px;
  height: 100%;
}

.RichEditor-editor {
  border-top: 1px solid #ddd;
  cursor: text;
  font-size: 16px;
  margin-top: 10px;
}

.RichEditor-editor .public-DraftEditorPlaceholder-root,
.RichEditor-editor .public-DraftEditor-content {
  margin: 0 -15px -15px;
  padding: 15px;
}

.RichEditor-editor .public-DraftEditor-content {
  min-height: 100px;
  overflow-y: scroll;
}

.RichEditor-hidePlaceholder .public-DraftEditorPlaceholder-root {
  display: none;
}

.RichEditor-editor .RichEditor-blockquote {
  border-left: 5px solid #eee;
  color: #666;
  font-family: "Hoefler Text", "Georgia", serif;
  font-style: italic;
  margin: 16px 0;
  padding: 10px 20px;
}

.RichEditor-editor .public-DraftStyleDefault-pre {
  background-color: rgba(0, 0, 0, 0.05);
  font-family: "Inconsolata", "Menlo", "Consolas", monospace;
  font-size: 16px;
  padding: 20px;
}

.RichEditor-controls {
  font-family: "Helvetica", sans-serif;
  font-size: 14px;
  margin-bottom: 5px;
  user-select: none;
}

.dropmenu {
  position: relative;
  display: inline-block;
  margin-right: 16px;

  .dropdownbtn {
    color: #999;
    background: none;
    cursor: pointer;
    outline: none;
    border: none;
  }

  .dropdown-content {
    display: none;
    position: absolute;
    z-index: 2;
    width: 100%;
    align-items: center;
    border: 1px solid transparent;
    border-radius: 4px;
    box-shadow: 0 2px 6px 2px rgba(47, 54, 59, 0.15);

    a {
      text-decoration: none;
      width: 100%;
      position: relative;
      display: block;

      span {
        text-align: center;
        width: 100%;
        text-align: center;
        padding: 3px 0px;
      }
    }
  }
}

.dropmenu .dropdown-content a:hover {
  background-color: rgba(0, 0, 0, 0.05);
}

.dropmenu:hover {
  .dropdownbtn {
    color: #5890ff;
    background-color: rgba(0, 0, 0, 0.05);
    border-radius: 4px;
  }

  .dropdown-content {
    display: block;
  }
}

.RichEditor-styleButton {
  color: #999;
  cursor: pointer;
  margin-right: 16px;
  padding: 2px 0;
  display: inline-block;
}

.RichEditor-activeButton {
  color: #5890ff;
}

.transformation-editor {
  .CodeMirror {
    min-height: 70px;
  }
}

.chart-data-input {
  .CodeMirror {
    min-height: 370px;
    font-size: 0.8rem;
  }

  .code-hinter {
    min-height: 370px;
  }
}

.map-location-input {
  .CodeMirror {
    min-height: 120px;
    font-size: 0.8rem;
  }

  .code-hinter {
    min-height: 120px;
  }
}

.rdt {
  .form-control {
    height: 100%;
  }
}

.DateInput_input__focused {
  border-bottom: 2px solid $primary;
}

.CalendarDay__selected,
.CalendarDay__selected:active,
.CalendarDay__selected:hover {
  background: $primary;
  border: 1px double $primary;
}

.CalendarDay__selected_span {
  background: $primary;
  border: $primary;
}

.CalendarDay__selected_span:active,
.CalendarDay__selected_span:hover {
  background: $primary;
  border: 1px double $primary;
  color: #ffffff;
}

.CalendarDay__hovered_span:active,
.CalendarDay__hovered_span:hover {
  background: $primary;
  border: 1px double $primary;
  color: #ffffff;
}

.CalendarDay__hovered_span {
  background: #83b8e7;
  border: 1px double #83b8e7;
  color: #ffffff;
}

.table-responsive {
  margin-bottom: 0rem;
}

.code-hinter::-webkit-scrollbar {
  width: 0;
  height: 0;
  background: transparent;
}

.codehinter-query-editor-input {
  .CodeMirror {
    font-family: "Roboto", sans-serif;
    color: #263136;
    overflow: hidden;
    height: 50px !important;
  }

  .CodeMirror-vscrollbar {
    overflow: hidden;
  }

  .CodeMirror-focused {
    padding-top: 0;
    height: 50px;
  }

  .CodeMirror-scroll {
    position: absolute;
    top: 0;
    width: 100%;
  }
}

.field {
  .CodeMirror-scroll {
    position: static;
    top: 0;
  }

  .form-check {
    display: inline-block;
  }
}

.code-hinter {
  height: 36px;

  .form-control {
    .CodeMirror {
      font-family: "Roboto", sans-serif;
      height: 50px !important;
      max-height: 300px;
    }
  }

  .CodeMirror-vscrollbar,
  .CodeMirror-hscrollbar {
    background: transparent;
    height: 0;
    width: 0;
  }

  .CodeMirror-scroll {
    overflow: hidden !important;
    position: static;
    width: 100%;
  }
}

.CodeMirror-hints {
  font-family: "Roboto", sans-serif;
  font-size: 0.9rem;
  padding: 0px;
  z-index: $hints-z-index;

  li.CodeMirror-hint-active {
    background: $primary;
  }

  .CodeMirror-hint {
    padding: 4px;
    padding-left: 10px;
    padding-right: 10px;
  }
}

.cm-matchhighlight {
  color: #4299e1 !important;
  background: rgba(66, 153, 225, 0.1) !important;
}

.nav-tabs .nav-link {
  color: #3e525b;
  border-top-left-radius: 0px;
  border-top-right-radius: 0px;
}

.transformation-popover {
  padding: 14px;
  font-weight: 500;
  margin-bottom: 0px;
}

.transformation-editor {
  .CodeMirror {
    min-height: 220px;
  }
}

hr {
  margin: 1rem 0;
}

.query-hinter {
  min-height: 150px;
}

.codehinter-default-input {
  font-family: "Roboto", sans-serif;
  padding: 0.0475rem 0rem !important;
  display: block;
  width: 100%;
  font-size: 0.875rem;
  font-weight: 400;
  color: var(--slate9);
  background-color: var(--base) !important;
  background-clip: padding-box;
  border: 1px solid var(--slate7);
  -webkit-appearance: none;
  -moz-appearance: none;
  appearance: none;
  border-radius: 4px;
  transition: border-color 0.15s ease-in-out, box-shadow 0.15s ease-in-out;
  height: 30px;

  .CodeMirror {
    font-family: "Roboto", sans-serif;
  }

  .CodeMirror-placeholder {
    height: inherit !important;
    position: absolute !important;
    margin-top: 3px;
  }
}

.codehinter-query-editor-input {
  font-family: "Roboto", sans-serif;
  padding: 0.1775rem 0rem;
  display: block;
  width: 100%;
  font-size: 0.875rem;
  font-weight: 400;
  color: #232e3c;
  background-color: #ffffff;
  background-clip: padding-box;
  border: 1px solid #dadcde;
  border-radius: $border-radius;
  appearance: none;
  transition: border-color 0.15s ease-in-out, box-shadow 0.15s ease-in-out;
  height: 28px !important;
}

.editor {
  .modal-dialog {
    overflow-y: initial !important
  }

  .modal-dialog-scrollable .modal-content {
    max-height: 88% !important;
  }

}


.modal-component {


  .modal-body {
    padding: 0;
  }

  .modalWidget-config-handle {
    position: relative !important;
  }
}

.draggable-box {
  .config-handle {
    top: -20px;
    position: fixed;
    max-height: 10px;
    z-index: 100;
    min-width: 108px;

    .handle-content {
      cursor: move;
      color: #ffffff;
      background: $primary;
    }

    .badge {
      font-size: 9px;
      border-bottom-left-radius: 0;
      border-bottom-right-radius: 0;

      .delete-part {
        margin-left: 10px;
        float: right;
      }

      .delete-part::before {
        height: 12px;
        display: inline-block;
        width: 2px;
        background-color: rgba(255, 255, 255, 0.8);
        opacity: 0.5;
        content: "";
        vertical-align: middle;
      }
    }
  }
}

.draggable-box-in-editor:hover {
  z-index: 3 !important;
}

.modal-content {
  .config-handle {
    position: absolute;

    .badge {
      font-size: 9px;
    }
  }
}

.config-handle {
  display: block;
}

.apps-table {
  .app-title {
    font-size: 1rem;
  }

  .row {
    --tblr-gutter-x: 0rem;
  }
}


.theme-dark .wrapper {

  .navbar .navbar-nav .active>.nav-link,
  .navbar .navbar-nav .nav-link.active,
  .navbar .navbar-nav .nav-link.show,
  .navbar .navbar-nav .show>.nav-link {
    color: rgba(255, 255, 255, 0.7);
  }
}

.home-page,
.org-users-page {

  .navbar .navbar-nav .active>.nav-link,
  .navbar .navbar-nav .nav-link.active,
  .navbar .navbar-nav .nav-link.show,
  .navbar .navbar-nav .show>.nav-link {
    color: rgba(35, 46, 60, 0.7);
  }

  .nav-item {
    font-size: 0.9rem;
  }

  img.svg-icon {
    cursor: pointer;
    padding-left: 2px;
    border-radius: 10px;
  }

  img.svg-icon:hover {
    background-color: rgba(224, 214, 214, 0.507);
  }
}


.gitsync-config-wrapper {
  margin: 0 auto;
  width: 880px;
  
}

.gitsync-config-page {
  box-shadow: 0px 1px 2px rgba(16, 24, 40, 0.05);
  outline: 1px solid var(--slate7);
  background: var(--base);
  width: 880px;
  margin: 0 auto;
  border-radius: 6px;
  height: calc(100vh - 223px);
  position: relative;


  .gitsync-header{
    position: absolute;
    width: 100%;
    height: 68px;
    border-bottom: 1px solid var(--slate7);
    padding: 20px 36px 20px 36px;


    .git-header-cont{
      width: 94px;
      padding: 0;
      margin-right: 5px;

      .git-header-text {
      font-family: 'IBM Plex Sans';
      font-size: 16px;
      font-weight: 500;
      }
    }

    .git-header-text {
      font-family: 'IBM Plex Sans';
      font-size: 16px;
      font-weight: 500;
    }

    .blank-col {
      padding: 0px;
    }

    .git-toggle-container {
      margin: 0px;
      padding: 0px;
      width: 40px;
      justify-content: right;
    }

    .git-toggle-label {
      margin: 0px;
      width: 233px;
      padding: 0px 0px 0px 0px;

      .main-text {
        font-size: 12px;
        font-weight: 500;
      }

      .helper-text {
        font-size: 12px;
        font-weight: 400;
      }

      .disable-text{
        color: var(--slate7);
      }

    }
    
    .git-disable-tag {
      border-radius: 100px;
      width: 77px;
      height: 28px;
      background-color: var(--grass3) ;
      padding: 4px 16px 4px 16px;
      color: var(--grass9);
      justify-content: center;
      font-size: 12px;
      margin-left: auto;
    }
  
  }

  .gitconfig-body{
    // height: 450px;
    position: absolute;
    overflow-y: auto;
    top: 68px;
    bottom: 88px;
    width: 100%;
    padding: 24px 300px 24px 36px;
    

    .git-url-container{
      width: 100%;
      margin: 0px;
      padding: 0px;

      .git-url-input {
        padding: 0px;
        margin: 0px;
        height: 64px;
  
  
        .label{
          padding: 0px 0px 4px 2px;
          font-size: 14px;
          font-weight: 500;
  
        }
  
        .input {
          height: 40px;
          width: 100%;
          border-radius: 6px 0px 0px 6px;
          border: 1px solid var(--slate7);
          padding: 10px 12px 10px 12px;
  
          
          &:focus {
            border: 1px solid var(--slate8);
          }

          &:read-only{
            background-color: var(--slate3);
          }
        }

        .input-alert {
          height: 40px;
          width: 100%;
          border-radius: 6px 0px 0px 6px;
          border: 1px solid var(--tomato10);
          padding: 10px 12px 10px 12px;
          }

        .disable-text {
          color: var(--slate7);
        }
      }
      .generate-button-container{
        padding: 24px 0px 0px 0px;
        height: auto;
        
  
        .generate-button{
          height: 100%;
          width: 100%;
          border-radius: 0px 6px 6px 0px;
          font-family: 'IBM Plex Sans';
          font-weight: 500;
          
  
          &:disabled{
            background-color: var(--slate3);
            color: var(--slate8);
          }
    
        }
        
      }

      

    }

    .alert-container{
        height: 52px;
        margin-top: 25px;
        border-radius: 6px;
        border: 1px solid var(--slate8);
        border-left-width: 5px;
        border-left-color: var(--tomato10);
        padding: 14px 8px 14px 8px;
        font-size: 14px;
      }

    
    
    .key-output-container{
      margin-top: 30px;
      width: 100%;
      height: 122px;
      padding: 0px;

      .key-box {
        width: 100%;
        height: 80px;
        border-radius: 6px 6px 6px 6px;
        border: 1px solid var(--slate7);
        background-color: var(--slate3);
        padding: 0px ;
        margin: 0px;

        .key-display {
          padding:10px 12px 10px 12px;
          word-wrap: break-word;
        }

        &:disabled {
          color: var(--slate7);
        }

        .copy-btn {
          background: none;
          padding: 0px;
          margin: 0px;
        }
      }

      .label{
        padding: 0px 0px 4px 2px;
        font-size: 14px;
        font-weight: 500;

      }
    }

    .help-text {
      font-size: 10px;
      font-weight: 400;
      color: var(--slate10);
      padding: 2px 0px 0px 0px;
    }
    .disable-text{
      color: var(--slate7);
    }

    .alert-text {
      font-size: 10px;
      font-weight: 400;
      color: var(--tomato10);
      padding: 2px 0px 0px 0px;
    }

    .open-git-container {
      width: 100%;
      height: 80px;
      padding: 10px 12px 8px 12px;
      margin: 20px 0px 0px 0px;
      border: 1px solid var(--indigo7);
      background: var(--indigo2);
      border-radius: 6px 6px 6px 6px;
      


      .info-btn {
        padding: 0px;
        flex: 0 0 24px;
      }

      .message {
        word-wrap: break-word;
        font-size: 12px;
      }

      .open-git-btn {
        margin-top: 5px;
        color: var(--indigo9);
        font-size: 12px;
        font-weight: 500;

        .open-icn {
          margin-right: 2px;
        }
      }
    }
  }

  .disable-text{
        color: var(--slate7);
  }

  .git-config-footer {
    position: absolute;
    bottom: 0;
    width: 100%;
    height: 88px;
    border-top: 1px solid var(--slate7);
    padding: 24px 32px 24px 32px;
    margin: 0px;

    .test-btn{
      justify-content: end;
      margin-left: auto;
      display: flex;
      width: 135px;
      height: 40px;
      align-items: center;
      justify-content: center;

      &:disabled{
        background-color: var(--slate3);
        color: var(--slate8);
      }
      
    }

    .test-btn-cont {
      padding: 0px ;
      margin: 0px;
    }

    .delete-btn-cont {
      padding: 0px;
      margin: 0px;
    }

    .delete-btn {
      height: 100%;
      display: flex;
      margin-left: auto;
      margin-right: 5px;
      align-items: center;
      justify-content: center;
      background-color: transparent;
      border: 1px solid var(--tomato10);
      border-radius: 6px;

      &:disabled{
        background-color: var(--slate3);
        border: 1px solid var(--slate8);
        color: var(--slate8);
      }
    }

    .read-btn {
      padding: 10px 20px 10px 20px;
      align-content: center;
      gap: 8px;
      font-size: 14px;
      font-weight: 600;
      font-family: 'IBM Plex Sans';


      .stud-icn {
        margin-bottom: 3px;  
        margin-right: 8px;     
      }
    }
  }
}

.git-toggle-header-class {
  font-family: 'IBM Plex Sans';
  font-size: 16px;
  font-weight: 500;
}



.CodeMirror-placeholder {
  color: #9e9e9e !important;
  font-size: 0.7rem !important;
  margin-top: 2px !important;
  font-size: 12px !important;
}

.CodeMirror-code {
  font-weight: 300;
}

.btn-primary {
  border-color: transparent;
}

.text-widget {
  overflow: auto;
}

.text-widget::-webkit-scrollbar {
  width: 0;
  height: 0;
  background: transparent;
}

.input-group-flat:focus-within {
  box-shadow: none;
}

.map-widget {
  .place-search-input {
    box-sizing: border-box;
    border: 1px solid transparent;
    width: 240px;
    height: 32px;
    padding: 0 12px;
    border-radius: 3px;
    box-shadow: 0 2px 6px rgba(0, 0, 0, 0.3);
    font-size: 14px;
    outline: none;
    text-overflow: ellipses;
    position: absolute;
    left: 50%;
    margin-left: -120px;
  }

  .map-center {
    position: fixed;
    z-index: 1000;
  }
}

.events-toggle-active {
  .toggle-icon {
    transform: rotate(180deg);
  }
}

.events-toggle {
  .toggle-icon {
    display: inline-block;
    margin-left: auto;
    transition: 0.3s transform;
  }

  .toggle-icon:after {
    content: "";
    display: inline-block;
    vertical-align: 0.306em;
    width: 0.46em;
    height: 0.46em;
    border-bottom: 1px solid;
    border-left: 1px solid;
    margin-right: 0.1em;
    margin-left: 0.4em;
    transform: rotate(-45deg);
  }
}

.nav-link-title {
  font-weight: 500;
  font-size: 0.9rem;
}

.navbar-nav {
  .dropdown:hover {
    .dropdown-menu {
      display: block;
    }
  }
}

.app-version-container {
  min-height: 200px;
  height: 100%;
  display: flex !important;
  flex-direction: column;
}

.app-version-content {
  flex: 1;
  overflow: auto;
}

.query-manager-header {
  .nav-item {
    border-right: solid 1px #dadcde;
    background: 0 0;
  }

  .nav-link {
    height: 39px;
  }
}

input:focus-visible {
  outline: none;
}

.navbar-expand-md.navbar-light .nav-item.active:after {
  border: 1px solid $primary;
}

.org-users-page {
  .select-search__input {
    color: #617179;
  }

  .select-search-role {
    position: absolute;
    margin-top: -1rem;
  }

  .has-focus>.select-search__select>ul {
    margin-bottom: 0;
  }

  .select-search__option.is-selected {
    background: $primary;
    color: #ffffff;
  }
}

.encrypted-icon {
  margin-bottom: 0.25rem;
}

.widget-documentation-link {
  position: fixed;
  bottom: 0;
  background: var(--indigo3);
  width: 18.75rem; // 300px
  z-index: 1;
  padding: 12px 18px;
  display: flex;
  justify-content: space-between;
  cursor: pointer;

  .widget-documentation-link-text {
    margin-left: 13px;
    font-weight: 500;
    color: var(--slate12);
  }

  &:hover {
    background: var(--indigo4);
  }

  a {
    &:hover {
      text-decoration: none;
    }
  }
}

.components-container {
  .draggable-box {
    cursor: move;
  }
}

.column-sort-row {
  border-radius: 6px;
  background-color: var(--slate3);

  .event-handler-text {
    font-size: 12px;
    line-height: 20px;
    color: var(--slate12);
    font-weight: 500;
  }

  .event-name-text {
    font-size: 12px;
    line-height: 20px;
    color: var(--slate11);
    font-weight: 400;
    border-radius: 4px;
  }

  .card-body {
    color: var(--slate12);
  }
}

.jet-button {
  &.btn-custom:hover {
    background: var(--tblr-btn-color-darker) !important;
  }
}

.editor-sidebar::-webkit-scrollbar {
  width: 0;
  height: 0;
  background: transparent;
  -ms-overflow-style: none;
}

.editor-sidebar {
  max-width: 300px;
  scrollbar-width: none;
  -ms-overflow-style: none;
}

.sketch-picker {
  position: absolute;
  left: -192px;
  top: 0px;
  border-radius: 6px !important;
  border: 1px solid var(--slate5, #E6E8EB) !important;
  background: var(--slate1, #FBFCFD) !important;
  width: 210px !important; //adjusted with padding
  box-shadow: 0px 4px 6px -2px rgba(16, 24, 40, 0.03), 0px 12px 16px -4px rgba(16, 24, 40, 0.08) !important;
  color: var(--slate12);

  .flexbox-fix:nth-child(3) {
    div:nth-child(1) {
      input {
        width: 100% !important;
      }

      label {
        color: var(--slate12) !important;
      }
    }
  }
}

.boxshadow-picker {
  .sketch-picker {
    left: -209px !important;
  }
}


.color-picker-input {
  border: solid 1px rgb(223, 223, 223);
  cursor: pointer;
}

.app-sharing-modal {

  .form-control.is-invalid,
  .was-validated .form-control:invalid {
    border-color: #ffb0b0;
  }

  .form-check-input {
    cursor: pointer;
  }
}

.widgets-list {
  --tblr-gutter-x: 0px !important;
  padding-right: 4px;
  padding-left: 3px;
}

.global-settings-width-input-container {
  position: relative;
  display: flex;
  flex: 1;

  input,
  .dropdown-max-canvas-width-type {
    border: 1px solid var(--slate7, #3A3F42);
    background: var(--slate1, #151718);
    color: var(--slate12);
    padding: 6px 10px;
  }

  input {
    border-radius: 6px 0px 0px 6px;

    &:focus {
      background-color: var(--base);
    }
  }

  .dropdown-max-canvas-width-type {
    border-radius: 0px 6px 6px 0px;
    gap: 17px;


    &:focus-visible {
      outline: none;
    }

  }
}

.input-with-icon {
  position: relative;
  display: flex;
  flex: 1;

  input {
    border-radius: 0px 6px 6px 0px !important;
    color: var(--slate12);
    background-color: var(--base);

    &:focus-visible {
      background-color: var(--base);

    }

  }

  .icon-container {
    position: absolute;
    right: 10px;
    top: calc(50% - 10px);
    z-index: 3;
  }
}

.dynamic-variable-preview {
  min-height: 20px;
  max-height: 500px;
  overflow: auto;
  line-height: 20px;
  font-size: 12px;
  margin-top: -2px;
  word-wrap: break-word;
  border-bottom-left-radius: 3px;
  border-bottom-right-radius: 3px;
  box-sizing: border-box;
  font-family: "Source Code Pro", monospace;
  word-break: break-all;

  .heading {
    font-weight: 700;
    white-space: pre;
    text-transform: capitalize;
  }
}

.user-email:hover {
  text-decoration: none;
  cursor: text;
}

.theme-dark {
  .nav-item {
    background: 0 0;
  }

  .audit-log {

    .card-footer {
      background: var(--base);
      color: var(--slate12);
    }

    .select-search__option:not(.is-selected),
    .select-search__select {
      background: #2c3547;
      color: $white;
    }

    .select-search__option.is-selected:hover,
    .select-search__option:not(.is-selected):hover,
    .select-search__option.is-selected {
      background: #1F2936;
      color: $white;
      border-radius: 0px;
    }
  }

  .navbar .navbar-nav .active>.nav-link,
  .theme-dark .navbar .navbar-nav .nav-link.active,
  .theme-dark .navbar .navbar-nav .nav-link.show,
  .theme-dark .navbar .navbar-nav .show>.nav-link {
    color: #ffffff;
  }


  .form-check-label {
    color: white;
  }

  .nav-tabs .nav-link {
    color: #c3c3c3 !important;
  }

  .card-body> :last-child {
    color: #ffffff !important;
  }

  .card .table tbody td a {
    color: inherit;
  }

  .DateInput {
    background: #1f2936;
  }

  .DateInput_input {
    background-color: #1f2936;
    color: #ffffff;
  }

  &.daterange-picker-widget {
    .DateRangePickerInput_arrow_svg {
      fill: #ffffff;
    }
  }

  .DateRangePickerInput {
    background-color: #1f2936;
  }

  .DateInput_input__focused {
    background: #1f2936;
  }

  .DateRangePickerInput__withBorder {
    border: 1px solid #1f2936;
  }

  .main .canvas-container .canvas-area {
    background: #2f3c4c;
  }


  .main .navigation-area {

    a.page-link {
      border-radius: 0;
      border: 0;
      color: white;
    }

    a.page-link:hover {
      color: white;
      background-color: #4D72FA;
    }

    a.page-link.active {
      color: white;
      background-color: #4D72FA;
    }
  }

  .rdtOpen .rdtPicker {
    color: black;
  }

  .editor .editor-sidebar .components-container .component-image-holder {
    background: hsl(200, 7.0%, 8.8%); //slate1
    border-radius: 6px;
    margin-bottom: 4px;
  }

  .nav-tabs .nav-link:hover {
    border-left-color: transparent !important;
    border-top-color: transparent !important;
    border-right-color: transparent !important;

  }

  .modal-content,
  .modal-header {
    background-color: #1f2936;

    .text-muted {
      color: var(--slate9) !important;
    }
  }

  .modal-header {
    border-bottom: 1px solid rgba(255, 255, 255, 0.09) !important;
  }

  .no-components-box {
    background-color: var(--slate4) !important;

    center {
      color: white !important;
    }
  }

  .query-list {
    .text-muted {
      color: #ffffff !important;
    }

    .mute-text {
      color: #8092AB;
    }
  }

  .editor .editor-sidebar .nav-tabs .nav-link {
    color: #ffffff;

    img {
      filter: brightness(0) invert(1);
    }
  }

  .jet-container {
    background-color: #1f2936;
  }

  .nav-tabs .nav-item.show .nav-link,
  .nav-tabs .nav-link.active {
    background-color: #2f3c4c;
  }


  .left-sidebar {
    .text-muted {
      color: #ffffff !important;
    }

    .left-sidebar-page-selector {
      .list-group {
        .list-group-item {
          border: solid #1d2a39 1px;
          color: white;
        }

        .list-group-item:hover {
          background-color: #1F2936;
        }

        .list-group-item.active {
          background-color: #1F2936;
        }
      }
    }
  }

  .app-title {
    color: var(--slate12) !important;
  }

  .RichEditor-root {
    background: #1f2936;
    border: 1px solid #2f3c4c;
  }

  .app-description {
    color: #ffffff !important;
  }

  .btn-light,
  .btn-outline-light {
    background-color: #42546a;
    --tblr-btn-color-text: #ffffff;

    img {
      filter: brightness(0) invert(1);
    }
  }

  .editor .left-sidebar .datasources-container tr {
    border-bottom: solid 1px rgba(255, 255, 255, 0.09);
  }

  .editor .left-sidebar .datasources-container .datasources-header {
    border: solid rgba(255, 255, 255, 0.09) !important;
    border-width: 0px 0px 1px 0px !important;
  }

  .query-manager-header .nav-item {
    border-right: solid 1px rgba(255, 255, 255, 0.09);

    .nav-link {
      color: #c3c3c3;
    }
  }

  .input-group-text {
    border: solid 1px rgba(255, 255, 255, 0.09) !important;
  }

  .app-users-list {
    .text-muted {
      color: #ffffff !important;
    }
  }

  .main .query-pane .data-pane .queries-container .queries-header {
    border-width: 0px 0px 1px 0px !important;

    .text-muted {
      color: #ffffff !important;
    }
  }

  .query-pane {
    border-top: 1px solid var(--slate5) !important;
  }

  .input-icon .input-icon-addon img {
    filter: invert(1);
  }

  .svg-icon {
    filter: brightness(0) invert(1);
  }

  .badge {
    .svg-icon {
      filter: brightness(1) invert(0);
    }
  }

  .alert {
    background: transparent;

    .text-muted {
      color: #ffffff !important;
    }
  }

  .home-page-content {
    .hr-text {
      color: var(--slate11) !important;
      text-transform: lowercase !important;
      font-weight: 400;
      font-size: 12px;
      line-height: 20px;
    }
  }

  .hr-text {
    color: #ffffff !important;
  }

  .skeleton-line::after {
    background-image: linear-gradient(to right,
        #121212 0,
        #121212 40%,
        #121212 80%);
  }

  .app-icon-skeleton::after {
    background-image: linear-gradient(to right,
        #566177 0,
        #5a6170 40%,
        #4c5b79 80%);
  }

  .folder-icon-skeleton::after {
    background-image: linear-gradient(to right,
        #566177 0,
        #5a6170 40%,
        #4c5b79 80%);
  }

  .select-search__input {
    color: rgb(224, 224, 224);
    background-color: #2b3547;
    border: 1px solid #2b3547;
  }

  .select-search__select {
    background: #ffffff;
    box-shadow: 0 0.0625rem 0.125rem rgba(0, 0, 0, 0.15);
  }

  .select-search__row:not(:first-child) {
    border-top: 1px solid #eee;
  }

  .select-search__option,
  .select-search__not-found {
    background: #ffffff;
  }

  .select-search__option.is-highlighted,
  .select-search__option:not(.is-selected):hover {
    background: rgba(47, 204, 139, 0.1);
  }

  .select-search__option.is-highlighted.is-selected,
  .select-search__option.is-selected:hover {
    background: #2eb378;
    color: #ffffff;
  }

  .org-users-page {

    .user-email,
    .user-type,
    .workspaces,
    .user-status {
      color: var(--slate12) !important;
    }
  }

  .org-users-page {
    .select-search__option.is-selected {
      background: $primary;
      color: #ffffff;
    }

    .select-search__option:not(.is-selected):hover {
      background: rgba(66, 153, 225, 0.1);
    }
  }

  .org-variables-page {

    .user-email,
    .user-status {
      filter: brightness(0) invert(1);
    }

    .btn-org-env {
      background: transparent;
    }
  }

  .org-variables-page {
    .select-search__option.is-selected {
      background: $primary;
      color: #ffffff;
    }

    .select-search__option:not(.is-selected):hover {
      background: rgba(66, 153, 225, 0.1);
    }
  }

  .react-json-view {
    background-color: transparent !important;
  }

  .codehinter-query-editor-input .CodeMirror {
    height: 31px !important;
  }

  .select-search:not(.is-loading):not(.select-search--multiple) .select-search__value::after {
    transform: rotate(45deg);
    border-right: 1px solid #ffffff;
    border-bottom: 1px solid #ffffff;
  }

  .app-version-name.form-select {
    border-color: $border-grey-dark;
  }

  .organization-list {
    .btn {
      background-color: #273342;
      color: #656d77;
    }
  }

  .oidc-button {
    .btn-loading:after {
      color: $white;
    }
  }

  .page-item {
    a.page-link {
      color: white;
    }
  }

  .tj-ms-count {
    background-color: #273342;
    color: $white;
  }

  .tj-ms-preview {
    color: #273342;
  }

  .tj-dashed-tooltip {
    border-color: $white;
  }
}

.main-wrapper {
  position: relative;
  min-height: 100%;
  min-width: 100%;
  background-color: white;
}

.main-wrapper.theme-dark {
  background-color: #2b394b;
}

.jet-table {
  .global-search-field {
    background: transparent;
  }
}

.jet-table-image-column {
  width: 100%;
}

.modal-backdrop.show {
  opacity: 0.74;
}

.gui-select-wrappper .select-search__input {
  height: 30px;
}

.theme-dark .input-group-text,
.theme-dark .markdown>table thead th,
.theme-dark .table thead th {
  background: #1c252f;
  color: #ffffff;
}

.sketch-picker {
  z-index: 1000;
}

.no-padding {
  padding: 0;
}

.nav-tabs {
  font-weight: 300;
}

.nav-tabs .nav-link.active {
  border: 0;
  border-bottom: 1px solid $primary;
  font-weight: 400;
}

.table-no-divider {
  td {
    border-bottom-width: 0px;
    padding-left: 0;
  }
}

.no-border {
  border: 0 !important;
}

input[type="text"] {
  outline-color: #dadcde !important;
}

.widget-header {
  text-transform: capitalize;
  color: var(--slate11, #687076);
  font-size: 12px;
  font-style: normal;
  font-weight: 500;
  line-height: 20px;
  color: var(--slate11);
}

.query-manager-events {
  max-width: 400px;
}

.validation-without-icon {
  background-image: none !important;
}

.multiselect-widget {
  label.select-item {
    width: max-content;
    min-width: 100%;

    div.item-renderer {
      align-items: center;
      line-height: 15px;

      input {
        height: 15px;
        width: 15px;
      }
    }
  }

  .rmsc .dropdown-container {
    height: 100%;
    display: flex;
    align-items: center;
    border-radius: inherit;
  }

  .rmsc {
    height: 100%;
    border-radius: inherit;
  }

  .rmsc.dark {
    --rmsc-main: $primary-light;
    --rmsc-hover: #283647;
    --rmsc-selected: #1f2936;
    --rmsc-border: #333333;
    --rmsc-gray: #555555;
    --rmsc-bg: #1f2936;
    color: #ffffff;
  }
}

/* Hide scrollbar for Chrome, Safari and Opera */
.invitation-page::-webkit-scrollbar {
  display: none;
}

/* Hide scrollbar for IE, Edge and Firefox */
.invitation-page {
  -ms-overflow-style: none;
  /* IE and Edge */
  scrollbar-width: none;
  /* Firefox */
}

.show {
  display: block;
}

.hide {
  display: none;
}

.draggable-box:focus-within {
  z-index: 2 !important;
}

.cursor-wait {
  cursor: wait;
}

.cursor-text {
  cursor: text;
}

.cursor-none {
  cursor: none;
}

.disabled {
  pointer-events: none;
  opacity: 0.4;
}

.DateRangePicker {
  padding: 1.25px 5px;
}

.datepicker-widget {
  .input-field {
    min-height: 26px;
    padding: 0;
    padding-left: 2px;
  }

  td.rdtActive,
  td.rdtActive:hover {
    background-color: $primary;
  }

  .react-datepicker__day--selected {
    background-color: $primary-light;
  }
}

.daterange-picker-widget {
  .DateInput_input {
    min-height: 24px;
    line-height: normal;
    border-bottom: 0px;
    font-size: 0.85rem;
  }

  .DateRangePicker {
    padding: 0;
  }

  .DateRangePickerInput_arrow_svg {
    height: 17px;
  }

  .DateRangePickerInput {
    overflow: hidden;
    display: flex;
    justify-content: space-around;
    align-items: center;
  }

  .DateInput_fang {
    position: fixed;
    top: 57px !important;
  }
}

.fw-400 {
  font-weight: 400;
}

.fw-500 {
  font-weight: 500;
}

.ligh-gray {
  color: #656d77;
}

.nav-item {
  background: #ffffff;
  font-size: 14px;
  font-style: normal;
  font-weight: 400;
  line-height: 22px;
  letter-spacing: -0.1px;
  text-align: left;
}

.w-min-100 {
  min-width: 100px;
}

.nav-link {
  min-width: 100px;
  justify-content: center;
}

.nav-tabs .nav-link.active {
  font-weight: 400 !important;
  color: $primary !important;
}

.empty {
  padding-top: 1.5rem !important;
}

.empty-img {
  margin-bottom: 0 !important;

  img {
    height: 220px !important;
    width: 260.83px !important;
  }
}

.empty-action {
  margin-top: 0 !important;

  a+a.btn-loading::after {
    color: $primary;
  }
}

.empty-action a {
  height: 36px;
  border-radius: 4px;
  font-style: normal;
  font-weight: normal;
  font-size: 14px;
  line-height: 20px;
}

.empty-action a:first-child {
  margin-right: 24px;
}

.empty-action a:first-child:hover {
  color: #ffffff !important;
}

.empty-import-button {
  background: #ffffff !important;
  cursor: pointer;

  &:hover {
    border-color: rgba(101, 109, 119, 0.24) !important;
  }
}

.empty-welcome-header {
  font-style: normal;
  font-weight: 500;
  font-size: 32px;
  line-height: 40px;
  margin-bottom: 16px;
  margin-top: 40px;
  color: var(--slate12);
  font-family: Inter;
}

.homepage-empty-image {
  width: 100%;
}

.empty-title {
  font-style: normal;
  font-weight: 400;
  font-size: 14px;
  line-height: 20px;
  display: flex;
  align-items: center;
  color: var(--slate11) !important;
}

// template card styles
.template-card-wrapper {
  display: flex;
  flex-direction: row;
  background: #fffffc;
  border: 1px solid #d2ddec;
  box-sizing: border-box;
  border-radius: 8px;
  width: 299px;
  height: 100px;
}

.template-action-wrapper {
  display: flex;
  flex-direction: row !important;
  font-family: Inter;
  font-style: normal;
  font-weight: 500;
  font-size: 16px;
  line-height: 19px;
  color: $primary-light;

  p {
    margin-right: 16px;
  }
}

.template-card-title {
  font-family: Inter;
  font-style: normal;
  font-weight: 600;
  font-size: 18px;
  line-height: 22px;
  display: flex;
  align-items: center;
  color: #000000;
  margin-bottom: 3px !important;
  margin-top: 20px;
}

.template-card-details {
  align-items: center;
  display: flex;
  flex-direction: column;
  justify-content: center;
}

.template-icon-wrapper {
  width: 61.44px;
  height: 60px;
  top: 685px;
  background: #d2ddec;
  border-radius: 4px;
  margin: 20px 16.36px;
}

// template style end

.calendar-widget.compact {
  .rbc-time-view-resources .rbc-time-header-content {
    min-width: auto;
  }

  .rbc-time-view-resources .rbc-day-slot {
    min-width: 50px;
  }

  .rbc-time-view-resources .rbc-header,
  .rbc-time-view-resources .rbc-day-bg {
    width: 50px;
  }
}

.calendar-widget.dont-highlight-today {
  .rbc-today {
    background-color: inherit;
  }

  .rbc-current-time-indicator {
    display: none;
  }
}

.calendar-widget {
  padding: 10px;
  background-color: white;

  .rbc-day-slot .rbc-event,
  .rbc-day-slot .rbc-background-event {
    border-left: 3px solid #26598533;
  }

  .rbc-toolbar {
    font-size: 14px;
  }

  .rbc-event {
    .rbc-event-label {
      display: none;
    }
  }

  .rbc-off-range-bg {
    background-color: #f4f6fa;
  }

  .rbc-toolbar {
    .rbc-btn-group {
      button {
        box-shadow: none;
        border-radius: 0;
        border-width: 1px;
      }
    }
  }
}

//!for calendar widget week view with compact/spacious mode border fix
.resources-week-cls .rbc-time-column:nth-last-child(7n) {
  border-left: none !important;

  .rbc-timeslot-group {
    border-left: 2.5px solid #dadcde !important;
  }
}

.resources-week-cls .rbc-allday-cell {
  border: none !important;

  .rbc-row {
    border-left: 1.5px solid #dadcde;
    border-right: 1.5px solid #dadcde;
  }
}

.resources-week-cls .rbc-time-header-cell {
  border: none !important;
}

.resources-week-cls .rbc-time-view-resources .rbc-header {
  border-left: 1.5px solid #dadcde !important;
  border-right: 1.5px solid #dadcde !important;
}

.calendar-widget.hide-view-switcher {
  .rbc-toolbar {
    .rbc-btn-group:nth-of-type(3) {
      display: none;
    }
  }
}

.calendar-widget.dark-mode {
  background-color: #1d2a39;

  .rbc-toolbar {
    button {
      color: white;
    }

    button:hover,
    button.rbc-active {
      color: black;
    }
  }

  .rbc-off-range-bg {
    background-color: #2b394b;
  }

  .rbc-selected-cell {
    background-color: #22242d;
  }

  .rbc-today {
    background-color: #5a7ca8;
  }
}

.calendar-widget.dark-mode.dont-highlight-today {
  .rbc-today {
    background-color: inherit;
  }
}

.navbar-brand-image {
  height: 1.2rem;
}

.navbar .navbar-brand:hover,
.theme-dark .navbar .navbar-brand:hover {
  opacity: 1;
}

.nav-tabs .nav-link.active {
  font-weight: 400 !important;
  margin-bottom: -1px !important;
}

.nav-tabs .nav-link {
  font-weight: 400 !important;
  margin: 0 !important;
  height: 100%;
}

.code-editor-widget {
  border-radius: 0;

  .CodeMirror {
    border-radius: 0 !important;
    margin-top: -1px !important;
  }
}

.jet-listview {
  overflow-y: overlay;
  overflow-x: hidden;
}

.jet-listview::-webkit-scrollbar-track {
  background: transparent;

}

.jet-listview::-webkit-scrollbar-thumb {
  background: transparent;

}

.code-hinter-wrapper .popup-btn {
  position: absolute;
  display: none;
  cursor: pointer;
}

.code-hinter-wrapper:hover {
  .popup-btn {
    display: block !important;
    z-index: 1;
  }
}

.popup-btn {
  cursor: pointer !important;
  display: block;
}

.preview-icons {
  margin-top: -5px;
  width: 12px;
}

.resize-modal-portal {
  z-index: 3;

  .resize-modal {
    .modal-content {
      width: 100% !important;
      height: 100%;
      background-color: var(--slate3) !important;
      border: none !important;

      .modal-body {
        width: 100% !important;
        height: calc(100% - 44px) !important;
        border: none !important;

        .editor-container {
          height: 100%;

          .CodeMirror {
            height: 100% !important;
            border: 1px solid var(--slate5, #26292B);
            border-bottom-left-radius: 6px;
            border-bottom-right-radius: 6px;
          }

          .CodeMirror-scroll,
          .CodeMirror-gutters,
          .CodeMirror {
            background-color: var(--slate3) !important;
          }
        }
      }
    }

    .portal-header {
      width: 100% !important;
      border-bottom: 1px solid var(--slate5, #26292B);
      outline: 1px solid var(--slate5, #26292B);
      background-color: var(--slate1) !important;
    }

    .resize-handle {
      cursor: move;
    }
  }
}

.modal-portal-wrapper {
  justify-content: center;
  align-items: center;
  position: fixed;
  position: absolute;
  left: 50%;
  top: 5%;

  .modal-body {
    width: 500px !important;
    height: 300px !important;
    padding: 0px !important;
  }

  transform: translate(-60%, 0%);
  height: 350px;
  width: auto;
  max-height: 500px;
  padding: 0px;

  .modal-content {
    border-radius: 5px !important;
  }

  .modal-body {
    width: 500px !important;
    height: 302px !important;
    padding: 0px !important;
    margin: 0px !important;
    margin-left: -1px !important; //fix the modal body code mirror margin

    border-top-left-radius: 0;
    border-top-right-radius: 0;
    border-bottom-left-radius: 5px;
    border-bottom-right-radius: 5px;
    border-bottom: 0.75px solid;
    border-left: 0.75px solid;
    border-right: 0.75px solid;

    @include theme-border($light-theme: true);

    &.dark-mode-border {
      @include theme-border($light-theme: false);
    }
  }

  .modal-dialog {
    margin-top: 4%;
  }

  .modal-header {
    padding: 0;
    font-size: 14px;
  }

  .editor-container {
    padding: 0px;

    .CodeMirror {
      border-radius: 0;
      margin: 0;
      width: 100% !important;
    }
  }

  .query-hinter {
    .CodeMirror-line {
      margin-left: 2rem !important;
    }

    .CodeMirror-cursors .CodeMirror-cursor {
      margin-left: 2rem !important;
    }
  }
}

.preview-block-portal {
  .bg-light {
    border-radius: 0 0 5px 5px;
    outline: 0.75px solid $light-green;
  }

  .bg-dark {
    margin-top: 1px;
    border-radius: 0 0 5px 5px;
    outline: 0.75px solid $light-green;
  }

  .dynamic-variable-preview {
    padding: 4px !important;
  }
}

.portal-header {
  display: flex;
  align-items: center;
  padding: 0.5rem 0.75rem;
  color: #656d77;
  background-color: #ffffffd9;
  background-clip: padding-box;
  border-top-left-radius: 5px !important;
  border-top-right-radius: 5px !important;
  width: 498px !important;
  outline: 0.75px solid;

  @include theme-border($light-theme: true, $outline: true);

  &.dark-mode-border {
    @include theme-border($light-theme: false, $outline: true);
  }
}

// close icon in inpector
[data-rb-event-key="close-inpector"] {
  position: absolute;
  right: -80px;
  background-color: #232e3c !important;
  width: 10% !important;
}

[data-rb-event-key="close-inpector-light"] {
  position: absolute;
  right: -80px;
  background-color: #ffffff !important;
  width: 10% !important;
}

.tabs-inspector {
  position: sticky;
  top: 0;

  .nav-item {
    width: 50%;
  }

  .nav-item:hover {
    border: 1px solid transparent;
  }

  .nav-item:not(.active) {
    border-bottom: 1px solid #e7eaef;
  }

  .nav-link.active {
    border: 1px solid transparent;
    border-bottom: 1px solid $primary;
    background: white;
  }
}

.tabs-inspector.dark {
  .nav-link.active {
    border-bottom: 1px solid $primary !important;
  }
}

.tabs-inspector {
  z-index: 2;
  background: white;

  &.dark {
    @extend .bg-dark;
  }
}

.close-icon {
  position: fixed;
  top: 84px;
  right: 3px;
  width: 60px;
  height: 22;
  border-bottom: 1px solid #e7eaef;
  display: flex;
  align-items: center;
  background-color: white;
  z-index: 2;

  .svg-wrapper {
    width: 100%;
    height: 70%;
    display: flex;
    align-items: center;
    justify-content: center;
    border-left: 1px solid #e7eaef;
    margin-left: 20px;

    .close-svg {
      cursor: pointer;
    }
  }
}

.tabs-inspector.nav-tabs {
  border: 0;
  width: 100%;
  padding: 8px 16px;
}

.bg-primary-lt {
  color: #ffffff !important;
  background: #6383db !important;
}

.tabbed-navbar .nav-item.active:after {
  margin-bottom: -0.25rem;
}

.app-name {
  width: 200px;
  margin-left: 12px;

  .form-control-plaintext {
    background-color: var(--base);
    border: none !important;
  }

  .form-control-plaintext:hover {
    outline: none;
    border: 1px solid var(--slate6) !important;
    background: var(--slate2);
  }

  .form-control-plaintext:focus {
    outline: none;
    border: 1px solid var(--indigo9) !important;
    background: var(--slate2);
  }

}

.app-name:hover {
  background: $bg-light;

  input:disabled {
    outline-style: none
  }

  &.dark {
    @extend .bg-dark;
  }
}

.nav-auto-save {
  width: 325px;
  left: 485px;
  position: absolute;
  color: #36af8b;
}

.editor-header-actions {
  display: flex;
  color: #868aa5;
  white-space: nowrap;
  font-weight: 400;
  font-size: 12px;
  letter-spacing: 0.5px;

}

.undo-button,
.redo-button {
  display: flex;
  flex-direction: row;
  justify-content: center;
  align-items: center;
  padding: 6px;
  gap: 10px;
  width: 28px;
  height: 28px;
  background: #ECEEF0;
  border-radius: 6px;
  margin-right: 5px;
  flex: none;
  order: 0;
  flex-grow: 0;
}

.theme-dark {

  .undo-button,
  .redo-button {
    background: 0;
  }
}

.app-version-menu {
  position: absolute;
  right: 220px;
  padding: 4px 8px;
  min-width: 100px;
  max-width: 300px;
}

.app-version-menu-sm {
  height: 30px;
  display: flex;
  font-size: 12px;
}

.app-version-menu .dropdown-menu {
  left: -65px;
  width: 283px;
}

.app-version-menu .released {
  color: #36af8b;
}

.app-version-menu .released-subtext {
  font-size: 12px;
  color: #36af8b;
  padding: 0 8px;
}

.app-version-menu .create-link {
  margin: auto;
  width: 50%;
  padding-left: 10px;
}

.canvas-background-holder {
  display: flex;
  min-width: 120px;
  margin: auto;
}

.canvas-background-picker {
  position: fixed;
}

/**
 * Timer Widget
 */
.timer-wrapper {
  padding: 10px;

  .counter-container {
    font-size: 3em;
    padding-bottom: 5px;
    text-align: center;
  }
}

/**
 * Search Box
 */
.search-box-wrapper {
  input {
    width: 200px;
    border-radius: 5px !important;
    color: var(--slate12);
    background-color: var(--base);
  }

  .input-icon .form-control:not(:first-child),
  .input-icon .form-select:not(:last-child) {
    padding-left: 28px !important;
  }

  input:focus {
    width: 200px;
    background-color: var(--base);
  }

  .input-icon .input-icon-addon {
    display: flex;
  }

  .input-icon .input-icon-addon.end {
    pointer-events: auto;

    .tj-common-search-input-clear-icon {
      display: flex;
      flex-direction: row;
      justify-content: center;
      align-items: center;
      padding: 4px;
      width: 20px;
      height: 20px;
      background: var(--indigo3) !important;
      border-radius: 4px;
    }

    div {
      border-radius: 12px;
      color: #ffffff;
      padding: 1px;
      cursor: pointer;

      svg {
        height: 14px;
        width: 14px;
      }
    }
  }
}

.searchbox-wrapper {
  margin-top: 0 !important;

  .search-icon {
    margin: 0.30rem
  }

  input {
    border-radius: $border-radius !important;
    padding-left: 1.75rem !important;
    border-radius: $border-radius  !important;
  }
}

.fixedHeader {
  table thead {
    position: -webkit-sticky; // this is for all Safari (Desktop & iOS), not for Chrome
    position: sticky;
    top: 0;
    border-top: 0;
    z-index: 1; // any positive value, layer order is global
  }
}

/**
 * Folder List
 */
.folder-list {
  overflow-y: auto;

  .list-group-transparent .list-group-item.active {
    color: $primary;
    background-color: #edf1ff;

    .folder-ico {
      filter: invert(29%) sepia(84%) saturate(4047%) hue-rotate(215deg) brightness(98%) contrast(111%);
    }
  }

  .folder-ico.dark {
    filter: invert(1);
  }

  .list-group-item {
    padding: 0.5rem 0.75rem;
    overflow: hidden;
  }

  .list-group-item.all-apps-link {
    display: flex;
    align-items: center;
    color: var(--slate12);
    border-radius: 6px;

    &:active {
      background: var(--indigo4);
    }

    &:focus {
      box-shadow: 0px 0px 0px 4px #DFE3E6;
    }
  }

  .folder-info {
    display: contents;
    font-weight: 500 !important;
    display: flex;
    align-items: center;
    letter-spacing: -0.02em;
    text-transform: uppercase;
    color: var(--slate9);
  }

  .folder-create-btn {
    width: 28px;
    height: 28px;
    background: var(--base);
    border: 1px solid;
    border-color: var(--slate7);
    cursor: pointer;
    border-radius: 6px;
    display: flex;
    justify-content: center;
    align-items: center;
  }

  .menu-ico {
    cursor: pointer;
    border-radius: 13px;

    img {
      padding: 0px;
      height: 14px;
      width: 14px;
      vertical-align: unset;
    }
  }
}

/**
 * Home page modal
 */
.home-modal-backdrop {
  z-index: 9991;
}

.modal-content.home-modal-component {
  border-radius: 8px;
  overflow: hidden;
  background-color: var(--base);
  color: var(--slate12);
  box-shadow: 0px 12px 16px -4px rgba(16, 24, 40, 0.08), 0px 4px 6px -2px rgba(16, 24, 40, 0.03);

  .modal-header {
    border-bottom: 1px solid var(--slate5) !important;
  }

  .modal-header,
  .modal-body {
    padding: 16px 28px;
    background: var(--base);
  }

  .modal-title {
    font-size: 16px;
    font-weight: 500;
  }
   
  input:not([type=checkbox]) {
    border-radius: 5px !important;
    background: var(--base);
    color: var(--slate12);
  }

  .modal-main {
    padding-bottom: 32px;
  }

  .modal-footer-btn {
    justify-content: end;

    button {
      margin-left: 16px;
    }
  }
}

.home-modal-component-editor.dark {

  .modal-header,
  .modal-body {
    background-color: #232e3c;
    color: #fff;
  }

  .form-control {
    color: #fff;
    background-color: #232e3c !important;
  }

  .btn-close {
    filter: brightness(0) invert(1);
  }
}

.modal-content.home-modal-component.dark-theme {
  .btn-close {
    filter: brightness(0) invert(1);
  }
}

.home-modal-component {
  .btn-close {
    opacity: 1 !important;
  }
}

.modal-content.home-modal-component.dark {
  background-color: $bg-dark-light !important;
  color: $white !important;

  .modal-title {
    color: $white !important;
  }

  .tj-version-wrap-sub-footer {
    background-color: $bg-dark-light !important;
    border-top: 1px solid #3A3F42 !important;


    p {
      color: $white !important;
    }
  }


  .current-version-wrap,
  .other-version-wrap {
    background: transparent !important;
  }

  .modal-header {
    background-color: $bg-dark-light !important;
    color: $white !important;
    border-bottom: 2px solid #3A3F42 !important;
  }

  .btn-close {
    filter: brightness(0) invert(1);
  }

  .form-control {
    border-color: $border-grey-dark !important;
    color: inherit;
  }

  input {
    background-color: $bg-dark-light !important;
  }

  .form-select {
    background-color: $bg-dark !important;
    color: $white !important;
    border-color: $border-grey-dark !important;
  }

  .text-muted {
    color: $white !important;
  }
}

.inspector-align-buttons {
  .ToggleGroupItem {
    padding: 2px 10px !important;
  }

  .ToggleGroupItem[data-state='on'] {
    padding: 2px 9px !important;
  }
}

.radio-img {
  input {
    display: none;
  }

  .action-icon {
    width: 28px;
    height: 28px;
    background-position: center center;
    border-radius: 4px;
    display: flex;
    align-items: center;
    justify-content: center;
  }

  .action-icon {
    cursor: pointer;
    border: 1px solid $light-gray;
  }

  .action-icon:hover {
    background-color: #d2ddec;
  }

  input:checked+.action-icon {
    border-color: $primary;
    background-color: #7a95fb;
  }

  .tooltiptext {
    visibility: hidden;
    font-size: 12px;
    background-color: $black;
    color: #ffffff;
    text-align: center;
    padding: 5px 10px;
    position: absolute;
    border-radius: 15px;
    margin-top: 2px;
    z-index: 1;
    margin-left: -10px;
  }

  .tooltiptext::after {
    content: "";
    position: absolute;
    bottom: 100%;
    left: 50%;
    margin-left: -5px;
    border-width: 5px;
    border-style: solid;
    border-color: transparent transparent black transparent;
  }

  .action-icon:hover+.tooltiptext {
    visibility: visible;
  }

  input:checked+.action-icon:hover {
    background-color: #3650af;
  }
}

.icon-change-modal {
  ul {
    list-style-type: none;
    margin: 0 auto;
    text-align: center;
    display: grid;
    grid-template-columns: 1fr 1fr 1fr 1fr;

    li {
      float: left;
      border: 2px solid #8991a0;
      border-radius: 1.75px;
      cursor: pointer;

      img {
        width: 22px;
        height: 22px;
        filter: invert(59%) sepia(27%) saturate(160%) hue-rotate(181deg) brightness(91%) contrast(95%);
      }
    }

    li.selected {
      border: 2px solid $primary;

      img {
        filter: invert(27%) sepia(84%) saturate(5230%) hue-rotate(212deg) brightness(102%) contrast(100%);
      }
    }
  }
}

/**
 * Spinner Widget
 */
.spinner-container {
  display: flex;
  justify-content: center;
  align-items: center;
}

.animation-fade {
  animation-name: fade;
  animation-duration: 0.3s;
  animation-timing-function: ease-in;
}

@keyframes fade {
  0% {
    opacity: 0;
  }

  100% {
    opacity: 1;
  }
}

/**
 * Query panel
 */
.query-btn {
  cursor: pointer;
  height: 24px;
  width: 24px;
  padding: 0;
}

.query-btn.dark {
  filter: brightness(0) invert(1);
}

.button-family-secondary {
  @include button-outline($light-theme: true);
  height: 32px;
  width: 112px;
}

.button-family-secondary.dark {
  @include button-outline($light-theme: false);
}

// ** Query Panel: REST API Tabs **
.group-header {
  background: #d2ddec;
  border-radius: 4px;
  height: 28px !important;

  span {
    display: flex;
    justify-content: left;
    align-items: center;
  }
}

.raw-container.dark {
  background: #272822;
  padding: 5px;
}

// **Alert component**
.alert-component {
  border: 1px solid rgba(101, 109, 119, 0.16);
  background: var(--base);
  border-radius: 6px;

  a {
    color: $primary;
  }
}

.theme-dark .alert-component {
  background: var(--slate2) !important;
  border-color: var(--slate4) !important;

  a {
    color: $primary;
  }
}



.codehinter-plugins.code-hinter {
  @extend .codehinter-default-input;

  .popup-btn {
    margin-top: 0.65rem !important;
  }

  .CodeMirror-placeholder,
  .CodeMirror pre.CodeMirror-line {
    height: 21px !important;
    position: absolute !important;
    margin-top: 3px !important;
  }

  .CodeMirror-cursor {
    height: inherit !important;
  }

  .CodeMirror-lines {
    height: 32px !important;
  }
}

//*button loading with spinner with primary color*//
.button-loading {
  position: relative;
  color: transparent !important;
  text-shadow: none !important;
  pointer-events: none;

  &:after {
    content: "";
    display: inline-block;
    vertical-align: text-bottom;
    border: 1.5px solid currentColor;
    border-right-color: transparent;
    border-radius: 50%;
    color: $primary;
    position: absolute;
    width: 12px;
    height: 12px;
    animation: spinner-border 0.75s linear infinite;
  }
}

.query-icon.dark {
  filter: brightness(0) invert(1);
}

//Rest-API Tab Panes
.tab-pane-body {
  margin-left: -2.5% !important;
}

//CodeMirror padding
.CodeMirror pre.CodeMirror-line,
.CodeMirror pre.CodeMirror-line-like {
  padding: 0 10px !important;
}

.comment-notification-nav-item {
  background: transparent;
  border: 0;
  font-size: 12px;
  font-weight: 500;
  opacity: 0.6;
  height: 28px;
  border-radius: 6px;
}

// comment styles ::override
.editor-sidebar {
  .nav-tabs {
    border-bottom: 1px solid var(--slate5) !important;
  }

  .nav-tabs .nav-link.active {
    background-color: transparent !important;
  }

  .inspector-nav-item {
    background: transparent;
    border: 0;
    font-size: 12px;
    font-weight: 500;
    opacity: 0.6;
    height: 28px;
    border-radius: 6px;
  }

  .inspector-component-title-input-holder {
    padding: 4px 12px;
    margin: 0;
    display: flex;
    align-items: center;
  }
}

.comment-card-wrapper {
  border-top: 0.5px solid var(--slate5) !important;
  margin-top: -1px !important;

  .card {
    background-color: var(--base);
  }
}

div#driver-highlighted-element-stage,
div#driver-page-overlay {
  background: transparent !important;
  outline: 5000px solid rgba(0, 0, 0, 0.75);
}

.dark-theme-walkthrough#driver-popover-item {
  background-color: $bg-dark-light !important;
  border-color: rgba(101, 109, 119, 0.16) !important;

  .driver-popover-title {
    color: var(--slate12) !important;
  }

  .driver-popover-tip {
    border-color: transparent transparent transparent $bg-dark-light !important;
  }

  .driver-popover-description {
    color: #d9dcde !important;
  }

  .driver-popover-footer .driver-close-btn {
    color: #ffffff !important;
    text-shadow: none !important;
  }

  .driver-prev-btn,
  .driver-next-btn {
    text-shadow: none !important;
  }
}

#driver-popover-item {
  padding: 20px !important;

  .driver-prev-btn,
  .driver-next-btn,
  .driver-close-btn {
    border: none !important;
    background: none !important;
    padding-left: 0 !important;
    font-size: 14px !important;
  }

  .driver-next-btn,
  .driver-prev-btn {
    color: $primary !important;
  }

  .driver-disabled {
    color: $primary;
    opacity: 0.5;
  }

  .driver-popover-footer {
    margin-top: 20px !important;
  }
}

.pointer-events-none {
  pointer-events: none;
}

.popover.popover-dark-themed {
  background-color: $bg-dark-light;
  border-color: rgba(101, 109, 119, 0.16);


  .popover-body {
    color: #d9dcde !important;
  }

  .popover-header {
    background-color: var(--slate2);
    color: var(--slate11);
    border-bottom-color: var
  }
}

.toast-dark-mode {
  .btn-close {
    filter: brightness(0) invert(1);
  }
}

.editor .editor-sidebar .inspector .inspector-edit-widget-name {
  padding: 4px 8px;
  color: var(--slate12);
  border: 1px solid transparent;
  border-radius: 6px;
  background-color: var(--base);

  &:hover {
    background-color: var(--slate4);
    border: 1px solid var(--slate7);
  }

  &:focus {
    border: 1px solid var(--indigo9) !important;
    background-color: var(--indigo2);
    box-shadow: 0px 0px 0px 1px #C6D4F9;
  }
}

.tablr-gutter-x-0 {
  --tblr-gutter-x: 0 !important;
}

.widget-button>.btn-loading:after {
  border: 1px solid var(--loader-color);
  border-right-color: transparent;
}

.flip-dropdown-help-text {
  padding: 10px 5px 0 0;
  float: left;
  font-size: 14px;
  color: $light-gray;
}

.dynamic-form-row {
  margin-top: 20px !important;
  margin-bottom: 20px !important;
}

#transformation-popover-container {
  margin-bottom: -2px !important;
}

.canvas-codehinter-container {
  display: flex;
  flex-direction: row;
  width: 158px;
}

.hinter-canvas-input {
  display: flex;
  width: 120px;
  height: auto !important;
  margin-top: 1px;

  .canvas-hinter-wrap {
    width: 126x;
    border: 1px solid var(--slate7);
  }
}

.hinter-canvas-input {
  display: flex;
  padding: 4px;
  margin-top: 1px;

  .CodeMirror-sizer {
    border-right-width: 1px !important;
  }

  .cm-propert {
    color: #ffffff !important;
  }
}

.canvas-codehinter-container {
  .code-hinter-col {
    margin-bottom: 1px !important;
    width: 136px;
    height: auto !important;
  }
}

.fx-canvas {
  background: var(--slate4);
  padding: 0px;
  display: flex;
  height: 32px;
  width: 32px;
  border: solid 1px rgba(255, 255, 255, 0.09) !important;
  border-radius: 4px;
  justify-content: center;
  font-weight: 400;
  align-items: center;

  div {
    background: var(--slate4) !important;
    display: flex;
    justify-content: center;
    align-items: center;
    height: 30px;
    padding: 0px;
  }
}

.org-name {
  color: var(--slate12) !important;
  font-size: 12px;
}


.organization-list {
  margin-top: 4px;

  .btn {
    border: 0px;
  }

  .dropdown-toggle div {
    max-width: 200px;
    text-overflow: ellipsis;
    overflow: hidden;
  }

  .org-name {
    text-overflow: ellipsis;
    overflow: hidden;
    white-space: nowrap;
    width: 100%;
    font-weight: bold;
  }

  .org-actions div {
    color: $primary;
    cursor: pointer;
    font-size: 12px;
  }

  .dropdown-menu {
    min-width: 14rem;
  }

  .org-avatar {
    display: block;
  }

  .org-avatar:hover {
    .avatar {
      background: #fcfcfc no-repeat center/cover;
    }

    .arrow-container {
      svg {
        filter: invert(35%) sepia(17%) saturate(238%) hue-rotate(153deg) brightness(94%) contrast(89%);
      }
    }
  }

  .arrow-container {
    padding: 5px 0px;
  }

  .arrow-container {
    svg {
      cursor: pointer;
      height: 30px;
      width: 30px;
      padding: 0px 0px;
      filter: invert(50%) sepia(13%) saturate(208%) hue-rotate(153deg) brightness(99%) contrast(86%);
    }
  }

  .org-edit {
    span {
      color: $primary;
      cursor: pointer;
      font-size: 10px;
    }
  }

  .organization-switchlist {
    .back-btn {
      font-size: 12px;
      padding: 2px 0px;
      cursor: pointer;
    }

    .back-ico {
      cursor: pointer;

      svg {
        height: 20px;
        width: 20px;
        filter: invert(84%) sepia(13%) saturate(11%) hue-rotate(352deg) brightness(90%) contrast(91%);
      }
    }

    .dd-item-padding {
      padding: 0.5rem 0.75rem 0rem 0.75rem;
    }

    .search-box {
      margin-top: 10px;
    }

    .org-list {
      max-height: 60vh;
      overflow: auto;
    }

    .tick-ico {
      filter: invert(50%) sepia(13%) saturate(208%) hue-rotate(153deg) brightness(99%) contrast(86%);
    }

    .org-list-item {
      cursor: pointer;
    }

    .org-list-item:hover {
      .avatar {
        background: #fcfcfc no-repeat center/cover;
      }

      .tick-ico {
        filter: invert(35%) sepia(17%) saturate(238%) hue-rotate(153deg) brightness(94%) contrast(89%);
      }
    }
  }
}

.sso-button-footer-wrap {
  display: flex !important;
  justify-content: center;
  width: 100%;
}

.tj-icon {
  cursor: pointer;
}

#login-url,
#redirect-url {
  margin-bottom: 0px !important;
}

.git-encripted-label {
  color: var(--green9);
}

.card-header {
  border-bottom: 1px solid var(--slate5) !important;
}

.manage-sso-container {
  position: relative;
}

.sso-card-wrapper {
  background: var(--base);
  min-height: 100%;
  height: calc(100vh - 156px) !important;

  display: grid;
  grid-template-rows: auto 1fr auto;

  .card-header {
    border-bottom: 1px solid var(--slate5) !important;
  }

  .form-control {
    background: var(--base);
  }

  .sso-card-footer {
    display: flex;
    flex-direction: row;
    justify-content: flex-end;
    align-items: center;
    padding: 24px 32px;
    gap: 8px;
    width: 660px;
    height: 88px;
    border-top: 1px solid var(--slate5) !important;
    background: var(--base);
    margin-top: 0px !important;
  }
}

// Left Menu
.left-menu {
  background: var(--base);

  .tj-list-item {
    gap: 40px;
    width: 187px;
    height: 32px;
    white-space: nowrap;
    overflow: hidden;
    text-overflow: ellipsis;
  }

  .folder-list-selected {
    background-color: var(--indigo4);
  }

  ul {
    margin: 0px;
    padding: 0px;

    li {
      float: left;
      list-style: none;
      width: 100%;
      padding: 6px 8px;
      border-radius: 6px;
      cursor: pointer;
      margin: 3px 0px;
      color: var(--base-black) !important;
    }

    li.active {
      background-color: $primary;
      color: #ffffff;
    }

    li:not(.active):hover {
      background: var(--slate4);
      border-radius: 6px;
    }
  }
}

.enabled-tag {
  padding: 4px 16px;
  gap: 10px;
  width: 77px;
  height: 28px;
  background: var(--grass3);
  border-radius: 100px;
  color: var(--grass9);
  font-weight: 500;
}

.disabled-tag {
  padding: 4px 16px;
  gap: 10px;
  color: var(--tomato9);
  width: 81px;
  height: 28px;
  background: var(--tomato3);
  border-radius: 100px;
  font-weight: 500;
}

.manage-sso {
  .title-with-toggle {
    width: 100%;
    font-weight: 500;

    .card-title {
      color: var(--slate12) !important;
      font-weight: 500;
    }

    .form-check-input {
      width: 28px;
      height: 16px;
    }

    input[type="checkbox"] {
      /* Double-sized Checkboxes */
      -ms-transform: scale(1.5);
      /* IE */
      -moz-transform: scale(1.5);
      /* FF */
      -webkit-transform: scale(1.5);
      /* Safari and Chrome */
      -o-transform: scale(1.5);
      /* Opera */
      transform: scale(1.5);
      margin-top: 5px;
    }
  }
}

.help-text {
  overflow: auto;

  div {
    color: var(--slate11);
    font-style: normal;
    font-weight: 400;
    font-size: 12px;
    line-height: 20px;
  }
}


.org-invite-or {
  padding: 1rem 0rem;

  h2 {
    width: 100%;
    text-align: center;
    border-bottom: 1px solid #000;
    line-height: 0.1em;
    margin: 10px 0 20px;
  }

  h2 span {
    background: #ffffff;
    padding: 0 10px;
  }
}

.theme-dark .json-tree-container {
  .json-tree-node-icon {
    svg {
      filter: invert(89%) sepia(2%) saturate(127%) hue-rotate(175deg) brightness(99%) contrast(96%);
    }
  }

  .json-tree-svg-icon.component-icon {
    filter: brightness(0) invert(1);
  }

  .node-key-outline {
    height: 1rem !important;
    border: 1px solid transparent !important;
    color: #ccd4df;
  }

  .selected-node {
    border-color: $primary-light !important;
  }

  .json-tree-icon-container .selected-node>svg:first-child {
    filter: invert(65%) sepia(62%) saturate(4331%) hue-rotate(204deg) brightness(106%) contrast(97%);
  }

  .node-length-color {
    color: #b8c7fd;
  }

  .node-type {
    color: #8a96a6;
  }

  .group-border {
    border-color: rgb(97, 101, 111);
  }

  .action-icons-group {

    img,
    svg {
      filter: invert(89%) sepia(2%) saturate(127%) hue-rotate(175deg) brightness(99%) contrast(96%);
    }
  }

  .hovered-node.node-key.badge {
    color: #8092ab !important;
    border-color: #8092ab !important;
  }
}

.json-tree-container {
  .json-tree-svg-icon.component-icon {
    height: 16px;
    width: 16px;
  }

  .json-tree-icon-container {
    max-width: 20px;
    margin-right: 6px;
    font-family: 'IBM Plex Sans';
  }

  .node-type {
    color: var(--slate11);
    padding-top: 2px;
  }

  .json-tree-valuetype {
    font-size: 10px;
    padding-top: 2px;
  }

  .node-length-color {
    color: var(--indigo10);
    padding-top: 3px;
  }

  .json-tree-node-value {
    font-size: 11px;
  }

  .json-tree-node-string {
    color: var(--orange9);
  }

  .json-tree-node-boolean {
    color: var(--green9);
  }

  .json-tree-node-number {
    color: var(--orange9);
  }

  .json-tree-node-null {
    color: red;
  }

  .json-tree-node-date {
    color: rgb(98, 107, 103);
  }

  .group-border {
    border-left: 0.5px solid #dadcde;
    margin-top: 16px;
    margin-left: -12px;
  }

  .selected-node {
    border-color: $primary-light !important;
  }

  .selected-node .group-object-container .badge {
    font-weight: 400 !important;
    height: 1rem !important;
  }

  .group-object-container {
    margin-left: 0.72rem;
    margin-top: -16px;
  }

  .json-node-element {
    cursor: pointer;
  }

  .hide-show-icon {
    cursor: pointer;
    margin-left: 1rem;

    &:hover {
      color: $primary;
    }
  }


  .action-icons-group {
    cursor: pointer;
  }

  .hovered-node {
    font-weight: 400 !important;
    height: 1rem !important;
    color: #8092ab;
  }

  .node-key {
    font-weight: 400 !important;
    margin-left: -0.25rem !important;
    justify-content: start !important;
    min-width: fit-content !important;
  }

  .node-key-outline {
    height: 1rem !important;
    border: 1px solid transparent !important;
    color: var(--slate12);
  }
}

.popover-more-actions {
  font-weight: 400 !important;

  &:hover {
    background: #d2ddec !important;
  }
}

.popover-dark-themed .popover-more-actions {
  color: #ccd4df;

  &:hover {
    background-color: #324156 !important;
  }
}

#json-tree-popover {
  padding: 0.25rem !important;
}

// Font sizes
.fs-9 {
  font-size: 9px !important;
}

.fs-10 {
  font-size: 10px !important;
}

.fs-12 {
  font-size: 12px !important;
}

.realtime-avatars {
  padding: 0px;
  margin-left: 8px;
}

.widget-style-field-header {
  font-family: "Inter";
  font-style: normal;
  font-weight: 500;
  font-size: 12px;
  line-height: 20px;
  color: #61656c;
}

.maintenance_container {
  width: 100%;
  height: 100vh;
  display: flex;
  justify-content: center;
  align-items: center;

  .card {
    .card-body {
      display: flex;
      height: 200px !important;
      align-items: center;
    }
  }
}

.list-timeline:not(.list-timeline-simple) .list-timeline-time {
  top: auto;
}

.widget-buttongroup {
  display: flex;
  flex-direction: column;
  justify-content: left;
  overflow: hidden !important;
}

.group-button {
  margin: 0px 10px 10px 0px;
  line-height: 1.499;
  font-weight: 400;
  white-space: nowrap;
  text-align: center;
  cursor: pointer;
  padding: 0 15px;
  font-size: 12px;
  border-radius: 4px;
  color: rgba(0, 0, 0, .65);
  background-color: #ffffff;
  border: 1px solid #d9d9d9;
  min-width: 40px;
  width: auto !important;
  height: 30px,
}

.widget-buttongroup-label {
  font-weight: 600;
  margin-right: 10px;
  color: #3e525b;
}

.editor-actions {
  border-bottom: 1px solid #eee;
  padding: 5px;
  display: flex;
  justify-content: end;
}

.autosave-indicator {
  color: var(--slate10, #7E868C);
}


.zoom-buttons {
  width: 20px !important;
  height: 25px !important;
  margin-left: 2px;

  span {
    transform: rotate(60deg);
  }
}

.zoom-button-wrapper {
  position: fixed;
  right: 0px;
  bottom: 5px;
}

.zoom-buttons {
  opacity: 0;
  visibility: hidden;
}

.image-widget-wrapper:hover button {
  opacity: 1 !important;
  visibility: visible;
}

.pdf-page-controls {
  background: white;
  border-radius: 4px;

  button {
    width: 36px;
    height: 36px;
    background: white;
    border: 0;
    font-size: 1.2em;
    border-radius: 4px;

    &:first-child {
      border-top-right-radius: 0;
      border-bottom-right-radius: 0;
    }

    &:last-child {
      border-top-left-radius: 0;
      border-bottom-left-radius: 0;
    }

    &:hover {
      background-color: #e6e6e6;
    }
  }

  span {
    font-family: inherit;
    font-size: 1em;
    padding: 0 0.5em;
    color: #000;
  }
}

//download button in pdf widget
.download-icon-outer-wrapper:hover {
  background-color: #e6e6e6 !important
}

.pdf-document {
  canvas {
    margin: 0px auto;
  }

  &:hover {
    .pdf-page-controls {
      opacity: 1;
    }
  }
}

.org-variables-page {
  .btn-org-env {
    width: 36px;
  }

  .encryption-input {
    width: fit-content;
  }

  .no-vars-text {
    display: block;
    text-align: center;
    margin-top: 100px;
  }
}

.org-constant-page {
  .card-footer {
    background: var(--base);
    color: var(--slate12);
  }
}

.tj-input-error-state {
  border: 1px solid var(--tomato9) !important;
}



.tj-input-element {
  gap: 16px;
  background: var(--base);
  border: 1px solid var(--slate7);
  border-radius: 6px;
  margin-bottom: 4px;
  display: block;
  width: 100%;
  padding: .4375rem .75rem;
  font-size: .875rem;
  font-weight: 400;
  line-height: 1.4285714;
  color: var(--slate12);
  background-clip: padding-box;
  -webkit-appearance: none;
  -moz-appearance: none;
  appearance: none;
  transition: border-color .15s ease-in-out, box-shadow .15s ease-in-out;

  &:hover {
    background: var(--slate1);
    border: 1px solid var(--slate8);
    -webkit-box-shadow: none;
    box-shadow: none;
    outline: none;
  }

  &:focus-visible {
    background: var(--slate1);
    border: 1px solid var(--slate8);
    outline: none;
  }

  &:active {
    background: var(--indigo2);
    border: 1px solid var(--indigo9);
    box-shadow: none;
  }

  &:disabled {
    background: var(--slate3);
    border: 1px solid var(--slate8);
    color: var(--slate9);
    cursor: not-allowed;
  }
}


//Kanban board
.kanban-container.dark-themed {
  background-color: $bg-dark-light !important;

  .kanban-column {
    .card-header {
      background-color: #324156 !important;
    }
  }
}

.kanban-container {
  background-color: #fefefe;

  .kanban-column {
    background-color: #f4f4f4;
    padding: 0 !important;
    height: fit-content !important;

    .card-body {
      &:hover {
        overflow-y: auto !important;

        &::-webkit-scrollbar {
          width: 0 !important;
          height: 0 !important;
        }
      }
    }

    .card-header {
      background-color: #fefefe;

      .badge {
        font-size: 12px !important;
      }
    }

    .card-body .dnd-card {
      border-radius: 5px !important;
    }

    .dnd-card.card {
      height: 52px !important;
      padding: 5px !important;
    }

    .dnd-card.card.card-dark {
      background-color: $bg-dark !important;
    }
  }

  .kanban-board-add-group {
    justify-content: center;
    align-items: center;
    cursor: pointer;
    color: rgba(0, 0, 0, 0.5);
    background-color: transparent;
    border-style: dashed;
    border-color: rgba(0, 0, 0, 0.08);
    display: flex;
    flex-direction: column;
    grid-auto-rows: max-content;
    overflow: hidden;
    box-sizing: border-box;
    appearance: none;
    outline: none;
    margin: 10px;
    border-radius: 5px;
    min-width: 350px;
    height: 200px;
    font-size: 1em;
  }

  .add-card-btn {
    font-size: 1em;
    font-weight: 400;
    color: #3e525b;
    border-radius: 5px;
    padding: 5px;
    margin: 5px;
    background-color: transparent;
    border-style: dashed;
    border-color: rgba(0, 0, 0, 0.08);
    cursor: pointer;
    transition: all 0.2s ease-in-out;

    &:hover {
      background-color: #e6e6e6;
    }
  }
}

.cursor-pointer {
  cursor: pointer;
}

.cursor-text {
  cursor: text;
}

.cursor-not-allowed {
  cursor: none;
}

.bade-component {
  display: inline-flex;
  justify-content: center;
  align-items: center;
  overflow: hidden;
  user-select: none;
  padding: calc(0.25rem - 1px) 0.25rem;
  height: 1.25rem;
  border: 1px solid transparent;
  min-width: 1.25rem;
  font-weight: 600;
  font-size: .625rem;
  letter-spacing: .04em;
  text-transform: uppercase;
  vertical-align: bottom;
  border-radius: 4px;
}

// sso-helper-page
.sso-helper-container {
  width: 60vw;
  padding: 30px;
  box-shadow: rgba(0, 0, 0, 0.16) 0px 1px 4px;
  margin: 0 auto;
}

.sso-copy {
  margin-left: 10px;
  cursor: pointer;
}

#git-url,
#google-url {
  color: $primary;
  margin-left: 4px;
  word-break: break-all;
}

@media only screen and (max-width: 768px) {
  .sso-helper-container {
    width: 96vw;
    padding: 20px;
  }
}

.sso-helper-doc {
  line-height: 24px;
}

.sso-content-wrapper {
  margin: 0 auto;
  display: flex;
  flex-direction: column;
  align-items: self-start;
  padding: 20px;
  box-shadow: rgba(0, 0, 0, 0.02) 0px 1px 3px 0px, rgba(27, 31, 35, 0.15) 0px 0px 0px 1px;
  border-radius: 4px;
}

.workspace-status {
  display: flex;
  font-weight: 800;
  margin-bottom: 6px;
}

.sso-type {
  font-weight: 600;
  margin-bottom: 4px !important;
  display: flex;

  span {
    margin-right: 10px;
  }

  a {
    margin-left: 6px;

  }
}

.gg-album {
  box-sizing: border-box;
  position: relative;
  display: block;
  width: 18px;
  height: 18px;
  transform: scale(var(--ggs, 1));
  border-left: 7px solid transparent;
  border-right: 3px solid transparent;
  border-bottom: 8px solid transparent;
  box-shadow: 0 0 0 2px,
    inset 6px 4px 0 -4px,
    inset -6px 4px 0 -4px;
  border-radius: 3px
}

.gg-album::after,
.gg-album::before {
  content: "";
  display: block;
  box-sizing: border-box;
  position: absolute;
  width: 2px;
  height: 5px;
  background: currentColor;
  transform: rotate(46deg);
  top: 5px;
  right: 4px
}

.gg-album::after {
  transform: rotate(-46deg);
  right: 2px
}

.sso-helper-header {
  display: flex;
  align-items: center;

  span {
    margin-right: 10px;
  }
}

// sso end

// steps-widget
a.step-item-disabled {
  text-decoration: none;
}

.steps {
  overflow: hidden;
  margin: 0rem !important;
}

.step-item.active~.step-item:after,
.step-item.active~.step-item:before {
  background: #f3f5f5 !important;
}

.step-item.active:before {
  background: #ffffff !important;
}

.steps .step-item.active:before {
  border-color: #b4b2b2 !important;
}

.steps-item {
  color: var(--textColor) !important;
}

.step-item:before {
  background: var(--bgColor) !important;
  // remaining code
}

.step-item:after {
  background: var(--bgColor) !important;
}

.step-item.active~.step-item {
  color: var(--textColor) !important;
  ;
}

.notification-center-badge {

  margin-top: 0px;
  margin-left: 10px;
  margin-bottom: 15px;
  position: absolute;
  right: 6px;
}

.notification-center {
  max-height: 500px;
  overflow: auto;
  margin-left: 11px !important;

  .empty {
    padding: 0 !important;

    .empty-img {
      font-size: 2.5em;
    }
  }

  .card {
    min-width: 400px;
    background: var(--base);
    color: var(--slate12);
    box-shadow: 0px 12px 16px -4px rgba(16, 24, 40, 0.08), 0px 4px 6px -2px rgba(16, 24, 40, 0.03);
  }

  .card-footer {
    background: var(--base);
    color: var(--slate12);
  }

  .spinner {
    min-height: 220px;
  }
}

// profile-settings css
.confirm-input {
  padding-right: 8px !important;
}

.user-group-actions {
  display: flex;
  gap: 8px;
  justify-content: right;
}

input.hide-input-arrows {
  -moz-appearance: none;

  &::-webkit-outer-spin-button,
  &::-webkit-inner-spin-button {
    -webkit-appearance: none;
  }
}

.btn-org-env {
  width: 36px;
}







.custom-checkbox-tree {
  overflow-y: scroll;
  color: #3e525b;

  .react-checkbox-tree label:hover {
    background: none !important;
  }

  .rct-icons-fa4 {

    .rct-icon-expand-open,
    .rct-icon-expand-close {
      &::before {
        content: url("data:image/svg+xml,%3Csvg xmlns='http://www.w3.org/2000/svg' viewBox='0 0 1024 1024' focusable='false' data-icon='caret-down' width='12px' height='12px' fill='currentColor' aria-hidden='true'%3E%3Cpath d='M840.4 300H183.6c-19.7 0-30.7 20.8-18.5 35l328.4 380.8c9.4 10.9 27.5 10.9 37 0L858.9 335c12.2-14.2 1.2-35-18.5-35z'%3E%3C/path%3E%3C/svg%3E") !important;
      }
    }

    .rct-icon-expand-close {
      transform: rotate(-90deg);
      -webkit-transform: rotate(-90deg);
    }
  }
}

// sso enable/disable box
.tick-cross-info {
  .main-box {
    margin-right: 10px;
    border-radius: 5px;
  }

  .icon-box {
    padding: 7px 5px 7px 2px;
    color: #ffffff;

    .icon {
      stroke-width: 4.5px;
    }
  }

  .tick-box {
    border: 3px solid var(--indigo9);

    .icon-box {
      background: var(--indigo9);
    }
  }

  .cross-box {
    border: 3px solid $disabled;

    .icon-box {
      background: $disabled;
    }
  }
}

.oidc-button {
  .btn-loading:after {
    color: $primary;
  }
}

.icon-widget-popover {
  &.theme-dark {
    .popover-header {
      background-color: #232e3c;
      border-bottom: 1px solid #324156;
    }
    .popover-body {
      background-color: #232e3c;
      border-radius: 6px;
    }
  }

  .popover-header {
    padding-bottom: 0;
    background-color: #ffffff;

    .input-icon {
      margin-bottom: 0.5rem !important;
    }
  }

  .popover-body {
    padding: 0 0.5rem;

    .row {
      >div {
        overflow-x: hidden !important;
      }
    }

    .icon-list-wrapper {
      display: grid;
      grid-template-columns: repeat(10, 1fr);
      margin: 0.5rem 1rem 0.5rem 0.5rem;
    }

    .icon-element {
      cursor: pointer;
      border: 1px solid transparent;
      border-radius: $border-radius;

      &:hover {
        border: 1px solid $primary;
      }
    }
  }
}

.dark-theme-placeholder::placeholder {
  color: #C8C6C6;
}

.dark-multiselectinput {
  input {
    color: white;

    &::placeholder {
      color: #C8C6C6;
    }
  }
}


.dark-multiselectinput {
  input {
    color: white;

    &::placeholder {
      color: #C8C6C6;
    }
  }
}

// Language Selection Modal
.lang-selection-modal {
  font-weight: 500;

  .list-group {
    padding: 1rem 1.5rem;
    padding-top: 0;
    overflow-y: scroll;
    height: calc(100% - 68px);
  }

  .list-group-item {
    border: 0;

    p {
      margin-bottom: 0px;
      margin-top: 2px;
    }
  }

  .list-group-item.active {
    background-color: var(--indigo4);
    color: var(--slate12);
    font-weight: 600;
    margin-top: 0px;
  }

  .modal-body {
    height: 50vh;
    padding: 0;
  }

  .lang-list {
    height: 100%;

    .search-box {
      position: relative;
      margin: 1rem 1.5rem;
    }

    input {
      border-radius: 5px !important;
    }

    .input-icon {
      display: flex;
    }

    .input-icon {
      .search-icon {
        display: block;
        position: absolute;
        left: 0;
        margin-right: 0.5rem;
      }

      .clear-icon {
        cursor: pointer;
        display: block;
        position: absolute;
        right: 0;
        margin-right: 0.5rem;
      }
    }

    .list-group-item.active {
      color: $primary;
    }
  }
}

.lang-selection-modal.dark {
  .modal-header {
    border-color: #232e3c !important;
  }

  .modal-body,
  .modal-footer,
  .modal-header,
  .modal-content {
    color: white;
    background-color: #2b394a;
  }

  .list-group-item {
    color: white;
    border: 0;
  }

  .list-group-item:hover {
    background-color: #232e3c;
  }

  .list-group-item.active {
    background-color: #4d72fa;
    color: white;
    font-weight: 600;
  }

  .no-results-item {
    background-color: #2b394a;
    color: white;
  }

  input {
    background-color: #2b394a;
    border-color: #232e3c;
    color: white;
  }
}

// Language Selection Modal
.lang-selection-modal {
  font-weight: 500;

  .list-group {
    padding: 1rem 1.5rem;
    padding-top: 0;
    overflow-y: scroll;
    height: calc(100% - 68px);
  }

  .list-group-item {
    border: 0;

    p {
      margin-bottom: 0px;
      margin-top: 2px;
    }
  }

  .list-group-item.active {
    background-color: #edf1ff;
    color: #4d72fa;
    font-weight: 600;
    margin-top: 0px;
  }

  .modal-body {
    height: 50vh;
    padding: 0;
  }

  .lang-list {
    height: 100%;

    .search-box {
      position: relative;
      margin: 1rem 1.5rem;
    }

    input {
      border-radius: 5px !important;
    }

    .input-icon {
      display: flex;
    }

    .input-icon {
      .search-icon {
        display: block;
        position: absolute;
        left: 0;
        margin-right: 0.5rem;
      }

      .clear-icon {
        cursor: pointer;
        display: block;
        position: absolute;
        right: 0;
        margin-right: 0.5rem;
      }
    }

    .list-group-item.active {
      color: $primary;
    }
  }
}

.lang-selection-modal.dark {
  .modal-header {
    border-color: #232e3c !important;
  }

  .modal-body,
  .modal-footer,
  .modal-header,
  .modal-content {
    color: white;
    background-color: #2b394a;
  }

  .list-group-item {
    color: white;
    border: 0;
  }

  .list-group-item:hover {
    background-color: #232e3c;
  }

  .list-group-item.active {
    background-color: #4d72fa;
    color: white;
    font-weight: 600;
  }

  .no-results-item {
    background-color: #2b394a;
    color: white;
  }

  input {
    background-color: #2b394a;
    border-color: #232e3c;
    color: white;
  }
}

.org-users-page {
  .page-body {
    height: 100%;
  }
}

.user-group-container-wrap {
  margin: 20px auto 0 auto;
}

.dragged-column {
  z-index: 1001;
}

#storage-sort-popover {
  max-width: 800px;
  width: 800px;
  background-color: var(--base);
  box-sizing: border-box;
  box-shadow: 0px 12px 16px -4px rgba(16, 24, 40, 0.08), 0px 4px 6px -2px rgba(16, 24, 40, 0.03);
  border-radius: 4px;
  border: 1px solid var(--slate3) !important;
  // left: 109px !important;
  // top: 8px !important;
  // position: absolute !important;


  .card-body,
  .card-footer {
    background: var(--base);
  }
}


#storage-filter-popover {
  max-width: 800px;
  width: 800px;
  background-color: var(--base);
  box-sizing: border-box;
  box-shadow: 0px 12px 16px -4px rgba(16, 24, 40, 0.08), 0px 4px 6px -2px rgba(16, 24, 40, 0.03);
  border-radius: 4px;
  border: 1px solid var(--slate3) !important;
  // left: 193px !important;
  // top: 10px !important;
  // position: absolute !important;


  .card-body,
  .card-footer {
    background: var(--base);
  }
}

tbody {
  width: 100% !important;
  flex-grow: 1;

  tr {
    width: 100% !important;

    td:last-child {
      flex: 1 1 auto;
    }
  }
}

.datepicker-widget.theme-dark {
  .react-datepicker__tab-loop {
    .react-datepicker__header {
      background-color: #232e3c;

      .react-datepicker__current-month,
      .react-datepicker__day-name,
      .react-datepicker__month-select,
      .react-datepicker__year-select {
        color: white;
      }

      .react-datepicker__month-select,
      .react-datepicker__year-select {
        background-color: transparent;
      }
    }

    .react-datepicker__month {
      background-color: #232e3c;

      .react-datepicker__day {
        color: white;

        &:hover {
          background-color: #636466;
        }
      }

      .react-datepicker__day--outside-month {
        opacity: 0.5;
      }
    }

    .react-datepicker {
      background-color: #232e3c;
    }
  }
}

.theme-dark .list-group-item {
  &:hover {
    background-color: #232e3c;
  }
}

.theme-dark {

  .CalendarMonth,
  .DayPickerNavigation_button,
  .CalendarDay,
  .CalendarMonthGrid,
  .DayPicker_focusRegion,
  .DayPicker {
    background-color: #232e3c;
  }

  .DayPicker_weekHeader_ul,
  .CalendarMonth_caption,
  .CalendarDay {
    color: white;
  }

  .CalendarDay__selected_span,
  .CalendarDay__selected_start,
  .CalendarDay__selected_end {
    background-color: #4D72FA;
    color: white;
  }

  .CalendarDay {
    border-color: transparent; //hiding the border around days in the dark theme

    &:hover {
      background-color: #636466;
    }
  }

  .DateInput_fangStroke {
    stroke: #232E3C;
    fill: #232E3C;
  }

  .DayPickerNavigation_svg__horizontal {
    fill: white;
  }

  .DayPicker__withBorder {
    border-radius: 0;
  }

  .DateRangePicker_picker {
    background-color: transparent;
  }
}

.link-widget {
  display: flex;
  align-items: center;
  overflow: auto;

  &.hover {
    a {
      &:hover {
        text-decoration: underline;
      }
    }
  }

  &.no-underline {
    a {
      text-decoration: none !important;
    }
  }

  &.underline {
    a {
      text-decoration: underline;
    }
  }

  &::-webkit-scrollbar {
    width: 0;
    height: 0;
    background: transparent;
  }
}

.import-export-footer-btns {
  margin: 0px !important;
}

.home-version-modal-component {
  border-bottom-right-radius: 0px !important;
  border-bottom-left-radius: 0px !important;
  box-shadow: 0px 12px 16px -4px rgba(16, 24, 40, 0.08),
    0px 4px 6px -2px rgba(16, 24, 40, 0.03) !important;
}

.current-version-label,
.other-version-label {
  color: var(--slate11);
}

.home-modal-component.modal-version-lists {
  width: 466px;
  height: 668px;
  background: var(--base);
  box-shadow: 0px 12px 16px -4px rgba(16, 24, 40, 0.08), 0px 4px 6px -2px rgba(16, 24, 40, 0.03);
  border-top-right-radius: 6px;
  border-top-right-radius: 6px;


  .modal-header {
    .btn-close {
      top: auto;
    }
  }
}

.modal-version-lists {
  max-height: 80vh;

  .modal-body {
    height: 80%;
    overflow: auto;
  }

  .export-creation-date {
    color: var(--slate11);
  }

  .modal-footer,
  .modal-header {
    padding-bottom: 24px;
    padding: 12px 28px;
    gap: 10px;
    width: 466px;
    height: 56px;
    background-color: var(--base);
  }

  .modal-footer {
    padding: 24px 32px;
    gap: 8px;
    width: 466px;
    height: 88px;
  }

  .tj-version-wrap-sub-footer {
    display: flex;
    flex-direction: row;
    padding: 16px 28px;
    gap: 10px;
    height: 52px;
    background: var(--base);
    border-top: 1px solid var(--slate5);
    border-bottom: 1px solid var(--slate5);



    p {
      font-weight: 400;
      font-size: 14px;
      line-height: 20px;
      color: var(--slate12);
    }
  }

  .version-wrapper {
    display: flex;
    justify-content: flex-start;
    padding: 0.75rem 0.25rem;
  }

  .current-version-wrap,
  .other-version-wrap {

    span:first-child {
      color: var(--slate12) !important;
    }
  }

  .current-version-wrap {
    background: var(--indigo3) !important;
    margin-bottom: 24px;
    border-radius: 6px;
    margin-top: 8px;
  }
}

.rest-methods-url {
  .cm-s-default {
    .cm-string-2 {
      color: #000;
    }
  }
}

.tooljet-database {

  .table-header,
  .table-name,
  .table-cell {
    white-space: nowrap;
    overflow: hidden;
    text-overflow: ellipsis;
  }

  .table-name {
    color: #000;
    width: 250px;
  }

  .table-left-sidebar {
    max-width: 288px;
  }

  .add-table-btn {
    height: 32px;
  }

  .table-header {
    background: #ECEEF0;
  }

  .table-header,
  .table-cell {
    max-width: 230px;
  }

  .add-more-columns-btn {
    background: var(--indigo3);
    font-weight: 500;
    color: var(--indigo9);
    font-size: 12px;
    border-radius: 600;
  }

  .delete-row-btn {
    max-width: 140px;
  }
}

.apploader {
  height: 100vh;

  .app-container {
    height: 100%;
    display: flex;
    flex-direction: column;
    justify-content: space-between;
  }

  .editor-header {
    height: 5%;
    background-color: #EEEEEE;
    display: flex;
    align-items: center;
    justify-content: space-between;

    .app-title-skeleton {
      width: 100px;
      height: 100%;
      display: flex;
      align-items: center;
      margin-left: 120px;
    }

    .right-buttons {
      display: flex;
      gap: 5px;
      align-items: center;
      margin-right: 10px;
    }
  }

  .editor-body {
    height: 100%;
  }

  .skeleton {
    padding: 5px;
  }

  .editor-left-panel {
    width: 48px;
    background-color: #EEEEEE;
    margin: 3px 0px 3px 3px;
    display: flex;
    flex-direction: column;
    justify-content: space-between;
    border-radius: 5px;

    .left-menu-items {
      display: flex;
      flex-direction: column;
      justify-content: space-between;
      gap: 5px;
      margin-top: 10px;
    }

    .bottom-items {
      margin-bottom: 10px;
    }
  }

  .editor-center {
    height: 100%;
    display: flex;
    flex-direction: column;
    gap: 5px;
    justify-content: space-between;

    .canvas {
      height: 100vh;
      background-color: var(--base);
      border-radius: 5px;
      display: flex;
      justify-content: center;
    }

    .query-panel {
      height: 30%;
      display: flex;
      justify-content: space-between;
      gap: 5px;

      .queries {
        width: 30%;
        display: flex;
        flex-direction: column;
        gap: 5px;

        .queries-title {
          background-color: #EEEEEE;
          border-radius: 5px;
          height: 20%;
          padding: 5px 10px;
          display: flex;
          justify-content: space-between;
          align-items: center;
        }

        .query-list {
          background-color: #EEEEEE;
          border-radius: 5px;
          height: 80%;

          .query-list-item {
            margin: 10px;
            height: 35px;
          }
        }
      }

      .query-editor {
        width: 70%;
        height: 100%;
        display: flex;
        flex-direction: column;
        gap: 5px;

        .query-editor-header {
          background-color: #EEEEEE;
          border-radius: 5px;
          height: 20%;
          padding: 5px 10px;
          display: flex;
          justify-content: space-between;

          .query-actions {
            display: flex;
            align-items: center;
          }
        }

        .query-editor-body {
          background-color: #EEEEEE;
          height: 80%;
          border-radius: 5px;

          .button {
            margin-right: 10px;
          }
        }
      }
    }
  }

  .wrapper {
    padding: 3px 3px 3px 0px;
  }


  .right-bar {
    height: 100%;
    padding: 3px 3px 3px 0px;
    display: flex;
    flex-direction: column;
    justify-content: space-between;
    gap: 5px;

    .widget-list-header {
      height: 5%;
      background-color: #EEEEEE;
      border-radius: 5px;
    }

    .widget-list {
      height: 95%;
      background-color: #EEEEEE;
      border-radius: 5px;
      padding: 10px;

      .widgets {
        display: flex;
        justify-content: space-between;
      }
    }
  }
}

.subheader {
  margin-bottom: 12px;
}

.theme-dark {
  .layout-sidebar-icon {
    &:hover {
      background-color: #273342;
    }
  }

  .tooljet-database {

    .table-name,
    .subheader {
      color: var(--slate9);
    }

    .list-group-item.active {
      .table-name {
        color: #000;
      }
    }
  }

  .editor-header {
    background-color: #1F2936;
  }

  .editor-left-panel {
    background-color: #1F2936;
  }


  .query-panel {
    .queries {
      .queries-title {
        background-color: #1F2936 !important;
      }

      .query-list {
        background-color: #1F2936 !important;
      }
    }

    .query-editor {
      .query-editor-header {
        background-color: #1F2936 !important;
      }

      .query-editor-body {
        background-color: #1F2936 !important;
      }
    }
  }

  .right-bar {
    .widget-list-header {
      background-color: #1F2936;
    }

    .widget-list {
      background-color: #1F2936;
    }
  }
}

:root {
  --tblr-breadcrumb-item-active-font-weight: 500;
  --tblr-breadcrumb-item-active-color: inherit;
}

.application-brand {
  a {
    height: 48px;
    position: relative;
    display: flex;
    justify-content: center;
    align-items: center;
  }
}

.breadcrumb-item.active {
  font-weight: var(--tblr-breadcrumb-item-active-font-weight);
  color: var(--tblr-breadcrumb-item-active-color);
}

.app-icon-main {
  background: var(--indigo3) !important;
  border-radius: 6px !important;
  display: flex;
  justify-content: center;
  align-items: center;
  width: 48px;
  height: 48px;
}

.settings-nav-item,
.audit-log-nav-item,
.notification-center-nav-item {
  border-radius: 4px;
}

.settings-nav-item {
  height:32px;
  width: 32px;
  &.active {
    background-color: var(--indigo4);
  }
}

.audit-log-nav-item {
  bottom: 40px;
}

.workspace-content-wrapper,
.database-page-content-wrap,
.instance-settings-wrapper {
  // background: var(--slate2);
}

.audit-logs-nav-item {
  position: fixed;
  bottom: 100px;
  left: 8px;
}

.home-page-sidebar,
.workspace-variable-table-card,
.org-wrapper {
  margin: 0 auto;
  width: 880px;
}

.organization-page-sidebar {
  height: calc(100vh - 64px);
  max-width: 288px;
  background-color: var(--base);
  border-right: 1px solid var(--slate5) !important;
  display: grid !important;
  grid-template-rows: auto 1fr auto !important;
  position: relative;

  .trial-banner {
    position: absolute;
    bottom: 50px;
    max-height: 130px;
    min-width: 255px;

    svg {
      width: 48px;
    }
  }
}
.marketplace-page-sidebar {
  height: calc(100vh - 64px);
  max-width: 288px;
  background-color: var(--base);
  border-right: 1px solid var(--slate5) !important;
  display: grid !important;
  grid-template-rows: auto 1fr auto !important;
}

.marketplace-page-sidebar {
  height: calc(100vh - 64px);
  max-width: 288px;
  background-color: var(--base);
  border-right: 1px solid var(--slate5) !important;
  display: grid !important;
  grid-template-rows: auto 1fr auto !important;
}

.home-page-sidebar {
  max-width: 288px;
  background-color: var(--base);
  border-right: 1px solid var(--slate5);
  display: grid;
  grid-template-rows: auto 1fr auto;

  @media only screen and (max-width: 767px) {
    display: none;
  }
}

.empty-home-page-image {
  margin-top: 14px;
}

.create-new-table-btn {
  width: 248px;

  button {
    height: 40px !important;

  }
}

.tooljet-database-sidebar {
  max-width: 288px;
  background: var(--base);
  border-right: 1px solid var(--slate5);


  .sidebar-container {
    height: 40px !important;
    padding-top: 1px !important;
    margin: 0 auto;
    display: flex;
    justify-content: center;
  }

  .sidebar-container-with-banner{
    height: 140px !important;
    padding-top: 1px !important;
    margin: 0 auto;
    display: flex;
    justify-content: center;
  }
}

.create-new-app-dropdown {
  width: 248px !important;


  .dropdown-toggle-split {
    border-left: 1px solid var(--indigo11) !important;
    &:disabled {
      background-color: var(--slate6) !important;
      border-left: 1px solid var(--slate6) !important;
    }
  }

  button {
    background-color: var(--indigo9) !important;
  }
}

.create-new-app-button {
  font-weight: 500;
  font-size: 14px;
  height: 40px;
  border-top-left-radius: 6px;
  border-bottom-left-radius: 6px;
  &:disabled {
    background-color: var(--slate6) !important;
    color: var(--slate9) !important;
  }
}

.create-new-app-button+.dropdown-toggle {
  height: 40px;
  border-top-right-radius: 6px;
  border-bottom-right-radius: 6px;
}

.custom-select {
  .select-search-dark__value::after {
    content: none;
  }

  .select-search-dark__select,
  .select-search__select {
    min-width: fit-content;
    max-width: 100% !important;
  }
}

.jet-data-table td .textarea-dark-theme.text-container:focus {
  background-color: transparent !important; 
}

.app-environment-menu {
  display: flex;
  align-items: center;
  min-width: 170px;
  max-width: 180px;
  height: 28px;
  font-size: 12px;
  margin-left: 1rem;

  .app-environment-list-item {
    white-space: nowrap;
    overflow: hidden;
    text-overflow: ellipsis;
  }
  
  .app-environment-name {
    font-weight: 400;
    font-size: 12px;
    line-height: 20px;
  }
}

.tooljet-logo-loader {
  height: 100vh;
  display: flex;
  align-items: center;
  justify-content: center;

  .loader-spinner {
    margin: 10px 87px;
  }
}

.page-body {
  height: calc(100vh - 1.25rem - 48px);
  min-height: 500px;
}

// buttons
.default-secondary-button {
  background-color: $color-light-indigo-03;
  color: $color-light-indigo-09;
  max-height: 28px;
  width: 76px;
  display: flex;
  flex-direction: row;
  justify-content: center;
  align-items: center;
  padding: 4px 16px;
  gap: 6px;
  font-weight: 500;
  border: 0 !important;

  .query-manager-btn-svg-wrapper {
    width: 16px !important;
    height: 16px !important;
    padding: 2.67px;
  }

  .query-manager-btn-name {
    min-width: 22px;
  }

  &:hover {
    background-color: $color-light-indigo-04;
    color: $color-light-indigo-10;
  }

  &:active {
    background-color: $color-light-indigo-04;
    color: $color-light-indigo-10;
    box-shadow: 0px 0px 0px 4px #C6D4F9;
    border-radius: 6px;
    border: 1px solid;
    outline: 0 !important;

    svg {
      path {
        fill: $color-light-indigo-10;
      }
    }
  }

  &:disabled {
    cursor: not-allowed;
    pointer-events: none;
    opacity: .65;
  }

  .query-run-svg {
    padding: 4px 2.67px;
  }
}

.default-secondary-button.theme-dark {
  background-color: #4D72FA !important;
  color: #F4F6FA !important;

  svg {
    path {
      fill: #F4F6FA !important;
    }
  }

  &:hover {
    border: 1px solid #4D72FA !important;
    background-color: #4D5EF0 !important;
    color: #FFFFFC !important;

    svg {
      path {
        fill: #FFFFFC !important;
      }
    }
  }

  &:active {
    border: 1px solid #4D72FA !important;
    background-color: #4D5EF0 !important;
    box-shadow: 0px 0px 0px 4px #4D72FA;
    border-radius: 6px;
  }
}

.default-tertiary-button {
  background-color: $color-light-base;
  color: $color-light-slate-12;
  border: 1px solid $color-light-slate-07;
  display: flex;
  flex-direction: row;
  justify-content: center;
  align-items: center;
  padding: 4px 16px;
  gap: 6px;
  max-height: 28px;
  font-weight: 500;
  height: 28px;
  cursor: pointer;
  white-space: nowrap;

  .query-btn-svg-wrapper {
    width: 16px !important;
    height: 16px !important;
    padding: 2.67px;
  }

  .query-btn-name {
    min-width: 22px;

  }

  &:hover {
    border: 1px solid $color-light-slate-08;
    color: $color-light-slate-11;

    svg {
      path {
        fill: $color-light-slate-11;
      }
    }
  }

  .query-create-run-svg {
    padding: 2px;
  }

  .query-preview-svg {
    padding: 2.67px 0.067px;
    width: 16px;
    height: 16px;
    margin: 6px 0;
  }

  &:active {
    border: 1px solid #C1C8CD;
    box-shadow: 0px 0px 0px 4px #DFE3E6;
    color: $color-light-slate-11;
    outline: 0;
  }
}

.default-tertiary-button.theme-dark {
  background-color: transparent;
  color: #4D5EF0 !important;
  border: 1px solid #4D5EF0 !important;

  svg {
    path {
      fill: #4D5EF0 !important;
    }
  }

  &:hover {
    border: 1px solid $color-dark-slate-08;
    color: #FFFFFC !important;
    background-color: #4D5EF0 !important;

    svg {
      path {
        fill: #FFFFFC !important;
      }
    }
  }

  &:active {
    border: 1px solid inherit;
    box-shadow: none;
    outline: 0;
  }
}

.default-tertiary-button.theme-dark.btn-loading {
  background-color: #4D5EF0 !important;
  color: transparent !important;

  svg {
    path {
      fill: transparent !important;
    }
  }
}

.default-tertiary-button.button-loading {
  background-color: transparent !important;
  color: transparent !important;

  svg {
    path {
      fill: transparent !important;
    }
  }
}

.disable-tertiary-button {
  color: $color-light-slate-08;
  background-color: $color-light-slate-03;
  pointer-events: none !important;

  svg {
    path {
      fill: $color-light-slate-08;
    }
  }

}

.disable-tertiary-button.theme-dark {
  color: $color-dark-slate-08;
  background-color: $color-dark-slate-03;
  pointer-events: none !important;

  svg {
    path {
      fill: $color-dark-slate-08;
    }
  }
}

.font-weight-500 {
  font-weight: 500;
}

.font-size-12 {
  font-size: 12px;
}

.toggle-query-editor-svg {
  width: 16px;
  height: 16px;
  padding: 2.88px 5.22px;
  display: flex;
  cursor: pointer;
}

.theme-dark {
  .org-avatar:hover {
    .avatar {
      background: #10141A no-repeat center/cover;
    }
  }
}

.app-creation-time {
  color: var(--slate11) !important;
  white-space: nowrap;
  overflow: hidden;
  text-overflow: ellipsis;
}

.font-weight-400 {
  font-weight: 400;
}

.font-weight-600 {
  font-weight: 600;
}

.border-indigo-09 {
  border: 1px solid $color-light-indigo-09;
}

.dark-theme-toggle-btn {
  height: 32px;
  display: flex;
  align-items: center;
  justify-content: center;

}

.dark-theme-toggle-btn-text {
  font-size: 14px;
  margin: 12px;
}

.maximum-canvas-height-input-field {
  width: 156px;
  height: 32px;
  padding: 6px 10px;
  gap: 17px;
  background: #FFFFFF;
  border: 1px solid #D7DBDF;
  border-radius: 6px;

}

.layout-header {
  position: fixed;
  right: 0;
  left: 48px;
  z-index: 1;
  background: var(--base);
  height: 64px;

  @media only screen and (max-width: 767px) {
    border-bottom: 1px solid var(--slate5);
    .row {
      display: flex;

      .tj-dashboard-section-header {
        width: unset;
        border-right: none;
      }
      .app-header-label {
        display: none;
      }
    }
  }
}

.layout-sidebar-icon {
  &:hover {
    background: #ECEEF0;
  }

  &:focus {
    outline: #ECEEF0 auto 5px;
    background: #3756C5;
    box-shadow: none;
  }

  &:disabled,
  &[disabled] {
    background: linear-gradient(0deg, #F3F4F6, #F3F4F6);
    box-shadow: none;
    color: #D1D5DB;
  }
}

.tj-text-input-error-state {
  font-weight: 400;
  font-size: 11px;
  line-height: 16px;
  margin-top: 2px !important;
  color: #EB1414;
}

.onboarding-radio-checked {
  border: 1px solid #466BF2 !important;
  box-shadow: none;
}

.onboarding-bubbles {
  width: 8px !important;
  height: 8px !important;
  background: #D1D5DB !important;
  margin-right: 8px;
  border-radius: 100%;
}

.onboarding-bubbles-selected {
  width: 8px !important;
  height: 8px !important;
  background: #466BF2 !important;
  margin-right: 8px;
  border-radius: 100%;
}

.onboarding-bubbles-active {
  background: #466BF2 !important;
  width: 16px !important;
  height: 16px !important;
  margin-right: 8px;
  border-radius: 100%;
}

.onboarding-bubbles-completed {
  background: #D1D5DB;
}

.onboarding-bubbles-wrapper {
  display: flex;
  flex-direction: row;
  align-items: center;
}

.onboarding-progress-cloud {
  margin-bottom: 32px;
  display: flex;
  align-items: center;
}

.onboarding-progress {
  margin-bottom: 32px;
  display: grid;
}

.onboarding-progress-layout-cloud {
  grid-template-columns: 3fr 6fr 3fr;
  margin-bottom: 40px;
  display: grid;
}

.onboarding-progress-layout {
  grid-template-columns: 12fr;
  margin-bottom: 40px;
  display: grid;
}

.onboarding-bubbles-container {
  margin-left: auto;
  margin-right: auto;
}

.onboarding-header-wrapper {
  display: flex;
  flex-direction: column;
  align-items: center;
}

.onboarding-back-button,
.onboarding-front-button {

  font-size: 12px;
  line-height: 20px;
  color: #6B7380;
  display: flex !important;
  flex-direction: row !important;
  align-items: center;
  cursor: pointer;

  .onboarding-back-text {
    margin-left: 12px;
    color: #D7DBDF;
  }

  p,
  .onboarding-skip-text {
    margin-bottom: 0 !important;
    color: #D7DBDF;
    font-weight: 600;
    font-size: 14px;
  }

  .onboarding-skip-text {
    margin-right: 12px !important;
  }
}

// .home-page {
//   height: 100vh;
// }

.info-screen-description {
  margin-bottom: 0px !important;
  font-style: normal;
  font-weight: 400;
  font-size: 14px;
  line-height: 24px;
  color: #4B5563;
  line-height: 24px;
}

.separator-onboarding,
.separator-signup {
  .separator {
    width: 100%;

    h2 {
      width: 100%;
      text-align: center;
      border-bottom: 1px solid #E4E7EB;
      line-height: 0.1em;
      font-size: 14px;
      margin: 26px 0 26px;
    }

    h2 span {
      color: #9BA3AF;
      background: #fff;
      padding: 0 18px;
    }
  }
}

// login ,signin
.separator-signup {
  .separator {
    width: 100%;

    h2 {
      margin: 36px 0 36px !important;
    }
  }
}


.common-auth-section-whole-wrapper {
  display: flex;
  flex-direction: row;

  .common-auth-section-right-wrapper {
    width: 29.16%;
    border-left: 1px solid #E4E7EB;
    overflow: hidden;
  }

  .common-auth-section-left-wrapper {
    width: 70.83%;
    position: relative;

    .common-auth-section-left-wrapper-grid {
      display: grid;
      height: calc(100% - 64px);

      form {
        display: flex !important;
        justify-content: center;
        align-items: center !important;
      }
    }

  }

  .common-auth-container-wrapper {
    display: flex;
    flex-direction: column;
    align-items: center;
    width: 352px;
    margin: 0px auto 0px auto;
  }

  .login-sso-wrapper {
    padding: 6px 16px;
    gap: 5px;
    width: 352px;
    height: 40px;
    display: flex;
    flex-direction: row;
    justify-content: center;
    align-items: center;
    margin-bottom: 12px;
    background: #FFFFFF;
    border: 1px solid #D1D5DB;
    border-radius: 4px;

    &:hover {
      border: 1px solid #D1D5DB;
      box-shadow: 0px 0px 0px 4px #E4E7EB;
    }
  }
}

.sso-info-text {
  font-weight: 600;
  font-size: 14px;
  line-height: 24px;
  margin-left: 11px;
}

.sso-button {
  background-color: #fff;
  cursor: pointer;

  img {
    width: 32px;
  }
}


.tj-dashboard-section-header {
  max-width: 288px;
  max-height: 64px;
  padding-top: 20px;
  padding-left: 20px;
  padding-bottom: 24px;
  border-right: 1px solid var(--slate5);
  &[data-name="Workspace constants"], &[data-name="Profile settings"] {
    border-right: none;
    border-bottom: 1px solid var(--slate5);
  }
}

.layout-sidebar-icon {
  &:hover {
    background: #ECEEF0;
    border-radius: 4px;
  }

  &:focus {
    outline: #ECEEF0 auto 5px;
  }
}

.folder-menu-icon {
  visibility: hidden !important;
}

.folder-list-group-item:hover .folder-menu-icon {
  visibility: visible !important;
}

.folder-list-group-item {
  &:hover {
    background: #ECEEF0;
  }

  &:active {
    background: var(--indigo4);
  }

  &:focus {
    box-shadow: 0px 0px 0px 4px #DFE3E6;
  }

  .tj-text-xsm {
    white-space: nowrap;
    overflow: hidden;
    text-overflow: ellipsis;
  }

  .tj-folder-list {
    display: block;
  }
}


.app-versions-selector {
  display: inline-flex;
  align-items: center;
  width: 176px;
  height: 28px;
  border-radius: 6px;

  .react-select__control {
    border: none !important;
  }
}

.app-version-list-item {
  white-space: nowrap;
  overflow: hidden;
  text-overflow: ellipsis;
}

.app-version-name,
.app-version-released {
  font-weight: 400;
  font-size: 12px;
  line-height: 20px;
}

.app-version-name {
  max-width: 80px;
}

.custom-version-selector__option:hover .app-version-delete {
  display: block;
}

.editor .navbar-brand {
  border-right: 1px solid var(--slate5);
  width: 48px;
  display: flex;
  justify-content: center;
}


.modal-backdrop {
  opacity: 0.5;
}

.canvas-area>.modal-backdrop {
  width: 100% !important;
  height: 100% !important;
}

.ds-delete-btn {
  display: none;
  border: none;
  background: none;
}

.ds-list-item:hover .ds-delete-btn {
  display: block;
}

.toojet-db-table-footer,
.home-page-footer {
  position: fixed;
  bottom: 0px;
  right: 0;
  left: 336px;
}

.home-page-footer {
  height: 52px;
  background-color: var(--base) !important;
  border-top: 1px solid var(--slate5) !important;

  @media only screen and (max-width: 768px) {
    position: unset;
    width: 100%;

    .col-4, .col-5 {
      display: none;
    }

    .pagination-container {
      display: flex !important;
      align-items: center;
      justify-content: center;
    }
  }
}

.pagination-container {
  display: flex;
  padding: 0px;
  height: 20px;

  .form-control {
    padding: 0 4px;
    width: fit-content;
    max-width: 30px;
    text-align: center;
  }

  @media only screen and (max-width: 768px) {
    .unstyled-button {
      height: unset;
      width: unset;
      img {
        width: 20px;
        height: 20px
      }
    }
  }
}

.settings-card {
  box-shadow: 0px 12px 16px -4px rgba(16, 24, 40, 0.08), 0px 4px 6px -2px rgba(16, 24, 40, 0.03);
  border-radius: 6px;
  margin-left: 10px;
  background-color: var(--base);
  min-width: 170px;
  z-index: 3;

  .dropdown-item {
    padding: 8px;
    height: 36px;
    min-width: 84px !important;
  }

  svg {
    margin-left: 2px;
  }

  a {
    span {
      margin-left: 4px;
    }
  }
}

.logo-nav-card {
  transform: translate(5px, 50px) !important;
}

.theme-dark {
  .editor-header-actions {
    .current-layout {
      .bg-white {
        background-color: #151718 !important;
      }
    }
  }

  .icon-tabler-x {
    stroke: white;
  }
}

.img-invert {
  img {
    filter: invert(1);
  }
}

.user-group-table {
  .selected-row {
    background-color: #ECEEF0;
  }

  .selected-row.dark {
    background-color: #232E3C;
  }
}

.notification-center.theme-dark {

  .empty-subtitle,
  .card-footer>span,
  .empty-title {
    color: white !important;
  }
}


// DASHBOARD SCROLL STYLES--->
.create-new-app-license-wrapper {
  display: flex;
  align-items: center;
  flex-direction: column;
}

.create-new-app-wrapper {
  margin: 0 auto;
  display: flex;
  justify-content: center;
  flex-direction: column;
  align-items: center;
  padding-top: 4px;
}

.home-page-sidebar {
  height: calc(100vh - 64px) !important; //64 is navbar height

  .folder-list-user {
    height: calc(100vh - 116px) !important; //64 is navbar height + 52 px footer
  }
}

.home-page-content {
  height: calc(100vh - 64px) !important;
  overflow-y: auto;
  position: relative;
  // background: var(--slate2);

  .filter-container {
    display: none;
  }

  .org-selector-mobile {
    display: none;
  }

  @media only screen and (max-width: 768px) {
    .filter-container {
      display: flex;
      align-items: center;
      justify-content: space-between;
      margin: 2rem 1rem;
    }

    .footer-container {
      position: absolute;
      width: 100%;
      bottom: 0px;
      right: unset;
      left: unset;

      .org-selector-mobile {
        display: block;
        background-color: var(--slate1);

        .tj-org-select {
          width: 100%;
          padding: 0px 10px;
          
          .react-select__control {
            width: 100%;
          }
        }
      }
    }
  }
}

.application-folders-list {
  height: 64px;
}

// DASHBOARD STYLES END

// TABLE
.table-left-sidebar {
  height: calc(100vh - 104px) !important; // 62px [navbar] +  40px [ add table and search ] + extra 2 px(border)
  overflow-y: auto;
}

.toojet-db-table-footer {
  height: 52px;
  background: var(--base) !important;
}

.home-app-card-header {
  margin-bottom: 32px;
}

.homepage-app-card {
  height: 166px;
  outline: 1px solid var(--slate3);
  box-shadow: 0px 1px 2px rgba(16, 24, 40, 0.05);
  border-radius: 6px;
  padding: 16px;
  background-color: var(--base) !important;

  .appcard-buttons-wrap {
    display: none;
  }

  .home-app-card-header {
    .menu-ico {
      visibility: hidden !important;
    }
  }

  &:hover {
    box-shadow: 0px 12px 16px -4px rgba(16, 24, 40, 0.08), 0px 4px 6px -2px rgba(16, 24, 40, 0.03);

    .home-app-card-header {
      margin-bottom: 12px;

      .menu-ico {
        visibility: visible !important;
      }
    }

    .app-creation-time-container {
      margin-bottom: 0px;
    }

    .app-card-name {
      margin-bottom: 0px;
    }

    .app-creation-time {
      display: none;
    }


    .appcard-buttons-wrap {
      display: flex;
      padding: 0px;
      gap: 12px;
      width: 240px;
      height: 28px;
      flex-direction: row;

      div {
        a {
          text-decoration: none;
        }
      }

    }

    .app-icon-main {
      width: 36px;
      height: 36px;

    }
  }
}

.app-creation-time-container {
  height: 16px;
}

.release-buttons {
  height: 48px;
  gap: 4px;
}

.global-settings-app-wrapper {
  max-width: 190px;
}

.version-manager-container {
  padding: 0.6rem;
}

.git-sync-btn {
  display: flex;
  align-items: center;
  justify-content: center;
  cursor: pointer;
  background: var(--indigo3);
  border-radius: 6px;
  width: 36px;
  height: 36px;
  margin: auto 5px;
}

.git-sync-btn.disabled-action-tooltip {
  .license-tooltip {
    opacity: 1;
  }
  
  opacity: 1;
  background: var(--slate3);
  rect {
    fill: var(--slate3);
  }

  svg {
    path {
      fill: var(--slate8);
    }
  }
}

.env-version-container{
  padding-right: 100px;
}

// tooljet db fields styles [ query manager ]
.tj-db-field-wrapper {
  .code-hinter-wrapper {
    ::-webkit-scrollbar {
      display: none;
    }
  }

  .CodeMirror-sizer {
    min-height: 32px !important;
    width: 100%;
    border-right-width: 0px !important;
    padding: 0 !important;
    overflow-y: auto;

    .CodeMirror-lines {
      margin-top: 0px !important;
      min-height: 32px !important;
      padding: 0 !important;
    }
  }
}

.table-list-items#popover-contained {
  .popover-body {
    outline: 1px solid var(--slate3);
    background: var(--base);
    overflow: hidden;
  }

}

.table-list-item-popover.dark {
  svg {
    path {
      fill: white;
    }
  }
}

.theme-dark{
  .audit-log{
    .rdtPicker{
      background-color: #2B394A;
      color: #fff;
      .rdtDay:hover{
        background-color: #636466;
      }
    }
    .card-body{
      .count-main{
       background-color: inherit !important;
       color: #fff !important;
     }
    }
  }
  .react-loading-skeleton {
    background-color: #2F3C4C !important;
    background-image: linear-gradient(90deg, #2F3C4C, #2F3C4C, #2F3C4C) !important;
  }
}

@keyframes up-and-down {
  to {
    opacity: 0.2;
    transform: translateY(-20px);

  }
}

.spin-loader {
  position: fixed;
  width: 100%;

  .load {
    display: flex;
    justify-content: center;
    margin: 200px auto;
  }

  .load div {
    width: 20px;
    height: 20px;
    background-color: var(--indigo9);
    border-radius: 50%;
    margin: 0 5px;
    animation-name: #{up-and-down};
    animation-duration: 0.8s;
    animation-iteration-count: infinite;
    animation-direction: alternate;
  }

  .load .two {
    animation-delay: 0.3s;
  }

  .load .three {
    animation-delay: 0.6s;
  }
}

.organization-switch-modal {
  font-family: 'IBM Plex Sans';

  .modal-dialog {
    width: 376px;
  }

  .modal-content {
    background: linear-gradient(0deg, #FFFFFF, #FFFFFF),
      linear-gradient(0deg, #DFE3E6, #DFE3E6);
  }

  .modal-header {
    justify-content: center !important;
    flex-direction: column;
    padding: 40px 32px 20px 32px;

    .header-text {
      font-style: normal;
      font-weight: 600;
      font-size: 20px;
      line-height: 36px;
      margin: 24px 0 5px 0;
    }

    p {
      font-style: normal;
      font-weight: 400;
      font-size: 14px;
      line-height: 20px;
      color: #687076;
      text-align: Center;
      margin-bottom: 0px;
    }
  }

  .modal-body {
    padding: 18px 32px;

    .org-list {
      display: flex;
      flex-direction: column;

      .org-item {
        height: 50px;
        display: flex;
        align-items: center;
        padding: 0px 12px;
        cursor: default;

        input[type=radio] {
          margin-right: 16px;
          width: 16px;
          height: 16px;
        }

        .avatar {
          margin-right: 11px;
          color: #11181C;
          background-color: #F8FAFF;
          width: 34px !important;
          height: 34px !important;
        }

        span {
          font-style: normal;
          font-weight: 400;
          font-size: 12px;
          line-height: 20px;
          color: #11181C;
        }
      }

      .selected-item {
        border-radius: 6px;
        background-color: #F0F4FF;
      }
    }
  }

  .modal-footer {
    justify-content: center;
    padding: 24px 32px;
    border-top: 1px solid #DFE3E6;

    button {
      width: 100%;
      font-style: normal;
      font-weight: 600;
      font-size: 14px;
      line-height: 20px;
    }
  }
}

.organization-switch-modal.dark-mode {

  .modal-footer,
  .modal-header {
    border-color: #232e3c !important;

    p {
      color: rgba(255, 255, 255, 0.5) !important;
    }
  }

  .modal-body,
  .modal-footer,
  .modal-header,
  .modal-content {
    color: white;
    background-color: #2b394a;
  }

  .modal-content {
    border: none;
  }


  .modal-body {
    .org-list {
      span {
        color: white;
      }

      .selected-item {
        background-color: #232e3c;
      }
    }
  }
}

.datasources-category {
  color: var(--slate10);
}

.react-tooltip {
  font-size: .765625rem !important;
}

.tooltip {
  z-index: 10000;
}

.add-new-workspace-icon-wrap {
  display: flex;
  flex-direction: row;
  align-items: center;
  padding: 8px;
  width: 34px;
  height: 34px;
  background: var(--indigo3);
  border-radius: 6px;
}

.add-new-workspace-icon-old-wrap {
  display: none;
}

.add-workspace-button {
  padding: 8px 12px;
  gap: 11px;
  height: 50px;

  &:hover {
    background: var(--indigo3);
    margin: 0 auto;
    border-radius: 6px;
    padding-bottom: 10px;

    .add-new-workspace-icon-old-wrap {
      padding: 8px;
      width: 34px;
      height: 34px;
      background: var(--indigo9);
      border-radius: 6px;
      display: flex;
      justify-content: center;
      align-items: center;

    }

    .add-new-workspace-icon-wrap {
      display: none;

    }
  }

}

.tj-folder-list {
  display: flex;
  align-items: center;
  color: var(—-slate12) !important;
}

.app-card-name {
  color: var(—-slate12);
  margin-bottom: 2px;
  white-space: nowrap;
  overflow: hidden;
  text-overflow: ellipsis;
}

.dashboard-breadcrumb-header {
  display: flex;
  align-items: center;
}

.tj-version {
  margin-right: 44px;
  display: flex;
  align-items: center;
  color: var(--slate9);

}

.folder-list {
  color: var(—-slate9) !important;
}

.tj-folder-header {
  margin-bottom: 12px;
  height: 37px;
  cursor: pointer;
}

.tj-dashboard-header-title-wrap {
  display: flex;
  justify-content: center;
  align-items: center;
  color: var(--slate11);

  a {
    text-decoration: none;
  }
}

.theme-dark {
  .tj-onboarding-phone-input-wrapper {
    .flag-dropdown {
      background-color: #1f2936 !important;

      .country-list {
        background-color: #1f2936 !important;
        background: #1f2936;

        li {
          .country .highlight {
            background-color: #3a3f42;
            color: #000 !important;

            div {
              .country-name {
                color: #6b6b6b !important;
              }
            }

          }

          &:hover {
            background-color: #2b2f31;
          }

        }
      }
    }

  }

  .react-tel-input .country-list .country.highlight {
    color: #6b6b6b;
  }
}

.dashboard-breadcrumb-header-name {
  font-weight: 500 !important;
  color: var(—-slate12) !important;
}

.tj-dashboard-header-wrap {
  padding-top: 22px;
  padding-bottom: 22px;
  padding-left: 40px;
  height: 64px;
  border-bottom: 1px solid var(--slate5);

  @media only screen and (max-width: 768px) {
    border-bottom: none;
  }
}

.dashboard-breadcrumb-header-name:hover {
  text-decoration: none !important;
}


.tj-avatar {
  border-radius: 6px;
  width: 36px;
  height: 36px;
  display: flex;
  justify-content: center;
  align-items: center;
  background-color: var(--slate3) !important;
  color: var(--slate11) !important;
  text-transform: uppercase;
  font-weight: 500;

  &:hover {
    background-color: var(--slate4);
  }

  &:focus {
    box-shadow: 0px 0px 0px 4px var(--indigo6);
    outline: 0;
  }

  &:active {
    box-shadow: none;
  }
}

.tj-current-org {
  span {
    color: var(--slate12);

  }
}


.sidebar-inner {
  align-items: center;
}

.workspace-drawer-wrap {
  background: var(--base);
}

.theme-dark {
  .drawer-wrap {
    background: var(--base);
  }
}

.users-table {
  background: var(--base);
  padding: 16px;
  width: 848px;
  margin: 0 auto;
  padding: 16px;

  tbody {

    tr>td>span,
    tr>td>a {
      white-space: nowrap;
      overflow: hidden;
      text-overflow: ellipsis;
      max-width: 140px;
    }
  }

  thead {
    tr {
      padding: 0px 6px;
      gap: 8px;
      width: 848px;
      height: 40px;
      display: flex;
      align-items: center;
      margin-top: 6px;
    }

    tr>th {
      background: var(--base) !important;
      border-bottom: none !important;
      padding: 0 !important;
      width: 282px;
    }
  }

  tr {
    background: var(--base);
    height: 66px;
    padding: 13px 6px;
    border-bottom: 1px solid var(--slate7);
    display: flex;
    justify-content: space-between;
    gap: 8px;
  }

  tr>td {
    border-bottom-width: 0px !important;
    display: flex;
    align-items: center;
    flex: 9%;
    padding-left: 0px !important;
    padding-right: 0px !important;
    white-space: nowrap;
    overflow: hidden;
    text-overflow: ellipsis;
  }
}

.user-actions-button {
  justify-content: flex-end !important;
  flex: 0 0 auto !important;
}

.tj-input {
  padding: 6px 10px;
  gap: 17px;
  width: 161.25px;
  height: 32px;
  background: var(--base);
  border: 1px solid var(--slate7);
  border-radius: 6px;

  ::placeholder {
    color: var(--slate9) !important;
  }

}

.workspace-setting-buttons-wrap {
  display: flex;
  gap: 12px;
}

.workspace-settings-table-wrap {
  max-width: 880px;
  margin: 0 auto;
}

.workspace-settings-filters {
  display: flex;
  gap: 12px;
  flex-direction: row;
  align-items: center;
  position: relative;
}

.workspace-setting-table-wrapper {
  box-shadow: 0px 1px 2px rgba(16, 24, 40, 0.05);
  outline: 1px solid var(--slate7);
  background: var(--base);
  width: 880px;
  margin: 0 auto;
  border-radius: 6px;
  height: calc(100vh - 223px);
  position: relative;

}

.workspace-filter-text {
  color: var(--slate11);
  margin-bottom: 14px;
}

.singleuser-btn {
  padding: 6px 16px;
  gap: 6px;
  width: 152px;
  height: 32px;
  border-radius: 6px;

}

.multiuser-btn {
  padding: 6px 16px;
  gap: 6px;
  width: 189px;
  height: 32px;
  border-radius: 6px;

}

.workspace-page-header {
  width: 880px;
  margin: 0 auto !important;

  div:first-child {
    margin: 0 auto !important;
    width: 880px;

  }

  .user-limits {
    column-gap: 8px;
    .limit {
      width: 100px !important;
      display: flex;
      flex-direction: column;
      align-items: center;
      padding: 5px;
      background-color: var(--base);
      border-radius: 5px;
      border: 1px solid var(--slate5);
      font-size: 12px;

      .count {
        font-weight: 500;
        font-size: 14px;
      }

      div {
        width: unset !important;
        font-size: 11px;
      }
    }
  }
}

.workspace-constant-header {
  width: 880px;
  margin: 0 auto !important;
}

.workspace-constant-header {
  width: 880px;
  margin: 0 auto !important;
}

.workspace-user-archive-btn {
  width: 95px;
  height: 28px;
}

.workspace-clear-filter {
  margin-left: 8px;
  color: var(--indigo9);
  font-weight: 600 !important;
}

.workspace-clear-filter-wrap {
  display: flex;
  align-items: center;
  width: 130px;
  justify-content: flex-end;
  position: absolute;
  right: 16px;
}

.tj-checkbox {
  border-color: var(--slate7);
}

.workspace-clipboard-wrap {
  display: flex;
  align-items: center;
  width: 162.67px;
  cursor: pointer;

  p {
    font-weight: 500 !important;
    margin-left: 5px;
  }

  span {
    display: flex;
    align-items: center;
  }
}

.workspace-user-status {
  margin-right: 22px;
  margin-left: 5px;
}

.worskpace-setting-table-gap {
  margin-top: 20px;
}

.tj-active {
  background: #46A758;
}

.tj-invited {
  background: #FFB224;
}

.tj-archive {
  background: #E54D2E;
}

.liner {
  height: 1px;
  background: var(--slate5);
  width: 880px;
  margin-top: 22px;
}

.edit-button {
  display: flex;
  flex-direction: row;
  justify-content: center;
  align-items: center;
  height: 28px;
  text-decoration: none;
}

.launch-button {
  display: flex;
  height: 28px;
  align-items: center;
  color: var(--slate12);
  justify-content: center;
  text-decoration: none;
}

.launch-button.tj-disabled-btn {
  cursor: not-allowed;
}

.breadcrumb-item {
  a {
    text-decoration: none !important;
    color: var(--slate12);
  }
}

.table-list-item {
  width: 248px;
}

.workspace-settings-filter-items {
  width: 161.25px;

  .css-13mf2tf-control {
    width: 161.25px !important;

  }

  .css-10lvx9i-Input {
    margin: 0 !important;
    padding: 0 !important;
  }

  .css-1bugkci-control,
  .css-42vs31,
  .css-ob45yj-menu {
    background-color: var(--base) !important;
    width: 161.25px !important;
  }

  .css-6t9fnh-control {
    border: 1px solid var(--slate7) !important;
    background: var(--base);
    color: var(--slate9);
    width: 161.25px;
    height: 32px;

    .css-1opnhvy-singleValue {
      color: var(--slate9) !important;

    }
  }

  input.tj-checkbox {
    background: var(--base) !important;
    color: var(--slate9);
    border: 1px solid var(--slate7) !important;

    ::placeholder {
      color: var(--slate9);
    }
  }
}


.tj-db-dataype {
  margin-left: 8px;
  color: var(--slate11);
}

.tj-database-column-header {
  color: var(--slate12);
  padding: 4px 4px 4px 8px !important;
  text-transform: capitalize !important;
  line-height: 0px !important;
  font-weight: 500 !important;
  font-size: 12px !important;
  line-height: 20px !important;
  color: var(--slate12) !important;

  &:first-child {
    display: flex !important;
    align-items: center !important;
    padding-left: 1rem !important;
  }

}

.tj-database-column-row {
  margin: 0;

  th:first-child {
    height: 28px;
  }

  th:first-child>div {
    height: 16px;
    width: 16px;
    display: flex;
    align-items: center;
    height: 28px;

    input {
      border-radius: 4px;
    }

  }
}

.tj-db-operations-header {
  height: 48px;
  padding: 0 !important;
  display: flex;
  align-items: center;
  background-color: var(--base);

  .row {
    margin-left: 0px;
    width: 98%;
  }

  .col-8 {
    padding-left: 0px;
    display: flex;
    gap: 12px;
    align-items: center;
  }
}

.add-new-column-btn {
  margin-left: 16px;
  height: 28px;
  border-radius: 6px;
  padding: 0 !important;
  display: flex;
  align-items: center;
  justify-content: center;
  background: transparent;
  color: var(--slate12);
  border: none;
}

.tj-db-filter-btn {
  width: 100%;
  height: 28px;
  border-radius: 6px;
  background: transparent;
  color: var(--slate12);
  border: none;
  display: flex;
  align-items: center;
  justify-content: center;
}

.tj-db-filter-btn-applied,
.tj-db-sort-btn-applied {
  display: flex !important;
  flex-direction: row !important;
  justify-content: center !important;
  align-items: center !important;
  //padding: 4px 16px !important;
  width: 100% !important;
  height: 28px !important;
  background: var(--grass2) !important;
  border-radius: 6px !important;
}

.tj-db-filter-btn-active,
.tj-db-sort-btn-active {
  display: flex !important;
  flex-direction: row !important;
  justify-content: center !important;
  align-items: center !important;
  //padding: 4px 16px !important;
  width: 100% !important;
  height: 28px !important;
  border-radius: 6px !important;
  background: var(--indigo4) !important;
  //border: 1px solid var(--indigo9) !important;
  color: var(--indigo9) !important;
}

.tj-db-header-add-new-row-btn {
  height: 28px;
  background: transparent;
  border-radius: 6px !important;
  display: flex;
  flex-direction: row;
  justify-content: center;
  align-items: center;
  gap: 6px;
  border: none;

  padding: span {
    //color: var(--indigo9);
  }
}

.tj-db-sort-btn {
  width: 100%;
  height: 28px;
  background: transparent;
  color: var(--slate12);
  border: none;
  display: flex;
  align-items: center;
  justify-content: center;
  margin: 0
}

.edit-row-btn {
  background: transparent;
  color: var(--slate12);
  border: none;
  display: flex;
  align-items: center;
  justify-content: center;
}

.workspace-variable-header {
  width: 880px;
  ;
  margin: 0 auto;
  display: flex;
  padding: 0;
}

.workspace-variables-alert-banner {
  width: inherit;
  background-color: #FFF9ED;
  border-color: #FFE3A2;
}

.codehinter.alert-component.workspace-variables-alert-banner {
  color: var(--amber8);
  border-color: var(--amber3);
}

.add-new-variables-button {
  margin-bottom: 20px;
  width: 169px;
  height: 32px;
}

.org-users-page-sidebar,
.left-menu {
  padding: 16px;
  gap: 7px;
  width: 220px;
  border-right: 1px solid var(--slate5);
  overflow-y: auto;
  overflow-x: hidden;

  .group-banner {
    svg {
      display: none;
    }
  }
}

.groups-header-wrap {
  display: flex;
  height: 36px;
  border-bottom: 1px solid var(--slate5);
}

.org-users-page-container {
  width: 880px;
  margin: 0 auto;

  
}

.group-duplcate-modal-body {
    margin-top: 20px;

    .check-row{
      margin-left: 5px;
      margin-bottom: 10px;
    }
  }

.groups-main-header-wrap {
  padding: 20px 0px 8px;
  gap: 10px;
  width: 612px;
  height: 56px;
  margin: 0 auto;
  display: flex;
  justify-content: space-between;

  p {
    white-space: nowrap;
    overflow: hidden;
    text-overflow: ellipsis;
  }

  .nav-tabs .nav-link.active {
    border-bottom: 2px solid var(--indigo9) !important;
  }
}

.form-check-input:disabled {
  background-color: var(--slate8) !important;
}

.manage-groups-body {
  padding: 24px;
  font-size: 12px;
  overflow-y: auto;
  height: calc(100vh - 300px);

}

.groups-sub-header-wrap {
  width: 612px;
  height: 36px;
  border-bottom: 1px solid var(--slate5) !important;

  .nav-link.active {
    border-bottom: 2px solid var(--indigo9) !important;
    border-color: var(--indigo9) !important;
  }

  .nav-item {
    font-weight: 500 !important;
    font-size: 12px !important;
  }


  p {
    width: 205px;
  }
}

.groups-btn-container {
  width: 880px;
  justify-content: space-between;
  margin: 0 auto;
  margin-bottom: 20px;
  height: 32px;
  align-items: center;

}

.org-users-page {
  margin: 0 auto;
}

.org-users-page-card-wrap {
  height: calc(100vh - 208px);
}

.org-users-page-card-wrap,
.org-settings-wrapper-card {
  display: flex;
  flex-direction: row;
  background: var(--base);
  width: 880px;
  outline: 1px solid var(--slate5);
  box-shadow: 0px 1px 2px rgba(16, 24, 40, 0.05);
  border-radius: 6px;
  max-height: calc(100vh - 156px);
}

.org-settings-wrapper-card {
  margin: 0 auto;

  .card-body {
    overflow-y: auto;
    padding: 40px;
  }

  .card-header {
    padding: 0px 24px;
    width: 660px;
    height: 72px;
    border-bottom: 1px solid var(--slate5);

  }

  .form-check {
    margin-bottom: 0px !important;
    line-height: 24px;
    font-size: 16px;
  }
}

.groups-sidebar-nav {
  display: flex;
  flex-direction: row;
  align-items: center;
  padding: 6px 8px;
  gap: 40px;
  width: 188px;
  height: 32px;
  background: var(--base);
  border-radius: 6px;
  cursor: pointer;
}

.org-users-page-card-body {
  width: 660px;
}

.org-users-page {
  .nav-tabs .nav-link.active {
    background-color: transparent !important;
  }

  .nav-tabs .nav-item.show .nav-link,
  .nav-tabs .nav-link.active {
    border-color: var(--indigo9) !important;

  }

  .nav-link:hover {
    border-right: none !important;
    border-left: none !important;
    border-top: none !important;

    color: var(--indigo9);
  }
}

.groups-selected-row {
  background-color: var(--indigo4);
}

.add-apps-btn {
  width: 160px;
  height: 32px;
}

.groups-app-body-header,
.groups-datasource-body-header {
  border-bottom: 1px solid var(--slate5);

  p {
    height: 36px;
    display: flex;
    align-items: center;
    width: 286px;
    color: var(--slate11);

  }

  p:first-child {
    width: 205px !important;
    margin-left: 12px;
  }

}

.manage-group-tab-icons {
  margin-right: 6px;
}

.manage-groups-no-apps-wrap {
  display: flex;
  justify-content: center;
  flex-direction: column;
  align-items: center;
  width: 602px;

  p {
    margin-top: 12px;
  }

  span {
    color: var(--slate11);
    margin-top: 4px;
  }

  div {
    width: 64px;
    height: 64px;
    background: var(--indigo3);
    border-radius: 12px;
    display: flex;
    justify-content: center;
    align-items: center;
    margin-top: 88px;
  }
}

.apps-permission-wrap {
  height: 72px;
  justify-content: center;
  gap: 12px;
}

.apps-folder-permission-wrap,
.apps--variable-permission-wrap {
  height: 44px;
}

.manage-group-permision-header {
  border-bottom: 1px solid var(--slate5);
  display: flex;

  p {
    padding: 8px 12px;
    gap: 10px;
    width: 206px;
    height: 36px;
    font-weight: 500;
    color: var(--slate11) !important;
  }

}

.permission-body {
  .form-check {
    margin-bottom: 0px !important;
  }

  tr {
    border-bottom: 1px solid var(--slate5);
    width: 612px !important;

  }

  td {
    font-size: 12px;
    font-weight: 500;
    line-height: 20px;
    letter-spacing: 0em;
    text-align: left;
    width: 206px !important;
    padding-left: 12px;

    div {
      padding-left: 12px;
    }
  }
}


.default-option-text {
  margin-left: 10px;
  margin-right: 16px;
  font-size: 11px !important;
}

.git-sso-help-text {
  color: var(--slate11);
}

.default-group-wrap {
  gap: 10px;
  width: 119px;
  height: 28px;
  display: flex;
  align-items: center;
  justify-content: center;
  background: var(--grass3);
  border-radius: 100px;
}

.sso-icon-wrapper {
  display: flex;
  flex-direction: row;
  justify-content: center;
  align-items: center;
  padding: 8px 8px 8px 16px;
  width: 251px;
  height: 56px;
  background: var(--slate3);
  border-radius: 6px;
  margin-top: 12px;
}

.sso-main-box {
  justify-content: center;
  background: var(--slate6);
  padding: 8px 16px;
  width: 96px;
  height: 40px;
  border-radius: 6px;
}

.default-danger-tag-wrap {
  gap: 10px;
  width: 113px;
  height: 28px;
  display: flex;
  align-items: center;
  justify-content: center;
  background: var(--tomato6);
  border-radius: 100px;
  margin-bottom: 16px;
}

.manage-group-users-info {
  height: 48px;
  width: 612px;
  border-radius: 6px;
  padding: 12px 24px 12px 24px;
  background: var(--slate3);
  border: 1px solid var(--slate5);
  border-radius: 6px;
  margin-bottom: 16px;

  p {
    color: var(--slate12);
    gap: 14px;
    display: flex;
    align-items: center;

  }
}

.name-avatar {
  display: flex;
  flex-direction: column;
  justify-content: center;
  align-items: center;
  gap: 10px;
  width: 36px;
  height: 36px;
  background-color: var(--slate3) !important;
  border-radius: 6px;
  color: var(--slate11);
  margin-right: 12px;
  text-transform: capitalize;
}

.manage-group-users-row {
  display: flex;
  flex-direction: row;
  align-items: baseline;
  padding: 12px 6px;
  width: 612px !important;
  height: 64px;
  border-bottom: 1px solid var(--slate5);

  p {
    width: 272px;
    white-space: nowrap;
    overflow: hidden;
    text-overflow: ellipsis;

    span {
      max-width: 150px;
      white-space: nowrap;
      overflow: hidden;
      text-overflow: ellipsis;
    }
  }

  &:hover .apps-remove-btn,
  .datasources-remove-btn {
    display: flex;
  }
}

.manage-group-app-table-body,
.manage-group-datasource-table-body {
  width: 602px !important;

  tr {
    display: flex;
    font-family: 'IBM Plex Sans';
    font-style: normal;
    font-weight: 400;
    font-size: 12px;
    line-height: 20px;
    color: var(--slate12);
  }
}

.apps-view-edit-wrap,
.datasources-view-edit-wrap {
  display: flex;
  flex-direction: column;
  width: 51px;
  margin-right: 32px;
}

.apps-table-row,
.datasources-table-row {
  display: grid !important;
  grid-template-columns: 205px 286px 115px;

  td {
    padding: 12px;
    white-space: nowrap;
    overflow: hidden;
    text-overflow: ellipsis;
  }

  &:hover .apps-remove-btn,
  .datasources-remove-btn {
    display: flex;
  }
}

.apps-remove-btn,
.datasources-remove-btn {
  width: 97px;
  height: 28px;
  font-weight: 600 !important;
}

.faded-text {
  color: var(--slate8);
}

.manage-groups-app-dropdown,
.manage-groups-datasource-dropdown {
  width: 440px;
}

.create-new-group-button {
  width: 169px;
  height: 32px;
  border-radius: 6px;
}

.faded-input {
  background: var(--slate5);
}

.manage-group-table-head {
  display: flex;
  border-bottom: 1px solid var(--slate5);
  width: 612px;
  height: 36px;
  padding: 8px 12px;
  align-items: center;


  p {
    width: 272px !important;
    color: var(--slate11);
    font-weight: 500;
  }

}

.manage-groups-permission-apps,
.apps-constant-permission-wrap {
  border-bottom: 1px solid var(--slate5);
}

.manage-groups-permission-apps,
.apps-folder-permission-wrap,
.datasource-permissions-wrap,
.apps-variable-permission-wrap,
.apps-constant-permission-wrap {
  display: flex;
  align-items: center;
  padding: 12px;
  gap: 10px;

  div {
    width: 206px;
  }
}

.manage-groups-permission-apps,
.apps-variable-permission-wrap,
.apps-constant-permission-wrap {
  gap: 10px;
  height: 72px;
}

.datasource-permissions-wrap {
  border-top: 1px solid var(--slate5);
}

.apps-folder-permission-wrap,
.apps-variable-permission-wrap {
  height: 44px;
  border-bottom: 1px solid var(--slate5);
}

.delete-group {
  text-decoration: none !important;
  color: var(--tomato9) !important;
}

.delete-link,
.remove-decoration {
  text-decoration: none !important;
}

.edit-group {
  text-decoration: none !important;
  color: var(--slate12) !important;
}

.removed-decoration {
  text-decoration: none !important;
}

.rmsc .select-item.selected {
  color: var(--slate12) !important;
  background-color: var(--base) !important;
}

.manage-groups-app-dropdown,
.manage-constants-dropdown,
.manage-groups-datasource-dropdown {
  .rmsc.multi-select {
    .dropdown-container {
      gap: 17px;
      height: 32px;
      background: var(--base);
      border: 1px solid var(--slate7);
      border-radius: 6px;
      display: flex;
      justify-content: center;
      align-items: center;
      margin-right: 12px;
    }

    .dropdown-content {
      .panel-content {
        background: var(--base);
        border: 1px solid var(--slate3);
        box-shadow: 0px 12px 16px -4px rgba(16, 24, 40, 0.08), 0px 4px 6px -2px rgba(16, 24, 40, 0.03);
        border-radius: 6px;
        align-items: center;


        .select-item:hover {
          background-color: var(--slate3);
        }

        .item-renderer {
          align-items: center;

          span {
            font-size: 12px;
            color: var(--slate12)
          }
        }
      }
    }
  }
}




.manage-groups-app-dropdown {
  margin-right: 12px;

  .rmsc .dropdown-container:focus-within {
    border: 1px solid var(--indigo9) !important;
    box-shadow: 0px 0px 0px 2px #C6D4F9 !important;
  }

  .dropdown-heading-value {
    span {
      color: var(--slate12) !important;

    }
  }

  .multi-select {
    .dropdown-container {
      gap: 17px;
      width: 440px;
      height: 32px;
      background: var(--base);
      border: 1px solid var(--slate7);
      border-radius: 6px;
      display: flex;
      justify-content: center;
      align-items: center;
      margin-right: 12px;
    }

  }

  .dropdown-content {
    .panel-content {
      background: var(--base);
      border: 1px solid var(--slate3);
      box-shadow: 0px 12px 16px -4px rgba(16, 24, 40, 0.08), 0px 4px 6px -2px rgba(16, 24, 40, 0.03);
      border-radius: 6px;

      .select-panel {
        .search {
          border-bottom: 1px solid var(--slate5);
        }

        .search,
        input {
          background-color: var(--base) !important;
        }
      }

      input[type='checkbox'] {
        border: 1px solid red !important;
      }

      .select-item:hover {
        background-color: var(--slate3);
      }


      .item-renderer {
        align-items: center !important;

        span {
          font-size: 12px;
          color: var(--slate12)
        }
      }

    }
  }
}

.manage-constants-dropdown {
  .rmsc.multi-select {
    .dropdown-container {
      gap: 17px;
      height: 32px;
      background: var(--base);
      border: 1px solid var(--slate7);
      border-radius: 6px;
      display: flex;
      justify-content: center;
      align-items: center;
      margin-right: 12px;
    }

    .dropdown-content {
      .panel-content {
        background: var(--base);
        border: 1px solid var(--slate3);
        box-shadow: 0px 12px 16px -4px rgba(16, 24, 40, 0.08), 0px 4px 6px -2px rgba(16, 24, 40, 0.03);
        border-radius: 6px;
        align-items: center;

      
        .select-item:hover {
          background-color: var(--slate3);
        }

        .item-renderer {
          align-items: center;
          span {
            font-size: 12px;
            color: var(--slate12)
          }
        }
      }
    }
  }
}


.sso-form-wrap {
  .form-label {
    font-size: 12px;
    font-weight: 500px;
    margin-bottom: 4px !important;
    color: var(--slate12);
  }

  .form-check-label {
    font-size: 12px;
    font-size: 12px;
    line-height: 20px;
    color: var(--slate12);
  }
}

.allow-default-sso-helper-text {
  white-space: pre-line;
}

.password-disable-danger-wrap {
  padding: 16px;
  gap: 16px;
  width: 574px;
  height: 116px;
  background: var(--tomato3);
  border: 1px solid var(--tomato5);
  border-radius: 6px;
}

.sso-footer-save-btn {
  height: 40px;
}

.sso-footer-cancel-btn {

  width: 85px;
  height: 40px;
}

.danger-text-login {
  padding-left: 40px !important;
}

.tick-icon {
  width: 20px;
  height: 20px;
  background: var(--indigo9);
  border-radius: 4px;
}

.invite-user-drawer-wrap {
  display: grid;
  grid-template-rows: auto 1fr auto;
  height: 100vh;
}

.manage-users-drawer-footer {
  padding: 24px 32px;
  height: 88px;
  border-top: 1px solid var(--slate5) !important;
  display: flex;
  gap: 8px;
  justify-content: end;

  .invite-btn {
    width: 140px;
    height: 40px;
  }

  .cancel-btn {
    width: 85px;
    height: 40px;
  }
}


.tj-drawer-tabs-wrap {
  display: flex;
}

.invite-user-drawer-wrap {
  .card-header {
    flex-direction: column;
    display: flex;
    justify-content: space-between;
    padding: 0px !important;
  }

  .card-header-inner-wrap {
    justify-content: space-between;
    width: 100%;
    padding: 16px 20px;
    height: 64px;

  }

  .card-header-inner-wrap,
  .tj-drawer-tabs-container {
    display: flex;
  }

  .tj-drawer-tabs-container-outer {
    padding-top: 0px;
    gap: 10px;
    height: 68px;
  }

  .tj-drawer-tabs-container {
    padding: 2px;
    gap: 2px;

    width: 502px;
    height: 36px;
    background: var(--slate4);
    border-radius: 6px;

  }
}

.tj-drawer-tabs-btn {
  padding: 2px 4px;
  gap: 6px;
  width: 248px;
  height: 32px;
  box-shadow: 0px 1px 2px rgba(16, 24, 40, 0.05);
  border-radius: 4px;
  border: none;
  color: var(--slate11);
  display: flex;
  align-items: center;
  justify-content: center;
  background: var(--slate4);


  span {
    margin-left: 4px !important;
    font-weight: 500;

  }
}

.tj-drawer-tabs-btn-active {
  background: var(--base);
  color: var(--slate12);
}

.user-number-wrap {
  display: flex;
  flex-direction: column;
  align-items: center;
  padding: 8px;
  gap: 10px;
  width: 36px;
  height: 36px;
  background: var(--slate3);
  border-radius: 1000px;
}

.user-csv-template-wrap {
  display: flex;
  padding: 24px;
  gap: 14px;

  width: 486px;
  height: 152px;

  background: var(--orange3);

  border: 1px solid var(--orange6);
  border-radius: 6px;

  div {
    display: flex;
    flex-direction: column;

    p {
      margin-bottom: 12px;
    }

  }
}

.upload-user-form {
  display: flex;
  flex-direction: column;
  justify-content: center;
  align-items: center;
  padding: 60px 0px;
  gap: 36px;
  width: 486px;
  border: 2px dashed var(--indigo9);
  border-radius: 6px;
  align-items: center;
  margin: 24px auto;
  text-align: center;

  .select-csv-text {
    color: var(--indigo9);
    margin-bottom: 4px;
  }

  span {
    color: var(--slate11) !important;
  }
}

.download-template-btn {
  width: 184px;
  height: 32px;
  padding: 0px !important;
}

.csv-upload-icon-wrap {
  display: flex;
  flex-direction: row;
  justify-content: center;
  align-items: center;
  padding: 10px;
  gap: 10px;
  width: 64px;
  height: 64px;
  background: var(--indigo3);
  border-radius: 12px;
  margin: 0px auto 12px auto;
  cursor: pointer;
}

.user-csv-template-wrap {
  margin-top: 24px;
}


.manage-users-drawer-content-bulk {
  margin: 24px 15px;
  
  form {
    display: flex;
    flex-direction: column;
    justify-content: center;
    align-items: center;
  }

  .manage-users-drawer-content-bulk-download-prompt {
    display: flex;
    flex-direction: row !important;
    justify-content: center;
    align-items: flex-start !important;
  }
}


.manage-users-drawer-content {
  margin: 24px 15px;

  .invite-user-by-email {
    display: flex;
    flex-direction: column;
    justify-content: center;
    align-items: top;
  }

  .invite-user-by-email {
    display: flex;
  }

  input[name="email"]:disabled, input[name="fullName"]:disabled {
    background-color: var(--slate3) !important;
    color: var(--slate9) !important
  }

  .invite-email-body {
    width: 452px;

    input:not([type="checkbox"]) {
      padding: 6px 10px;
      height: 32px;
      color: var(--slate12);
    }
  }
}

.rmsc .item-renderer {
  align-items: center !important;
}

.tj-db-table {
  overflow-y: auto;
  height: 110px;

  table {
    border-collapse: collapse;
    width: 100%;
  }
}

.bounded-box {
  .sc-iwsKbI.lmGPCf {
    height: 100%;
    margin: auto;
    width: max-content;
    max-width: 100% !important;

    img {
      height: 100% !important;
    }

    .gVmiLs {
      width: auto !important;
    }
  }

  .css-tlfecz-indicatorContainer,
  .css-1gtu0rj-indicatorContainer {
    svg {
      width: 12px !important;
      height: 12px !important;
    }
  }

}

.sso-type-header {
  margin-left: 10px;
}

.groups-folder-list {
  padding: 6px 8px;
  gap: 40px;
  max-width: 188px;
  height: 32px;

  span {
    white-space: nowrap !important;
    overflow: hidden !important;
    text-overflow: ellipsis !important;
  }

  .tooltip {
    opacity: 0.7;
  }

  .groups-list-option-button{
      background-color: var(--base) !important;
      width: 24px;
      height: 24px;
      padding: 7px 0px 7px 0px;

      &:focus-visible {
        border: none !important;
        outline: none !important;
        box-shadow: none !important;
      }
  }
  

  
}

.create-group-modal-footer {
  display: flex;
  align-items: center;
  gap: 8px;
  justify-content: end;
}

.add-users-button {
  width: 160px;
  height: 32px;
}

.sso-page-inputs {
  padding: 6px 10px;
  gap: 17px;
  width: 612px;
  height: 32px;
}

.popover-group-menu {
    border-radius: 4px;
    width: 190px;
    box-shadow: 0px 12px 16px -4px rgba(16, 24, 40, 0.08), 0px 4px 6px -2px rgba(16, 24, 40, 0.03);
    background: var(--base);
    color: var(--slate12);
    border: 1px solid var(--slate3);

    .popover-arrow {
      display: none;
    }

    .popover-body {
      padding: 6px;
      color: var(--slate12);

      .field {
        
        width: 100%;
        margin: 0 0 0 0;
        height: 36px;
        justify-content: center;
        align-items: center; 
        display: flex;

        .option-row {
          width: 100%;
          height: 100%;
          font-weight: 400;
          font-size: 12px;
          justify-content: left;
          align-items: center; 
          display: flex;
          z-index: 999999999;
        }

        .disable {
          color: var(--slate7);
        }

        &__danger {
          color: var(--tomato9);
        }
        :hover {
        background-color: var(--slate3);
      }
      }
    }
  }

.workspace-settings-filter-wrap {
  background: var(--slate3);
  padding: 15px 16px;
  gap: 12px;
  width: 880px;
  height: 62px;
  border-right: 1px solid var(--slate7);
  border-top: 1px solid var(--slate7);
  border-left: 1px solid var(--slate7);
  box-shadow: 0px 1px 2px rgba(16, 24, 40, 0.05);
  border-top-left-radius: 6px;
  border-top-right-radius: 6px;
}


// users page
.css-1i2tit0-menu {
  margin: 0px !important;
  background: var(--base);
  box-shadow: 0px 4px 6px -2px #10182808 !important;

  .css-2kg7t4-MenuList {
    margin: 0px !important;
    padding: 0px !important;
    background: var(--base);
  }
}

.workspace-settings-nav-items {
  padding: 6px 8px;
  gap: 40px;
  width: 248px;
  height: 32px;
}

.new-app-dropdown {
  background: var(--base) !important;
  color: var(--slate12);
}

.workspace-variable-container-wrap {

  .card,
  thead {
    background: var(--base) !important;

    tr>th,
    tbody>tr>td {
      background: var(--base) !important;
    }
  }

}

.move-selected-app-to-text {
  p {
    white-space: nowrap;
    overflow: hidden;
    text-overflow: ellipsis;

    span {
      font-weight: 600;
    }
  }
}

.tj-org-dropdown {
  .dashboard-org-avatar {
    margin-right: 11px;
    display: flex;
    flex-direction: row;
    justify-content: center;
    align-items: center;
    padding: 7px 8px;
    gap: 10px;
    width: 34px;
    height: 34px;
    background: var(--slate4) !important;
    color: var(--slate9);
    border-radius: 6px;
  }

  .org-name {
    color: var(--slate12) !important;
    white-space: nowrap;
    overflow: hidden;
    text-overflow: ellipsis;
  }
}

.css-1q0xftk-menu {
  background-color: var(--base-black) !important;
  border: 1px solid hsl(197, 6.8%, 13.6%) !important;
  box-shadow: 0px 12px 16px -4px rgba(16, 24, 40, 0.08), 0px 4px 6px -2px rgba(16, 24, 40, 0.03) !important;

}

.css-4yo7x8-menu {
  background-color: var(--base) !important;
  border: 1px solid var(--slate3) !important;
  box-shadow: 0px 12px 16px -4px rgba(16, 24, 40, 0.08), 0px 4px 6px -2px rgba(16, 24, 40, 0.03) !important;
  border-radius: 6px !important;
}


.org-custom-select-header-wrap {
  border-bottom: 1px solid var(--slate5);
}

.btn-close:focus {
  box-shadow: none !important;
}

.template-card {
  padding: 16px;
  gap: 16px;
  min-width: 280px;
  max-width: 100%;
  height: 210px;
  background: var(--base);
  border: 1px solid var(--slate3);
  box-shadow: 0px 1px 2px rgba(16, 24, 40, 0.05);
  border-radius: 6px;
}

.see-all-temlplates-link {
  color: var(--indigo9) !important;
}

.template-card-img {
  padding: 0px;
  width: 100%;
  height: 77.5%;
  border-radius: 4px;
}

.confirm-dialogue-body {
  background: var(--base);
  color: var(--slate12);
}

.folder-header-icons-wrap {
  gap: 4px;
}

.tj-common-search-input {
  .input-icon-addon {
    padding-right: 8px;
    padding-left: 8px;

  }

  input {
    box-sizing: border-box;
    display: flex;
    flex-direction: row;
    align-items: center;
    padding: 4px 8px !important;
    gap: 16px;
    width: 248px !important;
    height: 28px !important;
    background: var(--base);
    border: 1px solid var(--slate7);
    border-radius: 6px;
    color: var(--slate12);
    padding-left: 33px !important;


    ::placeholder {
      color: var(--slate9);
      margin-left: 5px !important;
      padding-left: 5px !important;
      background-color: red !important;
    }

    &:hover {
      background: var(--slate2);
      border: 1px solid var(--slate8);
    }

    &:active {
      background: var(--indigo2);
      border: 1px solid var(--indigo9);
      box-shadow: 0px 0px 0px 2px #C6D4F9;
      outline: none;
    }

    &:focus-visible {
      background: var(--slate2);
      border: 1px solid var(--slate8);
      border-radius: 6px;
      outline: none;
      padding-left: 12px !important;
    }

    &:disabled {
      background: var(--slate3);
      border: 1px solid var(--slate7);
    }
  }


}

.search-icon-wrap {
  display: flex;
  flex-direction: row;
  justify-content: center;
  align-items: center;
  padding: 7px;
  gap: 8px;
  width: 28px;
  height: 28px;
  background: var(--base);
  border: 1px solid var(--slate7);
  border-radius: 6px;
  cursor: pointer;
}

.sidebar-list-wrap {
  margin-top: 24px;
  padding: 0px 20px 20px 20px;
  height: calc(100vh - 180px);
  overflow: auto;

  span {
    letter-spacing: -0.02em;
  }
}

.sidebar-list-wrap-with-banner {
  margin-top: 24px;
  padding: 0px 20px 20px 20px;
  height: calc(100vh - 280px);
  overflow: auto;

  span {
    letter-spacing: -0.02em;
  }
}

.drawer-footer-btn-wrap,
.variable-form-footer {
  display: flex;
  flex-direction: row;
  justify-content: flex-end;
  align-items: center;
  padding: 24px 32px;
  gap: 8px;
  height: 88px;
  border-top: 1px solid var(--slate5);
  background: var(--base);
}

.drawer-card-title {
  padding: 16px;
  border-bottom: 1px solid var(--slate5);

  h3 {
    margin-bottom: 0px !important;
  }
}

.drawer-card-wrapper,
.variable-form-wrap {
  min-height: 100vh;
  display: grid;
  grid-template-rows: auto 1fr auto;
}

.add-new-datasource-header-container {
  margin-bottom: 24px;
  padding-top: 4px;
}

.folder-list-group-item {
  color: var(--slate12) !important;
}

.table-list-item,
.table-name {
  color: var(--slate12) !important;
}

// targetting all react select dropdowns

.css-1i2tit0-menu .css-2kg7t4-MenuList {
  div {
    background-color: var(--base-black);

    &:hover {
      background-color: hsl(198, 6.6%, 15.8%);
      ;
    }
  }
}

.css-ob45yj-menu .css-2kg7t4-MenuList {
  div {
    background-color: var(--base);

    &:hover {
      background-color: var(--slate4);
      ;
    }
  }
}

.selected-ds.row>img {
  padding: 0 !important;
}

.tj-user-table-wrapper {
  height: calc(100vh - 392px); //52+64+40+32+20+62
  overflow-y: auto;
  background: var(--base);
  border-right: 1px solid var(--slate7);
  border-bottom: 1px solid var(--slate7);
  border-left: 1px solid var(--slate7);
  box-shadow: 0px 1px 2px rgba(16, 24, 40, 0.05);
  border-bottom-left-radius: 6px;
  border-bottom-right-radius: 6px;

}

.user-filter-search {
  padding: 6px 10px;
  gap: 16px;
  width: 312px;
  height: 32px;
  background: var(--base);
  border: 1px solid var(--slate7);
  border-radius: 6px;

  &::placeholder {
    color: var(--slate9);
  }
}



//TJ APP INPUT
.tj-app-input {
  display: flex;
  flex-direction: column;
  font-family: 'IBM Plex Sans';
  font-style: normal;
  position: relative;

  .text-danger {
    font-weight: 400 !important;
    font-size: 10px !important;
    line-height: 16px !important;
    color: var(--tomato10) !important;
  }

  label {
    font-family: 'IBM Plex Sans';
    font-style: normal;
    font-weight: 500;
    font-size: 12px;
    line-height: 20px;
    display: flex;
    align-items: center;
    color: var(--slate12);
    margin-bottom: 4px;
  }

  input.form-control,
  textarea,
  .form-control {
    gap: 16px !important;
    background: var(--base) !important;
    border: 1px solid var(--slate7) !important;
    border-radius: 6px !important;
    margin-bottom: 4px !important;
    color: var(--slate12) !important;
    transition: none;


    &:hover {
      background: var(--slate1) !important;
      border: 1px solid var(--slate8) !important;
      -webkit-box-shadow: none !important;
      box-shadow: none !important;
      outline: none;
    }

    &:focus-visible {
      background: var(--indigo2) !important;
      border: 1px solid var(--indigo9) !important;
      box-shadow: none !important;
    }
    &.input-error-border {
      border-color: #DB4324 !important;
    }

    &:-webkit-autofill {
      box-shadow: 0 0 0 1000px var(--base) inset !important;
      -webkit-text-fill-color: var(--slate12) !important;

      &:hover {
        box-shadow: 0 0 0 1000px var(--slate1) inset !important;
        -webkit-text-fill-color: var(--slate12) !important;
      }

      &:focus-visible {
        box-shadow: 0 0 0 1000px var(--indigo2) inset !important;
        -webkit-text-fill-color: var(--slate12) !important;
      }
    }


  }

}

.tj-app-input-wrapper {
  display: flex;

  .eye-icon {
    position: absolute;
    right: 8px;
    top: 5px;
    cursor: pointer;
  }

  .form-control {
    padding-right: 2.2rem;
  }
}



.tj-sub-helper-text {
  font-weight: 400;
  font-size: 10px;
  line-height: 16px;
}

.tj-input-success {
  color: var(--grass10);
}

.tj-input-warning {
  color: var(--orange10);
}

.tj-input-helper {
  color: var(--slate11);
}

.tj-input-error {
  color: var(--tomato10);
}

.tj-input-error-state {
  border: 1px solid var(--tomato9);
}

// TJ APP INPUT END

.search-input-container {
  display: flex;
}

// sidebar styles inside editor :: temporary
.theme-dark,
.dark-theme {
  .codehinter.alert-component.workspace-variables-alert-banner {
    color: #ffecbb !important;
    background-color: #3a3f41 !important;
    border-color: #4d5156 !important;
  }
}

.tj-db-table {
  table {
    max-width: calc(100% - 28px);
  }

  .datatable {
    position: relative;
  }
}

.add-row-btn-database {
  position: absolute;
  top: 0;
  right: -28px;
  width: 28px;
  height: 28px;
  background: var(--slate7);
  border-width: 0px 1px 1px 1px;
  border-style: solid;
  border-color: var(--slate4);
  border-radius: 0px !important;
}

.add-col-btn-database {
  position: absolute;
  top: 28;
  left: 0px;
  width: 28px;
  height: 28px;
  background: var(--slate7);
  border-width: 0px 1px 1px 1px;
  border-style: solid;
  border-color: var(--slate4);
  border-radius: 0px !important;
}

// custom styles for users multiselect in manage users
.manage-groups-users-multiselect {
  gap: 17px;
  width: 440px;
  height: 32px;
  background: var(--base);
  border-radius: 6px;

  .dropdown-heading {
    height: 32px;
    padding: 6px 10px;
  }

  .dropdown-container {
    background: var(--base);
    border: 1px solid var(--slate7) !important;
  }

  .dropdown-content {
    border: 1px solid var(--slate3);
    box-shadow: 0px 12px 16px -4px rgba(16, 24, 40, 0.08), 0px 4px 6px -2px rgba(16, 24, 40, 0.03);
    border-radius: 6px;

    .search {
      input {
        background-color: var(--base);
        color: var(--slate12);
      }
    }
  }

  .rmsc,
  .dropdown-content,
  .panel-content,
  .search {
    background: var(--base) !important;
  }

  .options {
    .select-item {
      color: var(--slate12);

      &:hover {
        background: var(--slate4);
        border-radius: 6px;
      }
    }
  }
}

.select-search__options {
  .item-renderer {
    display: flex !important;
    justify-content: space-between;
    padding: 20px;
    cursor: pointer;
    flex-direction: row;

    div:first-child {
      display: flex;
    }

    p {
      margin-bottom: 0px !important;
      color: var(--slate12);
    }

    span {
      color: var(--slate11);
    }

    p,
    span {
      font-weight: 400;
      font-size: 12px;
      line-height: 20px;
    }
  }
}

.create-new-app-dropdown {
  .button:first-child {
    padding: 0 !important;
  }

  .dropdown-toggle::after {
    border: none !important;
    content: url("data:image/svg+xml,%3Csvg width='25' height='25' viewBox='0 0 25 25' fill='none' xmlns='http://www.w3.org/2000/svg'%3E%3Cpath fill-rule='evenodd' clip-rule='evenodd' d='M10.5 7.03906C10.5 6.34871 11.0596 5.78906 11.75 5.78906C12.4404 5.78906 13 6.34871 13 7.03906C13 7.72942 12.4404 8.28906 11.75 8.28906C11.0596 8.28906 10.5 7.72942 10.5 7.03906ZM10.5 12.0391C10.5 11.3487 11.0596 10.7891 11.75 10.7891C12.4404 10.7891 13 11.3487 13 12.0391C13 12.7294 12.4404 13.2891 11.75 13.2891C11.0596 13.2891 10.5 12.7294 10.5 12.0391ZM11.75 15.7891C11.0596 15.7891 10.5 16.3487 10.5 17.0391C10.5 17.7294 11.0596 18.2891 11.75 18.2891C12.4404 18.2891 13 17.7294 13 17.0391C13 16.3487 12.4404 15.7891 11.75 15.7891Z' fill='%23fff'/%3E%3C/svg%3E%0A");
    transform: rotate(360deg);
    width: 14px;
    margin: 0 !important;
    display: flex;
    align-items: center;
    justify-content: center;
    padding: 8px 0px 0px 0px;
  }
}

.sso-page-loader-card {
  background-color: var(--slate2) !important;
  height: 100%;

  .card-header {
    background-color: var(--slate2) !important;
  }
}

.workspace-nav-list-wrap {
  padding: 4px 20px 20px 20px;
  height: calc(100vh - 116px) !important;
}

.upload-user-form span.file-upload-error {
  color: var(--tomato10) !important;
  margin-top: 12px 0px 0px 0px;
}

.tj-onboarding-phone-input {
  width: 392px !important;
  height: 40px;
  padding: 8px 12px;
  gap: 8px;
  margin-bottom: 12px;
  background: #FFFFFF;
  border: 1px solid #D7DBDF !important;
  border-radius: 0px 4px 4px 0px !important;

  &:hover {
    border: 1px solid #466BF2 !important;
  }
}

.tj-onboarding-phone-input-wrapper {
  margin-bottom: 12px;
}

.theme-dark {
  .tj-onboarding-phone-input-wrapper {
    .flag-dropdown {
      background-color: #1f2936 !important;

      .country-list {
        background-color: #1f2936 !important;
        background: #1f2936;

        li {
          .country .highlight {
            background-color: #3a3f42;
            color: #000 !important;

            div {
              .country-name {
                color: #6b6b6b !important;
              }
            }

          }

          &:hover {
            background-color: #2b2f31;
          }

        }
      }
    }

  }

  .react-tel-input .country-list .country.highlight {
    color: #6b6b6b;
  }
}

.maximum-canvas-width-input-select {
  padding: 6px 10px;
  gap: 17px;
  width: 60px;
  height: 32px;
  background: #FFFFFF;
  border: 1px solid #D7DBDF;
  border-radius: 0px 6px 6px 0px;
}

.maximum-canvas-width-input-field {
  padding: 6px 10px;
  gap: 17px;
  width: 97px;
  height: 32px;
  background: #FFFFFF;
  border: 1px solid #D7DBDF;
  border-top-left-radius: 6px;
  border-bottom-left-radius: 6px;
  border-right: none !important;


}

.canvas-background-holder {
  padding: 6px 10px;
  gap: 6px;
  width: 120px;
  height: 32px;
  background: #FFFFFF;
  display: flex;
  align-items: center;
  border: 1px solid #D7DBDF;
  border-radius: 6px;
  flex-direction: row;
}

.export-app-btn {
  flex-direction: row;
  justify-content: center;
  align-items: center;
  padding: 6px 16px;
  gap: 6px;
  width: 158px;
  height: 32px;
  font-family: 'IBM Plex Sans';
  font-style: normal;
  font-weight: 600;
  font-size: 14px;
  line-height: 20px;
  color: #3E63DD;
  background: #F0F4FF;
  border-radius: 6px;
  border: none;
}

.tj-btn-tertiary {
  padding: 10px 20px;
  gap: 8px;
  width: 112px;
  height: 40px;
  background: #FFFFFF;
  border: 1px solid #D7DBDF;
  border-radius: 6px;

  &:hover {
    border: 1px solid #C1C8CD;
    color: #687076;
  }

  &:active {
    border: 1px solid #11181C;
    color: #11181C;
  }
}

.export-table-button {

  display: flex;
  align-items: center;
  justify-content: center;
}


#global-settings-popover.theme-dark {
  background-color: $bg-dark-light !important;
  border: 1px solid #2B2F31;

  .maximum-canvas-width-input-select {
    background-color: $bg-dark-light !important;
    border: 1px solid #324156;
    color: $white;
  }

  .export-app-btn {
    background: #192140;
  }

  .fx-canvas div {
    background-color: transparent !important;
  }
}

.released-version-popup-container {
  width: 100%;
  position: absolute;
  display: flex;
  justify-content: center;
  top: 55px;

  .released-version-popup-cover {
    width: 250px;
    height: fit-content;
    margin: 0;
    z-index: 1;

    .popup-content {
      background-color: #121212;
      padding: 16px 18px 0px 16px;
      border-radius: 6px;
      p {
        font-size: 14px;
        font-family: IBM Plex Sans;
        color: #ECEDEE;
      }
    }
  }

  .error-shake {
    animation: shake 0.82s cubic-bezier(.36, .07, .19, .97) both;
    transform: translate3d(0, 0, 0);
    backface-visibility: hidden;
    perspective: 10000px;
  }

  @keyframes shake {

    10%,
    90% {
      transform: translate3d(-1px, 0, 0);
    }

    20%,
    80% {
      transform: translate3d(2px, 0, 0);
    }

    30%,
    50%,
    70% {
      transform: translate3d(-4px, 0, 0);
    }

    40%,
    60% {
      transform: translate3d(4px, 0, 0);
    }
  }

}
.profile-page-content-wrap {
  background-color: var(--slate2);
  padding-top: 40px;
}

.profile-page-card {
  background-color: var(--base);
  border-radius: 6px;
}

.all-apps-link-cotainer {
  border-radius: 6px !important;
}

.workspace-variable-table-card {
  height: calc(100vh - 208px);
}

.workspace-constant-table-card {
  margin: 0 auto;
  width: 880px;
  min-height: calc(100vh - 308px);

  .manage-constant-wrapper-card {
    max-height: calc(100vh - 260px);
  }

  .empty-state-org-constants {
    padding-top: 5rem;
  }

  .workspace-constant-card-body {
    height: calc(100vh - 295px);
    min-height: calc(100vh - 408px);
    background: var(--base);
  }

  .constant-table-wrapper {
    height: calc(100vh - 403px);
    overflow-y: auto;
  }

  .constant-table-card {
    min-height: 370px;
  }

  .card-footer {
    border-top: none !important;
  }

  .left-menu .tj-list-item {
    width: 148px
  }
}



.variables-table-wrapper {
  tr {
    border-width: 0px !important;
  }
}

.constant-table-wrapper {
  tr {
    border-width: 0px !important;
  }
}

.home-page-content-container {
  max-width: 880px;

  @media only screen and (max-width: 768px) {
    margin-bottom: 0rem !important;
    .liner {
      width: unset !important;
    }

    .app-list {
      overflow-y: auto;
      height: calc(100vh - 23rem);
    }

    .menu-ico {
      display: none !important;
    }
  }
}

@media only screen and (min-width: 1584px) and (max-width: 1727px) {

  .edit-button,
  .launch-button {
    width: 113px !important;
  }
}



@media only screen and (max-width: 1583px) and (min-width: 1312px) {

  .homepage-app-card-list-item {
    max-width: 264px;

    .edit-button,
    .launch-button {
      width: 109px !important;
    }
  }

}

@media only screen and (min-width: 1728px) {

  .homepage-app-card-list-item {
    max-width: 304px;

    .edit-button,
    .launch-button {
      width: 129px !important;
    }
  }

  .home-page-content-container {
    max-width: 976px;
  }

  .liner {
    width: 976px;
  }
}

@media only screen and (max-width: 992px) {
  .homepage-app-card-list-item-wrap {
    display: flex;
    justify-content: center;
    margin-left: auto;
    margin-right: auto;
    width: 100%;
    margin-top: 22px;
  }

  .homepage-app-card-list-item {
    max-width: 304px !important;
    flex-basis: 100%;

    .edit-button,
    .launch-button {
      width: 129px !important;
    }
  }
}

@media only screen and (min-width: 993px) and (max-width: 1311px) {
  .home-page-content-container {
    max-width: 568px;
  }

  .homepage-app-card-list-item-wrap {
    row-gap: 20px;
  }

  .homepage-app-card-list-item {
    max-width: 269px;
    flex-basis: 100%;

    .edit-button,
    .launch-button {
      width: 111.5px !important;
    }
  }

  .liner {
    width: 568px;
  }
}

.tj-docs-link {
  color: var(--indigo9) !important;
  text-decoration: none;
  list-style: none;
}

.datasource-copy-button {
  width: 87px;
  height: 32px;
}

.datasource-edit-btn {
  height: 27px;
  margin-left: 12px;
}

.datasource-edit-modal {

  .modal-content,
  .modal-body,
  .modal-header,
  .modal-title,
  .modal-body-content,
  .modal-sidebar,
  .card {
    background-color: var(--base) !important;
    color: var(--slate12) !important;
    border-color: var(--slate5) !important;
  }

  .datasource-modal-sidebar-footer {
    .footer-text {
      color: var(--slate12) !important;
    }
  }

  .form-control-plaintext {
    color: var(--slate12) !important;
  }

  .card {
    &:hover {
      background-color: var(--slate2) !important;
    }
  }

  input:disabled {
    background-color: var(--slate3) !important;
  }

  .react-select__control--is-disabled {
    background-color: var(--slate3) !important;
  }
}

.org-edit-icon {
  width: 28px;
  height: 28px;
  border-radius: 6px;
  display: flex;
  justify-content: center;
  align-items: center;

  svg {
    height: 14px;
    width: 14px;
  }
}

.marketplace-page-sidebar {
  height: calc(100vh - 64px);
  max-width: 288px;
  background-color: var(--base);
  border-right: 1px solid var(--slate5) !important;
  display: grid !important;
  grid-template-rows: auto 1fr auto !important;
}

.marketplace-body {
  height: calc(100vh - 64px) !important;
  overflow-y: auto;
  // background: var(--slate2);
}

.plugins-card {
  background-color: var(--base);
  border: 1px solid var(--slate3);
  box-shadow: 0px 1px 2px rgba(16, 24, 40, 0.05);
  border-radius: 6px;

  .card-body-alignment {
    min-height: 145px;
    display: flex;
    flex-direction: column;
    justify-content: space-between;
  }
}

.template-source-name {
  color: var(--slate12) !important;
}

.marketplace-install {
  color: var(--indigo9);
}

.popover {
  .popover-arrow {
    display: none;
  }
}

.shareable-link {
  .input-group {
    .input-group-text {
      border-color: var(--slate7);
      color: var(--slate12);
      background-color: var(--slate3);
    }

    .app-name-slug-input {
      input {
        border-color: var(--grass9);
      }
    }
  }

  .input-group {
    display: flex;

    .tj-app-input textarea {
      width: 600px;
      border-radius: 0px !important;
      margin-bottom: 0px !important;
      background-color: #efefef4d;
      color: #545454;
    }
  }
}

.confirm-dialogue-modal {
  background: var(--base);

  .modal-header {
    background: var(--base);
    color: var(--slate12);
    border-bottom: 1px solid var(--slate5);
  }
}


.gitsync-modal-body {
  align-items: center;
  justify-content: center;
  display: flex;

  .p {
    width: auto;
  }

  .loader {
    border: 4px solid #f3f3f3; /* Light gray border */
    border-top: 4px solid #3498db; /* Blue border on top */
    border-radius: 50%;
    width: 40px;
    height: 40px;
    animation: spin 1s linear infinite; /* Rotation animation */
  }
  @keyframes spin {
    0% { transform: rotate(0deg); }
    100% { transform: rotate(360deg); }
  }
}

.box-container {
  border: 1px solid #ccc; 
  background-color: #f0f0f0; 
  border-radius: 8px; 
  box-shadow: 0px 2px 4px rgba(0, 0, 0, 0.1); 
  
  .box-content {
    padding: 10px; /* Add padding for spacing inside the box */

    p {
      max-width: 100%;
      margin: 0px;
      word-wrap: break-word; /* Ensure the paragraph wraps within the box */
    }
  }
  
  
}





.theme-dark {
  .icon-widget-popover {
    .search-box-wrapper input {
      color: #f4f6fa !important;
    }

    .search-box-wrapper input:focus {
      background-color: #1c252f !important;
    }
  }

  .shareable-link {
    .tj-app-input textarea {
      background-color: #5e656e !important;
      color: #f4f6fa !important;
      border: none !important;
    }
  }

  .icon-widget-popover {
    .search-box-wrapper .input-icon-addon {
      min-width: 2.5rem !important;
    }

    .search-box-wrapper input {
      color: var(--slate12) !important;
    }
  }

  .shareable-link-container,
  .app-slug-container {
    .field-name {
      color: var(--slate-12) !important;
    }
    input.slug-input {
      background: #1f2936 !important;
      color: #f4f6fa !important;
      border-color: #324156 !important;
    }  
    .applink-text {
      background-color: #2b394b !important;
    }

    .input-group-text {
      background-color: #2b394b !important;
    }

    .tj-text-input {
      border-color: #324156 !important;
    }

    .input-with-icon {
      .form-control{
        background-color: #1f2936 !important;
        border-color: #3E4B5A !important;
        color: #fff !important;
      }
    }
  }

}

.dark-theme{
  .manage-app-users-footer {
    .default-secondary-button {
      background-color: var(--indigo9);
      color: var(--base-black);
    }
  }
}

.instance-all-users{
  .users-table {
    tbody {
      tr>td>span,
      tr>td>a {
        max-width: 140px;
      }
    }

    thead {
      tr {
        gap: 0px;
      }
  
      tr>th {
        min-width: 140px;
      }
    }
  
    tr>td {
      max-width: 140px;
    }

  }
}

.audit-log {
  width: 880px;
  margin: 0 auto;

  .card {
    background: var(--base);
    border: 1px solid var(--slate7) !important;
    box-shadow: 0px 1px 2px rgba(16, 24, 40, 0.05) !important;

    .card-header {
      background: var(--slate3);
      padding: 15px 16px;
      gap: 12px;
      height: 62px;
      border-top-left-radius: 6px;
      border-top-right-radius: 6px;
    }

    .form-label {
      font-size: 12px;
      font-weight: 500px;
      margin-bottom: 4px !important;
      color: var(--slate12);
    }
  }
}
.break-all {
  word-break: break-all;
}

.instance-settings-page {
  width: 880px;
  margin: 0 auto;
  background: var(--base);

  .card {
    background: var(--base);
    border: 1px solid var(--slate7) !important;
    box-shadow: 0px 1px 2px rgba(16, 24, 40, 0.05) !important;
    width: 880px;

    .card-header {
      padding: 24px 24px;
      gap: 12px;
      height: 72px;
      border-top-left-radius: 6px;
      border-top-right-radius: 6px;

      .title-banner-wrapper {
        display: flex;
        align-items: center;
        justify-content: space-between;
        width: 878px;
      }

    }

    .form-label {
      font-size: 12px;
      font-weight: 500px;
      margin-bottom: 4px !important;
      color: var(--slate12);
    }

    .card-footer {
      display: flex;
      justify-content: flex-end;
      align-items: center;
      padding: 24px 32px;
      gap: 8px;
      border-top: 1px solid var(--slate5) !important;
      background: var(--base);
      margin-top: 0px !important;
      align-Self: 'stretch';
      height: 88px;
    }
    .card-body {
      height: 467px;
      padding: 24px;
      .form-group{
        .tj-app-input{
          .form-control{
            &:disabled{
              background: var(--slate3) !important;
            }
          }
        }
      }
    }
  }
}


.workspace-folder-modal{
  .tj-text-input.dark {
    background:  #202425;
    border-color: var(--slate7) !important;
  }
}

.slug-ellipsis {
  white-space: nowrap;
  overflow: hidden;
  text-overflow: ellipsis;
  width: 150px; 
}

.app-slug-container,
.shareable-link-container,
.workspace-folder-modal {
  .tj-app-input {
    padding-bottom: 0px !important;
  }

  .label {
    font-weight: 400;
    font-size: 10px;
    height: 0px;
    padding: 4px 0px 16px 0px;
  }

  .tj-input-error {
    color: var(--tomato10);
  }

  .tj-text-input {
    width: auto !important;
    background: var(--slate3);
    color: var(--slate9);
    height: auto !important;
    margin-bottom: 5px;
    border-color: var(--slate7);

    &:hover {
      box-shadow: none;
    }
    
    &:active {
      border: 1px solid #D7DBDF;
      box-shadow: none;
    }
  }

  .input-with-icon {
    flex: none;
    .icon-container {
      right: 20px;
      top: calc(50% - 13px);
    }
  }

  .label-info {
    color: #687076;
  }

  .label-success {
    color: #3D9A50;
  }

  
  .workspace-spinner {
    color: #889096 !important;
    width: 16px;
    height: 16px;
    align-self: center;
  }

  .cancel-btn {
    color: var(--indigo9);
  }
}

.confirm-dialogue-modal {
  background: var(--base);
}

.table-editor-component-row {
  .rdt.cell-type-datepicker {
    margin-top: 0;
  }

  .has-multiselect {
    .select-search-input {
      margin-bottom: 0;
    }
  }
}

.audit-log {
  background-color: var(--slate2);
  width: unset;

  .tj-ms {
    width: unset;
  }

  .filter-by-section {
    height: 90px;
  }

  .select-search__select{
    .select-search__options {
      margin-left: -24px;
      margin-bottom: 0px;

      .select-search__row {
        button {
          overflow: hidden !important;
          text-overflow: ellipsis !important;
          white-space: nowrap;
          border-radius: 0;
        }
        :hover {
          background-color: var(--slate3) !important;
        }
      }
    }
  }

  .select-search-dark__select {
    padding: 0px;
    border: none;

    .select-search-dark__options {
      margin-bottom: 0px;

    .select-search-dark__option,
      .select-search-dark__not-found {
        background-color: var(--base);
        color: var(--slate12);
        border: 1px solid var(--slate5);
        box-shadow: 0px 32px 64px -12px rgba(16, 24, 40, 0.14);
        margin: 0 auto;
      }
    }
  }
}
.theme-dark .card-container {
  background-color: #121212 !important
}

.version-select {
  .react-select__menu {
    .react-select__menu-list {
      max-height: 150px;
    }
  }
}

.generate-cell-value-component-div-wrapper {

  .form-control-plaintext:focus-visible {
    outline-color: #dadcde;
    border-radius: 4px;
  }

  .form-control-plaintext:hover {
    outline-color: #dadcde;
    border-radius: 4px;
  }
}

.dark-theme {
  .generate-cell-value-component-div-wrapper {

    .form-control-plaintext:focus-visible {
      filter: invert(-1);
    }

    .form-control-plaintext:hover {
      filter: invert(-1);
    }
  }
}

.progress-bar {
  width: 100%;
  height: 6px;
  background-color: var(--amber4);
  border-radius: 10px;
  overflow: hidden;
}

.progress {
  height: 100%;
  transition: width 0.5s ease-in-out;
}

.app-slug-container,
.workspace-folder-modal {
  .tj-app-input {
    padding-bottom: 0px !important;

    .is-invalid {
      border-color: var(--tomato10) !important;
    }

    .is-invalid:focus {
      border-color: var(--tomato10) !important;
    }
  }

  .tj-input-error {
    height: 32px;
    color: var(--tomato10);
    font-weight: 400;
    font-size: 10px;
    height: 0px;
    padding: 4px 0px 16px 0px;
  }
}

.jet-container-loading {
  margin: 0 auto;
  justify-content: center;
  align-items: center;
}

.jet-container-json-form {
  padding: 20px;

  .DateRangePickerInput {
    width: 100% !important;
  }

  .dropzone {
    aside {
      width: 100% !important;
    }
  }

  fieldset {
    width: 100%;

    .json-form-wrapper {
      margin-bottom: 4px;

      .widget-button {
        button {
          width: auto !important;
          min-width: 140px !important;
        }
      }
    }
  }
}

.freeze-scroll {
  #real-canvas {
    overflow: hidden;
  }
}
.custom-css-input-container span.cm-error {
  background-color: transparent;
  text-decoration: underline;
  text-decoration-color: red;
  text-decoration-style: dashed;
}

.custom-styles-wrapper {
  height: calc(100vh - 156px);
  overflow: auto;
}

.org-settings-info {
  background-color: var(--slate2);
  border: 1px solid var(--slate3);
}

.badge-warning {
  background-color: var(--amber7) !important;
}

.workspace-variables-alert-banner {
  width: inherit;
  background-color: #FFF9ED;
  border-color: #FFE3A2;
  margin-bottom: 0px;
  padding: 8px 16px;
  border-radius: 0px;
  display: flex;
  justify-content: space-between;
  align-items: center;
  color: var(--amber8);
  font-size: 12px;
  font-weight: 500;
  line-height: 16px;
  letter-spacing: 0.4px;
  text-align: left;
  box-shadow: 0px 1px 2px rgba(16, 24, 40, 0.05);
  border-radius: 6px;
}

.alert-banner-type-text {
  font-size: 12px;
  font-weight: 500;
  line-height: 16px;
  letter-spacing: 0.4px;
  text-align: left;
}

.tj-app-input .alert-component.workspace-variables-alert-banner {
  color: var(--amber8);
  border-color: var(--amber3);
}

.form-label-restricted {
  display: none;
}

.ldap-login-page{
  .common-auth-signup-container-wrapper {
    margin-top: 150px;
  }

  .ldap-login-header {
    margin-bottom: 10px;
    h2{
      color: #111827;
      font-size: 44px;
      font-weight: 400;
    }
  }

  .signup-password-hide-img {
    top: 24%;
  }

  .ldap-form {
    display: flex;
    flex-direction: column;
    align-items: center;
  }
}

#tooltip-for-org-constant-cell,
#tooltip-for-org-input-disabled {
  padding: 12px 16px !important;
  white-space: pre-line !important;
  max-width: 500px !important;
  z-index: 1 !important;

  .react-tooltip-arrow {
    background: inherit !important;
  }
}

.query-rename-input {

  &:focus,
  &:active {
    box-shadow: 0px 0px 0px 2px #C6D4F9;
    border: 1px solid var(--light-indigo-09, var(--indigo9));
  }
}

.btn-query-panel-header {
  height: 28px;
  width: 28px;
  display: flex;
  align-items: center;
  justify-content: center;
  border-radius: 6px;
  background-color: transparent;
  border: none;

  &.active {
    background-color: var(--slate5) !important;
  }

  &:hover,
  &:focus {
    background-color: var(--slate4) !important;
  }
}

.tj-scrollbar {

  ::-webkit-scrollbar,
  &::-webkit-scrollbar {
    width: 16px;
    border-radius: 8px;
  }

  ::-webkit-scrollbar-thumb,
  &::-webkit-scrollbar-thumb {
    border: 4px solid var(--base);
    border-radius: 8px;
    background-color: var(--slate4) !important;
  }

  ::-webkit-scrollbar-track,
  &::-webkit-scrollbar-track {
    background-color: var(--base);
  }

}

.form-check>.form-check-input:not(:checked) {
  background-color: var(--base);
  border-color: var(--slate7);
}

/*
* remove this once whole app is migrated to new styles. use only `theme-dark` class everywhere. 
* This is added since some of the pages are in old theme and making changes to `theme-dark` styles can break UI style somewhere else 
*/
.tj-dark-mode {
  background-color: var(--base) !important;
  color: var(--base-black) !important;
}

.tj-list-btn {
  border-radius: 6px;

  &:hover {
    background-color: var(--slate4);
  }

  &.active {
    background-color: var(--slate5);
  }
}

.tj-list-option {
  &.active {
    background-color: var(--indigo2);
  }
}

.runjs-parameter-badge {
  max-width: 140px;
}

.release-buttons {
  .release-button {
    display: flex;
    padding: 4px 12px;
    align-items: center;
    gap: 8px;
    flex: 1 0 0;
    width: 84px;
    height: 28px;
    cursor: pointer;
  }

  .released-button {
    background-color: #F1F3F5;
    color: #C1C8CD;
  }

  .nav-item {
    background-color: transparent !important;
  }
}

.modal-divider {
  border-top: 1px solid #dee2e6;
  padding: 10px;
}

.dark-theme-modal-divider {
  border-top: 1px solid var(--slate5) !important;
  padding: 10px;

  .nav-item {
    background-color: transparent !important;
  }
}

.app-slug-container {
  .label {
    font-size: 9px !important;
  }
}

.shareable-link-container {
  .copy-container {
    width: 0px;
    margin-right: -12px;
  }

  .form-check-label {
    font-size: 12px;
    margin-left: 8px;
    color: var(--base-slate-12);
  }

  .label-success,
  .label-updated,
  .tj-input-error,
  .label-info {
    font-size: 10px;
    padding-top: 10px;
  }

  .input-with-icon {
    .form-control {
      height: 100%;
      border-radius: 0px !important;
      padding-right: 40px;
    }

    .is-invalid:focus {
      border-color: var(--tomato9) !important;
    }

    .icon-container {  
      right: 12px;
      top: calc(50% - 11px);  
      
      .spinner-border {
        width: 20px;
        height: 20px;
      }
    }
  }

  .input-group-text {
    background: var(--slate3);
    color: var(--slate9);
  }
}

.manage-app-users-footer {
  padding-bottom: 20px;
  margin-top: 18px;
  .default-secondary-button {
    width: auto !important;
    padding: 18px;
  }
}

.share-disabled {
  opacity: 0.4;
}

.license-tooltip {
  .nav-item {
    line-height: 0px;
  }
}

// Editor revamp styles
.main-wrapper {
  .editor {
    .header>.navbar {
      background-color: var(--base) !important;
      border-bottom: 1px solid var(--slate5);
      z-index: 10;
    }
  }
}

.component-image-wrapper {
  background-color: var(--slate3) !important;
  border-radius: 6px;
}

.components-container {
  margin-left: 16px;
  margin-right: 16px;
}

.draggable-box-wrapper {
  height: 86px;
  width: 72px;
  margin-bottom: 4px;
}

.component-card-group-wrapper {
  display: flex;
  flex-wrap: wrap;
  column-gap: 22px;
}

.component-card-group-container {
  display: flex;
  row-gap: 12px;
  flex-direction: column;
  padding-bottom: 12px;
  padding-top: 12px;
}

.widgets-manager-header {
  color: var(--slate12);
  font-size: 14px;
  font-style: normal;
  font-weight: 500;
  line-height: 20px;
  /* 142.857% */
  margin-top: 16px;
  margin-bottom: 12px;
}

.components-container {
  .tj-input {
    margin-bottom: 16px;
  }
}

.tj-widgets-search-input {
  width: 266px;
  height: 32px;
  border-radius: 6px;
  background-color: var(--base) !important;
  font-size: 12px;
  font-style: normal;
  font-weight: 400;
  line-height: 20px;
}

.release-button {
  color: var(--indigo-01, #FDFDFE);
  font-family: IBM Plex Sans;
  font-size: 12px;
  font-style: normal;
  font-weight: 600;
  line-height: 20px;
  /* 166.667% */
  display: flex;
  padding: 4px 12px;
  align-items: center;
  gap: 8px;
  flex: 1 0 0;
}

.editor-header-icon {
  border-radius: 6px;
  border: 1px solid var(--bases-transparent, rgba(255, 255, 255, 0.00));
  background: var(--indigo3);
  display: flex;
  padding: 7px;
  justify-content: center;
  align-items: center;
  gap: 8px;
  height: 28px;
  width: 28px;
}

.tj-header-avatar {
  display: flex;
  font-weight: 500;
  width: 27px;
  height: 26px;
  padding: 4px 6px;
  flex-direction: column;
  justify-content: center;
  align-items: center;
  gap: 10px;
  flex-shrink: 0;
  margin-bottom: 0px !important;
  border-radius: 100% !important;
  margin-left: -8px;
  background-color: var(--slate5) !important;
  color: var(--slate10) !important
}

.undo-redo-container {
  position: absolute;
  top: 10px;
  display: flex;
  right: 222px;
  justify-content: center;
  align-items: center;
  height: 28px;
  gap: 2px;

  div {
    display: flex;
    justify-content: center;
    align-items: center;
    height: 28px;
    width: 28px;
    border-radius: 6px;
  }
}

.sidebar-panel-header {
  color: var(--slate12);
  padding-left: 4px;
}

.modal-content {
  background: var(--base);
  color: var(--slate12);
}

.main-editor-canvas {
  background-color: var(--base);
}

.event-manager-popover {
  border: none;
  /* Shadow/03 */
  box-shadow: 0px 4px 6px -2px rgba(16, 24, 40, 0.03), 0px 12px 16px -4px rgba(16, 24, 40, 0.08);

  .popover-body {
    background-color: var(--base);
    color: var(--slate12);
    border: 1px solid var(--slate3, #F1F3F5);
    border-radius: 6px;
  }

}

.copilot-toggle {
  font-family: IBM Plex Sans;
  font-size: 12px;
  font-style: normal;
  font-weight: 500;
  background-color: transparent !important;
  display: flex;
  align-items: center;
}

.copilot-codehinter-wrap {
  .CodeMirror.cm-s-monokai.CodeMirror-wrap {
    border-radius: 0px;
  }
}

.avatar-list-stacked {
  display: flex;
}

.avatar-list-stacked .avatar {
  margin-right: 0px !important;
}

.navbar-right-section {
  border-left: 1px solid var(--slate5);
}

.modal-header {
  background-color: var(--base);
  border-bottom: 1px solid var(--slate5);
}

.sidebar-debugger {
  .nav-item {
    button:hover {
      border-top-color: transparent;
      border-left-color: transparent;
      border-right-color: transparent;
    }
  }
}

.tj-app-version-text {
  color: var(--pink9);
}

.left-sidebar-comments {
  position: absolute;
  left: 0;
  bottom: 48px;
}

.popover-body {
  background-color: var(--base);
  color: var(--slate12);
  border-radius: 6px;
}

.popover {
  border: none;
  border-radius: 6px;
  border: 1px solid var(--slate3, #F1F3F5);
  background: var(--slate1, #FBFCFD);
  box-shadow: 0px 2px 4px -2px rgba(16, 24, 40, 0.06), 0px 4px 8px -2px rgba(16, 24, 40, 0.10);
}

.canvas-codehinter-container {
  .sketch-picker {
    left: 70px !important;
    top: 207px;
  }
}

.debugger-card-body {
  margin-top: 8px;
  margin-bottom: 16px;
  padding: 0px 16px;
}

.left-sidebar-header-btn {
  background-color: var(--base) !important;
  width: 28px;
  height: 28px;
  padding: 7px !important;

  &:focus-visible {
    border: none !important;
    outline: none !important;
    box-shadow: none !important;
  }
}

.navbar-seperator {
  border: 1px solid var(--slate5, #2B2F31);
  background: var(--slate1, #151718);
  width: 1px;
  height: 19px;
  margin-left: 8px;
  margin-right: 8px;
}

.CodeMirror {
  background: var(--base);
}

.color-picker-input {
  border: solid 1px #333c48;
  height: 36px;
  background-color: var(--slate1);
  border: 1px solid var(--slate7);

  &:hover {
    background-color: var(--slate4);
    border: 1px solid var(--slate8);

  }
}

#popover-basic-2 {
  .sketch-picker {
    left: 7px;
    width: 170px !important;
  }
}
.custom-gap-8{
  gap: 8px;
}
.color-slate-11{
  color: var(--slate11) !important;
}
.custom-gap-6{
  gap:6px
}
.custom-gap-2{
  gap:2px
}
.custom-gap-4{
  gap: 4px;
}
.text-black-000{
  color: var(--text-black-000) !important;
}
.custom-gap-12{
  gap:12px
}
#inspector-tabpane-properties{
  .accordion {
    .accordion-item:last-child{
      border-bottom: none !important;
    }
  }
}

.share-disabled {
  opacity: 0.4;
}

// Editor revamp styles
.main-wrapper {
  .editor {
    .header>.navbar {
      background-color: var(--base) !important;
      border-bottom: 1px solid var(--slate5);
      z-index: 10;
    }
  }
}

.component-image-wrapper {
  background-color: var(--slate3) !important;
  border-radius: 6px;
}

<<<<<<< HEAD
.components-container {
  margin-left: 16px;
  margin-right: 16px;
=======
.groups-name-cell[data-active="true"] {
  background: var(--gray5) !important;
  .groups-name-container {
    padding-left: 6px;
  }

  .group-chip {
    max-width: unset !important;
  }
>>>>>>> b2b56930
}

.draggable-box-wrapper {
  height: 86px;
  width: 72px;
  margin-bottom: 4px;
}

.component-card-group-wrapper {
  display: flex;
  flex-wrap: wrap;
  column-gap: 22px;
}

.component-card-group-container {
  display: flex;
  row-gap: 12px;
  flex-direction: column;
  padding-bottom: 12px;
  padding-top: 12px;
}

.widgets-manager-header {
  color: var(--slate12);
  font-size: 14px;
  font-style: normal;
  font-weight: 500;
  line-height: 20px;
  /* 142.857% */
  margin-top: 16px;
  margin-bottom: 12px;
}

.components-container {
  .tj-input {
    margin-bottom: 16px;
  }
}

.tj-widgets-search-input {
  width: 266px;
  height: 32px;
  border-radius: 6px;
  background-color: var(--base) !important;
  font-size: 12px;
  font-style: normal;
  font-weight: 400;
  line-height: 20px;
}

.release-button {
  color: var(--indigo-01, #FDFDFE);
  font-family: IBM Plex Sans;
  font-size: 12px;
  font-style: normal;
  font-weight: 600;
  line-height: 20px;
  /* 166.667% */
  display: flex;
  padding: 4px 12px;
  align-items: center;
  gap: 8px;
  flex: 1 0 0;
}

.editor-header-icon {
  border-radius: 6px;
  border: 1px solid var(--bases-transparent, rgba(255, 255, 255, 0.00));
  background: var(--indigo3);
  display: flex;
  padding: 7px;
  justify-content: center;
  align-items: center;
  gap: 8px;
  height: 28px;
  width: 28px;
}

.tj-header-avatar {
  display: flex;
  font-weight: 500;
  width: 27px;
  height: 26px;
  padding: 4px 6px;
  flex-direction: column;
  justify-content: center;
  align-items: center;
  gap: 10px;
  flex-shrink: 0;
  margin-bottom: 0px !important;
  border-radius: 100% !important;
  margin-left: -8px;
  background-color: var(--slate5) !important;
  color: var(--slate10) !important
}

.undo-redo-container {
  position: absolute;
  top: 10px;
  display: flex;
  right: 222px;
  justify-content: center;
  align-items: center;
  height: 28px;
  gap: 2px;

  div {
    display: flex;
    justify-content: center;
    align-items: center;
    height: 28px;
    width: 28px;
    border-radius: 6px;
  }
}

.sidebar-panel-header {
  color: var(--slate12);
  padding-left: 4px;
}

.modal-content {
  background: var(--base);
  color: var(--slate12);
}

.main-editor-canvas {
  background-color: var(--base);
}

.event-manager-popover {
  border: none;
  /* Shadow/03 */
  box-shadow: 0px 4px 6px -2px rgba(16, 24, 40, 0.03), 0px 12px 16px -4px rgba(16, 24, 40, 0.08);

  .popover-body {
    background-color: var(--base);
    color: var(--slate12);
    border: 1px solid var(--slate3, #F1F3F5);
    border-radius: 6px;
  }

}

.copilot-toggle {
  font-family: IBM Plex Sans;
  font-size: 12px;
  font-style: normal;
  font-weight: 500;
  background-color: transparent !important;
  display: flex;
  align-items: center;
}

.copilot-codehinter-wrap {
  .CodeMirror.cm-s-monokai.CodeMirror-wrap {
    border-radius: 0px;
  }
}

.avatar-list-stacked {
  display: flex;
}

.avatar-list-stacked .avatar {
  margin-right: 0px !important;
}

.navbar-right-section {
  border-left: 1px solid var(--slate5);
}

.modal-header {
  background-color: var(--base);
  border-bottom: 1px solid var(--slate5);
}

.sidebar-debugger {
  .nav-item {
    button:hover {
      border-top-color: transparent;
      border-left-color: transparent;
      border-right-color: transparent;
    }
  }
}

.tj-app-version-text {
  color: var(--pink9);
}

.left-sidebar-comments {
  position: absolute;
  left: 0;
  bottom: 48px;
}

.popover-body {
  background-color: var(--base);
  color: var(--slate12);
  border-radius: 6px;
}

.popover {
  border: none;
  border-radius: 6px;
  border: 1px solid var(--slate3, #F1F3F5);
  background: var(--slate1, #FBFCFD);
  box-shadow: 0px 2px 4px -2px rgba(16, 24, 40, 0.06), 0px 4px 8px -2px rgba(16, 24, 40, 0.10);
}

.canvas-codehinter-container {
  .sketch-picker {
    left: 70px !important;
    top: 207px;
  }
}

.debugger-card-body {
  margin-top: 8px;
  margin-bottom: 16px;
  padding: 0px 16px;
}

.left-sidebar-header-btn {
  background-color: var(--base) !important;
  width: 28px;
  height: 28px;
  padding: 7px !important;

  &:focus-visible {
    border: none !important;
    outline: none !important;
    box-shadow: none !important;
  }
}

.navbar-seperator {
  border: 1px solid var(--slate5, #2B2F31);
  background: var(--slate1, #151718);
  width: 1px;
  height: 19px;
  margin-left: 8px;
  margin-right: 8px;
}

.CodeMirror {
  background: var(--base);
}

.color-picker-input {
  border: solid 1px #333c48;
  height: 36px;
  background-color: var(--slate1);
  border: 1px solid var(--slate7);

  &:hover {
    background-color: var(--slate4);
    border: 1px solid var(--slate8);

  }
}

#popover-basic-2 {
  .sketch-picker {
    left: 7px;
    width: 170px !important;
  }
}

.custom-gap-8 {
  gap: 8px;
}

.color-slate-11 {
  color: var(--slate11) !important;
}

.custom-gap-6 {
  gap: 6px
}

// ToolJet Database buttons

.ghost-black-operation {
  border: 1px solid transparent !important;
  padding: 4px 10px;
}

.custom-gap-2 {
  gap: 2px
}

.custom-gap-4 {
  gap: 4px;
}

.text-black-000 {
  color: var(--text-black-000) !important;
}

.custom-gap-12 {
  gap: 12px
}

.overflow-tooltip {
  .tooltip-inner {
    max-width: 100%;
  }
}

#inspector-tabpane-properties {
  .accordion {
    .accordion-item:last-child {
      border-bottom: none !important;
    }
  }
}
.bold-text {
  font-weight: 500;
}

.saml-sso-conf {
  .saml-footer {
    display: block !important;
  }

  .text-indigo-09 {
    color: $color-light-indigo-09;
  }

  .card-body {
    padding-bottom: 0px !important;
  }
}

.add-datasource-btn-workflows{
  width:195px;
  margin-top:8px;
  position:sticky;
  bottom:0;
  font-size:12px;
}
.react-flow__panel{
  bottom:50px
}
.connect-to-repository-container {
  width: 70%;
  display: flex;
  flex-direction: column;
  align-items: center;
  text-align: center;
  margin: auto;

  a {
    text-decoration: none;
    color: unset !important;
  }

  .tj-btn-right-icon {
    svg {
      path {
        fill: var(--indigo9);
      }
    }
  }
}

.git-sync-modal,
.modal-base {

  .create-commit-container,
  .commit-info,
  .pull-container {
    .form-control {
      font-weight: 400;
      font-size: 12px;
      line-height: 20px;
      color: var(--slate12);
    }

    .form-group {
      .tj-input-error-state {
        border: 1px solid var(--tomato9) !important;
      }

      .tj-input-error {
        color: var(--tomato10) !important;
      }
    }

    .info-text {
      color: var(--slate10);
    }

    .tj-input-error {
      color: var(--tomato10);
    }

    .form-control.disabled {
      background-color: var(--slate3) !important;
      color: var(--slate9) !important;
    }

    .last-commit-info {
      background: var(--slate3);

      .message-info {
        display: flex;
        justify-content: space-between;
      }

      .author-info {
        font-size: 10px;
        color: var(--slate11);
      }
    }

    .check-for-updates {
      display: flex;
      align-items: center;
      color: var(--indigo9);

      svg {
        path {
          fill: var(--indigo9);
        }

        rect {
          fill: none;
        }
      }

      .loader-container {
        height: unset !important;

        .primary-spin-loader {
          width: 18px;
          height: 18px;
          margin-right: 5px;
        }
      }
    }
  }



  .modal-footer {
    border-top: 1px solid var(--slate5);
    padding: 1rem;

    .tj-btn-left-icon {
      svg {
        width: 20px;
        height: 20px;

        path {
          fill: var(--indigo1);
        }
      }
    }

    .tj-large-btn {
      font-weight: 500;
      font-size: 14px;
    }
  }

  .modal-body {
    .loader-container {
      display: flex;
      justify-content: center;
      align-items: center;
      height: 180px;
    }
  }

  .modal-base {
    .tj-text-xxsm {
      color: var(--slate11);
    }
  }

  .modal-header {
    border-bottom: 1px solid var(--slate5) !important;

    .modal-title {
      color: var(--slate12);
    }

    svg>path {
      fill: var(--slate12);
    }
  }
}

.card-table {
  overflow: visible;
}

.groups-name-cell {
  transition: 0.3s all;
  border-radius: 6px;
  position: relative !important;
  overflow: visible !important;

  .groups-name-container {
    display: flex;
    column-gap: 8px;
    text-overflow: ellipsis;
    overflow: hidden;
    white-space: nowrap;
    max-width: 185px;
  }

  .group-chip {
    padding: 5px 8px;
    border-radius: 6px;
    background-color: var(--slate3);
    text-overflow: ellipsis;
    overflow: hidden;
    white-space: nowrap;
    max-width: 95px;
  }

  .all-groups-list {
    position: absolute;
    width: 100%;
    top: 41px;
    display: flex;
    flex-direction: column;
    background: var(--slate1);
    align-items: flex-start;
    border-radius: 6px;
    border: 1px solid var(--slate1);
    box-shadow: 0px 4px 6px -2px rgba(16, 24, 40, 0.03), 0px 12px 16px -4px rgba(16, 24, 40, 0.08);
    padding: 9px 10px;
    gap: 15px;
    cursor: default;
    max-height: 240px;
    overflow: auto;
    left: 0px;
    z-index: 1;
  }
}

.groups-name-cell[data-active="true"] {
  background: var(--gray5) !important;
  .groups-name-container {
    padding-left: 6px;
  }
}

.groups-hover {
  &:hover {
    background: var(--slate3);
    cursor: pointer;
  }
}

.user-actions-menu-container {
  border: 1px solid var(--slate8);
  border-radius: 6px;

  &:hover {
    background: var(--slate4);
  }

  .actions-menu-icon {
    fill: var(--slate8);
    width: 20px !important;
    height: 20px !important;
    cursor: pointer;

    path {
      fill: var(--slate12) !important;
    }
  }
}

.primary-spin-loader {
  width: 43px;
  height: 43px;
  border: 3px solid var(--indigo6);
  border-bottom-color: var(--indigo9);
  border-radius: 50%;
  display: inline-block;
  box-sizing: border-box;
  animation: rotation 1s linear infinite;
}

@keyframes rotation {
  0% {
    transform: rotate(0deg);
  }

  100% {
    transform: rotate(360deg);
  }
}

.commit-changes {
  display: flex;
  gap: 6px;
}

.disabled-action-tooltip {
  opacity: 0.4;
}

#popover-user-menu {
  .popover-body {
    padding: 0rem 0.8rem;
    min-width: 160px;
  }

  button {
    color: var(--slate12);
    border: none !important;
    &:hover {
      background: none !important;
    }
  }

  .edit-user-btn {
    svg {
      fill: var(--slate9);

      path {
        fill: var(--slate9);
      }
    }
  }
  .user-archive {
    color: var(--tomato9);
    &:hover {
      color: var(--tomato9) !important;
    }
  }
}
.divider {
  border-top: 1px solid var(--slate6);
}

.workspace-constants-wrapper {
  height: calc(100vh - 64px);
  display: flex;
  align-items: center;
  justify-content: center;
  margin-top: 1.5rem;
}

.blank-page-wrapper {
  @media only screen and (max-width: 768px) {
    display: none;
  }
}

.blank-page-wrapper-mobile {
  display: none;
  @media only screen and (max-width: 768px) {
    transform: translateY(80%);
    display: flex;
    align-items: center;
    justify-content: center;
  }
}<|MERGE_RESOLUTION|>--- conflicted
+++ resolved
@@ -13296,21 +13296,9 @@
   border-radius: 6px;
 }
 
-<<<<<<< HEAD
 .components-container {
   margin-left: 16px;
   margin-right: 16px;
-=======
-.groups-name-cell[data-active="true"] {
-  background: var(--gray5) !important;
-  .groups-name-container {
-    padding-left: 6px;
-  }
-
-  .group-chip {
-    max-width: unset !important;
-  }
->>>>>>> b2b56930
 }
 
 .draggable-box-wrapper {
@@ -13862,6 +13850,10 @@
   .groups-name-container {
     padding-left: 6px;
   }
+
+  .group-chip {
+    max-width: unset !important;
+  }
 }
 
 .groups-hover {
