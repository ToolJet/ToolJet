--- conflicted
+++ resolved
@@ -12881,7 +12881,6 @@
   }
 }
 
-<<<<<<< HEAD
 .rest-api-url-codehinter {
   .cm-content>.cm-line {
     max-width: 505px !important;
@@ -12917,7 +12916,6 @@
 .wrapper-div-code-editor:hover .fx-button-container {
   opacity: 1;
 }
-=======
 .action-description-highlighter {
   color: var(--indigo9) !important;
 }
@@ -12937,7 +12935,6 @@
   }
 }
 
->>>>>>> b5ff9047
 .change-margin {
   margin-bottom: 10px !important;
 }
