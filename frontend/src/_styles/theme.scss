@import "./tabler.scss";
@import "./colors.scss";
@import "./z-index.scss";
@import "./mixins.scss";
@import "./queryManager.scss";
@import "./onboarding.scss";
@import "./components.scss";
@import "./global-datasources.scss";
@import "./typography.scss";
@import "./designtheme.scss";
@import "./dropdown-custom.scss";
@import "./ui-operations.scss";
@import "./license.scss";
@import 'react-loading-skeleton/dist/skeleton.css';
@import './table-component.scss';
@import './groups-permissions.scss';
@import 'tailwindcss/base';
@import 'tailwindcss/components';
@import 'tailwindcss/utilities';
@import "./componentdesign.scss";
@import './pages-sidebar.scss';
@import './modules.scss';

/* ibm-plex-sans-100 - latin */
@font-face {
  font-display: swap;
  /* Check https://developer.mozilla.org/en-US/docs/Web/CSS/@font-face/font-display for other options. */
  font-family: 'IBM Plex Sans';
  font-style: normal;
  font-weight: 100;
  src: url('/assets/fonts/ibm-plex-sans-v19-latin/ibm-plex-sans-v19-latin-100.woff2') format('woff2');
  /* Chrome 36+, Opera 23+, Firefox 39+, Safari 12+, iOS 10+ */
}

/* ibm-plex-sans-100italic - latin */
@font-face {
  font-display: swap;
  /* Check https://developer.mozilla.org/en-US/docs/Web/CSS/@font-face/font-display for other options. */
  font-family: 'IBM Plex Sans';
  font-style: italic;
  font-weight: 100;
  src: url('/assets/fonts/ibm-plex-sans-v19-latin/ibm-plex-sans-v19-latin-100italic.woff2') format('woff2');
  /* Chrome 36+, Opera 23+, Firefox 39+, Safari 12+, iOS 10+ */
}

/* ibm-plex-sans-200 - latin */
@font-face {
  font-display: swap;
  /* Check https://developer.mozilla.org/en-US/docs/Web/CSS/@font-face/font-display for other options. */
  font-family: 'IBM Plex Sans';
  font-style: normal;
  font-weight: 200;
  src: url('/assets/fonts/ibm-plex-sans-v19-latin/ibm-plex-sans-v19-latin-200.woff2') format('woff2');
  /* Chrome 36+, Opera 23+, Firefox 39+, Safari 12+, iOS 10+ */
}

/* ibm-plex-sans-200italic - latin */
@font-face {
  font-display: swap;
  /* Check https://developer.mozilla.org/en-US/docs/Web/CSS/@font-face/font-display for other options. */
  font-family: 'IBM Plex Sans';
  font-style: italic;
  font-weight: 200;
  src: url('/assets/fonts/ibm-plex-sans-v19-latin/ibm-plex-sans-v19-latin-200italic.woff2') format('woff2');
  /* Chrome 36+, Opera 23+, Firefox 39+, Safari 12+, iOS 10+ */
}

/* ibm-plex-sans-300 - latin */
@font-face {
  font-display: swap;
  /* Check https://developer.mozilla.org/en-US/docs/Web/CSS/@font-face/font-display for other options. */
  font-family: 'IBM Plex Sans';
  font-style: normal;
  font-weight: 300;
  src: url('/assets/fonts/ibm-plex-sans-v19-latin/ibm-plex-sans-v19-latin-300.woff2') format('woff2');
  /* Chrome 36+, Opera 23+, Firefox 39+, Safari 12+, iOS 10+ */
}

/* ibm-plex-sans-300italic - latin */
@font-face {
  font-display: swap;
  /* Check https://developer.mozilla.org/en-US/docs/Web/CSS/@font-face/font-display for other options. */
  font-family: 'IBM Plex Sans';
  font-style: italic;
  font-weight: 300;
  src: url('/assets/fonts/ibm-plex-sans-v19-latin/ibm-plex-sans-v19-latin-300italic.woff2') format('woff2');
  /* Chrome 36+, Opera 23+, Firefox 39+, Safari 12+, iOS 10+ */
}

/* ibm-plex-sans-regular - latin */
@font-face {
  font-display: swap;
  /* Check https://developer.mozilla.org/en-US/docs/Web/CSS/@font-face/font-display for other options. */
  font-family: 'IBM Plex Sans';
  font-style: normal;
  font-weight: 400;
  src: url('/assets/fonts/ibm-plex-sans-v19-latin/ibm-plex-sans-v19-latin-regular.woff2') format('woff2');
  /* Chrome 36+, Opera 23+, Firefox 39+, Safari 12+, iOS 10+ */
}

/* ibm-plex-sans-italic - latin */
@font-face {
  font-display: swap;
  /* Check https://developer.mozilla.org/en-US/docs/Web/CSS/@font-face/font-display for other options. */
  font-family: 'IBM Plex Sans';
  font-style: italic;
  font-weight: 400;
  src: url('/assets/fonts/ibm-plex-sans-v19-latin/ibm-plex-sans-v19-latin-italic.woff2') format('woff2');
  /* Chrome 36+, Opera 23+, Firefox 39+, Safari 12+, iOS 10+ */
}

/* ibm-plex-sans-500 - latin */
@font-face {
  font-display: swap;
  /* Check https://developer.mozilla.org/en-US/docs/Web/CSS/@font-face/font-display for other options. */
  font-family: 'IBM Plex Sans';
  font-style: normal;
  font-weight: 500;
  src: url('/assets/fonts/ibm-plex-sans-v19-latin/ibm-plex-sans-v19-latin-500.woff2') format('woff2');
  /* Chrome 36+, Opera 23+, Firefox 39+, Safari 12+, iOS 10+ */
}

/* ibm-plex-sans-500italic - latin */
@font-face {
  font-display: swap;
  /* Check https://developer.mozilla.org/en-US/docs/Web/CSS/@font-face/font-display for other options. */
  font-family: 'IBM Plex Sans';
  font-style: italic;
  font-weight: 500;
  src: url('/assets/fonts/ibm-plex-sans-v19-latin/ibm-plex-sans-v19-latin-500italic.woff2') format('woff2');
  /* Chrome 36+, Opera 23+, Firefox 39+, Safari 12+, iOS 10+ */
}

/* ibm-plex-sans-600 - latin */
@font-face {
  font-display: swap;
  /* Check https://developer.mozilla.org/en-US/docs/Web/CSS/@font-face/font-display for other options. */
  font-family: 'IBM Plex Sans';
  font-style: normal;
  font-weight: 600;
  src: url('/assets/fonts/ibm-plex-sans-v19-latin/ibm-plex-sans-v19-latin-600.woff2') format('woff2');
  /* Chrome 36+, Opera 23+, Firefox 39+, Safari 12+, iOS 10+ */
}

/* ibm-plex-sans-600italic - latin */
@font-face {
  font-display: swap;
  /* Check https://developer.mozilla.org/en-US/docs/Web/CSS/@font-face/font-display for other options. */
  font-family: 'IBM Plex Sans';
  font-style: italic;
  font-weight: 600;
  src: url('/assets/fonts/ibm-plex-sans-v19-latin/ibm-plex-sans-v19-latin-600italic.woff2') format('woff2');
  /* Chrome 36+, Opera 23+, Firefox 39+, Safari 12+, iOS 10+ */
}

/* ibm-plex-sans-700 - latin */
@font-face {
  font-display: swap;
  /* Check https://developer.mozilla.org/en-US/docs/Web/CSS/@font-face/font-display for other options. */
  font-family: 'IBM Plex Sans';
  font-style: normal;
  font-weight: 700;
  src: url('/assets/fonts/ibm-plex-sans-v19-latin/ibm-plex-sans-v19-latin-700.woff2') format('woff2');
  /* Chrome 36+, Opera 23+, Firefox 39+, Safari 12+, iOS 10+ */
}

/* ibm-plex-sans-700italic - latin */
@font-face {
  font-display: swap;
  /* Check https://developer.mozilla.org/en-US/docs/Web/CSS/@font-face/font-display for other options. */
  font-family: 'IBM Plex Sans';
  font-style: italic;
  font-weight: 700;
  src: url('/assets/fonts/ibm-plex-sans-v19-latin/ibm-plex-sans-v19-latin-700italic.woff2') format('woff2');
  /* Chrome 36+, Opera 23+, Firefox 39+, Safari 12+, iOS 10+ */
}

.transparent-scrollbar {
  &::-webkit-scrollbar {
    width: 6px;
    height: 50px;
  }

  &::-webkit-scrollbar-track {
    background: transparent;
  }

  &::-webkit-scrollbar-thumb {
    background-color: #E4E7EB;
    border-radius: 10px;
    border: 3px solid transparent;
  }

  &::-webkit-scrollbar-thumb:hover {
    background-color: #E4E7EB;
  }
}

@layer base {

  input[type='number']::-webkit-outer-spin-button,
  input[type='number']::-webkit-inner-spin-button,
  input[type='number'] {
    -webkit-appearance: none;
    margin: 0;
    -moz-appearance: textfield !important;
  }
}

// variables
$border-radius: 4px;


body {
  font-family: 'IBM Plex Sans';
  // color: var(--text-default) !important;
}

body:has(.wrapper.audit-log) {
  overflow: hidden;
}

body:has(.wrapper.audit-log) {
  overflow: hidden;
}

input,
button {
  border-radius: 4px;
}

.btn:hover {
  border-color: $primary;
}

.btn-sm {
  padding: 4px 8px;
}

.padding-0 {
  padding: 0;
}

.float-right {
  float: right;
}

.font-500 {
  font-weight: 500;
}

.color-inherit {
  color: inherit;
}

.text-right {
  text-align: right;
}

.navbar {
  max-height: 48px;
  min-height: auto;
  background-color: var(--base) !important;
  border-bottom: 1px solid var(--slate5);

  .nav-item.active:after {
    bottom: 0 !important;
  }
}

.rc-slider-track {
  background-color: $primary;
}

.rc-slider-handle {
  border-color: $primary;
}

.auth-main {
  height: 1000px;
  padding-top: calc(0.25 * 100vh);
  overflow: hidden;

  svg,
  img {
    height: 50px;
    width: 50px;
  }

  svg {
    color: #000000;
  }

  .col-4 {
    z-index: 1;
  }

  .horizontal-line {
    width: 100%;
    position: relative;
    border: 1px solid #b1b1b1;
    top: 25px;
    margin: 0px auto;
    z-index: 0;
  }

  .sso-ico {
    div {
      background-color: #ffffff;
    }
  }
}

.emoji-mart-scroll {
  border-bottom: 0;
  margin-bottom: 6px;
}

.emoji-mart-scroll+.emoji-mart-bar {
  display: none;
}

.accordion-item {
  border: solid var(--slate5);
  border-width: 0px 0px 1px 0px;
}


.accordion-item,
.accordion-button {
  background-color: inherit;
}

.accordion-button {
  font-size: 14px;
  font-weight: 500 !important;
  box-shadow: none !important;
  color: var(--slate12) !important;
  padding: 16px 16px !important;
  display: flex;
  justify-content: space-between;
  align-items: center;
}

.accordion-button.inspector::after {
  display: none;
}

.accordion-item-trigger {
  background-image: url('data:image/svg+xml,<svg xmlns="http://www.w3.org/2000/svg" width="13" height="12" viewBox="0 0 13 12" fill="none"><path d="M8.83684 3L4.4484 3C3.86955 3 3.5089 3.62791 3.80056 4.1279L5.99478 7.88943C6.28419 8.38556 7.00104 8.38556 7.29045 7.88943L9.48467 4.1279C9.77634 3.62791 9.41568 3 8.83684 3Z" fill="%23ACB2B9"/></svg>') !important;
  height: 12px !important;
  width: 12px !important;
  background-position: center;
  background-repeat: no-repeat;
  background-size: cover;
  transition: transform 0.3s;
  display: inherit !important;
  opacity: 0.7;
}

.accordion-item-trigger:not(.collapsed) {
  transform: rotate(180deg);
  opacity: 1;

}

.accordion-button::after {
  background-image: url('data:image/svg+xml,<svg xmlns="http://www.w3.org/2000/svg" width="13" height="12" viewBox="0 0 13 12" fill="none"><path d="M8.83684 3L4.4484 3C3.86955 3 3.5089 3.62791 3.80056 4.1279L5.99478 7.88943C6.28419 8.38556 7.00104 8.38556 7.29045 7.88943L9.48467 4.1279C9.77634 3.62791 9.41568 3 8.83684 3Z" fill="%2311181C"/></svg>');
}

.accordion-button:not(.collapsed)::after {
  background-image: url('data:image/svg+xml,<svg xmlns="http://www.w3.org/2000/svg" width="13" height="12" viewBox="0 0 13 12" fill="none"><path d="M8.83684 3L4.4484 3C3.86955 3 3.5089 3.62791 3.80056 4.1279L5.99478 7.88943C6.28419 8.38556 7.00104 8.38556 7.29045 7.88943L9.48467 4.1279C9.77634 3.62791 9.41568 3 8.83684 3Z" fill="%2311181C"/></svg>');
}


.accordion-body {
  padding: 4px 16px 16px 16px !important;

  .form-label {
    font-weight: 400;
    font-size: 12px;
    color: var(--slate12);
  }

  .style-fx {
    margin-top: 3px !important;
  }
}

.editor {
  header {
    position: fixed;
    width: 100%;
    top: 0px;
    left: 0px;
  }

  .header-container {
    max-width: 100%;
    padding: 0px;
  }

  .resizer-select,
  .resizer-active {

    .top-right,
    .top-left,
    .bottom-right,
    .bottom-left {
      background: white;
      border-radius: 10px;
      border: solid 1px $primary;
    }
  }

  .resizer-selected {
    outline-width: thin;
    outline-style: solid;
    outline-color: #ffda7e;
  }

  // query data source card style start

  .query-datasource-card-container,
  .header-query-datasource-card-container {
    display: flex;
    flex-direction: row;
    gap: 10px;
    flex-wrap: wrap;
  }

  .datasource-picker {
    margin-bottom: 24px;
    width: 475px;
    margin: auto;

    a {
      color: var(--indigo9);
      text-decoration: none;
    }
  }

  .header-query-datasource-card-container {
    margin-top: -10px;
  }

  .header-query-datasource-card {
    position: relative;
    display: flex;
    min-width: 0;
    word-wrap: break-word;
    background-color: rgba(66, 153, 225, 0.1) !important;
    background-clip: border-box;
    border-radius: 4px;
    height: 32px;
    width: 140px;
    padding: 6px;
    align-items: center;
    text-transform: capitalize;
    font-weight: 400 !important;
    background-color: #4299e11a;

    p {
      margin: 0 8px 0 12px;
    }
  }

  .query-datasource-card {
    position: relative;
    display: flex;
    min-width: 0;
    word-wrap: break-word;
    background-color: #ffffff;
    background-clip: border-box;
    border: 1px solid rgba(101, 109, 119, 0.16);
    border-radius: 4px;
    height: 46px;
    width: 200px;
    padding: 10px;
    align-items: center;
    cursor: pointer;
    transition: transform .2s;

    p {
      margin: 0 8px 0 15px;
    }

    &:hover {
      transform: scale(1.02);
      box-shadow: 0.1px 0.1px 0.1px 0.1px rgba(0, 0, 0, 0.3);
    }
  }

  // end :: data source card style

  .header-query-datasource-name {
    font-size: 0.8rem !important;
    padding-top: 0px !important;
  }

  .datasource-heading {
    display: flex;
    height: 32px;
    gap: 10px;
    align-items: center;

    p {
      font-size: 12px;
      padding-top: 0px;
      cursor: pointer;
    }
  }


  .left-sidebar {
    scrollbar-width: none;
  }

  .left-sidebar::-webkit-scrollbar {
    width: 0;
    background: transparent;
  }

  .left-sidebar-layout {
    display: flex;
    justify-content: center;
    font-size: 11px;
    align-items: center;
    letter-spacing: 0.2px;

    p {
      margin-bottom: 0px;
      margin-top: 8px;
    }
  }

  .left-sidebar {
    height: 100%;
    width: 48px;
    position: fixed;
    z-index: 2;
    left: 0;
    overflow-x: hidden;
    flex: 1 1 auto;
    background-clip: border-box;
    margin-top: 48px;
    padding-top: 8px;
    background: var(--base) !important;

    .accordion-item {
      border: solid var(--slate5);
      border-width: 1px 0px 1px 0px;
    }

    .datasources-container {
      height: 50%;
      overflow-y: scroll;

      tr {
        border-color: #f1f1f1;
      }
    }

    .variables-container {
      height: 50%;
      overflow-y: scroll;
    }

    .variables-container::-webkit-scrollbar-thumb,
    .datasources-container::-webkit-scrollbar-thumb {
      background: transparent;
      height: 0;
      width: 0;
    }

    .variables-container::-webkit-scrollbar,
    .datasources-container::-webkit-scrollbar {
      width: 0;
      background: transparent;
      height: 0;
    }

    .variables-container,
    .datasources-container {
      scrollbar-width: none;
    }

    .datasources-container {
      bottom: 0;
      height: 500px;
      border: solid rgba(101, 109, 119, 0.16);
      border-width: 1px 0px 1px 0px;

      .datasources-header {
        border: solid rgba(0, 0, 0, 0.125);
        border-width: 0px 0px 1px 0px;
      }
    }

    .left-sidebar-inspector {
      .card-body {
        padding: 1rem 0rem 1rem 1rem;
      }
    }

    .left-sidebar-page-selector {
      .add-new-page-button-container {
        width: 100%;
        margin-top: 10px;
      }
    }
  }

  .editor-sidebar {
    position: fixed;
    right: 0;
    overflow: hidden;
    width: 300px;
    flex: 1 1 auto;
    top: 48px;
    border-left: 1px solid var(--slate5);
    background-color: var(--base);
    background-clip: border-box;
    height: 100vh;

    >div {
      background-color: var(--base);
    }


    .inspector {
      .form-control-plaintext {
        padding: 0;
        color: var(--slate12);
      }

      .header {
        padding-left: 20px;
        padding-right: 20px;
        border: solid rgba(0, 0, 0, 0.125);
        border-width: 0px 0px 1px 0px;
        height: 40px;

        .component-name {
          font-weight: 500;
        }

        .component-action-button {
          top: 8px;
          right: 10px;
          position: absolute;
        }
      }

      .properties-container {
        .field {
          .form-label {
            font-size: 12px;
          }

          .text-field {
            height: 30px;
            font-size: 12px;
          }

          .form-select {
            height: 30px;
            font-size: 12px;
          }

          .select-search__input {
            padding: 0.2375rem 0.75rem;
            font-size: 0.825rem;
          }
        }
      }
    }

    .components-container::-webkit-scrollbar {
      width: 0;
      height: 0;
      background: transparent;
    }

    .components-container::-webkit-scrollbar-thumb {
      background: transparent;
    }

    .components-container {
      scrollbar-width: none;
    }

    .components-container {
      height: 100%;
      overflow: auto;
      overflow-x: hidden;
      padding-bottom: 20%;

      ::placeholder {
        color: var(--slate9);

      }

      .component-image-holder {
        border-radius: 0;
        transition: all 0.3s cubic-bezier(0.25, 0.8, 0.25, 1);
        box-sizing: border-box;
        border-radius: 4px;
        background-color: var(--slate3);

        img {
          margin: 0 auto;
        }

        &:hover {
          background-color: var(--slate4);
          border: 1px solid var(--slate4, #E6E8EB);
        }

        &:active {
          background-color: var(--slate4);
          border: 1px solid var(--slate6, #DFE3E6);
        }
      }

      .component-title {
        margin-top: 4px;
        max-width: 100%;
        text-align: center;
        word-wrap: break-word;
        color: var(--slate12);
        text-align: center;
        font-size: 10px;
        font-style: normal;
        font-weight: 400;
        line-height: 13px;
        height: 26px;
        width: 72px;
      }

      .component-description {
        color: grey;
        font-size: 0.7rem;
      }
    }
  }

  .main {
    top: 0;
    height: calc(100vh - 42px); // check

    &.hide-scrollbar {
      .canvas-container::-webkit-scrollbar {
        height: 0;
      }
    }

    .canvas-container::-webkit-scrollbar {
      width: 0;
      background: transparent;
    }

    .canvas-container::-webkit-scrollbar-track {
      background: transparent !important;
    }

    .canvas-container {
      scrollbar-width: none;
    }

    .canvas-container {
      height: 100%;
      top: 48px;
      position: fixed;
      right: 300px;
      left: 48px;
      overflow-y: scroll;
      overflow-x: hidden;
      -webkit-box-pack: center;
      justify-content: center;
      -webkit-box-align: center;
      align-items: center;

      .real-canvas {
        outline: 1px dotted transparent;
      }

      .show-grid {
        outline: 1px dotted #4d72da;
        background-image: linear-gradient(to right,
            rgba(194, 191, 191, 0.2) 1px,
            transparent 1px),
          linear-gradient(to bottom,
            rgba(194, 191, 191, 0.2) 1px,
            transparent 1px);

      }

      .canvas-area {
        // background: #F9F9FB;
        margin: 0px auto;

        .resizer {
          outline: solid 1px transparent;
        }
      }
    }
  }

  .viewer .main {
    height: auto !important;

    .canvas-container {
      top: 0;
      right: 0;
      scrollbar-width: thin;
      scrollbar-color: #6a727c4d transparent;

      &::-webkit-scrollbar-thumb {
        background-color: #6a727c4d !important;
      }
    }
  }

  @media screen and (max-height: 450px) {
    .sidebar {
      padding-top: 15px;
    }

    .sidebar a {
      font-size: 18px;
    }
  }
}

.viewer {
  .header-container {
    max-width: 100%;
  }

  .main {
    padding: 0px 10px;

    .canvas-container {
      scrollbar-width: auto;
      width: 100%;
    }


    .canvas-container::-webkit-scrollbar {
      background: transparent;
    }

    .canvas-container {
      height: 100%;
      position: fixed;
      left: 0;
      overflow-y: auto;
      overflow-x: auto;
      -webkit-box-pack: center;
      justify-content: center;
      -webkit-box-align: center;
      align-items: center;

      .canvas-area {
        width: 1280px;
        // background: #F9F9FB;
        margin: 0px auto;
        background-size: 80px 80px;
        background-repeat: repeat;
      }

      .navigation-area {
        background: var(--base, #FFF);
        padding: 1rem;

        a.page-link {
          border-radius: 0;
          border: 0;
        }

        a.page-link:hover {
          color: white;
          background-color: #4D72FA;
        }

        a.page-link.active {
          color: white;
          background-color: #4D72FA;
        }
      }

    }
  }
}

.modal-header {
  padding: 0 1.5rem 0 1.5rem;
}

.page-body,
.homepage-body {
  height: 100vh;

  .list-group.list-group-transparent.dark .all-apps-link,
  .list-group-item-action.dark.active {
    background-color: $dark-background !important;
  }
}

.home-search-holder {
  height: 20px;
  width: 100%;
  margin-top: 32px;

  .search-box-wrapper {
    .input-icon {
      .input-icon-addon {
        padding-right: 6px;
      }
    }
  }

  .homepage-search {
    background: none !important;
    color: var(--slate12);
    height: 20px;
    border: none !important;

    &:focus {
      background: none !important;
      border: none !important;
    }

    &:hover {
      background: none !important;
      border: none !important;
      color: var(--slate12);
    }
  }
}

.homepage-app-card-list-item-wrap {
  row-gap: 16px;
  column-gap: 32px;
  display: flex;
  margin-top: 22px;
}

.homepage-app-card-list-item {
  max-width: 272px;
  flex-basis: 33%;
  padding: 0 !important;
}

.homepage-dropdown-style {
  min-width: 11rem;
  display: block;
  align-items: center;
  margin: 0;
  line-height: 1.4285714;
  width: 100%;
  padding: 0.5rem 0.75rem !important;
  font-weight: 400;
  white-space: nowrap;
  border: 0;
  cursor: pointer;
  font-size: 12px;
}

.homepage-dropdown-style:hover {
  background: rgba(101, 109, 119, 0.06);
}

.card-skeleton-container {
  border: 0.5px solid #b4bbc6;
  padding: 1rem;
  border-radius: 8px;
  height: 180px;
}

.app-icon-skeleton {
  background-color: #ECEEF0 !important;
  border-radius: 4px;
  margin-bottom: 20px;
  height: 40px;
  width: 40px;
}

.folder-icon-skeleton {
  display: inline-block;
  background-color: #858896;
  border-radius: 4px;
  height: 14px;
  width: 14px;
}

.folders-skeleton {
  padding: 9px 12px;
  height: 34px;
  margin-bottom: 4px;
}

.card-skeleton-button {
  height: 20px;
  width: 60px;
  background: #91a4f6;
  margin-top: 1rem;
  border-radius: 4px;
}

@media (min-height: 641px) and (max-height: 899px) {
  .homepage-pagination {
    position: fixed;
    bottom: 2rem;
    width: 63%;
  }
}

@media (max-height: 640px) {
  .homepage-pagination {
    position: fixed;
    bottom: 2rem;
    width: 71%;
  }
}

@media (max-width: 1056px) {
  .homepage-app-card-list-item {
    flex-basis: 50%;
  }
}

.homepage-body {
  overflow-y: hidden;

  a {
    color: inherit;
  }

  a:hover {
    color: inherit;
    text-decoration: none;
  }

  button.create-new-app-button {
    background-color: var(--indigo9);

  }




  .app-list {
    .app-card {
      height: 180px;
      max-height: 180px;
      border: 0.5px solid #b4bbc6;
      box-sizing: border-box;
      border-radius: 8px;
      overflow: hidden;

      .app-creation-time {
        span {
          color: var(--slate11) !important;
        }
      }

      .app-creator {
        font-weight: 500;
        font-size: 0.625rem;
        line-height: 12px;
        color: #292d37;
        white-space: nowrap;
        overflow: hidden;
        text-overflow: ellipsis;
      }

      .app-icon-main {
        background-color: $primary;

        .app-icon {
          img {
            height: 24px;
            width: 24px;
            filter: invert(100%) sepia(0%) saturate(0%) hue-rotate(17deg) brightness(104%) contrast(104%);
            vertical-align: middle;
          }
        }
      }

      .app-template-card-wrapper {
        .card-body {
          padding-left: 0px !important;
        }
      }

      .app-title {
        line-height: 20px;
        font-size: 1rem;
        font-weight: 400;
        color: #000000;
        overflow: hidden;
        max-height: 40px;
        text-overflow: ellipsis;
        display: -webkit-box;
        -webkit-line-clamp: 2;
        /* number of lines to show */
        line-clamp: 2;
        -webkit-box-orient: vertical;
      }

      button {
        font-size: 0.6rem;
        width: 100%;
      }

      .menu-ico {
        cursor: pointer;

        img {
          padding: 0px;
          height: 14px;
          width: 14px;
          vertical-align: unset;
        }
      }
    }

    .app-card.highlight {
      background-color: #f8f8f8;
      box-shadow: 0px 4px 4px rgba(0, 0, 0, 0.25);
      border: 0.5px solid $primary;

      .edit-button {
        box-sizing: border-box;
        border-radius: 6px;
        color: $primary-light;
        width: 113px;
        height: 28px;
        background: var(--indigo11) !important;
        border: none;
        color: var(--indigo4);
        padding: 4px 16px;
        gap: 6px;
        height: 28px;


        &:hover {
          background: var(--indigo10);

        }

        &:focus {
          box-shadow: 0px 0px 0px 4px var(--indigo6);
          background: var(--indigo10);
          outline: 0;
        }


        &:active {
          background: var(--indigo11);
          box-shadow: none;
        }
      }

      .launch-button {
        box-sizing: border-box;
        border-radius: 6px;
        color: var(--slate12);
        width: 113px;
        height: 28px;
        background: var(--base);
        border: 1px solid var(--slate7);
        color: var(--slate12);
        padding: 4px 16px;
        gap: 6px;
        height: 28px !important;


        &:hover {
          background: var(--slate8);
          color: var(--slate11);
          border: 1px solid var(--slate8);
          background: var(--base);
        }

        &:active {
          background: var(--base);
          box-shadow: none;
          border: 1px solid var(--slate12);
          color: var(--slate12);
        }

        &:focus {
          background: var(--base);
          color: var(--slate11);
          border: 1px solid var(--slate8);
          box-shadow: 0px 0px 0px 4px var(--slate6);
        }
      }

      .app-title {
        height: 20px;
        -webkit-line-clamp: 1;
        /* number of lines to show */
        line-clamp: 1;
      }
    }
  }
}


.template-library-modal {
  font-weight: 500;

  .modal-header {
    background-color: var(--base) !important;
    border-bottom: 1px solid var(--slate5);

  }

  .modal-dialog {
    max-width: 90%;
    height: 80%;

    .modal-content {
      height: 100%;
      padding: 0;


      .modal-body {
        height: 80%;
        padding: 0 10px;
        background-color: var(--base) !important;


        .container-fluid {
          height: 100%;
          padding: 0;

          .row {
            height: 100%;
          }
        }
      }
    }

    .modal-body,
    .modal-footer {
      background-color: #ffffff;
    }
  }

  .template-categories {
    .list-group-item {
      border: 0;
    }

    .list-group-item.active {
      background-color: #edf1ff;
      color: $primary-light;
      font-weight: 600;
    }
  }

  .template-app-list {
    .list-group-item {
      border: 0;
    }

    .list-group-item.active {
      background-color: #edf1ff;
      color: black;
    }
  }

  .template-display {
    display: flex;
    flex-direction: row;
    align-items: center;
    height: 100%;

    h3.title {
      font-weight: 600;
      line-height: 17px;
    }

    p.description {
      font-weight: 500;
      font-size: 13px;
      line-height: 15px;
      letter-spacing: -0.1px;
      color: #8092ab;
    }

    img.template-image {
      height: 75%;
      width: 85%;
      border: 0;
      padding: 0;
      object-fit: contain;
    }

    .template-spinner {
      width: 3rem;
      height: 3rem;
      margin: auto;
      position: absolute;
      top: 0;
      bottom: 0;
      left: 0;
      right: 0;
    }

    .row {
      margin-bottom: 0;
    }
  }

  .template-list {
    padding-top: 16px;

    .template-search-box {
      input {
        border-radius: 5px !important;
      }

      .input-icon {
        display: flex;
      }
    }

    .input-icon {
      .search-icon {
        display: block;
        position: absolute;
        left: 0;
        margin-right: 0.5rem;
      }

      .clear-icon {
        cursor: pointer;
        display: block;
        position: absolute;
        right: 0;
        margin-right: 0.5rem;
      }
    }

    .list-group-item.active {
      color: $primary;
    }
  }
}

.template-library-modal.dark-mode {

  .template-modal-control-column,
  .template-list-column,
  .categories-column,
  .modal-header {
    border-color: var(--slate5) !important;
  }

  .modal-body {
    height: 80%;
    padding: 0 10px;
    background-color: var(--base) !important;

    .container-fluid {
      height: 100%;
      padding: 0;

      .row {
        height: 100%;
      }
    }
  }

  .modal-footer,
  .modal-header,
  .modal-content {
    color: white;
    background-color: #2b394a;
  }

  .template-categories {
    .list-group-item {
      color: white;
      border: 0;
    }

    .list-group-item:hover {
      background-color: #232e3c;
    }

    .list-group-item.active {
      background-color: $primary-light;
      color: white;
      font-weight: 600;
    }
  }

  .template-app-list {
    .list-group-item {
      border: 0;
      color: white;
    }

    .list-group-item:hover {
      border: 0;
      background-color: #232e3c;
    }

    .list-group-item.active {
      background-color: $primary-light;
      color: white;
    }

    .no-results-item {
      background-color: var(--slate4);
      color: white;
    }
  }

  .template-list {
    .template-search-box {
      input {
        background-color: #2b394a;
        border-color: #232e3c;
        color: white;
      }
    }
  }
}

.organizations-modal.dark-mode,
.user-edit-modal.dark-mode {
  .modal-header {
    border-color: #232e3c !important;
  }

  .modal-body,
  .modal-footer,
  .modal-header,
  .modal-content {
    color: white;
    background-color: #2b394a;
  }

  .user-table-header th {
    color: white;
    background-color: #1c252f;
  }
}

.fx-container {
  position: relative;
}

.fx-common {
  margin-right: 12px;
}

.fx-button {
  border-radius: 6px;

  svg {
    margin: 2px 4px;
  }
}

.fx-button:hover {
  background-color: var(--slate4);
  cursor: pointer;
}

.fx-button.active {
  background-color: var(--indigo5);
  cursor: pointer;
}



.fx-container-eventmanager {
  position: relative;
}

.fx-container-eventmanager * .fx-outer-wrapper {
  position: absolute !important;
  top: 7px !important;
  right: -26px;
}

// targeting select component library class

.component-action-select *.css-1nfapid-container {
  width: 184px !important;
}

.component-action-select {
  .css-zz6spl-container {
    width: inherit;
  }

  &.fx-container-eventmanager {
    .fx-common {
      right: 0;
    }

    .custom-row {
      width: 100%
    }
  }

  .codeShow-active {
    display: flex;
    flex-direction: row-reverse;
    justify-content: space-between;

    .custom-row {
      width: 75%;
    }
  }

  .row.fx-container {
    .col {
      display: flex;
    }
  }
}

.fx-container-eventmanager *.fx-common {
  top: 6px !important;
  right: -34px;
}

.fx-container-eventmanager-code {
  padding-right: 15px !important;
}

.unselectable {
  -webkit-touch-callout: none;
  -webkit-user-select: none;
  -khtml-user-select: none;
  -moz-user-select: none;
  -ms-user-select: none;
  user-select: none;
}

.layout-buttons {
  span {
    color: $primary;
  }
}

.inspector {
  .tab-content {
    overflow-y: auto;
    // TAB HEADER HEIGHT + FOOTER HEIGHT + Extra padding = 120px
    height: calc(100vh - 10.4rem);
    // Hide scrollbar
    -ms-overflow-style: none;
    /* IE and Edge */
    scrollbar-width: none;
    /* Firefox */
    border-top: 1px solid var(--slate5) !important;
  }

  &.module-editor-inspector {
    .tab-content {
      border-top: none !important;
    }
  }

  /* Hide scrollbar for Chrome, Safari and Opera */
  /* Hide scrollbar for Chrome, Safari and Opera */
  .tab-content::-webkit-scrollbar {
    display: none;
  }

  .accordion:last-child {
    margin-bottom: 45px !important;
  }

  .field-type-vertical-line {
    position: relative;
    width: 0;
    height: 2rem;
    border-left: 1px solid var(--slate5);
    content: '';
    margin-right: -2.75rem;

  }

  .code-hinter-vertical-line {
    position: relative;
    width: 0;
    border-left: 1px solid var(--slate5);
    content: '';
    margin-right: 1rem;
  }

  .code-hinter-wrapper {
    min-width: 0;
  }

  .inspector-field-number {
    background-color: var(--slate1);
    border: none;
    color: var(--slate12);
    width: 8.063rem; //129px
    border: 1px solid var(--slate7);
    padding: 6px 10px;
  }
}


.theme-dark {
  .accordion-button::after {
    background-image: url('data:image/svg+xml,<svg xmlns="http://www.w3.org/2000/svg" width="12" height="13" viewBox="0 0 12 13" fill="none"><path d="M8.19426 3.5L3.80582 3.5C3.22697 3.5 2.86632 4.12791 3.15798 4.6279L5.35221 8.38943C5.64161 8.88556 6.35846 8.88556 6.64787 8.38943L8.8421 4.6279C9.13376 4.12791 8.77311 3.5 8.19426 3.5Z" fill="%23ffffff"/></svg>');
  }

  .accordion-item-trigger {
    background-image: url('data:image/svg+xml,<svg xmlns="http://www.w3.org/2000/svg" width="12" height="13" viewBox="0 0 12 13" fill="none"><path d="M8.19426 3.5L3.80582 3.5C3.22697 3.5 2.86632 4.12791 3.15798 4.6279L5.35221 8.38943C5.64161 8.88556 6.35846 8.88556 6.64787 8.38943L8.8421 4.6279C9.13376 4.12791 8.77311 3.5 8.19426 3.5Z" fill="%23ffffff"/></svg>') !important;
  }

  .homepage-body {
    .app-list {
      .app-title {
        line-height: 20px;
        font-size: 16px;
        font-weight: 400;
      }
    }
  }

  .layout-buttons {
    svg {
      filter: invert(89%) sepia(2%) saturate(127%) hue-rotate(175deg) brightness(99%) contrast(96%);
    }
  }

  .organization-list {
    margin-top: 5px;

    .btn {
      border: 0px;
    }

    .dropdown-toggle div {
      max-width: 200px;
      text-overflow: ellipsis;
      overflow: hidden;
    }
  }

  .left-menu {
    ul {
      li:not(.active):hover {
        color: $black;
      }
    }
  }

  .menu-ico,
  .folder-menu-icon {
    svg {
      path {
        fill: white !important;
      }
    }
  }
}

.pagination {
  .page-item.active {
    a.page-link {
      background-color: var(--primary-brand);
    }
  }
}

.datasource-picker,
.stripe-operation-options {

  .select-search,
  .select-search-dark,
  .select-search__value input,
  .select-search-dark input {
    width: 224px !important;
    height: 32px !important;
    border-radius: $border-radius !important;
  }
}

.openapi-operation-options {

  .select-search,
  .select-search-dark,
  .select-search__value input,
  .select-search-dark input {
    height: 32px !important;
    border-radius: $border-radius !important;
  }
}

.openapi-operations-desc {
  padding-top: 12px;
}

.select-search {
  width: 100%;
  position: relative;
  box-sizing: border-box;
}

.select-search *,
.select-search *::after,
.select-search *::before {
  box-sizing: inherit;
}

.select-search-dark {
  .select-search-dark__input::placeholder {
    color: #E0E0E0;
  }
}

/**
 * Value wrapper
 */
.select-search__value {
  position: relative;
}

.select-search__value::after {
  content: "";
  display: inline-block;
  position: absolute;
  top: calc(50% - 9px);
  right: 19px;
  width: 11px;
  height: 11px;
}

/**
 * Input
 */
.select-search__input {
  display: block;
  width: 100%;
  padding: 0.4375rem 0.75rem;
  font-size: 0.875rem;
  font-weight: 400;
  line-height: 1.4285714;
  color: var(--slate12);
  background-color: var(--base);
  background-clip: padding-box;
  border: 1px solid var(--slate7);
  -webkit-appearance: none;
  -moz-appearance: none;
  appearance: none;
  border-radius: $border-radius !important;
  transition: border-color 0.15s ease-in-out, box-shadow 0.15s ease-in-out;
}

.select-search__input::-webkit-search-decoration,
.select-search__input::-webkit-search-cancel-button,
.select-search__input::-webkit-search-results-button,
.select-search__input::-webkit-search-results-decoration {
  -webkit-appearance: none;
}

.select-search__input:not([readonly]):focus {
  cursor: initial;
}

/**
 * Options wrapper
 */
.select-search__select {
  background: #ffffff;
  box-shadow: 0 0.0625rem 0.125rem rgba(0, 0, 0, 0.15);
}

/**
 * Options
 */
.select-search__options {
  list-style: none;
}

/**
 * Option row
 */
.select-search__row:not(:first-child) {
  border-top: 1px solid #eee;
}

/**
 * Option
 */
.select-search__option,
.select-search__not-found {
  display: block;
  height: 36px;
  width: 100%;
  padding: 0 16px;
  background: var(--base);
  border: none;
  outline: none;
  font-family: "Roboto", sans-serif;
  font-size: 14px;
  text-align: left;
  cursor: pointer;
}

.select-search--multiple .select-search__option {
  height: 48px;
}

.select-search__option.is-highlighted,
.select-search__option:not(.is-selected):hover {
  background: rgba(47, 204, 139, 0.1);
}

.select-search__option.is-highlighted.is-selected,
.select-search__option.is-selected:hover {
  background: #2eb378;
  color: #ffffff;
}

.audit-log {
  .select-search__option.is-selected {
    background: $primary;
    color: $white;
  }

  .page-body {
    margin-bottom: 0px;
  }

}

/**
 * Group
 */
.select-search__group-header {
  font-size: 10px;
  text-transform: uppercase;
  background: #eee;
  padding: 8px 16px;
}

/**
 * States
 */
.select-search.is-disabled {
  opacity: 0.5;
}

.select-search.is-loading .select-search__value::after {
  background-image: url("data:image/svg+xml,%3Csvg xmlns='http://www.w3.org/2000/svg' width='50' height='50' viewBox='0 0 50 50'%3E%3Cpath fill='%232F2D37' d='M25,5A20.14,20.14,0,0,1,45,22.88a2.51,2.51,0,0,0,2.49,2.26h0A2.52,2.52,0,0,0,50,22.33a25.14,25.14,0,0,0-50,0,2.52,2.52,0,0,0,2.5,2.81h0A2.51,2.51,0,0,0,5,22.88,20.14,20.14,0,0,1,25,5Z'%3E%3CanimateTransform attributeName='transform' type='rotate' from='0 25 25' to='360 25 25' dur='0.6s' repeatCount='indefinite'/%3E%3C/path%3E%3C/svg%3E");
  background-size: 8px;
  width: 8px;
  height: 8px;
}

.select-search:not(.is-disabled) .select-search__input {
  cursor: pointer;
}

/**
 * Modifiers
 */
.select-search--multiple {
  border-radius: 3px;
  overflow: hidden;
}

.select-search:not(.is-loading):not(.select-search--multiple) .select-search__value::after {
  transform: rotate(45deg);
  border-right: 1px solid #000;
  border-bottom: 1px solid #000;
  pointer-events: none;
}

.select-search--multiple .select-search__input {
  cursor: initial;
}

.select-search--multiple .select-search__input {
  border-radius: 3px 3px 0 0;
}

.select-search--multiple:not(.select-search--search) .select-search__input {
  cursor: default;
}

.select-search:not(.select-search--multiple) .select-search__input:hover {
  border-color: #2fcc8b;
}

.select-search:not(.select-search--multiple) .select-search__select {
  position: absolute;
  z-index: 2;
  right: 0;
  left: 0;
  border-radius: 3px;
  overflow: auto;
  max-height: 360px;
}

.select-search--multiple .select-search__select {
  position: relative;
  overflow: auto;
  max-height: 260px;
  border-top: 1px solid #eee;
  border-radius: 0 0 3px 3px;
}

.select-search__not-found {
  height: auto;
  padding: 16px;
  text-align: center;
  color: #888;
}

/**
* Select Search Dark Mode
*/
.select-search-dark {
  width: 100%;
  position: relative;
  box-sizing: border-box;
}

.select-search-dark *,
.select-search-dark *::after,
.select-search-dark *::before {
  box-sizing: inherit;
}

/**
 * Value wrapper
 */
.select-search-dark__value {
  position: relative;
}

.select-search-dark__value::after {
  content: "";
  display: inline-block;
  position: absolute;
  top: calc(50% - 4px);
  right: 13px;
  width: 6px;
  height: 6px;
  filter: brightness(0) invert(1);
}

/**
 * Input
 */
.select-search-dark__input {
  display: block;
  width: 100%;
  font-size: 0.875rem;
  font-weight: 400;
  line-height: 1.4285714;
  color: #ffffff;
  background-color: #2b3547;
  background-clip: padding-box;
  border: 1px solid #232e3c;
  -webkit-appearance: none;
  -moz-appearance: none;
  appearance: none;
  border-radius: 0;
  transition: border-color 0.15s ease-in-out, box-shadow 0.15s ease-in-out;
}

.select-search-dark__input::-webkit-search-decoration,
.select-search-dark__input::-webkit-search-cancel-button,
.select-search-dark__input::-webkit-search-results-button,
.select-search-dark__input::-webkit-search-results-decoration {
  -webkit-appearance: none;
}

.select-search-dark__input:not([readonly]):focus {
  cursor: initial;
}

/**
 * Options
 */
.select-search-dark__options {
  list-style: none;
  padding: 0;
}

/**
 * Option row
 */
.select-search-dark__row:not(:first-child) {
  border-top: none;
}

/**
 * Option
 */
.select-search-dark__option,
.select-search-dark__not-found {
  display: block;
  height: 36px;
  width: 100%;
  padding: 0 16px;
  background-color: var(--base) !important;
  color: #ffffff !important;
  outline: none;
  font-family: "Roboto", sans-serif;
  font-size: 14px;
  text-align: left;
  cursor: pointer;
  border-radius: 0;

  &:hover {
    background-color: #2b3546 !important;
  }
}

.select-search-dark--multiple .select-search-dark__option {
  height: 48px;
}

/**
 * Group
 */
.select-search-dark__group-header {
  font-size: 10px;
  text-transform: uppercase;
  background: #eee;
  padding: 8px 16px;
}

/**
 * States
 */
.select-search-dark.is-disabled {
  opacity: 0.5;
}

.select-search-dark.is-loading .select-search-dark__value::after {
  background-image: url("data:image/svg+xml,%3Csvg xmlns='http://www.w3.org/2000/svg' width='50' height='50' viewBox='0 0 50 50'%3E%3Cpath fill='%232F2D37' d='M25,5A20.14,20.14,0,0,1,45,22.88a2.51,2.51,0,0,0,2.49,2.26h0A2.52,2.52,0,0,0,50,22.33a25.14,25.14,0,0,0-50,0,2.52,2.52,0,0,0,2.5,2.81h0A2.51,2.51,0,0,0,5,22.88,20.14,20.14,0,0,1,25,5Z'%3E%3CanimateTransform attributeName='transform' type='rotate' from='0 25 25' to='360 25 25' dur='0.6s' repeatCount='indefinite'/%3E%3C/path%3E%3C/svg%3E");
  background-size: 11px;
}

.select-search-dark:not(.is-disabled) .select-search-dark__input {
  cursor: pointer;
}

/**
 * Modifiers
 */
.select-search-dark--multiple {
  border-radius: 3px;
  overflow: hidden;
}

.select-search-dark:not(.is-loading):not(.select-search-dark--multiple) .select-search-dark__value::after {
  transform: rotate(45deg);
  border-right: 1px solid #000;
  border-bottom: 1px solid #000;
  pointer-events: none;
}

.select-search-dark--multiple .select-search-dark__input {
  cursor: initial;
}

.select-search-dark--multiple .select-search-dark__input {
  border-radius: 3px 3px 0 0;
}

.select-search-dark--multiple:not(.select-search-dark--search) .select-search-dark__input {
  cursor: default;
}

.select-search-dark:not(.select-search-dark--multiple) .select-search-dark__input:hover {
  border-color: #ffffff;
}

.select-search-dark:not(.select-search-dark--multiple) .select-search-dark__select {
  position: absolute;
  z-index: 2;
  right: 0;
  left: 0;
  border-radius: 3px;
  overflow: auto;
  max-height: 360px;
}

.select-search-dark--multiple .select-search-dark__select {
  position: relative;
  overflow: auto;
  max-height: 260px;
  border-top: 1px solid #eee;
  border-radius: 0 0 3px 3px;
}

.select-search-dark__not-found {
  height: auto;
  padding: 16px;
  text-align: center;
  color: #888;
}

// jet-table-footer is common class used in other components other than table
.jet-table-footer {
  .table-footer {
    width: 100%;
  }
}

.btn-primary {
  --tblr-btn-color: #{$primary-rgb};
  --tblr-btn-color-darker: #{$primary-rgb-darker};
  border-color: none;
}

.form-check-input:checked {
  background-color: var(--indigo9);
  border-color: rgba(101, 109, 119, 0.24);
}

#passwordLogin:checked {
  background-color: #E54D2E;
  border-color: rgba(101, 109, 119, 0.24);
}

.btn:focus,
.btn:active,
.form-check-input:focus,
.form-check-input:active,
.form-control:focus,
th:focus,
tr:focus {
  outline: none !important;
  box-shadow: none;
}

.show-password-field {
  width: fit-content;

  .form-check-input {
    cursor: pointer;
  }

  .show-password-label {
    cursor: pointer;
  }
}

.select-search__option {
  color: rgb(90, 89, 89);
}

.select-search__option.is-selected {
  background: rgba(176, 176, 176, 0.07);
  color: #4d4d4d;
}

.select-search__option.is-highlighted.is-selected,
.select-search__option.is-selected:hover {
  background: rgba(66, 153, 225, 0.1);
  color: rgb(44, 43, 43);
}

.select-search__option.is-highlighted,
.select-search__option:hover {
  background: rgba(66, 153, 225, 0.1);
}

.select-search__options {
  margin-left: -33px;
}

.select-search__option.is-highlighted,
.select-search__option:not(.is-selected):hover {
  background: rgba(66, 153, 225, 0.1);
}

.select-search:not(.select-search--multiple) .select-search__input:hover {
  border-color: rgba(66, 153, 225, 0.1);
}

.DateInput_input {
  font-weight: 300;
  font-size: 14px;
  padding: 4px 7px 2px;
  padding: 4px 7px 2px;
  width: 100px !important;
  margin-left: 10px;
}

.no-components-box {
  border: 1px dashed #3e525b;
}

.form-control-plaintext:focus-visible {
  outline: none;
  outline-width: thin;
  outline-style: solid;
  outline-color: $primary;
}

.form-control-plaintext:hover {
  outline: none;
  outline-width: thin;
  outline-style: solid;
  outline-color: rgba(66, 153, 225, 0.8);
}

.select-search__input:focus-visible {
  outline: none;
  outline-color: #4ac4d6;
}

.form-control-plaintext {
  padding: 5px;
}

.code-builder {
  border: solid 1px #dadcde;
  border-radius: 2px;
  padding-top: 4px;

  .variables-dropdown {
    position: fixed;
    right: 0;
    width: 400px;
    z-index: 200;
    border: solid 1px #dadcde;

    .group-header {
      background: #f4f6fa;
    }
  }
}

.__react_component_tooltip {
  z-index: 10000;
}

.select-search__value::after {
  top: calc(50% - 2px);
  right: 15px;
  width: 5px;
  height: 5px;
}

.progress-bar {
  background-color: rgba(66, 153, 225, 0.7);
}

.popover-header {
  background-color: #f4f6fa;
  border-bottom: 0;
}

.popover-body {
  background-color: var(--base);
  color: var(--slate12);
  border-radius: 6px;

  .form-label {
    font-size: 12px;
  }
}

/**
 * Home page app menu
 */
#popover-app-menu {
  border-radius: 4px;
  width: 150px;
  box-shadow: 0px 12px 16px -4px rgba(16, 24, 40, 0.08), 0px 4px 6px -2px rgba(16, 24, 40, 0.03);
  background: var(--base);
  color: var(--slate12);
  border: 1px solid var(--slate3);

  .popover-arrow {
    display: none;
  }

  .popover-body {
    padding: 16px 12px 0px 12px;
    color: var(--slate12);

    .field {
      font-weight: 500;
      font-size: 0.7rem;

      &__danger {
        color: var(--tomato9);
      }
    }
  }
}

.input-icon {
  .input-icon-addon {
    display: none;
  }
}

.input-icon:hover {
  .input-icon-addon {
    display: flex;
  }
}

.input-icon:focus {
  .input-icon-addon {
    display: flex;
  }
}

.sub-section {
  width: 100%;
  display: block;
}

.text-muted {
  color: #3e525b !important;
}

body {
  color: #3e525b;
}

.RichEditor-root {
  background: #ffffff;
  border: 1px solid #ddd;
  font-family: "Georgia", serif;
  font-size: 14px;
  padding: 15px;
  height: 100%;
}

.RichEditor-editor {
  border-top: 1px solid #ddd;
  cursor: text;
  font-size: 16px;
  margin-top: 10px;
}

.RichEditor-editor .public-DraftEditorPlaceholder-root,
.RichEditor-editor .public-DraftEditor-content {
  margin: 0 -15px -15px;
  padding: 15px;
}

.RichEditor-editor .public-DraftEditor-content {
  min-height: 100px;
  overflow-y: scroll;
}

.RichEditor-hidePlaceholder .public-DraftEditorPlaceholder-root {
  display: none;
}

.RichEditor-editor .RichEditor-blockquote {
  border-left: 5px solid #eee;
  color: #666;
  font-family: "Hoefler Text", "Georgia", serif;
  font-style: italic;
  margin: 16px 0;
  padding: 10px 20px;
}

.RichEditor-editor .public-DraftStyleDefault-pre {
  background-color: rgba(0, 0, 0, 0.05);
  font-family: "Inconsolata", "Menlo", "Consolas", monospace;
  font-size: 16px;
  padding: 20px;
  color: #0000009c;
}

.RichEditor-controls {
  font-family: "Helvetica", sans-serif;
  font-size: 14px;
  margin-bottom: 5px;
  user-select: none;
}

.dropmenu {
  position: relative;
  display: inline-block;
  margin-right: 16px;

  .dropdownbtn {
    color: #999;
    background: none;
    cursor: pointer;
    outline: none;
    border: none;
  }

  .dropdown-content {
    display: none;
    position: absolute;
    z-index: 2;
    width: 100%;
    align-items: center;
    border: 1px solid transparent;
    border-radius: 4px;
    box-shadow: 0 2px 6px 2px rgba(47, 54, 59, 0.15);

    a {
      text-decoration: none;
      width: 100%;
      position: relative;
      display: block;

      span {
        text-align: center;
        width: 100%;
        text-align: center;
        padding: 3px 0px;
      }
    }
  }
}

.dropmenu .dropdown-content a:hover {
  background-color: rgba(0, 0, 0, 0.05);
}

.dropmenu:hover {
  .dropdownbtn {
    color: #5890ff;
    background-color: rgba(0, 0, 0, 0.05);
    border-radius: 4px;
  }

  .dropdown-content {
    display: block;
  }
}

.RichEditor-styleButton {
  color: #999;
  cursor: pointer;
  margin-right: 16px;
  padding: 2px 0;
  display: inline-block;
}

.RichEditor-activeButton {
  color: #5890ff;
}


.chart-data-input {
  .CodeMirror {
    min-height: 370px;
    font-size: 0.8rem;
  }

  .code-hinter {
    min-height: 370px;
  }
}

.map-location-input {
  .CodeMirror {
    min-height: 120px;
    font-size: 0.8rem;
  }

  .code-hinter {
    min-height: 120px;
  }
}

.rdt {
  .form-control {
    height: 100%;
  }
}

.DateInput_input__focused {
  border-bottom: 2px solid $primary;
}

.CalendarDay__selected,
.CalendarDay__selected:active,
.CalendarDay__selected:hover {
  background: var(--primary-brand);
  border: 1px double var(--primary-brand);
}

.CalendarDay__selected_span {
  background: var(--primary-brand);
  border: var(--primary-brand);
}

.CalendarDay__selected_span:active,
.CalendarDay__selected_span:hover {
  background: var(--primary-brand);
  border: 1px double var(--primary-brand);
  color: #ffffff;
}

.CalendarDay__hovered_span:active,
.CalendarDay__hovered_span:hover {
  background: var(--primary-brand);
  border: 1px double var(--primary-brand);
  color: #ffffff;
}

.CalendarDay__hovered_span {
  background: var(--primary-brand);
  border: 1px double var(--primary-brand);
  color: #ffffff;
}

.table-responsive {
  margin-bottom: 0rem;
}

.code-hinter::-webkit-scrollbar {
  width: 0;
  height: 0;
  background: transparent;
}

.codehinter-query-editor-input {
  .CodeMirror {
    font-family: "Roboto", sans-serif;
    color: #263136;
    overflow: hidden;
    height: 50px !important;
  }

  .CodeMirror-vscrollbar {
    overflow: hidden;
  }

  .CodeMirror-focused {
    padding-top: 0;
    height: 50px;
  }

  .CodeMirror-scroll {
    position: absolute;
    top: 0;
    width: 100%;
  }
}

.field {
  .CodeMirror-scroll {
    position: static;
    top: 0;
  }

  .form-check {
    display: inline-block;
  }
}

.code-hinter {
  .form-control {
    .CodeMirror {
      font-family: "Roboto", sans-serif;
      height: 50px !important;
      max-height: 300px;
    }
  }

  .CodeMirror-vscrollbar,
  .CodeMirror-hscrollbar {
    background: transparent;
    height: 0;
    width: 0;
  }

  .CodeMirror-scroll {
    overflow: hidden !important;
    position: static;
    width: 100%;
  }
}

.CodeMirror-hints {
  font-family: "Roboto", sans-serif;
  font-size: 0.9rem;
  padding: 0px;
  z-index: $hints-z-index;

  li.CodeMirror-hint-active {
    background: $primary;
  }

  .CodeMirror-hint {
    padding: 4px;
    padding-left: 10px;
    padding-right: 10px;
  }
}

.cm-matchhighlight {
  color: #4299e1 !important;
  background: rgba(66, 153, 225, 0.1) !important;
}

.nav-tabs .nav-link {
  color: #3e525b;
  border-top-left-radius: 0px;
  border-top-right-radius: 0px;
}

.transformation-popover {
  padding: 14px;
  font-weight: 500;
  margin-bottom: 0px;
}


hr {
  margin: 1rem 0;
}

.query-hinter {
  min-height: 150px;
}

.codehinter-default-input {
  font-family: "Roboto", sans-serif;
  display: block;
  width: 100%;
  font-size: 0.875rem;
  font-weight: 400;
  color: var(--slate9);
  background-color: var(--base) !important;
  background-clip: padding-box;
  border: 1px solid var(--slate7);
  -webkit-appearance: none;
  -moz-appearance: none;
  appearance: none;
  border-radius: 4px;
  transition: border-color 0.15s ease-in-out, box-shadow 0.15s ease-in-out;
  height: 30px;

  .CodeMirror {
    font-family: "Roboto", sans-serif;
  }

  .CodeMirror-placeholder {
    height: inherit !important;
    position: absolute !important;
    margin-top: 3px;
  }
}

.codehinter-query-editor-input {
  font-family: "Roboto", sans-serif;
  padding: 0.1775rem 0rem;
  display: block;
  width: 100%;
  font-size: 0.875rem;
  font-weight: 400;
  color: #232e3c;
  background-color: #ffffff;
  background-clip: padding-box;
  border: 1px solid #dadcde;
  border-radius: $border-radius;
  appearance: none;
  transition: border-color 0.15s ease-in-out, box-shadow 0.15s ease-in-out;
  height: 28px !important;
}

.editor {
  .modal-dialog {
    overflow-y: initial !important
  }

  .modal-dialog-scrollable:not(.modal-fullscreen) .modal-content {
    max-height: 88% !important;
  }

  .modal-dialog-scrollable.modal-fullscreen .modal-content {
    max-height: 100% !important;
  }

  .modal-dialog-scrollable.modal-fullscreen .modal-content.modal-component {
    // Modal header height
    padding-bottom: 0;
  }
}


.modal-component {


  .modal-body {
    padding: 0;
  }

  .modalWidget-config-handle {
    position: relative !important;
  }
}

.multiple-components-config-handle {
  position: absolute;
  left: 54px;
  top: -20px;
  transform: translate(-50%, 0px);
  width: 110px;
}


.config-handle {
  top: -20px;
  position: fixed;
  max-height: 10px;
  z-index: 100;
  min-width: 108px;

  &.module-container {
    .handle-content {
      cursor: move;
      color: #fff;
      background: #c6cad0 !important;
    }
  }
}


.config-handle,
.multiple-components-config-handle {
  .handle-content {
    cursor: move;
    color: #ffffff;
    background: $primary;
  }

  .badge {
    font-size: 9px;
    border-bottom-left-radius: 0;
    border-bottom-right-radius: 0;

    .delete-part {
      margin-left: 10px;
      float: right;
    }

    .delete-part::before {
      height: 12px;
      display: inline-block;
      width: 2px;
      background-color: rgba(255, 255, 255, 0.8);
      opacity: 0.5;
      content: "";
      vertical-align: middle;
    }
  }
}

.draggable-box-in-editor:hover {
  z-index: 3 !important;
}

.config-handle:hover,
.config-handle {
  visibility: visible;
}

.config-handle {
  visibility: hidden;
  transition: all .15s ease-in-out;
}

.canvas-area #modal-container .modal-component>.config-handle {
  visibility: visible !important;
}

.modal-content {
  .config-handle {
    position: absolute;

    .badge {
      font-size: 9px;
    }
  }
}

.config-handle {
  display: block;
}

.apps-table {
  .app-title {
    font-size: 1rem;
  }

  .row {
    --tblr-gutter-x: 0rem;
  }
}


.theme-dark .wrapper {

  .navbar .navbar-nav .active>.nav-link,
  .navbar .navbar-nav .nav-link.active,
  .navbar .navbar-nav .nav-link.show,
  .navbar .navbar-nav .show>.nav-link {
    color: rgba(255, 255, 255, 0.7);
  }
}

.home-page,
.org-users-page {

  .navbar .navbar-nav .active>.nav-link,
  .navbar .navbar-nav .nav-link.active,
  .navbar .navbar-nav .nav-link.show,
  .navbar .navbar-nav .show>.nav-link {
    color: rgba(35, 46, 60, 0.7);
  }

  .nav-item {
    font-size: 0.9rem;
  }

  img.svg-icon {
    cursor: pointer;
    padding-left: 2px;
    border-radius: 10px;
  }

  img.svg-icon:hover {
    background-color: rgba(224, 214, 214, 0.507);
  }
}




.CodeMirror-placeholder {
  color: #9e9e9e !important;
  font-size: 0.7rem !important;
  font-size: 12px !important;
}

.CodeMirror-code {
  font-weight: 300;
}

.btn-primary {
  border-color: transparent;
}

.text-widget {
  overflow: auto;
}

.text-widget::-webkit-scrollbar {
  width: 0;
  height: 0;
  background: transparent;
}

.input-group-flat:focus-within {
  box-shadow: none;
}

.map-widget {
  .place-search-input {
    box-sizing: border-box;
    border: 1px solid transparent;
    width: 240px;
    height: 32px;
    padding: 0 12px;
    border-radius: 3px;
    box-shadow: 0 2px 6px rgba(0, 0, 0, 0.3);
    font-size: 14px;
    outline: none;
    text-overflow: ellipses;
    position: absolute;
    left: 50%;
    margin-left: -120px;
  }

  .map-center {
    position: fixed;
    z-index: 1000;
  }
}

.events-toggle-active {
  .toggle-icon {
    transform: rotate(180deg);
  }
}

.events-toggle {
  .toggle-icon {
    display: inline-block;
    margin-left: auto;
    transition: 0.3s transform;
  }

  .toggle-icon:after {
    content: "";
    display: inline-block;
    vertical-align: 0.306em;
    width: 0.46em;
    height: 0.46em;
    border-bottom: 1px solid;
    border-left: 1px solid;
    margin-right: 0.1em;
    margin-left: 0.4em;
    transform: rotate(-45deg);
  }
}

.nav-link-title {
  font-weight: 500;
  font-size: 0.9rem;
}

.navbar-nav {
  .dropdown:hover {
    .dropdown-menu {
      display: block;
    }
  }
}

.app-version-container {
  min-height: 200px;
  height: 100%;
  display: flex !important;
  flex-direction: column;
}

.app-version-content {
  flex: 1;
  overflow: auto;
}

.query-manager-header {
  .nav-item {
    border-right: solid 1px #dadcde;
    background: 0 0;
  }

  .nav-link {
    height: 39px;
  }
}

input:focus-visible {
  outline: none;
}

.navbar-expand-md.navbar-light .nav-item.active:after {
  border: 1px solid $primary;
}

.org-users-page {
  .select-search__input {
    color: #617179;
  }

  .select-search-role {
    position: absolute;
    margin-top: -1rem;
  }

  .has-focus>.select-search__select>ul {
    margin-bottom: 0;
  }

  .select-search__option.is-selected {
    background: $primary;
    color: #ffffff;
  }
}

.encrypted-icon {
  margin-bottom: 0.25rem;
}

.widget-documentation-link {
  position: fixed;
  bottom: 0;
  background: var(--indigo3);
  width: 18.75rem; // 300px
  z-index: 999;
  padding: 12px 18px;
  display: flex;
  justify-content: space-between;
  cursor: pointer;

  .widget-documentation-link-text {
    margin-left: 10px;
    font-weight: 500;
    color: var(--slate12);
  }

  &:hover {
    background: var(--indigo4);
  }

  a {
    &:hover {
      text-decoration: none;
    }
  }
}

.components-container {
  .draggable-box {
    cursor: move;
  }
}

.column-sort-row {
  border-radius: 6px;
  background-color: var(--slate3);

  .event-handler-text {
    font-size: 12px;
    line-height: 20px;
    color: var(--slate12);
    font-weight: 500;
  }

  .event-name-text {
    font-size: 12px;
    line-height: 20px;
    color: var(--slate11);
    font-weight: 400;
    border-radius: 4px;
  }

  .card-body {
    color: var(--slate12);
  }
}

.jet-outline-button {
  outline: none;
  border: 1px solid;


  &.btn-custom:hover {
    background: var(--tblr-btn-color-darker) !important;
  }

  &.btn-custom:active {
    background: var(--tblr-btn-color-clicked) !important;

  }
}

.jet-tabs {
  overflow-y: auto
}

.jet-button {
  outline: none;
  border: 1px solid;

  &.btn-custom:hover {
    background: var(--tblr-btn-color-darker) !important;
  }

  &.btn-custom:active {
    background: var(--tblr-btn-color-clicked) !important;
  }
}

.editor-sidebar::-webkit-scrollbar {
  width: 0;
  height: 0;
  background: transparent;
  -ms-overflow-style: none;
}

.editor-sidebar {
  max-width: 300px;
  scrollbar-width: none;
  -ms-overflow-style: none;
}

.sketch-picker {
  position: relative;
  top: 0px;
  border-radius: 6px !important;
  border: 1px solid var(--slate5, #E6E8EB) !important;
  background: var(--slate1, #FBFCFD) !important;
  width: 210px !important; //adjusted with padding
  box-shadow: 0px 4px 6px -2px rgba(16, 24, 40, 0.03), 0px 12px 16px -4px rgba(16, 24, 40, 0.08) !important;
  color: var(--slate12);

  .flexbox-fix:nth-child(3) {
    div:nth-child(1) {
      input {
        width: 100% !important;
      }

      label {
        color: var(--slate12) !important;
      }
    }
  }
}

.boxshadow-picker {
  .sketch-picker {
    left: -209px !important;
    position: absolute !important;
  }
}


.color-picker-input {
  border: solid 1px rgb(223, 223, 223);
  cursor: pointer;

  &:hover {
    .color-reset {
      display: flex;
    }
  }
}

.color-reset {
  display: none;
  align-items: center;
  justify-content: center;
  height: 20px;
  width: 25px;
  margin-right: 5px;
  border-radius: 5px;

  &:hover {
    background: var(--slate1);
  }
}

.app-sharing-modal {

  .form-control.is-invalid,
  .was-validated .form-control:invalid {
    border-color: #ffb0b0;
  }

  .form-check-input {
    cursor: pointer;
  }
}

.widgets-list {
  --tblr-gutter-x: 0px !important;
  padding-right: 4px;
  padding-left: 3px;
}

.global-settings-width-input-container {
  position: relative;
  display: flex;
  flex: 1;

  input,
  .dropdown-max-canvas-width-type {
    border: 1px solid var(--slate7, #3A3F42);
    background: var(--slate1, #151718);
    color: var(--slate12);
    padding: 6px 10px;
  }

  input {
    border-radius: 6px 0px 0px 6px;

    &:focus {
      background-color: var(--base);
    }
  }

  .dropdown-max-canvas-width-type {
    border-radius: 0px 6px 6px 0px;
    gap: 17px;


    &:focus-visible {
      outline: none;
    }

  }
}

.input-with-icon {
  position: relative;
  display: flex;
  flex: 1;

  input {
    border-radius: 0px 6px 6px 0px !important;
    color: var(--slate12);
    background-color: var(--base);

    &:focus-visible {
      background-color: var(--base);

    }

  }

  .icon-container {
    position: absolute;
    right: 10px;
    top: calc(50% - 10px);
    z-index: 3;
  }
}

.dynamic-variable-preview {
  min-height: 20px;
  max-height: 500px;
  overflow: auto;
  line-height: 20px;
  font-size: 12px;
  margin-top: -2px;
  word-wrap: break-word;
  border-bottom-left-radius: 3px;
  border-bottom-right-radius: 3px;
  box-sizing: border-box;
  font-family: "Source Code Pro", monospace;
  word-break: break-all;

  .heading {
    font-weight: 700;
    white-space: pre;
    text-transform: capitalize;
  }
}

.user-email:hover {
  text-decoration: none;
  cursor: text;
}

.theme-dark {
  .nav-item {
    background: 0 0;
  }

  .audit-log {

    .card-footer {
      background: var(--page-default);
      color: var(--slate12);
    }

    .select-search__option:not(.is-selected),
    .select-search__select {
      background: #2c3547;
      color: $white;
    }

    .select-search__option.is-selected:hover,
    .select-search__option:not(.is-selected):hover,
    .select-search__option.is-selected {
      background: #1F2936;
      color: $white;
      border-radius: 0px;
    }
  }

  .navbar .navbar-nav .active>.nav-link,
  .theme-dark .navbar .navbar-nav .nav-link.active,
  .theme-dark .navbar .navbar-nav .nav-link.show,
  .theme-dark .navbar .navbar-nav .show>.nav-link {
    color: #ffffff;
  }


  .form-check-label {
    color: white;
  }

  .nav-tabs .nav-link {
    color: #c3c3c3 !important;
  }

  .card-body> :last-child {
    color: #ffffff !important;
  }

  .card .table tbody td a {
    color: inherit;
  }

  .DateInput {
    background: #1f2936;
  }

  .DateInput_input {
    background-color: #1f2936;
    color: #ffffff;
  }

  &.daterange-picker-widget {
    .DateRangePickerInput_arrow_svg {
      fill: #ffffff;
    }
  }

  .DateRangePickerInput {
    background-color: #1f2936;
  }

  .DateInput_input__focused {
    background: #1f2936;
  }

  .DateRangePickerInput__withBorder {
    border: 1px solid #1f2936;
  }

  .main .canvas-container .canvas-area {
    // background: #2f3c4c;
  }


  .main .navigation-area {

    a.page-link {
      border-radius: 0;
      border: 0;
      color: white;
    }

    a.page-link:hover {
      color: white;
      background-color: #4D72FA;
    }

    a.page-link.active {
      color: white;
      background-color: #4D72FA;
    }
  }

  .rdtOpen .rdtPicker {
    color: black;
  }

  .editor .editor-sidebar .components-container .component-image-holder {
    background: hsl(200, 7.0%, 8.8%); //slate1
    border-radius: 6px;
    margin-bottom: 4px;
  }

  .nav-tabs .nav-link:hover {
    border-left-color: transparent !important;
    border-top-color: transparent !important;
    border-right-color: transparent !important;

  }

  .modal-content,
  .modal-header {
    background-color: #1f2936;

    .text-muted {
      color: var(--slate9) !important;
    }
  }

  .modal-header {
    border-bottom: 1px solid rgba(255, 255, 255, 0.09) !important;
  }

  .no-components-box {
    background-color: var(--slate4) !important;

    center {
      color: white !important;
    }
  }

  .query-list {
    .text-muted {
      color: #ffffff !important;
    }

    .mute-text {
      color: #8092AB;
    }
  }

  .editor .editor-sidebar .nav-tabs .nav-link {
    color: #ffffff;

    img {
      filter: brightness(0) invert(1);
    }
  }

  .jet-container {
    background-color: #1f2936;
  }

  .nav-tabs .nav-item.show .nav-link,
  .nav-tabs .nav-link.active {
    background-color: #2f3c4c;
  }


  .left-sidebar {
    .text-muted {
      color: #ffffff !important;
    }

    .left-sidebar-page-selector {
      .list-group {
        .list-group-item {
          border: solid #1d2a39 1px;
          color: white;
        }

        .list-group-item:hover {
          background-color: #1F2936;
        }

        .list-group-item.active {
          background-color: #1F2936;
        }
      }
    }
  }

  .app-title {
    color: var(--slate12) !important;
  }

  .RichEditor-root {
    background: #1f2936;
    border: 1px solid #2f3c4c;
  }

  .app-description {
    color: #ffffff !important;
  }

  .btn-light,
  .btn-outline-light {
    background-color: #42546a;
    --tblr-btn-color-text: #ffffff;

    img {
      filter: brightness(0) invert(1);
    }
  }

  .editor .left-sidebar .datasources-container tr {
    border-bottom: solid 1px rgba(255, 255, 255, 0.09);
  }

  .editor .left-sidebar .datasources-container .datasources-header {
    border: solid rgba(255, 255, 255, 0.09) !important;
    border-width: 0px 0px 1px 0px !important;
  }

  .query-manager-header .nav-item {
    border-right: solid 1px rgba(255, 255, 255, 0.09);

    .nav-link {
      color: #c3c3c3;
    }
  }

  .input-group-text {
    border: solid 1px rgba(255, 255, 255, 0.09) !important;
  }

  .app-users-list {
    .text-muted {
      color: #ffffff !important;
    }
  }

  .main .query-pane .data-pane .queries-container .queries-header {
    border-width: 0px 0px 1px 0px !important;

    .text-muted {
      color: #ffffff !important;
    }
  }

  .query-pane {
    border-top: 1px solid var(--slate5) !important;
  }

  .input-icon .input-icon-addon img {
    filter: invert(1);
  }

  .svg-icon {
    filter: brightness(0) invert(1);
  }

  .badge {
    .svg-icon {
      filter: brightness(1) invert(0);
    }
  }

  .alert {
    background: transparent;

    .text-muted {
      color: #ffffff !important;
    }
  }

  .home-page-content {
    .hr-text {
      color: var(--slate11) !important;
      text-transform: lowercase !important;
      font-weight: 400;
      font-size: 12px;
      line-height: 20px;
    }
  }

  .hr-text {
    color: #ffffff !important;
  }

  .skeleton-line::after {
    background-image: linear-gradient(to right,
        #121212 0,
        #121212 40%,
        #121212 80%);
  }

  .app-icon-skeleton::after {
    background-image: linear-gradient(to right,
        #566177 0,
        #5a6170 40%,
        #4c5b79 80%);
  }

  .app-icon-skeleton {
    background-color: #3A4251 !important;
  }

  .folder-icon-skeleton::after {
    background-image: linear-gradient(to right,
        #566177 0,
        #5a6170 40%,
        #4c5b79 80%);
  }

  .select-search__input {
    color: rgb(224, 224, 224);
    background-color: #2b3547;
    border: 1px solid #2b3547;
  }

  .select-search__select {
    background: #ffffff;
    box-shadow: 0 0.0625rem 0.125rem rgba(0, 0, 0, 0.15);
  }

  .select-search__row:not(:first-child) {
    border-top: 1px solid #eee;
  }

  .select-search__option,
  .select-search__not-found {
    background: #ffffff;
  }

  .select-search__option.is-highlighted,
  .select-search__option:not(.is-selected):hover {
    background: rgba(47, 204, 139, 0.1);
  }

  .select-search__option.is-highlighted.is-selected,
  .select-search__option.is-selected:hover {
    background: #2eb378;
    color: #ffffff;
  }

  .org-users-page {

    .user-email,
    .user-type,
    .workspaces,
    .user-status {
      color: var(--slate12) !important;
    }
  }

  .org-users-page {
    .select-search__option.is-selected {
      background: $primary;
      color: #ffffff;
    }

    .select-search__option:not(.is-selected):hover {
      background: rgba(66, 153, 225, 0.1);
    }
  }

  .org-variables-page {

    .user-email,
    .user-status {
      filter: brightness(0) invert(1);
    }

    .btn-org-env {
      background: transparent;
    }
  }

  .org-variables-page {
    .select-search__option.is-selected {
      background: $primary;
      color: #ffffff;
    }

    .select-search__option:not(.is-selected):hover {
      background: rgba(66, 153, 225, 0.1);
    }
  }

  .org-constant-bg {
    background-color: var(--page-default);
  }

  .react-json-view {
    background-color: transparent !important;
  }

  .codehinter-query-editor-input .CodeMirror {
    height: 31px !important;
  }

  .select-search:not(.is-loading):not(.select-search--multiple) .select-search__value::after {
    transform: rotate(45deg);
    border-right: 1px solid #ffffff;
    border-bottom: 1px solid #ffffff;
  }

  .app-version-name.form-select {
    border-color: $border-grey-dark;
  }

  .organization-list {
    .btn {
      background-color: #273342;
      color: #656d77;
    }
  }

  .oidc-button {
    .btn-loading:after {
      color: $white;
    }
  }

  .page-item {
    a.page-link {
      color: white;
    }
  }

  .tj-ms-count {
    background-color: #273342;
    color: $white;
  }

  .tj-ms-preview {
    color: #273342;
  }

  .tj-dashed-tooltip {
    border-color: white;
  }
}

.main-wrapper {
  position: relative;
  min-height: 100%;
  min-width: 100%;
  background-color: white;
}

.main-wrapper.theme-dark {
  position: relative;
  min-height: 100%;
  min-width: 100%;
  background-color: #2b394b;
}

.jet-table {
  .global-search-field {
    background: transparent;
  }
}

.jet-table-image-column {
  width: 100%;
}

.modal-backdrop.show {
  opacity: 0.74;
}

.gui-select-wrappper .select-search__input {
  height: 30px;
}

.theme-dark .input-group-text,
.theme-dark .markdown>table thead th,
.theme-dark .table thead th {
  background: #1c252f;
  color: #ffffff;
}

.sketch-picker {
  z-index: 1000;
}

.no-padding {
  padding: 0;
}

.nav-tabs {
  font-weight: 300;
}

.nav-tabs .nav-link.active {
  border: 0;
  border-bottom: 1px solid $primary;
  font-weight: 400;
}

.table-no-divider {
  td {
    border-bottom-width: 0px;
    padding-left: 0;
  }
}

.no-border {
  border: 0 !important;
}

input[type="text"] {
  outline-color: #dadcde !important;
}

.widget-header {
  text-transform: capitalize;
  color: var(--slate11, #687076);
  font-size: 12px;
  font-style: normal;
  font-weight: 500;
  line-height: 20px;
  color: var(--slate11);
}

.query-manager-events {
  max-width: 400px;
  width: 330px;
}

.validation-without-icon {
  background-image: none !important;
}

.multiselect-widget {
  label.select-item {
    width: max-content;
    min-width: 100%;

    div.item-renderer {
      align-items: center;
      line-height: 15px;

      input {
        height: 15px;
        width: 15px;
      }
    }
  }

  .rmsc .dropdown-container {
    height: 100%;
    display: flex;
    align-items: center;
    border-radius: inherit;
  }

  .rmsc {
    height: 100%;
    border-radius: inherit;
  }

  .rmsc.dark {
    --rmsc-main: $primary-light;
    --rmsc-hover: #283647;
    --rmsc-selected: #1f2936;
    --rmsc-border: #333333;
    --rmsc-gray: #555555;
    --rmsc-bg: #1f2936;
    color: #ffffff;
  }
}

/* Hide scrollbar for Chrome, Safari and Opera */
.invitation-page::-webkit-scrollbar {
  display: none;
}

/* Hide scrollbar for IE, Edge and Firefox */
.invitation-page {
  -ms-overflow-style: none;
  /* IE and Edge */
  scrollbar-width: none;
  /* Firefox */
}

.show {
  display: block;
}

.hide {
  display: none;
}

.draggable-box:focus-within {
  z-index: 2 !important;
}

.cursor-wait {
  cursor: wait;
}

.cursor-text {
  cursor: text;
}

.cursor-none {
  cursor: none;
}

.disabled {
  pointer-events: none;
  opacity: 0.4;
}

.enable-edit-fields {
  pointer-events: auto !important;
  opacity: 1 !important;
}

.DateRangePicker {
  padding: 1.25px 5px;
}

.datepicker-widget {
  .input-field {
    min-height: 26px;
    padding: 0;
    padding-left: 2px;
  }

  td.rdtActive,
  td.rdtActive:hover {
    background-color: $primary;
  }

  .react-datepicker__day--selected {
    background-color: var(--primary-brand);
  }
}

.daterange-picker-widget {
  .DateInput_input {
    min-height: 24px;
    line-height: normal;
    border-bottom: 0px;
    font-size: 0.85rem;
  }

  .DateRangePicker {
    padding: 0;
  }

  .DateRangePickerInput_arrow_svg {
    height: 17px;
  }

  .DateRangePickerInput {
    overflow: hidden;
    display: flex;
    justify-content: space-around;
    align-items: center;
  }

  .DateInput_fang {
    position: fixed;
    top: 57px !important;
  }
}

.form-ele {
  .DateRangePicker_picker {
    top: 40px !important;
  }

  .daterange-picker-widget {
    .DateInput_fang {
      visibility: hidden !important;
    }
  }
}

.fw-400 {
  font-weight: 400;
}

.fw-500 {
  font-weight: 500;
}

.ligh-gray {
  color: #656d77;
}

.nav-item {
  background: #ffffff;
  font-size: 14px;
  font-style: normal;
  font-weight: 400;
  line-height: 22px;
  letter-spacing: -0.1px;
  text-align: left;
}

.w-min-100 {
  min-width: 100px;
}

.nav-link {
  min-width: 100px;
  justify-content: center;
}

.nav-tabs .nav-link.active {
  font-weight: 400 !important;
  color: $primary !important;
}

.empty {
  padding-top: 1.5rem !important;
}

.empty-img {
  margin-bottom: 0 !important;

  img {
    height: 220px !important;
    width: 260.83px !important;
  }
}

.empty-action {
  margin-top: 0 !important;

  a+a.btn-loading::after {
    color: $primary;
  }
}

.empty-action a {
  height: 36px;
  border-radius: 4px;
  font-style: normal;
  font-weight: normal;
  font-size: 14px;
  line-height: 20px;
}

.empty-action a:first-child {
  margin-right: 24px;
}

.empty-action a:first-child:hover {
  color: #ffffff !important;
}

.empty-import-button {
  background: #ffffff !important;
  cursor: pointer;

  &:hover {
    border-color: rgba(101, 109, 119, 0.24) !important;
  }
}

.empty-welcome-header {
  font-style: normal;
  font-weight: 500;
  font-size: 32px;
  line-height: 40px;
  margin-bottom: 16px;
  margin-top: 40px;
  color: var(--slate12);
  font-family: Inter;
}

.homepage-empty-image {
  width: 100%;
}

.empty-title {
  font-style: normal;
  font-weight: 400;
  font-size: 14px;
  line-height: 20px;
  display: flex;
  align-items: center;
  color: var(--slate11) !important;
}

// template card styles
.template-card-wrapper {
  display: flex;
  flex-direction: row;
  background: #fffffc;
  border: 1px solid #d2ddec;
  box-sizing: border-box;
  border-radius: 8px;
  width: 299px;
  height: 100px;
}

.template-action-wrapper {
  display: flex;
  flex-direction: row !important;
  font-family: Inter;
  font-style: normal;
  font-weight: 500;
  font-size: 16px;
  line-height: 19px;
  color: $primary-light;

  p {
    margin-right: 16px;
  }
}

.template-card-title {
  font-family: Inter;
  font-style: normal;
  font-weight: 600;
  font-size: 18px;
  line-height: 22px;
  display: flex;
  align-items: center;
  color: #000000;
  margin-bottom: 3px !important;
  margin-top: 20px;
}

.template-card-details {
  align-items: center;
  display: flex;
  flex-direction: column;
  justify-content: center;
}

.template-icon-wrapper {
  width: 61.44px;
  height: 60px;
  top: 685px;
  background: #d2ddec;
  border-radius: 4px;
  margin: 20px 16.36px;
}

// template style end

.calendar-widget.compact {
  .rbc-time-view-resources .rbc-time-header-content {
    min-width: auto;
  }

  .rbc-time-view-resources .rbc-day-slot {
    min-width: 50px;
  }

  .rbc-time-view-resources .rbc-header,
  .rbc-time-view-resources .rbc-day-bg {
    width: 50px;
  }
}

.calendar-widget.dont-highlight-today {
  .rbc-today {
    background-color: inherit;
  }

  .rbc-current-time-indicator {
    display: none;
  }
}

.calendar-widget {
  padding: 10px;
  background-color: white;

  .rbc-day-slot .rbc-event,
  .rbc-day-slot .rbc-background-event {
    border-left: 3px solid #26598533;
  }

  .rbc-toolbar {
    font-size: 14px;
  }

  .rbc-event {
    background-color: var(--primary-brand) !important;
    border: transparent;

    .rbc-event-label {
      display: none;
    }
  }

  .rbc-off-range-bg {
    background-color: #f4f6fa;
  }

  .rbc-toolbar {
    .rbc-btn-group {
      button {
        box-shadow: none;
        border-radius: 0;
        border-width: 1px;
      }
    }
  }
}

//!for calendar widget week view with compact/spacious mode border fix
.resources-week-cls .rbc-time-column:nth-last-child(7n) {
  border-left: none !important;

  .rbc-timeslot-group {
    border-left: 2.5px solid #dadcde !important;
  }
}

.resources-week-cls .rbc-allday-cell {
  border: none !important;

  .rbc-row {
    border-left: 1.5px solid #dadcde;
    border-right: 1.5px solid #dadcde;
  }
}

.resources-week-cls .rbc-time-header-cell {
  border: none !important;
}

.resources-week-cls .rbc-time-view-resources .rbc-header {
  border-left: 1.5px solid #dadcde !important;
  border-right: 1.5px solid #dadcde !important;
}

.calendar-widget.hide-view-switcher {
  .rbc-toolbar {
    .rbc-btn-group:nth-of-type(3) {
      display: none;
    }
  }
}

.calendar-widget.dark-mode {
  background-color: #1d2a39;

  .rbc-toolbar {
    button {
      color: white;
    }

    button:hover,
    button.rbc-active {
      color: black;
    }
  }

  .rbc-off-range-bg {
    background-color: #2b394b;
  }

  .rbc-selected-cell {
    background-color: #22242d;
  }

  .rbc-today {
    background-color: #5a7ca8;
  }
}

.calendar-widget.dark-mode.dont-highlight-today {
  .rbc-today {
    background-color: inherit;
  }
}

.navbar-brand-image {
  height: 1.2rem;
}

.navbar .navbar-brand:hover,
.theme-dark .navbar .navbar-brand:hover {
  opacity: 1;
}

.nav-tabs .nav-link.active {
  font-weight: 400 !important;
  margin-bottom: -1px !important;
}

.nav-tabs .nav-link {
  font-weight: 400 !important;
  margin: 0 !important;
  height: 100%;
}

.code-editor-widget {
  border-radius: 0;

  .CodeMirror {
    border-radius: 0 !important;
    margin-top: -1px !important;
  }
}

.jet-listview {
  overflow-y: overlay;
  overflow-x: hidden;
}

.jet-listview::-webkit-scrollbar-track {
  background: transparent;
}

.jet-listview::-webkit-scrollbar-thumb {
  background: transparent;

}

.code-hinter-wrapper .popup-btn {
  position: absolute;
  display: none;
  cursor: pointer;
}

.code-hinter-wrapper:hover {
  .popup-btn {
    display: block !important;
    z-index: 1;
  }
}

.popup-btn {
  cursor: pointer !important;
  display: block;
  padding: 2px;
  border-radius: 4px;
  border: 1px solid rgba(204, 209, 213, 1);
}

.preview-icons {
  margin-top: -5px;
  width: 12px;
}

.resize-modal-portal {
  z-index: 3;

  .resize-modal {
    .modal-content {
      width: 100% !important;
      height: 100%;
      background-color: var(--slate3) !important;
      border: none !important;

      .modal-body {
        width: 100% !important;
        height: calc(100% - 44px) !important;
        border: none !important;

        .editor-container {
          height: 100%;

          .CodeMirror {
            height: 100% !important;
            border: 1px solid var(--slate5, #26292B);
            border-bottom-left-radius: 6px;
            border-bottom-right-radius: 6px;
          }

          .CodeMirror-scroll,
          .CodeMirror-gutters,
          .CodeMirror {
            background-color: var(--slate3) !important;
          }
        }
      }
    }

    .portal-header {}

    .resize-handle {
      cursor: move;
    }
  }
}

.modal-portal-wrapper {
  justify-content: center;
  align-items: center;
  position: fixed;
  position: absolute;
  left: 50%;
  top: 5%;
  z-index: 1400;
  transform: translate(-60%, 0%);
  height: 350px;
  width: auto;
  max-height: 500px;
  padding: 0px;

  .modal-body {
    width: 500px !important;
    height: 300px !important;
    padding: 0px !important;
  }


  .modal-content {
    border-radius: 5px !important;
  }

  .modal-body {
    width: 500px !important;
    height: 302px !important;
    padding: 0px !important;
    margin: 0px !important;
    margin-left: -1px !important; //fix the modal body code mirror margin

    border-top-left-radius: 0;
    border-top-right-radius: 0;
    border-bottom-left-radius: 5px;
    border-bottom-right-radius: 5px;
    border-bottom: 0.75px solid;
    border-left: 0.75px solid;
    border-right: 0.75px solid;

    @include theme-border($light-theme: true);

    &.dark-mode-border {
      @include theme-border($light-theme: false);
    }
  }

  .modal-dialog {
    margin-top: 4%;
  }

  .modal-header {
    padding: 0;
    font-size: 14px;
  }

  .editor-container {
    padding: 0px;

    .CodeMirror {
      border-radius: 0;
      margin: 0;
      width: 100% !important;
    }
  }

  .query-hinter {
    .CodeMirror-line {
      margin-left: 2rem !important;
    }

    .CodeMirror-cursors .CodeMirror-cursor {
      margin-left: 2rem !important;
    }
  }
}

.preview-block-portal {
  .bg-light {
    border-radius: 0 0 5px 5px;
    outline: 0.75px solid $light-green;
  }

  .bg-dark {
    margin-top: 1px;
    border-radius: 0 0 5px 5px;
    outline: 0.75px solid $light-green;
  }

  .dynamic-variable-preview {
    padding: 4px !important;
  }
}

.color-icon {
  width: 18px;
  height: 18px;
  border-radius: 6px;
  background-color: #0091FF;
  border: 1px solid var(--Border-default, #CCD1D5);
  box-shadow: 0px 1px 0px 0px #e5e5e5;
}

.portal-header {
  display: flex;
  align-items: center;
  padding: 0.5rem 0.75rem;
  color: var(--text-default);
  background-color: var(--surfaces-surface-01) !important;
  background-clip: padding-box;
  border-top-left-radius: 4px !important;
  border-top-right-radius: 4px !important;
  width: 100% !important;
  outline: none !important;
  border: 1px solid var(--borders-disabled-on-white, #E4E7EB);

  margin: -1px;
  @include theme-border($light-theme: true, $outline: true);

  &.dark-mode-border {
    @include theme-border($light-theme: false, $outline: true);
  }
}

// close icon in inpector
[data-rb-event-key="close-inpector"] {
  position: absolute;
  right: -80px;
  background-color: #232e3c !important;
  width: 10% !important;
}

[data-rb-event-key="close-inpector-light"] {
  position: absolute;
  right: -80px;
  background-color: #ffffff !important;
  width: 10% !important;
}

.tabs-inspector {
  position: sticky;
  top: 0;

  .nav-item {
    width: 50%;
  }

  .nav-item:hover {
    border: 1px solid transparent;
  }

  .nav-item:not(.active) {
    border-bottom: 1px solid #e7eaef;
  }

  .nav-link.active {
    border: 1px solid transparent;
    border-bottom: 1px solid $primary;
    background: white;
  }
}

.tabs-inspector.dark {
  .nav-link.active {
    border-bottom: 1px solid $primary !important;
  }
}

.tabs-inspector {
  z-index: 2;
  background: white;

  &.dark {
    @extend .bg-dark;
  }
}

.close-icon {
  position: fixed;
  top: 84px;
  right: 3px;
  width: 60px;
  height: 22;
  border-bottom: 1px solid #e7eaef;
  display: flex;
  align-items: center;
  background-color: white;
  z-index: 2;

  .svg-wrapper {
    width: 100%;
    height: 70%;
    display: flex;
    align-items: center;
    justify-content: center;
    border-left: 1px solid #e7eaef;
    margin-left: 20px;

    .close-svg {
      cursor: pointer;
    }
  }
}

.tabs-inspector.nav-tabs {
  border: 0;
  width: 100%;
  padding: 8px 16px;
}

.bg-primary-lt {
  color: #ffffff !important;
  background: #6383db !important;
}

.tabbed-navbar .nav-item.active:after {
  margin-bottom: -0.25rem;
}

.app-name {
  width: 200px;
  margin-left: 12px;

  .form-control-plaintext {
    background-color: var(--base);
    border: none !important;
  }

  .form-control-plaintext:hover {
    outline: none;
    border: 1px solid var(--slate6) !important;
    background: var(--slate2);
  }

  .form-control-plaintext:focus {
    outline: none;
    border: 1px solid var(--indigo9) !important;
    background: var(--slate2);
  }

}

.app-name:hover {
  background: $bg-light;

  input:disabled {
    outline-style: none
  }

  &.dark {
    @extend .bg-dark;
  }
}

.nav-auto-save {
  width: 325px;
  left: 485px;
  position: absolute;
  color: #36af8b;
}

.editor-header-actions {
  display: flex;
  color: #868aa5;
  white-space: nowrap;
  font-weight: 400;
  font-size: 12px;
  letter-spacing: 0.5px;

  @media screen and (max-width: 768px) {
    width: 100%;
  }
}

.undo-button,
.redo-button {
  display: flex;
  flex-direction: row;
  justify-content: center;
  align-items: center;
  padding: 6px;
  gap: 10px;
  width: 28px;
  height: 28px;
  background: #ECEEF0;
  border-radius: 6px;
  margin-right: 5px;
  flex: none;
  order: 0;
  flex-grow: 0;
}

.theme-dark {

  .undo-button,
  .redo-button {
    background: 0;
  }
}

.app-version-menu {
  position: absolute;
  right: 220px;
  padding: 4px 8px;
  min-width: 100px;
  max-width: 300px;
}

.app-version-menu-sm {
  height: 30px;
  display: flex;
  font-size: 12px;
}

.app-version-menu .dropdown-menu {
  left: -65px;
  width: 283px;
}

.app-version-menu .released {
  color: #36af8b;
}

.app-version-menu .released-subtext {
  font-size: 12px;
  color: #36af8b;
  padding: 0 8px;
}

.app-version-menu .create-link {
  margin: auto;
  width: 50%;
  padding-left: 10px;
}

.canvas-background-holder {
  display: flex;
  min-width: 120px;
  margin: auto;
}

.canvas-background-picker {
  position: fixed;
}

/**
 * Timer Widget
 */
.timer-wrapper {
  padding: 10px;

  .counter-container {
    font-size: 3em;
    padding-bottom: 5px;
    text-align: center;
  }
}

/**
 * Search Box
 */
.search-box-wrapper {
  input {
    width: 200px;
    border-radius: 5px !important;
    color: var(--slate12);
    background-color: var(--base);
  }

  .input-icon .form-control:not(:first-child),
  .input-icon .form-select:not(:last-child) {
    padding-left: 28px !important;
  }

  input:focus {
    width: 200px;
    background-color: var(--base);
  }

  .input-icon .input-icon-addon {
    display: flex;
  }

  .input-icon .input-icon-addon.end {
    pointer-events: auto;

    .tj-common-search-input-clear-icon {
      display: flex;
      flex-direction: row;
      justify-content: center;
      align-items: center;
      padding: 4px;
      width: 20px;
      height: 20px;
      background: var(--indigo3) !important;
      border-radius: 4px;
    }

    div {
      border-radius: 12px;
      color: #ffffff;
      padding: 1px;
      cursor: pointer;

      svg {
        height: 14px;
        width: 14px;
      }
    }
  }
}

.searchbox-wrapper {
  margin-top: 0 !important;

  .search-icon {
    margin: 0.30rem
  }

  input {
    border-radius: $border-radius !important;
    padding-left: 1.75rem !important;
    border-radius: $border-radius !important;
  }
}

.fixedHeader {
  table thead {
    position: -webkit-sticky; // this is for all Safari (Desktop & iOS), not for Chrome
    position: sticky;
    top: 0;
    border-top: 0;
    z-index: 1; // any positive value, layer order is global
  }
}

/**
 * Folder List
 */
.folder-list {
  overflow-y: scroll;
  scrollbar-width: thin;
  scrollbar-color: #888 transparent;

  &:hover {
    &::-webkit-scrollbar {
      display: block;
      width: 5px;
    }

    &::-webkit-scrollbar-thumb {
      background-color: #888;
    }

    &::-webkit-scrollbar-track {
      background-color: transparent;
    }
  }

  .list-group-transparent .list-group-item.active {
    color: $primary;
    background-color: #edf1ff;

    .folder-ico {
      filter: invert(29%) sepia(84%) saturate(4047%) hue-rotate(215deg) brightness(98%) contrast(111%);
    }
  }

  .folder-ico.dark {
    filter: invert(1);
  }

  .list-group-item {
    padding: 0.5rem 0.75rem;
    overflow: hidden;
  }

  .list-group-item.all-apps-link {
    display: flex;
    align-items: center;
    color: var(--slate12);
    border-radius: 6px;

    &:active {
      background: var(--indigo4);
    }

    &:focus {
      box-shadow: 0px 0px 0px 4px #DFE3E6;
    }
  }

  .folder-info {
    display: contents;
    font-weight: 500 !important;
    display: flex;
    align-items: center;
    letter-spacing: -0.02em;
    text-transform: uppercase;
    color: var(--slate9);
  }

  .folder-create-btn {
    width: 28px;
    height: 28px;
    background: var(--base);
    border: 1px solid;
    border-color: var(--slate7);
    cursor: pointer;
    border-radius: 6px;
    display: flex;
    justify-content: center;
    align-items: center;
  }

  .menu-ico {
    cursor: pointer;
    border-radius: 13px;

    img {
      padding: 0px;
      height: 14px;
      width: 14px;
      vertical-align: unset;
    }
  }
}

/**
 * Home page modal
 */
.home-modal-backdrop {
  z-index: 9991;
}

.modal-content.home-modal-component {
  border-radius: 8px;
  overflow: hidden;
  background-color: var(--base);
  color: var(--slate12);
  box-shadow: 0px 12px 16px -4px rgba(16, 24, 40, 0.08), 0px 4px 6px -2px rgba(16, 24, 40, 0.03);

  .modal-header {
    border-bottom: 1px solid var(--slate5) !important;
  }

  .modal-header,
  .modal-body {
    padding: 16px 28px;
    background: var(--base);
  }

  .modal-title {
    font-size: 16px;
    font-weight: 500;
  }

  input:not([type=checkbox]) {
    border-radius: 5px !important;
    background: var(--base);
    color: var(--slate12);
  }

  .modal-main {
    padding-bottom: 32px;
  }

  .modal-footer-btn {

    &>*:nth-child(2) {
      margin-left: 16px;
    }
  }
}

.home-modal-component-editor.dark {

  .modal-header,
  .modal-body {
    background-color: #232e3c;
    color: #fff;
  }

  .form-control {
    color: #fff;
    background-color: #232e3c !important;
  }

  .btn-close {
    filter: brightness(0) invert(1);
  }
}

.modal-content.home-modal-component.dark-theme {
  .btn-close {
    filter: brightness(0) invert(1);
  }
}

.home-modal-component {
  .btn-close {
    opacity: 1 !important;
  }
}

.modal-content.home-modal-component.dark {
  background-color: $bg-dark-light !important;
  color: $white !important;

  .modal-title {
    color: $white !important;
  }

  .tj-version-wrap-sub-footer {
    background-color: $bg-dark-light !important;
    border-top: 1px solid #3A3F42 !important;


    p {
      color: $white !important;
    }
  }


  .current-version-wrap,
  .other-version-wrap {
    background: transparent !important;
  }

  .modal-header {
    background-color: $bg-dark-light !important;
    color: $white !important;
    border-bottom: 2px solid #3A3F42 !important;
  }

  .btn-close {
    filter: brightness(0) invert(1);
  }

  .form-control {
    border-color: $border-grey-dark !important;
    color: inherit;
  }

  input {
    background-color: $bg-dark-light !important;
  }

  .form-select {
    background-color: $bg-dark !important;
    color: $white !important;
    border-color: $border-grey-dark !important;
  }

  .text-muted {
    color: $white !important;
  }
}

.radio-img {
  input {
    display: none;
  }

  .action-icon {
    width: 28px;
    height: 28px;
    background-position: center center;
    border-radius: 4px;
    display: flex;
    align-items: center;
    justify-content: center;
  }

  .action-icon {
    cursor: pointer;
    border: 1px solid $light-gray;
  }

  .action-icon:hover {
    background-color: #d2ddec;
  }

  input:checked+.action-icon {
    border-color: $primary;
    background-color: #7a95fb;
  }

  .tooltiptext {
    visibility: hidden;
    font-size: 12px;
    background-color: $black;
    color: #ffffff;
    text-align: center;
    padding: 5px 10px;
    position: absolute;
    border-radius: 15px;
    margin-top: 2px;
    z-index: 1;
    margin-left: -10px;
  }

  .tooltiptext::after {
    content: "";
    position: absolute;
    bottom: 100%;
    left: 50%;
    margin-left: -5px;
    border-width: 5px;
    border-style: solid;
    border-color: transparent transparent black transparent;
  }

  .action-icon:hover+.tooltiptext {
    visibility: visible;
  }

  input:checked+.action-icon:hover {
    background-color: #3650af;
  }
}

.icon-change-modal {
  ul {
    list-style-type: none;
    margin: 0 auto;
    text-align: center;
    display: grid;
    grid-template-columns: 1fr 1fr 1fr 1fr;

    li {
      float: left;
      border: 2px solid #8991a0;
      border-radius: 1.75px;
      cursor: pointer;

      img {
        width: 22px;
        height: 22px;
        filter: invert(59%) sepia(27%) saturate(160%) hue-rotate(181deg) brightness(91%) contrast(95%);
      }
    }

    li.selected {
      border: 2px solid $primary;

      img {
        filter: invert(27%) sepia(84%) saturate(5230%) hue-rotate(212deg) brightness(102%) contrast(100%);
      }
    }
  }
}

/**
 * Spinner Widget
 */
.spinner-container {
  display: flex;
  justify-content: center;
  align-items: center;
}

.animation-fade {
  animation-name: fade;
  animation-duration: 0.3s;
  animation-timing-function: ease-in;
}

@keyframes fade {
  0% {
    opacity: 0;
  }

  100% {
    opacity: 1;
  }
}

/**
 * Query panel
 */
.query-btn {
  cursor: pointer;
  height: 24px;
  width: 24px;
  padding: 0;
}

.query-btn.dark {
  filter: brightness(0) invert(1);
}

.button-family-secondary {
  @include button-outline($light-theme: true);

  & {

    height: 32px;
    width: 112px;
  }
}

.button-family-secondary.dark {
  @include button-outline($light-theme: false);
}

// ** Query Panel: REST API Tabs **
.group-header {
  background: #d2ddec;
  border-radius: 4px;
  height: 28px !important;

  span {
    display: flex;
    justify-content: left;
    align-items: center;
  }
}

.raw-container.dark {
  background: #272822;
  padding: 5px;
}

// **Alert component**
.alert-component {
  border: 1px solid rgba(101, 109, 119, 0.16);
  background: var(--base);
  border-radius: 6px;

  a {
    color: $primary;
  }
}

.theme-dark .alert-component {
  background: var(--slate2) !important;
  border-color: var(--slate4) !important;

  a {
    color: $primary;
  }
}



.codehinter-plugins.code-hinter {
  @extend .codehinter-default-input;

  .popup-btn {
    margin-top: 0.65rem !important;
  }

  .CodeMirror-placeholder,
  .CodeMirror pre.CodeMirror-line {
    height: 21px !important;
    position: absolute !important;
    margin-top: 3px !important;
  }

  .CodeMirror-cursor {
    height: inherit !important;
  }

  .CodeMirror-lines {
    height: 32px !important;
    padding: 7px 0px !important;
  }
}

//*button loading with spinner with primary color*//
.button-loading {
  position: relative;
  color: transparent !important;
  text-shadow: none !important;
  pointer-events: none;

  &:after {
    content: "";
    display: inline-block;
    vertical-align: text-bottom;
    border: 1.5px solid currentColor;
    border-right-color: transparent;
    border-radius: 50%;
    color: $primary;
    position: absolute;
    width: 12px;
    height: 12px;
    animation: spinner-border 0.75s linear infinite;
  }
}

.query-icon.dark {
  filter: brightness(0) invert(1);
}

//Rest-API Tab Panes
.tab-pane-body {
  margin-left: -2.5% !important;
}

//CodeMirror padding
.CodeMirror pre.CodeMirror-line,
.CodeMirror pre.CodeMirror-line-like {
  padding: 0 10px !important;
}

.comment-notification-nav-item {
  background: transparent;
  border: 0;
  font-size: 12px;
  font-weight: 500;
  opacity: 0.6;
  height: 28px;
  border-radius: 6px;
}

// comment styles ::override
.editor-sidebar {
  .nav-tabs .nav-link.active {
    background-color: transparent !important;
  }

  .inspector-nav-item {
    background: transparent;
    border: 0;
    font-size: 12px;
    font-weight: 500;
    opacity: 0.6;
    height: 28px;
    border-radius: 6px;
  }

  .inspector-component-title-input-holder {
    padding: 4px 12px;
    margin: 0;
    display: flex;
    align-items: center;
    height: 36px;
  }
}

.comment-card-wrapper {
  border-top: 0.5px solid var(--slate5) !important;
  margin-top: -1px !important;

  .card {
    background-color: var(--base);
  }
}

div#driver-highlighted-element-stage,
div#driver-page-overlay {
  background: transparent !important;
  outline: 5000px solid rgba(0, 0, 0, 0.75);
}

.dark-theme-walkthrough#driver-popover-item {
  background-color: $bg-dark-light !important;
  border-color: rgba(101, 109, 119, 0.16) !important;

  .driver-popover-title {
    color: white !important;
  }

  .driver-popover-tip {
    border-color: transparent transparent transparent $bg-dark-light !important;
  }

  .driver-popover-description {
    color: #d9dcde !important;
  }

  .driver-popover-footer .driver-close-btn {
    color: #ffffff !important;
    text-shadow: none !important;
  }

  .driver-prev-btn,
  .driver-next-btn {
    text-shadow: none !important;
  }
}

#driver-popover-item {
  padding: 20px !important;

  .driver-prev-btn,
  .driver-next-btn,
  .driver-close-btn {
    border: none !important;
    background: none !important;
    padding-left: 0 !important;
    font-size: 14px !important;
  }

  .driver-next-btn,
  .driver-prev-btn {
    color: $primary !important;
  }

  .driver-disabled {
    color: $primary;
    opacity: 0.5;
  }

  .driver-popover-footer {
    margin-top: 20px !important;
  }
}

.pointer-events-none {
  pointer-events: none;
}

.popover.popover-dark-themed {
  background-color: $bg-dark-light;
  border-color: rgba(101, 109, 119, 0.16);


  .popover-body {
    color: #d9dcde !important;
  }

  .popover-header {
    background-color: var(--slate2);
    color: var(--slate11);
    border-bottom-color: var
  }
}

.toast-dark-mode {
  .btn-close {
    filter: brightness(0) invert(1);
  }
}

.editor .editor-sidebar .inspector .inspector-edit-widget-name {
  padding: 4px 8px;
  color: var(--slate12);
  border: 1px solid transparent;
  border-radius: 6px;
  background-color: var(--base);

  &:hover {
    background-color: var(--slate4);
    border: 1px solid var(--slate7);
  }

  &:focus {
    border: 1px solid var(--indigo9) !important;
    background-color: var(--indigo2);
    box-shadow: 0px 0px 0px 1px #C6D4F9;
  }
}

.tablr-gutter-x-0 {
  --tblr-gutter-x: 0 !important;
}

.widget-button>.btn-loading:after {
  border: 1px solid var(--loader-color);
  border-right-color: transparent;
}

.flip-dropdown-help-text {
  padding: 10px 5px 0 0;
  float: left;
  font-size: 14px;
  color: var(--slate-12);
}

.dynamic-form-element {
  flex: 1 !important;
}

.dynamic-form-row {
  margin-top: 16px !important;
  // margin-bottom: 16px !important;
}

#transformation-popover-container {
  margin-bottom: -2px !important;
}

.canvas-codehinter-container {
  display: flex;
  flex-direction: row;
  width: 158px;
}

.hinter-canvas-input {
  display: flex;
  width: 120px;
  height: auto !important;
  margin-top: 1px;

  .canvas-hinter-wrap {
    width: 126x;
    border: 1px solid var(--slate7);
  }
}

.hinter-canvas-input {
  display: flex;
  padding: 4px;
  margin-top: 1px;

  .CodeMirror-sizer {
    border-right-width: 1px !important;
  }

  .cm-propert {
    color: #ffffff !important;
  }
}

.canvas-codehinter-container {
  .code-hinter-col {
    margin-bottom: 1px !important;
    width: 136px;
    height: auto !important;
  }
}

.fx-canvas {
  background: var(--slate4);
  padding: 0px;
  display: flex;
  height: 32px;
  width: 32px;
  border: solid 1px rgba(255, 255, 255, 0.09) !important;
  border-radius: 4px;
  justify-content: center;
  font-weight: 400;
  align-items: center;

  div {
    background: var(--slate4) !important;
    display: flex;
    justify-content: center;
    align-items: center;
    height: 30px;
    padding: 0px;
  }
}

.org-name {
  color: var(--slate12) !important;
  font-size: 12px;
}


.organization-list {
  margin-top: 4px;

  .btn {
    border: 0px;
  }

  .dropdown-toggle div {
    max-width: 200px;
    text-overflow: ellipsis;
    overflow: hidden;
  }

  .org-name {
    text-overflow: ellipsis;
    overflow: hidden;
    white-space: nowrap;
    width: 100%;
    font-weight: bold;
  }

  .org-actions div {
    color: $primary;
    cursor: pointer;
    font-size: 12px;
  }

  .dropdown-menu {
    min-width: 14rem;
  }

  .org-avatar {
    display: block;
  }

  .org-avatar:hover {
    .avatar {
      background: #fcfcfc no-repeat center/cover;
    }

    .arrow-container {
      svg {
        filter: invert(35%) sepia(17%) saturate(238%) hue-rotate(153deg) brightness(94%) contrast(89%);
      }
    }
  }

  .arrow-container {
    padding: 5px 0px;
  }

  .arrow-container {
    svg {
      cursor: pointer;
      height: 30px;
      width: 30px;
      padding: 0px 0px;
      filter: invert(50%) sepia(13%) saturate(208%) hue-rotate(153deg) brightness(99%) contrast(86%);
    }
  }

  .org-edit {
    span {
      color: $primary;
      cursor: pointer;
      font-size: 10px;
    }
  }

  .organization-switchlist {
    .back-btn {
      font-size: 12px;
      padding: 2px 0px;
      cursor: pointer;
    }

    .back-ico {
      cursor: pointer;

      svg {
        height: 20px;
        width: 20px;
        filter: invert(84%) sepia(13%) saturate(11%) hue-rotate(352deg) brightness(90%) contrast(91%);
      }
    }

    .dd-item-padding {
      padding: 0.5rem 0.75rem 0rem 0.75rem;
    }

    .search-box {
      margin-top: 10px;
    }

    .org-list {
      max-height: 60vh;
      overflow: auto;
    }

    .tick-ico {
      filter: invert(50%) sepia(13%) saturate(208%) hue-rotate(153deg) brightness(99%) contrast(86%);
    }

    .org-list-item {
      cursor: pointer;
    }

    .org-list-item:hover {
      .avatar {
        background: #fcfcfc no-repeat center/cover;
      }

      .tick-ico {
        filter: invert(35%) sepia(17%) saturate(238%) hue-rotate(153deg) brightness(94%) contrast(89%);
      }
    }
  }
}

.sso-button-footer-wrap {
  display: flex !important;
  justify-content: center;
  width: 100%;
}

.tj-icon {
  cursor: pointer;
}

#login-url,
#redirect-url {
  margin-bottom: 0px !important;
}

.git-encripted-label {
  color: var(--green9);
}

.card-header {
  border-bottom: 1px solid var(--slate5) !important;
}

.manage-sso-container {
  position: relative;
}

.sso-card-wrapper {
  background: var(--base);
  min-height: 100%;
  // height: calc(100vh - 156px) !important;

  display: grid;
  grid-template-rows: auto 1fr auto;

  .card-header {
    border-bottom: 1px solid var(--slate5) !important;
  }

  .form-control {
    background: var(--base);
  }

  .open-id-sso-card {
    border-bottom: none !important;
  }

  .sso-card-footer {
    display: flex;
    flex-direction: row;
    justify-content: flex-end;
    align-items: center;
    padding: 24px 32px;
    gap: 8px;
    width: 400px;
    height: 88px;
    border-top: 1px solid var(--slate5) !important;
    background: var(--base);
    margin-top: 0px !important;
  }

}

.workspace-settings-page {
  width: 880px;
  margin: 0 auto;
  background: var(--base);

  .card {
    background: var(--base);
    border: 1px solid var(--slate7) !important;
    box-shadow: 0px 1px 2px rgba(16, 24, 40, 0.05) !important;
    width: 880px;

    .card-header {
      padding: 24px 24px;
      gap: 12px;
      height: 72px;
      border-top-left-radius: 6px;
      border-top-right-radius: 6px;

      .title-banner-wrapper {
        display: flex;
        align-items: center;
        justify-content: space-between;
        width: 878px;
      }

    }

    .form-label {
      font-size: 12px;
      font-weight: 500px;
      margin-bottom: 4px !important;
      color: var(--slate12);
    }

    .card-footer {
      display: flex;
      justify-content: flex-end;
      align-items: center;
      padding: 24px 32px;
      gap: 8px;
      border-top: 1px solid var(--slate5) !important;
      background: var(--base);
      margin-top: 0px !important;
      align-Self: 'stretch';
      height: 88px;
    }

    .card-body {
      height: 467px;
      padding: 24px;

      .form-group {
        .tj-app-input {
          .form-control {
            &:disabled {
              background: var(--slate3) !important;
            }
          }
        }
      }
    }
  }
}

// Left Menu
.left-menu {
  background: var(--base);

  .tj-list-item {
    gap: 40px;
    width: 187px;
    height: 32px;
    white-space: nowrap;
    overflow: hidden;
    text-overflow: ellipsis;
  }

  .folder-list-selected {
    background-color: var(--indigo4);
  }

  ul {
    margin: 0px;
    padding: 0px;

    li {
      float: left;
      list-style: none;
      width: 100%;
      padding: 6px 8px;
      border-radius: 6px;
      cursor: pointer;
      margin: 3px 0px;
      color: var(--base-black) !important;
    }

    li.active {
      background-color: $primary;
      color: #ffffff;
    }

    li:not(.active):hover {
      background: var(--slate4);
      border-radius: 6px;
    }
  }
}

.enabled-tag {
  padding: 4px 16px;
  gap: 10px;
  width: 77px;
  height: 28px;
  background: var(--grass3);
  border-radius: 100px;
  color: var(--grass9);
  font-weight: 500;
}

.disabled-tag {
  padding: 4px 16px;
  gap: 10px;
  color: var(--tomato9);
  width: 81px;
  height: 28px;
  background: var(--tomato3);
  border-radius: 100px;
  font-weight: 500;
}

.manage-sso {
  .title-with-toggle {
    width: 100%;
    font-weight: 500;

    .card-title {
      color: var(--slate12) !important;
      font-weight: 500;
    }

    .form-check-input {
      width: 28px;
      height: 16px;
    }

    input[type="checkbox"] {
      /* Double-sized Checkboxes */
      -ms-transform: scale(1.5);
      /* IE */
      -moz-transform: scale(1.5);
      /* FF */
      -webkit-transform: scale(1.5);
      /* Safari and Chrome */
      -o-transform: scale(1.5);
      /* Opera */
      transform: scale(1.5);
      margin-top: 5px;
    }
  }
}

.help-text {
  overflow: auto;

  div {
    color: var(--slate11);
    font-style: normal;
    font-weight: 400;
    font-size: 12px;
    line-height: 20px;
  }
}


.org-invite-or {
  padding: 1rem 0rem;

  h2 {
    width: 100%;
    text-align: center;
    border-bottom: 1px solid #000;
    line-height: 0.1em;
    margin: 10px 0 20px;
  }

  h2 span {
    background: #ffffff;
    padding: 0 10px;
  }
}

.theme-dark .json-tree-container {
  .json-tree-node-icon {
    svg {
      filter: invert(89%) sepia(2%) saturate(127%) hue-rotate(175deg) brightness(99%) contrast(96%);
    }
  }

  .json-tree-svg-icon.component-icon {
    filter: brightness(0) invert(1);
  }

  .node-key-outline {
    height: 1rem !important;
    border: 1px solid transparent !important;
    color: #ccd4df;
  }

  .selected-node {
    border-color: $primary-light !important;
  }

  .json-tree-icon-container .selected-node>svg:first-child {
    filter: invert(65%) sepia(62%) saturate(4331%) hue-rotate(204deg) brightness(106%) contrast(97%);
  }

  .node-length-color {
    color: #b8c7fd;
  }

  .node-type {
    color: #8a96a6;
  }

  .group-border {
    border-color: rgb(97, 101, 111);
  }

  .action-icons-group {


    img,
    svg {
      filter: invert(89%) sepia(2%) saturate(127%) hue-rotate(175deg) brightness(99%) contrast(96%);
    }
  }

  .hovered-node.node-key.badge {
    color: #8092ab !important;
    border-color: #8092ab !important;
  }

}

.json-tree-container {

  .inspector-json-node {
    .color-primary {
      color: $primary;
    }

    .node-key-outline {
      height: 1rem !important;
      border: 1px solid transparent !important;
      color: var(--slate12);
    }

    &:hover {
      .action-icons-group {
        visibility: visible;
        pointer-events: all;
      }

      .hovered-json-node {
        font-weight: 400 !important;
        height: 1rem !important;
        color: #8092ab;
      }

      .hovered-json-node-border.node-key.badge {
        border-color: $primary !important;
      }

      .node-key-outline.node-key.badge {
        border-color: #8092ab !important;
      }
    }
  }

  .json-tree-svg-icon.component-icon {
    height: 16px;
    width: 16px;
  }

  .json-tree-icon-container {
    max-width: 20px;
    margin-right: 6px;
    font-family: 'IBM Plex Sans';
  }

  .node-type {
    color: var(--slate11);
    padding-top: 2px;
  }

  .json-tree-valuetype {
    font-size: 10px;
    padding-top: 2px;
  }

  .node-length-color {
    color: var(--indigo10);
    padding-top: 3px;
  }

  .json-tree-node-value {
    font-size: 11px;
  }

  .json-tree-node-string {
    color: var(--orange9);
  }

  .json-tree-node-boolean {
    color: var(--green9);
  }

  .json-tree-node-number {
    color: var(--orange9);
  }

  .json-tree-node-null {
    color: red;
  }

  .json-tree-node-date {
    color: rgb(98, 107, 103);
  }

  .group-border {
    border-left: 0.5px solid #dadcde;
    margin-top: 16px;
    margin-left: -12px;
  }

  .selected-node {
    border-color: $primary-light !important;
  }

  .selected-node .group-object-container .badge {
    font-weight: 400 !important;
    height: 1rem !important;
  }

  .group-object-container {
    margin-left: 0.72rem;
    margin-top: -16px;
  }

  .json-node-element {
    cursor: pointer;
  }

  .hide-show-icon {
    cursor: pointer;
    margin-left: 1rem;

    &:hover {
      color: $primary;
    }
  }


  .action-icons-group {
    visibility: hidden;
    pointer-events: none;
    cursor: pointer;
  }

  .hovered-node {
    font-weight: 400 !important;
    height: 1rem !important;
    color: #8092ab;
  }

  .node-key {
    font-weight: 400 !important;
    margin-left: -0.25rem !important;
    justify-content: flex-start !important;
    min-width: fit-content !important;
  }

  .node-key-outline {
    height: 1rem !important;
    border: 1px solid transparent !important;
    color: var(--slate12);
  }

}






.popover-more-actions {
  font-weight: 400 !important;

  &:hover {
    background: #d2ddec !important;
  }
}

.popover-dark-themed .popover-more-actions {
  color: #ccd4df;

  &:hover {
    background-color: #324156 !important;
  }
}

#json-tree-popover {
  padding: 0.25rem !important;
}

// Font sizes
.fs-9 {
  font-size: 9px !important;
}

.fs-10 {
  font-size: 10px !important;
}

.fs-12 {
  font-size: 12px !important;
}

.realtime-avatars {
  padding: 0px;
  margin-left: 8px;
}

.widget-style-field-header {
  font-family: "Inter";
  font-style: normal;
  font-weight: 500;
  font-size: 12px;
  line-height: 20px;
  color: #61656c;
}

.maintenance_container {
  width: 100%;
  height: 100vh;
  display: flex;
  justify-content: center;
  align-items: center;

  .card {
    .card-body {
      display: flex;
      height: 200px !important;
      align-items: center;
    }
  }
}

.list-timeline:not(.list-timeline-simple) .list-timeline-time {
  top: auto;
}

.widget-buttongroup {
  display: flex;
  flex-direction: column;
  justify-content: left;
  overflow: hidden !important;
}

.group-button {
  margin: 0px 10px 10px 0px;
  line-height: 1.499;
  font-weight: 400;
  white-space: nowrap;
  text-align: center;
  cursor: pointer;
  padding: 0 15px;
  font-size: 12px;
  border-radius: 4px;
  color: rgba(0, 0, 0, .65);
  background-color: #ffffff;
  border: 1px solid #d9d9d9;
  min-width: 40px;
  width: auto !important;
  height: 30px,
}

.widget-buttongroup-label {
  font-weight: 600;
  margin-right: 10px;
  color: #3e525b;
}

.editor-actions {
  border-bottom: 1px solid #eee;
  padding: 5px;
  display: flex;
  justify-content: flex-end
}

.autosave-indicator {
  color: var(--slate10, #7E868C);
}

.pdf-page-controls {
  background: white;
  border-radius: 4px;

  button {
    width: 36px;
    height: 36px;
    background: white;
    border: 0;
    font-size: 1.2em;
    border-radius: 4px;

    &:first-child {
      border-top-right-radius: 0;
      border-bottom-right-radius: 0;
    }

    &:last-child {
      border-top-left-radius: 0;
      border-bottom-left-radius: 0;
    }

    &:hover {
      background-color: #e6e6e6;
    }
  }

  span {
    font-family: inherit;
    font-size: 1em;
    padding: 0 0.5em;
    color: #000;
  }
}

//download button in pdf widget
.download-icon-outer-wrapper:hover {
  background-color: #e6e6e6 !important
}

.pdf-document {
  canvas {
    margin: 0px auto;
  }

  &:hover {
    .pdf-page-controls {
      opacity: 1;
    }
  }
}

.org-variables-page {
  .btn-org-env {
    width: 36px;
  }

  .encryption-input {
    width: fit-content;
  }

  .no-vars-text {
    display: block;
    text-align: center;
    margin-top: 100px;
  }
}

.org-constant-page {
  .card-footer {
    background: var(--base);
    color: var(--slate12);
  }
}

.tj-input-error-state {
  border: 1px solid var(--tomato9) !important;
}



.tj-input-element {
  gap: 16px;
  background: var(--base);
  border: 1px solid var(--slate7);
  border-radius: 6px;
  margin-bottom: 4px;
  display: block;
  width: 100%;
  padding: .4375rem .75rem;
  font-size: .875rem;
  font-weight: 400;
  line-height: 1.4285714;
  color: var(--slate12);
  background-clip: padding-box;
  -webkit-appearance: none;
  -moz-appearance: none;
  appearance: none;
  transition: border-color .15s ease-in-out, box-shadow .15s ease-in-out;

  &:hover {
    background: var(--slate1);
    border: 1px solid var(--slate8);
    -webkit-box-shadow: none;
    box-shadow: none;
    outline: none;
  }

  &:focus-visible {
    background: var(--slate1);
    border: 1px solid var(--indigo9);
    outline: none;
  }

  &:active {
    background: var(--indigo2);
    border: 1px solid var(--indigo9);
    box-shadow: none;
  }

  &:disabled {
    background: var(--slate3);
    border: 1px solid var(--slate8);
    color: var(--slate9);
    cursor: not-allowed;
  }

  &::placeholder {
    color: var(--slate9);
    font-weight: 400;
  }
}


//Kanban board
.kanban-container.dark-themed {
  background-color: $bg-dark-light !important;

  .kanban-column {
    .card-header {
      background-color: #324156 !important;
    }
  }
}

.kanban-container {
  background-color: #fefefe;

  .kanban-column {
    background-color: #f4f4f4;
    padding: 0 !important;
    height: fit-content !important;

    .card-body {
      &:hover {
        overflow-y: auto !important;

        &::-webkit-scrollbar {
          width: 0 !important;
          height: 0 !important;
        }
      }
    }

    .card-header {
      background-color: #fefefe;

      .badge {
        font-size: 12px !important;
      }
    }

    .card-body .dnd-card {
      border-radius: 5px !important;
    }

    .dnd-card.card {
      height: 52px !important;
      padding: 5px !important;
    }

    .dnd-card.card.card-dark {
      background-color: $bg-dark !important;
    }
  }

  .kanban-board-add-group {
    justify-content: center;
    align-items: center;
    cursor: pointer;
    color: rgba(0, 0, 0, 0.5);
    background-color: transparent;
    border-style: dashed;
    border-color: rgba(0, 0, 0, 0.08);
    display: flex;
    flex-direction: column;
    grid-auto-rows: max-content;
    overflow: hidden;
    box-sizing: border-box;
    appearance: none;
    outline: none;
    margin: 10px;
    border-radius: 5px;
    min-width: 350px;
    height: 200px;
    font-size: 1em;
  }

  .add-card-btn {
    font-size: 1em;
    font-weight: 400;
    color: #3e525b;
    border-radius: 5px;
    padding: 5px;
    margin: 5px;
    background-color: transparent;
    border-style: dashed;
    border-color: rgba(0, 0, 0, 0.08);
    cursor: pointer;
    transition: all 0.2s ease-in-out;

    &:hover {
      background-color: #e6e6e6;
    }
  }
}

.cursor-pointer {
  cursor: pointer;
}

.cursor-text {
  cursor: text;
}

.cursor-not-allowed {
  cursor: none;
}

.bade-component {
  display: inline-flex;
  justify-content: center;
  align-items: center;
  overflow: hidden;
  user-select: none;
  padding: calc(0.25rem - 1px) 0.25rem;
  height: 1.25rem;
  border: 1px solid transparent;
  min-width: 1.25rem;
  font-weight: 600;
  font-size: .625rem;
  letter-spacing: .04em;
  text-transform: uppercase;
  vertical-align: bottom;
  border-radius: 4px;
}

// sso-helper-page
.sso-helper-container {
  width: 60vw;
  padding: 30px;
  box-shadow: rgba(0, 0, 0, 0.16) 0px 1px 4px;
  margin: 0 auto;
}

.sso-copy {
  margin-left: 10px;
  cursor: pointer;
}

#git-url,
#google-url {
  color: $primary;
  margin-left: 4px;
  word-break: break-all;
}

@media only screen and (max-width: 768px) {
  .sso-helper-container {
    width: 96vw;
    padding: 20px;
  }
}

.sso-helper-doc {
  line-height: 24px;
}

.sso-content-wrapper {
  margin: 0 auto;
  display: flex;
  flex-direction: column;
  align-items: self-start;
  padding: 20px;
  box-shadow: rgba(0, 0, 0, 0.02) 0px 1px 3px 0px, rgba(27, 31, 35, 0.15) 0px 0px 0px 1px;
  border-radius: 4px;
}

.workspace-status {
  display: flex;
  font-weight: 800;
  margin-bottom: 6px;
}

.sso-type {
  font-weight: 600;
  margin-bottom: 4px !important;
  display: flex;

  span {
    margin-right: 10px;
  }

  a {
    margin-left: 6px;

  }
}

.gg-album {
  box-sizing: border-box;
  position: relative;
  display: block;
  width: 18px;
  height: 18px;
  transform: scale(var(--ggs, 1));
  border-left: 7px solid transparent;
  border-right: 3px solid transparent;
  border-bottom: 8px solid transparent;
  box-shadow: 0 0 0 2px,
    inset 6px 4px 0 -4px,
    inset -6px 4px 0 -4px;
  border-radius: 3px
}

.gg-album::after,
.gg-album::before {
  content: "";
  display: block;
  box-sizing: border-box;
  position: absolute;
  width: 2px;
  height: 5px;
  background: currentColor;
  transform: rotate(46deg);
  top: 5px;
  right: 4px
}

.gg-album::after {
  transform: rotate(-46deg);
  right: 2px
}

.sso-helper-header {
  display: flex;
  align-items: center;

  span {
    margin-right: 10px;
  }
}

// sso end

// steps-widget
a.step-item-disabled {
  text-decoration: none;
  opacity: 0.5;
}

.steps {
  overflow: hidden;
  margin: 0rem !important;
}

.step-item.active~.step-item:after,
.step-item.active~.step-item:before {
  background: var(--incompletedAccent) !important;
}

.step-item.active:before {
  background: transparent !important;
}

.steps .step-item.active:before {
  border-color: var(--completedAccent) !important;
}

.steps-item {
  color: var(--textColor) !important;
}


.step-item {
  &.completed-label {
    color: var(--completedLabel) !important;
  }

  &.incompleted-label {
    color: var(--incompletedLabel) !important;
  }

  &.active-label {
    color: var(--currentStepLabel) !important;
  }
}

.step-item:before {
  background-color: var(--completedAccent) !important;
  // remaining code
}

.step-item:after {
  background: var(--completedAccent) !important;
}


.notification-center-badge {

  margin-top: 0px;
  margin-left: 10px;
  margin-bottom: 15px;
  position: absolute;
  right: 6px;
}

.notification-center {
  max-height: 500px;
  min-width: 420px;
  overflow: auto;
  margin-left: 11px !important;

  .empty {
    padding: 0 !important;

    .empty-img {
      font-size: 2.5em;
    }
  }

  .card {
    min-width: 400px;
    background: var(--base);
    color: var(--slate12);
    box-shadow: 0px 12px 16px -4px rgba(16, 24, 40, 0.08), 0px 4px 6px -2px rgba(16, 24, 40, 0.03);
  }

  .card-footer {
    background: var(--base);
    color: var(--slate12);
  }

  .spinner {
    min-height: 100px;
  }
}

// profile-settings css
.confirm-input {
  padding-right: 8px !important;
}

.user-group-actions {
  display: flex;
  gap: 8px;
  justify-content: right;
}

input.hide-input-arrows {
  -moz-appearance: none;

  &::-webkit-outer-spin-button,
  &::-webkit-inner-spin-button {
    -webkit-appearance: none;
  }
}

.btn-org-env {
  width: 36px;
}







.custom-checkbox-tree {
  overflow-y: scroll;
  color: #3e525b;

  .react-checkbox-tree label:hover {
    background: none !important;
  }

  .rct-icons-fa4 {

    .rct-icon-expand-open,
    .rct-icon-expand-close {
      &::before {
        content: url("data:image/svg+xml,%3Csvg xmlns='http://www.w3.org/2000/svg' viewBox='0 0 1024 1024' focusable='false' data-icon='caret-down' width='12px' height='12px' fill='currentColor' aria-hidden='true'%3E%3Cpath d='M840.4 300H183.6c-19.7 0-30.7 20.8-18.5 35l328.4 380.8c9.4 10.9 27.5 10.9 37 0L858.9 335c12.2-14.2 1.2-35-18.5-35z'%3E%3C/path%3E%3C/svg%3E") !important;
      }
    }

    .rct-icon-expand-close {
      transform: rotate(-90deg);
      -webkit-transform: rotate(-90deg);
    }
  }
}

// sso enable/disable box
.tick-cross-info {
  .main-box {
    margin-right: 10px;
    border-radius: 5px;
  }

  .icon-box {
    padding: 7px 5px 7px 2px;
    color: #ffffff;

    .icon {
      stroke-width: 4.5px;
    }
  }

  .tick-box {
    border: 3px solid var(--indigo9);

    .icon-box {
      background: var(--indigo9);
    }
  }

  .cross-box {
    border: 3px solid $disabled;

    .icon-box {
      background: $disabled;
    }
  }
}

.oidc-button {
  .btn-loading:after {
    color: $primary;
  }
}

.icon-widget-popover {
  &.theme-dark {
    .popover-header {
      background-color: #232e3c;
      border-bottom: 1px solid #324156;
    }

    .popover-body {
      background-color: #232e3c;
      border-radius: 6px;
    }
  }

  .popover-header {
    padding-bottom: 0;
    background-color: #ffffff;

    .input-icon {
      margin-bottom: 0.5rem !important;
    }
  }

  .popover-body {
    padding: 0 0.5rem;

    .row {
      >div {
        overflow-x: hidden !important;
      }
    }

    .icon-list-wrapper {
      display: grid;
      grid-template-columns: repeat(10, 1fr);
      margin: 0.5rem 1rem 0.5rem 0.5rem;
    }

    .icon-element {
      cursor: pointer;
      border: 1px solid transparent;
      border-radius: $border-radius;

      &:hover {
        border: 1px solid $primary;
      }
    }
  }
}

.dark-theme-placeholder::placeholder {
  color: #C8C6C6;
}

.dark-multiselectinput {
  input {
    color: white;

    &::placeholder {
      color: #C8C6C6;
    }
  }
}


.dark-multiselectinput {
  input {
    color: white;

    &::placeholder {
      color: #C8C6C6;
    }
  }
}

// Language Selection Modal
.lang-selection-modal {
  font-weight: 500;

  .list-group {
    padding: 1rem 1.5rem;
    padding-top: 0;
    overflow-y: scroll;
    height: calc(100% - 68px);
  }

  .list-group-item {
    border: 0;

    p {
      margin-bottom: 0px;
      margin-top: 2px;
    }
  }

  .list-group-item.active {
    background-color: var(--indigo4);
    color: var(--slate12);
    font-weight: 600;
    margin-top: 0px;
  }

  .modal-body {
    height: 50vh;
    padding: 0;
  }

  .lang-list {
    height: 100%;

    .search-box {
      position: relative;
      margin: 1rem 1.5rem;
    }

    input {
      border-radius: 5px !important;
    }

    .input-icon {
      display: flex;
    }

    .input-icon {
      .search-icon {
        display: block;
        position: absolute;
        left: 0;
        margin-right: 0.5rem;
      }

      .clear-icon {
        cursor: pointer;
        display: block;
        position: absolute;
        right: 0;
        margin-right: 0.5rem;
      }
    }

    .list-group-item.active {
      color: $primary;
    }
  }
}

.lang-selection-modal.dark {
  .modal-header {
    border-color: #232e3c !important;
  }

  .modal-body,
  .modal-footer,
  .modal-header,
  .modal-content {
    color: white;
    background-color: #2b394a;
  }

  .list-group-item {
    color: white;
    border: 0;
  }

  .list-group-item:hover {
    background-color: #232e3c;
  }

  .list-group-item.active {
    background-color: #4d72fa;
    color: white;
    font-weight: 600;
  }

  .no-results-item {
    background-color: #2b394a;
    color: white;
  }

  input {
    background-color: #2b394a;
    border-color: #232e3c;
    color: white;
  }
}

// Language Selection Modal
.lang-selection-modal {
  font-weight: 500;

  .list-group {
    padding: 1rem 1.5rem;
    padding-top: 0;
    overflow-y: scroll;
    height: calc(100% - 68px);
  }

  .list-group-item {
    border: 0;

    p {
      margin-bottom: 0px;
      margin-top: 2px;
    }
  }

  .list-group-item.active {
    background-color: #edf1ff;
    color: #4d72fa;
    font-weight: 600;
    margin-top: 0px;
  }

  .modal-body {
    height: 50vh;
    padding: 0;
  }

  .lang-list {
    height: 100%;

    .search-box {
      position: relative;
      margin: 1rem 1.5rem;
    }

    input {
      border-radius: 5px !important;
    }

    .input-icon {
      display: flex;
    }

    .input-icon {
      .search-icon {
        display: block;
        position: absolute;
        left: 0;
        margin-right: 0.5rem;
      }

      .clear-icon {
        cursor: pointer;
        display: block;
        position: absolute;
        right: 0;
        margin-right: 0.5rem;
      }
    }

    .list-group-item.active {
      color: $primary;
    }
  }
}

.lang-selection-modal.dark {
  .modal-header {
    border-color: #232e3c !important;
  }

  .modal-body,
  .modal-footer,
  .modal-header,
  .modal-content {
    color: white;
    background-color: #2b394a;
  }

  .list-group-item {
    color: white;
    border: 0;
  }

  .list-group-item:hover {
    background-color: #232e3c;
  }

  .list-group-item.active {
    background-color: #4d72fa;
    color: white;
    font-weight: 600;
  }

  .no-results-item {
    background-color: #2b394a;
    color: white;
  }

  input {
    background-color: #2b394a;
    border-color: #232e3c;
    color: white;
  }
}

.org-users-page {
  .page-body {
    height: 100%;
  }
}

.user-group-container-wrap {
  margin: 20px auto 0 auto;
}

.dragged-column {
  z-index: 1001;
}

#storage-sort-popover {
  max-width: 800px;
  width: 800px;
  background-color: var(--base);
  box-sizing: border-box;
  box-shadow: 0px 12px 16px -4px rgba(16, 24, 40, 0.08), 0px 4px 6px -2px rgba(16, 24, 40, 0.03);
  border-radius: 4px;
  border: 1px solid var(--slate3) !important;



  .card-body,
  .card-footer {
    background: var(--base);
  }
}


#storage-filter-popover {
  max-width: 800px;
  width: 800px;
  background-color: var(--base);
  box-sizing: border-box;
  box-shadow: 0px 12px 16px -4px rgba(16, 24, 40, 0.08), 0px 4px 6px -2px rgba(16, 24, 40, 0.03);
  border-radius: 4px;
  border: 1px solid var(--slate3) !important;



  .card-body,
  .card-footer {
    background: var(--base);
  }
}

.filter-header {
  width: 100%;
  height: 56px;
  padding: 0 24px;
  display: flex;
  align-items: center;
  justify-content: space-between;
  color: var(--text-default);
  border-bottom: 1px solid var(--border-weak);

  .filter-heading {
    font-family: IBM Plex Sans;
    font-size: 14px;
    font-weight: 500;
    line-height: 20px;
    text-align: left;
  }
}

tbody {
  width: 100% !important;
  flex-grow: 1;

  tr {
    width: 100% !important;

    td:last-child {
      flex: 1 1 auto;
    }
  }
}

.datepicker-widget.theme-dark {
  .react-datepicker__tab-loop {
    .react-datepicker__header {
      background-color: #232e3c;

      .react-datepicker__current-month,
      .react-datepicker__day-name,
      .react-datepicker__month-select,
      .react-datepicker__year-select {
        color: white;

      }

      .react-datepicker__month-select,
      .react-datepicker__year-select {
        background-color: transparent;

        option {
          background-color: #232e3c;
        }
      }
    }

    .react-datepicker__month {
      background-color: #232e3c;

      .react-datepicker__day {
        color: white;

        &:hover {
          background-color: #636466;
        }
      }

      .react-datepicker__day--outside-month {
        opacity: 0.5;
      }
    }

    .react-datepicker {
      background-color: #232e3c;
    }
  }
}

.theme-dark .list-group-item {
  &:hover {
    background-color: #232e3c;
  }
}

.theme-dark {

  .CalendarMonth,
  .DayPickerNavigation_button,
  .CalendarDay,
  .CalendarMonthGrid,
  .DayPicker_focusRegion,
  .DayPicker {
    background-color: #232e3c;
  }

  .DayPicker_weekHeader_ul,
  .CalendarMonth_caption,
  .CalendarDay {
    color: white;
  }

  .CalendarDay__selected_span,
  .CalendarDay__selected_start,
  .CalendarDay__selected_end {
    background-color: #4D72FA;
    color: white;
  }

  .CalendarDay {
    border-color: transparent; //hiding the border around days in the dark theme

    &:hover {
      background-color: #636466;
    }
  }

  .DateInput_fangStroke {
    stroke: #232E3C;
    fill: #232E3C;
  }

  .DayPickerNavigation_svg__horizontal {
    fill: white;
  }

  .DayPicker__withBorder {
    border-radius: 0;
  }

  .DateRangePicker_picker {
    background-color: transparent;
  }
}

.link-widget {
  overflow: auto;

  &.hover {
    a {
      &:hover {
        text-decoration: underline;
      }
    }
  }

  &.no-underline {
    a {
      text-decoration: none !important;
    }
  }

  &.underline {
    a {
      text-decoration: underline;
    }
  }

  &::-webkit-scrollbar {
    width: 0;
    height: 0;
    background: transparent;
  }
}

.import-export-footer-btns {
  margin: 0px !important;
}

.home-version-modal-component {
  border-bottom-right-radius: 0px !important;
  border-bottom-left-radius: 0px !important;
  box-shadow: 0px 12px 16px -4px rgba(16, 24, 40, 0.08),
    0px 4px 6px -2px rgba(16, 24, 40, 0.03) !important;
}

.current-version-label,
.other-version-label {
  color: var(--slate11);
}

.home-modal-component.modal-version-lists {
  width: 466px;
  height: 668px;
  background: var(--base);
  box-shadow: 0px 12px 16px -4px rgba(16, 24, 40, 0.08), 0px 4px 6px -2px rgba(16, 24, 40, 0.03);
  border-top-right-radius: 6px;
  border-top-right-radius: 6px;


  .modal-header {
    .btn-close {
      top: auto;
    }
  }
}

.modal-version-lists {
  max-height: 80vh;

  .modal-body {
    height: 80%;
    overflow: auto;
  }

  .export-creation-date {
    color: var(--slate11);
  }

  .modal-footer,
  .modal-header {
    padding-bottom: 24px;
    padding: 12px 28px;
    gap: 10px;
    width: 466px;
    height: 56px;
    background-color: var(--base);
  }

  .modal-footer {
    padding: 24px 32px;
    gap: 8px;
    width: 466px;
    height: 88px;
  }

  .tj-version-wrap-sub-footer {
    display: flex;
    flex-direction: row;
    padding: 16px 28px;
    gap: 10px;
    height: 52px;
    background: var(--base);
    border-top: 1px solid var(--slate5);
    border-bottom: 1px solid var(--slate5);



    p {
      font-weight: 400;
      font-size: 14px;
      line-height: 20px;
      color: var(--slate12);
    }
  }

  .version-wrapper {
    display: flex;
    justify-content: flex-start;
    padding: 0.75rem 0.25rem;
  }

  .current-version-wrap,
  .other-version-wrap {

    span:first-child {
      color: var(--slate12) !important;
    }
  }

  .current-version-wrap {
    background: var(--indigo3) !important;
    margin-bottom: 24px;
    border-radius: 6px;
    margin-top: 8px;
  }
}

.rest-methods-url {
  .cm-s-default {
    .cm-string-2 {
      color: #000;
    }
  }
}

.tooljet-database {

  .tj-db-headerText {
    white-space: nowrap;
    overflow: hidden;
    text-overflow: ellipsis;
    width: 78%;
  }

  .table-header,
  .table-name,
  .table-cell {
    white-space: nowrap;
    overflow: hidden;
    text-overflow: ellipsis;
    cursor: pointer;

    input.form-control {
      border: none;
      padding: 0px !important;
    }
  }

  .table-cell-dark {
    color: #ffffff;
  }

  .table-cell-hover-background {
    background-color: #F8F9FA;
    padding: 0rem;
    max-width: 230px;

    input.form-control {
      border: none !important;
      margin: 0px !important;
      padding: 0px !important;
      background-color: #F8F9FA;
    }
  }

  .table-cell-hover-background-dark {
    background-color: #242f3c;
    padding: 0rem;
    max-width: 230px;
    color: #ffffff;

    input.form-control {
      border: none !important;
      margin: 0px !important;
      padding: 0px !important;
      background-color: #242f3c !important;
    }
  }

  .table-editable-parent-cell {
    max-width: 230px;
    background-color: var(--indigo2) !important;
    cursor: pointer;
    padding: 0rem;

    .form-control {
      background-color: var(--indigo2) !important;
      border: none !important;
      padding: 0;
      margin: 0px !important;
      border-radius: 0px;
    }

    .popover-body {
      margin-top: 10px;
    }
  }

  .tjdb-cell-error {
    padding: 0rem;
    border-top: 1.5px solid var(--Tomato-09, #E54D2E) !important;
    border-bottom: 1.5px solid var(--Tomato-09, #E54D2E) !important;
    border-right: 1.5px solid var(--Tomato-09, #E54D2E) !important;
    border-left: 1.5px solid var(--Tomato-09, #E54D2E) !important;
  }

  .tjdb-column-select-border {
    border-left: 1.5px solid transparent;
    border-right: 1.5px solid transparent;
    border-top: 1.5px solid transparent;
    border-bottom: 1.5px solid transparent;
  }

  .table-columnHeader-click {
    background-color: #F8F9FA;
    padding: 0;
    max-width: 230px;

    .tjdb-column-select-border {
      border-left-color: #3E63DD !important;
      border-right-color: #3E63DD !important;
    }

    input.form-control {
      border: none !important;
      padding: 0px !important;
      margin: 0px !important;
      background-color: #F8F9FA;
    }
  }

  .table-columnHeader-click-dark {
    background-color: #242f3c;
    padding: 0;
    max-width: 230px;
    color: #ffffff;

    .tjdb-column-select-border {
      border-left-color: white !important;
      border-right-color: white !important;
    }

    input.form-control {
      border: none !important;
      margin: 0px !important;
      padding: 0px !important;
      background-color: #242f3c;
    }
  }

  .row-tj:first-child {
    .tjdb-column-select-border {
      border-top: 1.5px solid transparent;
    }

    .table-columnHeader-click {
      .tjdb-column-select-border {
        border-top-color: #3E63DD !important;
      }
    }

    .table-columnHeader-click-dark {
      .tjdb-column-select-border {
        border-top-color: white !important;
      }
    }
  }

  .row-tj:last-of-type {
    .tjdb-column-select-border {
      border-bottom: 1.5px solid transparent;
    }

    .table-columnHeader-click {
      .tjdb-column-select-border {
        border-bottom-color: #3E63DD !important;
      }
    }

    .table-columnHeader-click-dark {
      .tjdb-column-select-border {
        border-bottom-color: white !important;
      }
    }
  }

  .table-name {
    color: #000;
    width: 250px;
  }

  .table-left-sidebar {
    max-width: 288px;
  }

  .add-table-btn {
    height: 32px;
  }

  .table-header-click {
    background: #DFE3E6;

    .tjdb-menu-icon-parent {
      background: #E6E8EB !important;
      border-radius: 10px !important;

      .tjdb-menu-icon {
        display: block;
        cursor: pointer;
      }
    }
  }

  .table-header {
    background: #ECEEF0;
  }

  .table-header:hover {
    background: #E6E8EB;

    .tjdb-menu-icon {
      display: block;
      cursor: pointer;
    }
  }

  .table-header-dark:hover {

    .tjdb-menu-icon {
      display: block;
      cursor: pointer;
    }
  }

  .table-header,
  .table-cell {
    max-width: 230px !important;
  }

  .table-cell {
    padding: 0;
  }

  .add-more-columns-btn {
    background: var(--indigo3);
    font-weight: 500;
    color: var(--indigo9);
    font-size: 12px;
    border-radius: 600;
  }

  .delete-row-btn {
    max-width: 140px;
  }

  .tjdb-table-row {
    height: 36px;

    &:not(.table-row-selected):hover {
      background: var(--Slate-02, #F8F9FA);

      td:nth-child(1),
      td:nth-child(2) {
        background: var(--Slate-02, #F8F9FA);
      }

      .tjdb-checkbox-cell {
        display: block !important;
      }
    }

  }
}

.apploader {
  height: 100vh;

  &.module-mode {
    height: 100%;
    display: flex;
    justify-content: center;
    align-items: center;
  }

  .app-container {
    height: 100%;
    display: flex;
    flex-direction: column;
    justify-content: space-between;
  }

  .editor-header {
    height: 5%;
    background-color: #EEEEEE;
    display: flex;
    align-items: center;
    justify-content: space-between;

    .app-title-skeleton {
      width: 100px;
      height: 100%;
      display: flex;
      align-items: center;
      margin-left: 120px;
    }

    .right-buttons {
      display: flex;
      gap: 5px;
      align-items: center;
      margin-right: 10px;
    }
  }

  .editor-body {
    height: 100%;
  }

  .skeleton {
    padding: 5px;
  }

  .editor-left-panel {
    width: 48px;
    background-color: #EEEEEE;
    margin: 3px 0px 3px 3px;
    display: flex;
    flex-direction: column;
    justify-content: space-between;
    border-radius: 5px;

    .left-menu-items {
      display: flex;
      flex-direction: column;
      justify-content: space-between;
      gap: 5px;
      margin-top: 10px;
    }

    .bottom-items {
      margin-bottom: 10px;
    }
  }

  .editor-center {
    height: 100%;
    display: flex;
    flex-direction: column;
    gap: 5px;
    justify-content: space-between;

    .canvas {
      height: 100vh;
      background-color: var(--base);
      border-radius: 5px;
      display: flex;
      justify-content: center;
    }

    .query-panel {
      height: 30%;
      display: flex;
      justify-content: space-between;
      gap: 5px;

      .queries {
        width: 30%;
        display: flex;
        flex-direction: column;
        gap: 5px;

        .queries-title {
          background-color: #EEEEEE;
          border-radius: 5px;
          height: 20%;
          padding: 5px 10px;
          display: flex;
          justify-content: space-between;
          align-items: center;
        }

        .query-list {
          background-color: #EEEEEE;
          border-radius: 5px;
          height: 80%;

          .query-list-item {
            margin: 10px;
            height: 35px;
          }
        }
      }

      .query-editor {
        width: 70%;
        height: 100%;
        display: flex;
        flex-direction: column;
        gap: 5px;

        .query-editor-header {
          background-color: #EEEEEE;
          border-radius: 5px;
          height: 20%;
          padding: 5px 10px;
          display: flex;
          justify-content: space-between;

          .query-actions {
            display: flex;
            align-items: center;
          }
        }

        .query-editor-body {
          background-color: #EEEEEE;
          height: 80%;
          border-radius: 5px;

          .button {
            margin-right: 10px;
          }
        }
      }
    }
  }

  .wrapper {
    padding: 3px 3px 3px 0px;
  }


  .right-bar {
    height: 100%;
    padding: 3px 3px 3px 0px;
    display: flex;
    flex-direction: column;
    justify-content: space-between;
    gap: 5px;

    .widget-list-header {
      height: 5%;
      background-color: #EEEEEE;
      border-radius: 5px;
    }

    .widget-list {
      height: 95%;
      background-color: #EEEEEE;
      border-radius: 5px;
      padding: 10px;

      .widgets {
        display: flex;
        justify-content: space-between;
      }
    }
  }
}

.subheader {
  margin-bottom: 12px;
}

.theme-dark {
  .layout-sidebar-icon {
    &:hover {
      background-color: #273342;
    }
  }

  .tooljet-database {

    .table-name,
    .subheader {
      color: var(--slate9);
    }

    .list-group-item.active {
      .table-name {
        color: #000;
      }
    }
  }

  .editor-header {
    background-color: #1F2936;
  }

  .editor-left-panel {
    background-color: #1F2936;
  }


  .query-panel {
    .queries {
      .queries-title {
        background-color: #1F2936 !important;
      }

      .query-list {
        background-color: #1F2936 !important;
      }
    }

    .query-editor {
      .query-editor-header {
        background-color: #1F2936 !important;
      }

      .query-editor-body {
        background-color: #1F2936 !important;
      }
    }
  }

  .right-bar {
    .widget-list-header {
      background-color: #1F2936;
    }

    .widget-list {
      background-color: #1F2936;
    }
  }
}

:root {
  --tblr-breadcrumb-item-active-font-weight: 500;
  --tblr-breadcrumb-item-active-color: inherit;
}

.application-brand {
  a {
    height: 48px;
    position: relative;
    display: flex;
    justify-content: center;
    align-items: center;
  }
}

.breadcrumb-item.active {
  font-weight: var(--tblr-breadcrumb-item-active-font-weight);
  color: var(--tblr-breadcrumb-item-active-color);
}

.app-icon-main {
  background: var(--indigo3) !important;
  border-radius: 6px !important;
  display: flex;
  justify-content: center;
  align-items: center;
  width: 48px;
  height: 48px;
}

.settings-nav-item,
.audit-log-nav-item,
.notification-center-nav-item {
  border-radius: 4px;
}

.settings-nav-item {
  height: 32px;
  width: 32px;

  &.active {
    background-color: var(--indigo4);
  }
}

.audit-log-nav-item {
  bottom: 40px;
}

.workspace-content-wrapper {
  overflow-x: auto;
  overflow-y: auto;
  padding-left: 20px;
}

.workspace-content-wrapper,
.database-page-content-wrap {
  background-color: var(--page-default);
  height: calc(100vh - 64px) !important;
}

.instance-settings-wrapper {}

.database-page-content-wrap {
  height: calc(100vh - 64px) !important;
}

.audit-logs-nav-item {
  position: fixed;
  bottom: 100px;
  left: 8px;
}

.home-page-sidebar,
.workspace-variable-table-card,
.org-wrapper {
  margin: 0 auto;
  width: 880px;
}

.organization-page-sidebar {
  height: calc(100vh - 64px);
  max-width: 288px;
  background-color: var(--page-default);
  border-right: 1px solid var(--slate5) !important;
  display: grid !important;
  grid-template-rows: auto 1fr auto !important;
  position: relative;

  .trial-banner {
    position: absolute;
    bottom: 50px;
    max-height: 130px;
    min-width: 255px;

    svg {
      width: 48px;
    }
  }
}

.marketplace-page-sidebar {
  height: calc(100vh - 64px);
  max-width: 272px;
  background-color: var(--page-default);
  border-right: 1px solid var(--slate5) !important;
  display: grid !important;
  grid-template-rows: auto 1fr auto !important;
  position: fixed;
}

.home-page-sidebar {
  max-width: 288px;
  background-color: var(--page-default);
  border-right: 1px solid var(--slate5);
  display: grid;
  grid-template-rows: auto 1fr auto;

  // Added to work with AppTypeTab component
  &:has(:nth-child(4):last-child) {
    grid-template-rows: auto auto 1fr auto;
  }

  @media only screen and (max-width: 767px) {
    display: none;
  }
}

.empty-home-page-image {
  margin-top: 14px;
}

.create-new-table-btn {
  width: 248px;

  button {
    height: 40px !important;

  }
}

.tooljet-database-sidebar {
  max-width: 288px;
  background: var(--page-default);
  border-right: 1px solid var(--slate5);
  height: calc(100vh - 64px) !important;


  .sidebar-container {
    height: 40px !important;
    padding-top: 4px !important;
    margin: 0 auto;
    display: flex;
    justify-content: center;
  }

  .sidebar-container-with-banner {
    height: 40px !important;
    padding-top: 1px !important;
    margin: 0 auto;
    display: flex;
    justify-content: center;
  }
}

.create-new-app-dropdown {
  width: 248px !important;


  .dropdown-toggle-split {
    border-left: 1px solid var(--indigo11) !important;

    &:disabled {
      background-color: var(--slate6) !important;
      border-left: 1px solid var(--slate6) !important;
    }
  }

  button {
    background-color: var(--indigo9) !important;
  }
}

.create-new-app-button {
  font-weight: 500;
  font-size: 14px;
  height: 40px;
  border-top-left-radius: 6px;
  border-bottom-left-radius: 6px;

  &:disabled {
    background-color: var(--slate6) !important;
    color: var(--slate9) !important;
  }
}

.create-new-app-button+.dropdown-toggle {
  height: 40px;
  border-top-right-radius: 6px;
  border-bottom-right-radius: 6px;
}

.custom-select {
  .select-search-dark__value::after {
    content: none;
  }

  .select-search-dark__select,
  .select-search__select {
    min-width: fit-content;
    max-width: 100% !important;
  }
}

.jet-data-table td .textarea-dark-theme.text-container:focus {
  background-color: transparent !important;
}

.app-environment-menu {
  display: flex;
  align-items: center;
  min-width: 170px;
  max-width: 180px;
  height: 28px;
  font-size: 12px;
  margin-left: 1rem;

  @media screen and (max-width: 767px) {
    margin-left: 0 !important;
    width: 100%;
    max-width: unset !important;
  }

  .app-environment-list-item {
    white-space: nowrap;
    overflow: hidden;
    text-overflow: ellipsis;
  }

  .app-environment-name {
    font-weight: 400;
    font-size: 12px;
    line-height: 20px;
  }
}

.tooljet-logo-loader {
  height: 100vh;
  display: flex;
  align-items: center;
  justify-content: center;

  .loader-spinner {
    margin: 10px 87px;
  }
}

.page-body {
  height: calc(100vh - 1.25rem - 48px);
  min-height: 500px;
}

// buttons
.default-secondary-button {
  background-color: $color-light-indigo-03;
  color: $color-light-indigo-09;
  max-height: 28px;
  width: 76px;
  display: flex;
  flex-direction: row;
  justify-content: center;
  align-items: center;
  padding: 4px 16px;
  gap: 6px;
  font-weight: 500;
  border: 0 !important;

  .query-manager-btn-svg-wrapper {
    width: 16px !important;
    height: 16px !important;
    padding: 2.67px;
  }

  .query-manager-btn-name {
    min-width: 22px;
  }

  &:hover {
    background-color: $color-light-indigo-04;
    color: $color-light-indigo-10;
  }

  &:active {
    background-color: $color-light-indigo-04;
    color: $color-light-indigo-10;
    box-shadow: 0px 0px 0px 4px #C6D4F9;
    border-radius: 6px;
    border: 1px solid;
    outline: 0 !important;

    svg {
      path {
        fill: $color-light-indigo-10;
      }
    }
  }

  &:disabled {
    cursor: not-allowed;
    pointer-events: none;
    opacity: .65;
  }

  .query-run-svg {
    padding: 4px 2.67px;
  }
}

.default-secondary-button.theme-dark {
  background-color: #4D72FA !important;
  color: #F4F6FA !important;

  svg {
    path {
      fill: #F4F6FA !important;
    }
  }

  &:hover {
    border: 1px solid #4D72FA !important;
    background-color: #4D5EF0 !important;
    color: #FFFFFC !important;

    svg {
      path {
        fill: #FFFFFC !important;
      }
    }
  }

  &:active {
    border: 1px solid #4D72FA !important;
    background-color: #4D5EF0 !important;
    box-shadow: 0px 0px 0px 4px #4D72FA;
    border-radius: 6px;
  }
}

.default-tertiary-button {
  background-color: $color-light-base;
  color: $color-light-slate-12;
  border: 1px solid $color-light-slate-07;
  display: flex;
  flex-direction: row;
  justify-content: center;
  align-items: center;
  padding: 4px 16px;
  gap: 6px;
  max-height: 28px;
  font-weight: 500;
  height: 28px;
  cursor: pointer;
  white-space: nowrap;

  .query-btn-svg-wrapper {
    width: 16px !important;
    height: 16px !important;
    padding: 2.67px;
  }

  .query-btn-name {
    min-width: 22px;

  }

  &:hover {
    border: 1px solid $color-light-slate-08;
    color: $color-light-slate-11;

    svg {
      path {
        fill: $color-light-slate-11;
      }
    }
  }

  .query-create-run-svg {
    padding: 2px;
  }

  .query-preview-svg {
    padding: 2.67px 0.067px;
    width: 16px;
    height: 16px;
    margin: 6px 0;
  }

  &:active {
    border: 1px solid #C1C8CD;
    box-shadow: 0px 0px 0px 4px #DFE3E6;
    color: $color-light-slate-11;
    outline: 0;
  }
}

.default-tertiary-button.theme-dark {
  background-color: transparent;
  color: #4D5EF0 !important;
  border: 1px solid #4D5EF0 !important;

  svg {
    path {
      fill: #4D5EF0 !important;
    }
  }

  &:hover {
    border: 1px solid $color-dark-slate-08;
    color: #FFFFFC !important;
    background-color: #4D5EF0 !important;

    svg {
      path {
        fill: #FFFFFC !important;
      }
    }
  }

  &:active {
    border: 1px solid inherit;
    box-shadow: none;
    outline: 0;
  }
}

.default-tertiary-button.theme-dark.btn-loading {
  background-color: #4D5EF0 !important;
  color: transparent !important;

  svg {
    path {
      fill: transparent !important;
    }
  }
}

.default-tertiary-button.button-loading {
  background-color: transparent !important;
  color: transparent !important;

  svg {
    path {
      fill: transparent !important;
    }
  }
}

.disable-tertiary-button {
  color: $color-light-slate-08;
  background-color: $color-light-slate-03;
  pointer-events: none !important;

  svg {
    path {
      fill: $color-light-slate-08;
    }
  }

}

.disable-tertiary-button.theme-dark {
  color: $color-dark-slate-08;
  background-color: $color-dark-slate-03;
  pointer-events: none !important;

  svg {
    path {
      fill: $color-dark-slate-08;
    }
  }
}

.query-manager-btn-shortcut {
  color: var(--text-disabled) !important;
}

.font-weight-500 {
  font-weight: 500;
}

.font-size-12 {
  font-size: 12px;
}

.toggle-query-editor-svg {
  width: 16px;
  height: 16px;
  padding: 2.88px 5.22px;
  display: flex;
  cursor: pointer;
}

.theme-dark {
  .org-avatar:hover {
    .avatar {
      background: #10141A no-repeat center/cover;
    }
  }
}

.app-creation-time {
  color: var(--slate11) !important;
  white-space: nowrap;
  overflow: hidden;
  text-overflow: ellipsis;
}

.font-weight-400 {
  font-weight: 400;
}

.font-weight-600 {
  font-weight: 600;
}

.border-indigo-09 {
  border: 1px solid $color-light-indigo-09;
}

.dark-theme-toggle-btn {
  height: 32px;
  display: flex;
  align-items: center;
  justify-content: center;

}

.dark-theme-toggle-btn-text {
  font-size: 14px;
  margin: 12px;
}

.maximum-canvas-height-input-field {
  width: 156px;
  height: 32px;
  padding: 6px 10px;
  gap: 17px;
  background: #FFFFFF;
  border: 1px solid #D7DBDF;
  border-radius: 6px;

}

.layout-header {
  position: fixed;
  right: 0;
  left: 48px;
  z-index: 1;
  background: var(--base);
  height: 64px;

  @media only screen and (max-width: 767px) {
    border-bottom: 1px solid var(--slate5);

    .row {
      display: flex;

      .tj-dashboard-section-header {
        width: unset;
        border-right: none;
      }

      .app-header-label {
        display: none;
      }
    }
  }
}

.layout-sidebar-icon {
  &:hover {
    background: #ECEEF0;
  }

  &:focus {
    outline: #ECEEF0 auto 5px;
    background: #3756C5;
    box-shadow: none;
  }

  &:disabled,
  &[disabled] {
    background: linear-gradient(0deg, #F3F4F6, #F3F4F6);
    box-shadow: none;
    color: #D1D5DB;
  }
}

.tj-text-input-error-state {
  font-weight: 400;
  font-size: 11px;
  line-height: 16px;
  margin-top: 2px !important;
  color: #EB1414;
}

.input-error {
  border: 1px solid #EB1414;
}

.onboarding-radio-checked {
  border: 1px solid #466BF2 !important;
  box-shadow: none;
}

.onboarding-bubbles {
  width: 8px !important;
  height: 8px !important;
  background: #D1D5DB !important;
  margin-right: 8px;
  border-radius: 100%;
}

.onboarding-bubbles-selected {
  width: 8px !important;
  height: 8px !important;
  background: #466BF2 !important;
  margin-right: 8px;
  border-radius: 100%;
}

.onboarding-bubbles-active {
  background: #466BF2 !important;
  width: 16px !important;
  height: 16px !important;
  margin-right: 8px;
  border-radius: 100%;
}

.onboarding-bubbles-completed {
  background: #D1D5DB;
}

.onboarding-bubbles-wrapper {
  display: flex;
  flex-direction: row;
  align-items: center;
}

.onboarding-progress-cloud {
  margin-bottom: 32px;
  display: flex;
  align-items: center;
}

.onboarding-progress {
  margin-bottom: 32px;
  display: grid;
}

.onboarding-progress-layout-cloud {
  grid-template-columns: 3fr 6fr 3fr;
  margin-bottom: 40px;
  display: grid;
}

.onboarding-progress-layout {
  grid-template-columns: 12fr;
  margin-bottom: 40px;
  display: grid;
}

.onboarding-bubbles-container {
  margin-left: auto;
  margin-right: auto;
}

.onboarding-header-wrapper {
  display: flex;
  flex-direction: column;
  align-items: center;
}

.onboarding-back-button,
.onboarding-front-button {

  font-size: 12px;
  line-height: 20px;
  color: #6B7380;
  display: flex !important;
  flex-direction: row !important;
  align-items: center;
  cursor: pointer;

  .onboarding-back-text {
    margin-left: 12px;
    color: #D7DBDF;
  }

  p,
  .onboarding-skip-text {
    margin-bottom: 0 !important;
    color: #D7DBDF;
    font-weight: 600;
    font-size: 14px;
  }

  .onboarding-skip-text {
    margin-right: 12px !important;
  }
}


.info-screen-description {
  margin-bottom: 0px !important;
  font-style: normal;
  font-weight: 400;
  font-size: 14px;
  line-height: 24px;
  color: #4B5563;
  line-height: 24px;
}

.separator-onboarding,
.separator-signup {
  .separator {
    width: 100%;

    h2 {
      width: 100%;
      text-align: center;
      border-bottom: 1px solid #E4E7EB;
      line-height: 0.1em;
      font-size: 14px;
      margin: 26px 0 26px;
    }

    h2 span {
      color: #9BA3AF;
      background: #fff;
      padding: 0 18px;
    }
  }
}

// login ,signin
.separator-signup {
  .separator {
    width: 100%;

    h2 {
      margin: 36px 0 36px !important;
    }
  }
}


.common-auth-section-whole-wrapper {
  display: flex;
  flex-direction: row;

  .common-auth-section-right-wrapper {
    width: 29.16%;
    border-left: 1px solid #E4E7EB;
    overflow: hidden;
  }

  .common-auth-section-left-wrapper {
    width: 70.83%;
    position: relative;

    .common-auth-section-left-wrapper-grid {
      display: grid;
      height: calc(100% - 64px);

      form {
        display: flex !important;
        justify-content: center;
        align-items: center !important;
      }
    }

  }

  .common-auth-container-wrapper {
    display: flex;
    flex-direction: column;
    align-items: center;
    width: 352px;
    margin: 0px auto 0px auto;
  }

  .login-sso-wrapper {
    padding: 6px 16px;
    gap: 5px;
    width: 352px;
    height: 40px;
    display: flex;
    flex-direction: row;
    justify-content: center;
    align-items: center;
    margin-bottom: 12px;
    background: #FFFFFF;
    border: 1px solid #D1D5DB;
    border-radius: 4px;

    &:hover {
      border: 1px solid #D1D5DB;
      box-shadow: 0px 0px 0px 4px #E4E7EB;
    }
  }
}

.sso-info-text {
  font-weight: 600;
  font-size: 14px;
  line-height: 24px;
  margin-left: 11px;
}

.sso-button {
  background-color: #fff;
  cursor: pointer;

  img {
    width: 32px;
  }
}


.tj-dashboard-section-header {
  background-color: var(--page-default);
  max-width: 288px;
  max-height: 64px;
  padding-top: 20px;
  padding-left: 20px;
  padding-bottom: 24px;
  border-right: 1px solid var(--slate5);

  &[data-name="Audit logs"],
  &[data-name="Workspace constants"],
  &[data-name="Profile settings"] {
    border-right: none;
    border-bottom: 1px solid var(--slate5);

    .paid-feature-banner {
      margin-left: 15px;
    }
  }
}

.layout-sidebar-icon {
  &:hover {
    background: #ECEEF0;
    border-radius: 4px;
  }

  &:focus {
    outline: #ECEEF0 auto 5px;
  }
}

.folder-menu-icon {
  visibility: hidden !important;
}

.folder-list-group-item:hover .folder-menu-icon {
  visibility: visible !important;
}

.folder-list-group-item {
  &:hover {
    background: #ECEEF0;
  }

  &:active {
    background: var(--indigo4);
  }

  &:focus {
    box-shadow: 0px 0px 0px 4px #DFE3E6;
  }

  .tj-text-xsm {
    white-space: nowrap;
    overflow: hidden;
    text-overflow: ellipsis;
  }

  .tj-folder-list {
    display: block;
  }
}


.app-versions-selector {
  display: inline-flex;
  align-items: center;
  width: 176px;
  height: 28px;
  border-radius: 6px;

  .react-select__control {
    background-color: var(--page-default);
    border: none !important;
  }

  @media screen and (max-width: 767px) {
    width: 100%;
  }
}

.app-version-list-item {
  white-space: nowrap;
  overflow: hidden;
  text-overflow: ellipsis;
}

.app-version-name,
.app-version-released {
  font-weight: 400;
  font-size: 12px;
  line-height: 20px;
}

.app-version-name {
  max-width: 80px;
}

.custom-version-selector__option:hover .app-version-delete {
  display: block;
}

.editor .navbar-brand {
  border-right: 1px solid var(--slate5);
  width: 48px;
  display: flex;
  justify-content: center;
}


.modal-backdrop {
  opacity: 0.5;
  z-index: 1060;
}

.canvas-area>.modal-backdrop {
  width: 100% !important;
  height: 100% !important;
}

.ds-delete-btn {
  display: none;
  border: none;
  background: none;
}

.ds-list-item:hover .ds-delete-btn {
  display: block;
}

.toojet-db-table-footer,
.toojet-db-table-footer-collapse,
.home-page-footer {
  position: fixed;
  bottom: 0px;
}

.home-page-footer {
  height: 52px;
  background-color: var(--page-default) !important;
  border-top: 1px solid var(--slate5) !important;
  width: calc(100% - 336px) !important;

  @media only screen and (max-width: 768px) {
    position: unset;
    width: 100%;

    .col-4,
    .col-5 {
      display: none;
    }

    .pagination-container {
      display: flex !important;
      align-items: center;
      justify-content: center;
    }
  }
}

.pagination-container {
  display: flex;
  padding: 0px;
  height: 20px !important;

  .form-control {
    padding: 0 4px;
    width: fit-content;
    width: 30px !important;
    height: 20px !important;
    margin-bottom: 0px !important;
    text-align: center;
  }

  .form-control-pagination {
    padding: 0 4px;
    width: fit-content;
    width: 30px !important;
    height: 20px !important;
    text-align: center;
    margin-bottom: 0px;
    gap: 16px !important;
    background: var(--base) !important;
    border: 1px solid var(--slate7) !important;
    border-radius: 6px;
    color: var(--slate12) !important;
    transition: none;
    padding-left: 0.4375rem;
    padding-right: 0.4375rem;
    padding-top: 0.75rem;
    padding-bottom: 0.75rem;
    overflow-x: auto;
    white-space: nowrap;


    &:hover {
      background: var(--slate1) !important;
      border: 1px solid var(--slate8) !important;
      -webkit-box-shadow: none !important;
      box-shadow: none !important;
      outline: none;
    }

    &:focus-visible {
      background: var(--indigo2) !important;
      border: 1px solid var(--indigo9) !important;
      box-shadow: none !important;
    }

    &.input-error-border {
      border-color: #DB4324 !important;
    }

    &:-webkit-autofill {
      box-shadow: 0 0 0 1000px var(--base) inset !important;
      -webkit-text-fill-color: var(--slate12) !important;

      &:hover {
        box-shadow: 0 0 0 1000px var(--slate1) inset !important;
        -webkit-text-fill-color: var(--slate12) !important;
      }

      &:focus-visible {
        box-shadow: 0 0 0 1000px var(--indigo2) inset !important;
        -webkit-text-fill-color: var(--slate12) !important;
      }
    }
  }

  @media only screen and (max-width: 768px) {
    .unstyled-button {
      height: unset;
      width: unset;

      img {
        width: 20px;
        height: 20px;
        margin-left: 0px !important;
        margin-right: 0px !important;
      }
    }
  }
}

.settings-card {
  box-shadow: 0px 12px 16px -4px rgba(16, 24, 40, 0.08), 0px 4px 6px -2px rgba(16, 24, 40, 0.03);
  border-radius: 6px;
  margin-left: 10px;
  background-color: var(--base);
  min-width: 170px;
  z-index: 3;

  .dropdown-item {
    padding: 8px;
    height: 36px;
    min-width: 84px !important;
  }

  svg {
    margin-left: 2px;
  }

  a {
    span {
      margin-left: 4px;
    }
  }
}

.logo-nav-card {
  transform: translate(5px, 50px) !important;
  z-index: 101;
}

.theme-dark {
  .editor-header-actions {
    .current-layout {
      .bg-white {
        background-color: #151718 !important;
      }
    }
  }

  .icon-tabler-x {
    stroke: white;
  }
}

.img-invert {
  img {
    filter: invert(1);
  }
}

.user-group-table {
  .selected-row {
    background-color: #ECEEF0;
  }

  .selected-row.dark {
    background-color: #232E3C;
  }
}

.notification-center.theme-dark {

  .empty-subtitle,
  .card-footer>span,
  .empty-title {
    color: white !important;
  }
}


// DASHBOARD SCROLL STYLES--->
.create-new-app-license-wrapper {
  display: flex;
  align-items: center;
  flex-direction: column;
}

.create-new-app-wrapper {
  margin: 0 auto;
  display: flex;
  justify-content: center;
  flex-direction: column;
  align-items: center;
  padding-top: 4px;
}

.home-page-sidebar {
  height: calc(100vh - 64px) !important; //64 is navbar height

  .folder-list-user {
    height: calc(100vh - 116px) !important; //64 is navbar height + 52 px footer
  }
}

.home-page-content {
  background-color: var(--page-default);
  height: calc(100vh - 64px) !important;
  overflow-y: auto;
  position: relative;

  .filter-container {
    display: none;
  }

  .org-selector-mobile {
    display: none;
  }

  @media only screen and (max-width: 768px) {
    .filter-container {
      display: flex;
      align-items: center;
      justify-content: space-between;
      margin: 2rem 1rem;
    }

    .footer-container {
      position: absolute;
      width: 100%;
      bottom: 0px;
      right: unset;
      left: unset;

      .org-selector-mobile {
        display: block;
        background-color: var(--slate1);

        .tj-org-select {
          width: 100%;
          padding: 0px 10px;

          .react-select__control {
            width: 100%;
          }
        }
      }
    }
  }
}

.application-folders-list {
  height: 64px;
}

// DASHBOARD STYLES END

// TABLE
.table-left-sidebar {
  height: calc(100vh - 104px) !important; // 62px [navbar] +  40px [ add table and search ] + extra 2 px(border)
  overflow-y: auto;
}

.toojet-db-table-footer {
  height: 52px;
  background: var(--page-default) !important;
  width: calc(100vw - 336px);
}

.toojet-db-table-footer-collapse {
  height: 52px;
  background: var(--page-default) !important;
  width: calc(100vw - 48px);
}

.toojet-db-table-footer-collapse {
  height: 52px;
  background: var(--page-default) !important;
  width: calc(100vw - 48px);
}

.home-app-card-header {
  margin-bottom: 32px;
}

.homepage-app-card {
  height: 166px;
  outline: 1px solid var(--slate3);
  box-shadow: 0px 1px 2px rgba(16, 24, 40, 0.05);
  border-radius: 6px;
  padding: 16px;
  background-color: var(--base) !important;

  .appcard-buttons-wrap {
    display: none;
  }

  .home-app-card-header {
    .menu-ico {
      visibility: hidden !important;
    }
  }

  &:hover {
    box-shadow: 0px 12px 16px -4px rgba(16, 24, 40, 0.08), 0px 4px 6px -2px rgba(16, 24, 40, 0.03);

    .home-app-card-header {
      margin-bottom: 12px;

      .menu-ico {
        visibility: visible !important;
      }
    }

    .app-creation-time-container {
      margin-bottom: 0px;
    }

    .app-card-name {
      margin-bottom: 0px;
    }

    .app-creation-time {
      display: none;
    }


    .appcard-buttons-wrap {
      display: flex;
      padding: 0px;
      gap: 12px;
      width: 240px;
      height: 28px;
      flex-direction: row;

      div {
        a {
          text-decoration: none;
        }
      }

    }

    .app-icon-main {
      width: 36px;
      height: 36px;

    }
  }
}

.app-creation-time-container {
  height: 16px;
}

.release-buttons {
  height: 48px;
  gap: 4px;
}

.global-settings-app-wrapper {
  max-width: 350px;
  margin-right: 10px;
}

.version-manager-container {
  padding: 0.6rem;

  @media screen and (max-width: 767px) {
    padding: 0 !important;
    width: 100%;
  }
}

.git-sync-btn {
  display: flex;
  align-items: center;
  justify-content: center;
  cursor: pointer;
  background: var(--indigo3);
  border-radius: 6px;
  width: 36px;
  height: 36px;
  margin: auto 5px;
}

.git-sync-btn.disabled-action-tooltip {
  opacity: 1;
  background: var(--slate3);

  .license-tooltip {
    opacity: 1;
  }


  rect {
    fill: var(--slate3);
  }

  svg {
    path {
      fill: var(--slate8);
    }
  }
}

.env-version-container {
  padding-right: 100px;
}

// tooljet db fields styles [ query manager ]
.tj-db-field-wrapper {
  .code-hinter-wrapper {
    ::-webkit-scrollbar {
      display: none;
    }
  }

  .CodeMirror-sizer {
    min-height: 32px !important;
    width: 100%;
    border-right-width: 0px !important;
    padding: 0 !important;
    overflow-y: auto;

    .CodeMirror-lines {
      margin-top: 0px !important;
      min-height: 32px !important;
    }
  }
}

.table-list-items#popover-contained {
  .popover-body {
    outline: 1px solid var(--slate3);
    background: var(--base);
    overflow: hidden;
  }

}

.table-list-item-popover.dark {
  svg {
    path {
      fill: white;
    }
  }
}

.react-loading-skeleton {
  background-color: var(--interactive-default);
  // background-image: linear-gradient(90deg, #2F3C4C, #2F3C4C, #2F3C4C) !important;
}

.theme-dark {
  .audit-log {
    .rdtPicker {
      background-color: #2B394A;
      color: #fff;

      .rdtDay:hover {
        background-color: #636466;
      }
    }

    .card-body {
      .count-main {
        background-color: inherit !important;
        color: #fff !important;
      }
    }
  }

  .react-loading-skeleton {
    background-color: var(--interactive-default);
    background-image: linear-gradient(90deg, #2F3C4C, #2F3C4C, #2F3C4C) !important;
  }

  .react-loading-skeleton::after {
    background-image: linear-gradient(90deg, #2F3C4C, #3A4251, #2F3C4C) !important;
  }
}

@keyframes up-and-down {
  to {
    opacity: 0.2;
    transform: translateY(-20px);

  }
}

.spin-loader {
  position: fixed;
  width: 100%;

  .load {
    display: flex;
    justify-content: center;
  }

  .load div {
    width: 20px;
    height: 20px;
    background-color: var(--indigo9);
    border-radius: 50%;
    margin: 0 5px;
    animation-name: #{up-and-down};
    animation-duration: 0.8s;
    animation-iteration-count: infinite;
    animation-direction: alternate;
  }

  .load .two {
    animation-delay: 0.3s;
  }

  .load .three {
    animation-delay: 0.6s;
  }
}

.organization-switch-modal {
  font-family: 'IBM Plex Sans';

  .modal-dialog {
    width: 376px;
  }

  .cursor-pointer {
    margin-left: auto;
    margin-right: 10px;
    margin-top: 10px;
  }

  .modal-content {
    background: linear-gradient(0deg, #FFFFFF, #FFFFFF),
      linear-gradient(0deg, #DFE3E6, #DFE3E6);
  }

  .modal-header {
    padding: 10px 10px 20px 5px;
    flex-direction: column;

    .header-text {
      font-style: normal;
      font-weight: 600;
      font-size: 20px;
      line-height: 36px;
      margin: 24px 0 5px 0;
    }

    p {
      margin: 15px 22px 0px 27px;
      font-style: normal;
      font-weight: 400;
      font-size: 14px;
      line-height: 20px;
      color: #687076;
      text-align: Center;
      margin-bottom: 0px;
    }
  }

  .modal-body {
    max-height: 300px;
    overflow: auto;
    padding: 18px 32px;

    .org-list {
      display: flex;
      flex-direction: column;


      .org-item {
        height: 50px;
        display: flex;
        align-items: center;
        padding: 0px 12px;
        cursor: default;

        input[type=radio] {
          margin-right: 16px;
          width: 16px;
          height: 16px;
        }

        .avatar {
          margin-right: 11px;
          color: #11181C;
          background-color: #F8FAFF;
          width: 34px !important;
          height: 34px !important;
        }

        span {
          font-style: normal;
          font-weight: 400;
          font-size: 12px;
          line-height: 20px;
          color: #11181C;
        }
      }

      .selected-item {
        border-radius: 6px;
        background-color: #F0F4FF;
      }
    }
  }

  .modal-footer {
    justify-content: center;
    padding: 24px 32px;
    border-top: 1px solid #DFE3E6;

    .switch-ws-btn {
      &:disabled {
        background-color: var(--slate3);
        color: var(--slate11);
      }

    }

    button {
      width: 100%;
      font-style: normal;
      font-weight: 600;
      font-size: 14px;
      line-height: 20px;
    }
  }
}

.organization-switch-modal.dark-mode {

  .modal-footer,
  .modal-header {
    border-color: #232e3c !important;

    p {
      color: rgba(255, 255, 255, 0.5) !important;
    }
  }

  .modal-body,
  .modal-footer,
  .modal-header,
  .modal-content {
    color: white;
    background-color: #2b394a;
  }

  .modal-content {
    border: none;
  }


  .modal-body {
    .org-list {
      span {
        color: white;
      }

      .selected-item {
        background-color: #232e3c;
      }
    }
  }
}

.datasources-category {
  color: var(--slate10);
}

.react-tooltip {
  font-size: .765625rem !important;
}

.tooltip {
  z-index: 10000;
}

.add-new-workspace-icon-wrap {
  display: flex;
  flex-direction: row;
  align-items: center;
  padding: 8px;
  width: 34px;
  height: 34px;
  background: var(--indigo3);
  border-radius: 6px;
}

.add-new-workspace-icon-old-wrap {
  display: none;
}

.add-workspace-button {
  padding: 8px 12px;
  gap: 11px;
  height: 50px;

  &:hover {
    background: var(--indigo3);
    margin: 0 auto;
    border-radius: 6px;
    padding-bottom: 10px;

    .add-new-workspace-icon-old-wrap {
      padding: 8px;
      width: 34px;
      height: 34px;
      background: var(--indigo9);
      border-radius: 6px;
      display: flex;
      justify-content: center;
      align-items: center;

    }

    .add-new-workspace-icon-wrap {
      display: none;

    }
  }

}

.tj-folder-list {
  display: flex;
  align-items: center;
  color: var(—-slate12) !important;
}



.no-active-organization-modal {
  font-family: 'IBM Plex Sans';

  .modal-dialog {
    width: 350px;
  }

  .cursor-pointer {
    margin-left: auto;
    margin-right: 10px;
    margin-top: 10px;
  }

  .modal-content {
    background: linear-gradient(0deg, #FFFFFF, #FFFFFF),
      linear-gradient(0deg, #DFE3E6, #DFE3E6);
  }

  .modal-header {
    padding: 5px 10px 20px 5px;
    flex-direction: column;

    .header-text {
      font-style: normal;
      font-weight: 600;
      font-size: 20px;
      line-height: 36px;
      margin: 24px 0 5px 0;
    }

    p {
      margin: 15px 22px 0px 27px;
      font-style: normal;
      font-weight: 400;
      font-size: 14px;
      line-height: 20px;
      color: #687076;
      text-align: Center;
      margin-bottom: 0px;
    }
  }
}

.no-active-organization-modal.dark-mode {

  .modal-footer,
  .modal-header {
    border-color: #232e3c !important;

    p {
      color: rgba(255, 255, 255, 0.5) !important;
    }
  }

  .modal-body,
  .modal-footer,
  .modal-header,
  .modal-content {
    color: white;
    background-color: #2b394a;
  }

  .modal-content {
    border: none;
  }
}

.app-card-name {
  color: var(—-slate12);
  margin-bottom: 2px;
  white-space: nowrap;
  overflow: hidden;
  text-overflow: ellipsis;
}

.dashboard-breadcrumb-header {
  display: flex;
  align-items: center;
}

.tj-version {
  margin-right: 44px;
  display: flex;
  align-items: center;
  color: var(--slate9);

}

.folder-list {
  color: var(—-slate9) !important;
}

.tj-folder-header {
  margin-bottom: 12px;
  height: 37px;
  cursor: pointer;
}

.tj-dashboard-header-title-wrap {
  display: flex;
  justify-content: center;
  align-items: center;
  color: var(--slate11);

  .with-border {
    border-bottom: 1px solid var(--slate5) !important;
  }

  a {
    text-decoration: none;
  }
}

.theme-dark {
  .tj-onboarding-phone-input-wrapper {
    .flag-dropdown {
      background-color: #1f2936 !important;

      .country-list {
        background-color: #1f2936 !important;
        background: #1f2936;

        li {
          .country .highlight {
            background-color: #3a3f42;
            color: #000 !important;

            div {
              .country-name {
                color: #6b6b6b !important;
              }
            }

          }

          &:hover {
            background-color: #2b2f31;
          }

        }
      }
    }

  }

  .react-tel-input .country-list .country.highlight {
    color: #6b6b6b;
  }
}

.dashboard-breadcrumb-header-name {
  font-weight: 500 !important;
  color: var(—-slate12) !important;
}

.tj-dashboard-header-wrap {
  background-color: var(--page-default);
  padding-top: 22px;
  padding-bottom: 22px;
  padding-left: 40px;
  height: 64px;
  border-bottom: 1px solid var(--slate5);

  @media only screen and (max-width: 768px) {
    border-bottom: none;
  }
}

.dashboard-breadcrumb-header-name:hover {
  text-decoration: none !important;
}


.tj-avatar {
  border-radius: 6px;
  width: 36px;
  height: 36px;
  display: flex;
  justify-content: center;
  align-items: center;
  background-color: var(--slate3) !important;
  color: var(--slate11) !important;
  text-transform: uppercase;
  font-weight: 500;

  &:hover {
    background-color: var(--slate4);
  }

  &:focus {
    box-shadow: 0px 0px 0px 4px var(--indigo6);
    outline: 0;
  }

  &:active {
    box-shadow: none;
  }
}

.tj-current-org {
  span {
    color: var(--slate12);

  }
}


.sidebar-inner {
  align-items: center;
}

.workspace-drawer-wrap {
  background: var(--base);
}

.theme-dark {
  .drawer-wrap {
    background: var(--base);
  }
}

.users-table {
  background: var(--base);
  padding: 16px;
  width: 848px;
  margin: 0 auto;
  padding: 16px;

  tbody {
    tr {
      td {
        border-bottom-width: 0px !important;
        display: flex;
        align-items: center;
        flex: 9%;
        padding-left: 0px !important;
        padding-right: 0px !important;
        white-space: nowrap;
        overflow: hidden;
        text-overflow: ellipsis;

        &[data-name="status-header"] {
          max-width: 160px !important;
        }

        &[data-name="name-header"] {
          max-width: 220px !important;
        }

        &[data-name="meta-header"] {
          max-width: 80px !important;
        }

        &[data-name="role-header"] {
          max-width: 108px !important;
        }

        span,
        a {
          white-space: nowrap;
          overflow: hidden;
          text-overflow: ellipsis;
          max-width: 140px;
        }
      }
    }
  }

  thead {
    tr {
      padding: 6px 0px 0px 6px;
      gap: 8px;
      width: 848px;
      height: 40px;
      display: flex;
      align-items: center;
    }

    tr>th {
      background: var(--base) !important;
      border-bottom: none !important;
      padding: 0 !important;
      width: 230px;

      &[data-name="name-header"] {
        max-width: 210px !important;
      }

      &[data-name="meta-header"] {
        width: 80px !important;
      }

      &[data-name="role-header"] {
        width: 108px !important;
      }

      &[data-name="status-header"] {
        width: 160px !important;
      }
    }
  }

  tr {
    background: var(--base);
    height: 66px;
    padding: 13px 6px;
    border-bottom: 1px solid var(--slate7);
    display: flex;
    justify-content: space-between;
    gap: 8px;
  }

  tr>td {
    border-bottom-width: 0px !important;
    display: flex;
    align-items: center;
    flex: 9%;
    padding-left: 0px !important;
    padding-right: 0px !important;
    white-space: nowrap;
    overflow: hidden;
    text-overflow: ellipsis;

    &[data-name="name-header"] {
      max-width: 210px !important;
    }

    &[data-name="role-header"],
    &[data-name="meta-header"] {
      max-width: 88px !important;
    }

    &[data-name="status-header"] {
      width: 160px !important;
    }
  }

  .metadata {
    padding: 20px;
    font-weight: 400;
  }

  .metadata.empty {
    padding-left: 25px;
    font-weight: 500;
  }
}

.user-actions-button {
  justify-content: flex-end !important;
  flex: 0 0 auto !important;
}

.tj-input {
  padding: 6px 10px;
  gap: 17px;
  width: 161.25px;
  height: 32px;
  background: var(--base);
  border: 1px solid var(--slate7);
  border-radius: 6px;

  ::placeholder {
    color: var(--slate9) !important;
  }

}

.workspace-setting-buttons-wrap {
  display: flex;
  gap: 12px;
}

.workspace-settings-table-wrap {
  max-width: 880px;
  margin: 0 auto;

  .tj-user-table-wrapper {
    padding-right: 4px;
  }

  &:hover {
    .tj-user-table-wrapper {
      padding-right: 0px;
    }

    ::-webkit-scrollbar {
      display: block;
      width: 4px;
    }

    ::-webkit-scrollbar-track {
      background: var(--base);
    }

    ::-webkit-scrollbar-thumb {
      background: var(--slate7);
      border-radius: 6px;
    }
  }
}


.manage-workspace-table-wrap {
  max-width: 880px;
  min-height: 595px;
  border: 1px solid var(--slate5);
  border-radius: 6px;
  margin: 10px auto;
  background-color: #FFFFFF;
  display: flex;
  flex-direction: column;

  .tab-spinner {
    width: 200px;
    height: 200px;
  }

  .pagination-container-box {
    align-items: center;
    justify-content: center;
    display: flex;
    padding-bottom: 15px;
    margin-top: auto;
    padding-top: 13px;
    border-top: 1px solid var(--slate5) !important;

    .pagination-container {
      align-items: center;
      justify-content: center;
      display: flex;
    }
  }




  .tab-content-ws {
    height: 504px;
  }

  .worskspace-sub-header-wrap-nav-ws {
    width: 100%;
    height: 64px;
    border-bottom: 1px solid var(--slate5);
    display: flex;

    .nav-link.active {
      border-bottom: 2px solid var(--indigo9) !important;
      border-color: var(--indigo9) !important;

    }

    .nav-item {
      font-weight: 500 !important;
      font-size: 12px !important;
      padding: 6px 8px 6px 8px;
      align-items: flex-end;
      color: var(--slate11);

    }

    .nav-tabs {
      border: none;
      padding-left: 16px;
    }

    p {
      width: 205px;
    }
  }

  .workspace-search-bar {
    display: flex;
    justify-content: end;
    align-items: center;
    padding: 0;
    padding: 6px 10px 6px 10px;

    .ws-filter-search {
      width: 300px;
      height: 32px;

    }
  }

  .worspace-list-table-body-header {
    border-bottom: 1px solid var(--slate5);
    display: flex;
    height: 40px;
    align-items: center;

    p {
      height: 5px;
      display: flex;
      align-items: center;
      width: 100%;
      color: var(--slate11);

    }

    p:first-child {
      width: 285px !important;
      margin-left: 10px;
    }
  }

  .ws-list-table {
    padding: 16px;
    width: 100%;
    height: 100%;



    .loader-container {
      display: flex;
      align-items: center;
      justify-content: center;
      height: 40vh;
      /* Set the height of the container to the full viewport height */

      .primary-spin-loader {
        width: 100px;
        height: 100px;
      }
    }

    .ws-empty-icon {
      height: 130px;
      width: 400px;
      margin: 100px auto;
      display: flex;

      p {
        text-align: center;
      }
    }
  }
}

.manage-workspace-table-wrap.dark-mode {
  border: 1px solid var(--slate7) !important;
  border-radius: 6px !important;
  ;

  .worskspace-sub-header-wrap-nav-ws {
    background-color: var(--slate3) !important;
    border-bottom: 1px solid var(--slate7) !important;

  }

  .tab-content-ws {
    background-color: var(--base) !important;
  }

  .pagination-container-box {
    background-color: var(--base) !important;
  }

  .workspace-table-row {
    border-bottom: 1px solid var(--slate7);
  }

  .worspace-list-table-body-header {
    border-bottom: 1px solid var(--slate7);
  }

}

.workspace-settings-filters {
  display: flex;
  gap: 12px;
  flex-direction: row;
  align-items: center;
  position: relative;
}

.workspace-setting-table-wrapper {
  box-shadow: 0px 1px 2px rgba(16, 24, 40, 0.05);
  outline: 1px solid var(--slate7);
  background: var(--base);
  width: 880px;
  margin: 0 auto;
  border-radius: 6px;
  height: calc(100vh - 223px);
  position: relative;

}

.workspace-filter-text {
  color: var(--slate11);
  margin-bottom: 14px;
}

.singleuser-btn {
  padding: 6px 16px;
  gap: 6px;
  width: 152px;
  height: 32px;
  border-radius: 6px;

}

.multiuser-btn {
  padding: 6px 16px;
  gap: 6px;
  width: 189px;
  height: 32px;
  border-radius: 6px;

}

.workspace-page-header {
  width: 880px;
  margin: 0 auto !important;

  div:first-child {
    margin: 10px auto !important;
    width: 880px;

  }

  .user-limits {
    column-gap: 8px;

    .limit {
      width: 100px !important;
      display: flex;
      flex-direction: column;
      align-items: center;
      padding: 5px !important;
      background-color: var(--base);
      border-radius: 5px;
      border: 1px solid var(--slate5);
      font-size: 12px;
      margin: 10px 0 10px 0;

      .count {
        font-weight: 500;
        font-size: 14px;
      }

      div {
        width: unset !important;
        font-size: 11px;
      }
    }
  }
}

.header-table-flex {
  display: flex;
  flex-direction: column;
}

.workspace-constant-header {
  width: 880px;
  margin: 0 auto !important;
}

.workspace-constant-header {
  width: 880px;
  margin: 0 auto !important;
}

.workspace-user-archive-btn {
  width: 95px;
  height: 28px;
}

.workspace-clear-filter {
  margin-left: 8px;
  color: var(--indigo9);
  font-weight: 600 !important;
}

.workspace-clear-filter-wrap {
  display: flex;
  align-items: center;
  width: 130px;
  justify-content: flex-end;
  position: absolute;
  right: 16px;
}

.tj-checkbox {
  border-color: var(--slate7);
}

.workspace-clipboard-wrap {
  display: flex;
  align-items: center;
  cursor: pointer;

  p {
    font-weight: 500 !important;
    margin-left: 3px;
    color: var(--slate11);
  }

  span {
    display: flex;
    align-items: center;
  }
}

.workspace-user-status {
  margin-right: 22px;
  margin-left: 5px;
  color: var(--slate12);
}

.worskpace-setting-table-gap {
  margin-top: 20px;
}

.tj-active {
  background: #46A758;
}

.tj-invited {
  background: #FFB224;
}

.tj-archive {
  background: #E54D2E;
}

.liner {
  height: 1px;
  background: var(--slate5);
  width: 880px;
  margin-top: 22px;
}

.edit-button {
  display: flex;
  flex-direction: row;
  justify-content: center;
  align-items: center;
  height: 28px;
  text-decoration: none;
}

.launch-button {
  display: flex;
  height: 28px;
  align-items: center;
  color: var(--slate12);
  justify-content: center;
  text-decoration: none;
}

.launch-button.tj-disabled-btn {
  cursor: not-allowed;
}

.breadcrumb-item {
  a {
    text-decoration: none !important;
    color: var(--slate12);
  }
}

.table-list-item {
  width: 248px;
}

.workspace-settings-filter-items {
  width: 161.25px;

  .css-13mf2tf-control {
    width: 161.25px !important;

  }

  .css-10lvx9i-Input {
    margin: 0 !important;
    padding: 0 !important;
  }

  .css-1bugkci-control,
  .css-42vs31,
  .css-ob45yj-menu {
    background-color: var(--base) !important;
    width: 161.25px !important;
  }

  .css-6t9fnh-control {
    border: 1px solid var(--slate7) !important;
    background: var(--base);
    color: var(--slate9);
    width: 161.25px;
    height: 32px;

    .css-1opnhvy-singleValue {
      color: var(--slate9) !important;

    }
  }

  input.tj-checkbox {
    background: var(--base) !important;
    color: var(--slate9);
    border: 1px solid var(--slate7) !important;

    ::placeholder {
      color: var(--slate9);
    }
  }
}


.tj-db-dataype {
  color: var(--slate11);
}

.tj-database-column-header {
  color: var(--slate12);
  padding: 4px 4px 4px 8px !important;
  text-transform: none !important;
  line-height: 0px !important;
  font-weight: 500 !important;
  font-size: 12px !important;
  line-height: 20px !important;
  color: var(--slate12) !important;

  &:first-child {

    padding-left: 1rem !important;
  }

}

.tj-database-column-row {
  margin: 0;
  width: 300px;


  th:first-child>div {
    height: 16px;
    width: 16px;
    display: flex;
    align-items: center;

    input {
      border-radius: 4px;
    }

  }
}

.tj-db-operations-header {
  height: 48px;
  padding: 0 !important;
  display: flex;
  align-items: center;
  background-color: var(--base);

  .row {
    margin-left: 0px;
    width: 98%;
  }

  .col-8 {
    padding-left: 0px;
    display: flex;
    gap: 12px;
    align-items: center;
  }
}

.add-new-column-btn {
  margin-left: 16px;
  height: 28px;
  border-radius: 6px;
  padding: 0 !important;
  display: flex;
  align-items: center;
  justify-content: center;
  background: transparent;
  color: var(--slate12);
  border: none;
}

.tj-db-filter-btn {
  width: 100%;
  height: 28px;
  display: flex;
  border-radius: 6px;
  background: transparent;
  color: var(--slate12);
  border: none;
  display: flex;
  align-items: center;
  justify-content: center;
}

.tj-db-filter-btn-applied,
.tj-db-sort-btn-applied {
  display: flex !important;
  flex-direction: row !important;
  justify-content: center !important;
  align-items: center !important;
  width: 100% !important;
  height: 28px !important;
  background: var(--grass2) !important;
  border-radius: 6px !important;
}

.tj-db-filter-btn-applied,
.tj-db-filter-clear-icon {
  background-color: var(--indigo4) !important;
  color: var(--indigo9) !important;

  &:hover {
    background-color: var(--button-secondary-pressed) !important;
  }
}

.tj-db-filter-clear-icon {
  border-radius: 0px 6px 6px 0px;
}

.tj-db-filter-btn-active,
.tj-db-sort-btn-active {
  display: flex !important;
  flex-direction: row !important;
  justify-content: center !important;
  align-items: center !important;
  width: 100% !important;
  height: 28px !important;
  border-radius: 6px !important;
  background: var(--indigo4) !important;
  color: var(--indigo9) !important;
}

.tj-db-filter-btn-active {
  background: var(--button-outline-pressed) !important;
  color: var(--text-default) !important;
}

.tj-db-filter-btn-active-filter {
  display: flex !important;
  flex-direction: row !important;
  justify-content: center !important;
  align-items: center !important;
  width: 100% !important;
  height: 28px !important;
  border-radius: 6px !important;
  background: var(--button-secondary-pressed) !important;
  color: var(--text-brand) !important;
}

.tj-db-header-add-new-row-btn {
  height: 28px;
  background: transparent;
  border-radius: 6px !important;
  display: flex;
  flex-direction: row;
  justify-content: center;
  align-items: center;
  gap: 6px;
  border: none;

  padding: span {}
}

.tj-db-sort-btn {
  width: 100%;
  height: 28px;
  background: transparent;
  color: var(--slate12);
  border: none;
  display: flex;
  align-items: center;
  justify-content: center;
  margin: 0
}

.edit-row-btn {
  background: transparent;
  color: var(--slate12);
  border: none;
  display: flex;
  align-items: center;
  justify-content: center;
}

.workspace-variable-header {
  width: 880px;
  ;
  margin: 0 auto;
  display: flex;
  padding: 0;
}

.workspace-variables-alert-banner {
  width: inherit;
  background-color: #FFF9ED;
  border-color: #FFE3A2;
}

.codehinter.alert-component.workspace-variables-alert-banner {
  color: var(--amber8);
  border-color: var(--amber3);
}

.workspace-variables-alert-banner {
  width: inherit;
  background-color: #EBF9EB;
  border-color: #46A758;
}

.codehinter.alert-component.workspace-constants-alert-banner {
  color: #46A758;
  border-color: #EBF9EB;
  background-color: #EBF9EB;
  font-size: 12px;
}

.add-new-variables-button {
  margin-bottom: 20px;
  width: 169px;
  height: 32px;
}

.org-users-page-sidebar,
.left-menu {
  padding: 16px;
  gap: 7px;
  width: 220px;
  border-right: 1px solid var(--slate5);
  overflow-y: auto;
  overflow-x: hidden;

  .group-banner {
    svg {
      display: none;
    }
  }

  .license-banner {
    svg {
      display: inline-block;
      width: 54%;
    }
  }


}

.groups-header-wrap {
  display: flex;
  height: 36px;
  border-bottom: 1px solid var(--slate5);
}

.org-users-page-container {
  width: 880px;
  margin: 0 auto;
}

.group-duplcate-modal-body {
  margin-top: 20px;

  .check-row {
    margin-left: 5px;
    margin-bottom: 10px;
  }
}

.groups-main-header-wrap {
  padding: 20px 0px 8px;
  gap: 10px;
  width: 612px;
  height: 56px;
  margin: 0 auto;
  display: flex;
  justify-content: space-between;

  p {
    white-space: nowrap;
    overflow: hidden;
    text-overflow: ellipsis;
    color: var(--slate12)
  }

  .nav-tabs .nav-link.active {
    border-bottom: 2px solid var(--indigo9) !important;
  }
}

.form-check-input:disabled {
  background-color: var(--slate8) !important;
}

.manage-groups-body {
  padding: 12px 12px 10px 12px;
  font-size: 12px;
  height: calc(100vh - 300px);

  .group-users-list-container {
    height: calc(100vh - 300px - 100px);
    /* Set a fixed height */
    overflow-y: auto;
    /* Enable vertical scrolling */
    border-bottom: 1px solid var(--slate6) !important;
  }

}

.groups-sub-header-wrap {
  // width: 612px;
  height: 36px;
  border-bottom: 1px solid var(--slate5) !important;

  .nav-link.active {
    border-bottom: 2px solid var(--indigo9) !important;
    border-color: var(--indigo9) !important;
  }

  .nav-item {
    font-weight: 500 !important;
    font-size: 12px !important;
  }


  p {
    width: 205px;
  }
}

.groups-btn-container {
  width: 880px;
  justify-content: space-between;
  margin: 0 auto;
  margin-bottom: 20px;
  height: 32px;
  align-items: center;

}

.org-users-page {
  margin: 0 auto;
}

.org-users-page-card-wrap {
  height: calc(100vh - 208px);
}

.org-users-page-card-wrap,
.org-settings-wrapper-card {
  display: flex;
  flex-direction: row;
  background: var(--base);
  width: 880px;
  outline: 1px solid var(--slate5);
  box-shadow: 0px 1px 2px rgba(16, 24, 40, 0.05);
  border-radius: 6px;
  max-height: calc(100vh - 156px);
}

.org-settings-wrapper-card {
  margin: 0 auto;

  .card-body {
    overflow-y: auto;
    padding: 40px;
  }

  .card-header {
    padding: 0px 24px;
    width: 660px;
    height: 72px;
    border-bottom: 1px solid var(--slate5);

  }

  .form-check {
    margin-bottom: 0px !important;
    line-height: 24px;
    font-size: 16px;
  }
}

.groups-sidebar-nav {
  display: flex;
  flex-direction: row;
  align-items: center;
  padding: 6px 8px;
  gap: 40px;
  width: 188px;
  height: 32px;
  background: var(--base);
  border-radius: 6px;
  cursor: pointer;
}

.org-users-page-card-body {
  width: 660px;
}

.org-users-page-animation-fade {
  height: 100%;
}

.org-users-page {
  .nav-tabs .nav-link.active {
    background-color: transparent !important;
  }

  .nav-tabs .nav-item.show .nav-link,
  .nav-tabs .nav-link.active {
    border-color: var(--indigo9) !important;

  }

  .nav-link:hover {
    border-right: none !important;
    border-left: none !important;
    border-top: none !important;

    color: var(--indigo9);
  }
}

.groups-selected-row {
  background-color: var(--indigo4);
}

.add-apps-btn {
  width: 160px;
  height: 32px;
}

.groups-app-body-header,
.groups-datasource-body-header {
  border-bottom: 1px solid var(--slate5);

  p {
    height: 36px;
    display: flex;
    align-items: center;
    width: 286px;
    color: var(--slate11);

  }

  p:first-child {
    width: 205px !important;
    margin-left: 12px;
  }

}

.manage-group-tab-icons {
  margin-right: 6px;
}

.manage-groups-no-apps-wrap {
  display: flex;
  justify-content: center;
  flex-direction: column;
  align-items: center;
  width: 602px;

  p {
    margin-top: 12px;
  }

  span {
    color: var(--slate11);
    margin-top: 4px;
  }

  div {
    width: 64px;
    height: 64px;
    background: var(--indigo3);
    border-radius: 12px;
    display: flex;
    justify-content: center;
    align-items: center;
    margin-top: 88px;
  }

}

.apps-permission-wrap {
  height: auto;
  justify-content: center;
  min-width: 300px;
  flex-grow: 1;
  gap: 12px;
}



.apps-folder-permission-wrap,
.apps--variable-permission-wrap {
  height: auto;
}

.manage-group-permision-header {
  border-bottom: 1px solid var(--slate5);
  display: flex;

  p {
    padding: 8px 12px;
    gap: 10px;
    width: 230px;
    height: 36px;
    font-weight: 500;
    color: var(--slate11) !important;
  }

}

.permission-body {
  
  .form-check {
    margin-bottom: 0px !important;
  }

  tr {
    border-bottom: 1px solid var(--slate5);
    width: 612px !important;

  }

  td {
    font-size: 12px;
    font-weight: 500;
    line-height: 20px;
    letter-spacing: 0em;
    text-align: left;
    width: 206px !important;
    padding-left: 12px;

    div {
      padding-left: 12px;
    }
  }
}


.default-option-text {
  margin-left: 10px;
  margin-right: 16px;
  font-size: 11px !important;
}

.git-sso-help-text {
  color: var(--slate11);
}

.default-group-wrap {
  gap: 10px;
  width: 130px;
  height: 32px;
  display: flex;
  align-items: center;
  justify-content: center;
  background: var(--indigo3);
  border-radius: 100px;
  border: 2px solid var(--indigo7);
  color: var(--indigo9);

  path {
    fill: var(--indigo9);
  }
}

.default-group-wrap-small {
  gap: 4px;
  width: 121px;
  height: 28px;
  display: flex;
  align-items: center;
  justify-content: center;
  background: var(--indigo3);
  border-radius: 6px;
  padding: 5px 10px;

  p {
    font-weight: 500 !important;
    line-height: 18px !important;
    color: var(--indigo9);
    font-family: 'IBM Plex Sans', sans-serif;
  }
}

.sso-icon-wrapper {
  display: flex;
  flex-direction: row;
  justify-content: center;
  align-items: center;
  padding: 8px 8px 8px 16px;
  width: 251px;
  height: 56px;
  background: var(--slate3);
  border-radius: 6px;
  margin-top: 12px;
}

.sso-main-box {
  justify-content: center;
  background: var(--slate6);
  padding: 8px 16px;
  width: 96px;
  height: 40px;
  border-radius: 6px;
}

.default-danger-tag-wrap {
  gap: 10px;
  width: 113px;
  height: 28px;
  display: flex;
  align-items: center;
  justify-content: center;
  background: var(--tomato6);
  border-radius: 100px;
  margin-bottom: 16px;
}

.manage-group-users-info {
  height: 48px;
  width: 612px;
  border-radius: 6px;
  padding: 12px 24px 12px 24px;
  background: var(--slate3);
  border: 1px solid var(--slate5);
  border-radius: 6px;
  margin-bottom: 16px;

  p {
    color: var(--slate12);
    gap: 14px;
    display: flex;
    align-items: center;

  }
}

.name-avatar {
  display: flex;
  flex-direction: column;
  justify-content: center;
  align-items: center;
  gap: 10px;
  width: 36px;
  height: 36px;
  background-color: var(--slate3) !important;
  border-radius: 6px;
  color: var(--slate11);
  margin-right: 12px;
  text-transform: capitalize;
}




.manage-group-users-row {
  display: flex;
  flex-direction: row;
  align-items: center;
  padding: 12px 6px;
  width: 612px !important;
  height: 64px;
  border-bottom: 1px solid var(--slate5);

  p {
    width: 262px;
    white-space: nowrap;
    overflow: hidden;
    text-overflow: ellipsis;

    span {
      max-width: 140px;
      white-space: nowrap;
      overflow: hidden;
      text-overflow: ellipsis;
    }
  }

  &:hover .apps-remove-btn,
  .datasources-remove-btn {
    display: flex;
  }

  .edit-role-btn {
    margin-left: auto;
    margin-right: 20px;
    display: flex;
    align-items: center;
    padding-top: 5px;
  }
}

.manage-group-app-table-body,
.manage-group-datasource-table-body {
  width: 602px !important;

  tr {
    display: flex;
    font-family: 'IBM Plex Sans';
    font-style: normal;
    font-weight: 400;
    font-size: 12px;
    line-height: 20px;
    color: var(--slate12);
  }
}

.apps-view-edit-wrap,
.datasources-view-edit-wrap {
  display: flex;
  flex-direction: column;
  width: 51px;
  margin-right: 32px;
}

.apps-table-row,
.datasources-table-row {
  display: grid !important;
  grid-template-columns: 205px 286px 115px;

  td {
    padding: 12px;
    white-space: nowrap;
    overflow: hidden;
    text-overflow: ellipsis;
  }

  &:hover .apps-remove-btn,
  .datasources-remove-btn {
    display: flex;
  }
}

.apps-remove-btn,
.datasources-remove-btn {
  width: 97px;
  height: 28px;
  font-weight: 600 !important;
}

.faded-text {
  color: var(--slate8);
}

.manage-groups-app-dropdown,
.manage-groups-datasource-dropdown {
  width: 440px;
}

.create-new-group-button {
  width: 169px;
  height: 32px;
  border-radius: 6px;
}

.faded-input {
  background: var(--slate5);
}

.manage-group-table-head {
  display: flex;
  border-bottom: 1px solid var(--slate5);
  width: 612px;
  height: 36px;
  padding: 8px 12px 8px 2px;
  align-items: center;


  p {
    width: 272px !important;
    color: var(--slate11);
    font-weight: 500;
  }

  .edit-role-btn {
    margin-left: auto;
    margin-right: 50px;
    display: flex;
    width: 20px;
    align-items: center;
    padding-top: 5px;
  }

}

.manage-groups-permission-apps,
.apps-constant-permission-wrap {
  border-bottom: 1px solid var(--slate5);
}

.manage-groups-permission-apps,
.apps-folder-permission-wrap,
.datasource-permissions-wrap,
.apps-variable-permission-wrap,
.apps-constant-permission-wrap {
  display: flex;
  align-items: center;
  padding: 12px;
  gap: 10px;

  div {
    width: 206px;
  }
}

.manage-groups-permission-apps,
.apps-variable-permission-wrap,
.apps-constant-permission-wrap {
  gap: 10px;
  height: auto;
}

.datasource-permissions-wrap {
  border-top: 1px solid var(--slate5);
}

.apps-folder-permission-wrap,
.apps-variable-permission-wrap {
  height: auto;
  border-bottom: 1px solid var(--slate5);
}

.delete-group {
  text-decoration: none !important;
  color: var(--tomato9) !important;
}

.delete-link,
.remove-decoration {
  text-decoration: none !important;
}

.edit-group {
  text-decoration: none !important;
  color: var(--slate12) !important;
}

.removed-decoration {
  text-decoration: none !important;
}

.rmsc .select-item.selected {
  color: var(--slate12) !important;
  background-color: var(--base) !important;
}

.manage-groups-app-dropdown,
.manage-constants-dropdown,
.manage-groups-datasource-dropdown {
  .rmsc.multi-select {
    .dropdown-container {
      gap: 17px;
      height: 32px;
      background: var(--base);
      border: 1px solid var(--slate7);
      border-radius: 6px;
      display: flex;
      justify-content: center;
      align-items: center;
      margin-right: 12px;
    }

    .dropdown-content {
      .panel-content {
        background: var(--base);
        border: 1px solid var(--slate3);
        box-shadow: 0px 12px 16px -4px rgba(16, 24, 40, 0.08), 0px 4px 6px -2px rgba(16, 24, 40, 0.03);
        border-radius: 6px;
        align-items: center;


        .select-item:hover {
          background-color: var(--slate3);
        }

        input {
          color: var(--slate11);

          &:focus {
            background: unset !important
          }
        }

        .item-renderer {
          align-items: center;

          span {
            font-size: 12px;
            color: var(--slate12)
          }
        }
      }
    }
  }
}




.manage-groups-app-dropdown {
  margin-right: 12px;

  .rmsc .dropdown-container:focus-within {
    border: 1px solid var(--indigo9) !important;
    box-shadow: 0px 0px 0px 2px #C6D4F9 !important;
  }

  input {
    color: var(--slate12);
    background-color: unset !important;
  }

  .dropdown-heading-value {
    span {
      color: var(--slate12) !important;

    }
  }

  .multi-select {
    .dropdown-container {
      gap: 17px;
      width: 440px;
      height: 32px;
      background: var(--base);
      border: 1px solid var(--slate7);
      border-radius: 6px;
      display: flex;
      justify-content: center;
      align-items: center;
      margin-right: 12px;
    }

  }

  .dropdown-content {
    .panel-content {
      background: var(--base);
      border: 1px solid var(--slate3);
      box-shadow: 0px 12px 16px -4px rgba(16, 24, 40, 0.08), 0px 4px 6px -2px rgba(16, 24, 40, 0.03);
      border-radius: 6px;

      .select-panel {
        .search {
          border-bottom: 1px solid var(--slate5);
        }

        .search,
        input {
          background-color: var(--base) !important;
        }
      }

      input[type='checkbox'] {
        border: 1px solid red !important;
      }

      .select-item:hover {
        background-color: var(--slate3);
      }


      .item-renderer {
        align-items: center !important;

        span {
          font-size: 12px;
          color: var(--slate12)
        }
      }

    }
  }
}

.manage-constants-dropdown {
  .rmsc.multi-select {
    .dropdown-container {
      gap: 17px;
      height: 32px;
      background: var(--base);
      border: 1px solid var(--slate7);
      border-radius: 6px;
      display: flex;
      justify-content: center;
      align-items: center;
      margin-right: 12px;
    }

    .dropdown-content {
      .panel-content {
        background: var(--base);
        border: 1px solid var(--slate3);
        box-shadow: 0px 12px 16px -4px rgba(16, 24, 40, 0.08), 0px 4px 6px -2px rgba(16, 24, 40, 0.03);
        border-radius: 6px;
        align-items: center;


        .select-item:hover {
          background-color: var(--slate3);
        }

        .item-renderer {
          align-items: center;

          span {
            font-size: 12px;
            color: var(--slate12)
          }
        }
      }
    }
  }
}


.sso-form-wrap {
  .form-label {
    font-size: 12px;
    font-weight: 500px;
    margin-bottom: 4px !important;
    color: var(--slate12);
  }

  .form-check-label {
    font-size: 12px;
    font-size: 12px;
    line-height: 20px;
    color: var(--slate12);
  }
}

.allow-default-sso-helper-text {
  white-space: pre-line;
}

.password-disable-danger-wrap {
  padding: 16px;
  gap: 16px;
  width: 574px;
  height: 116px;
  background: var(--tomato3);
  border: 1px solid var(--tomato5);
  border-radius: 6px;
}

.sso-footer-save-btn {
  height: 40px;
}

.sso-footer-cancel-btn {

  width: 85px;
  height: 40px;
}

.danger-text-login {
  padding-left: 40px !important;
}

.tick-icon {
  width: 20px;
  height: 20px;
  background: var(--indigo9);
  border-radius: 4px;
}

.invite-user-drawer-wrap {
  display: grid;
  grid-template-rows: auto 1fr auto;
  height: 100vh;
}

.manage-users-drawer-footer {
  padding: 24px 32px;
  height: 88px;
  border-top: 1px solid var(--slate5) !important;
  display: flex;
  gap: 8px;

  justify-content: flex-end;

  .invite-btn {
    width: 140px;
    height: 40px;
  }

  .cancel-btn {
    width: 85px;
    height: 40px;
  }
}


.tj-drawer-tabs-wrap {
  display: flex;
}

.invite-user-drawer-wrap {
  .card-header {
    flex-direction: column;
    display: flex;
    justify-content: space-between;
    padding: 0px !important;
  }

  .card-header-inner-wrap {
    justify-content: space-between;
    width: 100%;
    padding: 16px 20px;
    height: 64px;

  }

  .card-header-inner-wrap,
  .tj-drawer-tabs-container {
    display: flex;
  }

  .tj-drawer-tabs-container-outer {
    padding-top: 0px;
    gap: 10px;
    height: 68px;
  }

  .tj-drawer-tabs-container {
    padding: 2px;
    gap: 2px;

    width: 502px;
    height: 36px;
    background: var(--slate4);
    border-radius: 6px;

  }
}

.tj-drawer-tabs-btn {
  padding: 2px 4px;
  gap: 6px;
  width: 248px;
  height: 32px;
  box-shadow: 0px 1px 2px rgba(16, 24, 40, 0.05);
  border-radius: 4px;
  border: none;
  color: var(--slate11);
  display: flex;
  align-items: center;
  justify-content: center;
  background: var(--slate4);


  span {
    margin-left: 4px !important;
    font-weight: 500;

  }
}

.tj-drawer-tabs-btn-active {
  background: var(--base);
  color: var(--slate12);
}

.user-number-wrap {
  display: flex;
  flex-direction: column;
  align-items: center;
  padding: 8px;
  gap: 10px;
  width: 36px;
  height: 36px;
  background: var(--slate3);
  border-radius: 1000px;
}

.user-csv-template-wrap {
  display: flex;
  padding: 24px;
  gap: 14px;

  width: 486px;
  height: 152px;

  background: var(--orange3);

  border: 1px solid var(--orange6);
  border-radius: 6px;

  div {
    display: flex;
    flex-direction: column;

    p {
      margin-bottom: 12px;
    }

  }
}

.upload-user-form {
  display: flex;
  flex-direction: column;
  justify-content: center;
  align-items: center;
  padding: 60px 0px;
  gap: 36px;
  width: 486px;
  border: 2px dashed var(--indigo9);
  border-radius: 6px;
  align-items: center;
  margin: 24px auto;
  text-align: center;

  .select-csv-text {
    color: var(--indigo9);
    margin-bottom: 4px;
  }

  span {
    color: var(--slate11) !important;
  }
}

.download-template-btn {
  width: 184px;
  height: 32px;
  padding: 0px !important;
}

.csv-upload-icon-wrap {
  display: flex;
  flex-direction: row;
  justify-content: center;
  align-items: center;
  padding: 10px;
  gap: 10px;
  width: 64px;
  height: 64px;
  background: var(--indigo3);
  border-radius: 12px;
  margin: 0px auto 12px auto;
  cursor: pointer;
}


.manage-users-drawer-content-bulk {
  margin: 24px 15px;

  form {
    display: flex;
    flex-direction: column;
    justify-content: center;
    align-items: center;
  }

  .manage-users-drawer-content-bulk-download-prompt {
    display: flex;
    flex-direction: row !important;
    justify-content: center;
    align-items: flex-start !important;
  }
}


.manage-users-drawer-content {
  margin: 24px 15px;

  .invite-user-by-email {
    display: flex;
    flex-direction: column;
    justify-content: center;
    align-items: top;
  }

  .invite-user-by-email {
    display: flex;
  }

  input[name="email"]:disabled,
  input[name="fullName"]:disabled {
    background-color: var(--slate3) !important;
    color: var(--slate9) !important
  }

  .invite-email-body {
    width: 452px;

    input:not([type="checkbox"]) {
      padding: 6px 10px;
      height: 32px;
      color: var(--slate12);
    }
  }
}

.rmsc .item-renderer {
  align-items: center !important;
}

.tj-db-table {
  overflow-y: auto;
  height: 110px;

  table {
    border-collapse: separate;
    border-spacing: 0;
    width: max-content;

    .row-tj {
      border-width: 0px !important;
    }
  }
}

.bounded-box {
  .sc-iwsKbI.lmGPCf {
    height: 100%;
    margin: auto;
    width: max-content;
    max-width: 100% !important;

    img {
      height: 100% !important;
    }

    .gVmiLs {
      width: auto !important;
    }
  }

  .css-tlfecz-indicatorContainer,
  .css-1gtu0rj-indicatorContainer {
    svg {
      width: 12px !important;
      height: 12px !important;
    }
  }

}

.sso-type-header {
  margin-left: 10px;
}

.groups-folder-list {
  padding: 6px 8px;
  gap: 40px;
  max-width: 188px;
  height: 32px;

  span {
    white-space: nowrap !important;
    overflow: hidden !important;
    text-overflow: ellipsis !important;
  }

  .tooltip {
    opacity: 0.7;
  }

  .groups-list-option-button {
    background-color: var(--base) !important;
    width: 24px;
    height: 24px;
    padding: 7px 0px 7px 0px;

    &:focus-visible {
      border: none !important;
      outline: none !important;
      box-shadow: none !important;
    }
  }



}

.create-group-modal-footer {
  display: flex;
  align-items: center;
  gap: 8px;
  justify-content: flex-end
}

.add-users-button {
  width: 160px;
  height: 32px;
}

.sso-page-inputs {
  padding: 6px 10px;
  gap: 17px;
  width: 612px;
  height: 32px;
}

.popover-group-menu {
  border-radius: 4px;
  width: 190px;
  box-shadow: 0px 12px 16px -4px rgba(16, 24, 40, 0.08), 0px 4px 6px -2px rgba(16, 24, 40, 0.03);
  background: var(--base);
  color: var(--slate12);
  border: 1px solid var(--slate3);

  .popover-arrow {
    display: none;
  }

  .popover-body {
    padding: 6px;
    color: var(--slate12);

    .field {

      width: 100%;
      margin: 0 0 0 0;
      height: 36px;
      justify-content: center;
      align-items: center;
      display: flex;

      .option-row {
        width: 100%;
        height: 100%;
        font-weight: 400;
        font-size: 12px;
        justify-content: left;
        align-items: center;
        display: flex;
        z-index: 999999999;
      }

      .disable {
        color: var(--slate9);
      }

      .disable {
        color: var(--slate9);

        &.dark-theme {
          color: var(--slate11);
        }
      }

      .disable {
        color: var(--slate7);

        &.dark-theme {
          color: var(--slate11);
        }
      }

      .disable {
        color: var(--slate7);

        &.dark-theme {
          color: var(--slate11);
        }
      }

      &__danger {
        color: var(--tomato9);
      }

      :hover {
        background-color: var(--slate3);
      }
    }
  }
}

.workspace-settings-filter-wrap {
  background: var(--slate3);
  padding: 15px 16px;
  gap: 12px;
  width: 880px;
  height: 62px;
  border-right: 1px solid var(--slate7);
  border-top: 1px solid var(--slate7);
  border-left: 1px solid var(--slate7);
  box-shadow: 0px 1px 2px rgba(16, 24, 40, 0.05);
  border-top-left-radius: 6px;
  border-top-right-radius: 6px;
}


// users page
.css-1i2tit0-menu {
  margin: 0px !important;
  background: var(--base);
  box-shadow: 0px 4px 6px -2px #10182808 !important;

  .css-2kg7t4-MenuList {
    margin: 0px !important;
    padding: 0px !important;
    background: var(--base);
  }
}

.workspace-settings-nav-items {
  padding: 6px 8px;
  gap: 40px;
  width: 248px;
  height: 32px;
}

.new-app-dropdown {
  background: var(--base) !important;
  color: var(--slate12);
}

.workspace-variable-container-wrap {
  &.constants-list {
    overflow: auto;
  }

  .card,
  thead {
    background: var(--base) !important;

    tr>th,
    tbody>tr>td {
      background: var(--base) !important;
    }
  }

}

.move-selected-app-to-text {
  p {
    white-space: nowrap;
    overflow: hidden;
    text-overflow: ellipsis;

    span {
      font-weight: 600;
    }
  }
}

.tj-org-dropdown {
  .dashboard-org-avatar {
    margin-right: 11px;
    display: flex;
    flex-direction: row;
    justify-content: center;
    align-items: center;
    padding: 7px 8px;
    gap: 10px;
    width: 34px;
    height: 34px;
    background: var(--slate4) !important;
    color: var(--slate9);
    border-radius: 6px;
  }

  .current-org-avatar {
    margin-right: 11px;
    display: flex;
    flex-direction: row;
    justify-content: center;
    align-items: center;
    padding: 7px 8px;
    gap: 10px;
    width: 34px;
    height: 34px;
    border-radius: 6px;
  }

  .current-org-indicator {
    padding: 0px 8px 0px 8px;
    margin-left: auto;
    margin-right: 5px;
  }

  .current-org-indicator {
    display: none;
  }

  &:hover .current-org-indicator {
    display: block;
  }

  .org-name {
    color: var(--slate12) !important;
    white-space: nowrap;
    overflow: hidden;
    text-overflow: ellipsis;
  }
}

.org-dropdown-shadow {
  box-shadow: var(--elevation-400-box-shadow)
}


.css-1q0xftk-menu {
  background-color: var(--base-black) !important;
  border: 1px solid hsl(197, 6.8%, 13.6%) !important;
  box-shadow: 0px 12px 16px -4px rgba(16, 24, 40, 0.08), 0px 4px 6px -2px rgba(16, 24, 40, 0.03) !important;

}

.css-4yo7x8-menu {
  background-color: var(--base) !important;
  border: 1px solid var(--slate3) !important;
  box-shadow: 0px 12px 16px -4px rgba(16, 24, 40, 0.08), 0px 4px 6px -2px rgba(16, 24, 40, 0.03) !important;
  border-radius: 6px !important;
}

.select-header-font {
  font-size: 14px;
  font-weight: 500;
  line-height: 20px;
  color: var(--text-default);

}


.org-custom-select-header-wrap {
  border-bottom: 1px solid var(--slate5);

  .select-header-font {
    font-size: 14px;
    font-weight: 500;
    line-height: 20px;
    color: var(--text-default);

  }
}

.btn-close:focus {
  box-shadow: none !important;
}

.template-card {
  padding: 16px;
  gap: 16px;
  min-width: 280px;
  max-width: 100%;
  height: 210px;
  background: var(--base);
  border: 1px solid var(--slate3);
  box-shadow: 0px 1px 2px rgba(16, 24, 40, 0.05);
  border-radius: 6px;
}

.see-all-temlplates-link {
  color: var(--indigo9) !important;
}

.template-card-img {
  padding: 0px;
  width: 100%;
  height: 77.5%;
  border-radius: 4px;
}

.confirm-dialogue-body {
  background: var(--base);
  color: var(--slate12);
}

.folder-header-icons-wrap {
  gap: 4px;
}

.tj-common-search-input {
  .input-icon-addon {
    padding-right: 8px;
    padding-left: 8px;

  }

  input {
    box-sizing: border-box;
    display: flex;
    flex-direction: row;
    align-items: center;
    padding: 4px 8px !important;
    gap: 16px;
    width: 248px !important;
    height: 28px !important;
    background: var(--base);
    border: 1px solid var(--slate7);
    border-radius: 6px;
    color: var(--slate12);
    padding-left: 33px !important;


    ::placeholder {
      color: var(--slate9);
      margin-left: 5px !important;
      padding-left: 5px !important;
      background-color: red !important;
    }

    &:hover {
      background: var(--slate2);
      border: 1px solid var(--slate8);
    }

    &:active {
      background: var(--indigo2);
      border: 1px solid var(--indigo9);
      box-shadow: 0px 0px 0px 2px #C6D4F9;
      outline: none;
    }

    &:focus-visible {
      background: var(--slate2);
      border: 1px solid var(--slate8);
      border-radius: 6px;
      outline: none;
      padding-left: 12px !important;
    }

    &:disabled {
      background: var(--slate3);
      border: 1px solid var(--slate7);
    }
  }


}

.search-icon-wrap {
  display: flex;
  flex-direction: row;
  justify-content: center;
  align-items: center;
  padding: 7px;
  gap: 8px;
  width: 28px;
  height: 28px;
  background: var(--base);
  border: 1px solid var(--slate7);
  border-radius: 6px;
  cursor: pointer;
}

.sidebar-list-wrap {
  margin-top: 24px;
  padding: 0px 20px 20px 20px;
  height: calc(100vh - 180px);
  overflow: auto;

  span {
    letter-spacing: -0.02em;
  }

  &::-webkit-scrollbar {
    width: 6.5px;
  }

  &::-webkit-scrollbar-thumb {
    background-color: transparent;
  }

  &::-webkit-scrollbar-track {
    background-color: transparent;
  }

  &:hover::-webkit-scrollbar-thumb {
    background-color: #A1A6AD;
  }
}

.sidebar-list-wrap-with-banner {
  margin-top: 24px;
  padding: 0px 20px 20px 20px;
  height: calc(100vh - 408px);
  overflow: auto;

  span {
    letter-spacing: -0.02em;
  }
}

.sidebar-list-wrap.sidebar-list-wrap-with-banner.isAdmin {
  height: calc(100vh - 371px);

  &.resource-limit-reached {
    height: calc(100vh - 371px);
  }
}

.drawer-footer-btn-wrap,
.variable-form-footer {
  display: flex;
  flex-direction: row;
  justify-content: flex-end;
  align-items: center;
  padding: 16px 24px;
  gap: 8px;
  height: 72px;
  border-top: 1px solid var(--slate5);
  background: var(--base);
}

.drawer-card-title {
  padding: 16px 20px;
  border-bottom: 1px solid var(--slate5);
  height: 64px;

  h3 {
    margin-bottom: 0px !important;
    font-size: 18px;
    font-weight: 500;
    line-height: 28px;
  }
}

.drawer-card-wrapper,
.variable-form-wrap {
  min-height: 100vh;
  display: grid;
  grid-template-rows: auto 1fr auto;
}

.add-new-datasource-header-container {
  margin-bottom: 24px;
  padding-top: 4px;
}

.folder-list-group-item {
  color: var(--slate12) !important;
}

.table-list-item,
.table-name {
  color: var(--slate12) !important;
}

// targetting all react select dropdowns

.css-1i2tit0-menu .css-2kg7t4-MenuList {
  div {
    background-color: var(--base-black);

    &:hover {
      background-color: hsl(198, 6.6%, 15.8%);
      ;
    }
  }
}

.css-ob45yj-menu .css-2kg7t4-MenuList {
  div {
    background-color: var(--base);

    &:hover {
      background-color: var(--slate4);
      ;
    }
  }
}

.selected-ds.row>img {
  padding: 0 !important;
}

.tj-user-table-wrapper {
  height: calc(100vh - 392px); //52+64+40+32+20+62
  overflow-y: auto;
  background: var(--base);
  border-right: 1px solid var(--slate7);
  border-bottom: 1px solid var(--slate7);
  border-left: 1px solid var(--slate7);
  box-shadow: 0px 1px 2px rgba(16, 24, 40, 0.05);
  border-bottom-left-radius: 6px;
  border-bottom-right-radius: 6px;


  .user-detail {
    display: flex;
    flex-direction: column;
  }

}

.user-filter-search {
  padding: 6px 10px;
  gap: 16px;
  width: 312px;
  height: 32px;
  background: var(--base);
  border: 1px solid var(--slate7);
  border-radius: 6px;

  &::placeholder {
    color: var(--slate9);
  }
}



//TJ APP INPUT
.tj-app-input,
.edit-row-container {
  display: flex;
  flex-direction: column;
  font-family: 'IBM Plex Sans';
  font-style: normal;
  position: relative;

  .text-danger {
    font-weight: 400 !important;
    font-size: 10px !important;
    line-height: 16px !important;
    color: var(--tomato10) !important;
  }

  label {
    font-family: 'IBM Plex Sans';
    font-style: normal;
    font-weight: 500;
    font-size: 12px;
    line-height: 20px;
    display: flex;
    align-items: center;
    color: var(--slate12);
    margin-bottom: 4px;
  }

  input.form-control,
  textarea,
  .form-control {
    gap: 16px !important;
    background: var(--base) !important;
    border: 1px solid var(--slate7) !important;
    border-radius: 6px !important;
    margin-bottom: 4px !important;
    color: var(--slate12) !important;
    transition: none;
    font-weight: 400;

    &:hover {
      background: var(--slate1) !important;
      border: 1px solid var(--slate8) !important;
      -webkit-box-shadow: none !important;
      box-shadow: none !important;
      outline: none;
    }

    &:focus-visible {
      background: var(--indigo2) !important;
      border: 1px solid var(--indigo9) !important;
      box-shadow: none !important;
    }

    &.input-error-border {
      border-color: #DB4324 !important;
    }

    &:-webkit-autofill {
      box-shadow: 0 0 0 1000px var(--base) inset !important;
      -webkit-text-fill-color: var(--slate12) !important;

      &:hover {
        box-shadow: 0 0 0 1000px var(--slate1) inset !important;
        -webkit-text-fill-color: var(--slate12) !important;
      }

      &:focus-visible {
        box-shadow: 0 0 0 1000px var(--indigo2) inset !important;
        -webkit-text-fill-color: var(--slate12) !important;
      }
    }

    &::placeholder {
      font-size: 12px;
      line-height: 20px;
    }

  }

  input.dynamic-form-encrypted-field[type="password"] {
    &:disabled {
      padding-right: 35px !important;
    }
  }

  .design-component-inputs textarea {

    &.valid-textarea {
      border: 1.5px solid #519b62 !important;
    }

    &.invalid-textarea {
      border: 1.5px solid #e26367 !important;
    }
  }

}

.tj-app-input-wrapper {
  display: flex;

  .eye-icon {
    position: absolute;
    right: 8px;
    top: 5px;
    cursor: pointer;
  }

  .copy-icon {
    position: absolute;
    right: 8px;
    top: 5px;
    cursor: pointer;
  }

  .form-control {
    padding-right: 2.2rem;
  }
}



.tj-sub-helper-text {
  font-weight: 400;
  font-size: 10px;
  line-height: 16px;
}

.tj-input-success {
  color: var(--grass10);
}

.tj-input-warning {
  color: var(--orange10);
}

.tj-input-helper {
  color: var(--slate11);
}

.tj-input-error {
  color: var(--tomato10);
}

.tj-input-error-state {
  border: 1px solid var(--tomato9);
}

// TJ APP INPUT END

.search-input-container {
  display: flex;
}

// sidebar styles inside editor :: temporary
.theme-dark,
.dark-theme {
  .codehinter.alert-component.workspace-variables-alert-banner {
    color: #ffecbb !important;
    background-color: #3a3f41 !important;
    border-color: #4d5156 !important;
  }
}

.add-icon-column {
  position: sticky;
  top: 0;
  z-index: 1;
  right: 0;
  padding: 0px !important;
  width: 30px;
  height: 31px;
  border-radius: 0px !important;
  background: var(--color-light-slate-04, #ECEEF0) !important;
  cursor: pointer;

  .icon-styles {
    font-size: 14px !important;
    font-weight: 400;
    color: black;
  }
}

.add-icon-column-dark {
  position: sticky;
  top: 0;
  z-index: 1;
  right: 0;
  padding: 0px !important;
  width: 30px;
  height: 31px;
  border-radius: 0px !important;
  cursor: pointer;

  .icon-styles {
    width: 100% !important;
    height: 100% !important;
    background: #1c252f !important;
    border: 1px solid #374150 !important;
    font-size: 14px !important;
    font-weight: 400;
    color: white;
  }
}

.add-icon-row {
  position: sticky;
  bottom: 0;
  left: 0px;
  width: 29px;
  height: 31px;
  background: var(--slate7);
  border-width: 0px 1px 1px 1px;
  border-style: solid;
  border-radius: 0px;
  border-color: var(--slate4);
  border-radius: 0px !important;
  font-size: 14px !important;
  font-weight: 400;
  display: flex;
  align-items: center;
  justify-content: center;
  cursor: pointer;
}

.add-icon-row-dark {
  position: sticky;
  bottom: 0;
  left: 0px;
  width: 29px;
  height: 31px;
  background: var(--slate7);
  border-width: 0px 1px 1px 1px;
  border-style: solid;
  border-radius: 0px;
  background: #1c252f !important;
  border: 1px solid #374150 !important;
  font-size: 14px !important;
  font-weight: 400;
  color: white;
  display: flex;
  align-items: center;
  justify-content: center;
  cursor: pointer;
  z-index: 2;
}

// custom styles for users multiselect in manage users
.manage-groups-users-multiselect {
  gap: 17px;
  width: 440px;
  height: 32px;
  background: var(--base);
  border-radius: 6px;

  .dropdown-heading {
    height: 32px;
    padding: 6px 10px;
  }

  .dropdown-container {
    background: var(--base);
    border: 1px solid var(--slate7) !important;
  }

  .dropdown-content {
    border: 1px solid var(--slate3);
    box-shadow: 0px 12px 16px -4px rgba(16, 24, 40, 0.08), 0px 4px 6px -2px rgba(16, 24, 40, 0.03);
    border-radius: 6px;

    .search {
      input {
        background-color: var(--base);
        color: var(--slate12);
      }
    }
  }

  .rmsc,
  .dropdown-content,
  .panel-content,
  .search {
    background: var(--base) !important;
  }

  .options {
    .select-item {
      color: var(--slate12);

      &:hover {
        background: var(--slate4);
        border-radius: 6px;
      }
    }
  }
}

.select-search__options {
  .item-renderer {
    display: flex !important;
    justify-content: space-between;
    padding: 20px;
    cursor: pointer;
    flex-direction: row;

    div:first-child {
      display: flex;
    }

    p {
      margin-bottom: 0px !important;
      color: var(--slate12);
    }

    span {
      color: var(--slate11);
    }

    p,
    span {
      font-weight: 400;
      font-size: 12px;
      line-height: 20px;
    }
  }
}

.create-new-app-dropdown {
  .button:first-child {
    padding: 0 !important;
  }

  .dropdown-toggle::after {
    border: none !important;
    content: url("data:image/svg+xml,%3Csvg width='25' height='25' viewBox='0 0 25 25' fill='none' xmlns='http://www.w3.org/2000/svg'%3E%3Cpath fill-rule='evenodd' clip-rule='evenodd' d='M10.5 7.03906C10.5 6.34871 11.0596 5.78906 11.75 5.78906C12.4404 5.78906 13 6.34871 13 7.03906C13 7.72942 12.4404 8.28906 11.75 8.28906C11.0596 8.28906 10.5 7.72942 10.5 7.03906ZM10.5 12.0391C10.5 11.3487 11.0596 10.7891 11.75 10.7891C12.4404 10.7891 13 11.3487 13 12.0391C13 12.7294 12.4404 13.2891 11.75 13.2891C11.0596 13.2891 10.5 12.7294 10.5 12.0391ZM11.75 15.7891C11.0596 15.7891 10.5 16.3487 10.5 17.0391C10.5 17.7294 11.0596 18.2891 11.75 18.2891C12.4404 18.2891 13 17.7294 13 17.0391C13 16.3487 12.4404 15.7891 11.75 15.7891Z' fill='%23fff'/%3E%3C/svg%3E%0A");
    transform: rotate(360deg);
    width: 14px;
    margin: 0 !important;
    display: flex;
    align-items: center;
    justify-content: center;
    padding: 8px 0px 0px 0px;
  }
}

.sso-page-loader-card {
  background-color: var(--slate2) !important;
  height: 100%;

  .card-header {
    background-color: var(--slate2) !important;
  }
}

.workspace-nav-list-wrap {
  padding: 20px 20px 20px 20px;
  height: calc(100vh - 116px) !important;
}

.upload-user-form span.file-upload-error {
  color: var(--tomato10) !important;
  margin-top: 12px 0px 0px 0px;
}

.tj-onboarding-phone-input {
  width: 392px !important;
  height: 40px;
  padding: 8px 12px;
  gap: 8px;
  margin-bottom: 12px;
  background: #FFFFFF;
  border: 1px solid #D7DBDF !important;
  border-radius: 0px 4px 4px 0px !important;

  &:hover {
    border: 1px solid #466BF2 !important;
  }
}

.tj-onboarding-phone-input-wrapper {
  margin-bottom: 12px;
}

.theme-dark {
  .tj-onboarding-phone-input-wrapper {
    .flag-dropdown {
      background-color: #1f2936 !important;

      .country-list {
        background-color: #1f2936 !important;
        background: #1f2936;

        li {
          .country .highlight {
            background-color: #3a3f42;
            color: #000 !important;

            div {
              .country-name {
                color: #6b6b6b !important;
              }
            }

          }

          &:hover {
            background-color: #2b2f31;
          }

        }
      }
    }

  }

  .react-tel-input .country-list .country.highlight {
    color: #6b6b6b;
  }
}

#global-settings-popover {
  padding: 24px;
  gap: 20px;
  max-width: 377px !important;
  height: 316px !important;
  background: #FFFFFF;
  border: 1px solid #E6E8EB;
  box-shadow: 0px 32px 64px -12px rgba(16, 24, 40, 0.14);
  border-radius: 6px;
  margin-top: -13px;


  .input-with-icon {
    justify-content: flex-end
  }

  .form-check-input {
    padding-right: 8px;
  }

  .global-popover-div-wrap-width {
    width: 156px !important;
  }

  .form-switch {
    margin-bottom: 20px;
  }

  .global-popover-div-wrap {
    padding: 0px;
    gap: 75px;
    width: 329px;
    height: 32px;
    margin-bottom: 20px !important;
    justify-content: space-between;

    &:last-child {
      margin-bottom: 0px !important;
    }
  }
}

.global-popover-text {
  font-family: 'IBM Plex Sans';
  font-style: normal;
  font-weight: 500;
  font-size: 12px;
  line-height: 20px;
  color: #11181C;


}

.maximum-canvas-width-input-select {
  padding: 6px 10px;
  gap: 17px;
  width: 60px;
  height: 32px;
  background: #FFFFFF;
  border: 1px solid #D7DBDF;
  border-radius: 0px 6px 6px 0px;
}

.maximum-canvas-width-input-field {
  padding: 6px 10px;
  gap: 17px;
  width: 97px;
  height: 32px;
  background: #FFFFFF;
  border: 1px solid #D7DBDF;
  border-top-left-radius: 6px;
  border-bottom-left-radius: 6px;
  border-right: none !important;


}

.canvas-background-holder {
  padding: 6px 10px;
  gap: 6px;
  width: 120px;
  height: 32px;
  background: #FFFFFF;
  display: flex;
  align-items: center;
  border: 1px solid #D7DBDF;
  border-radius: 6px;
  flex-direction: row;
}

.export-app-btn {
  flex-direction: row;
  justify-content: center;
  align-items: center;
  padding: 6px 16px;
  gap: 6px;
  width: 158px;
  height: 32px;
  font-family: 'IBM Plex Sans';
  font-style: normal;
  font-weight: 600;
  font-size: 14px;
  line-height: 20px;
  color: #3E63DD;
  background: #F0F4FF;
  border-radius: 6px;
  border: none;
}

.tj-btn-tertiary {
  padding: 10px 20px;
  gap: 8px;
  width: 112px;
  height: 40px;
  background: #FFFFFF;
  border: 1px solid #D7DBDF;
  border-radius: 6px;

  &:hover {
    border: 1px solid #C1C8CD;
    color: #687076;
  }

  &:active {
    border: 1px solid #11181C;
    color: #11181C;
  }
}

.export-table-button {

  display: flex;
  align-items: center;
  justify-content: center;
}


#global-settings-popover.theme-dark {
  background-color: $bg-dark-light !important;
  border: 1px solid #2B2F31;

  .maximum-canvas-width-input-select {
    background-color: $bg-dark-light !important;
    border: 1px solid #324156;
    color: $white;
  }

  .export-app-btn {
    background: #192140;
  }

  .fx-canvas div {
    background-color: transparent !important;
  }
}

.released-version-popup-container {
  width: 100%;
  position: absolute;
  display: flex;
  justify-content: center;
  top: 65px;

  .released-version-popup-cover {
    width: 250px;
    height: fit-content;
    margin: 0;
    z-index: 1;

    .popup-content {
      background-color: #121212;
      padding: 16px 18px 0px 16px;
      border-radius: 6px;

      p {
        font-size: 14px;
        font-family: IBM Plex Sans;
        color: #ECEDEE;
      }
    }
  }

  .error-shake {
    animation: shake 0.82s cubic-bezier(.36, .07, .19, .97) both;
    transform: translate3d(0, 0, 0);
    backface-visibility: hidden;
    perspective: 10000px;
  }

  @keyframes shake {

    10%,
    90% {
      transform: translate3d(-1px, 0, 0);
    }

    20%,
    80% {
      transform: translate3d(2px, 0, 0);
    }

    30%,
    50%,
    70% {
      transform: translate3d(-4px, 0, 0);
    }

    40%,
    60% {
      transform: translate3d(4px, 0, 0);
    }
  }

}

.profile-page-content-wrap {
  background-color: var(--page-default);
  padding-top: 40px;
}

.profile-page-card {
  background-color: var(--base);
  border-radius: 6px;
}

.all-apps-link-cotainer {
  border-radius: 6px !important;
}

.workspace-variable-table-card {
  height: calc(100vh - 208px);
}

.workspace-constant-table-card {
  margin: 0 auto;
  width: 880px;
  min-height: calc(100vh - 308px);

  .manage-constant-wrapper-card {
    max-height: calc(100vh - 260px);
  }

  .empty-state-org-constants {
    padding-top: 5rem;

    .info {
      color: var(--slate11);
    }
  }

  .workspace-constant-card-body {
    min-height: calc(100vh - 408px);
    background: var(--base);

  }

  .constant-table-wrapper {
    height: calc(100vh - 403px);
    overflow-y: auto;
    height: 100%;
  }

  .constant-table-card {
    min-height: 420px;
    padding: 16px;
    padding-top: 0px;
    padding-bottom: 0px;

    .p-3-constants {
      padding: 1rem !important;
      padding-left: 0px !important;
    }
  }

  .card-footer {
    border-top: none !important;
  }

  .left-menu .tj-list-item {
    width: 148px
  }
}



.variables-table-wrapper {
  tr {
    border-width: 0px !important;
  }
}

.constant-table-wrapper {
  tr {
    border-width: 0px !important;
  }
}

.home-page-content-container {
  max-width: 880px;

  @media only screen and (max-width: 768px) {
    margin-bottom: 0rem !important;

    .liner {
      width: unset !important;
    }

    .app-list {
      overflow-y: auto;
      height: calc(100vh - 26rem);

      .skeleton-container {
        display: flex;
        flex-direction: column;

        .col {
          display: flex;
          justify-content: center;
          margin-bottom: 1rem;
        }

        .card-skeleton-container {
          width: 304px;

        }
      }
    }

    .menu-ico {
      display: none !important;
    }
  }
}

@media only screen and (min-width: 1584px) and (max-width: 1727px) {

  .edit-button,
  .launch-button {
    width: 113px !important;
  }
}



@media only screen and (max-width: 1583px) and (min-width: 1312px) {

  .homepage-app-card-list-item {
    max-width: 264px;

    .edit-button,
    .launch-button {
      width: 109px !important;
    }
  }

}

@media only screen and (min-width: 1728px) {

  .homepage-app-card-list-item {
    max-width: 304px;

    .edit-button,
    .launch-button {
      width: 129px !important;
    }
  }

  .home-page-content-container {
    max-width: 976px;
  }

  .liner {
    width: 976px;
  }
}

@media only screen and (max-width: 992px) {
  .homepage-app-card-list-item-wrap {
    display: flex;
    justify-content: center;
    margin-left: auto;
    margin-right: auto;
    width: 100%;
    margin-top: 22px;
  }

  .homepage-app-card-list-item {
    max-width: 304px !important;
    flex-basis: 100%;

    .edit-button,
    .launch-button {
      width: 129px !important;
    }
  }
}

@media only screen and (min-width: 993px) and (max-width: 1311px) {
  .home-page-content-container {
    max-width: 568px;
  }

  .homepage-app-card-list-item-wrap {
    row-gap: 20px;
  }

  .homepage-app-card-list-item {
    max-width: 269px;
    flex-basis: 100%;

    .edit-button,
    .launch-button {
      width: 111.5px !important;
    }
  }

  .liner {
    width: 568px;
  }
}

.tj-docs-link {
  color: var(--indigo9) !important;
  text-decoration: none;
  list-style: none;
}

.datasource-copy-button {
  width: 87px;
  height: 32px;
}

.datasource-edit-btn {
  height: 27px;
  margin-left: 12px;
}

.datasource-edit-modal {

  .modal-content,
  .modal-body,
  .modal-header,
  .modal-title,
  .modal-body-content,
  .modal-sidebar,
  .card {
    background-color: var(--base) !important;
    color: var(--slate12) !important;
    border-color: var(--slate5) !important;
  }

  .datasource-modal-sidebar-footer {
    .footer-text {
      color: var(--slate12) !important;
    }
  }

  .form-control-plaintext {
    color: var(--slate12) !important;
  }

  .card {
    &:hover {
      background-color: var(--slate2) !important;
    }
  }

  input:disabled {
    background-color: var(--slate3) !important;
  }

  textarea:disabled {
    background-color: var(--slate3) !important;
  }

  .react-select__control--is-disabled {
    background-color: var(--slate3) !important;
  }
}

.org-edit-icon {
  width: 28px;
  height: 28px;
  border-radius: 6px;
  display: flex;
  justify-content: center;
  align-items: center;

  svg {
    height: 14px;
    width: 14px;
  }
}



.marketplace-body {
  height: calc(100vh - 64px) !important;
  overflow-y: auto;
  background-color: var(--page-default);
}

.plugins-card {
  background-color: var(--base);
  border: 1px solid var(--slate3);
  box-shadow: 0px 1px 2px rgba(16, 24, 40, 0.05);
  border-radius: 6px;

  .card-body-alignment {
    min-height: 145px;
    display: flex;
    flex-direction: column;
    justify-content: space-between;
  }
}

.tag-container {
  width: 38px;
  height: 18px;
  background: linear-gradient(271.34deg, rgba(255, 95, 109, 0.12) -88.47%, rgba(255, 195, 113, 0.12) 94.89%);
  border-radius: 100px;
  display: flex;
  align-items: center;
  justify-content: center;
  padding: 1px 7px;

  span {
    font-size: 11px;
    line-height: 16px;
    font-weight: 500;
    background: linear-gradient(96.1deg, #FF5F6D -15.44%, #FFC371 99.37%);
    -webkit-background-clip: text;
    -webkit-text-fill-color: transparent;
  }
}

.template-source-name {
  color: var(--slate12) !important;
}

.marketplace-install {
  color: var(--indigo9);
}

.popover {
  .popover-arrow {
    display: none;
  }
}

.shareable-link {
  .input-group {
    .input-group-text {
      border-color: var(--slate7);
      color: var(--slate12);
      background-color: var(--slate3);
    }

    .app-name-slug-input {
      input {
        border-color: var(--grass9);
      }
    }
  }

  .input-group {
    display: flex;

    .tj-app-input textarea {
      width: 600px;
      border-radius: 0px !important;
      margin-bottom: 0px !important;
      background-color: #efefef4d;
      color: #545454;
    }
  }
}

.confirm-dialogue-modal {
  background: var(--base);

  .modal-header {
    background: var(--base);
    color: var(--slate12);
    border-bottom: 1px solid var(--slate5);
  }
}


.gitsync-modal-body {
  align-items: center;
  justify-content: center;
  display: flex;

  .p {
    width: auto;
  }

  .loader {
    border: 4px solid #f3f3f3;
    /* Light gray border */
    border-top: 4px solid #3498db;
    /* Blue border on top */
    border-radius: 50%;
    width: 40px;
    height: 40px;
    animation: spin 1s linear infinite;
    /* Rotation animation */
  }

  @keyframes spin {
    0% {
      transform: rotate(0deg);
    }

    100% {
      transform: rotate(360deg);
    }
  }
}

.box-container {
  border: 1px solid #ccc;
  background-color: #f0f0f0;
  border-radius: 8px;
  box-shadow: 0px 2px 4px rgba(0, 0, 0, 0.1);

  .box-content {
    padding: 10px;
    /* Add padding for spacing inside the box */

    p {
      max-width: 100%;
      margin: 0px;
      word-wrap: break-word;
      /* Ensure the paragraph wraps within the box */
    }
  }


}





.theme-dark {
  .icon-widget-popover {
    .search-box-wrapper input {
      color: #f4f6fa !important;
    }

    .search-box-wrapper input:focus {
      background-color: #1c252f !important;
    }
  }

  .shareable-link {
    .tj-app-input textarea {
      background-color: #5e656e !important;
      color: #f4f6fa !important;
      border: none !important;
    }
  }

  .icon-widget-popover {
    .search-box-wrapper .input-icon-addon {
      min-width: 2.5rem !important;
    }

    .search-box-wrapper input {
      color: var(--slate12) !important;
    }
  }

  .shareable-link-container,
  .app-slug-container {
    .field-name {
      color: var(--slate-12) !important;
    }

    input.slug-input {
      background: #1f2936 !important;
      color: #f4f6fa !important;
      border-color: #324156 !important;
    }

    .applink-text {
      background-color: #2b394b !important;
    }

    .input-group-text {
      background-color: #2b394b !important;
    }

    .tj-text-input {
      border-color: #324156 !important;
    }

    .input-with-icon {
      .form-control {
        background-color: #1f2936 !important;
        border-color: #3E4B5A !important;
        color: #fff !important;
      }
    }
  }

}

.dark-theme {
  .manage-app-users-footer {
    .default-secondary-button {
      background-color: var(--indigo9);
      color: var(--base-black);
    }
  }
}

.instance-all-users {
  .users-table {
    tbody {
      tr>td>span {
        max-width: 85px;
      }

      tr>td>a {
        max-width: 140px;
      }
    }

    thead {
      tr {
        gap: 0px;
      }

      tr>th {
        min-width: 203px;
      }
    }

    .workspace-folder-modal {
      .tj-text-input.dark {
        background: #202425;
        border-color: var(--slate7) !important;
      }
    }

    .slug-ellipsis {
      white-space: nowrap;
      overflow: hidden;
      text-overflow: ellipsis;
      width: 150px;
    }

  }
}

.audit-log {
  width: 880px;
  margin: 0 auto;

  .card {
    background: var(--base);
    border: 1px solid var(--slate7) !important;
    box-shadow: 0px 1px 2px rgba(16, 24, 40, 0.05) !important;

    .card-header {
      background: var(--slate3);
      padding: 15px 16px;
      gap: 12px;
      height: 62px;
      border-top-left-radius: 6px;
      border-top-right-radius: 6px;
    }

    .form-label {
      font-size: 12px;
      font-weight: 500px;
      margin-bottom: 4px !important;
      color: var(--slate12);
    }
  }
}

.break-all {
  word-break: break-all;
}

.instance-settings-page {
  width: 880px;
  margin: 0 auto;
  background: var(--base);

  .page-wrapper {
    margin-bottom: 50px !important;
  }

  .card {
    background: var(--base);
    border: 1px solid var(--slate7) !important;
    box-shadow: 0px 1px 2px rgba(16, 24, 40, 0.05) !important;
    width: 880px;

    .card-header {
      padding: 24px 24px;
      gap: 12px;
      height: 72px;
      border-top-left-radius: 6px;
      border-top-right-radius: 6px;

      .title-banner-wrapper {
        display: flex;
        align-items: center;
        justify-content: space-between;
        width: 878px;
      }

    }

    .form-label {
      font-size: 12px;
      font-weight: 500px;
      margin-bottom: 4px !important;
      color: var(--slate12);
    }

    .card-footer {
      display: flex;
      justify-content: flex-end;
      align-items: center;
      padding: 24px 32px;
      gap: 8px;
      border-top: 1px solid var(--slate5) !important;
      background: var(--base);
      margin-top: 0px !important;
      align-Self: 'stretch';
      height: 88px;
    }

    .card-body {
      height: 467px;
      padding: 24px;

      .form-group {
        .tj-app-input {
          .form-control {
            &:disabled {
              background: var(--slate3) !important;
            }
          }
        }
      }
    }

    .form-group.tj-app-input {
      margin-bottom: 0rem !important;
    }
  }
}

.workspace-folder-modal {
  .tj-text-input.dark {
    background: #202425;
    border-color: var(--slate7) !important;
  }
}

.slug-ellipsis {
  white-space: nowrap;
  overflow: hidden;
  text-overflow: ellipsis;
  width: 150px;
}

.app-slug-container,
.shareable-link-container,
.workspace-folder-modal {
  .tj-app-input {
    padding-bottom: 0px !important;
  }

  .label {
    font-weight: 400;
    font-size: 10px;
    height: 0px;
    padding: 4px 0px 16px 0px;
  }

  .tj-input-error {
    color: var(--tomato10);
  }

  .tj-text-input {
    width: auto !important;
    background: var(--slate3);
    color: var(--slate9);
    height: auto !important;
    margin-bottom: 5px;
    border-color: var(--slate7);

    &:hover {
      box-shadow: none;
    }

    &:active {
      border: 1px solid #D7DBDF;
      box-shadow: none;
    }
  }

  .input-with-icon {
    flex: none;

    .icon-container {
      right: 20px;
      top: calc(50% - 13px);
    }
  }

  .label-info {
    color: #687076;
  }

  .label-success {
    color: #3D9A50;
  }


  .workspace-spinner {
    color: #889096 !important;
    width: 16px;
    height: 16px;
    align-self: center;
  }

  .cancel-btn {
    color: var(--indigo9);
  }
}

.confirm-dialogue-modal {
  background: var(--base);
}

.table-editor-component-row {
  .rdt.cell-type-datepicker {
    margin-top: 0;
  }

  .has-multiselect {
    .select-search-input {
      margin-bottom: 0;
    }
  }
}

.audit-log {
  background-color: var(--slate2);
  width: unset;

  .tj-ms {
    width: unset;
  }

  .filter-by-section {
    height: 90px;
  }

  .select-search__select {
    .select-search__options {
      margin-left: -24px;
      margin-bottom: 0px;

      .select-search__row {
        button {
          overflow: hidden !important;
          text-overflow: ellipsis !important;
          white-space: nowrap;
          border-radius: 0;
        }

        :hover {
          background-color: var(--slate3) !important;
        }
      }
    }
  }

  .select-search-dark__select {
    padding: 0px;
    border: none;

    .select-search-dark__options {
      margin-bottom: 0px;

      .select-search-dark__option,
      .select-search-dark__not-found {
        background-color: var(--base);
        color: var(--slate12);
        border: 1px solid var(--slate5);
        box-shadow: 0px 32px 64px -12px rgba(16, 24, 40, 0.14);
        margin: 0 auto;
      }
    }
  }
}

.theme-dark .card-container {
  background-color: #121212 !important
}

.version-select {
  .react-select__menu {
    .react-select__menu-list {
      max-height: 150px;
    }
  }
}

.generate-cell-value-component-div-wrapper {

  .form-control-plaintext:focus-visible {
    outline-color: #dadcde;
    border-radius: 4px;
  }

  .form-control-plaintext:hover {
    outline-color: #dadcde;
    border-radius: 4px;
  }
}

.dark-theme {
  .generate-cell-value-component-div-wrapper {

    .form-control-plaintext:focus-visible {
      filter: invert(-1);
    }

    .form-control-plaintext:hover {
      filter: invert(-1);
    }
  }
}

.progress-bar {
  width: 100%;
  height: 6px;
  background-color: var(--amber4);
  border-radius: 10px;
  overflow: hidden;
}

.progress {
  height: 100%;
  transition: width 0.5s ease-in-out;
}

.app-slug-container,
.workspace-folder-modal {
  .tj-app-input {
    padding-bottom: 0px !important;

    .is-invalid {
      border-color: var(--tomato10) !important;
    }

    .is-invalid:focus {
      border-color: var(--tomato10) !important;
    }
  }

  .tj-input-error {
    height: 32px;
    color: var(--tomato10);
    font-weight: 400;
    font-size: 10px;
    height: 0px;
    padding: 4px 0px 16px 0px;
  }
}

.jet-container-loading {
  margin: 0 auto;
  justify-content: center;
  align-items: center;
}

.jet-container-json-form {
  padding: 20px;

  .DateRangePickerInput {
    width: 100% !important;
  }

  .dropzone {
    aside {
      width: 100% !important;
    }
  }

  fieldset {
    width: 100%;

    .json-form-wrapper {
      margin-bottom: 4px;

      // overrides properties of text widget in custom schema form
      .text-widget {
        height: 100% !important;
      }

      .text-widget[style*="font-size: 14px;"] {
        // height: 21px !important;

        div {
          overflow-y: visible !important;
        }
      }

      .text-widget[style*="font-size: 20px;"] {
        // height: 30px !important;
        background-color: red;

        div {
          overflow-y: visible !important;
        }
      }


      .widget-button {
        button {
          width: auto !important;
          min-width: 140px !important;
        }
      }
    }
  }
}

.freeze-scroll {
  #real-canvas {
    overflow: hidden;
  }
}

.custom-css-input-container span.cm-error {
  background-color: transparent;
  text-decoration: underline;
  text-decoration-color: red;
  text-decoration-style: dashed;
}

.custom-styles-wrapper {
  height: calc(100vh - 156px);
  overflow: auto;

  .card-title {
    padding-left: 30px;
  }
}

.org-settings-info {
  background-color: var(--slate2);
  border: 1px solid var(--slate3);
}

.badge-warning {
  background-color: var(--amber7) !important;
}

.workspace-variables-alert-banner {
  width: inherit;
  background-color: #FFF9ED;
  border-color: #FFE3A2;
  margin-bottom: 0px;
  padding: 8px 16px;
  border-radius: 0px;
  display: flex;
  justify-content: space-between;
  align-items: center;
  color: var(--amber8);
  font-size: 12px;
  font-weight: 500;
  line-height: 16px;
  letter-spacing: 0.4px;
  text-align: left;
  box-shadow: 0px 1px 2px rgba(16, 24, 40, 0.05);
  border-radius: 6px;
}

.alert-banner-type-text {
  font-size: 12px;
  font-weight: 500;
  line-height: 16px;
  letter-spacing: 0.4px;
  text-align: left;
}

.tj-app-input .alert-component.workspace-variables-alert-banner {
  color: var(--amber8);
  border-color: var(--amber3);
}

.form-label-restricted {
  display: none;
}

.ldap-login-page {
  .common-auth-signup-container-wrapper {
    margin-top: 150px;
  }

  .ldap-login-header {
    margin-bottom: 10px;

    h2 {
      color: #111827;
      font-size: 44px;
      font-weight: 400;
    }
  }

  .signup-password-hide-img {
    top: 24%;
  }

  .ldap-form {
    display: flex;
    flex-direction: column;
    align-items: center;
  }
}

#tooltip-for-org-constant-cell,
#tooltip-for-org-input-disabled {
  padding: 12px 16px !important;
  white-space: pre-line !important;
  max-width: 500px !important;
  z-index: 1 !important;

  .react-tooltip-arrow {
    background: inherit !important;
  }
}

.query-rename-input {

  &:focus,
  &:active {
    box-shadow: 0px 0px 0px 2px #C6D4F9;
    border: 1px solid var(--light-indigo-09, var(--indigo9));
  }
}

.btn-query-panel-header {
  height: 28px;
  width: 28px;
  display: flex;
  align-items: center;
  justify-content: center;
  border-radius: 6px;
  background-color: transparent;
  border: none;

  &.active {
    background-color: var(--slate5) !important;
  }

  &:hover,
  &:focus {
    background-color: var(--slate4) !important;
  }
}

.tjdb-dashboard-scrollbar {
  width: 403px !important;

  .action-description {
    color: var(--slate9);
    font-size: 12px;
    margin-left: 20px;
  }

  .tj-foreignKey {
    .tj-secondary-btn {
      font-size: 12px;
      background: transparent !important;
      display: flex;
      justify-content: flex-end;
    }
  }

}

.tjdb-rowForm-scrollbar {
  width: 494px !important;

  .action-description {
    color: var(--slate9);
    font-size: 12px;
    margin-left: 20px;
  }

  .tj-foreignKey {
    .tj-secondary-btn {
      font-size: 12px;
      background: transparent !important;
      display: flex;
      justify-content: flex-end;

      svg {
        path {
          fill: #3e63dd !important
        }
      }

    }
  }
}


.tjdb-mainCellEdit-scrollbar {
  width: 300px !important;

  .tjdb-cellmenu-error,
  .tjdb-cellmenu-loader {
    height: 177px;
  }

  .action-description {
    color: var(--slate9);
    font-size: 12px;
    margin-left: 20px;
  }

  .tj-foreignKey {
    .tj-secondary-btn {
      font-size: 12px;
      background: transparent !important;
      display: flex;
      justify-content: flex-end;

      svg {
        path {
          fill: #3e63dd !important
        }
      }

    }
  }
}


.tjdb-cellEdit-scrollbar {
  width: 266px !important;

  .action-description {
    color: var(--slate9);
    font-size: 12px;
    margin-left: 20px;
  }

  .tj-foreignKey {
    .tj-secondary-btn {
      font-size: 12px;
      background: transparent !important;
      display: flex;
      justify-content: flex-end;

      svg {
        path {
          fill: #3e63dd !important
        }
      }

    }
  }
}

.tj-scrollbar {

  ::-webkit-scrollbar,
  &::-webkit-scrollbar {
    width: 16px;
    border-radius: 8px;
  }

  ::-webkit-scrollbar-thumb,
  &::-webkit-scrollbar-thumb {
    border: 4px solid var(--base);
    border-radius: 8px;
    background-color: var(--slate4) !important;
  }

  ::-webkit-scrollbar-track,
  &::-webkit-scrollbar-track {
    background-color: var(--base);
  }

}

.form-check>.form-check-input:not(:checked) {
  background-color: var(--base);
  border-color: var(--slate7);
}

/*
* remove this once whole app is migrated to new styles. use only `theme-dark` class everywhere.
* This is added since some of the pages are in old theme and making changes to `theme-dark` styles can break UI style somewhere else
*/
.tj-dark-mode {
  background-color: var(--base) !important;
  color: var(--base-black) !important;
}

.tj-list-btn {
  border-radius: 6px;

  &:hover {
    background-color: var(--slate4);
  }

  &.active {
    background-color: var(--slate5);
  }
}

.tj-list-option {
  &.active {
    background-color: var(--indigo2);
  }
}

.runjs-parameter-badge {
  max-width: 104px;
  height: 28px !important;
  padding: 2px 6px !important;
}

.release-buttons {
  .release-button {
    display: flex;
    padding: 4px 12px;
    align-items: center;
    gap: 8px;
    flex: 1 0 0;
    width: 84px;
    height: 28px;
    cursor: pointer;
  }

  .released-button {
    background-color: #F1F3F5;
    color: #C1C8CD;
  }

  .nav-item {
    background-color: transparent !important;
  }
}

.modal-divider {
  border-top: 1px solid #dee2e6;
  padding: 10px;
}

.dark-theme-modal-divider {
  border-top: 1px solid var(--slate5) !important;
  padding: 10px;

  .nav-item {
    background-color: transparent !important;
  }
}

.app-slug-container {
  .label {
    font-size: 9px !important;
  }
}

.shareable-link-container {
  .copy-container {
    width: 0px;
    margin-right: -12px;
  }

  .form-check-label {
    font-size: 12px;
    margin-left: 8px;
    color: var(--base-slate-12);
  }

  .label-success,
  .label-updated,
  .tj-input-error,
  .label-info {
    font-size: 10px;
    padding-top: 10px;
  }

  .input-with-icon {
    .form-control {
      height: 100%;
      border-radius: 0px !important;
      padding-right: 40px;
    }

    .is-invalid:focus {
      border-color: var(--tomato9) !important;
    }

    .icon-container {
      right: 12px;
      top: calc(50% - 11px);

      .spinner-border {
        width: 20px;
        height: 20px;
      }
    }
  }

  .input-group-text {
    background: var(--slate3);
    color: var(--slate9);
  }
}

.manage-app-users-footer {
  padding-bottom: 20px;
  margin-top: 18px;

  .default-secondary-button {
    width: auto !important;
    padding: 18px;
  }
}

.share-disabled {
  opacity: 0.4;
}

.license-tooltip {
  .nav-item {
    line-height: 0px;
  }
}

// Editor revamp styles
.main-wrapper {
  .editor {
    .header>.navbar {
      background-color: var(--base) !important;
      border-bottom: 1px solid var(--slate5);
      z-index: 10;
    }
  }
}

.custom-gap-2 {
  gap: 2px
}

// ToolJet Database buttons

.component-image-wrapper {
  background-color: var(--slate3) !important;
  border-radius: 6px;
}

.components-container {
  margin-left: 16px;
  margin-right: 16px;
}

.draggable-box-wrapper {
  height: 86px;
  width: 72px;
  margin-bottom: 4px;
}

.component-card-group-wrapper {
  display: flex;
  flex-wrap: wrap;
  column-gap: 22px;
}

.component-card-group-container {
  display: flex;
  row-gap: 12px;
  flex-direction: column;
  padding-bottom: 12px;
  padding-top: 12px;
}

.widgets-manager-header {
  color: var(--slate12);
  font-size: 14px;
  font-style: normal;
  font-weight: 500;
  line-height: 20px;
  /* 142.857% */
  margin-top: 16px;
  margin-bottom: 12px;
}

.components-container {
  .tj-input {
    margin-bottom: 16px;
  }
}

.tj-widgets-search-input {
  width: 266px;
  height: 32px;
  border-radius: 6px;
  background-color: var(--base) !important;
  font-size: 12px;
  font-style: normal;
  font-weight: 400;
  line-height: 20px;
}

.release-button {
  color: var(--indigo-01, #FDFDFE);
  font-family: IBM Plex Sans;
  font-size: 12px;
  font-style: normal;
  font-weight: 600;
  line-height: 20px;
  /* 166.667% */
  display: flex;
  padding: 4px 12px;
  align-items: center;
  gap: 8px;
  flex: 1 0 0;
}

.editor-header-icon {
  border-radius: 6px;
  border: 1px solid var(--bases-transparent, rgba(255, 255, 255, 0.00));
  background: var(--indigo3);
  display: flex;
  padding: 7px;
  justify-content: center;
  align-items: center;
  gap: 8px;
  height: 28px;
  width: 28px;
}

.tj-header-avatar {
  display: flex;
  font-weight: 500;
  width: 27px;
  height: 26px;
  padding: 4px 6px;
  flex-direction: column;
  justify-content: center;
  align-items: center;
  gap: 10px;
  flex-shrink: 0;
  margin-bottom: 0px !important;
  border-radius: 100% !important;
  margin-left: -8px;
  background-color: var(--slate5) !important;
  color: var(--slate10) !important
}

.undo-redo-container {
  position: absolute;
  top: 10px;
  display: flex;
  right: 222px;
  justify-content: center;
  align-items: center;
  height: 28px;
  gap: 2px;

  div {
    display: flex;
    justify-content: center;
    align-items: center;
    height: 28px;
    width: 28px;
    border-radius: 6px;
  }
}

.sidebar-panel-header {
  color: var(--slate12);
  padding-left: 4px;
}

.modal-content {
  background: var(--base);
  color: var(--slate12);
}

.main-editor-canvas {
  background-color: var(--base);
}

.event-manager-popover {
  border: none;
  /* Shadow/03 */
  box-shadow: 0px 4px 6px -2px rgba(16, 24, 40, 0.03), 0px 12px 16px -4px rgba(16, 24, 40, 0.08);

  .popover-body {
    background-color: var(--base);
    color: var(--slate12);
    border: 1px solid var(--slate3, #F1F3F5);
    border-radius: 6px;
  }

}

.copilot-toggle {
  font-family: IBM Plex Sans;
  font-size: 12px;
  font-style: normal;
  font-weight: 500;
  background-color: transparent !important;
  display: flex;
  align-items: center;
}

.copilot-codehinter-wrap {
  .CodeMirror.cm-s-monokai.CodeMirror-wrap {
    border-radius: 0px;
  }
}

.avatar-list-stacked {
  display: flex;
}

.avatar-list-stacked .avatar {
  margin-right: 0px !important;
}

.navbar-right-section {
  border-left: 1px solid var(--slate5);
}

.modal-header {
  background-color: var(--base);
  border-bottom: 1px solid var(--slate5);
}

.sidebar-debugger {
  .nav-item {
    button:hover {
      border-top-color: transparent;
      border-left-color: transparent;
      border-right-color: transparent;
    }
  }
}

.tj-app-version-text {
  color: var(--pink9);
}

.left-sidebar-comments {
  position: absolute;
  left: 0;
  bottom: 48px;
}

.popover-body {
  background-color: var(--base);
  color: var(--slate12);
  border-radius: 6px;
}

.popover {
  border: none;
  border-radius: 6px;
  border: 1px solid var(--slate3, #F1F3F5);
  background: var(--slate1, #FBFCFD);
  box-shadow: 0px 2px 4px -2px rgba(16, 24, 40, 0.06), 0px 4px 8px -2px rgba(16, 24, 40, 0.10);
}

.canvas-codehinter-container {
  .sketch-picker {
    left: 70px !important;
    top: 207px;
    position: absolute !important;
  }
}

.debugger-card-body {
  margin-top: 8px;
  margin-bottom: 16px;
}

.left-sidebar-header-btn {
  background-color: var(--base) !important;
  width: 28px;
  height: 28px;
  padding: 7px !important;

  &:focus-visible {
    border: none !important;
    outline: none !important;
    box-shadow: none !important;
  }
}



.navbar-seperator {
  border: 1px solid var(--slate5, #2B2F31);
  background: var(--slate1, #151718);
  width: 1px;
  height: 19px;
  margin-left: 8px;
  margin-right: 8px;
}

.CodeMirror {
  background: var(--base);
}

.color-picker-input {
  border: solid 1px #333c48;
  height: 36px;
  background-color: var(--slate1);
  border: 1px solid var(--slate7);

  &:hover {
    background-color: var(--slate4);
    border: 1px solid var(--slate8);

  }
}

#popover-basic-2 {
  .sketch-picker {
    left: 7px;
    width: 170px !important;
    position: absolute !important;

  }
}

.custom-gap-8 {
  gap: 8px;
}

.color-slate-11 {
  color: var(--slate11) !important;
}

.custom-gap-7 {
  gap: 7px
}

.custom-gap-6 {
  gap: 6px
}

.custom-gap-2 {
  gap: 2px
}

.custom-gap-4 {
  gap: 4px;
}

.text-black-000 {
  color: var(--text-black-000) !important;
}

.custom-gap-12 {
  gap: 12px
}

#inspector-tabpane-properties {
  .accordion {
    .accordion-item:last-child {
      border-bottom: none !important;
    }
  }
}

.share-disabled {
  opacity: 0.4;
}

// Editor revamp styles
.main-wrapper {
  .editor {
    .header>.navbar {
      background-color: var(--base) !important;
      border-bottom: 1px solid var(--slate5);
      z-index: 10;
    }
  }
}

.custom-gap-2 {
  gap: 2px
}

// ToolJet Database buttons

.component-image-wrapper {
  background-color: var(--slate3) !important;
  border-radius: 6px;
}

.components-container {
  margin-left: 16px;
  margin-right: 16px;
}

.draggable-box-wrapper {
  height: 86px;
  width: 72px;
  margin-bottom: 4px;
}

.component-card-group-wrapper {
  display: flex;
  flex-wrap: wrap;
  column-gap: 22px;
}

.component-card-group-container {
  display: flex;
  row-gap: 12px;
  flex-direction: column;
  padding-bottom: 12px;
  padding-top: 12px;
}

.widgets-manager-header {
  color: var(--slate12);
  font-size: 14px;
  font-style: normal;
  font-weight: 500;
  line-height: 20px;
  /* 142.857% */
  margin-top: 16px;
  margin-bottom: 12px;
}

.components-container {
  .tj-input {
    margin-bottom: 16px;
  }
}

.tj-widgets-search-input {
  width: 266px;
  height: 32px;
  border-radius: 6px;
  background-color: var(--base) !important;
  font-size: 12px;
  font-style: normal;
  font-weight: 400;
  line-height: 20px;
}

.release-button {
  color: var(--indigo-01, #FDFDFE);
  font-family: IBM Plex Sans;
  font-size: 12px;
  font-style: normal;
  font-weight: 600;
  line-height: 20px;
  /* 166.667% */
  display: flex;
  padding: 4px 12px;
  align-items: center;
  gap: 8px;
  flex: 1 0 0;
}

.editor-header-icon {
  border-radius: 6px;
  border: 1px solid var(--bases-transparent, rgba(255, 255, 255, 0.00));
  background: var(--indigo3);
  display: flex;
  padding: 7px;
  justify-content: center;
  align-items: center;
  gap: 8px;
  height: 28px;
  width: 28px;
}

.tj-header-avatar {
  display: flex;
  font-weight: 500;
  width: 27px;
  height: 26px;
  padding: 4px 6px;
  flex-direction: column;
  justify-content: center;
  align-items: center;
  gap: 10px;
  flex-shrink: 0;
  margin-bottom: 0px !important;
  border-radius: 100% !important;
  margin-left: -8px;
  background-color: var(--slate5) !important;
  color: var(--slate10) !important
}

.undo-redo-container {
  position: absolute;
  top: 10px;
  display: flex;
  right: 222px;
  justify-content: center;
  align-items: center;
  height: 28px;
  gap: 2px;

  div {
    display: flex;
    justify-content: center;
    align-items: center;
    height: 28px;
    width: 28px;
    border-radius: 6px;
  }
}

.sidebar-panel-header {
  color: var(--slate12);
  padding-left: 4px;
}

.modal-content {
  background: var(--base);
  color: var(--slate12);
}

.main-editor-canvas {
  background-color: var(--base);
}

.event-manager-popover {
  border: none;
  /* Shadow/03 */
  box-shadow: 0px 4px 6px -2px rgba(16, 24, 40, 0.03), 0px 12px 16px -4px rgba(16, 24, 40, 0.08);

  .popover-body {
    background-color: var(--base);
    color: var(--slate12);
    border: 1px solid var(--slate3, #F1F3F5);
    border-radius: 6px;
  }

}

.copilot-toggle {
  font-family: IBM Plex Sans;
  font-size: 12px;
  font-style: normal;
  font-weight: 500;
  background-color: transparent !important;
  display: flex;
  align-items: center;
}

.copilot-codehinter-wrap {
  .CodeMirror.cm-s-monokai.CodeMirror-wrap {
    border-radius: 0px;
  }
}

.avatar-list-stacked {
  display: flex;
}

.avatar-list-stacked .avatar {
  margin-right: 0px !important;
}

.navbar-right-section {
  border-left: 1px solid var(--slate5);
}

.modal-header {
  background-color: var(--base);
  border-bottom: 1px solid var(--slate5);
}

.sidebar-debugger {
  .nav-item {
    button:hover {
      border-top-color: transparent;
      border-left-color: transparent;
      border-right-color: transparent;
    }
  }
}

.tj-app-version-text {
  color: var(--pink9);
}

.left-sidebar-comments {
  position: absolute;
  left: 0;
  bottom: 48px;
}

.popover-body {
  background-color: var(--base);
  color: var(--slate12);
  border-radius: 6px;
}

.popover {
  border: none;
  border-radius: 6px;
  border: 1px solid var(--slate3, #F1F3F5);
  background: var(--slate1, #FBFCFD);
  box-shadow: 0px 2px 4px -2px rgba(16, 24, 40, 0.06), 0px 4px 8px -2px rgba(16, 24, 40, 0.10);
}

.canvas-codehinter-container {
  .sketch-picker {
    left: 70px !important;
    top: 207px;
  }
}

.debugger-card-body {
  margin-top: 8px;
  margin-bottom: 16px;
}

.left-sidebar-header-btn {
  background-color: var(--base) !important;
  width: 28px;
  height: 28px;
  padding: 7px !important;

  &:focus-visible {
    border: none !important;
    outline: none !important;
    box-shadow: none !important;
  }
}

.navbar-seperator {
  border: 1px solid var(--slate5, #2B2F31);
  background: var(--slate1, #151718);
  width: 1px;
  height: 19px;
  margin-left: 8px;
  margin-right: 8px;
}

.CodeMirror {
  background: var(--base);
}

.color-picker-input {
  border: solid 1px #333c48;
  height: 36px;
  background-color: var(--slate1);
  border: 1px solid var(--slate7);

  &:hover {
    background-color: var(--slate4);
    border: 1px solid var(--slate8);

  }
}

#popover-basic-2 {
  .sketch-picker {
    left: 7px;
    width: 170px !important;
  }
}

.custom-gap-8 {
  gap: 8px;
}

.color-slate-11 {
  color: var(--slate11) !important;
}

.custom-gap-6 {
  gap: 6px
}

.custom-gap-2 {
  gap: 2px
}

.custom-gap-3 {
  gap: 3px;
}

.custom-gap-4 {
  gap: 4px;
}

.text-black-000 {
  color: var(--text-black-000) !important;
}

.custom-gap-12 {
  gap: 12px
}

.custom-gap-16 {
  gap: 16px;
}

.text-black-000 {
  color: var(--text-black-000) !important;
}

.overflow-tooltip {
  .tooltip-inner {
    max-width: 100%;
  }
}

.tooltip-inner {
  border-radius: 8px;
}

#inspector-tabpane-properties {
  .accordion {
    .accordion-item:last-child {
      border-bottom: none !important;
    }
  }
}

.share-disabled {
  opacity: 0.4;
}

.bold-text {
  font-weight: 500;
}

// Editor revamp styles
.main-wrapper {
  .editor {
    .header>.navbar {
      background-color: var(--base) !important;
      border-bottom: 1px solid var(--slate5);
    }
  }
}

.custom-gap-2 {
  gap: 2px
}

// ToolJet Database buttons

.component-image-wrapper {
  background-color: var(--slate3) !important;
  border-radius: 6px;
}

.components-container {
  margin-left: 16px;
  margin-right: 16px;
}

.draggable-box-wrapper {
  height: 86px;
  width: 72px;
  margin-bottom: 4px;
}

.component-card-group-wrapper {
  display: flex;
  flex-wrap: wrap;
  column-gap: 22px;
}

.component-card-group-container {
  display: flex;
  row-gap: 12px;
  flex-direction: column;
  padding-bottom: 12px;
  padding-top: 12px;
}

.widgets-manager-header {
  color: var(--slate12);
  font-size: 14px;
  font-style: normal;
  font-weight: 500;
  line-height: 20px;
  /* 142.857% */
  margin-top: 16px;
  margin-bottom: 12px;
}

.components-container {
  .tj-input {
    margin-bottom: 16px;
  }
}

.tj-widgets-search-input {
  width: 266px;
  height: 32px;
  border-radius: 6px;
  background-color: var(--base) !important;
  font-size: 12px;
  font-style: normal;
  font-weight: 400;
  line-height: 20px;
}

.release-button {
  color: var(--indigo-01, #FDFDFE);
  font-family: IBM Plex Sans;
  font-size: 12px;
  font-style: normal;
  font-weight: 600;
  line-height: 20px;
  /* 166.667% */
  display: flex;
  padding: 4px 12px;
  align-items: center;
  gap: 8px;
  flex: 1 0 0;
}

.editor-header-icon {
  border-radius: 6px;
  border: 1px solid var(--bases-transparent, rgba(255, 255, 255, 0.00));
  background: var(--indigo3);
  display: flex;
  padding: 7px;
  justify-content: center;
  align-items: center;
  gap: 8px;
  height: 28px;
  width: 28px;
}

.tj-header-avatar {
  display: flex;
  font-weight: 500;
  width: 27px;
  height: 26px;
  padding: 4px 6px;
  flex-direction: column;
  justify-content: center;
  align-items: center;
  gap: 10px;
  flex-shrink: 0;
  margin-bottom: 0px !important;
  border-radius: 100% !important;
  margin-left: -8px;
  background-color: var(--slate5) !important;
  color: var(--slate10) !important
}

.undo-redo-container {
  position: absolute;
  top: 10px;
  display: flex;
  right: 222px;
  justify-content: center;
  align-items: center;
  height: 28px;
  gap: 2px;

  div {
    display: flex;
    justify-content: center;
    align-items: center;
    height: 28px;
    width: 28px;
    border-radius: 6px;
  }
}

.sidebar-panel-header {
  color: var(--slate12);
  padding-left: 4px;
}

.modal-content {
  background: var(--base);
  color: var(--slate12);
}

.main-editor-canvas {
  background-color: var(--base);
}

.event-manager-popover {
  border: none;
  /* Shadow/03 */
  box-shadow: 0px 4px 6px -2px rgba(16, 24, 40, 0.03), 0px 12px 16px -4px rgba(16, 24, 40, 0.08);

  .popover-body {
    background-color: var(--base);
    color: var(--slate12);
    border: 1px solid var(--slate3, #F1F3F5);
    border-radius: 6px;
  }

}

.copilot-toggle {
  font-family: IBM Plex Sans;
  font-size: 12px;
  font-style: normal;
  font-weight: 500;
  background-color: transparent !important;
  display: flex;
  align-items: center;
}

.copilot-codehinter-wrap {
  .CodeMirror.cm-s-monokai.CodeMirror-wrap {
    border-radius: 0px;
  }
}

.avatar-list-stacked {
  display: flex;
}

.avatar-list-stacked .avatar {
  margin-right: 0px !important;
}

.navbar-right-section {
  border-left: 1px solid var(--slate5);
}

.modal-header {
  background-color: var(--base);
  border-bottom: 1px solid var(--slate5);
}

.sidebar-debugger {
  .nav-item {
    button:hover {
      border-top-color: transparent;
      border-left-color: transparent;
      border-right-color: transparent;
    }
  }
}

.tj-app-version-text {
  color: var(--pink9);
}

.left-sidebar-comments {
  position: absolute;
  left: 0;
  bottom: 48px;
}

.popover-body {
  background-color: var(--base);
  color: var(--slate12);
  border-radius: 6px;
}

.popover {
  border: none;
  border-radius: 6px;
  border: 1px solid var(--slate3, #F1F3F5);
  background: var(--slate1, #FBFCFD);
  box-shadow: 0px 2px 4px -2px rgba(16, 24, 40, 0.06), 0px 4px 8px -2px rgba(16, 24, 40, 0.10);
}

.canvas-codehinter-container {
  .sketch-picker {
    left: 70px !important;
    top: 207px;
  }
}

.debugger-card-body {
  margin-top: 8px;
  margin-bottom: 16px;
}

.left-sidebar-header-btn {
  background-color: var(--base) !important;
  width: 28px;
  height: 28px;
  padding: 7px !important;

  &:focus-visible {
    border: none !important;
    outline: none !important;
    box-shadow: none !important;
  }
}

.navbar-seperator {
  border: 1px solid var(--slate5, #2B2F31);
  background: var(--slate1, #151718);
  width: 1px;
  height: 19px;
  margin-left: 8px;
  margin-right: 8px;
}

.CodeMirror {
  background: var(--base);
}

.color-picker-input {
  border: solid 1px #333c48;
  height: 36px;
  background-color: var(--interactive-default);
  border: 1px solid var(--slate7);

  &:hover {
    background-color: var(--slate4);
    border: 1px solid var(--slate8);

  }
}

#popover-basic-2 {
  .sketch-picker {
    left: 7px;
    width: 170px !important;
  }
}

.custom-gap-8 {
  gap: 8px;
}

.color-slate-11 {
  color: var(--slate11) !important;
}

.custom-gap-6 {
  gap: 6px
}

// ToolJet Database buttons

.ghost-black-operation {
  border: 1px solid transparent !important;
  padding: 4px 10px;
}

.custom-gap-2 {
  gap: 2px
}

.custom-gap-4 {
  gap: 4px;
}

.text-black-000 {
  color: var(--text-black-000) !important;
}

.custom-gap-12 {
  gap: 12px
}

.overflow-tooltip {
  .tooltip-inner {
    max-width: 100%;
  }
}

#inspector-tabpane-properties {
  .accordion {
    .accordion-item:last-child {
      border-bottom: none !important;
    }
  }
}


.bold-text {
  font-weight: 500;
}

.saml-sso-conf {
  .saml-footer {
    display: block !important;
  }

  .text-indigo-09 {
    color: $color-light-indigo-09;
  }

  .card-body {
    padding-bottom: 0px !important;
  }
}

.add-datasource-btn-workflows {
  width: 195px;
  margin-top: 8px;
  position: sticky;
  bottom: 0;
  font-size: 12px;
}

.react-flow__panel {
  bottom: 50px
}

.add-datasource-btn-workflows {
  width: 195px;
  margin-top: 8px;
  position: sticky;
  bottom: 0;
  font-size: 12px;
}

.react-flow__panel {
  bottom: 50px
}

.connect-to-repository-container {
  width: 70%;
  display: flex;
  flex-direction: column;
  align-items: center;
  text-align: center;
  margin: auto;

  a {
    text-decoration: none;
    color: unset !important;
  }

  .tj-btn-right-icon {
    svg {
      path {
        fill: var(--indigo9);
      }
    }
  }
}

.git-sync-modal,
.modal-base {

  .create-commit-container,
  .commit-info,
  .pull-container {
    .form-control {
      font-weight: 400;
      font-size: 12px;
      line-height: 20px;
      color: var(--slate12);
    }

    .form-group {
      .tj-input-error-state {
        border: 1px solid var(--tomato9) !important;
      }

      .tj-input-error {
        color: var(--tomato10) !important;
      }
    }

    .info-text {
      color: var(--slate10);
    }

    .tj-input-error {
      color: var(--tomato10);
    }

    .form-control.disabled {
      background-color: var(--slate3) !important;
      color: var(--slate9) !important;
    }

    .last-commit-info {
      background: var(--slate3);

      .message-info {
        display: flex;
        justify-content: space-between;
      }

      .author-info {
        font-size: 10px;
        color: var(--slate11);
      }
    }

    .check-for-updates {
      display: flex;
      align-items: center;
      color: var(--indigo9);

      svg {
        path {
          fill: var(--indigo9);
        }

        rect {
          fill: none;
        }
      }

      .loader-container {
        height: unset !important;

        .primary-spin-loader {
          width: 18px;
          height: 18px;
          margin-right: 5px;
        }
      }
    }
  }



  .modal-footer {
    border-top: 1px solid var(--slate5);
    padding: 1rem;

    .tj-btn-left-icon {
      svg {
        width: 20px;
        height: 20px;

        path {
          fill: var(--indigo1);
        }
      }
    }

    .tj-large-btn {
      font-weight: 500;
      font-size: 14px;
    }
  }

  .modal-body {
    .loader-container {
      display: flex;
      justify-content: center;
      align-items: center;
      height: 180px;
    }
  }

  .modal-base {
    .tj-text-xxsm {
      color: var(--slate11);
    }
  }

  .modal-header {
    border-bottom: 1px solid var(--slate5) !important;

    .modal-title {
      color: var(--slate12);
    }

  }
}

.custom-gap-7 {
  gap: 7px
}

.card-table {
  overflow: visible;
}

.groups-name-cell {
  transition: 0.3s all;
  border-radius: 6px;
  position: relative !important;
  overflow: visible !important;

  .groups-name-container {
    display: flex;
    column-gap: 8px;
    text-overflow: ellipsis;
    overflow: hidden;
    white-space: nowrap;
    max-width: 210px;
  }

  .group-chip {
    padding: 2px 8px;
    margin: 0;
    border-radius: 6px;
    background-color: var(--slate3);
    color: var(--slate11);
    min-height: 24px;
    text-overflow: ellipsis;
    overflow: hidden;
    white-space: nowrap;
    max-width: 95px;
  }

  .all-groups-list {
    position: absolute;
    width: 100%;
    top: 41px;
    display: flex;
    flex-direction: column;
    background: var(--slate1);
    align-items: flex-start;
    border-radius: 6px;
    border: 1px solid var(--slate1);
    box-shadow: 0px 4px 6px -2px rgba(16, 24, 40, 0.03), 0px 12px 16px -4px rgba(16, 24, 40, 0.08);
    padding: 9px 10px;
    gap: 10px;
    cursor: default;
    max-height: 240px;
    overflow: auto;
    left: 0px;
    z-index: 1;
  }
}

.groups-name-cell[data-active="true"] {
  background: var(--gray5) !important;

  .groups-name-container {
    padding-left: 6px;
  }

  .group-chip {
    max-width: unset !important;
    min-height: 28px !important;
  }
}

.groups-hover {
  &:hover {
    background: var(--slate3);
    cursor: pointer;
  }
}

.user-actions-menu-container {
  border: 1px solid var(--slate8);
  border-radius: 6px;

  &:hover {
    background: var(--slate4);
  }

  .actions-menu-icon {
    fill: var(--slate8);
    width: 20px !important;
    height: 20px !important;
    cursor: pointer;

    path {
      fill: var(--slate12) !important;
    }
  }
}

.primary-spin-loader {
  width: 43px;
  height: 43px;
  border: 3px solid var(--indigo6);
  border-bottom-color: var(--indigo9);
  border-radius: 50%;
  display: inline-block;
  box-sizing: border-box;
  animation: rotation 1s linear infinite;
}

@keyframes rotation {
  0% {
    transform: rotate(0deg);
  }

  100% {
    transform: rotate(360deg);
  }
}

.commit-changes {
  display: flex;
  gap: 6px;
}

.disabled-action-tooltip {
  opacity: 0.4;
}

.overflow-tooltip {
  .tooltip-inner {
    max-width: 100%;
  }
}

.card-table {
  overflow: visible;
}

.groups-name-cell {
  transition: 0.3s all;
  border-radius: 6px;
  position: relative !important;
  overflow: visible !important;

  .groups-name-container {
    display: flex;
    column-gap: 8px;
  }

  .group-chip {
    padding: 5px 8px;
    border-radius: 6px;
    background-color: var(--slate3);
    color: var(--slate11);
  }

  .all-groups-list {
    position: absolute;
    width: 100%;
    top: 41px;
    display: flex;
    flex-direction: column;
    background: var(--slate1);
    align-items: flex-start;
    border-radius: 6px;
    border: 1px solid var(--slate1);
    box-shadow: 0px 4px 6px -2px rgba(16, 24, 40, 0.03), 0px 12px 16px -4px rgba(16, 24, 40, 0.08);
    padding: 9px 10px;
    gap: 15px;
    cursor: default;
    max-height: 240px;
    overflow: auto;
    left: 0px;
    z-index: 1;
  }
}

.groups-name-cell[data-active="true"] {
  background: var(--gray5) !important;

  .groups-name-container {
    padding-left: 6px;
  }
}

.groups-hover {
  &:hover {
    background: var(--slate3);
    cursor: pointer;
  }
}

.user-actions-menu-container {
  border: 1px solid var(--slate8);
  border-radius: 6px;

  &:hover {
    background: var(--slate4);
  }

  .actions-menu-icon {
    fill: var(--slate8);
    width: 20px !important;
    height: 20px !important;
    cursor: pointer;

    path {
      fill: var(--slate12) !important;
    }
  }
}

#popover-user-menu {
  box-shadow: 0px 2px 4px -2px var(--indigo1), 0px 4px 8px -2px var(--indigo1);

  .popover-body {
    padding: 0rem 0.8rem;
    min-width: 160px;
  }

  button {
    color: var(--slate12);
    border: none !important;

    &:hover {
      background: none !important;
    }
  }

  .edit-user-btn {
    svg {
      fill: var(--slate9);

      path {
        fill: var(--slate9);
      }
    }
  }

  .user-archive {
    color: var(--tomato9);

    &:hover {
      color: var(--tomato9) !important;
    }
  }
}

.divider {
  border-top: 1px solid var(--slate6);
}

.workspace-constants-wrapper {
  background-color: var(--page-default);
  height: calc(100vh - 64px);
  display: flex;
  align-items: center;
  justify-content: center;
  padding-top: 1.5rem;
}

.blank-page-wrapper {
  @media only screen and (max-width: 768px) {
    display: none;
  }
}

.blank-page-wrapper-mobile {
  display: none !important;

  @media only screen and (max-width: 768px) {
    transform: translateY(50%);
    display: flex !important;
    align-items: center;
    justify-content: center;
  }
}

.reset-password-info-banner {
  width: inherit;
  background-color: #F8FAFF;
  border-color: #D9E2FC;
  padding-top: 4px !important;
  padding-bottom: 4px !important;
  padding-left: 12px !important;
  padding-right: 12px !important;
}

.tj-text-input-wrapper {
  .signup-password-wrapper {
    .tj-text-input {
      width: 290px !important;
      background: var(--slate3);
      color: var(--slate9);
      height: auto !important;
      margin-bottom: 5px;
      border-color: var(--slate7);
    }
  }
}

.tj-text-input-icon-wrapper {
  .signup-password-wrapper {
    .tj-text-input {
      width: 320px !important;
      background: #F1F3F5;
      color: var(--slate9);
      height: 38px !important;
      margin-bottom: 10px;
      border-color: var(--slate7) !important;
    }

    .icon-wrapper {
      position: absolute;
      right: 10px;
      top: 50%;
      transform: translateY(-50%);
      align-items: center;
      gap: 5px;
      /* space between icons */
    }
  }
}

.modal-custom-height {
  height: 700px !important;
  /* Set the desired width */
}

textarea.tj-text-input-widget {
  resize: none !important;
  overflow-y: auto !important;
}

.tj-text-input-widget {
  border: 1px solid var(--borders-default);
  background-color: var(--surfaces-surface-01);
  width: 100%;
  padding: 0px;
  z-index: 2;

  &:disabled {
    background-color: var(--surfaces-surface-03);
  }

  &:hover:not(:focus):not([data-ignore-hover="true"]) {
    border: 1px solid var(--tblr-input-border-color-darker) !important;
  }

  &.is-invalid {
    border: 1px solid var(--status-error-strong) !important; // For example, a red border for invalid input
  }

  &:focus {
    outline: none !important;
    border: 1px solid var(--primary-accent-strong);

  }

  &:active {
    outline: none !important;
  }

  &::placeholder {
    color: var(--text-placeholder) !important;
  }
}

.icon-style-container {
  width: 142px;
  height: 32px;
  display: flex;
  align-items: center;
  border-radius: 6px;
  padding: 2px;
}

.visibility-eye {
  position: absolute;
  top: 50%;
  right: -5px;
  transform: translate(-50%, -50%);
}

.label-hinter-margin {
  margin-bottom: 4px;
}

.accordion-header {
  height: 52px;
}


.CodeMirror-placeholder {
  min-width: 265px !important;
}

.tj-number-input-element {

  // Remove increment/decrement arrows
  input::-webkit-outer-spin-button,
  input::-webkit-inner-spin-button {
    -webkit-appearance: none;
    margin: 0;
  }

  /* Firefox */
  input[type=number] {
    -moz-appearance: textfield;
  }
}

.inspector-color-input-popover {
  left: -96px !important;
}

.tj-number-input-widget {
  input[type="number"] {
    -moz-appearance: textfield !important;
  }
}

.rest-api-options-codehinter {
  height: 100%;

  .cm-content>.cm-line {
    // max-width: 357px !important;
  }
}

.rest-api-codehinter-key-field {
  .cm-content>.cm-line {
    // max-width: 184px !important;
  }
}

.rest-api-codehinter-key-field,
.rest-api-url-codehinter,
.rest-api-options-codehinter {
  .cm-content>.cm-line {
    white-space: pre-wrap;
    word-wrap: break-word;
  }
}

.fx-button-container {
  opacity: 0;
  transition: opacity 0.3s ease;
}

.show-fx-button-container {
  opacity: 1 !important;
}

.wrapper-div-code-editor:hover .fx-button-container {
  opacity: 1;
}

.add-new-group-modal {
  .modal-title {
    display: flex;
    align-items: center;

    .paid-feature-banner {
      margin-left: 8px;
    }
  }
}

.action-description-highlighter {
  color: var(--indigo9) !important;
}

.read-docs-fk {

  .tooltip-inner {
    padding: 8px 10px 8px 10px !important;
    font-size: 12px;
    line-height: 20px;
    font-weight: 400;
    text-align: center;
  }

  .tooltip-outer {
    // box-shadow: 0px 4px 6px -2px #10182808 ,0px 12px 16px -4px #10182814 !important;
  }
}

.change-margin {
  margin-bottom: 10px !important;
}

.inspector-validation-date-picker {
  .react-datepicker-wrapper {
    input {
      width: 100%;
      border: 1px solid var(--slate7);
      padding: 5px 5px;
      background-color: var(--base);
      color: var(--slate12)
    }
  }

  .dark-theme {
    .react-datepicker__day {
      color: white;
    }
  }
}

#popover-user-menu {
  box-shadow: 0px 2px 4px -2px var(--indigo1), 0px 4px 8px -2px var(--indigo1);
}

.rest-api-options-codehinter {
  .cm-content>.cm-line {
    // max-width: 357px !important;
  }
}

.rest-api-codehinter-key-field {
  .cm-content>.cm-line {
    // max-width: 184px !important;
  }
}

.rest-api-codehinter-key-field,
.rest-api-url-codehinter,
.rest-api-options-codehinter {
  .cm-content>.cm-line {
    white-space: pre-wrap;
    word-wrap: break-word;
  }
}

.fx-button-container {
  opacity: 0;
  transition: opacity 0.3s ease;
}

.wrapper-div-code-editor:hover .fx-button-container {
  opacity: 1;
}

.canvas-container {
  scrollbar-color: transparent;
  scrollbar-width: thin;

  &::-webkit-scrollbar {
    background-color: transparent;
    width: 6px;
    scrollbar-width: thin;
  }

  &::-webkit-scrollbar-track {
    background-color: transparent;
    scrollbar-width: thin;
  }

  &::-webkit-scrollbar-thumb {
    background-color: transparent;
  }

  &:hover {
    scrollbar-color: #6a727c4d;

    &::-webkit-scrollbar-thumb {
      background-color: #6a727c4d !important;
    }
  }
}

.jet-listview {
  &:hover {      
    &::-webkit-scrollbar-thumb {
      background-color: #6a727c4d !important;
    }
  }
}

.dark-theme {
  .canvas-container {
    &:hover {
      scrollbar-color: #6a727c4d;

      &::-webkit-scrollbar-thumb {
        background-color: #6a727c4d !important;
      }
    }
  }

  .jet-listview {
    &:hover {

      &::-webkit-scrollbar-thumb {
        background-color: #6a727c4d !important;
      }
    }
  }
}

.number-input-arrow {
  &:hover {
    background-color: var(--interactive-overlays-fill-hover) !important;
  }

  &:active {
    background-color: var(--interactive-overlays-fill-pressed) !important;
  }
}

.modal-base {
  .modal-footer {
    padding: 1rem;

    .tj-btn-left-icon {
      svg {
        width: 20px;
        height: 20px;

        path {
          fill: var(--indigo1);
        }
      }
    }

    .tj-large-btn {
      font-weight: 500;
      font-size: 14px;
    }
  }
}

.component-spinner {
  animation: l13 1s infinite linear;
  position: absolute;
}

@keyframes l13 {
  100% {
    transform: rotate(1turn)
  }
}

.widget-version-identifier {
  position: absolute;
  top: 0px;
  border-radius: 0px 8px 0px 8px;
  height: 16px;
  width: 35px;
  font-size: 10px;
  color: var(--text-on-solid) !important;
  font-weight: 500;
}

.widget-version-old-identifier {
  background-color: #BF4F03;
  @extend .widget-version-identifier
}

.widget-version-new-identifier {
  background-color: #1E823B;
  @extend .widget-version-identifier
}

.tjdb-display-time-pill {
  height: 12px;
  gap: 10px;
  border-radius: 100px 100px 100px 100px;
  padding: 8px 8px;
  background: var(--Slate-07, #D7DBDF);
  color: var(--Slate-11, #687076);
  display: flex;
  justify-content: center;
  align-items: center;
  font-size: 10px !important;
  line-height: 12px;
}

.tjdb-table-tooltip {
  width: max-content !important;

  .tooltip-inner {
    max-width: max-content !important;
    width: max-content !important;

    .foreignKey-relation-tooltip {
      span {
        text-align: left;
      }
    }

  }
}

.tjdb-cell-tooltip {
  max-width: 420px !important;

  .tooltip-inner {
    max-width: 100% !important;
  }
}

div.ds-svg-container img {
  padding: 2px;
}

.custom-textarea-height {
  height: 300px;
  min-height: 300px;
}


.dropdown-multiselect-widget-custom-menu-list {
  box-shadow: var(--elevation-400-box-shadow) !important;
  border-radius: 8px;

  .multiselect-custom-menulist-select-all {
    display: flex;
    padding: 8px 16px;
    background-color: var(--surfaces-surface-01) !important;
    color: var(--text-primary);

    &:hover {
      background-color: var(--interactive-overlays-fill-hover) !important;
      cursor: pointer;
      border-radius: 8px;
    }
  }

  .form-check-input:disabled {
    background-color: var(--surfaces-surface-03) !important;
  }
}

.dropdown-multiselect-widget-search-box-wrapper {
  border-bottom: 1px solid var(--borders-weak-disabled);
  display: flex;
  padding: 8px 10px;
  flex-direction: column;
  align-items: flex-start;
  gap: 4px;
  align-self: stretch;
  height: 40px;
  justify-content: center;
  display: flex;
  flex-direction: row;
  align-items: center;
  background-color: var(--surfaces-surface-01) !important;
  border-top-left-radius: 8px;
  border-top-right-radius: 8px;

  .dropdown-multiselect-widget-search-box {
    width: 100%;
    box-sizing: 'border-box';
    border: none;
    border-radius: 0;
    background: transparent;
    color: var(--slate12);
    gap: 16px;
  }
}

.mb-0 {
  margin-bottom: 0px !important;
}

.tabs-component {
  .tab-pane {
    top: initial !important;
  }
}


fieldset:disabled {
  .json-form-wrapper-disabled {
    opacity: 0.5;
    pointer-events: none;
    filter: grayscale(100%);
  }
}

.debugger-card-body {
  .json-tree-container {
    margin-bottom: 10px;
  }
}

.pdf-retry-button {
  background-color: var(--primary-brand);
  color: var(--text-on-solid);
  width: 100px;
  border-radius: 6px;
  height: 28px;
  --tblr-btn-color-darker: #000000;
  --tblr-btn-color-clicked: #000000;
  --loader-color: #ffffff;
  border-color: rgb(67, 104, 227);
  padding: 0px 12px;
  justify-content: center;
  align-items: center;
  flex-direction: row-reverse;
  justify-content: center;
  gap: 6px;

  >div {
    overflow: hidden;

    >span {
      max-width: 100%;
      min-width: 0px;

      >p {
        font-weight: 500;
        margin: 0px;
        padding: 0px;
        color: var(--text-on-solid);
      }
    }
  }




  .user-not-found-svg {
    display: flex;
    align-items: center;
    justify-content: center;
    background: var(--slate3);
    width: 36px;
    height: 36px;
    padding: 4px;
  }
}

.add-params-btn {
  border: 1px solid var(--border-default, #CCD1D5) !important;
  border-radius: 6px;
  box-shadow: 0px 1px 0px 0px #0000001A;
  padding-left: 10px;
  padding-right: 10px;
  height: 28px;

  &:hover {
    background-color: var(--slate4) !important;
  }

  &:active {
    background-color: var(--slate5) !important;
  }
}

.datepicker-validation-half {
  flex: 1 1 calc(50% - 8px);
}


.date-validation-wrapper {
  margin-bottom: 3px;

  .field {
    height: 24px;
  }

  .code-flex-wrapper {
    flex-wrap: wrap;
  }

}

.tj-inspector-datepicker {
  background-color: #fff !important;
}


.react-datepicker__day--disabled {
  color: #ccc !important;
}

.react-datepicker__time-list {
  li.react-datepicker__time-list-item--disabled.react-datepicker__time-list-item {
    color: #ccc !important;
  }
}

.inspector-validation-date-picker {
  .react-datepicker-wrapper {
    input {
      background-color: #fff;
    }

    input.dark-theme {
      background-color: var(--slate3);
      color: var(--slate12);
    }

  }

}



.datetimepicker-component,
#component-portal,
.custom-inspector-validation-time-picker {

  .datepicker-component {
    .react-datepicker {
      border-radius: 10px;
      box-shadow: 8px 8px 16px 0px #3032331A;
      height: auto;
    }
  }


  .react-datepicker-time-component {
    border-radius: 10px;
    width: auto;

    .custom-time-input {
      border-left: none;
      border-radius: 10px;
      box-shadow: 8px 8px 16px 0px #3032331A;
    }

    .time-input-body {
      padding-bottom: 0px;
    }

    .time-col {
      height: 200px;
    }

    .react-datepicker {
      border-radius: 10px;
      box-shadow: 8px 8px 16px 0px #3032331A;
    }

    .react-datepicker-time__input-container {
      border-radius: 10px;
    }
  }


  .dark-theme {

    .react-datepicker__year-text,
    .react-datepicker__month-text {
      color: #fff;
    }

    .react-datepicker__year-text:hover,
    .react-datepicker__month-text:hover {
      background-color: #9ba1a6;
    }
  }

  .tj-datepicker-widget-year-selector:hover,
  .tj-datepicker-widget-month-selector:hover {
    padding: 1px 6px;
  }

  .react-datepicker {
    display: grid;
    grid-auto-flow: column;
    border-top-right-radius: 0rem;
    border-bottom-right-radius: 0rem;
  }

  .react-datepicker-year-component {
    .react-datepicker__year {
      display: flex;
      justify-content: center;
      align-items: center;
    }

    .react-datepicker__year-wrapper {
      display: grid;
      grid-template-columns: repeat(3, 1fr);
      max-width: unset;
      gap: 10px;
    }

    .react-datepicker {
      border-radius: 10px;
    }

    .react-datepicker__header--custom {
      height: 34px;
      margin-bottom: 14px;
    }

    .react-datepicker__year--container {
      height: 208px;
      width: 250px;
      box-shadow: 8px 8px 16px 0px #3032331A;
      border-radius: 10px;
    }

    .react-datepicker__year-text--selected {
      background-color: #4368E3 !important;
      height: 24px;
      width: 61.33px;
      border-radius: 8px;
      color: #fff;
    }

    .react-datepicker__year-text {
      font-family: 'IBM Plex Sans';
      font-size: 12px;
      line-height: 16px;
      text-align: center;
      font-weight: 400;
      height: 24px;
      width: 61.33px;
      justify-content: center;
      align-items: center;
      display: flex;
    }
  }

  .react-datepicker-month-component {
    .react-datepicker {
      border-radius: 11px;
    }

    .react-datepicker__header--custom {
      height: 34px;
      margin-bottom: 14px;
    }

    .react-datepicker__month-container {
      height: 208px;
      width: 250px;
      box-shadow: 8px 8px 16px 0px #3032331A;
      border-radius: 10px;
    }

    .react-datepicker__monthPicker {
      display: flex;
      flex-direction: column;
      gap: 10px;
    }

    .react-datepicker__month-text--selected {
      background-color: #4368E3 !important;
      height: 24px;
      width: 61.33px;
      border-radius: 8px;
      color: #fff;
    }

    .react-datepicker__month-wrapper {
      display: flex;
      gap: 24px;
    }

    .react-datepicker__month-text {
      font-family: 'IBM Plex Sans';
      font-size: 12px;
      line-height: 16px;
      text-align: center;
      font-weight: 400;
      height: 24px;
      width: 61.33px;
      justify-content: center;
      align-items: center;
      display: flex;
    }
  }

  .is-invalid {
    border: 1px solid var(--status-error-strong) !important; // For example, a red border for invalid input
  }

  .react-datepicker__month-container {
    width: 100%;
    width: 250px;
  }

  .react-datepicker__input-time-container {
    margin: 0px;
    width: 100%;
    border-top-right-radius: 0.3rem;
    border-bottom-right-radius: 0.3rem;
    box-shadow: 8px 8px 16px 0px #3032331A;
  }

  .disabled-time {
    color: #ccc !important;
    pointer-events: none;
  }

  .react-datepicker-time__input {
    margin-left: 0px !important;

    .dark-time-input {
      color: #f4f6fa !important;
      background-color: var(--surfaces-surface-01) !important;
    }
  }

  .react-datepicker-wrapper {
    width: 100%;
  }

  .react-datepicker-time__caption {
    display: none;
  }

  .custom-time-input {
    background-color: #fff;
    border-left: 1px solid #CCD1D5;
    border-top-right-radius: 10px;
    border-bottom-right-radius: 10px;
  }

  .time-header {
    width: 62px;
    height: 35px;
    padding: 8px 6px 7px 6px;
    justify-content: center;
    align-items: center;
    display: flex;
    border-bottom: 1px solid #CCD1D5;
    font-weight: 500;
    font-family: 'IBM Plex Sans';
    color: #ACB2B9;
  }

  .time-input-body {
    padding-bottom: 12px;
  }

  .time-col {
    margin-top: 5px;
    overflow-y: auto;
    overflow-x: hidden;
    scrollbar-width: none;
    height: 265px;
    width: 62px;
  }

  .selected-time {
    background-color: #4368E3 !important;
    border-radius: 6px;
    color: #fff;
  }

  .time-item {
    width: 50px;
    height: 22px;
    display: flex;
    justify-content: center;
    align-items: center;
    margin: 2px 6px;
    font-size: 11px;
    cursor: pointer;
  }

  .time-item:hover {
    background-color: var(--interactive-overlays-fill-hover);
    border-radius: 6px;
  }

  .react-datepicker-popper[data-placement^=top] {
    padding-bottom: 0px;
  }
}



.create-app-with-ai-prompt-wrapper {
  padding: 16px 0;

  header {
    display: flex;
    gap: 12px;

    .left {
      border-radius: 24px;
      display: flex;
      width: 44px;
      height: 44px;
      padding: 3px 3px 6px 3px;
      justify-content: center;
      align-items: center;
      gap: 8px;
    }

    .right {
      h3 {
        margin: 0;
        color: var(--text-placeholder, #6A727C);
        font-family: "IBM Plex Sans";
        font-size: 12px;
        font-style: normal;
        font-weight: 400;
        line-height: 18px;
      }

      h2 {
        margin: 0;
        color: var(--text-default, #1B1F24);
        font-size: 16px;
        font-style: normal;
        font-weight: 400;
        line-height: 24px;
      }
    }

    .learn-about-tooljet-ai {
      align-self: flex-end;
      margin-left: auto;

      span {
        color: var(--text-default, #1B1F24);

        /* small/medium */
        font-family: "IBM Plex Sans";
        font-size: 11px;
        font-style: normal;
        font-weight: 500;
        line-height: 16px;
        /* 145.455% */
        margin-left: 4px;
      }
    }
  }



  section {
    border-radius: 6px;
    background: var(--background-surface-layer-01, #FFFFFF);
    margin-top: 12px;
    padding: 12px;
    border: 1px solid transparent;

    &:focus-within {
      border: 1px solid var(--border-accent-strong, #4368E3);
    }

    div.input {
      color: var(--text-default, #1B1F24);
      font-size: 12px;
      font-style: normal;
      font-weight: 400;
      line-height: 18px;
      max-height: 150px;
      overflow-y: auto;
      min-height: 18px;



    }

    div.actions {
      margin-top: 12px;
      display: flex;
      align-items: center;
      justify-content: space-between;

      .left {
        display: flex;
      }

      .left button {
        background: red;
        height: 28px;
        width: 28px;
        background-color: transparent !important;
        border: none;
        outline: none;
        display: flex;
        align-items: center;

        &:hover {
          background-color: #f1f1f1 !important;
        }

        // &:focus {
        //   border: 1px solid var(--border-default, #CCD1D5);
        //   background: var(--button-outline, #FFF);
        //   box-shadow: 0px 0px 0px 2px var(--Interactive-focusActive, #4368E3);
        // }

      }

      button.submit {
        height: 28px;
        width: 28px;
        border-radius: 6px;
        border: 1px solid var(--border-weak, #E4E7EB);
        background: var(--button-secondary, #FFF);

        /* Elevations/100 */
        box-shadow: 0px 0px 1px 0px var(--dropshadow-100700-layer-1, rgba(48, 50, 51, 0.05)), 0px 1px 1px 0px var(--dropshadow-100400-layer-2, rgba(48, 50, 51, 0.10));
        display: flex;
        align-items: center;
        justify-content: center;

        &:hover {
          border: 1px solid var(--border-default, #CCD1D5);
          background: var(--button-outline-hover, rgba(136, 144, 153, 0.12));

        }

        // &:focus {
        //   border: 1px solid var(--border-default, #CCD1D5);
        //   background: var(--button-outline, #FFF);
        //   box-shadow: 0px 0px 0px 2px var(--Interactive-focusActive, #4368E3);
        // }
      }
    }
  }

  .example-prompts {
    margin-top: 12px;
    display: flex;
    gap: 12px;
    align-items: center;

    .left {
      color: var(--text-placeholder, #6A727C);
      font-family: "IBM Plex Sans";
      font-size: 12px;
      font-style: normal;
      font-weight: 400;
      line-height: 18px;
    }

    .right {
      display: flex;
      gap: 8px;

      button {
        border: none;
        outline: none;
        display: flex;
        gap: 6px;
        align-items: center;
        padding: 5px 10px;
        background: transparent;
        border-radius: 6px;
        border: 1px solid var(--border-weak, #E4E7EB);
        background: var(--button-secondary, #FFF);
        box-shadow: 0px 0px 1px 0px var(--dropshadow-100700-layer-1, rgba(48, 50, 51, 0.05)), 0px 1px 1px 0px var(--dropshadow-100400-layer-2, rgba(48, 50, 51, 0.10));

        span {
          color: var(--text-default, #1B1F24);

          /* base/medium */
          font-family: "IBM Plex Sans";
          font-size: 12px;
          font-style: normal;
          font-weight: 500;
          line-height: 18px;
          /* 150% */
        }

        &:hover {
          border: 1px solid var(--border-default, #CCD1D5);
          background: linear-gradient(0deg, var(--button-outline-hover, rgba(136, 144, 153, 0.12)) 0%, var(--button-outline-hover, rgba(136, 144, 153, 0.12)) 100%), var(--button-outline, #FFF);
        }
      }
    }
  }
}

section.ai-message-prompt-input-wrapper {

  border-radius: 6px;
  // border: 1px solid var(--border-accent-strong, #4368E3);
  background: var(--background-surface-layer-01, #FFFFFF);
  margin-top: 12px;
  padding: 12px;

  &.inside-appbuilder {
    border: none;
    background: var(--slate2);
    margin: 16px;
    border-radius: 6px;

    /* Elevations/300 */
    box-shadow: 0px 0px 1px 0px var(--dropshadow-100700-layer-1, rgba(48, 50, 51, 0.05)), 0px 4px 8px 0px var(--dropshadow-100400-layer-2, rgba(48, 50, 51, 0.10));
    z-index: 2;
  }

  div.input {
    color: var(--text-default, #1B1F24);
    font-size: 12px;
    font-style: normal;
    font-weight: 400;
    line-height: 18px;
    max-height: 150px;
    overflow-y: auto;
    min-height: 18px;
    position: relative;
  }

  .input::before {
    content: attr(data-placeholder);
    position: absolute;
    top: 0;
    left: 0;
    color: #aaa;
    pointer-events: none;
    white-space: pre-wrap;
    display: block;
    width: 100%;
    overflow: hidden;
    color: var(--text-placeholder, #6A727C);
  }

  .input:empty::before {
    display: block;
  }

  .input:not(:empty)::before {
    display: none;
  }

  div.actions {
    margin-top: 12px;
    display: flex;
    align-items: center;
    justify-content: space-between;

    .left {
      display: flex;
    }

    .left button {
      background: red;
      height: 28px;
      width: 28px;
      background-color: transparent !important;
      border: none;
      outline: none;
      display: flex;
      align-items: center;

      &:hover {
        background-color: #f1f1f1 !important;
      }

      // &:focus {
      //   border: 1px solid var(--border-default, #CCD1D5);
      //   background: var(--button-outline, #FFF);
      //   box-shadow: 0px 0px 0px 2px var(--Interactive-focusActive, #4368E3);
      // }

    }

    button.submit {
      height: 28px;
      width: 28px;
      border-radius: 6px;
      border: 1px solid var(--border-weak, #E4E7EB);
      background: var(--button-secondary, #FFF);

      /* Elevations/100 */
      box-shadow: 0px 0px 1px 0px var(--dropshadow-100700-layer-1, rgba(48, 50, 51, 0.05)), 0px 1px 1px 0px var(--dropshadow-100400-layer-2, rgba(48, 50, 51, 0.10));
      display: flex;
      align-items: center;
      justify-content: center;

      &:hover {
        border: 1px solid var(--border-default, #CCD1D5);
        background: var(--button-outline-hover, rgba(136, 144, 153, 0.12));
      }

      // when disabled
      &:disabled {
        border-radius: 6px;
        border: 1px solid var(--border-weak, #E4E7EB);
        background: linear-gradient(0deg, var(--button-outline-disabled, #FFF) 0%, var(--button-outline-disabled, #FFF) 100%), var(--button-secondary, #FFF);
      }

      // &:focus {
      //   border: 1px solid var(--border-default, #CCD1D5);
      //   background: var(--button-outline, #FFF);
      //   box-shadow: 0px 0px 0px 2px var(--Interactive-focusActive, #4368E3);
      // }
    }
  }
}


.tj-inspector-timepicker.dark-theme {
  .react-datepicker {
    color: #f4f6fa !important;
    background-color: var(--surfaces-surface-01) !important;
  }

  .react-datepicker,
  .react-datepicker__header {
    border: 1px solid var(--borders-default);
    background-color: #1f2936;

    .react-datepicker-time__header {
      color: #fff !important;
    }

  }
}

.tj-inspector-timepicker {
  padding: 0px !important;

  .react-datepicker__time-list {
    scrollbar-width: none;
  }

  .react-datepicker__triangle {
    display: none;
  }
}

.custom-inspector-validation-date-picker,
.custom-inspector-validation-time-picker {
  flex-basis: 100% !important;
  font-family: monospace;
  font-size: 12px;
  height: 32px;

  .react-datepicker-wrapper {
    width: 100%;

    input {
      width: 100%;
      border: 1px solid var(--slate7);
      padding: 5px 5px;
      background-color: var(--base);
      background-color: #fff;
      color: rgb(0, 92, 197);
      height: 32px;
    }

    input.dark-theme {
      background-color: #272822;
      color: rgb(174, 129, 255);

    }
  }


}

.custom-inspector-validation-time-picker {
  .custom-time-input {
    border-left: none;
    border-radius: 10px;
  }

  .time-col {
    height: 200px;
  }

  .react-datepicker__input-time-container {
    border-radius: 10px;
  }



}

.custom-inspector-validation-time-picker-popper {
  border-radius: 10px;
}

.input-date-display-format,
.input-date-time-format {
  height: 60px;

  .hide-fx {
    opacity: 0;
    transition: opacity 0.3s ease;
  }

  &:hover {
    .hide-fx {
      opacity: 1;
    }
  }
}


.tj-daterange-widget.dark-theme {
  .react-datepicker__day {
    color: white;
  }

  .react-datepicker__day:hover,
  .react-datepicker__day--selecting-range-end {
    background-color: var(--interactive-overlays-fill-hover) !important;
  }

  .react-datepicker__day--keyboard-selected {
    background-color: var(--interactive-overlays-fill-pressed) !important;
  }

  .react-datepicker__month-container {
    background-color: #1e2226;
  }

  .react-datepicker__day--outside-month {
    color: #6d757d;
  }

  .react-datepicker__day-name {
    color: #858c94;
  }

}

.tj-daterange-widget {

  border-radius: 10px;
  box-shadow: 0px 8px 16px 0px #3032331A !important;
  font-family: 'IBM Plex Sans';

  .react-datepicker__day--in-selecting-range,
  .react-datepicker__day--in-range {
    border-radius: 0px;
    background-color: #4368E31A !important;
  }

  .react-datepicker__header {
    background-color: var(--surfaces-surface-01);
    padding: 6px 0px;
    border: none;
  }

  .react-datepicker__day--selecting-range-end {
    border-radius: 8px;
    background-color: #ededee !important;
  }

  .react-datepicker__day--selecting-range-start,
  .react-datepicker__day--selected,
  .react-datepicker__day--range-end {
    border-radius: 8px !important;
    background-color: #4368E3 !important;
    color: #fff !important;
  }

  .react-datepicker__day--in-range:has(+ .react-datepicker__day--range-end),
  .react-datepicker__day--in-selecting-range:has(+ .react-datepicker__day--selecting-range-end) {
    border-top-right-radius: 8px;
    border-bottom-right-radius: 8px;
  }

  .react-datepicker__day--in-range:has(+ .react-datepicker__day--range-end) {
    box-shadow: 10px 0 0 0px #4368E31A;
  }

  .react-datepicker__day--range-start+.react-datepicker__day--in-range,
  .react-datepicker__day--selecting-range-start+.react-datepicker__day--in-selecting-range {
    border-top-left-radius: 8px;
    border-bottom-left-radius: 8px;
  }

  .react-datepicker__day--range-start+.react-datepicker__day--in-range {
    box-shadow: -10px 0 0 0px #4368E31A;
  }

  .react-datepicker__week {

    .react-datepicker__day--in-range:first-of-type,
    .react-datepicker__day--in-selecting-range:first-of-type,
    .react-datepicker__day--outside-month+.react-datepicker__day--in-range,
    .react-datepicker__day--outside-month+.react-datepicker__day--in-selecting-range {
      border-top-left-radius: 8px;
      border-bottom-left-radius: 8px;
    }

    .react-datepicker__day--in-range:last-of-type,
    .react-datepicker__day--in-selecting-range:last-of-type,
    .react-datepicker__day--in-range:has(+ .react-datepicker__day--outside-month),
    .react-datepicker__day--in-selecting-range:has(+ .react-datepicker__day--outside-month) {
      border-top-right-radius: 8px;
      border-bottom-right-radius: 8px;
    }

  }

  .tj-datepicker-widget-arrows {
    box-shadow: 0px 1px 0px 0px #0000000B;
    border: 1px solid var(--borders-default);
    display: flex;
    align-items: center;
    justify-content: center;
    padding: 4px;
    background-color: var(--surfaces-surface-01) !important;
  }

  .tj-datepicker-widget-right {
    position: absolute;
    right: 10px;
  }

  .tj-datepicker-widget-left {
    position: absolute;
    left: 10px;
  }

  .react-datepicker__day {
    font-size: 12px;
    font-style: normal;
    font-weight: 500;
    color: var(--text-primary);
    width: 34px;
    margin: 0px;
  }

  .react-datepicker__week {
    height: 24px;
    margin-bottom: 11px;
  }

  .react-datepicker {
    border-radius: 10px !important;
    border: none;
  }

}

.tj-daterangepicker-widget-month-selector,
.tj-daterangepicker-widget-year-selector {
  appearance: none;
  -moz-appearance: none;
  -webkit-appearance: none;
  padding-right: 4px;
  /* Add some padding on the right to create space for custom arrow */
  background-image: url('data:image/svg+xml;utf8,<svg xmlns="http://www.w3.org/2000/svg" viewBox="0 0 24 24" fill="%23424242" width="18px" height="18px"><path d="M7 10l5 5 5-5z" /></svg>');
  /* Add a custom arrow (you can use your own SVG) */
  background-repeat: no-repeat;
  background-position: right center;
  border: none;
  /* Remove the default border */
  padding: 8px;
  /* Adjust padding as needed */
  cursor: pointer;
  /* Add pointer cursor for better usability */
  background: none;
  padding: 0px;
  height: 24px;
  text-align: center;
  color: var(--text-primary);
  font-weight: 500;
  width: auto;
}


.datepicker-widget {
  .react-datepicker-wrapper {
    width: 100% !important;
  }
}

.daterangepicker-header {
  display: flex;
}

.datepicker-select-check {
  position: absolute;
  left: 10px;
}

.tj-daterange-widget.react-datepicker-month-component {
  border-radius: 10px;
  box-shadow: 0px 8px 16px 0px #3032331A !important;
  font-family: 'IBM Plex Sans';

  .react-datepicker__month-container {
    box-shadow: none !important;
  }


  .react-datepicker__month-text {
    height: 26px !important;
    margin: 0px;
    width: 100% !important;
  }

  .react-datepicker__month-text--in-selecting-range,
  .react-datepicker__month-text--in-range {
    border-radius: 0px;
    background-color: #4368E31A !important;
    color: #000;
  }

  .react-datepicker__header {
    background-color: var(--surfaces-surface-01);
    padding: 6px 0px;
    border: none;
  }


  .react-datepicker__month-text--selecting-range-end {
    border-radius: 8px;
    background-color: #ededee !important;

  }

  .react-datepicker__month-text--selecting-range-start,
  .react-datepicker__month-text--selected,
  .react-datepicker__month-text--range-end {
    border-radius: 8px !important;
    background-color: #4368E3 !important;
    color: #fff !important;
  }

  .react-datepicker__month-text--in-range:has(+ .react-datepicker__month-text--range-end),
  .react-datepicker__month-text--in-selecting-range:has(+ .react-datepicker__month-text--selecting-range-end) {
    border-top-right-radius: 8px;
    border-bottom-right-radius: 8px;
  }

  .react-datepicker__month-text--in-range:has(+ .react-datepicker__month-text--range-end) {
    box-shadow: 10px 0 0 0px #4368E31A;
  }

  .react-datepicker__month-text--range-start+.react-datepicker__month-text--in-range,
  .react-datepicker__month-text--selecting-range-start+.react-datepicker__month-text--in-selecting-range {
    border-top-left-radius: 8px;
    border-bottom-left-radius: 8px;
  }

  .react-datepicker__month-text--range-start+.react-datepicker__month-text--in-range {
    box-shadow: -10px 0 0 0px #4368E31A;
  }

  .react-datepicker__month-wrapper {
    gap: 0px !important;

    .react-datepicker__month-text--in-range:first-of-type,
    .react-datepicker__month-text--in-selecting-range:first-of-type,
    .react-datepicker__month-text--outside-month-text+.react-datepicker__month-text--in-range,
    .react-datepicker__month-text--outside-month-text+.react-datepicker__month-text--in-selecting-range {
      border-top-left-radius: 8px;
      border-bottom-left-radius: 8px;
    }

    .react-datepicker__month-text--in-range:last-of-type,
    .react-datepicker__month-text--in-selecting-range:last-of-type,
    .react-datepicker__month-text--in-range:has(+ .react-datepicker__month-text--outside-month-text),
    .react-datepicker__month-text--in-selecting-range:has(+ .react-datepicker__month-text--outside-month-text) {
      border-top-right-radius: 8px;
      border-bottom-right-radius: 8px;
    }

  }
}

.dark-theme.tj-daterange-widget.react-datepicker-month-component {
  .react-datepicker {
    background-color: #1e2226;
  }

  .react-datepicker__month-text--selecting-range-end {
    border-radius: 8px;
    background-color: var(--interactive-overlays-fill-hover) !important;
  }
}

.tj-daterange-widget.react-datepicker-year-component {
  border-radius: 10px;
  box-shadow: 0px 8px 16px 0px #3032331A !important;
  font-family: 'IBM Plex Sans';

  .react-datepicker__year-container {
    box-shadow: none !important;
  }

  .react-datepicker__year-wrapper {
    gap: 0px !important;

    .react-datepicker__year-text--in-range:first-of-type,
    .react-datepicker__year-text--in-selecting-range:first-of-type {
      border-top-left-radius: 8px;
      border-bottom-left-radius: 8px;
    }

    .react-datepicker__year-text--in-range:last-of-type,
    .react-datepicker__year-text--in-selecting-range:last-of-type {
      border-top-right-radius: 8px;
      border-bottom-right-radius: 8px;
    }
  }


  .react-datepicker__year-text {
    height: 26px !important;
    margin-top: 5px !important;
    margin-bottom: 5px !important;
    margin: 0px;
    width: 62px !important;
  }

  .react-datepicker__year-text--in-selecting-range,
  .react-datepicker__year-text--in-range {
    border-radius: 0px;
    background-color: #4368E31A !important;
    color: #000;
  }

  .react-datepicker__header {
    background-color: var(--surfaces-surface-01);
    padding: 6px 0px;
    border: none;
  }


  .react-datepicker__year-text--selecting-range-end {
    border-radius: 8px;
    background-color: #ededee !important;

  }

  .react-datepicker__year-text--selecting-range-start,
  .react-datepicker__year-text--selected,
  .react-datepicker__year-text--range-end {
    border-radius: 8px !important;
    background-color: #4368E3 !important;
    color: #fff !important;
  }

  .react-datepicker__year-text--in-range:has(+ .react-datepicker__year-text--range-end),
  .react-datepicker__year-text--in-selecting-range:has(+ .react-datepicker__year-text--selecting-range-end) {
    border-top-right-radius: 8px;
    border-bottom-right-radius: 8px;
  }

  .react-datepicker__year-text--in-range:has(+ .react-datepicker__year-text--range-end) {
    box-shadow: 10px 0 0 0px #4368E31A;
  }

  .react-datepicker__year-text--range-start+.react-datepicker__year-text--in-range,
  .react-datepicker__year-text--selecting-range-start+.react-datepicker__year-text--in-selecting-range {
    border-top-left-radius: 8px;
    border-bottom-left-radius: 8px;
  }

  .react-datepicker__year-text--range-start+.react-datepicker__year-text--in-range {
    box-shadow: -10px 0 0 0px #4368E31A;
  }


}

.dark-theme {
  .daterangepicker-header {
    color: #fff;
  }
}

.dark-theme.tj-daterange-widget.react-datepicker-year-component {
  .react-datepicker {
    background-color: #1e2226;
  }

  .react-datepicker__year-text--selecting-range-end {
    border-radius: 8px;
    background-color: var(--interactive-overlays-fill-hover) !important;
  }
}

.ai-builder-sidebar {
  display: flex;
  flex-direction: column;
  overflow-x: hidden;
  position: relative;
  height: 100%;
  transition: right 0.3s ease;
  z-index: 1000;
  overflow-y: auto;

  border-left: 1px solid var(--border-weak, #E4E7EB);
  background-color: #fff;
  box-shadow: 0px 0px 1px 0px var(--dropshadow-100700-layer-1, rgba(48, 50, 51, 0.05)),
    0px 8px 16px 0px var(--dropshadow-100400-layer-2, rgba(48, 50, 51, 0.10));

  .input-box-gradient {
    position: absolute;
    bottom: 0;
    width: 100%;
    z-index: 1;
  }

  .reactMarkdown {
    * {
      font-size: 12px !important;
      color: var(--text-default, #1B1F24);
    }
  }

  .bullet {
    align-self: flex-start;
    background-color: var(--text-placeholder, #6A727C);
    margin-top: 6px;
  }

  button {
    border: none;
    outline: none;
  }


  &.dark-theme {
    background-color: #1f2936;

    .header {
      background-color: #1f2936;
    }
  }

  button.dropdown-toggle {
    height: 20px;
    width: 20px;
    display: flex;
    align-items: center;
    justify-content: center;
    background-color: transparent;
    margin-right: 5px;

    svg {
      transition: ease-in-out 0.2s;
      flex-shrink: 0;
    }

    &:hover {
      border: 1px solid var(--border-default, #CCD1D5);
      background: var(--button-outline-hover, rgba(136, 144, 153, 0.12));
    }

    // &:focus {
    //   border: 1px solid var(--border-default, #CCD1D5);
    //   background: var(--button-outline, #FFF);
    //   box-shadow: 0px 0px 0px 2px var(--Interactive-focusActive, #4368E3);
    // }

    &::after {
      display: none !important;
    }
  }

  .header {
    position: sticky;
    top: 0;
    z-index: 2;

    background-color: #fff;
    padding: 8px 16px 0 16px;

    border-bottom: 1px solid var(--border-weak, #E4E7EB);

    .conversation-type-toggle {
      margin-top: 4px;
      display: flex;
      align-items: flex-start;
      gap: 4px;

      button {
        padding: 6px 7px;
        color: var(--text-default, #1B1F24);
        background: transparent;
        position: relative;
        font-size: 12px;
        font-style: normal;
        font-weight: 500;
        line-height: 18px;

        /* 150% */
        &.active {
          &::after {
            content: '';
            position: absolute;
            bottom: 0;
            left: 0;
            width: 100%;
            height: 2px;
            background-color: var(--primary-accent-strong);
          }

        }
      }
    }

    section {
      display: flex;
      align-items: center;
      justify-content: space-between;

      h1 {
        color: var(--text-default, #1B1F24);
        font-family: "IBM Plex Sans";
        font-size: 14px;
        font-style: normal;
        font-weight: 500;
        line-height: 20px;
        margin-bottom: 0;

        .highlight {
          color: #FF5F6D
        }
      }

      button {
        height: 28px;
        width: 28px;
        display: flex;
        align-items: center;
        justify-content: center;
        background: transparent;

        &:hover {
          background: var(--interactive-hover, rgba(136, 144, 153, 0.12));
        }

        // &:focus {
        //     border: 1px solid var(--border-default, #CCD1D5);
        //     background: var(--button-outline, #FFF);
        //     box-shadow: 0px 0px 0px 2px var(--Interactive-focusActive, #4368E3);
        // }
      }
    }


  }

  .conversation-wrapper {
    overflow-y: auto;
    flex-grow: 1;
    padding: 32px;
    z-index: 2;

    // remote the scrollbar
    &::-webkit-scrollbar {
      display: none;
    }

    .zero-state-wrapper {
      margin-bottom: 20px;

      header {
        .logo {
          display: flex;
          justify-content: center;
          align-items: center;
          display: flex;
          width: 40px;
          height: 40px;
          border-radius: 24px;
          border: 1px solid var(--border-weak, #E4E7EB);
          background: var(--background-surface-layer-01, #FFFFFF);
        }

        .greeting {
          margin-top: 12px;

          h1 {
            margin: 0;
            color: var(--text-default, #1B1F24);
            font-size: 16px;
            font-style: normal;
            font-weight: 500;
          }

          p {
            color: var(--text-placeholder, #6A727C);
            font-size: 12px;
            font-style: normal;
            font-weight: 400;
            margin-top: 4px;
          }
        }
      }

      .get-started {
        margin-top: 24px;

        h2 {
          display: flex;
          padding: 6px 0px;
          color: var(--text-placeholder, #6A727C);
          font-size: 11px;
          font-style: normal;
          font-weight: 500;
          line-height: 20px;
          margin: 0;
        }

        .suggestion {
          display: flex;
          padding: 4px 8px;
          align-items: center;
          gap: 4px;
          border-radius: 6px;

          p {
            margin: 0;
            color: var(--text-default, #1B1F24);
            font-size: 12px;
            font-style: normal;
            font-weight: 400;
          }


          // &:hover {
          //   background: var(--interactive-hover, rgba(136, 144, 153, 0.12));
          // }
        }
      }


    }

    .message-wrapper {
      &+.message-wrapper {
        margin-top: 20px;
      }

      header {
        .logo {
          display: flex;
          width: 28px;
          height: 28px;
          justify-content: center;
          align-items: center;
          gap: 8px;
          border-radius: 24px;
          border: 1px solid var(--border-weak, #E4E7EB);
          background: var(--background-surface-layer-01, #FFFFFF);


          svg {
            flex-shrink: 0;
          }
        }
      }

      &.invalid-prompt {
        .message-section:first-of-type {
          margin-top: 4px;

          p {
            margin: 0;
            color: var(--text-default, #1B1F24);
            font-size: 12px;
            font-style: normal;
            font-weight: 400;
          }
        }

        .message-section:nth-of-type(2) {
          margin-top: 12px;

          h3 {
            margin: 0;
            color: var(--text-placeholder, #6A727C);
            font-size: 11px;
            font-style: normal;
            font-weight: 500;
            line-height: 20px;
            margin-top: 6px;
          }

          div.options {
            margin-top: 6px;
          }

          p {
            color: var(--text-default, #1B1F24);
            font-size: 12px;
            font-style: normal;
            font-weight: 400;
            line-height: 18px;
            padding: 4px 8px;
            margin: 0;
            border-radius: 6px;

            &:hover {
              background: var(--interactive-hover, rgba(136, 144, 153, 0.12));
            }

          }

        }

        .message-section:nth-of-type(3) {
          margin-top: 12px;


          .carousel-button {
            top: calc(50% + 15px);
          }

          h2 {
            margin: 0;
            color: var(--text-placeholder, #6A727C);
            font-size: 11px;
            font-style: normal;
            font-weight: 500;
            line-height: 20px;
            padding: 6px 0 0 0;
          }
        }
      }

      &.ai {

        h1,
        h2,
        h3 {
          margin: 0
        }

        h1 {
          color: var(--text-default, #1B1F24);
          font-size: 16px;
          font-style: normal;
          font-weight: 500;
          line-height: 24px;
        }

        h2 {
          color: var(--text-default, #1B1F24);
          font-size: 12px;
          font-style: normal;
          font-weight: 500;
          line-height: 18px;
        }

        .content {
          color: var(--text-default, #1B1F24);
          font-size: 12px;
          font-style: normal;
          font-weight: 400;
          line-height: 170%;
        }

        .ai-response-section:first-of-type {
          margin-top: 4px;
        }

        .ai-response-section:not(:first-of-type) {
          margin-top: 8px;
        }

        .subsection {
          margin-top: 8px;

          header {
            display: flex;
            align-items: center;
            height: 24px;

            svg.ai-generated-badge {
              margin-left: 10px;
            }
          }

          h3 {
            margin: 0;
            color: var(--text-placeholder, #6A727C);
            font-size: 11px;
            font-style: normal;
            font-weight: 500;
            line-height: 20px;
          }

          .subsection-content {
            margin-left: 20px;

            .list-item {
              color: var(--text-default, #1B1F24);
              font-size: 12px;
              font-style: normal;
              font-weight: 400;
              line-height: 18px;
              display: flex;
              gap: 6px;
              align-items: center;

              button.checkbox {
                display: flex;
                width: 16px;
                height: 16px;
                padding: 3px;
                justify-content: center;
                align-items: center;
                border-radius: 5px;
                margin-top: 2px;
                align-self: flex-start;

                &.selected {
                  background: var(--button-primary, #4368E3);
                }
              }

            }

            .list-item:first-of-type {
              margin-top: 2px;
            }


            .list-item:not(:first-of-type) {
              margin-top: 8px;
            }

            .color-picker {
              display: flex;
              margin-top: 8px;
              align-items: center;

              &:first-of-type {
                margin-top: 2px;
              }

              .color-input {
                width: 18px;
                height: 18px;
                border-radius: 6px;
                outline: none;
                border: 1px solid var(--border-default, #CCD1D5);
                background: #FFB224;
                box-shadow: 0px 1px 0px 0px var(--_-Dropshadow-000, rgba(0, 0, 0, 0.10));

                &:hover {
                  cursor: pointer;
                }
              }

              p {
                margin-bottom: 0;
                margin-left: 6px;
                color: var(--text-default, #1B1F24);
                text-align: center;

                /* Paragraph/Extrasmall/Regular */
                font-family: "IBM Plex Sans";
                font-size: 12px;
                font-style: normal;
                font-weight: 400;
                line-height: 20px;
                /* 166.667% */
              }

              .color-picker-item {
                width: 24px;
                height: 24px;
                border-radius: 50%;
                border: 1px solid var(--border-weak, #E4E7EB);
                cursor: pointer;

                &.selected {
                  border: 1px solid var(--border-default, #CCD1D5);
                }
              }
            }

            .table {
              margin-top: 2px;
              border-radius: 6px;
              border: 1px solid var(--border-weak, #E4E7EB);

              .tabs {
                display: flex;
                margin: 0px 16px;
                gap: 4px;
                overflow-x: auto;
                width: auto;

                // hide scrollbar   
                &::-webkit-scrollbar {
                  display: none;
                }

                button {
                  margin: 6px 0;
                  padding: 2px 7px;
                  font-family: "IBM Plex Sans";
                  font-size: 12px;
                  font-style: normal;
                  font-weight: 500;
                  line-height: 18px;
                  background: transparent;
                  border: none;
                  outline: none;
                  // border-radius: 0px;
                  position: relative;
                  color: var(--text-placeholder, #6A727C);
                  flex-shrink: 0;
                  // border-bottom: 2px solid transparent;

                  &.active {
                    color: var(--text-default, #1B1F24);

                    &::after {
                      content: "";
                      display: block;
                      width: 100%;
                      height: 2px;
                      background: var(--button-primary, #4368E3);
                      position: absolute;
                      bottom: -6px;
                      left: 0;
                    }
                  }

                  &:not(.active):hover {
                    background: var(--interactive-hover, rgba(136, 144, 153, 0.12));
                    padding: 2px 7px;
                  }
                }

              }

              .table-row {
                display: flex;
                justify-content: space-between;
                padding: 8px 12px;
                border-top: 1px solid var(--border-weak, #E4E7EB);

                p {
                  margin: 0;
                  flex-grow: 1;
                  font-size: 12px;
                  font-style: normal;
                  font-weight: 400;
                  line-height: 18px;

                  &:first-of-type {
                    color: var(--text-default, #1B1F24);

                  }

                  &:not(:first-of-type) {
                    color: var(--text-placeholder, #6A727C);
                    text-align: right;
                  }
                }
              }
            }

            .query {
              display: flex;
              align-items: center;
              gap: 4px;
              padding: 4px;
              border-radius: 6px;
              background: #88909914;

              svg {
                flex-shrink: 0;
              }

              p {
                margin: 0;
                color: var(--text-placeholder, #6A727C);
                font-size: 11px;
                font-style: normal;
                font-weight: 400;
                line-height: 16px;
                white-space: nowrap;
                overflow: hidden;
                text-overflow: ellipsis;
              }

              h4 {
                color: var(--text-default, #1B1F24);
                font-family: "IBM Plex Sans";
                font-size: 12px;
                font-style: normal;
                font-weight: 500;
                line-height: 18px;
                margin: 0;
                flex-shrink: 0;

              }

              &:first-of-type {
                margin-top: 2px;
              }

              &:not(:first-of-type) {
                margin-top: 8px;

              }
            }



          }
        }

        .action-buttons {
          margin-top: 8px;
          display: flex;
          align-items: center;
          justify-content: center;
          gap: 4px;

          button {
            border: none;
            outline: none;
            background-color: transparent;
          }

          .secondary-btn {
            padding: 5px 10px;
            display: flex;
            align-items: center;
            gap: 6px;

            span {
              color: var(--text-default, #1B1F24);
              font-size: 12px;
              font-style: normal;
              font-weight: 500;
              line-height: 18px;
            }

            &:hover {
              background: var(--interactive-hover, rgba(136, 144, 153, 0.12));
            }
          }

          .primary-btn {
            padding: 5px 10px;
            display: flex;
            align-items: center;
            gap: 6px;
            color: var(--text-default, #1B1F24);
            font-size: 12px;
            font-style: normal;
            font-weight: 500;
            line-height: 18px;
            border-radius: 6px;
            border: 1px solid var(--border-weak, #E4E7EB);
            background: var(--button-secondary, #FFF);
            box-shadow: 0px 0px 1px 0px var(--dropshadow-100700-layer-1, rgba(48, 50, 51, 0.05)), 0px 1px 1px 0px var(--dropshadow-100400-layer-2, rgba(48, 50, 51, 0.10));

            &:hover {
              background: var(--interactive-hover, rgba(136, 144, 153, 0.12));
            }
          }
        }

        .options {
          display: flex;
          padding: 4px;
          margin-top: 4px;

          .regenerate-response {
            display: flex;
            align-items: center;
            color: var(--text-default, #1B1F24);
            font-size: 11px;
            font-style: normal;
            font-weight: 500;
            line-height: 16px;
            gap: 4px;
            padding: 2px 8px;

            &:hover {
              cursor: pointer;
            }
          }

          .message-votes {
            display: flex;

            &:hover {
              button.active {
                background: var(--interactive-hover, rgba(136, 144, 153, 0.12));
              }
            }

            button {
              background: transparent;
              border: none;
              outline: none;
              display: flex;
              height: 28px;
              width: 28px;
              align-items: center;
              flex: 1 0 0;
              cursor: pointer;

              &:disabled {
                opacity: 0.7;
              }

            }
          }
        }
      }

      &.user {
        display: flex;

        /* 150% */
        .user-message {
          white-space: pre-wrap;
          display: inline-block;
          border-radius: 8px;
          background: #F5F6F7;
          padding: 8px 16px;
          justify-content: flex-end;
          align-items: center;
          gap: 8px;
          color: var(--text-default, #1B1F24);

          font-size: 12px;
          font-style: normal;
          font-weight: 400;
          line-height: 18px;
          margin-left: auto;

          &.dark-theme {
            background-color: #1B1F24;
          }


        }
      }
    }


  }

  section.template-cards {

    overflow-x: auto;
    margin-top: 6px;
    transition: height 0.1s ease !important;
    flex-direction: row;
    gap: 16px;
    display: flex;

    &::-webkit-scrollbar {
      display: none;
    }

    .section-card {
      flex: 0 0 auto;
      // display: flex;
      width: 184px;
      height: 100px;
      padding: 12px 16px;
      // flex-direction: column;
      // justify-content: center;
      gap: 8px;
      border-radius: 6px;
      background-color: #88909914;

      &:hover {
        background: var(--interactive-hover, rgba(136, 144, 153, 0.12));
      }

      svg {
        width: 16px;
        height: 16px;
        flex-shrink: 0;
      }

      .section-card-content {
        margin-top: 8px;

        h3 {
          margin: 0;
          color: var(--text-default, #1B1F24);
          font-size: 12px;
          font-style: normal;
          font-weight: 500;
          line-height: 18px;
        }

        p {
          color: var(--text-placeholder, #6A727C);
          font-size: 11px;
          font-style: normal;
          font-weight: 400;
          line-height: 16px;
          margin: 0;
          word-wrap: break-word;
          word-break: break-word;
        }
      }
    }
  }


  .templates {
    margin-top: 24px;
    position: relative;

    header {
      display: flex;
      margin-top: 6px;

      h2 {
        margin: 0;
        color: var(--text-placeholder, #6A727C);
        font-size: 11px;
        font-style: normal;
        font-weight: 500;
        line-height: 20px;
      }


    }

    .carousel-button {
      position: absolute;
      top: calc(50% + 10px);
      right: -13px;
      transform: translateY(-50%);
      z-index: 1;

      height: 28px;
      width: 28px;
      display: flex;
      padding: 4px 8px;
      align-items: center;
      gap: 4px;
      border-radius: 6px;
      background-color: #fff;
      border-radius: 6px;
      border: 1px solid var(--border-weak, #E4E7EB);
      background: var(--button-secondary, #FFF);

      /* Elevations/100 */
      box-shadow: 0px 0px 1px 0px var(--dropshadow-100700-layer-1, rgba(48, 50, 51, 0.05)), 0px 1px 1px 0px var(--dropshadow-100400-layer-2, rgba(48, 50, 51, 0.10));

      &.left {
        left: -13px;
        transform: translateY(-50%) rotateY(180deg);
      }

      &:hover {
        background: var(--interactive-hover, rgba(136, 144, 153, 0.12));
      }

    }


  }



}


.ai-message-loading-state {
  display: flex;
  margin-top: 12px;
  gap: 20px;

  .logo {
    height: 28px;
    width: 28px;
    border-radius: 24px;
    background: var(--background-surface-layer-01, #FFFFFF);
    display: flex;
    justify-content: center;
    align-items: center;
    border: 1px solid var(--border-weak, #E4E7EB);

  }

  .right {
    display: flex;
    align-items: center;
    gap: 8px;

    span {
      color: var(--text-placeholder, #6A727C);
      text-align: center;
      font-size: 11px;
      font-style: normal;
      font-weight: 400;
      line-height: 16px;
    }

    div.dots {
      display: flex;
      align-items: center;
      gap: 4px;

      .dot {
        width: 8px;
        height: 8px;
        background-color: #FF5F6D;
        opacity: 0.3;
        border-radius: 50%;
        animation: dot-blink 1.2s infinite;

      }

      .dot:nth-child(1) {
        animation-delay: 0s;
      }

      .dot:nth-child(2) {
        animation-delay: 0.3s;
      }

      .dot:nth-child(3) {
        animation-delay: 0.6s;
      }

      @keyframes dot-blink {

        0%,
        80%,
        100% {
          opacity: 0;
        }

        40% {
          opacity: 1;
        }
      }
    }
  }
}

.tj-datepicker-popover {
  width: auto;
  height: 100%;
}

.tooljet-copilot-popover {
  z-index: 10000
}

.copilot-overlay-trigger {
  display: flex;
  padding: 4px;
  justify-content: center;
  align-items: center;
  gap: 4px;
  outline: none;
  border-radius: 4px;
  border: 1px solid var(--border-weak, #E4E7EB);
  background: var(--button-secondary, #FFF);
  box-shadow: 0px 0px 1px 0px var(--dropshadow-100700-layer-1, rgba(48, 50, 51, 0.05)), 0px 1px 1px 0px var(--dropshadow-100400-layer-2, rgba(48, 50, 51, 0.10));

  &.preview-box {
    color: var(--text-default, #1B1F24);

    /* Paragraph/Extrasmall/Medium */
    font-family: "IBM Plex Sans";
    font-size: 12px;
    font-style: normal;
    font-weight: 500;
    line-height: 20px;
    /* 166.667% */
    display: flex;
    align-items: center;
    gap: 6px;
    padding: 4px 10px;
    border-radius: 6px;
    border: 1px solid Borders/default;
    background: surfaces/layer-01;

    /* Elevations/000 */
    box-shadow: 0px 1px 0px 0px var(--_-Dropshadow-000, rgba(0, 0, 0, 0.10));
  }

  &:hover {
    background: var(--interactive-hover, rgba(136, 144, 153, 0.12));
  }
}

.codehinter-copilot-btn {
  z-index: 1000;
}

#copilot-menu {
  width: 440px;
  max-width: 440px;
  max-height: 500px;
}



.tooljet-copilot {
  width: 100%;
  padding: 8px 16px !important;

  header {
    display: flex;
    align-items: center;
    justify-content: space-between;


    .text {
      color: var(--text-default, #1B1F24);
      display: flex;
      align-items: center;
      /* large/medium */
      font-family: "IBM Plex Sans";
      font-size: 14px;
      font-style: normal;
      font-weight: 500;
      line-height: 20px;
      gap: 4px;

      /* 142.857% */

    }

    button {
      border: none;
      outline: none;
      padding: 6px 7px;
      color: var(--text-default, #1B1F24);
      background: transparent;
      position: relative;

      &:hover {
        background: var(--interactive-hover, rgba(136, 144, 153, 0.12));
      }

    }
  }

  section.copilot-prompt-input {
    display: flex;
    align-items: center;
    margin-top: 8px;
    gap: 2px;
    justify-content: space-between;
    border-radius: 6px;
    border: 1px solid var(--border-weak, #E4E7EB);
    padding: 4px;

    &:focus-within {
      border: 1px solid var(--border-accent-strong, #4368E3);
    }

    .input {
      flex-grow: 1;
      color: var(--text-default, #1B1F24);
      font-family: "IBM Plex Sans";
      font-size: 12px;
      font-style: normal;
      font-weight: 400;
      line-height: 18px;
      position: relative;
      overflow-x: hidden;
      overflow-y: auto;
      max-height: 50px;
    }

    .input::before {
      content: attr(data-placeholder);
      position: absolute;
      top: 0;
      left: 0;
      color: #aaa;
      pointer-events: none;
      white-space: pre-wrap;
      display: block;
      width: 100%;
      overflow: hidden;
      color: var(--text-placeholder, #6A727C);
    }

    .input:empty::before {
      display: block;
    }

    .input:not(:empty)::before {
      display: none;
    }

    button.submit {
      height: 28px;
      width: 28px;
      border-radius: 6px;
      border: 1px solid var(--border-weak, #E4E7EB);
      background: var(--button-secondary, #FFF);

      /* Elevations/100 */
      box-shadow: 0px 0px 1px 0px var(--dropshadow-100700-layer-1, rgba(48, 50, 51, 0.05)), 0px 1px 1px 0px var(--dropshadow-100400-layer-2, rgba(48, 50, 51, 0.10));
      display: flex;
      align-items: center;
      justify-content: center;

      &:hover {
        border: 1px solid var(--border-default, #CCD1D5);
        background: var(--button-outline-hover, rgba(136, 144, 153, 0.12));
      }

      // when disabled
      &:disabled {
        border-radius: 6px;
        border: 1px solid var(--border-weak, #E4E7EB);
        background: linear-gradient(0deg, var(--button-outline-disabled, #FFF) 0%, var(--button-outline-disabled, #FFF) 100%), var(--button-secondary, #FFF);
      }

      // &:focus {
      //   border: 1px solid var(--border-default, #CCD1D5);
      //   background: var(--button-outline, #FFF);
      //   box-shadow: 0px 0px 0px 2px var(--Interactive-focusActive, #4368E3);
      // }
    }
  }

  section.content {
    max-height: 400px;
    overflow-y: auto;
    margin: 16px auto;
    background-color: #F6F7F7;
    border-radius: 6px;

    pre {
      border: none;
      background-color: transparent;
      padding: 8px 16px;
    }

  }

  footer {
    display: flex;
    align-items: center;
    gap: 8px;

    button {
      border: none;
      outline: none;
      padding: 6px 7px;
      color: var(--text-default, #1B1F24);
      background: transparent;
      position: relative;
      display: flex;
      align-items: center;
      padding: 5px 10px;
      gap: 6px;
      color: var(--text-default, #1B1F24);

      /* base/medium */
      font-family: "IBM Plex Sans";
      font-size: 12px;
      font-style: normal;
      font-weight: 500;
      line-height: 18px;
      border-radius: 6px;
      border: 1px solid var(--border-weak, #E4E7EB);
      background: var(--button-secondary, #FFF);

      /* Elevations/100 */
      box-shadow: 0px 0px 1px 0px var(--dropshadow-100700-layer-1, rgba(48, 50, 51, 0.05)), 0px 1px 1px 0px var(--dropshadow-100400-layer-2, rgba(48, 50, 51, 0.10));

      /* 150% */
      &:hover {
        background: var(--interactive-hover, rgba(136, 144, 153, 0.12));
      }
    }
  }

  &.dark-theme {
    .copilot-loader-wrapper {
      background-color: #858C9414;
    }

    section.content {
      background-color: #858C9414;

      pre {
        color: #fff
      }
    }
  }

  .copilot-loader-wrapper {
    border-radius: 6px;
    background-color: #F6F7F7;
    padding: 8px;

    .ai-message-loading-state {
      margin-top: 0
    }
  }
}

.low-credits {
  display: flex;
  align-items: center;
  justify-content: space-between;
  border-radius: 6px;
  background: var(--background-error-weak, #FCEEEF);
  padding: 6px 8px;

  span {
    color: var(--text-default, #1B1F24);

    /* small/regular */
    font-family: "IBM Plex Sans";
    font-size: 11px;
    font-style: normal;
    font-weight: 400;
    line-height: 16px;
    /* 145.455% */
    margin-left: 8px;
    flex-grow: 1;
  }
}


.codebuilder-color-swatches-wrapper {
  min-width: 231.333px;
  width: 100%;
  height: 48px;
  padding: 8px;


  .codebuilder-color-swatches {
    display: flex;
    padding: 2px;
    flex-wrap: wrap;

    .ToggleGroup {
      width: 100%;
      height: 100%;
    }
  }

}

.codebuilder-color-swatches-options {
  width: 100%;
  height: 30px;
  padding: 6px 8px;
  border-radius: 6px;

  &:hover {
    background-color: #f0f1f2 !important;
  }

  .color-icon {
    width: 18px;
    height: 18px;
    border-radius: 4px;
    border: 1.5px solid #CCD1D5;
    background-color: #0091FF;
  }
}


.theme-dropdown-wrapper {
  gap: 75px;
  height: 32px;
  margin-bottom: 20px !important;
  justify-content: space-between;
}

.theme-custom-menu-list-header {
  margin: 16px 14px 0px 16px !important;
  font-size: 12px;
}

.theme-create-btn {
  width: 100%;
  margin-bottom: 8px;
  height: 32px;
  color: #000;
  border: 1px solid var(--Border-brand-weak, #97AEFC);
}


.theme-default-pill {
  font-size: 11px;
  background-color: #CCD1D54D;
  color: #6A727C;
  width: 49px;
  height: 18px;
  border-radius: 20px
}

.no-scroll {
  overflow: hidden;
}


.textarea-widget:focus {
  border-color: var(--primary-brand);
}

.multiselct-widget-option {
  input:checked {
    background-color: var(--primary-brand);
  }
}

.multiselect-box {
  .options {
    input:checked {
      background-color: var(--primary-brand);
    }
  }
}

.timer-btn {
  background-color: var(--primary-brand);

  &:hover {
    background-color: var(--primary-brand);
  }
}

.timer-btn-hover:hover {
  background-color: var(--primary-brand);
}

.canvas-styles-header {
  display: flex;
  width: 100%;
  padding: 6px 16px;
  font-family: IBM Plex Sans;
  font-size: 12px;
  font-weight: 500;
  line-height: 20px;
  text-align: left;
  text-underline-position: from-font;
  text-decoration-skip-ink: none;
  background: var(--Background-surface-layer-02, #F6F8FA);
  color: #6A727C;


}

.app-export-btn {
  background-color: #FFFFFF;
  border: 1px solid var(--Border-default, #CCD1D5);
  box-shadow: 0px 1px 0px 0px var(--Dropshadow000);
}

.dark-theme {
  .app-export-btn {
    background-color: #313b46;
    color: #ffffff;
    border: 1px solid transparent;
  }

  .canvas-styles-header {
    background-color: #212325;
    color: #ffffff;
  }
}

.dark-theme {
  .codebuilder-color-swatches-options:hover {
    background-color: #313b46 !important;
  }
}

.codebuilder-color-picker {
  .sketch-picker {
    border: none !important;
  }
}

.accordion-button.inspector {
  width: 300;
  height: 32px;
  justify-content: space-between;
  padding-top: 6px;
  padding-right: 16px;
  padding-bottom: 6px;
  padding-left: 16px;
  border-bottom-width: 1px;
  font-family: IBM Plex Sans;
  font-weight: 500;
  font-size: 12px;
  line-height: 20px;
  letter-spacing: 0%;
  background: var(--Background-surface-layer-02, #F6F8FA);
  color: var(--Text-placeholder, #6A727C) !important;

}

.dark-theme {
  .accordion-button.inspector {
    background: var(--slate3);
    color: var(--slate12);
  }
}

#inspector-tabpane-properties .accordion-header {
  height: 32px;
}

.cm-tooltip {
  z-index: 9999 !important;
}

.workspace-constant-value {
  position: relative;

  .fromEnv {
    content: '.env';
    border-radius: 6px;
    background: var(--Indigo-50, #EEF4FF);
    padding: 0px 8px;
    width: 40px;
    align-items: center;
    position: absolute;
    color: var(--Indigo-700, #3538CD);
    text-align: center;
    font-size: 12px;
    font-style: normal;
    font-weight: 500;
    line-height: 20px;
    margin-left: 24px;
  }

  .isDuplicate {
    padding: 0px 8px;
    border-radius: 6px;
    background: var(--Error-50, #FEF3F2);
    color: var(--Error-700, #B42318);
    text-align: center;
    font-size: 12px;
    font-style: normal;
    font-weight: 500;
    line-height: 20px;
    /* 166.667% */
    margin-left: 24px;
  }

  .env-secret-hidden-message {
    border-radius: 16px;
    background: var(--Warning-50, #FFFAEB);
    padding: 4px 12px;
    color: var(--Warning-700, #B54708);
    font-size: 12px;
    font-style: normal;
    font-weight: 400;
    line-height: 18px;

    &.dark {
      background: #FFFAEB !important;
    }
  }
}

.phone-input-widget {
  .tj-text-input-widget.is-invalid {
    border-left: none !important;
  }

  input[type="tel"] {
    border-top-left-radius: '0px' !important;
    border-bottom-left-radius: '0px' !important;
  }
}

.single-line-codehinter-input {
  .cm-editor {
    max-height: 100px !important;
  }
}

<<<<<<< HEAD
.codehinter-popup {
  .single-line-codehinter-input {
    .cm-editor {
      max-height: 100% !important;
=======
.missing-groups-modal {
  .modal-body {
    padding: 16px;

    .header {
      padding-top: 12px;
      font-weight: 500;
      font-size: 14px;
    }

    .sub-header {
      margin-bottom: 0px;
      font-size: 12px;
    }

    .groups-list {
      padding-top: 16px;
      padding-bottom: 16px;

      .container {
        padding: 12px;
      }
    }

    .info {
      margin-bottom: 0px;
      font-size: 12px;
      padding-bottom: 24px;
    }

    .action-btns {
      justify-content: space-between;
    }

    .primary-action,
    .secondary-action {
      padding: 8px !important;
      font-size: 12px;
    }

    .toggle-button {
      display: inline-flex;
      align-items: center;
      font-size: 14px;
      color: var(--icon-brand);
      background: none;
      border: none;
      cursor: pointer;
      padding: 0;
      font-family: inherit;
    }

    .toggle-button:hover {
      text-decoration: underline;
    }

    .toggle-button .chevron {
      transition: transform 0.2s ease;
    }

    .toggle-button.expanded .chevron {
      transform: rotate(180deg);
>>>>>>> fa51318d
    }
  }
}<|MERGE_RESOLUTION|>--- conflicted
+++ resolved
@@ -18947,12 +18947,14 @@
   }
 }
 
-<<<<<<< HEAD
 .codehinter-popup {
   .single-line-codehinter-input {
     .cm-editor {
       max-height: 100% !important;
-=======
+    }
+  }
+}
+
 .missing-groups-modal {
   .modal-body {
     padding: 16px;
@@ -19015,7 +19017,6 @@
 
     .toggle-button.expanded .chevron {
       transform: rotate(180deg);
->>>>>>> fa51318d
     }
   }
 }