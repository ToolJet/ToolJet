@import "./tabler.scss";
@import "./colors.scss";
@import "./z-index.scss";
@import "./mixins.scss";
@import "./queryManager.scss";
@import "./onboarding.scss";
@import "./components.scss";
@import "./global-datasources.scss";
@import "./typography.scss";
@import "./designtheme.scss";
@import "./dropdown-custom.scss";
@import "./ui-operations.scss";
@import "./license.scss";
@import 'react-loading-skeleton/dist/skeleton.css';
@import './table-component.scss';
@import './groups-permissions.scss';
@import 'tailwindcss/base';
@import 'tailwindcss/components';
@import 'tailwindcss/utilities';
@import "./componentdesign.scss";
@import './pages-sidebar.scss';
@import './modules.scss';

/* ibm-plex-sans-100 - latin */
@font-face {
  font-display: swap;
  /* Check https://developer.mozilla.org/en-US/docs/Web/CSS/@font-face/font-display for other options. */
  font-family: 'IBM Plex Sans';
  font-style: normal;
  font-weight: 100;
  src: url('/assets/fonts/ibm-plex-sans-v19-latin/ibm-plex-sans-v19-latin-100.woff2') format('woff2');
  /* Chrome 36+, Opera 23+, Firefox 39+, Safari 12+, iOS 10+ */
}

/* ibm-plex-sans-100italic - latin */
@font-face {
  font-display: swap;
  /* Check https://developer.mozilla.org/en-US/docs/Web/CSS/@font-face/font-display for other options. */
  font-family: 'IBM Plex Sans';
  font-style: italic;
  font-weight: 100;
  src: url('/assets/fonts/ibm-plex-sans-v19-latin/ibm-plex-sans-v19-latin-100italic.woff2') format('woff2');
  /* Chrome 36+, Opera 23+, Firefox 39+, Safari 12+, iOS 10+ */
}

/* ibm-plex-sans-200 - latin */
@font-face {
  font-display: swap;
  /* Check https://developer.mozilla.org/en-US/docs/Web/CSS/@font-face/font-display for other options. */
  font-family: 'IBM Plex Sans';
  font-style: normal;
  font-weight: 200;
  src: url('/assets/fonts/ibm-plex-sans-v19-latin/ibm-plex-sans-v19-latin-200.woff2') format('woff2');
  /* Chrome 36+, Opera 23+, Firefox 39+, Safari 12+, iOS 10+ */
}

/* ibm-plex-sans-200italic - latin */
@font-face {
  font-display: swap;
  /* Check https://developer.mozilla.org/en-US/docs/Web/CSS/@font-face/font-display for other options. */
  font-family: 'IBM Plex Sans';
  font-style: italic;
  font-weight: 200;
  src: url('/assets/fonts/ibm-plex-sans-v19-latin/ibm-plex-sans-v19-latin-200italic.woff2') format('woff2');
  /* Chrome 36+, Opera 23+, Firefox 39+, Safari 12+, iOS 10+ */
}

/* ibm-plex-sans-300 - latin */
@font-face {
  font-display: swap;
  /* Check https://developer.mozilla.org/en-US/docs/Web/CSS/@font-face/font-display for other options. */
  font-family: 'IBM Plex Sans';
  font-style: normal;
  font-weight: 300;
  src: url('/assets/fonts/ibm-plex-sans-v19-latin/ibm-plex-sans-v19-latin-300.woff2') format('woff2');
  /* Chrome 36+, Opera 23+, Firefox 39+, Safari 12+, iOS 10+ */
}

/* ibm-plex-sans-300italic - latin */
@font-face {
  font-display: swap;
  /* Check https://developer.mozilla.org/en-US/docs/Web/CSS/@font-face/font-display for other options. */
  font-family: 'IBM Plex Sans';
  font-style: italic;
  font-weight: 300;
  src: url('/assets/fonts/ibm-plex-sans-v19-latin/ibm-plex-sans-v19-latin-300italic.woff2') format('woff2');
  /* Chrome 36+, Opera 23+, Firefox 39+, Safari 12+, iOS 10+ */
}

/* ibm-plex-sans-regular - latin */
@font-face {
  font-display: swap;
  /* Check https://developer.mozilla.org/en-US/docs/Web/CSS/@font-face/font-display for other options. */
  font-family: 'IBM Plex Sans';
  font-style: normal;
  font-weight: 400;
  src: url('/assets/fonts/ibm-plex-sans-v19-latin/ibm-plex-sans-v19-latin-regular.woff2') format('woff2');
  /* Chrome 36+, Opera 23+, Firefox 39+, Safari 12+, iOS 10+ */
}

/* ibm-plex-sans-italic - latin */
@font-face {
  font-display: swap;
  /* Check https://developer.mozilla.org/en-US/docs/Web/CSS/@font-face/font-display for other options. */
  font-family: 'IBM Plex Sans';
  font-style: italic;
  font-weight: 400;
  src: url('/assets/fonts/ibm-plex-sans-v19-latin/ibm-plex-sans-v19-latin-italic.woff2') format('woff2');
  /* Chrome 36+, Opera 23+, Firefox 39+, Safari 12+, iOS 10+ */
}

/* ibm-plex-sans-500 - latin */
@font-face {
  font-display: swap;
  /* Check https://developer.mozilla.org/en-US/docs/Web/CSS/@font-face/font-display for other options. */
  font-family: 'IBM Plex Sans';
  font-style: normal;
  font-weight: 500;
  src: url('/assets/fonts/ibm-plex-sans-v19-latin/ibm-plex-sans-v19-latin-500.woff2') format('woff2');
  /* Chrome 36+, Opera 23+, Firefox 39+, Safari 12+, iOS 10+ */
}

/* ibm-plex-sans-500italic - latin */
@font-face {
  font-display: swap;
  /* Check https://developer.mozilla.org/en-US/docs/Web/CSS/@font-face/font-display for other options. */
  font-family: 'IBM Plex Sans';
  font-style: italic;
  font-weight: 500;
  src: url('/assets/fonts/ibm-plex-sans-v19-latin/ibm-plex-sans-v19-latin-500italic.woff2') format('woff2');
  /* Chrome 36+, Opera 23+, Firefox 39+, Safari 12+, iOS 10+ */
}

/* ibm-plex-sans-600 - latin */
@font-face {
  font-display: swap;
  /* Check https://developer.mozilla.org/en-US/docs/Web/CSS/@font-face/font-display for other options. */
  font-family: 'IBM Plex Sans';
  font-style: normal;
  font-weight: 600;
  src: url('/assets/fonts/ibm-plex-sans-v19-latin/ibm-plex-sans-v19-latin-600.woff2') format('woff2');
  /* Chrome 36+, Opera 23+, Firefox 39+, Safari 12+, iOS 10+ */
}

/* ibm-plex-sans-600italic - latin */
@font-face {
  font-display: swap;
  /* Check https://developer.mozilla.org/en-US/docs/Web/CSS/@font-face/font-display for other options. */
  font-family: 'IBM Plex Sans';
  font-style: italic;
  font-weight: 600;
  src: url('/assets/fonts/ibm-plex-sans-v19-latin/ibm-plex-sans-v19-latin-600italic.woff2') format('woff2');
  /* Chrome 36+, Opera 23+, Firefox 39+, Safari 12+, iOS 10+ */
}

/* ibm-plex-sans-700 - latin */
@font-face {
  font-display: swap;
  /* Check https://developer.mozilla.org/en-US/docs/Web/CSS/@font-face/font-display for other options. */
  font-family: 'IBM Plex Sans';
  font-style: normal;
  font-weight: 700;
  src: url('/assets/fonts/ibm-plex-sans-v19-latin/ibm-plex-sans-v19-latin-700.woff2') format('woff2');
  /* Chrome 36+, Opera 23+, Firefox 39+, Safari 12+, iOS 10+ */
}

/* ibm-plex-sans-700italic - latin */
@font-face {
  font-display: swap;
  /* Check https://developer.mozilla.org/en-US/docs/Web/CSS/@font-face/font-display for other options. */
  font-family: 'IBM Plex Sans';
  font-style: italic;
  font-weight: 700;
  src: url('/assets/fonts/ibm-plex-sans-v19-latin/ibm-plex-sans-v19-latin-700italic.woff2') format('woff2');
  /* Chrome 36+, Opera 23+, Firefox 39+, Safari 12+, iOS 10+ */
}

.transparent-scrollbar {
  &::-webkit-scrollbar {
    width: 6px;
    height: 50px;
  }

  &::-webkit-scrollbar-track {
    background: transparent;
  }

  &::-webkit-scrollbar-thumb {
    background-color: #E4E7EB;
    border-radius: 10px;
    border: 3px solid transparent;
  }

  &::-webkit-scrollbar-thumb:hover {
    background-color: #E4E7EB;
  }
}

@layer base {

  input[type='number']::-webkit-outer-spin-button,
  input[type='number']::-webkit-inner-spin-button,
  input[type='number'] {
    -webkit-appearance: none;
    margin: 0;
    -moz-appearance: textfield !important;
  }
}

// variables
$border-radius: 4px;


body {
  font-family: 'IBM Plex Sans';
  // color: var(--text-default) !important;
}

body:has(.wrapper.audit-log) {
  overflow: hidden;
}

body:has(.wrapper.audit-log) {
  overflow: hidden;
}

input,
button {
  border-radius: 4px;
}

.btn:hover {
  border-color: $primary;
}

.btn-sm {
  padding: 4px 8px;
}

.padding-0 {
  padding: 0;
}

.float-right {
  float: right;
}

.font-500 {
  font-weight: 500;
}

.color-inherit {
  color: inherit;
}

.text-right {
  text-align: right;
}

.navbar {
  max-height: 48px;
  min-height: auto;
  background-color: var(--base) !important;
  border-bottom: 1px solid var(--slate5);

  .nav-item.active:after {
    bottom: 0 !important;
  }
}

.rc-slider-track {
  background-color: $primary;
}

.rc-slider-handle {
  border-color: $primary;
}

.auth-main {
  height: 1000px;
  padding-top: calc(0.25 * 100vh);
  overflow: hidden;

  svg,
  img {
    height: 50px;
    width: 50px;
  }

  svg {
    color: #000000;
  }

  .col-4 {
    z-index: 1;
  }

  .horizontal-line {
    width: 100%;
    position: relative;
    border: 1px solid #b1b1b1;
    top: 25px;
    margin: 0px auto;
    z-index: 0;
  }

  .sso-ico {
    div {
      background-color: #ffffff;
    }
  }
}

.emoji-mart-scroll {
  border-bottom: 0;
  margin-bottom: 6px;
}

.emoji-mart-scroll+.emoji-mart-bar {
  display: none;
}

.accordion-item {
  border:none;
  border-width: 0px 0px 1px 0px;
}


.accordion-item,
.accordion-button {
  background-color: inherit;
}

.editor-sidebar{
  .accordion-button {
    border-radius: 0px !important;
  }
}


.accordion-button {
  font-size: 14px;
  font-weight: 500 !important;
  box-shadow: none !important;
  color: var(--slate12) !important;
  padding: 16px 16px !important;
  display: flex;
  justify-content: space-between;
  align-items: center;
}

.accordion-button.inspector::after {
  display: none;
}

.accordion-item-trigger {
  transition: transform 0.3s;
  display: inherit !important;
  height: 1rem;
  width: 1rem;
  padding: 0.25rem;
}

.accordion-item-trigger:not(.collapsed) {
  transform: rotate(90deg);
}

.accordion-button::after {
  background-image: url('data:image/svg+xml,<svg xmlns="http://www.w3.org/2000/svg" width="13" height="12" viewBox="0 0 13 12" fill="none"><path d="M8.83684 3L4.4484 3C3.86955 3 3.5089 3.62791 3.80056 4.1279L5.99478 7.88943C6.28419 8.38556 7.00104 8.38556 7.29045 7.88943L9.48467 4.1279C9.77634 3.62791 9.41568 3 8.83684 3Z" fill="%2311181C"/></svg>');
}

.accordion-button:not(.collapsed)::after {
  background-image: url('data:image/svg+xml,<svg xmlns="http://www.w3.org/2000/svg" width="13" height="12" viewBox="0 0 13 12" fill="none"><path d="M8.83684 3L4.4484 3C3.86955 3 3.5089 3.62791 3.80056 4.1279L5.99478 7.88943C6.28419 8.38556 7.00104 8.38556 7.29045 7.88943L9.48467 4.1279C9.77634 3.62791 9.41568 3 8.83684 3Z" fill="%2311181C"/></svg>');
}


.accordion-body {
  padding: 1rem !important;

  .form-label {
    font-weight: 400;
    font-size: 12px;
    color: var(--slate12);
  }

  .style-fx {
    margin-top: 3px !important;
  }
}

.editor {
  header {
    position: fixed;
    width: 100%;
    top: 0px;
    left: 0px;
  }

  .header-container {
    max-width: 100%;
    padding: 0px;
  }

  .resizer-select,
  .resizer-active {

    .top-right,
    .top-left,
    .bottom-right,
    .bottom-left {
      background: white;
      border-radius: 10px;
      border: solid 1px $primary;
    }
  }

  .resizer-selected {
    outline-width: thin;
    outline-style: solid;
    outline-color: #ffda7e;
  }

  // query data source card style start

  .query-datasource-card-container,
  .header-query-datasource-card-container {
    display: flex;
    flex-direction: row;
    gap: 10px;
    flex-wrap: wrap;
  }

  .datasource-picker {
    margin-bottom: 24px;
    width: 475px;
    margin: auto;

    a {
      color: var(--indigo9);
      text-decoration: none;
    }
  }

  .header-query-datasource-card-container {
    margin-top: -10px;
  }

  .header-query-datasource-card {
    position: relative;
    display: flex;
    min-width: 0;
    word-wrap: break-word;
    background-color: rgba(66, 153, 225, 0.1) !important;
    background-clip: border-box;
    border-radius: 4px;
    height: 32px;
    width: 140px;
    padding: 6px;
    align-items: center;
    text-transform: capitalize;
    font-weight: 400 !important;
    background-color: #4299e11a;

    p {
      margin: 0 8px 0 12px;
    }
  }

  .query-datasource-card {
    position: relative;
    display: flex;
    min-width: 0;
    word-wrap: break-word;
    background-color: #ffffff;
    background-clip: border-box;
    border: 1px solid rgba(101, 109, 119, 0.16);
    border-radius: 4px;
    height: 46px;
    width: 200px;
    padding: 10px;
    align-items: center;
    cursor: pointer;
    transition: transform .2s;

    p {
      margin: 0 8px 0 15px;
    }

    &:hover {
      transform: scale(1.02);
      box-shadow: 0.1px 0.1px 0.1px 0.1px rgba(0, 0, 0, 0.3);
    }
  }

  // end :: data source card style

  .header-query-datasource-name {
    font-size: 0.8rem !important;
    padding-top: 0px !important;
  }

  .datasource-heading {
    display: flex;
    height: 32px;
    gap: 10px;
    align-items: center;

    p {
      font-size: 12px;
      padding-top: 0px;
      cursor: pointer;
    }
  }


  .left-sidebar {
    scrollbar-width: none;
  }

  .left-sidebar::-webkit-scrollbar {
    width: 0;
    background: transparent;
  }

  .left-sidebar-layout {
    display: flex;
    justify-content: center;
    font-size: 11px;
    align-items: center;
    letter-spacing: 0.2px;

    p {
      margin-bottom: 0px;
      margin-top: 8px;
    }
  }

  .left-sidebar {
    height: 100%;
    width: 48px;
    position: fixed;
    z-index: 2;
    left: 0;
    overflow-x: hidden;
    flex: 1 1 auto;
    background-clip: border-box;
    margin-top: 48px;
    padding-top: 8px;
    background: var(--base) !important;

    .accordion-item {
      border: solid var(--slate5);
      border-width: 1px 0px 1px 0px;
    }

    .datasources-container {
      height: 50%;
      overflow-y: scroll;

      tr {
        border-color: #f1f1f1;
      }
    }

    .variables-container {
      height: 50%;
      overflow-y: scroll;
    }

    .variables-container::-webkit-scrollbar-thumb,
    .datasources-container::-webkit-scrollbar-thumb {
      background: transparent;
      height: 0;
      width: 0;
    }

    .variables-container::-webkit-scrollbar,
    .datasources-container::-webkit-scrollbar {
      width: 0;
      background: transparent;
      height: 0;
    }

    .variables-container,
    .datasources-container {
      scrollbar-width: none;
    }

    .datasources-container {
      bottom: 0;
      height: 500px;
      border: solid rgba(101, 109, 119, 0.16);
      border-width: 1px 0px 1px 0px;

      .datasources-header {
        border: solid rgba(0, 0, 0, 0.125);
        border-width: 0px 0px 1px 0px;
      }
    }

    .left-sidebar-inspector {
      .card-body {
        padding: 1rem 0rem 1rem 1rem;
      }
    }

    .left-sidebar-page-selector {
      .add-new-page-button-container {
        width: 100%;
        margin-top: 10px;
      }
    }
  }

  .editor-sidebar {
    position: fixed;
    right: 40px;
    overflow: hidden;
    width: 300px;
    flex: 1 1 auto;
    top: 48px;
    border-left: 1px solid var(--slate5);
    background-color: var(--base);
    background-clip: border-box;
    height: 100vh;
    z-index: 2;

    >div {
      background-color: var(--base);
    }


    .inspector {
      .form-control-plaintext {
        padding: 0;
        color: var(--slate12);
      }

      .header {
        padding-left: 20px;
        padding-right: 20px;
        border: solid rgba(0, 0, 0, 0.125);
        border-width: 0px 0px 1px 0px;
        height: 40px;

        .component-name {
          font-weight: 500;
        }

        .component-action-button {
          top: 8px;
          right: 10px;
          position: absolute;
        }
      }

      .properties-container {
        .field {
          .form-label {
            font-size: 12px;
          }

          .text-field {
            height: 30px;
            font-size: 12px;
          }

          .form-select {
            height: 30px;
            font-size: 12px;
          }

          .select-search__input {
            padding: 0.2375rem 0.75rem;
            font-size: 0.825rem;
          }
        }
      }
    }

    .components-container::-webkit-scrollbar {
      width: 0;
      height: 0;
      background: transparent;
    }

    .components-container::-webkit-scrollbar-thumb {
      background: transparent;
    }

    .components-container {
      scrollbar-width: none;
    }

    .components-container {
      height: 100%;
      overflow: auto;
      overflow-x: hidden;
      padding-bottom: 20%;

      ::placeholder {
        color: var(--slate9);

      }

      .component-image-holder {
        border-radius: 0;
        transition: all 0.3s cubic-bezier(0.25, 0.8, 0.25, 1);
        box-sizing: border-box;
        border-radius: 4px;
        background-color: var(--slate3);

        img {
          margin: 0 auto;
        }

        &:hover {
          background-color: var(--slate4);
          border: 1px solid var(--slate4, #E6E8EB);
        }

        &:active {
          background-color: var(--slate4);
          border: 1px solid var(--slate6, #DFE3E6);
        }
      }

      .component-title {
        margin-top: 4px;
        max-width: 100%;
        text-align: center;
        word-wrap: break-word;
        color: var(--slate12);
        text-align: center;
        font-size: 10px;
        font-style: normal;
        font-weight: 400;
        line-height: 13px;
        height: 26px;
        width: 72px;
      }

      .component-description {
        color: grey;
        font-size: 0.7rem;
      }
    }
  }

  .main {
    top: 0;
    height: calc(100vh - 42px); // check

    &.hide-scrollbar {
      .canvas-container::-webkit-scrollbar {
        height: 0;
      }
    }

    .canvas-container::-webkit-scrollbar {
      width: 0;
      background: transparent;
    }

    .canvas-container::-webkit-scrollbar-track {
      background: transparent !important;
    }

    .canvas-container {
      scrollbar-width: none;
    }

    .canvas-container {
      height: 100%;
      top: 48px;
      position: fixed;
      // right: 300px;
      left: 48px;
      overflow-y: scroll;
      overflow-x: hidden;
      -webkit-box-pack: center;
      justify-content: center;
      -webkit-box-align: center;
      align-items: center;

      .real-canvas {
        outline: 1px dotted transparent;
      }

      .show-grid {
        outline: 1px dotted #4d72da;
        background-image: linear-gradient(to right,
            rgba(194, 191, 191, 0.2) 1px,
            transparent 1px),
          linear-gradient(to bottom,
            rgba(194, 191, 191, 0.2) 1px,
            transparent 1px);

      }

      .canvas-area {
        // background: #F9F9FB;
        margin: 0px auto;

        .resizer {
          outline: solid 1px transparent;
        }
      }
    }
  }

  .viewer .main {
    height: auto !important;

    .canvas-container {
      top: 0;
      right: 0;
      scrollbar-width: thin;
      scrollbar-color: #6a727c4d transparent;

      &::-webkit-scrollbar-thumb {
        background-color: #6a727c4d !important;
      }
    }
  }

  @media screen and (max-height: 450px) {
    .sidebar {
      padding-top: 15px;
    }

    .sidebar a {
      font-size: 18px;
    }
  }
}

.viewer {
  .header-container {
    max-width: 100%;
  }

  .main {
    padding: 0px 10px;

    .canvas-container {
      scrollbar-width: auto;
      width: 100%;
    }


    .canvas-container::-webkit-scrollbar {
      background: transparent;
    }

    .canvas-container {
      height: 100%;
      position: fixed;
      left: 0;
      overflow-y: auto;
      overflow-x: auto;
      -webkit-box-pack: center;
      justify-content: center;
      -webkit-box-align: center;
      align-items: center;

      .canvas-area {
        width: 1280px;
        // background: #F9F9FB;
        margin: 0px auto;
        background-size: 80px 80px;
        background-repeat: repeat;
      }

    }
  }
}

.modal-header {
  padding: 0 1.5rem 0 1.5rem;
}

.page-body,
.homepage-body {
  height: 100vh;

  .list-group.list-group-transparent.dark .all-apps-link,
  .list-group-item-action.dark.active {
    background-color: $dark-background !important;
  }
}

.home-search-holder {
  height: 20px;
  width: 100%;
  margin-top: 32px;

  .search-box-wrapper {
    .input-icon {
      .input-icon-addon {
        padding-right: 6px;
      }
    }
  }

  .homepage-search {
    background: none !important;
    color: var(--slate12);
    height: 20px;
    border: none !important;

    &:focus {
      background: none !important;
      border: none !important;
    }

    &:hover {
      background: none !important;
      border: none !important;
      color: var(--slate12);
    }
  }
}

.homepage-app-card-list-item-wrap {
  row-gap: 16px;
  column-gap: 32px;
  display: flex;
  margin-top: 22px;
}

.homepage-app-card-list-item {
  max-width: 272px;
  flex-basis: 33%;
  padding: 0 !important;
}

.homepage-dropdown-style {
  min-width: 11rem;
  display: block;
  align-items: center;
  margin: 0;
  line-height: 1.4285714;
  width: 100%;
  padding: 0.5rem 0.75rem !important;
  font-weight: 400;
  white-space: nowrap;
  border: 0;
  cursor: pointer;
  font-size: 12px;
}

.homepage-dropdown-style:hover {
  background: rgba(101, 109, 119, 0.06);
}

.card-skeleton-container {
  border: 0.5px solid #b4bbc6;
  padding: 1rem;
  border-radius: 8px;
  height: 180px;
}

.app-icon-skeleton {
  background-color: #ECEEF0 !important;
  border-radius: 4px;
  margin-bottom: 20px;
  height: 40px;
  width: 40px;
}

.folder-icon-skeleton {
  display: inline-block;
  background-color: #858896;
  border-radius: 4px;
  height: 14px;
  width: 14px;
}

.folders-skeleton {
  padding: 9px 12px;
  height: 34px;
  margin-bottom: 4px;
}

.card-skeleton-button {
  height: 20px;
  width: 60px;
  background: #91a4f6;
  margin-top: 1rem;
  border-radius: 4px;
}

@media (min-height: 641px) and (max-height: 899px) {
  .homepage-pagination {
    position: fixed;
    bottom: 2rem;
    width: 63%;
  }
}

@media (max-height: 640px) {
  .homepage-pagination {
    position: fixed;
    bottom: 2rem;
    width: 71%;
  }
}

@media (max-width: 1056px) {
  .homepage-app-card-list-item {
    flex-basis: 50%;
  }
}

.homepage-body {
  overflow-y: hidden;

  a {
    color: inherit;
  }

  a:hover {
    color: inherit;
    text-decoration: none;
  }

  button.create-new-app-button {
    background-color: var(--indigo9);

  }




  .app-list {
    .app-card {
      height: 180px;
      max-height: 180px;
      border: 0.5px solid #b4bbc6;
      box-sizing: border-box;
      border-radius: 8px;
      overflow: hidden;

      .app-creation-time {
        span {
          color: var(--slate11) !important;
        }
      }

      .app-creator {
        font-weight: 500;
        font-size: 0.625rem;
        line-height: 12px;
        color: #292d37;
        white-space: nowrap;
        overflow: hidden;
        text-overflow: ellipsis;
      }

      .app-icon-main {
        background-color: $primary;

        .app-icon {
          img {
            height: 24px;
            width: 24px;
            filter: invert(100%) sepia(0%) saturate(0%) hue-rotate(17deg) brightness(104%) contrast(104%);
            vertical-align: middle;
          }
        }
      }

      .app-template-card-wrapper {
        .card-body {
          padding-left: 0px !important;
        }
      }

      .app-title {
        line-height: 20px;
        font-size: 1rem;
        font-weight: 400;
        color: #000000;
        overflow: hidden;
        max-height: 40px;
        text-overflow: ellipsis;
        display: -webkit-box;
        -webkit-line-clamp: 2;
        /* number of lines to show */
        line-clamp: 2;
        -webkit-box-orient: vertical;
      }

      button {
        font-size: 0.6rem;
        width: 100%;
      }

      .menu-ico {
        cursor: pointer;

        img {
          padding: 0px;
          height: 14px;
          width: 14px;
          vertical-align: unset;
        }
      }
    }

    .app-card.highlight {
      background-color: #f8f8f8;
      box-shadow: 0px 4px 4px rgba(0, 0, 0, 0.25);
      border: 0.5px solid $primary;

      .edit-button {
        box-sizing: border-box;
        border-radius: 6px;
        color: $primary-light;
        width: 113px;
        height: 28px;
        background: var(--indigo11) !important;
        border: none;
        color: var(--indigo4);
        padding: 4px 16px;
        gap: 6px;
        height: 28px;


        &:hover {
          background: var(--indigo10);

        }

        &:focus {
          box-shadow: 0px 0px 0px 4px var(--indigo6);
          background: var(--indigo10);
          outline: 0;
        }


        &:active {
          background: var(--indigo11);
          box-shadow: none;
        }
      }

      .launch-button {
        box-sizing: border-box;
        border-radius: 6px;
        color: var(--slate12);
        width: 113px;
        height: 28px;
        background: var(--base);
        border: 1px solid var(--slate7);
        color: var(--slate12);
        padding: 4px 16px;
        gap: 6px;
        height: 28px !important;


        &:hover {
          background: var(--slate8);
          color: var(--slate11);
          border: 1px solid var(--slate8);
          background: var(--base);
        }

        &:active {
          background: var(--base);
          box-shadow: none;
          border: 1px solid var(--slate12);
          color: var(--slate12);
        }

        &:focus {
          background: var(--base);
          color: var(--slate11);
          border: 1px solid var(--slate8);
          box-shadow: 0px 0px 0px 4px var(--slate6);
        }
      }

      .app-title {
        height: 20px;
        -webkit-line-clamp: 1;
        /* number of lines to show */
        line-clamp: 1;
      }
    }
  }
}


.template-library-modal {
  font-weight: 500;

  .modal-header {
    background-color: var(--base) !important;
    border-bottom: 1px solid var(--slate5);

  }

  .modal-dialog {
    max-width: 90%;
    height: 80%;

    .modal-content {
      height: 100%;
      padding: 0;


      .modal-body {
        height: 80%;
        padding: 0 10px;
        background-color: var(--base) !important;


        .container-fluid {
          height: 100%;
          padding: 0;

          .row {
            height: 100%;
          }
        }
      }
    }

    .modal-body,
    .modal-footer {
      background-color: #ffffff;
    }
  }

  .template-categories {
    .list-group-item {
      border: 0;
    }

    .list-group-item.active {
      background-color: #edf1ff;
      color: $primary-light;
      font-weight: 600;
    }
  }

  .template-app-list {
    .list-group-item {
      border: 0;
    }

    .list-group-item.active {
      background-color: #edf1ff;
      color: black;
    }
  }

  .template-display {
    display: flex;
    flex-direction: row;
    align-items: center;
    height: 100%;

    h3.title {
      font-weight: 600;
      line-height: 17px;
    }

    p.description {
      font-weight: 500;
      font-size: 13px;
      line-height: 15px;
      letter-spacing: -0.1px;
      color: #8092ab;
    }

    img.template-image {
      height: 75%;
      width: 85%;
      border: 0;
      padding: 0;
      object-fit: contain;
    }

    .template-spinner {
      width: 3rem;
      height: 3rem;
      margin: auto;
      position: absolute;
      top: 0;
      bottom: 0;
      left: 0;
      right: 0;
    }

    .row {
      margin-bottom: 0;
    }
  }

  .template-list {
    padding-top: 16px;

    .template-search-box {
      input {
        border-radius: 5px !important;
      }

      .input-icon {
        display: flex;
      }
    }

    .input-icon {
      .search-icon {
        display: block;
        position: absolute;
        left: 0;
        margin-right: 0.5rem;
      }

      .clear-icon {
        cursor: pointer;
        display: block;
        position: absolute;
        right: 0;
        margin-right: 0.5rem;
      }
    }

    .list-group-item.active {
      color: $primary;
    }
  }
}

.template-library-modal.dark-mode {

  .template-modal-control-column,
  .template-list-column,
  .categories-column,
  .modal-header {
    border-color: var(--slate5) !important;
  }

  .modal-body {
    height: 80%;
    padding: 0 10px;
    background-color: var(--base) !important;

    .container-fluid {
      height: 100%;
      padding: 0;

      .row {
        height: 100%;
      }
    }
  }

  .modal-footer,
  .modal-header,
  .modal-content {
    color: white;
    background-color: #2b394a;
  }

  .template-categories {
    .list-group-item {
      color: white;
      border: 0;
    }

    .list-group-item:hover {
      background-color: #232e3c;
    }

    .list-group-item.active {
      background-color: $primary-light;
      color: white;
      font-weight: 600;
    }
  }

  .template-app-list {
    .list-group-item {
      border: 0;
      color: white;
    }

    .list-group-item:hover {
      border: 0;
      background-color: #232e3c;
    }

    .list-group-item.active {
      background-color: $primary-light;
      color: white;
    }

    .no-results-item {
      background-color: var(--slate4);
      color: white;
    }
  }

  .template-list {
    .template-search-box {
      input {
        background-color: #2b394a;
        border-color: #232e3c;
        color: white;
      }
    }
  }
}

.organizations-modal.dark-mode,
.user-edit-modal.dark-mode {
  .modal-header {
    border-color: #232e3c !important;
  }

  .modal-body,
  .modal-footer,
  .modal-header,
  .modal-content {
    color: white;
    background-color: #2b394a;
  }

  .user-table-header th {
    color: white;
    background-color: #1c252f;
  }
}

.fx-container {
  position: relative;
}

.fx-common {
  margin-right: 12px;
}

.fx-button {
  border-radius: 6px;

  svg {
    margin: 2px 4px;
  }
}

.fx-button:hover {
  background-color: var(--slate4);
  cursor: pointer;
}

.fx-button.active {
  background-color: var(--indigo5);
  cursor: pointer;
}



.fx-container-eventmanager {
  position: relative;
}

.fx-container-eventmanager * .fx-outer-wrapper {
  position: absolute !important;
  top: 7px !important;
  right: -26px;
}

// targeting select component library class

.component-action-select *.css-1nfapid-container {
  width: 184px !important;
}

.component-action-select {
  .css-zz6spl-container {
    width: inherit;
  }

  &.fx-container-eventmanager {
    .fx-common {
      right: 0;
    }

    .custom-row {
      width: 100%
    }
  }

  .codeShow-active {
    display: flex;
    flex-direction: row-reverse;
    justify-content: space-between;

    .custom-row {
      width: 75%;
    }
  }

  .row.fx-container {
    .col {
      display: flex;
    }
  }
}

.fx-container-eventmanager *.fx-common {
  top: 6px !important;
  right: -34px;
}

.fx-container-eventmanager-code {
  padding-right: 15px !important;
}

.unselectable {
  -webkit-touch-callout: none;
  -webkit-user-select: none;
  -khtml-user-select: none;
  -moz-user-select: none;
  -ms-user-select: none;
  user-select: none;
}

.layout-buttons {
  span {
    color: $primary;
  }
}

.inspector {
  .tab-content {
    overflow-y: auto;
    // TAB HEADER HEIGHT + FOOTER HEIGHT + Extra padding = 120px
    height: calc(100vh - 10.4rem);
    // Hide scrollbar
    -ms-overflow-style: none;
    /* IE and Edge */
    scrollbar-width: none;
    /* Firefox */
    border-top: 1px solid var(--slate5) !important;
  }

  &.module-editor-inspector {
    .tab-content {
      border-top: none !important;
    }
  }

  /* Hide scrollbar for Chrome, Safari and Opera */
  /* Hide scrollbar for Chrome, Safari and Opera */
  .tab-content::-webkit-scrollbar {
    display: none;
  }

  .accordion:last-child {
    margin-bottom: 45px !important;
  }

  .field-type-vertical-line {
    position: relative;
    width: 0;
    height: 2rem;
    border-left: 1px solid var(--slate5);
    content: '';
    margin-right: -2.75rem;

  }

  .code-hinter-vertical-line {
    position: relative;
    width: 0;
    border-left: 1px solid var(--slate5);
    content: '';
    margin-right: 1rem;
  }

  .code-hinter-wrapper {
    min-width: 0;
  }

  .inspector-field-number {
    background-color: var(--slate1);
    border: none;
    color: var(--slate12);
    width: 8.063rem; //129px
    border: 1px solid var(--slate7);
    padding: 6px 10px;
  }
}


.theme-dark {
  .accordion-button::after {
    background-image: url('data:image/svg+xml,<svg xmlns="http://www.w3.org/2000/svg" width="12" height="13" viewBox="0 0 12 13" fill="none"><path d="M8.19426 3.5L3.80582 3.5C3.22697 3.5 2.86632 4.12791 3.15798 4.6279L5.35221 8.38943C5.64161 8.88556 6.35846 8.88556 6.64787 8.38943L8.8421 4.6279C9.13376 4.12791 8.77311 3.5 8.19426 3.5Z" fill="%23ffffff"/></svg>');
  }

  .homepage-body {
    .app-list {
      .app-title {
        line-height: 20px;
        font-size: 16px;
        font-weight: 400;
      }
    }
  }

  .layout-buttons {
    svg {
      filter: invert(89%) sepia(2%) saturate(127%) hue-rotate(175deg) brightness(99%) contrast(96%);
    }
  }

  .organization-list {
    margin-top: 5px;

    .btn {
      border: 0px;
    }

    .dropdown-toggle div {
      max-width: 200px;
      text-overflow: ellipsis;
      overflow: hidden;
    }
  }

  .left-menu {
    ul {
      li:not(.active):hover {
        color: $black;
      }
    }
  }

  .menu-ico,
  .folder-menu-icon {
    svg {
      path {
        fill: white !important;
      }
    }
  }
}

.pagination {
  .page-item.active {
    a.page-link {
      background-color: var(--cc-primary-brand);
    }
  }
}

.datasource-picker,
.stripe-operation-options {

  .select-search,
  .select-search-dark,
  .select-search__value input,
  .select-search-dark input {
    width: 224px !important;
    height: 32px !important;
    border-radius: $border-radius !important;
  }
}

.openapi-operation-options {

  .select-search,
  .select-search-dark,
  .select-search__value input,
  .select-search-dark input {
    height: 32px !important;
    border-radius: $border-radius !important;
  }
}

.openapi-operations-desc {
  padding-top: 12px;
}

.select-search {
  width: 100%;
  position: relative;
  box-sizing: border-box;
}

.select-search *,
.select-search *::after,
.select-search *::before {
  box-sizing: inherit;
}

.select-search-dark {
  .select-search-dark__input::placeholder {
    color: #E0E0E0;
  }
}

/**
 * Value wrapper
 */
.select-search__value {
  position: relative;
}

.select-search__value::after {
  content: "";
  display: inline-block;
  position: absolute;
  top: calc(50% - 9px);
  right: 19px;
  width: 11px;
  height: 11px;
}

/**
 * Input
 */
.select-search__input {
  display: block;
  width: 100%;
  padding: 0.4375rem 0.75rem;
  font-size: 0.875rem;
  font-weight: 400;
  line-height: 1.4285714;
  color: var(--slate12);
  background-color: var(--base);
  background-clip: padding-box;
  border: 1px solid var(--slate7);
  -webkit-appearance: none;
  -moz-appearance: none;
  appearance: none;
  border-radius: $border-radius !important;
  transition: border-color 0.15s ease-in-out, box-shadow 0.15s ease-in-out;
}

.select-search__input::-webkit-search-decoration,
.select-search__input::-webkit-search-cancel-button,
.select-search__input::-webkit-search-results-button,
.select-search__input::-webkit-search-results-decoration {
  -webkit-appearance: none;
}

.select-search__input:not([readonly]):focus {
  cursor: initial;
}

/**
 * Options wrapper
 */
.select-search__select {
  background: #ffffff;
  box-shadow: 0 0.0625rem 0.125rem rgba(0, 0, 0, 0.15);
}

/**
 * Options
 */
.select-search__options {
  list-style: none;
}

/**
 * Option row
 */
.select-search__row:not(:first-child) {
  border-top: 1px solid #eee;
}

/**
 * Option
 */
.select-search__option,
.select-search__not-found {
  display: block;
  height: 36px;
  width: 100%;
  padding: 0 16px;
  background: var(--base);
  border: none;
  outline: none;
  font-family: "Roboto", sans-serif;
  font-size: 14px;
  text-align: left;
  cursor: pointer;
}

.select-search--multiple .select-search__option {
  height: 48px;
}

.select-search__option.is-highlighted,
.select-search__option:not(.is-selected):hover {
  background: rgba(47, 204, 139, 0.1);
}

.select-search__option.is-highlighted.is-selected,
.select-search__option.is-selected:hover {
  background: #2eb378;
  color: #ffffff;
}

.audit-log {
  .select-search__option.is-selected {
    background: $primary;
    color: $white;
  }

  .page-body {
    margin-bottom: 0px;
  }

}

/**
 * Group
 */
.select-search__group-header {
  font-size: 10px;
  text-transform: uppercase;
  background: #eee;
  padding: 8px 16px;
}

/**
 * States
 */
.select-search.is-disabled {
  opacity: 0.5;
}

.select-search.is-loading .select-search__value::after {
  background-image: url("data:image/svg+xml,%3Csvg xmlns='http://www.w3.org/2000/svg' width='50' height='50' viewBox='0 0 50 50'%3E%3Cpath fill='%232F2D37' d='M25,5A20.14,20.14,0,0,1,45,22.88a2.51,2.51,0,0,0,2.49,2.26h0A2.52,2.52,0,0,0,50,22.33a25.14,25.14,0,0,0-50,0,2.52,2.52,0,0,0,2.5,2.81h0A2.51,2.51,0,0,0,5,22.88,20.14,20.14,0,0,1,25,5Z'%3E%3CanimateTransform attributeName='transform' type='rotate' from='0 25 25' to='360 25 25' dur='0.6s' repeatCount='indefinite'/%3E%3C/path%3E%3C/svg%3E");
  background-size: 8px;
  width: 8px;
  height: 8px;
}

.select-search:not(.is-disabled) .select-search__input {
  cursor: pointer;
}

/**
 * Modifiers
 */
.select-search--multiple {
  border-radius: 3px;
  overflow: hidden;
}

.select-search:not(.is-loading):not(.select-search--multiple) .select-search__value::after {
  transform: rotate(45deg);
  border-right: 1px solid #000;
  border-bottom: 1px solid #000;
  pointer-events: none;
}

.select-search--multiple .select-search__input {
  cursor: initial;
}

.select-search--multiple .select-search__input {
  border-radius: 3px 3px 0 0;
}

.select-search--multiple:not(.select-search--search) .select-search__input {
  cursor: default;
}

.select-search:not(.select-search--multiple) .select-search__input:hover {
  border-color: #2fcc8b;
}

.select-search:not(.select-search--multiple) .select-search__select {
  position: absolute;
  z-index: 2;
  right: 0;
  left: 0;
  border-radius: 3px;
  overflow: auto;
  max-height: 360px;
}

.select-search--multiple .select-search__select {
  position: relative;
  overflow: auto;
  max-height: 260px;
  border-top: 1px solid #eee;
  border-radius: 0 0 3px 3px;
}

.select-search__not-found {
  height: auto;
  padding: 16px;
  text-align: center;
  color: #888;
}

/**
* Select Search Dark Mode
*/
.select-search-dark {
  width: 100%;
  position: relative;
  box-sizing: border-box;
}

.select-search-dark *,
.select-search-dark *::after,
.select-search-dark *::before {
  box-sizing: inherit;
}

/**
 * Value wrapper
 */
.select-search-dark__value {
  position: relative;
}

.select-search-dark__value::after {
  content: "";
  display: inline-block;
  position: absolute;
  top: calc(50% - 4px);
  right: 13px;
  width: 6px;
  height: 6px;
  filter: brightness(0) invert(1);
}

/**
 * Input
 */
.select-search-dark__input {
  display: block;
  width: 100%;
  font-size: 0.875rem;
  font-weight: 400;
  line-height: 1.4285714;
  color: #ffffff;
  background-color: #2b3547;
  background-clip: padding-box;
  border: 1px solid #232e3c;
  -webkit-appearance: none;
  -moz-appearance: none;
  appearance: none;
  border-radius: 0;
  transition: border-color 0.15s ease-in-out, box-shadow 0.15s ease-in-out;
}

.select-search-dark__input::-webkit-search-decoration,
.select-search-dark__input::-webkit-search-cancel-button,
.select-search-dark__input::-webkit-search-results-button,
.select-search-dark__input::-webkit-search-results-decoration {
  -webkit-appearance: none;
}

.select-search-dark__input:not([readonly]):focus {
  cursor: initial;
}

/**
 * Options
 */
.select-search-dark__options {
  list-style: none;
  padding: 0;
}

/**
 * Option row
 */
.select-search-dark__row:not(:first-child) {
  border-top: none;
}

/**
 * Option
 */
.select-search-dark__option,
.select-search-dark__not-found {
  display: block;
  height: 36px;
  width: 100%;
  padding: 0 16px;
  background-color: var(--base) !important;
  color: #ffffff !important;
  outline: none;
  font-family: "Roboto", sans-serif;
  font-size: 14px;
  text-align: left;
  cursor: pointer;
  border-radius: 0;

  &:hover {
    background-color: #2b3546 !important;
  }
}

.select-search-dark--multiple .select-search-dark__option {
  height: 48px;
}

/**
 * Group
 */
.select-search-dark__group-header {
  font-size: 10px;
  text-transform: uppercase;
  background: #eee;
  padding: 8px 16px;
}

/**
 * States
 */
.select-search-dark.is-disabled {
  opacity: 0.5;
}

.select-search-dark.is-loading .select-search-dark__value::after {
  background-image: url("data:image/svg+xml,%3Csvg xmlns='http://www.w3.org/2000/svg' width='50' height='50' viewBox='0 0 50 50'%3E%3Cpath fill='%232F2D37' d='M25,5A20.14,20.14,0,0,1,45,22.88a2.51,2.51,0,0,0,2.49,2.26h0A2.52,2.52,0,0,0,50,22.33a25.14,25.14,0,0,0-50,0,2.52,2.52,0,0,0,2.5,2.81h0A2.51,2.51,0,0,0,5,22.88,20.14,20.14,0,0,1,25,5Z'%3E%3CanimateTransform attributeName='transform' type='rotate' from='0 25 25' to='360 25 25' dur='0.6s' repeatCount='indefinite'/%3E%3C/path%3E%3C/svg%3E");
  background-size: 11px;
}

.select-search-dark:not(.is-disabled) .select-search-dark__input {
  cursor: pointer;
}

/**
 * Modifiers
 */
.select-search-dark--multiple {
  border-radius: 3px;
  overflow: hidden;
}

.select-search-dark:not(.is-loading):not(.select-search-dark--multiple) .select-search-dark__value::after {
  transform: rotate(45deg);
  border-right: 1px solid #000;
  border-bottom: 1px solid #000;
  pointer-events: none;
}

.select-search-dark--multiple .select-search-dark__input {
  cursor: initial;
}

.select-search-dark--multiple .select-search-dark__input {
  border-radius: 3px 3px 0 0;
}

.select-search-dark--multiple:not(.select-search-dark--search) .select-search-dark__input {
  cursor: default;
}

.select-search-dark:not(.select-search-dark--multiple) .select-search-dark__input:hover {
  border-color: #ffffff;
}

.select-search-dark:not(.select-search-dark--multiple) .select-search-dark__select {
  position: absolute;
  z-index: 2;
  right: 0;
  left: 0;
  border-radius: 3px;
  overflow: auto;
  max-height: 360px;
}

.select-search-dark--multiple .select-search-dark__select {
  position: relative;
  overflow: auto;
  max-height: 260px;
  border-top: 1px solid #eee;
  border-radius: 0 0 3px 3px;
}

.select-search-dark__not-found {
  height: auto;
  padding: 16px;
  text-align: center;
  color: #888;
}

// jet-table-footer is common class used in other components other than table
.jet-table-footer {
  .table-footer {
    width: 100%;
  }
}

.btn-primary {
  --tblr-btn-color: #{$primary-rgb};
  --tblr-btn-color-darker: #{$primary-rgb-darker};
  border-color: none;
}

.form-check-input:checked {
  background-color: var(--indigo9);
  border-color: rgba(101, 109, 119, 0.24);
}

#passwordLogin:checked {
  background-color: #E54D2E;
  border-color: rgba(101, 109, 119, 0.24);
}

.btn:focus,
.btn:active,
.form-check-input:focus,
.form-check-input:active,
.form-control:focus,
th:focus,
tr:focus {
  outline: none !important;
  box-shadow: none;
}

.show-password-field {
  width: fit-content;

  .form-check-input {
    cursor: pointer;
  }

  .show-password-label {
    cursor: pointer;
  }
}

.select-search__option {
  color: rgb(90, 89, 89);
}

.select-search__option.is-selected {
  background: rgba(176, 176, 176, 0.07);
  color: #4d4d4d;
}

.select-search__option.is-highlighted.is-selected,
.select-search__option.is-selected:hover {
  background: rgba(66, 153, 225, 0.1);
  color: rgb(44, 43, 43);
}

.select-search__option.is-highlighted,
.select-search__option:hover {
  background: rgba(66, 153, 225, 0.1);
}

.select-search__options {
  margin-left: -33px;
}

.select-search__option.is-highlighted,
.select-search__option:not(.is-selected):hover {
  background: rgba(66, 153, 225, 0.1);
}

.select-search:not(.select-search--multiple) .select-search__input:hover {
  border-color: rgba(66, 153, 225, 0.1);
}

.DateInput_input {
  font-weight: 300;
  font-size: 14px;
  padding: 4px 7px 2px;
  padding: 4px 7px 2px;
  width: 100px !important;
  margin-left: 10px;
}

.no-components-box {
  border: 1px dashed #3e525b;
}

.form-control-plaintext:focus-visible {
  outline: none;
  outline-width: thin;
  outline-style: solid;
  outline-color: $primary;
}

.form-control-plaintext:hover {
  outline: none;
  outline-width: thin;
  outline-style: solid;
  outline-color: rgba(66, 153, 225, 0.8);
}

.select-search__input:focus-visible {
  outline: none;
  outline-color: #4ac4d6;
}

.form-control-plaintext {
  padding: 5px;
}

.code-builder {
  border: solid 1px #dadcde;
  border-radius: 2px;
  padding-top: 4px;

  .variables-dropdown {
    position: fixed;
    right: 0;
    width: 400px;
    z-index: 200;
    border: solid 1px #dadcde;

    .group-header {
      background: #f4f6fa;
    }
  }
}

.__react_component_tooltip {
  z-index: 10000;
}

.select-search__value::after {
  top: calc(50% - 2px);
  right: 15px;
  width: 5px;
  height: 5px;
}

.progress-bar {
  background-color: rgba(66, 153, 225, 0.7);
}

.popover-header {
  background-color: #f4f6fa;
  border-bottom: 0;
}

.popover-body {
  background-color: var(--base);
  color: var(--slate12);
  border-radius: 6px;

  .form-label {
    font-size: 12px;
  }
}

/**
 * Home page app menu
 */
#popover-app-menu {
  border-radius: 4px;
  width: 150px;
  box-shadow: 0px 12px 16px -4px rgba(16, 24, 40, 0.08), 0px 4px 6px -2px rgba(16, 24, 40, 0.03);
  background: var(--base);
  color: var(--slate12);
  border: 1px solid var(--slate3);

  .popover-arrow {
    display: none;
  }

  .popover-body {
    padding: 16px 12px 0px 12px;
    color: var(--slate12);

    .field {
      font-weight: 500;
      font-size: 0.7rem;

      &__danger {
        color: var(--tomato9);
      }
    }
  }
}

.input-icon {
  .input-icon-addon {
    display: none;
  }
}

.input-icon:hover {
  .input-icon-addon {
    display: flex;
  }
}

.input-icon:focus {
  .input-icon-addon {
    display: flex;
  }
}

.sub-section {
  width: 100%;
  display: block;
}

.text-muted {
  color: #3e525b !important;
}

body {
  color: #3e525b;
}

.RichEditor-root {
  background: var(--cc-surface1-surface);
  border: 1px solid var(--cc-default-border);
  font-family: "Georgia", serif;
  font-size: 14px;
  padding: 15px;
  height: 100%;
}

.RichEditor-editor {
  border-top: 1px solid #ddd;
  cursor: text;
  font-size: 16px;
  margin-top: 10px;
}

.RichEditor-editor .public-DraftEditorPlaceholder-root,
.RichEditor-editor .public-DraftEditor-content {
  margin: 0 -15px -15px;
  padding: 15px;
}

.RichEditor-controls {
  .dropmenu {
    .dropdownbtn {
      color: var(--cc-placeholder-text);
      &:hover {
        color: var(--cc-primary-brand);
      }
    }

    .dropdown-content {
      color : var(--cc-placeholder-text);
    }
  }
}

.RichEditor-editor .public-DraftEditor-content {
  min-height: 100px;
  overflow-y: scroll;
  color: var(--cc-primary-text);
}

.RichEditor-hidePlaceholder .public-DraftEditorPlaceholder-root {
  display: none;
}

.RichEditor-editor .RichEditor-blockquote {
  border-left: 5px solid #eee;
  color: #666;
  font-family: "Hoefler Text", "Georgia", serif;
  font-style: italic;
  margin: 16px 0;
  padding: 10px 20px;
}

.RichEditor-editor .public-DraftStyleDefault-pre {
  background-color: rgba(0, 0, 0, 0.05);
  font-family: "Inconsolata", "Menlo", "Consolas", monospace;
  font-size: 16px;
  padding: 20px;
  color: #0000009c;
}

.RichEditor-controls {
  font-family: "Helvetica", sans-serif;
  font-size: 14px;
  margin-bottom: 5px;
  user-select: none;
}

.dropmenu {
  position: relative;
  display: inline-block;
  margin-right: 16px;

  .dropdownbtn {
    color: #999;
    background: none;
    cursor: pointer;
    outline: none;
    border: none;
  }

  .dropdown-content {
    display: none;
    position: absolute;
    z-index: 2;
    width: 100%;
    align-items: center;
    border: 1px solid transparent;
    border-radius: 4px;
    box-shadow: 0 2px 6px 2px rgba(47, 54, 59, 0.15);

    a {
      text-decoration: none;
      width: 100%;
      position: relative;
      display: block;

      span {
        text-align: center;
        width: 100%;
        text-align: center;
        padding: 3px 0px;
      }
    }
  }
}

.dropmenu .dropdown-content a:hover {
  background-color: rgba(0, 0, 0, 0.05);
}

.dropmenu:hover {
  .dropdownbtn {
    color: var(--cc-primary-brand);
    background-color: rgba(0, 0, 0, 0.05);
    border-radius: 4px;
  }

  .dropdown-content {
    display: block;
  }
}

.RichEditor-styleButton {
  color: #999;
  cursor: pointer;
  margin-right: 16px;
  padding: 2px 0;
  display: inline-block;
}

.RichEditor-activeButton {
  color: #5890ff;
}


.chart-data-input {
  .CodeMirror {
    min-height: 370px;
    font-size: 0.8rem;
  }

  .code-hinter {
    min-height: 370px;
  }
}

.map-location-input {
  .CodeMirror {
    min-height: 120px;
    font-size: 0.8rem;
  }

  .code-hinter {
    min-height: 120px;
  }
}

.rdt {
  .form-control {
    height: 100%;
  }
}

.DateInput_input__focused {
  border-bottom: 2px solid $primary;
}

.CalendarDay__selected,
.CalendarDay__selected:active,
.CalendarDay__selected:hover {
  background: var(--cc-primary-brand);
  border: 1px double var(--cc-primary-brand);
}

.CalendarDay__selected_span {
  background: var(--cc-primary-brand);
  border: var(--cc-primary-brand);
}

.CalendarDay__selected_span:active,
.CalendarDay__selected_span:hover {
  background: var(--cc-primary-brand);
  border: 1px double var(--cc-primary-brand);
  color: #ffffff;
}

.CalendarDay__hovered_span:active,
.CalendarDay__hovered_span:hover {
  background: var(--cc-primary-brand);
  border: 1px double var(--cc-primary-brand);
  color: #ffffff;
}

.CalendarDay__hovered_span {
  background: var(--cc-primary-brand);
  border: 1px double var(--cc-primary-brand);
  color: #ffffff;
}

.table-responsive {
  margin-bottom: 0rem;
}

.code-hinter::-webkit-scrollbar {
  width: 0;
  height: 0;
  background: transparent;
}

.codehinter-query-editor-input {
  .CodeMirror {
    font-family: "Roboto", sans-serif;
    color: #263136;
    overflow: hidden;
    height: 50px !important;
  }

  .CodeMirror-vscrollbar {
    overflow: hidden;
  }

  .CodeMirror-focused {
    padding-top: 0;
    height: 50px;
  }

  .CodeMirror-scroll {
    position: absolute;
    top: 0;
    width: 100%;
  }
}

.field {
  .CodeMirror-scroll {
    position: static;
    top: 0;
  }

  .form-check {
    display: inline-block;
  }
}

.code-hinter {
  .form-control {
    .CodeMirror {
      font-family: "Roboto", sans-serif;
      height: 50px !important;
      max-height: 300px;
    }
  }

  .CodeMirror-vscrollbar,
  .CodeMirror-hscrollbar {
    background: transparent;
    height: 0;
    width: 0;
  }

  .CodeMirror-scroll {
    overflow: hidden !important;
    position: static;
    width: 100%;
  }
}

.CodeMirror-hints {
  font-family: "Roboto", sans-serif;
  font-size: 0.9rem;
  padding: 0px;
  z-index: $hints-z-index;

  li.CodeMirror-hint-active {
    background: $primary;
  }

  .CodeMirror-hint {
    padding: 4px;
    padding-left: 10px;
    padding-right: 10px;
  }
}

.cm-matchhighlight {
  color: #4299e1 !important;
  background: rgba(66, 153, 225, 0.1) !important;
}

.nav-tabs .nav-link {
  color: #3e525b;
  border-top-left-radius: 0px;
  border-top-right-radius: 0px;
}

.transformation-popover {
  padding: 14px;
  font-weight: 500;
  margin-bottom: 0px;
}


hr {
  margin: 1rem 0;
}

.query-hinter {
  min-height: 150px;
}

.codehinter-default-input {
  font-family: "Roboto", sans-serif;
  display: block;
  width: 100%;
  font-size: 0.875rem;
  font-weight: 400;
  color: var(--slate9);
  background-color: var(--base) !important;
  background-clip: padding-box;
  border: 1px solid var(--slate7);
  -webkit-appearance: none;
  -moz-appearance: none;
  appearance: none;
  border-radius: 4px;
  transition: border-color 0.15s ease-in-out, box-shadow 0.15s ease-in-out;
  height: 30px;

  .CodeMirror {
    font-family: "Roboto", sans-serif;
  }

  .CodeMirror-placeholder {
    height: inherit !important;
    position: absolute !important;
    margin-top: 3px;
  }
}

.codehinter-query-editor-input {
  font-family: "Roboto", sans-serif;
  padding: 0.1775rem 0rem;
  display: block;
  width: 100%;
  font-size: 0.875rem;
  font-weight: 400;
  color: #232e3c;
  background-color: #ffffff;
  background-clip: padding-box;
  border: 1px solid #dadcde;
  border-radius: $border-radius;
  appearance: none;
  transition: border-color 0.15s ease-in-out, box-shadow 0.15s ease-in-out;
  height: 28px !important;
}

.editor {
  .modal-dialog {
    overflow-y: initial !important
  }

  .modal-dialog-scrollable:not(.modal-fullscreen) .modal-content {
    max-height: 88% !important;
  }

  .modal-dialog-scrollable.modal-fullscreen .modal-content {
    max-height: 100% !important;
  }

  .modal-dialog-scrollable.modal-fullscreen .modal-content.modal-component {
    // Modal header height
    padding-bottom: 0;
  }
}


.modal-component {


  .modal-body {
    padding: 0;
  }

  .modalWidget-config-handle {
    position: relative !important;
  }
}

.multiple-components-config-handle {
  position: absolute;
  left: 54px;
  top: -20px;
  transform: translate(-50%, 0px);
  width: 110px;
}


.config-handle {
  top: -20px;
  position: fixed;
  max-height: 10px;
  z-index: 100;
  min-width: 108px;

  &.module-container {
    .handle-content {
      cursor: move;
      color: #fff;
      background: #c6cad0 !important;
    }
  }
}


.config-handle,
.multiple-components-config-handle {
  .handle-content {
    cursor: move;
    color: #ffffff;
    background: $primary;
  }

  .badge {
    font-size: 9px;
    border-bottom-left-radius: 0;
    border-bottom-right-radius: 0;

    .delete-part {
      margin-left: 10px;
      float: right;
    }

    .delete-part::before {
      height: 12px;
      display: inline-block;
      width: 2px;
      background-color: rgba(255, 255, 255, 0.8);
      opacity: 0.5;
      content: "";
      vertical-align: middle;
    }
  }
}

.draggable-box-in-editor:hover {
  z-index: 3 !important;
}

.config-handle:hover,
.config-handle {
  visibility: visible;
}

.config-handle {
  visibility: hidden;
  transition: all .15s ease-in-out;
}

.canvas-area #modal-container .modal-component>.config-handle {
  visibility: visible !important;
}

.modal-content {
  .config-handle {
    position: absolute;

    .badge {
      font-size: 9px;
    }
  }
}

.config-handle {
  display: block;
}

.apps-table {
  .app-title {
    font-size: 1rem;
  }

  .row {
    --tblr-gutter-x: 0rem;
  }
}


.theme-dark .wrapper {

  .navbar .navbar-nav .active>.nav-link,
  .navbar .navbar-nav .nav-link.active,
  .navbar .navbar-nav .nav-link.show,
  .navbar .navbar-nav .show>.nav-link {
    color: rgba(255, 255, 255, 0.7);
  }
}

.home-page,
.org-users-page {

  .navbar .navbar-nav .active>.nav-link,
  .navbar .navbar-nav .nav-link.active,
  .navbar .navbar-nav .nav-link.show,
  .navbar .navbar-nav .show>.nav-link {
    color: rgba(35, 46, 60, 0.7);
  }

  .nav-item {
    font-size: 0.9rem;
  }

  img.svg-icon {
    cursor: pointer;
    padding-left: 2px;
    border-radius: 10px;
  }

  img.svg-icon:hover {
    background-color: rgba(224, 214, 214, 0.507);
  }
}




.CodeMirror-placeholder {
  color: #9e9e9e !important;
  font-size: 0.7rem !important;
  font-size: 12px !important;
}

.CodeMirror-code {
  font-weight: 300;
}

.btn-primary {
  border-color: transparent;
}

.text-widget {
  overflow: auto;
}

.text-widget::-webkit-scrollbar {
  width: 0;
  height: 0;
  background: transparent;
}

.input-group-flat:focus-within {
  box-shadow: none;
}

.map-widget {
  .place-search-input {
    box-sizing: border-box;
    border: 1px solid transparent;
    width: 240px;
    height: 32px;
    padding: 0 12px;
    border-radius: 3px;
    box-shadow: 0 2px 6px rgba(0, 0, 0, 0.3);
    font-size: 14px;
    outline: none;
    text-overflow: ellipses;
    position: absolute;
    left: 50%;
    margin-left: -120px;
  }

  .map-center {
    position: fixed;
    z-index: 1000;
  }
}

.events-toggle-active {
  .toggle-icon {
    transform: rotate(180deg);
  }
}

.events-toggle {
  .toggle-icon {
    display: inline-block;
    margin-left: auto;
    transition: 0.3s transform;
  }

  .toggle-icon:after {
    content: "";
    display: inline-block;
    vertical-align: 0.306em;
    width: 0.46em;
    height: 0.46em;
    border-bottom: 1px solid;
    border-left: 1px solid;
    margin-right: 0.1em;
    margin-left: 0.4em;
    transform: rotate(-45deg);
  }
}

.nav-link-title {
  font-weight: 500;
  font-size: 0.9rem;
}

.navbar-nav {
  .dropdown:hover {
    .dropdown-menu {
      display: block;
    }
  }
}

.app-version-container {
  min-height: 200px;
  height: 100%;
  display: flex !important;
  flex-direction: column;
}

.app-version-content {
  flex: 1;
  overflow: auto;
}

.query-manager-header {
  .nav-item {
    border-right: solid 1px #dadcde;
    background: 0 0;
  }

  .nav-link {
    height: 39px;
  }
}

input:focus-visible {
  outline: none;
}

.navbar-expand-md.navbar-light .nav-item.active:after {
  border: 1px solid $primary;
}

.org-users-page {
  .select-search__input {
    color: #617179;
  }

  .select-search-role {
    position: absolute;
    margin-top: -1rem;
  }

  .has-focus>.select-search__select>ul {
    margin-bottom: 0;
  }

  .select-search__option.is-selected {
    background: $primary;
    color: #ffffff;
  }
}

.encrypted-icon {
  margin-bottom: 0.25rem;
}

.widget-documentation-link {
  position: fixed;
  bottom: 0;
  background: var(--indigo3);
  width: 18.75rem; // 300px
  z-index: 999;
  padding: 12px 18px;
  display: flex;
  justify-content: space-between;
  cursor: pointer;

  .widget-documentation-link-text {
    margin-left: 10px;
    font-weight: 500;
    color: var(--slate12);
  }

  &:hover {
    background: var(--indigo4);
  }

  a {
    &:hover {
      text-decoration: none;
    }
  }
}

.components-container {
  .draggable-box {
    cursor: move;
  }
}

.column-sort-row {
  border-radius: 6px;
  background-color: var(--slate3);

  .event-handler-text {
    font-size: 12px;
    line-height: 20px;
    color: var(--slate12);
    font-weight: 500;
  }

  .event-name-text {
    font-size: 12px;
    line-height: 20px;
    color: var(--slate11);
    font-weight: 400;
    border-radius: 4px;
  }

  .card-body {
    color: var(--slate12);
  }
}

.jet-tabs {
  overflow-y: auto
}

.jet-btn {
  outline: none;
  border: 1px solid;

  &:hover {
    background: var(--tblr-btn-color-darker) !important;
  }

  &:active {
    background: var(--tblr-btn-color-clicked) !important;
  }
}

.jet-button {
  outline: none;
  border: 1px solid;
}

.editor-sidebar::-webkit-scrollbar {
  width: 0;
  height: 0;
  background: transparent;
  -ms-overflow-style: none;
}

.editor-sidebar {
  max-width: 300px;
  scrollbar-width: none;
  -ms-overflow-style: none;
}

.sketch-picker {
  position: relative;
  top: 0px;
  border-radius: 6px !important;
  border: 1px solid var(--slate5, #E6E8EB) !important;
  background: var(--slate1, #FBFCFD) !important;
  width: 210px !important; //adjusted with padding
  box-shadow: 0px 4px 6px -2px rgba(16, 24, 40, 0.03), 0px 12px 16px -4px rgba(16, 24, 40, 0.08) !important;
  color: var(--slate12);

  .flexbox-fix:nth-child(3) {
    div:nth-child(1) {
      input {
        width: 100% !important;
      }

      label {
        color: var(--slate12) !important;
      }
    }
  }
}

.boxshadow-picker {
  .sketch-picker {
    left: -209px !important;
    position: absolute !important;
  }
}


.color-picker-input {
  border: solid 1px rgb(223, 223, 223);
  cursor: pointer;

  &:hover {
    .color-reset {
      display: flex;
    }
  }
}

.color-reset {
  display: none;
  align-items: center;
  justify-content: center;
  height: 20px;
  width: 25px;
  margin-right: 5px;
  border-radius: 5px;

  &:hover {
    background: var(--slate1);
  }
}

.app-sharing-modal {

  .form-control.is-invalid,
  .was-validated .form-control:invalid {
    border-color: #ffb0b0;
  }

  .form-check-input {
    cursor: pointer;
  }
}

.widgets-list {
  --tblr-gutter-x: 0px !important;
  // padding-right: 4px;
  // padding-left: 3px;
}

.global-settings-width-input-container {
  position: relative;
  display: flex;
  flex: 1;

  input,
  .dropdown-max-canvas-width-type {
    border: 1px solid var(--slate7, #3A3F42);
    background: var(--slate1, #151718);
    color: var(--slate12);
    padding: 6px 10px;
  }

  input {
    border-radius: 6px 0px 0px 6px;

    &:focus {
      background-color: var(--base);
    }
  }

  .dropdown-max-canvas-width-type {
    border-radius: 0px 6px 6px 0px;
    gap: 17px;


    &:focus-visible {
      outline: none;
    }

  }
}

.input-with-icon {
  position: relative;
  display: flex;
  flex: 1;

  input {
    border-radius: 0px 6px 6px 0px !important;
    color: var(--slate12);
    background-color: var(--base);

    &:focus-visible {
      background-color: var(--base);

    }

  }

  .icon-container {
    position: absolute;
    right: 10px;
    top: calc(50% - 10px);
    z-index: 3;
  }
}

.dynamic-variable-preview {
  min-height: 20px;
  max-height: 500px;
  overflow: auto;
  line-height: 20px;
  font-size: 12px;
  margin-top: -2px;
  word-wrap: break-word;
  border-bottom-left-radius: 3px;
  border-bottom-right-radius: 3px;
  box-sizing: border-box;
  font-family: "Source Code Pro", monospace;
  word-break: break-all;

  .heading {
    font-weight: 700;
    white-space: pre;
    text-transform: capitalize;
  }
}

.user-email:hover {
  text-decoration: none;
  cursor: text;
}

.theme-dark {
  .nav-item {
    background: 0 0;
  }

  .audit-log {

    .card-footer {
      background: var(--page-default);
      color: var(--slate12);
    }

    .select-search__option:not(.is-selected),
    .select-search__select {
      background: #2c3547;
      color: $white;
    }

    .select-search__option.is-selected:hover,
    .select-search__option:not(.is-selected):hover,
    .select-search__option.is-selected {
      background: #1F2936;
      color: $white;
      border-radius: 0px;
    }
  }

  .navbar .navbar-nav .active>.nav-link,
  .theme-dark .navbar .navbar-nav .nav-link.active,
  .theme-dark .navbar .navbar-nav .nav-link.show,
  .theme-dark .navbar .navbar-nav .show>.nav-link {
    color: #ffffff;
  }


  .form-check-label {
    color: white;
  }

  .nav-tabs .nav-link {
    color: #c3c3c3 !important;
  }

  .card-body> :last-child {
    color: #ffffff !important;
  }

  .card .table tbody td a {
    color: inherit;
  }

  .DateInput {
    background: #1f2936;
  }

  .DateInput_input {
    background-color: #1f2936;
    color: #ffffff;
  }

  &.daterange-picker-widget {
    .DateRangePickerInput_arrow_svg {
      fill: #ffffff;
    }
  }

  .DateRangePickerInput {
    background-color: #1f2936;
  }

  .DateInput_input__focused {
    background: #1f2936;
  }

  .DateRangePickerInput__withBorder {
    border: 1px solid #1f2936;
  }

  .main .canvas-container .canvas-area {
    // background: #2f3c4c;
  }


  .main .navigation-area {

    a.page-link {
      border-radius: 0;
      border: 0;
      color: white;
    }

    a.page-link:hover {
      color: white;
      background-color: #4D72FA;
    }

    a.page-link.active {
      color: white;
      background-color: #4D72FA;
    }
  }

  .rdtOpen .rdtPicker {
    color: black;
  }

  .editor .editor-sidebar .components-container .component-image-holder {
    background: hsl(200, 7.0%, 8.8%); //slate1
    border-radius: 6px;
    margin-bottom: 4px;
  }

  .nav-tabs .nav-link:hover {
    border-left-color: transparent !important;
    border-top-color: transparent !important;
    border-right-color: transparent !important;

  }

  .modal-content,
  .modal-header {
    background-color: #1f2936;

    .text-muted {
      color: var(--slate9) !important;
    }
  }

  .modal-header {
    border-bottom: 1px solid rgba(255, 255, 255, 0.09) !important;
  }

  .no-components-box {
    background-color: var(--slate4) !important;

    center {
      color: white !important;
    }
  }

  .query-list {
    .text-muted {
      color: #ffffff !important;
    }

    .mute-text {
      color: #8092AB;
    }
  }

  .editor .editor-sidebar .nav-tabs .nav-link {
    color: #ffffff;

    img {
      filter: brightness(0) invert(1);
    }
  }

  .jet-container {
    background-color: #1f2936;
  }

  .nav-tabs .nav-item.show .nav-link,
  .nav-tabs .nav-link.active {
    background-color: #2f3c4c;
  }


  .left-sidebar {
    .text-muted {
      color: #ffffff !important;
    }

    .left-sidebar-page-selector {
      .list-group {
        .list-group-item {
          border: solid #1d2a39 1px;
          color: white;
        }

        .list-group-item:hover {
          background-color: #1F2936;
        }

        .list-group-item.active {
          background-color: #1F2936;
        }
      }
    }
  }

  .app-title {
    color: var(--slate12) !important;
  }

  .RichEditor-root {
    background: #1f2936;
    border: 1px solid var(--cc-default-border);
  }

  .app-description {
    color: #ffffff !important;
  }

  .btn-light,
  .btn-outline-light {
    background-color: #42546a;
    --tblr-btn-color-text: #ffffff;

    img {
      filter: brightness(0) invert(1);
    }
  }

  .editor .left-sidebar .datasources-container tr {
    border-bottom: solid 1px rgba(255, 255, 255, 0.09);
  }

  .editor .left-sidebar .datasources-container .datasources-header {
    border: solid rgba(255, 255, 255, 0.09) !important;
    border-width: 0px 0px 1px 0px !important;
  }

  .query-manager-header .nav-item {
    border-right: solid 1px rgba(255, 255, 255, 0.09);

    .nav-link {
      color: #c3c3c3;
    }
  }

  .input-group-text {
    border: solid 1px rgba(255, 255, 255, 0.09) !important;
  }

  .app-users-list {
    .text-muted {
      color: #ffffff !important;
    }
  }

  .main .query-pane .data-pane .queries-container .queries-header {
    border-width: 0px 0px 1px 0px !important;

    .text-muted {
      color: #ffffff !important;
    }
  }

  .query-pane {
    border-top: 1px solid var(--slate5) !important;
  }

  .input-icon .input-icon-addon img {
    filter: invert(1);
  }

  .svg-icon {
    filter: brightness(0) invert(1);
  }

  .badge {
    .svg-icon {
      filter: brightness(1) invert(0);
    }
  }

  .alert {
    background: transparent;

    .text-muted {
      color: #ffffff !important;
    }
  }

  .home-page-content {
    .hr-text {
      color: var(--slate11) !important;
      text-transform: lowercase !important;
      font-weight: 400;
      font-size: 12px;
      line-height: 20px;
    }
  }

  .hr-text {
    color: #ffffff !important;
  }

  .skeleton-line::after {
    background-image: linear-gradient(to right,
        #121212 0,
        #121212 40%,
        #121212 80%);
  }

  .app-icon-skeleton::after {
    background-image: linear-gradient(to right,
        #566177 0,
        #5a6170 40%,
        #4c5b79 80%);
  }

  .app-icon-skeleton {
    background-color: #3A4251 !important;
  }

  .folder-icon-skeleton::after {
    background-image: linear-gradient(to right,
        #566177 0,
        #5a6170 40%,
        #4c5b79 80%);
  }

  .select-search__input {
    color: rgb(224, 224, 224);
    background-color: #2b3547;
    border: 1px solid #2b3547;
  }

  .select-search__select {
    background: #ffffff;
    box-shadow: 0 0.0625rem 0.125rem rgba(0, 0, 0, 0.15);
  }

  .select-search__row:not(:first-child) {
    border-top: 1px solid #eee;
  }

  .select-search__option,
  .select-search__not-found {
    background: #ffffff;
  }

  .select-search__option.is-highlighted,
  .select-search__option:not(.is-selected):hover {
    background: rgba(47, 204, 139, 0.1);
  }

  .select-search__option.is-highlighted.is-selected,
  .select-search__option.is-selected:hover {
    background: #2eb378;
    color: #ffffff;
  }

  .org-users-page {

    .user-email,
    .user-type,
    .workspaces,
    .user-status {
      color: var(--slate12) !important;
    }
  }

  .org-users-page {
    .select-search__option.is-selected {
      background: $primary;
      color: #ffffff;
    }

    .select-search__option:not(.is-selected):hover {
      background: rgba(66, 153, 225, 0.1);
    }
  }

  .org-variables-page {

    .user-email,
    .user-status {
      filter: brightness(0) invert(1);
    }

    .btn-org-env {
      background: transparent;
    }
  }

  .org-variables-page {
    .select-search__option.is-selected {
      background: $primary;
      color: #ffffff;
    }

    .select-search__option:not(.is-selected):hover {
      background: rgba(66, 153, 225, 0.1);
    }
  }

  .org-constant-bg {
    background-color: var(--page-default);
  }

  .react-json-view {
    background-color: transparent !important;
  }

  .codehinter-query-editor-input .CodeMirror {
    height: 31px !important;
  }

  .select-search:not(.is-loading):not(.select-search--multiple) .select-search__value::after {
    transform: rotate(45deg);
    border-right: 1px solid #ffffff;
    border-bottom: 1px solid #ffffff;
  }

  .app-version-name.form-select {
    border-color: $border-grey-dark;
  }

  .organization-list {
    .btn {
      background-color: #273342;
      color: #656d77;
    }
  }

  .oidc-button {
    .btn-loading:after {
      color: $white;
    }
  }

  .page-item {
    a.page-link {
      color: white;
    }
  }

  .tj-ms-count {
    background-color: #273342;
    color: $white;
  }

  .tj-ms-preview {
    color: #273342;
  }

  .tj-dashed-tooltip {
    border-color: white;
  }
}

.main-wrapper {
  position: relative;
  min-height: 100%;
  min-width: 100%;
  background-color: white;
}

.main-wrapper.theme-dark {
  position: relative;
  min-height: 100%;
  min-width: 100%;
  background-color: #2b394b;
}

.jet-table {
  .global-search-field {
    background: transparent;
  }
}

.jet-table-image-column {
  width: 100%;
}

.modal-backdrop.show {
  opacity: 0.74;
}

.gui-select-wrappper .select-search__input {
  height: 30px;
}

.theme-dark .input-group-text,
.theme-dark .markdown>table thead th,
.theme-dark .table thead th {
  background: #1c252f;
  color: #ffffff;
}

.sketch-picker {
  z-index: 1000;
}

.no-padding {
  padding: 0;
}

.nav-tabs {
  font-weight: 300;
}

.nav-tabs .nav-link.active {
  border: 0;
  border-bottom: 1px solid $primary;
  font-weight: 400;
}

.table-no-divider {
  td {
    border-bottom-width: 0px;
    padding-left: 0;
  }
}

.no-border {
  border: 0 !important;
}

input[type="text"] {
  outline-color: #dadcde !important;
}

.widget-header {
  text-transform: capitalize;
  color: var(--slate11, #687076);
  font-size: 12px;
  font-style: normal;
  font-weight: 500;
  line-height: 20px;
  color: var(--slate11);
}

.query-manager-events {
  max-width: 400px;
  width: 330px;
}

.validation-without-icon {
  background-image: none !important;
}

.multiselect-widget {
  label.select-item {
    width: max-content;
    min-width: 100%;

    div.item-renderer {
      align-items: center;
      line-height: 15px;

      input {
        height: 15px;
        width: 15px;
      }
    }
  }

  .rmsc .dropdown-container {
    height: 100%;
    display: flex;
    align-items: center;
    border-radius: inherit;
  }

  .rmsc {
    --rmsc-main: var(--cc-primary-brand);
    height: 100%;
    border-radius: inherit;
  }

  .rmsc.dark {
    --rmsc-hover: #283647;
    --rmsc-selected: #1f2936;
    --rmsc-border: #333333;
    --rmsc-gray: #555555;
    --rmsc-bg: #1f2936;
    color: #ffffff;
  }
}

/* Hide scrollbar for Chrome, Safari and Opera */
.invitation-page::-webkit-scrollbar {
  display: none;
}

/* Hide scrollbar for IE, Edge and Firefox */
.invitation-page {
  -ms-overflow-style: none;  /* IE and Edge */
  scrollbar-width: none;  /* Firefox */
}

.show {
  display: block;
}

.hide {
  display: none;
}

.draggable-box:focus-within {
  z-index: 2 !important;
}

.cursor-wait {
  cursor: wait;
}

.cursor-text {
  cursor: text;
}

.cursor-none {
  cursor: none;
}

.disabled {
  pointer-events: none;
  opacity: 0.5;
}

.loading {
  pointer-events: none;
}

.enable-edit-fields {
  pointer-events: auto !important;
  opacity: 1 !important;
}

.DateRangePicker {
  padding: 1.25px 5px;
}

.datepicker-widget {
  .input-field {
    min-height: 26px;
    padding: 0;
    padding-left: 2px;
  }

  td.rdtActive,
  td.rdtActive:hover {
    background-color: $primary;
  }

  .react-datepicker__day--selected {
    background-color: var(--cc-primary-brand);
  }
}

.daterange-picker-widget {
  .DateInput_input {
    min-height: 24px;
    line-height: normal;
    border-bottom: 0px;
    font-size: 0.85rem;
  }

  .DateRangePicker {
    padding: 0;
  }

  .DateRangePickerInput_arrow_svg {
    height: 17px;
  }

  .DateRangePickerInput {
    overflow: hidden;
    display: flex;
    justify-content: space-around;
    align-items: center;
  }

  .DateInput_fang {
    position: fixed;
    top: 57px !important;
  }
}

.form-ele {
  .DateRangePicker_picker {
    top: 40px !important;
  }

  .daterange-picker-widget {
    .DateInput_fang {
      visibility: hidden !important;
    }
  }
}

.fw-400 {
  font-weight: 400;
}

.fw-500 {
  font-weight: 500;
}

.ligh-gray {
  color: #656d77;
}

.nav-item {
  background: #ffffff;
  font-size: 14px;
  font-style: normal;
  font-weight: 400;
  line-height: 22px;
  letter-spacing: -0.1px;
  text-align: left;
}

.w-min-100 {
  min-width: 100px;
}

.nav-link {
  min-width: 100px;
  justify-content: center;
}

.nav-tabs .nav-link.active {
  font-weight: 400 !important;
  color: $primary !important;
}

.empty {
  padding-top: 1.5rem !important;
}

.empty-img {
  margin-bottom: 0 !important;

  img {
    height: 220px !important;
    width: 260.83px !important;
  }
}

.empty-action {
  margin-top: 0 !important;

  a+a.btn-loading::after {
    color: $primary;
  }
}

.empty-action a {
  height: 36px;
  border-radius: 4px;
  font-style: normal;
  font-weight: normal;
  font-size: 14px;
  line-height: 20px;
}

.empty-action a:first-child {
  margin-right: 24px;
}

.empty-action a:first-child:hover {
  color: #ffffff !important;
}

.empty-import-button {
  background: #ffffff !important;
  cursor: pointer;

  &:hover {
    border-color: rgba(101, 109, 119, 0.24) !important;
  }
}

.empty-welcome-header {
  font-style: normal;
  font-weight: 500;
  font-size: 32px;
  line-height: 40px;
  margin-bottom: 16px;
  margin-top: 40px;
  color: var(--slate12);
  font-family: Inter;
}

.homepage-empty-image {
  width: 100%;
}

.empty-title {
  font-style: normal;
  font-weight: 400;
  font-size: 14px;
  line-height: 20px;
  display: flex;
  align-items: center;
  color: var(--slate11) !important;
}

// template card styles
.template-card-wrapper {
  display: flex;
  flex-direction: row;
  background: #fffffc;
  border: 1px solid #d2ddec;
  box-sizing: border-box;
  border-radius: 8px;
  width: 299px;
  height: 100px;
}

.template-action-wrapper {
  display: flex;
  flex-direction: row !important;
  font-family: Inter;
  font-style: normal;
  font-weight: 500;
  font-size: 16px;
  line-height: 19px;
  color: $primary-light;

  p {
    margin-right: 16px;
  }
}

.template-card-title {
  font-family: Inter;
  font-style: normal;
  font-weight: 600;
  font-size: 18px;
  line-height: 22px;
  display: flex;
  align-items: center;
  color: #000000;
  margin-bottom: 3px !important;
  margin-top: 20px;
}

.template-card-details {
  align-items: center;
  display: flex;
  flex-direction: column;
  justify-content: center;
}

.template-icon-wrapper {
  width: 61.44px;
  height: 60px;
  top: 685px;
  background: #d2ddec;
  border-radius: 4px;
  margin: 20px 16.36px;
}

// template style end

.calendar-widget.compact {
  .rbc-time-view-resources .rbc-time-header-content {
    min-width: auto;
  }

  .rbc-time-view-resources .rbc-day-slot {
    min-width: 50px;
  }

  .rbc-time-view-resources .rbc-header,
  .rbc-time-view-resources .rbc-day-bg {
    width: 50px;
  }
}

.calendar-widget.dont-highlight-today {
  .rbc-today {
    background-color: inherit;
  }

  .rbc-current-time-indicator {
    display: none;
  }
}

.calendar-widget {
  padding: 10px;
  background-color: white;

  .rbc-day-slot .rbc-event,
  .rbc-day-slot .rbc-background-event {
    border-left: 3px solid #26598533;
  }

  .rbc-toolbar {
    font-size: 14px;
  }

  .rbc-event {
    background-color: var(--primary-brand) !important;
    border: transparent;

    .rbc-event-label {
      display: none;
    }
<<<<<<< HEAD
    background-color: var(--cc-primary-brand) !important;
    border: transparent
=======
>>>>>>> 917b80fe
  }

  .rbc-off-range-bg {
    background-color: #f4f6fa;
  }

  .rbc-toolbar {
    .rbc-btn-group {
      button {
        box-shadow: none;
        border-radius: 0;
        border-width: 1px;
      }
    }
  }
}

//!for calendar widget week view with compact/spacious mode border fix
.resources-week-cls .rbc-time-column:nth-last-child(7n) {
  border-left: none !important;

  .rbc-timeslot-group {
    border-left: 2.5px solid #dadcde !important;
  }
}

.resources-week-cls .rbc-allday-cell {
  border: none !important;

  .rbc-row {
    border-left: 1.5px solid #dadcde;
    border-right: 1.5px solid #dadcde;
  }
}

.resources-week-cls .rbc-time-header-cell {
  border: none !important;
}

.resources-week-cls .rbc-time-view-resources .rbc-header {
  border-left: 1.5px solid #dadcde !important;
  border-right: 1.5px solid #dadcde !important;
}

.calendar-widget.hide-view-switcher {
  .rbc-toolbar {
    .rbc-btn-group:nth-of-type(3) {
      display: none;
    }
  }
}

.calendar-widget.dark-mode {
  background-color: #1d2a39;

  .rbc-toolbar {
    button {
      color: white;
    }

    button:hover,
    button.rbc-active {
      color: black;
    }
  }

  .rbc-off-range-bg {
    background-color: #2b394b;
  }

  .rbc-selected-cell {
    background-color: #22242d;
  }

  .rbc-today {
    background-color: #5a7ca8;
  }
}

.calendar-widget.dark-mode.dont-highlight-today {
  .rbc-today {
    background-color: inherit;
  }
}

.navbar-brand-image {
  height: 1.2rem;
}

.navbar .navbar-brand:hover,
.theme-dark .navbar .navbar-brand:hover {
  opacity: 1;
}

.nav-tabs .nav-link.active {
  font-weight: 400 !important;
  margin-bottom: -1px !important;
}

.nav-tabs .nav-link {
  font-weight: 400 !important;
  margin: 0 !important;
  height: 100%;
}

.code-editor-widget {
  border-radius: 0;

  .CodeMirror {
    border-radius: 0 !important;
    margin-top: -1px !important;
  }
}

.jet-listview {
  overflow-y: overlay;
  overflow-x: hidden;
}

.jet-listview::-webkit-scrollbar-track {
  background: transparent;

}

.jet-listview::-webkit-scrollbar-thumb {
  background: transparent;

}

.code-hinter-wrapper .popup-btn {
  position: absolute;
  display: none;
  cursor: pointer;
}

.code-hinter-wrapper:hover {
  .popup-btn {
    display: block !important;
    z-index: 1;
  }
}

.popup-btn {
  cursor: pointer !important;
  display: block;
  padding: 2px;
  border-radius: 4px;
  border: 1px solid rgba(204, 209, 213, 1);
}

.preview-icons {
  margin-top: -5px;
  width: 12px;
}

.resize-modal-portal {
  z-index: 3;

  .resize-modal {
    .modal-content {
      width: 100% !important;
      height: 100%;
      background-color: var(--slate3) !important;
      border: none !important;

      .modal-body {
        width: 100% !important;
        height: calc(100% - 44px) !important;
        border: none !important;

        .editor-container {
          height: 100%;

          .CodeMirror {
            height: 100% !important;
            border: 1px solid var(--slate5, #26292B);
            border-bottom-left-radius: 6px;
            border-bottom-right-radius: 6px;
          }

          .CodeMirror-scroll,
          .CodeMirror-gutters,
          .CodeMirror {
            background-color: var(--slate3) !important;
          }
        }
      }
    }

    .portal-header {}

    .resize-handle {
      cursor: move;
    }
  }
}

.modal-portal-wrapper {
  justify-content: center;
  align-items: center;
  position: fixed;
  position: absolute;
  left: 50%;
  top: 5%;
  z-index: 1400;
  transform: translate(-60%, 0%);
  height: 350px;
  width: auto;
  max-height: 500px;
  padding: 0px;

  .modal-body {
    width: 500px !important;
    height: 300px !important;
    padding: 0px !important;
  }


  .modal-content {
    border-radius: 5px !important;
  }

  .modal-body {
    width: 500px !important;
    height: 302px !important;
    padding: 0px !important;
    margin: 0px !important;
    margin-left: -1px !important; //fix the modal body code mirror margin

    border-top-left-radius: 0;
    border-top-right-radius: 0;
    border-bottom-left-radius: 5px;
    border-bottom-right-radius: 5px;
    border-bottom: 0.75px solid;
    border-left: 0.75px solid;
    border-right: 0.75px solid;

    @include theme-border($light-theme: true);

    &.dark-mode-border {
      @include theme-border($light-theme: false);
    }
  }

  .modal-dialog {
    margin-top: 4%;
  }

  .modal-header {
    padding: 0;
    font-size: 14px;
  }

  .editor-container {
    padding: 0px;

    .CodeMirror {
      border-radius: 0;
      margin: 0;
      width: 100% !important;
    }
  }

  .query-hinter {
    .CodeMirror-line {
      margin-left: 2rem !important;
    }

    .CodeMirror-cursors .CodeMirror-cursor {
      margin-left: 2rem !important;
    }
  }
}

.preview-block-portal {
  .bg-light {
    border-radius: 0 0 5px 5px;
    outline: 0.75px solid $light-green;
  }

  .bg-dark {
    margin-top: 1px;
    border-radius: 0 0 5px 5px;
    outline: 0.75px solid $light-green;
  }

  .dynamic-variable-preview {
    padding: 4px !important;
  }
}

.color-icon {
  width: 18px;
  height: 18px;
  border-radius: 6px;
  background-color: #ffffff;
  border: 1px solid var(--Border-default, #CCD1D5);
  box-shadow: 0px 1px 0px 0px #e5e5e5;
}

.portal-header {
  display: flex;
  align-items: center;
  padding: 0.5rem 0.75rem;
  color: var(--text-default);
  background-color: var(--surfaces-surface-01) !important;
  background-clip: padding-box;
  border-top-left-radius: 4px !important;
  border-top-right-radius: 4px !important;
  width: 100% !important;
  outline: none !important;
  border: 1px solid var(--borders-disabled-on-white, #E4E7EB);

  margin: -1px;
  @include theme-border($light-theme: true, $outline: true);

  &.dark-mode-border {
    @include theme-border($light-theme: false, $outline: true);
  }
}

// close icon in inpector
[data-rb-event-key="close-inpector"] {
  position: absolute;
  right: -80px;
  background-color: #232e3c !important;
  width: 10% !important;
}

[data-rb-event-key="close-inpector-light"] {
  position: absolute;
  right: -80px;
  background-color: #ffffff !important;
  width: 10% !important;
}

.tabs-inspector {
  position: sticky;
  top: 0;

  .nav-item {
    width: 50%;
  }

  .nav-item:hover {
    border: 1px solid transparent;
  }

  .nav-item:not(.active) {
    border-bottom: 1px solid #e7eaef;
  }

  .nav-link.active {
    border: 1px solid transparent;
    border-bottom: 1px solid $primary;
    background: white;
  }
}

.tabs-inspector.dark {
  .nav-link.active {
    border-bottom: 1px solid $primary !important;
  }
}

.tabs-inspector {
  z-index: 2;
  background: white;

  &.dark {
    @extend .bg-dark;
  }
}

.close-icon {
  position: fixed;
  top: 84px;
  right: 3px;
  width: 60px;
  height: 22;
  border-bottom: 1px solid #e7eaef;
  display: flex;
  align-items: center;
  background-color: white;
  z-index: 2;

  .svg-wrapper {
    width: 100%;
    height: 70%;
    display: flex;
    align-items: center;
    justify-content: center;
    border-left: 1px solid #e7eaef;
    margin-left: 20px;

    .close-svg {
      cursor: pointer;
    }
  }
}

.tabs-inspector.nav-tabs {
  border: 0;
  width: 100%;
  padding: 8px 16px;
}

.bg-primary-lt {
  color: #ffffff !important;
  background: #6383db !important;
}

.tabbed-navbar .nav-item.active:after {
  margin-bottom: -0.25rem;
}

.app-name {
  width: 200px;
  margin-left: 12px;

  .form-control-plaintext {
    background-color: var(--base);
    border: none !important;
  }

  .form-control-plaintext:hover {
    outline: none;
    border: 1px solid var(--slate6) !important;
    background: var(--slate2);
  }

  .form-control-plaintext:focus {
    outline: none;
    border: 1px solid var(--indigo9) !important;
    background: var(--slate2);
  }

}

.app-name:hover {
  background: $bg-light;

  input:disabled {
    outline-style: none
  }

  &.dark {
    @extend .bg-dark;
  }
}

.nav-auto-save {
  width: 325px;
  left: 485px;
  position: absolute;
  color: #36af8b;
}

.editor-header-actions {
  display: flex;
  color: #868aa5;
  white-space: nowrap;
  font-weight: 400;
  font-size: 12px;
  letter-spacing: 0.5px;

  @media screen and (max-width: 768px) {
    width: 100%;
  }
}

.undo-button,
.redo-button {
  display: flex;
  flex-direction: row;
  justify-content: center;
  align-items: center;
  padding: 6px;
  gap: 10px;
  width: 28px;
  height: 28px;
  background: #ECEEF0;
  border-radius: 6px;
  margin-right: 5px;
  flex: none;
  order: 0;
  flex-grow: 0;
}

.theme-dark {

  .undo-button,
  .redo-button {
    background: 0;
  }
}

.app-version-menu {
  position: absolute;
  right: 220px;
  padding: 4px 8px;
  min-width: 100px;
  max-width: 300px;
}

.app-version-menu-sm {
  height: 30px;
  display: flex;
  font-size: 12px;
}

.app-version-menu .dropdown-menu {
  left: -65px;
  width: 283px;
}

.app-version-menu .released {
  color: #36af8b;
}

.app-version-menu .released-subtext {
  font-size: 12px;
  color: #36af8b;
  padding: 0 8px;
}

.app-version-menu .create-link {
  margin: auto;
  width: 50%;
  padding-left: 10px;
}

.canvas-background-holder {
  display: flex;
  min-width: 120px;
  margin: auto;
}

.canvas-background-picker {
  position: fixed;
}

/**
 * Timer Widget
 */
.timer-wrapper {
  padding: 10px;

  .counter-container {
    font-size: 3em;
    padding-bottom: 5px;
    text-align: center;
  }
}

/**
 * Search Box
 */
.search-box-wrapper {
  input {
    width: 200px;
    border-radius: 5px !important;
    color: var(--slate12);
    background-color: var(--base);
  }

  .input-icon .form-control:not(:first-child),
  .input-icon .form-select:not(:last-child) {
    padding-left: 28px !important;
  }

  input:focus {
    width: 200px;
    background-color: var(--base);
  }

  .input-icon .input-icon-addon {
    display: flex;
  }

  .input-icon .input-icon-addon.end {
    pointer-events: auto;

    .tj-common-search-input-clear-icon {
      display: flex;
      flex-direction: row;
      justify-content: center;
      align-items: center;
      padding: 4px;
      width: 20px;
      height: 20px;
      background: var(--indigo3) !important;
      border-radius: 4px;
    }

    div {
      border-radius: 12px;
      color: #ffffff;
      padding: 1px;
      cursor: pointer;

      svg {
        height: 14px;
        width: 14px;
      }
    }
  }
}

.searchbox-wrapper {
  margin-top: 0 !important;

  .search-icon {
    margin: 0.30rem
  }

  input {
    border-radius: $border-radius !important;
    padding-left: 1.75rem !important;
    border-radius: $border-radius !important;
  }
}

.fixedHeader {
  table thead {
    position: -webkit-sticky; // this is for all Safari (Desktop & iOS), not for Chrome
    position: sticky;
    top: 0;
    border-top: 0;
    z-index: 1; // any positive value, layer order is global
  }
}

/**
 * Folder List
 */
.folder-list {
  overflow-y: scroll;
  scrollbar-width: thin;
  scrollbar-color: #888 transparent;

  &:hover {
    &::-webkit-scrollbar {
      display: block;
      width: 5px;
    }

    &::-webkit-scrollbar-thumb {
      background-color: #888;
    }

    &::-webkit-scrollbar-track {
      background-color: transparent;
    }
  }

  .list-group-transparent .list-group-item.active {
    color: $primary;
    background-color: #edf1ff;

    .folder-ico {
      filter: invert(29%) sepia(84%) saturate(4047%) hue-rotate(215deg) brightness(98%) contrast(111%);
    }
  }

  .folder-ico.dark {
    filter: invert(1);
  }

  .list-group-item {
    padding: 0.5rem 0.75rem;
    overflow: hidden;
  }

  .list-group-item.all-apps-link {
    display: flex;
    align-items: center;
    color: var(--slate12);
    border-radius: 6px;

    &:active {
      background: var(--indigo4);
    }

    &:focus {
      box-shadow: 0px 0px 0px 4px #DFE3E6;
    }
  }

  .folder-info {
    display: contents;
    font-weight: 500 !important;
    display: flex;
    align-items: center;
    letter-spacing: -0.02em;
    text-transform: uppercase;
    color: var(--slate9);
  }

  .folder-create-btn {
    width: 28px;
    height: 28px;
    background: var(--base);
    border: 1px solid;
    border-color: var(--slate7);
    cursor: pointer;
    border-radius: 6px;
    display: flex;
    justify-content: center;
    align-items: center;
  }

  .menu-ico {
    cursor: pointer;
    border-radius: 13px;

    img {
      padding: 0px;
      height: 14px;
      width: 14px;
      vertical-align: unset;
    }
  }
}

/**
 * Home page modal
 */
.home-modal-backdrop {
  z-index: 9991;
}

.modal-content.home-modal-component {
  border-radius: 8px;
  overflow: hidden;
  background-color: var(--base);
  color: var(--slate12);
  box-shadow: 0px 12px 16px -4px rgba(16, 24, 40, 0.08), 0px 4px 6px -2px rgba(16, 24, 40, 0.03);

  .modal-header {
    border-bottom: 1px solid var(--slate5) !important;
  }

  .modal-header,
  .modal-body {
    padding: 16px 28px;
    background: var(--base);
  }

  .modal-title {
    font-size: 16px;
    font-weight: 500;
  }

  input:not([type=checkbox]) {
    border-radius: 5px !important;
    background: var(--base);
    color: var(--slate12);
  }

  .modal-main {
    padding-bottom: 32px;
  }

  .modal-footer-btn {

    &>*:nth-child(2) {
      margin-left: 16px;
    }
  }
}

.home-modal-component-editor.dark {

  .modal-header,
  .modal-body {
    background-color: #232e3c;
    color: #fff;
  }

  .form-control {
    color: #fff;
    background-color: #232e3c !important;
  }

  .btn-close {
    filter: brightness(0) invert(1);
  }
}

.modal-content.home-modal-component.dark-theme {
  .btn-close {
    filter: brightness(0) invert(1);
  }
}

.home-modal-component {
  .btn-close {
    opacity: 1 !important;
  }
}

.modal-content.home-modal-component.dark {
  background-color: $bg-dark-light !important;
  color: $white !important;

  .modal-title {
    color: $white !important;
  }

  .tj-version-wrap-sub-footer {
    background-color: $bg-dark-light !important;
    border-top: 1px solid #3A3F42 !important;


    p {
      color: $white !important;
    }
  }


  .current-version-wrap,
  .other-version-wrap {
    background: transparent !important;
  }

  .modal-header {
    background-color: $bg-dark-light !important;
    color: $white !important;
    border-bottom: 2px solid #3A3F42 !important;
  }

  .btn-close {
    filter: brightness(0) invert(1);
  }

  .form-control {
    border-color: $border-grey-dark !important;
    color: inherit;
  }

  input {
    background-color: $bg-dark-light !important;
  }

  .form-select {
    background-color: $bg-dark !important;
    color: $white !important;
    border-color: $border-grey-dark !important;
  }

  .text-muted {
    color: $white !important;
  }
}

.radio-img {
  input {
    display: none;
  }

  .action-icon {
    width: 28px;
    height: 28px;
    background-position: center center;
    border-radius: 4px;
    display: flex;
    align-items: center;
    justify-content: center;
  }

  .action-icon {
    cursor: pointer;
    border: 1px solid $light-gray;
  }

  .action-icon:hover {
    background-color: #d2ddec;
  }

  input:checked+.action-icon {
    border-color: $primary;
    background-color: #7a95fb;
  }

  .tooltiptext {
    visibility: hidden;
    font-size: 12px;
    background-color: $black;
    color: #ffffff;
    text-align: center;
    padding: 5px 10px;
    position: absolute;
    border-radius: 15px;
    margin-top: 2px;
    z-index: 1;
    margin-left: -10px;
  }

  .tooltiptext::after {
    content: "";
    position: absolute;
    bottom: 100%;
    left: 50%;
    margin-left: -5px;
    border-width: 5px;
    border-style: solid;
    border-color: transparent transparent black transparent;
  }

  .action-icon:hover+.tooltiptext {
    visibility: visible;
  }

  input:checked+.action-icon:hover {
    background-color: #3650af;
  }
}

.icon-change-modal {
  ul {
    list-style-type: none;
    margin: 0 auto;
    text-align: center;
    display: grid;
    grid-template-columns: 1fr 1fr 1fr 1fr;

    li {
      float: left;
      border: 2px solid #8991a0;
      border-radius: 1.75px;
      cursor: pointer;

      img {
        width: 22px;
        height: 22px;
        filter: invert(59%) sepia(27%) saturate(160%) hue-rotate(181deg) brightness(91%) contrast(95%);
      }
    }

    li.selected {
      border: 2px solid $primary;

      img {
        filter: invert(27%) sepia(84%) saturate(5230%) hue-rotate(212deg) brightness(102%) contrast(100%);
      }
    }
  }
}

/**
 * Spinner Widget
 */
.spinner-container {
  display: flex;
  justify-content: center;
  align-items: center;
}

.animation-fade {
  animation-name: fade;
  animation-duration: 0.3s;
  animation-timing-function: ease-in;
}

@keyframes fade {
  0% {
    opacity: 0;
  }

  100% {
    opacity: 1;
  }
}

/**
 * Query panel
 */
.query-btn {
  cursor: pointer;
  height: 24px;
  width: 24px;
  padding: 0;
}

.query-btn.dark {
  filter: brightness(0) invert(1);
}

.button-family-secondary {
  @include button-outline($light-theme: true);

  & {

    height: 32px;
    width: 112px;
  }
}

.button-family-secondary.dark {
  @include button-outline($light-theme: false);
}

// ** Query Panel: REST API Tabs **
.group-header {
  background: #d2ddec;
  border-radius: 4px;
  height: 28px !important;

  span {
    display: flex;
    justify-content: left;
    align-items: center;
  }
}

.raw-container.dark {
  background: #272822;
  padding: 5px;
}

// **Alert component**
.alert-component {
  border: 1px solid rgba(101, 109, 119, 0.16);
  background: var(--base);
  border-radius: 6px;

  a {
    color: $primary;
  }
}

.theme-dark .alert-component {
  background: var(--slate2) !important;
  border-color: var(--slate4) !important;

  a {
    color: $primary;
  }
}



.codehinter-plugins.code-hinter {
  @extend .codehinter-default-input;

  .popup-btn {
    margin-top: 0.65rem !important;
  }

  .CodeMirror-placeholder,
  .CodeMirror pre.CodeMirror-line {
    height: 21px !important;
    position: absolute !important;
    margin-top: 3px !important;
  }

  .CodeMirror-cursor {
    height: inherit !important;
  }

  .CodeMirror-lines {
    height: 32px !important;
    padding: 7px 0px !important;
  }
}

//*button loading with spinner with primary color*//
.button-loading {
  position: relative;
  color: transparent !important;
  text-shadow: none !important;
  pointer-events: none;

  &:after {
    content: "";
    display: inline-block;
    vertical-align: text-bottom;
    border: 1.5px solid currentColor;
    border-right-color: transparent;
    border-radius: 50%;
    color: $primary;
    position: absolute;
    width: 12px;
    height: 12px;
    animation: spinner-border 0.75s linear infinite;
  }
}

.query-icon.dark {
  filter: brightness(0) invert(1);
}

//Rest-API Tab Panes
.tab-pane-body {
  margin-left: -2.5% !important;
}

//CodeMirror padding
.CodeMirror pre.CodeMirror-line,
.CodeMirror pre.CodeMirror-line-like {
  padding: 0 10px !important;
}

.comment-notification-nav-item {
  background: transparent;
  border: 0;
  font-size: 12px;
  font-weight: 500;
  opacity: 0.6;
  height: 28px;
  border-radius: 6px;
}

// comment styles ::override
.editor-sidebar {
  .nav-tabs .nav-link.active {
    background-color: transparent !important;
  }

  .inspector-nav-item {
    background: transparent;
    border: 0;
    font-size: 12px;
    font-weight: 500;
    opacity: 0.6;
    height: 28px;
    border-radius: 6px;
  }

  .inspector-component-title-input-holder {
    padding: 4px 12px;
    margin: 0;
    display: flex;
    align-items: center;
    height: 36px;
  }
}

.comment-card-wrapper {
  border-top: 0.5px solid var(--slate5) !important;
  margin-top: -1px !important;

  .card {
    background-color: var(--base);
  }
}

div#driver-highlighted-element-stage,
div#driver-page-overlay {
  background: transparent !important;
  outline: 5000px solid rgba(0, 0, 0, 0.75);
}

.dark-theme-walkthrough#driver-popover-item {
  background-color: $bg-dark-light !important;
  border-color: rgba(101, 109, 119, 0.16) !important;

  .driver-popover-title {
    color: white !important;
  }

  .driver-popover-tip {
    border-color: transparent transparent transparent $bg-dark-light !important;
  }

  .driver-popover-description {
    color: #d9dcde !important;
  }

  .driver-popover-footer .driver-close-btn {
    color: #ffffff !important;
    text-shadow: none !important;
  }

  .driver-prev-btn,
  .driver-next-btn {
    text-shadow: none !important;
  }
}

#driver-popover-item {
  padding: 20px !important;

  .driver-prev-btn,
  .driver-next-btn,
  .driver-close-btn {
    border: none !important;
    background: none !important;
    padding-left: 0 !important;
    font-size: 14px !important;
  }

  .driver-next-btn,
  .driver-prev-btn {
    color: $primary !important;
  }

  .driver-disabled {
    color: $primary;
    opacity: 0.5;
  }

  .driver-popover-footer {
    margin-top: 20px !important;
  }
}

.pointer-events-none {
  pointer-events: none;
}

.popover.popover-dark-themed {
  background-color: $bg-dark-light;
  border-color: rgba(101, 109, 119, 0.16);


  .popover-body {
    color: #d9dcde !important;
  }

  .popover-header {
    background-color: var(--slate2);
    color: var(--slate11);
    border-bottom-color: var
  }
}

.toast-dark-mode {
  .btn-close {
    filter: brightness(0) invert(1);
  }
}

.editor .editor-sidebar .inspector .inspector-edit-widget-name {
  padding: 4px 8px;
  color: var(--slate12);
  border: 1px solid transparent;
  border-radius: 6px;
  background-color: var(--base);

  &:hover {
    background-color: var(--slate4);
    border: 1px solid var(--slate7);
  }

  &:focus {
    border: 1px solid var(--indigo9) !important;
    background-color: var(--indigo2);
    box-shadow: 0px 0px 0px 1px #C6D4F9;
  }
}

.tablr-gutter-x-0 {
  --tblr-gutter-x: 0 !important;
}

.widget-button>.btn-loading:after {
  border: 1px solid var(--loader-color);
  border-right-color: transparent;
}

.flip-dropdown-help-text {
  padding: 10px 5px 0 0;
  float: left;
  font-size: 14px;
  color: var(--slate-12);
}

.dynamic-form-element {
  flex: 1 !important;
}

.dynamic-form-row {
  margin-top: 16px !important;
  // margin-bottom: 16px !important;
}

#transformation-popover-container {
  margin-bottom: -2px !important;
}

.canvas-codehinter-container {
  display: flex;
  flex-direction: row;
  width: 158px;
}

.hinter-canvas-input {
  display: flex;
  width: 120px;
  height: auto !important;
  margin-top: 1px;

  .canvas-hinter-wrap {
    width: 126x;
    border: 1px solid var(--slate7);
  }
}

.hinter-canvas-input {
  display: flex;
  padding: 4px;
  margin-top: 1px;

  .CodeMirror-sizer {
    border-right-width: 1px !important;
  }

  .cm-propert {
    color: #ffffff !important;
  }
}

.canvas-codehinter-container {
  .code-hinter-col {
    margin-bottom: 1px !important;
    width: 136px;
    height: auto !important;
  }
}

.fx-canvas {
  background: var(--slate4);
  padding: 0px;
  display: flex;
  height: 32px;
  width: 32px;
  border: solid 1px rgba(255, 255, 255, 0.09) !important;
  border-radius: 4px;
  justify-content: center;
  font-weight: 400;
  align-items: center;

  div {
    background: var(--slate4) !important;
    display: flex;
    justify-content: center;
    align-items: center;
    height: 30px;
    padding: 0px;
  }
}

.org-name {
  color: var(--slate12) !important;
  font-size: 12px;
}


.organization-list {
  margin-top: 4px;

  .btn {
    border: 0px;
  }

  .dropdown-toggle div {
    max-width: 200px;
    text-overflow: ellipsis;
    overflow: hidden;
  }

  .org-name {
    text-overflow: ellipsis;
    overflow: hidden;
    white-space: nowrap;
    width: 100%;
    font-weight: bold;
  }

  .org-actions div {
    color: $primary;
    cursor: pointer;
    font-size: 12px;
  }

  .dropdown-menu {
    min-width: 14rem;
  }

  .org-avatar {
    display: block;
  }

  .org-avatar:hover {
    .avatar {
      background: #fcfcfc no-repeat center/cover;
    }

    .arrow-container {
      svg {
        filter: invert(35%) sepia(17%) saturate(238%) hue-rotate(153deg) brightness(94%) contrast(89%);
      }
    }
  }

  .arrow-container {
    padding: 5px 0px;
  }

  .arrow-container {
    svg {
      cursor: pointer;
      height: 30px;
      width: 30px;
      padding: 0px 0px;
      filter: invert(50%) sepia(13%) saturate(208%) hue-rotate(153deg) brightness(99%) contrast(86%);
    }
  }

  .org-edit {
    span {
      color: $primary;
      cursor: pointer;
      font-size: 10px;
    }
  }

  .organization-switchlist {
    .back-btn {
      font-size: 12px;
      padding: 2px 0px;
      cursor: pointer;
    }

    .back-ico {
      cursor: pointer;

      svg {
        height: 20px;
        width: 20px;
        filter: invert(84%) sepia(13%) saturate(11%) hue-rotate(352deg) brightness(90%) contrast(91%);
      }
    }

    .dd-item-padding {
      padding: 0.5rem 0.75rem 0rem 0.75rem;
    }

    .search-box {
      margin-top: 10px;
    }

    .org-list {
      max-height: 60vh;
      overflow: auto;
    }

    .tick-ico {
      filter: invert(50%) sepia(13%) saturate(208%) hue-rotate(153deg) brightness(99%) contrast(86%);
    }

    .org-list-item {
      cursor: pointer;
    }

    .org-list-item:hover {
      .avatar {
        background: #fcfcfc no-repeat center/cover;
      }

      .tick-ico {
        filter: invert(35%) sepia(17%) saturate(238%) hue-rotate(153deg) brightness(94%) contrast(89%);
      }
    }
  }
}

.sso-button-footer-wrap {
  display: flex !important;
  justify-content: center;
  width: 100%;
}

.tj-icon {
  cursor: pointer;
}

#login-url,
#redirect-url {
  margin-bottom: 0px !important;
}

.git-encripted-label {
  color: var(--green9);
}

.card-header {
  border-bottom: 1px solid var(--slate5) !important;
}

.manage-sso-container {
  position: relative;
}

.sso-card-wrapper {
  background: var(--base);
  min-height: 100%;
  // height: calc(100vh - 156px) !important;

  display: grid;
  grid-template-rows: auto 1fr auto;

  .card-header {
    border-bottom: 1px solid var(--slate5) !important;
  }

  .form-control {
    background: var(--base);
  }

  .open-id-sso-card {
    border-bottom: none !important;
  }

  .sso-card-footer {
    display: flex;
    flex-direction: row;
    justify-content: flex-end;
    align-items: center;
    padding: 24px 32px;
    gap: 8px;
    width: 400px;
    height: 88px;
    border-top: 1px solid var(--slate5) !important;
    background: var(--base);
    margin-top: 0px !important;
  }

}

.workspace-settings-page {
  width: 880px;
  margin: 0 auto;
  background: var(--base);

  .card {
    background: var(--base);
    border: 1px solid var(--slate7) !important;
    box-shadow: 0px 1px 2px rgba(16, 24, 40, 0.05) !important;
    width: 880px;

    .card-header {
      padding: 24px 24px;
      gap: 12px;
      height: 72px;
      border-top-left-radius: 6px;
      border-top-right-radius: 6px;

      .title-banner-wrapper {
        display: flex;
        align-items: center;
        justify-content: space-between;
        width: 878px;
      }

    }

    .form-label {
      font-size: 12px;
      font-weight: 500px;
      margin-bottom: 4px !important;
      color: var(--slate12);
    }

    .card-footer {
      display: flex;
      justify-content: flex-end;
      align-items: center;
      padding: 24px 32px;
      gap: 8px;
      border-top: 1px solid var(--slate5) !important;
      background: var(--base);
      margin-top: 0px !important;
      align-Self: 'stretch';
      height: 88px;
    }

    .card-body {
      height: 467px;
      padding: 24px;

      .form-group {
        .tj-app-input {
          .form-control {
            &:disabled {
              background: var(--slate3) !important;
            }
          }
        }
      }
    }
  }
}

// Left Menu
.left-menu {
  background: var(--base);

  .tj-list-item {
    gap: 40px;
    width: 187px;
    height: 32px;
    white-space: nowrap;
    overflow: hidden;
    text-overflow: ellipsis;
  }

  .folder-list-selected {
    background-color: var(--indigo4);
  }

  ul {
    margin: 0px;
    padding: 0px;

    li {
      float: left;
      list-style: none;
      width: 100%;
      padding: 6px 8px;
      border-radius: 6px;
      cursor: pointer;
      margin: 3px 0px;
      color: var(--base-black) !important;
    }

    li.active {
      background-color: $primary;
      color: #ffffff;
    }

    li:not(.active):hover {
      background: var(--slate4);
      border-radius: 6px;
    }
  }
}

.enabled-tag {
  padding: 4px 16px;
  gap: 10px;
  width: 77px;
  height: 28px;
  background: var(--grass3);
  border-radius: 100px;
  color: var(--grass9);
  font-weight: 500;
}

.disabled-tag {
  padding: 4px 16px;
  gap: 10px;
  color: var(--tomato9);
  width: 81px;
  height: 28px;
  background: var(--tomato3);
  border-radius: 100px;
  font-weight: 500;
}

.manage-sso {
  .title-with-toggle {
    width: 100%;
    font-weight: 500;

    .card-title {
      color: var(--slate12) !important;
      font-weight: 500;
    }

    .form-check-input {
      width: 28px;
      height: 16px;
    }

    input[type="checkbox"] {
      /* Double-sized Checkboxes */
      -ms-transform: scale(1.5);
      /* IE */
      -moz-transform: scale(1.5);
      /* FF */
      -webkit-transform: scale(1.5);
      /* Safari and Chrome */
      -o-transform: scale(1.5);
      /* Opera */
      transform: scale(1.5);
      margin-top: 5px;
    }
  }
}

.help-text {
  overflow: auto;

  div {
    color: var(--slate11);
    font-style: normal;
    font-weight: 400;
    font-size: 12px;
    line-height: 20px;
  }
}


.org-invite-or {
  padding: 1rem 0rem;

  h2 {
    width: 100%;
    text-align: center;
    border-bottom: 1px solid #000;
    line-height: 0.1em;
    margin: 10px 0 20px;
  }

  h2 span {
    background: #ffffff;
    padding: 0 10px;
  }
}

.theme-dark .json-tree-container {
  .json-tree-node-icon {
    svg {
      filter: invert(89%) sepia(2%) saturate(127%) hue-rotate(175deg) brightness(99%) contrast(96%);
    }
  }

  .json-tree-svg-icon.component-icon {
    filter: brightness(0) invert(1);
  }

  .node-key-outline {
    height: 1rem !important;
    border: 1px solid transparent !important;
    color: #ccd4df;
  }

  .selected-node {
    border-color: $primary-light !important;
  }

  .json-tree-icon-container .selected-node>svg:first-child {
    filter: invert(65%) sepia(62%) saturate(4331%) hue-rotate(204deg) brightness(106%) contrast(97%);
  }

  .node-length-color {
    color: #b8c7fd;
  }

  .node-type {
    color: #8a96a6;
  }

  .group-border {
    border-color: rgb(97, 101, 111);
  }

  .action-icons-group {


    img,
    svg {
      filter: invert(89%) sepia(2%) saturate(127%) hue-rotate(175deg) brightness(99%) contrast(96%);
    }
  }

  .hovered-node.node-key.badge {
    color: #8092ab !important;
    border-color: #8092ab !important;
  }

}

.json-tree-container {

  .inspector-json-node {
    .color-primary {
      color: $primary;
    }

    .node-key-outline {
      height: 1rem !important;
      border: 1px solid transparent !important;
      color: var(--slate12);
    }

    &:hover {
      .action-icons-group {
        visibility: visible;
        pointer-events: all;
      }

      .hovered-json-node {
        font-weight: 400 !important;
        height: 1rem !important;
        color: #8092ab;
      }

      .hovered-json-node-border.node-key.badge {
        border-color: $primary !important;
      }

      .node-key-outline.node-key.badge {
        border-color: #8092ab !important;
      }
    }
  }

  .json-tree-svg-icon.component-icon {
    height: 16px;
    width: 16px;
  }

  .json-tree-icon-container {
    max-width: 20px;
    margin-right: 6px;
    font-family: 'IBM Plex Sans';
  }

  .node-type {
    color: var(--slate11);
    padding-top: 2px;
  }

  .json-tree-valuetype {
    font-size: 10px;
    padding-top: 2px;
  }

  .node-length-color {
    color: var(--indigo10);
    padding-top: 3px;
  }

  .json-tree-node-value {
    font-size: 11px;
  }

  .json-tree-node-string {
    color: var(--orange9);
  }

  .json-tree-node-boolean {
    color: var(--green9);
  }

  .json-tree-node-number {
    color: var(--orange9);
  }

  .json-tree-node-null {
    color: red;
  }

  .json-tree-node-date {
    color: rgb(98, 107, 103);
  }

  .group-border {
    border-left: 0.5px solid #dadcde;
    margin-top: 16px;
    margin-left: -12px;
  }

  .selected-node {
    border-color: $primary-light !important;
  }

  .selected-node .group-object-container .badge {
    font-weight: 400 !important;
    height: 1rem !important;
  }

  .group-object-container {
    margin-left: 0.72rem;
    margin-top: -16px;
  }

  .json-node-element {
    cursor: pointer;
  }

  .hide-show-icon {
    cursor: pointer;
    margin-left: 1rem;

    &:hover {
      color: $primary;
    }
  }


  .action-icons-group {
    visibility: hidden;
    pointer-events: none;
    cursor: pointer;
  }

  .hovered-node {
    font-weight: 400 !important;
    height: 1rem !important;
    color: #8092ab;
  }

  .node-key {
    font-weight: 400 !important;
    margin-left: -0.25rem !important;
    justify-content: flex-start !important;
    min-width: fit-content !important;
  }

  .node-key-outline {
    height: 1rem !important;
    border: 1px solid transparent !important;
    color: var(--slate12);
  }

}






.popover-more-actions {
  font-weight: 400 !important;

  &:hover {
    background: #d2ddec !important;
  }
}

.popover-dark-themed .popover-more-actions {
  color: #ccd4df;

  &:hover {
    background-color: #324156 !important;
  }
}

#json-tree-popover {
  padding: 0.25rem !important;
}

// Font sizes
.fs-9 {
  font-size: 9px !important;
}

.fs-10 {
  font-size: 10px !important;
}

.fs-12 {
  font-size: 12px !important;
}

.realtime-avatars {
  padding: 0px;
  margin-left: 8px;
}

.widget-style-field-header {
  font-family: "Inter";
  font-style: normal;
  font-weight: 500;
  font-size: 12px;
  line-height: 20px;
  color: #61656c;
}

.maintenance_container {
  width: 100%;
  height: 100vh;
  display: flex;
  justify-content: center;
  align-items: center;

  .card {
    .card-body {
      display: flex;
      height: 200px !important;
      align-items: center;
    }
  }
}

.list-timeline:not(.list-timeline-simple) .list-timeline-time {
  top: auto;
}

.widget-buttongroup {
  display: flex;
  flex-direction: column;
  justify-content: left;
  overflow: hidden !important;
}

.group-button {
  margin: 0px 10px 10px 0px;
  line-height: 1.499;
  font-weight: 400;
  white-space: nowrap;
  text-align: center;
  cursor: pointer;
  padding: 0 15px;
  font-size: 12px;
  border-radius: 4px;
  color: rgba(0, 0, 0, .65);
  background-color: #ffffff;
  border: 1px solid #d9d9d9;
  min-width: 40px;
  width: auto !important;
  height: 30px,
}

.widget-buttongroup-label {
  font-weight: 600;
  margin-right: 10px;
  color: #3e525b;
}

.editor-actions {
  border-bottom: 1px solid #eee;
  padding: 5px;
  display: flex;
  justify-content: flex-end
}

.autosave-indicator {
  color: var(--slate10, #7E868C);
}

.pdf-page-controls {
  background: white;
  border-radius: 4px;

  button {
    width: 36px;
    height: 36px;
    background: white;
    border: 0;
    font-size: 1.2em;
    border-radius: 4px;

    &:first-child {
      border-top-right-radius: 0;
      border-bottom-right-radius: 0;
    }

    &:last-child {
      border-top-left-radius: 0;
      border-bottom-left-radius: 0;
    }

    &:hover {
      background-color: #e6e6e6;
    }
  }

  span {
    font-family: inherit;
    font-size: 1em;
    padding: 0 0.5em;
    color: #000;
  }
}

//download button in pdf widget
.download-icon-outer-wrapper:hover {
  background-color: #e6e6e6 !important
}

.pdf-document {
  canvas {
    margin: 0px auto;
  }

  &:hover {
    .pdf-page-controls {
      opacity: 1;
    }
  }
}

.org-variables-page {
  .btn-org-env {
    width: 36px;
  }

  .encryption-input {
    width: fit-content;
  }

  .no-vars-text {
    display: block;
    text-align: center;
    margin-top: 100px;
  }
}

.org-constant-page {
  .card-footer {
    background: var(--base);
    color: var(--slate12);
  }
}

.tj-input-error-state {
  border: 1px solid var(--tomato9) !important;
}



.tj-input-element {
  gap: 16px;
  background: var(--base);
  border: 1px solid var(--slate7);
  border-radius: 6px;
  margin-bottom: 4px;
  display: block;
  width: 100%;
  padding: .4375rem .75rem;
  font-size: .875rem;
  font-weight: 400;
  line-height: 1.4285714;
  color: var(--slate12);
  background-clip: padding-box;
  -webkit-appearance: none;
  -moz-appearance: none;
  appearance: none;
  transition: border-color .15s ease-in-out, box-shadow .15s ease-in-out;

  &:hover {
    background: var(--slate1);
    border: 1px solid var(--slate8);
    -webkit-box-shadow: none;
    box-shadow: none;
    outline: none;
  }

  &:focus-visible {
    background: var(--slate1);
    border: 1px solid var(--indigo9);
    outline: none;
  }

  &:active {
    background: var(--indigo2);
    border: 1px solid var(--indigo9);
    box-shadow: none;
  }

  &:disabled {
    background: var(--slate3);
    border: 1px solid var(--slate8);
    color: var(--slate9);
    cursor: not-allowed;
  }

  &::placeholder {
    color: var(--slate9);
    font-weight: 400;
  }
}


//Kanban board
.kanban-container.dark-themed {
  background-color: $bg-dark-light !important;

  .kanban-column {
    .card-header {
      background-color: #324156 !important;
    }
  }
}

.kanban-container {
  background-color: #fefefe;

  .kanban-column {
    background-color: #f4f4f4;
    padding: 0 !important;
    height: fit-content !important;

    .card-body {
      &:hover {
        overflow-y: auto !important;

        &::-webkit-scrollbar {
          width: 0 !important;
          height: 0 !important;
        }
      }
    }

    .card-header {
      background-color: #fefefe;

      .badge {
        font-size: 12px !important;
      }
    }

    .card-body .dnd-card {
      border-radius: 5px !important;
    }

    .dnd-card.card {
      height: 52px !important;
      padding: 5px !important;
    }

    .dnd-card.card.card-dark {
      background-color: $bg-dark !important;
    }
  }

  .kanban-board-add-group {
    justify-content: center;
    align-items: center;
    cursor: pointer;
    color: rgba(0, 0, 0, 0.5);
    background-color: transparent;
    border-style: dashed;
    border-color: rgba(0, 0, 0, 0.08);
    display: flex;
    flex-direction: column;
    grid-auto-rows: max-content;
    overflow: hidden;
    box-sizing: border-box;
    appearance: none;
    outline: none;
    margin: 10px;
    border-radius: 5px;
    min-width: 350px;
    height: 200px;
    font-size: 1em;
  }

  .add-card-btn {
    font-size: 1em;
    font-weight: 400;
    color: #3e525b;
    border-radius: 5px;
    padding: 5px;
    margin: 5px;
    background-color: transparent;
    border-style: dashed;
    border-color: rgba(0, 0, 0, 0.08);
    cursor: pointer;
    transition: all 0.2s ease-in-out;

    &:hover {
      background-color: #e6e6e6;
    }
  }
}

.cursor-pointer {
  cursor: pointer;
}

.cursor-text {
  cursor: text;
}

.cursor-not-allowed {
  cursor: none;
}

.bade-component {
  display: inline-flex;
  justify-content: center;
  align-items: center;
  overflow: hidden;
  user-select: none;
  padding: calc(0.25rem - 1px) 0.25rem;
  height: 1.25rem;
  border: 1px solid transparent;
  min-width: 1.25rem;
  font-weight: 600;
  font-size: .625rem;
  letter-spacing: .04em;
  text-transform: uppercase;
  vertical-align: bottom;
  border-radius: 4px;
}

// sso-helper-page
.sso-helper-container {
  width: 60vw;
  padding: 30px;
  box-shadow: rgba(0, 0, 0, 0.16) 0px 1px 4px;
  margin: 0 auto;
}

.sso-copy {
  margin-left: 10px;
  cursor: pointer;
}

#git-url,
#google-url {
  color: $primary;
  margin-left: 4px;
  word-break: break-all;
}

@media only screen and (max-width: 768px) {
  .sso-helper-container {
    width: 96vw;
    padding: 20px;
  }
}

.sso-helper-doc {
  line-height: 24px;
}

.sso-content-wrapper {
  margin: 0 auto;
  display: flex;
  flex-direction: column;
  align-items: self-start;
  padding: 20px;
  box-shadow: rgba(0, 0, 0, 0.02) 0px 1px 3px 0px, rgba(27, 31, 35, 0.15) 0px 0px 0px 1px;
  border-radius: 4px;
}

.workspace-status {
  display: flex;
  font-weight: 800;
  margin-bottom: 6px;
}

.sso-type {
  font-weight: 600;
  margin-bottom: 4px !important;
  display: flex;

  span {
    margin-right: 10px;
  }

  a {
    margin-left: 6px;

  }
}

.gg-album {
  box-sizing: border-box;
  position: relative;
  display: block;
  width: 18px;
  height: 18px;
  transform: scale(var(--ggs, 1));
  border-left: 7px solid transparent;
  border-right: 3px solid transparent;
  border-bottom: 8px solid transparent;
  box-shadow: 0 0 0 2px,
    inset 6px 4px 0 -4px,
    inset -6px 4px 0 -4px;
  border-radius: 3px
}

.gg-album::after,
.gg-album::before {
  content: "";
  display: block;
  box-sizing: border-box;
  position: absolute;
  width: 2px;
  height: 5px;
  background: currentColor;
  transform: rotate(46deg);
  top: 5px;
  right: 4px
}

.gg-album::after {
  transform: rotate(-46deg);
  right: 2px
}

.sso-helper-header {
  display: flex;
  align-items: center;

  span {
    margin-right: 10px;
  }
}

// sso end

// steps-widget
a.step-item-disabled {
  text-decoration: none;
  opacity: 0.5;
}

.steps {
  overflow: hidden;
  margin: 0rem !important;
}

.step-item.active~.step-item:after,
.step-item.active~.step-item:before {
  background: var(--incompletedAccent) !important;
}

.step-item.active:before {
  background: transparent !important;
}

.steps .step-item.active:before {
  border-color: var(--completedAccent) !important;
}

.steps-item {
  color: var(--textColor) !important;
}


.step-item {
  &.completed-label {
    color: var(--completedLabel) !important;
  }

  &.incompleted-label {
    color: var(--incompletedLabel) !important;
  }

  &.active-label {
    color: var(--currentStepLabel) !important;
  }
}

.step-item:before {
  background-color: var(--completedAccent) !important;
  // remaining code
}

.step-item:after {
  background: var(--completedAccent) !important;
}


.notification-center-badge {

  margin-top: 0px;
  margin-left: 10px;
  margin-bottom: 15px;
  position: absolute;
  right: 6px;
}

.notification-center {
  max-height: 500px;
  min-width: 420px;
  overflow: auto;
  margin-left: 11px !important;

  .empty {
    padding: 0 !important;

    .empty-img {
      font-size: 2.5em;
    }
  }

  .card {
    min-width: 400px;
    background: var(--base);
    color: var(--slate12);
    box-shadow: 0px 12px 16px -4px rgba(16, 24, 40, 0.08), 0px 4px 6px -2px rgba(16, 24, 40, 0.03);
  }

  .card-footer {
    background: var(--base);
    color: var(--slate12);
  }

  .spinner {
    min-height: 100px;
  }
}

// profile-settings css
.confirm-input {
  padding-right: 8px !important;
}

.user-group-actions {
  display: flex;
  gap: 8px;
  justify-content: right;
}

input.hide-input-arrows {
  -moz-appearance: none;

  &::-webkit-outer-spin-button,
  &::-webkit-inner-spin-button {
    -webkit-appearance: none;
  }
}

.btn-org-env {
  width: 36px;
}







.custom-checkbox-tree {
  overflow-y: scroll;
  color: #3e525b;

  .react-checkbox-tree label:hover {
    background: none !important;
  }

  .rct-icons-fa4 {

    .rct-icon-expand-open,
    .rct-icon-expand-close {
      &::before {
        content: url("data:image/svg+xml,%3Csvg xmlns='http://www.w3.org/2000/svg' viewBox='0 0 1024 1024' focusable='false' data-icon='caret-down' width='12px' height='12px' fill='currentColor' aria-hidden='true'%3E%3Cpath d='M840.4 300H183.6c-19.7 0-30.7 20.8-18.5 35l328.4 380.8c9.4 10.9 27.5 10.9 37 0L858.9 335c12.2-14.2 1.2-35-18.5-35z'%3E%3C/path%3E%3C/svg%3E") !important;
      }
    }

    .rct-icon-expand-close {
      transform: rotate(-90deg);
      -webkit-transform: rotate(-90deg);
    }
  }
}

// sso enable/disable box
.tick-cross-info {
  .main-box {
    margin-right: 10px;
    border-radius: 5px;
  }

  .icon-box {
    padding: 7px 5px 7px 2px;
    color: #ffffff;

    .icon {
      stroke-width: 4.5px;
    }
  }

  .tick-box {
    border: 3px solid var(--indigo9);

    .icon-box {
      background: var(--indigo9);
    }
  }

  .cross-box {
    border: 3px solid $disabled;

    .icon-box {
      background: $disabled;
    }
  }
}

.oidc-button {
  .btn-loading:after {
    color: $primary;
  }
}

.icon-widget-popover {
  &.theme-dark {
    .popover-header {
      background-color: #232e3c;
      border-bottom: 1px solid #324156;
    }

    .popover-body {
      background-color: #232e3c;
      border-radius: 6px;
    }
  }

  .popover-header {
    padding-bottom: 0;
    background-color: #ffffff;

    .input-icon {
      margin-bottom: 0.5rem !important;
    }
  }

  .popover-body {
    padding: 0 0.5rem;

    .row {
      >div {
        overflow-x: hidden !important;
      }
    }

    .icon-list-wrapper {
      display: grid;
      grid-template-columns: repeat(10, 1fr);
      margin: 0.5rem 1rem 0.5rem 0.5rem;
    }

    .icon-element {
      cursor: pointer;
      border: 1px solid transparent;
      border-radius: $border-radius;

      &:hover {
        border: 1px solid $primary;
      }
    }
  }
}

.dark-theme-placeholder::placeholder {
  color: #C8C6C6;
}

.dark-multiselectinput {
  input {
    color: white;

    &::placeholder {
      color: #C8C6C6;
    }
  }
}


.dark-multiselectinput {
  input {
    color: white;

    &::placeholder {
      color: #C8C6C6;
    }
  }
}

// Language Selection Modal
.lang-selection-modal {
  font-weight: 500;

  .list-group {
    padding: 1rem 1.5rem;
    padding-top: 0;
    overflow-y: scroll;
    height: calc(100% - 68px);
  }

  .list-group-item {
    border: 0;

    p {
      margin-bottom: 0px;
      margin-top: 2px;
    }
  }

  .list-group-item.active {
    background-color: var(--indigo4);
    color: var(--slate12);
    font-weight: 600;
    margin-top: 0px;
  }

  .modal-body {
    height: 50vh;
    padding: 0;
  }

  .lang-list {
    height: 100%;

    .search-box {
      position: relative;
      margin: 1rem 1.5rem;
    }

    input {
      border-radius: 5px !important;
    }

    .input-icon {
      display: flex;
    }

    .input-icon {
      .search-icon {
        display: block;
        position: absolute;
        left: 0;
        margin-right: 0.5rem;
      }

      .clear-icon {
        cursor: pointer;
        display: block;
        position: absolute;
        right: 0;
        margin-right: 0.5rem;
      }
    }

    .list-group-item.active {
      color: $primary;
    }
  }
}

.lang-selection-modal.dark {
  .modal-header {
    border-color: #232e3c !important;
  }

  .modal-body,
  .modal-footer,
  .modal-header,
  .modal-content {
    color: white;
    background-color: #2b394a;
  }

  .list-group-item {
    color: white;
    border: 0;
  }

  .list-group-item:hover {
    background-color: #232e3c;
  }

  .list-group-item.active {
    background-color: #4d72fa;
    color: white;
    font-weight: 600;
  }

  .no-results-item {
    background-color: #2b394a;
    color: white;
  }

  input {
    background-color: #2b394a;
    border-color: #232e3c;
    color: white;
  }
}

// Language Selection Modal
.lang-selection-modal {
  font-weight: 500;

  .list-group {
    padding: 1rem 1.5rem;
    padding-top: 0;
    overflow-y: scroll;
    height: calc(100% - 68px);
  }

  .list-group-item {
    border: 0;

    p {
      margin-bottom: 0px;
      margin-top: 2px;
    }
  }

  .list-group-item.active {
    background-color: #edf1ff;
    color: #4d72fa;
    font-weight: 600;
    margin-top: 0px;
  }

  .modal-body {
    height: 50vh;
    padding: 0;
  }

  .lang-list {
    height: 100%;

    .search-box {
      position: relative;
      margin: 1rem 1.5rem;
    }

    input {
      border-radius: 5px !important;
    }

    .input-icon {
      display: flex;
    }

    .input-icon {
      .search-icon {
        display: block;
        position: absolute;
        left: 0;
        margin-right: 0.5rem;
      }

      .clear-icon {
        cursor: pointer;
        display: block;
        position: absolute;
        right: 0;
        margin-right: 0.5rem;
      }
    }

    .list-group-item.active {
      color: $primary;
    }
  }
}

.lang-selection-modal.dark {
  .modal-header {
    border-color: #232e3c !important;
  }

  .modal-body,
  .modal-footer,
  .modal-header,
  .modal-content {
    color: white;
    background-color: #2b394a;
  }

  .list-group-item {
    color: white;
    border: 0;
  }

  .list-group-item:hover {
    background-color: #232e3c;
  }

  .list-group-item.active {
    background-color: #4d72fa;
    color: white;
    font-weight: 600;
  }

  .no-results-item {
    background-color: #2b394a;
    color: white;
  }

  input {
    background-color: #2b394a;
    border-color: #232e3c;
    color: white;
  }
}

.org-users-page {
  .page-body {
    height: 100%;
  }
}

.user-group-container-wrap {
  margin: 20px auto 0 auto;
}

.dragged-column {
  z-index: 1001;
}

#storage-sort-popover {
  max-width: 800px;
  width: 800px;
  background-color: var(--base);
  box-sizing: border-box;
  box-shadow: 0px 12px 16px -4px rgba(16, 24, 40, 0.08), 0px 4px 6px -2px rgba(16, 24, 40, 0.03);
  border-radius: 4px;
  border: 1px solid var(--slate3) !important;



  .card-body,
  .card-footer {
    background: var(--base);
  }
}


#storage-filter-popover {
  max-width: 800px;
  width: 800px;
  background-color: var(--base);
  box-sizing: border-box;
  box-shadow: 0px 12px 16px -4px rgba(16, 24, 40, 0.08), 0px 4px 6px -2px rgba(16, 24, 40, 0.03);
  border-radius: 4px;
  border: 1px solid var(--slate3) !important;



  .card-body,
  .card-footer {
    background: var(--base);
  }
}

.filter-header {
  width: 100%;
  height: 56px;
  padding: 0 24px;
  display: flex;
  align-items: center;
  justify-content: space-between;
  color: var(--text-default);
  border-bottom: 1px solid var(--border-weak);

  .filter-heading {
    font-family: IBM Plex Sans;
    font-size: 14px;
    font-weight: 500;
    line-height: 20px;
    text-align: left;
  }
}

tbody {
  width: 100% !important;
  flex-grow: 1;

  tr {
    width: 100% !important;

    td:last-child {
      flex: 1 1 auto;
    }
  }
}

.react-datepicker__day, .tj-datepicker-widget-month-selector, .tj-datepicker-widget-year-selector, .react-datepicker__year-text, .react-datepicker__month-text {
color: var(--cc-primary-text) !important;
}

.react-datepicker__day--outside-month, .react-datepicker__day-name{
  color: var(--cc-placeholder-text) !important;
}

.react-datepicker__month-text--selected {
  color: #fff !important;
}

.datepicker-widget.theme-dark {
  .react-datepicker__tab-loop {
    .react-datepicker__header {
      background-color: #232e3c;

      .react-datepicker__current-month,
      .react-datepicker__day-name,
      .react-datepicker__month-select,
      .react-datepicker__year-select {
        color: white;

      }

      .react-datepicker__month-select,
      .react-datepicker__year-select {
        background-color: transparent;

        option {
          background-color: #232e3c;
        }
      }
    }

    .react-datepicker__month {
      background-color: #232e3c;
      


      .react-datepicker__day {
      

        &:hover {
          background-color: #636466;
        }
      }

      .react-datepicker__day--outside-month {
        opacity: 0.5;
      }
    }

    .react-datepicker {
      background-color: #232e3c;
    }
  }
}

.theme-dark .list-group-item {
  &:hover {
    background-color: #232e3c;
  }
}

.theme-dark {

  .CalendarMonth,
  .DayPickerNavigation_button,
  .CalendarDay,
  .CalendarMonthGrid,
  .DayPicker_focusRegion,
  .DayPicker {
    background-color: #232e3c;
  }

  .DayPicker_weekHeader_ul,
  .CalendarMonth_caption,
  .CalendarDay {
    color: white;
  }

  .CalendarDay__selected_span,
  .CalendarDay__selected_start,
  .CalendarDay__selected_end {
    background-color: #4D72FA;
    color: white;
  }

  .CalendarDay {
    border-color: transparent; //hiding the border around days in the dark theme

    &:hover {
      background-color: #636466;
    }
  }

  .DateInput_fangStroke {
    stroke: #232E3C;
    fill: #232E3C;
  }

  .DayPickerNavigation_svg__horizontal {
    fill: white;
  }

  .DayPicker__withBorder {
    border-radius: 0;
  }

  .DateRangePicker_picker {
    background-color: transparent;
  }
}

.link-widget {
  overflow: auto;

  &.hover {
    a {
      &:hover {
        text-decoration: underline;
      }
    }
  }

  &.no-underline {
    a {
      text-decoration: none !important;
    }
  }

  &.underline {
    a {
      text-decoration: underline;
    }
  }

  &::-webkit-scrollbar {
    width: 0;
    height: 0;
    background: transparent;
  }
}

.import-export-footer-btns {
  margin: 0px !important;
}

.home-version-modal-component {
  border-bottom-right-radius: 0px !important;
  border-bottom-left-radius: 0px !important;
  box-shadow: 0px 12px 16px -4px rgba(16, 24, 40, 0.08),
    0px 4px 6px -2px rgba(16, 24, 40, 0.03) !important;
}

.current-version-label,
.other-version-label {
  color: var(--slate11);
}

.home-modal-component.modal-version-lists {
  width: 466px;
  height: 668px;
  background: var(--base);
  box-shadow: 0px 12px 16px -4px rgba(16, 24, 40, 0.08), 0px 4px 6px -2px rgba(16, 24, 40, 0.03);
  border-top-right-radius: 6px;
  border-top-right-radius: 6px;


  .modal-header {
    .btn-close {
      top: auto;
    }
  }
}

.modal-version-lists {
  max-height: 80vh;

  .modal-body {
    height: 80%;
    overflow: auto;
  }

  .export-creation-date {
    color: var(--slate11);
  }

  .modal-footer,
  .modal-header {
    padding-bottom: 24px;
    padding: 12px 28px;
    gap: 10px;
    width: 466px;
    height: 56px;
    background-color: var(--base);
  }

  .modal-footer {
    padding: 24px 32px;
    gap: 8px;
    width: 466px;
    height: 88px;
  }

  .tj-version-wrap-sub-footer {
    display: flex;
    flex-direction: row;
    padding: 16px 28px;
    gap: 10px;
    height: 52px;
    background: var(--base);
    border-top: 1px solid var(--slate5);
    border-bottom: 1px solid var(--slate5);



    p {
      font-weight: 400;
      font-size: 14px;
      line-height: 20px;
      color: var(--slate12);
    }
  }

  .version-wrapper {
    display: flex;
    justify-content: flex-start;
    padding: 0.75rem 0.25rem;
  }

  .current-version-wrap,
  .other-version-wrap {

    span:first-child {
      color: var(--slate12) !important;
    }
  }

  .current-version-wrap {
    background: var(--indigo3) !important;
    margin-bottom: 24px;
    border-radius: 6px;
    margin-top: 8px;
  }
}

.rest-methods-url {
  .cm-s-default {
    .cm-string-2 {
      color: #000;
    }
  }
}

.tooljet-database {

  .tj-db-headerText {
    white-space: nowrap;
    overflow: hidden;
    text-overflow: ellipsis;
    width: 78%;
  }

  .table-header,
  .table-name,
  .table-cell {
    white-space: nowrap;
    overflow: hidden;
    text-overflow: ellipsis;
    cursor: pointer;

    input.form-control {
      border: none;
      padding: 0px !important;
    }
  }

  .table-cell-dark {
    color: #ffffff;
  }

  .table-cell-hover-background {
    background-color: #F8F9FA;
    padding: 0rem;
    max-width: 230px;

    input.form-control {
      border: none !important;
      margin: 0px !important;
      padding: 0px !important;
      background-color: #F8F9FA;
    }
  }

  .table-cell-hover-background-dark {
    background-color: #242f3c;
    padding: 0rem;
    max-width: 230px;
    color: #ffffff;

    input.form-control {
      border: none !important;
      margin: 0px !important;
      padding: 0px !important;
      background-color: #242f3c !important;
    }
  }

  .table-editable-parent-cell {
    max-width: 230px;
    background-color: var(--indigo2) !important;
    cursor: pointer;
    padding: 0rem;

    .form-control {
      background-color: var(--indigo2) !important;
      border: none !important;
      padding: 0;
      margin: 0px !important;
      border-radius: 0px;
    }

    .popover-body {
      margin-top: 10px;
    }
  }

  .tjdb-cell-error {
    padding: 0rem;
    border-top: 1.5px solid var(--Tomato-09, #E54D2E) !important;
    border-bottom: 1.5px solid var(--Tomato-09, #E54D2E) !important;
    border-right: 1.5px solid var(--Tomato-09, #E54D2E) !important;
    border-left: 1.5px solid var(--Tomato-09, #E54D2E) !important;
  }

  .tjdb-column-select-border {
    border-left: 1.5px solid transparent;
    border-right: 1.5px solid transparent;
    border-top: 1.5px solid transparent;
    border-bottom: 1.5px solid transparent;
  }

  .table-columnHeader-click {
    background-color: #F8F9FA;
    padding: 0;
    max-width: 230px;

    .tjdb-column-select-border {
      border-left-color: #3E63DD !important;
      border-right-color: #3E63DD !important;
    }

    input.form-control {
      border: none !important;
      padding: 0px !important;
      margin: 0px !important;
      background-color: #F8F9FA;
    }
  }

  .table-columnHeader-click-dark {
    background-color: #242f3c;
    padding: 0;
    max-width: 230px;
    color: #ffffff;

    .tjdb-column-select-border {
      border-left-color: white !important;
      border-right-color: white !important;
    }

    input.form-control {
      border: none !important;
      margin: 0px !important;
      padding: 0px !important;
      background-color: #242f3c;
    }
  }

  .row-tj:first-child {
    .tjdb-column-select-border {
      border-top: 1.5px solid transparent;
    }

    .table-columnHeader-click {
      .tjdb-column-select-border {
        border-top-color: #3E63DD !important;
      }
    }

    .table-columnHeader-click-dark {
      .tjdb-column-select-border {
        border-top-color: white !important;
      }
    }
  }

  .row-tj:last-of-type {
    .tjdb-column-select-border {
      border-bottom: 1.5px solid transparent;
    }

    .table-columnHeader-click {
      .tjdb-column-select-border {
        border-bottom-color: #3E63DD !important;
      }
    }

    .table-columnHeader-click-dark {
      .tjdb-column-select-border {
        border-bottom-color: white !important;
      }
    }
  }

  .table-name {
    color: #000;
    width: 250px;
  }

  .table-left-sidebar {
    max-width: 288px;
  }

  .add-table-btn {
    height: 32px;
  }

  .table-header-click {
    background: #DFE3E6;

    .tjdb-menu-icon-parent {
      background: #E6E8EB !important;
      border-radius: 10px !important;

      .tjdb-menu-icon {
        display: block;
        cursor: pointer;
      }
    }
  }

  .table-header {
    background: #ECEEF0;
  }

  .table-header:hover {
    background: #E6E8EB;

    .tjdb-menu-icon {
      display: block;
      cursor: pointer;
    }
  }

  .table-header-dark:hover {

    .tjdb-menu-icon {
      display: block;
      cursor: pointer;
    }
  }

  .table-header,
  .table-cell {
    max-width: 230px !important;
  }

  .table-cell {
    padding: 0;
    input[type="checkbox"]{
      accent-color: var(--cc-primary-brand);
      background-color: var(--cc-surface1-surface);
    }

    input[type="checkbox"]:checked::before {
      background-color: var(--cc-surface1-surface);
    }
  }

  .add-more-columns-btn {
    background: var(--indigo3);
    font-weight: 500;
    color: var(--indigo9);
    font-size: 12px;
    border-radius: 600;
  }

  .delete-row-btn {
    max-width: 140px;
  }

  .tjdb-table-row {
    height: 36px;

    &:not(.table-row-selected):hover {
      background: var(--Slate-02, #F8F9FA);

      td:nth-child(1),
      td:nth-child(2) {
        background: var(--Slate-02, #F8F9FA);
      }

      .tjdb-checkbox-cell {
        display: block !important;
      }
    }

  }
}

.apploader {
  height: 100vh;

  &.module-mode {
    height: 100%;
    display: flex;
    justify-content: center;
    align-items: center;
  }

  .app-container {
    height: 100%;
    display: flex;
    flex-direction: column;
    justify-content: space-between;
  }

  .editor-header {
    height: 5%;
    background-color: #EEEEEE;
    display: flex;
    align-items: center;
    justify-content: space-between;

    .app-title-skeleton {
      width: 100px;
      height: 100%;
      display: flex;
      align-items: center;
      margin-left: 120px;
    }

    .right-buttons {
      display: flex;
      gap: 5px;
      align-items: center;
      margin-right: 10px;
    }
  }

  .editor-body {
    height: 100%;
  }

  .skeleton {
    padding: 5px;
  }

  .editor-left-panel {
    width: 48px;
    background-color: #EEEEEE;
    margin: 3px 0px 3px 3px;
    display: flex;
    flex-direction: column;
    justify-content: space-between;
    border-radius: 5px;

    .left-menu-items {
      display: flex;
      flex-direction: column;
      justify-content: space-between;
      gap: 5px;
      margin-top: 10px;
    }

    .bottom-items {
      margin-bottom: 10px;
    }
  }

  .editor-center {
    height: 100%;
    display: flex;
    flex-direction: column;
    gap: 5px;
    justify-content: space-between;

    .canvas {
      height: 100vh;
      background-color: var(--base);
      border-radius: 5px;
      display: flex;
      justify-content: center;
    }

    .query-panel {
      height: 30%;
      display: flex;
      justify-content: space-between;
      gap: 5px;

      .queries {
        width: 30%;
        display: flex;
        flex-direction: column;
        gap: 5px;

        .queries-title {
          background-color: #EEEEEE;
          border-radius: 5px;
          height: 20%;
          padding: 5px 10px;
          display: flex;
          justify-content: space-between;
          align-items: center;
        }

        .query-list {
          background-color: #EEEEEE;
          border-radius: 5px;
          height: 80%;

          .query-list-item {
            margin: 10px;
            height: 35px;
          }
        }
      }

      .query-editor {
        width: 70%;
        height: 100%;
        display: flex;
        flex-direction: column;
        gap: 5px;

        .query-editor-header {
          background-color: #EEEEEE;
          border-radius: 5px;
          height: 20%;
          padding: 5px 10px;
          display: flex;
          justify-content: space-between;

          .query-actions {
            display: flex;
            align-items: center;
          }
        }

        .query-editor-body {
          background-color: #EEEEEE;
          height: 80%;
          border-radius: 5px;

          .button {
            margin-right: 10px;
          }
        }
      }
    }
  }

  .wrapper {
    padding: 3px 3px 3px 0px;
  }


  .right-bar {
    height: 100%;
    padding: 3px 3px 3px 0px;
    display: flex;
    flex-direction: column;
    justify-content: space-between;
    gap: 5px;

    .widget-list-header {
      height: 5%;
      background-color: #EEEEEE;
      border-radius: 5px;
    }

    .widget-list {
      height: 95%;
      background-color: #EEEEEE;
      border-radius: 5px;
      padding: 10px;

      .widgets {
        display: flex;
        justify-content: space-between;
      }
    }
  }
}

.subheader {
  margin-bottom: 12px;
}

.theme-dark {
  .layout-sidebar-icon {
    &:hover {
      background-color: #273342;
    }
  }

  .tooljet-database {

    .table-name,
    .subheader {
      color: var(--slate9);
    }

    .list-group-item.active {
      .table-name {
        color: #000;
      }
    }
  }

  .editor-header {
    background-color: #1F2936;
  }

  .editor-left-panel {
    background-color: #1F2936;
  }


  .query-panel {
    .queries {
      .queries-title {
        background-color: #1F2936 !important;
      }

      .query-list {
        background-color: #1F2936 !important;
      }
    }

    .query-editor {
      .query-editor-header {
        background-color: #1F2936 !important;
      }

      .query-editor-body {
        background-color: #1F2936 !important;
      }
    }
  }

  .right-bar {
    .widget-list-header {
      background-color: #1F2936;
    }

    .widget-list {
      background-color: #1F2936;
    }
  }
}

:root {
  --tblr-breadcrumb-item-active-font-weight: 500;
  --tblr-breadcrumb-item-active-color: inherit;
}

.application-brand {
  a {
    height: 48px;
    position: relative;
    display: flex;
    justify-content: center;
    align-items: center;
  }
}

.breadcrumb-item.active {
  font-weight: var(--tblr-breadcrumb-item-active-font-weight);
  color: var(--tblr-breadcrumb-item-active-color);
}

.app-icon-main {
  background: var(--indigo3) !important;
  border-radius: 6px !important;
  display: flex;
  justify-content: center;
  align-items: center;
  width: 48px;
  height: 48px;
}

.settings-nav-item,
.audit-log-nav-item,
.notification-center-nav-item {
  border-radius: 4px;
}

.settings-nav-item {
  height: 32px;
  width: 32px;

  &.active {
    background-color: var(--indigo4);
  }
}

.audit-log-nav-item {
  bottom: 40px;
}

.workspace-content-wrapper {
  overflow-x: auto;
  overflow-y: auto;
  padding-left: 20px;
}

.workspace-content-wrapper,
.database-page-content-wrap {
  background-color: var(--page-default);
  height: calc(100vh - 64px) !important;
}

.instance-settings-wrapper {}

.database-page-content-wrap {
  height: calc(100vh - 64px) !important;
}

.audit-logs-nav-item {
  position: fixed;
  bottom: 100px;
  left: 8px;
}

.home-page-sidebar,
.workspace-variable-table-card,
.org-wrapper {
  margin: 0 auto;
  width: 880px;
}

.organization-page-sidebar {
  height: calc(100vh - 64px);
  max-width: 288px;
  background-color: var(--page-default);
  border-right: 1px solid var(--slate5) !important;
  display: grid !important;
  grid-template-rows: auto 1fr auto !important;
  position: relative;

  .trial-banner {
    position: absolute;
    bottom: 50px;
    max-height: 130px;
    min-width: 255px;

    svg {
      width: 48px;
    }
  }
}

.marketplace-page-sidebar {
  height: calc(100vh - 64px);
  max-width: 272px;
  background-color: var(--page-default);
  border-right: 1px solid var(--slate5) !important;
  display: grid !important;
  grid-template-rows: auto 1fr auto !important;
  position: fixed;
}

.home-page-sidebar {
  max-width: 288px;
  background-color: var(--page-default);
  border-right: 1px solid var(--slate5);
  display: grid;
  grid-template-rows: auto 1fr auto;

  // Added to work with AppTypeTab component
  &:has(:nth-child(4):last-child) {
    grid-template-rows: auto auto 1fr auto;
  }

  @media only screen and (max-width: 767px) {
    display: none;
  }
}

.empty-home-page-image {
  margin-top: 14px;
}

.create-new-table-btn {
  width: 248px;

  button {
    height: 40px !important;

  }
}

.tooljet-database-sidebar {
  max-width: 288px;
  background: var(--page-default);
  border-right: 1px solid var(--slate5);
  height: calc(100vh - 64px) !important;


  .sidebar-container {
    height: 40px !important;
    padding-top: 4px !important;
    margin: 0 auto;
    display: flex;
    justify-content: center;
  }

  .sidebar-container-with-banner {
    height: 40px !important;
    padding-top: 1px !important;
    margin: 0 auto;
    display: flex;
    justify-content: center;
  }
}

.create-new-app-dropdown {
  width: 248px !important;


  .dropdown-toggle-split {
    border-left: 1px solid var(--indigo11) !important;

    &:disabled {
      background-color: var(--slate6) !important;
      border-left: 1px solid var(--slate6) !important;
    }
  }

  button {
    background-color: var(--indigo9) !important;
  }
}

.create-new-app-button {
  font-weight: 500;
  font-size: 14px;
  height: 40px;
  border-top-left-radius: 6px;
  border-bottom-left-radius: 6px;

  &:disabled {
    background-color: var(--slate6) !important;
    color: var(--slate9) !important;
  }
}

.create-new-app-button+.dropdown-toggle {
  height: 40px;
  border-top-right-radius: 6px;
  border-bottom-right-radius: 6px;
}

.custom-select {
  .select-search-dark__value::after {
    content: none;
  }

  .select-search-dark__select,
  .select-search__select {
    min-width: fit-content;
    max-width: 100% !important;
  }
}

.jet-data-table td .textarea-dark-theme.text-container:focus {
  background-color: transparent !important;
}

.app-environment-menu {
  display: flex;
  align-items: center;
  min-width: 170px;
  max-width: 180px;
  height: 28px;
  font-size: 12px;
  margin-left: 1rem;

  @media screen and (max-width: 767px) {
    margin-left: 0 !important;
    width: 100%;
    max-width: unset !important;
  }

  .app-environment-list-item {
    white-space: nowrap;
    overflow: hidden;
    text-overflow: ellipsis;
  }

  .app-environment-name {
    font-weight: 400;
    font-size: 12px;
    line-height: 20px;
  }
}

.tooljet-logo-loader {
  height: 100vh;
  display: flex;
  align-items: center;
  justify-content: center;

  .loader-spinner {
    margin: 10px 87px;
  }
}

.page-body {
  height: calc(100vh - 1.25rem - 48px);
  min-height: 500px;
}

// buttons
.default-secondary-button {
  background-color: $color-light-indigo-03;
  color: $color-light-indigo-09;
  max-height: 28px;
  width: 76px;
  display: flex;
  flex-direction: row;
  justify-content: center;
  align-items: center;
  padding: 4px 16px;
  gap: 6px;
  font-weight: 500;
  border: 0 !important;

  .query-manager-btn-svg-wrapper {
    width: 16px !important;
    height: 16px !important;
    padding: 2.67px;
  }

  .query-manager-btn-name {
    min-width: 22px;
  }

  &:hover {
    background-color: $color-light-indigo-04;
    color: $color-light-indigo-10;
  }

  &:active {
    background-color: $color-light-indigo-04;
    color: $color-light-indigo-10;
    box-shadow: 0px 0px 0px 4px #C6D4F9;
    border-radius: 6px;
    border: 1px solid;
    outline: 0 !important;

    svg {
      path {
        fill: $color-light-indigo-10;
      }
    }
  }

  &:disabled {
    cursor: not-allowed;
    pointer-events: none;
    opacity: .65;
  }

  .query-run-svg {
    padding: 4px 2.67px;
  }
}

.default-secondary-button.theme-dark {
  background-color: #4D72FA !important;
  color: #F4F6FA !important;

  svg {
    path {
      fill: #F4F6FA !important;
    }
  }

  &:hover {
    border: 1px solid #4D72FA !important;
    background-color: #4D5EF0 !important;
    color: #FFFFFC !important;

    svg {
      path {
        fill: #FFFFFC !important;
      }
    }
  }

  &:active {
    border: 1px solid #4D72FA !important;
    background-color: #4D5EF0 !important;
    box-shadow: 0px 0px 0px 4px #4D72FA;
    border-radius: 6px;
  }
}

.default-tertiary-button {
  background-color: $color-light-base;
  color: $color-light-slate-12;
  border: 1px solid $color-light-slate-07;
  display: flex;
  flex-direction: row;
  justify-content: center;
  align-items: center;
  padding: 4px 16px;
  gap: 6px;
  max-height: 28px;
  font-weight: 500;
  height: 28px;
  cursor: pointer;
  white-space: nowrap;

  .query-btn-svg-wrapper {
    width: 16px !important;
    height: 16px !important;
    padding: 2.67px;
  }

  .query-btn-name {
    min-width: 22px;

  }

  &:hover {
    border: 1px solid $color-light-slate-08;
    color: $color-light-slate-11;

    svg {
      path {
        fill: $color-light-slate-11;
      }
    }
  }

  .query-create-run-svg {
    padding: 2px;
  }

  .query-preview-svg {
    padding: 2.67px 0.067px;
    width: 16px;
    height: 16px;
    margin: 6px 0;
  }

  &:active {
    border: 1px solid #C1C8CD;
    box-shadow: 0px 0px 0px 4px #DFE3E6;
    color: $color-light-slate-11;
    outline: 0;
  }
}

.default-tertiary-button.theme-dark {
  background-color: transparent;
  color: #4D5EF0 !important;
  border: 1px solid #4D5EF0 !important;

  svg {
    path {
      fill: #4D5EF0 !important;
    }
  }

  &:hover {
    border: 1px solid $color-dark-slate-08;
    color: #FFFFFC !important;
    background-color: #4D5EF0 !important;

    svg {
      path {
        fill: #FFFFFC !important;
      }
    }
  }

  &:active {
    border: 1px solid inherit;
    box-shadow: none;
    outline: 0;
  }
}

.default-tertiary-button.theme-dark.btn-loading {
  background-color: #4D5EF0 !important;
  color: transparent !important;

  svg {
    path {
      fill: transparent !important;
    }
  }
}

.default-tertiary-button.button-loading {
  background-color: transparent !important;
  color: transparent !important;

  svg {
    path {
      fill: transparent !important;
    }
  }
}

.disable-tertiary-button {
  color: $color-light-slate-08;
  background-color: $color-light-slate-03;
  pointer-events: none !important;

  svg {
    path {
      fill: $color-light-slate-08;
    }
  }

}

.disable-tertiary-button.theme-dark {
  color: $color-dark-slate-08;
  background-color: $color-dark-slate-03;
  pointer-events: none !important;

  svg {
    path {
      fill: $color-dark-slate-08;
    }
  }
}

.query-manager-btn-shortcut {
  color: var(--text-disabled) !important;
}

.font-weight-500 {
  font-weight: 500;
}

.font-size-12 {
  font-size: 12px;
}

.toggle-query-editor-svg {
  width: 16px;
  height: 16px;
  padding: 2.88px 5.22px;
  display: flex;
  cursor: pointer;
}

.theme-dark {
  .org-avatar:hover {
    .avatar {
      background: #10141A no-repeat center/cover;
    }
  }
}

.app-creation-time {
  color: var(--slate11) !important;
  white-space: nowrap;
  overflow: hidden;
  text-overflow: ellipsis;
}

.font-weight-400 {
  font-weight: 400;
}

.font-weight-600 {
  font-weight: 600;
}

.border-indigo-09 {
  border: 1px solid $color-light-indigo-09;
}

.dark-theme-toggle-btn {
  height: 32px;
  display: flex;
  align-items: center;
  justify-content: center;

}

.dark-theme-toggle-btn-text {
  font-size: 14px;
  margin: 12px;
}

.maximum-canvas-height-input-field {
  width: 156px;
  height: 32px;
  padding: 6px 10px;
  gap: 17px;
  background: #FFFFFF;
  border: 1px solid #D7DBDF;
  border-radius: 6px;

}

.layout-header {
  position: fixed;
  right: 0;
  left: 48px;
  z-index: 1;
  background: var(--base);
  height: 64px;

  @media only screen and (max-width: 767px) {
    border-bottom: 1px solid var(--slate5);

    .row {
      display: flex;

      .tj-dashboard-section-header {
        width: unset;
        border-right: none;
      }

      .app-header-label {
        display: none;
      }
    }
  }
}

.layout-sidebar-icon {
  &:hover {
    background: #ECEEF0;
  }

  &:focus {
    outline: #ECEEF0 auto 5px;
    background: #3756C5;
    box-shadow: none;
  }

  &:disabled,
  &[disabled] {
    background: linear-gradient(0deg, #F3F4F6, #F3F4F6);
    box-shadow: none;
    color: #D1D5DB;
  }
}

.tj-text-input-error-state {
  font-weight: 400;
  font-size: 11px;
  line-height: 16px;
  margin-top: 2px !important;
  color: #EB1414;
}

.input-error {
  border: 1px solid #EB1414;
}

.onboarding-radio-checked {
  border: 1px solid #466BF2 !important;
  box-shadow: none;
}

.onboarding-bubbles {
  width: 8px !important;
  height: 8px !important;
  background: #D1D5DB !important;
  margin-right: 8px;
  border-radius: 100%;
}

.onboarding-bubbles-selected {
  width: 8px !important;
  height: 8px !important;
  background: #466BF2 !important;
  margin-right: 8px;
  border-radius: 100%;
}

.onboarding-bubbles-active {
  background: #466BF2 !important;
  width: 16px !important;
  height: 16px !important;
  margin-right: 8px;
  border-radius: 100%;
}

.onboarding-bubbles-completed {
  background: #D1D5DB;
}

.onboarding-bubbles-wrapper {
  display: flex;
  flex-direction: row;
  align-items: center;
}

.onboarding-progress-cloud {
  margin-bottom: 32px;
  display: flex;
  align-items: center;
}

.onboarding-progress {
  margin-bottom: 32px;
  display: grid;
}

.onboarding-progress-layout-cloud {
  grid-template-columns: 3fr 6fr 3fr;
  margin-bottom: 40px;
  display: grid;
}

.onboarding-progress-layout {
  grid-template-columns: 12fr;
  margin-bottom: 40px;
  display: grid;
}

.onboarding-bubbles-container {
  margin-left: auto;
  margin-right: auto;
}

.onboarding-header-wrapper {
  display: flex;
  flex-direction: column;
  align-items: center;
}

.onboarding-back-button,
.onboarding-front-button {

  font-size: 12px;
  line-height: 20px;
  color: #6B7380;
  display: flex !important;
  flex-direction: row !important;
  align-items: center;
  cursor: pointer;

  .onboarding-back-text {
    margin-left: 12px;
    color: #D7DBDF;
  }

  p,
  .onboarding-skip-text {
    margin-bottom: 0 !important;
    color: #D7DBDF;
    font-weight: 600;
    font-size: 14px;
  }

  .onboarding-skip-text {
    margin-right: 12px !important;
  }
}


.info-screen-description {
  margin-bottom: 0px !important;
  font-style: normal;
  font-weight: 400;
  font-size: 14px;
  line-height: 24px;
  color: #4B5563;
  line-height: 24px;
}

.separator-onboarding,
.separator-signup {
  .separator {
    width: 100%;

    h2 {
      width: 100%;
      text-align: center;
      border-bottom: 1px solid #E4E7EB;
      line-height: 0.1em;
      font-size: 14px;
      margin: 26px 0 26px;
    }

    h2 span {
      color: #9BA3AF;
      background: #fff;
      padding: 0 18px;
    }
  }
}

// login ,signin
.separator-signup {
  .separator {
    width: 100%;

    h2 {
      margin: 36px 0 36px !important;
    }
  }
}


.common-auth-section-whole-wrapper {
  display: flex;
  flex-direction: row;

  .common-auth-section-right-wrapper {
    width: 29.16%;
    border-left: 1px solid #E4E7EB;
    overflow: hidden;
  }

  .common-auth-section-left-wrapper {
    width: 70.83%;
    position: relative;

    .common-auth-section-left-wrapper-grid {
      display: grid;
      height: calc(100% - 64px);

      form {
        display: flex !important;
        justify-content: center;
        align-items: center !important;
      }
    }

  }

  .common-auth-container-wrapper {
    display: flex;
    flex-direction: column;
    align-items: center;
    width: 352px;
    margin: 0px auto 0px auto;
  }

  .login-sso-wrapper {
    padding: 6px 16px;
    gap: 5px;
    width: 352px;
    height: 40px;
    display: flex;
    flex-direction: row;
    justify-content: center;
    align-items: center;
    margin-bottom: 12px;
    background: #FFFFFF;
    border: 1px solid #D1D5DB;
    border-radius: 4px;

    &:hover {
      border: 1px solid #D1D5DB;
      box-shadow: 0px 0px 0px 4px #E4E7EB;
    }
  }
}

.sso-info-text {
  font-weight: 600;
  font-size: 14px;
  line-height: 24px;
  margin-left: 11px;
}

.sso-button {
  background-color: #fff;
  cursor: pointer;

  img {
    width: 32px;
  }
}


.tj-dashboard-section-header {
  background-color: var(--page-default);
  max-width: 288px;
  max-height: 64px;
  padding-top: 20px;
  padding-left: 20px;
  padding-bottom: 24px;
  border-right: 1px solid var(--slate5);

  &[data-name="Audit logs"],
  &[data-name="Workspace constants"],
  &[data-name="Profile settings"] {
    border-right: none;
    border-bottom: 1px solid var(--slate5);

    .paid-feature-banner {
      margin-left: 15px;
    }
  }
}

.layout-sidebar-icon {
  &:hover {
    background: #ECEEF0;
    border-radius: 4px;
  }

  &:focus {
    outline: #ECEEF0 auto 5px;
  }
}

.folder-menu-icon {
  visibility: hidden !important;
}

.folder-list-group-item:hover .folder-menu-icon {
  visibility: visible !important;
}

.folder-list-group-item {
  &:hover {
    background: #ECEEF0;
  }

  &:active {
    background: var(--indigo4);
  }

  &:focus {
    box-shadow: 0px 0px 0px 4px #DFE3E6;
  }

  .tj-text-xsm {
    white-space: nowrap;
    overflow: hidden;
    text-overflow: ellipsis;
  }

  .tj-folder-list {
    display: block;
  }
}


.app-versions-selector {
  display: inline-flex;
  align-items: center;
  width: 176px;
  height: 28px;
  border-radius: 6px;

  .react-select__control {
    background-color: var(--page-default);
    border: none !important;
  }

  @media screen and (max-width: 767px) {
    width: 100%;
  }
}

.app-version-list-item {
  white-space: nowrap;
  overflow: hidden;
  text-overflow: ellipsis;
}

.app-version-name,
.app-version-released {
  font-weight: 400;
  font-size: 12px;
  line-height: 20px;
}

.app-version-name {
  max-width: 80px;
}

.custom-version-selector__option:hover .app-version-delete {
  display: block;
}

.editor .navbar-brand {
  border-right: 1px solid var(--slate5);
  width: 48px;
  display: flex;
  justify-content: center;
}


.modal-backdrop {
  opacity: 0.5;
  z-index: 1060;
}

.canvas-area>.modal-backdrop {
  width: 100% !important;
  height: 100% !important;
}

.ds-delete-btn {
  display: none;
  border: none;
  background: none;
}

.ds-list-item:hover .ds-delete-btn {
  display: block;
}

.toojet-db-table-footer,
.toojet-db-table-footer-collapse,
.home-page-footer {
  position: fixed;
  bottom: 0px;
}

.home-page-footer {
  height: 52px;
  background-color: var(--page-default) !important;
  border-top: 1px solid var(--slate5) !important;
  width: calc(100% - 336px) !important;

  @media only screen and (max-width: 768px) {
    position: unset;
    width: 100%;

    .col-4,
    .col-5 {
      display: none;
    }

    .pagination-container {
      display: flex !important;
      align-items: center;
      justify-content: center;
    }
  }
}

.pagination-container {
  display: flex;
  padding: 0px;
  height: 20px !important;

  .form-control {
    padding: 0 4px;
    width: fit-content;
    width: 30px !important;
    height: 20px !important;
    margin-bottom: 0px !important;
    text-align: center;
  }

  .form-control-pagination {
    padding: 0 4px;
    width: fit-content;
    width: 30px !important;
    height: 20px !important;
    text-align: center;
    margin-bottom: 0px;
    gap: 16px !important;
    background: var(--base) !important;
    border: 1px solid var(--slate7) !important;
    border-radius: 6px;
    color: var(--slate12) !important;
    transition: none;
    padding-left: 0.4375rem;
    padding-right: 0.4375rem;
    padding-top: 0.75rem;
    padding-bottom: 0.75rem;
    overflow-x: auto;
    white-space: nowrap;


    &:hover {
      background: var(--slate1) !important;
      border: 1px solid var(--slate8) !important;
      -webkit-box-shadow: none !important;
      box-shadow: none !important;
      outline: none;
    }

    &:focus-visible {
      background: var(--indigo2) !important;
      border: 1px solid var(--indigo9) !important;
      box-shadow: none !important;
    }

    &.input-error-border {
      border-color: #DB4324 !important;
    }

    &:-webkit-autofill {
      box-shadow: 0 0 0 1000px var(--base) inset !important;
      -webkit-text-fill-color: var(--slate12) !important;

      &:hover {
        box-shadow: 0 0 0 1000px var(--slate1) inset !important;
        -webkit-text-fill-color: var(--slate12) !important;
      }

      &:focus-visible {
        box-shadow: 0 0 0 1000px var(--indigo2) inset !important;
        -webkit-text-fill-color: var(--slate12) !important;
      }
    }
  }

  @media only screen and (max-width: 768px) {
    .unstyled-button {
      height: unset;
      width: unset;

      img {
        width: 20px;
        height: 20px;
        margin-left: 0px !important;
        margin-right: 0px !important;
      }
    }
  }
}

.settings-card {
  box-shadow: 0px 12px 16px -4px rgba(16, 24, 40, 0.08), 0px 4px 6px -2px rgba(16, 24, 40, 0.03);
  border-radius: 6px;
  margin-left: 10px;
  background-color: var(--base);
  min-width: 170px;
  z-index: 3;

  .dropdown-item {
    padding: 8px;
    height: 36px;
    min-width: 84px !important;
  }

  svg {
    margin-left: 2px;
  }

  a {
    span {
      margin-left: 4px;
    }
  }
}

.logo-nav-card {
  transform: translate(5px, 50px) !important;
  z-index: 101;
}

.theme-dark {
  .editor-header-actions {
    .current-layout {
      .bg-white {
        background-color: #151718 !important;
      }
    }
  }

  .icon-tabler-x {
    stroke: white;
  }
}

.img-invert {
  img {
    filter: invert(1);
  }
}

.user-group-table {
  .selected-row {
    background-color: #ECEEF0;
  }

  .selected-row.dark {
    background-color: #232E3C;
  }
}

.notification-center.theme-dark {

  .empty-subtitle,
  .card-footer>span,
  .empty-title {
    color: white !important;
  }
}


// DASHBOARD SCROLL STYLES--->
.create-new-app-license-wrapper {
  display: flex;
  align-items: center;
  flex-direction: column;
}

.create-new-app-wrapper {
  margin: 0 auto;
  display: flex;
  justify-content: center;
  flex-direction: column;
  align-items: center;
  padding-top: 4px;
}

.home-page-sidebar {
  height: calc(100vh - 64px) !important; //64 is navbar height

  .folder-list-user {
    height: calc(100vh - 116px) !important; //64 is navbar height + 52 px footer
  }
}

.home-page-content {
  background-color: var(--page-default);
  height: calc(100vh - 64px) !important;
  overflow-y: auto;
  position: relative;

  .filter-container {
    display: none;
  }

  .org-selector-mobile {
    display: none;
  }

  @media only screen and (max-width: 768px) {
    .filter-container {
      display: flex;
      align-items: center;
      justify-content: space-between;
      margin: 2rem 1rem;
    }

    .footer-container {
      position: absolute;
      width: 100%;
      bottom: 0px;
      right: unset;
      left: unset;

      .org-selector-mobile {
        display: block;
        background-color: var(--slate1);

        .tj-org-select {
          width: 100%;
          padding: 0px 10px;

          .react-select__control {
            width: 100%;
          }
        }
      }
    }
  }
}

.application-folders-list {
  height: 64px;
}

// DASHBOARD STYLES END

// TABLE
.table-left-sidebar {
  height: calc(100vh - 104px) !important; // 62px [navbar] +  40px [ add table and search ] + extra 2 px(border)
  overflow-y: auto;
}

.toojet-db-table-footer {
  height: 52px;
  background: var(--page-default) !important;
  width: calc(100vw - 336px);
}

.toojet-db-table-footer-collapse {
  height: 52px;
  background: var(--page-default) !important;
  width: calc(100vw - 48px);
}

.toojet-db-table-footer-collapse {
  height: 52px;
  background: var(--page-default) !important;
  width: calc(100vw - 48px);
}

.home-app-card-header {
  margin-bottom: 32px;
}

.homepage-app-card {
  height: 166px;
  outline: 1px solid var(--slate3);
  box-shadow: 0px 1px 2px rgba(16, 24, 40, 0.05);
  border-radius: 6px;
  padding: 16px;
  background-color: var(--base) !important;

  .appcard-buttons-wrap {
    display: none;
  }

  .home-app-card-header {
    .menu-ico {
      visibility: hidden !important;
    }
  }

  &:hover {
    box-shadow: 0px 12px 16px -4px rgba(16, 24, 40, 0.08), 0px 4px 6px -2px rgba(16, 24, 40, 0.03);

    .home-app-card-header {
      margin-bottom: 12px;

      .menu-ico {
        visibility: visible !important;
      }
    }

    .app-creation-time-container {
      margin-bottom: 0px;
    }

    .app-card-name {
      margin-bottom: 0px;
    }

    .app-creation-time {
      display: none;
    }


    .appcard-buttons-wrap {
      display: flex;
      padding: 0px;
      gap: 12px;
      width: 240px;
      height: 28px;
      flex-direction: row;

      div {
        a {
          text-decoration: none;
        }
      }

    }

    .app-icon-main {
      width: 36px;
      height: 36px;

    }
  }
}

.app-creation-time-container {
  height: 16px;
}

.release-buttons {
  height: 48px;
  gap: 4px;
}

.global-settings-app-wrapper {
  max-width: 350px;
  margin-right: 10px;
}

.version-manager-container {
  padding: 0.6rem;

  @media screen and (max-width: 767px) {
    padding: 0 !important;
    width: 100%;
  }
}

.git-sync-btn {
  display: flex;
  align-items: center;
  justify-content: center;
  cursor: pointer;
  background: var(--indigo3);
  border-radius: 6px;
  width: 36px;
  height: 36px;
  margin: auto 5px;
}

.git-sync-btn.disabled-action-tooltip {
  opacity: 1;
  background: var(--slate3);

  .license-tooltip {
    opacity: 1;
  }


  rect {
    fill: var(--slate3);
  }

  svg {
    path {
      fill: var(--slate8);
    }
  }
}

.env-version-container {
  padding-right: 100px;
}

// tooljet db fields styles [ query manager ]
.tj-db-field-wrapper {
  .code-hinter-wrapper {
    ::-webkit-scrollbar {
      display: none;
    }
  }

  .CodeMirror-sizer {
    min-height: 32px !important;
    width: 100%;
    border-right-width: 0px !important;
    padding: 0 !important;
    overflow-y: auto;

    .CodeMirror-lines {
      margin-top: 0px !important;
      min-height: 32px !important;
    }
  }
}

.table-list-items#popover-contained {
  .popover-body {
    outline: 1px solid var(--slate3);
    background: var(--base);
    overflow: hidden;
  }

}

.table-list-item-popover.dark {
  svg {
    path {
      fill: white;
    }
  }
}

.react-loading-skeleton {
  background-color: var(--interactive-default);
  // background-image: linear-gradient(90deg, #2F3C4C, #2F3C4C, #2F3C4C) !important;
}

.theme-dark {
  .audit-log {
    .rdtPicker {
      background-color: #2B394A;
      color: #fff;

      .rdtDay:hover {
        background-color: #636466;
      }
    }

    .card-body {
      .count-main {
        background-color: inherit !important;
        color: #fff !important;
      }
    }
  }

  .react-loading-skeleton {
    background-color: var(--interactive-default);
    background-image: linear-gradient(90deg, #2F3C4C, #2F3C4C, #2F3C4C) !important;
  }

  .react-loading-skeleton::after {
    background-image: linear-gradient(90deg, #2F3C4C, #3A4251, #2F3C4C) !important;
  }
}

@keyframes up-and-down {
  to {
    opacity: 0.2;
    transform: translateY(-20px);

  }
}

.spin-loader {
  position: fixed;
  width: 100%;

  .load {
    display: flex;
    justify-content: center;
  }

  .load div {
    width: 20px;
    height: 20px;
    background-color: var(--indigo9);
    border-radius: 50%;
    margin: 0 5px;
    animation-name: #{up-and-down};
    animation-duration: 0.8s;
    animation-iteration-count: infinite;
    animation-direction: alternate;
  }

  .load .two {
    animation-delay: 0.3s;
  }

  .load .three {
    animation-delay: 0.6s;
  }
}

.organization-switch-modal {
  font-family: 'IBM Plex Sans';

  .modal-dialog {
    width: 376px;
  }

  .cursor-pointer {
    margin-left: auto;
    margin-right: 10px;
    margin-top: 10px;
  }

  .modal-content {
    background: linear-gradient(0deg, #FFFFFF, #FFFFFF),
      linear-gradient(0deg, #DFE3E6, #DFE3E6);
  }

  .modal-header {
    padding: 10px 10px 20px 5px;
    flex-direction: column;

    .header-text {
      font-style: normal;
      font-weight: 600;
      font-size: 20px;
      line-height: 36px;
      margin: 24px 0 5px 0;
    }

    p {
      margin: 15px 22px 0px 27px;
      font-style: normal;
      font-weight: 400;
      font-size: 14px;
      line-height: 20px;
      color: #687076;
      text-align: Center;
      margin-bottom: 0px;
    }
  }

  .modal-body {
    max-height: 300px;
    overflow: auto;
    padding: 18px 32px;

    .org-list {
      display: flex;
      flex-direction: column;


      .org-item {
        height: 50px;
        display: flex;
        align-items: center;
        padding: 0px 12px;
        cursor: default;

        input[type=radio] {
          margin-right: 16px;
          width: 16px;
          height: 16px;
        }

        .avatar {
          margin-right: 11px;
          color: #11181C;
          background-color: #F8FAFF;
          width: 34px !important;
          height: 34px !important;
        }

        span {
          font-style: normal;
          font-weight: 400;
          font-size: 12px;
          line-height: 20px;
          color: #11181C;
        }
      }

      .selected-item {
        border-radius: 6px;
        background-color: #F0F4FF;
      }
    }
  }

  .modal-footer {
    justify-content: center;
    padding: 24px 32px;
    border-top: 1px solid #DFE3E6;

    .switch-ws-btn {
      &:disabled {
        background-color: var(--slate3);
        color: var(--slate11);
      }

    }

    button {
      width: 100%;
      font-style: normal;
      font-weight: 600;
      font-size: 14px;
      line-height: 20px;
    }
  }
}

.organization-switch-modal.dark-mode {

  .modal-footer,
  .modal-header {
    border-color: #232e3c !important;

    p {
      color: rgba(255, 255, 255, 0.5) !important;
    }
  }

  .modal-body,
  .modal-footer,
  .modal-header,
  .modal-content {
    color: white;
    background-color: #2b394a;
  }

  .modal-content {
    border: none;
  }


  .modal-body {
    .org-list {
      span {
        color: white;
      }

      .selected-item {
        background-color: #232e3c;
      }
    }
  }
}

.datasources-category {
  color: var(--slate10);
}

.react-tooltip {
  font-size: .765625rem !important;
}

.tooltip {
  z-index: 10000;
}

.add-new-workspace-icon-wrap {
  display: flex;
  flex-direction: row;
  align-items: center;
  padding: 8px;
  width: 34px;
  height: 34px;
  background: var(--indigo3);
  border-radius: 6px;
}

.add-new-workspace-icon-old-wrap {
  display: none;
}

.add-workspace-button {
  padding: 8px 12px;
  gap: 11px;
  height: 50px;

  &:hover {
    background: var(--indigo3);
    margin: 0 auto;
    border-radius: 6px;
    padding-bottom: 10px;

    .add-new-workspace-icon-old-wrap {
      padding: 8px;
      width: 34px;
      height: 34px;
      background: var(--indigo9);
      border-radius: 6px;
      display: flex;
      justify-content: center;
      align-items: center;

    }

    .add-new-workspace-icon-wrap {
      display: none;

    }
  }

}

.tj-folder-list {
  display: flex;
  align-items: center;
  color: var(—-slate12) !important;
}



.no-active-organization-modal {
  font-family: 'IBM Plex Sans';

  .modal-dialog {
    width: 350px;
  }

  .cursor-pointer {
    margin-left: auto;
    margin-right: 10px;
    margin-top: 10px;
  }

  .modal-content {
    background: linear-gradient(0deg, #FFFFFF, #FFFFFF),
      linear-gradient(0deg, #DFE3E6, #DFE3E6);
  }

  .modal-header {
    padding: 5px 10px 20px 5px;
    flex-direction: column;

    .header-text {
      font-style: normal;
      font-weight: 600;
      font-size: 20px;
      line-height: 36px;
      margin: 24px 0 5px 0;
    }

    p {
      margin: 15px 22px 0px 27px;
      font-style: normal;
      font-weight: 400;
      font-size: 14px;
      line-height: 20px;
      color: #687076;
      text-align: Center;
      margin-bottom: 0px;
    }
  }
}

.no-active-organization-modal.dark-mode {

  .modal-footer,
  .modal-header {
    border-color: #232e3c !important;

    p {
      color: rgba(255, 255, 255, 0.5) !important;
    }
  }

  .modal-body,
  .modal-footer,
  .modal-header,
  .modal-content {
    color: white;
    background-color: #2b394a;
  }

  .modal-content {
    border: none;
  }
}

.app-card-name {
  color: var(—-slate12);
  margin-bottom: 2px;
  white-space: nowrap;
  overflow: hidden;
  text-overflow: ellipsis;
}

.dashboard-breadcrumb-header {
  display: flex;
  align-items: center;
}

.tj-version {
  margin-right: 44px;
  display: flex;
  align-items: center;
  color: var(--slate9);

}

.folder-list {
  color: var(—-slate9) !important;
}

.tj-folder-header {
  margin-bottom: 12px;
  height: 37px;
  cursor: pointer;
}

.tj-dashboard-header-title-wrap {
  display: flex;
  justify-content: center;
  align-items: center;
  color: var(--slate11);

  .with-border {
    border-bottom: 1px solid var(--slate5) !important;
  }

  a {
    text-decoration: none;
  }
}

.theme-dark {
  .tj-onboarding-phone-input-wrapper {
    .flag-dropdown {
      background-color: #1f2936 !important;

      .country-list {
        background-color: #1f2936 !important;
        background: #1f2936;

        li {
          .country .highlight {
            background-color: #3a3f42;
            color: #000 !important;

            div {
              .country-name {
                color: #6b6b6b !important;
              }
            }

          }

          &:hover {
            background-color: #2b2f31;
          }

        }
      }
    }

  }

  .react-tel-input .country-list .country.highlight {
    color: #6b6b6b;
  }
}

.dashboard-breadcrumb-header-name {
  font-weight: 500 !important;
  color: var(—-slate12) !important;
}

.tj-dashboard-header-wrap {
  background-color: var(--page-default);
  padding-top: 22px;
  padding-bottom: 22px;
  padding-left: 40px;
  height: 64px;
  border-bottom: 1px solid var(--slate5);

  @media only screen and (max-width: 768px) {
    border-bottom: none;
  }
}

.dashboard-breadcrumb-header-name:hover {
  text-decoration: none !important;
}


.tj-avatar {
  border-radius: 6px;
  width: 36px;
  height: 36px;
  display: flex;
  justify-content: center;
  align-items: center;
  background-color: var(--slate3) !important;
  color: var(--slate11) !important;
  text-transform: uppercase;
  font-weight: 500;

  &:hover {
    background-color: var(--slate4);
  }

  &:focus {
    box-shadow: 0px 0px 0px 4px var(--indigo6);
    outline: 0;
  }

  &:active {
    box-shadow: none;
  }
}

.tj-current-org {
  span {
    color: var(--slate12);

  }
}


.sidebar-inner {
  align-items: center;
}

.workspace-drawer-wrap {
  background: var(--base);
}

.theme-dark {
  .drawer-wrap {
    background: var(--base);
  }
}

.users-table {
  background: var(--base);
  padding: 16px;
  width: 848px;
  margin: 0 auto;
  padding: 16px;

  tbody {
    tr {
      td {
        border-bottom-width: 0px !important;
        display: flex;
        align-items: center;
        flex: 9%;
        padding-left: 0px !important;
        padding-right: 0px !important;
        white-space: nowrap;
        overflow: hidden;
        text-overflow: ellipsis;

        &[data-name="status-header"] {
          max-width: 160px !important;
        }

        &[data-name="name-header"] {
          max-width: 220px !important;
        }

        &[data-name="meta-header"] {
          max-width: 80px !important;
        }

        &[data-name="role-header"] {
          max-width: 108px !important;
        }

        span,
        a {
          white-space: nowrap;
          overflow: hidden;
          text-overflow: ellipsis;
          max-width: 140px;
        }
      }
    }
  }

  thead {
    tr {
      padding: 6px 0px 0px 6px;
      gap: 8px;
      width: 848px;
      height: 40px;
      display: flex;
      align-items: center;
    }

    tr>th {
      background: var(--base) !important;
      border-bottom: none !important;
      padding: 0 !important;
      width: 230px;

      &[data-name="name-header"] {
        max-width: 210px !important;
      }

      &[data-name="meta-header"] {
        width: 80px !important;
      }

      &[data-name="role-header"] {
        width: 108px !important;
      }

      &[data-name="status-header"] {
        width: 160px !important;
      }
    }
  }

  tr {
    background: var(--base);
    height: 66px;
    padding: 13px 6px;
    border-bottom: 1px solid var(--slate7);
    display: flex;
    justify-content: space-between;
    gap: 8px;
  }

  tr>td {
    border-bottom-width: 0px !important;
    display: flex;
    align-items: center;
    flex: 9%;
    padding-left: 0px !important;
    padding-right: 0px !important;
    white-space: nowrap;
    overflow: hidden;
    text-overflow: ellipsis;

    &[data-name="name-header"] {
      max-width: 210px !important;
    }

    &[data-name="role-header"],
    &[data-name="meta-header"] {
      max-width: 88px !important;
    }

    &[data-name="status-header"] {
      width: 160px !important;
    }
  }

  .metadata {
    padding: 20px;
    font-weight: 400;
  }

  .metadata.empty {
    padding-left: 25px;
    font-weight: 500;
  }
}

.user-actions-button {
  justify-content: flex-end !important;
  flex: 0 0 auto !important;
}

.tj-input {
  padding: 6px 10px;
  gap: 17px;
  width: 161.25px;
  height: 32px;
  background: var(--base);
  border: 1px solid var(--slate7);
  border-radius: 6px;

  ::placeholder {
    color: var(--slate9) !important;
  }

}

.workspace-setting-buttons-wrap {
  display: flex;
  gap: 12px;
}

.workspace-settings-table-wrap {
  max-width: 880px;
  margin: 0 auto;

  .tj-user-table-wrapper {
    padding-right: 4px;
  }

  &:hover {
    .tj-user-table-wrapper {
      padding-right: 0px;
    }

    ::-webkit-scrollbar {
      display: block;
      width: 4px;
    }

    ::-webkit-scrollbar-track {
      background: var(--base);
    }

    ::-webkit-scrollbar-thumb {
      background: var(--slate7);
      border-radius: 6px;
    }
  }
}


.manage-workspace-table-wrap {
  max-width: 880px;
  min-height: 595px;
  border: 1px solid var(--slate5);
  border-radius: 6px;
  margin: 10px auto;
  background-color: #FFFFFF;
  display: flex;
  flex-direction: column;

  .tab-spinner {
    width: 200px;
    height: 200px;
  }

  .pagination-container-box {
    align-items: center;
    justify-content: center;
    display: flex;
    padding-bottom: 15px;
    margin-top: auto;
    padding-top: 13px;
    border-top: 1px solid var(--slate5) !important;

    .pagination-container {
      align-items: center;
      justify-content: center;
      display: flex;
    }
  }




  .tab-content-ws {
    height: 504px;
  }

  .worskspace-sub-header-wrap-nav-ws {
    width: 100%;
    height: 64px;
    border-bottom: 1px solid var(--slate5);
    display: flex;

    .nav-link.active {
      border-bottom: 2px solid var(--indigo9) !important;
      border-color: var(--indigo9) !important;

    }

    .nav-item {
      font-weight: 500 !important;
      font-size: 12px !important;
      padding: 6px 8px 6px 8px;
      align-items: flex-end;
      color: var(--slate11);

    }

    .nav-tabs {
      border: none;
      padding-left: 16px;
    }

    p {
      width: 205px;
    }
  }

  .workspace-search-bar {
    display: flex;
    justify-content: end;
    align-items: center;
    padding: 0;
    padding: 6px 10px 6px 10px;

    .ws-filter-search {
      width: 300px;
      height: 32px;

    }
  }

  .worspace-list-table-body-header {
    border-bottom: 1px solid var(--slate5);
    display: flex;
    height: 40px;
    align-items: center;

    p {
      height: 5px;
      display: flex;
      align-items: center;
      width: 100%;
      color: var(--slate11);

    }

    p:first-child {
      width: 285px !important;
      margin-left: 10px;
    }
  }

  .ws-list-table {
    padding: 16px;
    width: 100%;
    height: 100%;



    .loader-container {
      display: flex;
      align-items: center;
      justify-content: center;
      height: 40vh;
      /* Set the height of the container to the full viewport height */

      .primary-spin-loader {
        width: 100px;
        height: 100px;
      }
    }

    .ws-empty-icon {
      height: 130px;
      width: 400px;
      margin: 100px auto;
      display: flex;

      p {
        text-align: center;
      }
    }
  }
}

.manage-workspace-table-wrap.dark-mode {
  border: 1px solid var(--slate7) !important;
  border-radius: 6px !important;
  ;

  .worskspace-sub-header-wrap-nav-ws {
    background-color: var(--slate3) !important;
    border-bottom: 1px solid var(--slate7) !important;

  }

  .tab-content-ws {
    background-color: var(--base) !important;
  }

  .pagination-container-box {
    background-color: var(--base) !important;
  }

  .workspace-table-row {
    border-bottom: 1px solid var(--slate7);
  }

  .worspace-list-table-body-header {
    border-bottom: 1px solid var(--slate7);
  }

}

.workspace-settings-filters {
  display: flex;
  gap: 12px;
  flex-direction: row;
  align-items: center;
  position: relative;
}

.workspace-setting-table-wrapper {
  box-shadow: 0px 1px 2px rgba(16, 24, 40, 0.05);
  outline: 1px solid var(--slate7);
  background: var(--base);
  width: 880px;
  margin: 0 auto;
  border-radius: 6px;
  height: calc(100vh - 223px);
  position: relative;

}

.workspace-filter-text {
  color: var(--slate11);
  margin-bottom: 14px;
}

.singleuser-btn {
  padding: 6px 16px;
  gap: 6px;
  width: 152px;
  height: 32px;
  border-radius: 6px;

}

.multiuser-btn {
  padding: 6px 16px;
  gap: 6px;
  width: 189px;
  height: 32px;
  border-radius: 6px;

}

.workspace-page-header {
  width: 880px;
  margin: 0 auto !important;

  div:first-child {
    margin: 10px auto !important;
    width: 880px;

  }

  .user-limits {
    column-gap: 8px;

    .limit {
      width: 100px !important;
      display: flex;
      flex-direction: column;
      align-items: center;
      padding: 5px !important;
      background-color: var(--base);
      border-radius: 5px;
      border: 1px solid var(--slate5);
      font-size: 12px;
      margin: 10px 0 10px 0;

      .count {
        font-weight: 500;
        font-size: 14px;
      }

      div {
        width: unset !important;
        font-size: 11px;
      }
    }
  }
}

.header-table-flex {
  display: flex;
  flex-direction: column;
}

.workspace-constant-header {
  width: 880px;
  margin: 0 auto !important;
}

.workspace-constant-header {
  width: 880px;
  margin: 0 auto !important;
}

.workspace-user-archive-btn {
  width: 95px;
  height: 28px;
}

.workspace-clear-filter {
  margin-left: 8px;
  color: var(--indigo9);
  font-weight: 600 !important;
}

.workspace-clear-filter-wrap {
  display: flex;
  align-items: center;
  width: 130px;
  justify-content: flex-end;
  position: absolute;
  right: 16px;
}

.tj-checkbox {
  border-color: var(--slate7);
}

.workspace-clipboard-wrap {
  display: flex;
  align-items: center;
  cursor: pointer;

  p {
    font-weight: 500 !important;
    margin-left: 3px;
    color: var(--slate11);
  }

  span {
    display: flex;
    align-items: center;
  }
}

.workspace-user-status {
  margin-right: 22px;
  margin-left: 5px;
  color: var(--slate12);
}

.worskpace-setting-table-gap {
  margin-top: 20px;
}

.tj-active {
  background: #46A758;
}

.tj-invited {
  background: #FFB224;
}

.tj-archive {
  background: #E54D2E;
}

.liner {
  height: 1px;
  background: var(--slate5);
  width: 880px;
  margin-top: 22px;
}

.edit-button {
  display: flex;
  flex-direction: row;
  justify-content: center;
  align-items: center;
  height: 28px;
  text-decoration: none;
}

.launch-button {
  display: flex;
  height: 28px;
  align-items: center;
  color: var(--slate12);
  justify-content: center;
  text-decoration: none;
}

.launch-button.tj-disabled-btn {
  cursor: not-allowed;
}

.breadcrumb-item {
  a {
    text-decoration: none !important;
    color: var(--slate12);
  }
}

.table-list-item {
  width: 248px;
}

.workspace-settings-filter-items {
  width: 161.25px;

  .css-13mf2tf-control {
    width: 161.25px !important;

  }

  .css-10lvx9i-Input {
    margin: 0 !important;
    padding: 0 !important;
  }

  .css-1bugkci-control,
  .css-42vs31,
  .css-ob45yj-menu {
    background-color: var(--base) !important;
    width: 161.25px !important;
  }

  .css-6t9fnh-control {
    border: 1px solid var(--slate7) !important;
    background: var(--base);
    color: var(--slate9);
    width: 161.25px;
    height: 32px;

    .css-1opnhvy-singleValue {
      color: var(--slate9) !important;

    }
  }

  input.tj-checkbox {
    background: var(--base) !important;
    color: var(--slate9);
    border: 1px solid var(--slate7) !important;

    ::placeholder {
      color: var(--slate9);
    }
  }
}


.tj-db-dataype {
  color: var(--slate11);
}

.tj-database-column-header {
  color: var(--slate12);
  padding: 4px 4px 4px 8px !important;
  text-transform: none !important;
  line-height: 0px !important;
  font-weight: 500 !important;
  font-size: 12px !important;
  line-height: 20px !important;
  color: var(--slate12) !important;

  &:first-child {

    padding-left: 1rem !important;
  }

}

.tj-database-column-row {
  margin: 0;
  width: 300px;


  th:first-child>div {
    height: 16px;
    width: 16px;
    display: flex;
    align-items: center;

    input {
      border-radius: 4px;
    }

  }
}

.tj-db-operations-header {
  height: 48px;
  padding: 0 !important;
  display: flex;
  align-items: center;
  background-color: var(--base);

  .row {
    margin-left: 0px;
    width: 98%;
  }

  .col-8 {
    padding-left: 0px;
    display: flex;
    gap: 12px;
    align-items: center;
  }
}

.add-new-column-btn {
  margin-left: 16px;
  height: 28px;
  border-radius: 6px;
  padding: 0 !important;
  display: flex;
  align-items: center;
  justify-content: center;
  background: transparent;
  color: var(--slate12);
  border: none;
}

.tj-db-filter-btn {
  width: 100%;
  height: 28px;
  display: flex;
  border-radius: 6px;
  background: transparent;
  color: var(--slate12);
  border: none;
  display: flex;
  align-items: center;
  justify-content: center;
}

.tj-db-filter-btn-applied,
.tj-db-sort-btn-applied {
  display: flex !important;
  flex-direction: row !important;
  justify-content: center !important;
  align-items: center !important;
  width: 100% !important;
  height: 28px !important;
  background: var(--grass2) !important;
  border-radius: 6px !important;
}

.tj-db-filter-btn-applied,
.tj-db-filter-clear-icon {
  background-color: var(--indigo4) !important;
  color: var(--indigo9) !important;

  &:hover {
    background-color: var(--button-secondary-pressed) !important;
  }
}

.tj-db-filter-clear-icon {
  border-radius: 0px 6px 6px 0px;
}

.tj-db-filter-btn-active,
.tj-db-sort-btn-active {
  display: flex !important;
  flex-direction: row !important;
  justify-content: center !important;
  align-items: center !important;
  width: 100% !important;
  height: 28px !important;
  border-radius: 6px !important;
  background: var(--indigo4) !important;
  color: var(--indigo9) !important;
}

.tj-db-filter-btn-active {
  background: var(--button-outline-pressed) !important;
  color: var(--text-default) !important;
}

.tj-db-filter-btn-active-filter {
  display: flex !important;
  flex-direction: row !important;
  justify-content: center !important;
  align-items: center !important;
  width: 100% !important;
  height: 28px !important;
  border-radius: 6px !important;
  background: var(--button-secondary-pressed) !important;
  color: var(--text-brand) !important;
}

.tj-db-header-add-new-row-btn {
  height: 28px;
  background: transparent;
  border-radius: 6px !important;
  display: flex;
  flex-direction: row;
  justify-content: center;
  align-items: center;
  gap: 6px;
  border: none;

  padding: span {}
}

.tj-db-sort-btn {
  width: 100%;
  height: 28px;
  background: transparent;
  color: var(--slate12);
  border: none;
  display: flex;
  align-items: center;
  justify-content: center;
  margin: 0
}

.edit-row-btn {
  background: transparent;
  color: var(--slate12);
  border: none;
  display: flex;
  align-items: center;
  justify-content: center;
}

.workspace-variable-header {
  width: 880px;
  ;
  margin: 0 auto;
  display: flex;
  padding: 0;
}

.workspace-variables-alert-banner {
  width: inherit;
  background-color: #FFF9ED;
  border-color: #FFE3A2;
}

.codehinter.alert-component.workspace-variables-alert-banner {
  color: var(--amber8);
  border-color: var(--amber3);
}

.workspace-variables-alert-banner {
  width: inherit;
  background-color: #EBF9EB;
  border-color: #46A758;
}

.codehinter.alert-component.workspace-constants-alert-banner {
  color: #46A758;
  border-color: #EBF9EB;
  background-color: #EBF9EB;
  font-size: 12px;
}

.add-new-variables-button {
  margin-bottom: 20px;
  width: 169px;
  height: 32px;
}

.org-users-page-sidebar,
.left-menu {
  padding: 16px;
  gap: 7px;
  width: 220px;
  border-right: 1px solid var(--slate5);
  overflow-y: auto;
  overflow-x: hidden;

  .group-banner {
    svg {
      display: none;
    }
  }

  .license-banner {
    svg {
      display: inline-block;
      width: 54%;
    }
  }


}

.groups-header-wrap {
  display: flex;
  height: 36px;
  border-bottom: 1px solid var(--slate5);
}

.org-users-page-container {
  width: 880px;
  margin: 0 auto;
}

.group-duplcate-modal-body {
  margin-top: 20px;

  .check-row {
    margin-left: 5px;
    margin-bottom: 10px;
  }
}

.groups-main-header-wrap {
  padding: 20px 0px 8px;
  gap: 10px;
  width: 612px;
  height: 56px;
  margin: 0 auto;
  display: flex;
  justify-content: space-between;

  p {
    white-space: nowrap;
    overflow: hidden;
    text-overflow: ellipsis;
    color: var(--slate12)
  }

  .nav-tabs .nav-link.active {
    border-bottom: 2px solid var(--indigo9) !important;
  }
}

.form-check-input:disabled {
  background-color: var(--slate8) !important;
}

.manage-groups-body {
  padding: 12px 12px 10px 12px;
  font-size: 12px;
  overflow-y: auto;
  height: calc(100vh - 300px);

  .group-users-list-container {
    height: calc(100vh - 300px - 100px);
    /* Set a fixed height */
    overflow-y: auto;
    /* Enable vertical scrolling */
    border-bottom: 1px solid var(--slate6) !important;
  }

}

.groups-sub-header-wrap {
  // width: 612px;
  height: 36px;
  border-bottom: 1px solid var(--slate5) !important;

  .nav-link.active {
    border-bottom: 2px solid var(--indigo9) !important;
    border-color: var(--indigo9) !important;
  }

  .nav-item {
    font-weight: 500 !important;
    font-size: 12px !important;
  }


  p {
    width: 205px;
  }
}

.groups-btn-container {
  width: 880px;
  justify-content: space-between;
  margin: 0 auto;
  margin-bottom: 20px;
  height: 32px;
  align-items: center;

}

.org-users-page {
  margin: 0 auto;
}

.org-users-page-card-wrap {
  height: calc(100vh - 208px);
}

.org-users-page-card-wrap,
.org-settings-wrapper-card {
  display: flex;
  flex-direction: row;
  background: var(--base);
  width: 880px;
  outline: 1px solid var(--slate5);
  box-shadow: 0px 1px 2px rgba(16, 24, 40, 0.05);
  border-radius: 6px;
  max-height: calc(100vh - 156px);
}

.org-settings-wrapper-card {
  margin: 0 auto;

  .card-body {
    overflow-y: auto;
    padding: 40px;
  }

  .card-header {
    padding: 0px 24px;
    width: 660px;
    height: 72px;
    border-bottom: 1px solid var(--slate5);

  }

  .form-check {
    margin-bottom: 0px !important;
    line-height: 24px;
    font-size: 16px;
  }
}

.groups-sidebar-nav {
  display: flex;
  flex-direction: row;
  align-items: center;
  padding: 6px 8px;
  gap: 40px;
  width: 188px;
  height: 32px;
  background: var(--base);
  border-radius: 6px;
  cursor: pointer;
}

.org-users-page-card-body {
  width: 660px;
}

.org-users-page-animation-fade {
  height: 100%;
}

.org-users-page {
  .nav-tabs .nav-link.active {
    background-color: transparent !important;
  }

  .nav-tabs .nav-item.show .nav-link,
  .nav-tabs .nav-link.active {
    border-color: var(--indigo9) !important;

  }

  .nav-link:hover {
    border-right: none !important;
    border-left: none !important;
    border-top: none !important;

    color: var(--indigo9);
  }
}

.groups-selected-row {
  background-color: var(--indigo4);
}

.add-apps-btn {
  width: 160px;
  height: 32px;
}

.groups-app-body-header,
.groups-datasource-body-header {
  border-bottom: 1px solid var(--slate5);

  p {
    height: 36px;
    display: flex;
    align-items: center;
    width: 286px;
    color: var(--slate11);

  }

  p:first-child {
    width: 205px !important;
    margin-left: 12px;
  }

}

.manage-group-tab-icons {
  margin-right: 6px;
}

.manage-groups-no-apps-wrap {
  display: flex;
  justify-content: center;
  flex-direction: column;
  align-items: center;
  width: 602px;

  p {
    margin-top: 12px;
  }

  span {
    color: var(--slate11);
    margin-top: 4px;
  }

  div {
    width: 64px;
    height: 64px;
    background: var(--indigo3);
    border-radius: 12px;
    display: flex;
    justify-content: center;
    align-items: center;
    margin-top: 88px;
  }

}

.apps-permission-wrap {
  height: auto;
  justify-content: center;
  min-width: 300px;
  flex-grow: 1;
  gap: 12px;
}



.apps-folder-permission-wrap,
.apps--variable-permission-wrap {
  height: auto;
}

.manage-group-permision-header {
  border-bottom: 1px solid var(--slate5);
  display: flex;

  p {
    padding: 8px 12px;
    gap: 10px;
    width: 230px;
    height: 36px;
    font-weight: 500;
    color: var(--slate11) !important;
  }

}

.permission-body {
  .form-check {
    margin-bottom: 0px !important;
  }

  tr {
    border-bottom: 1px solid var(--slate5);
    width: 612px !important;

  }

  td {
    font-size: 12px;
    font-weight: 500;
    line-height: 20px;
    letter-spacing: 0em;
    text-align: left;
    width: 206px !important;
    padding-left: 12px;

    div {
      padding-left: 12px;
    }
  }
}


.default-option-text {
  margin-left: 10px;
  margin-right: 16px;
  font-size: 11px !important;
}

.git-sso-help-text {
  color: var(--slate11);
}

.default-group-wrap {
  gap: 10px;
  width: 130px;
  height: 32px;
  display: flex;
  align-items: center;
  justify-content: center;
  background: var(--indigo3);
  border-radius: 100px;
  border: 2px solid var(--indigo7);
  color: var(--indigo9);

  path {
    fill: var(--indigo9);
  }
}

.default-group-wrap-small {
  gap: 4px;
  width: 121px;
  height: 28px;
  display: flex;
  align-items: center;
  justify-content: center;
  background: var(--indigo3);
  border-radius: 6px;
  padding: 5px 10px;

  p {
    font-weight: 500 !important;
    line-height: 18px !important;
    color: var(--indigo9);
    font-family: 'IBM Plex Sans', sans-serif;
  }
}

.sso-icon-wrapper {
  display: flex;
  flex-direction: row;
  justify-content: center;
  align-items: center;
  padding: 8px 8px 8px 16px;
  width: 251px;
  height: 56px;
  background: var(--slate3);
  border-radius: 6px;
  margin-top: 12px;
}

.sso-main-box {
  justify-content: center;
  background: var(--slate6);
  padding: 8px 16px;
  width: 96px;
  height: 40px;
  border-radius: 6px;
}

.default-danger-tag-wrap {
  gap: 10px;
  width: 113px;
  height: 28px;
  display: flex;
  align-items: center;
  justify-content: center;
  background: var(--tomato6);
  border-radius: 100px;
  margin-bottom: 16px;
}

.manage-group-users-info {
  height: 48px;
  width: 612px;
  border-radius: 6px;
  padding: 12px 24px 12px 24px;
  background: var(--slate3);
  border: 1px solid var(--slate5);
  border-radius: 6px;
  margin-bottom: 16px;

  p {
    color: var(--slate12);
    gap: 14px;
    display: flex;
    align-items: center;

  }
}

.name-avatar {
  display: flex;
  flex-direction: column;
  justify-content: center;
  align-items: center;
  gap: 10px;
  width: 36px;
  height: 36px;
  background-color: var(--slate3) !important;
  border-radius: 6px;
  color: var(--slate11);
  margin-right: 12px;
  text-transform: capitalize;
}




.manage-group-users-row {
  display: flex;
  flex-direction: row;
  align-items: center;
  padding: 12px 6px;
  width: 612px !important;
  height: 64px;
  border-bottom: 1px solid var(--slate5);

  p {
    width: 262px;
    white-space: nowrap;
    overflow: hidden;
    text-overflow: ellipsis;

    span {
      max-width: 140px;
      white-space: nowrap;
      overflow: hidden;
      text-overflow: ellipsis;
    }
  }

  &:hover .apps-remove-btn,
  .datasources-remove-btn {
    display: flex;
  }

  .edit-role-btn {
    margin-left: auto;
    margin-right: 20px;
    display: flex;
    align-items: center;
    padding-top: 5px;
  }
}

.manage-group-app-table-body,
.manage-group-datasource-table-body {
  width: 602px !important;

  tr {
    display: flex;
    font-family: 'IBM Plex Sans';
    font-style: normal;
    font-weight: 400;
    font-size: 12px;
    line-height: 20px;
    color: var(--slate12);
  }
}

.apps-view-edit-wrap,
.datasources-view-edit-wrap {
  display: flex;
  flex-direction: column;
  width: 51px;
  margin-right: 32px;
}

.apps-table-row,
.datasources-table-row {
  display: grid !important;
  grid-template-columns: 205px 286px 115px;

  td {
    padding: 12px;
    white-space: nowrap;
    overflow: hidden;
    text-overflow: ellipsis;
  }

  &:hover .apps-remove-btn,
  .datasources-remove-btn {
    display: flex;
  }
}

.apps-remove-btn,
.datasources-remove-btn {
  width: 97px;
  height: 28px;
  font-weight: 600 !important;
}

.faded-text {
  color: var(--slate8);
}

.manage-groups-app-dropdown,
.manage-groups-datasource-dropdown {
  width: 440px;
}

.create-new-group-button {
  width: 169px;
  height: 32px;
  border-radius: 6px;
}

.faded-input {
  background: var(--slate5);
}

.manage-group-table-head {
  display: flex;
  border-bottom: 1px solid var(--slate5);
  width: 612px;
  height: 36px;
  padding: 8px 12px 8px 2px;
  align-items: center;


  p {
    width: 272px !important;
    color: var(--slate11);
    font-weight: 500;
  }

  .edit-role-btn {
    margin-left: auto;
    margin-right: 50px;
    display: flex;
    width: 20px;
    align-items: center;
    padding-top: 5px;
  }

}

.manage-groups-permission-apps,
.apps-constant-permission-wrap {
  border-bottom: 1px solid var(--slate5);
}

.manage-groups-permission-apps,
.apps-folder-permission-wrap,
.datasource-permissions-wrap,
.apps-variable-permission-wrap,
.apps-constant-permission-wrap {
  display: flex;
  align-items: center;
  padding: 12px;
  gap: 10px;

  div {
    width: 206px;
  }
}

.manage-groups-permission-apps,
.apps-variable-permission-wrap,
.apps-constant-permission-wrap {
  gap: 10px;
  height: auto;
}

.datasource-permissions-wrap {
  border-top: 1px solid var(--slate5);
}

.apps-folder-permission-wrap,
.apps-variable-permission-wrap {
  height: auto;
  border-bottom: 1px solid var(--slate5);
}

.delete-group {
  text-decoration: none !important;
  color: var(--tomato9) !important;
}

.delete-link,
.remove-decoration {
  text-decoration: none !important;
}

.edit-group {
  text-decoration: none !important;
  color: var(--slate12) !important;
}

.removed-decoration {
  text-decoration: none !important;
}

.rmsc .select-item.selected {
  color: var(--slate12) !important;
  background-color: var(--base) !important;
}

.manage-groups-app-dropdown,
.manage-constants-dropdown,
.manage-groups-datasource-dropdown {
  .rmsc.multi-select {
    .dropdown-container {
      gap: 17px;
      height: 32px;
      background: var(--base);
      border: 1px solid var(--slate7);
      border-radius: 6px;
      display: flex;
      justify-content: center;
      align-items: center;
      margin-right: 12px;
    }

    .dropdown-content {
      .panel-content {
        background: var(--base);
        border: 1px solid var(--slate3);
        box-shadow: 0px 12px 16px -4px rgba(16, 24, 40, 0.08), 0px 4px 6px -2px rgba(16, 24, 40, 0.03);
        border-radius: 6px;
        align-items: center;


        .select-item:hover {
          background-color: var(--slate3);
        }

        input {
          color: var(--slate11);

          &:focus {
            background: unset !important
          }
        }

        .item-renderer {
          align-items: center;

          span {
            font-size: 12px;
            color: var(--slate12)
          }
        }
      }
    }
  }
}




.manage-groups-app-dropdown {
  margin-right: 12px;

  .rmsc .dropdown-container:focus-within {
    border: 1px solid var(--indigo9) !important;
    box-shadow: 0px 0px 0px 2px #C6D4F9 !important;
  }

  input {
    color: var(--slate12);
    background-color: unset !important;
  }

  .dropdown-heading-value {
    span {
      color: var(--slate12) !important;

    }
  }

  .multi-select {
    .dropdown-container {
      gap: 17px;
      width: 440px;
      height: 32px;
      background: var(--base);
      border: 1px solid var(--slate7);
      border-radius: 6px;
      display: flex;
      justify-content: center;
      align-items: center;
      margin-right: 12px;
    }

  }

  .dropdown-content {
    .panel-content {
      background: var(--base);
      border: 1px solid var(--slate3);
      box-shadow: 0px 12px 16px -4px rgba(16, 24, 40, 0.08), 0px 4px 6px -2px rgba(16, 24, 40, 0.03);
      border-radius: 6px;

      .select-panel {
        .search {
          border-bottom: 1px solid var(--slate5);
        }

        .search,
        input {
          background-color: var(--base) !important;
        }
      }

      input[type='checkbox'] {
        border: 1px solid red !important;
      }

      .select-item:hover {
        background-color: var(--slate3);
      }


      .item-renderer {
        align-items: center !important;

        span {
          font-size: 12px;
          color: var(--slate12)
        }
      }

    }
  }
}

.manage-constants-dropdown {
  .rmsc.multi-select {
    .dropdown-container {
      gap: 17px;
      height: 32px;
      background: var(--base);
      border: 1px solid var(--slate7);
      border-radius: 6px;
      display: flex;
      justify-content: center;
      align-items: center;
      margin-right: 12px;
    }

    .dropdown-content {
      .panel-content {
        background: var(--base);
        border: 1px solid var(--slate3);
        box-shadow: 0px 12px 16px -4px rgba(16, 24, 40, 0.08), 0px 4px 6px -2px rgba(16, 24, 40, 0.03);
        border-radius: 6px;
        align-items: center;


        .select-item:hover {
          background-color: var(--slate3);
        }

        .item-renderer {
          align-items: center;

          span {
            font-size: 12px;
            color: var(--slate12)
          }
        }
      }
    }
  }
}


.sso-form-wrap {
  .form-label {
    font-size: 12px;
    font-weight: 500px;
    margin-bottom: 4px !important;
    color: var(--slate12);
  }

  .form-check-label {
    font-size: 12px;
    font-size: 12px;
    line-height: 20px;
    color: var(--slate12);
  }
}

.allow-default-sso-helper-text {
  white-space: pre-line;
}

.password-disable-danger-wrap {
  padding: 16px;
  gap: 16px;
  width: 574px;
  height: 116px;
  background: var(--tomato3);
  border: 1px solid var(--tomato5);
  border-radius: 6px;
}

.sso-footer-save-btn {
  height: 40px;
}

.sso-footer-cancel-btn {

  width: 85px;
  height: 40px;
}

.danger-text-login {
  padding-left: 40px !important;
}

.tick-icon {
  width: 20px;
  height: 20px;
  background: var(--indigo9);
  border-radius: 4px;
}

.invite-user-drawer-wrap {
  display: grid;
  grid-template-rows: auto 1fr auto;
  height: 100vh;
}

.manage-users-drawer-footer {
  padding: 24px 32px;
  height: 88px;
  border-top: 1px solid var(--slate5) !important;
  display: flex;
  gap: 8px;

  justify-content: flex-end;

  .invite-btn {
    width: 140px;
    height: 40px;
  }

  .cancel-btn {
    width: 85px;
    height: 40px;
  }
}


.tj-drawer-tabs-wrap {
  display: flex;
}

.invite-user-drawer-wrap {
  .card-header {
    flex-direction: column;
    display: flex;
    justify-content: space-between;
    padding: 0px !important;
  }

  .card-header-inner-wrap {
    justify-content: space-between;
    width: 100%;
    padding: 16px 20px;
    height: 64px;

  }

  .card-header-inner-wrap,
  .tj-drawer-tabs-container {
    display: flex;
  }

  .tj-drawer-tabs-container-outer {
    padding-top: 0px;
    gap: 10px;
    height: 68px;
  }

  .tj-drawer-tabs-container {
    padding: 2px;
    gap: 2px;

    width: 502px;
    height: 36px;
    background: var(--slate4);
    border-radius: 6px;

  }
}

.tj-drawer-tabs-btn {
  padding: 2px 4px;
  gap: 6px;
  width: 248px;
  height: 32px;
  box-shadow: 0px 1px 2px rgba(16, 24, 40, 0.05);
  border-radius: 4px;
  border: none;
  color: var(--slate11);
  display: flex;
  align-items: center;
  justify-content: center;
  background: var(--slate4);


  span {
    margin-left: 4px !important;
    font-weight: 500;

  }
}

.tj-drawer-tabs-btn-active {
  background: var(--base);
  color: var(--slate12);
}

.user-number-wrap {
  display: flex;
  flex-direction: column;
  align-items: center;
  padding: 8px;
  gap: 10px;
  width: 36px;
  height: 36px;
  background: var(--slate3);
  border-radius: 1000px;
}

.user-csv-template-wrap {
  display: flex;
  padding: 24px;
  gap: 14px;

  width: 486px;
  height: 152px;

  background: var(--orange3);

  border: 1px solid var(--orange6);
  border-radius: 6px;

  div {
    display: flex;
    flex-direction: column;

    p {
      margin-bottom: 12px;
    }

  }
}

.upload-user-form {
  display: flex;
  flex-direction: column;
  justify-content: center;
  align-items: center;
  padding: 60px 0px;
  gap: 36px;
  width: 486px;
  border: 2px dashed var(--indigo9);
  border-radius: 6px;
  align-items: center;
  margin: 24px auto;
  text-align: center;

  .select-csv-text {
    color: var(--indigo9);
    margin-bottom: 4px;
  }

  span {
    color: var(--slate11) !important;
  }
}

.download-template-btn {
  width: 184px;
  height: 32px;
  padding: 0px !important;
}

.csv-upload-icon-wrap {
  display: flex;
  flex-direction: row;
  justify-content: center;
  align-items: center;
  padding: 10px;
  gap: 10px;
  width: 64px;
  height: 64px;
  background: var(--indigo3);
  border-radius: 12px;
  margin: 0px auto 12px auto;
  cursor: pointer;
}


.manage-users-drawer-content-bulk {
  margin: 24px 15px;

  form {
    display: flex;
    flex-direction: column;
    justify-content: center;
    align-items: center;
  }

  .manage-users-drawer-content-bulk-download-prompt {
    display: flex;
    flex-direction: row !important;
    justify-content: center;
    align-items: flex-start !important;
  }
}


.manage-users-drawer-content {
  margin: 24px 15px;

  .invite-user-by-email {
    display: flex;
    flex-direction: column;
    justify-content: center;
    align-items: top;
  }

  .invite-user-by-email {
    display: flex;
  }

  input[name="email"]:disabled,
  input[name="fullName"]:disabled {
    background-color: var(--slate3) !important;
    color: var(--slate9) !important
  }

  .invite-email-body {
    width: 452px;

    input:not([type="checkbox"]) {
      padding: 6px 10px;
      height: 32px;
      color: var(--slate12);
    }
  }
}

.rmsc .item-renderer {
  align-items: center !important;
}

.tj-db-table {
  overflow-y: auto;
  height: 110px;

  table {
    border-collapse: separate;
    border-spacing: 0;
    width: max-content;

    .row-tj {
      border-width: 0px !important;
    }
  }
}

.bounded-box {
  .sc-iwsKbI.lmGPCf {
    height: 100%;
    margin: auto;
    width: max-content;
    max-width: 100% !important;

    img {
      height: 100% !important;
    }

    .gVmiLs {
      width: auto !important;
    }
  }

  .css-tlfecz-indicatorContainer,
  .css-1gtu0rj-indicatorContainer {
    svg {
      width: 12px !important;
      height: 12px !important;
    }
  }

}

.sso-type-header {
  margin-left: 10px;
}

.groups-folder-list {
  padding: 6px 8px;
  gap: 40px;
  max-width: 188px;
  height: 32px;

  span {
    white-space: nowrap !important;
    overflow: hidden !important;
    text-overflow: ellipsis !important;
  }

  .tooltip {
    opacity: 0.7;
  }

  .groups-list-option-button {
    background-color: var(--base) !important;
    width: 24px;
    height: 24px;
    padding: 7px 0px 7px 0px;

    &:focus-visible {
      border: none !important;
      outline: none !important;
      box-shadow: none !important;
    }
  }



}

.create-group-modal-footer {
  display: flex;
  align-items: center;
  gap: 8px;
  justify-content: flex-end
}

.add-users-button {
  width: 160px;
  height: 32px;
}

.sso-page-inputs {
  padding: 6px 10px;
  gap: 17px;
  width: 612px;
  height: 32px;
}

.popover-group-menu {
  border-radius: 4px;
  width: 190px;
  box-shadow: 0px 12px 16px -4px rgba(16, 24, 40, 0.08), 0px 4px 6px -2px rgba(16, 24, 40, 0.03);
  background: var(--base);
  color: var(--slate12);
  border: 1px solid var(--slate3);

  .popover-arrow {
    display: none;
  }

  .popover-body {
    padding: 6px;
    color: var(--slate12);

    .field {

      width: 100%;
      margin: 0 0 0 0;
      height: 36px;
      justify-content: center;
      align-items: center;
      display: flex;

      .option-row {
        width: 100%;
        height: 100%;
        font-weight: 400;
        font-size: 12px;
        justify-content: left;
        align-items: center;
        display: flex;
        z-index: 999999999;
      }

      .disable {
        color: var(--slate9);
      }

      .disable {
        color: var(--slate9);

        &.dark-theme {
          color: var(--slate11);
        }
      }

      .disable {
        color: var(--slate7);

        &.dark-theme {
          color: var(--slate11);
        }
      }

      .disable {
        color: var(--slate7);

        &.dark-theme {
          color: var(--slate11);
        }
      }

      &__danger {
        color: var(--tomato9);
      }

      :hover {
        background-color: var(--slate3);
      }
    }
  }
}

.workspace-settings-filter-wrap {
  background: var(--slate3);
  padding: 15px 16px;
  gap: 12px;
  width: 880px;
  height: 62px;
  border-right: 1px solid var(--slate7);
  border-top: 1px solid var(--slate7);
  border-left: 1px solid var(--slate7);
  box-shadow: 0px 1px 2px rgba(16, 24, 40, 0.05);
  border-top-left-radius: 6px;
  border-top-right-radius: 6px;
}


// users page
.css-1i2tit0-menu {
  margin: 0px !important;
  background: var(--base);
  box-shadow: 0px 4px 6px -2px #10182808 !important;

  .css-2kg7t4-MenuList {
    margin: 0px !important;
    padding: 0px !important;
    background: var(--base);
  }
}

.workspace-settings-nav-items {
  padding: 6px 8px;
  gap: 40px;
  width: 248px;
  height: 32px;
}

.new-app-dropdown {
  background: var(--base) !important;
  color: var(--slate12);
}

.workspace-variable-container-wrap {
  &.constants-list {
    overflow: auto;
  }

  .card,
  thead {
    background: var(--base) !important;

    tr>th,
    tbody>tr>td {
      background: var(--base) !important;
    }
  }

}

.move-selected-app-to-text {
  p {
    white-space: nowrap;
    overflow: hidden;
    text-overflow: ellipsis;

    span {
      font-weight: 600;
    }
  }
}

.tj-org-dropdown {
  .dashboard-org-avatar {
    margin-right: 11px;
    display: flex;
    flex-direction: row;
    justify-content: center;
    align-items: center;
    padding: 7px 8px;
    gap: 10px;
    width: 34px;
    height: 34px;
    background: var(--slate4) !important;
    color: var(--slate9);
    border-radius: 6px;
  }

  .current-org-avatar {
    margin-right: 11px;
    display: flex;
    flex-direction: row;
    justify-content: center;
    align-items: center;
    padding: 7px 8px;
    gap: 10px;
    width: 34px;
    height: 34px;
    border-radius: 6px;
  }

  .current-org-indicator {
    padding: 0px 8px 0px 8px;
    margin-left: auto;
    margin-right: 5px;
  }

  .current-org-indicator {
    display: none;
  }

  &:hover .current-org-indicator {
    display: block;
  }

  .org-name {
    color: var(--slate12) !important;
    white-space: nowrap;
    overflow: hidden;
    text-overflow: ellipsis;
  }
}

.org-dropdown-shadow {
  box-shadow: var(--elevation-400-box-shadow)
}


.css-1q0xftk-menu {
  background-color: var(--base-black) !important;
  border: 1px solid hsl(197, 6.8%, 13.6%) !important;
  box-shadow: 0px 12px 16px -4px rgba(16, 24, 40, 0.08), 0px 4px 6px -2px rgba(16, 24, 40, 0.03) !important;

}

.css-4yo7x8-menu {
  background-color: var(--base) !important;
  border: 1px solid var(--slate3) !important;
  box-shadow: 0px 12px 16px -4px rgba(16, 24, 40, 0.08), 0px 4px 6px -2px rgba(16, 24, 40, 0.03) !important;
  border-radius: 6px !important;
}

.select-header-font {
  font-size: 14px;
  font-weight: 500;
  line-height: 20px;
  color: var(--text-default);

}


.org-custom-select-header-wrap {
  border-bottom: 1px solid var(--slate5);

  .select-header-font {
    font-size: 14px;
    font-weight: 500;
    line-height: 20px;
    color: var(--text-default);

  }
}

.btn-close:focus {
  box-shadow: none !important;
}

.template-card {
  padding: 16px;
  gap: 16px;
  min-width: 280px;
  max-width: 100%;
  height: 210px;
  background: var(--base);
  border: 1px solid var(--slate3);
  box-shadow: 0px 1px 2px rgba(16, 24, 40, 0.05);
  border-radius: 6px;
}

.see-all-temlplates-link {
  color: var(--indigo9) !important;
}

.template-card-img {
  padding: 0px;
  width: 100%;
  height: 77.5%;
  border-radius: 4px;
}

.confirm-dialogue-body {
  background: var(--base);
  color: var(--slate12);
}

.folder-header-icons-wrap {
  gap: 4px;
}

.tj-common-search-input {
  .input-icon-addon {
    padding-right: 8px;
    padding-left: 8px;

  }

  input {
    box-sizing: border-box;
    display: flex;
    flex-direction: row;
    align-items: center;
    padding: 4px 8px !important;
    gap: 16px;
    width: 248px !important;
    height: 28px !important;
    background: var(--base);
    border: 1px solid var(--slate7);
    border-radius: 6px;
    color: var(--slate12);
    padding-left: 33px !important;


    ::placeholder {
      color: var(--slate9);
      margin-left: 5px !important;
      padding-left: 5px !important;
      background-color: red !important;
    }

    &:hover {
      background: var(--slate2);
      border: 1px solid var(--slate8);
    }

    &:active {
      background: var(--indigo2);
      border: 1px solid var(--indigo9);
      box-shadow: 0px 0px 0px 2px #C6D4F9;
      outline: none;
    }

    &:focus-visible {
      background: var(--slate2);
      border: 1px solid var(--slate8);
      border-radius: 6px;
      outline: none;
      padding-left: 12px !important;
    }

    &:disabled {
      background: var(--slate3);
      border: 1px solid var(--slate7);
    }
  }


}

.search-icon-wrap {
  display: flex;
  flex-direction: row;
  justify-content: center;
  align-items: center;
  padding: 7px;
  gap: 8px;
  width: 28px;
  height: 28px;
  background: var(--base);
  border: 1px solid var(--slate7);
  border-radius: 6px;
  cursor: pointer;
}

.sidebar-list-wrap {
  margin-top: 24px;
  padding: 0px 20px 20px 20px;
  height: calc(100vh - 180px);
  overflow: auto;

  span {
    letter-spacing: -0.02em;
  }

  &::-webkit-scrollbar {
    width: 6.5px;
  }

  &::-webkit-scrollbar-thumb {
    background-color: transparent;
  }

  &::-webkit-scrollbar-track {
    background-color: transparent;
  }

  &:hover::-webkit-scrollbar-thumb {
    background-color: #A1A6AD;
  }
}

.sidebar-list-wrap-with-banner {
  margin-top: 24px;
  padding: 0px 20px 20px 20px;
  height: calc(100vh - 408px);
  overflow: auto;

  span {
    letter-spacing: -0.02em;
  }
}

.sidebar-list-wrap.sidebar-list-wrap-with-banner.isAdmin {
  height: calc(100vh - 371px);

  &.resource-limit-reached {
    height: calc(100vh - 371px);
  }
}

.drawer-footer-btn-wrap,
.variable-form-footer {
  display: flex;
  flex-direction: row;
  justify-content: flex-end;
  align-items: center;
  padding: 16px 24px;
  gap: 8px;
  height: 72px;
  border-top: 1px solid var(--slate5);
  background: var(--base);
}

.drawer-card-title {
  padding: 16px 20px;
  border-bottom: 1px solid var(--slate5);
  height: 64px;

  h3 {
    margin-bottom: 0px !important;
    font-size: 18px;
    font-weight: 500;
    line-height: 28px;
  }
}

.drawer-card-wrapper,
.variable-form-wrap {
  min-height: 100vh;
  display: grid;
  grid-template-rows: auto 1fr auto;
}

.add-new-datasource-header-container {
  margin-bottom: 24px;
  padding-top: 4px;
}

.folder-list-group-item {
  color: var(--slate12) !important;
}

.table-list-item,
.table-name {
  color: var(--slate12) !important;
}

// targetting all react select dropdowns

.css-1i2tit0-menu .css-2kg7t4-MenuList {
  div {
    background-color: var(--base-black);

    &:hover {
      background-color: hsl(198, 6.6%, 15.8%);
      ;
    }
  }
}

.css-ob45yj-menu .css-2kg7t4-MenuList {
  div {
    background-color: var(--base);

    &:hover {
      background-color: var(--slate4);
      ;
    }
  }
}

.selected-ds.row>img {
  padding: 0 !important;
}

.tj-user-table-wrapper {
  height: calc(100vh - 392px); //52+64+40+32+20+62
  overflow-y: auto;
  background: var(--base);
  border-right: 1px solid var(--slate7);
  border-bottom: 1px solid var(--slate7);
  border-left: 1px solid var(--slate7);
  box-shadow: 0px 1px 2px rgba(16, 24, 40, 0.05);
  border-bottom-left-radius: 6px;
  border-bottom-right-radius: 6px;


  .user-detail {
    display: flex;
    flex-direction: column;
  }

}

.user-filter-search {
  padding: 6px 10px;
  gap: 16px;
  width: 312px;
  height: 32px;
  background: var(--base);
  border: 1px solid var(--slate7);
  border-radius: 6px;

  &::placeholder {
    color: var(--slate9);
  }
}



//TJ APP INPUT
.tj-app-input,
.edit-row-container {
  display: flex;
  flex-direction: column;
  font-family: 'IBM Plex Sans';
  font-style: normal;
  position: relative;

  .text-danger {
    font-weight: 400 !important;
    font-size: 10px !important;
    line-height: 16px !important;
    color: var(--tomato10) !important;
  }

  label {
    font-family: 'IBM Plex Sans';
    font-style: normal;
    font-weight: 500;
    font-size: 12px;
    line-height: 20px;
    display: flex;
    align-items: center;
    color: var(--slate12);
    margin-bottom: 4px;
  }

  input.form-control,
  textarea,
  .form-control {
    gap: 16px !important;
    background: var(--base) !important;
    border: 1px solid var(--slate7) !important;
    border-radius: 6px !important;
    margin-bottom: 4px !important;
    color: var(--slate12) !important;
    transition: none;
    font-weight: 400;

    &:hover {
      background: var(--slate1) !important;
      border: 1px solid var(--slate8) !important;
      -webkit-box-shadow: none !important;
      box-shadow: none !important;
      outline: none;
    }

    &:focus-visible {
      background: var(--indigo2) !important;
      border: 1px solid var(--indigo9) !important;
      box-shadow: none !important;
    }

    &.input-error-border {
      border-color: #DB4324 !important;
    }

    &:-webkit-autofill {
      box-shadow: 0 0 0 1000px var(--base) inset !important;
      -webkit-text-fill-color: var(--slate12) !important;

      &:hover {
        box-shadow: 0 0 0 1000px var(--slate1) inset !important;
        -webkit-text-fill-color: var(--slate12) !important;
      }

      &:focus-visible {
        box-shadow: 0 0 0 1000px var(--indigo2) inset !important;
        -webkit-text-fill-color: var(--slate12) !important;
      }
    }

    &::placeholder {
      font-size: 12px;
      line-height: 20px;
    }

  }

  input.dynamic-form-encrypted-field[type="password"] {
    &:disabled {
      padding-right: 35px !important;
    }
  }

  .design-component-inputs textarea {

    &.valid-textarea {
      border: 1.5px solid #519b62 !important;
    }

    &.invalid-textarea {
      border: 1.5px solid #e26367 !important;
    }
  }

}

.tj-app-input-wrapper {
  display: flex;

  .eye-icon {
    position: absolute;
    right: 8px;
    top: 5px;
    cursor: pointer;
  }

  .copy-icon {
    position: absolute;
    right: 8px;
    top: 5px;
    cursor: pointer;
  }

  .form-control {
    padding-right: 2.2rem;
  }
}



.tj-sub-helper-text {
  font-weight: 400;
  font-size: 10px;
  line-height: 16px;
}

.tj-input-success {
  color: var(--grass10);
}

.tj-input-warning {
  color: var(--orange10);
}

.tj-input-helper {
  color: var(--slate11);
}

.tj-input-error {
  color: var(--tomato10);
}

.tj-input-error-state {
  border: 1px solid var(--tomato9);
}

// TJ APP INPUT END

.search-input-container {
  display: flex;
}

// sidebar styles inside editor :: temporary
.theme-dark,
.dark-theme {
  .codehinter.alert-component.workspace-variables-alert-banner {
    color: #ffecbb !important;
    background-color: #3a3f41 !important;
    border-color: #4d5156 !important;
  }
}

.add-icon-column {
  position: sticky;
  top: 0;
  z-index: 1;
  right: 0;
  padding: 0px !important;
  width: 30px;
  height: 31px;
  border-radius: 0px !important;
  background: var(--color-light-slate-04, #ECEEF0) !important;
  cursor: pointer;

  .icon-styles {
    font-size: 14px !important;
    font-weight: 400;
    color: black;
  }
}

.add-icon-column-dark {
  position: sticky;
  top: 0;
  z-index: 1;
  right: 0;
  padding: 0px !important;
  width: 30px;
  height: 31px;
  border-radius: 0px !important;
  cursor: pointer;

  .icon-styles {
    width: 100% !important;
    height: 100% !important;
    background: #1c252f !important;
    border: 1px solid #374150 !important;
    font-size: 14px !important;
    font-weight: 400;
    color: white;
  }
}

.add-icon-row {
  position: sticky;
  bottom: 0;
  left: 0px;
  width: 29px;
  height: 31px;
  background: var(--slate7);
  border-width: 0px 1px 1px 1px;
  border-style: solid;
  border-radius: 0px;
  border-color: var(--slate4);
  border-radius: 0px !important;
  font-size: 14px !important;
  font-weight: 400;
  display: flex;
  align-items: center;
  justify-content: center;
  cursor: pointer;
}

.add-icon-row-dark {
  position: sticky;
  bottom: 0;
  left: 0px;
  width: 29px;
  height: 31px;
  background: var(--slate7);
  border-width: 0px 1px 1px 1px;
  border-style: solid;
  border-radius: 0px;
  background: #1c252f !important;
  border: 1px solid #374150 !important;
  font-size: 14px !important;
  font-weight: 400;
  color: white;
  display: flex;
  align-items: center;
  justify-content: center;
  cursor: pointer;
  z-index: 2;
}

// custom styles for users multiselect in manage users
.manage-groups-users-multiselect {
  gap: 17px;
  width: 440px;
  height: 32px;
  background: var(--base);
  border-radius: 6px;

  .dropdown-heading {
    height: 32px;
    padding: 6px 10px;
  }

  .dropdown-container {
    background: var(--base);
    border: 1px solid var(--slate7) !important;
  }

  .dropdown-content {
    border: 1px solid var(--slate3);
    box-shadow: 0px 12px 16px -4px rgba(16, 24, 40, 0.08), 0px 4px 6px -2px rgba(16, 24, 40, 0.03);
    border-radius: 6px;

    .search {
      input {
        background-color: var(--base);
        color: var(--slate12);
      }
    }
  }

  .rmsc,
  .dropdown-content,
  .panel-content,
  .search {
    background: var(--base) !important;
  }

  .options {
    .select-item {
      color: var(--slate12);

      &:hover {
        background: var(--slate4);
        border-radius: 6px;
      }
    }
  }
}

.select-search__options {
  .item-renderer {
    display: flex !important;
    justify-content: space-between;
    padding: 20px;
    cursor: pointer;
    flex-direction: row;

    div:first-child {
      display: flex;
    }

    p {
      margin-bottom: 0px !important;
      color: var(--slate12);
    }

    span {
      color: var(--slate11);
    }

    p,
    span {
      font-weight: 400;
      font-size: 12px;
      line-height: 20px;
    }
  }
}

.create-new-app-dropdown {
  .button:first-child {
    padding: 0 !important;
  }

  .dropdown-toggle::after {
    border: none !important;
    content: url("data:image/svg+xml,%3Csvg width='25' height='25' viewBox='0 0 25 25' fill='none' xmlns='http://www.w3.org/2000/svg'%3E%3Cpath fill-rule='evenodd' clip-rule='evenodd' d='M10.5 7.03906C10.5 6.34871 11.0596 5.78906 11.75 5.78906C12.4404 5.78906 13 6.34871 13 7.03906C13 7.72942 12.4404 8.28906 11.75 8.28906C11.0596 8.28906 10.5 7.72942 10.5 7.03906ZM10.5 12.0391C10.5 11.3487 11.0596 10.7891 11.75 10.7891C12.4404 10.7891 13 11.3487 13 12.0391C13 12.7294 12.4404 13.2891 11.75 13.2891C11.0596 13.2891 10.5 12.7294 10.5 12.0391ZM11.75 15.7891C11.0596 15.7891 10.5 16.3487 10.5 17.0391C10.5 17.7294 11.0596 18.2891 11.75 18.2891C12.4404 18.2891 13 17.7294 13 17.0391C13 16.3487 12.4404 15.7891 11.75 15.7891Z' fill='%23fff'/%3E%3C/svg%3E%0A");
    transform: rotate(360deg);
    width: 14px;
    margin: 0 !important;
    display: flex;
    align-items: center;
    justify-content: center;
    padding: 8px 0px 0px 0px;
  }
}

.sso-page-loader-card {
  background-color: var(--slate2) !important;
  height: 100%;

  .card-header {
    background-color: var(--slate2) !important;
  }
}

.workspace-nav-list-wrap {
  padding: 20px 20px 20px 20px;
  height: calc(100vh - 116px) !important;
}

.upload-user-form span.file-upload-error {
  color: var(--tomato10) !important;
  margin-top: 12px 0px 0px 0px;
}

.tj-onboarding-phone-input {
  width: 392px !important;
  height: 40px;
  padding: 8px 12px;
  gap: 8px;
  margin-bottom: 12px;
  background: #FFFFFF;
  border: 1px solid #D7DBDF !important;
  border-radius: 0px 4px 4px 0px !important;

  &:hover {
    border: 1px solid #466BF2 !important;
  }
}

.tj-onboarding-phone-input-wrapper {
  margin-bottom: 12px;
}

.theme-dark {
  .tj-onboarding-phone-input-wrapper {
    .flag-dropdown {
      background-color: #1f2936 !important;

      .country-list {
        background-color: #1f2936 !important;
        background: #1f2936;

        li {
          .country .highlight {
            background-color: #3a3f42;
            color: #000 !important;

            div {
              .country-name {
                color: #6b6b6b !important;
              }
            }
          }

          &:hover {
            background-color: #2b2f31;
          }
        }
      }
    }
  }

  .react-tel-input .country-list .country.highlight {
    color: #6b6b6b;
  }
}

#global-settings-popover {
  padding: 24px;
  gap: 20px;
  max-width: 377px !important;
  height: 316px !important;
  background: #FFFFFF;
  border: 1px solid #E6E8EB;
  box-shadow: 0px 32px 64px -12px rgba(16, 24, 40, 0.14);
  border-radius: 6px;
  margin-top: -13px;

  .input-with-icon {
    justify-content: flex-end
  }

  .form-check-input {
    padding-right: 8px;
  }

  .global-popover-div-wrap-width {
    width: 156px !important;
  }

  .form-switch {
    margin-bottom: 20px;
  }

  .global-popover-div-wrap {
    padding: 0px;
    gap: 75px;
    width: 329px;
    height: 32px;
    margin-bottom: 20px !important;
    justify-content: space-between;

    &:last-child {
      margin-bottom: 0px !important;
    }
  }
}

.global-popover-text {
  font-family: 'IBM Plex Sans';
  font-style: normal;
  font-weight: 500;
  font-size: 12px;
  line-height: 20px;
  color: #11181C;
}

.maximum-canvas-width-input-select {
  padding: 6px 10px;
  gap: 17px;
  width: 60px;
  height: 32px;
  background: #FFFFFF;
  border: 1px solid #D7DBDF;
  border-radius: 0px 6px 6px 0px;
}

.maximum-canvas-width-input-field {
  padding: 6px 10px;
  gap: 17px;
  width: 97px;
  height: 32px;
  background: #FFFFFF;
  border: 1px solid #D7DBDF;
  border-top-left-radius: 6px;
  border-bottom-left-radius: 6px;
  border-right: none !important;
}

.canvas-background-holder {
  padding: 6px 10px;
  gap: 6px;
  width: 120px;
  height: 32px;
  background: #FFFFFF;
  display: flex;
  align-items: center;
  border: 1px solid #D7DBDF;
  border-radius: 6px;
  flex-direction: row;
}

.export-app-btn {
  flex-direction: row;
  justify-content: center;
  align-items: center;
  padding: 6px 16px;
  gap: 6px;
  width: 158px;
  height: 32px;
  font-family: 'IBM Plex Sans';
  font-style: normal;
  font-weight: 600;
  font-size: 14px;
  line-height: 20px;
  color: #3E63DD;
  background: #F0F4FF;
  border-radius: 6px;
  border: none;
}

.tj-btn-tertiary {
  padding: 10px 20px;
  gap: 8px;
  width: 112px;
  height: 40px;
  background: #FFFFFF;
  border: 1px solid #D7DBDF;
  border-radius: 6px;

  &:hover {
    border: 1px solid #C1C8CD;
    color: #687076;
  }

  &:active {
    border: 1px solid #11181C;
    color: #11181C;
  }
}

.export-table-button {
  display: flex;
  align-items: center;
  justify-content: center;
}

#global-settings-popover.theme-dark {
  background-color: $bg-dark-light !important;
  border: 1px solid #2B2F31;

  .maximum-canvas-width-input-select {
    background-color: $bg-dark-light !important;
    border: 1px solid #324156;
    color: $white;
  }

  .export-app-btn {
    background: #192140;
  }

  .fx-canvas div {
    background-color: transparent !important;
  }
}

.released-version-popup-container {
  width: 100%;
  position: absolute;
  display: flex;
  justify-content: center;
  top: 65px;

  .released-version-popup-cover {
    width: 250px;
    height: fit-content;
    margin: 0;
    z-index: 1;

    .popup-content {
      background-color: #121212;
      padding: 16px 18px 0px 16px;
      border-radius: 6px;

      p {
        font-size: 14px;
        font-family: IBM Plex Sans;
        color: #ECEDEE;
      }
    }
  }

  .error-shake {
    animation: shake 0.82s cubic-bezier(.36, .07, .19, .97) both;
    transform: translate3d(0, 0, 0);
    backface-visibility: hidden;
    perspective: 10000px;
  }

  @keyframes shake {
    10%,
    90% {
      transform: translate3d(-1px, 0, 0);
    }

    20%,
    80% {
      transform: translate3d(2px, 0, 0);
    }

    30%,
    50%,
    70% {
      transform: translate3d(-4px, 0, 0);
    }

    40%,
    60% {
      transform: translate3d(4px, 0, 0);
    }
  }
}

.profile-page-content-wrap {
  background-color: var(--page-default);
  padding-top: 40px;
}

.profile-page-card {
  background-color: var(--base);
  border-radius: 6px;
}

.all-apps-link-cotainer {
  border-radius: 6px !important;
}

.workspace-variable-table-card {
  height: calc(100vh - 208px);
}

.workspace-constant-table-card {
  margin: 0 auto;
  width: 880px;
  min-height: calc(100vh - 308px);

  .manage-constant-wrapper-card {
    max-height: calc(100vh - 260px);
  }

  .empty-state-org-constants {
    padding-top: 5rem;

    .info {
      color: var(--slate11);
    }
  }

  .workspace-constant-card-body {
    min-height: calc(100vh - 408px);
    background: var(--base);
  }

  .constant-table-wrapper {
    height: calc(100vh - 403px);
    overflow-y: auto;
    height: 100%;
  }

  .constant-table-card {
    min-height: 420px;
    padding: 16px;
    padding-top: 0px;
    padding-bottom: 0px;

    .p-3-constants {
      padding: 1rem !important;
      padding-left: 0px !important;
    }
  }

  .card-footer {
    border-top: none !important;
  }

  .left-menu .tj-list-item {
    width: 148px
  }
}

.variables-table-wrapper {
  tr {
    border-width: 0px !important;
  }
}

.constant-table-wrapper {
  tr {
    border-width: 0px !important;
  }
}

.home-page-content-container {
  max-width: 880px;

  @media only screen and (max-width: 768px) {
    margin-bottom: 0rem !important;

    .liner {
      width: unset !important;
    }

    .app-list {
      overflow-y: auto;
      height: calc(100vh - 26rem);

      .skeleton-container {
        display: flex;
        flex-direction: column;

        .col {
          display: flex;
          justify-content: center;
          margin-bottom: 1rem;
        }

        .card-skeleton-container {
          width: 304px;
        }
      }
    }

    .menu-ico {
      display: none !important;
    }
  }
}

@media only screen and (min-width: 1584px) and (max-width: 1727px) {
  .edit-button,
  .launch-button {
    width: 113px !important;
  }
}

@media only screen and (max-width: 1583px) and (min-width: 1312px) {
  .homepage-app-card-list-item {
    max-width: 264px;

    .edit-button,
    .launch-button {
      width: 109px !important;
    }
  }
}

@media only screen and (min-width: 1728px) {
  .homepage-app-card-list-item {
    max-width: 304px;

    .edit-button,
    .launch-button {
      width: 129px !important;
    }
  }

  .home-page-content-container {
    max-width: 976px;
  }

  .liner {
    width: 976px;
  }
}

@media only screen and (max-width: 992px) {
  .homepage-app-card-list-item-wrap {
    display: flex;
    justify-content: center;
    margin-left: auto;
    margin-right: auto;
    width: 100%;
    margin-top: 22px;
  }

  .homepage-app-card-list-item {
    max-width: 304px !important;
    flex-basis: 100%;

    .edit-button,
    .launch-button {
      width: 129px !important;
    }
  }
}

@media only screen and (min-width: 993px) and (max-width: 1311px) {
  .home-page-content-container {
    max-width: 568px;
  }

  .homepage-app-card-list-item-wrap {
    row-gap: 20px;
  }

  .homepage-app-card-list-item {
    max-width: 269px;
    flex-basis: 100%;

    .edit-button,
    .launch-button {
      width: 111.5px !important;
    }
  }

  .liner {
    width: 568px;
  }
}

.tj-docs-link {
  color: var(--indigo9) !important;
  text-decoration: none;
  list-style: none;
}

.datasource-copy-button {
  width: 87px;
  height: 32px;
}

.datasource-edit-btn {
  height: 27px;
  margin-left: 12px;
}

.datasource-edit-modal {
  .modal-content,
  .modal-body,
  .modal-header,
  .modal-title,
  .modal-body-content,
  .modal-sidebar,
  .card {
    background-color: var(--base) !important;
    color: var(--slate12) !important;
    border-color: var(--slate5) !important;
  }

  .datasource-modal-sidebar-footer {
    .footer-text {
      color: var(--slate12) !important;
    }
  }

  .form-control-plaintext {
    color: var(--slate12) !important;
  }

  .card {
    &:hover {
      background-color: var(--slate2) !important;
    }
  }

  input:disabled {
    background-color: var(--slate3) !important;
  }

  textarea:disabled {
    background-color: var(--slate3) !important;
  }

  .react-select__control--is-disabled {
    background-color: var(--slate3) !important;
  }
}

.org-edit-icon {
  width: 28px;
  height: 28px;
  border-radius: 6px;
  display: flex;
  justify-content: center;
  align-items: center;

  svg {
    height: 14px;
    width: 14px;
  }
}

.marketplace-body {
  height: calc(100vh - 64px) !important;
  overflow-y: auto;
  background-color: var(--page-default);
}

.plugins-card {
  background-color: var(--base);
  border: 1px solid var(--slate3);
  box-shadow: 0px 1px 2px rgba(16, 24, 40, 0.05);
  border-radius: 6px;

  .card-body-alignment {
    min-height: 145px;
    display: flex;
    flex-direction: column;
    justify-content: space-between;
  }
}

.tag-container {
  width: 38px;
  height: 18px;
  background: linear-gradient(271.34deg, rgba(255, 95, 109, 0.12) -88.47%, rgba(255, 195, 113, 0.12) 94.89%);
  border-radius: 100px;
  display: flex;
  align-items: center;
  justify-content: center;
  padding: 1px 7px;

  span {
    font-size: 11px;
    line-height: 16px;
    font-weight: 500;
    background: linear-gradient(96.1deg, #FF5F6D -15.44%, #FFC371 99.37%);
    -webkit-background-clip: text;
    -webkit-text-fill-color: transparent;
  }
}

.template-source-name {
  color: var(--slate12) !important;
}

.marketplace-install {
  color: var(--indigo9);
}

.popover {
  .popover-arrow {
    display: none;
  }
}

.shareable-link {
  .input-group {
    .input-group-text {
      border-color: var(--slate7);
      color: var(--slate12);
      background-color: var(--slate3);
    }

    .app-name-slug-input {
      input {
        border-color: var(--grass9);
      }
    }
  }

  .input-group {
    display: flex;

    .tj-app-input textarea {
      width: 600px;
      border-radius: 0px !important;
      margin-bottom: 0px !important;
      background-color: #efefef4d;
      color: #545454;
    }
  }
}

.confirm-dialogue-modal {
  background: var(--base);

  .modal-header {
    background: var(--base);
    color: var(--slate12);
    border-bottom: 1px solid var(--slate5);
  }
}

.gitsync-modal-body {
  align-items: center;
  justify-content: center;
  display: flex;

  .p {
    width: auto;
  }

  .loader {
    border: 4px solid #f3f3f3;
    border-top: 4px solid #3498db;
    border-radius: 50%;
    width: 40px;
    height: 40px;
    animation: spin 1s linear infinite;
  }

  @keyframes spin {
    0% {
      transform: rotate(0deg);
    }

    100% {
      transform: rotate(360deg);
    }
  }
}

.box-container {
  border: 1px solid #ccc;
  background-color: #f0f0f0;
  border-radius: 8px;
  box-shadow: 0px 2px 4px rgba(0, 0, 0, 0.1);

  .box-content {
    padding: 10px;
    /* Add padding for spacing inside the box */

    p {
      max-width: 100%;
      margin: 0px;
      word-wrap: break-word;
      /* Ensure the paragraph wraps within the box */
    }
  }


}





.theme-dark {
  .icon-widget-popover {
    .search-box-wrapper input {
      color: #f4f6fa !important;
    }

    .search-box-wrapper input:focus {
      background-color: #1c252f !important;
    }
  }

  .shareable-link {
    .tj-app-input textarea {
      background-color: #5e656e !important;
      color: #f4f6fa !important;
      border: none !important;
    }
  }

  .icon-widget-popover {
    .search-box-wrapper .input-icon-addon {
      min-width: 2.5rem !important;
    }

    .search-box-wrapper input {
      color: var(--slate12) !important;
    }
  }

  .shareable-link-container,
  .app-slug-container {
    .field-name {
      color: var(--slate-12) !important;
    }

    input.slug-input {
      background: #1f2936 !important;
      color: #f4f6fa !important;
      border-color: #324156 !important;
    }

    .applink-text {
      background-color: #2b394b !important;
    }

    .input-group-text {
      background-color: #2b394b !important;
    }

    .tj-text-input {
      border-color: #324156 !important;
    }

    .input-with-icon {
      .form-control {
        background-color: #1f2936 !important;
        border-color: #3E4B5A !important;
        color: #fff !important;
      }
    }
  }

}

.dark-theme {
  .manage-app-users-footer {
    .default-secondary-button {
      background-color: var(--indigo9);
      color: var(--base-black);
    }
  }
}

.instance-all-users {
  .users-table {
    tbody {
      tr>td>span {
        max-width: 85px;
      }

      tr>td>a {
        max-width: 140px;
      }
    }

    thead {
      tr {
        gap: 0px;
      }

      tr>th {
        min-width: 203px;
      }
    }

    .workspace-folder-modal {
      .tj-text-input.dark {
        background: #202425;
        border-color: var(--slate7) !important;
      }
    }

    .slug-ellipsis {
      white-space: nowrap;
      overflow: hidden;
      text-overflow: ellipsis;
      width: 150px;
    }

  }
}

.audit-log {
  width: 880px;
  margin: 0 auto;

  .card {
    background: var(--base);
    border: 1px solid var(--slate7) !important;
    box-shadow: 0px 1px 2px rgba(16, 24, 40, 0.05) !important;

    .card-header {
      background: var(--slate3);
      padding: 15px 16px;
      gap: 12px;
      height: 62px;
      border-top-left-radius: 6px;
      border-top-right-radius: 6px;
    }

    .form-label {
      font-size: 12px;
      font-weight: 500px;
      margin-bottom: 4px !important;
      color: var(--slate12);
    }
  }
}

.break-all {
  word-break: break-all;
}

.instance-settings-page {
  width: 880px;
  margin: 0 auto;
  background: var(--base);

  .page-wrapper {
    margin-bottom: 50px !important;
  }

  .card {
    background: var(--base);
    border: 1px solid var(--slate7) !important;
    box-shadow: 0px 1px 2px rgba(16, 24, 40, 0.05) !important;
    width: 880px;

    .card-header {
      padding: 24px 24px;
      gap: 12px;
      height: 72px;
      border-top-left-radius: 6px;
      border-top-right-radius: 6px;

      .title-banner-wrapper {
        display: flex;
        align-items: center;
        justify-content: space-between;
        width: 878px;
      }

    }

    .form-label {
      font-size: 12px;
      font-weight: 500px;
      margin-bottom: 4px !important;
      color: var(--slate12);
    }

    .card-footer {
      display: flex;
      justify-content: flex-end;
      align-items: center;
      padding: 24px 32px;
      gap: 8px;
      border-top: 1px solid var(--slate5) !important;
      background: var(--base);
      margin-top: 0px !important;
      align-Self: 'stretch';
      height: 88px;
    }

    .card-body {
      height: 467px;
      padding: 24px;

      .form-group {
        .tj-app-input {
          .form-control {
            &:disabled {
              background: var(--slate3) !important;
            }
          }
        }
      }
    }

    .form-group.tj-app-input {
      margin-bottom: 0rem !important;
    }
  }
}

.workspace-folder-modal {
  .tj-text-input.dark {
    background: #202425;
    border-color: var(--slate7) !important;
  }
}

.slug-ellipsis {
  white-space: nowrap;
  overflow: hidden;
  text-overflow: ellipsis;
  width: 150px;
}

.app-slug-container,
.shareable-link-container,
.workspace-folder-modal {
  .tj-app-input {
    padding-bottom: 0px !important;
  }

  .label {
    font-weight: 400;
    font-size: 10px;
    height: 0px;
    padding: 4px 0px 16px 0px;
  }

  .tj-input-error {
    color: var(--tomato10);
  }

  .tj-text-input {
    width: auto !important;
    background: var(--slate3);
    color: var(--slate9);
    height: auto !important;
    margin-bottom: 5px;
    border-color: var(--slate7);

    &:hover {
      box-shadow: none;
    }

    &:active {
      border: 1px solid #D7DBDF;
      box-shadow: none;
    }
  }

  .input-with-icon {
    flex: none;

    .icon-container {
      right: 20px;
      top: calc(50% - 13px);
    }
  }

  .label-info {
    color: #687076;
  }

  .label-success {
    color: #3D9A50;
  }


  .workspace-spinner {
    color: #889096 !important;
    width: 16px;
    height: 16px;
    align-self: center;
  }

  .cancel-btn {
    color: var(--indigo9);
  }
}

.confirm-dialogue-modal {
  background: var(--base);
}

.table-editor-component-row {
  .rdt.cell-type-datepicker {
    margin-top: 0;
  }

  .has-multiselect {
    .select-search-input {
      margin-bottom: 0;
    }
  }
}

.audit-log {
  background-color: var(--slate2);
  width: unset;

  .tj-ms {
    width: unset;
  }

  .filter-by-section {
    height: 90px;
  }

  .select-search__select {
    .select-search__options {
      margin-left: -24px;
      margin-bottom: 0px;

      .select-search__row {
        button {
          overflow: hidden !important;
          text-overflow: ellipsis !important;
          white-space: nowrap;
          border-radius: 0;
        }

        :hover {
          background-color: var(--slate3) !important;
        }
      }
    }
  }

  .select-search-dark__select {
    padding: 0px;
    border: none;

    .select-search-dark__options {
      margin-bottom: 0px;

      .select-search-dark__option,
      .select-search-dark__not-found {
        background-color: var(--base);
        color: var(--slate12);
        border: 1px solid var(--slate5);
        box-shadow: 0px 32px 64px -12px rgba(16, 24, 40, 0.14);
        margin: 0 auto;
      }
    }
  }
}

.theme-dark .card-container {
  background-color: #121212 !important
}

.version-select {
  .react-select__menu {
    .react-select__menu-list {
      max-height: 150px;
    }
  }
}

.generate-cell-value-component-div-wrapper {

  .form-control-plaintext:focus-visible {
    outline-color: #dadcde;
    border-radius: 4px;
  }

  .form-control-plaintext:hover {
    outline-color: #dadcde;
    border-radius: 4px;
  }
}

.dark-theme {
  .generate-cell-value-component-div-wrapper {

    .form-control-plaintext:focus-visible {
      filter: invert(-1);
    }

    .form-control-plaintext:hover {
      filter: invert(-1);
    }
  }
}

.progress-bar {
  width: 100%;
  height: 6px;
  background-color: var(--amber4);
  border-radius: 10px;
  overflow: hidden;
}

.progress {
  height: 100%;
  transition: width 0.5s ease-in-out;
}

.app-slug-container,
.workspace-folder-modal {
  .tj-app-input {
    padding-bottom: 0px !important;

    .is-invalid {
      border-color: var(--tomato10) !important;
    }

    .is-invalid:focus {
      border-color: var(--tomato10) !important;
    }
  }

  .tj-input-error {
    height: 32px;
    color: var(--tomato10);
    font-weight: 400;
    font-size: 10px;
    height: 0px;
    padding: 4px 0px 16px 0px;
  }
}

.jet-container-loading {
  margin: 0 auto;
  justify-content: center;
  align-items: center;
}

.jet-container-json-form {
  padding: 20px;

  .DateRangePickerInput {
    width: 100% !important;
  }

  .dropzone {
    aside {
      width: 100% !important;
    }
  }

  fieldset {
    width: 100%;

    .json-form-wrapper {
      margin-bottom: 4px;

      // overrides properties of text widget in custom schema form
      .text-widget {
        height: 100% !important;
      }

      .text-widget[style*="font-size: 14px;"] {
        // height: 21px !important;

        div {
          overflow-y: visible !important;
        }
      }

      .text-widget[style*="font-size: 20px;"] {
        // height: 30px !important;
        background-color: red;

        div {
          overflow-y: visible !important;
        }
      }


      .widget-button {
        button {
          width: auto !important;
          min-width: 140px !important;
        }
      }
    }
  }
}

.freeze-scroll {
  #real-canvas {
    overflow: hidden;
  }
}

.custom-css-input-container span.cm-error {
  background-color: transparent;
  text-decoration: underline;
  text-decoration-color: red;
  text-decoration-style: dashed;
}

.custom-styles-wrapper {
  height: calc(100vh - 156px);
  overflow: auto;

  .card-title {
    padding-left: 30px;
  }
}

.org-settings-info {
  background-color: var(--slate2);
  border: 1px solid var(--slate3);
}

.badge-warning {
  background-color: var(--amber7) !important;
}

.workspace-variables-alert-banner {
  width: inherit;
  background-color: #FFF9ED;
  border-color: #FFE3A2;
  margin-bottom: 0px;
  padding: 8px 16px;
  border-radius: 0px;
  display: flex;
  justify-content: space-between;
  align-items: center;
  color: var(--amber8);
  font-size: 12px;
  font-weight: 500;
  line-height: 16px;
  letter-spacing: 0.4px;
  text-align: left;
  box-shadow: 0px 1px 2px rgba(16, 24, 40, 0.05);
  border-radius: 6px;
}

.alert-banner-type-text {
  font-size: 12px;
  font-weight: 500;
  line-height: 16px;
  letter-spacing: 0.4px;
  text-align: left;
}

.tj-app-input .alert-component.workspace-variables-alert-banner {
  color: var(--amber8);
  border-color: var(--amber3);
}

.form-label-restricted {
  display: none;
}

.ldap-login-page {
  .common-auth-signup-container-wrapper {
    margin-top: 150px;
  }

  .ldap-login-header {
    margin-bottom: 10px;

    h2 {
      color: #111827;
      font-size: 44px;
      font-weight: 400;
    }
  }

  .signup-password-hide-img {
    top: 24%;
  }

  .ldap-form {
    display: flex;
    flex-direction: column;
    align-items: center;
  }
}

#tooltip-for-org-constant-cell,
#tooltip-for-org-input-disabled {
  padding: 12px 16px !important;
  white-space: pre-line !important;
  max-width: 500px !important;
  z-index: 1 !important;

  .react-tooltip-arrow {
    background: inherit !important;
  }
}

.query-rename-input {

  &:focus,
  &:active {
    box-shadow: 0px 0px 0px 2px #C6D4F9;
    border: 1px solid var(--light-indigo-09, var(--indigo9));
  }
}

.btn-query-panel-header {
  height: 28px;
  width: 28px;
  display: flex;
  align-items: center;
  justify-content: center;
  border-radius: 6px;
  background-color: transparent;
  border: none;

  &.active {
    background-color: var(--slate5) !important;
  }

  &:hover,
  &:focus {
    background-color: var(--slate4) !important;
  }
}

.tjdb-dashboard-scrollbar {
  width: 403px !important;

  .action-description {
    color: var(--slate9);
    font-size: 12px;
    margin-left: 20px;
  }

  .tj-foreignKey {
    .tj-secondary-btn {
      font-size: 12px;
      background: transparent !important;
      display: flex;
      justify-content: flex-end;
    }
  }

}

.tjdb-rowForm-scrollbar {
  width: 494px !important;

  .action-description {
    color: var(--slate9);
    font-size: 12px;
    margin-left: 20px;
  }

  .tj-foreignKey {
    .tj-secondary-btn {
      font-size: 12px;
      background: transparent !important;
      display: flex;
      justify-content: flex-end;

      svg {
        path {
          fill: #3e63dd !important
        }
      }

    }
  }
}


.tjdb-mainCellEdit-scrollbar {
  width: 300px !important;

  .tjdb-cellmenu-error,
  .tjdb-cellmenu-loader {
    height: 177px;
  }

  .action-description {
    color: var(--slate9);
    font-size: 12px;
    margin-left: 20px;
  }

  .tj-foreignKey {
    .tj-secondary-btn {
      font-size: 12px;
      background: transparent !important;
      display: flex;
      justify-content: flex-end;

      svg {
        path {
          fill: #3e63dd !important
        }
      }

    }
  }
}


.tjdb-cellEdit-scrollbar {
  width: 266px !important;

  .action-description {
    color: var(--slate9);
    font-size: 12px;
    margin-left: 20px;
  }

  .tj-foreignKey {
    .tj-secondary-btn {
      font-size: 12px;
      background: transparent !important;
      display: flex;
      justify-content: flex-end;

      svg {
        path {
          fill: #3e63dd !important
        }
      }

    }
  }
}

.tj-scrollbar {

  ::-webkit-scrollbar,
  &::-webkit-scrollbar {
    width: 16px;
    border-radius: 8px;
  }

  ::-webkit-scrollbar-thumb,
  &::-webkit-scrollbar-thumb {
    border: 4px solid var(--base);
    border-radius: 8px;
    background-color: var(--slate4) !important;
  }

  ::-webkit-scrollbar-track,
  &::-webkit-scrollbar-track {
    background-color: var(--base);
  }

}

.form-check>.form-check-input:not(:checked) {
  background-color: var(--base);
  border-color: var(--slate7);
}

/*
* remove this once whole app is migrated to new styles. use only `theme-dark` class everywhere.
* This is added since some of the pages are in old theme and making changes to `theme-dark` styles can break UI style somewhere else
*/
.tj-dark-mode {
  background-color: var(--base) !important;
  color: var(--base-black) !important;
}

.tj-list-btn {
  border-radius: 6px;

  &:hover {
    background-color: var(--slate4);
  }

  &.active {
    background-color: var(--slate5);
  }
}

.tj-list-option {
  &.active {
    background-color: var(--indigo2);
  }
}

.runjs-parameter-badge {
  max-width: 104px;
  height: 28px !important;
  padding: 2px 6px !important;
}

.release-buttons {
  .release-button {
    display: flex;
    padding: 4px 12px;
    align-items: center;
    gap: 8px;
    flex: 1 0 0;
    width: 84px;
    height: 28px;
    cursor: pointer;
  }

  .released-button {
    background-color: #F1F3F5;
    color: #C1C8CD;
  }

  .nav-item {
    background-color: transparent !important;
  }
}

.modal-divider {
  border-top: 1px solid #dee2e6;
  padding: 10px;
}

.dark-theme-modal-divider {
  border-top: 1px solid var(--slate5) !important;
  padding: 10px;

  .nav-item {
    background-color: transparent !important;
  }
}

.app-slug-container {
  .label {
    font-size: 9px !important;
  }
}

.shareable-link-container {
  .copy-container {
    width: 0px;
    margin-right: -12px;
  }

  .form-check-label {
    font-size: 12px;
    margin-left: 8px;
    color: var(--base-slate-12);
  }

  .label-success,
  .label-updated,
  .tj-input-error,
  .label-info {
    font-size: 10px;
    padding-top: 10px;
  }

  .input-with-icon {
    .form-control {
      height: 100%;
      border-radius: 0px !important;
      padding-right: 40px;
    }

    .is-invalid:focus {
      border-color: var(--tomato9) !important;
    }

    .icon-container {
      right: 12px;
      top: calc(50% - 11px);

      .spinner-border {
        width: 20px;
        height: 20px;
      }
    }
  }

  .input-group-text {
    background: var(--slate3);
    color: var(--slate9);
  }
}

.manage-app-users-footer {
  padding-bottom: 20px;
  margin-top: 18px;

  .default-secondary-button {
    width: auto !important;
    padding: 18px;
  }
}

.share-disabled {
  opacity: 0.4;
}

.license-tooltip {
  .nav-item {
    line-height: 0px;
  }
}

// Editor revamp styles
.main-wrapper {
  .editor {
    .header>.navbar {
      background-color: var(--base) !important;
      border-bottom: 1px solid var(--slate5);
      z-index: 10;
    }
  }
}

.custom-gap-2 {
  gap: 2px
}

// ToolJet Database buttons

.component-image-wrapper {
  background-color: var(--slate3) !important;
  border-radius: 6px;
}

// .components-container {
//   margin-left: 16px;
//   margin-right: 16px;
// }

.draggable-box-wrapper {
  height: 86px;
  width: 72px;
  margin-bottom: 4px;
}

.component-card-group-wrapper {
  display: flex;
  flex-wrap: wrap;
  column-gap: 22px;
}

.component-card-group-container {
  display: flex;
  row-gap: 12px;
  flex-direction: column;
  padding-bottom: 12px;
  padding-top: 12px;
  margin-left: 16px;
  margin-right: 16px;
}

.widgets-manager-header {
  color: var(--slate12);
  font-size: 14px;
  font-style: normal;
  font-weight: 500;
  line-height: 20px;
  /* 142.857% */
  margin-top: 16px;
  margin-bottom: 12px;
}

.components-container {
  .tj-input {
    margin-bottom: 16px;
  }
}

.tj-widgets-search-input {
  width: 266px;
  height: 32px;
  border-radius: 6px;
  background-color: var(--base) !important;
  font-size: 12px;
  font-style: normal;
  font-weight: 400;
  line-height: 20px;
  margin-left: 16px;
  margin-right: 16px;
}

.release-button {
  color: var(--indigo-01, #FDFDFE);
  font-family: IBM Plex Sans;
  font-size: 12px;
  font-style: normal;
  font-weight: 600;
  line-height: 20px;
  /* 166.667% */
  display: flex;
  padding: 4px 12px;
  align-items: center;
  gap: 8px;
  flex: 1 0 0;
}

.editor-header-icon {
  border-radius: 6px;
  border: 1px solid var(--bases-transparent, rgba(255, 255, 255, 0.00));
  background: var(--indigo3);
  display: flex;
  padding: 7px;
  justify-content: center;
  align-items: center;
  gap: 8px;
  height: 28px;
  width: 28px;
}

.tj-header-avatar {
  display: flex;
  font-weight: 500;
  width: 27px;
  height: 26px;
  padding: 4px 6px;
  flex-direction: column;
  justify-content: center;
  align-items: center;
  gap: 10px;
  flex-shrink: 0;
  margin-bottom: 0px !important;
  border-radius: 100% !important;
  margin-left: -8px;
  background-color: var(--slate5) !important;
  color: var(--slate10) !important
}

.undo-redo-container {
  position: absolute;
  top: 10px;
  display: flex;
  right: 222px;
  justify-content: center;
  align-items: center;
  height: 28px;
  gap: 2px;

  div {
    display: flex;
    justify-content: center;
    align-items: center;
    height: 28px;
    width: 28px;
    border-radius: 6px;
  }
}

.sidebar-panel-header {
  color: var(--slate12);
  padding-left: 4px;
}

.modal-content {
  background: var(--base);
  color: var(--slate12);
}

.main-editor-canvas {
  background-color: var(--base);
}

.event-manager-popover {
  border: none;
  /* Shadow/03 */
  box-shadow: 0px 4px 6px -2px rgba(16, 24, 40, 0.03), 0px 12px 16px -4px rgba(16, 24, 40, 0.08);

  .popover-body {
    background-color: var(--base);
    color: var(--slate12);
    border: 1px solid var(--slate3, #F1F3F5);
    border-radius: 6px;
  }

}

.copilot-toggle {
  font-family: IBM Plex Sans;
  font-size: 12px;
  font-style: normal;
  font-weight: 500;
  background-color: transparent !important;
  display: flex;
  align-items: center;
}

.copilot-codehinter-wrap {
  .CodeMirror.cm-s-monokai.CodeMirror-wrap {
    border-radius: 0px;
  }
}

.avatar-list-stacked {
  display: flex;
}

.avatar-list-stacked .avatar {
  margin-right: 0px !important;
}

.navbar-right-section {
  border-left: 1px solid var(--slate5);
}

.modal-header {
  background-color: var(--base);
  border-bottom: 1px solid var(--slate5);
}

.sidebar-debugger {
  .nav-item {
    button:hover {
      border-top-color: transparent;
      border-left-color: transparent;
      border-right-color: transparent;
    }
  }
}

.tj-app-version-text {
  color: var(--pink9);
}

.left-sidebar-comments {
  position: absolute;
  left: 0;
  bottom: 48px;
}

.popover-body {
  background-color: var(--base);
  color: var(--slate12);
  border-radius: 6px;
}

.popover {
  border: none;
  border-radius: 6px;
  border: 1px solid var(--slate3, #F1F3F5);
  background: var(--slate1, #FBFCFD);
  box-shadow: 0px 2px 4px -2px rgba(16, 24, 40, 0.06), 0px 4px 8px -2px rgba(16, 24, 40, 0.10);
}

.canvas-codehinter-container {
  .sketch-picker {
    left: 70px !important;
    top: 207px;
    position: absolute !important;
  }
}

.debugger-card-body {
  margin-top: 8px;
  margin-bottom: 16px;
}

.left-sidebar-header-btn {
  background-color: var(--base) !important;
  width: 28px;
  height: 28px;
  padding: 7px !important;

  &:focus-visible {
    border: none !important;
    outline: none !important;
    box-shadow: none !important;
  }
}



.navbar-seperator {
  border: 1px solid var(--slate5, #2B2F31);
  background: var(--slate1, #151718);
  width: 1px;
  height: 19px;
  margin-left: 8px;
  margin-right: 8px;
}

.CodeMirror {
  background: var(--base);
}

.color-picker-input {
  border: solid 1px #333c48;
  height: 36px;
  background-color: var(--slate1);
  border: 1px solid var(--slate7);

  &:hover {
    background-color: var(--slate4);
    border: 1px solid var(--slate8);

  }
}

#popover-basic-2 {
  .sketch-picker {
    left: 7px;
    width: 170px !important;
    position: absolute !important;

  }
}

.custom-gap-8 {
  gap: 8px;
}

.color-slate-11 {
  color: var(--slate11) !important;
}

.custom-gap-7 {
  gap: 7px
}

.custom-gap-6 {
  gap: 6px
}

.custom-gap-2 {
  gap: 2px
}

.custom-gap-4 {
  gap: 4px;
}

.text-black-000 {
  color: var(--text-black-000) !important;
}

.custom-gap-12 {
  gap: 12px
}

#inspector-tabpane-properties {
  .accordion {
    .accordion-item:last-child {
      border-bottom: none !important;
    }
  }
}

.share-disabled {
  opacity: 0.4;
}

// Editor revamp styles
.main-wrapper {
  .editor {
    .header>.navbar {
      background-color: var(--base) !important;
      border-bottom: 1px solid var(--slate5);
      z-index: 10;
    }
  }
}

.custom-gap-2 {
  gap: 2px
}

// ToolJet Database buttons

.component-image-wrapper {
  background-color: var(--slate3) !important;
  border-radius: 6px;
}

// .components-container {
//   margin-left: 16px;
//   margin-right: 16px;
// }

.draggable-box-wrapper {
  height: 86px;
  width: 72px;
  margin-bottom: 4px;
}

.component-card-group-wrapper {
  display: flex;
  flex-wrap: wrap;
  column-gap: 22px;
}

.component-card-group-container {
  display: flex;
  row-gap: 12px;
  flex-direction: column;
  padding-bottom: 12px;
  padding-top: 12px;
}

.widgets-manager-header {
  color: var(--slate12);
  font-size: 14px;
  font-style: normal;
  font-weight: 500;
  line-height: 20px;
  /* 142.857% */
  margin-top: 16px;
  margin-bottom: 12px;
}

.components-container {
  .tj-input {
    margin-bottom: 16px;
  }
}

.tj-widgets-search-input {
  width: 266px;
  height: 32px;
  border-radius: 6px;
  background-color: var(--base) !important;
  font-size: 12px;
  font-style: normal;
  font-weight: 400;
  line-height: 20px;
}

.release-button {
  color: var(--indigo-01, #FDFDFE);
  font-family: IBM Plex Sans;
  font-size: 12px;
  font-style: normal;
  font-weight: 600;
  line-height: 20px;
  /* 166.667% */
  display: flex;
  padding: 4px 12px;
  align-items: center;
  gap: 8px;
  flex: 1 0 0;
}

.editor-header-icon {
  border-radius: 6px;
  border: 1px solid var(--bases-transparent, rgba(255, 255, 255, 0.00));
  background: var(--indigo3);
  display: flex;
  padding: 7px;
  justify-content: center;
  align-items: center;
  gap: 8px;
  height: 28px;
  width: 28px;
}

.tj-header-avatar {
  display: flex;
  font-weight: 500;
  width: 27px;
  height: 26px;
  padding: 4px 6px;
  flex-direction: column;
  justify-content: center;
  align-items: center;
  gap: 10px;
  flex-shrink: 0;
  margin-bottom: 0px !important;
  border-radius: 100% !important;
  margin-left: -8px;
  background-color: var(--slate5) !important;
  color: var(--slate10) !important
}

.undo-redo-container {
  position: absolute;
  top: 10px;
  display: flex;
  right: 222px;
  justify-content: center;
  align-items: center;
  height: 28px;
  gap: 2px;

  div {
    display: flex;
    justify-content: center;
    align-items: center;
    height: 28px;
    width: 28px;
    border-radius: 6px;
  }
}

.sidebar-panel-header {
  color: var(--slate12);
  padding-left: 4px;
}

.modal-content {
  background: var(--base);
  color: var(--slate12);
}

.main-editor-canvas {
  background-color: var(--base);
}

.event-manager-popover {
  border: none;
  /* Shadow/03 */
  box-shadow: 0px 4px 6px -2px rgba(16, 24, 40, 0.03), 0px 12px 16px -4px rgba(16, 24, 40, 0.08);

  .popover-body {
    background-color: var(--base);
    color: var(--slate12);
    border: 1px solid var(--slate3, #F1F3F5);
    border-radius: 6px;
  }

}

.copilot-toggle {
  font-family: IBM Plex Sans;
  font-size: 12px;
  font-style: normal;
  font-weight: 500;
  background-color: transparent !important;
  display: flex;
  align-items: center;
}

.copilot-codehinter-wrap {
  .CodeMirror.cm-s-monokai.CodeMirror-wrap {
    border-radius: 0px;
  }
}

.avatar-list-stacked {
  display: flex;
}

.avatar-list-stacked .avatar {
  margin-right: 0px !important;
}

.navbar-right-section {
  border-left: 1px solid var(--slate5);
}

.modal-header {
  background-color: var(--base);
  border-bottom: 1px solid var(--slate5);
}

.sidebar-debugger {
  .nav-item {
    button:hover {
      border-top-color: transparent;
      border-left-color: transparent;
      border-right-color: transparent;
    }
  }
}

.tj-app-version-text {
  color: var(--pink9);
}

.left-sidebar-comments {
  position: absolute;
  left: 0;
  bottom: 48px;
}

.popover-body {
  background-color: var(--base);
  color: var(--slate12);
  border-radius: 6px;
}

.popover {
  border: none;
  border-radius: 6px;
  border: 1px solid var(--slate3, #F1F3F5);
  background: var(--slate1, #FBFCFD);
  box-shadow: 0px 2px 4px -2px rgba(16, 24, 40, 0.06), 0px 4px 8px -2px rgba(16, 24, 40, 0.10);
}

.canvas-codehinter-container {
  .sketch-picker {
    left: 70px !important;
    top: 207px;
  }
}

.debugger-card-body {
  margin-top: 8px;
  margin-bottom: 16px;
}

.left-sidebar-header-btn {
  background-color: var(--base) !important;
  width: 28px;
  height: 28px;
  padding: 7px !important;

  &:focus-visible {
    border: none !important;
    outline: none !important;
    box-shadow: none !important;
  }
}

.navbar-seperator {
  border: 1px solid var(--slate5, #2B2F31);
  background: var(--slate1, #151718);
  width: 1px;
  height: 19px;
  margin-left: 8px;
  margin-right: 8px;
}

.CodeMirror {
  background: var(--base);
}

.color-picker-input {
  border: solid 1px #333c48;
  height: 36px;
  background-color: var(--slate1);
  border: 1px solid var(--slate7);

  &:hover {
    background-color: var(--slate4);
    border: 1px solid var(--slate8);

  }
}

#popover-basic-2 {
  .sketch-picker {
    left: 7px;
    width: 170px !important;
  }
}

.custom-gap-8 {
  gap: 8px;
}

.color-slate-11 {
  color: var(--slate11) !important;
}

.custom-gap-6 {
  gap: 6px
}

.custom-gap-2 {
  gap: 2px
}

.custom-gap-3 {
  gap: 3px;
}

.custom-gap-4 {
  gap: 4px;
}

.text-black-000 {
  color: var(--text-black-000) !important;
}

.custom-gap-12 {
  gap: 12px
}

.custom-gap-16 {
  gap: 16px;
}

.text-black-000 {
  color: var(--text-black-000) !important;
}

.overflow-tooltip {
  .tooltip-inner {
    max-width: 100%;
  }
}

.tooltip-inner {
  border-radius: 8px;
}

#inspector-tabpane-properties {
  .accordion {
    .accordion-item:last-child {
      border-bottom: none !important;
    }
  }
}

.share-disabled {
  opacity: 0.4;
}

.bold-text {
  font-weight: 500;
}

// Editor revamp styles
.main-wrapper {
  .editor {
    .header>.navbar {
      background-color: var(--base) !important;
      border-bottom: 1px solid var(--slate5);
    }
  }
}

.custom-gap-2 {
  gap: 2px
}

// ToolJet Database buttons

.component-image-wrapper {
  background-color: var(--slate3) !important;
  border-radius: 6px;
}

// .components-container {
//   margin-left: 16px;
//   margin-right: 16px;
// }

.draggable-box-wrapper {
  height: 86px;
  width: 72px;
  margin-bottom: 4px;
}

.component-card-group-wrapper {
  display: flex;
  flex-wrap: wrap;
  column-gap: 22px;
}

.component-card-group-container {
  display: flex;
  row-gap: 12px;
  flex-direction: column;
  padding-bottom: 12px;
  padding-top: 12px;
}

.widgets-manager-header {
  color: var(--slate12);
  font-size: 14px;
  font-style: normal;
  font-weight: 500;
  line-height: 20px;
  /* 142.857% */
  margin-top: 16px;
  margin-bottom: 12px;
}

.components-container {
  .tj-input {
    margin-bottom: 16px;
  }
}

.tj-widgets-search-input {
  width: 266px;
  height: 32px;
  border-radius: 6px;
  background-color: var(--base) !important;
  font-size: 12px;
  font-style: normal;
  font-weight: 400;
  line-height: 20px;
}

.release-button {
  color: var(--indigo-01, #FDFDFE);
  font-family: IBM Plex Sans;
  font-size: 12px;
  font-style: normal;
  font-weight: 600;
  line-height: 20px;
  /* 166.667% */
  display: flex;
  padding: 4px 12px;
  align-items: center;
  gap: 8px;
  flex: 1 0 0;
}

.editor-header-icon {
  border-radius: 6px;
  border: 1px solid var(--bases-transparent, rgba(255, 255, 255, 0.00));
  background: var(--indigo3);
  display: flex;
  padding: 7px;
  justify-content: center;
  align-items: center;
  gap: 8px;
  height: 28px;
  width: 28px;
}

.tj-header-avatar {
  display: flex;
  font-weight: 500;
  width: 27px;
  height: 26px;
  padding: 4px 6px;
  flex-direction: column;
  justify-content: center;
  align-items: center;
  gap: 10px;
  flex-shrink: 0;
  margin-bottom: 0px !important;
  border-radius: 100% !important;
  margin-left: -8px;
  background-color: var(--slate5) !important;
  color: var(--slate10) !important
}

.undo-redo-container {
  position: absolute;
  top: 10px;
  display: flex;
  right: 222px;
  justify-content: center;
  align-items: center;
  height: 28px;
  gap: 2px;

  div {
    display: flex;
    justify-content: center;
    align-items: center;
    height: 28px;
    width: 28px;
    border-radius: 6px;
  }
}

.sidebar-panel-header {
  color: var(--slate12);
  padding-left: 4px;
}

.modal-content {
  background: var(--base);
  color: var(--slate12);
}

.main-editor-canvas {
  background-color: var(--base);
}

.event-manager-popover {
  border: none;
  /* Shadow/03 */
  box-shadow: 0px 4px 6px -2px rgba(16, 24, 40, 0.03), 0px 12px 16px -4px rgba(16, 24, 40, 0.08);

  .popover-body {
    background-color: var(--base);
    color: var(--slate12);
    border: 1px solid var(--slate3, #F1F3F5);
    border-radius: 6px;
  }

}

.copilot-toggle {
  font-family: IBM Plex Sans;
  font-size: 12px;
  font-style: normal;
  font-weight: 500;
  background-color: transparent !important;
  display: flex;
  align-items: center;
}

.copilot-codehinter-wrap {
  .CodeMirror.cm-s-monokai.CodeMirror-wrap {
    border-radius: 0px;
  }
}

.avatar-list-stacked {
  display: flex;
}

.avatar-list-stacked .avatar {
  margin-right: 0px !important;
}

.navbar-right-section {
  border-left: 1px solid var(--slate5);
}

.modal-header {
  background-color: var(--base);
  border-bottom: 1px solid var(--slate5);
}

.sidebar-debugger {
  .nav-item {
    button:hover {
      border-top-color: transparent;
      border-left-color: transparent;
      border-right-color: transparent;
    }
  }
}

.tj-app-version-text {
  color: var(--pink9);
}

.left-sidebar-comments {
  position: absolute;
  left: 0;
  bottom: 48px;
}

.popover-body {
  background-color: var(--base);
  color: var(--slate12);
  border-radius: 6px;
}

.popover {
  border: none;
  border-radius: 6px;
  border: 1px solid var(--slate3, #F1F3F5);
  background: var(--slate1, #FBFCFD);
  box-shadow: 0px 2px 4px -2px rgba(16, 24, 40, 0.06), 0px 4px 8px -2px rgba(16, 24, 40, 0.10);
}

.canvas-codehinter-container {
  .sketch-picker {
    left: 70px !important;
    top: 207px;
  }
}

.debugger-card-body {
  margin-top: 8px;
  margin-bottom: 16px;
}

.left-sidebar-header-btn {
  background-color: var(--base) !important;
  width: 28px;
  height: 28px;
  padding: 7px !important;

  &:focus-visible {
    border: none !important;
    outline: none !important;
    box-shadow: none !important;
  }
}

.navbar-seperator {
  border: 1px solid var(--slate5, #2B2F31);
  background: var(--slate1, #151718);
  width: 1px;
  height: 19px;
  margin-left: 8px;
  margin-right: 8px;
}

.CodeMirror {
  background: var(--base);
}

.color-picker-input {
  border: solid 1px #333c48;
  height: 36px;
  background-color: var(--interactive-default);
  border: 1px solid var(--slate7);

  &:hover {
    background-color: var(--slate4);
    border: 1px solid var(--slate8);

  }
}

#popover-basic-2 {
  .sketch-picker {
    left: 7px;
    width: 170px !important;
  }
}

.custom-gap-8 {
  gap: 8px;
}

.color-slate-11 {
  color: var(--slate11) !important;
}

.custom-gap-6 {
  gap: 6px
}

// ToolJet Database buttons

.ghost-black-operation {
  border: 1px solid transparent !important;
  padding: 4px 10px;
}

.custom-gap-2 {
  gap: 2px
}

.custom-gap-4 {
  gap: 4px;
}

.text-black-000 {
  color: var(--text-black-000) !important;
}

.custom-gap-12 {
  gap: 12px
}

.overflow-tooltip {
  .tooltip-inner {
    max-width: 100%;
  }
}

#inspector-tabpane-properties {
  .accordion {
    .accordion-item:last-child {
      border-bottom: none !important;
    }
  }
}


.bold-text {
  font-weight: 500;
}

.saml-sso-conf {
  .saml-footer {
    display: block !important;
  }

  .text-indigo-09 {
    color: $color-light-indigo-09;
  }

  .card-body {
    padding-bottom: 0px !important;
  }
}

.add-datasource-btn-workflows {
  width: 195px;
  margin-top: 8px;
  position: sticky;
  bottom: 0;
  font-size: 12px;
}

.react-flow__panel {
  bottom: 50px
}

.add-datasource-btn-workflows {
  width: 195px;
  margin-top: 8px;
  position: sticky;
  bottom: 0;
  font-size: 12px;
}

.react-flow__panel {
  bottom: 50px
}

.connect-to-repository-container {
  width: 70%;
  display: flex;
  flex-direction: column;
  align-items: center;
  text-align: center;
  margin: auto;

  a {
    text-decoration: none;
    color: unset !important;
  }

  .tj-btn-right-icon {
    svg {
      path {
        fill: var(--indigo9);
      }
    }
  }
}

.git-sync-modal,
.modal-base {

  .create-commit-container,
  .commit-info,
  .pull-container {
    .form-control {
      font-weight: 400;
      font-size: 12px;
      line-height: 20px;
      color: var(--slate12);
    }

    .form-group {
      .tj-input-error-state {
        border: 1px solid var(--tomato9) !important;
      }

      .tj-input-error {
        color: var(--tomato10) !important;
      }
    }

    .info-text {
      color: var(--slate10);
    }

    .tj-input-error {
      color: var(--tomato10);
    }

    .form-control.disabled {
      background-color: var(--slate3) !important;
      color: var(--slate9) !important;
    }

    .last-commit-info {
      background: var(--slate3);

      .message-info {
        display: flex;
        justify-content: space-between;
      }

      .author-info {
        font-size: 10px;
        color: var(--slate11);
      }
    }

    .check-for-updates {
      display: flex;
      align-items: center;
      color: var(--indigo9);

      svg {
        path {
          fill: var(--indigo9);
        }

        rect {
          fill: none;
        }
      }

      .loader-container {
        height: unset !important;

        .primary-spin-loader {
          width: 18px;
          height: 18px;
          margin-right: 5px;
        }
      }
    }
  }



  .modal-footer {
    border-top: 1px solid var(--slate5);
    padding: 1rem;

    .tj-btn-left-icon {
      svg {
        width: 20px;
        height: 20px;

        path {
          fill: var(--indigo1);
        }
      }
    }

    .tj-large-btn {
      font-weight: 500;
      font-size: 14px;
    }
  }

  .modal-body {
    .loader-container {
      display: flex;
      justify-content: center;
      align-items: center;
      height: 180px;
    }
  }

  .modal-base {
    .tj-text-xxsm {
      color: var(--slate11);
    }
  }

  .modal-header {
    border-bottom: 1px solid var(--slate5) !important;

    .modal-title {
      color: var(--slate12);
    }

  }
}

.custom-gap-7 {
  gap: 7px
}

.card-table {
  overflow: visible;
}

.groups-name-cell {
  transition: 0.3s all;
  border-radius: 6px;
  position: relative !important;
  overflow: visible !important;

  .groups-name-container {
    display: flex;
    column-gap: 8px;
    text-overflow: ellipsis;
    overflow: hidden;
    white-space: nowrap;
    max-width: 210px;
  }

  .group-chip {
    padding: 2px 8px;
    margin: 0;
    border-radius: 6px;
    background-color: var(--slate3);
    color: var(--slate11);
    min-height: 24px;
    text-overflow: ellipsis;
    overflow: hidden;
    white-space: nowrap;
    max-width: 95px;
  }

  .all-groups-list {
    position: absolute;
    width: 100%;
    top: 41px;
    display: flex;
    flex-direction: column;
    background: var(--slate1);
    align-items: flex-start;
    border-radius: 6px;
    border: 1px solid var(--slate1);
    box-shadow: 0px 4px 6px -2px rgba(16, 24, 40, 0.03), 0px 12px 16px -4px rgba(16, 24, 40, 0.08);
    padding: 9px 10px;
    gap: 10px;
    cursor: default;
    max-height: 240px;
    overflow: auto;
    left: 0px;
    z-index: 1;
  }
}

.groups-name-cell[data-active="true"] {
  background: var(--gray5) !important;

  .groups-name-container {
    padding-left: 6px;
  }

  .group-chip {
    max-width: unset !important;
    min-height: 28px !important;
  }
}

.groups-hover {
  &:hover {
    background: var(--slate3);
    cursor: pointer;
  }
}

.user-actions-menu-container {
  border: 1px solid var(--slate8);
  border-radius: 6px;

  &:hover {
    background: var(--slate4);
  }

  .actions-menu-icon {
    fill: var(--slate8);
    width: 20px !important;
    height: 20px !important;
    cursor: pointer;

    path {
      fill: var(--slate12) !important;
    }
  }
}

.primary-spin-loader {
  width: 43px;
  height: 43px;
  border: 3px solid var(--indigo6);
  border-bottom-color: var(--indigo9);
  border-radius: 50%;
  display: inline-block;
  box-sizing: border-box;
  animation: rotation 1s linear infinite;
}

@keyframes rotation {
  0% {
    transform: rotate(0deg);
  }

  100% {
    transform: rotate(360deg);
  }
}

.commit-changes {
  display: flex;
  gap: 6px;
}

.disabled-action-tooltip {
  opacity: 0.4;
}

.overflow-tooltip {
  .tooltip-inner {
    max-width: 100%;
  }
}

.card-table {
  overflow: visible;
}

.groups-name-cell {
  transition: 0.3s all;
  border-radius: 6px;
  position: relative !important;
  overflow: visible !important;

  .groups-name-container {
    display: flex;
    column-gap: 8px;
  }

  .group-chip {
    padding: 5px 8px;
    border-radius: 6px;
    background-color: var(--slate3);
    color: var(--slate11);
  }

  .all-groups-list {
    position: absolute;
    width: 100%;
    top: 41px;
    display: flex;
    flex-direction: column;
    background: var(--slate1);
    align-items: flex-start;
    border-radius: 6px;
    border: 1px solid var(--slate1);
    box-shadow: 0px 4px 6px -2px rgba(16, 24, 40, 0.03), 0px 12px 16px -4px rgba(16, 24, 40, 0.08);
    padding: 9px 10px;
    gap: 15px;
    cursor: default;
    max-height: 240px;
    overflow: auto;
    left: 0px;
    z-index: 1;
  }
}

.groups-name-cell[data-active="true"] {
  background: var(--gray5) !important;

  .groups-name-container {
    padding-left: 6px;
  }
}

.groups-hover {
  &:hover {
    background: var(--slate3);
    cursor: pointer;
  }
}

.user-actions-menu-container {
  border: 1px solid var(--slate8);
  border-radius: 6px;

  &:hover {
    background: var(--slate4);
  }

  .actions-menu-icon {
    fill: var(--slate8);
    width: 20px !important;
    height: 20px !important;
    cursor: pointer;

    path {
      fill: var(--slate12) !important;
    }
  }
}

#popover-user-menu {
  box-shadow: 0px 2px 4px -2px var(--indigo1), 0px 4px 8px -2px var(--indigo1);

  .popover-body {
    padding: 0rem 0.8rem;
    min-width: 160px;
  }

  button {
    color: var(--slate12);
    border: none !important;

    &:hover {
      background: none !important;
    }
  }

  .edit-user-btn {
    svg {
      fill: var(--slate9);

      path {
        fill: var(--slate9);
      }
    }
  }

  .user-archive {
    color: var(--tomato9);

    &:hover {
      color: var(--tomato9) !important;
    }
  }
}

.divider {
  border-top: 1px solid var(--slate6);
}

.workspace-constants-wrapper {
  background-color: var(--page-default);
  height: calc(100vh - 64px);
  display: flex;
  align-items: center;
  justify-content: center;
  padding-top: 1.5rem;
}

.blank-page-wrapper {
  @media only screen and (max-width: 768px) {
    display: none;
  }
}

.blank-page-wrapper-mobile {
  display: none !important;

  @media only screen and (max-width: 768px) {
    transform: translateY(50%);
    display: flex !important;
    align-items: center;
    justify-content: center;
  }
}

.reset-password-info-banner {
  width: inherit;
  background-color: #F8FAFF;
  border-color: #D9E2FC;
  padding-top: 4px !important;
  padding-bottom: 4px !important;
  padding-left: 12px !important;
  padding-right: 12px !important;
}

.tj-text-input-wrapper {
  .signup-password-wrapper {
    .tj-text-input {
      width: 290px !important;
      background: var(--slate3);
      color: var(--slate9);
      height: auto !important;
      margin-bottom: 5px;
      border-color: var(--slate7);
    }
  }
}

.tj-text-input-icon-wrapper {
  .signup-password-wrapper {
    .tj-text-input {
      width: 320px !important;
      background: #F1F3F5;
      color: var(--slate9);
      height: 38px !important;
      margin-bottom: 10px;
      border-color: var(--slate7) !important;
    }

    .icon-wrapper {
      position: absolute;
      right: 10px;
      top: 50%;
      transform: translateY(-50%);
      align-items: center;
      gap: 5px;
      /* space between icons */
    }
  }
}

.modal-custom-height {
  height: 700px !important;
  /* Set the desired width */
}

textarea.tj-text-input-widget {
  resize: none !important;
  overflow-y: auto !important;
}

.tj-text-input-widget {
  border: 1px solid var(--borders-default);
  background-color: var(--surfaces-surface-01);
  width: 100%;
  padding: 0px;
  z-index: 2;

  &:disabled {
    background-color: var(--surfaces-surface-03);
  }

  &:hover:not(:focus):not([data-ignore-hover="true"]) {
    border: 1px solid var(--tblr-input-border-color-darker) !important;
  }

  &.is-invalid {
    border: 1px solid var(--cc-error-systemStatus) !important; // For example, a red border for invalid input
  }

  &:focus {
    outline: none !important;
    border: 1px solid var(--primary-accent-strong);

  }

  &:active {
    outline: none !important;
  }

  &::placeholder {
    color: var(--text-placeholder) !important;
  }
}

.icon-style-container {
  width: 142px;
  height: 32px;
  display: flex;
  align-items: center;
  border-radius: 6px;
  padding: 2px;
}

.visibility-eye {
  position: absolute;
  top: 50%;
  right: -5px;
  transform: translate(-50%, -50%);
}

.label-hinter-margin {
  margin-bottom: 4px;
}

.CodeMirror-placeholder {
  min-width: 265px !important;
}

.tj-number-input-element {

  // Remove increment/decrement arrows
  input::-webkit-outer-spin-button,
  input::-webkit-inner-spin-button {
    -webkit-appearance: none;
    margin: 0;
  }

  /* Firefox */
  input[type=number] {
    -moz-appearance: textfield;
  }
}

.inspector-color-input-popover {
  left: -96px !important;
}

.tj-number-input-widget {
  input[type="number"] {
    -moz-appearance: textfield !important;
  }
}

.rest-api-options-codehinter {
  height: 100%;

  .cm-content>.cm-line {
    // max-width: 357px !important;
  }
}

.rest-api-codehinter-key-field {
  .cm-content>.cm-line {
    // max-width: 184px !important;
  }
}

.rest-api-codehinter-key-field,
.rest-api-url-codehinter,
.rest-api-options-codehinter {
  .cm-content>.cm-line {
    white-space: pre-wrap;
    word-wrap: break-word;
  }
}

.fx-button-container {
  opacity: 0;
  transition: opacity 0.3s ease;
}

.show-fx-button-container {
  opacity: 1 !important;
}

.wrapper-div-code-editor:hover .fx-button-container {
  opacity: 1;
}

.add-new-group-modal {
  .modal-title {
    display: flex;
    align-items: center;

    .paid-feature-banner {
      margin-left: 8px;
    }
  }
}

.action-description-highlighter {
  color: var(--indigo9) !important;
}

.read-docs-fk {

  .tooltip-inner {
    padding: 8px 10px 8px 10px !important;
    font-size: 12px;
    line-height: 20px;
    font-weight: 400;
    text-align: center;
  }

  .tooltip-outer {
    // box-shadow: 0px 4px 6px -2px #10182808 ,0px 12px 16px -4px #10182814 !important;
  }
}

.change-margin {
  margin-bottom: 10px !important;
}

.inspector-validation-date-picker {
  .react-datepicker-wrapper {
    input {
      width: 100%;
      border: 1px solid var(--slate7);
      padding: 5px 5px;
      background-color: var(--base);
      color: var(--slate12)
    }
  }

  .dark-theme {
    .react-datepicker__day {
      color: white;
    }
  }
}

#popover-user-menu {
  box-shadow: 0px 2px 4px -2px var(--indigo1), 0px 4px 8px -2px var(--indigo1);
}

.rest-api-options-codehinter {
  .cm-content>.cm-line {
    // max-width: 357px !important;
  }
}

.rest-api-codehinter-key-field {
  .cm-content>.cm-line {
    // max-width: 184px !important;
  }
}

.rest-api-codehinter-key-field,
.rest-api-url-codehinter,
.rest-api-options-codehinter {
  .cm-content>.cm-line {
    white-space: pre-wrap;
    word-wrap: break-word;
  }
}

.fx-button-container {
  opacity: 0;
  transition: opacity 0.3s ease;
}

.wrapper-div-code-editor:hover .fx-button-container {
  opacity: 1;
}

.canvas-container {
  scrollbar-color: transparent;
  scrollbar-width: thin;

  &::-webkit-scrollbar {
    background-color: transparent;
    width: 6px;
    scrollbar-width: thin;
  }

  &::-webkit-scrollbar-track {
    background-color: transparent;
    scrollbar-width: thin;
  }

  &::-webkit-scrollbar-thumb {
    background-color: transparent;
  }

  &:hover {
    scrollbar-color: #6a727c4d;

    &::-webkit-scrollbar-thumb {
      background-color: #6a727c4d !important;
    }
  }
}

.jet-listview {
  &:hover {
    scrollbar-color: #6a727c4d;

    &::-webkit-scrollbar-thumb {
      background-color: #6a727c4d !important;
    }
  }
}

.dark-theme {
  .canvas-container {
    &:hover {
      scrollbar-color: #6a727c4d;

      &::-webkit-scrollbar-thumb {
        background-color: #6a727c4d !important;
      }
    }
  }

  .jet-listview {
    &:hover {
      scrollbar-color: #6a727c4d;

      &::-webkit-scrollbar-thumb {
        background-color: #6a727c4d !important;
      }
    }
  }
}

.number-input-arrow {
  &:hover {
    background-color: var(--interactive-overlays-fill-hover) !important;
  }

  &:active {
    background-color: var(--interactive-overlays-fill-pressed) !important;
  }
}

.modal-base {
  .modal-footer {
    padding: 1rem;

    .tj-btn-left-icon {
      svg {
        width: 20px;
        height: 20px;

        path {
          fill: var(--indigo1);
        }
      }
    }

    .tj-large-btn {
      font-weight: 500;
      font-size: 14px;
    }
  }
}

.component-spinner {
  animation: l13 1s infinite linear;
  position: absolute;
}

@keyframes l13 {
  100% {
    transform: rotate(1turn)
  }
}

.widget-version-identifier {
  position: absolute;
  top: 0px;
  border-radius: 0px 8px 0px 8px;
  height: 16px;
  width: 35px;
  font-size: 10px;
  color: var(--text-on-solid) !important;
  font-weight: 500;
}

.widget-version-old-identifier {
  background-color: #BF4F03;
  @extend .widget-version-identifier
}

.widget-version-new-identifier {
  background-color: #1E823B;
  @extend .widget-version-identifier
}

.tjdb-display-time-pill {
  height: 12px;
  gap: 10px;
  border-radius: 100px 100px 100px 100px;
  padding: 8px 8px;
  background: var(--Slate-07, #D7DBDF);
  color: var(--Slate-11, #687076);
  display: flex;
  justify-content: center;
  align-items: center;
  font-size: 10px !important;
  line-height: 12px;
}

.tjdb-table-tooltip {
  width: max-content !important;

  .tooltip-inner {
    max-width: max-content !important;
    width: max-content !important;

    .foreignKey-relation-tooltip {
      span {
        text-align: left;
      }
    }

  }
}

.tjdb-cell-tooltip {
  max-width: 420px !important;

  .tooltip-inner {
    max-width: 100% !important;
  }
}

div.ds-svg-container img {
  padding: 2px;
}

.custom-textarea-height {
  height: 300px;
  min-height: 300px;
}


.dropdown-multiselect-widget-custom-menu-list {
  box-shadow: var(--elevation-400-box-shadow) !important;
  border-radius: 8px;

  .multiselect-custom-menulist-select-all {
    display: flex;
    padding: 8px 16px;
    background-color: var(--surfaces-surface-01) !important;
    color: var(--text-primary);

    &:hover {
      background-color: var(--interactive-overlays-fill-hover) !important;
      cursor: pointer;
      border-radius: 8px;
    }
  }

  .form-check-input:disabled {
    background-color: var(--surfaces-surface-03) !important;
  }
}

.dropdown-multiselect-widget-search-box-wrapper {
  border-bottom: 1px solid var(--borders-weak-disabled);
  display: flex;
  padding: 8px 10px;
  flex-direction: column;
  align-items: flex-start;
  gap: 4px;
  align-self: stretch;
  height: 40px;
  justify-content: center;
  display: flex;
  flex-direction: row;
  align-items: center;
  background-color: var(--cc-surface1-surface) !important;
  border-top-left-radius: 8px;
  border-top-right-radius: 8px;

  .dropdown-multiselect-widget-search-box {
    width: 100%;
    box-sizing: 'border-box';
    border: none;
    border-radius: 0;
    background: transparent;
    color: var(--slate12);
    gap: 16px;
    color: var(--cc-primary-text);

    input::placeholder {
      color: var(--cc-placeholder-text);
    }
    
  }
  
}

.mb-0 {
  margin-bottom: 0px !important;
}

.tabs-component {
  .tab-pane {
    top: initial;
  }
}


.tabs-list {
  .list-group-item {
    margin-bottom: 0 !important;
    background-color: var(--interactive-default) !important;
  }

  .active-column-list {
    background-color: var(--interactive-hover) !important;
  }

  .list-group-item:hover {
    background-color: var(--interactive-hover) !important;
  }

}

fieldset:disabled {
  .json-form-wrapper-disabled {
    opacity: 0.5;
    pointer-events: none;
    filter: grayscale(100%);
  }
}

.debugger-card-body {
  .json-tree-container {
    margin-bottom: 10px;
  }
}

.pdf-retry-button {
  background-color: var(--cc-primary-brand);
  color: var(--text-on-solid);
  width: 100px;
  border-radius: 6px;
  height: 28px;
  --tblr-btn-color-darker: #000000;
  --tblr-btn-color-clicked: #000000;
  --loader-color: #ffffff;
  border-color: rgb(67, 104, 227);
  padding: 0px 12px;
  justify-content: center;
  align-items: center;
  flex-direction: row-reverse;
  justify-content: center;
  gap: 6px;

  >div {
    overflow: hidden;

    >span {
      max-width: 100%;
      min-width: 0px;

      >p {
        font-weight: 500;
        margin: 0px;
        padding: 0px;
        color: var(--text-on-solid);
      }
    }
  }




  .user-not-found-svg {
    display: flex;
    align-items: center;
    justify-content: center;
    background: var(--slate3);
    width: 36px;
    height: 36px;
    padding: 4px;
  }
}

.add-params-btn {
  border: 1px solid var(--border-default, #CCD1D5) !important;
  border-radius: 6px;
  box-shadow: 0px 1px 0px 0px #0000001A;
  padding-left: 10px;
  padding-right: 10px;
  height: 28px;

  &:hover {
    background-color: var(--slate4) !important;
  }

  &:active {
    background-color: var(--slate5) !important;
  }
}

.datepicker-validation-half {
  flex: 1 1 calc(50% - 8px);
}


.date-validation-wrapper {
  margin-bottom: 3px;

  .field {
    height: 24px;
  }

  .code-flex-wrapper {
    flex-wrap: wrap;
  }

}

.tj-inspector-datepicker {
  background-color: #fff !important;
}


.react-datepicker__day--disabled {
  color: #ccc !important;
}

.react-datepicker__time-list {
  li.react-datepicker__time-list-item--disabled.react-datepicker__time-list-item {
    color: #ccc !important;
  }
}

.inspector-validation-date-picker {
  .react-datepicker-wrapper {
    input {
      background-color: #fff;
    }

    input.dark-theme {
      background-color: var(--slate3);
      color: var(--slate12);
    }

  }

}



.datetimepicker-component,
#component-portal,
.custom-inspector-validation-time-picker {


    


  .react-datepicker__month-container {
    background-color: var(--cc-surface1-surface) !important;
    border-top-left-radius: 10px !important;
    border-bottom-left-radius: 10px !important;
  }

  .custom-time-input {
    background-color: var(--cc-surface1-surface) !important;
  }
  
  .datepicker-component {
    .react-datepicker {
      border-radius: 10px;
      box-shadow: 8px 8px 16px 0px #3032331A;
      height:auto;
      background-color: var(--cc-surface1-surface) !important;
    }
  }


  .react-datepicker-time-component {
    border-radius: 10px;
    width: auto;

    .custom-time-input{
      border-left:none;
      border-radius:10px !important;
      box-shadow: 8px 8px 16px 0px #3032331A;
    }

    .time-input-body {
      padding-bottom:0px;
      background-color: var(--cc-surface1-surface);
    }

    .time-col {
      height: 200px;
      color: var(--cc-primary-text);
    }

    .react-datepicker {
      border-radius: 10px;
      box-shadow: 8px 8px 16px 0px #3032331A;
    }

    .react-datepicker-time__input-container {
      border-radius: 10px;
    }
  }


  .dark-theme {

    .react-datepicker__year-text,
    .react-datepicker__month-text {
      color: #fff;
    }

    .react-datepicker__year-text:hover,
    .react-datepicker__month-text:hover {
      background-color: #9ba1a6;
    }
  }

  .tj-datepicker-widget-year-selector:hover,
  .tj-datepicker-widget-month-selector:hover {
    padding: 1px 6px;
  }

  .react-datepicker {
    display: grid;
    grid-auto-flow: column;
    border-top-right-radius: 0rem;
    border-bottom-right-radius: 0rem;
  }

  .react-datepicker-year-component {
    .react-datepicker__year {
      display: flex;
      justify-content: center;
      align-items: center;
    }

    .react-datepicker__year-wrapper {
      display: grid;
      grid-template-columns: repeat(3, 1fr);
      max-width: unset;
      gap: 10px;
    }

    .react-datepicker {
      border-radius: 10px;
    }

    .react-datepicker__header--custom {
      height: 34px;
      margin-bottom: 14px;
      background-color: var(--cc-surface1-surface) !important;
    }

    .react-datepicker__year--container {
      height: 208px;
      width: 250px;
      box-shadow: 8px 8px 16px 0px #3032331A;
      border-radius: 10px;
      background-color: var(--cc-surface1-surface);
    }

    .react-datepicker__year-text--selected {
        background-color: var(--cc-primary-brand) !important;
        height:24px;
        width:61.33px;
        border-radius: 8px;
        color: #fff ;
    }

    .react-datepicker__year-text {
      font-family: 'IBM Plex Sans';
      font-size: 12px;
      line-height: 16px;
      text-align: center;
      font-weight: 400;
      height: 24px;
      width: 61.33px;
      justify-content: center;
      align-items: center;
      display: flex;
    }
  }

  .react-datepicker-month-component {
    .react-datepicker {
      border-radius: 11px;
      background-color: var(--cc-surface1-surface);
    }

    .react-datepicker__header--custom {
      height: 34px;
      margin-bottom: 14px;
      background-color: var(--cc-surface1-surface);
    }

    .react-datepicker__month-container {
      height: 208px;
      width: 250px;
      box-shadow: 8px 8px 16px 0px #3032331A;
      border-radius: 10px;
    }

    .react-datepicker__monthPicker {
      display: flex;
      flex-direction: column;
      gap: 10px;
    }

    .react-datepicker__month-text--selected {
      background-color: var(--cc-primary-brand) !important;
      height:24px;
      width:61.33px;
      border-radius: 8px;
      color: #fff;
    }

    .react-datepicker__month-wrapper {
      display: flex;
      gap: 24px;
    }

    .react-datepicker__month-text {
      font-family: 'IBM Plex Sans';
      font-size: 12px;
      line-height: 16px;
      text-align: center;
      font-weight: 400;
      height: 24px;
      width: 61.33px;
      justify-content: center;
      align-items: center;
      display: flex;
    }
  }

  .is-invalid {
    border: 1px solid var(--status-error-strong) !important; // For example, a red border for invalid input
  }

  .react-datepicker__month-container {
    width: 100%;
    width: 250px;
  }

  .react-datepicker__input-time-container {
    margin: 0px;
    width: 100%;
    border-top-right-radius: 0.3rem;
    border-bottom-right-radius: 0.3rem;
    box-shadow: 8px 8px 16px 0px #3032331A;
  }

  .disabled-time {
    color: #ccc !important;
    pointer-events: none;
  }

  .react-datepicker-time__input {
    margin-left: 0px !important;
;
    .dark-time-input {
      color: #f4f6fa !important;
      background-color: var(--surfaces-surface-01) !important;
    }
  }

  .react-datepicker-wrapper {
    width: 100%;
  }

  .react-datepicker-time__caption {
    display: none;
  }

  .custom-time-input {
    background-color: #fff;
    border-left: 1px solid #CCD1D5;
    border-top-right-radius: 10px;
    border-bottom-right-radius: 10px;
  }

  .time-header {
    width: 62px;
    height: 35px;
    padding: 8px 6px 7px 6px;
    justify-content: center;
    align-items: center;
    display: flex;
    border-bottom: 1px solid #CCD1D5;
    font-weight: 500;
    font-family: 'IBM Plex Sans';
    color:var(--cc-placeholder-text);
    background-color: var(--cc-surface1-surface);
  }

  .time-input-body {
    padding-bottom: 12px;
  }

  .time-col {
    margin-top: 5px;
    overflow-y: auto;
    overflow-x: hidden;
    scrollbar-width: none;
    height: 265px;
    width: 62px;
    color: var(--cc-primary-text) !important;
  }

  .selected-time {
    background-color: var(--cc-primary-brand) !important;
    border-radius: 6px;
    color: #fff;
  }

  .time-item {
    width: 50px;
    height: 22px;
    display: flex;
    justify-content: center;
    align-items: center;
    margin: 2px 6px;
    font-size: 11px;
    cursor: pointer;
  }

  .time-item:hover {
    background-color: var(--interactive-overlays-fill-hover);
    border-radius: 6px;
  }

  .react-datepicker-popper[data-placement^=top] {
    padding-bottom: 0px;
  }
}



.create-app-with-ai-prompt-wrapper {
  padding: 16px 0;

  header {
    display: flex;
    gap: 12px;

    .left {
      border-radius: 24px;
      display: flex;
      width: 44px;
      height: 44px;
      padding: 3px 3px 6px 3px;
      justify-content: center;
      align-items: center;
      gap: 8px;
    }

    .right {
      h3 {
        margin: 0;
        color: var(--text-placeholder, #6A727C);
        font-family: "IBM Plex Sans";
        font-size: 12px;
        font-style: normal;
        font-weight: 400;
        line-height: 18px;
      }

      h2 {
        margin: 0;
        color: var(--text-default, #1B1F24);
        font-size: 16px;
        font-style: normal;
        font-weight: 400;
        line-height: 24px;
      }
    }

    .learn-about-tooljet-ai {
      align-self: flex-end;
      margin-left: auto;

      span {
        color: var(--text-default, #1B1F24);

        /* small/medium */
        font-family: "IBM Plex Sans";
        font-size: 11px;
        font-style: normal;
        font-weight: 500;
        line-height: 16px;
        /* 145.455% */
        margin-left: 4px;
      }
    }
  }



  section {
    border-radius: 6px;
    background: var(--background-surface-layer-01, #FFFFFF);
    margin-top: 12px;
    padding: 12px;
    border: 1px solid transparent;

    &:focus-within {
      border: 1px solid var(--border-accent-strong, #4368E3);
    }

    div.input {
      color: var(--text-default, #1B1F24);
      font-size: 12px;
      font-style: normal;
      font-weight: 400;
      line-height: 18px;
      max-height: 150px;
      overflow-y: auto;
      min-height: 18px;



    }

    div.actions {
      margin-top: 12px;
      display: flex;
      align-items: center;
      justify-content: space-between;

      .left {
        display: flex;
      }

      .left button {
        background: red;
        height: 28px;
        width: 28px;
        background-color: transparent !important;
        border: none;
        outline: none;
        display: flex;
        align-items: center;

        &:hover {
          background-color: #f1f1f1 !important;
        }

        // &:focus {
        //   border: 1px solid var(--border-default, #CCD1D5);
        //   background: var(--button-outline, #FFF);
        //   box-shadow: 0px 0px 0px 2px var(--Interactive-focusActive, #4368E3);
        // }

      }

      button.submit {
        height: 28px;
        width: 28px;
        border-radius: 6px;
        border: 1px solid var(--border-weak, #E4E7EB);
        background: var(--button-secondary, #FFF);

        /* Elevations/100 */
        box-shadow: 0px 0px 1px 0px var(--dropshadow-100700-layer-1, rgba(48, 50, 51, 0.05)), 0px 1px 1px 0px var(--dropshadow-100400-layer-2, rgba(48, 50, 51, 0.10));
        display: flex;
        align-items: center;
        justify-content: center;

        &:hover {
          border: 1px solid var(--border-default, #CCD1D5);
          background: var(--button-outline-hover, rgba(136, 144, 153, 0.12));

        }

        // &:focus {
        //   border: 1px solid var(--border-default, #CCD1D5);
        //   background: var(--button-outline, #FFF);
        //   box-shadow: 0px 0px 0px 2px var(--Interactive-focusActive, #4368E3);
        // }
      }
    }
  }

  .example-prompts {
    margin-top: 12px;
    display: flex;
    gap: 12px;
    align-items: center;

    .left {
      color: var(--text-placeholder, #6A727C);
      font-family: "IBM Plex Sans";
      font-size: 12px;
      font-style: normal;
      font-weight: 400;
      line-height: 18px;
    }

    .right {
      display: flex;
      gap: 8px;

      button {
        border: none;
        outline: none;
        display: flex;
        gap: 6px;
        align-items: center;
        padding: 5px 10px;
        background: transparent;
        border-radius: 6px;
        border: 1px solid var(--border-weak, #E4E7EB);
        background: var(--button-secondary, #FFF);
        box-shadow: 0px 0px 1px 0px var(--dropshadow-100700-layer-1, rgba(48, 50, 51, 0.05)), 0px 1px 1px 0px var(--dropshadow-100400-layer-2, rgba(48, 50, 51, 0.10));

        span {
          color: var(--text-default, #1B1F24);

          /* base/medium */
          font-family: "IBM Plex Sans";
          font-size: 12px;
          font-style: normal;
          font-weight: 500;
          line-height: 18px;
          /* 150% */
        }

        &:hover {
          border: 1px solid var(--border-default, #CCD1D5);
          background: linear-gradient(0deg, var(--button-outline-hover, rgba(136, 144, 153, 0.12)) 0%, var(--button-outline-hover, rgba(136, 144, 153, 0.12)) 100%), var(--button-outline, #FFF);
        }
      }
    }
  }
}

section.ai-message-prompt-input-wrapper {

  border-radius: 6px;
  // border: 1px solid var(--border-accent-strong, #4368E3);
  background: var(--background-surface-layer-01, #FFFFFF);
  margin-top: 12px;
  padding: 12px;

  &.inside-appbuilder {
    border: none;
    background: var(--slate2);
    margin: 16px;
    border-radius: 6px;

    /* Elevations/300 */
    box-shadow: 0px 0px 1px 0px var(--dropshadow-100700-layer-1, rgba(48, 50, 51, 0.05)), 0px 4px 8px 0px var(--dropshadow-100400-layer-2, rgba(48, 50, 51, 0.10));
    z-index: 2;
  }

  div.input {
    color: var(--text-default, #1B1F24);
    font-size: 12px;
    font-style: normal;
    font-weight: 400;
    line-height: 18px;
    max-height: 150px;
    overflow-y: auto;
    min-height: 18px;
    position: relative;
  }

  .input::before {
    content: attr(data-placeholder);
    position: absolute;
    top: 0;
    left: 0;
    color: #aaa;
    pointer-events: none;
    white-space: pre-wrap;
    display: block;
    width: 100%;
    overflow: hidden;
    color: var(--text-placeholder, #6A727C);
  }

  .input:empty::before {
    display: block;
  }

  .input:not(:empty)::before {
    display: none;
  }

  div.actions {
    margin-top: 12px;
    display: flex;
    align-items: center;
    justify-content: space-between;

    .left {
      display: flex;
    }

    .left button {
      background: red;
      height: 28px;
      width: 28px;
      background-color: transparent !important;
      border: none;
      outline: none;
      display: flex;
      align-items: center;

      &:hover {
        background-color: #f1f1f1 !important;
      }

      // &:focus {
      //   border: 1px solid var(--border-default, #CCD1D5);
      //   background: var(--button-outline, #FFF);
      //   box-shadow: 0px 0px 0px 2px var(--Interactive-focusActive, #4368E3);
      // }

    }

    button.submit {
      height: 28px;
      width: 28px;
      border-radius: 6px;
      border: 1px solid var(--border-weak, #E4E7EB);
      background: var(--button-secondary, #FFF);

      /* Elevations/100 */
      box-shadow: 0px 0px 1px 0px var(--dropshadow-100700-layer-1, rgba(48, 50, 51, 0.05)), 0px 1px 1px 0px var(--dropshadow-100400-layer-2, rgba(48, 50, 51, 0.10));
      display: flex;
      align-items: center;
      justify-content: center;

      &:hover {
        border: 1px solid var(--border-default, #CCD1D5);
        background: var(--button-outline-hover, rgba(136, 144, 153, 0.12));
      }

      // when disabled
      &:disabled {
        border-radius: 6px;
        border: 1px solid var(--border-weak, #E4E7EB);
        background: linear-gradient(0deg, var(--button-outline-disabled, #FFF) 0%, var(--button-outline-disabled, #FFF) 100%), var(--button-secondary, #FFF);
      }

      // &:focus {
      //   border: 1px solid var(--border-default, #CCD1D5);
      //   background: var(--button-outline, #FFF);
      //   box-shadow: 0px 0px 0px 2px var(--Interactive-focusActive, #4368E3);
      // }
    }
  }
}


.tj-inspector-timepicker.dark-theme {
  .react-datepicker {
    color: #f4f6fa !important;
    background-color: var(--surfaces-surface-01) !important;
  }

  .react-datepicker,
  .react-datepicker__header {
    border: 1px solid var(--borders-default);
    background-color: #1f2936;

    .react-datepicker-time__header {
      color: #fff !important;
    }

  }
}

.tj-inspector-timepicker {
  padding: 0px !important;

  .react-datepicker__time-list {
    scrollbar-width: none;
  }

  .react-datepicker__triangle {
    display: none;
  }
}

.custom-inspector-validation-date-picker,
.custom-inspector-validation-time-picker {
  flex-basis: 100% !important;
  font-family: monospace;
  font-size: 12px;
  height: 32px;

  .react-datepicker-wrapper {
    width: 100%;

    input {
      width: 100%;
      border: 1px solid var(--slate7);
      padding: 5px 5px;
      background-color: var(--base);
      background-color: #fff;
      color: rgb(0, 92, 197);
      height: 32px;
    }

    input.dark-theme {
      background-color: #272822;
      color: rgb(174, 129, 255);

    }
  }


}

.custom-inspector-validation-time-picker {
  .custom-time-input {
    border-left: none;
    border-radius: 10px;
  }

  .time-col {
    height: 200px;
  }

  .react-datepicker__input-time-container {
    border-radius: 10px;
  }



}

.custom-inspector-validation-time-picker-popper {
  border-radius: 10px;
}

.input-date-display-format,
.input-date-time-format {
  height: 60px;

  .hide-fx {
    opacity: 0;
    transition: opacity 0.3s ease;
  }

  &:hover {
    .hide-fx {
      opacity: 1;
    }
  }
}


.tj-daterange-widget.dark-theme {
  .react-datepicker__day {
    color: white;
  }

  .react-datepicker__day:hover,
  .react-datepicker__day--selecting-range-end {
    background-color: var(--interactive-overlays-fill-hover) !important;
  }

  .react-datepicker__day--keyboard-selected {
    background-color: var(--interactive-overlays-fill-pressed) !important;
  }

  .react-datepicker__month-container {
    background-color: #1e2226;
  }

  .react-datepicker__day--outside-month {
    color: #6d757d;
  }

  .react-datepicker__day-name {
    color: #858c94;
  }

}

.tj-daterange-widget {

  border-radius: 10px;
  box-shadow: 0px 8px 16px 0px #3032331A !important;
  font-family: 'IBM Plex Sans';

  .react-datepicker__day--in-selecting-range,
  .react-datepicker__day--in-range {
    border-radius: 0px;
    background-color: #4368E31A !important;
  }

  .react-datepicker__header {
    background-color: var(--surfaces-surface-01);
    padding: 6px 0px;
    border: none;
  }

  .react-datepicker__day--selecting-range-end {
    border-radius: 8px;
    background-color: #ededee !important;
  }

  .react-datepicker__day--selecting-range-start, .react-datepicker__day--selected, .react-datepicker__day--range-end {
    border-radius:8px !important;
    background-color: var(--cc-primary-brand) !important;
    color: #fff !important;
  }

  .react-datepicker__day--in-range:has(+ .react-datepicker__day--range-end),
  .react-datepicker__day--in-selecting-range:has(+ .react-datepicker__day--selecting-range-end) {
    border-top-right-radius: 8px;
    border-bottom-right-radius: 8px;
  }

  .react-datepicker__day--in-range:has(+ .react-datepicker__day--range-end) {
    box-shadow: 10px 0 0 0px #4368E31A;
  }

  .react-datepicker__day--range-start+.react-datepicker__day--in-range,
  .react-datepicker__day--selecting-range-start+.react-datepicker__day--in-selecting-range {
    border-top-left-radius: 8px;
    border-bottom-left-radius: 8px;
  }

  .react-datepicker__day--range-start+.react-datepicker__day--in-range {
    box-shadow: -10px 0 0 0px #4368E31A;
  }

  .react-datepicker__week {

    .react-datepicker__day--in-range:first-of-type,
    .react-datepicker__day--in-selecting-range:first-of-type,
    .react-datepicker__day--outside-month+.react-datepicker__day--in-range,
    .react-datepicker__day--outside-month+.react-datepicker__day--in-selecting-range {
      border-top-left-radius: 8px;
      border-bottom-left-radius: 8px;
    }

    .react-datepicker__day--in-range:last-of-type,
    .react-datepicker__day--in-selecting-range:last-of-type,
    .react-datepicker__day--in-range:has(+ .react-datepicker__day--outside-month),
    .react-datepicker__day--in-selecting-range:has(+ .react-datepicker__day--outside-month) {
      border-top-right-radius: 8px;
      border-bottom-right-radius: 8px;
    }

  }

  .tj-datepicker-widget-arrows {
    box-shadow: 0px 1px 0px 0px #0000000B;
    border: 1px solid var(--borders-default);
    display: flex;
    align-items: center;
    justify-content: center;
    padding: 4px;
    background-color: var(--cc-surface1-surface) !important;
  }

  .tj-datepicker-widget-right {
    position: absolute;
    right: 10px;
  }

  .tj-datepicker-widget-left {
    position: absolute;
    left: 10px;
  }

  .react-datepicker__day {
    font-size: 12px;
    font-style: normal;
    font-weight: 500;
    color: var(--text-primary);
    width: 34px;
    margin: 0px;
  }

  .react-datepicker__week {
    height: 24px;
    margin-bottom: 11px;
  }

  .react-datepicker {
    border-radius: 10px !important;
    border: none;
  }

}

.tj-daterangepicker-widget-month-selector,
.tj-daterangepicker-widget-year-selector {
  appearance: none;
  -moz-appearance: none;
  -webkit-appearance: none;
  padding-right: 4px;
  /* Add some padding on the right to create space for custom arrow */
  background-image: url('data:image/svg+xml;utf8,<svg xmlns="http://www.w3.org/2000/svg" viewBox="0 0 24 24" fill="%23424242" width="18px" height="18px"><path d="M7 10l5 5 5-5z" /></svg>');
  /* Add a custom arrow (you can use your own SVG) */
  background-repeat: no-repeat;
  background-position: right center;
  border: none;
  /* Remove the default border */
  padding: 8px;
  /* Adjust padding as needed */
  cursor: pointer;
  /* Add pointer cursor for better usability */
  background: none;
  padding: 0px;
  height: 24px;
  text-align: center;
  color: var(--text-primary);
  font-weight: 500;
  width: auto;
}


.datepicker-widget {
  .react-datepicker-wrapper {
    width: 100% !important;
  }
}

.daterangepicker-header {
  display: flex;
}

.datepicker-select-check {
  position: absolute;
  left: 10px;
}

.tj-daterange-widget.react-datepicker-month-component {
  border-radius: 10px;
  box-shadow: 0px 8px 16px 0px #3032331A !important;
  font-family: 'IBM Plex Sans';

  .react-datepicker__month-container {
    box-shadow: none !important;
  }


  .react-datepicker__month-text {
    height: 26px !important;
    margin: 0px;
    width: 100% !important;
  }

  .react-datepicker__month-text--in-selecting-range,
  .react-datepicker__month-text--in-range {
    border-radius: 0px;
    background-color: #4368E31A !important;
    color: #000;
  }

  .react-datepicker__header {
    background-color: var(--surfaces-surface-01);
    padding: 6px 0px;
    border: none;
  }


  .react-datepicker__month-text--selecting-range-end {
    border-radius: 8px;
    background-color: #ededee !important;

  }

  .react-datepicker__month-text--selecting-range-start, .react-datepicker__month-text--selected, .react-datepicker__month-text--range-end {
    border-radius:8px !important;
    background-color: var(--cc-primary-brand) !important;
    color: #fff !important;
  }

  .react-datepicker__month-text--in-range:has(+ .react-datepicker__month-text--range-end),
  .react-datepicker__month-text--in-selecting-range:has(+ .react-datepicker__month-text--selecting-range-end) {
    border-top-right-radius: 8px;
    border-bottom-right-radius: 8px;
  }

  .react-datepicker__month-text--in-range:has(+ .react-datepicker__month-text--range-end) {
    box-shadow: 10px 0 0 0px #4368E31A;
  }

  .react-datepicker__month-text--range-start+.react-datepicker__month-text--in-range,
  .react-datepicker__month-text--selecting-range-start+.react-datepicker__month-text--in-selecting-range {
    border-top-left-radius: 8px;
    border-bottom-left-radius: 8px;
  }

  .react-datepicker__month-text--range-start+.react-datepicker__month-text--in-range {
    box-shadow: -10px 0 0 0px #4368E31A;
  }

  .react-datepicker__month-wrapper {
    gap: 0px !important;

    .react-datepicker__month-text--in-range:first-of-type,
    .react-datepicker__month-text--in-selecting-range:first-of-type,
    .react-datepicker__month-text--outside-month-text+.react-datepicker__month-text--in-range,
    .react-datepicker__month-text--outside-month-text+.react-datepicker__month-text--in-selecting-range {
      border-top-left-radius: 8px;
      border-bottom-left-radius: 8px;
    }

    .react-datepicker__month-text--in-range:last-of-type,
    .react-datepicker__month-text--in-selecting-range:last-of-type,
    .react-datepicker__month-text--in-range:has(+ .react-datepicker__month-text--outside-month-text),
    .react-datepicker__month-text--in-selecting-range:has(+ .react-datepicker__month-text--outside-month-text) {
      border-top-right-radius: 8px;
      border-bottom-right-radius: 8px;
    }

  }
}

.dark-theme.tj-daterange-widget.react-datepicker-month-component {
  .react-datepicker {
    background-color: #1e2226;
  }

  .react-datepicker__month-text--selecting-range-end {
    border-radius: 8px;
    background-color: var(--interactive-overlays-fill-hover) !important;
  }
}

.tj-daterange-widget.react-datepicker-year-component {
  border-radius: 10px;
  box-shadow: 0px 8px 16px 0px #3032331A !important;
  font-family: 'IBM Plex Sans';
  background-color: var(--cc-surface1-surface);
  .react-datepicker__year-container {
    box-shadow: none !important;
  }

  .react-datepicker__year-wrapper {
    gap: 0px !important;

    .react-datepicker__year-text--in-range:first-of-type,
    .react-datepicker__year-text--in-selecting-range:first-of-type {
      border-top-left-radius: 8px;
      border-bottom-left-radius: 8px;
    }

    .react-datepicker__year-text--in-range:last-of-type,
    .react-datepicker__year-text--in-selecting-range:last-of-type {
      border-top-right-radius: 8px;
      border-bottom-right-radius: 8px;
    }
  }


  .react-datepicker__year-text {
    height: 26px !important;
    margin-top: 5px !important;
    margin-bottom: 5px !important;
    margin: 0px;
    width: 62px !important;
  }

  .react-datepicker__year-text--in-selecting-range,
  .react-datepicker__year-text--in-range {
    border-radius: 0px;
    background-color: #4368E31A !important;
    color: #000;
  }

  .react-datepicker__header {
    background-color: var(--surfaces-surface-01);
    padding: 6px 0px;
    border: none;
  }


  .react-datepicker__year-text--selecting-range-end {
    border-radius: 8px;
    background-color: #ededee !important;

  }

  .react-datepicker__year-text--selecting-range-start, .react-datepicker__year-text--selected, .react-datepicker__year-text--range-end {
    border-radius:8px !important;
    background-color: var(--cc-primary-brand) !important;
    color: #fff !important;
  }

  .react-datepicker__year-text--in-range:has(+ .react-datepicker__year-text--range-end),
  .react-datepicker__year-text--in-selecting-range:has(+ .react-datepicker__year-text--selecting-range-end) {
    border-top-right-radius: 8px;
    border-bottom-right-radius: 8px;
  }

  .react-datepicker__year-text--in-range:has(+ .react-datepicker__year-text--range-end) {
    box-shadow: 10px 0 0 0px #4368E31A;
  }

  .react-datepicker__year-text--range-start+.react-datepicker__year-text--in-range,
  .react-datepicker__year-text--selecting-range-start+.react-datepicker__year-text--in-selecting-range {
    border-top-left-radius: 8px;
    border-bottom-left-radius: 8px;
  }

  .react-datepicker__year-text--range-start+.react-datepicker__year-text--in-range {
    box-shadow: -10px 0 0 0px #4368E31A;
  }


}

.dark-theme {
  .daterangepicker-header {
    color: #fff;
  }
}

.dark-theme.tj-daterange-widget.react-datepicker-year-component {
  .react-datepicker {
    background-color: #1e2226;
  }

  .react-datepicker__year-text--selecting-range-end {
    border-radius: 8px;
    background-color: var(--interactive-overlays-fill-hover) !important;
  }
}

.ai-builder-sidebar {
  display: flex;
  flex-direction: column;
  overflow-x: hidden;
  position: relative;
  height: 100%;
  transition: right 0.3s ease;
  z-index: 1000;
  overflow-y: auto;

  border-left: 1px solid var(--border-weak, #E4E7EB);
  background-color: #fff;
  box-shadow: 0px 0px 1px 0px var(--dropshadow-100700-layer-1, rgba(48, 50, 51, 0.05)),
    0px 8px 16px 0px var(--dropshadow-100400-layer-2, rgba(48, 50, 51, 0.10));

  .input-box-gradient {
    position: absolute;
    bottom: 0;
    width: 100%;
    z-index: 1;
  }

  .reactMarkdown {
    * {
      font-size: 12px !important;
      color: var(--text-default, #1B1F24);
    }
  }

  .bullet {
    align-self: flex-start;
    background-color: var(--text-placeholder, #6A727C);
    margin-top: 6px;
  }

  button {
    border: none;
    outline: none;
  }


  &.dark-theme {
    background-color: #1f2936;

    .header {
      background-color: #1f2936;
    }
  }

  button.dropdown-toggle {
    height: 20px;
    width: 20px;
    display: flex;
    align-items: center;
    justify-content: center;
    background-color: transparent;
    margin-right: 5px;

    svg {
      transition: ease-in-out 0.2s;
      flex-shrink: 0;
    }

    &:hover {
      border: 1px solid var(--border-default, #CCD1D5);
      background: var(--button-outline-hover, rgba(136, 144, 153, 0.12));
    }

    // &:focus {
    //   border: 1px solid var(--border-default, #CCD1D5);
    //   background: var(--button-outline, #FFF);
    //   box-shadow: 0px 0px 0px 2px var(--Interactive-focusActive, #4368E3);
    // }

    &::after {
      display: none !important;
    }
  }

  .header {
    position: sticky;
    top: 0;
    z-index: 2;

    background-color: #fff;
    padding: 8px 16px 0 16px;

    border-bottom: 1px solid var(--border-weak, #E4E7EB);

    .conversation-type-toggle {
      margin-top: 4px;
      display: flex;
      align-items: flex-start;
      gap: 4px;

      button {
        padding: 6px 7px;
        color: var(--text-default, #1B1F24);
        background: transparent;
        position: relative;
        font-size: 12px;
        font-style: normal;
        font-weight: 500;
        line-height: 18px;

        /* 150% */
        &.active {
          &::after {
            content: '';
            position: absolute;
            bottom: 0;
            left: 0;
            width: 100%;
            height: 2px;
            background-color: var(--primary-accent-strong);
          }

        }
      }
    }

    section {
      display: flex;
      align-items: center;
      justify-content: space-between;

      h1 {
        color: var(--text-default, #1B1F24);
        font-family: "IBM Plex Sans";
        font-size: 14px;
        font-style: normal;
        font-weight: 500;
        line-height: 20px;
        margin-bottom: 0;

        .highlight {
          color: #FF5F6D
        }
      }

      button {
        height: 28px;
        width: 28px;
        display: flex;
        align-items: center;
        justify-content: center;
        background: transparent;

        &:hover {
          background: var(--interactive-hover, rgba(136, 144, 153, 0.12));
        }

        // &:focus {
        //     border: 1px solid var(--border-default, #CCD1D5);
        //     background: var(--button-outline, #FFF);
        //     box-shadow: 0px 0px 0px 2px var(--Interactive-focusActive, #4368E3);
        // }
      }
    }


  }

  .conversation-wrapper {
    overflow-y: auto;
    flex-grow: 1;
    padding: 32px;
    z-index: 2;

    // remote the scrollbar
    &::-webkit-scrollbar {
      display: none;
    }

    .zero-state-wrapper {
      margin-bottom: 20px;

      header {
        .logo {
          display: flex;
          justify-content: center;
          align-items: center;
          display: flex;
          width: 40px;
          height: 40px;
          border-radius: 24px;
          border: 1px solid var(--border-weak, #E4E7EB);
          background: var(--background-surface-layer-01, #FFFFFF);
        }

        .greeting {
          margin-top: 12px;

          h1 {
            margin: 0;
            color: var(--text-default, #1B1F24);
            font-size: 16px;
            font-style: normal;
            font-weight: 500;
          }

          p {
            color: var(--text-placeholder, #6A727C);
            font-size: 12px;
            font-style: normal;
            font-weight: 400;
            margin-top: 4px;
          }
        }
      }

      .get-started {
        margin-top: 24px;

        h2 {
          display: flex;
          padding: 6px 0px;
          color: var(--text-placeholder, #6A727C);
          font-size: 11px;
          font-style: normal;
          font-weight: 500;
          line-height: 20px;
          margin: 0;
        }

        .suggestion {
          display: flex;
          padding: 4px 8px;
          align-items: center;
          gap: 4px;
          border-radius: 6px;

          p {
            margin: 0;
            color: var(--text-default, #1B1F24);
            font-size: 12px;
            font-style: normal;
            font-weight: 400;
          }


          // &:hover {
          //   background: var(--interactive-hover, rgba(136, 144, 153, 0.12));
          // }
        }
      }


    }

    .message-wrapper {
      &+.message-wrapper {
        margin-top: 20px;
      }

      header {
        .logo {
          display: flex;
          width: 28px;
          height: 28px;
          justify-content: center;
          align-items: center;
          gap: 8px;
          border-radius: 24px;
          border: 1px solid var(--border-weak, #E4E7EB);
          background: var(--background-surface-layer-01, #FFFFFF);


          svg {
            flex-shrink: 0;
          }
        }
      }

      &.invalid-prompt {
        .message-section:first-of-type {
          margin-top: 4px;

          p {
            margin: 0;
            color: var(--text-default, #1B1F24);
            font-size: 12px;
            font-style: normal;
            font-weight: 400;
          }
        }

        .message-section:nth-of-type(2) {
          margin-top: 12px;

          h3 {
            margin: 0;
            color: var(--text-placeholder, #6A727C);
            font-size: 11px;
            font-style: normal;
            font-weight: 500;
            line-height: 20px;
            margin-top: 6px;
          }

          div.options {
            margin-top: 6px;
          }

          p {
            color: var(--text-default, #1B1F24);
            font-size: 12px;
            font-style: normal;
            font-weight: 400;
            line-height: 18px;
            padding: 4px 8px;
            margin: 0;
            border-radius: 6px;

            &:hover {
              background: var(--interactive-hover, rgba(136, 144, 153, 0.12));
            }

          }

        }

        .message-section:nth-of-type(3) {
          margin-top: 12px;


          .carousel-button {
            top: calc(50% + 15px);
          }

          h2 {
            margin: 0;
            color: var(--text-placeholder, #6A727C);
            font-size: 11px;
            font-style: normal;
            font-weight: 500;
            line-height: 20px;
            padding: 6px 0 0 0;
          }
        }
      }

      &.ai {

        h1,
        h2,
        h3 {
          margin: 0
        }

        h1 {
          color: var(--text-default, #1B1F24);
          font-size: 16px;
          font-style: normal;
          font-weight: 500;
          line-height: 24px;
        }

        h2 {
          color: var(--text-default, #1B1F24);
          font-size: 12px;
          font-style: normal;
          font-weight: 500;
          line-height: 18px;
        }

        .content {
          color: var(--text-default, #1B1F24);
          font-size: 12px;
          font-style: normal;
          font-weight: 400;
          line-height: 170%;
        }

        .ai-response-section:first-of-type {
          margin-top: 4px;
        }

        .ai-response-section:not(:first-of-type) {
          margin-top: 8px;
        }

        .subsection {
          margin-top: 8px;

          header {
            display: flex;
            align-items: center;
            height: 24px;

            svg.ai-generated-badge {
              margin-left: 10px;
            }
          }

          h3 {
            margin: 0;
            color: var(--text-placeholder, #6A727C);
            font-size: 11px;
            font-style: normal;
            font-weight: 500;
            line-height: 20px;
          }

          .subsection-content {
            margin-left: 20px;

            .list-item {
              color: var(--text-default, #1B1F24);
              font-size: 12px;
              font-style: normal;
              font-weight: 400;
              line-height: 18px;
              display: flex;
              gap: 6px;
              align-items: center;

              button.checkbox {
                display: flex;
                width: 16px;
                height: 16px;
                padding: 3px;
                justify-content: center;
                align-items: center;
                border-radius: 5px;
                margin-top: 2px;
                align-self: flex-start;

                &.selected {
                  background: var(--button-primary, #4368E3);
                }
              }

            }

            .list-item:first-of-type {
              margin-top: 2px;
            }


            .list-item:not(:first-of-type) {
              margin-top: 8px;
            }

            .color-picker {
              display: flex;
              margin-top: 8px;
              align-items: center;

              &:first-of-type {
                margin-top: 2px;
              }

              .color-input {
                width: 18px;
                height: 18px;
                border-radius: 6px;
                outline: none;
                border: 1px solid var(--border-default, #CCD1D5);
                background: #FFB224;
                box-shadow: 0px 1px 0px 0px var(--_-Dropshadow-000, rgba(0, 0, 0, 0.10));

                &:hover {
                  cursor: pointer;
                }
              }

              p {
                margin-bottom: 0;
                margin-left: 6px;
                color: var(--text-default, #1B1F24);
                text-align: center;

                /* Paragraph/Extrasmall/Regular */
                font-family: "IBM Plex Sans";
                font-size: 12px;
                font-style: normal;
                font-weight: 400;
                line-height: 20px;
                /* 166.667% */
              }

              .color-picker-item {
                width: 24px;
                height: 24px;
                border-radius: 50%;
                border: 1px solid var(--border-weak, #E4E7EB);
                cursor: pointer;

                &.selected {
                  border: 1px solid var(--border-default, #CCD1D5);
                }
              }
            }

            .table {
              margin-top: 2px;
              border-radius: 6px;
              border: 1px solid var(--border-weak, #E4E7EB);

              .tabs {
                display: flex;
                margin: 0px 16px;
                gap: 4px;
                overflow-x: auto;
                width: auto;

                // hide scrollbar   
                &::-webkit-scrollbar {
                  display: none;
                }

                button {
                  margin: 6px 0;
                  padding: 2px 7px;
                  font-family: "IBM Plex Sans";
                  font-size: 12px;
                  font-style: normal;
                  font-weight: 500;
                  line-height: 18px;
                  background: transparent;
                  border: none;
                  outline: none;
                  // border-radius: 0px;
                  position: relative;
                  color: var(--text-placeholder, #6A727C);
                  flex-shrink: 0;
                  // border-bottom: 2px solid transparent;

                  &.active {
                    color: var(--text-default, #1B1F24);

                    &::after {
                      content: "";
                      display: block;
                      width: 100%;
                      height: 2px;
                      background: var(--button-primary, #4368E3);
                      position: absolute;
                      bottom: -6px;
                      left: 0;
                    }
                  }

                  &:not(.active):hover {
                    background: var(--interactive-hover, rgba(136, 144, 153, 0.12));
                    padding: 2px 7px;
                  }
                }

              }

              .table-row {
                display: flex;
                justify-content: space-between;
                padding: 8px 12px;
                border-top: 1px solid var(--border-weak, #E4E7EB);

                p {
                  margin: 0;
                  flex-grow: 1;
                  font-size: 12px;
                  font-style: normal;
                  font-weight: 400;
                  line-height: 18px;

                  &:first-of-type {
                    color: var(--text-default, #1B1F24);

                  }

                  &:not(:first-of-type) {
                    color: var(--text-placeholder, #6A727C);
                    text-align: right;
                  }
                }
              }
            }

            .query {
              display: flex;
              align-items: center;
              gap: 4px;
              padding: 4px;
              border-radius: 6px;
              background: #88909914;

              svg {
                flex-shrink: 0;
              }

              p {
                margin: 0;
                color: var(--text-placeholder, #6A727C);
                font-size: 11px;
                font-style: normal;
                font-weight: 400;
                line-height: 16px;
                white-space: nowrap;
                overflow: hidden;
                text-overflow: ellipsis;
              }

              h4 {
                color: var(--text-default, #1B1F24);
                font-family: "IBM Plex Sans";
                font-size: 12px;
                font-style: normal;
                font-weight: 500;
                line-height: 18px;
                margin: 0;
                flex-shrink: 0;

              }

              &:first-of-type {
                margin-top: 2px;
              }

              &:not(:first-of-type) {
                margin-top: 8px;

              }
            }



          }
        }

        .action-buttons {
          margin-top: 8px;
          display: flex;
          align-items: center;
          justify-content: center;
          gap: 4px;

          button {
            border: none;
            outline: none;
            background-color: transparent;
          }

          .secondary-btn {
            padding: 5px 10px;
            display: flex;
            align-items: center;
            gap: 6px;

            span {
              color: var(--text-default, #1B1F24);
              font-size: 12px;
              font-style: normal;
              font-weight: 500;
              line-height: 18px;
            }

            &:hover {
              background: var(--interactive-hover, rgba(136, 144, 153, 0.12));
            }
          }

          .primary-btn {
            padding: 5px 10px;
            display: flex;
            align-items: center;
            gap: 6px;
            color: var(--text-default, #1B1F24);
            font-size: 12px;
            font-style: normal;
            font-weight: 500;
            line-height: 18px;
            border-radius: 6px;
            border: 1px solid var(--border-weak, #E4E7EB);
            background: var(--button-secondary, #FFF);
            box-shadow: 0px 0px 1px 0px var(--dropshadow-100700-layer-1, rgba(48, 50, 51, 0.05)), 0px 1px 1px 0px var(--dropshadow-100400-layer-2, rgba(48, 50, 51, 0.10));

            &:hover {
              background: var(--interactive-hover, rgba(136, 144, 153, 0.12));
            }
          }
        }

        .options {
          display: flex;
          padding: 4px;
          margin-top: 4px;

          .regenerate-response {
            display: flex;
            align-items: center;
            color: var(--text-default, #1B1F24);
            font-size: 11px;
            font-style: normal;
            font-weight: 500;
            line-height: 16px;
            gap: 4px;
            padding: 2px 8px;

            &:hover {
              cursor: pointer;
            }
          }

          .message-votes {
            display: flex;

            &:hover {
              button.active {
                background: var(--interactive-hover, rgba(136, 144, 153, 0.12));
              }
            }

            button {
              background: transparent;
              border: none;
              outline: none;
              display: flex;
              height: 28px;
              width: 28px;
              align-items: center;
              flex: 1 0 0;
              cursor: pointer;

              &:disabled {
                opacity: 0.7;
              }

            }
          }
        }
      }

      &.user {
        display: flex;

        /* 150% */
        .user-message {
          white-space: pre-wrap;
          display: inline-block;
          border-radius: 8px;
          background: #F5F6F7;
          padding: 8px 16px;
          justify-content: flex-end;
          align-items: center;
          gap: 8px;
          color: var(--text-default, #1B1F24);

          font-size: 12px;
          font-style: normal;
          font-weight: 400;
          line-height: 18px;
          margin-left: auto;

          &.dark-theme {
            background-color: #1B1F24;
          }


        }
      }
    }


  }

  section.template-cards {

    overflow-x: auto;
    margin-top: 6px;
    transition: height 0.1s ease !important;
    flex-direction: row;
    gap: 16px;
    display: flex;

    &::-webkit-scrollbar {
      display: none;
    }

    .section-card {
      flex: 0 0 auto;
      // display: flex;
      width: 184px;
      height: 100px;
      padding: 12px 16px;
      // flex-direction: column;
      // justify-content: center;
      gap: 8px;
      border-radius: 6px;
      background-color: #88909914;

      &:hover {
        background: var(--interactive-hover, rgba(136, 144, 153, 0.12));
      }

      svg {
        width: 16px;
        height: 16px;
        flex-shrink: 0;
      }

      .section-card-content {
        margin-top: 8px;

        h3 {
          margin: 0;
          color: var(--text-default, #1B1F24);
          font-size: 12px;
          font-style: normal;
          font-weight: 500;
          line-height: 18px;
        }

        p {
          color: var(--text-placeholder, #6A727C);
          font-size: 11px;
          font-style: normal;
          font-weight: 400;
          line-height: 16px;
          margin: 0;
          word-wrap: break-word;
          word-break: break-word;
        }
      }
    }
  }


  .templates {
    margin-top: 24px;
    position: relative;

    header {
      display: flex;
      margin-top: 6px;

      h2 {
        margin: 0;
        color: var(--text-placeholder, #6A727C);
        font-size: 11px;
        font-style: normal;
        font-weight: 500;
        line-height: 20px;
      }


    }

    .carousel-button {
      position: absolute;
      top: calc(50% + 10px);
      right: -13px;
      transform: translateY(-50%);
      z-index: 1;

      height: 28px;
      width: 28px;
      display: flex;
      padding: 4px 8px;
      align-items: center;
      gap: 4px;
      border-radius: 6px;
      background-color: #fff;
      border-radius: 6px;
      border: 1px solid var(--border-weak, #E4E7EB);
      background: var(--button-secondary, #FFF);

      /* Elevations/100 */
      box-shadow: 0px 0px 1px 0px var(--dropshadow-100700-layer-1, rgba(48, 50, 51, 0.05)), 0px 1px 1px 0px var(--dropshadow-100400-layer-2, rgba(48, 50, 51, 0.10));

      &.left {
        left: -13px;
        transform: translateY(-50%) rotateY(180deg);
      }

      &:hover {
        background: var(--interactive-hover, rgba(136, 144, 153, 0.12));
      }

    }


  }



}


.ai-message-loading-state {
  display: flex;
  margin-top: 12px;
  gap: 20px;

  .logo {
    height: 28px;
    width: 28px;
    border-radius: 24px;
    background: var(--background-surface-layer-01, #FFFFFF);
    display: flex;
    justify-content: center;
    align-items: center;
    border: 1px solid var(--border-weak, #E4E7EB);

  }

  .right {
    display: flex;
    align-items: center;
    gap: 8px;

    span {
      color: var(--text-placeholder, #6A727C);
      text-align: center;
      font-size: 11px;
      font-style: normal;
      font-weight: 400;
      line-height: 16px;
    }

    div.dots {
      display: flex;
      align-items: center;
      gap: 4px;

      .dot {
        width: 8px;
        height: 8px;
        background-color: #FF5F6D;
        opacity: 0.3;
        border-radius: 50%;
        animation: dot-blink 1.2s infinite;

      }

      .dot:nth-child(1) {
        animation-delay: 0s;
      }

      .dot:nth-child(2) {
        animation-delay: 0.3s;
      }

      .dot:nth-child(3) {
        animation-delay: 0.6s;
      }

      @keyframes dot-blink {

        0%,
        80%,
        100% {
          opacity: 0;
        }

        40% {
          opacity: 1;
        }
      }
    }
  }
}

.tj-datepicker-popover {
  width: auto;
  height: 100%;
}

.tooljet-copilot-popover {
  z-index: 10000
}

.copilot-overlay-trigger {
  display: flex;
  padding: 4px;
  justify-content: center;
  align-items: center;
  gap: 4px;
  outline: none;
  border-radius: 4px;
  border: 1px solid var(--border-weak, #E4E7EB);
  background: var(--button-secondary, #FFF);
  box-shadow: 0px 0px 1px 0px var(--dropshadow-100700-layer-1, rgba(48, 50, 51, 0.05)), 0px 1px 1px 0px var(--dropshadow-100400-layer-2, rgba(48, 50, 51, 0.10));

  &.preview-box {
    color: var(--text-default, #1B1F24);

    /* Paragraph/Extrasmall/Medium */
    font-family: "IBM Plex Sans";
    font-size: 12px;
    font-style: normal;
    font-weight: 500;
    line-height: 20px;
    /* 166.667% */
    display: flex;
    align-items: center;
    gap: 6px;
    padding: 4px 10px;
    border-radius: 6px;
    border: 1px solid Borders/default;
    background: surfaces/layer-01;

    /* Elevations/000 */
    box-shadow: 0px 1px 0px 0px var(--_-Dropshadow-000, rgba(0, 0, 0, 0.10));
  }

  &:hover {
    background: var(--interactive-hover, rgba(136, 144, 153, 0.12));
  }
}

.codehinter-copilot-btn {
  z-index: 1000;
}

#copilot-menu {
  width: 440px;
  max-width: 440px;
  max-height: 500px;
}



.tooljet-copilot {
  width: 100%;
  padding: 8px 16px !important;

  header {
    display: flex;
    align-items: center;
    justify-content: space-between;


    .text {
      color: var(--text-default, #1B1F24);
      display: flex;
      align-items: center;
      /* large/medium */
      font-family: "IBM Plex Sans";
      font-size: 14px;
      font-style: normal;
      font-weight: 500;
      line-height: 20px;
      gap: 4px;

      /* 142.857% */

    }

    button {
      border: none;
      outline: none;
      padding: 6px 7px;
      color: var(--text-default, #1B1F24);
      background: transparent;
      position: relative;

      &:hover {
        background: var(--interactive-hover, rgba(136, 144, 153, 0.12));
      }

    }
  }

  section.copilot-prompt-input {
    display: flex;
    align-items: center;
    margin-top: 8px;
    gap: 2px;
    justify-content: space-between;
    border-radius: 6px;
    border: 1px solid var(--border-weak, #E4E7EB);
    padding: 4px;

    &:focus-within {
      border: 1px solid var(--border-accent-strong, #4368E3);
    }

    .input {
      flex-grow: 1;
      color: var(--text-default, #1B1F24);
      font-family: "IBM Plex Sans";
      font-size: 12px;
      font-style: normal;
      font-weight: 400;
      line-height: 18px;
      position: relative;
      overflow-x: hidden;
      overflow-y: auto;
      max-height: 50px;
    }

    .input::before {
      content: attr(data-placeholder);
      position: absolute;
      top: 0;
      left: 0;
      color: #aaa;
      pointer-events: none;
      white-space: pre-wrap;
      display: block;
      width: 100%;
      overflow: hidden;
      color: var(--text-placeholder, #6A727C);
    }

    .input:empty::before {
      display: block;
    }

    .input:not(:empty)::before {
      display: none;
    }

    button.submit {
      height: 28px;
      width: 28px;
      border-radius: 6px;
      border: 1px solid var(--border-weak, #E4E7EB);
      background: var(--button-secondary, #FFF);

      /* Elevations/100 */
      box-shadow: 0px 0px 1px 0px var(--dropshadow-100700-layer-1, rgba(48, 50, 51, 0.05)), 0px 1px 1px 0px var(--dropshadow-100400-layer-2, rgba(48, 50, 51, 0.10));
      display: flex;
      align-items: center;
      justify-content: center;

      &:hover {
        border: 1px solid var(--border-default, #CCD1D5);
        background: var(--button-outline-hover, rgba(136, 144, 153, 0.12));
      }

      // when disabled
      &:disabled {
        border-radius: 6px;
        border: 1px solid var(--border-weak, #E4E7EB);
        background: linear-gradient(0deg, var(--button-outline-disabled, #FFF) 0%, var(--button-outline-disabled, #FFF) 100%), var(--button-secondary, #FFF);
      }

      // &:focus {
      //   border: 1px solid var(--border-default, #CCD1D5);
      //   background: var(--button-outline, #FFF);
      //   box-shadow: 0px 0px 0px 2px var(--Interactive-focusActive, #4368E3);
      // }
    }
  }

  section.content {
    max-height: 400px;
    overflow-y: auto;
    margin: 16px auto;
    background-color: #F6F7F7;
    border-radius: 6px;

    pre {
      border: none;
      background-color: transparent;
      padding: 8px 16px;
    }

  }

  footer {
    display: flex;
    align-items: center;
    gap: 8px;

    button {
      border: none;
      outline: none;
      padding: 6px 7px;
      color: var(--text-default, #1B1F24);
      background: transparent;
      position: relative;
      display: flex;
      align-items: center;
      padding: 5px 10px;
      gap: 6px;
      color: var(--text-default, #1B1F24);

      /* base/medium */
      font-family: "IBM Plex Sans";
      font-size: 12px;
      font-style: normal;
      font-weight: 500;
      line-height: 18px;
      border-radius: 6px;
      border: 1px solid var(--border-weak, #E4E7EB);
      background: var(--button-secondary, #FFF);

      /* Elevations/100 */
      box-shadow: 0px 0px 1px 0px var(--dropshadow-100700-layer-1, rgba(48, 50, 51, 0.05)), 0px 1px 1px 0px var(--dropshadow-100400-layer-2, rgba(48, 50, 51, 0.10));

      /* 150% */
      &:hover {
        background: var(--interactive-hover, rgba(136, 144, 153, 0.12));
      }
    }
  }

  &.dark-theme {
    .copilot-loader-wrapper {
      background-color: #858C9414;
    }

    section.content {
      background-color: #858C9414;

      pre {
        color: #fff
      }
    }
  }

  .copilot-loader-wrapper {
    border-radius: 6px;
    background-color: #F6F7F7;
    padding: 8px;

    .ai-message-loading-state {
      margin-top: 0
    }
  }
}

.low-credits {
  display: flex;
  align-items: center;
  justify-content: space-between;
  border-radius: 6px;
  background: var(--background-error-weak, #FCEEEF);
  padding: 6px 8px;

  span {
    color: var(--text-default, #1B1F24);

    /* small/regular */
    font-family: "IBM Plex Sans";
    font-size: 11px;
    font-style: normal;
    font-weight: 400;
    line-height: 16px;
    /* 145.455% */
    margin-left: 8px;
    flex-grow: 1;
  }
}


.codebuilder-color-swatches-wrapper {
  min-width: 231.333px;
  width: 100%;
  height: 48px;
  padding: 8px;
  border-bottom: 1px solid var(--border-weak, #E4E7EB);


  .codebuilder-color-swatches {
    display: flex;
    padding: 2px;
    flex-wrap: wrap;

    .ToggleGroup {
      width: 100%;
      height: 100%;
    }
  }

}

.codebuilder-color-swatches-options {
  width: 100%;
  height: 30px;
  padding: 6px 8px;
  border-radius: 6px;

  &:hover {
    background-color: #f0f1f2 !important;
  }

  .color-icon {
    width: 18px;
    height: 18px;
    border-radius: 4px;
    border: 1.5px solid #CCD1D5;
    background-color: #0091FF;
  }
}


.theme-dropdown-wrapper {
  gap: 75px;
  height: 32px;
  margin-bottom: 20px !important;
  justify-content: space-between;
}

.theme-custom-menu-list-header {
  margin: 16px 14px 0px 16px !important;
  font-size: 12px;
}

.theme-create-btn {
  width: 100%;
  margin-bottom: 8px;
  height: 32px;
  color: #000;
  border: 1px solid var(--Border-brand-weak, #97AEFC);
}


.theme-default-pill {
  font-size: 11px;
  background-color: #CCD1D54D;
  color: #6A727C;
  width: 49px;
  height: 18px;
  border-radius: 20px
}

.no-scroll {
  overflow: hidden;
}


.textarea-widget:focus {
  border-color: var(--cc-primary-brand);
}

.multiselct-widget-option {
  input:checked {
    background-color: var(--cc-primary-brand);
  }
}

.multiselect-box {
  .options {
    input:checked {
      background-color: var(--cc-primary-brand);
    }
  }
}

.timer-btn {
  background-color: var(--cc-primary-brand);
  &:hover {
    background-color: var(--cc-primary-brand);
  }
}

.timer-btn-hover:hover {
  background-color: var(--cc-primary-brand);
}

.canvas-styles-header {
  display: flex;
  width: 100%;
  padding: 6px 16px;
  font-family: IBM Plex Sans;
  font-size: 12px;
  font-weight: 500;
  line-height: 20px;
  text-align: left;
  text-underline-position: from-font;
  text-decoration-skip-ink: none;
  background: var(--Background-surface-layer-02, #F6F8FA);
  color: #6A727C;


}

.app-export-btn {
  background-color: #FFFFFF;
  border: 1px solid var(--Border-default, #CCD1D5);
  box-shadow: 0px 1px 0px 0px var(--Dropshadow000);
}

.dark-theme {
  .app-export-btn {
    background-color: #313b46;
    color: #ffffff;
    border: 1px solid transparent;
  }

  .canvas-styles-header {
    background-color: #212325;
    color: #ffffff;
  }
}

.dark-theme {
  .codebuilder-color-swatches-options:hover {
    background-color: #313b46 !important;
  }
}

.codebuilder-color-picker {
  .sketch-picker {
    border: none !important;
  }
}

.accordion-button.inspector {
  justify-content: space-between;
  padding: 0.375rem 1rem !important;
  border-bottom-width: 1px;
  font-family: IBM Plex Sans;
  font-weight: 500;
  font-size: 12px;
  line-height: 20px;
  letter-spacing: 0%;
  background-color: var(--interactive-default);

  &:hover {
    background-color: var(--interactive-hover);
  }
}

.cm-tooltip {
  z-index: 9999 !important;
}

.workspace-constant-value {
  position: relative;

  .fromEnv {
    content: '.env';
    border-radius: 6px;
    background: var(--Indigo-50, #EEF4FF);
    padding: 0px 8px;
    width: 40px;
    align-items: center;
    position: absolute;
    color: var(--Indigo-700, #3538CD);
    text-align: center;
    font-size: 12px;
    font-style: normal;
    font-weight: 500;
    line-height: 20px;
    margin-left: 24px;
  }

  .isDuplicate {
    padding: 0px 8px;
    border-radius: 6px;
    background: var(--Error-50, #FEF3F2);
    color: var(--Error-700, #B42318);
    text-align: center;
    font-size: 12px;
    font-style: normal;
    font-weight: 500;
    line-height: 20px;
    /* 166.667% */
    margin-left: 24px;
  }

  .env-secret-hidden-message {
    border-radius: 16px;
    background: var(--Warning-50, #FFFAEB);
    padding: 4px 12px;
    color: var(--Warning-700, #B54708);
    font-size: 12px;
    font-style: normal;
    font-weight: 400;
    line-height: 18px;

    &.dark {
      background: #FFFAEB !important;
    }
  }
}

.phone-input-widget {
  .tj-text-input-widget.is-invalid {
    border-left: none !important;
  }

  input[type="tel"] {
    border-top-left-radius: '0px' !important;
    border-bottom-left-radius: '0px' !important;
  }
}

.single-line-codehinter-input {
  .cm-editor {
    max-height: 100px !important;
  }
}

.table-cell {
  input[type="checkbox"]{
    accent-color: var(--cc-primary-brand);
    background-color: var(--cc-surface1-surface);
  }

  input[type="checkbox"]:checked::before {
    background-color: var(--cc-surface1-surface);
  }
}



.canvas-component, .workspace-theme-container {

  .tabs-component {
    .real-canvas {
      background-color: var(--cc-surface1-surface) !important;
    }
  }

  .kanban-container {
    background-color: var(--cc-surface1-surface);

    .header {
      background-color: var(--cc-surface1-surface);
    }

    .subcontainer-container {
      background-color: var(--cc-surface1-surface);

      .real-canvas {
        background-color: var(--cc-surface1-surface) !important;
      }
    }
    
  }



  .calendar-widget {
    background-color: var(--cc-surface1-surface);


    .rbc-time-header-gutter{
      color: var(--cc-primary-text);
    }
    .rbc-timeslot-group {
      color: var(--cc-primary-text);
    }
    .rbc-toolbar {
      color: var(--cc-primary-text);

      .rbc-btn-group {
        button {
          border-color: var(--cc-default-border);
          color: var(--cc-primary-text);
        }
      }
    }

    .rbc-day-bg {
      border: 1px solid var(--cc-weak-border) !important;
    }

    .rbc-button-link{
      color: var(--cc-primary-text);
    }
    .rbc-off-range{
      .rbc-button-link {
        color : var(--cc-placeholder-text);
      }
    }
    
    .rbc-off-range-bg {
      background-color: var(--cc-surface2-surface);

    
      
    }
    
    .rbc-month-header {
      .rbc-header {
        span {
          color: var(--cc-primary-text);
        }
      }

    }

  }


  input::placeholder, textarea::placeholder {
    color: var(--cc-placeholder-text) !important;
  }

  input:disabled, textarea:disabled {
    background-color: var(--cc-surface3-surface) !important;
    border-color: var(--cc-disabled-border) !important;
  }

  .sketch-picker {
    background-color: var(--cc-surface1-surface) !important;

    input {
      background-color: var(--cc-surface1-surface) !important;
    }
  }

  .multiselect-box {
    .search {
      input {
        background-color: var(--cc-surface1-surface) !important;
      }
      
    }
    
    .dropdown-container {
      background-color: var(--cc-surface1-surface) !important;
    }

    
    .select-item.selected {
      background-color: var(--cc-surface1-surface) !important;
    }
    .options {
      background-color: var(--cc-surface1-surface) !important;
      
    }
  }

  .codehinter-multi-line-input {
    .cm-content {
      background-color: var(--cc-surface1-surface) ;
    }

    .cm-gutters {
      background-color: var(--cc-surface3-surface) !important;
    }

    .cm-gutterElement {
      color: var(--cc-placeholder-text) !important;
    }
  }

}

.pagination {

  .page-item:not(.active){
    .page-link:not(.arrow-icon) {
      color: var(--cc-primary-text);
    }
  }
  
}

.timer-wrapper {
  background-color: var(--cc-surface1-surface);
  .counter-container {
    color: var(--cc-primary-text);
  }
}

.pdf-page-controls {
  background-color: var(--cc-surface1-surface);
  span{
    color: var(--cc-primary-text);
  }

}


.list-timeline-content {

  .list-timeline-title {
    color: var(--cc-primary-text);
  }

  .text-muted {
    color: var(--cc-placeholder-text) !important;
  }

  .list-timeline-time {
    color: var(--cc-placeholder-text);
  }

}

.legacy-datepicker-widget {
  .react-datepicker__header {
    background-color: var(--cc-surface3-surface) !important;
  }

  select {
    background-color: var(--cc-surface1-surface) !important;
    color: var(--cc-primary-text) !important;
  }
  .react-datepicker-popper {
    width: 100%;
    border-radius: 10px !important;
  
  }

  .react-datepicker__header  {
    color: var(--cc-primary-text) !important;
  }
  .react-datepicker__month-container {
    background-color: var(--cc-surface1-surface) !important;
    border-radius: 10px !important;
  }
  
  input {
    background-color: var(--cc-surface1-surface) !important;
    color: var(--cc-primary-text) !important;
  }

}

.components-container {
  // .accordion-header {
  //   height: 32px;
  // }

  .accordion-body {
    padding: 4px 0px 0px 0px !important;

  }

}
.table-component-footer, .table-card-header {
 .tj-ghost-black-btn:hover {
  background-color: var(--cc-table-footer-action-hover, #ECEEF0) !important;
 }

}
.table-column-lists {
  .draggable-icon-container {
    display: flex;
    align-items: center;
    margin-left: 4px;
  }
}
.missing-groups-modal {
  .modal-body {
    padding: 16px;

    .header {
      padding-top: 12px;
      font-weight: 500;
      font-size: 14px;
    }

    .sub-header {
      margin-bottom: 0px;
      font-size: 12px;
    }

    .groups-list {
      padding-top: 16px;
      padding-bottom: 16px;

      .container {
        padding: 12px;
      }
    }

    .info {
      margin-bottom: 0px;
      font-size: 12px;
      padding-bottom: 24px;
    }

    .action-btns {
      justify-content: space-between;
    }

    .primary-action,
    .secondary-action {
      padding: 8px !important;
      font-size: 12px;
    }

    .toggle-button {
      display: inline-flex;
      align-items: center;
      font-size: 14px;
      color: var(--icon-brand);
      background: none;
      border: none;
      cursor: pointer;
      padding: 0;
      font-family: inherit;
    }

    .toggle-button:hover {
      text-decoration: underline;
    }

    .toggle-button .chevron {
      transition: transform 0.2s ease;
    }

    .toggle-button.expanded .chevron {
      transform: rotate(180deg);
    }
  }
}<|MERGE_RESOLUTION|>--- conflicted
+++ resolved
@@ -4139,11 +4139,8 @@
     .rbc-event-label {
       display: none;
     }
-<<<<<<< HEAD
     background-color: var(--cc-primary-brand) !important;
     border: transparent
-=======
->>>>>>> 917b80fe
   }
 
   .rbc-off-range-bg {
