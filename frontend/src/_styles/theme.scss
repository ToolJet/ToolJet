--- conflicted
+++ resolved
@@ -6237,17 +6237,12 @@
 }
 
 .notification-center-badge {
-<<<<<<< HEAD
 
   margin-top: 0px;
   margin-left: 10px;
   margin-bottom: 15px;
-=======
-  top: 0;
+  position: absolute;
   right: 6px;
->>>>>>> a6bfc57c
-  position: absolute;
-  right: 0;
 }
 
 .notification-center {
@@ -7302,14 +7297,9 @@
 }
 
 .workspace-content-wrapper,
-<<<<<<< HEAD
 .database-page-content-wrap,
 .instance-settings-wrapper {
-  background: var(--slate2);
-=======
-.database-page-content-wrap {
   // background: var(--slate2);
->>>>>>> a6bfc57c
 }
 
 .audit-logs-nav-item {
@@ -9813,16 +9803,12 @@
   height: 72px;
 }
 
-<<<<<<< HEAD
 .datasource-permissions-wrap {
   border-top: 1px solid var(--slate5);
 }
 
-.apps-folder-permission-wrap, .apps-variable-permission-wrap {
-=======
 .apps-folder-permission-wrap,
 .apps-variable-permission-wrap {
->>>>>>> a6bfc57c
   height: 44px;
   border-bottom: 1px solid var(--slate5);
 }
@@ -9851,12 +9837,9 @@
   background-color: var(--base) !important;
 }
 
-<<<<<<< HEAD
 .manage-groups-app-dropdown,
 .manage-constants-dropdown,
 .manage-groups-datasource-dropdown {
-=======
-.manage-constants-dropdown {
   .rmsc.multi-select {
     .dropdown-container {
       gap: 17px;
@@ -9900,7 +9883,6 @@
 
 
 .manage-groups-app-dropdown {
->>>>>>> a6bfc57c
   margin-right: 12px;
 
   .rmsc .dropdown-container:focus-within {
