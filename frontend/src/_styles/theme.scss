@import "./tabler.scss";
@import "./colors.scss";
@import "./z-index.scss";
@import "./mixins.scss";
@import "./queryManager.scss";
@import "./onboarding.scss";
@import "./components.scss";
@import url('https://fonts.googleapis.com/css2?family=IBM+Plex+Sans:ital,wght@0,100;0,200;0,300;0,400;0,500;0,600;0,700;1,100;1,200;1,400;1,500;1,600;1,700&display=swap');
<<<<<<< HEAD
=======

@import "./global-datasources.scss";

@import "./typography.scss";
@import "./designtheme.scss";

>>>>>>> 6d2e2046
// variables
$border-radius: 4px;

body {
  font-family: 'IBM Plex Sans';
}

input,
button {
  border-radius: 4px;
}

.btn:hover {
  border-color: $primary;
}

.btn-sm {
  padding: 4px 8px;
}

.padding-0 {
  padding: 0;
}

.float-right {
  float: right;
}

.font-500 {
  font-weight: 500;
}

.color-inherit {
  color: inherit;
}

.text-right {
  text-align: right;
}

.navbar {
  max-height: 45px;
  min-height: auto;

  .nav-item.active:after {
    bottom: 0 !important;
  }
}

.rc-slider-track {
  background-color: $primary;
}

.rc-slider-handle {
  border-color: $primary;
}

.auth-main {
  height: 1000px;
  padding-top: calc(0.25 * 100vh);
  overflow: hidden;

  svg,
  img {
    height: 50px;
    width: 50px;
  }

  svg {
    color: #000000;
  }

  .col-4 {
    z-index: 1;
  }

  .horizontal-line {
    width: 100%;
    position: relative;
    border: 1px solid #b1b1b1;
    top: 25px;
    margin: 0px auto;
    z-index: 0;
  }

  .sso-ico {
    div {
      background-color: #ffffff;
    }
  }
}

.emoji-mart-scroll {
  border-bottom: 0;
  margin-bottom: 6px;
}

.emoji-mart-scroll+.emoji-mart-bar {
  display: none;
}

.accordion-item,
.accordion-button {
  background-color: inherit;
}

.accordion-button {
  font-weight: 400 !important;
  box-shadow: none !important;
}

.accordion-button:not(.collapsed) {
  padding-bottom: 0 !important;
}

.accordion-body {
  .form-label {
    font-weight: 400;
    font-size: 12px;
    color: #61656c;
  }

  .style-fx {
    margin-top: 3px !important;
  }
}

.editor {
  .header-container {
    max-width: 100%;
    padding: 0 10px;
    min-height: 45px;
  }

  .resizer-select,
  .resizer-active {
    border: solid 1px $primary !important;

    .top-right,
    .top-left,
    .bottom-right,
    .bottom-left {
      background: white;
      border-radius: 10px;
      border: solid 1px $primary;
    }
  }

  .resizer-selected {
    outline-width: thin;
    outline-style: solid;
    outline-color: #ffda7e;
  }

  // query data source card style start

  .query-datasource-card-container,
  .header-query-datasource-card-container {
    display: flex;
    flex-direction: row;
    gap: 10px;
    flex-wrap: wrap;
  }

  .datasource-picker {
    margin-bottom: 24px;
    padding: 0 32px;
  }

  .header-query-datasource-card-container {
    margin-top: -10px;
  }

  .header-query-datasource-card {
    position: relative;
    display: flex;
    min-width: 0;
    word-wrap: break-word;
    background-color: rgba(66, 153, 225, 0.1) !important;
    background-clip: border-box;
    border-radius: 4px;
    height: 32px;
    width: 140px;
    padding: 6px;
    align-items: center;
    text-transform: capitalize;
    font-weight: 400 !important;
    background-color: #4299e11a;

    p {
      margin: 0 8px 0 12px;
    }
  }

  .query-datasource-card {
    position: relative;
    display: flex;
    min-width: 0;
    word-wrap: break-word;
    background-color: #fff;
    background-clip: border-box;
    border: 1px solid rgba(101, 109, 119, 0.16);
    border-radius: 4px;
    height: 46px;
    width: 200px;
    padding: 10px;
    align-items: center;
    cursor: pointer;
    transition: transform .2s;

    p {
      margin: 0 8px 0 15px;
    }

    &:hover {
      transform: scale(1.02);
      box-shadow: 0.1px 0.1px 0.1px 0.1px rgba(0, 0, 0, 0.3);
    }
  }

  // end :: data source card style

  .header-query-datasource-name {
    font-size: 0.8rem !important;
    padding-top: 0px !important;
  }

  .datasource-heading {
    display: flex;
    height: 32px;
    gap: 10px;
    align-items: center;

    p {
      font-size: 12px;
      padding-top: 0px;
      cursor: pointer;
    }
  }


  .left-sidebar {
    scrollbar-width: none;
  }

  .left-sidebar::-webkit-scrollbar {
    width: 0;
    background: transparent;
  }

  .left-sidebar-layout {
    display: flex;
    justify-content: center;
    font-size: 11px;
    align-items: center;
    letter-spacing: 0.2px;

    p {
      margin-bottom: 0px;
      margin-top: 8px;
    }
  }

  .left-sidebar {
    height: 100%;
    width: 48px;
    position: fixed;
    z-index: 2;
    left: 0;
    overflow-x: hidden;
    flex: 1 1 auto;
    background-color: #fff;
    background-clip: border-box;
    border: solid rgba(0, 0, 0, 0.125);
    border-width: 0px 1px 3px 0px;
    margin-top: 0px;

    .accordion-item {
      border: solid rgba(101, 109, 119, 0.16);
      border-width: 1px 0px 1px 0px;
    }

    .datasources-container {
      height: 50%;
      overflow-y: scroll;

      tr {
        border-color: #f1f1f1;
      }
    }

    .variables-container {
      height: 50%;
      overflow-y: scroll;
    }

    .variables-container::-webkit-scrollbar-thumb,
    .datasources-container::-webkit-scrollbar-thumb {
      background: transparent;
      height: 0;
      width: 0;
    }

    .variables-container::-webkit-scrollbar,
    .datasources-container::-webkit-scrollbar {
      width: 0;
      background: transparent;
      height: 0;
    }

    .variables-container,
    .datasources-container {
      scrollbar-width: none;
    }

    .datasources-container {
      bottom: 0;
      height: 500px;
      border: solid rgba(101, 109, 119, 0.16);
      border-width: 1px 0px 1px 0px;

      .datasources-header {
        border: solid rgba(0, 0, 0, 0.125);
        border-width: 0px 0px 1px 0px;
      }
    }

    .left-sidebar-inspector {
      .card-body {
        padding: 1rem 0rem 1rem 1rem;
      }
    }

    .left-sidebar-page-selector {
      .add-new-page-button-container {
        width: 100%;
        margin-top: 10px;
      }
    }
  }

  .editor-sidebar {
    height: calc(100% - 45px);
    position: fixed;
    right: 0;
    overflow-x: hidden;
    width: 300px;
    flex: 1 1 auto;
    top: 45px;
    border-top: 1px solid #E6E8EB;
    background-color: #fff;
    background-clip: border-box;
    border: solid rgba(0, 0, 0, 0.125);
    border-width: 0px 0px 0px 1px;

    .nav-tabs .nav-link {
      color: #3e525b;
      border-top-left-radius: 0px;
      border-top-right-radius: 0px;
    }

    .inspector {
      .inspector-add-button {
        background: inherit;
      }

      .inspector-add-button:hover {
        color: $primary;
        background: #eef3f9;
        border-radius: 4px;
      }

      .form-control-plaintext {
        padding: 0;
      }

      .header {
        padding-left: 20px;
        padding-right: 20px;
        border: solid rgba(0, 0, 0, 0.125);
        border-width: 0px 0px 1px 0px;
        height: 40px;

        .component-name {
          font-weight: 500;
        }

        .component-action-button {
          top: 8px;
          right: 10px;
          position: absolute;
        }
      }

      .properties-container {
        .field {
          .form-label {
            font-size: 12px;
          }

          .text-field {
            height: 30px;
            font-size: 12px;
          }

          .form-select {
            height: 30px;
            font-size: 12px;
          }

          .select-search__input {
            padding: 0.2375rem 0.75rem;
            font-size: 0.825rem;
          }
        }
      }
    }

    .components-container::-webkit-scrollbar {
      width: 0;
      height: 0;
      background: transparent;
    }

    .components-container::-webkit-scrollbar-thumb {
      background: transparent;
    }

    .components-container {
      scrollbar-width: none;
    }

    .components-container {
      height: 100%;
      overflow: auto;
      overflow-x: hidden;
      padding-bottom: 20%;

      .component-image-holder {
        border-radius: 0;
        transition: all 0.3s cubic-bezier(0.25, 0.8, 0.25, 1);
        border: 1px solid #d2ddec;
        box-sizing: border-box;
        border-radius: 4px;

        img {
          margin: 0 auto;
        }

        &:hover {
          background: rgba(66, 153, 225, 0.1);
        }
      }

      .component-title {
        display: block;
        margin-top: 10px;
        color: #3e525b;
        font-size: 10px;
        max-width: 100%;
        text-align: center;
        word-wrap: break-word;
      }

      .component-description {
        color: grey;
        font-size: 0.7rem;
      }
    }
  }

  .main {
    margin-left: 3%;
    width: 82%;
    top: 0;

    .canvas-container::-webkit-scrollbar {
      width: 0;
      background: transparent;
      height: 0;
    }

    .canvas-container {
      scrollbar-width: none;
    }

    .canvas-container::-webkit-scrollbar {
      width: 0;
      background: transparent;
    }

    .canvas-container {
      height: 100%;
      top: 45px;
      position: fixed;
      right: 300px;
      left: 48px;
      overflow-y: auto;
      overflow-x: scroll;
      -webkit-box-pack: center;
      justify-content: center;
      -webkit-box-align: center;
      align-items: center;

      .real-canvas {
        outline: 1px dotted transparent;
      }

      .show-grid {
        outline: 1px dotted #4d72da;
        background-image: linear-gradient(to right,
            rgba(194, 191, 191, 0.2) 1px,
            transparent 1px),
          linear-gradient(to bottom,
            rgba(194, 191, 191, 0.2) 1px,
            transparent 1px);
      }

      .canvas-area {
        min-height: 2400px;
        background: #edeff5;
        margin: 0px auto;

        .resizer {
          border: solid 1px transparent;
        }
      }
    }
  }

  @media screen and (max-height: 450px) {
    .sidebar {
      padding-top: 15px;
    }

    .sidebar a {
      font-size: 18px;
    }
  }
}

.viewer {
  .header-container {
    max-width: 100%;
  }

  .main {
    padding: 0px 10px;

    .canvas-container {
      scrollbar-width: auto;
      width: 100%;
      // margin-left: 10%;
    }

    .canvas-container::-webkit-scrollbar {
      background: transparent;
    }

    .canvas-container {
      height: 100%;
      position: fixed;
      left: 0;
      overflow-y: auto;
      overflow-x: auto;
      -webkit-box-pack: center;
      justify-content: center;
      -webkit-box-align: center;
      align-items: center;

      .canvas-area {
        width: 1280px;
        min-height: 2400px;
        background: #edeff5;
        margin: 0px auto;
        background-size: 80px 80px;
        background-repeat: repeat;
      }

      .navigation-area {
        background-color: #ECEEF0;
        padding: 1rem;

        a.page-link {
          border-radius: 0;
          border: 0;
        }

        a.page-link:hover {
          color: white;
          background-color: #4D72FA;
        }

        a.page-link.active {
          color: white;
          background-color: #4D72FA;
        }
      }

      .navigation-area.dark {
        background-color: #2b3546 !important;
      }
    }
  }
}

.modal-header {
  padding: 0 1.5rem 0 1.5rem;
}

.page-body,
.homepage-body {
  height: 100vh;

  .list-group.list-group-transparent.dark .all-apps-link,
  .list-group-item-action.dark.active {
    background-color: $dark-background !important;
  }
}

.home-search-holder {
  height: 36px;
  width: 272px;

  .homepage-search {
    &:focus {
      background: none;
    }
  }
}

.homepage-app-card-list-item {
  max-width: 290px;
  flex-basis: 33%;
}

.homepage-dropdown-style {
  min-width: 11rem;
  display: block;
  align-items: center;
  margin: 0;
  line-height: 1.4285714;
  width: 100%;
  padding: 0.5rem 0.75rem;
  font-weight: 400;
  white-space: nowrap;
  border: 0;
  cursor: pointer;
}

.homepage-dropdown-style:hover {
  background: rgba(101, 109, 119, 0.06);
}

.card-skeleton-container {
  border: 0.5px solid #b4bbc6;
  padding: 1rem;
  border-radius: 8px;
  height: 180px;
}

.app-icon-skeleton {
  background-color: #91a4f6;
  border-radius: 4px;
  margin-bottom: 20px;
  height: 40px;
  width: 40px;
}

.folder-icon-skeleton {
  display: inline-block;
  background-color: #858896;
  border-radius: 4px;
  height: 14px;
  width: 14px;
}

.folders-skeleton {
  padding: 9px 12px;
  height: 34px;
  margin-bottom: 4px;
}

.card-skeleton-button {
  height: 20px;
  width: 60px;
  background: #91a4f6;
  margin-top: 1rem;
  border-radius: 4px;
}

@media (min-height: 641px) and (max-height: 899px) {
  .homepage-pagination {
    position: fixed;
    bottom: 2rem;
    width: 63%;
  }
}

@media (max-height: 640px) {
  .homepage-pagination {
    position: fixed;
    bottom: 2rem;
    width: 71%;
  }
}

@media (max-width: 1056px) {
  .homepage-app-card-list-item {
    flex-basis: 50%;
  }
}

.homepage-body {
  overflow-y: hidden;

  a {
    color: inherit;
  }

  a:hover {
    color: inherit;
    text-decoration: none;
  }

  button.create-new-app-button {
    background-color: $primary-light;
  }

  .app-list {
    .app-card {
      height: 180px;
      max-height: 180px;
      border: 0.5px solid #b4bbc6;
      box-sizing: border-box;
      border-radius: 8px;
      overflow: hidden;

      .app-creation-time {
        font-size: 12px;
        line-height: 12px;
        color: #61656f;
      }

      .app-creator {
        font-weight: 500;
        font-size: 0.625rem;
        line-height: 12px;
        color: #292d37;
        white-space: nowrap;
        overflow: hidden;
        text-overflow: ellipsis;
      }

      .app-icon-main {
        background-color: $primary;
        border-radius: 4px;

        .app-icon {
          img {
            height: 24px;
            width: 24px;
            filter: invert(100%) sepia(0%) saturate(0%) hue-rotate(17deg) brightness(104%) contrast(104%);
            vertical-align: middle;
          }
        }
      }

      .app-title {
        line-height: 20px;
        font-size: 1rem;
        font-weight: 400;
        color: #000000;
        overflow: hidden;
        max-height: 40px;
        text-overflow: ellipsis;
        display: -webkit-box;
        -webkit-line-clamp: 2;
        /* number of lines to show */
        line-clamp: 2;
        -webkit-box-orient: vertical;
      }

      button {
        font-size: 0.6rem;
        width: 100%;
      }

      .menu-ico {
        cursor: pointer;

        // &__open {
        //   background-color: #d2ddec;
        // }

        img {
          padding: 0px;
          height: 14px;
          width: 14px;
          vertical-align: unset;
        }
      }

      // .menu-ico:hover {
      //   background-color: #d2ddec;
      // }
    }

    .app-card.highlight {
      background-color: #f8f8f8;
      box-shadow: 0px 4px 4px rgba(0, 0, 0, 0.25);
      border: 0.5px solid $primary;

      button.edit-button {
        background: #ffffff;
        border: 1px solid $primary-light;
        box-sizing: border-box;
        border-radius: 4px;
        color: $primary-light;
      }

      button.launch-button {
        background: $primary-light;
        border: 1px solid $primary-light;
        box-sizing: border-box;
        border-radius: 4px;
        color: #ffffff;
      }

      .app-title {
        height: 20px;
        -webkit-line-clamp: 1;
        /* number of lines to show */
        line-clamp: 1;
      }
    }
  }
}

.template-library-modal {
  font-weight: 500;

  .modal-dialog {
    max-width: 90%;
    height: 80%;

    .modal-content {
      height: 100%;
      padding: 0;

      .modal-body {
        height: 100%;
        padding: 0 10px;

        .container-fluid {
          height: 100%;
          padding: 0;

          .row {
            height: 100%;
          }
        }
      }
    }

    .modal-body,
    .modal-footer {
      background-color: #ffffff;
    }
  }

  .template-categories {
    .list-group-item {
      border: 0;
      // padding-bottom: 3px;
    }

    .list-group-item.active {
      background-color: #edf1ff;
      color: $primary-light;
      font-weight: 600;
    }
  }

  .template-app-list {
    .list-group-item {
      border: 0;
      // padding-bottom: 3px;
    }

    .list-group-item.active {
      background-color: #edf1ff;
      color: black;
    }
  }

  .template-display {
    display: flex;
    flex-direction: row;
    align-items: center;
    height: 100%;

    h3.title {
      font-weight: 600;
      line-height: 17px;
    }

    p.description {
      font-weight: 500;
      font-size: 13px;
      line-height: 15px;
      letter-spacing: -0.1px;
      color: #8092ab;
    }

    img.template-image {
      height: 75%;
      width: 85%;
      border: 0;
      padding: 0;
      object-fit: contain;
    }

    .template-spinner {
      width: 3rem;
      height: 3rem;
      margin: auto;
      position: absolute;
      top: 0;
      bottom: 0;
      left: 0;
      right: 0;
    }

    .row {
      margin-bottom: 0;
    }
  }

  .template-list {
    padding-top: 16px;

    .template-search-box {
      input {
        border-radius: 5px !important;
      }

      .input-icon {
        display: flex;
      }
    }

    .input-icon {
      .search-icon {
        display: block;
        position: absolute;
        left: 0;
        margin-right: 0.5rem;
      }

      .clear-icon {
        cursor: pointer;
        display: block;
        position: absolute;
        right: 0;
        margin-right: 0.5rem;
      }
    }

    .list-group-item.active {
      color: $primary;
    }
  }
}

.template-library-modal.dark-mode {

  .template-modal-control-column,
  .template-list-column,
  .categories-column,
  .modal-header {
    border-color: #232e3c !important;
  }

  .modal-body,
  .modal-footer,
  .modal-header,
  .modal-content {
    color: white;
    background-color: #2b394a;
  }

  .template-categories {
    .list-group-item {
      color: white;
      border: 0;
      // padding-bottom: 3px;
    }

    .list-group-item:hover {
      background-color: #232e3c;
    }

    .list-group-item.active {
      background-color: $primary-light;
      color: white;
      font-weight: 600;
    }
  }

  .template-app-list {
    .list-group-item {
      border: 0;
      color: white;
      // padding-bottom: 3px;
    }

    .list-group-item:hover {
      border: 0;
      // color: red;
      background-color: #232e3c;
      // padding-bottom: 3px;
    }

    .list-group-item.active {
      background-color: $primary-light;
      color: white;
    }

    .no-results-item {
      background-color: #2b394a;
      color: white;
    }
  }

  .template-list {
    .template-search-box {
      input {
        background-color: #2b394a;
        border-color: #232e3c;
        color: white;
      }
    }
  }
}

.fx-container {
  position: relative;
}

.fx-common {
  position: absolute;
  top: -37.5px;
  right: 0px;
}

.fx-button {
  color: #3E63DD;
  font-family: 'IBM Plex Mono';
  font-style: italic;
  font-weight: 500;
  font-size: 12px;
  line-height: 20px;
}

.fx-button:hover,
.fx-button.active {
  font-weight: 600;
  cursor: pointer;
}

.fx-container-eventmanager {
  position: relative;
}

.fx-container-eventmanager * .fx-outer-wrapper {
  position: absolute !important;
  top: 7px !important;
  right: -26px;
}

// targeting select component library class

.component-action-select *.css-1nfapid-container {
  width: 184px !important;
}

.fx-container-eventmanager *.fx-common {
  top: 6px !important;
  right: -34px;
}

.fx-container-eventmanager-code {
  padding-right: 15px !important;
}

.unselectable {
  -webkit-touch-callout: none;
  -webkit-user-select: none;
  -khtml-user-select: none;
  -moz-user-select: none;
  -ms-user-select: none;
  user-select: none;
}

.layout-buttons {
  span {
    color: $primary;
  }
}

.theme-dark {
  .accordion-button::after {
    background-image: url("data:image/svg+xml,%3Csvg id='SvgjsSvg1001' width='288' height='288' xmlns='http://www.w3.org/2000/svg' version='1.1' xmlns:xlink='http://www.w3.org/1999/xlink' xmlns:svgjs='http://svgjs.com/svgjs'%3E%3Cdefs id='SvgjsDefs1002'%3E%3C/defs%3E%3Cg id='SvgjsG1008' transform='matrix(1,0,0,1,0,0)'%3E%3Csvg xmlns='http://www.w3.org/2000/svg' fill='/fffff' viewBox='0 0 16 16' width='288' height='288'%3E%3Cpath fill-rule='evenodd' d='M1.646 4.646a.5.5 0 0 1 .708 0L8 10.293l5.646-5.647a.5.5 0 0 1 .708.708l-6 6a.5.5 0 0 1-.708 0l-6-6a.5.5 0 0 1 0-.708z' fill='%23ffffff' class='color000 svgShape'%3E%3C/path%3E%3C/svg%3E%3C/g%3E%3C/svg%3E");
  }

  .inspector {
    border: 1px solid $dark-background;
  }

  .homepage-body {
    .app-list {
      .app-card {
        .app-creation-time {
          color: #afb0b2;
        }

        .app-creator {
          color: #c3c4cb;
        }
      }

      .app-card.highlight {
        background-color: #2c405c;

        button.edit-button {
          background: transparent;
          border: 1px solid #ffffff;
          color: #ffffff;
        }

        button.launch-button {
          background: $primary-light;
          border: 1px solid $primary-light;
          color: #ffffff;
        }
      }

      .app-title {
        line-height: 20px;
        font-size: 16px;
        font-weight: 400;
      }
    }
  }

  .layout-buttons {
    svg {
      filter: invert(89%) sepia(2%) saturate(127%) hue-rotate(175deg) brightness(99%) contrast(96%);
    }
  }

  .organization-list {
    margin-top: 5px;

    .btn {
      border: 0px;
    }

    .dropdown-toggle div {
      max-width: 200px;
      text-overflow: ellipsis;
      overflow: hidden;
    }
  }

  .left-menu {
    ul {
      li:not(.active):hover {
        color: $black;
      }
    }
  }

  .menu-ico,
  .folder-menu-icon {
    svg {
      path {
        fill: white !important;
      }
    }
  }
}

.pagination {
  .page-item.active {
    a.page-link {
      background-color: $primary-light;
    }
  }
}

.datasource-picker,
.stripe-operation-options {

  .select-search,
  .select-search-dark,
  .select-search__value input,
  .select-search-dark input {
    width: 224px !important;
    height: 32px !important;
    border-radius: $border-radius !important;
  }
}

.openapi-operation-options {

  .select-search,
  .select-search-dark,
  .select-search__value input,
  .select-search-dark input {
    height: 32px !important;
    border-radius: $border-radius !important;
  }
}

.openapi-operations-desc {
  padding-top: 12px;
}

.select-search {
  width: 100%;
  position: relative;
  box-sizing: border-box;
}

.select-search *,
.select-search *::after,
.select-search *::before {
  box-sizing: inherit;
}

.select-search-dark {
  .select-search-dark__input::placeholder {
    color: #E0E0E0;
  }
}

/**
 * Value wrapper
 */
.select-search__value {
  position: relative;
  z-index: 1;
}

.select-search__value::after {
  content: "";
  display: inline-block;
  position: absolute;
  top: calc(50% - 9px);
  right: 19px;
  width: 11px;
  height: 11px;
}

/**
 * Input
 */
.select-search__input {
  display: block;
  width: 100%;
  padding: 0.4375rem 0.75rem;
  font-size: 0.875rem;
  font-weight: 400;
  line-height: 1.4285714;
  color: #232e3c;
  background-color: #fff;
  background-clip: padding-box;
  border: 1px solid #dadcde;
  -webkit-appearance: none;
  -moz-appearance: none;
  appearance: none;
  // border-radius: 0;
  border-radius: $border-radius !important;
  transition: border-color 0.15s ease-in-out, box-shadow 0.15s ease-in-out;
}

.select-search__input::-webkit-search-decoration,
.select-search__input::-webkit-search-cancel-button,
.select-search__input::-webkit-search-results-button,
.select-search__input::-webkit-search-results-decoration {
  -webkit-appearance: none;
}

.select-search__input:not([readonly]):focus {
  cursor: initial;
}

/**
 * Options wrapper
 */
.select-search__select {
  background: #fff;
  box-shadow: 0 0.0625rem 0.125rem rgba(0, 0, 0, 0.15);
}

/**
 * Options
 */
.select-search__options {
  list-style: none;
}

/**
 * Option row
 */
.select-search__row:not(:first-child) {
  border-top: 1px solid #eee;
}

/**
 * Option
 */
.select-search__option,
.select-search__not-found {
  display: block;
  height: 36px;
  width: 100%;
  padding: 0 16px;
  background: #fff;
  border: none;
  outline: none;
  font-family: "Roboto", sans-serif;
  font-size: 14px;
  text-align: left;
  cursor: pointer;
}

.select-search--multiple .select-search__option {
  height: 48px;
}

.select-search__option.is-highlighted,
.select-search__option:not(.is-selected):hover {
  background: rgba(47, 204, 139, 0.1);
}

.select-search__option.is-highlighted.is-selected,
.select-search__option.is-selected:hover {
  background: #2eb378;
  color: #fff;
}

/**
 * Group
 */
.select-search__group-header {
  font-size: 10px;
  text-transform: uppercase;
  background: #eee;
  padding: 8px 16px;
}

/**
 * States
 */
.select-search.is-disabled {
  opacity: 0.5;
}

.select-search.is-loading .select-search__value::after {
  background-image: url("data:image/svg+xml,%3Csvg xmlns='http://www.w3.org/2000/svg' width='50' height='50' viewBox='0 0 50 50'%3E%3Cpath fill='%232F2D37' d='M25,5A20.14,20.14,0,0,1,45,22.88a2.51,2.51,0,0,0,2.49,2.26h0A2.52,2.52,0,0,0,50,22.33a25.14,25.14,0,0,0-50,0,2.52,2.52,0,0,0,2.5,2.81h0A2.51,2.51,0,0,0,5,22.88,20.14,20.14,0,0,1,25,5Z'%3E%3CanimateTransform attributeName='transform' type='rotate' from='0 25 25' to='360 25 25' dur='0.6s' repeatCount='indefinite'/%3E%3C/path%3E%3C/svg%3E");
  background-size: 11px;
}

.select-search:not(.is-disabled) .select-search__input {
  cursor: pointer;
}

/**
 * Modifiers
 */
.select-search--multiple {
  border-radius: 3px;
  overflow: hidden;
}

.select-search:not(.is-loading):not(.select-search--multiple) .select-search__value::after {
  transform: rotate(45deg);
  border-right: 1px solid #000;
  border-bottom: 1px solid #000;
  pointer-events: none;
}

.select-search--multiple .select-search__input {
  cursor: initial;
}

.select-search--multiple .select-search__input {
  border-radius: 3px 3px 0 0;
}

.select-search--multiple:not(.select-search--search) .select-search__input {
  cursor: default;
}

.select-search:not(.select-search--multiple) .select-search__input:hover {
  border-color: #2fcc8b;
}

.select-search:not(.select-search--multiple) .select-search__select {
  position: absolute;
  z-index: 2;
  right: 0;
  left: 0;
  border-radius: 3px;
  overflow: auto;
  max-height: 360px;
}

.select-search--multiple .select-search__select {
  position: relative;
  overflow: auto;
  max-height: 260px;
  border-top: 1px solid #eee;
  border-radius: 0 0 3px 3px;
}

.select-search__not-found {
  height: auto;
  padding: 16px;
  text-align: center;
  color: #888;
}

/**
* Select Search Dark Mode
*/
.select-search-dark {
  width: 100%;
  position: relative;
  box-sizing: border-box;
}

.select-search-dark *,
.select-search-dark *::after,
.select-search-dark *::before {
  box-sizing: inherit;
}

/**
 * Value wrapper
 */
.select-search-dark__value {
  position: relative;
  z-index: 1;
}

.select-search-dark__value::after {
  content: "";
  display: inline-block;
  position: absolute;
  top: calc(50% - 4px);
  right: 13px;
  width: 6px;
  height: 6px;
  filter: brightness(0) invert(1);
}

/**
 * Input
 */
.select-search-dark__input {
  display: block;
  width: 100%;
  padding: 0.4375rem 0.75rem;
  font-size: 0.875rem;
  font-weight: 400;
  line-height: 1.4285714;
  color: #fff;
  background-color: #2b3547;
  background-clip: padding-box;
  border: 1px solid #232e3c;
  -webkit-appearance: none;
  -moz-appearance: none;
  appearance: none;
  border-radius: 0;
  transition: border-color 0.15s ease-in-out, box-shadow 0.15s ease-in-out;
}

.select-search-dark__input::-webkit-search-decoration,
.select-search-dark__input::-webkit-search-cancel-button,
.select-search-dark__input::-webkit-search-results-button,
.select-search-dark__input::-webkit-search-results-decoration {
  -webkit-appearance: none;
}

.select-search-dark__input:not([readonly]):focus {
  cursor: initial;
}

/**
 * Options
 */
.select-search-dark__options {
  list-style: none;
  padding: 0;
}

/**
 * Option row
 */
.select-search-dark__row:not(:first-child) {
  border-top: none;
}

/**
 * Option
 */
.select-search-dark__option,
.select-search-dark__not-found {
  display: block;
  height: 36px;
  width: 100%;
  padding: 0 16px;
  background-color: $dark-background !important;
  color: #fff !important;
  border: none;
  outline: none;
  font-family: "Roboto", sans-serif;
  font-size: 14px;
  text-align: left;
  cursor: pointer;
  border-radius: 0;

  &:hover {
    background-color: #2b3546 !important;
  }
}

.select-search-dark--multiple .select-search-dark__option {
  height: 48px;
}

/**
 * Group
 */
.select-search-dark__group-header {
  font-size: 10px;
  text-transform: uppercase;
  background: #eee;
  padding: 8px 16px;
}

/**
 * States
 */
.select-search-dark.is-disabled {
  opacity: 0.5;
}

.select-search-dark.is-loading .select-search-dark__value::after {
  background-image: url("data:image/svg+xml,%3Csvg xmlns='http://www.w3.org/2000/svg' width='50' height='50' viewBox='0 0 50 50'%3E%3Cpath fill='%232F2D37' d='M25,5A20.14,20.14,0,0,1,45,22.88a2.51,2.51,0,0,0,2.49,2.26h0A2.52,2.52,0,0,0,50,22.33a25.14,25.14,0,0,0-50,0,2.52,2.52,0,0,0,2.5,2.81h0A2.51,2.51,0,0,0,5,22.88,20.14,20.14,0,0,1,25,5Z'%3E%3CanimateTransform attributeName='transform' type='rotate' from='0 25 25' to='360 25 25' dur='0.6s' repeatCount='indefinite'/%3E%3C/path%3E%3C/svg%3E");
  background-size: 11px;
}

.select-search-dark:not(.is-disabled) .select-search-dark__input {
  cursor: pointer;
}

/**
 * Modifiers
 */
.select-search-dark--multiple {
  border-radius: 3px;
  overflow: hidden;
}

.select-search-dark:not(.is-loading):not(.select-search-dark--multiple) .select-search-dark__value::after {
  transform: rotate(45deg);
  border-right: 1px solid #000;
  border-bottom: 1px solid #000;
  pointer-events: none;
}

.select-search-dark--multiple .select-search-dark__input {
  cursor: initial;
}

.select-search-dark--multiple .select-search-dark__input {
  border-radius: 3px 3px 0 0;
}

.select-search-dark--multiple:not(.select-search-dark--search) .select-search-dark__input {
  cursor: default;
}

.select-search-dark:not(.select-search-dark--multiple) .select-search-dark__input:hover {
  border-color: #fff;
}

.select-search-dark:not(.select-search-dark--multiple) .select-search-dark__select {
  position: absolute;
  z-index: 2;
  right: 0;
  left: 0;
  border-radius: 3px;
  overflow: auto;
  max-height: 360px;
}

.select-search-dark--multiple .select-search-dark__select {
  position: relative;
  overflow: auto;
  max-height: 260px;
  border-top: 1px solid #eee;
  border-radius: 0 0 3px 3px;
}

.select-search-dark__not-found {
  height: auto;
  padding: 16px;
  text-align: center;
  color: #888;
}

.jet-table-footer {
  .table-footer {
    width: 100%;
  }
}

.jet-data-table-header {
  max-height: 50px;
}

.jet-data-table {
  thead {
    z-index: 2;
  }

  .table thead th:not(.rdtPrev):not(.rdtSwitch):not(.rdtNext):not(.dow) {
    display: flex !important;
  }

  .table-row:hover,
  .table-row:focus {
    background: rgba(lightBlue, 0.25);
  }

  .table-row.selected {
    --tblr-table-accent-bg: rgba(lightBlue, 0.25);
    background: rgba(lightBlue, 0.25);
    font-weight: 500;
  }

  td {
    min-height: 40px;
    overflow-x: initial;

    .text-container {
      padding: 0;
      margin: 0;
      border: 0;
      height: 100%;
      outline: none;
    }
  }

  td.spacious {
    min-height: 47px;
  }

  td.compact {
    min-height: 40px;
  }

  .has-dropdown,
  .has-multiselect,
  .has-text,
  .has-datepicker,
  .has-actions {
    padding: 0 5px;
  }

  .has-text,
  .has-actions {
    margin: 0;
  }

  .wrap-wrapper {
    white-space: normal !important;
    word-break: break-all;
  }

  .scroll-wrapper {
    overflow-x: auto;
  }

  .hide-wrapper {
    overflow-x: hidden !important;
  }

  td {

    .text-container:focus-visible,
    .text-container:focus,
    .text-container:focus-within,
    .text-container:hover {
      outline: none;
      height: 100%;
    }

    display: flex !important;

    .td-container {
      margin-top: auto;
      margin-bottom: auto;
    }
  }

  td {
    .text-container:focus {
      position: sticky;
      height: 120px;
      overflow-y: scroll;
      margin-top: -10px;
      padding: 10px;
      margin-left: -9px;
      background: white;
      box-shadow: rgba(15, 15, 15, 0/05) 0px 0px 0px 1px,
        rgba(15, 15, 15, 0.1) 0px 3px 6px, rgba(15, 15, 15, 0.2) 0px 9px 24px;
      white-space: initial;
    }

    .text-container:focus-visible,
    .text-container:focus,
    .text-container:focus-within,
    .text-container:hover {
      outline: none;
    }
  }

  td {
    .text-container::-webkit-scrollbar {
      background: transparent;
      height: 0;
      width: 0;
    }
  }

  td::-webkit-scrollbar {
    background: transparent;
    height: 0;
    width: 0;
  }

  td:hover::-webkit-scrollbar {
    height: 4px;
    width: 4px;
  }

  .th {
    white-space: normal;
  }

  th:after {
    content: " ";
    position: relative;
    height: 0;
    width: 0;
  }

  .sort-desc:after {
    border-left: 5px solid transparent;
    border-right: 5px solid transparent;
    border-top: 5px solid #767676;
    border-bottom: 5px solid transparent;
    left: 0px;
    top: 7px;
  }

  .sort-asc:after {
    border-left: 5px solid transparent;
    border-right: 5px solid transparent;
    border-top: 0px solid transparent;
    border-bottom: 5px solid #767676;
    left: 0px;
    top: 7px;
  }
}

.jet-data-table::-webkit-scrollbar {
  background: transparent;
}

.jet-data-table::-webkit-scrollbar-track {
  background: transparent;
}

.jet-data-table:hover {
  overflow-x: auto;
  overflow-y: auto;
}

.jet-data-table {
  overflow: hidden;

  .form-check {
    margin-bottom: 0;
  }

  .form-check-inline {
    margin-right: 0;
  }

  .table-row {
    cursor: pointer;
  }

  thead {
    position: sticky;
    top: 0px;
    display: inline-block;

    tr {
      border-top: none;
    }
  }

  tbody {
    display: inline-block;
  }
}

.btn-primary {
  --tblr-btn-color: #{$primary-rgb};
  --tblr-btn-color-darker: #{$primary-rgb-darker};
  border-color: none;
}

.form-check-input:checked {
  background-color: $primary;
  border-color: rgba(101, 109, 119, 0.24);
}

.btn:focus,
.btn:active,
.form-check-input:focus,
.form-check-input:active,
.form-control:focus,
th:focus,
tr:focus {
  outline: none !important;
  box-shadow: none;
}

.show-password-field {
  width: fit-content;

  .form-check-input {
    cursor: pointer;
  }

  .show-password-label {
    cursor: pointer;
  }
}

// .jet-container {
//   // width: 100%;
// }

.select-search__option {
  color: rgb(90, 89, 89);
}

.select-search__option.is-selected {
  background: rgba(176, 176, 176, 0.07);
  color: #4d4d4d;
}

.select-search__option.is-highlighted.is-selected,
.select-search__option.is-selected:hover {
  background: rgba(66, 153, 225, 0.1);
  color: rgb(44, 43, 43);
}

.select-search__option.is-highlighted,
.select-search__option:hover {
  background: rgba(66, 153, 225, 0.1);
}

.select-search__options {
  margin-left: -33px;
}

.select-search__option.is-highlighted,
.select-search__option:not(.is-selected):hover {
  background: rgba(66, 153, 225, 0.1);
}

.select-search:not(.select-search--multiple) .select-search__input:hover {
  border-color: rgba(66, 153, 225, 0.1);
}

.DateInput_input {
  font-weight: 300;
  font-size: 14px;
  padding: 4px 7px 2px;
  padding: 4px 7px 2px;
  width: 100px !important;
  margin-left: 10px;
}

.jet-data-table {
  display: inline-block;
  height: 100%;

  thead {
    width: 100%;
  }

  .select-search:not(.is-loading):not(.select-search--multiple) .select-search__value::after {
    display: none;
  }

  .custom-select {
    .select-search:not(.select-search--multiple) .select-search__select {
      top: 0px;
      border: solid #9fa0a1 1px;
    }
  }

  .tags {
    width: 100%;
    min-height: 20px;

    .add-tag-button {
      display: none;
    }

    .tag {
      font-weight: 400;
      font-size: 0.85rem;
      letter-spacing: 0.04em;
      text-transform: none;

      .remove-tag-button {
        margin-left: 5px;
        margin-right: -7px;
        display: none;
      }
    }

    .form-control-plaintext {
      font-size: 12px;
    }

    .form-control-plaintext:hover,
    .form-control-plaintext:focus-visible {
      outline: none;
    }
  }

  .tags:hover {
    .add-tag-button {
      display: inline-flex;
    }
  }

  .tag:hover {
    .remove-tag-button {
      display: inline-flex;
    }
  }

  .th,
  .td {
    .resizer {
      display: inline-block;
      height: 100%;
      position: absolute;
      right: 0;
      top: 0;
      transform: translateX(50%);
      z-index: 1;
      touch-action: none;
      width: 2px;

      &.isResizing {
        background: rgb(179, 173, 173);
        width: 5px;
      }
    }
  }
}

.no-components-box {
  border: 1px dashed #3e525b;
}

.form-control-plaintext:focus-visible {
  outline: none;
  outline-width: thin;
  outline-style: solid;
  outline-color: $primary;
}

.form-control-plaintext:hover {
  outline: none;
  outline-width: thin;
  outline-style: solid;
  outline-color: rgba(66, 153, 225, 0.8);
}

.select-search__input:focus-visible {
  outline: none;
  outline-color: #4ac4d6;
}

.form-control-plaintext {
  padding: 5px;
}

.table-filters {
  position: absolute;
  top: 2.85rem;
  width: 80%;
  max-width: 700px;
  margin-right: 10%;
  right: 0;
  height: 300px;
  z-index: 100;
}

.code-builder {
  border: solid 1px #dadcde;
  border-radius: 2px;
  padding-top: 4px;

  .variables-dropdown {
    position: fixed;
    right: 0;
    width: 400px;
    z-index: 200;
    border: solid 1px #dadcde;

    .group-header {
      background: #f4f6fa;
    }
  }
}

.__react_component_tooltip {
  z-index: 10000;
}

.select-search__value::after {
  top: calc(50% - 2px);
  right: 15px;
  width: 5px;
  height: 5px;
}

.progress-bar {
  background-color: rgba(66, 153, 225, 0.7);
}

.popover-header {
  background-color: #f4f6fa;
}

.popover-body {
  .form-label {
    font-size: 12px;
  }
}

/**
 * Home page app menu
 */
#popover-app-menu {
  border-radius: 4px;
  width: 150px;
  box-shadow: 0px 3px 2px rgba(0, 0, 0, 0.25);

  .popover-body {
    padding: 16px 12px 0px 12px;

    .field {
      font-weight: 500;
      font-size: 0.7rem;

      &__danger {
        color: #ff6666;
      }
    }
  }
}

.input-icon {
  .input-icon-addon {
    display: none;
  }
}

.input-icon:hover {
  .input-icon-addon {
    display: flex;
  }
}

.input-icon:focus {
  .input-icon-addon {
    display: flex;
  }
}

.sub-section {
  width: 100%;
  display: block;
}

.text-muted {
  color: #3e525b !important;
}

body {
  color: #3e525b;
}

.RichEditor-root {
  background: #fff;
  border: 1px solid #ddd;
  font-family: "Georgia", serif;
  font-size: 14px;
  padding: 15px;
  height: 100%;
}

.RichEditor-editor {
  border-top: 1px solid #ddd;
  cursor: text;
  font-size: 16px;
  margin-top: 10px;
}

.RichEditor-editor .public-DraftEditorPlaceholder-root,
.RichEditor-editor .public-DraftEditor-content {
  margin: 0 -15px -15px;
  padding: 15px;
}

.RichEditor-editor .public-DraftEditor-content {
  min-height: 100px;
  overflow-y: scroll;
}

.RichEditor-hidePlaceholder .public-DraftEditorPlaceholder-root {
  display: none;
}

.RichEditor-editor .RichEditor-blockquote {
  border-left: 5px solid #eee;
  color: #666;
  font-family: "Hoefler Text", "Georgia", serif;
  font-style: italic;
  margin: 16px 0;
  padding: 10px 20px;
}

.RichEditor-editor .public-DraftStyleDefault-pre {
  background-color: rgba(0, 0, 0, 0.05);
  font-family: "Inconsolata", "Menlo", "Consolas", monospace;
  font-size: 16px;
  padding: 20px;
}

.RichEditor-controls {
  font-family: "Helvetica", sans-serif;
  font-size: 14px;
  margin-bottom: 5px;
  user-select: none;
}

.dropmenu {
  position: relative;
  display: inline-block;
  margin-right: 16px;

  .dropdownbtn {
    color: #999;
    background: none;
    cursor: pointer;
    outline: none;
    border: none;
  }

  .dropdown-content {
    display: none;
    position: absolute;
    z-index: 2;
    width: 100%;
    align-items: center;
    border: 1px solid transparent;
    border-radius: 4px;
    box-shadow: 0 2px 6px 2px rgba(47, 54, 59, 0.15);

    a {
      text-decoration: none;
      width: 100%;
      position: relative;
      display: block;

      span {
        text-align: center;
        width: 100%;
        text-align: center;
        padding: 3px 0px;
      }
    }
  }
}

.dropmenu .dropdown-content a:hover {
  background-color: rgba(0, 0, 0, 0.05);
}

.dropmenu:hover {
  .dropdownbtn {
    color: #5890ff;
    background-color: rgba(0, 0, 0, 0.05);
    border-radius: 4px;
  }

  .dropdown-content {
    display: block;
  }
}

.RichEditor-styleButton {
  color: #999;
  cursor: pointer;
  margin-right: 16px;
  padding: 2px 0;
  display: inline-block;
}

.RichEditor-activeButton {
  color: #5890ff;
}

.transformation-editor {
  .CodeMirror {
    min-height: 70px;
  }
}

.chart-data-input {
  .CodeMirror {
    min-height: 370px;
    font-size: 0.8rem;
  }

  .code-hinter {
    min-height: 370px;
  }
}

.map-location-input {
  .CodeMirror {
    min-height: 120px;
    font-size: 0.8rem;
  }

  .code-hinter {
    min-height: 120px;
  }
}

.rdt {
  .form-control {
    height: 100%;
  }
}

.DateInput_input__focused {
  border-bottom: 2px solid $primary;
}

.CalendarDay__selected,
.CalendarDay__selected:active,
.CalendarDay__selected:hover {
  background: $primary;
  border: 1px double $primary;
}

.CalendarDay__selected_span {
  background: $primary;
  border: $primary;
}

.CalendarDay__selected_span:active,
.CalendarDay__selected_span:hover {
  background: $primary;
  border: 1px double $primary;
  color: #fff;
}

.CalendarDay__hovered_span:active,
.CalendarDay__hovered_span:hover {
  background: $primary;
  border: 1px double $primary;
  color: #fff;
}

.CalendarDay__hovered_span {
  background: #83b8e7;
  border: 1px double #83b8e7;
  color: #fff;
}

.table-responsive {
  margin-bottom: 0rem;
}

.code-hinter::-webkit-scrollbar {
  width: 0;
  height: 0;
  background: transparent;
}

.codehinter-query-editor-input {
  .CodeMirror {
    font-family: "Roboto", sans-serif;
    color: #263136;
    overflow: hidden;
    height: 50px !important;
  }

  .CodeMirror-vscrollbar {
    overflow: hidden;
  }

  .CodeMirror-focused {
    padding-top: 0;
    height: 50px;
  }

  .CodeMirror-scroll {
    position: absolute;
    top: 0;
    width: 100%;
  }
}

.field {
  .CodeMirror-scroll {
    position: static;
    top: 0;
  }
}

.code-hinter {
  height: 36px;

  .form-control {
    .CodeMirror {
      font-family: "Roboto", sans-serif;
      height: 50px !important;
      max-height: 300px;
    }
  }

  .CodeMirror-vscrollbar,
  .CodeMirror-hscrollbar {
    background: transparent;
    height: 0;
    width: 0;
  }

  .CodeMirror-scroll {
    overflow: hidden !important;
    position: static;
    width: 100%;
  }
}

.CodeMirror-hints {
  font-family: "Roboto", sans-serif;
  font-size: 0.9rem;
  padding: 0px;
  z-index: $hints-z-index;

  li.CodeMirror-hint-active {
    background: $primary;
  }

  .CodeMirror-hint {
    padding: 4px;
    padding-left: 10px;
    padding-right: 10px;
  }
}

.cm-matchhighlight {
  color: #4299e1 !important;
  background: rgba(66, 153, 225, 0.1) !important;
}

.nav-tabs .nav-link {
  color: #3e525b;
  border-top-left-radius: 0px;
  border-top-right-radius: 0px;
}

.transformation-popover {
  padding: 14px;
  font-weight: 500;
  margin-bottom: 0px;
}

.transformation-editor {
  .CodeMirror {
    min-height: 220px;
  }
}

hr {
  margin: 1rem 0;
}

.query-hinter {
  min-height: 150px;
}

.codehinter-default-input {
  font-family: "Roboto", sans-serif;
  padding: 0.0475rem 0rem !important;
  display: block;
  width: 100%;
  font-size: 0.875rem;
  font-weight: 400;
  color: #232e3c;
  background-color: #fff;
  background-clip: padding-box;
  border: 1px solid #dadcde;
  -webkit-appearance: none;
  -moz-appearance: none;
  appearance: none;
  border-radius: 4px;
  transition: border-color 0.15s ease-in-out, box-shadow 0.15s ease-in-out;
  height: 30px;

  .CodeMirror {
    font-family: "Roboto", sans-serif;
  }

  .CodeMirror-placeholder {
    height: inherit !important;
    position: absolute !important;
    margin-top: 3px;
  }
}

.codehinter-query-editor-input {
  font-family: "Roboto", sans-serif;
  padding: 0.1775rem 0rem;
  display: block;
  width: 100%;
  font-size: 0.875rem;
  font-weight: 400;
  color: #232e3c;
  background-color: #fff;
  background-clip: padding-box;
  border: 1px solid #dadcde;
  border-radius: $border-radius;
  appearance: none;
  transition: border-color 0.15s ease-in-out, box-shadow 0.15s ease-in-out;
  height: 28px !important;
}

.modal-component {
  margin-top: 150px;

  .modal-body {
    padding: 0;
  }

  .modalWidget-config-handle {
    position: relative !important;
  }
}

.draggable-box {
  .config-handle {
    top: -20px;
    position: fixed;
    max-height: 10px;
    z-index: 100;
    min-width: 108px;

    .handle-content {
      cursor: move;
      color: $white;
      background: $primary;
    }

    .badge {
      font-size: 9px;
      border-bottom-left-radius: 0;
      border-bottom-right-radius: 0;

      .delete-part {
        margin-left: 10px;
        float: right;
      }

      .delete-part::before {
        height: 12px;
        display: inline-block;
        width: 2px;
        background-color: rgba(255, 255, 255, 0.8);
        opacity: 0.5;
        content: "";
        vertical-align: middle;
      }
    }
  }
}

.draggable-box-in-editor:hover {
  z-index: 3 !important;
}

.modal-content {
  .config-handle {
    position: absolute;

    .badge {
      font-size: 9px;
    }
  }
}

.config-handle {
  display: block;
}

.apps-table {
  .app-title {
    font-size: 1rem;
  }

  .row {
    --tblr-gutter-x: 0rem;
  }
}


.theme-dark .wrapper {

  .navbar .navbar-nav .active>.nav-link,
  .navbar .navbar-nav .nav-link.active,
  .navbar .navbar-nav .nav-link.show,
  .navbar .navbar-nav .show>.nav-link {
    color: rgba(255, 255, 255, 0.7);
  }
}

.home-page,
.org-users-page {

  .navbar .navbar-nav .active>.nav-link,
  .navbar .navbar-nav .nav-link.active,
  .navbar .navbar-nav .nav-link.show,
  .navbar .navbar-nav .show>.nav-link {
    color: rgba(35, 46, 60, 0.7);
  }

  .nav-item {
    font-size: 0.9rem;
  }

  img.svg-icon {
    cursor: pointer;
    padding-left: 2px;
    border-radius: 10px;
  }

  img.svg-icon:hover {
    background-color: rgba(224, 214, 214, 0.507);
  }
}

.CodeMirror-placeholder {
  color: #9e9e9e !important;
  font-size: 0.7rem !important;
  margin-top: 2px !important;
  font-size: 12px !important;
}

.CodeMirror-code {
  font-weight: 300;
}

.btn-primary {
  border-color: transparent;
}

.text-widget {
  overflow: auto;
}

.text-widget::-webkit-scrollbar {
  width: 0;
  height: 0;
  background: transparent;
}

.input-group-flat:focus-within {
  box-shadow: none;
}

.map-widget {
  .place-search-input {
    box-sizing: border-box;
    border: 1px solid transparent;
    width: 240px;
    height: 32px;
    padding: 0 12px;
    border-radius: 3px;
    box-shadow: 0 2px 6px rgba(0, 0, 0, 0.3);
    font-size: 14px;
    outline: none;
    text-overflow: ellipses;
    position: absolute;
    left: 50%;
    margin-left: -120px;
  }

  .map-center {
    position: fixed;
    z-index: 1000;
  }
}

.events-toggle-active {
  .toggle-icon {
    transform: rotate(180deg);
  }
}

.events-toggle {
  .toggle-icon {
    display: inline-block;
    margin-left: auto;
    transition: 0.3s transform;
  }

  .toggle-icon:after {
    content: "";
    display: inline-block;
    vertical-align: 0.306em;
    width: 0.46em;
    height: 0.46em;
    border-bottom: 1px solid;
    border-left: 1px solid;
    margin-right: 0.1em;
    margin-left: 0.4em;
    transform: rotate(-45deg);
  }
}

.nav-link-title {
  font-weight: 500;
  font-size: 0.9rem;
}

.navbar-nav {
  .dropdown:hover {
    .dropdown-menu {
      display: block;
    }
  }
}

.app-version-container {
  min-height: 200px;
  height: 100%;
  display: flex !important;
  flex-direction: column;
}

.app-version-content {
  flex: 1;
  overflow: auto;
}

.query-manager-header {
  .nav-item {
    border-right: solid 1px #dadcde;
    background: 0 0;
  }

  .nav-link {
    height: 39px;
  }
}

input:focus-visible {
  outline: none;
}

.navbar-expand-md.navbar-light .nav-item.active:after {
  border: 1px solid $primary;
}

.org-users-page {
  .select-search__input {
    color: #617179;
  }

  .select-search-role {
    position: absolute;
    margin-top: -1rem;
  }

  .has-focus>.select-search__select>ul {
    margin-bottom: 0;
  }

  .select-search__option.is-selected {
    background: $primary;
    color: $white;
  }
}

.encrypted-icon {
  margin-bottom: 0.25rem;
}

.widget-documentation-link {
  position: fixed;
  bottom: 0;
  background: $white;
  width: 100%;
  z-index: 1;
}

.components-container {
  .draggable-box {
    cursor: move;
  }
}

.column-sort-row {
  border-radius: 4px;
}

.jet-button {
  &.btn-custom:hover {
    background: var(--tblr-btn-color-darker) !important;
  }
}

.editor-sidebar::-webkit-scrollbar {
  width: 0;
  height: 0;
  background: transparent;
  -ms-overflow-style: none;
}

.editor-sidebar {
  max-width: 300px;
  scrollbar-width: none;
  -ms-overflow-style: none;
}

.sketch-picker {
  position: absolute;
}

.color-picker-input {
  border: solid 1px rgb(223, 223, 223);
  cursor: pointer;
}

.app-sharing-modal {

  .form-control.is-invalid,
  .was-validated .form-control:invalid {
    border-color: #ffb0b0;
  }
}

.widgets-list {
  --tblr-gutter-x: 0px !important;
}

.input-with-icon {
  position: relative;
  display: flex;
  flex: 1;

  .icon-container {
    position: absolute;
    right: 10px;
    top: calc(50% - 10px);
    z-index: 3;
  }
}

.dynamic-variable-preview {
  min-height: 20px;
  max-height: 500px;
  overflow: auto;
  line-height: 20px;
  font-size: 12px;
  margin-top: -2px;
  word-wrap: break-word;
  border-bottom-left-radius: 3px;
  border-bottom-right-radius: 3px;
  box-sizing: border-box;
  font-family: "Source Code Pro", monospace;

  .heading {
    font-weight: 700;
    white-space: pre;
    text-transform: capitalize;
  }
}

.user-email:hover {
  text-decoration: none;
  cursor: text;
}

.theme-dark {
  .nav-item {
    background: 0 0;
  }

  .navbar .navbar-nav .active>.nav-link,
  .theme-dark .navbar .navbar-nav .nav-link.active,
  .theme-dark .navbar .navbar-nav .nav-link.show,
  .theme-dark .navbar .navbar-nav .show>.nav-link {
    color: #fff;
  }

  .form-check>.form-check-input:not(:checked) {
    background-color: #fff;
  }

  .form-switch>.form-check-input:not(:checked) {
    background-color: #47505d !important;
  }

  .form-check-label {
    color: white;
  }

  .left-sidebar .active {
    background: #333c48;
  }

  .left-sidebar .left-sidebar-item {
    border-bottom: 1px solid #333c48;
  }

  .nav-tabs .nav-link.active {
    color: #fff !important;
  }

  .nav-tabs .nav-link {
    color: #c3c3c3 !important;
  }

  .card-body> :last-child {
    color: #fff !important;
  }

  .form-control {
    border: 1px solid #324156;
  }

  .card {
    background-color: #324156;
  }

  .card .table tbody td a {
    color: inherit;
  }

  .DateInput {
    background: #1f2936;
  }

  .DateInput_input {
    background-color: #1f2936;
    color: #fff;
  }

  &.daterange-picker-widget {
    .DateRangePickerInput_arrow_svg {
      fill: #fff;
    }
  }

  .DateRangePickerInput {
    background-color: #1f2936;
  }

  .DateInput_input__focused {
    background: #1f2936;
  }

  .DateRangePickerInput__withBorder {
    border: 1px solid #1f2936;
  }

  .main .canvas-container .canvas-area {
    background: #2f3c4c;
  }

  .main .canvas-container {
    background-color: #2f3c4c;
  }

  .main .navigation-area {
    background-color: #2f3c4c !important;

    a.page-link {
      border-radius: 0;
      border: 0;
      color: white;
    }

    a.page-link:hover {
      color: white;
      background-color: #4D72FA;
    }

    a.page-link.active {
      color: white;
      background-color: #4D72FA;
    }
  }

  .rdtOpen .rdtPicker {
    color: black;
  }

  .editor .editor-sidebar .components-container .component-image-holder {
    background: #2f3c4c !important;
    border: 1px solid #2f3c4c !important;

    center,
    .component-title {
      filter: brightness(0) invert(1);
    }
  }

  .nav-tabs .nav-link:focus,
  .nav-tabs .nav-link:hover {
    border-color: transparent !important;
  }

  .modal-content,
  .modal-header {
    background-color: #1f2936;

    .text-muted {
      color: #fff !important;
    }
  }

  .modal-header {
    border-bottom: 1px solid rgba(255, 255, 255, 0.09) !important;
  }

  .canvas-container {
    background-color: #1f2936;
  }

  .editor .main .query-pane {
    border: solid rgba(255, 255, 255, 0.09) !important;
    border-width: 1px 0px 0px 0px !important;
  }

  .no-components-box {
    background-color: #1f2936 !important;

    center {
      color: white !important;
    }
  }

  .query-list {
    .text-muted {
      color: #fff !important;
    }

    .mute-text {
      color: #8092AB;
    }
  }

  .left-sidebar,
  .editor-sidebar {
    background-color: #1f2936 !important;
  }

  .editor-sidebar {
    border: solid rgba(255, 255, 255, 0.09);
    border-width: 0px 0px 0px 0px !important;

    .nav-tabs {
      border-bottom: 1px solid rgba(255, 255, 255, 0.09) !important;
    }
  }

  .editor .editor-sidebar .nav-tabs .nav-link {
    color: #fff;

    img {
      filter: brightness(0) invert(1);
    }
  }

  .jet-table {
    background-color: #1f2936 !important;
  }

  .jet-container {
    background-color: #1f2936;
  }

  .nav-tabs .nav-item.show .nav-link,
  .nav-tabs .nav-link.active {
    background-color: #2f3c4c;
    border-color: transparent !important;
  }

  .editor .main .query-pane .query-definition-pane .header {
    border: solid #ffffff17;
    border-width: 0px 0px 1px 0px !important;
    background: #1f2936;
  }

  .left-sidebar {
    border: solid rgba(255, 255, 255, 0.09);
    border-width: 0px 1px 3px 0px;

    .text-muted {
      color: #fff !important;
    }

    .left-sidebar-page-selector {
      .list-group {
        .list-group-item {
          border: solid #1d2a39 1px;
          color: white;
        }

        .list-group-item:hover {
          background-color: #1F2936;
        }

        .list-group-item.active {
          background-color: #1F2936;
        }
      }
    }
  }

  .folder-list {
    color: #fff !important;
  }

  .app-title {
    color: #fff !important;
  }

  .RichEditor-root {
    background: #1f2936;
    border: 1px solid #2f3c4c;
  }

  .app-description {
    color: #fff !important;
  }

  .btn-light,
  .btn-outline-light {
    background-color: #42546a;
    --tblr-btn-color-text: #ffffff;

    img {
      filter: brightness(0) invert(1);
    }
  }

  .editor .left-sidebar .datasources-container tr {
    border-bottom: solid 1px rgba(255, 255, 255, 0.09);
  }

  .editor .left-sidebar .datasources-container .datasources-header {
    border: solid rgba(255, 255, 255, 0.09) !important;
    border-width: 0px 0px 1px 0px !important;
  }

  .query-manager-header .nav-item {
    border-right: solid 1px rgba(255, 255, 255, 0.09);

    .nav-link {
      color: #c3c3c3;
    }
  }

  .input-group-text {
    border: solid 1px rgba(255, 255, 255, 0.09) !important;
  }

  .app-users-list {
    .text-muted {
      color: #fff !important;
    }
  }

  .data-pane {
    border: solid #ffffff17 !important;
    border-width: 0px 1px 0px 0px !important;
  }

  .main .query-pane .data-pane .queries-container .queries-header {
    border: solid #ffffff17 !important;
    border-width: 0px 0px 1px 0px !important;

    .text-muted {
      color: #fff !important;
    }
  }

  .query-pane {
    background-color: #1f2936 !important;
  }

  .input-icon .input-icon-addon img {
    filter: invert(1);
  }

  .svg-icon {
    filter: brightness(0) invert(1);
  }

  .launch-btn {
    filter: brightness(0.4) !important;
    background: #8d9095;
  }

  .badge {
    .svg-icon {
      filter: brightness(1) invert(0);
    }
  }

  .alert {
    background: transparent;

    .text-muted {
      color: #fff !important;
    }
  }

  .editor .editor-sidebar .inspector .header {
    border: solid rgba(255, 255, 255, 0.09) !important;
    border-width: 0px 0px 1px 0px !important;
  }

  .hr-text {
    color: #fff !important;
  }

  .skeleton-line::after {
    background-image: linear-gradient(to right,
        #566177 0,
        #5a6170 40%,
        #4c5b79 80%);
  }

  .app-icon-skeleton::after {
    background-image: linear-gradient(to right,
        #566177 0,
        #5a6170 40%,
        #4c5b79 80%);
  }

  .folder-icon-skeleton::after {
    background-image: linear-gradient(to right,
        #566177 0,
        #5a6170 40%,
        #4c5b79 80%);
  }

  .select-search__input {
    color: rgb(224, 224, 224);
    background-color: #2b3547;
    border: 1px solid #2b3547;
  }

  .select-search__select {
    background: #fff;
    box-shadow: 0 0.0625rem 0.125rem rgba(0, 0, 0, 0.15);
  }

  .select-search__row:not(:first-child) {
    border-top: 1px solid #eee;
  }

  .select-search__option,
  .select-search__not-found {
    background: #fff;
  }

  .select-search__option.is-highlighted,
  .select-search__option:not(.is-selected):hover {
    background: rgba(47, 204, 139, 0.1);
  }

  .select-search__option.is-highlighted.is-selected,
  .select-search__option.is-selected:hover {
    background: #2eb378;
    color: #fff;
  }

  .org-users-page {

    .user-email,
    .user-status {
      filter: brightness(0) invert(1);
    }
  }

  .org-users-page {
    .select-search__option.is-selected {
      background: $primary;
      color: $white;
    }

    .select-search__option:not(.is-selected):hover {
      background: rgba(66, 153, 225, 0.1);
    }
  }

  .org-variables-page {

    .user-email,
    .user-status {
      filter: brightness(0) invert(1);
    }

    .btn-org-env {
      background: transparent;
    }
  }

  .org-variables-page {
    .select-search__option.is-selected {
      background: $primary;
      color: $white;
    }

    .select-search__option:not(.is-selected):hover {
      background: rgba(66, 153, 225, 0.1);
    }
  }

  .react-json-view {
    background-color: transparent !important;
  }

  .codehinter-default-input {
    background-color: transparent;
    border: 1px solid #333c48;
  }

  .color-picker-input {
    border: solid 1px #333c48;
    height: 36px;
  }

  .codehinter-query-editor-input {
    background-color: #272822;
    border: 1px solid #2c3a4c;
    border-radius: 0;
  }

  .codehinter-query-editor-input .CodeMirror {
    height: 31px !important;
  }

  .codehinter-query-editor-input .CodeMirror {
    color: #c3c3c3 !important;
  }

  .select-search:not(.is-loading):not(.select-search--multiple) .select-search__value::after {
    transform: rotate(45deg);
    border-right: 1px solid #fff;
    border-bottom: 1px solid #fff;
  }

  .widget-documentation-link {
    background-color: #1f2936;
  }

  .widget-documentation-link a {
    color: rgb(66, 153, 225);
  }

  .app-version-name.form-select {
    border-color: $border-grey-dark;
  }

  .organization-list {
    .btn {
      background-color: #273342;
      color: #656d77;
    }
  }

  .page-item {
    a.page-link {
      color: white;
    }
  }
}

.main-wrapper {
  position: relative;
  min-height: 100%;
  min-width: 100%;
  background-color: white;
}

.main-wrapper.theme-dark {
  background-color: #2b394b;
}

.jet-table {
  .global-search-field {
    background: transparent;
  }
}

.jet-table-image-column {
  margin: 0 auto;
}

.modal-backdrop.show {
  opacity: 0.74;
}

.gui-select-wrappper .select-search__input {
  height: 30px;
}

.theme-dark .input-group-text,
.theme-dark .markdown>table thead th,
.theme-dark .table thead th {
  background: #1c252f;
  color: #fff;
}

.sketch-picker {
  z-index: 1000;
}

.no-padding {
  padding: 0;
}

.nav-tabs {
  font-weight: 300;
}

.nav-tabs .nav-link.active {
  border: 0;
  border-bottom: 1px solid $primary;
  font-weight: 400;
}

.table-no-divider {
  td {
    border-bottom-width: 0px;
    padding-left: 0;
  }
}

.no-border {
  border: 0 !important;
}

input[type="text"] {
  outline-color: #dadcde !important;
}

.widget-header {
  text-transform: capitalize;
  margin-top: 12px !important;
  font-weight: 500;
  font-size: 12px;
  line-height: 12px;
}

.query-manager-events {
  max-width: 400px;
}

.validation-without-icon {
  background-image: none !important;
}

.multiselect-widget {
  label.select-item {
    width: max-content;
    min-width: 100%;

    div.item-renderer {
      align-items: center;
      line-height: 15px;

      input {
        height: 15px;
        width: 15px;
      }
    }
  }

  .rmsc .dropdown-container {
    height: 100%;
    display: flex;
    align-items: center;
    border-radius: inherit;
  }

  .rmsc {
    height: 100%;
    border-radius: inherit;
  }

  .rmsc.dark {
    --rmsc-main: $primary-light;
    --rmsc-hover: #283647;
    --rmsc-selected: #1f2936;
    --rmsc-border: #333333;
    --rmsc-gray: #555555;
    --rmsc-bg: #1f2936;
    color: #fff;
  }
}

/* Hide scrollbar for Chrome, Safari and Opera */
.invitation-page::-webkit-scrollbar {
  display: none;
}

/* Hide scrollbar for IE, Edge and Firefox */
.invitation-page {
  -ms-overflow-style: none;
  /* IE and Edge */
  scrollbar-width: none;
  /* Firefox */
}

.show {
  display: block;
}

.hide {
  display: none;
}

.draggable-box:focus-within {
  z-index: 2 !important;
}

.cursor-wait {
  cursor: wait;
}

.cursor-text {
  cursor: text;
}

.cursor-none {
  cursor: none;
}

.theme-dark .event-action {
  filter: brightness(0) invert(1);
}

.event-action {
  filter: brightness(0) invert(0);
}

.disabled {
  pointer-events: none;
  opacity: 0.4;
}

.DateRangePicker {
  padding: 1.25px 5px;
}

.datepicker-widget {
  .input-field {
    min-height: 26px;
    padding: 0;
    padding-left: 2px;
  }

  td.rdtActive,
  td.rdtActive:hover {
    background-color: $primary;
  }

  .react-datepicker__day--selected {
    background-color: $primary-light;
  }
}

.daterange-picker-widget {
  .DateInput_input {
    min-height: 24px;
    line-height: normal;
    border-bottom: 0px;
    font-size: 0.85rem;
  }

  .DateRangePicker {
    padding: 0;
  }

  .DateRangePickerInput_arrow_svg {
    height: 17px;
  }

  .DateRangePickerInput {
    overflow: hidden;
    display: flex;
    justify-content: space-around;
    align-items: center;
  }

  .DateInput_fang {
    position: fixed;
    top: 57px !important;
  }
}

.fw-400 {
  font-weight: 400;
}

.fw-500 {
  font-weight: 500;
}

.ligh-gray {
  color: #656d77;
}

.nav-item {
  background: #fff;
  font-size: 14px;
  font-style: normal;
  font-weight: 400;
  line-height: 22px;
  letter-spacing: -0.1px;
  text-align: left;
}

.w-min-100 {
  min-width: 100px;
}

.nav-link {
  min-width: 100px;
  justify-content: center;
}

.nav-tabs .nav-link.active {
  font-weight: 400 !important;
  color: $primary !important;
}

.empty {
  padding-top: 1.5rem !important;
}

.empty-img {
  margin-bottom: 0 !important;

  img {
    height: 220px !important;
    width: 260.83px !important;
  }
}

.empty-action {
  margin-top: 0 !important;

  a+a.btn-loading::after {
    color: $primary;
  }
}

.empty-action a {
  height: 36px;
  border-radius: 4px;
  font-style: normal;
  font-weight: normal;
  font-size: 14px;
  line-height: 20px;
}

.empty-action a:first-child {
  margin-right: 24px;
}

.empty-action a:first-child:hover {
  color: #ffffff !important;
}

.empty-import-button {
  background: #ffffff !important;
  cursor: pointer;

  &:hover {
    border-color: rgba(101, 109, 119, 0.24) !important;
  }
}

.empty-welcome-header {
  font-style: normal;
  font-weight: 500;
  font-size: 32px;
  line-height: 40px;
  margin-bottom: 16px;
  margin-top: 40px;
  color: #000;
  font-family: Inter;
}

.homepage-empty-image {
  width: 100%;
}

.empty-title {
  font-style: normal;
  font-weight: 400;
  font-size: 14px;
  line-height: 20px;
  display: flex;
  align-items: center;
  color: #687076;
}

// template card styles
.template-card-wrapper {
  display: flex;
  flex-direction: row;
  background: #fffffc;
  border: 1px solid #d2ddec;
  box-sizing: border-box;
  border-radius: 8px;
  width: 299px;
  height: 100px;
}

.template-action-wrapper {
  display: flex;
  flex-direction: row !important;
  font-family: Inter;
  font-style: normal;
  font-weight: 500;
  font-size: 16px;
  line-height: 19px;
  color: $primary-light;

  p {
    margin-right: 16px;
  }
}

.template-card-title {
  font-family: Inter;
  font-style: normal;
  font-weight: 600;
  font-size: 18px;
  line-height: 22px;
  display: flex;
  align-items: center;
  color: #000000;
  margin-bottom: 3px !important;
  margin-top: 20px;
}

.template-card-details {
  align-items: center;
  display: flex;
  flex-direction: column;
  justify-content: center;
}

.template-icon-wrapper {
  width: 61.44px;
  height: 60px;
  top: 685px;
  background: #d2ddec;
  border-radius: 4px;
  margin: 20px 16.36px;
}

// template style end

.calendar-widget.compact {
  .rbc-time-view-resources .rbc-time-header-content {
    min-width: auto;
  }

  .rbc-time-view-resources .rbc-day-slot {
    min-width: 50px;
  }

  .rbc-time-view-resources .rbc-header,
  .rbc-time-view-resources .rbc-day-bg {
    width: 50px;
  }
}

.calendar-widget.dont-highlight-today {
  .rbc-today {
    background-color: inherit;
  }

  .rbc-current-time-indicator {
    display: none;
  }
}

.calendar-widget {
  padding: 10px;
  background-color: white;

  .rbc-day-slot .rbc-event,
  .rbc-day-slot .rbc-background-event {
    border-left: 3px solid #26598533;
  }

  .rbc-toolbar {
    font-size: 14px;
  }

  .rbc-event {
    .rbc-event-label {
      display: none;
    }
  }

  .rbc-off-range-bg {
    background-color: #f4f6fa;
  }

  .rbc-toolbar {
    .rbc-btn-group {
      button {
        box-shadow: none;
        border-radius: 0;
        border-width: 1px;
      }
    }
  }
}

//!for calendar widget week view with compact/spacious mode border fix
.resources-week-cls .rbc-time-column:nth-last-child(7n) {
  border-left: none !important;

  .rbc-timeslot-group {
    border-left: 2.5px solid #dadcde !important;
  }
}

.resources-week-cls .rbc-allday-cell {
  border: none !important;

  .rbc-row {
    border-left: 1.5px solid #dadcde;
    border-right: 1.5px solid #dadcde;
  }
}

.resources-week-cls .rbc-time-header-cell {
  border: none !important;
}

.resources-week-cls .rbc-time-view-resources .rbc-header {
  border-left: 1.5px solid #dadcde !important;
  border-right: 1.5px solid #dadcde !important;
}

.calendar-widget.hide-view-switcher {
  .rbc-toolbar {
    .rbc-btn-group:nth-of-type(3) {
      display: none;
    }
  }
}

.calendar-widget.dark-mode {
  background-color: #1d2a39;

  .rbc-toolbar {
    button {
      color: white;
    }

    button:hover,
    button.rbc-active {
      color: black;
    }
  }

  .rbc-off-range-bg {
    background-color: #2b394b;
  }

  .rbc-selected-cell {
    background-color: #22242d;
  }

  .rbc-today {
    background-color: #5a7ca8;
  }
}

.calendar-widget.dark-mode.dont-highlight-today {
  .rbc-today {
    background-color: inherit;
  }
}

.navbar .navbar-nav {
  min-height: 2rem;
}

.navbar-brand-image {
  height: 1.2rem;
}

.navbar .navbar-brand:hover,
.theme-dark .navbar .navbar-brand:hover {
  opacity: 1;
}

.nav-tabs .nav-link.active {
  font-weight: 400 !important;
  margin-bottom: -1px !important;
}

.nav-tabs .nav-link {
  font-weight: 400 !important;
  margin: 0 !important;
  height: 100%;
}

.code-editor-widget {
  border-radius: 0;

  .CodeMirror {
    border-radius: 0 !important;
    margin-top: -1px !important;
  }
}

.jet-listview {
  overflow-y: overlay;
  overflow-x: hidden;


  // .rows {
  // }

  // .list-item {
  // }
}
.jet-listview::-webkit-scrollbar-track {
  background: transparent;

}

.jet-listview::-webkit-scrollbar-thumb {
  background: transparent;

}

.code-hinter-wrapper .popup-btn {
  position: absolute;
  display: none;
  cursor: pointer;
}

.code-hinter-wrapper:hover {
  .popup-btn {
    display: block !important;
    z-index: 1;
  }
}

.popup-btn {
  cursor: pointer !important;
  display: block;
}

.preview-icons {
  margin-top: -5px;
  width: 12px;
}

.resize-modal-portal {
  z-index: 3;

  .resize-modal {
    .modal-content {
      width: 100% !important;
      height: 100%;

      .modal-body {
        width: 100% !important;
        height: calc(100% - 44px) !important;

        .editor-container {
          height: 100%;

          .CodeMirror {
            height: 100% !important;
          }
        }
      }
    }

    .portal-header {
      width: 100% !important;
    }

    .resize-handle {
      cursor: move;
    }
  }
}

.modal-portal-wrapper {
  justify-content: center;
  align-items: center;
  position: fixed;
  position: absolute;
  left: 50%;
  top: 5%;

  .modal-body {
    width: 500px !important;
    height: 300px !important;
    padding: 0px !important;
  }

  transform: translate(-60%, 0%);
  height: 350px;
  width: auto;
  max-height: 500px;
  padding: 0px;

  .modal-content {
    border-radius: 5px !important;
  }

  .modal-body {
    width: 500px !important;
    height: 302px !important;
    padding: 0px !important;
    margin: 0px !important;
    margin-left: -1px !important; //fix the modal body code mirror margin

    border-top-left-radius: 0;
    border-top-right-radius: 0;
    border-bottom-left-radius: 5px;
    border-bottom-right-radius: 5px;
    border-bottom: 0.75px solid;
    border-left: 0.75px solid;
    border-right: 0.75px solid;

    @include theme-border($light-theme: true);

    &.dark-mode-border {
      @include theme-border($light-theme: false);
    }
  }

  .modal-dialog {
    margin-top: 4%;
  }

  .modal-header {
    padding: 0;
    font-size: 14px;
  }

  .editor-container {
    padding: 0px;

    .CodeMirror {
      border-radius: 0;
      margin: 0;
      width: 100% !important;
    }
  }

  .query-hinter {
    .CodeMirror-line {
      margin-left: 2rem !important;
    }

    .CodeMirror-cursors .CodeMirror-cursor {
      margin-left: 2rem !important;
    }
  }
}

.preview-block-portal {
  .bg-light {
    border-radius: 0 0 5px 5px;
    outline: 0.75px solid $light-green;
  }

  .bg-dark {
    margin-top: 1px;
    border-radius: 0 0 5px 5px;
    outline: 0.75px solid $light-green;
  }

  .dynamic-variable-preview {
    padding: 4px !important;
  }
}

.portal-header {
  display: flex;
  align-items: center;
  padding: 0.5rem 0.75rem;
  color: #656d77;
  background-color: #ffffffd9;
  background-clip: padding-box;
  border-top-left-radius: 5px !important;
  border-top-right-radius: 5px !important;
  width: 498px !important;
  outline: 0.75px solid;

  @include theme-border($light-theme: true, $outline: true);

  &.dark-mode-border {
    @include theme-border($light-theme: false, $outline: true);
  }
}

// close icon in inpector
[data-rb-event-key="close-inpector"] {
  position: absolute;
  right: -80px;
  background-color: #232e3c !important;
  width: 10% !important;
}

[data-rb-event-key="close-inpector-light"] {
  position: absolute;
  right: -80px;
  background-color: #fff !important;
  width: 10% !important;
}

.tabs-inspector {
  position: sticky;
  top: 0;

  .nav-item {
    width: 50%;
  }

  .nav-item:hover {
    border: 1px solid transparent;
  }

  .nav-item:not(.active) {
    border-bottom: 1px solid #e7eaef;
  }

  .nav-link.active {
    border: 1px solid transparent;
    border-bottom: 1px solid $primary;
    background: white;
  }
}

.tabs-inspector.dark {
  .nav-link.active {
    border-bottom: 1px solid $primary !important;
  }
}

.tabs-inspector {
  z-index: 2;
  background: white;

  &.dark {
    @extend .bg-dark;
  }
}

.close-icon {
  position: fixed;
  top: 84px;
  right: 3px;
  width: 60px;
  height: 22;
  border-bottom: 1px solid #e7eaef;
  display: flex;
  align-items: center;
  background-color: white;
  z-index: 2;

  .svg-wrapper {
    width: 100%;
    height: 70%;
    display: flex;
    align-items: center;
    justify-content: center;
    border-left: 1px solid #e7eaef;
    margin-left: 20px;

    .close-svg {
      cursor: pointer;
    }
  }
}

.tabs-inspector.nav-tabs {
  border: 0;
  width: 100%;
  padding: 8px 16px;
}

.bg-primary-lt {
  color: #fff !important;
  background: #6383db !important;
}

.tabbed-navbar .nav-item.active:after {
  margin-bottom: -0.25rem;
}

.app-name {
  width: 200px;
  left: 84px;
  top: 6px;
  position: absolute;
}

.app-name:hover {
  background: $bg-light;

  &.dark {
    @extend .bg-dark;
  }
}

.nav-auto-save {
  width: 325px;
  left: 485px;
  position: absolute;
  color: #36af8b;
}

.editor-header-actions {
  display: flex;
  color: #868aa5;
  white-space: nowrap;
  font-weight: 400;
  font-size: 12px;
  letter-spacing: 0.5px;

}

.undo-button,
.redo-button {
  display: flex;
  flex-direction: row;
  justify-content: center;
  align-items: center;
  padding: 6px;
  gap: 10px;
  width: 28px;
  height: 28px;
  background: #ECEEF0;
  border-radius: 6px;
  margin-right: 5px;
  flex: none;
  order: 0;
  flex-grow: 0;
}

.theme-dark {

  .undo-button,
  .redo-button {
    background: 0;
  }
}

.app-version-menu {
  position: absolute;
  right: 220px;
  padding: 4px 8px;
  min-width: 100px;
  max-width: 300px;
}

.app-version-menu-sm {
  height: 30px;
  display: flex;
  font-size: 12px;
}

.app-version-menu .dropdown-menu {
  left: -65px;
  width: 283px;
}

.app-version-menu .released {
  color: #36af8b;
}

.app-version-menu .released-subtext {
  font-size: 12px;
  color: #36af8b;
  padding: 0 8px;
}

.app-version-menu .create-link {
  margin: auto;
  width: 50%;
  padding-left: 10px;
}

.canvas-background-holder {
  display: flex;
  min-width: 120px;
  margin: auto;
}

.canvas-background-picker {
  position: fixed;
}

/**
 * Timer Widget
 */
.timer-wrapper {
  padding: 10px;

  .counter-container {
    font-size: 3em;
    padding-bottom: 5px;
    text-align: center;
  }
}

/**
 * Search Box
 */
.search-box-wrapper {
  input {
    width: 200px;
    border-radius: 5px !important;
  }

  input:focus {
    width: 300px;
  }

  .input-icon .input-icon-addon {
    display: flex;
  }

  .input-icon .input-icon-addon.end {
    pointer-events: auto;

    div {
      background-color: #a6b6cc;
      border-radius: 12px;
      color: #ffffff;
      padding: 1px;
      cursor: pointer;

      svg {
        height: 14px;
        width: 14px;
      }
    }
  }
}

.searchbox-wrapper {
  margin-top: 0 !important;

  .search-icon {
    margin: 0.30rem
  }

  input {
    border-radius: $border-radius !important;
    padding-left: 1.75rem !important;
  }
}

.fixedHeader {
  table thead {
    position: -webkit-sticky; // this is for all Safari (Desktop & iOS), not for Chrome
    position: sticky;
    top: 0;
    border-top: 0;
    z-index: 1; // any positive value, layer order is global
  }
}

/**
 * Folder List
 */
.folder-list {
  color: #292d37;
  overflow-y: auto;

  .list-group-transparent .list-group-item.active {
    color: $primary;
    background-color: #edf1ff;

    .folder-ico {
      filter: invert(29%) sepia(84%) saturate(4047%) hue-rotate(215deg) brightness(98%) contrast(111%);
    }
  }

  .folder-ico.dark {
    filter: invert(1);
  }

  .list-group-item {
    padding: 0.5rem 0.75rem;
    overflow: hidden;
  }

  .list-group-item.all-apps-link {
    font-weight: 400;
  }

  .folder-info {
    color: #8991a0;
    font-size: 0.75rem;
    display: contents;
  }

  .folder-create-btn {
    color: $primary;
    cursor: pointer;
  }

  .menu-ico {
    cursor: pointer;
    // padding: 3px;
    border-radius: 13px;

    // &__open {
    //   background-color: #d2ddec;
    // }

    img {
      padding: 0px;
      height: 14px;
      width: 14px;
      vertical-align: unset;
    }
  }

  // .menu-ico:hover {
  //   background-color: #d2ddec;
  // }
}

/**
 * Home page modal
 */
 .home-modal-backdrop {
  z-index: 9991;
 }
.modal-content.home-modal-component {
  border-radius: 8px;
  overflow: hidden;
  background-color: #fefeff;
  color: #000000;

  .modal-header,
  .modal-body {
    padding: 16px 28px;
  }

  .modal-title {
    font-size: 16px;
    font-weight: 500;
  }

  // .btn-close {
  //   width: 3.5rem;
  //   height: 2.5rem;
  // }

  // .modal-body {
  //   padding-top: 0px;
  // }

  input {
    border-radius: 5px !important;
  }

  .modal-main {
    padding-bottom: 32px;
  }

  .modal-footer-btn {
    justify-content: end;

    button {
      margin-left: 16px;
    }
  }
}

.onboarding-modal.dark .modal-content {
  @extend .modal-content.home-modal-component.dark;
}

.modal-content.home-modal-component.dark {
  background-color: $bg-dark-light !important;
  color: $white !important;

  .modal-title {
    color: $white  !important;
  }

  .tj-version-wrap-sub-footer {
    background-color: $bg-dark-light  !important;
    border-top: 1px solid #3A3F42 !important;


    p {
      color: $white  !important;
    }
  }


  .current-version-wrap,
  .other-version-wrap {
    background: transparent !important;
  }

  .modal-header {
<<<<<<< HEAD
    background-color: $bg-dark-light  !important;
    color: $white  !important;
    border-bottom: 2px solid #3A3F42 !important;

=======
    background-color: $bg-dark-light !important;
>>>>>>> 6d2e2046
  }

  .btn-close {
    filter: brightness(0) invert(1);
  }

  .form-control {
    border-color: $border-grey-dark !important;
    color: inherit;
  }

  input {
    background-color: $bg-dark-light !important;
  }

  .form-select {
    background-color: $bg-dark !important;
    color: $white !important;
    border-color: $border-grey-dark !important;
  }

  .text-muted {
    color: $white !important;
  }
}

.radio-img {
  input {
    display: none;
  }

  .action-icon {
    width: 28px;
    height: 28px;
    background-position: center center;
    border-radius: 4px;
    display: flex;
    align-items: center;
    justify-content: center;
  }

  .action-icon {
    cursor: pointer;
    border: 1px solid $light-gray;
  }

  .action-icon:hover {
    background-color: #d2ddec;
  }

  input:checked+.action-icon {
    border-color: $primary;
    background-color: #7a95fb;
  }

  .tooltiptext {
    visibility: hidden;
    font-size: 12px;
    background-color: $black;
    color: $white;
    text-align: center;
    padding: 5px 10px;
    position: absolute;
    border-radius: 15px;
    margin-top: 2px;
    z-index: 1;
    margin-left: -10px;
  }

  .tooltiptext::after {
    content: "";
    position: absolute;
    bottom: 100%;
    left: 50%;
    margin-left: -5px;
    border-width: 5px;
    border-style: solid;
    border-color: transparent transparent black transparent;
  }

  .action-icon:hover+.tooltiptext {
    visibility: visible;
  }

  input:checked+.action-icon:hover {
    background-color: #3650af;
  }
}

.icon-change-modal {
  ul {
    list-style-type: none;

    li {
      float: left;
      border: 2px solid #8991a0;
      border-radius: 1.75px;
      cursor: pointer;

      img {
        width: 22px;
        height: 22px;
        filter: invert(59%) sepia(27%) saturate(160%) hue-rotate(181deg) brightness(91%) contrast(95%);
      }
    }

    li.selected {
      border: 2px solid $primary;

      img {
        filter: invert(27%) sepia(84%) saturate(5230%) hue-rotate(212deg) brightness(102%) contrast(100%);
      }
    }
  }
}

/**
 * Spinner Widget
 */
.spinner-container {
  display: flex;
  justify-content: center;
  align-items: center;
}

.animation-fade {
  animation-name: fade;
  animation-duration: 0.3s;
  animation-timing-function: linear;
}

@keyframes fade {
  0% {
    opacity: 0;
  }

  100% {
    opacity: 1;
  }
}

/**
 * Query panel
 */
.query-btn {
  cursor: pointer;
  height: 24px;
  width: 24px;
  padding: 0;
}

.query-btn.dark {
  filter: brightness(0) invert(1);
}

.button-family-secondary {
  @include button-outline($light-theme: true);
  height: 32px;
  width: 112px;
}

.button-family-secondary.dark {
  @include button-outline($light-theme: false);
}

// ** Query Panel: REST API Tabs **
.group-header {
  background: #d2ddec;
  border-radius: 4px;
  height: 28px !important;

  span {
    display: flex;
    justify-content: left;
    align-items: center;
  }
}

.raw-container.dark {
  background: #272822;
  padding: 5px;
}

// **Alert component**
.alert-component {
  border: 1px solid rgba(101, 109, 119, 0.16);
  background: #f5f7f9;

  a {
    color: $primary;
  }
}

.alert-component.dark {
  border: none !important;
  background-color: #333c48 !important;

  span {
    filter: brightness(0) invert(1);
  }
}

.codehinter-plugins.code-hinter {
  @extend .codehinter-default-input;

  .popup-btn {
    margin-top: 0.65rem !important;
  }

  .CodeMirror-placeholder,
  .CodeMirror pre.CodeMirror-line {
    height: 21px !important;
    position: absolute !important;
    margin-top: 3px !important;
  }

  .CodeMirror-cursor {
    height: inherit !important;
  }

  .CodeMirror-lines {
    height: 32px !important;
  }
}

//*button loading with spinner with primary color*//
.button-loading {
  position: relative;
  color: transparent !important;
  text-shadow: none !important;
  pointer-events: none;

  &:after {
    content: "";
    display: inline-block;
    vertical-align: text-bottom;
    border: 1.5px solid currentColor;
    border-right-color: transparent;
    border-radius: 50%;
    color: $primary;
    position: absolute;
    width: 12px;
    height: 12px;
    // left: calc(50% - .5rem);
    // top: calc(50% - .5rem);
    animation: spinner-border 0.75s linear infinite;
  }
}

.query-icon.dark {
  filter: brightness(0) invert(1);
}

//Rest-API Tab Panes
.tab-pane-body {
  margin-left: -2.5% !important;
}

//CodeMirror padding
.CodeMirror pre.CodeMirror-line,
.CodeMirror pre.CodeMirror-line-like {
  padding: 0 10px !important;
}

.comment-notification-nav-item {
  background: transparent;
  border: 0;
  font-size: 12px;
  font-weight: 500;
  opacity: 0.6;
  height: 28px;
  border-radius: 6px;
}

// comment styles ::override
.editor-sidebar {
  .nav-tabs {
    border-bottom: none !important;
  }

  .nav-tabs .nav-link.active {
    background-color: transparent !important;
  }

  .inspector-nav-item {
    background: transparent;
    border: 0;
    font-size: 12px;
    font-weight: 500;
    opacity: 0.6;
    height: 28px;
    border-radius: 6px;
  }

  .inspector-component-title-input-holder {
    padding: 16px 8px;
    margin: 0;
    padding-bottom: 0;
    display: flex;
    align-items: center;
  }
}

.comment-card-wrapper {
  border-top: 0.5px solid #e1e1e1 !important;
  margin-top: -1px !important;
}

div#driver-highlighted-element-stage,
div#driver-page-overlay {
  background: transparent !important;
  outline: 5000px solid rgba(0, 0, 0, 0.75);
}

.dark-theme-walkthrough#driver-popover-item {
  background-color: $bg-dark-light !important;
  border-color: rgba(101, 109, 119, 0.16) !important;

  .driver-popover-title {
    color: #fff !important;
  }

  .driver-popover-tip {
    border-color: transparent transparent transparent $bg-dark-light !important;
  }

  .driver-popover-description {
    color: #d9dcde !important;
  }

  .driver-popover-footer .driver-close-btn {
    color: #fff !important;
    text-shadow: none !important;
  }

  .driver-prev-btn,
  .driver-next-btn {
    text-shadow: none !important;
  }
}

#driver-popover-item {
  padding: 20px !important;

  .driver-prev-btn,
  .driver-next-btn,
  .driver-close-btn {
    border: none !important;
    background: none !important;
    padding-left: 0 !important;
    font-size: 14px !important;
  }

  .driver-next-btn,
  .driver-prev-btn {
    color: $primary !important;
  }

  .driver-disabled {
    color: $primary;
    opacity: 0.5;
  }

  .driver-popover-footer {
    margin-top: 20px !important;
  }
}

.pointer-events-none {
  pointer-events: none;
}

.popover.popover-dark-themed {
  background-color: $bg-dark-light;
  border-color: rgba(101, 109, 119, 0.16);

  .popover-body {
    color: #d9dcde !important;
  }
}

.toast-dark-mode {
  .btn-close {
    filter: brightness(0) invert(1);
  }
}

.editor .editor-sidebar .inspector .form-control-plaintext {
  padding: 2px 4px;
}

.tablr-gutter-x-0 {
  --tblr-gutter-x: 0 !important;
}

.widget-button>.btn-loading:after {
  border: 1px solid var(--loader-color);
  border-right-color: transparent;
}

.flip-dropdown-help-text {
  padding: 10px 5px 0 0;
  float: left;
  font-size: 14px;
  color: $light-gray;
}

#transformation-popover-container {
  margin-left: 80px !important;
  margin-bottom: -2px !important;
}

.canvas-codehinter-container {
  display: flex;
  flex-direction: row;
  width: 158px;
  height: 32px;
}

.hinter-canvas-input {
  display: flex;
  width: 120px;
  height: 32px;
  margin-top: 1px;

  .canvas-hinter-wrap {
    width: 120px;
    height: 32px;
  }
}

.hinter-canvas-input {
  .CodeMirror-sizer {
    border-right-width: 1px !important;
  }

  .cm-propert {
    color: #ffffff !important;
  }
}

.canvas-codehinter-container {
  .code-hinter-col {
    margin-bottom: 1px !important;
    width: 136px;
    height: 32px;
  }
}

.fx-canvas {
  padding: 2px;
  display: flex;
  border-radius: 4px;
  justify-content: center;
  font-weight: 400;
  align-items: center;

  div {
    background: #121212 !important;
    display: flex;
    justify-content: center;
    align-items: center;
    width: 39px;
    height: 32px;
  }

  .code-hinter-wrapper {
    width: 120px !important;
    height: 32px;
  }
}

.fx-canvas-light {
  div {
    background: #fff !important;
  }
}

.organization-list {
  margin-top: 4px;

  .btn {
    border: 0px;
  }

  .dropdown-toggle div {
    max-width: 200px;
    text-overflow: ellipsis;
    overflow: hidden;
  }

  .org-name {
    text-overflow: ellipsis;
    overflow: hidden;
    white-space: nowrap;
    width: 100%;
    font-weight: bold;
  }

  .org-actions div {
    color: $primary;
    cursor: pointer;
    font-size: 12px;
  }

  .dropdown-menu {
    min-width: 14rem;
  }

  .org-avatar {
    display: block;
  }

  .org-avatar:hover {
    .avatar {
      background: #fcfcfc no-repeat center/cover;
    }

    .arrow-container {
      svg {
        filter: invert(35%) sepia(17%) saturate(238%) hue-rotate(153deg) brightness(94%) contrast(89%);
      }
    }
  }

  .arrow-container {
    padding: 5px 0px;
  }

  .arrow-container {
    svg {
      cursor: pointer;
      height: 30px;
      width: 30px;
      padding: 0px 0px;
      filter: invert(50%) sepia(13%) saturate(208%) hue-rotate(153deg) brightness(99%) contrast(86%);
    }
  }

  .org-edit {
    span {
      color: $primary;
      cursor: pointer;
      font-size: 10px;
    }
  }

  .organization-switchlist {
    .back-btn {
      font-size: 12px;
      padding: 2px 0px;
      cursor: pointer;
    }

    .back-ico {
      cursor: pointer;

      svg {
        height: 20px;
        width: 20px;
        filter: invert(84%) sepia(13%) saturate(11%) hue-rotate(352deg) brightness(90%) contrast(91%);
      }
    }

    .dd-item-padding {
      padding: 0.5rem 0.75rem 0rem 0.75rem;
    }

    .search-box {
      margin-top: 10px;
    }

    .org-list {
      max-height: 60vh;
      overflow: auto;
    }

    .tick-ico {
      filter: invert(50%) sepia(13%) saturate(208%) hue-rotate(153deg) brightness(99%) contrast(86%);
    }

    .org-list-item {
      cursor: pointer;
    }

    .org-list-item:hover {
      .avatar {
        background: #fcfcfc no-repeat center/cover;
      }

      .tick-ico {
        filter: invert(35%) sepia(17%) saturate(238%) hue-rotate(153deg) brightness(94%) contrast(89%);
      }
    }
  }
}

// Left Menu
.left-menu {
  padding: 1rem 0.5rem;
  border-radius: 5px;

  ul {
    overflow: auto;
    margin: 0px;
    padding: 0px;

    li {
      float: left;
      list-style: none;
      width: 100%;
      padding: 5px 10px;
      font-weight: bold;
      border-radius: 5px;
      cursor: pointer;
      margin: 3px 0px;
    }

    li.active {
      background-color: $primary;
      color: $white;
    }

    li:not(.active):hover {
      background-color: #d2daf0;
    }
  }
}

.manage-sso {
  .title-with-toggle {
    width: 100%;

    input[type="checkbox"] {
      /* Double-sized Checkboxes */
      -ms-transform: scale(1.5);
      /* IE */
      -moz-transform: scale(1.5);
      /* FF */
      -webkit-transform: scale(1.5);
      /* Safari and Chrome */
      -o-transform: scale(1.5);
      /* Opera */
      transform: scale(1.5);
      margin-top: 5px;
    }
  }
}

.help-text {
  overflow: auto;

  div {
    margin: 0px 0px 5px 0px;
    background-color: #eaeaea;
    float: left;
    padding: 2px 10px;
    font-size: 11px;
    border-radius: 5px;
    border: 1px solid #e1e1e1;
  }
}

.theme-dark .help-text div {
  background-color: $dark-background;
  border: 1px solid $dark-background;
}

.org-invite-or {
  padding: 1rem 0rem;

  h2 {
    width: 100%;
    text-align: center;
    border-bottom: 1px solid #000;
    line-height: 0.1em;
    margin: 10px 0 20px;
  }

  h2 span {
    background: #fff;
    padding: 0 10px;
  }
}

.theme-dark .json-tree-container {
  .json-tree-node-icon {
    svg {
      filter: invert(89%) sepia(2%) saturate(127%) hue-rotate(175deg) brightness(99%) contrast(96%);
    }
  }

  .json-tree-svg-icon.component-icon {
    filter: brightness(0) invert(1);
  }

  .node-key-outline {
    height: 1rem !important;
    border: 1px solid transparent !important;
    color: #ccd4df;
  }

  .selected-node {
    border-color: $primary-light !important;
  }

  .json-tree-icon-container .selected-node>svg:first-child {
    filter: invert(65%) sepia(62%) saturate(4331%) hue-rotate(204deg) brightness(106%) contrast(97%);
  }

  .node-length-color {
    color: #b8c7fd;
  }

  .node-type {
    color: #8a96a6;
  }

  .group-border {
    border-color: rgb(97, 101, 111);
  }

  .action-icons-group {

    img,
    svg {
      filter: invert(89%) sepia(2%) saturate(127%) hue-rotate(175deg) brightness(99%) contrast(96%);
    }
  }

  .hovered-node.node-key.badge {
    color: #8092ab !important;
    border-color: #8092ab !important;
  }
}

.json-tree-container {
  .json-tree-svg-icon.component-icon {
    height: 16px;
    width: 16px;
  }

  .json-tree-icon-container {
    max-width: 20px;
    margin-right: 6px;
  }

  .node-type {
    color: #a6b6cc;
    padding-top: 2px;
  }

  .json-tree-valuetype {
    font-size: 10px;
    padding-top: 2px;
  }

  .node-length-color {
    color: #3650af;
    padding-top: 3px;
  }

  .json-tree-node-value {
    font-size: 11px;
  }

  .json-tree-node-string {
    color: #f6820c;
  }

  .json-tree-node-boolean {
    color: #3eb25f;
  }

  .json-tree-node-number {
    color: #f4b2b0;
  }

  .json-tree-node-null {
    color: red;
  }

  .json-tree-node-date {
    color: rgb(98, 107, 103);
  }

  .group-border {
    border-left: 0.5px solid #dadcde;
    margin-top: 16px;
    margin-left: -12px;
  }

  .selected-node {
    border-color: $primary-light !important;
  }

  .selected-node .group-object-container .badge {
    font-weight: 400 !important;
    height: 1rem !important;
  }

  .group-object-container {
    margin-left: 0.72rem;
    margin-top: -16px;
  }

  .json-node-element {
    cursor: pointer;
  }

  .hide-show-icon {
    cursor: pointer;
    margin-left: 1rem;

    &:hover {
      color: $primary;
    }
  }

  .action-icons-group {
    margin-right: 4rem !important;
    margin-left: 2rem !important;
  }

  .action-icons-group {
    cursor: pointer;
  }

  .hovered-node {
    font-weight: 400 !important;
    height: 1rem !important;
    color: #8092ab;
  }

  .node-key {
    font-weight: 400 !important;
    margin-left: -0.25rem !important;
    justify-content: start !important;
    min-width: fit-content !important;
  }

  .node-key-outline {
    height: 1rem !important;
    border: 1px solid transparent !important;
    color: #3e525b;
  }
}

.popover-more-actions {
  font-weight: 400 !important;

  &:hover {
    background: #d2ddec !important;
  }
}

.popover-dark-themed .popover-more-actions {
  color: #ccd4df;

  &:hover {
    background-color: #324156 !important;
  }
}

#json-tree-popover {
  padding: 0.25rem !important;
}

// Font sizes
.fs-9 {
  font-size: 9px !important;
}

.fs-10 {
  font-size: 10px !important;
}

.fs-12 {
  font-size: 12px !important;
}

.realtime-avatars {
  padding: 0px
}

.widget-style-field-header {
  font-family: "Inter";
  font-style: normal;
  font-weight: 500;
  font-size: 12px;
  line-height: 20px;
  color: #61656c;
}

.maintenance_container {
  width: 100%;
  height: 100vh;
  display: flex;
  justify-content: center;
  align-items: center;

  .card {
    .card-body {
      display: flex;
      height: 200px !important;
      align-items: center;
    }
  }
}

.list-timeline:not(.list-timeline-simple) .list-timeline-time {
  top: auto;
}

.widget-buttongroup {
  display: flex;
  flex-direction: column;
  justify-content: left;
  overflow: hidden !important;
}

.group-button {
  margin: 0px 10px 10px 0px;
  line-height: 1.499;
  font-weight: 400;
  white-space: nowrap;
  text-align: center;
  cursor: pointer;
  padding: 0 15px;
  font-size: 12px;
  border-radius: 4px;
  color: rgba(0, 0, 0, .65);
  background-color: #fff;
  border: 1px solid #d9d9d9;
  min-width: 40px;
  width: auto !important;
  height: 30px,
}

.widget-buttongroup-label {
  font-weight: 600;
  margin-right: 10px;
  color: #3e525b;
}

.editor-actions {
  border-bottom: 1px solid #eee;
  padding: 5px;
  display: flex;
  justify-content: end;
}

.autosave-indicator {
  color: #868aa5;
  white-space: nowrap;
  font-weight: 400;
  font-size: 12px;
  letter-spacing: 0.5px;
}

.autosave-indicator-saving {
  left: 44%;
}

.zoom-buttons {
  width: 20px !important;
  height: 25px !important;
  margin-left: 2px;

  span {
    transform: rotate(60deg);
  }
}

.zoom-button-wrapper {
  position: fixed;
  right: 0px;
  bottom: 5px;
}

.zoom-buttons {
  opacity: 0;
  visibility: hidden;
}

.image-widget-wrapper:hover button {
  opacity: 1 !important;
  visibility: visible;
}

.pdf-page-controls {
  background: white;
  border-radius: 4px;

  button {
    width: 36px;
    height: 36px;
    background: white;
    border: 0;
    font-size: 1.2em;
    border-radius: 4px;

    &:first-child {
      border-top-right-radius: 0;
      border-bottom-right-radius: 0;
    }

    &:last-child {
      border-top-left-radius: 0;
      border-bottom-left-radius: 0;
    }

    &:hover {
      background-color: #e6e6e6;
    }
  }

  span {
    font-family: inherit;
    font-size: 1em;
    padding: 0 0.5em;
    color: #000;
  }
}

//download button in pdf widget
.download-icon-outer-wrapper:hover {
  background-color: #e6e6e6 !important
}

.pdf-document {
  canvas {
    margin: 0px auto;
  }

  &:hover {
    .pdf-page-controls {
      opacity: 1;
    }
  }
}

.org-variables-page {
  .btn-org-env {
    width: 36px;
  }

  .encryption-input {
    width: fit-content;
  }

  .no-vars-text {
    display: block;
    text-align: center;
    margin-top: 100px;
  }
}

//Kanban board
.kanban-container.dark-themed {
  background-color: $bg-dark-light !important;

  .kanban-column {
    .card-header {
      background-color: #324156 !important;
    }
  }
}

.kanban-container {
  background-color: #fefefe;

  .kanban-column {
    background-color: #f4f4f4;
    padding: 0 !important;
    height: fit-content !important;

    .card-body {
      &:hover {
        overflow-y: auto !important;

        &::-webkit-scrollbar {
          width: 0 !important;
          height: 0 !important;
        }
      }
    }

    .card-header {
      background-color: #fefefe;

      .badge {
        font-size: 12px !important;
      }
    }

    .card-body .dnd-card {
      border-radius: 5px !important;
    }

    .dnd-card.card {
      height: 52px !important;
      padding: 5px !important;
    }

    .dnd-card.card.card-dark {
      background-color: $bg-dark !important;
    }
  }

  .kanban-board-add-group {
    justify-content: center;
    align-items: center;
    cursor: pointer;
    color: rgba(0, 0, 0, 0.5);
    background-color: transparent;
    border-style: dashed;
    border-color: rgba(0, 0, 0, 0.08);
    display: flex;
    flex-direction: column;
    grid-auto-rows: max-content;
    overflow: hidden;
    box-sizing: border-box;
    appearance: none;
    outline: none;
    margin: 10px;
    border-radius: 5px;
    min-width: 350px;
    height: 200px;
    font-size: 1em;
  }

  .add-card-btn {
    font-size: 1em;
    font-weight: 400;
    color: #3e525b;
    border-radius: 5px;
    padding: 5px;
    margin: 5px;
    background-color: transparent;
    border-style: dashed;
    border-color: rgba(0, 0, 0, 0.08);
    cursor: pointer;
    transition: all 0.2s ease-in-out;

    &:hover {
      background-color: #e6e6e6;
    }
  }
}

.cursor-pointer {
  cursor: pointer;
}

.cursor-text {
  cursor: text;
}

.cursor-not-allowed {
  cursor: none;
}

.bade-component {
  display: inline-flex;
  justify-content: center;
  align-items: center;
  overflow: hidden;
  user-select: none;
  padding: calc(0.25rem - 1px) 0.25rem;
  height: 1.25rem;
  border: 1px solid transparent;
  min-width: 1.25rem;
  font-weight: 600;
  font-size: .625rem;
  letter-spacing: .04em;
  text-transform: uppercase;
  vertical-align: bottom;
  border-radius: 4px;
}

// sso-helper-page
.sso-helper-container {
  width: 60vw;
  padding: 30px;
  box-shadow: rgba(0, 0, 0, 0.16) 0px 1px 4px;
  margin: 0 auto;
}

.sso-copy {
  margin-left: 10px;
  cursor: pointer;
}

#git-url,
#google-url {
  color: $primary;
  margin-left: 4px;
  word-break: break-all;
}

@media only screen and (max-width: 768px) {
  .sso-helper-container {
    width: 96vw;
    padding: 20px;
  }
}

.sso-helper-doc {
  line-height: 24px;
}

.sso-content-wrapper {
  margin: 0 auto;
  display: flex;
  flex-direction: column;
  align-items: self-start;
  padding: 20px;
  box-shadow: rgba(0, 0, 0, 0.02) 0px 1px 3px 0px, rgba(27, 31, 35, 0.15) 0px 0px 0px 1px;
  border-radius: 4px;
}

.workspace-status {
  display: flex;
  font-weight: 800;
  margin-bottom: 6px;
}

.sso-type {
  font-weight: 600;
  margin-bottom: 4px !important;
  display: flex;

  span {
    margin-right: 10px;
  }

  a {
    margin-left: 6px;

  }
}

.gg-album {
  box-sizing: border-box;
  position: relative;
  display: block;
  width: 18px;
  height: 18px;
  transform: scale(var(--ggs, 1));
  border-left: 7px solid transparent;
  border-right: 3px solid transparent;
  border-bottom: 8px solid transparent;
  box-shadow: 0 0 0 2px,
    inset 6px 4px 0 -4px,
    inset -6px 4px 0 -4px;
  border-radius: 3px
}

.gg-album::after,
.gg-album::before {
  content: "";
  display: block;
  box-sizing: border-box;
  position: absolute;
  width: 2px;
  height: 5px;
  background: currentColor;
  transform: rotate(46deg);
  top: 5px;
  right: 4px
}

.gg-album::after {
  transform: rotate(-46deg);
  right: 2px
}

.sso-helper-header {
  display: flex;
  align-items: center;

  span {
    margin-right: 10px;
  }
}

// sso end

// steps-widget
a.step-item-disabled {
  text-decoration: none;
}

.steps {
  overflow: hidden;
  margin: 0rem !important;
}

.step-item.active~.step-item:after,
.step-item.active~.step-item:before {
  background: #f3f5f5 !important;
}

.step-item.active:before {
  background: #fff !important;
}

.steps .step-item.active:before {
  border-color: #b4b2b2 !important;
}

.steps-item {
  color: var(--textColor) !important;
}

.step-item:before {
  background: var(--bgColor) !important;
  // remaining code
}

.step-item:after {
  background: var(--bgColor) !important;
}

.step-item.active~.step-item {
  color: var(--textColor) !important;
  ;
}

.notification-center-badge {
  top: 0;
  right: 0;
  position: absolute;
}

.notification-center {
  max-height: 500px;
  overflow: auto;

  .empty {
    padding: 0 !important;

    .empty-img {
      font-size: 2.5em;
    }
  }

  .card {
    min-width: 400px;
  }

  .spinner {
    min-height: 220px;
  }
}

// steps-widget end

// profile-settings css
.confirm-input {
  padding-right: 8px !important;
}

.user-group-actions {
  display: flex;
  gap: 8px;
}

input.hide-input-arrows {
  -moz-appearance: none;

  &::-webkit-outer-spin-button,
  &::-webkit-inner-spin-button {
    -webkit-appearance: none;
  }
}

.btn-org-env {
  width: 36px;
}

.custom-checkbox-tree {
  overflow-y: scroll;
  color: #3e525b;

  .react-checkbox-tree label:hover {
    background: none !important;
  }

  .rct-icons-fa4 {

    .rct-icon-expand-open,
    .rct-icon-expand-close {
      &::before {
        content: url("data:image/svg+xml,%3Csvg xmlns='http://www.w3.org/2000/svg' viewBox='0 0 1024 1024' focusable='false' data-icon='caret-down' width='12px' height='12px' fill='currentColor' aria-hidden='true'%3E%3Cpath d='M840.4 300H183.6c-19.7 0-30.7 20.8-18.5 35l328.4 380.8c9.4 10.9 27.5 10.9 37 0L858.9 335c12.2-14.2 1.2-35-18.5-35z'%3E%3C/path%3E%3C/svg%3E") !important;
      }
    }

    .rct-icon-expand-close {
      transform: rotate(-90deg);
      -webkit-transform: rotate(-90deg);
    }
  }
}

// sso enable/disable box
.tick-cross-info {
  .main-box {
    margin-right: 10px;
    border-radius: 5px;
  }

  .icon-box {
    padding: 7px 5px 7px 2px;
    color: #fff;

    .icon {
      stroke-width: 4.5px;
    }
  }

  .tick-box {
    border: 3px solid $primary;

    .icon-box {
      background: $primary;
    }
  }

  .cross-box {
    border: 3px solid $disabled;

    .icon-box {
      background: $disabled;
    }
  }
}

.icon-widget-popover {
  &.theme-dark {
    .popover-header {
      background-color: #232e3c;
      border-bottom: 1px solid #324156;
      ;
    }
  }

  .popover-header {
    padding-bottom: 0;
    background-color: #fff;

    .input-icon {
      margin-bottom: 0.5rem !important;
    }
  }

  .popover-body {
    padding: 0 0.5rem;

    .row {
      >div {
        overflow-x: hidden !important;
      }
    }

    .icon-list-wrapper {
      display: grid;
      grid-template-columns: repeat(10, 1fr);
      margin: 0.5rem 1rem 0.5rem 0.5rem;
    }

    .icon-element {
      cursor: pointer;
      border: 1px solid transparent;
      border-radius: $border-radius;

      &:hover {
        border: 1px solid $primary;
      }
    }
  }
}

.dark-theme-placeholder::placeholder {
  color: #C8C6C6;
}

.dark-multiselectinput {
  input {
    color: white;

    &::placeholder {
      color: #C8C6C6;
    }
  }
}


.dark-theme-placeholder::placeholder {
  color: #C8C6C6;
}

.dark-multiselectinput {
  input {
    color: white;

    &::placeholder {
      color: #C8C6C6;
    }
  }
}

// Language Selection Modal
.lang-selection-modal {
  font-weight: 500;

  .list-group {
    padding: 1rem 1.5rem;
    padding-top: 0;
    overflow-y: scroll;
    height: calc(100% - 68px);
  }

  .list-group-item {
    border: 0;

    p {
      margin-bottom: 0px;
      margin-top: 2px;
    }
  }

  .list-group-item.active {
    background-color: #edf1ff;
    color: #4d72fa;
    font-weight: 600;
    margin-top: 0px;
  }

  .modal-body {
    height: 50vh;
    padding: 0;
  }

  .lang-list {
    height: 100%;

    .search-box {
      position: relative;
      margin: 1rem 1.5rem;
    }

    input {
      border-radius: 5px !important;
    }

    .input-icon {
      display: flex;
    }

    .input-icon {
      .search-icon {
        display: block;
        position: absolute;
        left: 0;
        margin-right: 0.5rem;
      }

      .clear-icon {
        cursor: pointer;
        display: block;
        position: absolute;
        right: 0;
        margin-right: 0.5rem;
      }
    }

    .list-group-item.active {
      color: $primary;
    }
  }
}

.lang-selection-modal.dark {
  .modal-header {
    border-color: #232e3c !important;
  }

  .modal-body,
  .modal-footer,
  .modal-header,
  .modal-content {
    color: white;
    background-color: #2b394a;
  }

  .list-group-item {
    color: white;
    border: 0;
  }

  .list-group-item:hover {
    background-color: #232e3c;
  }

  .list-group-item.active {
    background-color: #4d72fa;
    color: white;
    font-weight: 600;
  }

  .no-results-item {
    background-color: #2b394a;
    color: white;
  }

  input {
    background-color: #2b394a;
    border-color: #232e3c;
    color: white;
  }
}

// Language Selection Modal
.lang-selection-modal {
  font-weight: 500;

  .list-group {
    padding: 1rem 1.5rem;
    padding-top: 0;
    overflow-y: scroll;
    height: calc(100% - 68px);
  }

  .list-group-item {
    border: 0;

    p {
      margin-bottom: 0px;
      margin-top: 2px;
    }
  }

  .list-group-item.active {
    background-color: #edf1ff;
    color: #4d72fa;
    font-weight: 600;
    margin-top: 0px;
  }

  .modal-body {
    height: 50vh;
    padding: 0;
  }

  .lang-list {
    height: 100%;

    .search-box {
      position: relative;
      margin: 1rem 1.5rem;
    }

    input {
      border-radius: 5px !important;
    }

    .input-icon {
      display: flex;
    }

    .input-icon {
      .search-icon {
        display: block;
        position: absolute;
        left: 0;
        margin-right: 0.5rem;
      }

      .clear-icon {
        cursor: pointer;
        display: block;
        position: absolute;
        right: 0;
        margin-right: 0.5rem;
      }
    }

    .list-group-item.active {
      color: $primary;
    }
  }
}

.lang-selection-modal.dark {
  .modal-header {
    border-color: #232e3c !important;
  }

  .modal-body,
  .modal-footer,
  .modal-header,
  .modal-content {
    color: white;
    background-color: #2b394a;
  }

  .list-group-item {
    color: white;
    border: 0;
  }

  .list-group-item:hover {
    background-color: #232e3c;
  }

  .list-group-item.active {
    background-color: #4d72fa;
    color: white;
    font-weight: 600;
  }

  .no-results-item {
    background-color: #2b394a;
    color: white;
  }

  input {
    background-color: #2b394a;
    border-color: #232e3c;
    color: white;
  }
}

.org-users-page {
  .page-body {
    height: 100%;
  }
}

.user-group-container-wrap,
.workspace-variable-container-wrap {
  margin-top: 1.25rem;
}

.dragged-column {
  z-index: 1001;
}

#storage-filter-popover {
  max-width: 800px;
  width: 800px;
  background-color: $white;
  box-sizing: border-box;
  box-shadow: 0px 2px 4px rgba(40, 57, 72, 0.06), 0px 4px 6px rgba(40, 57, 72, 0.1);
  border-radius: 4px;
}

#storage-filter-popover.theme-dark {
  background-color: #22272E;
}

// Table set to full width
.jet-data-table thead {
  display: flex !important;

  tr {
    flex-grow: 1;

    th:last-child {
      flex: 1 1 auto;
    }
  }
}

tbody {
  width: 100% !important;
  flex-grow: 1;

  tr {
    width: 100% !important;

    td:last-child {
      flex: 1 1 auto;
    }
  }
}

.datepicker-widget.theme-dark {
  .react-datepicker__tab-loop {
    .react-datepicker__header {
      background-color: #232e3c;

      .react-datepicker__current-month,
      .react-datepicker__day-name,
      .react-datepicker__month-select,
      .react-datepicker__year-select {
        color: white;
      }

      .react-datepicker__month-select,
      .react-datepicker__year-select {
        background-color: transparent;
      }
    }

    .react-datepicker__month {
      background-color: #232e3c;

      .react-datepicker__day {
        color: white;

        &:hover {
          background-color: #636466;
        }
      }

      .react-datepicker__day--outside-month {
        opacity: 0.5;
      }
    }

    .react-datepicker {
      background-color: #232e3c;
    }
  }
}

.theme-dark .list-group-item {
  &:hover {
    background-color: #232e3c;
  }
}

.theme-dark {

  .CalendarMonth,
  .DayPickerNavigation_button,
  .CalendarDay,
  .CalendarMonthGrid,
  .DayPicker_focusRegion,
  .DayPicker {
    background-color: #232e3c;
  }

  .DayPicker_weekHeader_ul,
  .CalendarMonth_caption,
  .CalendarDay {
    color: white;
  }

  .CalendarDay__selected_span,
  .CalendarDay__selected_start,
  .CalendarDay__selected_end {
    background-color: #4D72FA;
    color: white;
  }

  .CalendarDay {
    border-color: transparent; //hiding the border around days in the dark theme

    &:hover {
      background-color: #636466;
    }
  }

  .DateInput_fangStroke {
    stroke: #232E3C;
    fill: #232E3C;
  }

  .DayPickerNavigation_svg__horizontal {
    fill: white;
  }

  .DayPicker__withBorder {
    border-radius: 0;
  }

  .DateRangePicker_picker {
    background-color: transparent;
  }
}

.link-widget {
  display: flex;
  align-items: center;
  overflow: auto;

  &.hover {
    a {
      &:hover {
        text-decoration: underline;
      }
    }
  }

  &.no-underline {
    a {
      text-decoration: none !important;
    }
  }

  &.underline {
    a {
      text-decoration: underline;
    }
  }

  &::-webkit-scrollbar {
    width: 0;
    height: 0;
    background: transparent;
  }
}

.home-version-modal-component {
  border-bottom-right-radius: 0px !important;
  border-bottom-left-radius: 0px !important;
  box-shadow: 0px 12px 16px -4px rgba(16, 24, 40, 0.08), 0px 4px 6px -2px rgba(16, 24, 40, 0.03) !important;
}

.home-modal-component.modal-version-lists {
  width: 466px;
  height: 668px;
  background: #FFFFFF;
  box-shadow: 0px 12px 16px -4px rgba(16, 24, 40, 0.08), 0px 4px 6px -2px rgba(16, 24, 40, 0.03);
  border-top-right-radius: 6px;
  border-top-right-radius: 6px;


  .modal-header {
    .btn-close {
      top: auto;
    }
  }
}

.modal-version-lists {
  max-height: 80vh;

  .modal-body {
    height: 80%;
    overflow: auto;
    padding: 0px !important;
    display: flex;
    justify-content: center;
  }

  .text-muted {
    font-weight: 400 !important;
    font-size: 14px !important;
    line-height: 20px !important;
    color: #687076 !important;
  }

  .modal-title {
    font-style: normal;
    font-weight: 500 !important;
    font-size: 16px !important;
    line-height: 24px !important;
    color: #000000;
  }

  .modal-header {
    margin-bottom: 24px;
    padding: 12px 28px;
    gap: 10px;
    width: 466px;
    height: 56px;
    border-bottom: 2px solid #E6E8EB !important;
  }

  .modal-footer {
    padding: 24px 32px;
    gap: 8px;
    width: 466px;
    height: 88px;
  }

  .tj-version-wrap-sub-footer {
    display: flex;
    flex-direction: row;
    padding: 16px 28px;
    gap: 10px;
    height: 52px;
    background: #FFFFFF;
    border-top: 1px solid #E6E8EB;

    p {
      font-weight: 400;
      font-size: 14px;
      line-height: 20px;
      color: #11181C;
    }
  }

  .current-version-wrap,
  .other-version-wrap {
    display: flex;
    justify-content: flex-start;
    align-items: center;
    padding: 12px;
    gap: 16px;
    width: 410px;
    height: 64px;
    border-radius: 6px;
    background: #ffff;
  }

  .current-version-wrap {
    background: #F0F4FF !important;
    margin-bottom: 24px;
  }

  .other-versions {
    display: flex;
    flex-direction: column;
  }

  .current-version,
  .other-versions {
    display: flex;
    gap: 8px;
    flex-direction: column;
  }
}

.dropdown-table-column-hide-common {
  border-radius: 3px;
  height: auto;
  overflow-y: scroll;
  padding: 8px 16px;
  width: 20rem;
  max-height: 200px;
}

.dropdown-table-column-hide {
  background-color: #fff;
  box-shadow: 0 0 0 2px #0000001a;
}

.dropdown-table-column-hide-dark-themed {
  color: #fff !important;
  background-color: #1f2936 !important;
  box-shadow: 0 0 0 2px #9292921a;
}

.hide-column-table-text {
  margin: 0 !important;
}

.hide-column-name {
  padding-left: 10px !important;
}

.rest-methods-url {
  .cm-s-default {
    .cm-string-2 {
      color: #000;
    }
  }
}

.tooljet-database {

  .table-header,
  .table-name,
  .table-cell {
    white-space: nowrap;
    overflow: hidden;
    text-overflow: ellipsis;
  }

  .table-name {
    color: #000;
    width: 250px;
  }

  .table-left-sidebar {
    max-width: 288px;
  }

  .add-table-btn {
    height: 32px;
  }

  .table-header {
    background: #ECEEF0;
  }

  .table-header,
  .table-cell {
    max-width: 230px;
  }

  .add-more-columns-btn {
    background: #F0F4FF;
    font-weight: 500;
    color: #3E63DD;
    font-size: 12px;
    border-radius: 600;
  }

  .delete-row-btn {
    max-width: 140px;
  }

  .table-list-item-popover {
    display: none;
  }

  .table-list-item:hover .table-list-item-popover {
    display: block;
  }
}

// download pop-up in the table widget
.table-widget-download-popup {
  .cursor-pointer {
    width: 130px;

    &:hover {
      font-weight: bolder;
    }
  }
}

.apploader {
  height: 100vh;

  .app-container {
    height: 100%;
    display: flex;
    flex-direction: column;
    justify-content: space-between;
  }

  .editor-header {
    height: 5%;
    background-color: #EEEEEE;
    display: flex;
    align-items: center;
    justify-content: space-between;

    .app-title-skeleton {
      width: 100px;
      height: 100%;
      display: flex;
      align-items: center;
      margin-left: 120px;
    }

    .right-buttons {
      display: flex;
      gap: 5px;
      align-items: center;
      margin-right: 10px;
    }
  }

  .editor-body {
    height: 100%;
  }

  .skeleton {
    padding: 5px;
  }

  .editor-left-panel {
    width: 48px;
    background-color: #EEEEEE;
    margin: 3px 0px 3px 3px;
    display: flex;
    flex-direction: column;
    justify-content: space-between;
    border-radius: 5px;

    .left-menu-items {
      display: flex;
      flex-direction: column;
      justify-content: space-between;
      gap: 5px;
      margin-top: 10px;
    }

    .bottom-items {
      margin-bottom: 10px;
    }
  }

  .editor-center {
    height: 100%;
    display: flex;
    flex-direction: column;
    gap: 5px;
    justify-content: space-between;

    .canvas {
      height: 100vh;
      background-color: #e6e6e6;
      border-radius: 5px;
      display: flex;
      justify-content: center;
    }

    .query-panel {
      height: 30%;
      display: flex;
      justify-content: space-between;
      gap: 5px;

      .queries {
        width: 30%;
        display: flex;
        flex-direction: column;
        gap: 5px;

        .queries-title {
          background-color: #EEEEEE;
          border-radius: 5px;
          height: 20%;
          padding: 5px 10px;
          display: flex;
          justify-content: space-between;
          align-items: center;
        }

        .query-list {
          background-color: #EEEEEE;
          border-radius: 5px;
          height: 80%;

          .query-list-item {
            margin: 10px;
            height: 35px;
          }
        }
      }

      .query-editor {
        width: 70%;
        height: 100%;
        display: flex;
        flex-direction: column;
        gap: 5px;

        .query-editor-header {
          background-color: #EEEEEE;
          border-radius: 5px;
          height: 20%;
          padding: 5px 10px;
          display: flex;
          justify-content: space-between;

          .query-actions {
            display: flex;
            align-items: center;
          }
        }

        .query-editor-body {
          background-color: #EEEEEE;
          height: 80%;
          border-radius: 5px;

          .button {
            margin-right: 10px;
          }
        }
      }
    }
  }

  .wrapper {
    padding: 3px 3px 3px 0px;
  }



  .right-bar {
    height: 100%;
    padding: 3px 3px 3px 0px;
    display: flex;
    flex-direction: column;
    justify-content: space-between;
    gap: 5px;

    .widget-list-header {
      height: 5%;
      background-color: #EEEEEE;
      border-radius: 5px;
    }

    .widget-list {
      height: 95%;
      background-color: #EEEEEE;
      border-radius: 5px;
      padding: 10px;

      .widgets {
        display: flex;
        justify-content: space-between;
      }
    }
  }
}

.theme-dark {
  .layout-sidebar-icon {
    &:hover {
      background-color: #273342;
    }
  }

  .tooljet-database {
    .btn {
      background-color: #273342;
      color: #fff;
    }

    .table-name,
    .subheader {
      color: #fff;
    }

    .list-group-item.active {
      .table-name {
        color: #000;
      }
    }
  }

  .editor-header {
    background-color: #1F2936;
  }

  .editor-left-panel {
    background-color: #1F2936;
  }

  .editor-center {
    .canvas {
      background-color: #1F2936;
    }
  }

  .query-panel {
    .queries {
      .queries-title {
        background-color: #1F2936 !important;
      }

      .query-list {
        background-color: #1F2936 !important;
      }
    }

    .query-editor {
      .query-editor-header {
        background-color: #1F2936 !important;
      }

      .query-editor-body {
        background-color: #1F2936 !important;
      }
    }
  }

  .right-bar {
    .widget-list-header {
      background-color: #1F2936;
    }

    .widget-list {
      background-color: #1F2936;
    }
  }

  .app-icon-main {
    background: #2F3C4C !important;
  }

  .launch-button {
    svg {
      path {
        fill: white !important;
      }
    }
  }

  .breadcrumb-item {
    a {

      color: white !important;
    }
  }
}

:root {
  --tblr-breadcrumb-item-active-font-weight: 500;
  --tblr-breadcrumb-item-active-color: inherit;
}

.application-brand {
  position: relative;
  display: flex;
  padding: 6px;
  margin-bottom: 6px;
  justify-content: center;
}

.breadcrumb-item.active {
  font-weight: var(--tblr-breadcrumb-item-active-font-weight);
  color: var(--tblr-breadcrumb-item-active-color);
}

.app-icon-main {
  background: #F0F4FF;
}

.user-avatar-nav-item,
.audit-log-nav-item,
.notification-center-nav-item {
  border-radius: 4px;
  position: fixed;
  bottom: 8px;
  left: 8px;
}

.audit-log-nav-item {
  bottom: 40px;
}

.notification-center-nav-item {
  bottom: 60px;
}


.organization-page-sidebar {
  height: calc(100vh - 48px);
  max-width: 288px;
}

.home-page-sidebar {
  max-width: 288px;

}

.tooljet-database-sidebar {
  max-width: 288px;

  .sidebar-container {
    padding: 24px;
    height: 124px !important;
  }
}

.all-apps-link {
  font-weight: 400;
  font-size: 14px;
  height: 32px;
}

.create-new-app-button {
  // max-width: 195px;
  font-weight: 500;
  font-size: 14px;
  height: 32px;
}

.create-new-app-button+.dropdown-toggle {
  height: 32px;
}

.custom-select {
  .select-search-dark__value::after {
    content: none;
  }
  .select-search-dark__select,.select-search__select{
    min-width: fit-content;
    max-width: 100% !important;
  }
}

.jet-data-table td .textarea-dark-theme.text-container:focus {
  background-color: transparent !important;
}

.tooljet-logo-loader {
  height: 100vh;
  display: flex;
  align-items: center;
  justify-content: center;

  .loader-spinner {
    margin: 10px 87px;
  }
}

.page-body {
  height: calc(100vh - 1.25rem - 48px);
  min-height: 500px;
}

// buttons
.default-secondary-button {
  background-color: $color-light-indigo-03;
  color: $color-light-indigo-09;
  max-height: 28px;
  width: 76px;
  display: flex;
  flex-direction: row;
  justify-content: center;
  align-items: center;
  padding: 4px 16px;
  gap: 6px;
  font-weight: 500;
  border: 0 !important;

  .query-manager-btn-svg-wrapper {
    width: 16px !important;
    height: 16px !important;
    padding: 2.67px;
  }

  .query-manager-btn-name {
    min-width: 22px;
  }

  &:hover {
    background-color: $color-light-indigo-04;
    color: $color-light-indigo-10;
  }

  &:active {
    background-color: $color-light-indigo-04;
    color: $color-light-indigo-10;
    box-shadow: 0px 0px 0px 4px #C6D4F9;
    border-radius: 6px;
    border: 1px solid;
    outline: 0 !important;

    svg {
      path {
        fill: $color-light-indigo-10;
      }
    }
  }

  .query-run-svg {
    padding: 4px 2.67px;
  }
}

.default-secondary-button.theme-dark {
  background-color: #4D72FA !important;
  color: #F4F6FA !important;

  svg {
    path {
      fill: #F4F6FA !important;
    }
  }

  &:hover {
    border: 1px solid #4D72FA !important;
    background-color: #4D5EF0 !important;
    color: #FFFFFC !important;

    svg {
      path {
        fill: #FFFFFC !important;
      }
    }
  }

  &:active {
    border: 1px solid #4D72FA !important;
    background-color: #4D5EF0 !important;
    box-shadow: 0px 0px 0px 4px #4D72FA;
    border-radius: 6px;
  }
}

.default-tertiary-button {
  background-color: $color-light-base;
  color: $color-light-slate-12;
  border: 1px solid $color-light-slate-07;
  display: flex;
  flex-direction: row;
  justify-content: center;
  align-items: center;
  padding: 4px 16px;
  gap: 6px;
  max-height: 28px;
  font-weight: 500;
  height: 28px;
  cursor: pointer;

  .query-btn-svg-wrapper {
    width: 16px !important;
    height: 16px !important;
    padding: 2.67px;
  }

  .query-btn-name {
    min-width: 22px;

  }

  &:hover {
    border: 1px solid $color-light-slate-08;
    color: $color-light-slate-11;

    svg {
      path {
        fill: $color-light-slate-11;
      }
    }
  }

  .query-create-run-svg {
    padding: 2px;
  }

  .query-preview-svg {
    padding: 2.67px 0.067px;
  }

  &:active {
    border: 1px solid #C1C8CD;
    box-shadow: 0px 0px 0px 4px #DFE3E6;
    color: $color-light-slate-11;
    outline: 0;
  }
}

.default-tertiary-button.theme-dark {
  background-color: transparent;
  color: #4D5EF0 !important;
  border: 1px solid #4D5EF0 !important;

  svg {
    path {
      fill: #4D5EF0 !important;
    }
  }

  &:hover {
    border: 1px solid $color-dark-slate-08;
    color: #FFFFFC !important;
    background-color: #4D5EF0 !important;

    svg {
      path {
        fill: #FFFFFC !important;
      }
    }
  }

  &:active {
    border: 1px solid inherit;
    box-shadow: none;
    outline: 0;
  }
}

.default-tertiary-button.theme-dark.btn-loading {
  background-color: #4D5EF0 !important;
  color: transparent !important;

  svg {
    path {
      fill: transparent !important;
    }
  }
}

.default-tertiary-button.button-loading {
  background-color: transparent !important;
  color: transparent !important;

  svg {
    path {
      fill: transparent !important;
    }
  }
}

.disable-tertiary-button {
  color: $color-light-slate-08;
  background-color: $color-light-slate-03;
  pointer-events: none !important;

  svg {
    path {
      fill: $color-light-slate-08;
    }
  }

}

.disable-tertiary-button.theme-dark {
  color: $color-dark-slate-08;
  background-color: $color-dark-slate-03;
  pointer-events: none !important;

  svg {
    path {
      fill: $color-dark-slate-08;
    }
  }
}

.font-weight-500 {
  font-weight: 500;
}

.font-size-12 {
  font-size: 12px;
}

.toggle-query-editor-svg {
  width: 16px;
  height: 16px;
  padding: 2.88px 5.22px;
}

.theme-dark {
  .org-avatar:hover {
    .avatar {
      background: #10141A no-repeat center/cover;
    }
  }
}

.app-creation-time {
  font-size: 12px;
}

.font-weight-400 {
  font-weight: 400;
}

.border-indigo-09 {
  border: 1px solid $color-light-indigo-09;
}

.dark-theme-toggle-btn {
  height: 32px;
  display: flex;
  align-items: center;
  justify-content: center;

}

.dark-theme-toggle-btn-text {
  font-size: 14px;
  margin: 12px;
}

.maximum-canvas-height-input-field {
  width: 156px;
  height: 32px;
  padding: 6px 10px;
  gap: 17px;
  background: #FFFFFF;
  border: 1px solid #D7DBDF;
  border-radius: 6px;

}

.layout-header {
  position: fixed;
  right: 0;
  left: 48px;
  z-index: 1;
  background: #ffff;
}

.theme-dark {
  .layout-header {
    background: #1f2936 !important;
  }
}

.organization-selector {
  max-width: 288px;
}

.organization-avatar {
  max-width: 34px;
  margin-right: 10px;
}

.layout-sidebar-icon {
  &:hover {
    background: #ECEEF0;
  }

  &:focus {
    outline: #ECEEF0 auto 5px;
  }
}

.folder-menu-icon {
  display: none;
}

.organization-selector {
  max-width: 288px;
  max-height: 48px;
  padding: 8px 16px;
}

.organization-avatar {
  max-width: 34px;
  margin-right: 10px;
}

.layout-sidebar-icon {
  &:hover {
    background: #ECEEF0;
    border-radius: 6px;
  }

  &:focus {
    outline: #ECEEF0 auto 5px;
  }
}

.folder-menu-icon {
  display: none;
}

.folder-list-group-item:hover .folder-menu-icon {
  display: block;
}

.app-versions-selector {
  display: inline-flex;
  align-items: center;
  width: 176px;
  height: 28px;
  position: absolute;
  left: 58%;
  border-radius: 6px;
}

.app-version-list-item {
  white-space: nowrap;
  overflow: hidden;
  text-overflow: ellipsis;
}

.app-version-name,
.app-version-released {
  font-weight: 400;
  font-size: 12px;
  line-height: 20px;
}

.app-version-delete {
  display: none;
}

.custom-version-selector__option:hover .app-version-delete {
  display: block;
}

.editor .editor-sidebar {
  border-top: 1px solid #E6E8EB;
}

.editor .navbar-brand {
  border-right: 1px solid #E6E8EB;
  padding-right: 12px !important;
  padding-left: 4px;
  padding-bottom: 1rem;
}

.theme-dark {
  .editor .navbar-brand {
    border-right: 1px solid #333c48;
  }

  .realtime-avatars {
    border-right: 1px solid #333c48;
  }
}

.modal-backdrop {
  // background-color: hsla(0, 0%, 0%, 0.439);
  opacity: 0.5;
}

.ds-delete-btn {
  display: none;
  border: none;
  background: none;
}

.ds-list-item:hover .ds-delete-btn {
  display: block;
}

.toojet-db-table-footer,
.home-page-footer {
  position: fixed;
  bottom: 0px;
  right: 0;
  left: 336px; //48+288
}

.pagination-container {
  display: flex;
  padding: 0px;
  height: 20px;

  .form-control {
    padding: 0 4px;
    width: fit-content;
    max-width: 30px;
    text-align: center;
  }
}

.profile-card.dark.card {
  background-color: #1F2936;
  color: #C0C8CC;
}

.theme-dark {
  .editor-header-actions {
    .current-layout {
      .bg-white {
        background-color: #232E3C !important;
      }

      svg {
        path {
          fill: white;
        }
      }
    }
  }

  .icon-tabler-x {
    stroke: white;
  }
}

.img-invert {
  img {
    filter: invert(1);
  }
}

.user-group-table {
  .selected-row {
    background-color: #ECEEF0;
  }

  .selected-row.dark {
    background-color: #232E3C;
  }
}

.notification-center.theme-dark {

  .empty-subtitle,
  .card-footer>span,
  .empty-title {
    color: white !important;
  }
}


// DASHBOARD SCROLL STYLES--->
.create-new-app-wrapper {
  height: 64px;
}

.home-page-sidebar {
  height: calc(100vh - 48px) !important;
}

.folder-list {
  height: calc(100vh - 112px) !important; // 48px [navbar] +  64px [ all apps ]
}

.home-page-content {
  height: calc(100vh - 48px) !important;
  overflow-y: scroll;
}

.application-folders-list {
  height: 64px;
}

// DASHBOARD STYLES END

// TABLE
.table-left-sidebar {
  height: calc(100vh - 173px) !important; // 48px [navbar] +  124px [ add table and search ] + extra 1 px
  overflow-y: auto;
}

.database-table-header-wrapper {
  height: 96px !important;
}

.toojet-db-table-footer {
  height: 52px;
}

.homepage-app-card {
  height: 188px;
}

.app-creation-time-container {
  height: 16px;
}

.release-buttons {
  height: 45px;
  margin-bottom: 10px;
}

.global-settings-app-wrapper {
  max-width: 300px;
}

.version-manager-container {
  padding: 0.6rem;
}

// tooljet db fields styles [ query manager ]
.tj-db-field-wrapper {
  .code-hinter-wrapper {
    ::-webkit-scrollbar {
      display: none;
    }
  }

  .CodeMirror-sizer {
    min-height: 32px !important;
    width: 100%;
    border-right-width: 0px !important;
    padding: 0 !important;
    overflow-y: auto;

    .CodeMirror-lines {
      margin-top: 0px !important;
      min-height: 32px !important;
      padding: 0 !important;
    }
  }
}

.table-list-items#popover-contained:has(.theme-dark) {
  border-color: inherit;
  overflow: hidden;
}

.table-list-item-popover.dark {
  svg {
    path {
      fill: white;
    }
  }
}

.theme-dark {
  .react-loading-skeleton {
    background-color: #2F3C4C !important;
    background-image: linear-gradient(90deg, #2F3C4C, #2F3C4C, #2F3C4C) !important;
  }
}

@keyframes up-and-down {
  to{
      opacity: 0.2;
      transform: translateY(-20px);
      
  }
}

.spin-loader {  
  position: fixed;
  width: 100%;
  
  .load{
    display: flex;
    justify-content: center;
    margin: 200px auto;
  }

  .load div{
    width: 20px;
    height: 20px;
    background-color: #3E63DD;
    border-radius: 50%;
    margin: 0 5px;
    animation-name: #{up-and-down};
    animation-duration: 0.8s;
    animation-iteration-count: infinite;
    animation-direction: alternate;
  }

  .load .two{
    animation-delay: 0.3s;
  }

  .load .three{
    animation-delay: 0.6s;
  }
}

.organization-switch-modal {
  font-family: 'IBM Plex Sans';

  .modal-dialog{
    width: 376px;
  }

  .modal-content{
    background: linear-gradient(0deg, #FFFFFF, #FFFFFF),
    linear-gradient(0deg, #DFE3E6, #DFE3E6);
  }

  .modal-header {
    justify-content: center !important;
    flex-direction: column;
    padding: 40px 32px 20px 32px;

    .header-text {
      font-style: normal;
      font-weight: 600;
      font-size: 20px;
      line-height: 36px;
      margin: 24px 0 5px 0;
    }

    p {
      font-style: normal;
      font-weight: 400;
      font-size: 14px;
      line-height: 20px;
      color:#687076;
      text-align: Center;
      margin-bottom: 0px;
    }
  }

  .modal-body {
    padding: 18px 32px;
    
    .org-list {
      display: flex;
      flex-direction: column;

      .org-item{
        height: 50px;
        display: flex;
        align-items: center;
        padding: 0px 12px;
        cursor: default;

        input[type=radio] {
          margin-right: 16px;
          width: 16px;
          height: 16px;
        }

        .avatar {
          margin-right: 11px;
          color: #11181C;
          background-color: #F8FAFF;
          width: 34px !important;
          height: 34px !important;
        }

        span {
          font-style: normal;
          font-weight: 400;
          font-size: 12px;
          line-height: 20px;
          color: #11181C;
        }
      }

      .selected-item {
        border-radius: 6px;
        background-color: #F0F4FF;
      }
    }
  }

  .modal-footer {
    justify-content: center;
    padding: 24px 32px;
    border-top: 1px solid #DFE3E6;

    button {
      width: 100%;
      font-style: normal;
      font-weight: 600;
      font-size: 14px;
      line-height: 20px;
    }
  }
}

.organization-switch-modal.dark-mode {
  .modal-footer,
  .modal-header {
    border-color: #232e3c !important;
    p {
      color: rgba(255, 255, 255, 0.5) !important;
    }
  }

  .modal-body,
  .modal-footer,
  .modal-header,
  .modal-content {
    color: white;
    background-color: #2b394a;
  }

  .modal-content {
    border: none;
  }


  .modal-body { 
    .org-list{ 
      span {
        color: white;
      }

      .selected-item {
        background-color: #232e3c;
      }
    }
  }
}
.datasources-category {
  color: var(--slate10);
}

.react-tooltip {
  font-size: .765625rem !important;
}
.tj-db-table {
  overflow-y: auto;
  height: 110px;

  thead th {
    position: sticky;
    top: 0;
  }

  table {
    border-collapse: collapse;
    width: 100%;
  }
}

.bounded-box {
  .sc-iwsKbI.lmGPCf {
    height: 100%;
    margin: auto;
    width: max-content;
    max-width: 100% !important;

    img {
      height: 100% !important;
    }

    .gVmiLs {
      width: auto !important;
    }
  }

  .css-tlfecz-indicatorContainer,
  .css-1gtu0rj-indicatorContainer {
    svg {
      width: 12px !important;
      height: 12px !important;
    }
  }

}

<<<<<<< HEAD
#global-settings-popover {
  padding: 24px;
  gap: 20px;
  max-width: 377px !important;
  height: 316px !important;
  background: #FFFFFF;
  border: 1px solid #E6E8EB;
  box-shadow: 0px 32px 64px -12px rgba(16, 24, 40, 0.14);
  border-radius: 6px;
  margin-top: -13px;


  .input-with-icon {
    justify-content: end;
  }

  .form-check-input {
    padding-right: 8px;
  }

  .global-popover-div-wrap-width {
    width: 156px !important;
  }

  .form-switch {
    margin-bottom: 20px;
  }

  .global-popover-div-wrap {
    padding: 0px;
    gap: 75px;
    width: 329px;
    height: 32px;
    margin-bottom: 20px !important;
    justify-content: space-between;

    &:last-child {
      margin-bottom: 0px !important;
    }
  }
}

.global-popover-text {
  font-family: 'IBM Plex Sans';
  font-style: normal;
  font-weight: 500;
  font-size: 12px;
  line-height: 20px;
  color: #11181C;


}

.maximum-canvas-width-input-select {
  padding: 6px 10px;
  gap: 17px;
  width: 60px;
  height: 32px;
  background: #FFFFFF;
  border: 1px solid #D7DBDF;
  border-radius: 0px 6px 6px 0px;
}

.maximum-canvas-width-input-field {
  padding: 6px 10px;
  gap: 17px;
  width: 97px;
  height: 32px;
  background: #FFFFFF;
  border: 1px solid #D7DBDF;
  border-top-left-radius: 6px;
  border-bottom-left-radius: 6px;
  border-right: none !important;


}

.canvas-background-holder {
  padding: 6px 10px;
  gap: 6px;
  width: 120px;
  height: 32px;
  background: #FFFFFF;
  display: flex;
  align-items: center;
  border: 1px solid #D7DBDF;
  border-radius: 6px;
  flex-direction: row;
}

.export-app-btn {
  flex-direction: row;
  justify-content: center;
  align-items: center;
  padding: 6px 16px;
  gap: 6px;
  width: 158px;
  height: 32px;
  font-family: 'IBM Plex Sans';
  font-style: normal;
  font-weight: 600;
  font-size: 14px;
  line-height: 20px;
  color: #3E63DD;
  background: #F0F4FF;
  border-radius: 6px;
  border: none;
}

.tj-btn-tertiary {
  padding: 10px 20px;
  gap: 8px;
  width: 112px;
  height: 40px;
  background: #FFFFFF;
  border: 1px solid #D7DBDF;
  border-radius: 6px;

  &:hover {
    border: 1px solid #C1C8CD;
    color: #687076;
  }

  &:active {
    border: 1px solid #11181C;
    color: #11181C;
  }
}

.import-export-footer-btns {
  border-radius: 6px !important;
}

.export-table-button {
  display: flex;
  width: 135px;
}


#global-settings-popover.theme-dark {
  background-color: $bg-dark-light  !important;
  border: 1px solid #2B2F31;

  .global-popover-text {
    color: #fff !important;
  }

  .maximum-canvas-width-input-select {
    background-color: $bg-dark-light  !important;
    border: 1px solid #324156;
    color: $white;
  }

  .export-app-btn {
    background: #192140;
  }

  .fx-canvas div {
    background-color: transparent !important;
=======
.selected-ds.row>img {
  padding: 0 !important;
}

.tj-onboarding-phone-input {
  width: 392px !important;
  height: 40px;
  padding: 8px 12px;
  gap: 8px;
  margin-bottom: 12px;
  background: #FFFFFF;
  border: 1px solid #D7DBDF !important;
  border-radius: 0px 4px 4px 0px !important;

  &:hover {
    border: 1px solid #466BF2 !important;
  }
}

.tj-onboarding-phone-input-wrapper {
  margin-bottom: 12px;
}
.theme-dark {
	.tj-onboarding-phone-input-wrapper {
		.flag-dropdown {
			background-color: #1f2936 !important;

			.country-list {
				background-color: #1f2936 !important;
				background: #1f2936;

				li {
					.country .highlight{
						background-color: #3a3f42;
						color: #000 !important;
            div{
              .country-name {
                color: #6b6b6b !important;
              }
            }
			
					}

					&:hover {
						background-color: #2b2f31;
					}

				}
			}
		}

	}
  .react-tel-input .country-list .country.highlight {
    color: #6b6b6b;
>>>>>>> 6d2e2046
  }
}<|MERGE_RESOLUTION|>--- conflicted
+++ resolved
@@ -6,15 +6,12 @@
 @import "./onboarding.scss";
 @import "./components.scss";
 @import url('https://fonts.googleapis.com/css2?family=IBM+Plex+Sans:ital,wght@0,100;0,200;0,300;0,400;0,500;0,600;0,700;1,100;1,200;1,400;1,500;1,600;1,700&display=swap');
-<<<<<<< HEAD
-=======
 
 @import "./global-datasources.scss";
 
 @import "./typography.scss";
 @import "./designtheme.scss";
 
->>>>>>> 6d2e2046
 // variables
 $border-radius: 4px;
 
@@ -4501,14 +4498,10 @@
   }
 
   .modal-header {
-<<<<<<< HEAD
-    background-color: $bg-dark-light  !important;
+    background-color: $bg-dark-light !important;
     color: $white  !important;
     border-bottom: 2px solid #3A3F42 !important;
 
-=======
-    background-color: $bg-dark-light !important;
->>>>>>> 6d2e2046
   }
 
   .btn-close {
@@ -6454,26 +6447,9 @@
   .modal-body {
     height: 80%;
     overflow: auto;
-    padding: 0px !important;
-    display: flex;
-    justify-content: center;
-  }
-
-  .text-muted {
-    font-weight: 400 !important;
-    font-size: 14px !important;
-    line-height: 20px !important;
-    color: #687076 !important;
-  }
-
-  .modal-title {
-    font-style: normal;
-    font-weight: 500 !important;
-    font-size: 16px !important;
-    line-height: 24px !important;
-    color: #000000;
-  }
-
+  }
+
+  .modal-footer,
   .modal-header {
     margin-bottom: 24px;
     padding: 12px 28px;
@@ -7775,14 +7751,15 @@
     top: 0;
   }
 
+
   table {
     border-collapse: collapse;
     width: 100%;
   }
 }
 
-.bounded-box {
-  .sc-iwsKbI.lmGPCf {
+.bounded-box  {
+  .sc-iwsKbI.lmGPCf  {
     height: 100%;
     margin: auto;
     width: max-content;
@@ -7807,7 +7784,63 @@
 
 }
 
-<<<<<<< HEAD
+.selected-ds.row>img {
+  padding: 0 !important;
+}
+
+.tj-onboarding-phone-input {
+  width: 392px !important;
+  height: 40px;
+  padding: 8px 12px;
+  gap: 8px;
+  margin-bottom: 12px;
+  background: #FFFFFF;
+  border: 1px solid #D7DBDF !important;
+  border-radius: 0px 4px 4px 0px !important;
+
+  &:hover {
+    border: 1px solid #466BF2 !important;
+  }
+}
+
+.tj-onboarding-phone-input-wrapper {
+  margin-bottom: 12px;
+}
+.theme-dark {
+	.tj-onboarding-phone-input-wrapper {
+		.flag-dropdown {
+			background-color: #1f2936 !important;
+
+			.country-list {
+				background-color: #1f2936 !important;
+				background: #1f2936;
+
+				li {
+					.country .highlight{
+						background-color: #3a3f42;
+						color: #000 !important;
+            div{
+              .country-name {
+                color: #6b6b6b !important;
+              }
+            }
+			
+					}
+
+					&:hover {
+						background-color: #2b2f31;
+					}
+
+				}
+			}
+		}
+
+	}
+  .react-tel-input .country-list .country.highlight {
+    color: #6b6b6b;
+  }
+}
+
 #global-settings-popover {
   padding: 24px;
   gap: 20px;
@@ -7967,61 +8000,5 @@
 
   .fx-canvas div {
     background-color: transparent !important;
-=======
-.selected-ds.row>img {
-  padding: 0 !important;
-}
-
-.tj-onboarding-phone-input {
-  width: 392px !important;
-  height: 40px;
-  padding: 8px 12px;
-  gap: 8px;
-  margin-bottom: 12px;
-  background: #FFFFFF;
-  border: 1px solid #D7DBDF !important;
-  border-radius: 0px 4px 4px 0px !important;
-
-  &:hover {
-    border: 1px solid #466BF2 !important;
-  }
-}
-
-.tj-onboarding-phone-input-wrapper {
-  margin-bottom: 12px;
-}
-.theme-dark {
-	.tj-onboarding-phone-input-wrapper {
-		.flag-dropdown {
-			background-color: #1f2936 !important;
-
-			.country-list {
-				background-color: #1f2936 !important;
-				background: #1f2936;
-
-				li {
-					.country .highlight{
-						background-color: #3a3f42;
-						color: #000 !important;
-            div{
-              .country-name {
-                color: #6b6b6b !important;
-              }
-            }
-			
-					}
-
-					&:hover {
-						background-color: #2b2f31;
-					}
-
-				}
-			}
-		}
-
-	}
-  .react-tel-input .country-list .country.highlight {
-    color: #6b6b6b;
->>>>>>> 6d2e2046
   }
 }