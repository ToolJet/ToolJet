--- conflicted
+++ resolved
@@ -8,14 +8,10 @@
 @import "./global-datasources.scss";
 @import "./typography.scss";
 @import "./designtheme.scss";
-<<<<<<< HEAD
-@import url('https://fonts.googleapis.com/css2?family=IBM+Plex+Sans:ital,wght@0,100;0,200;0,300;0,400;0,500;0,600;0,700;1,100;1,200;1,400;1,500;1,600;1,700&display=swap');
-=======
 @import "./dropdown-custom.scss";
 @import "./ui-operations.scss";
 @import url('https://fonts.googleapis.com/css2?family=IBM+Plex+Sans:ital,wght@0,100;0,200;0,300;0,400;0,500;0,600;0,700;1,100;1,200;1,400;1,500;1,600;1,700&display=swap');
 @import 'react-loading-skeleton/dist/skeleton.css';
->>>>>>> 5a5f526d
 
 // variables
 $border-radius: 4px;
@@ -7510,7 +7506,6 @@
   line-height: 20px;
 }
 
-<<<<<<< HEAD
 .app-version-name {
   max-width: 80px;
 }
@@ -7518,8 +7513,6 @@
 .app-version-delete {
   display: none;
 }
-=======
->>>>>>> 5a5f526d
 
 .custom-version-selector__option:hover .app-version-delete {
   display: block;
@@ -10233,7 +10226,6 @@
   }
 }
 
-<<<<<<< HEAD
 .released-version-popup-container {
   width: 100%;
   position: absolute;
@@ -10285,7 +10277,7 @@
     }
   }
 
-=======
+}
 .profile-page-content-wrap {
   background-color: var(--slate2);
   padding-top: 40px;
@@ -10504,5 +10496,4 @@
       color: var(--base) !important;
     }
   }
->>>>>>> 5a5f526d
 }