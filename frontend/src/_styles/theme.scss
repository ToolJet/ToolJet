@import "./tabler.scss";
@import "./colors.scss";
@import "./z-index.scss";
@import "./mixins.scss";
@import "./queryManager.scss";
@import "./onboarding.scss";
@import "./components.scss";
@import "./global-datasources.scss";
@import "./typography.scss";
@import "./designtheme.scss";
@import "./dropdown-custom.scss";
@import "./ui-operations.scss";
@import url('https://fonts.googleapis.com/css2?family=IBM+Plex+Sans:ital,wght@0,100;0,200;0,300;0,400;0,500;0,600;0,700;1,100;1,200;1,400;1,500;1,600;1,700&display=swap');
@import 'react-loading-skeleton/dist/skeleton.css';

// variables
$border-radius: 4px;


body {
  font-family: 'IBM Plex Sans';
}

input,
button {
  border-radius: 4px;
}

.btn:hover {
  border-color: $primary;
}

.btn-sm {
  padding: 4px 8px;
}

.padding-0 {
  padding: 0;
}

.float-right {
  float: right;
}

.font-500 {
  font-weight: 500;
}

.color-inherit {
  color: inherit;
}

.text-right {
  text-align: right;
}

.navbar {
  max-height: 45px;
  min-height: auto;

  .nav-item.active:after {
    bottom: 0 !important;
  }
}

.rc-slider-track {
  background-color: $primary;
}

.rc-slider-handle {
  border-color: $primary;
}

.auth-main {
  height: 1000px;
  padding-top: calc(0.25 * 100vh);
  overflow: hidden;

  svg,
  img {
    height: 50px;
    width: 50px;
  }

  svg {
    color: #000000;
  }

  .col-4 {
    z-index: 1;
  }

  .horizontal-line {
    width: 100%;
    position: relative;
    border: 1px solid #b1b1b1;
    top: 25px;
    margin: 0px auto;
    z-index: 0;
  }

  .sso-ico {
    div {
      background-color: #ffffff;
    }
  }
}

.emoji-mart-scroll {
  border-bottom: 0;
  margin-bottom: 6px;
}

.emoji-mart-scroll+.emoji-mart-bar {
  display: none;
}

.accordion-item,
.accordion-button {
  background-color: inherit;
}

.accordion-button {
  font-weight: 400 !important;
  box-shadow: none !important;
}

.accordion-button:not(.collapsed) {
  padding-bottom: 0 !important;
}

.accordion-body {
  .form-label {
    font-weight: 400;
    font-size: 12px;
    color: #61656c;
  }

  .style-fx {
    margin-top: 3px !important;
  }
}

.editor {
  .header-container {
    max-width: 100%;
    padding: 0 10px 0 0;
    min-height: 45px;
  }

  .resizer-select,
  .resizer-active {
    border: solid 1px $primary  !important;

    .top-right,
    .top-left,
    .bottom-right,
    .bottom-left {
      background: white;
      border-radius: 10px;
      border: solid 1px $primary;
    }
  }

  .resizer-selected {
    outline-width: thin;
    outline-style: solid;
    outline-color: #ffda7e;
  }

  // query data source card style start

  .query-datasource-card-container,
  .header-query-datasource-card-container {
    display: flex;
    flex-direction: row;
    gap: 10px;
    flex-wrap: wrap;
  }

  .datasource-picker {
    margin-bottom: 24px;
    padding: 0 32px;
  }

  .header-query-datasource-card-container {
    margin-top: -10px;
  }

  .header-query-datasource-card {
    position: relative;
    display: flex;
    min-width: 0;
    word-wrap: break-word;
    background-color: rgba(66, 153, 225, 0.1) !important;
    background-clip: border-box;
    border-radius: 4px;
    height: 32px;
    width: 140px;
    padding: 6px;
    align-items: center;
    text-transform: capitalize;
    font-weight: 400 !important;
    background-color: #4299e11a;

    p {
      margin: 0 8px 0 12px;
    }
  }

  .query-datasource-card {
    position: relative;
    display: flex;
    min-width: 0;
    word-wrap: break-word;
    background-color: #ffffff;
    background-clip: border-box;
    border: 1px solid rgba(101, 109, 119, 0.16);
    border-radius: 4px;
    height: 46px;
    width: 200px;
    padding: 10px;
    align-items: center;
    cursor: pointer;
    transition: transform .2s;

    p {
      margin: 0 8px 0 15px;
    }

    &:hover {
      transform: scale(1.02);
      box-shadow: 0.1px 0.1px 0.1px 0.1px rgba(0, 0, 0, 0.3);
    }
  }

  // end :: data source card style

  .header-query-datasource-name {
    font-size: 0.8rem !important;
    padding-top: 0px !important;
  }

  .datasource-heading {
    display: flex;
    height: 32px;
    gap: 10px;
    align-items: center;

    p {
      font-size: 12px;
      padding-top: 0px;
      cursor: pointer;
    }
  }


  .left-sidebar {
    scrollbar-width: none;
  }

  .left-sidebar::-webkit-scrollbar {
    width: 0;
    background: transparent;
  }

  .left-sidebar-layout {
    display: flex;
    justify-content: center;
    font-size: 11px;
    align-items: center;
    letter-spacing: 0.2px;

    p {
      margin-bottom: 0px;
      margin-top: 8px;
    }
  }

  .left-sidebar {
    height: 100%;
    width: 48px;
    position: fixed;
    z-index: 2;
    left: 0;
    overflow-x: hidden;
    flex: 1 1 auto;
    background-color: #fff !important;
    background-clip: border-box;
    border: solid rgba(0, 0, 0, 0.125);
    border-width: 0px 1px 3px 0px;
    margin-top: 0px;
    padding-top: 0px;

    .accordion-item {
      border: solid rgba(101, 109, 119, 0.16);
      border-width: 1px 0px 1px 0px;
    }

    .datasources-container {
      height: 50%;
      overflow-y: scroll;

      tr {
        border-color: #f1f1f1;
      }
    }

    .variables-container {
      height: 50%;
      overflow-y: scroll;
    }

    .variables-container::-webkit-scrollbar-thumb,
    .datasources-container::-webkit-scrollbar-thumb {
      background: transparent;
      height: 0;
      width: 0;
    }

    .variables-container::-webkit-scrollbar,
    .datasources-container::-webkit-scrollbar {
      width: 0;
      background: transparent;
      height: 0;
    }

    .variables-container,
    .datasources-container {
      scrollbar-width: none;
    }

    .datasources-container {
      bottom: 0;
      height: 500px;
      border: solid rgba(101, 109, 119, 0.16);
      border-width: 1px 0px 1px 0px;

      .datasources-header {
        border: solid rgba(0, 0, 0, 0.125);
        border-width: 0px 0px 1px 0px;
      }
    }

    .left-sidebar-inspector {
      .card-body {
        padding: 1rem 0rem 1rem 1rem;
      }
    }

    .left-sidebar-page-selector {
      .add-new-page-button-container {
        width: 100%;
        margin-top: 10px;
      }
    }
  }

  .editor-sidebar {
    height: calc(100% - 45px);
    position: fixed;
    right: 0;
    overflow-x: hidden;
    width: 300px;
    flex: 1 1 auto;
    top: 45px;
    border-top: 1px solid var(--slate7);
    background-color: var(--base);
    background-clip: border-box;
    border: solid rgba(0, 0, 0, 0.125);
    border-width: 0px 0px 0px 1px;

    .nav-tabs .nav-link {
      color: #3e525b;
      border-top-left-radius: 0px;
      border-top-right-radius: 0px;
    }

    .inspector {
      .inspector-add-button {
        background: inherit;
      }

      .inspector-add-button:hover {
        color: $primary;
        background: #eef3f9;
        border-radius: 4px;
      }

      .form-control-plaintext {
        padding: 0;
      }

      .header {
        padding-left: 20px;
        padding-right: 20px;
        border: solid rgba(0, 0, 0, 0.125);
        border-width: 0px 0px 1px 0px;
        height: 40px;

        .component-name {
          font-weight: 500;
        }

        .component-action-button {
          top: 8px;
          right: 10px;
          position: absolute;
        }
      }

      .properties-container {
        .field {
          .form-label {
            font-size: 12px;
          }

          .text-field {
            height: 30px;
            font-size: 12px;
          }

          .form-select {
            height: 30px;
            font-size: 12px;
          }

          .select-search__input {
            padding: 0.2375rem 0.75rem;
            font-size: 0.825rem;
          }
        }
      }
    }

    .components-container::-webkit-scrollbar {
      width: 0;
      height: 0;
      background: transparent;
    }

    .components-container::-webkit-scrollbar-thumb {
      background: transparent;
    }

    .components-container {
      scrollbar-width: none;
    }

    .components-container {
      height: 100%;
      overflow: auto;
      overflow-x: hidden;
      padding-bottom: 20%;

      .component-image-holder {
        border-radius: 0;
        transition: all 0.3s cubic-bezier(0.25, 0.8, 0.25, 1);
        border: 1px solid #d2ddec;
        box-sizing: border-box;
        border-radius: 4px;

        img {
          margin: 0 auto;
        }

        &:hover {
          background: rgba(66, 153, 225, 0.1);
        }
      }

      .component-title {
        display: block;
        margin-top: 10px;
        color: #3e525b;
        font-size: 10px;
        max-width: 100%;
        text-align: center;
        word-wrap: break-word;
      }

      .component-description {
        color: grey;
        font-size: 0.7rem;
      }
    }
  }

  .main {
    margin-left: 3%;
    width: 82%;
    top: 0;

    .canvas-container::-webkit-scrollbar {
      width: 0;
      background: transparent;
      height: 0;
    }

    .canvas-container {
      scrollbar-width: none;
    }

    .canvas-container::-webkit-scrollbar {
      width: 0;
      background: transparent;
    }

    .canvas-container {
      height: 100%;
      top: 45px;
      position: fixed;
      right: 300px;
      left: 48px;
      overflow-y: auto;
      overflow-x: scroll;
      -webkit-box-pack: center;
      justify-content: center;
      -webkit-box-align: center;
      align-items: center;

      .real-canvas {
        outline: 1px dotted transparent;
      }

      .show-grid {
        outline: 1px dotted #4d72da;
        background-image: linear-gradient(to right,
            rgba(194, 191, 191, 0.2) 1px,
            transparent 1px),
          linear-gradient(to bottom,
            rgba(194, 191, 191, 0.2) 1px,
            transparent 1px);
      }

      .canvas-area {
        min-height: 2400px;
        background: #edeff5;
        margin: 0px auto;

        .resizer {
          border: solid 1px transparent;
        }
      }
    }
  }

  @media screen and (max-height: 450px) {
    .sidebar {
      padding-top: 15px;
    }

    .sidebar a {
      font-size: 18px;
    }
  }
}

.viewer {
  .header-container {
    max-width: 100%;
  }

  .main {
    padding: 0px 10px;

    .canvas-container {
      scrollbar-width: auto;
      width: 100%;
    }

    .canvas-container::-webkit-scrollbar {
      background: transparent;
    }

    .canvas-container {
      height: 100%;
      position: fixed;
      left: 0;
      overflow-y: auto;
      overflow-x: auto;
      -webkit-box-pack: center;
      justify-content: center;
      -webkit-box-align: center;
      align-items: center;

      .canvas-area {
        width: 1280px;
        min-height: 2400px;
        background: #edeff5;
        margin: 0px auto;
        background-size: 80px 80px;
        background-repeat: repeat;
      }

      .navigation-area {
        background-color: #ECEEF0;
        padding: 1rem;

        a.page-link {
          border-radius: 0;
          border: 0;
        }

        a.page-link:hover {
          color: white;
          background-color: #4D72FA;
        }

        a.page-link.active {
          color: white;
          background-color: #4D72FA;
        }
      }

      .navigation-area.dark {
        background-color: #2b3546 !important;
      }
    }
  }
}

.modal-header {
  padding: 0 1.5rem 0 1.5rem;
}

.page-body,
.homepage-body {
  height: 100vh;

  .list-group.list-group-transparent.dark .all-apps-link,
  .list-group-item-action.dark.active {
    background-color: $dark-background  !important;
  }
}

.home-search-holder {
  height: 20px;
  width: 100%;
  margin-top: 32px;

  .search-box-wrapper {
    .input-icon {
      .input-icon-addon {
        padding-right: 6px;
      }
    }
  }

  .homepage-search {
    background: transparent;
    color: var(--slate12);
    height: 20px;

    &:focus {
      background: none;
    }
  }
}

.homepage-app-card-list-item-wrap {
  row-gap: 16px;
  column-gap: 32px;
  display: flex;
  margin-top: 22px;
}

.homepage-app-card-list-item {
  max-width: 272px;
  flex-basis: 33%;
  padding: 0 !important;
}

.homepage-dropdown-style {
  min-width: 11rem;
  display: block;
  align-items: center;
  margin: 0;
  line-height: 1.4285714;
  width: 100%;
  padding: 0.5rem 0.75rem !important;
  font-weight: 400;
  white-space: nowrap;
  border: 0;
  cursor: pointer;
  font-size: 12px;
}

.homepage-dropdown-style:hover {
  background: rgba(101, 109, 119, 0.06);
}

.card-skeleton-container {
  border: 0.5px solid #b4bbc6;
  padding: 1rem;
  border-radius: 8px;
  height: 180px;
}

.app-icon-skeleton {
  background-color: #91a4f6;
  border-radius: 4px;
  margin-bottom: 20px;
  height: 40px;
  width: 40px;
}

.folder-icon-skeleton {
  display: inline-block;
  background-color: #858896;
  border-radius: 4px;
  height: 14px;
  width: 14px;
}

.folders-skeleton {
  padding: 9px 12px;
  height: 34px;
  margin-bottom: 4px;
}

.card-skeleton-button {
  height: 20px;
  width: 60px;
  background: #91a4f6;
  margin-top: 1rem;
  border-radius: 4px;
}

@media (min-height: 641px) and (max-height: 899px) {
  .homepage-pagination {
    position: fixed;
    bottom: 2rem;
    width: 63%;
  }
}

@media (max-height: 640px) {
  .homepage-pagination {
    position: fixed;
    bottom: 2rem;
    width: 71%;
  }
}

@media (max-width: 1056px) {
  .homepage-app-card-list-item {
    flex-basis: 50%;
  }
}

.homepage-body {
  overflow-y: hidden;

  a {
    color: inherit;
  }

  a:hover {
    color: inherit;
    text-decoration: none;
  }

  button.create-new-app-button {
    background-color: var(--indigo9);

  }




  .app-list {
    .app-card {
      height: 180px;
      max-height: 180px;
      border: 0.5px solid #b4bbc6;
      box-sizing: border-box;
      border-radius: 8px;
      overflow: hidden;

      .app-creation-time {
        span {
          color: var(--slate11) !important;
        }
      }

      .app-creator {
        font-weight: 500;
        font-size: 0.625rem;
        line-height: 12px;
        color: #292d37;
        white-space: nowrap;
        overflow: hidden;
        text-overflow: ellipsis;
      }

      .app-icon-main {
        background-color: $primary;

        .app-icon {
          img {
            height: 24px;
            width: 24px;
            filter: invert(100%) sepia(0%) saturate(0%) hue-rotate(17deg) brightness(104%) contrast(104%);
            vertical-align: middle;
          }
        }
      }

      .app-template-card-wrapper {
        .card-body {
          padding-left: 0px !important;
        }
      }

      .app-title {
        line-height: 20px;
        font-size: 1rem;
        font-weight: 400;
        color: #000000;
        overflow: hidden;
        max-height: 40px;
        text-overflow: ellipsis;
        display: -webkit-box;
        -webkit-line-clamp: 2;
        /* number of lines to show */
        line-clamp: 2;
        -webkit-box-orient: vertical;
      }

      button {
        font-size: 0.6rem;
        width: 100%;
      }

      .menu-ico {
        cursor: pointer;

        img {
          padding: 0px;
          height: 14px;
          width: 14px;
          vertical-align: unset;
        }
      }
    }

    .app-card.highlight {
      background-color: #f8f8f8;
      box-shadow: 0px 4px 4px rgba(0, 0, 0, 0.25);
      border: 0.5px solid $primary;

      .edit-button {
        box-sizing: border-box;
        border-radius: 6px;
        color: $primary-light;
        width: 136px;
        height: 28px;
        background: var(--indigo11) !important;
        border: none;
        color: var(--indigo4);

        &:hover {
          background: var(--indigo10);

        }

        &:focus {
          box-shadow: 0px 0px 0px 4px var(--indigo6);
          background: var(--indigo10);
          outline: 0;
        }


        &:active {
          background: var(--indigo11);
          box-shadow: none;
        }
      }

      .launch-button {

        box-sizing: border-box;
        border-radius: 6px;
        color: var(--base);
        width: 92px;
        height: 28px;
        background: var(--base);
        border: 1px solid var(--slate7);
        color: var(--slate12);

        &:hover {
          background: var(--slate8);
          color: var(--slate11);
          border: 1px solid var(--slate8);
          background: var(--base);
        }

        &:active {
          background: var(--base);
          box-shadow: none;
          border: 1px solid var(--slate12);
          color: var(--slate12);
        }

        &:focus {
          background: var(--base);
          color: var(--slate11);
          border: 1px solid var(--slate8);
          box-shadow: 0px 0px 0px 4px var(--slate6);
        }
      }

      .app-title {
        height: 20px;
        -webkit-line-clamp: 1;
        /* number of lines to show */
        line-clamp: 1;
      }
    }
  }
}

.template-library-modal {
  font-weight: 500;

  .modal-header {
    background-color: var(--base) !important;
    border-bottom: 1px solid var(--slate5);

  }

  .modal-dialog {
    max-width: 90%;
    height: 80%;

    .modal-content {
      height: 100%;
      padding: 0;


      .modal-body {
        height: 100%;
        padding: 0 10px;
        background-color: var(--base) !important;


        .container-fluid {
          height: 100%;
          padding: 0;

          .row {
            height: 100%;
          }
        }
      }
    }

    .modal-body,
    .modal-footer {
      background-color: #ffffff;
    }
  }

  .template-categories {
    .list-group-item {
      border: 0;
    }

    .list-group-item.active {
      background-color: #edf1ff;
      color: $primary-light;
      font-weight: 600;
    }
  }

  .template-app-list {
    .list-group-item {
      border: 0;
    }

    .list-group-item.active {
      background-color: #edf1ff;
      color: black;
    }
  }

  .template-display {
    display: flex;
    flex-direction: row;
    align-items: center;
    height: 100%;

    h3.title {
      font-weight: 600;
      line-height: 17px;
    }

    p.description {
      font-weight: 500;
      font-size: 13px;
      line-height: 15px;
      letter-spacing: -0.1px;
      color: #8092ab;
    }

    img.template-image {
      height: 75%;
      width: 85%;
      border: 0;
      padding: 0;
      object-fit: contain;
    }

    .template-spinner {
      width: 3rem;
      height: 3rem;
      margin: auto;
      position: absolute;
      top: 0;
      bottom: 0;
      left: 0;
      right: 0;
    }

    .row {
      margin-bottom: 0;
    }
  }

  .template-list {
    padding-top: 16px;

    .template-search-box {
      input {
        border-radius: 5px !important;
      }

      .input-icon {
        display: flex;
      }
    }

    .input-icon {
      .search-icon {
        display: block;
        position: absolute;
        left: 0;
        margin-right: 0.5rem;
      }

      .clear-icon {
        cursor: pointer;
        display: block;
        position: absolute;
        right: 0;
        margin-right: 0.5rem;
      }
    }

    .list-group-item.active {
      color: $primary;
    }
  }
}

.template-library-modal.dark-mode {

  .template-modal-control-column,
  .template-list-column,
  .categories-column,
  .modal-header {
    border-color: var(--slate5) !important;
  }

  .modal-body,
  .modal-footer,
  .modal-header,
  .modal-content {
    color: white;
    background-color: #2b394a;
  }

  .template-categories {
    .list-group-item {
      color: white;
      border: 0;
    }

    .list-group-item:hover {
      background-color: #232e3c;
    }

    .list-group-item.active {
      background-color: $primary-light;
      color: white;
      font-weight: 600;
    }
  }

  .template-app-list {
    .list-group-item {
      border: 0;
      color: white;
    }

    .list-group-item:hover {
      border: 0;
      background-color: #232e3c;
    }

    .list-group-item.active {
      background-color: $primary-light;
      color: white;
    }

    .no-results-item {
      background-color: var(--slate4);
      color: white;
    }
  }

  .template-list {
    .template-search-box {
      input {
        background-color: #2b394a;
        border-color: #232e3c;
        color: white;
      }
    }
  }
}

.fx-container {
  position: relative;
}

.fx-common {
  position: absolute;
  top: -37.5px;
  right: 0px;
}

.fx-button {
  font-weight: 400;
  font-size: 13px;
  color: #61656c;
}

.fx-button:hover,
.fx-button.active {
  font-weight: 600;
  color: $primary-light;
  cursor: pointer;
}

.fx-container-eventmanager {
  position: relative;
}

.fx-container-eventmanager * .fx-outer-wrapper {
  position: absolute !important;
  top: 7px !important;
  right: -26px;
}

// targeting select component library class

.component-action-select *.css-1nfapid-container {
  width: 184px !important;
}

.component-action-select {
  .css-zz6spl-container {
    width: inherit;
  }

  &.fx-container-eventmanager {
    .fx-common {
      right: 0;
    }

    .custom-row {
      width: 100%
    }
  }

  .codeShow-active {
    display: flex;
    flex-direction: row-reverse;
    justify-content: space-between;

    .custom-row {
      width: 75%;
    }
  }

  .row.fx-container {
    .col {
      display: flex;
    }
  }
}

.fx-container-eventmanager *.fx-common {
  top: 6px !important;
  right: -34px;
}

.fx-container-eventmanager-code {
  padding-right: 15px !important;
}

.unselectable {
  -webkit-touch-callout: none;
  -webkit-user-select: none;
  -khtml-user-select: none;
  -moz-user-select: none;
  -ms-user-select: none;
  user-select: none;
}

.layout-buttons {
  span {
    color: $primary;
  }
}

.theme-dark {
  .accordion-button::after {
    background-image: url("data:image/svg+xml,%3Csvg id='SvgjsSvg1001' width='288' height='288' xmlns='http://www.w3.org/2000/svg' version='1.1' xmlns:xlink='http://www.w3.org/1999/xlink' xmlns:svgjs='http://svgjs.com/svgjs'%3E%3Cdefs id='SvgjsDefs1002'%3E%3C/defs%3E%3Cg id='SvgjsG1008' transform='matrix(1,0,0,1,0,0)'%3E%3Csvg xmlns='http://www.w3.org/2000/svg' fill='/fffff' viewBox='0 0 16 16' width='288' height='288'%3E%3Cpath fill-rule='evenodd' d='M1.646 4.646a.5.5 0 0 1 .708 0L8 10.293l5.646-5.647a.5.5 0 0 1 .708.708l-6 6a.5.5 0 0 1-.708 0l-6-6a.5.5 0 0 1 0-.708z' fill='%23ffffff' class='color000 svgShape'%3E%3C/path%3E%3C/svg%3E%3C/g%3E%3C/svg%3E");
  }

  .inspector {
    border: 1px solid $dark-background;
  }

  .homepage-body {
    .app-list {
      .app-title {
        line-height: 20px;
        font-size: 16px;
        font-weight: 400;
      }
    }
  }

  .layout-buttons {
    svg {
      filter: invert(89%) sepia(2%) saturate(127%) hue-rotate(175deg) brightness(99%) contrast(96%);
    }
  }

  .organization-list {
    margin-top: 5px;

    .btn {
      border: 0px;
    }

    .dropdown-toggle div {
      max-width: 200px;
      text-overflow: ellipsis;
      overflow: hidden;
    }
  }

  .left-menu {
    ul {
      li:not(.active):hover {
        color: $black;
      }
    }
  }

  .menu-ico,
  .folder-menu-icon {
    svg {
      path {
        fill: white !important;
      }
    }
  }
}

.pagination {
  .page-item.active {
    a.page-link {
      background-color: $primary-light;
    }
  }
}

.datasource-picker,
.stripe-operation-options {

  .select-search,
  .select-search-dark,
  .select-search__value input,
  .select-search-dark input {
    width: 224px !important;
    height: 32px !important;
    border-radius: $border-radius  !important;
  }
}

.openapi-operation-options {

  .select-search,
  .select-search-dark,
  .select-search__value input,
  .select-search-dark input {
    height: 32px !important;
    border-radius: $border-radius  !important;
  }
}

.openapi-operations-desc {
  padding-top: 12px;
}

.select-search {
  width: 100%;
  position: relative;
  box-sizing: border-box;
}

.select-search *,
.select-search *::after,
.select-search *::before {
  box-sizing: inherit;
}

.select-search-dark {
  .select-search-dark__input::placeholder {
    color: #E0E0E0;
  }
}

/**
 * Value wrapper
 */
.select-search__value {
  position: relative;
  z-index: 1;
}

.select-search__value::after {
  content: "";
  display: inline-block;
  position: absolute;
  top: calc(50% - 9px);
  right: 19px;
  width: 11px;
  height: 11px;
}

/**
 * Input
 */
.select-search__input {
  display: block;
  width: 100%;
  padding: 0.4375rem 0.75rem;
  font-size: 0.875rem;
  font-weight: 400;
  line-height: 1.4285714;
  color: #232e3c;
  background-color: #ffffff;
  background-clip: padding-box;
  border: 1px solid #dadcde;
  -webkit-appearance: none;
  -moz-appearance: none;
  appearance: none;
  border-radius: $border-radius  !important;
  transition: border-color 0.15s ease-in-out, box-shadow 0.15s ease-in-out;
}

.select-search__input::-webkit-search-decoration,
.select-search__input::-webkit-search-cancel-button,
.select-search__input::-webkit-search-results-button,
.select-search__input::-webkit-search-results-decoration {
  -webkit-appearance: none;
}

.select-search__input:not([readonly]):focus {
  cursor: initial;
}

/**
 * Options wrapper
 */
.select-search__select {
  background: #ffffff;
  box-shadow: 0 0.0625rem 0.125rem rgba(0, 0, 0, 0.15);
}

/**
 * Options
 */
.select-search__options {
  list-style: none;
}

/**
 * Option row
 */
.select-search__row:not(:first-child) {
  border-top: 1px solid #eee;
}

/**
 * Option
 */
.select-search__option,
.select-search__not-found {
  display: block;
  height: 36px;
  width: 100%;
  padding: 0 16px;
  background: var(--base);
  border: none;
  outline: none;
  font-family: "Roboto", sans-serif;
  font-size: 14px;
  text-align: left;
  cursor: pointer;
}

.select-search--multiple .select-search__option {
  height: 48px;
}

.select-search__option.is-highlighted,
.select-search__option:not(.is-selected):hover {
  background: rgba(47, 204, 139, 0.1);
}

.select-search__option.is-highlighted.is-selected,
.select-search__option.is-selected:hover {
  background: #2eb378;
  color: #ffffff;
}

/**
 * Group
 */
.select-search__group-header {
  font-size: 10px;
  text-transform: uppercase;
  background: #eee;
  padding: 8px 16px;
}

/**
 * States
 */
.select-search.is-disabled {
  opacity: 0.5;
}

.select-search.is-loading .select-search__value::after {
  background-image: url("data:image/svg+xml,%3Csvg xmlns='http://www.w3.org/2000/svg' width='50' height='50' viewBox='0 0 50 50'%3E%3Cpath fill='%232F2D37' d='M25,5A20.14,20.14,0,0,1,45,22.88a2.51,2.51,0,0,0,2.49,2.26h0A2.52,2.52,0,0,0,50,22.33a25.14,25.14,0,0,0-50,0,2.52,2.52,0,0,0,2.5,2.81h0A2.51,2.51,0,0,0,5,22.88,20.14,20.14,0,0,1,25,5Z'%3E%3CanimateTransform attributeName='transform' type='rotate' from='0 25 25' to='360 25 25' dur='0.6s' repeatCount='indefinite'/%3E%3C/path%3E%3C/svg%3E");
  background-size: 11px;
}

.select-search:not(.is-disabled) .select-search__input {
  cursor: pointer;
}

/**
 * Modifiers
 */
.select-search--multiple {
  border-radius: 3px;
  overflow: hidden;
}

.select-search:not(.is-loading):not(.select-search--multiple) .select-search__value::after {
  transform: rotate(45deg);
  border-right: 1px solid #000;
  border-bottom: 1px solid #000;
  pointer-events: none;
}

.select-search--multiple .select-search__input {
  cursor: initial;
}

.select-search--multiple .select-search__input {
  border-radius: 3px 3px 0 0;
}

.select-search--multiple:not(.select-search--search) .select-search__input {
  cursor: default;
}

.select-search:not(.select-search--multiple) .select-search__input:hover {
  border-color: #2fcc8b;
}

.select-search:not(.select-search--multiple) .select-search__select {
  position: absolute;
  z-index: 2;
  right: 0;
  left: 0;
  border-radius: 3px;
  overflow: auto;
  max-height: 360px;
}

.select-search--multiple .select-search__select {
  position: relative;
  overflow: auto;
  max-height: 260px;
  border-top: 1px solid #eee;
  border-radius: 0 0 3px 3px;
}

.select-search__not-found {
  height: auto;
  padding: 16px;
  text-align: center;
  color: #888;
}

/**
* Select Search Dark Mode
*/
.select-search-dark {
  width: 100%;
  position: relative;
  box-sizing: border-box;
}

.select-search-dark *,
.select-search-dark *::after,
.select-search-dark *::before {
  box-sizing: inherit;
}

/**
 * Value wrapper
 */
.select-search-dark__value {
  position: relative;
  z-index: 1;
}

.select-search-dark__value::after {
  content: "";
  display: inline-block;
  position: absolute;
  top: calc(50% - 4px);
  right: 13px;
  width: 6px;
  height: 6px;
  filter: brightness(0) invert(1);
}

/**
 * Input
 */
.select-search-dark__input {
  display: block;
  width: 100%;
  // padding: 0.4375rem 0.75rem;
  font-size: 0.875rem;
  font-weight: 400;
  line-height: 1.4285714;
  color: #ffffff;
  background-color: #2b3547;
  background-clip: padding-box;
  border: 1px solid #232e3c;
  -webkit-appearance: none;
  -moz-appearance: none;
  appearance: none;
  border-radius: 0;
  transition: border-color 0.15s ease-in-out, box-shadow 0.15s ease-in-out;
}

.select-search-dark__input::-webkit-search-decoration,
.select-search-dark__input::-webkit-search-cancel-button,
.select-search-dark__input::-webkit-search-results-button,
.select-search-dark__input::-webkit-search-results-decoration {
  -webkit-appearance: none;
}

.select-search-dark__input:not([readonly]):focus {
  cursor: initial;
}

/**
 * Options
 */
.select-search-dark__options {
  list-style: none;
  padding: 0;
}

/**
 * Option row
 */
.select-search-dark__row:not(:first-child) {
  border-top: none;
}

/**
 * Option
 */
.select-search-dark__option,
.select-search-dark__not-found {
  display: block;
  height: 36px;
  width: 100%;
  padding: 0 16px;
  background-color: var(--base) !important;
  color: #ffffff !important;
  outline: none;
  font-family: "Roboto", sans-serif;
  font-size: 14px;
  text-align: left;
  cursor: pointer;
  border-radius: 0;

  &:hover {
    background-color: #2b3546 !important;
  }
}

.select-search-dark--multiple .select-search-dark__option {
  height: 48px;
}

/**
 * Group
 */
.select-search-dark__group-header {
  font-size: 10px;
  text-transform: uppercase;
  background: #eee;
  padding: 8px 16px;
}

/**
 * States
 */
.select-search-dark.is-disabled {
  opacity: 0.5;
}

.select-search-dark.is-loading .select-search-dark__value::after {
  background-image: url("data:image/svg+xml,%3Csvg xmlns='http://www.w3.org/2000/svg' width='50' height='50' viewBox='0 0 50 50'%3E%3Cpath fill='%232F2D37' d='M25,5A20.14,20.14,0,0,1,45,22.88a2.51,2.51,0,0,0,2.49,2.26h0A2.52,2.52,0,0,0,50,22.33a25.14,25.14,0,0,0-50,0,2.52,2.52,0,0,0,2.5,2.81h0A2.51,2.51,0,0,0,5,22.88,20.14,20.14,0,0,1,25,5Z'%3E%3CanimateTransform attributeName='transform' type='rotate' from='0 25 25' to='360 25 25' dur='0.6s' repeatCount='indefinite'/%3E%3C/path%3E%3C/svg%3E");
  background-size: 11px;
}

.select-search-dark:not(.is-disabled) .select-search-dark__input {
  cursor: pointer;
}

/**
 * Modifiers
 */
.select-search-dark--multiple {
  border-radius: 3px;
  overflow: hidden;
}

.select-search-dark:not(.is-loading):not(.select-search-dark--multiple) .select-search-dark__value::after {
  transform: rotate(45deg);
  border-right: 1px solid #000;
  border-bottom: 1px solid #000;
  pointer-events: none;
}

.select-search-dark--multiple .select-search-dark__input {
  cursor: initial;
}

.select-search-dark--multiple .select-search-dark__input {
  border-radius: 3px 3px 0 0;
}

.select-search-dark--multiple:not(.select-search-dark--search) .select-search-dark__input {
  cursor: default;
}

.select-search-dark:not(.select-search-dark--multiple) .select-search-dark__input:hover {
  border-color: #ffffff;
}

.select-search-dark:not(.select-search-dark--multiple) .select-search-dark__select {
  position: absolute;
  z-index: 2;
  right: 0;
  left: 0;
  border-radius: 3px;
  overflow: auto;
  max-height: 360px;
}

.select-search-dark--multiple .select-search-dark__select {
  position: relative;
  overflow: auto;
  max-height: 260px;
  border-top: 1px solid #eee;
  border-radius: 0 0 3px 3px;
}

.select-search-dark__not-found {
  height: auto;
  padding: 16px;
  text-align: center;
  color: #888;
}

.jet-table-footer {
  .table-footer {
    width: 100%;
  }
}

.jet-data-table-header {
  max-height: 50px;
}

.jet-data-table {
  thead {
    z-index: 2;
  }

  .table thead th:not(.rdtPrev):not(.rdtSwitch):not(.rdtNext):not(.dow) {
    display: flex !important;
  }

  .table-row:hover,
  .table-row:focus {
    background: rgba(lightBlue, 0.25);
  }

  .table-row.selected {
    --tblr-table-accent-bg: rgba(lightBlue, 0.25);
    background: rgba(lightBlue, 0.25);
    font-weight: 500;
  }

  td {
    min-height: 40px;
    overflow-x: initial;

    .text-container {
      padding: 0;
      margin: 0;
      border: 0;
      height: 100%;
      outline: none;
    }
  }

  td.spacious {
    min-height: 47px;
  }

  td.compact {
    min-height: 40px;
  }

  .has-dropdown,
  .has-multiselect,
  .has-text,
  .has-datepicker,
  .has-actions {
    padding: 0 5px;
  }

  .has-text,
  .has-actions {
    margin: 0;
  }

  .wrap-wrapper {
    white-space: normal !important;
    word-break: break-all;
  }

  .scroll-wrapper {
    overflow-x: auto;
  }

  .hide-wrapper {
    overflow-x: hidden !important;
  }

  td {

    .text-container:focus-visible,
    .text-container:focus,
    .text-container:focus-within,
    .text-container:hover {
      outline: none;
      height: 100%;
    }

    display: flex !important;

    .td-container {
      margin-top: auto;
      margin-bottom: auto;
    }
  }

  td {
    .text-container:focus {
      position: sticky;
      height: 120px;
      overflow-y: scroll;
      margin-top: -10px;
      padding: 10px;
      margin-left: -9px;
      background: white;
      box-shadow: rgba(15, 15, 15, 0.05) 0px 0px 0px 1px,
        rgba(15, 15, 15, 0.1) 0px 3px 6px, rgba(15, 15, 15, 0.2) 0px 9px 24px;
      white-space: initial;
    }

    .text-container:focus-visible,
    .text-container:focus,
    .text-container:focus-within,
    .text-container:hover {
      outline: none;
    }
  }

  td {
    .text-container::-webkit-scrollbar {
      background: transparent;
      height: 0;
      width: 0;
    }
  }

  td::-webkit-scrollbar {
    background: transparent;
    height: 0;
    width: 0;
  }

  td:hover::-webkit-scrollbar {
    height: 4px;
    width: 4px;
  }

  .th {
    white-space: normal;
  }

  th:after {
    content: " ";
    position: relative;
    height: 0;
    width: 0;
  }

  .sort-desc:after {
    border-left: 5px solid transparent;
    border-right: 5px solid transparent;
    border-top: 5px solid #767676;
    border-bottom: 5px solid transparent;
    left: 0px;
    top: 7px;
  }

  .sort-asc:after {
    border-left: 5px solid transparent;
    border-right: 5px solid transparent;
    border-top: 0px solid transparent;
    border-bottom: 5px solid #767676;
    left: 0px;
    top: 7px;
  }
}

.jet-data-table::-webkit-scrollbar {
  background: transparent;
}

.jet-data-table::-webkit-scrollbar-track {
  background: transparent;
}

.jet-data-table:hover {
  overflow-x: auto;
  overflow-y: auto;
}

.jet-data-table {
  overflow: hidden;

  .form-check {
    margin-bottom: 0;
  }

  .form-check-inline {
    margin-right: 0;
  }

  .table-row {
    cursor: pointer;
  }

  thead {
    position: sticky;
    top: 0px;
    display: inline-block;

    tr {
      border-top: none;
    }
  }

  tbody {
    display: inline-block;
  }
}

.btn-primary {
  --tblr-btn-color: #{$primary-rgb};
  --tblr-btn-color-darker: #{$primary-rgb-darker};
  border-color: none;
}

.form-check-input:checked {
  background-color: var(--indigo9) !important;
  border-color: rgba(101, 109, 119, 0.24);
}

.btn:focus,
.btn:active,
.form-check-input:focus,
.form-check-input:active,
.form-control:focus,
th:focus,
tr:focus {
  outline: none !important;
  box-shadow: none;
}

.show-password-field {
  width: fit-content;

  .form-check-input {
    cursor: pointer;
  }

  .show-password-label {
    cursor: pointer;
  }
}

.select-search__option {
  color: rgb(90, 89, 89);
}

.select-search__option.is-selected {
  background: rgba(176, 176, 176, 0.07);
  color: #4d4d4d;
}

.select-search__option.is-highlighted.is-selected,
.select-search__option.is-selected:hover {
  background: rgba(66, 153, 225, 0.1);
  color: rgb(44, 43, 43);
}

.select-search__option.is-highlighted,
.select-search__option:hover {
  background: rgba(66, 153, 225, 0.1);
}

.select-search__options {
  margin-left: -33px;
}

.select-search__option.is-highlighted,
.select-search__option:not(.is-selected):hover {
  background: rgba(66, 153, 225, 0.1);
}

.select-search:not(.select-search--multiple) .select-search__input:hover {
  border-color: rgba(66, 153, 225, 0.1);
}

.DateInput_input {
  font-weight: 300;
  font-size: 14px;
  padding: 4px 7px 2px;
  padding: 4px 7px 2px;
  width: 100px !important;
  margin-left: 10px;
}

.jet-data-table {
  display: inline-block;
  height: 100%;

  thead {
    width: 100%;
  }

  .select-search:not(.is-loading):not(.select-search--multiple) .select-search__value::after {
    display: none;
  }

  .custom-select {
    .select-search:not(.select-search--multiple) .select-search__select {
      top: 0px;
      border: solid #9fa0a1 1px;
    }
  }

  .tags {
    width: 100%;
    min-height: 20px;

    .add-tag-button {
      display: none;
    }

    .tag {
      font-weight: 400;
      font-size: 0.85rem;
      letter-spacing: 0.04em;
      text-transform: none;

      .remove-tag-button {
        margin-left: 5px;
        margin-right: -7px;
        display: none;
      }
    }

    .form-control-plaintext {
      font-size: 12px;
    }

    .form-control-plaintext:hover,
    .form-control-plaintext:focus-visible {
      outline: none;
    }
  }

  .tags:hover {
    .add-tag-button {
      display: inline-flex;
    }
  }

  .tag:hover {
    .remove-tag-button {
      display: inline-flex;
    }
  }

  .th,
  .td {
    .resizer {
      display: inline-block;
      height: 100%;
      position: absolute;
      right: 0;
      top: 0;
      transform: translateX(50%);
      z-index: 1;
      touch-action: none;
      width: 2px;

      &.isResizing {
        background: rgb(179, 173, 173);
        width: 5px;
      }
    }
  }
}

.no-components-box {
  border: 1px dashed #3e525b;
}

.form-control-plaintext:focus-visible {
  outline: none;
  outline-width: thin;
  outline-style: solid;
  outline-color: $primary;
}

.form-control-plaintext:hover {
  outline: none;
  outline-width: thin;
  outline-style: solid;
  outline-color: rgba(66, 153, 225, 0.8);
}

.select-search__input:focus-visible {
  outline: none;
  outline-color: #4ac4d6;
}

.form-control-plaintext {
  padding: 5px;
}

.table-filters,
.table-add-new-row {
  position: absolute;
  top: 2.85rem;
  width: 80%;
  max-width: 700px;
  margin-right: 10%;
  right: 0;
  height: 300px;
  z-index: 100;
}

.code-builder {
  border: solid 1px #dadcde;
  border-radius: 2px;
  padding-top: 4px;

  .variables-dropdown {
    position: fixed;
    right: 0;
    width: 400px;
    z-index: 200;
    border: solid 1px #dadcde;

    .group-header {
      background: #f4f6fa;
    }
  }
}

.__react_component_tooltip {
  z-index: 10000;
}

.select-search__value::after {
  top: calc(50% - 2px);
  right: 15px;
  width: 5px;
  height: 5px;
}

.progress-bar {
  background-color: rgba(66, 153, 225, 0.7);
}

.popover-header {
  background-color: #f4f6fa;
}

.popover-body {
  .form-label {
    font-size: 12px;
  }
}

/**
 * Home page app menu
 */
#popover-app-menu {
  border-radius: 4px;
  width: 150px;
  box-shadow: 0px 12px 16px -4px rgba(16, 24, 40, 0.08), 0px 4px 6px -2px rgba(16, 24, 40, 0.03);
  background: var(--base);
  color: var(--slate12);
  border: 1px solid var(--slate3);

  .popover-arrow {
    display: none;
  }

  .popover-body {
    padding: 16px 12px 0px 12px;
    color: var(--slate12);

    .field {
      font-weight: 500;
      font-size: 0.7rem;

      &__danger {
        color: var(--tomato9);
      }
    }
  }
}

.input-icon {
  .input-icon-addon {
    display: none;
  }
}

.input-icon:hover {
  .input-icon-addon {
    display: flex;
  }
}

.input-icon:focus {
  .input-icon-addon {
    display: flex;
  }
}

.sub-section {
  width: 100%;
  display: block;
}

.text-muted {
  color: #3e525b !important;
}

body {
  color: #3e525b;
}

.RichEditor-root {
  background: #ffffff;
  border: 1px solid #ddd;
  font-family: "Georgia", serif;
  font-size: 14px;
  padding: 15px;
  height: 100%;
}

.RichEditor-editor {
  border-top: 1px solid #ddd;
  cursor: text;
  font-size: 16px;
  margin-top: 10px;
}

.RichEditor-editor .public-DraftEditorPlaceholder-root,
.RichEditor-editor .public-DraftEditor-content {
  margin: 0 -15px -15px;
  padding: 15px;
}

.RichEditor-editor .public-DraftEditor-content {
  min-height: 100px;
  overflow-y: scroll;
}

.RichEditor-hidePlaceholder .public-DraftEditorPlaceholder-root {
  display: none;
}

.RichEditor-editor .RichEditor-blockquote {
  border-left: 5px solid #eee;
  color: #666;
  font-family: "Hoefler Text", "Georgia", serif;
  font-style: italic;
  margin: 16px 0;
  padding: 10px 20px;
}

.RichEditor-editor .public-DraftStyleDefault-pre {
  background-color: rgba(0, 0, 0, 0.05);
  font-family: "Inconsolata", "Menlo", "Consolas", monospace;
  font-size: 16px;
  padding: 20px;
}

.RichEditor-controls {
  font-family: "Helvetica", sans-serif;
  font-size: 14px;
  margin-bottom: 5px;
  user-select: none;
}

.dropmenu {
  position: relative;
  display: inline-block;
  margin-right: 16px;

  .dropdownbtn {
    color: #999;
    background: none;
    cursor: pointer;
    outline: none;
    border: none;
  }

  .dropdown-content {
    display: none;
    position: absolute;
    z-index: 2;
    width: 100%;
    align-items: center;
    border: 1px solid transparent;
    border-radius: 4px;
    box-shadow: 0 2px 6px 2px rgba(47, 54, 59, 0.15);

    a {
      text-decoration: none;
      width: 100%;
      position: relative;
      display: block;

      span {
        text-align: center;
        width: 100%;
        text-align: center;
        padding: 3px 0px;
      }
    }
  }
}

.dropmenu .dropdown-content a:hover {
  background-color: rgba(0, 0, 0, 0.05);
}

.dropmenu:hover {
  .dropdownbtn {
    color: #5890ff;
    background-color: rgba(0, 0, 0, 0.05);
    border-radius: 4px;
  }

  .dropdown-content {
    display: block;
  }
}

.RichEditor-styleButton {
  color: #999;
  cursor: pointer;
  margin-right: 16px;
  padding: 2px 0;
  display: inline-block;
}

.RichEditor-activeButton {
  color: #5890ff;
}

.transformation-editor {
  .CodeMirror {
    min-height: 70px;
  }
}

.chart-data-input {
  .CodeMirror {
    min-height: 370px;
    font-size: 0.8rem;
  }

  .code-hinter {
    min-height: 370px;
  }
}

.map-location-input {
  .CodeMirror {
    min-height: 120px;
    font-size: 0.8rem;
  }

  .code-hinter {
    min-height: 120px;
  }
}

.rdt {
  .form-control {
    height: 100%;
  }
}

.DateInput_input__focused {
  border-bottom: 2px solid $primary;
}

.CalendarDay__selected,
.CalendarDay__selected:active,
.CalendarDay__selected:hover {
  background: $primary;
  border: 1px double $primary;
}

.CalendarDay__selected_span {
  background: $primary;
  border: $primary;
}

.CalendarDay__selected_span:active,
.CalendarDay__selected_span:hover {
  background: $primary;
  border: 1px double $primary;
  color: #ffffff;
}

.CalendarDay__hovered_span:active,
.CalendarDay__hovered_span:hover {
  background: $primary;
  border: 1px double $primary;
  color: #ffffff;
}

.CalendarDay__hovered_span {
  background: #83b8e7;
  border: 1px double #83b8e7;
  color: #ffffff;
}

.table-responsive {
  margin-bottom: 0rem;
}

.code-hinter::-webkit-scrollbar {
  width: 0;
  height: 0;
  background: transparent;
}

.codehinter-query-editor-input {
  .CodeMirror {
    font-family: "Roboto", sans-serif;
    color: #263136;
    overflow: hidden;
    height: 50px !important;
  }

  .CodeMirror-vscrollbar {
    overflow: hidden;
  }

  .CodeMirror-focused {
    padding-top: 0;
    height: 50px;
  }

  .CodeMirror-scroll {
    position: absolute;
    top: 0;
    width: 100%;
  }
}

.field {
  .CodeMirror-scroll {
    position: static;
    top: 0;
  }
}

.code-hinter {
  height: 36px;

  .form-control {
    .CodeMirror {
      font-family: "Roboto", sans-serif;
      height: 50px !important;
      max-height: 300px;
    }
  }

  .CodeMirror-vscrollbar,
  .CodeMirror-hscrollbar {
    background: transparent;
    height: 0;
    width: 0;
  }

  .CodeMirror-scroll {
    overflow: hidden !important;
    position: static;
    width: 100%;
  }
}

.CodeMirror-hints {
  font-family: "Roboto", sans-serif;
  font-size: 0.9rem;
  padding: 0px;
  z-index: $hints-z-index;

  li.CodeMirror-hint-active {
    background: $primary;
  }

  .CodeMirror-hint {
    padding: 4px;
    padding-left: 10px;
    padding-right: 10px;
  }
}

.cm-matchhighlight {
  color: #4299e1 !important;
  background: rgba(66, 153, 225, 0.1) !important;
}

.nav-tabs .nav-link {
  color: #3e525b;
  border-top-left-radius: 0px;
  border-top-right-radius: 0px;
}

.transformation-popover {
  padding: 14px;
  font-weight: 500;
  margin-bottom: 0px;
}

.transformation-editor {
  .CodeMirror {
    min-height: 220px;
  }
}

hr {
  margin: 1rem 0;
}

.query-hinter {
  min-height: 150px;
}

.codehinter-default-input {
  font-family: "Roboto", sans-serif;
  padding: 0.0475rem 0rem !important;
  display: block;
  width: 100%;
  font-size: 0.875rem;
  font-weight: 400;
  color: #232e3c;
  background-color: #ffffff;
  background-clip: padding-box;
  border: 1px solid #dadcde;
  -webkit-appearance: none;
  -moz-appearance: none;
  appearance: none;
  border-radius: 4px;
  transition: border-color 0.15s ease-in-out, box-shadow 0.15s ease-in-out;
  height: 30px;

  .CodeMirror {
    font-family: "Roboto", sans-serif;
  }

  .CodeMirror-placeholder {
    height: inherit !important;
    position: absolute !important;
    margin-top: 3px;
  }
}

.codehinter-query-editor-input {
  font-family: "Roboto", sans-serif;
  padding: 0.1775rem 0rem;
  display: block;
  width: 100%;
  font-size: 0.875rem;
  font-weight: 400;
  color: #232e3c;
  background-color: #ffffff;
  background-clip: padding-box;
  border: 1px solid #dadcde;
  border-radius: $border-radius;
  appearance: none;
  transition: border-color 0.15s ease-in-out, box-shadow 0.15s ease-in-out;
  height: 28px !important;
}

.editor {
  .modal-dialog {
    overflow-y: initial !important
  }

  .modal-dialog-scrollable .modal-content {
    max-height: 88% !important;
  }

}


.modal-component {


  .modal-body {
    padding: 0;
  }

  .modalWidget-config-handle {
    position: relative !important;
  }
}

.draggable-box {
  .config-handle {
    top: -20px;
    position: fixed;
    max-height: 10px;
    z-index: 100;
    min-width: 108px;

    .handle-content {
      cursor: move;
      color: #ffffff;
      background: $primary;
    }

    .badge {
      font-size: 9px;
      border-bottom-left-radius: 0;
      border-bottom-right-radius: 0;

      .delete-part {
        margin-left: 10px;
        float: right;
      }

      .delete-part::before {
        height: 12px;
        display: inline-block;
        width: 2px;
        background-color: rgba(255, 255, 255, 0.8);
        opacity: 0.5;
        content: "";
        vertical-align: middle;
      }
    }
  }
}

.draggable-box-in-editor:hover {
  z-index: 3 !important;
}

.modal-content {
  .config-handle {
    position: absolute;

    .badge {
      font-size: 9px;
    }
  }
}

.config-handle {
  display: block;
}

.apps-table {
  .app-title {
    font-size: 1rem;
  }

  .row {
    --tblr-gutter-x: 0rem;
  }
}


.theme-dark .wrapper {

  .navbar .navbar-nav .active>.nav-link,
  .navbar .navbar-nav .nav-link.active,
  .navbar .navbar-nav .nav-link.show,
  .navbar .navbar-nav .show>.nav-link {
    color: rgba(255, 255, 255, 0.7);
  }
}

.home-page,
.org-users-page {

  .navbar .navbar-nav .active>.nav-link,
  .navbar .navbar-nav .nav-link.active,
  .navbar .navbar-nav .nav-link.show,
  .navbar .navbar-nav .show>.nav-link {
    color: rgba(35, 46, 60, 0.7);
  }

  .nav-item {
    font-size: 0.9rem;
  }

  img.svg-icon {
    cursor: pointer;
    padding-left: 2px;
    border-radius: 10px;
  }

  img.svg-icon:hover {
    background-color: rgba(224, 214, 214, 0.507);
  }
}

.CodeMirror-placeholder {
  color: #9e9e9e !important;
  font-size: 0.7rem !important;
  margin-top: 2px !important;
  font-size: 12px !important;
}

.CodeMirror-code {
  font-weight: 300;
}

.btn-primary {
  border-color: transparent;
}

.text-widget {
  overflow: auto;
}

.text-widget::-webkit-scrollbar {
  width: 0;
  height: 0;
  background: transparent;
}

.input-group-flat:focus-within {
  box-shadow: none;
}

.map-widget {
  .place-search-input {
    box-sizing: border-box;
    border: 1px solid transparent;
    width: 240px;
    height: 32px;
    padding: 0 12px;
    border-radius: 3px;
    box-shadow: 0 2px 6px rgba(0, 0, 0, 0.3);
    font-size: 14px;
    outline: none;
    text-overflow: ellipses;
    position: absolute;
    left: 50%;
    margin-left: -120px;
  }

  .map-center {
    position: fixed;
    z-index: 1000;
  }
}

.events-toggle-active {
  .toggle-icon {
    transform: rotate(180deg);
  }
}

.events-toggle {
  .toggle-icon {
    display: inline-block;
    margin-left: auto;
    transition: 0.3s transform;
  }

  .toggle-icon:after {
    content: "";
    display: inline-block;
    vertical-align: 0.306em;
    width: 0.46em;
    height: 0.46em;
    border-bottom: 1px solid;
    border-left: 1px solid;
    margin-right: 0.1em;
    margin-left: 0.4em;
    transform: rotate(-45deg);
  }
}

.nav-link-title {
  font-weight: 500;
  font-size: 0.9rem;
}

.navbar-nav {
  .dropdown:hover {
    .dropdown-menu {
      display: block;
    }
  }
}

.app-version-container {
  min-height: 200px;
  height: 100%;
  display: flex !important;
  flex-direction: column;
}

.app-version-content {
  flex: 1;
  overflow: auto;
}

.query-manager-header {
  .nav-item {
    border-right: solid 1px #dadcde;
    background: 0 0;
  }

  .nav-link {
    height: 39px;
  }
}

input:focus-visible {
  outline: none;
}

.navbar-expand-md.navbar-light .nav-item.active:after {
  border: 1px solid $primary;
}

.org-users-page {
  .select-search__input {
    color: #617179;
  }

  .select-search-role {
    position: absolute;
    margin-top: -1rem;
  }

  .has-focus>.select-search__select>ul {
    margin-bottom: 0;
  }

  .select-search__option.is-selected {
    background: $primary;
    color: #ffffff;
  }
}

.encrypted-icon {
  margin-bottom: 0.25rem;
}

.widget-documentation-link {
  position: fixed;
  bottom: 0;
  background: #ffffff;
  width: 100%;
  z-index: 1;
}

.components-container {
  .draggable-box {
    cursor: move;
  }
}

.column-sort-row {
  border-radius: 4px;
}

.jet-button {
  &.btn-custom:hover {
    background: var(--tblr-btn-color-darker) !important;
  }
}

.editor-sidebar::-webkit-scrollbar {
  width: 0;
  height: 0;
  background: transparent;
  -ms-overflow-style: none;
}

.editor-sidebar {
  max-width: 300px;
  scrollbar-width: none;
  -ms-overflow-style: none;
}

.sketch-picker {
  position: absolute;
}

.color-picker-input {
  border: solid 1px rgb(223, 223, 223);
  cursor: pointer;
}

.app-sharing-modal {

  .form-control.is-invalid,
  .was-validated .form-control:invalid {
    border-color: #ffb0b0;
  }
}

.widgets-list {
  --tblr-gutter-x: 0px !important;
}

.input-with-icon {
  position: relative;
  display: flex;
  flex: 1;

  .icon-container {
    position: absolute;
    right: 10px;
    top: calc(50% - 10px);
    z-index: 3;
  }
}

.dynamic-variable-preview {
  min-height: 20px;
  max-height: 500px;
  overflow: auto;
  line-height: 20px;
  font-size: 12px;
  margin-top: -2px;
  word-wrap: break-word;
  border-bottom-left-radius: 3px;
  border-bottom-right-radius: 3px;
  box-sizing: border-box;
  font-family: "Source Code Pro", monospace;

  .heading {
    font-weight: 700;
    white-space: pre;
    text-transform: capitalize;
  }
}

.user-email:hover {
  text-decoration: none;
  cursor: text;
}

.theme-dark {
  .nav-item {
    background: 0 0;
  }

  .navbar .navbar-nav .active>.nav-link,
  .theme-dark .navbar .navbar-nav .nav-link.active,
  .theme-dark .navbar .navbar-nav .nav-link.show,
  .theme-dark .navbar .navbar-nav .show>.nav-link {
    color: #ffffff;
  }


  .form-check-label {
    color: white;
  }


  .left-sidebar .left-sidebar-item {
    border-bottom: 1px solid #333c48;
  }

  .nav-tabs .nav-link.active {
    color: #ffffff !important;
  }

  .nav-tabs .nav-link {
    color: #c3c3c3 !important;
  }

  .card-body> :last-child {
    color: #ffffff !important;
  }

  .form-control {
    border: 1px solid #324156;
  }

  .card {
    background-color: #324156;
  }

  .card .table tbody td a {
    color: inherit;
  }

  .DateInput {
    background: #1f2936;
  }

  .DateInput_input {
    background-color: #1f2936;
    color: #ffffff;
  }

  &.daterange-picker-widget {
    .DateRangePickerInput_arrow_svg {
      fill: #ffffff;
    }
  }

  .DateRangePickerInput {
    background-color: #1f2936;
  }

  .DateInput_input__focused {
    background: #1f2936;
  }

  .DateRangePickerInput__withBorder {
    border: 1px solid #1f2936;
  }

  .main .canvas-container .canvas-area {
    background: #2f3c4c;
  }

  .main .canvas-container {
    background-color: #2f3c4c;
  }

  .main .navigation-area {
    background-color: #2f3c4c !important;

    a.page-link {
      border-radius: 0;
      border: 0;
      color: white;
    }

    a.page-link:hover {
      color: white;
      background-color: #4D72FA;
    }

    a.page-link.active {
      color: white;
      background-color: #4D72FA;
    }
  }

  .rdtOpen .rdtPicker {
    color: black;
  }

  .editor .editor-sidebar .components-container .component-image-holder {
    background: #2f3c4c !important;
    border: 1px solid #2f3c4c !important;

    center,
    .component-title {
      filter: brightness(0) invert(1);
    }
  }

  .nav-tabs .nav-link:focus,
  .nav-tabs .nav-link:hover {
    border-color: transparent !important;
  }

  .modal-content,
  .modal-header {
    background-color: #1f2936;

    .text-muted {
      color: var(--slate09) !important;
    }
  }

  .modal-header {
    border-bottom: 1px solid rgba(255, 255, 255, 0.09) !important;
  }

  .canvas-container {
    background-color: #1f2936;
  }

  .editor .main .query-pane {
    border: solid rgba(255, 255, 255, 0.09) !important;
    border-width: 1px 0px 0px 0px !important;
  }

  .no-components-box {
    background-color: #1f2936 !important;

    center {
      color: white !important;
    }
  }

  .query-list {
    .text-muted {
      color: #ffffff !important;
    }

    .mute-text {
      color: #8092AB;
    }
  }

  .editor-sidebar {
    background-color: #1f2936 !important;
  }

  .editor-sidebar {
    border: solid rgba(255, 255, 255, 0.09);
    border-width: 0px 0px 0px 0px !important;

    .nav-tabs {
      border-bottom: 1px solid rgba(255, 255, 255, 0.09) !important;
    }
  }

  .editor .editor-sidebar .nav-tabs .nav-link {
    color: #ffffff;

    img {
      filter: brightness(0) invert(1);
    }
  }

  .jet-table {
    background-color: #1f2936 !important;
  }

  .jet-container {
    background-color: #1f2936;
  }

  .nav-tabs .nav-item.show .nav-link,
  .nav-tabs .nav-link.active {
    background-color: #2f3c4c;
    border-color: transparent !important;
  }

  .editor .main .query-pane .query-definition-pane .header {
    border: solid #ffffff17;
    border-width: 0px 0px 1px 0px !important;
    background: #1f2936;
  }

  .left-sidebar {
    .text-muted {
      color: #ffffff !important;
    }

    .left-sidebar-page-selector {
      .list-group {
        .list-group-item {
          border: solid #1d2a39 1px;
          color: white;
        }

        .list-group-item:hover {
          background-color: #1F2936;
        }

        .list-group-item.active {
          background-color: #1F2936;
        }
      }
    }
  }

  .app-title {
    color: var(--base) !important;
  }

  .RichEditor-root {
    background: #1f2936;
    border: 1px solid #2f3c4c;
  }

  .app-description {
    color: #ffffff !important;
  }

  .btn-light,
  .btn-outline-light {
    background-color: #42546a;
    --tblr-btn-color-text: #ffffff;

    img {
      filter: brightness(0) invert(1);
    }
  }

  .editor .left-sidebar .datasources-container tr {
    border-bottom: solid 1px rgba(255, 255, 255, 0.09);
  }

  .editor .left-sidebar .datasources-container .datasources-header {
    border: solid rgba(255, 255, 255, 0.09) !important;
    border-width: 0px 0px 1px 0px !important;
  }

  .query-manager-header .nav-item {
    border-right: solid 1px rgba(255, 255, 255, 0.09);

    .nav-link {
      color: #c3c3c3;
    }
  }

  .input-group-text {
    border: solid 1px rgba(255, 255, 255, 0.09) !important;
  }

  .app-users-list {
    .text-muted {
      color: #ffffff !important;
    }
  }

  .data-pane {
    border: solid #ffffff17 !important;
    border-width: 0px 1px 0px 0px !important;
  }

  .main .query-pane .data-pane .queries-container .queries-header {
    border: solid #ffffff17 !important;
    border-width: 0px 0px 1px 0px !important;

    .text-muted {
      color: #ffffff !important;
    }
  }

  .query-pane {
    background-color: #1f2936 !important;
  }

  .input-icon .input-icon-addon img {
    filter: invert(1);
  }

  .svg-icon {
    filter: brightness(0) invert(1);
  }

  .badge {
    .svg-icon {
      filter: brightness(1) invert(0);
    }
  }

  .alert {
    background: transparent;

    .text-muted {
      color: #ffffff !important;
    }
  }

  .editor .editor-sidebar .inspector .header {
    border: solid rgba(255, 255, 255, 0.09) !important;
    border-width: 0px 0px 1px 0px !important;
  }

  .home-page-content {
    .hr-text {
      color: var(--slate11) !important;
      text-transform: lowercase !important;
      font-weight: 400;
      font-size: 12px;
      line-height: 20px;
    }
  }

  .hr-text {
    color: #ffffff !important;
  }

  .skeleton-line::after {
    background-image: linear-gradient(to right,
        #121212 0,
        #121212 40%,
        #121212 80%);
  }

  .app-icon-skeleton::after {
    background-image: linear-gradient(to right,
        #566177 0,
        #5a6170 40%,
        #4c5b79 80%);
  }

  .folder-icon-skeleton::after {
    background-image: linear-gradient(to right,
        #566177 0,
        #5a6170 40%,
        #4c5b79 80%);
  }

  .select-search__input {
    color: rgb(224, 224, 224);
    background-color: #2b3547;
    border: 1px solid #2b3547;
  }

  .select-search__select {
    background: #ffffff;
    box-shadow: 0 0.0625rem 0.125rem rgba(0, 0, 0, 0.15);
  }

  .select-search__row:not(:first-child) {
    border-top: 1px solid #eee;
  }

  .select-search__option,
  .select-search__not-found {
    background: #ffffff;
  }

  .select-search__option.is-highlighted,
  .select-search__option:not(.is-selected):hover {
    background: rgba(47, 204, 139, 0.1);
  }

  .select-search__option.is-highlighted.is-selected,
  .select-search__option.is-selected:hover {
    background: #2eb378;
    color: #ffffff;
  }

  .org-users-page {

    .user-email,
    .user-status {
      color: var(--slate12) !important;
    }
  }

  .org-users-page {
    .select-search__option.is-selected {
      background: $primary;
      color: #ffffff;
    }

    .select-search__option:not(.is-selected):hover {
      background: rgba(66, 153, 225, 0.1);
    }
  }

  .org-variables-page {

    .user-email,
    .user-status {
      filter: brightness(0) invert(1);
    }

    .btn-org-env {
      background: transparent;
    }
  }

  .org-variables-page {
    .select-search__option.is-selected {
      background: $primary;
      color: #ffffff;
    }

    .select-search__option:not(.is-selected):hover {
      background: rgba(66, 153, 225, 0.1);
    }
  }

  .react-json-view {
    background-color: transparent !important;
  }

  .codehinter-default-input {
    background-color: transparent;
    border: 1px solid #333c48;
  }

  .color-picker-input {
    border: solid 1px #333c48;
    height: 36px;
  }

  .codehinter-query-editor-input {
    background-color: #272822;
    border: 1px solid #2c3a4c;
    border-radius: 0;
  }

  .codehinter-query-editor-input .CodeMirror {
    height: 31px !important;
  }

  .codehinter-query-editor-input .CodeMirror {
    color: #c3c3c3 !important;
  }

  .select-search:not(.is-loading):not(.select-search--multiple) .select-search__value::after {
    transform: rotate(45deg);
    border-right: 1px solid #ffffff;
    border-bottom: 1px solid #ffffff;
  }

  .widget-documentation-link {
    background-color: #1f2936;
  }

  .widget-documentation-link a {
    color: rgb(66, 153, 225);
  }

  .app-version-name.form-select {
    border-color: $border-grey-dark;
  }

  .organization-list {
    .btn {
      background-color: #273342;
      color: #656d77;
    }
  }

  .page-item {
    a.page-link {
      color: white;
    }
  }
}

.main-wrapper {
  position: relative;
  min-height: 100%;
  min-width: 100%;
  background-color: white;
}

.main-wrapper.theme-dark {
  background-color: #2b394b;
}

.jet-table {
  .global-search-field {
    background: transparent;
  }
}

.jet-table-image-column {
  margin: 0 auto;
}

.modal-backdrop.show {
  opacity: 0.74;
}

.gui-select-wrappper .select-search__input {
  height: 30px;
}

.theme-dark .input-group-text,
.theme-dark .markdown>table thead th,
.theme-dark .table thead th {
  background: #1c252f;
  color: #ffffff;
}

.sketch-picker {
  z-index: 1000;
}

.no-padding {
  padding: 0;
}

.nav-tabs {
  font-weight: 300;
}

.nav-tabs .nav-link.active {
  border: 0;
  border-bottom: 1px solid $primary;
  font-weight: 400;
}

.table-no-divider {
  td {
    border-bottom-width: 0px;
    padding-left: 0;
  }
}

.no-border {
  border: 0 !important;
}

input[type="text"] {
  outline-color: #dadcde !important;
}

.widget-header {
  text-transform: capitalize;
  margin-top: 12px !important;
  font-weight: 500;
  font-size: 12px;
  line-height: 12px;
}

.query-manager-events {
  max-width: 400px;
}

.validation-without-icon {
  background-image: none !important;
}

.multiselect-widget {
  label.select-item {
    width: max-content;
    min-width: 100%;

    div.item-renderer {
      align-items: center;
      line-height: 15px;

      input {
        height: 15px;
        width: 15px;
      }
    }
  }

  .rmsc .dropdown-container {
    height: 100%;
    display: flex;
    align-items: center;
    border-radius: inherit;
  }

  .rmsc {
    height: 100%;
    border-radius: inherit;
  }

  .rmsc.dark {
    --rmsc-main: $primary-light;
    --rmsc-hover: #283647;
    --rmsc-selected: #1f2936;
    --rmsc-border: #333333;
    --rmsc-gray: #555555;
    --rmsc-bg: #1f2936;
    color: #ffffff;
  }
}

/* Hide scrollbar for Chrome, Safari and Opera */
.invitation-page::-webkit-scrollbar {
  display: none;
}

/* Hide scrollbar for IE, Edge and Firefox */
.invitation-page {
  -ms-overflow-style: none;
  /* IE and Edge */
  scrollbar-width: none;
  /* Firefox */
}

.show {
  display: block;
}

.hide {
  display: none;
}

.draggable-box:focus-within {
  z-index: 2 !important;
}

.cursor-wait {
  cursor: wait;
}

.cursor-text {
  cursor: text;
}

.cursor-none {
  cursor: none;
}

.theme-dark .event-action {
  filter: brightness(0) invert(1);
}

.event-action {
  filter: brightness(0) invert(0);
}

.disabled {
  pointer-events: none;
  opacity: 0.4;
}

.DateRangePicker {
  padding: 1.25px 5px;
}

.datepicker-widget {
  .input-field {
    min-height: 26px;
    padding: 0;
    padding-left: 2px;
  }

  td.rdtActive,
  td.rdtActive:hover {
    background-color: $primary;
  }

  .react-datepicker__day--selected {
    background-color: $primary-light;
  }
}

.daterange-picker-widget {
  .DateInput_input {
    min-height: 24px;
    line-height: normal;
    border-bottom: 0px;
    font-size: 0.85rem;
  }

  .DateRangePicker {
    padding: 0;
  }

  .DateRangePickerInput_arrow_svg {
    height: 17px;
  }

  .DateRangePickerInput {
    overflow: hidden;
    display: flex;
    justify-content: space-around;
    align-items: center;
  }

  .DateInput_fang {
    position: fixed;
    top: 57px !important;
  }
}

.fw-400 {
  font-weight: 400;
}

.fw-500 {
  font-weight: 500;
}

.ligh-gray {
  color: #656d77;
}

.nav-item {
  background: #ffffff;
  font-size: 14px;
  font-style: normal;
  font-weight: 400;
  line-height: 22px;
  letter-spacing: -0.1px;
  text-align: left;
}

.w-min-100 {
  min-width: 100px;
}

.nav-link {
  min-width: 100px;
  justify-content: center;
}

.nav-tabs .nav-link.active {
  font-weight: 400 !important;
  color: $primary  !important;
}

.empty {
  padding-top: 1.5rem !important;
}

.empty-img {
  margin-bottom: 0 !important;

  img {
    height: 220px !important;
    width: 260.83px !important;
  }
}

.empty-action {
  margin-top: 0 !important;

  a+a.btn-loading::after {
    color: $primary;
  }
}

.empty-action a {
  height: 36px;
  border-radius: 4px;
  font-style: normal;
  font-weight: normal;
  font-size: 14px;
  line-height: 20px;
}

.empty-action a:first-child {
  margin-right: 24px;
}

.empty-action a:first-child:hover {
  color: #ffffff !important;
}

.empty-import-button {
  background: #ffffff !important;
  cursor: pointer;

  &:hover {
    border-color: rgba(101, 109, 119, 0.24) !important;
  }
}

.empty-welcome-header {
  font-style: normal;
  font-weight: 500;
  font-size: 32px;
  line-height: 40px;
  margin-bottom: 16px;
  margin-top: 40px;
  color: var(--slate12);
  font-family: Inter;
}

.homepage-empty-image {
  width: 100%;
}

.empty-title {
  font-style: normal;
  font-weight: 400;
  font-size: 14px;
  line-height: 20px;
  display: flex;
  align-items: center;
  color: var(--slate11) !important;
}

// template card styles
.template-card-wrapper {
  display: flex;
  flex-direction: row;
  background: #fffffc;
  border: 1px solid #d2ddec;
  box-sizing: border-box;
  border-radius: 8px;
  width: 299px;
  height: 100px;
}

.template-action-wrapper {
  display: flex;
  flex-direction: row !important;
  font-family: Inter;
  font-style: normal;
  font-weight: 500;
  font-size: 16px;
  line-height: 19px;
  color: $primary-light;

  p {
    margin-right: 16px;
  }
}

.template-card-title {
  font-family: Inter;
  font-style: normal;
  font-weight: 600;
  font-size: 18px;
  line-height: 22px;
  display: flex;
  align-items: center;
  color: #000000;
  margin-bottom: 3px !important;
  margin-top: 20px;
}

.template-card-details {
  align-items: center;
  display: flex;
  flex-direction: column;
  justify-content: center;
}

.template-icon-wrapper {
  width: 61.44px;
  height: 60px;
  top: 685px;
  background: #d2ddec;
  border-radius: 4px;
  margin: 20px 16.36px;
}

// template style end

.calendar-widget.compact {
  .rbc-time-view-resources .rbc-time-header-content {
    min-width: auto;
  }

  .rbc-time-view-resources .rbc-day-slot {
    min-width: 50px;
  }

  .rbc-time-view-resources .rbc-header,
  .rbc-time-view-resources .rbc-day-bg {
    width: 50px;
  }
}

.calendar-widget.dont-highlight-today {
  .rbc-today {
    background-color: inherit;
  }

  .rbc-current-time-indicator {
    display: none;
  }
}

.calendar-widget {
  padding: 10px;
  background-color: white;

  .rbc-day-slot .rbc-event,
  .rbc-day-slot .rbc-background-event {
    border-left: 3px solid #26598533;
  }

  .rbc-toolbar {
    font-size: 14px;
  }

  .rbc-event {
    .rbc-event-label {
      display: none;
    }
  }

  .rbc-off-range-bg {
    background-color: #f4f6fa;
  }

  .rbc-toolbar {
    .rbc-btn-group {
      button {
        box-shadow: none;
        border-radius: 0;
        border-width: 1px;
      }
    }
  }
}

//!for calendar widget week view with compact/spacious mode border fix
.resources-week-cls .rbc-time-column:nth-last-child(7n) {
  border-left: none !important;

  .rbc-timeslot-group {
    border-left: 2.5px solid #dadcde !important;
  }
}

.resources-week-cls .rbc-allday-cell {
  border: none !important;

  .rbc-row {
    border-left: 1.5px solid #dadcde;
    border-right: 1.5px solid #dadcde;
  }
}

.resources-week-cls .rbc-time-header-cell {
  border: none !important;
}

.resources-week-cls .rbc-time-view-resources .rbc-header {
  border-left: 1.5px solid #dadcde !important;
  border-right: 1.5px solid #dadcde !important;
}

.calendar-widget.hide-view-switcher {
  .rbc-toolbar {
    .rbc-btn-group:nth-of-type(3) {
      display: none;
    }
  }
}

.calendar-widget.dark-mode {
  background-color: #1d2a39;

  .rbc-toolbar {
    button {
      color: white;
    }

    button:hover,
    button.rbc-active {
      color: black;
    }
  }

  .rbc-off-range-bg {
    background-color: #2b394b;
  }

  .rbc-selected-cell {
    background-color: #22242d;
  }

  .rbc-today {
    background-color: #5a7ca8;
  }
}

.calendar-widget.dark-mode.dont-highlight-today {
  .rbc-today {
    background-color: inherit;
  }
}

.navbar .navbar-nav {
  min-height: 2rem;
}

.navbar-brand-image {
  height: 1.2rem;
}

.navbar .navbar-brand:hover,
.theme-dark .navbar .navbar-brand:hover {
  opacity: 1;
}

.nav-tabs .nav-link.active {
  font-weight: 400 !important;
  margin-bottom: -1px !important;
}

.nav-tabs .nav-link {
  font-weight: 400 !important;
  margin: 0 !important;
  height: 100%;
}

.code-editor-widget {
  border-radius: 0;

  .CodeMirror {
    border-radius: 0 !important;
    margin-top: -1px !important;
  }
}

.jet-listview {
  overflow-y: overlay;
  overflow-x: hidden;
}

.jet-listview::-webkit-scrollbar-track {
  background: transparent;

}

.jet-listview::-webkit-scrollbar-thumb {
  background: transparent;

}

.code-hinter-wrapper .popup-btn {
  position: absolute;
  display: none;
  cursor: pointer;
}

.code-hinter-wrapper:hover {
  .popup-btn {
    display: block !important;
    z-index: 1;
  }
}

.popup-btn {
  cursor: pointer !important;
  display: block;
}

.preview-icons {
  margin-top: -5px;
  width: 12px;
}

.resize-modal-portal {
  z-index: 3;

  .resize-modal {
    .modal-content {
      width: 100% !important;
      height: 100%;

      .modal-body {
        width: 100% !important;
        height: calc(100% - 44px) !important;

        .editor-container {
          height: 100%;

          .CodeMirror {
            height: 100% !important;
          }
        }
      }
    }

    .portal-header {
      width: 100% !important;
    }

    .resize-handle {
      cursor: move;
    }
  }
}

.modal-portal-wrapper {
  justify-content: center;
  align-items: center;
  position: fixed;
  position: absolute;
  left: 50%;
  top: 5%;

  .modal-body {
    width: 500px !important;
    height: 300px !important;
    padding: 0px !important;
  }

  transform: translate(-60%, 0%);
  height: 350px;
  width: auto;
  max-height: 500px;
  padding: 0px;

  .modal-content {
    border-radius: 5px !important;
  }

  .modal-body {
    width: 500px !important;
    height: 302px !important;
    padding: 0px !important;
    margin: 0px !important;
    margin-left: -1px !important; //fix the modal body code mirror margin

    border-top-left-radius: 0;
    border-top-right-radius: 0;
    border-bottom-left-radius: 5px;
    border-bottom-right-radius: 5px;
    border-bottom: 0.75px solid;
    border-left: 0.75px solid;
    border-right: 0.75px solid;

    @include theme-border($light-theme: true);

    &.dark-mode-border {
      @include theme-border($light-theme: false);
    }
  }

  .modal-dialog {
    margin-top: 4%;
  }

  .modal-header {
    padding: 0;
    font-size: 14px;
  }

  .editor-container {
    padding: 0px;

    .CodeMirror {
      border-radius: 0;
      margin: 0;
      width: 100% !important;
    }
  }

  .query-hinter {
    .CodeMirror-line {
      margin-left: 2rem !important;
    }

    .CodeMirror-cursors .CodeMirror-cursor {
      margin-left: 2rem !important;
    }
  }
}

.preview-block-portal {
  .bg-light {
    border-radius: 0 0 5px 5px;
    outline: 0.75px solid $light-green;
  }

  .bg-dark {
    margin-top: 1px;
    border-radius: 0 0 5px 5px;
    outline: 0.75px solid $light-green;
  }

  .dynamic-variable-preview {
    padding: 4px !important;
  }
}

.portal-header {
  display: flex;
  align-items: center;
  padding: 0.5rem 0.75rem;
  color: #656d77;
  background-color: #ffffffd9;
  background-clip: padding-box;
  border-top-left-radius: 5px !important;
  border-top-right-radius: 5px !important;
  width: 498px !important;
  outline: 0.75px solid;

  @include theme-border($light-theme: true, $outline: true);

  &.dark-mode-border {
    @include theme-border($light-theme: false, $outline: true);
  }
}

// close icon in inpector
[data-rb-event-key="close-inpector"] {
  position: absolute;
  right: -80px;
  background-color: #232e3c !important;
  width: 10% !important;
}

[data-rb-event-key="close-inpector-light"] {
  position: absolute;
  right: -80px;
  background-color: #ffffff !important;
  width: 10% !important;
}

.tabs-inspector {
  position: sticky;
  top: 0;

  .nav-item {
    width: 50%;
  }

  .nav-item:hover {
    border: 1px solid transparent;
  }

  .nav-item:not(.active) {
    border-bottom: 1px solid #e7eaef;
  }

  .nav-link.active {
    border: 1px solid transparent;
    border-bottom: 1px solid $primary;
    background: white;
  }
}

.tabs-inspector.dark {
  .nav-link.active {
    border-bottom: 1px solid $primary  !important;
  }
}

.tabs-inspector {
  z-index: 2;
  background: white;

  &.dark {
    @extend .bg-dark;
  }
}

.close-icon {
  position: fixed;
  top: 84px;
  right: 3px;
  width: 60px;
  height: 22;
  border-bottom: 1px solid #e7eaef;
  display: flex;
  align-items: center;
  background-color: white;
  z-index: 2;

  .svg-wrapper {
    width: 100%;
    height: 70%;
    display: flex;
    align-items: center;
    justify-content: center;
    border-left: 1px solid #e7eaef;
    margin-left: 20px;

    .close-svg {
      cursor: pointer;
    }
  }
}

.tabs-inspector.nav-tabs {
  border: 0;
  width: 100%;
  padding: 8px 16px;
}

.bg-primary-lt {
  color: #ffffff !important;
  background: #6383db !important;
}

.tabbed-navbar .nav-item.active:after {
  margin-bottom: -0.25rem;
}

.app-name {
  width: 200px;
  left: 84px;
  top: 6px;
  position: absolute;
}

.app-name:hover {
  background: $bg-light;

  &.dark {
    @extend .bg-dark;
  }
}

.nav-auto-save {
  width: 325px;
  left: 485px;
  position: absolute;
  color: #36af8b;
}

.editor-header-actions {
  display: flex;
  color: #868aa5;
  white-space: nowrap;
  font-weight: 400;
  font-size: 12px;
  letter-spacing: 0.5px;

}

.undo-button,
.redo-button {
  display: flex;
  flex-direction: row;
  justify-content: center;
  align-items: center;
  padding: 6px;
  gap: 10px;
  width: 28px;
  height: 28px;
  background: #ECEEF0;
  border-radius: 6px;
  margin-right: 5px;
  flex: none;
  order: 0;
  flex-grow: 0;
}

.theme-dark {

  .undo-button,
  .redo-button {
    background: 0;
  }
}

.app-version-menu {
  position: absolute;
  right: 220px;
  padding: 4px 8px;
  min-width: 100px;
  max-width: 300px;
}

.app-version-menu-sm {
  height: 30px;
  display: flex;
  font-size: 12px;
}

.app-version-menu .dropdown-menu {
  left: -65px;
  width: 283px;
}

.app-version-menu .released {
  color: #36af8b;
}

.app-version-menu .released-subtext {
  font-size: 12px;
  color: #36af8b;
  padding: 0 8px;
}

.app-version-menu .create-link {
  margin: auto;
  width: 50%;
  padding-left: 10px;
}

.canvas-background-holder {
  display: flex;
  justify-content: space-between;
  min-width: 120px;
  margin: auto;
  padding: 10px;
}

.canvas-background-picker {
  position: fixed;
}

/**
 * Timer Widget
 */
.timer-wrapper {
  padding: 10px;

  .counter-container {
    font-size: 3em;
    padding-bottom: 5px;
    text-align: center;
  }
}

/**
 * Search Box
 */
.search-box-wrapper {
  input {
    width: 200px;
    border-radius: 5px !important;
    color: var(--slate12);
    background-color: var(--base);
  }

  .input-icon .form-control:not(:first-child),
  .input-icon .form-select:not(:last-child) {
    padding-left: 28px !important;
  }

  input:focus {
    width: 200px;
    background-color: var(--base);
  }

  .input-icon .input-icon-addon {
    display: flex;
  }

  .input-icon .input-icon-addon.end {
    pointer-events: auto;

    .tj-common-search-input-clear-icon {
      display: flex;
      flex-direction: row;
      justify-content: center;
      align-items: center;
      padding: 4px;
      width: 20px;
      height: 20px;
      background: var(--indigo3) !important;
      border-radius: 4px;
    }

    div {
      border-radius: 12px;
      color: #ffffff;
      padding: 1px;
      cursor: pointer;

      svg {
        height: 14px;
        width: 14px;
      }
    }
  }
}

.searchbox-wrapper {
  margin-top: 0 !important;

  .search-icon {
    margin: 0.30rem
  }

  input {
    border-radius: $border-radius  !important;
    padding-left: 1.75rem !important;
  }
}

.fixedHeader {
  table thead {
    position: -webkit-sticky; // this is for all Safari (Desktop & iOS), not for Chrome
    position: sticky;
    top: 0;
    border-top: 0;
    z-index: 1; // any positive value, layer order is global
  }
}

/**
 * Folder List
 */
.folder-list {
  overflow-y: auto;

  .list-group-transparent .list-group-item.active {
    color: $primary;
    background-color: #edf1ff;

    .folder-ico {
      filter: invert(29%) sepia(84%) saturate(4047%) hue-rotate(215deg) brightness(98%) contrast(111%);
    }
  }

  .folder-ico.dark {
    filter: invert(1);
  }

  .list-group-item {
    padding: 0.5rem 0.75rem;
    overflow: hidden;
  }

  .list-group-item.all-apps-link {
    display: flex;
    align-items: center;
    color: var(--slate12);
    border-radius: 6px;

    &:active {
      background: var(--indigo4);
    }

    &:focus {
      box-shadow: 0px 0px 0px 4px #DFE3E6;
    }
  }

  .folder-info {
    display: contents;
    font-weight: 500 !important;
    display: flex;
    align-items: center;
    letter-spacing: -0.02em;
    text-transform: uppercase;
    color: var(--slate9);
  }

  .folder-create-btn {
    width: 28px;
    height: 28px;
    background: var(--base);
    border: 1px solid;
    border-color: var(--slate7);
    cursor: pointer;
    border-radius: 6px;
    display: flex;
    justify-content: center;
    align-items: center;
  }

  .menu-ico {
    cursor: pointer;
    border-radius: 13px;

    img {
      padding: 0px;
      height: 14px;
      width: 14px;
      vertical-align: unset;
    }
  }
}

/**
 * Home page modal
 */
.home-modal-backdrop {
  z-index: 9991;
}

.modal-content.home-modal-component {
  border-radius: 8px;
  overflow: hidden;
  background-color: var(--base);
  color: var(--slate12);
  box-shadow: 0px 12px 16px -4px rgba(16, 24, 40, 0.08), 0px 4px 6px -2px rgba(16, 24, 40, 0.03);

  .modal-header {
    border-bottom: 1px solid var(--slate5) !important;
  }

  .modal-header,
  .modal-body {
    padding: 16px 28px;
    background: var(--base);
  }

  .modal-title {
    font-size: 16px;
    font-weight: 500;
  }

  input {
    border-radius: 5px !important;
    background: var(--base);
  }

  .modal-main {
    padding-bottom: 32px;
  }

  .modal-footer-btn {
    justify-content: end;

    button {
      margin-left: 16px;
    }
  }
}

.home-modal-component-editor.dark {

  .modal-header,
  .modal-body {
    background-color: #232e3c;
    color: #fff;
  }

  .form-control {
    color: #fff;
    background-color: #232e3c !important;
  }
}

.modal-content.home-modal-component.dark-theme {
  .btn-close {
    filter: brightness(0) invert(1);
  }
}

.home-modal-component {
  .btn-close {
    opacity: 1 !important;
  }
}

.modal-content.home-modal-component.dark {
  background-color: $bg-dark-light  !important;
  color: $white  !important;

  .modal-header {
    background-color: $bg-dark-light  !important;
  }

  .btn-close {
    filter: brightness(0) invert(1);
  }

  .form-control {
    border-color: $border-grey-dark  !important;
    color: inherit;
  }

  input {
    background-color: $bg-dark-light  !important;
  }

  .form-select {
    background-color: $bg-dark  !important;
    color: $white  !important;
    border-color: $border-grey-dark  !important;
  }

  .text-muted {
    color: $white  !important;
  }
}

.radio-img {
  input {
    display: none;
  }

  .action-icon {
    width: 28px;
    height: 28px;
    background-position: center center;
    border-radius: 4px;
    display: flex;
    align-items: center;
    justify-content: center;
  }

  .action-icon {
    cursor: pointer;
    border: 1px solid $light-gray;
  }

  .action-icon:hover {
    background-color: #d2ddec;
  }

  input:checked+.action-icon {
    border-color: $primary;
    background-color: #7a95fb;
  }

  .tooltiptext {
    visibility: hidden;
    font-size: 12px;
    background-color: $black;
    color: #ffffff;
    text-align: center;
    padding: 5px 10px;
    position: absolute;
    border-radius: 15px;
    margin-top: 2px;
    z-index: 1;
    margin-left: -10px;
  }

  .tooltiptext::after {
    content: "";
    position: absolute;
    bottom: 100%;
    left: 50%;
    margin-left: -5px;
    border-width: 5px;
    border-style: solid;
    border-color: transparent transparent black transparent;
  }

  .action-icon:hover+.tooltiptext {
    visibility: visible;
  }

  input:checked+.action-icon:hover {
    background-color: #3650af;
  }
}

.icon-change-modal {
  ul {
    list-style-type: none;
    margin: 0 auto;
    text-align: center;
    display: grid;
    grid-template-columns: 1fr 1fr 1fr 1fr;

    li {
      float: left;
      border: 2px solid #8991a0;
      border-radius: 1.75px;
      cursor: pointer;

      img {
        width: 22px;
        height: 22px;
        filter: invert(59%) sepia(27%) saturate(160%) hue-rotate(181deg) brightness(91%) contrast(95%);
      }
    }

    li.selected {
      border: 2px solid $primary;

      img {
        filter: invert(27%) sepia(84%) saturate(5230%) hue-rotate(212deg) brightness(102%) contrast(100%);
      }
    }
  }
}

/**
 * Spinner Widget
 */
.spinner-container {
  display: flex;
  justify-content: center;
  align-items: center;
}

.animation-fade {
  animation-name: fade;
  animation-duration: 0.3s;
  animation-timing-function: ease-in;
}

@keyframes fade {
  0% {
    opacity: 0;
  }

  100% {
    opacity: 1;
  }
}

/**
 * Query panel
 */
.query-btn {
  cursor: pointer;
  height: 24px;
  width: 24px;
  padding: 0;
}

.query-btn.dark {
  filter: brightness(0) invert(1);
}

.button-family-secondary {
  @include button-outline($light-theme: true);
  height: 32px;
  width: 112px;
}

.button-family-secondary.dark {
  @include button-outline($light-theme: false);
}

// ** Query Panel: REST API Tabs **
.group-header {
  background: #d2ddec;
  border-radius: 4px;
  height: 28px !important;

  span {
    display: flex;
    justify-content: left;
    align-items: center;
  }
}

.raw-container.dark {
  background: #272822;
  padding: 5px;
}

// **Alert component**
.alert-component {
  border: 1px solid rgba(101, 109, 119, 0.16);
  background: #f5f7f9;

  a {
    color: $primary;
  }
}

.alert-component.dark {
  border: none !important;
  background-color: #333c48 !important;

  span {
    filter: brightness(0) invert(1);
  }
}

.codehinter-plugins.code-hinter {
  @extend .codehinter-default-input;

  .popup-btn {
    margin-top: 0.65rem !important;
  }

  .CodeMirror-placeholder,
  .CodeMirror pre.CodeMirror-line {
    height: 21px !important;
    position: absolute !important;
    margin-top: 3px !important;
  }

  .CodeMirror-cursor {
    height: inherit !important;
  }

  .CodeMirror-lines {
    height: 32px !important;
  }
}

//*button loading with spinner with primary color*//
.button-loading {
  position: relative;
  color: transparent !important;
  text-shadow: none !important;
  pointer-events: none;

  &:after {
    content: "";
    display: inline-block;
    vertical-align: text-bottom;
    border: 1.5px solid currentColor;
    border-right-color: transparent;
    border-radius: 50%;
    color: $primary;
    position: absolute;
    width: 12px;
    height: 12px;
    animation: spinner-border 0.75s linear infinite;
  }
}

.query-icon.dark {
  filter: brightness(0) invert(1);
}

//Rest-API Tab Panes
.tab-pane-body {
  margin-left: -2.5% !important;
}

//CodeMirror padding
.CodeMirror pre.CodeMirror-line,
.CodeMirror pre.CodeMirror-line-like {
  padding: 0 10px !important;
}

.comment-notification-nav-item {
  background: transparent;
  border: 0;
  font-size: 12px;
  font-weight: 500;
  opacity: 0.6;
  height: 28px;
  border-radius: 6px;
}

// comment styles ::override
.editor-sidebar {
  .nav-tabs {
    border-bottom: none !important;
  }

  .nav-tabs .nav-link.active {
    background-color: transparent !important;
  }

  .inspector-nav-item {
    background: transparent;
    border: 0;
    font-size: 12px;
    font-weight: 500;
    opacity: 0.6;
    height: 28px;
    border-radius: 6px;
  }

  .inspector-component-title-input-holder {
    padding: 16px 8px;
    margin: 0;
    padding-bottom: 0;
    display: flex;
    align-items: center;
  }
}

.comment-card-wrapper {
  border-top: 0.5px solid #e1e1e1 !important;
  margin-top: -1px !important;
}

div#driver-highlighted-element-stage,
div#driver-page-overlay {
  background: transparent !important;
  outline: 5000px solid rgba(0, 0, 0, 0.75);
}

.dark-theme-walkthrough#driver-popover-item {
  background-color: $bg-dark-light  !important;
  border-color: rgba(101, 109, 119, 0.16) !important;

  .driver-popover-title {
    color: var(--base) !important;
  }

  .driver-popover-tip {
    border-color: transparent transparent transparent $bg-dark-light  !important;
  }

  .driver-popover-description {
    color: #d9dcde !important;
  }

  .driver-popover-footer .driver-close-btn {
    color: #ffffff !important;
    text-shadow: none !important;
  }

  .driver-prev-btn,
  .driver-next-btn {
    text-shadow: none !important;
  }
}

#driver-popover-item {
  padding: 20px !important;

  .driver-prev-btn,
  .driver-next-btn,
  .driver-close-btn {
    border: none !important;
    background: none !important;
    padding-left: 0 !important;
    font-size: 14px !important;
  }

  .driver-next-btn,
  .driver-prev-btn {
    color: $primary  !important;
  }

  .driver-disabled {
    color: $primary;
    opacity: 0.5;
  }

  .driver-popover-footer {
    margin-top: 20px !important;
  }
}

.pointer-events-none {
  pointer-events: none;
}

.popover.popover-dark-themed {
  background-color: $bg-dark-light;
  border-color: rgba(101, 109, 119, 0.16);


  .popover-body {
    color: #d9dcde !important;
  }
}

.toast-dark-mode {
  .btn-close {
    filter: brightness(0) invert(1);
  }
}

.editor .editor-sidebar .inspector .form-control-plaintext {
  padding: 2px 4px;
}

.tablr-gutter-x-0 {
  --tblr-gutter-x: 0 !important;
}

.widget-button>.btn-loading:after {
  border: 1px solid var(--loader-color);
  border-right-color: transparent;
}

.flip-dropdown-help-text {
  padding: 10px 5px 0 0;
  float: left;
  font-size: 14px;
  color: $light-gray;
}

#transformation-popover-container {
  margin-left: 80px !important;
  margin-bottom: -2px !important;
}

.canvas-codehinter-container {
  display: flex;
  flex-direction: row;
}

.hinter-canvas-input {
  .canvas-hinter-wrap {
    width: 135px;
    height: 42px !important;
  }
}

.hinter-canvas-input {
  width: 180px !important;
  display: flex;
  padding: 4px;
  height: 41.2px !important;
  margin-top: 1px;

  .CodeMirror-sizer {
    border-right-width: 1px !important;
  }

  .cm-propert {
    color: #ffffff !important;
  }
}

.canvas-codehinter-container {
  .code-hinter-col {
    margin-bottom: 1px !important;
  }
}

.fx-canvas {
  background: #1c252f;
  padding: 2px;
  display: flex;
  height: 41px;
  border: solid 1px rgba(255, 255, 255, 0.09) !important;
  border-radius: 4px;
  justify-content: center;
  font-weight: 400;

  div {
    background: #1c252f !important;
    width: 35px !important;
    display: flex;
    justify-content: center;
    align-items: center;
    height: 36px;
  }
}

.fx-canvas-light {
  background: #f4f6fa !important;
  border: 1px solid #dadcde !important;

  div {
    background: #f4f6fa !important;
  }
}

.org-name {
  color: var(--slate12) !important;
  font-size: 12px;
}


.organization-list {
  margin-top: 4px;

  .btn {
    border: 0px;
  }

  .dropdown-toggle div {
    max-width: 200px;
    text-overflow: ellipsis;
    overflow: hidden;
  }

  .org-name {
    text-overflow: ellipsis;
    overflow: hidden;
    white-space: nowrap;
    width: 100%;
    font-weight: bold;
  }

  .org-actions div {
    color: $primary;
    cursor: pointer;
    font-size: 12px;
  }

  .dropdown-menu {
    min-width: 14rem;
  }

  .org-avatar {
    display: block;
  }

  .org-avatar:hover {
    .avatar {
      background: #fcfcfc no-repeat center/cover;
    }

    .arrow-container {
      svg {
        filter: invert(35%) sepia(17%) saturate(238%) hue-rotate(153deg) brightness(94%) contrast(89%);
      }
    }
  }

  .arrow-container {
    padding: 5px 0px;
  }

  .arrow-container {
    svg {
      cursor: pointer;
      height: 30px;
      width: 30px;
      padding: 0px 0px;
      filter: invert(50%) sepia(13%) saturate(208%) hue-rotate(153deg) brightness(99%) contrast(86%);
    }
  }

  .org-edit {
    span {
      color: $primary;
      cursor: pointer;
      font-size: 10px;
    }
  }

  .organization-switchlist {
    .back-btn {
      font-size: 12px;
      padding: 2px 0px;
      cursor: pointer;
    }

    .back-ico {
      cursor: pointer;

      svg {
        height: 20px;
        width: 20px;
        filter: invert(84%) sepia(13%) saturate(11%) hue-rotate(352deg) brightness(90%) contrast(91%);
      }
    }

    .dd-item-padding {
      padding: 0.5rem 0.75rem 0rem 0.75rem;
    }

    .search-box {
      margin-top: 10px;
    }

    .org-list {
      max-height: 60vh;
      overflow: auto;
    }

    .tick-ico {
      filter: invert(50%) sepia(13%) saturate(208%) hue-rotate(153deg) brightness(99%) contrast(86%);
    }

    .org-list-item {
      cursor: pointer;
    }

    .org-list-item:hover {
      .avatar {
        background: #fcfcfc no-repeat center/cover;
      }

      .tick-ico {
        filter: invert(35%) sepia(17%) saturate(238%) hue-rotate(153deg) brightness(94%) contrast(89%);
      }
    }
  }
}

.sso-button-footer-wrap {
  display: flex !important;
  justify-content: center;
  width: 100%;
}

.tj-icon {
  cursor: pointer;
}

#login-url,
#redirect-url {
  margin-bottom: 0px !important;
}

.git-encripted-label {
  color: var(--green9);
}

.card-header {
  border-bottom: 1px solid var(--slate5) !important;
}

.manage-sso-container {
  position: relative;
}

.sso-card-wrapper {
  background: var(--base);
  min-height: 100%;
  height: calc(100vh - 156px) !important;

  display: grid;
  grid-template-rows: auto 1fr auto;

  .card-header {
    border-bottom: 1px solid var(--slate5) !important;
  }

  .form-control {
    background: var(--base);
  }

  .sso-card-footer {
    display: flex;
    flex-direction: row;
    justify-content: flex-end;
    align-items: center;
    padding: 24px 32px;
    gap: 8px;
    width: 660px;
    height: 88px;
    border-top: 1px solid var(--slate5) !important;
    background: var(--base);
    margin-top: 0px !important;
  }
}

// Left Menu
.left-menu {
  background: var(--base);

  .tj-list-item {
    gap: 40px;
    width: 187px;
    height: 32px;
    white-space: nowrap;
    overflow: hidden;
    text-overflow: ellipsis;
  }

  .folder-list-selected {
    background-color: var(--indigo4);
  }

  ul {
    margin: 0px;
    padding: 0px;

    li {
      float: left;
      list-style: none;
      width: 100%;
      padding: 6px 8px;
      border-radius: 6px;
      cursor: pointer;
      margin: 3px 0px;
      color: var(--base-black) !important;
    }

    li.active {
      background-color: $primary;
      color: #ffffff;
    }

    li:not(.active):hover {
      background: var(--slate4);
      border-radius: 6px;
    }
  }
}

.enabled-tag {
  padding: 4px 16px;
  gap: 10px;
  width: 77px;
  height: 28px;
  background: var(--grass3);
  border-radius: 100px;
  color: var(--grass9);
  font-weight: 500;
}

.disabled-tag {
  padding: 4px 16px;
  gap: 10px;
  color: var(--tomato9);
  width: 81px;
  height: 28px;
  background: var(--tomato3);
  border-radius: 100px;
  font-weight: 500;
}

.manage-sso {
  .title-with-toggle {
    width: 100%;
    font-weight: 500;

    .card-title {
      color: var(--slate12) !important;
      font-weight: 500;
    }

    .form-check-input {
      width: 28px;
      height: 16px;
    }

    input[type="checkbox"] {
      /* Double-sized Checkboxes */
      -ms-transform: scale(1.5);
      /* IE */
      -moz-transform: scale(1.5);
      /* FF */
      -webkit-transform: scale(1.5);
      /* Safari and Chrome */
      -o-transform: scale(1.5);
      /* Opera */
      transform: scale(1.5);
      margin-top: 5px;
    }
  }
}

.help-text {
  overflow: auto;

  div {
    color: var(--slate11);
    font-style: normal;
    font-weight: 400;
    font-size: 12px;
    line-height: 20px;
  }
}


.org-invite-or {
  padding: 1rem 0rem;

  h2 {
    width: 100%;
    text-align: center;
    border-bottom: 1px solid #000;
    line-height: 0.1em;
    margin: 10px 0 20px;
  }

  h2 span {
    background: #ffffff;
    padding: 0 10px;
  }
}

.theme-dark .json-tree-container {
  .json-tree-node-icon {
    svg {
      filter: invert(89%) sepia(2%) saturate(127%) hue-rotate(175deg) brightness(99%) contrast(96%);
    }
  }

  .json-tree-svg-icon.component-icon {
    filter: brightness(0) invert(1);
  }

  .node-key-outline {
    height: 1rem !important;
    border: 1px solid transparent !important;
    color: #ccd4df;
  }

  .selected-node {
    border-color: $primary-light  !important;
  }

  .json-tree-icon-container .selected-node>svg:first-child {
    filter: invert(65%) sepia(62%) saturate(4331%) hue-rotate(204deg) brightness(106%) contrast(97%);
  }

  .node-length-color {
    color: #b8c7fd;
  }

  .node-type {
    color: #8a96a6;
  }

  .group-border {
    border-color: rgb(97, 101, 111);
  }

  .action-icons-group {

    img,
    svg {
      filter: invert(89%) sepia(2%) saturate(127%) hue-rotate(175deg) brightness(99%) contrast(96%);
    }
  }

  .hovered-node.node-key.badge {
    color: #8092ab !important;
    border-color: #8092ab !important;
  }
}

.json-tree-container {
  .json-tree-svg-icon.component-icon {
    height: 16px;
    width: 16px;
  }

  .json-tree-icon-container {
    max-width: 20px;
    margin-right: 6px;
  }

  .node-type {
    color: #a6b6cc;
    padding-top: 2px;
  }

  .json-tree-valuetype {
    font-size: 10px;
    padding-top: 2px;
  }

  .node-length-color {
    color: #3650af;
    padding-top: 3px;
  }

  .json-tree-node-value {
    font-size: 11px;
  }

  .json-tree-node-string {
    color: #f6820c;
  }

  .json-tree-node-boolean {
    color: #3eb25f;
  }

  .json-tree-node-number {
    color: #f4b2b0;
  }

  .json-tree-node-null {
    color: red;
  }

  .json-tree-node-date {
    color: rgb(98, 107, 103);
  }

  .group-border {
    border-left: 0.5px solid #dadcde;
    margin-top: 16px;
    margin-left: -12px;
  }

  .selected-node {
    border-color: $primary-light  !important;
  }

  .selected-node .group-object-container .badge {
    font-weight: 400 !important;
    height: 1rem !important;
  }

  .group-object-container {
    margin-left: 0.72rem;
    margin-top: -16px;
  }

  .json-node-element {
    cursor: pointer;
  }

  .hide-show-icon {
    cursor: pointer;
    margin-left: 1rem;

    &:hover {
      color: $primary;
    }
  }

  .action-icons-group {
    margin-right: 4rem !important;
    margin-left: 2rem !important;
  }

  .action-icons-group {
    cursor: pointer;
  }

  .hovered-node {
    font-weight: 400 !important;
    height: 1rem !important;
    color: #8092ab;
  }

  .node-key {
    font-weight: 400 !important;
    margin-left: -0.25rem !important;
    justify-content: start !important;
    min-width: fit-content !important;
  }

  .node-key-outline {
    height: 1rem !important;
    border: 1px solid transparent !important;
    color: #3e525b;
  }
}

.popover-more-actions {
  font-weight: 400 !important;

  &:hover {
    background: #d2ddec !important;
  }
}

.popover-dark-themed .popover-more-actions {
  color: #ccd4df;

  &:hover {
    background-color: #324156 !important;
  }
}

#json-tree-popover {
  padding: 0.25rem !important;
}

// Font sizes
.fs-9 {
  font-size: 9px !important;
}

.fs-10 {
  font-size: 10px !important;
}

.fs-12 {
  font-size: 12px !important;
}

.realtime-avatars {
  padding: 0px
}

.widget-style-field-header {
  font-family: "Inter";
  font-style: normal;
  font-weight: 500;
  font-size: 12px;
  line-height: 20px;
  color: #61656c;
}

.maintenance_container {
  width: 100%;
  height: 100vh;
  display: flex;
  justify-content: center;
  align-items: center;

  .card {
    .card-body {
      display: flex;
      height: 200px !important;
      align-items: center;
    }
  }
}

.list-timeline:not(.list-timeline-simple) .list-timeline-time {
  top: auto;
}

.widget-buttongroup {
  display: flex;
  flex-direction: column;
  justify-content: left;
  overflow: hidden !important;
}

.group-button {
  margin: 0px 10px 10px 0px;
  line-height: 1.499;
  font-weight: 400;
  white-space: nowrap;
  text-align: center;
  cursor: pointer;
  padding: 0 15px;
  font-size: 12px;
  border-radius: 4px;
  color: rgba(0, 0, 0, .65);
  background-color: #ffffff;
  border: 1px solid #d9d9d9;
  min-width: 40px;
  width: auto !important;
  height: 30px,
}

.widget-buttongroup-label {
  font-weight: 600;
  margin-right: 10px;
  color: #3e525b;
}

.editor-actions {
  border-bottom: 1px solid #eee;
  padding: 5px;
  display: flex;
  justify-content: end;
}

.autosave-indicator {
  color: #868aa5;
  white-space: nowrap;
  font-weight: 400;
  font-size: 12px;
  letter-spacing: 0.5px;
}

.autosave-indicator-saving {
  left: 44%;
}

.zoom-buttons {
  width: 20px !important;
  height: 25px !important;
  margin-left: 2px;

  span {
    transform: rotate(60deg);
  }
}

.zoom-button-wrapper {
  position: fixed;
  right: 0px;
  bottom: 5px;
}

.zoom-buttons {
  opacity: 0;
  visibility: hidden;
}

.image-widget-wrapper:hover button {
  opacity: 1 !important;
  visibility: visible;
}

.pdf-page-controls {
  background: white;
  border-radius: 4px;

  button {
    width: 36px;
    height: 36px;
    background: white;
    border: 0;
    font-size: 1.2em;
    border-radius: 4px;

    &:first-child {
      border-top-right-radius: 0;
      border-bottom-right-radius: 0;
    }

    &:last-child {
      border-top-left-radius: 0;
      border-bottom-left-radius: 0;
    }

    &:hover {
      background-color: #e6e6e6;
    }
  }

  span {
    font-family: inherit;
    font-size: 1em;
    padding: 0 0.5em;
    color: #000;
  }
}

//download button in pdf widget
.download-icon-outer-wrapper:hover {
  background-color: #e6e6e6 !important
}

.pdf-document {
  canvas {
    margin: 0px auto;
  }

  &:hover {
    .pdf-page-controls {
      opacity: 1;
    }
  }
}

.org-variables-page {
  .btn-org-env {
    width: 36px;
  }

  .encryption-input {
    width: fit-content;
  }

  .no-vars-text {
    display: block;
    text-align: center;
    margin-top: 100px;
  }
}

//Kanban board
.kanban-container.dark-themed {
  background-color: $bg-dark-light  !important;

  .kanban-column {
    .card-header {
      background-color: #324156 !important;
    }
  }
}

.kanban-container {
  background-color: #fefefe;

  .kanban-column {
    background-color: #f4f4f4;
    padding: 0 !important;
    height: fit-content !important;

    .card-body {
      &:hover {
        overflow-y: auto !important;

        &::-webkit-scrollbar {
          width: 0 !important;
          height: 0 !important;
        }
      }
    }

    .card-header {
      background-color: #fefefe;

      .badge {
        font-size: 12px !important;
      }
    }

    .card-body .dnd-card {
      border-radius: 5px !important;
    }

    .dnd-card.card {
      height: 52px !important;
      padding: 5px !important;
    }

    .dnd-card.card.card-dark {
      background-color: $bg-dark  !important;
    }
  }

  .kanban-board-add-group {
    justify-content: center;
    align-items: center;
    cursor: pointer;
    color: rgba(0, 0, 0, 0.5);
    background-color: transparent;
    border-style: dashed;
    border-color: rgba(0, 0, 0, 0.08);
    display: flex;
    flex-direction: column;
    grid-auto-rows: max-content;
    overflow: hidden;
    box-sizing: border-box;
    appearance: none;
    outline: none;
    margin: 10px;
    border-radius: 5px;
    min-width: 350px;
    height: 200px;
    font-size: 1em;
  }

  .add-card-btn {
    font-size: 1em;
    font-weight: 400;
    color: #3e525b;
    border-radius: 5px;
    padding: 5px;
    margin: 5px;
    background-color: transparent;
    border-style: dashed;
    border-color: rgba(0, 0, 0, 0.08);
    cursor: pointer;
    transition: all 0.2s ease-in-out;

    &:hover {
      background-color: #e6e6e6;
    }
  }
}

.cursor-pointer {
  cursor: pointer;
}

.cursor-text {
  cursor: text;
}

.cursor-not-allowed {
  cursor: none;
}

.bade-component {
  display: inline-flex;
  justify-content: center;
  align-items: center;
  overflow: hidden;
  user-select: none;
  padding: calc(0.25rem - 1px) 0.25rem;
  height: 1.25rem;
  border: 1px solid transparent;
  min-width: 1.25rem;
  font-weight: 600;
  font-size: .625rem;
  letter-spacing: .04em;
  text-transform: uppercase;
  vertical-align: bottom;
  border-radius: 4px;
}

// sso-helper-page
.sso-helper-container {
  width: 60vw;
  padding: 30px;
  box-shadow: rgba(0, 0, 0, 0.16) 0px 1px 4px;
  margin: 0 auto;
}

.sso-copy {
  margin-left: 10px;
  cursor: pointer;
}

#git-url,
#google-url {
  color: $primary;
  margin-left: 4px;
  word-break: break-all;
}

@media only screen and (max-width: 768px) {
  .sso-helper-container {
    width: 96vw;
    padding: 20px;
  }
}

.sso-helper-doc {
  line-height: 24px;
}

.sso-content-wrapper {
  margin: 0 auto;
  display: flex;
  flex-direction: column;
  align-items: self-start;
  padding: 20px;
  box-shadow: rgba(0, 0, 0, 0.02) 0px 1px 3px 0px, rgba(27, 31, 35, 0.15) 0px 0px 0px 1px;
  border-radius: 4px;
}

.workspace-status {
  display: flex;
  font-weight: 800;
  margin-bottom: 6px;
}

.sso-type {
  font-weight: 600;
  margin-bottom: 4px !important;
  display: flex;

  span {
    margin-right: 10px;
  }

  a {
    margin-left: 6px;

  }
}

.gg-album {
  box-sizing: border-box;
  position: relative;
  display: block;
  width: 18px;
  height: 18px;
  transform: scale(var(--ggs, 1));
  border-left: 7px solid transparent;
  border-right: 3px solid transparent;
  border-bottom: 8px solid transparent;
  box-shadow: 0 0 0 2px,
    inset 6px 4px 0 -4px,
    inset -6px 4px 0 -4px;
  border-radius: 3px
}

.gg-album::after,
.gg-album::before {
  content: "";
  display: block;
  box-sizing: border-box;
  position: absolute;
  width: 2px;
  height: 5px;
  background: currentColor;
  transform: rotate(46deg);
  top: 5px;
  right: 4px
}

.gg-album::after {
  transform: rotate(-46deg);
  right: 2px
}

.sso-helper-header {
  display: flex;
  align-items: center;

  span {
    margin-right: 10px;
  }
}

// sso end

// steps-widget
a.step-item-disabled {
  text-decoration: none;
}

.steps {
  overflow: hidden;
  margin: 0rem !important;
}

.step-item.active~.step-item:after,
.step-item.active~.step-item:before {
  background: #f3f5f5 !important;
}

.step-item.active:before {
  background: #ffffff !important;
}

.steps .step-item.active:before {
  border-color: #b4b2b2 !important;
}

.steps-item {
  color: var(--textColor) !important;
}

.step-item:before {
  background: var(--bgColor) !important;
  // remaining code
}

.step-item:after {
  background: var(--bgColor) !important;
}

.step-item.active~.step-item {
  color: var(--textColor) !important;
  ;
}

.notification-center-badge {
  top: 0;
  right: 0;
  position: absolute;
}

.notification-center {
  max-height: 500px;
  overflow: auto;
  margin-left: 11px !important;

  .empty {
    padding: 0 !important;

    .empty-img {
      font-size: 2.5em;
    }
  }

  .card {
    min-width: 400px;
    background: var(--base);
    color: var(--slate12);
    box-shadow: 0px 12px 16px -4px rgba(16, 24, 40, 0.08), 0px 4px 6px -2px rgba(16, 24, 40, 0.03);
  }

  .card-footer {
    background: var(--base);
    color: var(--slate12);
  }

  .spinner {
    min-height: 220px;
  }
}

// profile-settings css
.confirm-input {
  padding-right: 8px !important;
}

.user-group-actions {
  display: flex;
  gap: 8px;
}

input.hide-input-arrows {
  -moz-appearance: none;

  &::-webkit-outer-spin-button,
  &::-webkit-inner-spin-button {
    -webkit-appearance: none;
  }
}

.btn-org-env {
  width: 36px;
}

.custom-checkbox-tree {
  overflow-y: scroll;
  color: #3e525b;

  .react-checkbox-tree label:hover {
    background: none !important;
  }

  .rct-icons-fa4 {

    .rct-icon-expand-open,
    .rct-icon-expand-close {
      &::before {
        content: url("data:image/svg+xml,%3Csvg xmlns='http://www.w3.org/2000/svg' viewBox='0 0 1024 1024' focusable='false' data-icon='caret-down' width='12px' height='12px' fill='currentColor' aria-hidden='true'%3E%3Cpath d='M840.4 300H183.6c-19.7 0-30.7 20.8-18.5 35l328.4 380.8c9.4 10.9 27.5 10.9 37 0L858.9 335c12.2-14.2 1.2-35-18.5-35z'%3E%3C/path%3E%3C/svg%3E") !important;
      }
    }

    .rct-icon-expand-close {
      transform: rotate(-90deg);
      -webkit-transform: rotate(-90deg);
    }
  }
}

// sso enable/disable box
.tick-cross-info {
  .main-box {
    margin-right: 10px;
    border-radius: 5px;
  }

  .icon-box {
    padding: 7px 5px 7px 2px;
    color: #ffffff;

    .icon {
      stroke-width: 4.5px;
    }
  }

  .tick-box {
    border: 3px solid var(--indigo9);

    .icon-box {
      background: var(--indigo9);
    }
  }

  .cross-box {
    border: 3px solid $disabled;

    .icon-box {
      background: $disabled;
    }
  }
}

.icon-widget-popover {
  &.theme-dark {
    .popover-header {
      background-color: #232e3c;
      border-bottom: 1px solid #324156;
    }
  }

  .popover-header {
    padding-bottom: 0;
    background-color: #ffffff;

    .input-icon {
      margin-bottom: 0.5rem !important;
    }
  }

  .popover-body {
    padding: 0 0.5rem;

    .row {
      >div {
        overflow-x: hidden !important;
      }
    }

    .icon-list-wrapper {
      display: grid;
      grid-template-columns: repeat(10, 1fr);
      margin: 0.5rem 1rem 0.5rem 0.5rem;
    }

    .icon-element {
      cursor: pointer;
      border: 1px solid transparent;
      border-radius: $border-radius;

      &:hover {
        border: 1px solid $primary;
      }
    }
  }
}

.dark-theme-placeholder::placeholder {
  color: #C8C6C6;
}

.dark-multiselectinput {
  input {
    color: white;

    &::placeholder {
      color: #C8C6C6;
    }
  }
}


.dark-theme-placeholder::placeholder {
  color: #C8C6C6;
}

.dark-multiselectinput {
  input {
    color: white;

    &::placeholder {
      color: #C8C6C6;
    }
  }
}

// Language Selection Modal
.lang-selection-modal {
  font-weight: 500;

  .list-group {
    padding: 1rem 1.5rem;
    padding-top: 0;
    overflow-y: scroll;
    height: calc(100% - 68px);
  }

  .list-group-item {
    border: 0;

    p {
      margin-bottom: 0px;
      margin-top: 2px;
    }
  }

  .list-group-item.active {
    background-color: var(--indigo4);
    color: var(--slate12);
    font-weight: 600;
    margin-top: 0px;
  }

  .modal-body {
    height: 50vh;
    padding: 0;
  }

  .lang-list {
    height: 100%;

    .search-box {
      position: relative;
      margin: 1rem 1.5rem;
    }

    input {
      border-radius: 5px !important;
    }

    .input-icon {
      display: flex;
    }

    .input-icon {
      .search-icon {
        display: block;
        position: absolute;
        left: 0;
        margin-right: 0.5rem;
      }

      .clear-icon {
        cursor: pointer;
        display: block;
        position: absolute;
        right: 0;
        margin-right: 0.5rem;
      }
    }

    .list-group-item.active {
      color: $primary;
    }
  }
}

.lang-selection-modal.dark {
  .modal-header {
    border-color: #232e3c !important;
  }

  .modal-body,
  .modal-footer,
  .modal-header,
  .modal-content {
    color: white;
    background-color: #2b394a;
  }

  .list-group-item {
    color: white;
    border: 0;
  }

  .list-group-item:hover {
    background-color: #232e3c;
  }

  .list-group-item.active {
    background-color: #4d72fa;
    color: white;
    font-weight: 600;
  }

  .no-results-item {
    background-color: #2b394a;
    color: white;
  }

  input {
    background-color: #2b394a;
    border-color: #232e3c;
    color: white;
  }
}

// Language Selection Modal
.lang-selection-modal {
  font-weight: 500;

  .list-group {
    padding: 1rem 1.5rem;
    padding-top: 0;
    overflow-y: scroll;
    height: calc(100% - 68px);
  }

  .list-group-item {
    border: 0;

    p {
      margin-bottom: 0px;
      margin-top: 2px;
    }
  }

  .list-group-item.active {
    background-color: #edf1ff;
    color: #4d72fa;
    font-weight: 600;
    margin-top: 0px;
  }

  .modal-body {
    height: 50vh;
    padding: 0;
  }

  .lang-list {
    height: 100%;

    .search-box {
      position: relative;
      margin: 1rem 1.5rem;
    }

    input {
      border-radius: 5px !important;
    }

    .input-icon {
      display: flex;
    }

    .input-icon {
      .search-icon {
        display: block;
        position: absolute;
        left: 0;
        margin-right: 0.5rem;
      }

      .clear-icon {
        cursor: pointer;
        display: block;
        position: absolute;
        right: 0;
        margin-right: 0.5rem;
      }
    }

    .list-group-item.active {
      color: $primary;
    }
  }
}

.lang-selection-modal.dark {
  .modal-header {
    border-color: #232e3c !important;
  }

  .modal-body,
  .modal-footer,
  .modal-header,
  .modal-content {
    color: white;
    background-color: #2b394a;
  }

  .list-group-item {
    color: white;
    border: 0;
  }

  .list-group-item:hover {
    background-color: #232e3c;
  }

  .list-group-item.active {
    background-color: #4d72fa;
    color: white;
    font-weight: 600;
  }

  .no-results-item {
    background-color: #2b394a;
    color: white;
  }

  input {
    background-color: #2b394a;
    border-color: #232e3c;
    color: white;
  }
}

.org-users-page {
  .page-body {
    height: 100%;
  }
}

.user-group-container-wrap {
  margin: 20px auto 0 auto;
}

.dragged-column {
  z-index: 1001;
}

#storage-sort-popover {
  max-width: 800px;
  width: 800px;
  background-color: var(--base);
  box-sizing: border-box;
  box-shadow: 0px 12px 16px -4px rgba(16, 24, 40, 0.08), 0px 4px 6px -2px rgba(16, 24, 40, 0.03);
  border-radius: 4px;
  border: 1px solid var(--slate3) !important;
  left: 109px !important;
  top: 8px !important;
  position: absolute !important;


  .card-body,
  .card-footer {
    background: var(--base);
  }
}


#storage-filter-popover {
  max-width: 800px;
  width: 800px;
  background-color: var(--base);
  box-sizing: border-box;
  box-shadow: 0px 12px 16px -4px rgba(16, 24, 40, 0.08), 0px 4px 6px -2px rgba(16, 24, 40, 0.03);
  border-radius: 4px;
  border: 1px solid var(--slate3) !important;
  left: 193px !important;
  top: 10px !important;
  position: absolute !important;


  .card-body,
  .card-footer {
    background: var(--base);
  }
}

// Table set to full width
.jet-data-table thead {
  display: flex !important;

  tr {
    flex-grow: 1;

    th:last-child {
      flex: 1 1 auto;
    }
  }
}

tbody {
  width: 100% !important;
  flex-grow: 1;

  tr {
    width: 100% !important;

    td:last-child {
      flex: 1 1 auto;
    }
  }
}

.datepicker-widget.theme-dark {
  .react-datepicker__tab-loop {
    .react-datepicker__header {
      background-color: #232e3c;

      .react-datepicker__current-month,
      .react-datepicker__day-name,
      .react-datepicker__month-select,
      .react-datepicker__year-select {
        color: white;
      }

      .react-datepicker__month-select,
      .react-datepicker__year-select {
        background-color: transparent;
      }
    }

    .react-datepicker__month {
      background-color: #232e3c;

      .react-datepicker__day {
        color: white;

        &:hover {
          background-color: #636466;
        }
      }

      .react-datepicker__day--outside-month {
        opacity: 0.5;
      }
    }

    .react-datepicker {
      background-color: #232e3c;
    }
  }
}

.theme-dark .list-group-item {
  &:hover {
    background-color: #232e3c;
  }
}

.theme-dark {

  .CalendarMonth,
  .DayPickerNavigation_button,
  .CalendarDay,
  .CalendarMonthGrid,
  .DayPicker_focusRegion,
  .DayPicker {
    background-color: #232e3c;
  }

  .DayPicker_weekHeader_ul,
  .CalendarMonth_caption,
  .CalendarDay {
    color: white;
  }

  .CalendarDay__selected_span,
  .CalendarDay__selected_start,
  .CalendarDay__selected_end {
    background-color: #4D72FA;
    color: white;
  }

  .CalendarDay {
    border-color: transparent; //hiding the border around days in the dark theme

    &:hover {
      background-color: #636466;
    }
  }

  .DateInput_fangStroke {
    stroke: #232E3C;
    fill: #232E3C;
  }

  .DayPickerNavigation_svg__horizontal {
    fill: white;
  }

  .DayPicker__withBorder {
    border-radius: 0;
  }

  .DateRangePicker_picker {
    background-color: transparent;
  }
}

.link-widget {
  display: flex;
  align-items: center;
  overflow: auto;

  &.hover {
    a {
      &:hover {
        text-decoration: underline;
      }
    }
  }

  &.no-underline {
    a {
      text-decoration: none !important;
    }
  }

  &.underline {
    a {
      text-decoration: underline;
    }
  }

  &::-webkit-scrollbar {
    width: 0;
    height: 0;
    background: transparent;
  }
}

.home-modal-component.modal-version-lists {
  .modal-header {
    .btn-close {
      top: auto;
    }
  }
}

.modal-version-lists {
  max-height: 80vh;

  .modal-body {
    height: 80%;
    overflow: auto;
  }

  .modal-footer,
  .modal-header {
    height: 10%;
  }

  .version-wrapper {
    display: flex;
    justify-content: flex-start;
    padding: 0.75rem 0.25rem;
    border: 1px solid var(--slate7);
  }
}

.dropdown-table-column-hide-common {
  border-radius: 3px;
  height: auto;
  overflow-y: scroll;
  padding: 8px 16px;
  width: 20rem;
  max-height: 200px;
}

.dropdown-table-column-hide {
  background-color: #ffffff;
  box-shadow: 0 0 0 2px #0000001a;
}

.dropdown-table-column-hide-dark-themed {
  color: #ffffff !important;
  background-color: #1f2936 !important;
  box-shadow: 0 0 0 2px #9292921a;
}

.hide-column-table-text {
  margin: 0 !important;
}

.hide-column-name {
  padding-left: 10px !important;
}

.rest-methods-url {
  .cm-s-default {
    .cm-string-2 {
      color: #000;
    }
  }
}

.tooljet-database {

  .table-header,
  .table-name,
  .table-cell {
    white-space: nowrap;
    overflow: hidden;
    text-overflow: ellipsis;
  }

  .table-name {
    color: #000;
    width: 250px;
  }

  .table-left-sidebar {
    max-width: 288px;
  }

  .add-table-btn {
    height: 32px;
  }

  .table-header {
    background: #ECEEF0;
  }

  .table-header,
  .table-cell {
    max-width: 230px;
  }

  .add-more-columns-btn {
    background: var(--indigo3);
    font-weight: 500;
    color: var(--indigo9);
    font-size: 12px;
    border-radius: 600;
  }

  .delete-row-btn {
    max-width: 140px;
  }

  .table-list-item-popover {
    display: none;
  }

  .table-list-item:hover .table-list-item-popover {
    display: block;
  }
}

// download pop-up in the table widget
.table-widget-download-popup {
  .cursor-pointer {
    width: 130px;

    &:hover {
      font-weight: bolder;
    }
  }
}

.apploader {
  height: 100vh;

  .app-container {
    height: 100%;
    display: flex;
    flex-direction: column;
    justify-content: space-between;
  }

  .editor-header {
    height: 5%;
    background-color: #EEEEEE;
    display: flex;
    align-items: center;
    justify-content: space-between;

    .app-title-skeleton {
      width: 100px;
      height: 100%;
      display: flex;
      align-items: center;
      margin-left: 120px;
    }

    .right-buttons {
      display: flex;
      gap: 5px;
      align-items: center;
      margin-right: 10px;
    }
  }

  .editor-body {
    height: 100%;
  }

  .skeleton {
    padding: 5px;
  }

  .editor-left-panel {
    width: 48px;
    background-color: #EEEEEE;
    margin: 3px 0px 3px 3px;
    display: flex;
    flex-direction: column;
    justify-content: space-between;
    border-radius: 5px;

    .left-menu-items {
      display: flex;
      flex-direction: column;
      justify-content: space-between;
      gap: 5px;
      margin-top: 10px;
    }

    .bottom-items {
      margin-bottom: 10px;
    }
  }

  .editor-center {
    height: 100%;
    display: flex;
    flex-direction: column;
    gap: 5px;
    justify-content: space-between;

    .canvas {
      height: 100vh;
      background-color: #e6e6e6;
      border-radius: 5px;
      display: flex;
      justify-content: center;
    }

    .query-panel {
      height: 30%;
      display: flex;
      justify-content: space-between;
      gap: 5px;

      .queries {
        width: 30%;
        display: flex;
        flex-direction: column;
        gap: 5px;

        .queries-title {
          background-color: #EEEEEE;
          border-radius: 5px;
          height: 20%;
          padding: 5px 10px;
          display: flex;
          justify-content: space-between;
          align-items: center;
        }

        .query-list {
          background-color: #EEEEEE;
          border-radius: 5px;
          height: 80%;

          .query-list-item {
            margin: 10px;
            height: 35px;
          }
        }
      }

      .query-editor {
        width: 70%;
        height: 100%;
        display: flex;
        flex-direction: column;
        gap: 5px;

        .query-editor-header {
          background-color: #EEEEEE;
          border-radius: 5px;
          height: 20%;
          padding: 5px 10px;
          display: flex;
          justify-content: space-between;

          .query-actions {
            display: flex;
            align-items: center;
          }
        }

        .query-editor-body {
          background-color: #EEEEEE;
          height: 80%;
          border-radius: 5px;

          .button {
            margin-right: 10px;
          }
        }
      }
    }
  }

  .wrapper {
    padding: 3px 3px 3px 0px;
  }



  .right-bar {
    height: 100%;
    padding: 3px 3px 3px 0px;
    display: flex;
    flex-direction: column;
    justify-content: space-between;
    gap: 5px;

    .widget-list-header {
      height: 5%;
      background-color: #EEEEEE;
      border-radius: 5px;
    }

    .widget-list {
      height: 95%;
      background-color: #EEEEEE;
      border-radius: 5px;
      padding: 10px;

      .widgets {
        display: flex;
        justify-content: space-between;
      }
    }
  }
}

.subheader {
  margin-bottom: 12px;
}

.theme-dark {
  .layout-sidebar-icon {
    &:hover {
      background-color: #273342;
    }
  }

  .tooljet-database {

    .table-name,
    .subheader {
      color: var(--slate9);
    }

    .list-group-item.active {
      .table-name {
        color: #000;
      }
    }
  }

  .editor-header {
    background-color: #1F2936;
  }

  .editor-left-panel {
    background-color: #1F2936;
  }

  .editor-center {
    .canvas {
      background-color: #1F2936;
    }
  }

  .query-panel {
    .queries {
      .queries-title {
        background-color: #1F2936 !important;
      }

      .query-list {
        background-color: #1F2936 !important;
      }
    }

    .query-editor {
      .query-editor-header {
        background-color: #1F2936 !important;
      }

      .query-editor-body {
        background-color: #1F2936 !important;
      }
    }
  }

  .right-bar {
    .widget-list-header {
      background-color: #1F2936;
    }

    .widget-list {
      background-color: #1F2936;
    }
  }
}

:root {
  --tblr-breadcrumb-item-active-font-weight: 500;
  --tblr-breadcrumb-item-active-color: inherit;
}

.application-brand {
  position: relative;
  display: flex;
  justify-content: center;
}

.breadcrumb-item.active {
  font-weight: var(--tblr-breadcrumb-item-active-font-weight);
  color: var(--tblr-breadcrumb-item-active-color);
}

.app-icon-main {
  background: var(--indigo3) !important;
  border-radius: 6px !important;
  display: flex;
  justify-content: center;
  align-items: center;
  width: 48px;
  height: 48px;
}

.user-avatar-nav-item,
.audit-log-nav-item,
.notification-center-nav-item {
  border-radius: 4px;
}

.audit-log-nav-item {
  bottom: 40px;
}

.workspace-content-wrapper,
.database-page-content-wrap {
  background: var(--slate2);
}

.workspace-variable-table-card {
  margin: 0 auto;
  width: 880px;
}

.organization-page-sidebar {
  height: calc(100vh - 64px);
  max-width: 288px;
  background-color: var(--base);
  border-right: 1px solid var(--slate5) !important;
  display: grid !important;
  grid-template-rows: auto 1fr auto !important;
}

.marketplace-page-sidebar {
  height: calc(100vh - 64px);
  max-width: 288px;
  background-color: var(--base);
  border-right: 1px solid var(--slate5) !important;
  display: grid !important;
  grid-template-rows: auto 1fr auto !important;
}

.home-page-sidebar {
  max-width: 288px;
  background-color: var(--base);
  border-right: 1px solid var(--slate5);
  display: grid;
  grid-template-rows: auto 1fr auto;
}

.empty-home-page-image {
  margin-top: 14px;
}

.create-new-table-btn {
  width: 248px;

  button {
    height: 40px !important;

  }
}

.tooljet-database-sidebar {
  max-width: 288px;
  background: var(--base);
  border-right: 1px solid var(--slate5);


  .sidebar-container {
    height: 40px !important;
    padding-top: 1px !important;
    margin: 0 auto;
    display: flex;
    justify-content: center;
  }
}

.create-new-app-dropdown {
  width: 248px !important;


  .dropdown-toggle-split {
    border-left: 1px solid var(--indigo11) !important;
  }

  button {
    background-color: var(--indigo9) !important;
  }
}

.create-new-app-button {
  font-weight: 500;
  font-size: 14px;
  height: 40px;
  border-top-left-radius: 6px;
  border-bottom-left-radius: 6px;
}

.create-new-app-button+.dropdown-toggle {
  height: 40px;
  border-top-right-radius: 6px;
  border-bottom-right-radius: 6px;
}

.custom-select {
  .select-search-dark__value::after {
    content: none;
  }

  .select-search-dark__select,
  .select-search__select {
    min-width: fit-content;
    max-width: 100% !important;
  }
}

.jet-data-table td .textarea-dark-theme.text-container:focus {
  background-color: transparent !important;
}

.tooljet-logo-loader {
  height: 100vh;
  display: flex;
  align-items: center;
  justify-content: center;

  .loader-spinner {
    margin: 10px 87px;
  }
}

.page-body {
  height: calc(100vh - 1.25rem - 48px);
  min-height: 500px;
}

// buttons
.default-secondary-button {
  background-color: $color-light-indigo-03;
  color: $color-light-indigo-09;
  max-height: 28px;
  width: 76px;
  display: flex;
  flex-direction: row;
  justify-content: center;
  align-items: center;
  padding: 4px 16px;
  gap: 6px;
  font-weight: 500;
  border: 0 !important;

  .query-manager-btn-svg-wrapper {
    width: 16px !important;
    height: 16px !important;
    padding: 2.67px;
  }

  .query-manager-btn-name {
    min-width: 22px;
  }

  &:hover {
    background-color: $color-light-indigo-04;
    color: $color-light-indigo-10;
  }

  &:active {
    background-color: $color-light-indigo-04;
    color: $color-light-indigo-10;
    box-shadow: 0px 0px 0px 4px #C6D4F9;
    border-radius: 6px;
    border: 1px solid;
    outline: 0 !important;

    svg {
      path {
        fill: $color-light-indigo-10;
      }
    }
  }

  .query-run-svg {
    padding: 4px 2.67px;
  }
}

.default-secondary-button.theme-dark {
  background-color: #4D72FA !important;
  color: #F4F6FA !important;

  svg {
    path {
      fill: #F4F6FA !important;
    }
  }

  &:hover {
    border: 1px solid #4D72FA !important;
    background-color: #4D5EF0 !important;
    color: #FFFFFC !important;

    svg {
      path {
        fill: #FFFFFC !important;
      }
    }
  }

  &:active {
    border: 1px solid #4D72FA !important;
    background-color: #4D5EF0 !important;
    box-shadow: 0px 0px 0px 4px #4D72FA;
    border-radius: 6px;
  }
}

.default-tertiary-button {
  background-color: $color-light-base;
  color: $color-light-slate-12;
  border: 1px solid $color-light-slate-07;
  display: flex;
  flex-direction: row;
  justify-content: center;
  align-items: center;
  padding: 4px 16px;
  gap: 6px;
  max-height: 28px;
  font-weight: 500;
  height: 28px;
  cursor: pointer;
  white-space: nowrap;

  .query-btn-svg-wrapper {
    width: 16px !important;
    height: 16px !important;
    padding: 2.67px;
  }

  .query-btn-name {
    min-width: 22px;

  }

  &:hover {
    border: 1px solid $color-light-slate-08;
    color: $color-light-slate-11;

    svg {
      path {
        fill: $color-light-slate-11;
      }
    }
  }

  .query-create-run-svg {
    padding: 2px;
  }

  .query-preview-svg {
    padding: 2.67px 0.067px;
    width: 16px;
    height: 16px;
    margin: 6px 0;
  }

  &:active {
    border: 1px solid #C1C8CD;
    box-shadow: 0px 0px 0px 4px #DFE3E6;
    color: $color-light-slate-11;
    outline: 0;
  }
}

.default-tertiary-button.theme-dark {
  background-color: transparent;
  color: #4D5EF0 !important;
  border: 1px solid #4D5EF0 !important;

  svg {
    path {
      fill: #4D5EF0 !important;
    }
  }

  &:hover {
    border: 1px solid $color-dark-slate-08;
    color: #FFFFFC !important;
    background-color: #4D5EF0 !important;

    svg {
      path {
        fill: #FFFFFC !important;
      }
    }
  }

  &:active {
    border: 1px solid inherit;
    box-shadow: none;
    outline: 0;
  }
}

.default-tertiary-button.theme-dark.btn-loading {
  background-color: #4D5EF0 !important;
  color: transparent !important;

  svg {
    path {
      fill: transparent !important;
    }
  }
}

.default-tertiary-button.button-loading {
  background-color: transparent !important;
  color: transparent !important;

  svg {
    path {
      fill: transparent !important;
    }
  }
}

.disable-tertiary-button {
  color: $color-light-slate-08;
  background-color: $color-light-slate-03;
  pointer-events: none !important;

  svg {
    path {
      fill: $color-light-slate-08;
    }
  }

}

.disable-tertiary-button.theme-dark {
  color: $color-dark-slate-08;
  background-color: $color-dark-slate-03;
  pointer-events: none !important;

  svg {
    path {
      fill: $color-dark-slate-08;
    }
  }
}

.font-weight-500 {
  font-weight: 500;
}

.font-size-12 {
  font-size: 12px;
}

.toggle-query-editor-svg {
  width: 16px;
  height: 16px;
  padding: 2.88px 5.22px;
  display: flex;
  cursor: pointer;
}

.theme-dark {
  .org-avatar:hover {
    .avatar {
      background: #10141A no-repeat center/cover;
    }
  }
}

.app-creation-time {
  color: var(--slate11) !important;
  white-space: nowrap;
  overflow: hidden;
  text-overflow: ellipsis;
}

.font-weight-400 {
  font-weight: 400;
}

.border-indigo-09 {
  border: 1px solid $color-light-indigo-09;
}

.dark-theme-toggle-btn {
  height: 32px;
  display: flex;
  align-items: center;
  justify-content: center;

}

.dark-theme-toggle-btn-text {
  font-size: 14px;
  margin: 12px;
}

.maximum-canvas-height-input-field {
  width: 90px;
}

.layout-header {
  position: fixed;
  right: 0;
  left: 56px;
  z-index: 1;
  background: var(--base);
  height: 64px;
}

.layout-sidebar-icon {
  &:hover {
    background: #ECEEF0;
  }

  &:focus {
    outline: #ECEEF0 auto 5px;
  }
}


.tj-dashboard-section-header {
  max-width: 288px;
  max-height: 64px;
  padding-top: 20px;
  padding-left: 20px;
  padding-bottom: 24px;
  border-right: 1px solid var(--slate5);
}

.layout-sidebar-icon {
  &:hover {
    background: #ECEEF0;
    border-radius: 4px;
  }

  &:focus {
    outline: #ECEEF0 auto 5px;
  }
}

.folder-menu-icon {
  visibility: hidden !important;
}

.folder-list-group-item:hover .folder-menu-icon {
  visibility: visible !important;
}

.folder-list-group-item {
  &:hover {
    background: #ECEEF0;
  }

  &:active {
    background: var(--indigo4);
  }

  &:focus {
    box-shadow: 0px 0px 0px 4px #DFE3E6;
  }

  .tj-text-xsm {
    white-space: nowrap;
    overflow: hidden;
    text-overflow: ellipsis;  
  }

  .tj-folder-list {
    display: block;
  }
}


.app-versions-selector {
  display: inline-flex;
  align-items: center;
  width: 176px;
  height: 28px;
  position: absolute;
  left: 58%;
  border-radius: 6px;
}

.app-version-list-item {
  white-space: nowrap;
  overflow: hidden;
  text-overflow: ellipsis;
}

.app-version-name,
.app-version-released {
  font-weight: 400;
  font-size: 12px;
  line-height: 20px;
}

.app-version-name {
  max-width: 80px;
}

.custom-version-selector__option:hover .app-version-delete {
  display: block;
}

.editor .editor-sidebar {
  border-top: 1px solid var(--slate7);
}

.editor .navbar-brand {
  border-right: 1px solid var(--slate7);
  padding-bottom: 1rem;
  border-right: 1px solid var(--slate7);
  width: 48px;
  display: flex;
  justify-content: center;
}

.theme-dark {
  .editor .navbar-brand {
    border-right: 1px solid #333c48;
  }

  .realtime-avatars {
    border-right: 1px solid #333c48;
  }
}

.modal-backdrop {
  opacity: 0.5;
}

.ds-delete-btn {
  display: none;
  border: none;
  background: none;
}

.ds-list-item:hover .ds-delete-btn {
  display: block;
}

.toojet-db-table-footer,
.home-page-footer {
  position: fixed;
  bottom: 0px;
  right: 0;
  left: 344px;
}

.home-page-footer {
  height: 52px;
  background-color: var(--base) !important;
}

.pagination-container {
  display: flex;
  padding: 0px;
  height: 20px;

  .form-control {
    padding: 0 4px;
    width: fit-content;
    max-width: 30px;
    text-align: center;
  }
}

.profile-card {
  box-shadow: 0px 12px 16px -4px rgba(16, 24, 40, 0.08), 0px 4px 6px -2px rgba(16, 24, 40, 0.03);
  border-radius: 6px;
  padding: 4px 0px;
  width: 84px;
  height: 86px;
  margin-left: 10px;
  background-color: var(--base);

  .dropdown-item {
    width: 84px;
    height: 36px;
    min-width: 84px !important;
  }

  svg {
    margin-left: 2px;
  }

  a {
    span {
      margin-left: 4px;
    }
  }
}

.theme-dark {
  .editor-header-actions {
    .current-layout {
      .bg-white {
        background-color: #232E3C !important;
      }

      svg {
        path {
          fill: white;
        }
      }
    }
  }

  .icon-tabler-x {
    stroke: white;
  }
}

.img-invert {
  img {
    filter: invert(1);
  }
}

.user-group-table {
  .selected-row {
    background-color: #ECEEF0;
  }

  .selected-row.dark {
    background-color: #232E3C;
  }
}

.notification-center.theme-dark {

  .empty-subtitle,
  .card-footer>span,
  .empty-title {
    color: white !important;
  }
}


// DASHBOARD SCROLL STYLES--->
.create-new-app-wrapper {
  margin: 0 auto;
  display: flex;
  justify-content: center;
  padding-top: 4px;
}

.home-page-sidebar {
  height: calc(100vh - 64px) !important; //64 is navbar height

  .folder-list-user {
    height: calc(100vh - 116px) !important; //64 is navbar height + 52 px footer
  }
}

.home-page-content {
  height: calc(100vh - 64px) !important;
  overflow-y: auto;
  background: var(--slate2);
}

.application-folders-list {
  height: 64px;
}

// DASHBOARD STYLES END

// TABLE
.table-left-sidebar {
  height: calc(100vh - 104px) !important; // 62px [navbar] +  40px [ add table and search ] + extra 2 px(border)
  overflow-y: auto;
}

.toojet-db-table-footer {
  height: 52px;
  background: var(--base) !important;
}

.home-app-card-header {
  margin-bottom: 32px;
}

.homepage-app-card {
  height: 166px;
  outline: 1px solid var(--slate3);
  box-shadow: 0px 1px 2px rgba(16, 24, 40, 0.05);
  border-radius: 6px;
  padding: 16px;
  background-color: var(--base) !important;

  .appcard-buttons-wrap {
    display: none;
  }

  .home-app-card-header {
    .menu-ico {
      visibility: hidden !important;
    }
  }

  &:hover {
    box-shadow: 0px 12px 16px -4px rgba(16, 24, 40, 0.08), 0px 4px 6px -2px rgba(16, 24, 40, 0.03);

    .home-app-card-header {
      margin-bottom: 12px;

      .menu-ico {
        visibility: visible !important;
      }
    }

    .app-creation-time-container {
      margin-bottom: 0px;
    }

    .app-card-name {
      margin-bottom: 0px;
    }

    .app-creation-time {
      display: none;
    }


    .appcard-buttons-wrap {
      display: flex;
      padding: 0px;
      gap: 12px;
      width: 240px;
      height: 28px;
      flex-direction: row;

    }

    .app-icon-main {
      width: 36px;
      height: 36px;

    }
  }
}

.app-creation-time-container {
  height: 16px;
}

.release-buttons {
  height: 45px;
  margin-bottom: 10px;
}

.global-settings-app-wrapper {
  max-width: 300px;
}

.version-manager-container {
  padding: 0.6rem;
}

// tooljet db fields styles [ query manager ]
.tj-db-field-wrapper {
  .code-hinter-wrapper {
    ::-webkit-scrollbar {
      display: none;
    }
  }

  .CodeMirror-sizer {
    min-height: 32px !important;
    width: 100%;
    border-right-width: 0px !important;
    padding: 0 !important;
    overflow-y: auto;

    .CodeMirror-lines {
      margin-top: 0px !important;
      min-height: 32px !important;
      padding: 0 !important;
    }
  }
}

.table-list-items#popover-contained {
  .popover-body {
    outline: 1px solid var(--slate3);
    background: var(--base);
    overflow: hidden;
  }

}

.table-list-item-popover.dark {
  svg {
    path {
      fill: white;
    }
  }
}

.theme-dark {
  .react-loading-skeleton {
    background-color: #2F3C4C !important;
    background-image: linear-gradient(90deg, #2F3C4C, #2F3C4C, #2F3C4C) !important;
  }
}

@keyframes up-and-down {
  to {
    opacity: 0.2;
    transform: translateY(-20px);

  }
}

.spin-loader {
  position: fixed;
  width: 100%;

  .load {
    display: flex;
    justify-content: center;
    margin: 200px auto;
  }

  .load div {
    width: 20px;
    height: 20px;
    background-color: #3E63DD;
    border-radius: 50%;
    margin: 0 5px;
    animation-name: #{up-and-down};
    animation-duration: 0.8s;
    animation-iteration-count: infinite;
    animation-direction: alternate;
  }

  .load .two {
    animation-delay: 0.3s;
  }

  .load .three {
    animation-delay: 0.6s;
  }
}

.organization-switch-modal {
  font-family: 'IBM Plex Sans';

  .modal-dialog {
    width: 376px;
  }

  .modal-content {
    background: linear-gradient(0deg, #FFFFFF, #FFFFFF),
      linear-gradient(0deg, #DFE3E6, #DFE3E6);
  }

  .modal-header {
    justify-content: center !important;
    flex-direction: column;
    padding: 40px 32px 20px 32px;

    .header-text {
      font-style: normal;
      font-weight: 600;
      font-size: 20px;
      line-height: 36px;
      margin: 24px 0 5px 0;
    }

    p {
      font-style: normal;
      font-weight: 400;
      font-size: 14px;
      line-height: 20px;
      color: #687076;
      text-align: Center;
      margin-bottom: 0px;
    }
  }

  .modal-body {
    padding: 18px 32px;

    .org-list {
      display: flex;
      flex-direction: column;

      .org-item {
        height: 50px;
        display: flex;
        align-items: center;
        padding: 0px 12px;
        cursor: default;

        input[type=radio] {
          margin-right: 16px;
          width: 16px;
          height: 16px;
        }

        .avatar {
          margin-right: 11px;
          color: #11181C;
          background-color: #F8FAFF;
          width: 34px !important;
          height: 34px !important;
        }

        span {
          font-style: normal;
          font-weight: 400;
          font-size: 12px;
          line-height: 20px;
          color: #11181C;
        }
      }

      .selected-item {
        border-radius: 6px;
        background-color: #F0F4FF;
      }
    }
  }

  .modal-footer {
    justify-content: center;
    padding: 24px 32px;
    border-top: 1px solid #DFE3E6;

    button {
      width: 100%;
      font-style: normal;
      font-weight: 600;
      font-size: 14px;
      line-height: 20px;
    }
  }
}

.organization-switch-modal.dark-mode {

  .modal-footer,
  .modal-header {
    border-color: #232e3c !important;

    p {
      color: rgba(255, 255, 255, 0.5) !important;
    }
  }

  .modal-body,
  .modal-footer,
  .modal-header,
  .modal-content {
    color: white;
    background-color: #2b394a;
  }

  .modal-content {
    border: none;
  }


  .modal-body {
    .org-list {
      span {
        color: white;
      }

      .selected-item {
        background-color: #232e3c;
      }
    }
  }
}

.datasources-category {
  color: var(--slate10);
}

.react-tooltip {
  font-size: .765625rem !important;
}

.tooltip {
  z-index: 10000;
}

.add-new-workspace-icon-wrap {
  display: flex;
  flex-direction: row;
  align-items: center;
  padding: 8px;
  width: 34px;
  height: 34px;
  background: var(--indigo3);
  border-radius: 6px;
}

.add-new-workspace-icon-old-wrap {
  display: none;
}

.add-workspace-button {
  padding: 8px 12px;
  gap: 11px;
  height: 50px;

  &:hover {
    background: var(--indigo3);
    margin: 0 auto;
    border-radius: 6px;
    padding-bottom: 10px;

    .add-new-workspace-icon-old-wrap {
      padding: 8px;
      width: 34px;
      height: 34px;
      background: var(--indigo9);
      border-radius: 6px;
      display: flex;
      justify-content: center;
      align-items: center;

    }

    .add-new-workspace-icon-wrap {
      display: none;

    }
  }

}

.tj-folder-list {
  display: flex;
  align-items: center;
  color: var(—-slate12) !important;
}

.app-card-name {
  color: var(—-slate12);
  margin-bottom: 2px;
  white-space: nowrap;
  overflow: hidden;
  text-overflow: ellipsis;
}

.dashboard-breadcrumb-header {
  display: flex;
  align-items: center;
}

.tj-version {
  margin-right: 44px;
  display: flex;
  align-items: center;
  color: var(--slate9);

}

.folder-list {
  color: var(—-slate9) !important;
}

.tj-folder-header {
  margin-bottom: 12px;
  height: 37px;
  cursor: pointer;
}

.tj-dashboard-header-title-wrap {
  display: flex;
  justify-content: center;
  align-items: center;
  color: var(--slate11);

  a {
    text-decoration: none;
  }
}

.theme-dark {
  .tj-onboarding-phone-input-wrapper {
    .flag-dropdown {
      background-color: #1f2936 !important;

      .country-list {
        background-color: #1f2936 !important;
        background: #1f2936;

        li {
          .country .highlight {
            background-color: #3a3f42;
            color: #000 !important;

            div {
              .country-name {
                color: #6b6b6b !important;
              }
            }

          }

          &:hover {
            background-color: #2b2f31;
          }

        }
      }
    }

  }

  .react-tel-input .country-list .country.highlight {
    color: #6b6b6b;
  }
}

.dashboard-breadcrumb-header-name {
  font-weight: 500 !important;
  color: var(—-slate12) !important;
}

.tj-dashboard-header-wrap {
  padding-top: 22px;
  padding-bottom: 22px;
  padding-left: 40px;
  height: 64px;
  border-bottom: 1px solid var(--slate5);
}

.dashboard-breadcrumb-header-name:hover {
  text-decoration: none !important;
}


.tj-avatar {
  border-radius: 6px;
  width: 36px;
  height: 36px;
  display: flex;
  justify-content: center;
  align-items: center;
  background-color: var(--slate3) !important;
  color: var(--slate11) !important;
  text-transform: uppercase;
  font-weight: 500;

  &:hover {
    background-color: var(--slate4);
  }

  &:focus {
    box-shadow: 0px 0px 0px 4px var(--indigo6);
    outline: 0;
  }

  &:active {
    box-shadow: none;
  }
}

.tj-current-org {
  span {
    color: var(--slate12);

  }
}


.sidebar-inner {
  align-items: center;
}

.workspace-drawer-wrap {
  background: var(--base);
}

.theme-dark {
  .drawer-wrap {
    background: var(--base);
  }
}

.users-table {
  background: var(--base);
  padding: 16px;
  width: 848px;
  margin: 0 auto;
  padding: 16px;

  tbody {

    tr>td>span,
    tr>td>a {
      white-space: nowrap;
      overflow: hidden;
      text-overflow: ellipsis;
      max-width: 140px;
    }
  }

  thead {
    tr {
      padding: 0px 6px;
      gap: 90px;
      width: 848px;
      height: 40px;
      display: flex;
      align-items: center;
      margin-top: 6px;
    }

    tr>th {
      background: var(--base) !important;
      border-bottom: none !important;
      padding: 0 !important;
      width: 282px;
    }
  }

  tr {
    background: var(--base);
    height: 66px;
    padding: 13px 0px;
    border-bottom: 1px solid var(--slate7);
    display: flex;
    justify-content: space-between;
  }

  tr>td {
    border-bottom-width: 0px !important;
    display: flex;
    align-items: center;
    flex: 16%;
    padding-left: 0px !important;
    padding-right: 0px !important;
    white-space: nowrap;
    overflow: hidden;
    text-overflow: ellipsis;
  }
}

.tj-input {
  padding: 6px 10px;
  gap: 17px;
  width: 161.25px;
  height: 32px;
  background: var(--base);
  border: 1px solid var(--slate7);
  border-radius: 6px;

  ::placeholder {
    color: var(--slate9) !important;
  }

}

.workspace-setting-buttons-wrap {
  display: flex;
  gap: 12px;
}

.workspace-settings-table-wrap {
  max-width: 880px;
  margin: 0 auto;
}

.workspace-settings-filters {
  display: flex;
  gap: 12px;
  flex-direction: row;
  align-items: center;
  position: relative;
}

.workspace-setting-table-wrapper {
  box-shadow: 0px 1px 2px rgba(16, 24, 40, 0.05);
  outline: 1px solid var(--slate7);
  background: var(--base);
  width: 880px;
  margin: 0 auto;
  border-radius: 6px;
  height: calc(100vh - 223px);
  position: relative;

}

.workspace-filter-text {
  color: var(--slate11);
  margin-bottom: 14px;
}

.singleuser-btn {
  padding: 6px 16px;
  gap: 6px;
  width: 152px;
  height: 32px;
  border-radius: 6px;

}

.multiuser-btn {
  padding: 6px 16px;
  gap: 6px;
  width: 189px;
  height: 32px;
  border-radius: 6px;

}

.workspace-page-header {
  width: 880px;
  margin: 0 auto !important;

  div:first-child {
    margin: 0 auto !important;
    width: 880px;

  }
}

.workspace-user-archive-btn {
  width: 95px;
  height: 28px;
}

.workspace-clear-filter {
  margin-left: 8px;
  color: var(--indigo9);
  font-weight: 600 !important;
}

.workspace-clear-filter-wrap {
  display: flex;
  align-items: center;
  width: 130px;
  justify-content: flex-end;
  position: absolute;
  right: 16px;
}

.tj-checkbox {
  border-color: var(--slate7);
}

.workspace-clipboard-wrap {
  display: flex;
  align-items: center;
  width: 162.67px;
  cursor: pointer;

  p {
    font-weight: 500 !important;
    margin-left: 5px;
  }

  span {
    display: flex;
    align-items: center;
  }
}

.workspace-user-status {
  margin-right: 22px;
  margin-left: 5px;
}

.worskpace-setting-table-gap {
  margin-top: 20px;
}

.tj-active {
  background: #46A758;
}

.tj-invited {
  background: #FFB224;
}

.tj-archive {
  background: #E54D2E;
}

.liner {
  height: 1px;
  background: var(--slate5);
  width: 880px;
  margin-top: 22px;
}

.edit-button {
  width: 135px;
  height: 28px;
  display: flex;
  flex-direction: row;
  justify-content: center;
  align-items: center;
  padding: 4px 16px;
  gap: 6px;
  width: 135px;
  height: 28px;
}

.launch-button {
  display: flex;
  width: 93px;
  height: 28px;
  padding: 4px 16px;
  gap: 6px;
  align-items: center;
  color: var(--slate12);
  justify-content: center;
}

.launch-button.tj-disabled-btn {
  cursor: not-allowed;
}

.breadcrumb-item {
  a {
    text-decoration: none !important;
    color: var(--slate12);
  }
}

.table-list-item {
  width: 248px;
}

.workspace-settings-filter-items {
  width: 161.25px;

  .css-13mf2tf-control {
    width: 161.25px !important;

  }

  .css-10lvx9i-Input {
    margin: 0 !important;
    padding: 0 !important;
  }

  .css-1bugkci-control,
  .css-42vs31,
  .css-ob45yj-menu {
    background-color: var(--base) !important;
    width: 161.25px !important;
  }

  .css-6t9fnh-control {
    border: 1px solid var(--slate7) !important;
    background: var(--base);
    color: var(--slate9);
    width: 161.25px;
    height: 32px;

    .css-1opnhvy-singleValue {
      color: var(--slate9) !important;

    }
  }

  input.tj-checkbox {
    background: var(--base) !important;
    color: var(--slate9);
    border: 1px solid var(--slate7) !important;

    ::placeholder {
      color: var(--slate9);
    }
  }
}


.tj-db-dataype {
  margin-left: 8px;
  color: var(--slate11);
}

.tj-database-column-header {
  color: var(--slate12);
  padding: 4px 4px 4px 8px !important;
  text-transform: capitalize !important;
  line-height: 0px !important;
  font-weight: 500 !important;
  font-size: 12px !important;
  line-height: 20px !important;
  color: var(--slate12) !important;

  &:first-child {
    display: flex !important;
    align-items: center !important;
    padding-left: 1rem !important;
  }

}

.tj-database-column-row {
  margin: 0;

  th:first-child {
    height: 28px;
  }

  th:first-child>div {
    height: 16px;
    width: 16px;
    display: flex;
    align-items: center;
    height: 28px;

    input {
      border-radius: 4px;
    }

  }
}

.tj-db-operaions-header {
  height: 48px;
  padding: 0 !important;
  display: flex;
  align-items: center;
  background-color: var(--base);

  .row {
    margin-left: 0px;
  }

  .col {
    padding-left: 0px;
    display: flex;
    gap: 8px;
    align-items: center;
  }
}

.add-new-column-btn {
  margin-left: 16px;
  width: 144px !important;
  height: 28px;
  border-radius: 6px;
  padding: 0 !important;
  display: flex;
  align-items: center;
  justify-content: center;
  background: transparent;
  color: var(--slate12);
  border: none;
}

.tj-db-filter-btn {
  width: 81px;
  height: 28px;
  border-radius: 6px;
  background: transparent;
  color: var(--slate12);
  border: none;
  display: flex;
  align-items: center;
  justify-content: center;
}

.tj-db-filter-btn-applied,
.tj-db-sort-btn-applied {
  display: flex !important;
  flex-direction: row !important;
  justify-content: center !important;
  align-items: center !important;
  padding: 4px 16px !important;
  width: 171px !important;
  height: 28px !important;
  background: var(--grass2) !important;
  border-radius: 6px !important;
}

.tj-db-filter-btn-active,
.tj-db-sort-btn-active {
  width: 81px !important;
  height: 28px !important;
  background: var(--indigo4) !important;
  border: 1px solid var(--indigo9) !important;
  border-radius: 6px !important;
  justify-content: center;
  color: var(--indigo9) !important;
}

.tj-db-header-add-new-row-btn {
  width: 125px;
  height: 28px;
  background: var(--indigo3);
  border-radius: 6px !important;
  display: flex;
  flex-direction: row;
  justify-content: center;
  align-items: center;
  gap: 6px;
  border: none;

  span {
    color: var(--indigo9);
  }
}

.tj-db-sort-btn {
  width: 75px;
  height: 28px;
  background: transparent;
  color: var(--slate12);
  border: none;
  display: flex;
  align-items: center;
  justify-content: center;
}

.edit-row-btn {
  background: transparent;
  color: var(--slate12);
  border: none;
  display: flex;
  align-items: center;
}

.workspace-variable-header {
  width: 880px;
  justify-content: end;
  margin: 0 auto;
  display: flex;
  padding: 0;
}

.add-new-variables-button {
  margin-bottom: 20px;
  width: 169px;
  height: 32px;
}

.org-users-page-sidebar,
.left-menu {
  padding: 16px;
  gap: 7px;
  width: 220px;
  border-right: 1px solid var(--slate5);
  overflow-y: auto;
  overflow-x: hidden;
}

.groups-header-wrap {
  display: flex;
  height: 36px;
  border-bottom: 1px solid var(--slate5);
}

.org-users-page-container {
  width: 880px;
  margin: 0 auto;
}

.groups-main-header-wrap {
  padding: 20px 0px 8px;
  gap: 10px;
  width: 612px;
  height: 56px;
  margin: 0 auto;
  display: flex;
  justify-content: space-between;

  p {
    white-space: nowrap;
    overflow: hidden;
    text-overflow: ellipsis;
  }

  .nav-tabs .nav-link.active {
    border-bottom: 2px solid var(--indigo9) !important;
  }
}

.form-check-input:disabled {
  background-color: var(--slate8) !important;
}

.manage-groups-body {
  padding: 24px;
  font-size: 12px;
  overflow-y: auto;
  height: calc(100vh - 300px);

}

.groups-sub-header-wrap {
  width: 612px;
  height: 36px;
  border-bottom: 1px solid var(--slate5) !important;

  .nav-link.active {
    border-bottom: 2px solid var(--indigo9) !important;
    border-color: var(--indigo9) !important;
  }

  .nav-item {
    font-weight: 500 !important;
    font-size: 12px !important;
  }


  p {
    width: 205px;
  }
}

.groups-btn-container {
  width: 880px;
  justify-content: space-between;
  margin: 0 auto;
  margin-bottom: 20px;
  height: 32px;
  align-items: center;

}

.org-users-page {
  margin: 0 auto;
}

.org-users-page-card-wrap {
  height: calc(100vh - 208px);
}

.org-users-page-card-wrap,
.manage-sso-wrapper-card {
  display: flex;
  flex-direction: row;
  background: var(--base);
  width: 880px;
  outline: 1px solid var(--slate5);
  box-shadow: 0px 1px 2px rgba(16, 24, 40, 0.05);
  border-radius: 6px;
}

.manage-sso-wrapper-card {
  margin: 0 auto;

  .card-body {
    overflow-y: auto;
    padding: 40px;
  }

  .card-header {
    padding: 0px 24px;
    width: 660px;
    height: 72px;
    border-bottom: 1px solid var(--slate5);

  }

  .form-check {
    margin-bottom: 0px !important;
    line-height: 24px;
    font-size: 16px;
  }
}

.groups-sidebar-nav {
  display: flex;
  flex-direction: row;
  align-items: center;
  padding: 6px 8px;
  gap: 40px;
  width: 188px;
  height: 32px;
  background: var(--base);
  border-radius: 6px;
  cursor: pointer;
}

.org-users-page-card-body {
  width: 660px;
}

.org-users-page {
  .nav-tabs .nav-link.active {
    background-color: transparent !important;
  }

  .nav-tabs .nav-item.show .nav-link,
  .nav-tabs .nav-link.active {
    border-color: var(--indigo9) !important;

  }

  .nav-link:hover {
    border-right: none !important;
    border-left: none !important;
    border-top: none !important;

    color: var(--indigo9);
  }
}

.groups-selected-row {
  background-color: var(--indigo4);
}

.add-apps-btn {
  width: 160px;
  height: 32px;
}

.groups-app-body-header {
  border-bottom: 1px solid var(--slate5);

  p {
    height: 36px;
    display: flex;
    align-items: center;
    width: 286px;
    color: var(--slate11);

  }

  p:first-child {
    width: 205px !important;
    margin-left: 12px;
  }

}

.manage-group-tab-icons {
  margin-right: 6px;
}

.manage-groups-no-apps-wrap {
  display: flex;
  justify-content: center;
  flex-direction: column;
  align-items: center;
  width: 602px;

  p {
    margin-top: 12px;
  }

  span {
    color: var(--slate11);
    margin-top: 4px;
  }

  div {
    width: 64px;
    height: 64px;
    background: var(--indigo3);
    border-radius: 12px;
    display: flex;
    justify-content: center;
    align-items: center;
    margin-top: 88px;
  }
}

.apps-permission-wrap {
  height: 72px;
  justify-content: center;
  gap: 12px;
}

.apps-folder-permission-wrap,
.apps--variable-permission-wrap {
  height: 44px;
}

.manage-group-permision-header {
  border-bottom: 1px solid var(--slate5);
  display: flex;

  p {
    padding: 8px 12px;
    gap: 10px;
    width: 206px;
    height: 36px;
    font-weight: 500;
    color: var(--slate11) !important;
  }

}

.permission-body {
  .form-check {
    margin-bottom: 0px !important;
  }

  tr {
    border-bottom: 1px solid var(--slate5);
    width: 612px !important;

  }

  td {
    font-size: 12px;
    font-weight: 500;
    line-height: 20px;
    letter-spacing: 0em;
    text-align: left;
    width: 206px !important;
    padding-left: 12px;

    div {
      padding-left: 12px;
    }
  }
}


.default-option-text {
  margin-left: 10px;
  margin-right: 16px;
  font-size: 11px !important;
}

.git-sso-help-text {
  color: var(--slate11);
}

.default-group-wrap {
  gap: 10px;
  width: 119px;
  height: 28px;
  display: flex;
  align-items: center;
  justify-content: center;
  background: var(--grass3);
  border-radius: 100px;
}

.sso-icon-wrapper {
  display: flex;
  flex-direction: row;
  justify-content: center;
  align-items: center;
  padding: 8px 8px 8px 16px;
  width: 251px;
  height: 56px;
  background: var(--slate3);
  border-radius: 6px;
  margin-top: 12px;
}

.sso-main-box {
  justify-content: center;
  background: var(--slate6);
  padding: 8px 16px;
  width: 96px;
  height: 40px;
  border-radius: 6px;
}

.default-danger-tag-wrap {
  gap: 10px;
  width: 113px;
  height: 28px;
  display: flex;
  align-items: center;
  justify-content: center;
  background: var(--tomato6);
  border-radius: 100px;
  margin-bottom: 16px;
}

.manage-group-users-info {
  height: 48px;
  width: 612px;
  border-radius: 6px;
  padding: 12px 24px 12px 24px;
  background: var(--slate3);
  border: 1px solid var(--slate5);
  border-radius: 6px;
  margin-bottom: 16px;

  p {
    color: var(--slate12);
    gap: 14px;
    display: flex;
    align-items: center;

  }
}

.name-avatar {
  display: flex;
  flex-direction: column;
  justify-content: center;
  align-items: center;
  gap: 10px;
  width: 36px;
  height: 36px;
  background-color: var(--slate3) !important;
  border-radius: 6px;
  color: var(--slate11);
  margin-right: 12px;
  text-transform: capitalize;
}

.manage-group-users-row {
  display: flex;
  flex-direction: row;
  align-items: baseline;
  padding: 12px 6px;
  width: 612px !important;
  height: 64px;
  border-bottom: 1px solid var(--slate5);

  p {
    width: 272px;
    white-space: nowrap;
    overflow: hidden;
    text-overflow: ellipsis;

    span {
      max-width: 150px;
      white-space: nowrap;
      overflow: hidden;
      text-overflow: ellipsis;
    }
  }

  &:hover .apps-remove-btn {
    display: flex;
  }
}

.manage-group-app-table-body {
  width: 602px !important;

  tr {
    display: flex;
    font-family: 'IBM Plex Sans';
    font-style: normal;
    font-weight: 400;
    font-size: 12px;
    line-height: 20px;
    color: var(--slate12);
  }
}

.apps-view-edit-wrap {
  display: flex;
  flex-direction: column;
  width: 51px;
  margin-right: 32px;
}

.apps-table-row {
  display: grid !important;
  grid-template-columns: 205px 286px 115px;

  td {
    padding: 12px;
    white-space: nowrap;
    overflow: hidden;
    text-overflow: ellipsis;
  }

  &:hover .apps-remove-btn {
    display: flex;
  }
}

.apps-remove-btn {
  width: 97px;
  height: 28px;
  font-weight: 600 !important;
}

.faded-text {
  color: var(--slate8);
}

.manage-groups-app-dropdown {
  width: 440px;
}

.create-new-group-button {
  width: 169px;
  height: 32px;
  border-radius: 6px;
}

.faded-input {
  background: var(--slate5);
}

.manage-group-table-head {
  display: flex;
  border-bottom: 1px solid var(--slate5);
  width: 612px;
  height: 36px;
  padding: 8px 12px;
  align-items: center;


  p {
    width: 272px !important;
    color: var(--slate11);
    font-weight: 500;
  }

}

.manage-groups-permission-apps {
  border-bottom: 1px solid var(--slate5);
}

.manage-groups-permission-apps,
.apps-folder-permission-wrap,
.apps-variable-permission-wrap {
  display: flex;
  align-items: center;
  padding: 12px;
  gap: 10px;

  div {
    width: 206px;
  }
}

.manage-groups-permission-apps,
.apps-variable-permission-wrap {
  gap: 10px;
  height: 72px;
}

.apps-folder-permission-wrap {
  height: 44px;
  border-bottom: 1px solid var(--slate5);
}

.delete-group {
  text-decoration: none !important;
  color: var(--tomato9) !important;
}

.delete-link,
.remove-decoration {
  text-decoration: none !important;
}

.edit-group {
  text-decoration: none !important;
  color: var(--slate12) !important;
}

.removed-decoration {
  text-decoration: none !important;
}

.rmsc .select-item.selected {
  color: var(--slate12) !important;
  background-color: var(--base) !important;
}

.manage-groups-app-dropdown {
  margin-right: 12px;

  .rmsc .dropdown-container:focus-within {
    border: 1px solid var(--indigo9) !important;
    box-shadow: 0px 0px 0px 2px #C6D4F9 !important;
  }

  .dropdown-heading-value {
    span {
      color: var(--slate12) !important;

    }
  }

  .multi-select {
    .dropdown-container {
      gap: 17px;
      width: 440px;
      height: 32px;
      background: var(--base);
      border: 1px solid var(--slate7);
      border-radius: 6px;
      display: flex;
      justify-content: center;
      align-items: center;
      margin-right: 12px;
    }

  }

  .dropdown-content {
    .panel-content {
      background: var(--base);
      border: 1px solid var(--slate3);
      box-shadow: 0px 12px 16px -4px rgba(16, 24, 40, 0.08), 0px 4px 6px -2px rgba(16, 24, 40, 0.03);
      border-radius: 6px;

      .select-panel {
        .search {
          border-bottom: 1px solid var(--slate5);
        }

        .search,
        input {
          background-color: var(--base) !important;
        }
      }

      input[type='checkbox'] {
        border: 1px solid red !important;
      }

      .select-item:hover {
        background-color: var(--slate3);
      }


      .item-renderer {
        span {
          font-size: 12px;
          color: var(--slate12)
        }
      }

    }
  }
}

.sso-form-wrap {
  .form-label {
    font-size: 12px;
    font-weight: 500px;
    margin-bottom: 4px !important;
    color: var(--slate12);
  }

  .form-check-label {
    font-size: 12px;
    font-size: 12px;
    line-height: 20px;
    color: var(--slate12);
  }
}

.allow-default-sso-helper-text {
  white-space: pre-line;
}

.password-disable-danger-wrap {
  padding: 16px;
  gap: 16px;
  width: 574px;
  height: 116px;
  background: var(--tomato3);
  border: 1px solid var(--tomato5);
  border-radius: 6px;
}

.sso-footer-save-btn {
  width: 157px;
  height: 40px;
}

.sso-footer-cancel-btn {

  width: 85px;
  height: 40px;
}

.danger-text-login {
  padding-left: 40px !important;
}

.tick-icon {
  width: 20px;
  height: 20px;
  background: var(--indigo9);
  border-radius: 4px;
}

.invite-user-drawer-wrap {
  display: grid;
  grid-template-rows: auto 1fr auto;
  height: 100vh;
}

.manage-users-drawer-footer {
  padding: 24px 32px;
  height: 88px;
  border-top: 1px solid var(--slate5) !important;
  display: flex;
  gap: 8px;
  justify-content: end;

  .invite-btn {
    width: 140px;
    height: 40px;
  }

  .cancel-btn {
    width: 85px;
    height: 40px;
  }
}


.tj-drawer-tabs-wrap {
  display: flex;
}

.invite-user-drawer-wrap {
  .card-header {
    flex-direction: column;
    display: flex;
    justify-content: space-between;
    padding: 0px !important;
  }

  .card-header-inner-wrap {
    justify-content: space-between;
    width: 100%;
    padding: 16px 20px;
    height: 64px;

  }

  .card-header-inner-wrap,
  .tj-drawer-tabs-container {
    display: flex;
  }

  .tj-drawer-tabs-container-outer {
    padding-top: 0px;
    gap: 10px;
    height: 68px;
  }

  .tj-drawer-tabs-container {
    padding: 2px;
    gap: 2px;

    width: 502px;
    height: 36px;
    background: var(--slate4);
    border-radius: 6px;

  }
}

.tj-drawer-tabs-btn {
  padding: 2px 4px;
  gap: 6px;
  width: 248px;
  height: 32px;
  box-shadow: 0px 1px 2px rgba(16, 24, 40, 0.05);
  border-radius: 4px;
  border: none;
  color: var(--slate11);
  display: flex;
  align-items: center;
  justify-content: center;
  background: var(--slate4);


  span {
    margin-left: 4px !important;
    font-weight: 500;

  }
}

.tj-drawer-tabs-btn-active {
  background: var(--base);
  color: var(--slate12);
}

.user-number-wrap {
  display: flex;
  flex-direction: column;
  align-items: center;
  padding: 8px;
  gap: 10px;
  width: 36px;
  height: 36px;
  background: var(--slate3);
  border-radius: 1000px;
}

.user-csv-template-wrap {
  display: flex;
  padding: 24px;
  gap: 14px;

  width: 486px;
  height: 152px;

  background: var(--orange3);

  border: 1px solid var(--orange6);
  border-radius: 6px;

  div {
    display: flex;
    flex-direction: column;

    p {
      margin-bottom: 12px;
    }

  }
}

.upload-user-form {
  display: flex;
  flex-direction: column;
  justify-content: center;
  align-items: center;
  padding: 60px 0px;
  gap: 36px;
  width: 486px;
  height: 244px;
  border: 2px dashed var(--indigo9);
  border-radius: 6px;
  align-items: center;
  margin: 24px auto;
  text-align: center;

  .select-csv-text {
    color: var(--indigo9);
    margin-bottom: 4px;
  }

  span {
    color: var(--slate11) !important;
  }
}

.download-template-btn {
  width: 184px;
  height: 32px;
  padding: 0px !important;
}

.csv-upload-icon-wrap {
  display: flex;
  flex-direction: row;
  justify-content: center;
  align-items: center;
  padding: 10px;
  gap: 10px;
  width: 64px;
  height: 64px;
  background: var(--indigo3);
  border-radius: 12px;
  margin: 0px auto 12px auto;
  cursor: pointer;
}

.user-csv-template-wrap {
  margin-top: 24px;
}


.manage-users-drawer-content-bulk {
  form {
    display: flex;
    flex-direction: column;
    justify-content: center;
    align-items: center;
  }

  .manage-users-drawer-content-bulk-download-prompt {
    display: flex;
    flex-direction: row !important;
    justify-content: center;
    align-items: flex-start !important;
  }
}


.manage-users-drawer-content {
  margin: 24px 32px;

  div:first-child {
    display: flex;
    flex-direction: column;
    justify-content: center;
    align-items: top;
  }

  .invite-user-by-email {
    display: flex;
  }

  .invite-email-body {
    width: 452px;

    input {
      padding: 6px 10px;
      width: 470px;
      height: 32px;
      color: var(--slate12);
    }
  }
}

.tj-db-table {
  overflow-y: auto;
  height: 110px;

  table {
    border-collapse: collapse;
    width: 100%;
  }
}

.bounded-box {
  .sc-iwsKbI.lmGPCf {
    height: 100%;
    margin: auto;
    width: max-content;
    max-width: 100% !important;

    img {
      height: 100% !important;
    }

    .gVmiLs {
      width: auto !important;
    }
  }

  .css-tlfecz-indicatorContainer,
  .css-1gtu0rj-indicatorContainer {
    svg {
      width: 12px !important;
      height: 12px !important;
    }
  }

}

.sso-type-header {
  margin-left: 10px;
}

.groups-folder-list {
  padding: 6px 8px;
  gap: 40px;
  max-width: 188px;
  height: 32px;

  span {
    white-space: nowrap !important;
    overflow: hidden !important;
    text-overflow: ellipsis !important;
  }
}

.create-group-modal-footer {
  display: flex;
  align-items: center;
  gap: 8px;
  justify-content: end;
}

.add-users-button {
  width: 160px;
  height: 32px;
}

.sso-page-inputs {
  padding: 6px 10px;
  gap: 17px;
  width: 612px;
  height: 32px;
}

.workspace-settings-filter-wrap {
  background: var(--slate3);
  padding: 15px 16px;
  gap: 12px;
  width: 880px;
  height: 62px;
  border-right: 1px solid var(--slate7);
  border-top: 1px solid var(--slate7);
  border-left: 1px solid var(--slate7);
  box-shadow: 0px 1px 2px rgba(16, 24, 40, 0.05);
  border-top-left-radius: 6px;
  border-top-right-radius: 6px;
}


// users page
.css-1i2tit0-menu {
  margin: 0px !important;
  background: var(--base);
  box-shadow: 0px 4px 6px -2px #10182808 !important;

  .css-2kg7t4-MenuList {
    margin: 0px !important;
    padding: 0px !important;
    background: var(--base);
  }
}

.workspace-settings-nav-items {
  padding: 6px 8px;
  gap: 40px;
  width: 248px;
  height: 32px;
}

.new-app-dropdown {
  background: var(--base) !important;
  color: var(--slate12);
}

.workspace-variable-container-wrap {

  .card,
  thead {
    background: var(--base) !important;

    tr>th,
    tbody>tr>td {
      background: var(--base) !important;
    }
  }

}

.move-selected-app-to-text {
  p {
    white-space: nowrap;
    overflow: hidden;
    text-overflow: ellipsis;

    span {
      font-weight: 600;
    }
  }
}

.tj-org-dropdown {
  .dashboard-org-avatar {
    margin-right: 11px;
    display: flex;
    flex-direction: row;
    justify-content: center;
    align-items: center;
    padding: 7px 8px;
    gap: 10px;
    width: 34px;
    height: 34px;
    background: var(--slate4) !important;
    color: var(--slate9);
    border-radius: 6px;
  }

  .org-name {
    color: var(--slate12) !important;
    white-space: nowrap;
    overflow: hidden;
    text-overflow: ellipsis;
  }
}

.css-1q0xftk-menu {
  background-color: var(--base-black) !important;
  border: 1px solid hsl(197, 6.8%, 13.6%) !important;
  box-shadow: 0px 12px 16px -4px rgba(16, 24, 40, 0.08), 0px 4px 6px -2px rgba(16, 24, 40, 0.03) !important;

}

.css-4yo7x8-menu {
  background-color: var(--base) !important;
  border: 1px solid var(--slate3) !important;
  box-shadow: 0px 12px 16px -4px rgba(16, 24, 40, 0.08), 0px 4px 6px -2px rgba(16, 24, 40, 0.03) !important;
  border-radius: 6px !important;
}


.org-custom-select-header-wrap {
  border-bottom: 1px solid var(--slate5);
}

.btn-close:focus {
  box-shadow: none !important;
}

.template-card {
  padding: 16px;
  gap: 16px;
  width: 272px;
  height: 184px;
  background: var(--base);
  border: 1px solid var(--slate3);
  box-shadow: 0px 1px 2px rgba(16, 24, 40, 0.05);
  border-radius: 6px;
}

.see-all-temlplates-link {
  color: var(--indigo9) !important;
}

.template-card-img {
  padding: 0px;
  width: 240px;
  height: 112px;
  border-radius: 4px;
}

.confirm-dialogue-body {
  background: var(--base);
  color: var(--slate12);
}

.folder-header-icons-wrap {
  gap: 4px;
}

.tj-common-search-input {
  .input-icon-addon {
    padding-right: 8px;
    padding-left: 8px;

  }

  input {
    box-sizing: border-box;
    display: flex;
    flex-direction: row;
    align-items: center;
    padding: 4px 8px !important;
    gap: 16px;
    width: 248px !important;
    height: 28px !important;
    background: var(--base);
    border: 1px solid var(--slate7);
    border-radius: 6px;
    color: var(--slate12);
    padding-left: 33px !important;


    ::placeholder {
      color: var(--slate9);
      margin-left: 5px !important;
      padding-left: 5px !important;
      background-color: red !important;
    }

    &:hover {
      background: var(--slate2);
      border: 1px solid var(--slate8);
    }

    &:active {
      background: var(--indigo2);
      border: 1px solid var(--indigo9);
      box-shadow: 0px 0px 0px 2px #C6D4F9;
      outline: none;
    }

    &:focus-visible {
      background: var(--slate2);
      border: 1px solid var(--slate8);
      border-radius: 6px;
      outline: none;
    }

    &:disabled {
      background: var(--slate3);
      border: 1px solid var(--slate7);
    }
  }


}

.search-icon-wrap {
  display: flex;
  flex-direction: row;
  justify-content: center;
  align-items: center;
  padding: 7px;
  gap: 8px;
  width: 28px;
  height: 28px;
  background: var(--base);
  border: 1px solid var(--slate7);
  border-radius: 6px;
  cursor: pointer;
}

.sidebar-list-wrap {
  margin-top: 24px;
  padding: 0px 20px 20px 20px;
  height: calc(100vh - 180px);
  overflow: auto;

  span {
    letter-spacing: -0.02em;
  }
}

.drawer-footer-btn-wrap,
.variable-form-footer {
  display: flex;
  flex-direction: row;
  justify-content: flex-end;
  align-items: center;
  padding: 24px 32px;
  gap: 8px;
  height: 88px;
  border-top: 1px solid var(--slate5);
  background: var(--base);
}

.drawer-card-title {
  padding: 16px;
  border-bottom: 1px solid var(--slate5);

  h3 {
    margin-bottom: 0px !important;
  }
}

.drawer-card-wrapper,
.variable-form-wrap {
  min-height: 100vh;
  display: grid;
  grid-template-rows: auto 1fr auto;
}

.add-new-datasource-header-container {
  margin-bottom: 24px;
  padding-top: 4px;
}

.folder-list-group-item {
  color: var(--slate12) !important;
}

.table-list-item,
.table-name {
  color: var(--slate12) !important;
}

// targetting all react select dropdowns

.css-1i2tit0-menu .css-2kg7t4-MenuList {
  div {
    background-color: var(--base-black);

    &:hover {
      background-color: hsl(198, 6.6%, 15.8%);
      ;
    }
  }
}

.css-ob45yj-menu .css-2kg7t4-MenuList {
  div {
    background-color: var(--base);

    &:hover {
      background-color: var(--slate4);
      ;
    }
  }
}

.selected-ds.row>img {
  padding: 0 !important;
}

.tj-user-table-wrapper {
  height: calc(100vh - 270px); //52+64+40+32+20+62
  overflow-y: auto;
  background: var(--base);
  border-right: 1px solid var(--slate7);
  border-bottom: 1px solid var(--slate7);
  border-left: 1px solid var(--slate7);
  box-shadow: 0px 1px 2px rgba(16, 24, 40, 0.05);
  border-bottom-left-radius: 6px;
  border-bottom-right-radius: 6px;

}

.user-filter-search {
  padding: 6px 10px;
  gap: 16px;
  width: 312px;
  height: 32px;
  background: var(--base);
  border: 1px solid var(--slate7);
  border-radius: 6px;

  &::placeholder {
    color: var(--slate9);
  }
}



//TJ APP INPUT
.tj-app-input {
  display: flex;
  flex-direction: column;
  font-family: 'IBM Plex Sans';
  font-style: normal;

  .text-danger {
    font-weight: 400 !important;
    font-size: 10px !important;
    line-height: 16px !important;
    color: var(--tomato10) !important;
  }

  label {
    font-family: 'IBM Plex Sans';
    font-style: normal;
    font-weight: 500;
    font-size: 12px;
    line-height: 20px;
    display: flex;
    align-items: center;
    color: var(--slate12);
    margin-bottom: 4px;
  }

  input.form-control,
  textarea,
  .form-control {
    gap: 16px !important;
    background: var(--base) !important;
    border: 1px solid var(--slate7) !important;
    border-radius: 6px !important;
    margin-bottom: 4px !important;
    color: var(--slate12) !important;

    &:hover {
      background: var(--slate1) !important;
      border: 1px solid var(--slate8) !important;
      -webkit-box-shadow: none !important;
      box-shadow: none !important;
      outline: none;
    }

    &:focus-visible {
      background: var(--indigo2) !important;
      border: 1px solid var(--indigo9) !important;
      box-shadow: none !important;
    }

  }

}



.tj-sub-helper-text {
  font-weight: 400;
  font-size: 10px;
  line-height: 16px;
}

.tj-input-success {
  color: var(--grass10);
}

.tj-input-warning {
  color: var(--orange10);
}

.tj-input-helper {
  color: var(--slate11);
}

.tj-input-error {
  color: var(--tomato10);
}

.tj-input-error-state {
  border: 1px solid var(--tomato9);
}

// TJ APP INPUT END

.search-input-container {
  display: flex;
}

// sidebar styles inside editor :: temporary
.theme-dark,
.dark-theme {
  .editor {
    .left-sidebar {
      background-color: #232e3c !important;
    }
  }
}

.tj-db-table {
  table {
    max-width: calc(100% - 28px);
  }

  .datatable {
    position: relative;
  }
}

.add-row-btn-database {
  position: absolute;
  top: 0;
  right: -28px;
  width: 28px;
  height: 28px;
  background: var(--slate7);
  border-width: 0px 1px 1px 1px;
  border-style: solid;
  border-color: var(--slate4);
  border-radius: 0px !important;
}

.add-col-btn-database {
  position: absolute;
  top: 28;
  left: 0px;
  width: 28px;
  height: 28px;
  background: var(--slate7);
  border-width: 0px 1px 1px 1px;
  border-style: solid;
  border-color: var(--slate4);
  border-radius: 0px !important;
}

// custom styles for users multiselect in manage users
.manage-groups-users-multiselect {
  gap: 17px;
  width: 440px;
  height: 32px;
  background: var(--base);
  border-radius: 6px;

  .dropdown-heading {
    height: 32px;
    padding: 6px 10px;
  }

  .dropdown-container {
    background: var(--base);
    border: 1px solid var(--slate7) !important;
  }

  .dropdown-content {
    border: 1px solid var(--slate3);
    box-shadow: 0px 12px 16px -4px rgba(16, 24, 40, 0.08), 0px 4px 6px -2px rgba(16, 24, 40, 0.03);
    border-radius: 6px;

    .search {
      input {
        background-color: var(--base);
        color: var(--slate12);
      }
    }
  }

  .rmsc,
  .dropdown-content,
  .panel-content,
  .search {
    background: var(--base) !important;
  }

  .options {
    .select-item {
      color: var(--slate12);

      &:hover {
        background: var(--slate4);
        border-radius: 6px;
      }
    }
  }
}

.select-search__options {
  .item-renderer {
    display: flex !important;
    justify-content: space-between;
    padding: 20px;
    cursor: pointer;
    flex-direction: row;

    div:first-child {
      display: flex;
    }

    p {
      margin-bottom: 0px !important;
      color: var(--slate12);
    }

    span {
      color: var(--slate11);
    }

    p,
    span {
      font-weight: 400;
      font-size: 12px;
      line-height: 20px;
    }
  }
}

.create-new-app-dropdown {
  .button:first-child {
    padding: 0 !important;
  }

  .dropdown-toggle::after {
    border: none !important;
    content: url("data:image/svg+xml,%3Csvg width='25' height='25' viewBox='0 0 25 25' fill='none' xmlns='http://www.w3.org/2000/svg'%3E%3Cpath fill-rule='evenodd' clip-rule='evenodd' d='M10.5 7.03906C10.5 6.34871 11.0596 5.78906 11.75 5.78906C12.4404 5.78906 13 6.34871 13 7.03906C13 7.72942 12.4404 8.28906 11.75 8.28906C11.0596 8.28906 10.5 7.72942 10.5 7.03906ZM10.5 12.0391C10.5 11.3487 11.0596 10.7891 11.75 10.7891C12.4404 10.7891 13 11.3487 13 12.0391C13 12.7294 12.4404 13.2891 11.75 13.2891C11.0596 13.2891 10.5 12.7294 10.5 12.0391ZM11.75 15.7891C11.0596 15.7891 10.5 16.3487 10.5 17.0391C10.5 17.7294 11.0596 18.2891 11.75 18.2891C12.4404 18.2891 13 17.7294 13 17.0391C13 16.3487 12.4404 15.7891 11.75 15.7891Z' fill='%23fff'/%3E%3C/svg%3E%0A");
    transform: rotate(360deg);
    width: 14px;
    margin: 0 !important;
    display: flex;
    align-items: center;
    justify-content: center;
    padding: 8px 0px 0px 0px;
  }
}

.sso-page-loader-card {
  background-color: var(--slate2) !important;
  height: 100%;

  .card-header {
    background-color: var(--slate2) !important;
  }
}

.workspace-nav-list-wrap {
  padding: 4px 20px 20px 20px;
  height: calc(100vh - 116px) !important;
}

.upload-user-form span.file-upload-error {
  color: var(--tomato10) !important;
}

.tj-onboarding-phone-input {
  width: 392px !important;
  height: 40px;
  padding: 8px 12px;
  gap: 8px;
  margin-bottom: 12px;
  background: #FFFFFF;
  border: 1px solid #D7DBDF !important;
  border-radius: 0px 4px 4px 0px !important;

  &:hover {
    border: 1px solid #466BF2 !important;
  }
}

.tj-onboarding-phone-input-wrapper {
  margin-bottom: 12px;
}

.theme-dark {
  .tj-onboarding-phone-input-wrapper {
    .flag-dropdown {
      background-color: #1f2936 !important;

      .country-list {
        background-color: #1f2936 !important;
        background: #1f2936;

        li {
          .country .highlight {
            background-color: #3a3f42;
            color: #000 !important;

            div {
              .country-name {
                color: #6b6b6b !important;
              }
            }

          }

          &:hover {
            background-color: #2b2f31;
          }

        }
      }
    }

  }

  .react-tel-input .country-list .country.highlight {
    color: #6b6b6b;
  }
}

.released-version-popup-container {
  width: 100%;
  position: absolute;
  display: flex;
  justify-content: center;
  top: 55px;

  .released-version-popup-cover {
    width: 250px;
    height: fit-content;
    margin: 0;
    z-index: 1;

    .popup-content {
      background-color: #121212;
      padding: 16px 18px 0px 16px;
      border-radius: 6px;

      p {
        font-size: 14px;
        font-family: IBM Plex Sans;
        color: #ECEDEE;
      }
    }
  }

  .error-shake {
    animation: shake 0.82s cubic-bezier(.36, .07, .19, .97) both;
    transform: translate3d(0, 0, 0);
    backface-visibility: hidden;
    perspective: 10000px;
  }

  @keyframes shake {

    10%,
    90% {
      transform: translate3d(-1px, 0, 0);
    }

    20%,
    80% {
      transform: translate3d(2px, 0, 0);
    }

    30%,
    50%,
    70% {
      transform: translate3d(-4px, 0, 0);
    }

    40%,
    60% {
      transform: translate3d(4px, 0, 0);
    }
  }

}

.profile-page-content-wrap {
  background-color: var(--slate2);
  padding-top: 40px;
}

.profile-page-card {
  background-color: var(--base);
  border-radius: 6px;
}

.all-apps-link-cotainer {
  border-radius: 6px !important;
}

.workspace-variable-table-card {
  height: calc(100vh - 208px);
}

.variables-table-wrapper {
  tr {
    border-width: 0px !important;
  }
}

.home-page-content-container {
  max-width: 880px;
}

@media only screen and (max-width: 1583px) and (min-width: 1312px) {

  .homepage-app-card-list-item {
    max-width: 264px;
  }

}

@media only screen and (min-width: 1728px) {

  .homepage-app-card-list-item {
    max-width: 304px;
  }

  .home-page-content-container {
    max-width: 976px;
  }

  .liner {
    width: 976px;
  }
}

@media only screen and (max-width: 992px) {
  .homepage-app-card-list-item-wrap {
    display: flex;
    justify-content: center;
    margin-left: auto;
    margin-right: auto;
    width: 100%;
    margin-top: 22px;
  }

  .homepage-app-card-list-item {
    max-width: 304px !important;
    flex-basis: 100%;
  }
}

@media only screen and (min-width: 993px) and (max-width: 1311px) {
  .home-page-content-container {
    max-width: 568px;
  }

  .homepage-app-card-list-item-wrap {
    row-gap: 20px;
  }

  .homepage-app-card-list-item {
    max-width: 269px;
    flex-basis: 100%;
  }

  .liner {
    width: 568px;
  }
}

.tj-docs-link {
  color: var(--indigo9) !important;
  text-decoration: none;
  list-style: none;
}

.datasource-copy-button {
  width: 87px;
  height: 32px;
}

.datasource-edit-btn {
  height: 27px;
  margin-left: 12px;
}

.datasource-edit-modal {

  .modal-content,
  .modal-body,
  .modal-header,
  .modal-title,
  .modal-body-content,
  .modal-sidebar,
  .card {
    background-color: var(--base) !important;
    color: var(--slate12) !important;
    border-color: var(--slate5) !important;
  }

  .datasource-modal-sidebar-footer {
    .footer-text {
      color: var(--slate12) !important;
    }
  }

  .form-control-plaintext {
    color: var(--slate12) !important;
  }

  .card {
    &:hover {
      background-color: var(--slate2) !important;
    }
  }
}

.org-edit-icon {
  width: 28px;
  height: 28px;
  border-radius: 6px;
  display: flex;
  justify-content: center;
  align-items: center;

  svg {
    height: 14px;
    width: 14px;
  }
}

.marketplace-body {
  height: calc(100vh - 64px) !important;
  overflow-y: auto;
  background: var(--slate2);
}

.plugins-card {
  background-color: var(--base);
  border: 1px solid var(--slate3);
  box-shadow: 0px 1px 2px rgba(16, 24, 40, 0.05);
  border-radius: 6px;
}

.template-source-name {
  color: var(--slate12) !important;
}

.marketplace-install {
  color: var(--indigo9);
}

.popover {
  .popover-arrow {
    display: none;
  }
}

.shareable-link {
  .input-group {
    .tj-app-input textarea {
      width: 600px;
      border-radius: 0px !important;
      margin-bottom: 0px !important;
      background-color: #efefef4d;
      color: #545454;
    }
  }
}

.confirm-dialogue-modal {
  background: var(--base);
}

.theme-dark {
  .icon-widget-popover {
    .search-box-wrapper input {
      color: #f4f6fa !important;
    }

    .search-box-wrapper input:focus {
      background-color: #1c252f !important;
    }
  }

  .shareable-link {
    .tj-app-input textarea {
      background-color: #5e656e !important;
      color: #f4f6fa !important;
      border: none !important;
    }
  }

  .icon-widget-popover {
    .search-box-wrapper .input-icon-addon {
      min-width: 2.5rem !important;
    }

    .search-box-wrapper input {
      color: var(--base) !important;
    }
  }
}


.workspace-folder-modal {
  .tj-app-input {
    padding-bottom: 0px !important;
  }

  .tj-input-error {
    height: 32px;
    color: #ED5F00;
    font-weight: 400;
    font-size: 10px;
    height: 0px;
    padding: 4px 0px 20px 0px;
  }
}

.table-editor-component-row {
  .rdt.cell-type-datepicker {
    margin-top: 0;
  }

  .has-multiselect {
    .select-search-input {
      margin-bottom: 0;
    }
  }
}

.theme-dark .card-container {
  background-color: #121212 !important
}

.version-select {
  .react-select__menu {
    .react-select__menu-list {
      max-height: 150px;
    }
  }
}

.workspace-folder-modal {
  .tj-app-input {
    padding-bottom: 0px !important;
  }

  .tj-input-error {
    height: 32px;
    color: #ED5F00;
    font-weight: 400;
    font-size: 10px;
    height: 0px;
    padding: 4px 0px 20px 0px;
  }
}
.jet-container-loading {
  margin: 0 auto;
  justify-content: center;
  align-items: center;
}

<<<<<<< HEAD
.jet-container-json-form {
  padding: 20px;

  fieldset {
    width: 100%;

    .json-form-wrapper {
      margin-bottom: 4px;

      .widget-button {
        button {
          width: auto !important;
          min-width: 140px !important;
        }
      }
    }
=======
.freeze-scroll {
  #real-canvas {
    overflow: hidden;
>>>>>>> 1aed8f4a
  }
}<|MERGE_RESOLUTION|>--- conflicted
+++ resolved
@@ -7532,7 +7532,7 @@
   .tj-text-xsm {
     white-space: nowrap;
     overflow: hidden;
-    text-overflow: ellipsis;  
+    text-overflow: ellipsis;
   }
 
   .tj-folder-list {
@@ -10617,13 +10617,13 @@
     padding: 4px 0px 20px 0px;
   }
 }
+
 .jet-container-loading {
   margin: 0 auto;
   justify-content: center;
   align-items: center;
 }
 
-<<<<<<< HEAD
 .jet-container-json-form {
   padding: 20px;
 
@@ -10640,10 +10640,11 @@
         }
       }
     }
-=======
+  }
+}
+
 .freeze-scroll {
   #real-canvas {
     overflow: hidden;
->>>>>>> 1aed8f4a
   }
 }