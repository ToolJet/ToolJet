@import "./tabler.scss";
@import "./colors.scss";
@import "./z-index.scss";
@import "./mixins.scss";

// variables
$border-radius: 4px;

body {
  font-family: "Roboto", sans-serif;
}

input,
button {
  border-radius: 4px;
}

.btn:hover {
  border-color: $primary;
}

.btn-sm {
  padding: 4px 8px;
}

.padding-0 {
  padding: 0;
}

.font-500 {
  font-weight: 500;
}

.text-right {
  text-align: right;
}

.navbar {
  max-height: 48px;
  min-height: auto;

  .nav-item.active:after {
    bottom: 0 !important;
  }
}

.auth-main {
  height: 1000px;
  padding-top: calc(0.25 * 100vh);
  overflow: hidden;

  svg,
  img {
    height: 50px;
    width: 50px;
  }

  svg {
    color: #000000;
  }

  .col-4 {
    z-index: 1;
  }

  .horizontal-line {
    width: 100%;
    position: relative;
    border: 1px solid #b1b1b1;
    top: 25px;
    margin: 0px auto;
    z-index: 0;
  }
  .sso-ico {
    div {
      background-color: #ffffff;
    }
  }
}

.emoji-mart-scroll {
  border-bottom: 0;
  margin-bottom: 6px;
}

.emoji-mart-scroll + .emoji-mart-bar {
  display: none;
}

.accordion-item,
.accordion-button {
  background-color: inherit;
}

.accordion-button {
  font-weight: 400 !important;
  box-shadow: none !important;
}

.accordion-button:not(.collapsed) {
  padding-bottom: 0 !important;
}

.accordion-body {
  .form-label {
    font-weight: 400;
    font-size: 12px;
    color: #61656c;
  }
}
.editor {
  .header-container {
    max-width: 100%;
    padding: 0 15px;
  }

  .resizer-active {
    border: dotted 1px rgb(70, 165, 253) !important;

    .top-right,
    .top-left,
    .bottom-right,
    .bottom-left {
      background: white;
      border-radius: 10px;
      border: solid 1px rgb(70, 165, 253);
    }
  }

  .resizer-selected {
    outline-width: thin;
    outline-style: solid;
    outline-color: #ffda7e;
  }

  .query-manager {
<<<<<<< HEAD
    user-select: none;

=======
    // .row {
    //   width: 605px;
    // }
>>>>>>> 3a62ac98
    .btn {
      height: 31px;
    }

    .header {
      --tblr-gutter-x: 0rem;
    }

    .nav-header {
      color: #3e525b;
      .nav-tabs {
        border-bottom: 0;
      }
    }

    .query-details {
      margin-top: 25px;
    }

    .advanced-options-container {
      // margin-top: 42px !important;
    }

    .query-name-field input {
      max-width: 120px;
      font-weight: 600;
    }
  }

  .left-sidebar {
    scrollbar-width: none;
  }

  .left-sidebar::-webkit-scrollbar {
    width: 0;
    background: transparent;
  }

  .left-sidebar {
    height: 100%;
    width: 3%;
    position: fixed;
    z-index: 1;
    left: 0;
    overflow-x: hidden;
    flex: 1 1 auto;
    background-color: #fff;
    background-clip: border-box;
    border: solid rgba(0, 0, 0, 0.125);
    border-width: 0px 1px 3px 0px;

    .accordion-item {
      border: solid rgba(101, 109, 119, 0.16);
      border-width: 1px 0px 1px 0px;
    }

    .datasources-container {
      height: 50%;
      overflow-y: scroll;

      tr {
        border-color: #f1f1f1;
      }
    }

    .variables-container {
      height: 50%;
      overflow-y: scroll;
    }

    .variables-container::-webkit-scrollbar-thumb,
    .datasources-container::-webkit-scrollbar-thumb {
      background: transparent;
      height: 0;
      width: 0;
    }

    .variables-container::-webkit-scrollbar,
    .datasources-container::-webkit-scrollbar {
      width: 0;
      background: transparent;
      height: 0;
    }

    .variables-container,
    .datasources-container {
      scrollbar-width: none;
    }

    .datasources-container {
      bottom: 0;
      height: 500px;
      border: solid rgba(101, 109, 119, 0.16);
      border-width: 1px 0px 1px 0px;

      .datasources-header {
        border: solid rgba(0, 0, 0, 0.125);
        border-width: 0px 0px 1px 0px;
      }
    }
  }

  .editor-sidebar {
    height: 100%;
    position: fixed;
    z-index: 1;
    right: 0;
    overflow-x: hidden;
    width: 300px;
    flex: 1 1 auto;
    top: 45px;

    background-color: #fff;
    background-clip: border-box;
    border: solid rgba(0, 0, 0, 0.125);
    border-width: 0px 0px 0px 1px;

    .nav-tabs .nav-link {
      color: #3e525b;
      border-top-left-radius: 0px;
      border-top-right-radius: 0px;
    }

    .inspector {
      .inspector-add-button {
        background: inherit;
      }

      .inspector-add-button:hover {
        color: $primary;
        background: #eef3f9;
        border-radius: 4px;
      }

      .form-control-plaintext {
        padding: 0;
      }
      .header {
        padding-left: 20px;
        padding-right: 20px;
        border: solid rgba(0, 0, 0, 0.125);
        border-width: 0px 0px 1px 0px;
        height: 40px;

        .component-name {
          font-weight: 500;
        }

        .component-action-button {
          top: 8px;
          right: 10px;
          position: absolute;
        }
      }

      .properties-container {
        .field {
          .form-label {
            font-size: 12px;
          }

          .text-field {
            height: 30px;
            font-size: 12px;
          }

          .form-select {
            height: 30px;
            font-size: 12px;
          }

          .select-search__input {
            padding: 0.2375rem 0.75rem;
            font-size: 0.825rem;
          }
        }
      }
    }

    .components-container::-webkit-scrollbar {
      width: 0;
      height: 0;
      background: transparent;
    }

    .components-container::-webkit-scrollbar-thumb {
      background: transparent;
    }

    .components-container {
      scrollbar-width: none;
    }

    .components-container {
      height: 100%;
      overflow: auto;
      overflow-x: hidden;
      padding-bottom: 20%;

      .component-image-holder {
        border-radius: 0;
        transition: all 0.3s cubic-bezier(0.25, 0.8, 0.25, 1);
        border: 1px solid #d2ddec;
        box-sizing: border-box;
        border-radius: 4px;

        img {
          margin: 0 auto;
        }

        &:hover {
          background: rgba(66, 153, 225, 0.1);
        }
      }

      .component-title {
        display: block;
        margin-top: 10px;
        color: #3e525b;
        font-size: 10px;
        max-width: 100%;
        text-align: center;
        word-wrap: break-word;
      }

      .component-description {
        color: grey;
        font-size: 0.7rem;
      }
    }
  }

  .main {
    margin-left: 3%;
    width: 82%;
    top: 0;

    .canvas-container::-webkit-scrollbar {
      width: 0;
      background: transparent;
      height: 0;
    }

    .canvas-container {
      scrollbar-width: none;
    }

    .canvas-container::-webkit-scrollbar {
      width: 0;
      background: transparent;
    }

    .canvas-container {
      height: 100%;
      top: 45px;
      position: fixed;
      right: 300px;
      left: 3%;
      overflow-y: auto;
      overflow-x: scroll;
      -webkit-box-pack: center;
      justify-content: center;
      -webkit-box-align: center;
      align-items: center;

      .real-canvas {
        outline: 1px dotted transparent;
      }

      .show-grid {
        outline: 1px dotted #4d72da;
        background-image: linear-gradient(
            to right,
            rgba(194, 191, 191, 0.2) 1px,
            transparent 1px
          ),
          linear-gradient(
            to bottom,
            rgba(194, 191, 191, 0.2) 1px,
            transparent 1px
          );
      }

      .canvas-area {
        min-height: 2400px;
        background: #edeff5;
        margin: 0px auto;

        .resizer {
          border: solid 1px transparent;
        }
      }
    }

    .query-pane {
      scrollbar-width: none;
    }

    .query-pane::-webkit-scrollbar {
      width: 0;
      background: transparent;
    }

    .query-pane {
      height: 350px;
      position: fixed;
      left: 3%;
      right: 301px;
      bottom: 0;
      overflow-x: hidden;
      flex: 1 1 auto;

      background-color: #fff;
      background-clip: border-box;
      border: solid rgba(0, 0, 0, 0.125);
      border-width: 1px 0px 0px 0px;

      .table-responsive {
        scrollbar-width: none;
      }

      .table-responsive::-webkit-scrollbar {
        width: 0;
        background: transparent;
      }

      .query-row {
        cursor: pointer;
        border-radius: $border-radius;
        --tblr-gutter-x: 0rem;
        &:hover {
          background: #EDF1FF!important;
        }
        .query-copy-button {
          display: none;
        }
      }

      .query-row-selected {
        background: #D2DDEC!important;
        &:hover{
          background: #EDF1FF!important;
        }
      }
      .query-row-selected.dark {
        background: #2B3546 !important;
      }
      .query-row.dark:hover {
        background: #404d66 !important;
      }

      .query-row:hover {
        .query-copy-button {
          display: inline-block;
        }
      }

      .main-row {
        height: 100%;
        --tblr-gutter-x: 0rem;
      }

      .query-definition-pane-wrapper {
        overflow-x: hidden;
        overflow-y: scroll;
        height: 100%;
        scrollbar-width: none; /* Firefox */
        -ms-overflow-style: none; /* Internet Explorer 10+ */

        &::-webkit-scrollbar {
          /* WebKit */
          width: 0;
          height: 0;
        }

        &::-webkit-scrollbar-thumb {
          background: transparent;
        }
      }

      .query-definition-pane {
        .header {
          border: solid rgba(0, 0, 0, 0.125);
          border-width: 0px 0px 1px 0px;
          background: white;
          z-index: 3;
          min-height: 41px;
        }

        .preview-header {
          border: solid rgba(0, 0, 0, 0.125);
          border-width: 0px 0px 1px 0px;
        }
      }

      .data-pane {
        border: solid rgba(0, 0, 0, 0.125);
        border-width: 0px 1px 0px 0px;
        overflow-x: hidden;
        overflow-y: scroll;
        height: 100%;
        min-height: 41px;
        scrollbar-width: none; /* Firefox */
        -ms-overflow-style: none; /* Internet Explorer 10+ */
        user-select: none;

        &::-webkit-scrollbar {
          /* WebKit */
          width: 0;
          height: 0;
        }

        &::-webkit-scrollbar-thumb {
          background: transparent;
        }

        .queries-container {
          width: 100%;
          .queries-header {
            border: solid rgba(0, 0, 0, 0.125);
            border-width: 0px 0px 1px 0px;
            height: 41px;
            padding-top: 1px;
            --tblr-gutter-x: 0rem;
          }

          .query-list::-webkit-scrollbar {
            width: 0;
            background: transparent;
          }

          tr {
            border-color: #f1f1f1;
          }
        }

        .header {
          height: 40px;
          text-align: center;
        }
      }
    }
  }

  @media screen and (max-height: 450px) {
    .sidebar {
      padding-top: 15px;
    }
    .sidebar a {
      font-size: 18px;
    }
  }
}

.viewer {
  .header-container {
    max-width: 100%;
  }

  .main {
    padding: 0px 10px;

    .canvas-container {
      scrollbar-width: none;
      width: 100%;
      // margin-left: 10%;
    }

    .canvas-container::-webkit-scrollbar {
      width: 0;
      background: transparent;
    }

    .canvas-container {
      height: 100%;
      position: fixed;
      left: 0;
      overflow-y: auto;
      overflow-x: auto;
      -webkit-box-pack: center;
      justify-content: center;
      -webkit-box-align: center;
      align-items: center;

      .canvas-area {
        width: 1280px;
        min-height: 2400px;
        background: #edeff5;
        margin: 0px auto;
        background-size: 80px 80px;
        background-repeat: repeat;
      }
    }
  }
}

.modal-header {
  padding: 0 1.5rem 0 1.5rem;
}

.page-body,
.homepage-body {
  height: 100vh;

  .list-group.list-group-transparent.dark .all-apps-link {
    background-color: $dark-background !important;
  }
}
.homepage-dropdown-style {
  min-width: 11rem;
  display: block;
  align-items: center;
  margin: 0;
  line-height: 1.4285714;
  width: 100%;
  padding: 0.5rem 0.75rem;
  font-weight: 400;
  white-space: nowrap;
  border: 0;
  cursor: pointer;
}
.homepage-dropdown-style:hover {
  background: rgba(101, 109, 119, 0.06);
}
.card-skeleton-container {
  border: 0.5px solid #b4bbc6;
  padding: 1rem;
  border-radius: 8px;
  height: 180px;
}

.app-icon-skeleton {
  background-color: #91a4f6;
  border-radius: 4px;
  margin-bottom: 20px;
  height: 40px;
  width: 40px;
}

.card-skeleton-button {
  height: 20px;
  width: 60px;
  background: #91a4f6;
  margin-top: 1rem;
  border-radius: 4px;
}
@media (min-height: 641px) and (max-height: 899px) {
  .homepage-pagination {
    position: fixed;
    bottom: 2rem;
    width: 63%;
  }
}
@media (max-height: 640px) {
  .homepage-pagination {
    position: fixed;
    bottom: 2rem;
    width: 71%;
  }
}
.homepage-body {
  overflow-y: hidden;
  a {
    color: inherit;
  }

  a:hover {
    color: inherit;
    text-decoration: none;
  }

  button.create-new-app-button {
    background-color: #4d72fa;
  }

  .app-list {
    .app-card {
      height: 180px;
      max-height: 180px;
      border: 0.5px solid #b4bbc6;
      box-sizing: border-box;
      border-radius: 8px;
      overflow: hidden;

      .app-creation-time {
        font-size: 0.625rem;
        line-height: 12px;
        color: #61656f;
      }

      .app-creator {
        font-weight: 500;
        font-size: 0.625rem;
        line-height: 12px;
        color: #292d37;
        white-space: nowrap;
        overflow: hidden;
        text-overflow: ellipsis;
      }

      .app-icon-main {
        background-color: $primary;
        border-radius: 4px;

        .app-icon {
          img {
            height: 24px;
            width: 24px;
            filter: invert(100%) sepia(0%) saturate(0%) hue-rotate(17deg)
              brightness(104%) contrast(104%);
            vertical-align: middle;
          }
        }
      }

      .app-title {
        line-height: 20px;
        font-size: 1rem;
        font-weight: 400;
        color: #000000;
        overflow: hidden;
        max-height: 40px;
        text-overflow: ellipsis;
        display: -webkit-box;
        -webkit-line-clamp: 2; /* number of lines to show */
        line-clamp: 2;
        -webkit-box-orient: vertical;
      }

      button {
        font-size: 0.6rem;
        width: 100%;
      }

      .menu-ico {
        cursor: pointer;
        padding: 3px;
        border-radius: 13px;
        &__open {
          background-color: #d2ddec;
        }
        img {
          padding: 0px;
          height: 14px;
          width: 14px;
          vertical-align: unset;
        }
      }
      .menu-ico:hover {
        background-color: #d2ddec;
      }
    }

    .app-card.highlight {
      background-color: #f8f8f8;
      box-shadow: 0px 4px 4px rgba(0, 0, 0, 0.25);
      border: 1px solid $primary;

      button.edit-button {
        background: #ffffff;
        border: 1px solid #4d72fa;
        box-sizing: border-box;
        border-radius: 4px;
        color: #4d72fa;
      }

      button.launch-button {
        background: #4d72fa;
        border: 1px solid #4d72fa;
        box-sizing: border-box;
        border-radius: 4px;
        color: #ffffff;
      }

      .app-title {
        height: 20px;
        -webkit-line-clamp: 1; /* number of lines to show */
        line-clamp: 1;
      }
    }
  }
}

.template-library-modal {
  font-weight: 500;

  .modal-dialog {
    max-width: 90%;
    height: 80%;

    .modal-content {
      height: 100%;
      padding: 0;

      .modal-body {
        height: 100%;
        padding: 0 10px;

        .container-fluid {
          height: 100%;
          padding: 0;

          .row {
            height: 100%;
          }
        }
      }
    }

    .modal-body,
    .modal-footer {
      background-color: #ffffff;
    }
  }

  .template-categories {
    .list-group-item {
      border: 0;
      // padding-bottom: 3px;
    }

    .list-group-item.active {
      background-color: #edf1ff;
      color: #4d72fa;
      font-weight: 600;
    }
  }

  .template-app-list {
    .list-group-item {
      border: 0;
      // padding-bottom: 3px;
    }

    .list-group-item.active {
      background-color: #edf1ff;
      color: black;
    }
  }

  .template-display {
    display: flex;
    flex-direction: row;
    align-items: center;
    height: 100%;

    h3.title {
      font-weight: 600;
      line-height: 17px;
    }

    p.description {
      font-weight: 500;
      font-size: 13px;
      line-height: 15px;
      letter-spacing: -0.1px;
      color: #8092ab;
    }

    img.template-image {
      height: 75%;
      width: 85%;
      border: 0;
      padding: 0;
      object-fit: contain;
    }

    .row {
      margin-bottom: 0;
    }
  }

  .template-list {
    padding-top: 16px;

    .template-search-box {
      input {
        border-radius: 5px !important;
      }
      .input-icon {
        display: flex;
      }
    }

    .input-icon {
      .search-icon {
        display: block;
        position: absolute;
        left: 0;
        margin-right: 0.5rem;
      }

      .clear-icon {
        cursor: pointer;
        display: block;
        position: absolute;
        right: 0;
        margin-right: 0.5rem;
      }
    }

    .list-group-item.active {
      color: $primary;
    }
  }
}

.template-library-modal.dark-mode {
  .template-modal-control-column,
  .template-list-column,
  .categories-column,
  .modal-header {
    border-color: #232e3c !important;
  }

  .modal-body,
  .modal-footer,
  .modal-header,
  .modal-content {
    color: white;
    background-color: #2b394a;
  }

  .template-categories {
    .list-group-item {
      color: white;
      border: 0;
      // padding-bottom: 3px;
    }

    .list-group-item:hover {
      background-color: #232e3c;
    }

    .list-group-item.active {
      background-color: #4d72fa;
      color: white;
      font-weight: 600;
    }
  }

  .template-app-list {
    .list-group-item {
      border: 0;
      color: white;
      // padding-bottom: 3px;
    }

    .list-group-item:hover {
      border: 0;
      // color: red;
      background-color: #232e3c;
      // padding-bottom: 3px;
    }

    .list-group-item.active {
      background-color: #4d72fa;
      color: white;
    }

    .no-results-item {
      background-color: #2b394a;
      color: white;
    }
  }

  .template-list {
    .template-search-box {
      input {
        background-color: #2b394a;
        border-color: #232e3c;
        color: white;
      }
    }
  }
}

.fx-button {
  font-weight: 400;
}

.fx-button:hover, .fx-button.active {
  font-weight: 600;
  color: #4D72FA;
  cursor: pointer;
}

.unselectable {
  -webkit-touch-callout: none;
  -webkit-user-select: none;
  -khtml-user-select: none;
  -moz-user-select: none;
  -ms-user-select: none;
  user-select: none;
}


.theme-dark {
  .accordion-button::after {
    background-image: url("data:image/svg+xml,%3Csvg id='SvgjsSvg1001' width='288' height='288' xmlns='http://www.w3.org/2000/svg' version='1.1' xmlns:xlink='http://www.w3.org/1999/xlink' xmlns:svgjs='http://svgjs.com/svgjs'%3E%3Cdefs id='SvgjsDefs1002'%3E%3C/defs%3E%3Cg id='SvgjsG1008' transform='matrix(1,0,0,1,0,0)'%3E%3Csvg xmlns='http://www.w3.org/2000/svg' fill='/fffff' viewBox='0 0 16 16' width='288' height='288'%3E%3Cpath fill-rule='evenodd' d='M1.646 4.646a.5.5 0 0 1 .708 0L8 10.293l5.646-5.647a.5.5 0 0 1 .708.708l-6 6a.5.5 0 0 1-.708 0l-6-6a.5.5 0 0 1 0-.708z' fill='%23ffffff' class='color000 svgShape'%3E%3C/path%3E%3C/svg%3E%3C/g%3E%3C/svg%3E");
  }

  .form-check-input:not(:checked) {
    background-image: url("data:image/svg+xml,%3csvg xmlns='http://www.w3.org/2000/svg' viewBox='-4 -4 8 8'%3e%3ccircle r='3' fill='%2390b5e2'/%3e%3c/svg%3e") !important;
  }

  .inspector {
    border: 1px solid $dark-background;
  }

  .user-avatar-nav-item {
    border-radius: 4px;
  }

  .homepage-body {
    .app-list {
      .app-card {
        .app-creation-time {
          color: #61656f;
        }

        .app-creator {
          color: #7c86a1;
        }
      }

      .app-card.highlight {
        background-color: #2c405c;

        button.edit-button {
          background: #ffffff;
          border: 1px solid #4d72fa;
          color: #4d72fa;
        }

        button.launch-button {
          background: #4d72fa;
          border: 1px solid #4d72fa;
          color: #ffffff;
        }
      }

      .app-title {
        line-height: 20px;
        font-size: 16px;
        font-weight: 400;
      }
    }
  }
}

.pagination {
  .page-item.active {
    a.page-link {
      background-color: #4d72fa;
    }
  }
}


.datasource-picker, .stripe-operation-options {
  .select-search, .select-search-dark, 
  .select-search__value input, .select-search-dark input {
    width: 224px!important;
    height: 32px!important;
    border-radius: $border-radius!important;
  }
}

.select-search {
  width: 100%;
  position: relative;
  box-sizing: border-box;
}

.select-search *,
.select-search *::after,
.select-search *::before {
  box-sizing: inherit;
}

/**
 * Value wrapper
 */
.select-search__value {
  position: relative;
  z-index: 1;
}

.select-search__value::after {
  content: "";
  display: inline-block;
  position: absolute;
  top: calc(50% - 9px);
  right: 19px;
  width: 11px;
  height: 11px;
}

/**
 * Input
 */
.select-search__input {
  display: block;
  width: 100%;
  padding: 0.4375rem 0.75rem;
  font-size: 0.875rem;
  font-weight: 400;
  line-height: 1.4285714;
  color: #232e3c;
  background-color: #fff;
  background-clip: padding-box;
  border: 1px solid #dadcde;
  -webkit-appearance: none;
  -moz-appearance: none;
  appearance: none;
  // border-radius: 0;
  border-radius: $border-radius!important;
  transition: border-color 0.15s ease-in-out, box-shadow 0.15s ease-in-out;
}

.select-search__input::-webkit-search-decoration,
.select-search__input::-webkit-search-cancel-button,
.select-search__input::-webkit-search-results-button,
.select-search__input::-webkit-search-results-decoration {
  -webkit-appearance: none;
}

.select-search__input:not([readonly]):focus {
  cursor: initial;
}

/**
 * Options wrapper
 */
.select-search__select {
  background: #fff;
  box-shadow: 0 0.0625rem 0.125rem rgba(0, 0, 0, 0.15);
}

/**
 * Options
 */
.select-search__options {
  list-style: none;
}

/**
 * Option row
 */
.select-search__row:not(:first-child) {
  border-top: 1px solid #eee;
}

/**
 * Option
 */
.select-search__option,
.select-search__not-found {
  display: block;
  height: 36px;
  width: 100%;
  padding: 0 16px;
  background: #fff;
  border: none;
  outline: none;
  font-family: "Roboto", sans-serif;
  font-size: 14px;
  text-align: left;
  cursor: pointer;
}

.select-search--multiple .select-search__option {
  height: 48px;
}

.select-search__option.is-highlighted,
.select-search__option:not(.is-selected):hover {
  background: rgba(47, 204, 139, 0.1);
}

.select-search__option.is-highlighted.is-selected,
.select-search__option.is-selected:hover {
  background: #2eb378;
  color: #fff;
}

/**
 * Group
 */
.select-search__group-header {
  font-size: 10px;
  text-transform: uppercase;
  background: #eee;
  padding: 8px 16px;
}

/**
 * States
 */
.select-search.is-disabled {
  opacity: 0.5;
}

.select-search.is-loading .select-search__value::after {
  background-image: url("data:image/svg+xml,%3Csvg xmlns='http://www.w3.org/2000/svg' width='50' height='50' viewBox='0 0 50 50'%3E%3Cpath fill='%232F2D37' d='M25,5A20.14,20.14,0,0,1,45,22.88a2.51,2.51,0,0,0,2.49,2.26h0A2.52,2.52,0,0,0,50,22.33a25.14,25.14,0,0,0-50,0,2.52,2.52,0,0,0,2.5,2.81h0A2.51,2.51,0,0,0,5,22.88,20.14,20.14,0,0,1,25,5Z'%3E%3CanimateTransform attributeName='transform' type='rotate' from='0 25 25' to='360 25 25' dur='0.6s' repeatCount='indefinite'/%3E%3C/path%3E%3C/svg%3E");
  background-size: 11px;
}

.select-search:not(.is-disabled) .select-search__input {
  cursor: pointer;
}

/**
 * Modifiers
 */
.select-search--multiple {
  border-radius: 3px;
  overflow: hidden;
}

.select-search:not(.is-loading):not(.select-search--multiple)
  .select-search__value::after {
  transform: rotate(45deg);
  border-right: 1px solid #000;
  border-bottom: 1px solid #000;
  pointer-events: none;
}

.select-search--multiple .select-search__input {
  cursor: initial;
}

.select-search--multiple .select-search__input {
  border-radius: 3px 3px 0 0;
}

.select-search--multiple:not(.select-search--search) .select-search__input {
  cursor: default;
}

.select-search:not(.select-search--multiple) .select-search__input:hover {
  border-color: #2fcc8b;
}

.select-search:not(.select-search--multiple) .select-search__select {
  position: absolute;
  z-index: 2;
  right: 0;
  left: 0;
  border-radius: 3px;
  overflow: auto;
  max-height: 360px;
}

.select-search--multiple .select-search__select {
  position: relative;
  overflow: auto;
  max-height: 260px;
  border-top: 1px solid #eee;
  border-radius: 0 0 3px 3px;
}

.select-search__not-found {
  height: auto;
  padding: 16px;
  text-align: center;
  color: #888;
}

/**
* Select Search Dark Mode
*/
.select-search-dark {
  width: 100%;
  position: relative;
  box-sizing: border-box;
}

.select-search-dark *,
.select-search-dark *::after,
.select-search-dark *::before {
  box-sizing: inherit;
}

/**
 * Value wrapper
 */
.select-search-dark__value {
  position: relative;
  z-index: 1;
}

.select-search-dark__value::after {
  content: "";
  display: inline-block;
  position: absolute;
  top: calc(50% - 4px);
  right: 13px;
  width: 6px;
  height: 6px;
  filter: brightness(0) invert(1);
}

/**
 * Input
 */
.select-search-dark__input {
  display: block;
  width: 100%;
  padding: 0.4375rem 0.75rem;
  font-size: 0.875rem;
  font-weight: 400;
  line-height: 1.4285714;
  color: #fff;
  background-color: #2b3547;
  background-clip: padding-box;
  border: 1px solid #232e3c;
  -webkit-appearance: none;
  -moz-appearance: none;
  appearance: none;
  border-radius: 0;
  transition: border-color 0.15s ease-in-out, box-shadow 0.15s ease-in-out;
}

.select-search-dark__input::-webkit-search-decoration,
.select-search-dark__input::-webkit-search-cancel-button,
.select-search-dark__input::-webkit-search-results-button,
.select-search-dark__input::-webkit-search-results-decoration {
  -webkit-appearance: none;
}

.select-search-dark__input:not([readonly]):focus {
  cursor: initial;
}

/**
 * Options
 */
.select-search-dark__options {
  list-style: none;
  padding: 0;
}

/**
 * Option row
 */
.select-search-dark__row:not(:first-child) {
  border-top: none;
}

/**
 * Option
 */
.select-search-dark__option,
.select-search-dark__not-found {
  display: block;
  height: 36px;
  width: 100%;
  padding: 0 16px;
  background-color: $dark-background !important;
  color: #fff !important;
  border: none;
  outline: none;
  font-family: "Roboto", sans-serif;
  font-size: 14px;
  text-align: left;
  cursor: pointer;
  border-radius: 0;

  &:hover {
    background-color: #2B3546 !important;
  }
}

.select-search-dark--multiple .select-search-dark__option {
  height: 48px;
}

/**
 * Group
 */
.select-search-dark__group-header {
  font-size: 10px;
  text-transform: uppercase;
  background: #eee;
  padding: 8px 16px;
}

/**
 * States
 */
.select-search-dark.is-disabled {
  opacity: 0.5;
}

.select-search-dark.is-loading .select-search-dark__value::after {
  background-image: url("data:image/svg+xml,%3Csvg xmlns='http://www.w3.org/2000/svg' width='50' height='50' viewBox='0 0 50 50'%3E%3Cpath fill='%232F2D37' d='M25,5A20.14,20.14,0,0,1,45,22.88a2.51,2.51,0,0,0,2.49,2.26h0A2.52,2.52,0,0,0,50,22.33a25.14,25.14,0,0,0-50,0,2.52,2.52,0,0,0,2.5,2.81h0A2.51,2.51,0,0,0,5,22.88,20.14,20.14,0,0,1,25,5Z'%3E%3CanimateTransform attributeName='transform' type='rotate' from='0 25 25' to='360 25 25' dur='0.6s' repeatCount='indefinite'/%3E%3C/path%3E%3C/svg%3E");
  background-size: 11px;
}

.select-search-dark:not(.is-disabled) .select-search-dark__input {
  cursor: pointer;
}

/**
 * Modifiers
 */
.select-search-dark--multiple {
  border-radius: 3px;
  overflow: hidden;
}

.select-search-dark:not(.is-loading):not(.select-search-dark--multiple)
  .select-search-dark__value::after {
  transform: rotate(45deg);
  border-right: 1px solid #000;
  border-bottom: 1px solid #000;
  pointer-events: none;
}

.select-search-dark--multiple .select-search-dark__input {
  cursor: initial;
}

.select-search-dark--multiple .select-search-dark__input {
  border-radius: 3px 3px 0 0;
}

.select-search-dark--multiple:not(.select-search-dark--search)
  .select-search-dark__input {
  cursor: default;
}

.select-search-dark:not(.select-search-dark--multiple)
  .select-search-dark__input:hover {
  border-color: #fff;
}

.select-search-dark:not(.select-search-dark--multiple)
  .select-search-dark__select {
  position: absolute;
  z-index: 2;
  right: 0;
  left: 0;
  border-radius: 3px;
  overflow: auto;
  max-height: 360px;
}

.select-search-dark--multiple .select-search-dark__select {
  position: relative;
  overflow: auto;
  max-height: 260px;
  border-top: 1px solid #eee;
  border-radius: 0 0 3px 3px;
}

.select-search-dark__not-found {
  height: auto;
  padding: 16px;
  text-align: center;
  color: #888;
}

.jet-table-footer {
  .table-footer {
    width: 100%;
  }
}

.jet-data-table-header {
  max-height: 50px;
}

.jet-data-table {
  thead {
    z-index: 2;
  }

  .table-row:hover,
  .table-row:focus {
    background: rgba(lightBlue, 0.25);
  }

  .table-row.selected {
    --tblr-table-accent-bg: rgba(lightBlue, 0.25);
    background: rgba(lightBlue, 0.25);
    font-weight: 500;
  }

  td {
    min-height: 40px;
    overflow-x: initial;
    margin: auto;

    .text-container {
      padding: 0;
      margin: 0;
      border: 0;
      height: 100%;
      outline: none;
    }
  }

  td.spacious {
    min-height: 47px;
  }

  td.compact {
    min-height: 40px;
  }

  .has-dropdown,
  .has-multiselect,
  .has-text,
  .has-datepicker,
  .has-actions {
    padding: 0 5px;
  }

  .has-text,
  .has-actions {
    margin: 0;
  }

  td {
    .text-container:focus-visible,
    .text-container:focus,
    .text-container:focus-within,
    .text-container:hover {
      outline: none;
      height: 100%;
    }

    display: flex !important;

    .td-container {
      margin-top: auto;
      margin-bottom: auto;
    }
  }

  td {
    .text-container:focus {
      position: sticky;
      height: 120px;
      overflow-y: scroll;
      margin-top: -10px;
      padding: 10px;
      margin-left: -9px;
      background: white;
      box-shadow: rgba(15, 15, 15, 0/05) 0px 0px 0px 1px,
        rgba(15, 15, 15, 0.1) 0px 3px 6px, rgba(15, 15, 15, 0.2) 0px 9px 24px;
      white-space: initial;
    }

    .text-container:focus-visible,
    .text-container:focus,
    .text-container:focus-within,
    .text-container:hover {
      outline: none;
    }
  }

  td {
    .text-container::-webkit-scrollbar {
      background: transparent;
      height: 0;
      width: 0;
    }
  }

  td::-webkit-scrollbar {
    background: transparent;
    height: 0;
    width: 0;
  }
  .th {
    white-space: normal;
  }

  th:after {
    content: " ";
    position: relative;
    height: 0;
    width: 0;
  }

  .sort-desc:after {
    border-left: 5px solid transparent;
    border-right: 5px solid transparent;
    border-top: 5px solid #767676;
    border-bottom: 5px solid transparent;
    left: 6px;
    top: 8px;
  }

  .sort-asc:after {
    border-left: 5px solid transparent;
    border-right: 5px solid transparent;
    border-top: 0px solid transparent;
    border-bottom: 5px solid #767676;
    left: 6px;
    bottom: 8px;
  }
}

.jet-data-table::-webkit-scrollbar {
  background: transparent;
}

.jet-data-table::-webkit-scrollbar-track {
  background: transparent;
}

.jet-data-table:hover {
  overflow-x: overlay;
  overflow-y: overlay;
}

.jet-data-table {
  overflow: hidden;
  .form-check {
    margin-bottom: 0;
  }

  .form-check-inline {
    margin-right: 0;
  }

  .table-row {
    cursor: pointer;
  }

  thead {
    position: sticky;
    top: 0px;
    display: inline-block;

    tr {
      border-top: none;
    }
  }
  tbody {
    display: inline-block;
  }
}

.btn-primary {
  --tblr-btn-color: 77, 114, 250;
  --tblr-btn-color-darker: 77, 94, 240;
  border-color: none;
}

.form-check-input:checked {
  background-color: $primary;
  border-color: rgba(101, 109, 119, 0.24);
}


.btn:focus,
.btn:active,
.form-check-input:focus,
.form-check-input:active,
.form-control:focus,
th:focus,
tr:focus {
  outline: none !important;
  box-shadow: none;
}

// .jet-container {
//   // width: 100%;
// }

.select-search__option {
  color: rgb(90, 89, 89);
}

.select-search__option.is-selected {
  background: rgba(176, 176, 176, 0.07);
  color: #4d4d4d;
}

.select-search__option.is-highlighted.is-selected,
.select-search__option.is-selected:hover {
  background: rgba(66, 153, 225, 0.1);
  color: rgb(44, 43, 43);
}

.select-search__option.is-highlighted,
.select-search__option:hover {
  background: rgba(66, 153, 225, 0.1);
}

.select-search__options {
  margin-left: -33px;
}

.select-search__option.is-highlighted,
.select-search__option:not(.is-selected):hover {
  background: rgba(66, 153, 225, 0.1);
}

.select-search:not(.select-search--multiple) .select-search__input:hover {
  border-color: rgba(66, 153, 225, 0.1);
}

.DateInput_input {
  font-weight: 300;
  font-size: 14px;
  padding: 4px 7px 2px;
  padding: 4px 7px 2px;
  width: 100px !important;
  margin-left: 10px;
}

.jet-data-table {
  display: inline-block;
  height: 100%;

  thead {
    width: 100%;
  }

  .select-search:not(.is-loading):not(.select-search--multiple)
    .select-search__value::after {
    display: none;
  }

  .custom-select {
    .select-search:not(.select-search--multiple) .select-search__select {
      top: 0px;
      border: solid #9fa0a1 1px;
    }
  }

  .tags {
    width: 100%;
    min-height: 20px;

    .add-tag-button {
      display: none;
    }

    .tag {
      font-weight: 400;
      font-size: 0.85rem;
      letter-spacing: 0.04em;
      text-transform: none;

      .remove-tag-button {
        margin-left: 5px;
        margin-right: -7px;
        display: none;
      }
    }

    .form-control-plaintext {
      font-size: 12px;
    }

    .form-control-plaintext:hover,
    .form-control-plaintext:focus-visible {
      outline: none;
    }
  }

  .tags:hover {
    .add-tag-button {
      display: inline-flex;
    }
  }

  .tag:hover {
    .remove-tag-button {
      display: inline-flex;
    }
  }

  .th,
  .td {
    .resizer {
      display: inline-block;
      width: 5px;
      height: 100%;
      position: absolute;
      right: 0;
      top: 0;
      transform: translateX(50%);
      z-index: 1;
      touch-action: none;

      &.isResizing {
        background: rgb(179, 173, 173);
      }
    }
  }
}

.no-components-box {
  border: 1px dashed #3e525b;
}

.form-control-plaintext:focus-visible {
  outline: none;
  outline-width: thin;
  outline-style: solid;
  outline-color: $primary;
}

.form-control-plaintext:hover {
  outline: none;
  outline-width: thin;
  outline-style: solid;
  outline-color: rgba(66, 153, 225, 0.8);
}

.select-search__input:focus-visible {
  outline: none;
  outline-color: #4ac4d6;
}

.form-control-plaintext {
  padding: 5px;
}

.table-filters {
  position: absolute;
  bottom: 0;
  width: 80%;
  max-width: 700px;
  margin-right: 10%;
  right: 0;
  height: 300px;
  z-index: 100;
}

.code-builder {
  border: solid 1px #dadcde;
  border-radius: 2px;
  padding-top: 4px;

  .variables-dropdown {
    position: fixed;
    right: 0;
    width: 400px;
    z-index: 200;
    border: solid 1px #dadcde;

    .group-header {
      background: #f4f6fa;
    }
  }
}

.__react_component_tooltip {
  z-index: 10000;
}

.select-search__value::after {
  top: calc(50% - 2px);
  right: 15px;
  width: 5px;
  height: 5px;
}

.progress-bar {
  background-color: rgba(66, 153, 225, 0.7);
}

.popover-header {
  background-color: #f4f6fa;
}

.popover-body {
  .form-label {
    font-size: 12px;
  }
}

/**
 * Home page app menu
 */
#popover-app-menu {
  border-radius: 4px;
  width: 150px;
  box-shadow: 0px 3px 2px rgba(0, 0, 0, 0.25);

  .popover-body {
    padding: 16px 12px 0px 12px;

    .field {
      font-weight: 500;
      font-size: 0.7rem;

      &__danger {
        color: #ff6666;
      }
    }
  }
}

.input-icon {
  .input-icon-addon {
    display: none;
  }
}

.input-icon:hover {
  .input-icon-addon {
    display: flex;
  }
}

.input-icon:focus {
  .input-icon-addon {
    display: flex;
  }
}

.sub-section {
  width: 100%;
  display: block;
}

.text-muted {
  color: #3e525b !important;
}

body {
  color: #3e525b;
  overflow-y: hidden;
}

.RichEditor-root {
  background: #fff;
  border: 1px solid #ddd;
  font-family: "Georgia", serif;
  font-size: 14px;
  padding: 15px;
  height: 100%;
}

.RichEditor-editor {
  border-top: 1px solid #ddd;
  cursor: text;
  font-size: 16px;
  margin-top: 10px;
}

.RichEditor-editor .public-DraftEditorPlaceholder-root,
.RichEditor-editor .public-DraftEditor-content {
  margin: 0 -15px -15px;
  padding: 15px;
}

.RichEditor-editor .public-DraftEditor-content {
  min-height: 100px;
  overflow-y: scroll;
}

.RichEditor-hidePlaceholder .public-DraftEditorPlaceholder-root {
  display: none;
}

.RichEditor-editor .RichEditor-blockquote {
  border-left: 5px solid #eee;
  color: #666;
  font-family: "Hoefler Text", "Georgia", serif;
  font-style: italic;
  margin: 16px 0;
  padding: 10px 20px;
}

.RichEditor-editor .public-DraftStyleDefault-pre {
  background-color: rgba(0, 0, 0, 0.05);
  font-family: "Inconsolata", "Menlo", "Consolas", monospace;
  font-size: 16px;
  padding: 20px;
}

.RichEditor-controls {
  font-family: "Helvetica", sans-serif;
  font-size: 14px;
  margin-bottom: 5px;
  user-select: none;
}

.dropmenu {
  position: relative;
  display: inline-block;
  margin-right: 16px;

  .dropdownbtn {
    color: #999;
    background: none;
    cursor: pointer;
    outline: none;
    border: none;
  }

  .dropdown-content {
    display: none;
    position: absolute;
    z-index: 2;
    width: 100%;
    align-items: center;
    border: 1px solid transparent;
    border-radius: 4px;
    box-shadow: 0 2px 6px 2px rgba(47, 54, 59, 0.15);

    a {
      text-decoration: none;
      width: 100%;
      position: relative;
      display: block;

      span {
        text-align: center;
        width: 100%;
        text-align: center;
        padding: 3px 0px;
      }
    }
  }
}
.dropmenu .dropdown-content a:hover {
  background-color: rgba(0, 0, 0, 0.05);
}

.dropmenu:hover {
  .dropdownbtn {
    color: #5890ff;
    background-color: rgba(0, 0, 0, 0.05);
    border-radius: 4px;
  }

  .dropdown-content {
    display: block;
  }
}

.RichEditor-styleButton {
  color: #999;
  cursor: pointer;
  margin-right: 16px;
  padding: 2px 0;
  display: inline-block;
}

.RichEditor-activeButton {
  color: #5890ff;
}

.transformation-editor {
  .CodeMirror {
    min-height: 70px;
  }
}

.chart-data-input {
  .CodeMirror {
    min-height: 370px;
    font-size: 0.8rem;
  }
  .code-hinter {
    min-height: 370px;
  }
}

.map-location-input {
  .CodeMirror {
    min-height: 120px;
    font-size: 0.8rem;
  }
  .code-hinter {
    min-height: 120px;
  }
}

.rdt {
  .form-control {
    height: 100%;
  }
}

.DateInput_input__focused {
  border-bottom: 2px solid $primary;
}

.CalendarDay__selected,
.CalendarDay__selected:active,
.CalendarDay__selected:hover {
  background: $primary;
  border: 1px double $primary;
}

.CalendarDay__selected_span {
  background: $primary;
  border: $primary;
}

.CalendarDay__selected_span:active,
.CalendarDay__selected_span:hover {
  background: $primary;
  border: 1px double $primary;
  color: #fff;
}

.CalendarDay__hovered_span:active,
.CalendarDay__hovered_span:hover {
  background: $primary;
  border: 1px double $primary;
  color: #fff;
}

.CalendarDay__hovered_span {
  background: #83b8e7;
  border: 1px double #83b8e7;
  color: #fff;
}

.table-responsive {
  margin-bottom: 0rem;
}

.code-hinter::-webkit-scrollbar {
  width: 0;
  height: 0;
  background: transparent;
}

.codehinter-query-editor-input {
  .CodeMirror {
    font-family: "Roboto", sans-serif;
    color: #263136;
    overflow: hidden;
    height: 50px !important;
  }

  .CodeMirror-vscrollbar {
    overflow: hidden;
  }

  .CodeMirror-focused {
    padding-top: 0;
    height: 50px;
  }

  .CodeMirror-scroll {
    position: absolute;
    top: 0;
    width: 100%;
  }
}

.field {
  .CodeMirror-scroll {
    position: static;
    top: 0;
  }
}

.code-hinter {
  height: 36px;

  .form-control {
    .CodeMirror {
      font-family: "Roboto", sans-serif;
      height: 50px !important;
      max-height: 300px;
    }
  }

  .CodeMirror-vscrollbar,
  .CodeMirror-hscrollbar {
    background: transparent;
    height: 0;
    width: 0;
  }

  .CodeMirror-scroll {
    overflow: hidden !important;
  }
}

.CodeMirror-hints {
  font-family: "Roboto", sans-serif;
  font-size: 0.9rem;
  padding: 0px;
  z-index: $hints-z-index;

  li.CodeMirror-hint-active {
    background: $primary;
  }

  .CodeMirror-hint {
    padding: 4px;
    padding-left: 10px;
    padding-right: 10px;
  }
}

.cm-matchhighlight {
  color: #4299e1 !important;
  background: rgba(66, 153, 225, 0.1) !important;
}

.nav-tabs .nav-link {
  color: #3e525b;
  border-top-left-radius: 0px;
  border-top-right-radius: 0px;
}

.transformation-editor {
  .CodeMirror {
    min-height: 220px;
  }
}

hr {
  margin: 1rem 0;
}

.query-hinter {
  min-height: 150px;
}

.codehinter-default-input {
  font-family: "Roboto", sans-serif;
  padding: 0.0475rem 0rem;
  display: block;
  width: 100%;
  font-size: 0.875rem;
  font-weight: 400;
  color: #232e3c;
  background-color: #fff;
  background-clip: padding-box;
  border: 1px solid #dadcde;
  -webkit-appearance: none;
  -moz-appearance: none;
  appearance: none;
  border-radius: 4px;
  transition: border-color 0.15s ease-in-out, box-shadow 0.15s ease-in-out;
  height: 30px;

  .CodeMirror {
    font-family: "Roboto", sans-serif;
  }
}

.codehinter-query-editor-input {
  font-family: "Roboto", sans-serif;
  padding: 0.1775rem 0rem;
  display: block;
  width: 100%;
  font-size: 0.875rem;
  font-weight: 400;
  color: #232e3c;
  background-color: #fff;
  background-clip: padding-box;
  border: 1px solid #dadcde;
  border-radius: $border-radius;
  appearance: none;
  transition: border-color 0.15s ease-in-out, box-shadow 0.15s ease-in-out;
  height: 28px !important;
}

.modal-component {
  margin-top: 150px;
  .modal-body {
    padding: 0;
  }
}

.draggable-box {
  .config-handle {
    top: -20px;
    position: fixed;
    max-height: 10px;
    z-index: 100;
    min-width: 108px;

    .handle-content {
      cursor: move;
      color: #4d72fa;
      background: rgba(66, 153, 225, 0.1);
    }

    .badge {
      font-size: 9px;
    }
  }
}

.modal-content {
  .config-handle {
    position: absolute;

    .badge {
      font-size: 9px;
    }
  }
}

.config-handle {
  display: block;
}

.apps-table {
  .app-title {
    font-size: 1rem;
  }

  .row {
    --tblr-gutter-x: 0rem;
  }
}

.home-page,
.org-users-page {
  .navbar .navbar-nav .active > .nav-link,
  .navbar .navbar-nav .nav-link.active,
  .navbar .navbar-nav .nav-link.show,
  .navbar .navbar-nav .show > .nav-link {
    color: rgba(35, 46, 60, 0.7);
  }

  .nav-item {
    font-size: 0.9rem;
  }

  img.svg-icon {
    cursor: pointer;
    padding-left: 2px;
    border-radius: 10px;
  }

  img.svg-icon:hover {
    background-color: rgba(224, 214, 214, 0.507);
  }
}

.CodeMirror-placeholder {
  color: #9e9e9e !important;
  font-size: 0.7rem !important;
  margin-top: 2px !important;
  font-size: 12px !important;
}

.CodeMirror-code {
  font-weight: 300;
}

.btn-primary {
  border-color: transparent;
}

.text-widget {
  overflow: auto;
}

.text-widget::-webkit-scrollbar {
  width: 0;
  height: 0;
  background: transparent;
}

.input-group-flat:focus-within {
  box-shadow: none;
}

.map-widget {
  .place-search-input {
    box-sizing: border-box;
    border: 1px solid transparent;
    width: 240px;
    height: 32px;
    padding: 0 12px;
    border-radius: 3px;
    box-shadow: 0 2px 6px rgba(0, 0, 0, 0.3);
    font-size: 14px;
    outline: none;
    text-overflow: ellipses;
    position: absolute;
    left: 50%;
    margin-left: -120px;
  }

  .map-center {
    position: fixed;
    z-index: 1000;
  }
}

.events-toggle-active {
  .toggle-icon {
    transform: rotate(180deg);
  }
}

.events-toggle {
  .toggle-icon {
    display: inline-block;
    margin-left: auto;
    transition: 0.3s transform;
  }

  .toggle-icon:after {
    content: "";
    display: inline-block;
    vertical-align: 0.306em;
    width: 0.46em;
    height: 0.46em;
    border-bottom: 1px solid;
    border-left: 1px solid;
    margin-right: 0.1em;
    margin-left: 0.4em;
    transform: rotate(-45deg);
  }
}

.nav-link-title {
  font-weight: 500;
  font-size: 0.9rem;
}

.navbar-nav {
  .dropdown:hover {
    .dropdown-menu {
      display: block;
    }
  }
}

.query-manager-header {
  .nav-item {
    border-right: solid 1px #dadcde;
    background: 0 0;
  }

  .nav-link {
    height: 39px;
  }
}

input:focus-visible {
  outline: none;
}

.navbar-expand-md.navbar-light .nav-item.active:after {
  border: 1px solid $primary;
}

.org-users-page {
  .select-search__input {
    color: #617179;
  }
  .select-search-role {
    position: absolute;
    margin-top: -1rem;
  }

  .has-focus > .select-search__select > ul {
    margin-bottom: 0;
  }

  .select-search__option.is-selected {
    background: $primary;
    color: $white;
  }
}

.encrypted-icon {
  margin-bottom: 0.25rem;
}

.widget-documentation-link {
  position: fixed;
  bottom: 0;
  background: $white;
  width: 100%;
  z-index: 1;
}

.components-container {
  .draggable-box {
    cursor: move;
  }
}

.column-sort-row {
  border-radius: 4px;
}

.jet-button {
  &.btn-primary:hover {
    background: var(--tblr-btn-color-darker) !important;
  }
}

.editor-sidebar::-webkit-scrollbar {
  width: 0;
  height: 0;
  background: transparent;
  -ms-overflow-style: none;
}

.editor-sidebar {
  max-width: 300px;
  scrollbar-width: none;
  -ms-overflow-style: none;
}

.sketch-picker {
  position: absolute;
}

.color-picker-input {
  border: solid 1px rgb(223, 223, 223);
  cursor: pointer;
}

.app-sharing-modal {
  .form-control.is-invalid,
  .was-validated .form-control:invalid {
    border-color: #ffb0b0;
  }
}

.widgets-list {
  --tblr-gutter-x: 0px !important;
}

.input-with-icon {
  position: relative;
  display: flex;
  flex: 1;

  .icon-container {
    position: absolute;
    right: 10px;
    top: calc(50% - 10px);
    z-index: 3;
  }
}

.dynamic-variable-preview {
  min-height: 20px;
  max-height: 500px;
  overflow: auto;
  line-height: 20px;
  font-size: 12px;
  margin-top: -2px;
  word-wrap: break-word;
  border-bottom-left-radius: 3px;
  border-bottom-right-radius: 3px;
  box-sizing: border-box;
  font-family: "Source Code Pro", monospace;

  .heading {
    font-weight: 700;
    white-space: pre;
    text-transform: capitalize;
  }
}

.user-email:hover {
  text-decoration: none;
  cursor: text;
}

.theme-dark {
  .nav-item {
    background: 0 0;
  }
  .navbar .navbar-nav .active > .nav-link,
  .theme-dark .navbar .navbar-nav .nav-link.active,
  .theme-dark .navbar .navbar-nav .nav-link.show,
  .theme-dark .navbar .navbar-nav .show > .nav-link {
    color: #fff;
  }
  .form-check > .form-check-input:not(:checked) {
    background-color: #fff;
  }
  .form-switch > .form-check-input:not(:checked) {
    background-color: #47505D!important;
    background-image: url("data:image/svg+xml,%3csvg xmlns='http://www.w3.org/2000/svg' viewBox='-4 -4 8 8'%3e%3ccircle r='3' fill='%23CCD3DD'/%3E%3C/svg%3E") !important;
  }
  .form-check-label {
    color: white;
  }
  .left-sidebar .active {
    background: #333c48;
  }

  .left-sidebar .left-sidebar-item {
    border-bottom: 1px solid #333c48;
  }

  .nav-tabs .nav-link.active {
    color: #fff !important;
  }

  .nav-tabs .nav-link {
    color: #c3c3c3 !important;
  }

  .card-body > :last-child {
    color: #fff !important;
  }

  .form-control {
    border: 1px solid #324156;
  }

  .card {
    background-color: #324156 !important;
  }
  .card .table tbody td a {
    color: inherit;
  }

  .DateInput {
    background: #1f2936;
  }

  .DateInput_input {
    background-color: #1f2936;
  }

  .DateRangePickerInput {
    background-color: #1f2936;
  }

  .DateInput_input__focused {
    background: #1f2936;
  }

  .DateRangePickerInput__withBorder {
    border: 1px solid #1f2936;
  }

  .main .canvas-container .canvas-area {
    background: #2f3c4c;
  }

  .main .canvas-container {
    background-color: #2f3c4c;
  }

  .rdtOpen .rdtPicker {
    color: black;
  }

  .editor .editor-sidebar .components-container .component-image-holder {
    background: #2f3c4c !important;
    border: 1px solid #2f3c4c !important;

    center,
    .component-title {
      filter: brightness(0) invert(1);
    }
  }

  .nav-tabs .nav-link:focus,
  .nav-tabs .nav-link:hover {
    border-color: transparent !important;
  }

  .modal-content,
  .modal-header {
    background-color: #1f2936 !important;
    .text-muted {
      color: #fff !important;
    }
  }

  .modal-header {
    border-bottom: 1px solid rgba(255, 255, 255, 0.09) !important;
  }

  .canvas-container {
    background-color: #1f2936;
  }

  .editor .main .query-pane {
    border: solid rgba(255, 255, 255, 0.09) !important;
    border-width: 1px 0px 0px 0px !important;
  }

  .no-components-box {
    background-color: #1f2936 !important;

    center {
      filter: brightness(0) invert(1);
    }
  }

  .query-list {
    .text-muted {
      color: #fff !important;
    }
  }

  .left-sidebar,
  .editor-sidebar {
    background-color: #1f2936 !important;
  }

  .editor-sidebar {
    border: solid rgba(255, 255, 255, 0.09);
    border-width: 0px 0px 0px 1px !important;

    .nav-tabs {
      border-bottom: 1px solid rgba(255, 255, 255, 0.09) !important;
    }
  }

  .editor .editor-sidebar .nav-tabs .nav-link {
    color: #fff;
    img {
      filter: brightness(0) invert(1);
    }
  }

  .jet-table {
    background-color: #1f2936 !important;
  }

  .jet-container {
    background-color: #1f2936 !important;
  }

  .nav-tabs .nav-item.show .nav-link,
  .nav-tabs .nav-link.active {
    background-color: #2f3c4c;
    border-color: transparent !important;
  }

  .editor .main .query-pane .query-definition-pane .header {
    border: solid rgba(255, 255, 255, 0.09);
    border-width: 0px 0px 1px 0px !important;
    background: #1f2936;
  }

  .left-sidebar {
    border: solid rgba(255, 255, 255, 0.09);
    border-width: 0px 1px 3px 0px;
    .text-muted {
      color: #fff !important;
    }
  }

  .folder-list {
    color: #fff !important;
  }

  .app-title {
    color: #fff !important;
  }

  .RichEditor-root {
    background: #1f2936;
    border: 1px solid #2f3c4c;
  }

  .app-description {
    color: #fff !important;
  }

  .btn-light,
  .btn-outline-light {
    background-color: #42546a !important;
    --tblr-btn-color-text: #ffffff;
    img {
      filter: brightness(0) invert(1);
    }
  }

  .editor .left-sidebar .datasources-container tr {
    border-bottom: solid 1px rgba(255, 255, 255, 0.09);
  }

  .editor .left-sidebar .datasources-container .datasources-header {
    border: solid rgba(255, 255, 255, 0.09) !important;
    border-width: 0px 0px 1px 0px !important;
  }

  .query-manager-header .nav-item {
    border-right: solid 1px rgba(255, 255, 255, 0.09);
    .nav-link {
      color: #c3c3c3;
    }
  }

  .input-group-text {
    border: solid 1px rgba(255, 255, 255, 0.09) !important;
  }

  .app-users-list {
    .text-muted {
      color: #fff !important;
    }
  }

  .data-pane {
    border: solid rgba(255, 255, 255, 0.09) !important;
    border-width: 0px 1px 0px 0px !important;
  }

  .main .query-pane .data-pane .queries-container .queries-header {
    border: solid rgba(255, 255, 255, 0.09) !important;
    border-width: 0px 0px 1px 0px !important;

    .text-muted {
      color: #fff !important;
    }
  }

  .query-pane {
    background-color: #1f2936 !important;
  }

  .input-icon .input-icon-addon img {
    filter: invert(1);
  }

  .svg-icon {
    filter: brightness(0) invert(1);
  }

  .launch-btn {
    filter: brightness(0.4) !important;
    background: #8d9095;
  }

  .badge {
    .svg-icon {
      filter: brightness(1) invert(0);
    }
  }

  .alert {
    background: transparent;
    .text-muted {
      color: #fff !important;
    }
  }

  .editor .editor-sidebar .inspector .header {
    border: solid rgba(255, 255, 255, 0.09) !important;
    border-width: 0px 0px 1px 0px !important;
  }

  .hr-text {
    color: #fff !important;
  }

  .skeleton-line::after {
    background-image: linear-gradient(
      to right,
      #566177 0,
      #5a6170 40%,
      #4c5b79 80%
    );
  }

  .app-icon-skeleton::after {
    background-image: linear-gradient(to right, #566177 0, #5a6170 40%, #4c5b79 80%);
  }

  .select-search__input {
    color: rgb(224, 224, 224);
    background-color: #2b3547;
    border: 1px solid #2b3547;
  }

  .select-search__select {
    background: #fff;
    box-shadow: 0 0.0625rem 0.125rem rgba(0, 0, 0, 0.15);
  }

  .select-search__row:not(:first-child) {
    border-top: 1px solid #eee;
  }

  .select-search__option,
  .select-search__not-found {
    background: #fff;
  }

  .select-search__option.is-highlighted,
  .select-search__option:not(.is-selected):hover {
    background: rgba(47, 204, 139, 0.1);
  }

  .select-search__option.is-highlighted.is-selected,
  .select-search__option.is-selected:hover {
    background: #2eb378;
    color: #fff;
  }

  .org-users-page {
    .user-email,
    .user-status {
      filter: brightness(0) invert(1);
    }
  }

  .org-users-page {
    .select-search__option.is-selected {
      background: $primary;
      color: $white;
    }
    .select-search__option:not(.is-selected):hover {
      background: rgba(66, 153, 225, 0.1);
    }
  }

  .react-json-view {
    background-color: transparent !important;
  }

  .codehinter-default-input {
    background-color: transparent;
    border: 1px solid #333c48;
  }

  .color-picker-input {
    border: solid 1px #333c48;
  }

  .codehinter-query-editor-input {
    background-color: #272822;
    border: 1px solid #2c3a4c;
    border-radius: 0;
  }

  .codehinter-query-editor-input .CodeMirror {
    height: 31px !important;
  }

  .codehinter-query-editor-input .CodeMirror {
    color: #c3c3c3 !important;
  }

  .select-search:not(.is-loading):not(.select-search--multiple)
    .select-search__value::after {
    transform: rotate(45deg);
    border-right: 1px solid #fff;
    border-bottom: 1px solid #fff;
  }

  .widget-documentation-link {
    background-color: #1f2936;
  }

  .widget-documentation-link a {
    color: rgb(66, 153, 225);
  }
}

.main-wrapper {
  position: relative;
  min-height: 100%;
  min-width: 100%;
  background-color: white;
}

.main-wrapper.theme-dark {
  background-color: #2b394b;
}

.jet-table {
  .global-search-field {
    background: transparent;
  }
}

.modal-backdrop.show {
  opacity: 0.74;
}

.gui-select-wrappper .select-search__input {
  height: 30px;
}

.theme-dark .input-group-text,
.theme-dark .markdown > table thead th,
.theme-dark .table thead th {
  background: #1c252f;
  color: #fff;
}

.sketch-picker {
  z-index: 1000;
}

.no-padding {
  padding: 0;
}

.nav-tabs {
  font-weight: 300;
}

.nav-tabs .nav-link.active {
  border: 0;
  border-bottom: 1px solid $primary;
  font-weight: 400;
}

.table-no-divider {
  td {
    border-bottom-width: 0px;
    padding-left: 0;
  }
}

.no-border {
  border-radius: 0 !important;
}

input[type="text"] {
  outline-color: #dadcde !important;
}

.widget-header {
  text-transform: capitalize;
  margin-top: 12px !important;
  font-weight: 500;
  font-size: 12px;
  line-height: 12px;
}

.query-manager-events {
  max-width: 400px;
}

.validation-without-icon {
  background-image: none !important;
}

.dropdown-widget,
.multiselect-widget {
  .form-label {
    margin-bottom: 0px;
  }

  .select-search__input {
    height: 100%;
  }

  .select-search__value {
    height: 100%;
  }

  .select-search {
    height: 100%;
  }

  .select-search__options {
    margin-bottom: 0 !important;

    .select-search__option {
      height: auto;
      min-height: 30px;
    }
  }
}

.show {
  display: block;
}
.hide {
  display: none;
}

.draggable-box:focus-within {
  z-index: 2 !important;
}

.cursor-wait {
  cursor: wait;
}
.cursor-text {
  cursor: text;
}
.cursor-none {
  cursor: none;
}
.theme-dark .event-action {
  filter: brightness(0) invert(1);
}

.event-action {
  filter: brightness(0) invert(0);
}

.disabled {
  pointer-events: none;
  opacity: 0.4;
}
.DateRangePicker {
  padding: 1.25px 5px;
}

.datepicker-widget {
  .input-field {
    min-height: 26px;
    padding: 0;
    padding-left: 2px;
    background-color: $white;
  }

  td.rdtActive,
  td.rdtActive:hover {
    background-color: $primary;
  }
}

.daterange-picker-widget {
  .DateInput_input {
    min-height: 24px;
    line-height: normal;
    border-bottom: 0px;
    font-size: 0.85rem;
  }
  .DateRangePicker {
    padding: 0;
  }

  .DateRangePickerInput_arrow_svg {
    height: 17px;
  }
}

.fw-400 {
  font-weight: 400;
}

.fw-500 {
  font-weight: 500;
}

.ligh-gray {
  color: #656d77;
}

.nav-item {
  background: #fff;
  font-size: 14px;
  font-style: normal;
  font-weight: 400;
  line-height: 22px;
  letter-spacing: -0.1px;
  text-align: left;
}

.nav-link {
  min-width: 100px;
  justify-content: center;
}

.nav-tabs .nav-link.active {
  font-weight: 400 !important;
  color: $primary !important;
}
.empty{
  padding-top: 1.5rem !important;
}
.empty-img 
{
  margin-bottom: 0 !important;
  img{
    height: 220px !important;
    width: 260.83px !important;
  }
}
.empty-action{
  margin-top: 0 !important;
}
.empty-action a{
  height: 36px;
  border-radius: 4px;
  font-style: normal;
  font-weight: normal;
  font-size: 14px;
  line-height: 20px;
}
.empty-action a:first-child{
  margin-right: 24px;
}
.empty-action a:first-child:hover {
  color: #ffffff !important;
}
.empty-import-button{
  color: #4D72FA !important ;
  background: #ffffff !important;
  border: 1px solid #4D72FA !important;
  cursor: pointer;
  position: relative;
  &:hover{
    background-color: #f4f6fa !important;
  }
}
.empty-welcome-header{
  font-style: normal;
  font-weight: bold;
  font-size: 32px;
  line-height: 39px;
  margin-bottom: 12px;
  margin-top: 40px;
  color: #000;
  font-family: Inter;
}
.empty-title {
  font-style: normal;
  font-weight: normal;
  font-size: 16px;
  line-height: 19px;
  display: flex;
  align-items: center;
  color: #5E5E5E;
  margin-bottom: 24px;
}
// template card styles
.template-card-wrapper{
  display: flex;
  flex-direction: row;
  background: #FFFFFC;
  border: 1px solid #D2DDEC;
  box-sizing: border-box;
  border-radius: 8px;
  width: 299px;
  height: 100px;
}
.template-action-wrapper{
  display: flex;
  flex-direction: row !important;
  font-family: Inter;
  font-style: normal;
  font-weight: 500;
  font-size: 16px;
  line-height: 19px;
  color: #4D72FA;
  p{
    margin-right: 16px;
  }
}
.template-card-title{
  font-family: Inter;
  font-style: normal;
  font-weight: 600;
  font-size: 18px;
  line-height: 22px;
  display: flex;
  align-items: center;
  color: #000000;
  margin-bottom: 3px !important;
  margin-top: 20px;
}
.template-card-details{
  align-items: center;
  display: flex;
  flex-direction: column;
  justify-content: center;
}
.template-icon-wrapper {
  width: 61.44px;
  height: 60px;
  top: 685px;
  background: #D2DDEC;
  border-radius: 4px;
  margin: 20px 16.36px;
}
// template style end

.calendar-widget.compact {
  .rbc-time-view-resources .rbc-time-header-content {
    min-width: auto;
  }

  .rbc-time-view-resources .rbc-day-slot {
    min-width: 50px;
  }

  .rbc-time-view-resources .rbc-header,
  .rbc-time-view-resources .rbc-day-bg {
    width: 50px;
  }
}

.calendar-widget.dont-highlight-today {
  .rbc-today {
    background-color: inherit;
  }

  .rbc-current-time-indicator {
    display: none;
  }
}

.calendar-widget {
  padding: 10px;
  background-color: white;

  .rbc-day-slot .rbc-event,
  .rbc-day-slot .rbc-background-event {
    border-left: 3px solid #26598533;
  }

  .rbc-toolbar {
    font-size: 14px;
  }

  .rbc-event {
    .rbc-event-label {
      display: none;
    }
  }

  .rbc-off-range-bg {
    background-color: #f4f6fa;
  }

  .rbc-toolbar {
    .rbc-btn-group {
      button {
        box-shadow: none;
        border-radius: 0;
        border-width: 1px;
      }
    }
  }
}

//!for calendar widget week view with compact/spacious mode border fix
.resources-week-cls .rbc-time-column:nth-last-child(7n) {
  border-left: none !important;
  .rbc-timeslot-group {
    border-left: 2.5px solid #dadcde !important;
  }
}
.resources-week-cls .rbc-allday-cell {
  border: none !important;
  .rbc-row {
    border-left: 1.5px solid #dadcde;
    border-right: 1.5px solid #dadcde;
  }
}
.resources-week-cls .rbc-time-header-cell {
  border: none !important;
}
.resources-week-cls .rbc-time-view-resources .rbc-header {
  border-left: 1.5px solid #dadcde !important;
  border-right: 1.5px solid #dadcde !important;
}

.calendar-widget.hide-view-switcher {
  .rbc-toolbar {
    .rbc-btn-group:nth-of-type(3) {
      display: none;
    }
  }
}

.calendar-widget.dark-mode {
  background-color: #1d2a39;

  .rbc-toolbar {
    button {
      color: white;
    }

    button:hover,
    button.rbc-active {
      color: black;
    }
  }

  .rbc-off-range-bg {
    background-color: #2b394b;
  }

  .rbc-selected-cell {
    background-color: #22242d;
  }

  .rbc-today {
    background-color: #5a7ca8;
  }
}

.calendar-widget.dark-mode.dont-highlight-today {
  .rbc-today {
    background-color: inherit;
  }
}

.navbar .navbar-nav {
  min-height: 2rem;
}

.navbar-brand-image {
  height: 1.2rem;
}

.navbar .navbar-brand:hover,
.theme-dark .navbar .navbar-brand:hover {
  opacity: 1;
}

.nav-tabs .nav-link.active {
  font-weight: 400 !important;
  margin-bottom: -1px !important;
}

.nav-tabs .nav-link {
  font-weight: 400 !important;
  margin: 0 !important;
  height: 100%;
}

.code-editor-widget {
  border-radius: 0;
  .CodeMirror {
    border-radius: 0 !important;
    margin-top: -1px !important;
  }
}

.jet-listview {
  overflow-y: overlay;
  overflow-x: hidden;

  // .rows {
  // }

  // .list-item {
  // }
}

.jet-listview::-webkit-scrollbar-track {
  background: transparent;
}

.jet-listview::-webkit-scrollbar-thumb {
  background: transparent;
}

.code-hinter-wrapper .popup-btn {
  position: absolute;
  display: none;
  cursor: pointer;
}

.code-hinter-wrapper:hover {
  .popup-btn {
    display: block !important;
    z-index: 1;
  }
}

.modal-portal-wrapper {
  justify-content: center;
  align-items: center;
  position: fixed;
  position: absolute;
  left: 50%;
  top: 40%;

  .modal-body {
    width: 500px !important;
    height: 300px !important;
    padding: 0px !important;
  }

  transform: translate(-60%, -60%);
  height: 350px;
  width: auto;
  max-height: 500px;
  padding: 0px;

  .modal-content {
    border-radius: 5px !important;
  }

  .modal-body {
    width: 500px !important;
    height: 302px !important;
    padding: 0px !important;
    margin: 0px !important;
    margin-left: -1px !important; //fix the modal body code mirror margin

    border-top-left-radius: 0;
    border-top-right-radius: 0;
    border-bottom-left-radius: 5px;
    border-bottom-right-radius: 5px;
    border-bottom: 0.75px solid;
    border-left: 0.75px solid;
    border-right: 0.75px solid;

    @include theme-border($light-theme: true);

    &.dark-mode-border {
      @include theme-border($light-theme: false);
    }
  }
  .modal-dialog {
    margin-top: 4%;
  }

  .modal-header {
    padding: 0;
    font-size: 14px;
  }

  .editor-container {
    padding: 0px;
    .CodeMirror {
      border-radius: 0;
      margin: 0;
      width: 100% !important;
    }
  }

  .query-hinter {
    .CodeMirror-line {
      margin-left: 2rem !important;
    }

    .CodeMirror-cursors .CodeMirror-cursor {
      margin-left: 2rem !important;
    }
  }
}

.preview-block-portal {
  .bg-light {
    border-radius: 0 0 5px 5px;
    outline: 0.75px solid $light-green;
  }

  .bg-dark {
    margin-top: 1px;
    border-radius: 0 0 5px 5px;
    outline: 0.75px solid $light-green;
  }

  .dynamic-variable-preview {
    padding: 4px !important;
  }
}

.portal-header {
  display: flex;
  align-items: center;
  padding: 0.5rem 0.75rem;
  color: #656d77;
  background-color: #ffffffd9;
  background-clip: padding-box;
  border-top-left-radius: 5px !important;
  border-top-right-radius: 5px !important;
  width: 498px !important;
  outline: 0.75px solid;

  @include theme-border($light-theme: true, $outline: true);

  &.dark-mode-border {
    @include theme-border($light-theme: false, $outline: true);
  }
}
.tabs-inspector {
  .nav-item {
    width: 50%;
  }

  .nav-item:hover {
    border: 1px solid transparent;
  }

  .nav-item:not(.active) {
    border-bottom: 1px solid #e7eaef;
  }

  .nav-link.active {
    border: 1px solid transparent;
    border-bottom: 1px solid $primary;
    background: white;
  }
}

.close-icon {
  position: absolute;
  top: 0;
  right: 0;
  width: 20%;
  height: 22;
  border-bottom: 1px solid #e7eaef;
  display: flex;
  align-items: center;

  .svg-wrapper {
    width: 100%;
    height: 70%;
    display: flex;
    align-items: center;
    justify-content: center;
    border-left: 1px solid #e7eaef;
    margin-left: 20px;

    .close-svg {
      cursor: pointer;
    }
  }
}

.tabs-inspector.nav-tabs {
  border: 0;
  width: 80%;
}

.bg-primary-lt {
  color: #fff !important;
  background: #6383db !important;
}

.tabbed-navbar .nav-item.active:after {
  margin-bottom: -0.25rem;
}

.app-name {
  width: 325px;
  left: 150px;
  position: absolute;
}

.app-name:hover {
  background: $bg-light;
  &.dark {
    @extend .bg-dark;
  }
}

.nav-auto-save {
  width: 325px;
  left: 485px;
  position: absolute;
  color: #36af8b;
}

.layout-buttons {
  position: absolute;
  left: 50%;
}

.app-version-menu {
  position: absolute;
  right: 220px;
  padding: 4px 8px;
  min-width: 100px;
  max-width: 300px;
}

.app-version-menu-sm {
  height: 30px;
  display: inline-block;
  font-size: 12px;
}

.app-version-menu .dropdown-menu {
  left: -90px;
  width: 283px;
}

.app-version-menu .released {
  color: #36af8b;
}

.app-version-menu .released-subtext {
  font-size: 12px;
  color: #36af8b;
  padding: 0;
}

.app-version-menu .create-link {
  margin: auto;
  width: 50%;
  padding-left: 10px;
}

.canvas-background-holder {
  display: flex;
  justify-content: space-between;
  min-width: 120px;
  margin: auto;
  padding: 10px;
}

.canvas-background-picker {
  position: fixed;
}

/**
 * Timer Widget
 */
.timer-wrapper {
  padding: 10px;
  .counter-container {
    font-size: 3em;
    padding-bottom: 5px;
    text-align: center;
  }
}

/**
 * Search Box
 */
.search-box-wrapper {
  input {
    width: 200px;
    border-radius: 5px !important;
  }
  .input-icon .input-icon-addon {
    display: flex;
  }
  .input-icon .input-icon-addon.end {
    pointer-events: auto;
    div {
      background-color: #a6b6cc;
      border-radius: 12px;
      color: #ffffff;
      padding: 1px;
      cursor: pointer;
      svg {
        height: 14px;
        width: 14px;
      }
    }
  }
}

.searchbox-wrapper {
  margin-top: 0!important;
  input {
    border-radius: $border-radius!important;
  }
}


.fixedHeader {
  table thead {
    position: -webkit-sticky; // this is for all Safari (Desktop & iOS), not for Chrome
    position: sticky;
    top: 0;
    border-top: 0;
    z-index: 1; // any positive value, layer order is global
  }
}

/**
 * Folder List
 */
.folder-list {
  color: #292d37;
  .list-group-transparent .list-group-item.active {
    color: $primary;
    background-color: #edf1ff;
    .folder-ico {
      filter: invert(29%) sepia(84%) saturate(4047%) hue-rotate(215deg)
        brightness(98%) contrast(111%);
    }
  }
  .list-group-item {
    padding: 0.5rem 0.75rem;
    overflow: hidden;
  }
  .list-group-item.all-apps-link {
    font-weight: 500;
  }
  .folder-info {
    color: #8991a0;
    font-size: 0.75rem;
    display: contents;
  }
  .folder-create-btn {
    color: #0565ff;
    cursor: pointer;
  }
}

/**
 * Home page modal
 */
.modal-content.home-modal-component {
  border-radius: 8px;
  overflow: hidden;
  background-color: #fefeff;
  color: #000000;
  .modal-header {
    border-bottom: 0px;
  }
  .modal-title {
    font-size: 1.1rem;
  }
  .btn-close {
    width: 3.5rem;
    height: 2.5rem;
  }
  .modal-body {
    padding-top: 0px;
  }
  input {
    border-radius: 5px !important;
  }
  .modal-main {
    padding-bottom: 5rem;
  }
  .modal-footer-btn {
    justify-content: end;
    button {
      margin-left: 16px;
    }
  }
}

.radio-img {
  input {
    display: none;
  }

  .action-icon {
    width: 28px;
    height: 28px;
    background-position: center center;
    border-radius: 4px;
    display: flex;
    align-items: center;
    justify-content: center;
  }

  .action-icon {
    cursor: pointer;
    border: 1px solid $light-gray;
  }

  .action-icon:hover {
    background-color: #d2ddec;
  }

  input:checked + .action-icon {
    border-color: $primary;
    background-color: #7a95fb;
  }

  .tooltiptext {
    visibility: hidden;
    font-size: 12px;
    background-color: $black;
    color: $white;
    text-align: center;
    padding: 5px 10px;
    position: absolute;
    border-radius: 15px;
    margin-top: 2px;
    z-index: 1;
    margin-left: -10px;
  }

  .tooltiptext::after {
    content: "";
    position: absolute;
    bottom: 100%;
    left: 50%;
    margin-left: -5px;
    border-width: 5px;
    border-style: solid;
    border-color: transparent transparent black transparent;
  }

  .action-icon:hover + .tooltiptext {
    visibility: visible;
  }

  input:checked + .action-icon:hover {
    background-color: #3650af;
  }
}

.icon-change-modal {
  ul {
    list-style-type: none;

    li {
      float: left;
      border: 2px solid #8991a0;
      border-radius: 1.75px;
      cursor: pointer;

      img {
        width: 22px;
        height: 22px;
        filter: invert(59%) sepia(27%) saturate(160%) hue-rotate(181deg)
          brightness(91%) contrast(95%);
      }
    }

    li.selected {
      border: 2px solid #0565ff;

      img {
        filter: invert(27%) sepia(84%) saturate(5230%) hue-rotate(212deg)
          brightness(102%) contrast(100%);
      }
    }
  }
}
/**
 * Spinner Widget
 */
.spinner-container {
  display: flex;
  justify-content: center;
  align-items: center;
}

.animation-fade {
  animation-name: fade;
  animation-duration: 0.3s;
  animation-timing-function: linear;
}

@keyframes fade {
  0% {
    opacity: 0;
  }
  100% {
    opacity: 1;
  }
}

/**
 * Query panel
 */
.query-btn {
  cursor: pointer;
  height: 24px;
  width: 24px;
  padding: 0;
}

.query-btn.dark {
  filter: brightness(0) invert(1);
}

.button-family-secondary {
  @include button-outline($light-theme: true);
  height: 32px;
  width: 112px;
}

.button-family-secondary.dark {
  @include button-outline($light-theme: false);
}

.rest-methods-options {  
  .select-search, .select-search-dark, .select-search__value input, .select-search-dark__value input {
    width: 90px !important;
    height: 32px !important;
    border-radius: $border-radius !important;
  }
}

.query-pane-restapi-tabs.dark {
  background: $bg-dark!important;
  border-color: $border-grey-dark !important;

  .list-group-item {
    color: $disabled !important;
    &:hover {
      background-color: #262b33 !important;
    }
  }
  .list-group-item.active {
    color: $white !important;
  }
}
.query-pane-restapi-tabs {
  background: #F7F9FC;
  border: 1px solid #D2DDEC;
  box-sizing: border-box;
  border-radius: 4px;
  margin: 0px;
  height: fit-content; 
  min-height: 160px;
  width: 100%;
  .row {
    height: inherit;

    .keys {
      border-right: 1px solid #D2DDEC!important;
      min-height: 90px;
    }

    .keys.dark {
      border-color: $border-grey-dark !important; 
    }
    .rest-api-tab-content {
      margin-top: 1rem;
      min-height: 160px;

      .rest-api-tabpanes {
        display: none;
      }

      .rest-api-tabpanes.active {
        display: block;
      }
    }
  }
}


.query-pane-rest-api-keys-list-group {
  margin-top: 1.25rem;
  .list-group-item {
    border: none!important;
    cursor: pointer;
    margin-bottom: 11px;
    font-weight: 600;
    font-size: 12px;
    line-height: 17px;
    padding: 3px!important;
    height: 22px;
    width: 72px;
    
    span {
      display: flex;
      justify-content: left;
      margin-left: 7px;
    }

    &:hover {
      border-radius: 4px!important;
      background-color: $bg-light;
    }
  }

  .list-group-item.active {
    border-radius: 4px!important;
    background-color: $primary!important;
    z-index: inherit!important;
  }
}

// ** Query Panel: REST API Tabs **
.group-header {
  background: #D2DDEC;
  border-radius: 4px;
  height: 28px!important;
  span {
    display: flex;
    justify-content: left;
    align-items: center;
  }
}



// **Alert component**
.alert-component {
  border: 1px solid rgba(101, 109, 119, 0.16)!important;
  background: #F5F7F9;

  a {
    color: $primary;
  }
}

.alert-component.dark {
  border: none!important;
  background-color: #333C48!important;

  span {
    filter: brightness(0) invert(1);
  }
}

.codehinter-plugins.code-hinter {
  @extend .codehinter-default-input;

  .popup-btn {
    margin-top: 0.65rem!important;
  }
  .CodeMirror pre.CodeMirror-line {
    height: 36px!important;
    margin-bottom: 6px!important;
  }
  .CodeMirror-placeholder {
    height: 36px!important;
    position: absolute!important;
    margin-top: 0px!important;
  }
  .CodeMirror-cursor {
    height: inherit!important;
  }
  .CodeMirror-lines {
    margin-top: 6px!important;
    height: 36px!important;
  }
}

/**
 * *Stripe Query Select-search
 */

.stripe-operation-options .select-search__row .col-md-8 {
   margin-left: 45px!important;
}

.field-width-268 {
  width: 268px!important;

  input {
    border-radius: $border-radius!important;
  }
}

//*button loading with spinner with primary color*//
.button-loading {
  position: relative;
  color: transparent !important;
  text-shadow: none !important;
  pointer-events: none;

  &:after {
    content: '';
    display: inline-block;
    vertical-align: text-bottom;
    border: 1.5px solid currentColor;
    border-right-color: transparent;
    border-radius: 50%;
    color: $primary;
    position: absolute;
    width: 12px;
    height: 12px;
    // left: calc(50% - .5rem);
    // top: calc(50% - .5rem);
    animation: spinner-border .75s linear infinite;
  }
}


.query-icon.dark {
  filter: brightness(0) invert(1);
}

//Rest-API Tab Panes
.tab-pane-body {
  margin-left: -2.5%!important;
}

//CodeMirror padding
.CodeMirror pre.CodeMirror-line, .CodeMirror pre.CodeMirror-line-like {
  padding: 0 8px !important;
}
// comment styles ::override
.editor-sidebar {
  .nav-tabs {
    border-bottom: none !important;
  }
  .nav-tabs .nav-link.active {
    background-color: transparent !important;
  }
}
.comment-card-wrapper{
  border-top: 0.5px solid #E1E1E1!important;
  margin-top: -1px !important;
}<|MERGE_RESOLUTION|>--- conflicted
+++ resolved
@@ -134,14 +134,11 @@
   }
 
   .query-manager {
-<<<<<<< HEAD
     user-select: none;
 
-=======
     // .row {
     //   width: 605px;
     // }
->>>>>>> 3a62ac98
     .btn {
       height: 31px;
     }
