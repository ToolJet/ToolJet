--- conflicted
+++ resolved
@@ -10880,7 +10880,7 @@
 }
 
 .permission-body {
-  
+
   .form-check {
     margin-bottom: 0px !important;
   }
@@ -16047,7 +16047,7 @@
 }
 
 .jet-listview {
-  &:hover {      
+  &:hover {
     &::-webkit-scrollbar-thumb {
       background-color: #6a727c4d !important;
     }
@@ -18947,7 +18947,6 @@
   }
 }
 
-<<<<<<< HEAD
 .base-medium {
   font-family: "IBM Plex Sans";
   font-size: 12px;
@@ -18979,7 +18978,7 @@
   font-weight: 500;
   line-height: 20px;
 }
-=======
+
 .codehinter-popup {
   .single-line-codehinter-input {
     .cm-editor {
@@ -18988,7 +18987,6 @@
   }
 }
 
->>>>>>> a0f2115c
 .missing-groups-modal {
   .modal-body {
     padding: 16px;
