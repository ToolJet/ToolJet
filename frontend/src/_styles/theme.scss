--- conflicted
+++ resolved
@@ -2109,10 +2109,9 @@
  line-height: 12px;
 }
 
-<<<<<<< HEAD
 .validation-without-icon { 
   background-image: none!important;
-=======
+}
 .dropdown-widget, .multiselect-widget {
   .select-search__input {
     padding: 0.2375rem 0.75rem;
@@ -2125,5 +2124,4 @@
       height: 30px;
     }
   }
->>>>>>> 9a0a0fe3
 }