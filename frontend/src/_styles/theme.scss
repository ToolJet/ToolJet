@import "./tabler.scss";
@import "./colors.scss";
@import "./z-index.scss";
@import "./mixins.scss";

// variables
$border-radius: 4px;

body {
  font-family: "Roboto", sans-serif;
}

input,
button {
  border-radius: 4px;
}

.btn:hover {
  border-color: $primary;
}

.btn-sm {
  padding: 4px 8px;
}

.padding-0 {
  padding: 0;
}

.font-500 {
  font-weight: 500;
}

.text-right {
  text-align: right;
}

.navbar {
  max-height: 48px;
  min-height: auto;

  .nav-item.active:after {
    bottom: 0 !important;
  }
}

.auth-main {
  height: 1000px;
  padding-top: calc(0.25 * 100vh);
  overflow: hidden;

  svg,
  img {
    height: 50px;
    width: 50px;
  }

  svg {
    color: #000000;
  }

  .col-4 {
    z-index: 1;
  }

  .horizontal-line {
    width: 100%;
    position: relative;
    border: 1px solid #b1b1b1;
    top: 25px;
    margin: 0px auto;
    z-index: 0;
  }
  .sso-ico {
    div {
      background-color: #ffffff;
    }
  }
}

.emoji-mart-scroll {
  border-bottom: 0;
  margin-bottom: 6px;
}

.emoji-mart-scroll + .emoji-mart-bar {
  display: none;
}

.accordion-item,
.accordion-button {
  background-color: inherit;
}

.accordion-button {
  font-weight: 400 !important;
  box-shadow: none !important;
}

.accordion-button:not(.collapsed) {
  padding-bottom: 0 !important;
}

.accordion-body {
  .form-label {
    font-weight: 400;
    font-size: 12px;
    color: #61656c;
  }
  .style-fx {
    margin-top: 3px !important;
  }
}
.editor {
  .header-container {
    max-width: 100%;
    padding: 0 10px;
  }

  .resizer-active {
    border: solid 1px $primary !important;

    .top-right,
    .top-left,
    .bottom-right,
    .bottom-left {
      background: white;
      border-radius: 10px;
      border: solid 1px $primary;
    }
  }

  .resizer-selected {
    outline-width: thin;
    outline-style: solid;
    outline-color: #ffda7e;
  }

  // query data source card style start

  .query-datasource-card-container,
  .header-query-datasource-card-container {
    display: flex;
    flex-direction: row;
    gap: 10px;
    flex-wrap: wrap;
  }
  .header-query-datasource-card-container {
    margin-top: -10px;
  }

  .header-query-datasource-card {
    position: relative;
    display: flex;
    min-width: 0;
    word-wrap: break-word;
    background-color: rgba(66, 153, 225, 0.1) !important;
    background-clip: border-box;
    border-radius: 4px;
    height: 32px;
    width: 140px;
    padding: 6px;
    align-items: center;
    text-transform: capitalize;
    font-weight: 400 !important;
    background-color: #4299e11a;
    p {
      margin: 0 8px 0 12px;
    }
  }
  .query-datasource-card {
    position: relative;
    display: flex;
    min-width: 0;
    word-wrap: break-word;
    background-color: #fff;
    background-clip: border-box;
    border: 1px solid rgba(101, 109, 119, 0.16);
    border-radius: 4px;
    height: 46px;
    width: 200px;
    padding: 10px;
    align-items: center;
    cursor: pointer;

    p {
      margin: 0 8px 0 15px;
    }
  }
  // end :: data source card style

  .header-query-datasource-name {
    font-size: 0.8rem !important;
    padding-top: 0px !important;
  }
  .datasource-heading {
    display: flex;
    height: 40px !important;
    gap: 10px;
    align-items: center;
    p {
      font-size: 1.4rem;
      padding-top: 0px;
      cursor: pointer;
    }
  }
  .query-manager {
    user-select: none;

    // .row {
    //   width: 605px;
    // }
    .btn {
      height: 31px;
    }

    .header {
      --tblr-gutter-x: 0rem;
      position: sticky;
      top: 0;
    }

    .nav-header {
      color: #3e525b;
      .nav-tabs {
        border-bottom: 0;
      }
    }

    .query-details {
      margin-top: 25px;
    }

    .query-name-field input {
      max-width: 180px;
      font-weight: 600;
    }
  }
  .left-sidebar {
    scrollbar-width: none;
  }

  .left-sidebar::-webkit-scrollbar {
    width: 0;
    background: transparent;
  }
  .left-sidebar-layout {
    display: flex;
    justify-content: center;
    flex-direction: column;
    font-size: 11px;
    padding: 16px;
    align-items: center;
    letter-spacing: 0.2px;
    p {
      margin-bottom: 0px;
      margin-top: 8px;
    }
  }
  .left-sidebar {
    height: 100%;
    width: 76px;
    position: fixed;
    z-index: 2;
    left: 0;
    overflow-x: hidden;
    flex: 1 1 auto;
    background-color: #fff;
    background-clip: border-box;
    border: solid rgba(0, 0, 0, 0.125);
    border-width: 0px 1px 3px 0px;
    margin-top: 0px;

    .accordion-item {
      border: solid rgba(101, 109, 119, 0.16);
      border-width: 1px 0px 1px 0px;
    }

    .datasources-container {
      height: 50%;
      overflow-y: scroll;

      tr {
        border-color: #f1f1f1;
      }
    }

    .variables-container {
      height: 50%;
      overflow-y: scroll;
    }

    .variables-container::-webkit-scrollbar-thumb,
    .datasources-container::-webkit-scrollbar-thumb {
      background: transparent;
      height: 0;
      width: 0;
    }

    .variables-container::-webkit-scrollbar,
    .datasources-container::-webkit-scrollbar {
      width: 0;
      background: transparent;
      height: 0;
    }

    .variables-container,
    .datasources-container {
      scrollbar-width: none;
    }

    .datasources-container {
      bottom: 0;
      height: 500px;
      border: solid rgba(101, 109, 119, 0.16);
      border-width: 1px 0px 1px 0px;

      .datasources-header {
        border: solid rgba(0, 0, 0, 0.125);
        border-width: 0px 0px 1px 0px;
      }
    }
  }

  .editor-sidebar {
    height: 100%;
    position: fixed;
    z-index: 1;
    right: 0;
    overflow-x: hidden;
    width: 300px;
    flex: 1 1 auto;
    top: 45px;

    background-color: #fff;
    background-clip: border-box;
    border: solid rgba(0, 0, 0, 0.125);
    border-width: 0px 0px 0px 1px;

    .nav-tabs .nav-link {
      color: #3e525b;
      border-top-left-radius: 0px;
      border-top-right-radius: 0px;
    }

    .inspector {
      .inspector-add-button {
        background: inherit;
      }

      .inspector-add-button:hover {
        color: $primary;
        background: #eef3f9;
        border-radius: 4px;
      }

      .form-control-plaintext {
        padding: 0;
      }
      .header {
        padding-left: 20px;
        padding-right: 20px;
        border: solid rgba(0, 0, 0, 0.125);
        border-width: 0px 0px 1px 0px;
        height: 40px;

        .component-name {
          font-weight: 500;
        }

        .component-action-button {
          top: 8px;
          right: 10px;
          position: absolute;
        }
      }

      .properties-container {
        .field {
          .form-label {
            font-size: 12px;
          }

          .text-field {
            height: 30px;
            font-size: 12px;
          }

          .form-select {
            height: 30px;
            font-size: 12px;
          }

          .select-search__input {
            padding: 0.2375rem 0.75rem;
            font-size: 0.825rem;
          }
        }
      }
    }

    .components-container::-webkit-scrollbar {
      width: 0;
      height: 0;
      background: transparent;
    }

    .components-container::-webkit-scrollbar-thumb {
      background: transparent;
    }

    .components-container {
      scrollbar-width: none;
    }

    .components-container {
      height: 100%;
      overflow: auto;
      overflow-x: hidden;
      padding-bottom: 20%;

      .component-image-holder {
        border-radius: 0;
        transition: all 0.3s cubic-bezier(0.25, 0.8, 0.25, 1);
        border: 1px solid #d2ddec;
        box-sizing: border-box;
        border-radius: 4px;

        img {
          margin: 0 auto;
        }

        &:hover {
          background: rgba(66, 153, 225, 0.1);
        }
      }

      .component-title {
        display: block;
        margin-top: 10px;
        color: #3e525b;
        font-size: 10px;
        max-width: 100%;
        text-align: center;
        word-wrap: break-word;
      }

      .component-description {
        color: grey;
        font-size: 0.7rem;
      }
    }
  }

  .main {
    margin-left: 3%;
    width: 82%;
    top: 0;

    .canvas-container::-webkit-scrollbar {
      width: 0;
      background: transparent;
      height: 0;
    }

    .canvas-container {
      scrollbar-width: none;
    }

    .canvas-container::-webkit-scrollbar {
      width: 0;
      background: transparent;
    }

    .canvas-container {
      height: 100%;
      top: 45px;
      position: fixed;
      right: 300px;
      left: 76px;
      overflow-y: auto;
      overflow-x: scroll;
      -webkit-box-pack: center;
      justify-content: center;
      -webkit-box-align: center;
      align-items: center;

      .real-canvas {
        outline: 1px dotted transparent;
      }

      .show-grid {
        outline: 1px dotted #4d72da;
        background-image: linear-gradient(
            to right,
            rgba(194, 191, 191, 0.2) 1px,
            transparent 1px
          ),
          linear-gradient(
            to bottom,
            rgba(194, 191, 191, 0.2) 1px,
            transparent 1px
          );
      }

      .canvas-area {
        min-height: 2400px;
        background: #edeff5;
        margin: 0px auto;

        .resizer {
          border: solid 1px transparent;
        }
      }
    }

    .query-pane {
      scrollbar-width: none;
    }

    .query-pane::-webkit-scrollbar {
      width: 0;
      background: transparent;
    }
    .query-pane {
      z-index: 1;
      height: 350px;
      position: fixed;
      left: 76px; //sidebar is 76px
      right: 300px;
      bottom: 0;
      overflow-x: hidden;
      flex: 1 1 auto;

      background-color: #fff;
      background-clip: border-box;
      border: solid rgba(0, 0, 0, 0.125);
      border-width: 1px 0px 0px 0px;

      .create-save-button-dropdown-toggle {
        background-color: #4a6ce8;
      }

      .create-save-button-dropdown-toggle:hover {
        background-color: #4066f0;
      }

      .table-responsive {
        scrollbar-width: none;
      }

      .table-responsive::-webkit-scrollbar {
        width: 0;
        background: transparent;
      }

      .query-row {
        cursor: pointer;
        border-radius: $border-radius;
        --tblr-gutter-x: 0rem;
        &:hover {
          background: #edf1ff !important;
        }
        .query-copy-button {
          display: none;
        }
        .query-name {
          white-space: nowrap;
          overflow: hidden;
          text-overflow: ellipsis;
          width: 100%;
        }
      }

      .query-row-selected {
        background: #d2ddec !important;
        &:hover {
          background: #edf1ff !important;
        }
      }
      .query-row-selected.dark {
        background: #2b3546 !important;
      }
      .query-row.dark:hover {
        background: #404d66 !important;
      }

      .query-row:hover {
        .query-copy-button {
          display: inline-block;
        }
      }

      .main-row {
        height: 100%;
        --tblr-gutter-x: 0rem;
      }

      .query-definition-pane-wrapper {
        width: 72%;
        overflow-x: hidden;
        overflow-y: scroll;
        height: 100%;
        scrollbar-width: none; /* Firefox */
        -ms-overflow-style: none; /* Internet Explorer 10+ */

        &::-webkit-scrollbar {
          /* WebKit */
          width: 0;
          height: 0;
        }

        &::-webkit-scrollbar-thumb {
          background: transparent;
        }
      }

      .query-definition-pane {
        .header {
          border: solid rgba(0, 0, 0, 0.125);
          border-width: 0px 0px 1px 0px;
          background: white;
          z-index: 3;
          min-height: 41px;
        }

        .preview-header {
          border: solid rgba(0, 0, 0, 0.125);
          border-width: 0px 0px 1px 0px;
        }
      }

      .data-pane {
        width: 28%;
        border: solid rgba(0, 0, 0, 0.125);
        border-width: 0px 1px 0px 0px;
        overflow-x: hidden;
        overflow-y: scroll;
        height: 100%;
        min-height: 41px;
        scrollbar-width: none; /* Firefox */
        -ms-overflow-style: none; /* Internet Explorer 10+ */
        user-select: none;

        &::-webkit-scrollbar {
          /* WebKit */
          width: 0;
          height: 0;
        }

        &::-webkit-scrollbar-thumb {
          background: transparent;
        }

        .queries-container {
          width: 100%;
          .queries-header {
            border: solid rgba(0, 0, 0, 0.125);
            border-width: 0px 0px 1px 0px;
            height: 41px;
            padding-top: 1px;
            --tblr-gutter-x: 0rem;
          }

          .query-list::-webkit-scrollbar {
            width: 0;
            background: transparent;
          }

          tr {
            border-color: #f1f1f1;
          }
        }

        .header {
          height: 40px;
          text-align: center;
        }
      }
    }
  }

  @media screen and (max-height: 450px) {
    .sidebar {
      padding-top: 15px;
    }
    .sidebar a {
      font-size: 18px;
    }
  }
}

.viewer {
  .header-container {
    max-width: 100%;
  }

  .main {
    padding: 0px 10px;

    .canvas-container {
      scrollbar-width: none;
      width: 100%;
      // margin-left: 10%;
    }

    .canvas-container::-webkit-scrollbar {
      width: 0;
      background: transparent;
    }

    .canvas-container {
      height: 100%;
      position: fixed;
      left: 0;
      overflow-y: auto;
      overflow-x: auto;
      -webkit-box-pack: center;
      justify-content: center;
      -webkit-box-align: center;
      align-items: center;

      .canvas-area {
        width: 1280px;
        min-height: 2400px;
        background: #edeff5;
        margin: 0px auto;
        background-size: 80px 80px;
        background-repeat: repeat;
      }
    }
  }
}

.modal-header {
  padding: 0 1.5rem 0 1.5rem;
}

.page-body,
.homepage-body {
  height: 90.6vh;

  .list-group.list-group-transparent.dark .all-apps-link,
  .list-group-item-action.dark.active {
    background-color: $dark-background !important;
  }
}
.homepage-dropdown-style {
  min-width: 11rem;
  display: block;
  align-items: center;
  margin: 0;
  line-height: 1.4285714;
  width: 100%;
  padding: 0.5rem 0.75rem;
  font-weight: 400;
  white-space: nowrap;
  border: 0;
  cursor: pointer;
}
.homepage-dropdown-style:hover {
  background: rgba(101, 109, 119, 0.06);
}
.card-skeleton-container {
  border: 0.5px solid #b4bbc6;
  padding: 1rem;
  border-radius: 8px;
  height: 180px;
}

.app-icon-skeleton {
  background-color: #91a4f6;
  border-radius: 4px;
  margin-bottom: 20px;
  height: 40px;
  width: 40px;
}

.folder-icon-skeleton {
  display: inline-block;
  background-color: #858896;
  border-radius: 4px;
  height: 14px;
  width: 14px;
}

.folders-skeleton {
  padding: 9px 12px;
  height: 34px;
  margin-bottom: 4px;
}

.card-skeleton-button {
  height: 20px;
  width: 60px;
  background: #91a4f6;
  margin-top: 1rem;
  border-radius: 4px;
}
@media (min-height: 641px) and (max-height: 899px) {
  .homepage-pagination {
    position: fixed;
    bottom: 2rem;
    width: 63%;
  }
}
@media (max-height: 640px) {
  .homepage-pagination {
    position: fixed;
    bottom: 2rem;
    width: 71%;
  }
}
.homepage-body {
  overflow-y: hidden;
  a {
    color: inherit;
  }

  a:hover {
    color: inherit;
    text-decoration: none;
  }

  button.create-new-app-button {
    background-color: #4d72fa;
  }

  .app-list {
    .app-card {
      height: 180px;
      max-height: 180px;
      border: 0.5px solid #b4bbc6;
      box-sizing: border-box;
      border-radius: 8px;
      overflow: hidden;

      .app-creation-time {
        font-size: 0.625rem;
        line-height: 12px;
        color: #61656f;
      }

      .app-creator {
        font-weight: 500;
        font-size: 0.625rem;
        line-height: 12px;
        color: #292d37;
        white-space: nowrap;
        overflow: hidden;
        text-overflow: ellipsis;
      }

      .app-icon-main {
        background-color: $primary;
        border-radius: 4px;

        .app-icon {
          img {
            height: 24px;
            width: 24px;
            filter: invert(100%) sepia(0%) saturate(0%) hue-rotate(17deg)
              brightness(104%) contrast(104%);
            vertical-align: middle;
          }
        }
      }

      .app-title {
        line-height: 20px;
        font-size: 1rem;
        font-weight: 400;
        color: #000000;
        overflow: hidden;
        max-height: 40px;
        text-overflow: ellipsis;
        display: -webkit-box;
        -webkit-line-clamp: 2; /* number of lines to show */
        line-clamp: 2;
        -webkit-box-orient: vertical;
      }

      button {
        font-size: 0.6rem;
        width: 100%;
      }

      .menu-ico {
        cursor: pointer;
        padding: 3px;
        border-radius: 13px;
        &__open {
          background-color: #d2ddec;
        }
        img {
          padding: 0px;
          height: 14px;
          width: 14px;
          vertical-align: unset;
        }
      }
      .menu-ico:hover {
        background-color: #d2ddec;
      }
    }

    .app-card.highlight {
      background-color: #f8f8f8;
      box-shadow: 0px 4px 4px rgba(0, 0, 0, 0.25);
      border: 0.5px solid $primary;

      button.edit-button {
        background: #ffffff;
        border: 1px solid #4d72fa;
        box-sizing: border-box;
        border-radius: 4px;
        color: #4d72fa;
      }

      button.launch-button {
        background: #4d72fa;
        border: 1px solid #4d72fa;
        box-sizing: border-box;
        border-radius: 4px;
        color: #ffffff;
      }

      .app-title {
        height: 20px;
        -webkit-line-clamp: 1; /* number of lines to show */
        line-clamp: 1;
      }
    }
  }
}

.template-library-modal {
  font-weight: 500;

  .modal-dialog {
    max-width: 90%;
    height: 80%;

    .modal-content {
      height: 100%;
      padding: 0;

      .modal-body {
        height: 100%;
        padding: 0 10px;

        .container-fluid {
          height: 100%;
          padding: 0;

          .row {
            height: 100%;
          }
        }
      }
    }

    .modal-body,
    .modal-footer {
      background-color: #ffffff;
    }
  }

  .template-categories {
    .list-group-item {
      border: 0;
      // padding-bottom: 3px;
    }

    .list-group-item.active {
      background-color: #edf1ff;
      color: #4d72fa;
      font-weight: 600;
    }
  }

  .template-app-list {
    .list-group-item {
      border: 0;
      // padding-bottom: 3px;
    }

    .list-group-item.active {
      background-color: #edf1ff;
      color: black;
    }
  }

  .template-display {
    display: flex;
    flex-direction: row;
    align-items: center;
    height: 100%;

    h3.title {
      font-weight: 600;
      line-height: 17px;
    }

    p.description {
      font-weight: 500;
      font-size: 13px;
      line-height: 15px;
      letter-spacing: -0.1px;
      color: #8092ab;
    }

    img.template-image {
      height: 75%;
      width: 85%;
      border: 0;
      padding: 0;
      object-fit: contain;
    }

    .template-spinner {
      width: 3rem;
      height: 3rem;
      margin: auto;
      position: absolute;
      top: 0;
      bottom: 0;
      left: 0;
      right: 0;
    }

    .row {
      margin-bottom: 0;
    }
  }

  .template-list {
    padding-top: 16px;

    .template-search-box {
      input {
        border-radius: 5px !important;
      }
      .input-icon {
        display: flex;
      }
    }

    .input-icon {
      .search-icon {
        display: block;
        position: absolute;
        left: 0;
        margin-right: 0.5rem;
      }

      .clear-icon {
        cursor: pointer;
        display: block;
        position: absolute;
        right: 0;
        margin-right: 0.5rem;
      }
    }

    .list-group-item.active {
      color: $primary;
    }
  }
}

.template-library-modal.dark-mode {
  .template-modal-control-column,
  .template-list-column,
  .categories-column,
  .modal-header {
    border-color: #232e3c !important;
  }

  .modal-body,
  .modal-footer,
  .modal-header,
  .modal-content {
    color: white;
    background-color: #2b394a;
  }

  .template-categories {
    .list-group-item {
      color: white;
      border: 0;
      // padding-bottom: 3px;
    }

    .list-group-item:hover {
      background-color: #232e3c;
    }

    .list-group-item.active {
      background-color: #4d72fa;
      color: white;
      font-weight: 600;
    }
  }

  .template-app-list {
    .list-group-item {
      border: 0;
      color: white;
      // padding-bottom: 3px;
    }

    .list-group-item:hover {
      border: 0;
      // color: red;
      background-color: #232e3c;
      // padding-bottom: 3px;
    }

    .list-group-item.active {
      background-color: #4d72fa;
      color: white;
    }

    .no-results-item {
      background-color: #2b394a;
      color: white;
    }
  }

  .template-list {
    .template-search-box {
      input {
        background-color: #2b394a;
        border-color: #232e3c;
        color: white;
      }
    }
  }
}
.fx-container {
  position: relative;
}
.fx-common {
  position: absolute;
  top: -37.5px;
  right: 0px;
}

.fx-button {
  font-weight: 400;
  font-size: 13px;
  color: #61656c;
}

.fx-button:hover,
.fx-button.active {
  font-weight: 600;
  color: #4d72fa;
  cursor: pointer;
}
.fx-container-eventmanager{
  position: relative;
}
.fx-container-eventmanager  * .fx-outer-wrapper{
  position: absolute !important;
  top: 7px !important;
  right: -26px;
}
// targeting select component library class 

.component-action-select *.css-1nfapid-container
{
  width: 184px !important;
}

.fx-container-eventmanager  *.fx-common{
  top: 6px !important;
  right: -34px;
}
.fx-container-eventmanager-code
{
  padding-right: 15px !important;
}
.unselectable {
  -webkit-touch-callout: none;
  -webkit-user-select: none;
  -khtml-user-select: none;
  -moz-user-select: none;
  -ms-user-select: none;
  user-select: none;
}

.theme-dark {
  .accordion-button::after {
    background-image: url("data:image/svg+xml,%3Csvg id='SvgjsSvg1001' width='288' height='288' xmlns='http://www.w3.org/2000/svg' version='1.1' xmlns:xlink='http://www.w3.org/1999/xlink' xmlns:svgjs='http://svgjs.com/svgjs'%3E%3Cdefs id='SvgjsDefs1002'%3E%3C/defs%3E%3Cg id='SvgjsG1008' transform='matrix(1,0,0,1,0,0)'%3E%3Csvg xmlns='http://www.w3.org/2000/svg' fill='/fffff' viewBox='0 0 16 16' width='288' height='288'%3E%3Cpath fill-rule='evenodd' d='M1.646 4.646a.5.5 0 0 1 .708 0L8 10.293l5.646-5.647a.5.5 0 0 1 .708.708l-6 6a.5.5 0 0 1-.708 0l-6-6a.5.5 0 0 1 0-.708z' fill='%23ffffff' class='color000 svgShape'%3E%3C/path%3E%3C/svg%3E%3C/g%3E%3C/svg%3E");
  }

  .form-check-input:not(:checked) {
    background-image: url("data:image/svg+xml,%3csvg xmlns='http://www.w3.org/2000/svg' viewBox='-4 -4 8 8'%3e%3ccircle r='3' fill='%2390b5e2'/%3e%3c/svg%3e") !important;
  }

  .inspector {
    border: 1px solid $dark-background;
  }

  .user-avatar-nav-item {
    border-radius: 4px;
  }

  .homepage-body {
    .app-list {
      .app-card {
        .app-creation-time {
          color: #61656f;
        }

        .app-creator {
          color: #7c86a1;
        }
      }

      .app-card.highlight {
        background-color: #2c405c;

        button.edit-button {
          background: transparent;
          border: 1px solid #ffffff;
          color: #ffffff;
        }

        button.launch-button {
          background: #4d72fa;
          border: 1px solid #4d72fa;
          color: #ffffff;
        }
      }

      .app-title {
        line-height: 20px;
        font-size: 16px;
        font-weight: 400;
      }
    }
  }
  .layout-buttons {
    svg {
      filter: invert(89%) sepia(2%) saturate(127%) hue-rotate(175deg)
        brightness(99%) contrast(96%);
    }
  }
  .organization-list {
    margin-top: 5px;
    .btn {
      border: 0px;
    }
    .dropdown-toggle div {
      max-width: 200px;
      text-overflow: ellipsis;
      overflow: hidden;
    }
  }
}

.pagination {
  .page-item.active {
    a.page-link {
      background-color: #4d72fa;
    }
  }
}

.ds-delete-btn {
  border: none;
  background: none;
}

.datasource-picker,
.stripe-operation-options {
  .select-search,
  .select-search-dark,
  .select-search__value input,
  .select-search-dark input {
    width: 224px !important;
    height: 32px !important;
    border-radius: $border-radius !important;
  }
}

.openapi-operation-options {
  .select-search,
  .select-search-dark,
  .select-search__value input,
  .select-search-dark input {
    height: 32px !important;
    border-radius: $border-radius !important;
  }
}

.openapi-operations-desc {
  padding: 10px;
}

.select-search {
  width: 100%;
  position: relative;
  box-sizing: border-box;
}

.select-search *,
.select-search *::after,
.select-search *::before {
  box-sizing: inherit;
}

/**
 * Value wrapper
 */
.select-search__value {
  position: relative;
  z-index: 1;
}

.select-search__value::after {
  content: "";
  display: inline-block;
  position: absolute;
  top: calc(50% - 9px);
  right: 19px;
  width: 11px;
  height: 11px;
}

/**
 * Input
 */
.select-search__input {
  display: block;
  width: 100%;
  padding: 0.4375rem 0.75rem;
  font-size: 0.875rem;
  font-weight: 400;
  line-height: 1.4285714;
  color: #232e3c;
  background-color: #fff;
  background-clip: padding-box;
  border: 1px solid #dadcde;
  -webkit-appearance: none;
  -moz-appearance: none;
  appearance: none;
  // border-radius: 0;
  border-radius: $border-radius !important;
  transition: border-color 0.15s ease-in-out, box-shadow 0.15s ease-in-out;
}

.select-search__input::-webkit-search-decoration,
.select-search__input::-webkit-search-cancel-button,
.select-search__input::-webkit-search-results-button,
.select-search__input::-webkit-search-results-decoration {
  -webkit-appearance: none;
}

.select-search__input:not([readonly]):focus {
  cursor: initial;
}

/**
 * Options wrapper
 */
.select-search__select {
  background: #fff;
  box-shadow: 0 0.0625rem 0.125rem rgba(0, 0, 0, 0.15);
}

/**
 * Options
 */
.select-search__options {
  list-style: none;
}

/**
 * Option row
 */
.select-search__row:not(:first-child) {
  border-top: 1px solid #eee;
}

/**
 * Option
 */
.select-search__option,
.select-search__not-found {
  display: block;
  height: 36px;
  width: 100%;
  padding: 0 16px;
  background: #fff;
  border: none;
  outline: none;
  font-family: "Roboto", sans-serif;
  font-size: 14px;
  text-align: left;
  cursor: pointer;
}

.select-search--multiple .select-search__option {
  height: 48px;
}

.select-search__option.is-highlighted,
.select-search__option:not(.is-selected):hover {
  background: rgba(47, 204, 139, 0.1);
}

.select-search__option.is-highlighted.is-selected,
.select-search__option.is-selected:hover {
  background: #2eb378;
  color: #fff;
}

/**
 * Group
 */
.select-search__group-header {
  font-size: 10px;
  text-transform: uppercase;
  background: #eee;
  padding: 8px 16px;
}

/**
 * States
 */
.select-search.is-disabled {
  opacity: 0.5;
}

.select-search.is-loading .select-search__value::after {
  background-image: url("data:image/svg+xml,%3Csvg xmlns='http://www.w3.org/2000/svg' width='50' height='50' viewBox='0 0 50 50'%3E%3Cpath fill='%232F2D37' d='M25,5A20.14,20.14,0,0,1,45,22.88a2.51,2.51,0,0,0,2.49,2.26h0A2.52,2.52,0,0,0,50,22.33a25.14,25.14,0,0,0-50,0,2.52,2.52,0,0,0,2.5,2.81h0A2.51,2.51,0,0,0,5,22.88,20.14,20.14,0,0,1,25,5Z'%3E%3CanimateTransform attributeName='transform' type='rotate' from='0 25 25' to='360 25 25' dur='0.6s' repeatCount='indefinite'/%3E%3C/path%3E%3C/svg%3E");
  background-size: 11px;
}

.select-search:not(.is-disabled) .select-search__input {
  cursor: pointer;
}

/**
 * Modifiers
 */
.select-search--multiple {
  border-radius: 3px;
  overflow: hidden;
}

.select-search:not(.is-loading):not(.select-search--multiple)
  .select-search__value::after {
  transform: rotate(45deg);
  border-right: 1px solid #000;
  border-bottom: 1px solid #000;
  pointer-events: none;
}

.select-search--multiple .select-search__input {
  cursor: initial;
}

.select-search--multiple .select-search__input {
  border-radius: 3px 3px 0 0;
}

.select-search--multiple:not(.select-search--search) .select-search__input {
  cursor: default;
}

.select-search:not(.select-search--multiple) .select-search__input:hover {
  border-color: #2fcc8b;
}

.select-search:not(.select-search--multiple) .select-search__select {
  position: absolute;
  z-index: 2;
  right: 0;
  left: 0;
  border-radius: 3px;
  overflow: auto;
  max-height: 360px;
}

.select-search--multiple .select-search__select {
  position: relative;
  overflow: auto;
  max-height: 260px;
  border-top: 1px solid #eee;
  border-radius: 0 0 3px 3px;
}

.select-search__not-found {
  height: auto;
  padding: 16px;
  text-align: center;
  color: #888;
}

/**
* Select Search Dark Mode
*/
.select-search-dark {
  width: 100%;
  position: relative;
  box-sizing: border-box;
}

.select-search-dark *,
.select-search-dark *::after,
.select-search-dark *::before {
  box-sizing: inherit;
}

/**
 * Value wrapper
 */
.select-search-dark__value {
  position: relative;
  z-index: 1;
}

.select-search-dark__value::after {
  content: "";
  display: inline-block;
  position: absolute;
  top: calc(50% - 4px);
  right: 13px;
  width: 6px;
  height: 6px;
  filter: brightness(0) invert(1);
}

/**
 * Input
 */
.select-search-dark__input {
  display: block;
  width: 100%;
  padding: 0.4375rem 0.75rem;
  font-size: 0.875rem;
  font-weight: 400;
  line-height: 1.4285714;
  color: #fff;
  background-color: #2b3547;
  background-clip: padding-box;
  border: 1px solid #232e3c;
  -webkit-appearance: none;
  -moz-appearance: none;
  appearance: none;
  border-radius: 0;
  transition: border-color 0.15s ease-in-out, box-shadow 0.15s ease-in-out;
}

.select-search-dark__input::-webkit-search-decoration,
.select-search-dark__input::-webkit-search-cancel-button,
.select-search-dark__input::-webkit-search-results-button,
.select-search-dark__input::-webkit-search-results-decoration {
  -webkit-appearance: none;
}

.select-search-dark__input:not([readonly]):focus {
  cursor: initial;
}

/**
 * Options
 */
.select-search-dark__options {
  list-style: none;
  padding: 0;
}

/**
 * Option row
 */
.select-search-dark__row:not(:first-child) {
  border-top: none;
}

/**
 * Option
 */
.select-search-dark__option,
.select-search-dark__not-found {
  display: block;
  height: 36px;
  width: 100%;
  padding: 0 16px;
  background-color: $dark-background !important;
  color: #fff !important;
  border: none;
  outline: none;
  font-family: "Roboto", sans-serif;
  font-size: 14px;
  text-align: left;
  cursor: pointer;
  border-radius: 0;

  &:hover {
    background-color: #2b3546 !important;
  }
}

.select-search-dark--multiple .select-search-dark__option {
  height: 48px;
}

/**
 * Group
 */
.select-search-dark__group-header {
  font-size: 10px;
  text-transform: uppercase;
  background: #eee;
  padding: 8px 16px;
}

/**
 * States
 */
.select-search-dark.is-disabled {
  opacity: 0.5;
}

.select-search-dark.is-loading .select-search-dark__value::after {
  background-image: url("data:image/svg+xml,%3Csvg xmlns='http://www.w3.org/2000/svg' width='50' height='50' viewBox='0 0 50 50'%3E%3Cpath fill='%232F2D37' d='M25,5A20.14,20.14,0,0,1,45,22.88a2.51,2.51,0,0,0,2.49,2.26h0A2.52,2.52,0,0,0,50,22.33a25.14,25.14,0,0,0-50,0,2.52,2.52,0,0,0,2.5,2.81h0A2.51,2.51,0,0,0,5,22.88,20.14,20.14,0,0,1,25,5Z'%3E%3CanimateTransform attributeName='transform' type='rotate' from='0 25 25' to='360 25 25' dur='0.6s' repeatCount='indefinite'/%3E%3C/path%3E%3C/svg%3E");
  background-size: 11px;
}

.select-search-dark:not(.is-disabled) .select-search-dark__input {
  cursor: pointer;
}

/**
 * Modifiers
 */
.select-search-dark--multiple {
  border-radius: 3px;
  overflow: hidden;
}

.select-search-dark:not(.is-loading):not(.select-search-dark--multiple)
  .select-search-dark__value::after {
  transform: rotate(45deg);
  border-right: 1px solid #000;
  border-bottom: 1px solid #000;
  pointer-events: none;
}

.select-search-dark--multiple .select-search-dark__input {
  cursor: initial;
}

.select-search-dark--multiple .select-search-dark__input {
  border-radius: 3px 3px 0 0;
}

.select-search-dark--multiple:not(.select-search-dark--search)
  .select-search-dark__input {
  cursor: default;
}

.select-search-dark:not(.select-search-dark--multiple)
  .select-search-dark__input:hover {
  border-color: #fff;
}

.select-search-dark:not(.select-search-dark--multiple)
  .select-search-dark__select {
  position: absolute;
  z-index: 2;
  right: 0;
  left: 0;
  border-radius: 3px;
  overflow: auto;
  max-height: 360px;
}

.select-search-dark--multiple .select-search-dark__select {
  position: relative;
  overflow: auto;
  max-height: 260px;
  border-top: 1px solid #eee;
  border-radius: 0 0 3px 3px;
}

.select-search-dark__not-found {
  height: auto;
  padding: 16px;
  text-align: center;
  color: #888;
}

.jet-table-footer {
  .table-footer {
    width: 100%;
  }
}

.jet-data-table-header {
  max-height: 50px;
}

.jet-data-table {
  thead {
    z-index: 2;
  }

  .table-row:hover,
  .table-row:focus {
    background: rgba(lightBlue, 0.25);
  }

  .table-row.selected {
    --tblr-table-accent-bg: rgba(lightBlue, 0.25);
    background: rgba(lightBlue, 0.25);
    font-weight: 500;
  }

  td {
    min-height: 40px;
    overflow-x: initial;

    .text-container {
      padding: 0;
      margin: 0;
      border: 0;
      height: 100%;
      outline: none;
    }
  }

  td.spacious {
    min-height: 47px;
  }

  td.compact {
    min-height: 40px;
  }

  .has-dropdown,
  .has-multiselect,
  .has-text,
  .has-datepicker,
  .has-actions {
    padding: 0 5px;
  }

  .has-text,
  .has-actions {
    margin: 0;
  }
  .wrap-wrapper {
    white-space: normal !important;
    word-break: break-all;
  }
  .scroll-wrapper {
    overflow-x: auto;
  }
  .hide-wrapper {
    overflow-x: hidden !important;
  }
  td {
    .text-container:focus-visible,
    .text-container:focus,
    .text-container:focus-within,
    .text-container:hover {
      outline: none;
      height: 100%;
    }

    display: flex !important;

    .td-container {
      margin-top: auto;
      margin-bottom: auto;
    }
  }

  td {
    .text-container:focus {
      position: sticky;
      height: 120px;
      overflow-y: scroll;
      margin-top: -10px;
      padding: 10px;
      margin-left: -9px;
      background: white;
      box-shadow: rgba(15, 15, 15, 0/05) 0px 0px 0px 1px,
        rgba(15, 15, 15, 0.1) 0px 3px 6px, rgba(15, 15, 15, 0.2) 0px 9px 24px;
      white-space: initial;
    }

    .text-container:focus-visible,
    .text-container:focus,
    .text-container:focus-within,
    .text-container:hover {
      outline: none;
    }
  }

  td {
    .text-container::-webkit-scrollbar {
      background: transparent;
      height: 0;
      width: 0;
    }
  }

  td::-webkit-scrollbar {
    background: transparent;
    height: 0;
    width: 0;
  }
  td:hover::-webkit-scrollbar {
    height: 4px;
    width: 4px;
  }
  .th {
    white-space: normal;
  }

  th:after {
    content: " ";
    position: relative;
    height: 0;
    width: 0;
  }

  .sort-desc:after {
    border-left: 5px solid transparent;
    border-right: 5px solid transparent;
    border-top: 5px solid #767676;
    border-bottom: 5px solid transparent;
    left: 6px;
    top: 8px;
  }

  .sort-asc:after {
    border-left: 5px solid transparent;
    border-right: 5px solid transparent;
    border-top: 0px solid transparent;
    border-bottom: 5px solid #767676;
    left: 6px;
    bottom: 8px;
  }
}

.jet-data-table::-webkit-scrollbar {
  background: transparent;
}

.jet-data-table::-webkit-scrollbar-track {
  background: transparent;
}

.jet-data-table:hover {
  overflow-x: auto;
  overflow-y: auto;
}

.jet-data-table {
  overflow: hidden;
  .form-check {
    margin-bottom: 0;
  }

  .form-check-inline {
    margin-right: 0;
  }

  .table-row {
    cursor: pointer;
  }

  thead {
    position: sticky;
    top: 0px;
    display: inline-block;

    tr {
      border-top: none;
    }
  }
  tbody {
    display: inline-block;
  }
}

.btn-primary {
  --tblr-btn-color: 77, 114, 250;
  --tblr-btn-color-darker: 77, 94, 240;
  border-color: none;
}

.form-check-input:checked {
  background-color: $primary;
  border-color: rgba(101, 109, 119, 0.24);
}

.btn:focus,
.btn:active,
.form-check-input:focus,
.form-check-input:active,
.form-control:focus,
th:focus,
tr:focus {
  outline: none !important;
  box-shadow: none;
}

.show-password-field {
  width: fit-content;
  .form-check-input {
    cursor: pointer;
  }
  .show-password-label {
    cursor: pointer;
  }
}

// .jet-container {
//   // width: 100%;
// }

.select-search__option {
  color: rgb(90, 89, 89);
}

.select-search__option.is-selected {
  background: rgba(176, 176, 176, 0.07);
  color: #4d4d4d;
}

.select-search__option.is-highlighted.is-selected,
.select-search__option.is-selected:hover {
  background: rgba(66, 153, 225, 0.1);
  color: rgb(44, 43, 43);
}

.select-search__option.is-highlighted,
.select-search__option:hover {
  background: rgba(66, 153, 225, 0.1);
}

.select-search__options {
  margin-left: -33px;
}

.select-search__option.is-highlighted,
.select-search__option:not(.is-selected):hover {
  background: rgba(66, 153, 225, 0.1);
}

.select-search:not(.select-search--multiple) .select-search__input:hover {
  border-color: rgba(66, 153, 225, 0.1);
}

.DateInput_input {
  font-weight: 300;
  font-size: 14px;
  padding: 4px 7px 2px;
  padding: 4px 7px 2px;
  width: 100px !important;
  margin-left: 10px;
}

.jet-data-table {
  display: inline-block;
  height: 100%;

  thead {
    width: 100%;
  }

  .select-search:not(.is-loading):not(.select-search--multiple)
    .select-search__value::after {
    display: none;
  }

  .custom-select {
    .select-search:not(.select-search--multiple) .select-search__select {
      top: 0px;
      border: solid #9fa0a1 1px;
    }
  }

  .tags {
    width: 100%;
    min-height: 20px;

    .add-tag-button {
      display: none;
    }

    .tag {
      font-weight: 400;
      font-size: 0.85rem;
      letter-spacing: 0.04em;
      text-transform: none;

      .remove-tag-button {
        margin-left: 5px;
        margin-right: -7px;
        display: none;
      }
    }

    .form-control-plaintext {
      font-size: 12px;
    }

    .form-control-plaintext:hover,
    .form-control-plaintext:focus-visible {
      outline: none;
    }
  }

  .tags:hover {
    .add-tag-button {
      display: inline-flex;
    }
  }

  .tag:hover {
    .remove-tag-button {
      display: inline-flex;
    }
  }

  .th,
  .td {
    .resizer {
      display: inline-block;
      width: 5px;
      height: 100%;
      position: absolute;
      right: 0;
      top: 0;
      transform: translateX(50%);
      z-index: 1;
      touch-action: none;

      &.isResizing {
        background: rgb(179, 173, 173);
      }
    }
  }
}

.no-components-box {
  border: 1px dashed #3e525b;
}

.form-control-plaintext:focus-visible {
  outline: none;
  outline-width: thin;
  outline-style: solid;
  outline-color: $primary;
}

.form-control-plaintext:hover {
  outline: none;
  outline-width: thin;
  outline-style: solid;
  outline-color: rgba(66, 153, 225, 0.8);
}

.select-search__input:focus-visible {
  outline: none;
  outline-color: #4ac4d6;
}

.form-control-plaintext {
  padding: 5px;
}

.table-filters {
  position: absolute;
  bottom: 0;
  width: 80%;
  max-width: 700px;
  margin-right: 10%;
  right: 0;
  height: 300px;
  z-index: 100;
}

.code-builder {
  border: solid 1px #dadcde;
  border-radius: 2px;
  padding-top: 4px;

  .variables-dropdown {
    position: fixed;
    right: 0;
    width: 400px;
    z-index: 200;
    border: solid 1px #dadcde;

    .group-header {
      background: #f4f6fa;
    }
  }
}

.__react_component_tooltip {
  z-index: 10000;
}

.select-search__value::after {
  top: calc(50% - 2px);
  right: 15px;
  width: 5px;
  height: 5px;
}

.progress-bar {
  background-color: rgba(66, 153, 225, 0.7);
}

.popover-header {
  background-color: #f4f6fa;
}

.popover-body {
  .form-label {
    font-size: 12px;
  }
}

/**
 * Home page app menu
 */
#popover-app-menu {
  border-radius: 4px;
  width: 150px;
  box-shadow: 0px 3px 2px rgba(0, 0, 0, 0.25);

  .popover-body {
    padding: 16px 12px 0px 12px;

    .field {
      font-weight: 500;
      font-size: 0.7rem;

      &__danger {
        color: #ff6666;
      }
    }
  }
}

.input-icon {
  .input-icon-addon {
    display: none;
  }
}

.input-icon:hover {
  .input-icon-addon {
    display: flex;
  }
}

.input-icon:focus {
  .input-icon-addon {
    display: flex;
  }
}

.sub-section {
  width: 100%;
  display: block;
}

.text-muted {
  color: #3e525b !important;
}

body {
  color: #3e525b;
}

.RichEditor-root {
  background: #fff;
  border: 1px solid #ddd;
  font-family: "Georgia", serif;
  font-size: 14px;
  padding: 15px;
  height: 100%;
}

.RichEditor-editor {
  border-top: 1px solid #ddd;
  cursor: text;
  font-size: 16px;
  margin-top: 10px;
}

.RichEditor-editor .public-DraftEditorPlaceholder-root,
.RichEditor-editor .public-DraftEditor-content {
  margin: 0 -15px -15px;
  padding: 15px;
}

.RichEditor-editor .public-DraftEditor-content {
  min-height: 100px;
  overflow-y: scroll;
}

.RichEditor-hidePlaceholder .public-DraftEditorPlaceholder-root {
  display: none;
}

.RichEditor-editor .RichEditor-blockquote {
  border-left: 5px solid #eee;
  color: #666;
  font-family: "Hoefler Text", "Georgia", serif;
  font-style: italic;
  margin: 16px 0;
  padding: 10px 20px;
}

.RichEditor-editor .public-DraftStyleDefault-pre {
  background-color: rgba(0, 0, 0, 0.05);
  font-family: "Inconsolata", "Menlo", "Consolas", monospace;
  font-size: 16px;
  padding: 20px;
}

.RichEditor-controls {
  font-family: "Helvetica", sans-serif;
  font-size: 14px;
  margin-bottom: 5px;
  user-select: none;
}

.dropmenu {
  position: relative;
  display: inline-block;
  margin-right: 16px;

  .dropdownbtn {
    color: #999;
    background: none;
    cursor: pointer;
    outline: none;
    border: none;
  }

  .dropdown-content {
    display: none;
    position: absolute;
    z-index: 2;
    width: 100%;
    align-items: center;
    border: 1px solid transparent;
    border-radius: 4px;
    box-shadow: 0 2px 6px 2px rgba(47, 54, 59, 0.15);

    a {
      text-decoration: none;
      width: 100%;
      position: relative;
      display: block;

      span {
        text-align: center;
        width: 100%;
        text-align: center;
        padding: 3px 0px;
      }
    }
  }
}
.dropmenu .dropdown-content a:hover {
  background-color: rgba(0, 0, 0, 0.05);
}

.dropmenu:hover {
  .dropdownbtn {
    color: #5890ff;
    background-color: rgba(0, 0, 0, 0.05);
    border-radius: 4px;
  }

  .dropdown-content {
    display: block;
  }
}

.RichEditor-styleButton {
  color: #999;
  cursor: pointer;
  margin-right: 16px;
  padding: 2px 0;
  display: inline-block;
}

.RichEditor-activeButton {
  color: #5890ff;
}

.transformation-editor {
  .CodeMirror {
    min-height: 70px;
  }
}

.chart-data-input {
  .CodeMirror {
    min-height: 370px;
    font-size: 0.8rem;
  }
  .code-hinter {
    min-height: 370px;
  }
}

.map-location-input {
  .CodeMirror {
    min-height: 120px;
    font-size: 0.8rem;
  }
  .code-hinter {
    min-height: 120px;
  }
}

.rdt {
  .form-control {
    height: 100%;
  }
}

.DateInput_input__focused {
  border-bottom: 2px solid $primary;
}

.CalendarDay__selected,
.CalendarDay__selected:active,
.CalendarDay__selected:hover {
  background: $primary;
  border: 1px double $primary;
}

.CalendarDay__selected_span {
  background: $primary;
  border: $primary;
}

.CalendarDay__selected_span:active,
.CalendarDay__selected_span:hover {
  background: $primary;
  border: 1px double $primary;
  color: #fff;
}

.CalendarDay__hovered_span:active,
.CalendarDay__hovered_span:hover {
  background: $primary;
  border: 1px double $primary;
  color: #fff;
}

.CalendarDay__hovered_span {
  background: #83b8e7;
  border: 1px double #83b8e7;
  color: #fff;
}

.table-responsive {
  margin-bottom: 0rem;
}

.code-hinter::-webkit-scrollbar {
  width: 0;
  height: 0;
  background: transparent;
}

.codehinter-query-editor-input {
  .CodeMirror {
    font-family: "Roboto", sans-serif;
    color: #263136;
    overflow: hidden;
    height: 50px !important;
  }

  .CodeMirror-vscrollbar {
    overflow: hidden;
  }

  .CodeMirror-focused {
    padding-top: 0;
    height: 50px;
  }

  .CodeMirror-scroll {
    position: absolute;
    top: 0;
    width: 100%;
  }
}

.field {
  .CodeMirror-scroll {
    position: static;
    top: 0;
  }
}

.code-hinter {
  height: 36px;

  .form-control {
    .CodeMirror {
      font-family: "Roboto", sans-serif;
      height: 50px !important;
      max-height: 300px;
    }
  }

  .CodeMirror-vscrollbar,
  .CodeMirror-hscrollbar {
    background: transparent;
    height: 0;
    width: 0;
  }

  .CodeMirror-scroll {
    overflow: hidden !important;
    position: static;
    width: 100%;
  }
}

.CodeMirror-hints {
  font-family: "Roboto", sans-serif;
  font-size: 0.9rem;
  padding: 0px;
  z-index: $hints-z-index;

  li.CodeMirror-hint-active {
    background: $primary;
  }

  .CodeMirror-hint {
    padding: 4px;
    padding-left: 10px;
    padding-right: 10px;
  }
}

.cm-matchhighlight {
  color: #4299e1 !important;
  background: rgba(66, 153, 225, 0.1) !important;
}

.nav-tabs .nav-link {
  color: #3e525b;
  border-top-left-radius: 0px;
  border-top-right-radius: 0px;
}
.transformation-popover {
  padding: 14px;
  font-weight: 500;
  margin-bottom: 0px;
}

.transformation-editor {
  .CodeMirror {
    min-height: 220px;
  }
}

hr {
  margin: 1rem 0;
}

.query-hinter {
  min-height: 150px;
}

.codehinter-default-input {
  font-family: "Roboto", sans-serif;
  padding: 0.0475rem 0rem !important;
  display: block;
  width: 100%;
  font-size: 0.875rem;
  font-weight: 400;
  color: #232e3c;
  background-color: #fff;
  background-clip: padding-box;
  border: 1px solid #dadcde;
  -webkit-appearance: none;
  -moz-appearance: none;
  appearance: none;
  border-radius: 4px;
  transition: border-color 0.15s ease-in-out, box-shadow 0.15s ease-in-out;
  height: 30px;

  .CodeMirror {
    font-family: "Roboto", sans-serif;
  }
  .CodeMirror-placeholder {
    height: inherit !important;
    position: absolute !important;
    margin-top: 3px !important;
  }
}

.codehinter-query-editor-input {
  font-family: "Roboto", sans-serif;
  padding: 0.1775rem 0rem;
  display: block;
  width: 100%;
  font-size: 0.875rem;
  font-weight: 400;
  color: #232e3c;
  background-color: #fff;
  background-clip: padding-box;
  border: 1px solid #dadcde;
  border-radius: $border-radius;
  appearance: none;
  transition: border-color 0.15s ease-in-out, box-shadow 0.15s ease-in-out;
  height: 28px !important;
}

.modal-component {
  margin-top: 150px;
  .modal-body {
    padding: 0;
  }
}

.draggable-box {
  .config-handle {
    top: -20px;
    position: fixed;
    max-height: 10px;
    z-index: 100;
    min-width: 108px;

    .handle-content {
      cursor: move;
      color: $white;
      background: $primary;
    }

    .badge {
      font-size: 9px;
      border-bottom-left-radius: 0;
      border-bottom-right-radius: 0;

      .delete-part {
        margin-left: 10px;
        float: right;
      }

      .delete-part::before {
        height: 12px;
        display: inline-block;
        width: 2px;
        background-color: rgba(255, 255, 255, 0.8);
        opacity: 0.5;
        content: "";
        vertical-align: middle;
      }
    }
  }
}

.draggable-box-in-editor:hover {
  z-index: 3 !important;
}

.modal-content {
  .config-handle {
    position: absolute;

    .badge {
      font-size: 9px;
    }
  }
}

.config-handle {
  display: block;
}

.apps-table {
  .app-title {
    font-size: 1rem;
  }

  .row {
    --tblr-gutter-x: 0rem;
  }
}

.home-page,
.org-users-page {
  .navbar .navbar-nav .active > .nav-link,
  .navbar .navbar-nav .nav-link.active,
  .navbar .navbar-nav .nav-link.show,
  .navbar .navbar-nav .show > .nav-link {
    color: rgba(35, 46, 60, 0.7);
  }

  .nav-item {
    font-size: 0.9rem;
  }

  img.svg-icon {
    cursor: pointer;
    padding-left: 2px;
    border-radius: 10px;
  }

  img.svg-icon:hover {
    background-color: rgba(224, 214, 214, 0.507);
  }
}

.CodeMirror-placeholder {
  color: #9e9e9e !important;
  font-size: 0.7rem !important;
  margin-top: 2px !important;
  font-size: 12px !important;
}

.CodeMirror-code {
  font-weight: 300;
}

.btn-primary {
  border-color: transparent;
}

.text-widget {
  overflow: auto;
}

.text-widget::-webkit-scrollbar {
  width: 0;
  height: 0;
  background: transparent;
}

.input-group-flat:focus-within {
  box-shadow: none;
}

.map-widget {
  .place-search-input {
    box-sizing: border-box;
    border: 1px solid transparent;
    width: 240px;
    height: 32px;
    padding: 0 12px;
    border-radius: 3px;
    box-shadow: 0 2px 6px rgba(0, 0, 0, 0.3);
    font-size: 14px;
    outline: none;
    text-overflow: ellipses;
    position: absolute;
    left: 50%;
    margin-left: -120px;
  }

  .map-center {
    position: fixed;
    z-index: 1000;
  }
}

.events-toggle-active {
  .toggle-icon {
    transform: rotate(180deg);
  }
}

.events-toggle {
  .toggle-icon {
    display: inline-block;
    margin-left: auto;
    transition: 0.3s transform;
  }

  .toggle-icon:after {
    content: "";
    display: inline-block;
    vertical-align: 0.306em;
    width: 0.46em;
    height: 0.46em;
    border-bottom: 1px solid;
    border-left: 1px solid;
    margin-right: 0.1em;
    margin-left: 0.4em;
    transform: rotate(-45deg);
  }
}

.nav-link-title {
  font-weight: 500;
  font-size: 0.9rem;
}

.navbar-nav {
  .dropdown:hover {
    .dropdown-menu {
      display: block;
    }
  }
}
.app-version-container {
  min-height: 200px;
  height: 100%;
  display: flex !important;
  flex-direction: column;
}
.app-version-content {
  flex: 1;
  overflow: auto;
}

.query-manager-header {
  .nav-item {
    border-right: solid 1px #dadcde;
    background: 0 0;
  }

  .nav-link {
    height: 39px;
  }
}

input:focus-visible {
  outline: none;
}

.navbar-expand-md.navbar-light .nav-item.active:after {
  border: 1px solid $primary;
}

.org-users-page {
  .select-search__input {
    color: #617179;
  }
  .select-search-role {
    position: absolute;
    margin-top: -1rem;
  }

  .has-focus > .select-search__select > ul {
    margin-bottom: 0;
  }

  .select-search__option.is-selected {
    background: $primary;
    color: $white;
  }
}

.encrypted-icon {
  margin-bottom: 0.25rem;
}

.widget-documentation-link {
  position: fixed;
  bottom: 0;
  background: $white;
  width: 100%;
  z-index: 1;
}

.components-container {
  .draggable-box {
    cursor: move;
  }
}

.column-sort-row {
  border-radius: 4px;
}

.jet-button {
  &.btn-primary:hover {
    background: var(--tblr-btn-color-darker) !important;
  }
}

.editor-sidebar::-webkit-scrollbar {
  width: 0;
  height: 0;
  background: transparent;
  -ms-overflow-style: none;
}

.editor-sidebar {
  max-width: 300px;
  scrollbar-width: none;
  -ms-overflow-style: none;
}

.sketch-picker {
  position: absolute;
}

.color-picker-input {
  border: solid 1px rgb(223, 223, 223);
  cursor: pointer;
}

.app-sharing-modal {
  .form-control.is-invalid,
  .was-validated .form-control:invalid {
    border-color: #ffb0b0;
  }
}

.widgets-list {
  --tblr-gutter-x: 0px !important;
}

.input-with-icon {
  position: relative;
  display: flex;
  flex: 1;

  .icon-container {
    position: absolute;
    right: 10px;
    top: calc(50% - 10px);
    z-index: 3;
  }
}

.dynamic-variable-preview {
  min-height: 20px;
  max-height: 500px;
  overflow: auto;
  line-height: 20px;
  font-size: 12px;
  margin-top: -2px;
  word-wrap: break-word;
  border-bottom-left-radius: 3px;
  border-bottom-right-radius: 3px;
  box-sizing: border-box;
  font-family: "Source Code Pro", monospace;

  .heading {
    font-weight: 700;
    white-space: pre;
    text-transform: capitalize;
  }
}

.user-email:hover {
  text-decoration: none;
  cursor: text;
}

.theme-dark {
  .nav-item {
    background: 0 0;
  }
  .navbar .navbar-nav .active > .nav-link,
  .theme-dark .navbar .navbar-nav .nav-link.active,
  .theme-dark .navbar .navbar-nav .nav-link.show,
  .theme-dark .navbar .navbar-nav .show > .nav-link {
    color: #fff;
  }
  .form-check > .form-check-input:not(:checked) {
    background-color: #fff;
  }
  .form-switch > .form-check-input:not(:checked) {
    background-color: #47505d !important;
    background-image: url("data:image/svg+xml,%3csvg xmlns='http://www.w3.org/2000/svg' viewBox='-4 -4 8 8'%3e%3ccircle r='3' fill='%23CCD3DD'/%3E%3C/svg%3E") !important;
  }
  .form-check-label {
    color: white;
  }
  .left-sidebar .active {
    background: #333c48;
  }

  .left-sidebar .left-sidebar-item {
    border-bottom: 1px solid #333c48;
  }

  .nav-tabs .nav-link.active {
    color: #fff !important;
  }

  .nav-tabs .nav-link {
    color: #c3c3c3 !important;
  }

  .card-body > :last-child {
    color: #fff !important;
  }

  .form-control {
    border: 1px solid #324156;
  }

  .card {
    background-color: #324156 !important;
  }
  .card .table tbody td a {
    color: inherit;
  }

  .DateInput {
    background: #1f2936;
  }

  .DateInput_input {
    background-color: #1f2936;
  }

  .DateRangePickerInput {
    background-color: #1f2936;
  }

  .DateInput_input__focused {
    background: #1f2936;
  }

  .DateRangePickerInput__withBorder {
    border: 1px solid #1f2936;
  }
  
  .main .canvas-container .canvas-area {
    background: #2f3c4c;
  }

  .main .canvas-container {
    background-color: #2f3c4c;
  }

  .rdtOpen .rdtPicker {
    color: black;
  }

  .editor .editor-sidebar .components-container .component-image-holder {
    background: #2f3c4c !important;
    border: 1px solid #2f3c4c !important;

    center,
    .component-title {
      filter: brightness(0) invert(1);
    }
  }

  .nav-tabs .nav-link:focus,
  .nav-tabs .nav-link:hover {
    border-color: transparent !important;
  }

  .modal-content,
  .modal-header {
    background-color: #1f2936 !important;
    .text-muted {
      color: #fff !important;
    }
  }

  .modal-header {
    border-bottom: 1px solid rgba(255, 255, 255, 0.09) !important;
  }

  .canvas-container {
    background-color: #1f2936;
  }

  .editor .main .query-pane {
    border: solid rgba(255, 255, 255, 0.09) !important;
    border-width: 1px 0px 0px 0px !important;
  }

  .no-components-box {
    background-color: #1f2936 !important;

    center {
      color: white !important;
    }
  }

  .query-list {
    .text-muted {
      color: #fff !important;
    }
  }

  .left-sidebar,
  .editor-sidebar {
    background-color: #1f2936 !important;
  }

  .editor-sidebar {
    border: solid rgba(255, 255, 255, 0.09);
    border-width: 0px 0px 0px 0px !important;

    .nav-tabs {
      border-bottom: 1px solid rgba(255, 255, 255, 0.09) !important;
    }
  }

  .editor .editor-sidebar .nav-tabs .nav-link {
    color: #fff;
    img {
      filter: brightness(0) invert(1);
    }
  }

  .jet-table {
    background-color: #1f2936 !important;
  }

  .jet-container {
    background-color: #1f2936;
  }

  .nav-tabs .nav-item.show .nav-link,
  .nav-tabs .nav-link.active {
    background-color: #2f3c4c;
    border-color: transparent !important;
  }

  .editor .main .query-pane .query-definition-pane .header {
    border: solid rgba(255, 255, 255, 0.09);
    border-width: 0px 0px 1px 0px !important;
    background: #1f2936;
  }

  .left-sidebar {
    border: solid rgba(255, 255, 255, 0.09);
    border-width: 0px 1px 3px 0px;
    .text-muted {
      color: #fff !important;
    }
  }

  .folder-list {
    color: #fff !important;
  }

  .app-title {
    color: #fff !important;
  }

  .RichEditor-root {
    background: #1f2936;
    border: 1px solid #2f3c4c;
  }

  .app-description {
    color: #fff !important;
  }

  .btn-light,
  .btn-outline-light {
    background-color: #42546a;
    --tblr-btn-color-text: #ffffff;
    img {
      filter: brightness(0) invert(1);
    }
  }

  .editor .left-sidebar .datasources-container tr {
    border-bottom: solid 1px rgba(255, 255, 255, 0.09);
  }

  .editor .left-sidebar .datasources-container .datasources-header {
    border: solid rgba(255, 255, 255, 0.09) !important;
    border-width: 0px 0px 1px 0px !important;
  }

  .query-manager-header .nav-item {
    border-right: solid 1px rgba(255, 255, 255, 0.09);
    .nav-link {
      color: #c3c3c3;
    }
  }

  .input-group-text {
    border: solid 1px rgba(255, 255, 255, 0.09) !important;
  }

  .app-users-list {
    .text-muted {
      color: #fff !important;
    }
  }

  .data-pane {
    border: solid rgba(255, 255, 255, 0.09) !important;
    border-width: 0px 1px 0px 0px !important;
  }

  .main .query-pane .data-pane .queries-container .queries-header {
    border: solid rgba(255, 255, 255, 0.09) !important;
    border-width: 0px 0px 1px 0px !important;

    .text-muted {
      color: #fff !important;
    }
  }

  .query-pane {
    background-color: #1f2936 !important;
  }

  .input-icon .input-icon-addon img {
    filter: invert(1);
  }

  .svg-icon {
    filter: brightness(0) invert(1);
  }

  .launch-btn {
    filter: brightness(0.4) !important;
    background: #8d9095;
  }

  .badge {
    .svg-icon {
      filter: brightness(1) invert(0);
    }
  }

  .alert {
    background: transparent;
    .text-muted {
      color: #fff !important;
    }
  }

  .editor .editor-sidebar .inspector .header {
    border: solid rgba(255, 255, 255, 0.09) !important;
    border-width: 0px 0px 1px 0px !important;
  }

  .hr-text {
    color: #fff !important;
  }

  .skeleton-line::after {
    background-image: linear-gradient(
      to right,
      #566177 0,
      #5a6170 40%,
      #4c5b79 80%
    );
  }

  .app-icon-skeleton::after {
    background-image: linear-gradient(
      to right,
      #566177 0,
      #5a6170 40%,
      #4c5b79 80%
    );
  }

  .folder-icon-skeleton::after {
    background-image: linear-gradient(
      to right,
      #566177 0,
      #5a6170 40%,
      #4c5b79 80%
    );
  }

  .select-search__input {
    color: rgb(224, 224, 224);
    background-color: #2b3547;
    border: 1px solid #2b3547;
  }

  .select-search__select {
    background: #fff;
    box-shadow: 0 0.0625rem 0.125rem rgba(0, 0, 0, 0.15);
  }

  .select-search__row:not(:first-child) {
    border-top: 1px solid #eee;
  }

  .select-search__option,
  .select-search__not-found {
    background: #fff;
  }

  .select-search__option.is-highlighted,
  .select-search__option:not(.is-selected):hover {
    background: rgba(47, 204, 139, 0.1);
  }

  .select-search__option.is-highlighted.is-selected,
  .select-search__option.is-selected:hover {
    background: #2eb378;
    color: #fff;
  }

  .org-users-page {
    .user-email,
    .user-status {
      filter: brightness(0) invert(1);
    }
  }

  .org-users-page {
    .select-search__option.is-selected {
      background: $primary;
      color: $white;
    }
    .select-search__option:not(.is-selected):hover {
      background: rgba(66, 153, 225, 0.1);
    }
  }

  .org-variables-page {
    .user-email,
    .user-status {
      filter: brightness(0) invert(1);
    }

    .btn-org-env {
      background: transparent;
    }
  }

  .org-variables-page {
    .select-search__option.is-selected {
      background: $primary;
      color: $white;
    }
    .select-search__option:not(.is-selected):hover {
      background: rgba(66, 153, 225, 0.1);
    }
  }

  .react-json-view {
    background-color: transparent !important;
  }

  .codehinter-default-input {
    background-color: transparent;
    border: 1px solid #333c48;
  }

  .color-picker-input {
    border: solid 1px #333c48;
    height: 36px;
  }

  .codehinter-query-editor-input {
    background-color: #272822;
    border: 1px solid #2c3a4c;
    border-radius: 0;
  }

  .codehinter-query-editor-input .CodeMirror {
    height: 31px !important;
  }

  .codehinter-query-editor-input .CodeMirror {
    color: #c3c3c3 !important;
  }

  .select-search:not(.is-loading):not(.select-search--multiple)
    .select-search__value::after {
    transform: rotate(45deg);
    border-right: 1px solid #fff;
    border-bottom: 1px solid #fff;
  }

  .widget-documentation-link {
    background-color: #1f2936;
  }

  .widget-documentation-link a {
    color: rgb(66, 153, 225);
  }

  .app-version-name.form-select {
    border-color: $border-grey-dark;
  }
  .organization-list {
    .btn {
      background-color: #273342;
      color: #656d77;
    }
  }
}

.main-wrapper {
  position: relative;
  min-height: 100%;
  min-width: 100%;
  background-color: white;
}

.main-wrapper.theme-dark {
  background-color: #2b394b;
}

.jet-table {
  .global-search-field {
    background: transparent;
  }
}

.modal-backdrop.show {
  opacity: 0.74;
}

.gui-select-wrappper .select-search__input {
  height: 30px;
}

.theme-dark .input-group-text,
.theme-dark .markdown > table thead th,
.theme-dark .table thead th {
  background: #1c252f;
  color: #fff;
}

.sketch-picker {
  z-index: 1000;
}

.no-padding {
  padding: 0;
}

.nav-tabs {
  font-weight: 300;
}

.nav-tabs .nav-link.active {
  border: 0;
  border-bottom: 1px solid $primary;
  font-weight: 400;
}

.table-no-divider {
  td {
    border-bottom-width: 0px;
    padding-left: 0;
  }
}

.no-border {
  border-radius: 0 !important;
}

input[type="text"] {
  outline-color: #dadcde !important;
}

.widget-header {
  text-transform: capitalize;
  margin-top: 12px !important;
  font-weight: 500;
  font-size: 12px;
  line-height: 12px;
}

.query-manager-events {
  max-width: 400px;
}

.validation-without-icon {
  background-image: none !important;
}

.multiselect-widget {
  label.select-item {
    width: max-content;
    min-width: 100%;
    div.item-renderer {
      align-items: center;
      line-height: 15px;
      input {
        height: 15px;
        width: 15px;
      }
    }
  }

  .rmsc .dropdown-container {
    height: 100%;
    display: flex;
    align-items: center;
    border-radius: inherit;
  }

  .rmsc {
    height: 100%;
    border-radius: inherit;
  }

  .rmsc.dark {
    --rmsc-main: #4d72fa;
    --rmsc-hover: #283647;
    --rmsc-selected: #1f2936;
    --rmsc-border: #333333;
    --rmsc-gray: #555555;
    --rmsc-bg: #1f2936;
    color: #fff;
  }
}

/* Hide scrollbar for Chrome, Safari and Opera */
.invitation-page::-webkit-scrollbar {
  display: none;
}

/* Hide scrollbar for IE, Edge and Firefox */
.invitation-page {
  -ms-overflow-style: none; /* IE and Edge */
  scrollbar-width: none; /* Firefox */
}

.show {
  display: block;
}
.hide {
  display: none;
}

.draggable-box:focus-within {
  z-index: 2 !important;
}

.cursor-wait {
  cursor: wait;
}
.cursor-text {
  cursor: text;
}
.cursor-none {
  cursor: none;
}
.theme-dark .event-action {
  filter: brightness(0) invert(1);
}

.event-action {
  filter: brightness(0) invert(0);
}

.disabled {
  pointer-events: none;
  opacity: 0.4;
}
.DateRangePicker {
  padding: 1.25px 5px;
}

.datepicker-widget {
  .input-field {
    min-height: 26px;
    padding: 0;
    padding-left: 2px;
  }

  td.rdtActive,
  td.rdtActive:hover {
    background-color: $primary;
  }

  .react-datepicker__day--selected {
    background-color: #4d72fa;
  }
}

.daterange-picker-widget {
  .DateInput_input {
    min-height: 24px;
    line-height: normal;
    border-bottom: 0px;
    font-size: 0.85rem;
  }
  .DateRangePicker {
    padding: 0;
  }

  .DateRangePickerInput_arrow_svg {
    height: 17px;
  }

  .DateRangePickerInput {
    overflow: hidden;
    display: flex;
    justify-content: space-around;
    align-items: center;
  }

  .DateInput_fang {
    position: fixed;
    top: 57px !important;
  }
}

.fw-400 {
  font-weight: 400;
}

.fw-500 {
  font-weight: 500;
}

.ligh-gray {
  color: #656d77;
}

.nav-item {
  background: #fff;
  font-size: 14px;
  font-style: normal;
  font-weight: 400;
  line-height: 22px;
  letter-spacing: -0.1px;
  text-align: left;
}

.nav-link {
  min-width: 100px;
  justify-content: center;
}

.nav-tabs .nav-link.active {
  font-weight: 400 !important;
  color: $primary !important;
}
.empty {
  padding-top: 1.5rem !important;
}
.empty-img {
  margin-bottom: 0 !important;
  img {
    height: 220px !important;
    width: 260.83px !important;
  }
}
.empty-action {
  margin-top: 0 !important;

  a + a.btn-loading::after {
    color: $primary;
  }
}
.empty-action a {
  height: 36px;
  border-radius: 4px;
  font-style: normal;
  font-weight: normal;
  font-size: 14px;
  line-height: 20px;
}
.empty-action a:first-child {
  margin-right: 24px;
}
.empty-action a:first-child:hover {
  color: #ffffff !important;
}
.empty-import-button {
  color: #4d72fa !important ;
  background: #ffffff !important;
  border: 1px solid #4d72fa !important;
  cursor: pointer;
  position: relative;
  &:hover {
    background-color: #f4f6fa !important;
  }
}
.empty-welcome-header {
  font-style: normal;
  font-weight: bold;
  font-size: 32px;
  line-height: 39px;
  margin-bottom: 12px;
  margin-top: 40px;
  color: #000;
  font-family: Inter;
}
.empty-title {
  font-style: normal;
  font-weight: normal;
  font-size: 16px;
  line-height: 19px;
  display: flex;
  align-items: center;
  color: #5e5e5e;
  margin-bottom: 24px;
}
// template card styles
.template-card-wrapper {
  display: flex;
  flex-direction: row;
  background: #fffffc;
  border: 1px solid #d2ddec;
  box-sizing: border-box;
  border-radius: 8px;
  width: 299px;
  height: 100px;
}
.template-action-wrapper {
  display: flex;
  flex-direction: row !important;
  font-family: Inter;
  font-style: normal;
  font-weight: 500;
  font-size: 16px;
  line-height: 19px;
  color: #4d72fa;
  p {
    margin-right: 16px;
  }
}
.template-card-title {
  font-family: Inter;
  font-style: normal;
  font-weight: 600;
  font-size: 18px;
  line-height: 22px;
  display: flex;
  align-items: center;
  color: #000000;
  margin-bottom: 3px !important;
  margin-top: 20px;
}
.template-card-details {
  align-items: center;
  display: flex;
  flex-direction: column;
  justify-content: center;
}
.template-icon-wrapper {
  width: 61.44px;
  height: 60px;
  top: 685px;
  background: #d2ddec;
  border-radius: 4px;
  margin: 20px 16.36px;
}
// template style end

.calendar-widget.compact {
  .rbc-time-view-resources .rbc-time-header-content {
    min-width: auto;
  }

  .rbc-time-view-resources .rbc-day-slot {
    min-width: 50px;
  }

  .rbc-time-view-resources .rbc-header,
  .rbc-time-view-resources .rbc-day-bg {
    width: 50px;
  }
}

.calendar-widget.dont-highlight-today {
  .rbc-today {
    background-color: inherit;
  }

  .rbc-current-time-indicator {
    display: none;
  }
}

.calendar-widget {
  padding: 10px;
  background-color: white;

  .rbc-day-slot .rbc-event,
  .rbc-day-slot .rbc-background-event {
    border-left: 3px solid #26598533;
  }

  .rbc-toolbar {
    font-size: 14px;
  }

  .rbc-event {
    .rbc-event-label {
      display: none;
    }
  }

  .rbc-off-range-bg {
    background-color: #f4f6fa;
  }

  .rbc-toolbar {
    .rbc-btn-group {
      button {
        box-shadow: none;
        border-radius: 0;
        border-width: 1px;
      }
    }
  }
}

//!for calendar widget week view with compact/spacious mode border fix
.resources-week-cls .rbc-time-column:nth-last-child(7n) {
  border-left: none !important;
  .rbc-timeslot-group {
    border-left: 2.5px solid #dadcde !important;
  }
}
.resources-week-cls .rbc-allday-cell {
  border: none !important;
  .rbc-row {
    border-left: 1.5px solid #dadcde;
    border-right: 1.5px solid #dadcde;
  }
}
.resources-week-cls .rbc-time-header-cell {
  border: none !important;
}
.resources-week-cls .rbc-time-view-resources .rbc-header {
  border-left: 1.5px solid #dadcde !important;
  border-right: 1.5px solid #dadcde !important;
}

.calendar-widget.hide-view-switcher {
  .rbc-toolbar {
    .rbc-btn-group:nth-of-type(3) {
      display: none;
    }
  }
}

.calendar-widget.dark-mode {
  background-color: #1d2a39;

  .rbc-toolbar {
    button {
      color: white;
    }

    button:hover,
    button.rbc-active {
      color: black;
    }
  }

  .rbc-off-range-bg {
    background-color: #2b394b;
  }

  .rbc-selected-cell {
    background-color: #22242d;
  }

  .rbc-today {
    background-color: #5a7ca8;
  }
}

.calendar-widget.dark-mode.dont-highlight-today {
  .rbc-today {
    background-color: inherit;
  }
}

.navbar .navbar-nav {
  min-height: 2rem;
}

.navbar-brand-image {
  height: 1.2rem;
}

.navbar .navbar-brand:hover,
.theme-dark .navbar .navbar-brand:hover {
  opacity: 1;
}

.nav-tabs .nav-link.active {
  font-weight: 400 !important;
  margin-bottom: -1px !important;
}

.nav-tabs .nav-link {
  font-weight: 400 !important;
  margin: 0 !important;
  height: 100%;
}

.code-editor-widget {
  border-radius: 0;
  .CodeMirror {
    border-radius: 0 !important;
    margin-top: -1px !important;
  }
}

.jet-listview {
  overflow-y: overlay;
  overflow-x: hidden;

  // .rows {
  // }

  // .list-item {
  // }
}

.jet-listview::-webkit-scrollbar-track {
  background: transparent;
}

.jet-listview::-webkit-scrollbar-thumb {
  background: transparent;
}

.code-hinter-wrapper .popup-btn {
  position: absolute;
  display: none;
  cursor: pointer;
}

.code-hinter-wrapper:hover {
  .popup-btn {
    display: block !important;
    z-index: 1;
  }
}

.popup-btn {
  cursor: pointer !important;
  display: block;
}
.preview-icons {
  margin-top: -5px;
  width: 12px;
}

.resize-modal-portal {
  z-index: 3;
  .resize-modal {
    .modal-content {
      width: 100% !important;
      height: 100%;
      .modal-body {
        width: 100% !important;
        height: calc(100% - 44px) !important;
        .editor-container {
          height: 100%;
          .CodeMirror {
            height: 100% !important;
          }
        }
      }
    }
    .portal-header {
      width: 100% !important;
    }
    .resize-handle {
      cursor: move;
    }
  }
}

.modal-portal-wrapper {
  justify-content: center;
  align-items: center;
  position: fixed;
  position: absolute;
  left: 50%;
  top: 5%;

  .modal-body {
    width: 500px !important;
    height: 300px !important;
    padding: 0px !important;
  }

  transform: translate(-60%, 0%);
  height: 350px;
  width: auto;
  max-height: 500px;
  padding: 0px;

  .modal-content {
    border-radius: 5px !important;
  }

  .modal-body {
    width: 500px !important;
    height: 302px !important;
    padding: 0px !important;
    margin: 0px !important;
    margin-left: -1px !important; //fix the modal body code mirror margin

    border-top-left-radius: 0;
    border-top-right-radius: 0;
    border-bottom-left-radius: 5px;
    border-bottom-right-radius: 5px;
    border-bottom: 0.75px solid;
    border-left: 0.75px solid;
    border-right: 0.75px solid;

    @include theme-border($light-theme: true);

    &.dark-mode-border {
      @include theme-border($light-theme: false);
    }
  }
  .modal-dialog {
    margin-top: 4%;
  }

  .modal-header {
    padding: 0;
    font-size: 14px;
  }

  .editor-container {
    padding: 0px;
    .CodeMirror {
      border-radius: 0;
      margin: 0;
      width: 100% !important;
    }
  }

  .query-hinter {
    .CodeMirror-line {
      margin-left: 2rem !important;
    }

    .CodeMirror-cursors .CodeMirror-cursor {
      margin-left: 2rem !important;
    }
  }
}

.preview-block-portal {
  .bg-light {
    border-radius: 0 0 5px 5px;
    outline: 0.75px solid $light-green;
  }

  .bg-dark {
    margin-top: 1px;
    border-radius: 0 0 5px 5px;
    outline: 0.75px solid $light-green;
  }

  .dynamic-variable-preview {
    padding: 4px !important;
  }
}

.portal-header {
  display: flex;
  align-items: center;
  padding: 0.5rem 0.75rem;
  color: #656d77;
  background-color: #ffffffd9;
  background-clip: padding-box;
  border-top-left-radius: 5px !important;
  border-top-right-radius: 5px !important;
  width: 498px !important;
  outline: 0.75px solid;

  @include theme-border($light-theme: true, $outline: true);

  &.dark-mode-border {
    @include theme-border($light-theme: false, $outline: true);
  }
}
// close icon in inpector
[data-rb-event-key="close-inpector"]
{
  position: absolute;
  right: -80px;
  background-color: #232e3c !important;
  width: 10% !important;
}
[data-rb-event-key="close-inpector-light"]
{
  position: absolute;
  right: -80px;
  background-color: #fff !important;
  width: 10% !important;
}
.inspector-close-icon-wrapper{
  border-left: 1px solid #e7eaef;
  svg{
    margin-left: 10px;
  }

}
.tabs-inspector {
  position: sticky;
  top: 0;
  .nav-item {
    width: 50%;
  }

  .nav-item:hover {
    border: 1px solid transparent;
  }

  .nav-item:not(.active) {
    border-bottom: 1px solid #e7eaef;
  }

  .nav-link.active {
    border: 1px solid transparent;
    border-bottom: 1px solid $primary;
    background: white;
  }
}

.tabs-inspector.dark {
  .nav-link.active {
    border-bottom: 1px solid $primary !important;
  }
}
.tabs-inspector {
  z-index: 2;
  background: white;
  &.dark {
    @extend .bg-dark;
  }
}
.close-icon {
  position: fixed;
  top: 84px;
  right: 3px;
  width: 60px;
  height: 22;
  border-bottom: 1px solid #e7eaef;
  display: flex;
  align-items: center;
  background-color: white;
  z-index: 2;

  .svg-wrapper {
    width: 100%;
    height: 70%;
    display: flex;
    align-items: center;
    justify-content: center;
    border-left: 1px solid #e7eaef;
    margin-left: 20px;

    .close-svg {
      cursor: pointer;
    }
  }
}

.tabs-inspector.nav-tabs {
  border: 0;
  width: 81%;
}

.bg-primary-lt {
  color: #fff !important;
  background: #6383db !important;
}

.tabbed-navbar .nav-item.active:after {
  margin-bottom: -0.25rem;
}

.app-name {
  width: 250px;
  left: 150px;
  position: absolute;
}

.app-name:hover {
  background: $bg-light;
  &.dark {
    @extend .bg-dark;
  }
}

.nav-auto-save {
  width: 325px;
  left: 485px;
  position: absolute;
  color: #36af8b;
}

.undo-redo-buttons {
  flex: 1;
  padding-left: 0.5rem;
}

.app-version-menu {
  position: absolute;
  right: 220px;
  padding: 4px 8px;
  min-width: 100px;
  max-width: 300px;
}

.app-version-menu-sm {
  height: 30px;
  display: flex;
  font-size: 12px;
}

.app-version-menu .dropdown-menu {
  left: -65px;
  width: 283px;
}

.app-version-menu .released {
  color: #36af8b;
}

.app-version-menu .released-subtext {
  font-size: 12px;
  color: #36af8b;
  padding: 0 8px;
}

.app-version-menu .create-link {
  margin: auto;
  width: 50%;
  padding-left: 10px;
}

.canvas-background-holder {
  display: flex;
  justify-content: space-between;
  min-width: 120px;
  margin: auto;
  padding: 10px;
}

.canvas-background-picker {
  position: fixed;
}

/**
 * Timer Widget
 */
.timer-wrapper {
  padding: 10px;
  .counter-container {
    font-size: 3em;
    padding-bottom: 5px;
    text-align: center;
  }
}

/**
 * Search Box
 */
.search-box-wrapper {
  input {
    width: 200px;
    border-radius: 5px !important;
  }
  input:focus {
    width: 300px;
  }
  .input-icon .input-icon-addon {
    display: flex;
  }
  .input-icon .input-icon-addon.end {
    pointer-events: auto;
    div {
      background-color: #a6b6cc;
      border-radius: 12px;
      color: #ffffff;
      padding: 1px;
      cursor: pointer;
      svg {
        height: 14px;
        width: 14px;
      }
    }
  }
}

.searchbox-wrapper {
  margin-top: 0 !important;
  input {
    border-radius: $border-radius !important;
  }
}

.fixedHeader {
  table thead {
    position: -webkit-sticky; // this is for all Safari (Desktop & iOS), not for Chrome
    position: sticky;
    top: 0;
    border-top: 0;
    z-index: 1; // any positive value, layer order is global
  }
}

/**
 * Folder List
 */
.folder-list {
  color: #292d37;
  .list-group-transparent .list-group-item.active {
    color: $primary;
    background-color: #edf1ff;
    .folder-ico {
      filter: invert(29%) sepia(84%) saturate(4047%) hue-rotate(215deg)
        brightness(98%) contrast(111%);
    }
  }
  .list-group-item {
    padding: 0.5rem 0.75rem;
    overflow: hidden;
  }
  .list-group-item.all-apps-link {
    font-weight: 500;
  }
  .folder-info {
    color: #8991a0;
    font-size: 0.75rem;
    display: contents;
  }
  .folder-create-btn {
    color: #0565ff;
    cursor: pointer;
  }

  .menu-ico {
    cursor: pointer;
    padding: 3px;
    border-radius: 13px;
    &__open {
      background-color: #d2ddec;
    }
    img {
      padding: 0px;
      height: 14px;
      width: 14px;
      vertical-align: unset;
    }
  }
  
  .menu-ico:hover {
    background-color: #d2ddec;
  }
}

/**
 * Home page modal
 */
.modal-content.home-modal-component {
  border-radius: 8px;
  overflow: hidden;
  background-color: #fefeff;
  color: #000000;
  .modal-header {
    border-bottom: 0px;
  }
  .modal-title {
    font-size: 1.1rem;
  }
  .btn-close {
    width: 3.5rem;
    height: 2.5rem;
  }
  .modal-body {
    padding-top: 0px;
  }
  input {
    border-radius: 5px !important;
  }
  .modal-main {
    padding-bottom: 5rem;
  }
  .modal-footer-btn {
    justify-content: end;
    button {
      margin-left: 16px;
    }
  }
}

.onboarding-modal.dark .modal-content {
  @extend .modal-content.home-modal-component.dark;
}

.modal-content.home-modal-component.dark {
  background-color: $bg-dark-light !important;
  color: $white !important;

  .modal-header {
    background-color: $bg-dark-light !important;
  }
  .btn-close {
    filter: brightness(0) invert(1);
  }

  .form-control {
    border-color: $border-grey-dark !important;
    color: inherit;
  }
  input {
    background-color: $bg-dark-light !important;
  }

  .form-select {
    background-color: $bg-dark !important;
    color: $white !important;
    border-color: $border-grey-dark !important;
  }

  .text-muted {
    color: $white !important;
  }
}

.radio-img {
  input {
    display: none;
  }

  .action-icon {
    width: 28px;
    height: 28px;
    background-position: center center;
    border-radius: 4px;
    display: flex;
    align-items: center;
    justify-content: center;
  }

  .action-icon {
    cursor: pointer;
    border: 1px solid $light-gray;
  }

  .action-icon:hover {
    background-color: #d2ddec;
  }

  input:checked + .action-icon {
    border-color: $primary;
    background-color: #7a95fb;
  }

  .tooltiptext {
    visibility: hidden;
    font-size: 12px;
    background-color: $black;
    color: $white;
    text-align: center;
    padding: 5px 10px;
    position: absolute;
    border-radius: 15px;
    margin-top: 2px;
    z-index: 1;
    margin-left: -10px;
  }

  .tooltiptext::after {
    content: "";
    position: absolute;
    bottom: 100%;
    left: 50%;
    margin-left: -5px;
    border-width: 5px;
    border-style: solid;
    border-color: transparent transparent black transparent;
  }

  .action-icon:hover + .tooltiptext {
    visibility: visible;
  }

  input:checked + .action-icon:hover {
    background-color: #3650af;
  }
}

.icon-change-modal {
  ul {
    list-style-type: none;

    li {
      float: left;
      border: 2px solid #8991a0;
      border-radius: 1.75px;
      cursor: pointer;

      img {
        width: 22px;
        height: 22px;
        filter: invert(59%) sepia(27%) saturate(160%) hue-rotate(181deg)
          brightness(91%) contrast(95%);
      }
    }

    li.selected {
      border: 2px solid #0565ff;

      img {
        filter: invert(27%) sepia(84%) saturate(5230%) hue-rotate(212deg)
          brightness(102%) contrast(100%);
      }
    }
  }
}
/**
 * Spinner Widget
 */
.spinner-container {
  display: flex;
  justify-content: center;
  align-items: center;
}

.animation-fade {
  animation-name: fade;
  animation-duration: 0.3s;
  animation-timing-function: linear;
}

@keyframes fade {
  0% {
    opacity: 0;
  }
  100% {
    opacity: 1;
  }
}

/**
 * Query panel
 */
.query-btn {
  cursor: pointer;
  height: 24px;
  width: 24px;
  padding: 0;
}

.query-btn.dark {
  filter: brightness(0) invert(1);
}

.button-family-secondary {
  @include button-outline($light-theme: true);
  height: 32px;
  width: 112px;
}

.button-family-secondary.dark {
  @include button-outline($light-theme: false);
}

.rest-methods-options {
  .select-search,
  .select-search-dark,
  .select-search__value input,
  .select-search-dark__value input {
    width: 90px !important;
    height: 32px !important;
    border-radius: $border-radius !important;
  }
}

.query-pane-restapi-tabs.dark {
  .list-group-item {
    color: $disabled !important;

    &:hover {
      color: #ffffff !important;
    }
  }
  .list-group-item.active {
    color: $white !important;
  }
}
.query-pane-restapi-tabs {
  box-sizing: border-box;
  height: fit-content;
  width: 100%;
  .row {
    height: inherit;

    .keys {
      min-height: 30px;
    }

    .rest-api-tab-content {
      .rest-api-tabpanes {
        display: none;
      }

      .rest-api-tabpanes.active {
        display: block;
      }

      .svg-plus {
        stroke: $primary;
      }

      .delete-btn-wrapper {
        display: flex;
        align-items: center;
        padding-top: 2px;
        padding-bottom: 2px;
        height: 32px;
      }

      .code-hinter-col {
        margin-bottom: 0px !important;
      }

      .tab-content-wrapper {
        display: flex;
        flex-direction: column;
        gap: 0.3rem;
      }

      .row-container {
        display: flex;
        width: 100%;
        justify-content: space-between;
        gap: 10px;
      }

      .fields-container {
        display: flex;
        justify-content: space-between;
        gap: 10px;
        width: 100%;
      }
    }
  }
}

.query-pane-rest-api-keys-list-group {
  width: 100%;
  display: flex;
  flex-direction: row;
  .list-group-item {
    border: none !important;
    cursor: pointer;
    font-weight: 600;
    font-size: 12px;
    padding: 0px !important;
    margin-right: 20px;
    height: 22px;
    color: #737373;

    span {
      display: flex;
      justify-content: left;
    }

    &:hover {
      color: #000;
    }
  }

  .list-group-item + .list-group-item.active {
    margin-top: 0;
  }

  .list-group-item.active {
    background-color: transparent !important;
    color: #000;
    z-index: inherit !important;
    border-bottom: 2px solid $primary !important;
  }
}

.query-pane-rest-api-keys-list-group.dark + .list-group-item {
  &:hover {
    color: #ffffff;
  }
}

.content-title {
  font-size: 12px;
  color: #a3a3a3;
  font-weight: 600;
}

// ** Query Panel: REST API Tabs **
.group-header {
  background: #d2ddec;
  border-radius: 4px;
  height: 28px !important;
  span {
    display: flex;
    justify-content: left;
    align-items: center;
  }
}

.query-preview-list-group {
  width: 100%;
  display: flex;
  flex-direction: row;
  gap: 5px;
  margin-top: 10px;
  .list-group-item {
    border: none !important;
    cursor: pointer;
    font-weight: 600;
    font-size: 12px;
    padding: 5px 10px !important;
    color: #737373;
    border-radius: 5px;

    span {
      display: flex;
      justify-content: left;
    }

    &:hover {
      color: #000;
    }
  }

  .list-group-item + .list-group-item.active {
    margin-top: 0;
  }

  .list-group-item.active {
    background-color: #f5f7f9 !important;
    color: $black;
    z-index: inherit !important;
  }
}

.query-preview-list-group.dark {
  .list-group-item {
    color: $disabled !important;

    &:hover {
      color: #ffffff !important;
    }
  }
  .list-group-item.active {
    color: $white !important;
    background-color: #333c48 !important;
  }
}

.raw-container.dark {
  background: #272822;
  padding: 5px;
}

// **Alert component**
.alert-component {
  border: 1px solid rgba(101, 109, 119, 0.16) !important;
  background: #f5f7f9;

  a {
    color: $primary;
  }
}

.alert-component.dark {
  border: none !important;
  background-color: #333c48 !important;

  span {
    filter: brightness(0) invert(1);
  }
}

.codehinter-plugins.code-hinter {
  @extend .codehinter-default-input;

  .popup-btn {
    margin-top: 0.65rem !important;
  }
  .CodeMirror-placeholder,
  .CodeMirror pre.CodeMirror-line {
    height: 21px !important;
    position: absolute !important;
    margin-top: 3px !important;
  }
  .CodeMirror-cursor {
    height: inherit !important;
  }
  .CodeMirror-lines {
    height: 32px !important;
  }
}

/**
 * *Stripe Query Select-search
 */

.stripe-operation-options .select-search__row .col-md-8 {
  margin-left: 45px !important;
}

.field-width-268 {
  width: 268px !important;

  input {
    border-radius: $border-radius !important;
  }
}

//*button loading with spinner with primary color*//
.button-loading {
  position: relative;
  color: transparent !important;
  text-shadow: none !important;
  pointer-events: none;

  &:after {
    content: "";
    display: inline-block;
    vertical-align: text-bottom;
    border: 1.5px solid currentColor;
    border-right-color: transparent;
    border-radius: 50%;
    color: $primary;
    position: absolute;
    width: 12px;
    height: 12px;
    // left: calc(50% - .5rem);
    // top: calc(50% - .5rem);
    animation: spinner-border 0.75s linear infinite;
  }
}

.query-icon.dark {
  filter: brightness(0) invert(1);
}

//Rest-API Tab Panes
.tab-pane-body {
  margin-left: -2.5% !important;
}

//CodeMirror padding
.CodeMirror pre.CodeMirror-line,
.CodeMirror pre.CodeMirror-line-like {
  padding: 0 8px !important;
}
// comment styles ::override
.editor-sidebar {
  .nav-tabs {
    border-bottom: none !important;
  }
  .nav-tabs .nav-link.active {
    background-color: transparent !important;
  }
}

.comment-card-wrapper {
  border-top: 0.5px solid #e1e1e1 !important;
  margin-top: -1px !important;
}

div#driver-highlighted-element-stage,
div#driver-page-overlay {
  background: transparent !important;
  outline: 5000px solid rgba(0, 0, 0, 0.75);
}

.dark-theme-walkthrough#driver-popover-item {
  background-color: $bg-dark-light !important;
  border-color: rgba(101, 109, 119, 0.16) !important;

  .driver-popover-title {
    color: #fff !important;
  }
  .driver-popover-tip {
    border-color: transparent transparent transparent $bg-dark-light !important;
  }
  .driver-popover-description {
    color: #d9dcde !important;
  }
  .driver-popover-footer .driver-close-btn {
    color: #fff !important;
    text-shadow: none !important;
  }

  .driver-prev-btn,
  .driver-next-btn {
    text-shadow: none !important;
  }
}

#driver-popover-item {
  padding: 20px !important;

  .driver-prev-btn,
  .driver-next-btn,
  .driver-close-btn {
    border: none !important;
    background: none !important;
    padding-left: 0 !important;
    font-size: 14px !important;
  }

  .driver-next-btn,
  .driver-prev-btn {
    color: $primary !important;
  }

  .driver-disabled {
    color: $primary;
    opacity: 0.5;
  }

  .driver-popover-footer {
    margin-top: 20px !important;
  }
}

.pointer-events-none {
  pointer-events: none;
}

.popover.popover-dark-themed {
  background-color: $bg-dark-light;
  border-color: rgba(101, 109, 119, 0.16);
  .popover-body {
    color: #d9dcde !important;
  }
}

.editor .editor-sidebar .inspector .form-control-plaintext {
  padding: 2px 4px;
}
.tablr-gutter-x-0 {
  --tblr-gutter-x: 0 !important;
}

.widget-button > .btn-loading:after {
  border: 1px solid var(--loader-color);
  border-right-color: transparent;
}

.flip-dropdown-help-text {
  padding: 10px 5px 0 0;
  float: left;
  font-size: 14px;
  color: $light-gray;
}

#transformation-popover-container {
  margin-left: 80px !important;
  margin-bottom: -2px !important;
}
.canvas-codehinter-container{
  display: flex;
  flex-direction: row;
}
.hinter-canvas-input {
  .canvas-hinter-wrap{
  width: 135px;
  height: 42px !important;
}
}
.hinter-canvas-input{
  width: 180px !important;
  display: flex;
  padding: 4px; 
  height: 41.2px !important;
  margin-top: 1px;
  .CodeMirror-sizer{
    border-right-width: 1px !important;
  }
  .cm-propert{
    color: #ffffff !important;
  }
}
.canvas-codehinter-container{
  .code-hinter-col{
    margin-bottom: 1px !important;
  }
}
.fx-canvas{
  background: #1c252f;
  padding: 2px;
  display: flex;
  height: 41px;
  border: solid 1px rgba(255, 255, 255, 0.09) !important;
  border-radius: 4px;
  justify-content: center;
  font-weight: 400;
  div{
    background: #1c252f !important;
    width: 35px !important;
    display: flex;
    justify-content: center;
    align-items: center;
    height: 36px;
  }
}
.fx-canvas-light{
  background: #f4f6fa !important;
  border: 1px solid #dadcde !important;
  div{
    background: #f4f6fa !important;
  }
}

.organization-list {
  margin-top: 5px;
  .btn {
    border: 0px;
  }
  .dropdown-toggle div {
    max-width: 200px;
    text-overflow: ellipsis;
    overflow: hidden;
  }
  .org-name {
    text-overflow: ellipsis;
    overflow: hidden;
    white-space: nowrap;
    width: 100%;
    font-weight: bold;
  }
  .org-actions div {
    color: #0565ff;
    cursor: pointer;
    font-size: 12px;
  }
  .dropdown-menu {
    min-width: 14rem;
  }
  .org-avatar {
    display: block;
  }
  .org-avatar:hover {
    .avatar {
      background: #fcfcfc no-repeat center/cover;
    }
    .arrow-container {
      svg {
        filter: invert(48%) sepia(6%) saturate(6%) hue-rotate(315deg)
          brightness(103%) contrast(96%);
      }
    }
  }
  .arrow-container {
    padding: 5px 0px;
  }
  .arrow-container {
    svg {
      cursor: pointer;
      height: 30px;
      width: 30px;
      padding: 0px 0px;
      filter: invert(84%) sepia(13%) saturate(11%) hue-rotate(352deg)
        brightness(90%) contrast(91%);
    }
  }
  .org-edit {
    span {
      color: #0565ff;
      cursor: pointer;
      font-size: 10px;
    }
  }
  .organization-switchlist {
    .back-btn {
      font-size: 12px;
      padding: 2px 0px;
      cursor: pointer;
    }
    .back-ico {
      cursor: pointer;
      svg {
        height: 20px;
        width: 20px;
        filter: invert(84%) sepia(13%) saturate(11%) hue-rotate(352deg)
          brightness(90%) contrast(91%);
      }
    }
    .dd-item-padding {
      padding: 0.5rem 0.75rem 0rem 0.75rem;
    }
    .search-box {
      margin-top: 10px;
    }
    .org-list {
      max-height: 60vh;
      overflow: auto;
    }
    .tick-ico {
      filter: invert(50%) sepia(13%) saturate(208%) hue-rotate(153deg)
        brightness(99%) contrast(86%);
    }
    .org-list-item {
      cursor: pointer;
    }
    .org-list-item:hover {
      .avatar {
        background: #fcfcfc no-repeat center/cover;
      }
      .tick-ico {
        filter: invert(35%) sepia(17%) saturate(238%) hue-rotate(153deg)
          brightness(94%) contrast(89%);
      }
    }
  }
}

// Left Menu
.left-menu {
  padding: 1rem 0.5rem;
  border-radius: 5px;
  ul {
    overflow: auto;
    margin: 0px;
    padding: 0px;
    li {
      float: left;
      list-style: none;
      width: 100%;
      padding: 5px 10px;
      font-weight: bold;
      border-radius: 5px;
      cursor: pointer;
      margin: 3px 0px;
    }
    li.active {
      background-color: $primary;
      color: $white;
    }
    li:not(.active):hover {
      background-color: $primary;
      color: $white;
    }
  }
}
.manage-sso {
  .title-with-toggle {
    width: 100%;
    input[type="checkbox"] {
      /* Double-sized Checkboxes */
      -ms-transform: scale(1.5); /* IE */
      -moz-transform: scale(1.5); /* FF */
      -webkit-transform: scale(1.5); /* Safari and Chrome */
      -o-transform: scale(1.5); /* Opera */
      transform: scale(1.5);
      margin-top: 5px;
    }
  }
}
.help-text {
  overflow: auto;
  div {
    margin: 0px 0px 5px 0px;
    background-color: #eaeaea;
    float: left;
    padding: 2px 10px;
    font-size: 11px;
    border-radius: 5px;
    border: 1px solid #e1e1e1;
  }
}

.theme-dark .help-text div {
  background-color: $dark-background;
  border: 1px solid $dark-background;
}

.org-invite-or {
  padding: 1rem 0rem;
  h2 {
    width: 100%;
    text-align: center;
    border-bottom: 1px solid #000;
    line-height: 0.1em;
    margin: 10px 0 20px;
  }

  h2 span {
    background: #fff;
    padding: 0 10px;
  }
}

.theme-dark .json-tree-container {
  .json-tree-node-icon {
    svg {
      filter: invert(89%) sepia(2%) saturate(127%) hue-rotate(175deg)
        brightness(99%) contrast(96%);
    }
  }
  .json-tree-svg-icon.component-icon {
    filter: brightness(0) invert(1);
  }

  .node-key-outline {
    height: 1rem !important;
    border: 1px solid transparent !important;
    color: #ccd4df;
  }

  .selected-node {
    border-color: $primary-light !important;
  }
  .json-tree-icon-container .selected-node > svg:first-child {
    filter: invert(65%) sepia(62%) saturate(4331%) hue-rotate(204deg)
      brightness(106%) contrast(97%);
  }
  .node-length-color {
    color: #b8c7fd;
  }
  .node-type {
    color: #8a96a6;
  }
  .group-border {
    border-color: rgb(97, 101, 111);
  }

  .action-icons-group {
    img,
    svg {
      filter: invert(89%) sepia(2%) saturate(127%) hue-rotate(175deg)
        brightness(99%) contrast(96%);
    }
  }

  .hovered-node.node-key.badge {
    color: #8092ab !important;
    border-color: #8092ab !important;
  }
}

.json-tree-container {
  .json-tree-svg-icon.component-icon {
    height: 16px;
    width: 16px;
  }
  .json-tree-icon-container {
    max-width: 20px;
    margin-right: 6px;
  }
  .node-type {
    color: #a6b6cc;
    padding-top: 2px;
  }
  .json-tree-valuetype {
    font-size: 10px;
    padding-top: 2px;
  }
  .node-length-color {
    color: #3650af;
    padding-top: 3px;
  }
  .json-tree-node-value {
    font-size: 11px;
  }
  .json-tree-node-string {
    color: #f6820c;
  }
  .json-tree-node-boolean {
    color: #3eb25f;
  }
  .json-tree-node-number {
    color: #f4b2b0;
  }
  .json-tree-node-null {
    color: red;
  }
  .json-tree-node-date {
    color: rgb(98, 107, 103);
  }

  .group-border {
    border-left: 0.5px solid #dadcde;
    margin-top: 16px;
    margin-left: -12px;
  }

  .selected-node {
    border-color: #4d72fa !important;
  }

  .selected-node .group-object-container .badge {
    font-weight: 400 !important;
    height: 1rem !important;
  }

  .group-object-container {
    margin-left: 0.72rem;
    margin-top: -16px;
  }

  .json-node-element {
    cursor: pointer;
  }

  .hide-show-icon {
    cursor: pointer;
    margin-left: 1rem;
    &:hover {
      color: $primary;
    }
  }

  .action-icons-group {
    margin-right: 4rem !important;
    margin-left: 2rem !important;
  }

  .action-icons-group {
    cursor: pointer;
  }

  .hovered-node {
    font-weight: 400 !important;
    height: 1rem !important;
    color: #8092ab;
  }

  .node-key {
    font-weight: 400 !important;
    margin-left: -0.25rem !important;
    justify-content: start !important;
    min-width: fit-content !important;
  }

  .node-key-outline {
    height: 1rem !important;
    border: 1px solid transparent !important;
    color: #3e525b;
  }
}

.popover-more-actions {
  font-weight: 400 !important;

  &:hover {
    background: #d2ddec !important;
  }
}

.popover-dark-themed .popover-more-actions {
  color: #ccd4df;

  &:hover {
    background-color: #324156 !important;
  }
}

#json-tree-popover {
  padding: 0.25rem !important;
}

// Font sizes
.fs-9 {
  font-size: 9px !important;
}
.fs-10 {
  font-size: 10px !important;
}

.fs-12 {
  font-size: 12px !important;
}

.realtime-avatars {
  position: absolute;
  left: 50%;
}

.widget-style-field-header {
  font-family: "Inter";
  font-style: normal;
  font-weight: 500;
  font-size: 12px;
  line-height: 20px;
  color: #61656c;
}

.maintenance_container {
  width: 100%;
  height: 100vh;
  display: flex;
  justify-content: center;
  align-items: center;

  .card {
    .card-body {
      display: flex;
      height: 200px !important;
      align-items: center;
    }
  }
}
.list-timeline:not(.list-timeline-simple) .list-timeline-time {
  top: auto;
}
.widget-buttongroup{
  display: flex;
  flex-direction: column;
  justify-content: left;
  overflow: hidden !important;
}
.group-button{
  margin: 0px 10px 10px 0px;
  line-height: 1.499;
  font-weight: 400;
  white-space: nowrap;
  text-align: center;
  cursor: pointer;
  padding: 0 15px;
  font-size: 12px;
  border-radius: 4px;
  color: rgba(0,0,0,.65) ;
  background-color: #fff ;
  border: 1px solid #d9d9d9;
  min-width: 40px;
  width: auto !important;
  height: 30px,
}
.widget-buttongroup-label{
  font-weight: 600;
  margin-right: 10px;
  color: #3e525b;
}
.editor-actions {
  border-bottom: 1px solid #eee;
  padding: 5px;
  display: flex;
  justify-content: end;
}

.autosave-indicator {
  position: absolute;
  left: 30%;
  color: #868aa5;
  white-space: nowrap;
  font-weight: 400;
  font-size: 12px;
  letter-spacing: 0.5px;
}

.autosave-indicator-saving {
  left: 34.5%;
}
.zoom-buttons {
  width: 20px !important;
  height: 25px !important;
  margin-left: 2px;
}
.zoom-button-wrapper {
  position: fixed;
  right: 0px;
  bottom: 5px;
}
.zoom-buttons {
  opacity: 0;
  visibility: hidden;
}
.image-widget-wrapper:hover button {
  opacity: 1 !important;
  visibility: visible;
}
.pdf-page-controls {
  position: fixed;
  bottom: 20px;
  left: 50%;
  background: white;
  opacity: 0;
  transform: translateX(-50%);
  transition: opacity ease-in-out 0.2s;
  border-radius: 4px;
  box-shadow: 0 30px 40px 0 rgba(16, 36, 94, 0.2);

  button {
    width: 36px;
    height: 36px;
    background: white;
    border: 0;
    font-size: 1.2em;
    border-radius: 4px;

    &:first-child {
      border-top-right-radius: 0;
      border-bottom-right-radius: 0;
    }

    &:last-child {
      border-top-left-radius: 0;
      border-bottom-left-radius: 0;
    }

    &:hover {
      background-color: #e6e6e6;
    }
  }

  span {
    font-family: inherit;
    font-size: 1em;
    padding: 0 0.5em;
    color: #000;
  }
}
.pdf-document {
  canvas {
    margin: 0px auto;
  }
  &:hover {
    .pdf-page-controls {
      opacity: 1;
    }
  }
}

.org-variables-page{
  .btn-org-env {
    width: 36px;
  }
  
  .encryption-input {
    width: fit-content;
  }

  .no-vars-text {    
    display: block;
    text-align: center;
    margin-top: 100px;
  }
}

//Kanban board
.kanban-container.dark-themed {
  background-color: $bg-dark-light !important;
  .kanban-column {
    .card-header {
      background-color: #324156 !important;
    }
  }
}

.kanban-container {
  background-color: #fefefe;
  
  .kanban-column {
    background-color: #f4f4f4;
    padding: 0 !important;
    height: fit-content !important;
    
   .card-body {
    &:hover {
      overflow-y: auto !important;
      &::-webkit-scrollbar {
        width: 0 !important;
        height: 0 !important;
      }
    }
   }
    
    .card-header {
      background-color: #fefefe;
      
      .badge {
        font-size: 12px !important;
      }
    }

    .card-body .dnd-card {
      border-radius: 5px !important;
    }
    .dnd-card.card {
      height: 52px !important;
      padding: 5px !important;
    }
    .dnd-card.card.card-dark {
      background-color: $bg-dark !important;
    }
  }

  .kanban-board-add-group {
    justify-content: center;
    align-items: center;
    cursor: pointer;
    color: rgba(0, 0, 0, 0.5);
    background-color: transparent;
    border-style: dashed;
    border-color: rgba(0, 0, 0, 0.08);
    display: flex;
    flex-direction: column;
    grid-auto-rows: max-content;
    overflow: hidden;
    box-sizing: border-box;
    appearance: none;
    outline: none;
    margin: 10px;
    border-radius: 5px;
    min-width: 350px;
    height: 200px;
    font-size: 1em;
  }
  .add-card-btn {
    font-size: 1em;
    font-weight: 400;
    color: #3e525b;
    border-radius: 5px;
    padding: 5px;
    margin: 5px;
    background-color: transparent;
    border-style: dashed;
    border-color: rgba(0, 0, 0, 0.08);
    cursor: pointer;
    transition: all 0.2s ease-in-out;
    &:hover {
      background-color: #e6e6e6;
    }
  }
}

.cursor-pointer {
  cursor: pointer;
}
.cursor-text {
  cursor: text;
}

.bade-component {
    display: inline-flex;
    justify-content: center;
    align-items: center;
    overflow: hidden;
    user-select: none;
    padding: calc(0.25rem - 1px) 0.25rem;
    height: 1.25rem;
    border: 1px solid transparent;
    min-width: 1.25rem;
    font-weight: 600;
    font-size: .625rem;
    letter-spacing: .04em;
    text-transform: uppercase;
    vertical-align: bottom;
    border-radius: 4px;
}
// sso-helper-page
.sso-helper-container{
  width: 60vw;
  padding: 30px;
  box-shadow: rgba(0, 0, 0, 0.16) 0px 1px 4px;
  margin: 0 auto;
}
.flexer{
  display: flex;
}
.sso-copy{
  margin-left: 10px;
  cursor: pointer;
}
#git-url , #google-url
{
color: #0565ff;
margin-left: 4px;
word-break: break-all;
}
@media only screen and (max-width: 768px) {
  .sso-helper-container{
    width: 96vw;
    padding: 20px;
  }
}
.sso-helper-doc{
  line-height: 24px;
}
.sso-content-wrapper{
  margin: 0 auto;
  display: flex;
  flex-direction: column;
  align-items: self-start;
  padding: 20px;
  box-shadow: rgba(0, 0, 0, 0.02) 0px 1px 3px 0px, rgba(27, 31, 35, 0.15) 0px 0px 0px 1px;
  border-radius: 4px;
}
.workspace-status{
  display: flex;
  font-weight: 800;
  margin-bottom: 6px;
}

.sso-type{
  font-weight: 600;
  margin-bottom: 4px !important;
  display: flex;
  span{
   margin-right: 10px;
  }
  a{
   margin-left: 6px;

  }
}

.gg-album {
  box-sizing: border-box;
  position: relative;
  display: block;
  width: 18px;
  height: 18px;
  transform: scale(var(--ggs,1));
  border-left: 7px solid transparent;
  border-right: 3px solid transparent;
  border-bottom: 8px solid transparent;
  box-shadow: 0 0 0 2px,
  inset 6px 4px 0 -4px,
  inset -6px 4px 0 -4px;
  border-radius: 3px
 }
 
 .gg-album::after,
 .gg-album::before {
  content: "";
  display: block;
  box-sizing: border-box;
  position: absolute;
  width: 2px;
  height: 5px;
  background: currentColor;
  transform: rotate(46deg);
  top: 5px;
  right: 4px
 }
 
 .gg-album::after {
  transform: rotate(-46deg);
  right: 2px
 } 
 .sso-helper-header{
   display: flex;
   align-items: center;
   span{
    margin-right: 10px;
   }
 }

// sso end

// steps-widget
a.step-item-disabled {
  text-decoration: none;
}
.steps{
  overflow: hidden;
  margin: 0rem !important;
}
.step-item.active ~ .step-item:after, .step-item.active ~ .step-item:before {
  background: #f3f5f5 !important;
}
.step-item.active:before {
  background: #fff !important;
}
.steps .step-item.active:before {
    border-color: #b4b2b2 !important;
}
.steps-item{
  color: var(--textColor) !important;
}
.step-item:before{
  background: var(--bgColor) !important;
  // remaining code
}
.step-item:after{
  background: var(--bgColor) !important;
}
.step-item.active ~ .step-item {
  color: var(--textColor) !important;;
}
// steps-widget end

<<<<<<< HEAD
.portal-container .inspector {
  height: auto !important;
}
=======
input.hide-input-arrows{
  -moz-appearance: none;
  &::-webkit-outer-spin-button,
  &::-webkit-inner-spin-button{
    -webkit-appearance: none;
  }
}

>>>>>>> 0722f5d6
.btn-org-env {
  width: 36px;
}<|MERGE_RESOLUTION|>--- conflicted
+++ resolved
@@ -5697,11 +5697,9 @@
 }
 // steps-widget end
 
-<<<<<<< HEAD
 .portal-container .inspector {
   height: auto !important;
 }
-=======
 input.hide-input-arrows{
   -moz-appearance: none;
   &::-webkit-outer-spin-button,
@@ -5710,7 +5708,6 @@
   }
 }
 
->>>>>>> 0722f5d6
 .btn-org-env {
   width: 36px;
 }