--- conflicted
+++ resolved
@@ -4700,7 +4700,6 @@
   // left: 100px !important;
   // background-color: #0565ff;
 }
-<<<<<<< HEAD
 
 
 .json-tree-container {
@@ -4753,7 +4752,7 @@
 
 .fs-12 {
   font-size: 12px !important;
-=======
+}
 .widget-style-field-header{
   font-family: 'Inter';
   font-style: normal;
@@ -4761,5 +4760,4 @@
   font-size: 12px;
   line-height: 20px;
   color: #61656C;
->>>>>>> 750a7fad
 }