--- conflicted
+++ resolved
@@ -1655,7 +1655,7 @@
   }
 }
 
-.dynamic-variable-preview { 
+.dynamic-variable-preview {
   height: 30px;
   margin-top: -2px;
   border-bottom-left-radius: 3px;
@@ -1671,20 +1671,16 @@
     color: #fff!important;
   }
 
-  .form-control { 
+  .form-control {
     border: 1px solid #324156;
   }
 
   .card {
-<<<<<<< HEAD
-    background-color: #2f3c4c!important;
+    background-color: #324156!important;
 
     .text-muted {
       color: #c3c3c3!important;
     }
-=======
-    background-color: #324156!important;
->>>>>>> 0e78b9db
   }
 
   .DateInput {
@@ -1715,11 +1711,11 @@
     color: black;
   }
 
-  .editor .editor-sidebar .components-container .component-image-holder { 
+  .editor .editor-sidebar .components-container .component-image-holder {
     background: #2f3c4c!important;
     border: 1px solid #2f3c4c!important;
 
-    center, .component-title { 
+    center, .component-title {
       filter: brightness(0) invert(1);
     }
   }
@@ -1735,11 +1731,11 @@
     }
   }
 
-  .modal-header { 
+  .modal-header {
     border-bottom: 1px solid rgba(255, 255, 255, 0.09)!important;
   }
 
-  .canvas-container { 
+  .canvas-container {
     background-color: #1f2936;
   }
 
@@ -1751,13 +1747,13 @@
   .no-components-box {
     background-color: #1f2936!important;
 
-    center { 
+    center {
       filter: brightness(0) invert(1);
     }
   }
 
   .query-list {
-    .text-muted { 
+    .text-muted {
       color: #fff!important;
     }
   }
@@ -1775,9 +1771,9 @@
     }
   }
 
-  .editor .editor-sidebar .nav-tabs .nav-link { 
+  .editor .editor-sidebar .nav-tabs .nav-link {
     color: #fff;
-    img { 
+    img {
       filter: brightness(0) invert(1);
     }
   }
@@ -1786,7 +1782,7 @@
     background-color: #1f2936!important;
   }
 
-  .nav-tabs .nav-item.show .nav-link, .nav-tabs .nav-link.active { 
+  .nav-tabs .nav-item.show .nav-link, .nav-tabs .nav-link.active {
     background-color: #2f3c4c;
     border-color: transparent!important;
   }
@@ -1800,7 +1796,7 @@
   .left-sidebar {
     border: solid rgba(255, 255, 255, 0.09);
     border-width: 0px 1px 3px 0px;
-    .text-muted { 
+    .text-muted {
       color: #fff!important;
     }
   }
@@ -1825,7 +1821,7 @@
   .btn-light, .btn-outline-light {
     background-color: #42546a!important;
 
-    img { 
+    img {
       filter: brightness(0) invert(1);
     }
   }
@@ -1841,7 +1837,7 @@
 
   .query-manager-header .nav-item {
     border-right: solid 1px rgba(255, 255, 255, 0.09);
-    .nav-link { 
+    .nav-link {
       color: #c3c3c3;
     }
   }
@@ -1850,13 +1846,13 @@
     border: solid 1px rgba(255, 255, 255, 0.09)!important;
   }
 
-  .app-users-list { 
+  .app-users-list {
     .text-muted {
       color: #fff!important;
     }
   }
 
-  .data-pane { 
+  .data-pane {
     border: solid rgba(255, 255, 255, 0.09)!important;
     border-width: 0px 1px 0px 0px!important;
   }
@@ -1865,30 +1861,30 @@
     border: solid rgba(255, 255, 255, 0.09)!important;
     border-width: 0px 0px 1px 0px!important;
 
-    .text-muted { 
+    .text-muted {
       color: #fff!important;
     }
   }
 
-  .query-pane { 
+  .query-pane {
     background-color: #1f2936!important;
   }
 
-  .svg-icon { 
+  .svg-icon {
     filter: brightness(0) invert(1);
   }
 
   .badge {
     filter: brightness(1) invert(1);
 
-    .svg-icon { 
+    .svg-icon {
       filter: brightness(1) invert(0);
     }
   }
 
   .alert {
     background: transparent;
-    .text-muted { 
+    .text-muted {
       color: #fff!important;
     }
   }
@@ -1903,7 +1899,7 @@
     background-image: linear-gradient(to right, #566177 0, #5a6170 40%, #4c5b79 80%);
   }
 
-  // .btn { 
+  // .btn {
   //   filter: brightness(1) invert(1);
   // }
 
@@ -1912,26 +1908,26 @@
     background-color: #2b3547;
     border: 1px solid #2b3547;
   }
-  
+
   .select-search__select {
     background: #fff;
     box-shadow: 0 0.0625rem 0.125rem rgba(0, 0, 0, 0.15);
   }
-  
+
   .select-search__row:not(:first-child) {
     border-top: 1px solid #eee;
   }
-  
+
   .select-search__option,
   .select-search__not-found {
     background: #fff;
   }
-  
+
   .select-search__option.is-highlighted,
   .select-search__option:not(.is-selected):hover {
     background: rgba(47, 204, 139, 0.1);
   }
-  
+
   .select-search__option.is-highlighted.is-selected,
   .select-search__option.is-selected:hover {
     background: #2eb378;
@@ -1939,7 +1935,7 @@
   }
 
   .org-users-page {
-    .user-email, .user-status { 
+    .user-email, .user-status {
       filter: brightness(0) invert(1);
     }
   }
@@ -1967,7 +1963,7 @@
   }
 
   .codehinter-query-editor-input .CodeMirror {
-    color: #c3c3c3!important; 
+    color: #c3c3c3!important;
   }
 
   .select-search:not(.is-loading):not(.select-search--multiple) .select-search__value::after {
@@ -1985,9 +1981,9 @@
   min-width: 100%;
 }
 
-.jet-table { 
+.jet-table {
   .global-search-field {
-    background: transparent;    
+    background: transparent;
   }
 }
 
