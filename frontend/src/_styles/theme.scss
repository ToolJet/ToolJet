@import "./tabler.scss";
@import "./colors.scss";
@import "./z-index.scss";
@import "./mixins.scss";
@import "./queryManager.scss";
@import "./onboarding.scss";
@import "./components.scss";
@import "./global-datasources.scss";
@import "./typography.scss";
@import "./designtheme.scss";
@import "./dropdown-custom.scss";
@import "./ui-operations.scss";
@import 'react-loading-skeleton/dist/skeleton.css';
@import './table-component.scss';
@import 'tailwindcss/base';
@import 'tailwindcss/components';
@import 'tailwindcss/utilities';
@import "./componentdesign.scss";

/* ibm-plex-sans-100 - latin */
@font-face {
  font-display: swap;
  /* Check https://developer.mozilla.org/en-US/docs/Web/CSS/@font-face/font-display for other options. */
  font-family: 'IBM Plex Sans';
  font-style: normal;
  font-weight: 100;
  src: url('/assets/fonts/ibm-plex-sans-v19-latin/ibm-plex-sans-v19-latin-100.woff2') format('woff2');
  /* Chrome 36+, Opera 23+, Firefox 39+, Safari 12+, iOS 10+ */
}

/* ibm-plex-sans-100italic - latin */
@font-face {
  font-display: swap;
  /* Check https://developer.mozilla.org/en-US/docs/Web/CSS/@font-face/font-display for other options. */
  font-family: 'IBM Plex Sans';
  font-style: italic;
  font-weight: 100;
  src: url('/assets/fonts/ibm-plex-sans-v19-latin/ibm-plex-sans-v19-latin-100italic.woff2') format('woff2');
  /* Chrome 36+, Opera 23+, Firefox 39+, Safari 12+, iOS 10+ */
}

/* ibm-plex-sans-200 - latin */
@font-face {
  font-display: swap;
  /* Check https://developer.mozilla.org/en-US/docs/Web/CSS/@font-face/font-display for other options. */
  font-family: 'IBM Plex Sans';
  font-style: normal;
  font-weight: 200;
  src: url('/assets/fonts/ibm-plex-sans-v19-latin/ibm-plex-sans-v19-latin-200.woff2') format('woff2');
  /* Chrome 36+, Opera 23+, Firefox 39+, Safari 12+, iOS 10+ */
}

/* ibm-plex-sans-200italic - latin */
@font-face {
  font-display: swap;
  /* Check https://developer.mozilla.org/en-US/docs/Web/CSS/@font-face/font-display for other options. */
  font-family: 'IBM Plex Sans';
  font-style: italic;
  font-weight: 200;
  src: url('/assets/fonts/ibm-plex-sans-v19-latin/ibm-plex-sans-v19-latin-200italic.woff2') format('woff2');
  /* Chrome 36+, Opera 23+, Firefox 39+, Safari 12+, iOS 10+ */
}

/* ibm-plex-sans-300 - latin */
@font-face {
  font-display: swap;
  /* Check https://developer.mozilla.org/en-US/docs/Web/CSS/@font-face/font-display for other options. */
  font-family: 'IBM Plex Sans';
  font-style: normal;
  font-weight: 300;
  src: url('/assets/fonts/ibm-plex-sans-v19-latin/ibm-plex-sans-v19-latin-300.woff2') format('woff2');
  /* Chrome 36+, Opera 23+, Firefox 39+, Safari 12+, iOS 10+ */
}

/* ibm-plex-sans-300italic - latin */
@font-face {
  font-display: swap;
  /* Check https://developer.mozilla.org/en-US/docs/Web/CSS/@font-face/font-display for other options. */
  font-family: 'IBM Plex Sans';
  font-style: italic;
  font-weight: 300;
  src: url('/assets/fonts/ibm-plex-sans-v19-latin/ibm-plex-sans-v19-latin-300italic.woff2') format('woff2');
  /* Chrome 36+, Opera 23+, Firefox 39+, Safari 12+, iOS 10+ */
}

/* ibm-plex-sans-regular - latin */
@font-face {
  font-display: swap;
  /* Check https://developer.mozilla.org/en-US/docs/Web/CSS/@font-face/font-display for other options. */
  font-family: 'IBM Plex Sans';
  font-style: normal;
  font-weight: 400;
  src: url('/assets/fonts/ibm-plex-sans-v19-latin/ibm-plex-sans-v19-latin-regular.woff2') format('woff2');
  /* Chrome 36+, Opera 23+, Firefox 39+, Safari 12+, iOS 10+ */
}

/* ibm-plex-sans-italic - latin */
@font-face {
  font-display: swap;
  /* Check https://developer.mozilla.org/en-US/docs/Web/CSS/@font-face/font-display for other options. */
  font-family: 'IBM Plex Sans';
  font-style: italic;
  font-weight: 400;
  src: url('/assets/fonts/ibm-plex-sans-v19-latin/ibm-plex-sans-v19-latin-italic.woff2') format('woff2');
  /* Chrome 36+, Opera 23+, Firefox 39+, Safari 12+, iOS 10+ */
}

/* ibm-plex-sans-500 - latin */
@font-face {
  font-display: swap;
  /* Check https://developer.mozilla.org/en-US/docs/Web/CSS/@font-face/font-display for other options. */
  font-family: 'IBM Plex Sans';
  font-style: normal;
  font-weight: 500;
  src: url('/assets/fonts/ibm-plex-sans-v19-latin/ibm-plex-sans-v19-latin-500.woff2') format('woff2');
  /* Chrome 36+, Opera 23+, Firefox 39+, Safari 12+, iOS 10+ */
}

/* ibm-plex-sans-500italic - latin */
@font-face {
  font-display: swap;
  /* Check https://developer.mozilla.org/en-US/docs/Web/CSS/@font-face/font-display for other options. */
  font-family: 'IBM Plex Sans';
  font-style: italic;
  font-weight: 500;
  src: url('/assets/fonts/ibm-plex-sans-v19-latin/ibm-plex-sans-v19-latin-500italic.woff2') format('woff2');
  /* Chrome 36+, Opera 23+, Firefox 39+, Safari 12+, iOS 10+ */
}

/* ibm-plex-sans-600 - latin */
@font-face {
  font-display: swap;
  /* Check https://developer.mozilla.org/en-US/docs/Web/CSS/@font-face/font-display for other options. */
  font-family: 'IBM Plex Sans';
  font-style: normal;
  font-weight: 600;
  src: url('/assets/fonts/ibm-plex-sans-v19-latin/ibm-plex-sans-v19-latin-600.woff2') format('woff2');
  /* Chrome 36+, Opera 23+, Firefox 39+, Safari 12+, iOS 10+ */
}

/* ibm-plex-sans-600italic - latin */
@font-face {
  font-display: swap;
  /* Check https://developer.mozilla.org/en-US/docs/Web/CSS/@font-face/font-display for other options. */
  font-family: 'IBM Plex Sans';
  font-style: italic;
  font-weight: 600;
  src: url('/assets/fonts/ibm-plex-sans-v19-latin/ibm-plex-sans-v19-latin-600italic.woff2') format('woff2');
  /* Chrome 36+, Opera 23+, Firefox 39+, Safari 12+, iOS 10+ */
}

/* ibm-plex-sans-700 - latin */
@font-face {
  font-display: swap;
  /* Check https://developer.mozilla.org/en-US/docs/Web/CSS/@font-face/font-display for other options. */
  font-family: 'IBM Plex Sans';
  font-style: normal;
  font-weight: 700;
  src: url('/assets/fonts/ibm-plex-sans-v19-latin/ibm-plex-sans-v19-latin-700.woff2') format('woff2');
  /* Chrome 36+, Opera 23+, Firefox 39+, Safari 12+, iOS 10+ */
}

/* ibm-plex-sans-700italic - latin */
@font-face {
  font-display: swap;
  /* Check https://developer.mozilla.org/en-US/docs/Web/CSS/@font-face/font-display for other options. */
  font-family: 'IBM Plex Sans';
  font-style: italic;
  font-weight: 700;
  src: url('/assets/fonts/ibm-plex-sans-v19-latin/ibm-plex-sans-v19-latin-700italic.woff2') format('woff2');
  /* Chrome 36+, Opera 23+, Firefox 39+, Safari 12+, iOS 10+ */
}

// variables
$border-radius: 4px;


body {
  font-family: 'IBM Plex Sans';
}

input,
button {
  border-radius: 4px;
}

.btn:hover {
  border-color: $primary;
}

.btn-sm {
  padding: 4px 8px;
}

.padding-0 {
  padding: 0;
}

.float-right {
  float: right;
}

.font-500 {
  font-weight: 500;
}

.color-inherit {
  color: inherit;
}

.text-right {
  text-align: right;
}

.navbar {
  max-height: 48px;
  min-height: auto;
  background-color: var(--base) !important;
  border-bottom: 1px solid var(--slate5);

  .nav-item.active:after {
    bottom: 0 !important;
  }
}

.rc-slider-track {
  background-color: $primary;
}

.rc-slider-handle {
  border-color: $primary;
}

.auth-main {
  height: 1000px;
  padding-top: calc(0.25 * 100vh);
  overflow: hidden;

  svg,
  img {
    height: 50px;
    width: 50px;
  }

  svg {
    color: #000000;
  }

  .col-4 {
    z-index: 1;
  }

  .horizontal-line {
    width: 100%;
    position: relative;
    border: 1px solid #b1b1b1;
    top: 25px;
    margin: 0px auto;
    z-index: 0;
  }

  .sso-ico {
    div {
      background-color: #ffffff;
    }
  }
}

.emoji-mart-scroll {
  border-bottom: 0;
  margin-bottom: 6px;
}

.emoji-mart-scroll+.emoji-mart-bar {
  display: none;
}

.accordion-item {
  border: solid var(--slate5);
  border-width: 0px 0px 1px 0px;
}


.accordion-item,
.accordion-button {
  background-color: inherit;
}

.accordion-button {
  font-size: 14px;
  font-weight: 500 !important;
  box-shadow: none !important;
  color: var(--slate12) !important;
  padding: 16px 16px !important;
}

.accordion-button::after {
  background-image: url('data:image/svg+xml,<svg xmlns="http://www.w3.org/2000/svg" width="13" height="12" viewBox="0 0 13 12" fill="none"><path d="M8.83684 3L4.4484 3C3.86955 3 3.5089 3.62791 3.80056 4.1279L5.99478 7.88943C6.28419 8.38556 7.00104 8.38556 7.29045 7.88943L9.48467 4.1279C9.77634 3.62791 9.41568 3 8.83684 3Z" fill="%2311181C"/></svg>');
}

.accordion-button:not(.collapsed)::after {
  background-image: url('data:image/svg+xml,<svg xmlns="http://www.w3.org/2000/svg" width="13" height="12" viewBox="0 0 13 12" fill="none"><path d="M8.83684 3L4.4484 3C3.86955 3 3.5089 3.62791 3.80056 4.1279L5.99478 7.88943C6.28419 8.38556 7.00104 8.38556 7.29045 7.88943L9.48467 4.1279C9.77634 3.62791 9.41568 3 8.83684 3Z" fill="%2311181C"/></svg>');
}

.accordion-button:not(.collapsed) {
  // padding-bottom: 0 !important;
}

.accordion-body {
  padding: 4px 16px 16px 16px !important;

  .form-label {
    font-weight: 400;
    font-size: 12px;
    color: var(--slate12);
  }

  .style-fx {
    margin-top: 3px !important;
  }
}

.editor {
  header {
    position: fixed;
    width: 100%;
    top: 0px;
    left: 0px;
  }

  .header-container {
    max-width: 100%;
    padding: 0px;
  }

  .resizer-select,
  .resizer-active {
    outline: solid 1px $primary !important;


    .top-right,
    .top-left,
    .bottom-right,
    .bottom-left {
      background: white;
      border-radius: 10px;
      border: solid 1px $primary;
    }
  }

  .resizer-selected {
    outline-width: thin;
    outline-style: solid;
    outline-color: #ffda7e;
  }

  // query data source card style start

  .query-datasource-card-container,
  .header-query-datasource-card-container {
    display: flex;
    flex-direction: row;
    gap: 10px;
    flex-wrap: wrap;
  }

  .datasource-picker {
    margin-bottom: 24px;
    width: 475px;
    margin: auto;

    a {
      color: var(--indigo9);
      text-decoration: none;
    }
  }

  .header-query-datasource-card-container {
    margin-top: -10px;
  }

  .header-query-datasource-card {
    position: relative;
    display: flex;
    min-width: 0;
    word-wrap: break-word;
    background-color: rgba(66, 153, 225, 0.1) !important;
    background-clip: border-box;
    border-radius: 4px;
    height: 32px;
    width: 140px;
    padding: 6px;
    align-items: center;
    text-transform: capitalize;
    font-weight: 400 !important;
    background-color: #4299e11a;

    p {
      margin: 0 8px 0 12px;
    }
  }

  .query-datasource-card {
    position: relative;
    display: flex;
    min-width: 0;
    word-wrap: break-word;
    background-color: #ffffff;
    background-clip: border-box;
    border: 1px solid rgba(101, 109, 119, 0.16);
    border-radius: 4px;
    height: 46px;
    width: 200px;
    padding: 10px;
    align-items: center;
    cursor: pointer;
    transition: transform .2s;

    p {
      margin: 0 8px 0 15px;
    }

    &:hover {
      transform: scale(1.02);
      box-shadow: 0.1px 0.1px 0.1px 0.1px rgba(0, 0, 0, 0.3);
    }
  }

  // end :: data source card style

  .header-query-datasource-name {
    font-size: 0.8rem !important;
    padding-top: 0px !important;
  }

  .datasource-heading {
    display: flex;
    height: 32px;
    gap: 10px;
    align-items: center;

    p {
      font-size: 12px;
      padding-top: 0px;
      cursor: pointer;
    }
  }


  .left-sidebar {
    scrollbar-width: none;
  }

  .left-sidebar::-webkit-scrollbar {
    width: 0;
    background: transparent;
  }

  .left-sidebar-layout {
    display: flex;
    justify-content: center;
    font-size: 11px;
    align-items: center;
    letter-spacing: 0.2px;

    p {
      margin-bottom: 0px;
      margin-top: 8px;
    }
  }

  .left-sidebar {
    height: 100%;
    width: 48px;
    position: fixed;
    z-index: 2;
    left: 0;
    overflow-x: hidden;
    flex: 1 1 auto;
    background-color: var(--base) !important;
    background-clip: border-box;
    margin-top: 48px;
    padding-top: 8px;

    .accordion-item {
      border: solid var(--slate5);
      border-width: 1px 0px 1px 0px;
    }

    .datasources-container {
      height: 50%;
      overflow-y: scroll;

      tr {
        border-color: #f1f1f1;
      }
    }

    .variables-container {
      height: 50%;
      overflow-y: scroll;
    }

    .variables-container::-webkit-scrollbar-thumb,
    .datasources-container::-webkit-scrollbar-thumb {
      background: transparent;
      height: 0;
      width: 0;
    }

    .variables-container::-webkit-scrollbar,
    .datasources-container::-webkit-scrollbar {
      width: 0;
      background: transparent;
      height: 0;
    }

    .variables-container,
    .datasources-container {
      scrollbar-width: none;
    }

    .datasources-container {
      bottom: 0;
      height: 500px;
      border: solid rgba(101, 109, 119, 0.16);
      border-width: 1px 0px 1px 0px;

      .datasources-header {
        border: solid rgba(0, 0, 0, 0.125);
        border-width: 0px 0px 1px 0px;
      }
    }

    .left-sidebar-inspector {
      .card-body {
        padding: 1rem 0rem 1rem 1rem;
      }
    }

    .left-sidebar-page-selector {
      .add-new-page-button-container {
        width: 100%;
        margin-top: 10px;
      }
    }
  }

  .editor-sidebar {
    position: fixed;
    right: 0;
    overflow: hidden;
    width: 300px;
    flex: 1 1 auto;
    top: 48px;
    border-left: 1px solid var(--slate5);
    background-color: var(--base);
    background-clip: border-box;
    height: 100vh;


    .inspector {
      .form-control-plaintext {
        padding: 0;
        color: var(--slate12);
      }

      .header {
        padding-left: 20px;
        padding-right: 20px;
        border: solid rgba(0, 0, 0, 0.125);
        border-width: 0px 0px 1px 0px;
        height: 40px;

        .component-name {
          font-weight: 500;
        }

        .component-action-button {
          top: 8px;
          right: 10px;
          position: absolute;
        }
      }

      .properties-container {
        .field {
          .form-label {
            font-size: 12px;
          }

          .text-field {
            height: 30px;
            font-size: 12px;
          }

          .form-select {
            height: 30px;
            font-size: 12px;
          }

          .select-search__input {
            padding: 0.2375rem 0.75rem;
            font-size: 0.825rem;
          }
        }
      }
    }

    .components-container::-webkit-scrollbar {
      width: 0;
      height: 0;
      background: transparent;
    }

    .components-container::-webkit-scrollbar-thumb {
      background: transparent;
    }

    .components-container {
      scrollbar-width: none;
    }

    .components-container {
      height: 100%;
      overflow: auto;
      overflow-x: hidden;
      padding-bottom: 20%;

      ::placeholder {
        color: var(--slate9);

      }

      .component-image-holder {
        border-radius: 0;
        transition: all 0.3s cubic-bezier(0.25, 0.8, 0.25, 1);
        box-sizing: border-box;
        border-radius: 4px;
        background-color: var(--slate3);

        img {
          margin: 0 auto;
        }

        &:hover {
          background-color: var(--slate4);
          border: 1px solid var(--slate4, #E6E8EB);

        }

        &:active {
          background-color: var(--slate4);
          border: 1px solid var(--slate6, #DFE3E6);
        }
      }

      .component-title {
        margin-top: 4px;
        max-width: 100%;
        text-align: center;
        word-wrap: break-word;
        color: var(--slate12);
        text-align: center;
        font-size: 10px;
        font-style: normal;
        font-weight: 400;
        line-height: 13px;
        height: 26px;
        width: 72px;
      }

      .component-description {
        color: grey;
        font-size: 0.7rem;
      }
    }
  }

  .main {
    top: 0;
    height: calc(100vh - 84px);

    &.hide-scrollbar {
      .canvas-container::-webkit-scrollbar {
        height: 0;
      }
    }

    .canvas-container::-webkit-scrollbar {
      width: 0;
      background: transparent;
    }

    .canvas-container::-webkit-scrollbar-track {
      background: transparent !important;
    }

    .canvas-container {
      scrollbar-width: none;
    }

    .canvas-container {
      height: 100%;
      top: 48px;
      position: fixed;
      right: 300px;
      left: 48px;
      overflow-y: scroll;
      overflow-x: auto;
      -webkit-box-pack: center;
      justify-content: center;
      -webkit-box-align: center;
      align-items: center;

      .real-canvas {
        outline: 1px dotted transparent;
      }

      .show-grid {
        outline: 1px dotted #4d72da;
        background-image: linear-gradient(to right,
            rgba(194, 191, 191, 0.2) 1px,
            transparent 1px),
          linear-gradient(to bottom,
            rgba(194, 191, 191, 0.2) 1px,
            transparent 1px);

      }

      .canvas-area {
        // background: #F9F9FB;
        margin: 0px auto;

        .resizer {
          outline: solid 1px transparent;
        }
      }
    }
  }

  @media screen and (max-height: 450px) {
    .sidebar {
      padding-top: 15px;
    }

    .sidebar a {
      font-size: 18px;
    }
  }
}

.viewer {
  .header-container {
    max-width: 100%;
  }

  .main {
    padding: 0px 10px;

    .canvas-container {
      scrollbar-width: auto;
      width: 100%;
    }

    .canvas-container::-webkit-scrollbar {
      background: transparent;
    }

    .canvas-container {
      height: 100%;
      position: fixed;
      left: 0;
      overflow-y: auto;
      overflow-x: auto;
      -webkit-box-pack: center;
      justify-content: center;
      -webkit-box-align: center;
      align-items: center;

      .canvas-area {
        width: 1280px;
        // background: #F9F9FB;
        margin: 0px auto;
        background-size: 80px 80px;
        background-repeat: repeat;
      }

      .navigation-area {
        background: var(--base, #FFF);
        padding: 1rem;

        a.page-link {
          border-radius: 0;
          border: 0;
        }

        a.page-link:hover {
          color: white;
          background-color: #4D72FA;
        }

        a.page-link.active {
          color: white;
          background-color: #4D72FA;
        }
      }

    }
  }
}

.modal-header {
  padding: 0 1.5rem 0 1.5rem;
}

.page-body,
.homepage-body {
  height: 100vh;

  .list-group.list-group-transparent.dark .all-apps-link,
  .list-group-item-action.dark.active {
    background-color: $dark-background !important;
  }
}

.home-search-holder {
  height: 20px;
  width: 100%;
  margin-top: 32px;

  .search-box-wrapper {
    .input-icon {
      .input-icon-addon {
        padding-right: 6px;
      }
    }
  }

  .homepage-search {
    background: transparent;
    color: var(--slate12);
    height: 20px;

    &:focus {
      background: none;
    }
  }
}

.homepage-app-card-list-item-wrap {
  row-gap: 16px;
  column-gap: 32px;
  display: flex;
  margin-top: 22px;
}

.homepage-app-card-list-item {
  max-width: 272px;
  flex-basis: 33%;
  padding: 0 !important;
}

.homepage-dropdown-style {
  min-width: 11rem;
  display: block;
  align-items: center;
  margin: 0;
  line-height: 1.4285714;
  width: 100%;
  padding: 0.5rem 0.75rem !important;
  font-weight: 400;
  white-space: nowrap;
  border: 0;
  cursor: pointer;
  font-size: 12px;
}

.homepage-dropdown-style:hover {
  background: rgba(101, 109, 119, 0.06);
}

.card-skeleton-container {
  border: 0.5px solid #b4bbc6;
  padding: 1rem;
  border-radius: 8px;
  height: 180px;
}

.app-icon-skeleton {
  background-color: #ECEEF0 !important;
  border-radius: 4px;
  margin-bottom: 20px;
  height: 40px;
  width: 40px;
}

.folder-icon-skeleton {
  display: inline-block;
  background-color: #858896;
  border-radius: 4px;
  height: 14px;
  width: 14px;
}

.folders-skeleton {
  padding: 9px 12px;
  height: 34px;
  margin-bottom: 4px;
}

.card-skeleton-button {
  height: 20px;
  width: 60px;
  background: #91a4f6;
  margin-top: 1rem;
  border-radius: 4px;
}

@media (min-height: 641px) and (max-height: 899px) {
  .homepage-pagination {
    position: fixed;
    bottom: 2rem;
    width: 63%;
  }
}

@media (max-height: 640px) {
  .homepage-pagination {
    position: fixed;
    bottom: 2rem;
    width: 71%;
  }
}

@media (max-width: 1056px) {
  .homepage-app-card-list-item {
    flex-basis: 50%;
  }
}

.homepage-body {
  overflow-y: hidden;

  a {
    color: inherit;
  }

  a:hover {
    color: inherit;
    text-decoration: none;
  }

  button.create-new-app-button {
    background-color: var(--indigo9);

  }




  .app-list {
    .app-card {
      height: 180px;
      max-height: 180px;
      border: 0.5px solid #b4bbc6;
      box-sizing: border-box;
      border-radius: 8px;
      overflow: hidden;

      .app-creation-time {
        span {
          color: var(--slate11) !important;
        }
      }

      .app-creator {
        font-weight: 500;
        font-size: 0.625rem;
        line-height: 12px;
        color: #292d37;
        white-space: nowrap;
        overflow: hidden;
        text-overflow: ellipsis;
      }

      .app-icon-main {
        background-color: $primary;

        .app-icon {
          img {
            height: 24px;
            width: 24px;
            filter: invert(100%) sepia(0%) saturate(0%) hue-rotate(17deg) brightness(104%) contrast(104%);
            vertical-align: middle;
          }
        }
      }

      .app-template-card-wrapper {
        .card-body {
          padding-left: 0px !important;
        }
      }

      .app-title {
        line-height: 20px;
        font-size: 1rem;
        font-weight: 400;
        color: #000000;
        overflow: hidden;
        max-height: 40px;
        text-overflow: ellipsis;
        display: -webkit-box;
        -webkit-line-clamp: 2;
        /* number of lines to show */
        line-clamp: 2;
        -webkit-box-orient: vertical;
      }

      button {
        font-size: 0.6rem;
        width: 100%;
      }

      .menu-ico {
        cursor: pointer;

        img {
          padding: 0px;
          height: 14px;
          width: 14px;
          vertical-align: unset;
        }
      }
    }

    .app-card.highlight {
      background-color: #f8f8f8;
      box-shadow: 0px 4px 4px rgba(0, 0, 0, 0.25);
      border: 0.5px solid $primary;

      .edit-button {
        box-sizing: border-box;
        border-radius: 6px;
        color: $primary-light;
        width: 113px;
        height: 28px;
        background: var(--indigo11) !important;
        border: none;
        color: var(--indigo4);
        padding: 4px 16px;
        gap: 6px;
        height: 28px;


        &:hover {
          background: var(--indigo10);

        }

        &:focus {
          box-shadow: 0px 0px 0px 4px var(--indigo6);
          background: var(--indigo10);
          outline: 0;
        }


        &:active {
          background: var(--indigo11);
          box-shadow: none;
        }
      }

      .launch-button {
        box-sizing: border-box;
        border-radius: 6px;
        color: var(--slate12);
        width: 113px;
        height: 28px;
        background: var(--base);
        border: 1px solid var(--slate7);
        color: var(--slate12);
        padding: 4px 16px;
        gap: 6px;
        height: 28px !important;


        &:hover {
          background: var(--slate8);
          color: var(--slate11);
          border: 1px solid var(--slate8);
          background: var(--base);
        }

        &:active {
          background: var(--base);
          box-shadow: none;
          border: 1px solid var(--slate12);
          color: var(--slate12);
        }

        &:focus {
          background: var(--base);
          color: var(--slate11);
          border: 1px solid var(--slate8);
          box-shadow: 0px 0px 0px 4px var(--slate6);
        }
      }

      .app-title {
        height: 20px;
        -webkit-line-clamp: 1;
        /* number of lines to show */
        line-clamp: 1;
      }
    }
  }
}


.template-library-modal {
  font-weight: 500;

  .modal-header {
    background-color: var(--base) !important;
    border-bottom: 1px solid var(--slate5);

  }

  .modal-dialog {
    max-width: 90%;
    height: 80%;

    .modal-content {
      height: 100%;
      padding: 0;


      .modal-body {
        height: 80%;
        padding: 0 10px;
        background-color: var(--base) !important;


        .container-fluid {
          height: 100%;
          padding: 0;

          .row {
            height: 100%;
          }
        }
      }
    }

    .modal-body,
    .modal-footer {
      background-color: #ffffff;
    }
  }

  .template-categories {
    .list-group-item {
      border: 0;
    }

    .list-group-item.active {
      background-color: #edf1ff;
      color: $primary-light;
      font-weight: 600;
    }
  }

  .template-app-list {
    .list-group-item {
      border: 0;
    }

    .list-group-item.active {
      background-color: #edf1ff;
      color: black;
    }
  }

  .template-display {
    display: flex;
    flex-direction: row;
    align-items: center;
    height: 100%;

    h3.title {
      font-weight: 600;
      line-height: 17px;
    }

    p.description {
      font-weight: 500;
      font-size: 13px;
      line-height: 15px;
      letter-spacing: -0.1px;
      color: #8092ab;
    }

    img.template-image {
      height: 75%;
      width: 85%;
      border: 0;
      padding: 0;
      object-fit: contain;
    }

    .template-spinner {
      width: 3rem;
      height: 3rem;
      margin: auto;
      position: absolute;
      top: 0;
      bottom: 0;
      left: 0;
      right: 0;
    }

    .row {
      margin-bottom: 0;
    }
  }

  .template-list {
    padding-top: 16px;

    .template-search-box {
      input {
        border-radius: 5px !important;
      }

      .input-icon {
        display: flex;
      }
    }

    .input-icon {
      .search-icon {
        display: block;
        position: absolute;
        left: 0;
        margin-right: 0.5rem;
      }

      .clear-icon {
        cursor: pointer;
        display: block;
        position: absolute;
        right: 0;
        margin-right: 0.5rem;
      }
    }

    .list-group-item.active {
      color: $primary;
    }
  }
}

.template-library-modal.dark-mode {

  .template-modal-control-column,
  .template-list-column,
  .categories-column,
  .modal-header {
    border-color: var(--slate5) !important;
  }

  .modal-body {
    height: 80%;
    padding: 0 10px;
    background-color: var(--base) !important;

    .container-fluid {
      height: 100%;
      padding: 0;

      .row {
        height: 100%;
      }
    }
  }

  .modal-footer,
  .modal-header,
  .modal-content {
    color: white;
    background-color: #2b394a;
  }

  .template-categories {
    .list-group-item {
      color: white;
      border: 0;
    }

    .list-group-item:hover {
      background-color: #232e3c;
    }

    .list-group-item.active {
      background-color: $primary-light;
      color: white;
      font-weight: 600;
    }
  }

  .template-app-list {
    .list-group-item {
      border: 0;
      color: white;
    }

    .list-group-item:hover {
      border: 0;
      background-color: #232e3c;
    }

    .list-group-item.active {
      background-color: $primary-light;
      color: white;
    }

    .no-results-item {
      background-color: var(--slate4);
      color: white;
    }
  }

  .template-list {
    .template-search-box {
      input {
        background-color: #2b394a;
        border-color: #232e3c;
        color: white;
      }
    }
  }
}

.fx-container {
  position: relative;
}

.fx-common {
  margin-right: 12px;
}

.fx-button {
  border-radius: 6px;

  svg {
    margin: 2px 4px;
  }
}

.fx-button:hover {
  background-color: var(--slate4);
  cursor: pointer;
}

.fx-button.active {
  background-color: var(--indigo5);
  cursor: pointer;
}



.fx-container-eventmanager {
  position: relative;
}

.fx-container-eventmanager * .fx-outer-wrapper {
  position: absolute !important;
  top: 7px !important;
  right: -26px;
}

// targeting select component library class

.component-action-select *.css-1nfapid-container {
  width: 184px !important;
}

.component-action-select {
  .css-zz6spl-container {
    width: inherit;
  }

  &.fx-container-eventmanager {
    .fx-common {
      right: 0;
    }

    .custom-row {
      width: 100%
    }
  }

  .codeShow-active {
    display: flex;
    flex-direction: row-reverse;
    justify-content: space-between;

    .custom-row {
      width: 75%;
    }
  }

  .row.fx-container {
    .col {
      display: flex;
    }
  }
}

.fx-container-eventmanager *.fx-common {
  top: 6px !important;
  right: -34px;
}

.fx-container-eventmanager-code {
  padding-right: 15px !important;
}

.unselectable {
  -webkit-touch-callout: none;
  -webkit-user-select: none;
  -khtml-user-select: none;
  -moz-user-select: none;
  -ms-user-select: none;
  user-select: none;
}

.layout-buttons {
  span {
    color: $primary;
  }
}

.inspector {
  .tab-content {
    overflow-y: auto;
    // TAB HEADER HEIGHT + FOOTER HEIGHT + Extra padding = 120px
    height: calc(100vh - 7.5rem);
    // Hide scrollbar
    -ms-overflow-style: none;
    /* IE and Edge */
    scrollbar-width: none;
    /* Firefox */
    border-top: 1px solid var(--slate5) !important;
  }

  /* Hide scrollbar for Chrome, Safari and Opera */
  .tab-content::-webkit-scrollbar {
    display: none;
  }

  .accordion:last-child {
    margin-bottom: 45px !important;
  }

  .field-type-vertical-line {
    position: relative;
    width: 0;
    height: 2rem;
    border-left: 1px solid var(--slate5);
    content: '';
    margin-right: -2.75rem;

  }

  .code-hinter-vertical-line {
    position: relative;
    width: 0;
    border-left: 1px solid var(--slate5);
    content: '';
    margin-right: 1rem;
  }

  .code-hinter-wrapper {
    min-width: 0;
  }

  .inspector-field-number {
    background-color: var(--slate1);
    border: none;
    color: var(--slate12);
    width: 8.063rem; //129px
    border: 1px solid var(--slate7);
    padding: 6px 10px;
  }
}


.theme-dark {
  .accordion-button::after {
    background-image: url('data:image/svg+xml,<svg xmlns="http://www.w3.org/2000/svg" width="12" height="13" viewBox="0 0 12 13" fill="none"><path d="M8.19426 3.5L3.80582 3.5C3.22697 3.5 2.86632 4.12791 3.15798 4.6279L5.35221 8.38943C5.64161 8.88556 6.35846 8.88556 6.64787 8.38943L8.8421 4.6279C9.13376 4.12791 8.77311 3.5 8.19426 3.5Z" fill="%23ffffff"/></svg>');
  }

  .homepage-body {
    .app-list {
      .app-title {
        line-height: 20px;
        font-size: 16px;
        font-weight: 400;
      }
    }
  }

  .layout-buttons {
    svg {
      filter: invert(89%) sepia(2%) saturate(127%) hue-rotate(175deg) brightness(99%) contrast(96%);
    }
  }

  .organization-list {
    margin-top: 5px;

    .btn {
      border: 0px;
    }

    .dropdown-toggle div {
      max-width: 200px;
      text-overflow: ellipsis;
      overflow: hidden;
    }
  }

  .left-menu {
    ul {
      li:not(.active):hover {
        color: $black;
      }
    }
  }

  .menu-ico,
  .folder-menu-icon {
    svg {
      path {
        fill: white !important;
      }
    }
  }
}

.pagination {
  .page-item.active {
    a.page-link {
      background-color: $primary-light;
    }
  }
}

.datasource-picker,
.stripe-operation-options {

  .select-search,
  .select-search-dark,
  .select-search__value input,
  .select-search-dark input {
    width: 224px !important;
    height: 32px !important;
    border-radius: $border-radius !important;
  }
}

.openapi-operation-options {

  .select-search,
  .select-search-dark,
  .select-search__value input,
  .select-search-dark input {
    height: 32px !important;
    border-radius: $border-radius !important;
  }
}

.openapi-operations-desc {
  padding-top: 12px;
}

.select-search {
  width: 100%;
  position: relative;
  box-sizing: border-box;
}

.select-search *,
.select-search *::after,
.select-search *::before {
  box-sizing: inherit;
}

.select-search-dark {
  .select-search-dark__input::placeholder {
    color: #E0E0E0;
  }
}

/**
 * Value wrapper
 */
.select-search__value {
  position: relative;
  // z-index: 1;
}

.select-search__value::after {
  content: "";
  display: inline-block;
  position: absolute;
  top: calc(50% - 9px);
  right: 19px;
  width: 11px;
  height: 11px;
}

/**
 * Input
 */
.select-search__input {
  display: block;
  width: 100%;
  padding: 0.4375rem 0.75rem;
  font-size: 0.875rem;
  font-weight: 400;
  line-height: 1.4285714;
  color: var(--slate12);
  background-color: var(--base);
  background-clip: padding-box;
  border: 1px solid var(--slate7);
  -webkit-appearance: none;
  -moz-appearance: none;
  appearance: none;
  border-radius: $border-radius !important;
  transition: border-color 0.15s ease-in-out, box-shadow 0.15s ease-in-out;
}

.select-search__input::-webkit-search-decoration,
.select-search__input::-webkit-search-cancel-button,
.select-search__input::-webkit-search-results-button,
.select-search__input::-webkit-search-results-decoration {
  -webkit-appearance: none;
}

.select-search__input:not([readonly]):focus {
  cursor: initial;
}

/**
 * Options wrapper
 */
.select-search__select {
  background: #ffffff;
  box-shadow: 0 0.0625rem 0.125rem rgba(0, 0, 0, 0.15);
}

/**
 * Options
 */
.select-search__options {
  list-style: none;
}

/**
 * Option row
 */
.select-search__row:not(:first-child) {
  border-top: 1px solid #eee;
}

/**
 * Option
 */
.select-search__option,
.select-search__not-found {
  display: block;
  height: 36px;
  width: 100%;
  padding: 0 16px;
  background: var(--base);
  border: none;
  outline: none;
  font-family: "Roboto", sans-serif;
  font-size: 14px;
  text-align: left;
  cursor: pointer;
}

.select-search--multiple .select-search__option {
  height: 48px;
}

.select-search__option.is-highlighted,
.select-search__option:not(.is-selected):hover {
  background: rgba(47, 204, 139, 0.1);
}

.select-search__option.is-highlighted.is-selected,
.select-search__option.is-selected:hover {
  background: #2eb378;
  color: #ffffff;
}

/**
 * Group
 */
.select-search__group-header {
  font-size: 10px;
  text-transform: uppercase;
  background: #eee;
  padding: 8px 16px;
}

/**
 * States
 */
.select-search.is-disabled {
  opacity: 0.5;
}

.select-search.is-loading .select-search__value::after {
  background-image: url("data:image/svg+xml,%3Csvg xmlns='http://www.w3.org/2000/svg' width='50' height='50' viewBox='0 0 50 50'%3E%3Cpath fill='%232F2D37' d='M25,5A20.14,20.14,0,0,1,45,22.88a2.51,2.51,0,0,0,2.49,2.26h0A2.52,2.52,0,0,0,50,22.33a25.14,25.14,0,0,0-50,0,2.52,2.52,0,0,0,2.5,2.81h0A2.51,2.51,0,0,0,5,22.88,20.14,20.14,0,0,1,25,5Z'%3E%3CanimateTransform attributeName='transform' type='rotate' from='0 25 25' to='360 25 25' dur='0.6s' repeatCount='indefinite'/%3E%3C/path%3E%3C/svg%3E");
  background-size: 11px;
}

.select-search:not(.is-disabled) .select-search__input {
  cursor: pointer;
}

/**
 * Modifiers
 */
.select-search--multiple {
  border-radius: 3px;
  overflow: hidden;
}

.select-search:not(.is-loading):not(.select-search--multiple) .select-search__value::after {
  transform: rotate(45deg);
  border-right: 1px solid #000;
  border-bottom: 1px solid #000;
  pointer-events: none;
}

.select-search--multiple .select-search__input {
  cursor: initial;
}

.select-search--multiple .select-search__input {
  border-radius: 3px 3px 0 0;
}

.select-search--multiple:not(.select-search--search) .select-search__input {
  cursor: default;
}

.select-search:not(.select-search--multiple) .select-search__input:hover {
  border-color: #2fcc8b;
}

.select-search:not(.select-search--multiple) .select-search__select {
  position: absolute;
  z-index: 2;
  right: 0;
  left: 0;
  border-radius: 3px;
  overflow: auto;
  max-height: 360px;
}

.select-search--multiple .select-search__select {
  position: relative;
  overflow: auto;
  max-height: 260px;
  border-top: 1px solid #eee;
  border-radius: 0 0 3px 3px;
}

.select-search__not-found {
  height: auto;
  padding: 16px;
  text-align: center;
  color: #888;
}

/**
* Select Search Dark Mode
*/
.select-search-dark {
  width: 100%;
  position: relative;
  box-sizing: border-box;
}

.select-search-dark *,
.select-search-dark *::after,
.select-search-dark *::before {
  box-sizing: inherit;
}

/**
 * Value wrapper
 */
.select-search-dark__value {
  position: relative;
  z-index: 1;
}

.select-search-dark__value::after {
  content: "";
  display: inline-block;
  position: absolute;
  top: calc(50% - 4px);
  right: 13px;
  width: 6px;
  height: 6px;
  filter: brightness(0) invert(1);
}

/**
 * Input
 */
.select-search-dark__input {
  display: block;
  width: 100%;
  font-size: 0.875rem;
  font-weight: 400;
  line-height: 1.4285714;
  color: #ffffff;
  background-color: #2b3547;
  background-clip: padding-box;
  border: 1px solid #232e3c;
  -webkit-appearance: none;
  -moz-appearance: none;
  appearance: none;
  border-radius: 0;
  transition: border-color 0.15s ease-in-out, box-shadow 0.15s ease-in-out;
}

.select-search-dark__input::-webkit-search-decoration,
.select-search-dark__input::-webkit-search-cancel-button,
.select-search-dark__input::-webkit-search-results-button,
.select-search-dark__input::-webkit-search-results-decoration {
  -webkit-appearance: none;
}

.select-search-dark__input:not([readonly]):focus {
  cursor: initial;
}

/**
 * Options
 */
.select-search-dark__options {
  list-style: none;
  padding: 0;
}

/**
 * Option row
 */
.select-search-dark__row:not(:first-child) {
  border-top: none;
}

/**
 * Option
 */
.select-search-dark__option,
.select-search-dark__not-found {
  display: block;
  height: 36px;
  width: 100%;
  padding: 0 16px;
  background-color: var(--base) !important;
  color: #ffffff !important;
  outline: none;
  font-family: "Roboto", sans-serif;
  font-size: 14px;
  text-align: left;
  cursor: pointer;
  border-radius: 0;

  &:hover {
    background-color: #2b3546 !important;
  }
}

.select-search-dark--multiple .select-search-dark__option {
  height: 48px;
}

/**
 * Group
 */
.select-search-dark__group-header {
  font-size: 10px;
  text-transform: uppercase;
  background: #eee;
  padding: 8px 16px;
}

/**
 * States
 */
.select-search-dark.is-disabled {
  opacity: 0.5;
}

.select-search-dark.is-loading .select-search-dark__value::after {
  background-image: url("data:image/svg+xml,%3Csvg xmlns='http://www.w3.org/2000/svg' width='50' height='50' viewBox='0 0 50 50'%3E%3Cpath fill='%232F2D37' d='M25,5A20.14,20.14,0,0,1,45,22.88a2.51,2.51,0,0,0,2.49,2.26h0A2.52,2.52,0,0,0,50,22.33a25.14,25.14,0,0,0-50,0,2.52,2.52,0,0,0,2.5,2.81h0A2.51,2.51,0,0,0,5,22.88,20.14,20.14,0,0,1,25,5Z'%3E%3CanimateTransform attributeName='transform' type='rotate' from='0 25 25' to='360 25 25' dur='0.6s' repeatCount='indefinite'/%3E%3C/path%3E%3C/svg%3E");
  background-size: 11px;
}

.select-search-dark:not(.is-disabled) .select-search-dark__input {
  cursor: pointer;
}

/**
 * Modifiers
 */
.select-search-dark--multiple {
  border-radius: 3px;
  overflow: hidden;
}

.select-search-dark:not(.is-loading):not(.select-search-dark--multiple) .select-search-dark__value::after {
  transform: rotate(45deg);
  border-right: 1px solid #000;
  border-bottom: 1px solid #000;
  pointer-events: none;
}

.select-search-dark--multiple .select-search-dark__input {
  cursor: initial;
}

.select-search-dark--multiple .select-search-dark__input {
  border-radius: 3px 3px 0 0;
}

.select-search-dark--multiple:not(.select-search-dark--search) .select-search-dark__input {
  cursor: default;
}

.select-search-dark:not(.select-search-dark--multiple) .select-search-dark__input:hover {
  border-color: #ffffff;
}

.select-search-dark:not(.select-search-dark--multiple) .select-search-dark__select {
  position: absolute;
  z-index: 2;
  right: 0;
  left: 0;
  border-radius: 3px;
  overflow: auto;
  max-height: 360px;
}

.select-search-dark--multiple .select-search-dark__select {
  position: relative;
  overflow: auto;
  max-height: 260px;
  border-top: 1px solid #eee;
  border-radius: 0 0 3px 3px;
}

.select-search-dark__not-found {
  height: auto;
  padding: 16px;
  text-align: center;
  color: #888;
}

// jet-table-footer is common class used in other components other than table
.jet-table-footer {
  .table-footer {
    width: 100%;
  }
}

.btn-primary {
  --tblr-btn-color: #{$primary-rgb};
  --tblr-btn-color-darker: #{$primary-rgb-darker};
  border-color: none;
}

.form-check-input:checked {
  background-color: var(--indigo9);
  border-color: rgba(101, 109, 119, 0.24);
}

#passwordLogin:checked {
  background-color: #E54D2E;
  border-color: rgba(101, 109, 119, 0.24);
}

.btn:focus,
.btn:active,
.form-check-input:focus,
.form-check-input:active,
.form-control:focus,
th:focus,
tr:focus {
  outline: none !important;
  box-shadow: none;
}

.show-password-field {
  width: fit-content;

  .form-check-input {
    cursor: pointer;
  }

  .show-password-label {
    cursor: pointer;
  }
}

.select-search__option {
  color: rgb(90, 89, 89);
}

.select-search__option.is-selected {
  background: rgba(176, 176, 176, 0.07);
  color: #4d4d4d;
}

.select-search__option.is-highlighted.is-selected,
.select-search__option.is-selected:hover {
  background: rgba(66, 153, 225, 0.1);
  color: rgb(44, 43, 43);
}

.select-search__option.is-highlighted,
.select-search__option:hover {
  background: rgba(66, 153, 225, 0.1);
}

.select-search__options {
  margin-left: -33px;
}

.select-search__option.is-highlighted,
.select-search__option:not(.is-selected):hover {
  background: rgba(66, 153, 225, 0.1);
}

.select-search:not(.select-search--multiple) .select-search__input:hover {
  border-color: rgba(66, 153, 225, 0.1);
}

.DateInput_input {
  font-weight: 300;
  font-size: 14px;
  padding: 4px 7px 2px;
  padding: 4px 7px 2px;
  width: 100px !important;
  margin-left: 10px;
}

.no-components-box {
  border: 1px dashed #3e525b;
}

.form-control-plaintext:focus-visible {
  outline: none;
  outline-width: thin;
  outline-style: solid;
  outline-color: $primary;
}

.form-control-plaintext:hover {
  outline: none;
  outline-width: thin;
  outline-style: solid;
  outline-color: rgba(66, 153, 225, 0.8);
}

.select-search__input:focus-visible {
  outline: none;
  outline-color: #4ac4d6;
}

.form-control-plaintext {
  padding: 5px;
}

.code-builder {
  border: solid 1px #dadcde;
  border-radius: 2px;
  padding-top: 4px;

  .variables-dropdown {
    position: fixed;
    right: 0;
    width: 400px;
    z-index: 200;
    border: solid 1px #dadcde;

    .group-header {
      background: #f4f6fa;
    }
  }
}

.__react_component_tooltip {
  z-index: 10000;
}

.select-search__value::after {
  top: calc(50% - 2px);
  right: 15px;
  width: 5px;
  height: 5px;
}

.progress-bar {
  background-color: rgba(66, 153, 225, 0.7);
}

.popover-header {
  background-color: #f4f6fa;
  border-bottom: 0;
}

.popover-body {
  background-color: var(--base);
  color: var(--slate12);
  border-radius: 6px;

  .form-label {
    font-size: 12px;
  }
}

/**
 * Home page app menu
 */
#popover-app-menu {
  border-radius: 4px;
  width: 150px;
  box-shadow: 0px 12px 16px -4px rgba(16, 24, 40, 0.08), 0px 4px 6px -2px rgba(16, 24, 40, 0.03);
  background: var(--base);
  color: var(--slate12);
  border: 1px solid var(--slate3);

  .popover-arrow {
    display: none;
  }

  .popover-body {
    padding: 16px 12px 0px 12px;
    color: var(--slate12);

    .field {
      font-weight: 500;
      font-size: 0.7rem;

      &__danger {
        color: var(--tomato9);
      }
    }
  }
}

.input-icon {
  .input-icon-addon {
    display: none;
  }
}

.input-icon:hover {
  .input-icon-addon {
    display: flex;
  }
}

.input-icon:focus {
  .input-icon-addon {
    display: flex;
  }
}

.sub-section {
  width: 100%;
  display: block;
}

.text-muted {
  color: #3e525b !important;
}

body {
  color: #3e525b;
}

.RichEditor-root {
  background: #ffffff;
  border: 1px solid #ddd;
  font-family: "Georgia", serif;
  font-size: 14px;
  padding: 15px;
  height: 100%;
}

.RichEditor-editor {
  border-top: 1px solid #ddd;
  cursor: text;
  font-size: 16px;
  margin-top: 10px;
}

.RichEditor-editor .public-DraftEditorPlaceholder-root,
.RichEditor-editor .public-DraftEditor-content {
  margin: 0 -15px -15px;
  padding: 15px;
}

.RichEditor-editor .public-DraftEditor-content {
  min-height: 100px;
  overflow-y: scroll;
}

.RichEditor-hidePlaceholder .public-DraftEditorPlaceholder-root {
  display: none;
}

.RichEditor-editor .RichEditor-blockquote {
  border-left: 5px solid #eee;
  color: #666;
  font-family: "Hoefler Text", "Georgia", serif;
  font-style: italic;
  margin: 16px 0;
  padding: 10px 20px;
}

.RichEditor-editor .public-DraftStyleDefault-pre {
  background-color: rgba(0, 0, 0, 0.05);
  font-family: "Inconsolata", "Menlo", "Consolas", monospace;
  font-size: 16px;
  padding: 20px;
}

.RichEditor-controls {
  font-family: "Helvetica", sans-serif;
  font-size: 14px;
  margin-bottom: 5px;
  user-select: none;
}

.dropmenu {
  position: relative;
  display: inline-block;
  margin-right: 16px;

  .dropdownbtn {
    color: #999;
    background: none;
    cursor: pointer;
    outline: none;
    border: none;
  }

  .dropdown-content {
    display: none;
    position: absolute;
    z-index: 2;
    width: 100%;
    align-items: center;
    border: 1px solid transparent;
    border-radius: 4px;
    box-shadow: 0 2px 6px 2px rgba(47, 54, 59, 0.15);

    a {
      text-decoration: none;
      width: 100%;
      position: relative;
      display: block;

      span {
        text-align: center;
        width: 100%;
        text-align: center;
        padding: 3px 0px;
      }
    }
  }
}

.dropmenu .dropdown-content a:hover {
  background-color: rgba(0, 0, 0, 0.05);
}

.dropmenu:hover {
  .dropdownbtn {
    color: #5890ff;
    background-color: rgba(0, 0, 0, 0.05);
    border-radius: 4px;
  }

  .dropdown-content {
    display: block;
  }
}

.RichEditor-styleButton {
  color: #999;
  cursor: pointer;
  margin-right: 16px;
  padding: 2px 0;
  display: inline-block;
}

.RichEditor-activeButton {
  color: #5890ff;
}

.transformation-editor {
  .CodeMirror {
    min-height: 70px;
  }
}

.chart-data-input {
  .CodeMirror {
    min-height: 370px;
    font-size: 0.8rem;
  }

  .code-hinter {
    min-height: 370px;
  }
}

.map-location-input {
  .CodeMirror {
    min-height: 120px;
    font-size: 0.8rem;
  }

  .code-hinter {
    min-height: 120px;
  }
}

.rdt {
  .form-control {
    height: 100%;
  }
}

.DateInput_input__focused {
  border-bottom: 2px solid $primary;
}

.CalendarDay__selected,
.CalendarDay__selected:active,
.CalendarDay__selected:hover {
  background: $primary;
  border: 1px double $primary;
}

.CalendarDay__selected_span {
  background: $primary;
  border: $primary;
}

.CalendarDay__selected_span:active,
.CalendarDay__selected_span:hover {
  background: $primary;
  border: 1px double $primary;
  color: #ffffff;
}

.CalendarDay__hovered_span:active,
.CalendarDay__hovered_span:hover {
  background: $primary;
  border: 1px double $primary;
  color: #ffffff;
}

.CalendarDay__hovered_span {
  background: #83b8e7;
  border: 1px double #83b8e7;
  color: #ffffff;
}

.table-responsive {
  margin-bottom: 0rem;
}

.code-hinter::-webkit-scrollbar {
  width: 0;
  height: 0;
  background: transparent;
}

.codehinter-query-editor-input {
  .CodeMirror {
    font-family: "Roboto", sans-serif;
    color: #263136;
    overflow: hidden;
    height: 50px !important;
  }

  .CodeMirror-vscrollbar {
    overflow: hidden;
  }

  .CodeMirror-focused {
    padding-top: 0;
    height: 50px;
  }

  .CodeMirror-scroll {
    position: absolute;
    top: 0;
    width: 100%;
  }
}

.field {
  .CodeMirror-scroll {
    position: static;
    top: 0;
  }

  .form-check {
    display: inline-block;
  }
}

.code-hinter {
  .form-control {
    .CodeMirror {
      font-family: "Roboto", sans-serif;
      height: 50px !important;
      max-height: 300px;
    }
  }

  .CodeMirror-vscrollbar,
  .CodeMirror-hscrollbar {
    background: transparent;
    height: 0;
    width: 0;
  }

  .CodeMirror-scroll {
    overflow: hidden !important;
    position: static;
    width: 100%;
  }
}

.CodeMirror-hints {
  font-family: "Roboto", sans-serif;
  font-size: 0.9rem;
  padding: 0px;
  z-index: $hints-z-index;

  li.CodeMirror-hint-active {
    background: $primary;
  }

  .CodeMirror-hint {
    padding: 4px;
    padding-left: 10px;
    padding-right: 10px;
  }
}

.cm-matchhighlight {
  color: #4299e1 !important;
  background: rgba(66, 153, 225, 0.1) !important;
}

.nav-tabs .nav-link {
  color: #3e525b;
  border-top-left-radius: 0px;
  border-top-right-radius: 0px;
}

.transformation-popover {
  padding: 14px;
  font-weight: 500;
  margin-bottom: 0px;
}

.transformation-editor {
  .CodeMirror {
    min-height: 220px;
  }
}

hr {
  margin: 1rem 0;
}

.query-hinter {
  min-height: 150px;
}

.codehinter-default-input {
  font-family: "Roboto", sans-serif;
  // padding: 0.0475rem 0rem !important;
  display: block;
  width: 100%;
  font-size: 0.875rem;
  font-weight: 400;
  color: var(--slate9);
  background-color: var(--base) !important;
  background-clip: padding-box;
  border: 1px solid var(--slate7);
  -webkit-appearance: none;
  -moz-appearance: none;
  appearance: none;
  border-radius: 4px;
  transition: border-color 0.15s ease-in-out, box-shadow 0.15s ease-in-out;
  height: 30px;

  .CodeMirror {
    font-family: "Roboto", sans-serif;
  }

  .CodeMirror-placeholder {
    height: inherit !important;
    position: absolute !important;
    margin-top: 3px;
  }
}

.codehinter-query-editor-input {
  font-family: "Roboto", sans-serif;
  padding: 0.1775rem 0rem;
  display: block;
  width: 100%;
  font-size: 0.875rem;
  font-weight: 400;
  color: #232e3c;
  background-color: #ffffff;
  background-clip: padding-box;
  border: 1px solid #dadcde;
  border-radius: $border-radius;
  appearance: none;
  transition: border-color 0.15s ease-in-out, box-shadow 0.15s ease-in-out;
  height: 28px !important;
}

.editor {
  .modal-dialog {
    overflow-y: initial !important
  }

  .modal-dialog-scrollable .modal-content {
    max-height: 88% !important;
  }

}


.modal-component {


  .modal-body {
    padding: 0;
  }

  .modalWidget-config-handle {
    position: relative !important;
  }
}

.draggable-box {
  .config-handle {
    top: -20px;
    position: fixed;
    max-height: 10px;
    z-index: 100;
    min-width: 108px;

    .handle-content {
      cursor: move;
      color: #ffffff;
      background: $primary;
    }

    .badge {
      font-size: 9px;
      border-bottom-left-radius: 0;
      border-bottom-right-radius: 0;

      .delete-part {
        margin-left: 10px;
        float: right;
      }

      .delete-part::before {
        height: 12px;
        display: inline-block;
        width: 2px;
        background-color: rgba(255, 255, 255, 0.8);
        opacity: 0.5;
        content: "";
        vertical-align: middle;
      }
    }
  }
}

.draggable-box-in-editor:hover {
  z-index: 3 !important;
}

.modal-content {
  .config-handle {
    position: absolute;

    .badge {
      font-size: 9px;
    }
  }
}

.config-handle {
  display: block;
}

.apps-table {
  .app-title {
    font-size: 1rem;
  }

  .row {
    --tblr-gutter-x: 0rem;
  }
}


.theme-dark .wrapper {

  .navbar .navbar-nav .active>.nav-link,
  .navbar .navbar-nav .nav-link.active,
  .navbar .navbar-nav .nav-link.show,
  .navbar .navbar-nav .show>.nav-link {
    color: rgba(255, 255, 255, 0.7);
  }
}

.home-page,
.org-users-page {

  .navbar .navbar-nav .active>.nav-link,
  .navbar .navbar-nav .nav-link.active,
  .navbar .navbar-nav .nav-link.show,
  .navbar .navbar-nav .show>.nav-link {
    color: rgba(35, 46, 60, 0.7);
  }

  .nav-item {
    font-size: 0.9rem;
  }

  img.svg-icon {
    cursor: pointer;
    padding-left: 2px;
    border-radius: 10px;
  }

  img.svg-icon:hover {
    background-color: rgba(224, 214, 214, 0.507);
  }
}

.CodeMirror-placeholder {
  color: #9e9e9e !important;
  font-size: 0.7rem !important;
  // margin-top: 2px !important;
  font-size: 12px !important;
}

.CodeMirror-code {
  font-weight: 300;
}

.btn-primary {
  border-color: transparent;
}

.text-widget {
  overflow: auto;
}

.text-widget::-webkit-scrollbar {
  width: 0;
  height: 0;
  background: transparent;
}

.input-group-flat:focus-within {
  box-shadow: none;
}

.map-widget {
  .place-search-input {
    box-sizing: border-box;
    border: 1px solid transparent;
    width: 240px;
    height: 32px;
    padding: 0 12px;
    border-radius: 3px;
    box-shadow: 0 2px 6px rgba(0, 0, 0, 0.3);
    font-size: 14px;
    outline: none;
    text-overflow: ellipses;
    position: absolute;
    left: 50%;
    margin-left: -120px;
  }

  .map-center {
    position: fixed;
    z-index: 1000;
  }
}

.events-toggle-active {
  .toggle-icon {
    transform: rotate(180deg);
  }
}

.events-toggle {
  .toggle-icon {
    display: inline-block;
    margin-left: auto;
    transition: 0.3s transform;
  }

  .toggle-icon:after {
    content: "";
    display: inline-block;
    vertical-align: 0.306em;
    width: 0.46em;
    height: 0.46em;
    border-bottom: 1px solid;
    border-left: 1px solid;
    margin-right: 0.1em;
    margin-left: 0.4em;
    transform: rotate(-45deg);
  }
}

.nav-link-title {
  font-weight: 500;
  font-size: 0.9rem;
}

.navbar-nav {
  .dropdown:hover {
    .dropdown-menu {
      display: block;
    }
  }
}

.app-version-container {
  min-height: 200px;
  height: 100%;
  display: flex !important;
  flex-direction: column;
}

.app-version-content {
  flex: 1;
  overflow: auto;
}

.query-manager-header {
  .nav-item {
    border-right: solid 1px #dadcde;
    background: 0 0;
  }

  .nav-link {
    height: 39px;
  }
}

input:focus-visible {
  outline: none;
}

.navbar-expand-md.navbar-light .nav-item.active:after {
  border: 1px solid $primary;
}

.org-users-page {
  .select-search__input {
    color: #617179;
  }

  .select-search-role {
    position: absolute;
    margin-top: -1rem;
  }

  .has-focus>.select-search__select>ul {
    margin-bottom: 0;
  }

  .select-search__option.is-selected {
    background: $primary;
    color: #ffffff;
  }
}

.encrypted-icon {
  margin-bottom: 0.25rem;
}

.widget-documentation-link {
  position: fixed;
  bottom: 0;
  background: var(--indigo3);
  width: 18.75rem; // 300px
  z-index: 999;
  padding: 12px 18px;
  display: flex;
  justify-content: space-between;
  cursor: pointer;

  .widget-documentation-link-text {
    margin-left: 10px;
    font-weight: 500;
    color: var(--slate12);
  }

  &:hover {
    background: var(--indigo4);
  }

  a {
    &:hover {
      text-decoration: none;
    }
  }
}

.components-container {
  .draggable-box {
    cursor: move;
  }
}

.column-sort-row {
  border-radius: 6px;
  background-color: var(--slate3);

  .event-handler-text {
    font-size: 12px;
    line-height: 20px;
    color: var(--slate12);
    font-weight: 500;
  }

  .event-name-text {
    font-size: 12px;
    line-height: 20px;
    color: var(--slate11);
    font-weight: 400;
    border-radius: 4px;
  }

  .card-body {
    color: var(--slate12);
  }
}

.jet-button {
  &.btn-custom:hover {
    background: var(--tblr-btn-color-darker) !important;
  }
}

.editor-sidebar::-webkit-scrollbar {
  width: 0;
  height: 0;
  background: transparent;
  -ms-overflow-style: none;
}

.editor-sidebar {
  max-width: 300px;
  scrollbar-width: none;
  -ms-overflow-style: none;
}

.sketch-picker {
  position: relative;
  top: 0px;
  border-radius: 6px !important;
  border: 1px solid var(--slate5, #E6E8EB) !important;
  background: var(--slate1, #FBFCFD) !important;
  width: 210px !important; //adjusted with padding
  box-shadow: 0px 4px 6px -2px rgba(16, 24, 40, 0.03), 0px 12px 16px -4px rgba(16, 24, 40, 0.08) !important;
  color: var(--slate12);

  .flexbox-fix:nth-child(3) {
    div:nth-child(1) {
      input {
        width: 100% !important;
      }

      label {
        color: var(--slate12) !important;
      }
    }
  }
}

.boxshadow-picker {
  .sketch-picker {
    left: -209px !important;
    position: absolute !important;
  }
}


.color-picker-input {
  border: solid 1px rgb(223, 223, 223);
  cursor: pointer;
}

.app-sharing-modal {

  .form-control.is-invalid,
  .was-validated .form-control:invalid {
    border-color: #ffb0b0;
  }

  .form-check-input {
    cursor: pointer;
  }
}

.widgets-list {
  --tblr-gutter-x: 0px !important;
  padding-right: 4px;
  padding-left: 3px;
}

.global-settings-width-input-container {
  position: relative;
  display: flex;
  flex: 1;

  input,
  .dropdown-max-canvas-width-type {
    border: 1px solid var(--slate7, #3A3F42);
    background: var(--slate1, #151718);
    color: var(--slate12);
    padding: 6px 10px;
  }

  input {
    border-radius: 6px 0px 0px 6px;

    &:focus {
      background-color: var(--base);
    }
  }

  .dropdown-max-canvas-width-type {
    border-radius: 0px 6px 6px 0px;
    gap: 17px;


    &:focus-visible {
      outline: none;
    }

  }
}

.input-with-icon {
  position: relative;
  display: flex;
  flex: 1;

  input {
    border-radius: 0px 6px 6px 0px !important;
    color: var(--slate12);
    background-color: var(--base);

    &:focus-visible {
      background-color: var(--base);

    }

  }

  .icon-container {
    position: absolute;
    right: 10px;
    top: calc(50% - 10px);
    z-index: 3;
  }
}

.dynamic-variable-preview {
  min-height: 20px;
  max-height: 500px;
  overflow: auto;
  line-height: 20px;
  font-size: 12px;
  margin-top: -2px;
  word-wrap: break-word;
  border-bottom-left-radius: 3px;
  border-bottom-right-radius: 3px;
  box-sizing: border-box;
  font-family: "Source Code Pro", monospace;
  word-break: break-all;

  .heading {
    font-weight: 700;
    white-space: pre;
    text-transform: capitalize;
  }
}

.user-email:hover {
  text-decoration: none;
  cursor: text;
}

.theme-dark {
  .nav-item {
    background: 0 0;
  }

  .navbar .navbar-nav .active>.nav-link,
  .theme-dark .navbar .navbar-nav .nav-link.active,
  .theme-dark .navbar .navbar-nav .nav-link.show,
  .theme-dark .navbar .navbar-nav .show>.nav-link {
    color: #ffffff;
  }


  .form-check-label {
    color: white;
  }

  .nav-tabs .nav-link {
    color: #c3c3c3 !important;
  }

  .card-body> :last-child {
    color: #ffffff !important;
  }

  .card .table tbody td a {
    color: inherit;
  }

  .DateInput {
    background: #1f2936;
  }

  .DateInput_input {
    background-color: #1f2936;
    color: #ffffff;
  }

  &.daterange-picker-widget {
    .DateRangePickerInput_arrow_svg {
      fill: #ffffff;
    }
  }

  .DateRangePickerInput {
    background-color: #1f2936;
  }

  .DateInput_input__focused {
    background: #1f2936;
  }

  .DateRangePickerInput__withBorder {
    border: 1px solid #1f2936;
  }

  .main .canvas-container .canvas-area {
    // background: #2f3c4c;
  }


  .main .navigation-area {

    a.page-link {
      border-radius: 0;
      border: 0;
      color: white;
    }

    a.page-link:hover {
      color: white;
      background-color: #4D72FA;
    }

    a.page-link.active {
      color: white;
      background-color: #4D72FA;
    }
  }

  .rdtOpen .rdtPicker {
    color: black;
  }

  .editor .editor-sidebar .components-container .component-image-holder {
    background: hsl(200, 7.0%, 8.8%); //slate1
    border-radius: 6px;
    margin-bottom: 4px;
  }

  .nav-tabs .nav-link:hover {
    border-left-color: transparent !important;
    border-top-color: transparent !important;
    border-right-color: transparent !important;

  }

  .modal-content,
  .modal-header {
    background-color: #1f2936;

    .text-muted {
      color: var(--slate9) !important;
    }
  }

  .modal-header {
    border-bottom: 1px solid rgba(255, 255, 255, 0.09) !important;
  }

  .no-components-box {
    background-color: var(--slate4) !important;

    center {
      color: white !important;
    }
  }

  .query-list {
    .text-muted {
      color: #ffffff !important;
    }

    .mute-text {
      color: #8092AB;
    }
  }

  .editor .editor-sidebar .nav-tabs .nav-link {
    color: #ffffff;

    img {
      filter: brightness(0) invert(1);
    }
  }

  .jet-container {
    background-color: #1f2936;
  }

  .nav-tabs .nav-item.show .nav-link,
  .nav-tabs .nav-link.active {
    background-color: #2f3c4c;
  }


  .left-sidebar {
    .text-muted {
      color: #ffffff !important;
    }

    .left-sidebar-page-selector {
      .list-group {
        .list-group-item {
          border: solid #1d2a39 1px;
          color: white;
        }

        .list-group-item:hover {
          background-color: #1F2936;
        }

        .list-group-item.active {
          background-color: #1F2936;
        }
      }
    }
  }

  .app-title {
    color: var(--slate12) !important;
  }

  .RichEditor-root {
    background: #1f2936;
    border: 1px solid #2f3c4c;
  }

  .app-description {
    color: #ffffff !important;
  }

  .btn-light,
  .btn-outline-light {
    background-color: #42546a;
    --tblr-btn-color-text: #ffffff;

    img {
      filter: brightness(0) invert(1);
    }
  }

  .editor .left-sidebar .datasources-container tr {
    border-bottom: solid 1px rgba(255, 255, 255, 0.09);
  }

  .editor .left-sidebar .datasources-container .datasources-header {
    border: solid rgba(255, 255, 255, 0.09) !important;
    border-width: 0px 0px 1px 0px !important;
  }

  .query-manager-header .nav-item {
    border-right: solid 1px rgba(255, 255, 255, 0.09);

    .nav-link {
      color: #c3c3c3;
    }
  }

  .input-group-text {
    border: solid 1px rgba(255, 255, 255, 0.09) !important;
  }

  .app-users-list {
    .text-muted {
      color: #ffffff !important;
    }
  }

  .main .query-pane .data-pane .queries-container .queries-header {
    border-width: 0px 0px 1px 0px !important;

    .text-muted {
      color: #ffffff !important;
    }
  }

  .query-pane {
    border-top: 1px solid var(--slate5) !important;
  }

  .input-icon .input-icon-addon img {
    filter: invert(1);
  }

  .svg-icon {
    filter: brightness(0) invert(1);
  }

  .badge {
    .svg-icon {
      filter: brightness(1) invert(0);
    }
  }

  .alert {
    background: transparent;

    .text-muted {
      color: #ffffff !important;
    }
  }

  .home-page-content {
    .hr-text {
      color: var(--slate11) !important;
      text-transform: lowercase !important;
      font-weight: 400;
      font-size: 12px;
      line-height: 20px;
    }
  }

  .hr-text {
    color: #ffffff !important;
  }

  .skeleton-line::after {
    background-image: linear-gradient(to right,
        #121212 0,
        #121212 40%,
        #121212 80%);
  }

  .app-icon-skeleton::after {
    background-image: linear-gradient(to right,
        #566177 0,
        #5a6170 40%,
        #4c5b79 80%);
  }

  .app-icon-skeleton {
    background-color: #3A4251 !important;
  }

  .folder-icon-skeleton::after {
    background-image: linear-gradient(to right,
        #566177 0,
        #5a6170 40%,
        #4c5b79 80%);
  }

  .select-search__input {
    color: rgb(224, 224, 224);
    background-color: #2b3547;
    border: 1px solid #2b3547;
  }

  .select-search__select {
    background: #ffffff;
    box-shadow: 0 0.0625rem 0.125rem rgba(0, 0, 0, 0.15);
  }

  .select-search__row:not(:first-child) {
    border-top: 1px solid #eee;
  }

  .select-search__option,
  .select-search__not-found {
    background: #ffffff;
  }

  .select-search__option.is-highlighted,
  .select-search__option:not(.is-selected):hover {
    background: rgba(47, 204, 139, 0.1);
  }

  .select-search__option.is-highlighted.is-selected,
  .select-search__option.is-selected:hover {
    background: #2eb378;
    color: #ffffff;
  }

  .org-users-page {

    .user-email,
    .user-status {
      color: var(--slate12) !important;
    }
  }

  .org-users-page {
    .select-search__option.is-selected {
      background: $primary;
      color: #ffffff;
    }

    .select-search__option:not(.is-selected):hover {
      background: rgba(66, 153, 225, 0.1);
    }
  }

  .org-variables-page {

    .user-email,
    .user-status {
      filter: brightness(0) invert(1);
    }

    .btn-org-env {
      background: transparent;
    }
  }

  .org-variables-page {
    .select-search__option.is-selected {
      background: $primary;
      color: #ffffff;
    }

    .select-search__option:not(.is-selected):hover {
      background: rgba(66, 153, 225, 0.1);
    }
  }

  .react-json-view {
    background-color: transparent !important;
  }

  .codehinter-query-editor-input .CodeMirror {
    height: 31px !important;
  }

  .select-search:not(.is-loading):not(.select-search--multiple) .select-search__value::after {
    transform: rotate(45deg);
    border-right: 1px solid #ffffff;
    border-bottom: 1px solid #ffffff;
  }

  .app-version-name.form-select {
    border-color: $border-grey-dark;
  }

  .organization-list {
    .btn {
      background-color: #273342;
      color: #656d77;
    }
  }

  .page-item {
    a.page-link {
      color: white;
    }
  }
}

.main-wrapper {
  position: relative;
  min-height: 100%;
  min-width: 100%;
  background-color: white;
}

.main-wrapper.theme-dark {
  background-color: #2b394b;
}

.jet-table {
  .global-search-field {
    background: transparent;
  }
}

.jet-table-image-column {
  width: 100%;
}

.modal-backdrop.show {
  opacity: 0.74;
}

.gui-select-wrappper .select-search__input {
  height: 30px;
}

.theme-dark .input-group-text,
.theme-dark .markdown>table thead th,
.theme-dark .table thead th {
  background: #1c252f;
  color: #ffffff;
}

.sketch-picker {
  z-index: 1000;
}

.no-padding {
  padding: 0;
}

.nav-tabs {
  font-weight: 300;
}

.nav-tabs .nav-link.active {
  border: 0;
  border-bottom: 1px solid $primary;
  font-weight: 400;
}

.table-no-divider {
  td {
    border-bottom-width: 0px;
    padding-left: 0;
  }
}

.no-border {
  border: 0 !important;
}

input[type="text"] {
  outline-color: #dadcde !important;
}

.widget-header {
  text-transform: capitalize;
  color: var(--slate11, #687076);
  font-size: 12px;
  font-style: normal;
  font-weight: 500;
  line-height: 20px;
  color: var(--slate11);
}

.query-manager-events {
  max-width: 400px;
}

.validation-without-icon {
  background-image: none !important;
}

.multiselect-widget {
  label.select-item {
    width: max-content;
    min-width: 100%;

    div.item-renderer {
      align-items: center;
      line-height: 15px;

      input {
        height: 15px;
        width: 15px;
      }
    }
  }

  .rmsc .dropdown-container {
    height: 100%;
    display: flex;
    align-items: center;
    border-radius: inherit;
  }

  .rmsc {
    height: 100%;
    border-radius: inherit;
  }

  .rmsc.dark {
    --rmsc-main: $primary-light;
    --rmsc-hover: #283647;
    --rmsc-selected: #1f2936;
    --rmsc-border: #333333;
    --rmsc-gray: #555555;
    --rmsc-bg: #1f2936;
    color: #ffffff;
  }
}

/* Hide scrollbar for Chrome, Safari and Opera */
.invitation-page::-webkit-scrollbar {
  display: none;
}

/* Hide scrollbar for IE, Edge and Firefox */
.invitation-page {
  -ms-overflow-style: none;
  /* IE and Edge */
  scrollbar-width: none;
  /* Firefox */
}

.show {
  display: block;
}

.hide {
  display: none;
}

.draggable-box:focus-within {
  z-index: 2 !important;
}

.cursor-wait {
  cursor: wait;
}

.cursor-text {
  cursor: text;
}

.cursor-none {
  cursor: none;
}

.disabled {
  pointer-events: none;
  opacity: 0.4;
}

.DateRangePicker {
  padding: 1.25px 5px;
}

.datepicker-widget {
  .input-field {
    min-height: 26px;
    padding: 0;
    padding-left: 2px;
  }

  td.rdtActive,
  td.rdtActive:hover {
    background-color: $primary;
  }

  .react-datepicker__day--selected {
    background-color: $primary-light;
  }
}

.daterange-picker-widget {
  .DateInput_input {
    min-height: 24px;
    line-height: normal;
    border-bottom: 0px;
    font-size: 0.85rem;
  }

  .DateRangePicker {
    padding: 0;
  }

  .DateRangePickerInput_arrow_svg {
    height: 17px;
  }

  .DateRangePickerInput {
    overflow: hidden;
    display: flex;
    justify-content: space-around;
    align-items: center;
  }

  .DateInput_fang {
    position: fixed;
    top: 57px !important;
  }
}

.fw-400 {
  font-weight: 400;
}

.fw-500 {
  font-weight: 500;
}

.ligh-gray {
  color: #656d77;
}

.nav-item {
  background: #ffffff;
  font-size: 14px;
  font-style: normal;
  font-weight: 400;
  line-height: 22px;
  letter-spacing: -0.1px;
  text-align: left;
}

.w-min-100 {
  min-width: 100px;
}

.nav-link {
  min-width: 100px;
  justify-content: center;
}

.nav-tabs .nav-link.active {
  font-weight: 400 !important;
  color: $primary !important;
}

.empty {
  padding-top: 1.5rem !important;
}

.empty-img {
  margin-bottom: 0 !important;

  img {
    height: 220px !important;
    width: 260.83px !important;
  }
}

.empty-action {
  margin-top: 0 !important;

  a+a.btn-loading::after {
    color: $primary;
  }
}

.empty-action a {
  height: 36px;
  border-radius: 4px;
  font-style: normal;
  font-weight: normal;
  font-size: 14px;
  line-height: 20px;
}

.empty-action a:first-child {
  margin-right: 24px;
}

.empty-action a:first-child:hover {
  color: #ffffff !important;
}

.empty-import-button {
  background: #ffffff !important;
  cursor: pointer;

  &:hover {
    border-color: rgba(101, 109, 119, 0.24) !important;
  }
}

.empty-welcome-header {
  font-style: normal;
  font-weight: 500;
  font-size: 32px;
  line-height: 40px;
  margin-bottom: 16px;
  margin-top: 40px;
  color: var(--slate12);
  font-family: Inter;
}

.homepage-empty-image {
  width: 100%;
}

.empty-title {
  font-style: normal;
  font-weight: 400;
  font-size: 14px;
  line-height: 20px;
  display: flex;
  align-items: center;
  color: var(--slate11) !important;
}

// template card styles
.template-card-wrapper {
  display: flex;
  flex-direction: row;
  background: #fffffc;
  border: 1px solid #d2ddec;
  box-sizing: border-box;
  border-radius: 8px;
  width: 299px;
  height: 100px;
}

.template-action-wrapper {
  display: flex;
  flex-direction: row !important;
  font-family: Inter;
  font-style: normal;
  font-weight: 500;
  font-size: 16px;
  line-height: 19px;
  color: $primary-light;

  p {
    margin-right: 16px;
  }
}

.template-card-title {
  font-family: Inter;
  font-style: normal;
  font-weight: 600;
  font-size: 18px;
  line-height: 22px;
  display: flex;
  align-items: center;
  color: #000000;
  margin-bottom: 3px !important;
  margin-top: 20px;
}

.template-card-details {
  align-items: center;
  display: flex;
  flex-direction: column;
  justify-content: center;
}

.template-icon-wrapper {
  width: 61.44px;
  height: 60px;
  top: 685px;
  background: #d2ddec;
  border-radius: 4px;
  margin: 20px 16.36px;
}

// template style end

.calendar-widget.compact {
  .rbc-time-view-resources .rbc-time-header-content {
    min-width: auto;
  }

  .rbc-time-view-resources .rbc-day-slot {
    min-width: 50px;
  }

  .rbc-time-view-resources .rbc-header,
  .rbc-time-view-resources .rbc-day-bg {
    width: 50px;
  }
}

.calendar-widget.dont-highlight-today {
  .rbc-today {
    background-color: inherit;
  }

  .rbc-current-time-indicator {
    display: none;
  }
}

.calendar-widget {
  padding: 10px;
  background-color: white;

  .rbc-day-slot .rbc-event,
  .rbc-day-slot .rbc-background-event {
    border-left: 3px solid #26598533;
  }

  .rbc-toolbar {
    font-size: 14px;
  }

  .rbc-event {
    .rbc-event-label {
      display: none;
    }
  }

  .rbc-off-range-bg {
    background-color: #f4f6fa;
  }

  .rbc-toolbar {
    .rbc-btn-group {
      button {
        box-shadow: none;
        border-radius: 0;
        border-width: 1px;
      }
    }
  }
}

//!for calendar widget week view with compact/spacious mode border fix
.resources-week-cls .rbc-time-column:nth-last-child(7n) {
  border-left: none !important;

  .rbc-timeslot-group {
    border-left: 2.5px solid #dadcde !important;
  }
}

.resources-week-cls .rbc-allday-cell {
  border: none !important;

  .rbc-row {
    border-left: 1.5px solid #dadcde;
    border-right: 1.5px solid #dadcde;
  }
}

.resources-week-cls .rbc-time-header-cell {
  border: none !important;
}

.resources-week-cls .rbc-time-view-resources .rbc-header {
  border-left: 1.5px solid #dadcde !important;
  border-right: 1.5px solid #dadcde !important;
}

.calendar-widget.hide-view-switcher {
  .rbc-toolbar {
    .rbc-btn-group:nth-of-type(3) {
      display: none;
    }
  }
}

.calendar-widget.dark-mode {
  background-color: #1d2a39;

  .rbc-toolbar {
    button {
      color: white;
    }

    button:hover,
    button.rbc-active {
      color: black;
    }
  }

  .rbc-off-range-bg {
    background-color: #2b394b;
  }

  .rbc-selected-cell {
    background-color: #22242d;
  }

  .rbc-today {
    background-color: #5a7ca8;
  }
}

.calendar-widget.dark-mode.dont-highlight-today {
  .rbc-today {
    background-color: inherit;
  }
}

.navbar-brand-image {
  height: 1.2rem;
}

.navbar .navbar-brand:hover,
.theme-dark .navbar .navbar-brand:hover {
  opacity: 1;
}

.nav-tabs .nav-link.active {
  font-weight: 400 !important;
  margin-bottom: -1px !important;
}

.nav-tabs .nav-link {
  font-weight: 400 !important;
  margin: 0 !important;
  height: 100%;
}

.code-editor-widget {
  border-radius: 0;

  .CodeMirror {
    border-radius: 0 !important;
    margin-top: -1px !important;
  }
}

.jet-listview {
  overflow-y: overlay;
  overflow-x: hidden;
}

.jet-listview::-webkit-scrollbar-track {
  background: transparent;

}

.jet-listview::-webkit-scrollbar-thumb {
  background: transparent;

}

.code-hinter-wrapper .popup-btn {
  position: absolute;
  display: none;
  cursor: pointer;
}

.code-hinter-wrapper:hover {
  .popup-btn {
    display: block !important;
    z-index: 1;
  }
}

.popup-btn {
  cursor: pointer !important;
  display: block;
}

.preview-icons {
  margin-top: -5px;
  width: 12px;
}

.resize-modal-portal {
  z-index: 3;

  .resize-modal {
    .modal-content {
      width: 100% !important;
      height: 100%;
      background-color: var(--slate3) !important;
      border: none !important;

      .modal-body {
        width: 100% !important;
        height: calc(100% - 44px) !important;
        border: none !important;

        .editor-container {
          height: 100%;

          .CodeMirror {
            height: 100% !important;
            border: 1px solid var(--slate5, #26292B);
            border-bottom-left-radius: 6px;
            border-bottom-right-radius: 6px;
          }

          .CodeMirror-scroll,
          .CodeMirror-gutters,
          .CodeMirror {
            background-color: var(--slate3) !important;
          }
        }
      }
    }

    .portal-header {
      width: 100% !important;
      border-bottom: 1px solid var(--slate5, #26292B);
      outline: 1px solid var(--slate5, #26292B);
      background-color: var(--slate1) !important;
    }

    .resize-handle {
      cursor: move;
    }
  }
}

.modal-portal-wrapper {
  justify-content: center;
  align-items: center;
  position: fixed;
  position: absolute;
  left: 50%;
  top: 5%;

  .modal-body {
    width: 500px !important;
    height: 300px !important;
    padding: 0px !important;
  }

  transform: translate(-60%, 0%);
  height: 350px;
  width: auto;
  max-height: 500px;
  padding: 0px;

  .modal-content {
    border-radius: 5px !important;
  }

  .modal-body {
    width: 500px !important;
    height: 302px !important;
    padding: 0px !important;
    margin: 0px !important;
    margin-left: -1px !important; //fix the modal body code mirror margin

    border-top-left-radius: 0;
    border-top-right-radius: 0;
    border-bottom-left-radius: 5px;
    border-bottom-right-radius: 5px;
    border-bottom: 0.75px solid;
    border-left: 0.75px solid;
    border-right: 0.75px solid;

    @include theme-border($light-theme: true);

    &.dark-mode-border {
      @include theme-border($light-theme: false);
    }
  }

  .modal-dialog {
    margin-top: 4%;
  }

  .modal-header {
    padding: 0;
    font-size: 14px;
  }

  .editor-container {
    padding: 0px;

    .CodeMirror {
      border-radius: 0;
      margin: 0;
      width: 100% !important;
    }
  }

  .query-hinter {
    .CodeMirror-line {
      margin-left: 2rem !important;
    }

    .CodeMirror-cursors .CodeMirror-cursor {
      margin-left: 2rem !important;
    }
  }
}

.preview-block-portal {
  .bg-light {
    border-radius: 0 0 5px 5px;
    outline: 0.75px solid $light-green;
  }

  .bg-dark {
    margin-top: 1px;
    border-radius: 0 0 5px 5px;
    outline: 0.75px solid $light-green;
  }

  .dynamic-variable-preview {
    padding: 4px !important;
  }
}

.portal-header {
  display: flex;
  align-items: center;
  padding: 0.5rem 0.75rem;
  color: #656d77;
  background-color: #ffffffd9;
  background-clip: padding-box;
  border-top-left-radius: 5px !important;
  border-top-right-radius: 5px !important;
  width: 498px !important;
  outline: 0.75px solid;

  @include theme-border($light-theme: true, $outline: true);

  &.dark-mode-border {
    @include theme-border($light-theme: false, $outline: true);
  }
}

// close icon in inpector
[data-rb-event-key="close-inpector"] {
  position: absolute;
  right: -80px;
  background-color: #232e3c !important;
  width: 10% !important;
}

[data-rb-event-key="close-inpector-light"] {
  position: absolute;
  right: -80px;
  background-color: #ffffff !important;
  width: 10% !important;
}

.tabs-inspector {
  position: sticky;
  top: 0;

  .nav-item {
    width: 50%;
  }

  .nav-item:hover {
    border: 1px solid transparent;
  }

  .nav-item:not(.active) {
    border-bottom: 1px solid #e7eaef;
  }

  .nav-link.active {
    border: 1px solid transparent;
    border-bottom: 1px solid $primary;
    background: white;
  }
}

.tabs-inspector.dark {
  .nav-link.active {
    border-bottom: 1px solid $primary !important;
  }
}

.tabs-inspector {
  z-index: 2;
  background: white;

  &.dark {
    @extend .bg-dark;
  }
}

.close-icon {
  position: fixed;
  top: 84px;
  right: 3px;
  width: 60px;
  height: 22;
  border-bottom: 1px solid #e7eaef;
  display: flex;
  align-items: center;
  background-color: white;
  z-index: 2;

  .svg-wrapper {
    width: 100%;
    height: 70%;
    display: flex;
    align-items: center;
    justify-content: center;
    border-left: 1px solid #e7eaef;
    margin-left: 20px;

    .close-svg {
      cursor: pointer;
    }
  }
}

.tabs-inspector.nav-tabs {
  border: 0;
  width: 100%;
  padding: 8px 16px;
}

.bg-primary-lt {
  color: #ffffff !important;
  background: #6383db !important;
}

.tabbed-navbar .nav-item.active:after {
  margin-bottom: -0.25rem;
}

.app-name {
  width: 200px;
  margin-left: 12px;

  .form-control-plaintext {
    background-color: var(--base);
    border: none !important;
  }

  .form-control-plaintext:hover {
    outline: none;
    border: 1px solid var(--slate6) !important;
    background: var(--slate2);
  }

  .form-control-plaintext:focus {
    outline: none;
    border: 1px solid var(--indigo9) !important;
    background: var(--slate2);
  }

}

.app-name:hover {
  background: $bg-light;

  &.dark {
    @extend .bg-dark;
  }
}

.nav-auto-save {
  width: 325px;
  left: 485px;
  position: absolute;
  color: #36af8b;
}

.editor-header-actions {
  display: flex;
  color: #868aa5;
  white-space: nowrap;
  font-weight: 400;
  font-size: 12px;
  letter-spacing: 0.5px;

}

.undo-button,
.redo-button {
  display: flex;
  flex-direction: row;
  justify-content: center;
  align-items: center;
  padding: 6px;
  gap: 10px;
  width: 28px;
  height: 28px;
  background: #ECEEF0;
  border-radius: 6px;
  margin-right: 5px;
  flex: none;
  order: 0;
  flex-grow: 0;
}

.theme-dark {

  .undo-button,
  .redo-button {
    background: 0;
  }
}

.app-version-menu {
  position: absolute;
  right: 220px;
  padding: 4px 8px;
  min-width: 100px;
  max-width: 300px;
}

.app-version-menu-sm {
  height: 30px;
  display: flex;
  font-size: 12px;
}

.app-version-menu .dropdown-menu {
  left: -65px;
  width: 283px;
}

.app-version-menu .released {
  color: #36af8b;
}

.app-version-menu .released-subtext {
  font-size: 12px;
  color: #36af8b;
  padding: 0 8px;
}

.app-version-menu .create-link {
  margin: auto;
  width: 50%;
  padding-left: 10px;
}

.canvas-background-holder {
  display: flex;
  min-width: 120px;
  margin: auto;
}

.canvas-background-picker {
  position: fixed;
}

/**
 * Timer Widget
 */
.timer-wrapper {
  padding: 10px;

  .counter-container {
    font-size: 3em;
    padding-bottom: 5px;
    text-align: center;
  }
}

/**
 * Search Box
 */
.search-box-wrapper {
  input {
    width: 200px;
    border-radius: 5px !important;
    color: var(--slate12);
    background-color: var(--base);
  }

  .input-icon .form-control:not(:first-child),
  .input-icon .form-select:not(:last-child) {
    padding-left: 28px !important;
  }

  input:focus {
    width: 200px;
    background-color: var(--base);
  }

  .input-icon .input-icon-addon {
    display: flex;
  }

  .input-icon .input-icon-addon.end {
    pointer-events: auto;

    .tj-common-search-input-clear-icon {
      display: flex;
      flex-direction: row;
      justify-content: center;
      align-items: center;
      padding: 4px;
      width: 20px;
      height: 20px;
      background: var(--indigo3) !important;
      border-radius: 4px;
    }

    div {
      border-radius: 12px;
      color: #ffffff;
      padding: 1px;
      cursor: pointer;

      svg {
        height: 14px;
        width: 14px;
      }
    }
  }
}

.searchbox-wrapper {
  margin-top: 0 !important;

  .search-icon {
    margin: 0.30rem
  }

  input {
    border-radius: $border-radius !important;
    padding-left: 1.75rem !important;
  }
}

.fixedHeader {
  table thead {
    position: -webkit-sticky; // this is for all Safari (Desktop & iOS), not for Chrome
    position: sticky;
    top: 0;
    border-top: 0;
    z-index: 1; // any positive value, layer order is global
  }
}

/**
 * Folder List
 */
.folder-list {
  overflow-y: auto;

  .list-group-transparent .list-group-item.active {
    color: $primary;
    background-color: #edf1ff;

    .folder-ico {
      filter: invert(29%) sepia(84%) saturate(4047%) hue-rotate(215deg) brightness(98%) contrast(111%);
    }
  }

  .folder-ico.dark {
    filter: invert(1);
  }

  .list-group-item {
    padding: 0.5rem 0.75rem;
    overflow: hidden;
  }

  .list-group-item.all-apps-link {
    display: flex;
    align-items: center;
    color: var(--slate12);
    border-radius: 6px;

    &:active {
      background: var(--indigo4);
    }

    &:focus {
      box-shadow: 0px 0px 0px 4px #DFE3E6;
    }
  }

  .folder-info {
    display: contents;
    font-weight: 500 !important;
    display: flex;
    align-items: center;
    letter-spacing: -0.02em;
    text-transform: uppercase;
    color: var(--slate9);
  }

  .folder-create-btn {
    width: 28px;
    height: 28px;
    background: var(--base);
    border: 1px solid;
    border-color: var(--slate7);
    cursor: pointer;
    border-radius: 6px;
    display: flex;
    justify-content: center;
    align-items: center;
  }

  .menu-ico {
    cursor: pointer;
    border-radius: 13px;

    img {
      padding: 0px;
      height: 14px;
      width: 14px;
      vertical-align: unset;
    }
  }
}

/**
 * Home page modal
 */
.home-modal-backdrop {
  z-index: 9991;
}

.modal-content.home-modal-component {
  border-radius: 8px;
  overflow: hidden;
  background-color: var(--base);
  color: var(--slate12);
  box-shadow: 0px 12px 16px -4px rgba(16, 24, 40, 0.08), 0px 4px 6px -2px rgba(16, 24, 40, 0.03);

  .modal-header {
    border-bottom: 1px solid var(--slate5) !important;
  }

  .modal-header,
  .modal-body {
    padding: 16px 28px;
    background: var(--base);
  }

  .modal-title {
    font-size: 16px;
    font-weight: 500;
  }

  input {
    border-radius: 5px !important;
    background: var(--base);
    color: var(--slate12);
  }

  .modal-main {
    padding-bottom: 32px;
  }

  .modal-footer-btn {
    justify-content: flex-end button {
      margin-left: 16px;
    }
  }
}

.home-modal-component-editor.dark {

  .modal-header,
  .modal-body {
    background-color: #232e3c;
    color: #fff;
  }

  .form-control {
    color: #fff;
    background-color: #232e3c !important;
  }

  .btn-close {
    filter: brightness(0) invert(1);
  }
}

.modal-content.home-modal-component.dark-theme {
  .btn-close {
    filter: brightness(0) invert(1);
  }
}

.home-modal-component {
  .btn-close {
    opacity: 1 !important;
  }
}

.modal-content.home-modal-component.dark {
  background-color: $bg-dark-light !important;
  color: $white !important;

  .modal-title {
    color: $white !important;
  }

  .tj-version-wrap-sub-footer {
    background-color: $bg-dark-light !important;
    border-top: 1px solid #3A3F42 !important;


    p {
      color: $white !important;
    }
  }


  .current-version-wrap,
  .other-version-wrap {
    background: transparent !important;
  }

  .modal-header {
    background-color: $bg-dark-light !important;
    color: $white !important;
    border-bottom: 2px solid #3A3F42 !important;
  }

  .btn-close {
    filter: brightness(0) invert(1);
  }

  .form-control {
    border-color: $border-grey-dark !important;
    color: inherit;
  }

  input {
    background-color: $bg-dark-light !important;
  }

  .form-select {
    background-color: $bg-dark !important;
    color: $white !important;
    border-color: $border-grey-dark !important;
  }

  .text-muted {
    color: $white !important;
  }
}

.radio-img {
  input {
    display: none;
  }

  .action-icon {
    width: 28px;
    height: 28px;
    background-position: center center;
    border-radius: 4px;
    display: flex;
    align-items: center;
    justify-content: center;
  }

  .action-icon {
    cursor: pointer;
    border: 1px solid $light-gray;
  }

  .action-icon:hover {
    background-color: #d2ddec;
  }

  input:checked+.action-icon {
    border-color: $primary;
    background-color: #7a95fb;
  }

  .tooltiptext {
    visibility: hidden;
    font-size: 12px;
    background-color: $black;
    color: #ffffff;
    text-align: center;
    padding: 5px 10px;
    position: absolute;
    border-radius: 15px;
    margin-top: 2px;
    z-index: 1;
    margin-left: -10px;
  }

  .tooltiptext::after {
    content: "";
    position: absolute;
    bottom: 100%;
    left: 50%;
    margin-left: -5px;
    border-width: 5px;
    border-style: solid;
    border-color: transparent transparent black transparent;
  }

  .action-icon:hover+.tooltiptext {
    visibility: visible;
  }

  input:checked+.action-icon:hover {
    background-color: #3650af;
  }
}

.icon-change-modal {
  ul {
    list-style-type: none;
    margin: 0 auto;
    text-align: center;
    display: grid;
    grid-template-columns: 1fr 1fr 1fr 1fr;

    li {
      float: left;
      border: 2px solid #8991a0;
      border-radius: 1.75px;
      cursor: pointer;

      img {
        width: 22px;
        height: 22px;
        filter: invert(59%) sepia(27%) saturate(160%) hue-rotate(181deg) brightness(91%) contrast(95%);
      }
    }

    li.selected {
      border: 2px solid $primary;

      img {
        filter: invert(27%) sepia(84%) saturate(5230%) hue-rotate(212deg) brightness(102%) contrast(100%);
      }
    }
  }
}

/**
 * Spinner Widget
 */
.spinner-container {
  display: flex;
  justify-content: center;
  align-items: center;
}

.animation-fade {
  animation-name: fade;
  animation-duration: 0.3s;
  animation-timing-function: ease-in;
}

@keyframes fade {
  0% {
    opacity: 0;
  }

  100% {
    opacity: 1;
  }
}

/**
 * Query panel
 */
.query-btn {
  cursor: pointer;
  height: 24px;
  width: 24px;
  padding: 0;
}

.query-btn.dark {
  filter: brightness(0) invert(1);
}

.button-family-secondary {
  @include button-outline($light-theme: true);
  height: 32px;
  width: 112px;
}

.button-family-secondary.dark {
  @include button-outline($light-theme: false);
}

// ** Query Panel: REST API Tabs **
.group-header {
  background: #d2ddec;
  border-radius: 4px;
  height: 28px !important;

  span {
    display: flex;
    justify-content: left;
    align-items: center;
  }
}

.raw-container.dark {
  background: #272822;
  padding: 5px;
}

// **Alert component**
.alert-component {
  border: 1px solid rgba(101, 109, 119, 0.16);
  background: var(--base);
  border-radius: 6px;

  a {
    color: $primary;
  }
}

.theme-dark .alert-component {
  background: var(--slate2) !important;
  border-color: var(--slate4) !important;

  a {
    color: $primary;
  }
}



.codehinter-plugins.code-hinter {
  @extend .codehinter-default-input;

  .popup-btn {
    margin-top: 0.65rem !important;
  }

  .CodeMirror-placeholder,
  .CodeMirror pre.CodeMirror-line {
    height: 21px !important;
    position: absolute !important;
    margin-top: 3px !important;
  }

  .CodeMirror-cursor {
    height: inherit !important;
  }

  .CodeMirror-lines {
    height: 32px !important;
    padding: 7px 0px !important;
  }
}

//*button loading with spinner with primary color*//
.button-loading {
  position: relative;
  color: transparent !important;
  text-shadow: none !important;
  pointer-events: none;

  &:after {
    content: "";
    display: inline-block;
    vertical-align: text-bottom;
    border: 1.5px solid currentColor;
    border-right-color: transparent;
    border-radius: 50%;
    color: $primary;
    position: absolute;
    width: 12px;
    height: 12px;
    animation: spinner-border 0.75s linear infinite;
  }
}

.query-icon.dark {
  filter: brightness(0) invert(1);
}

//Rest-API Tab Panes
.tab-pane-body {
  margin-left: -2.5% !important;
}

//CodeMirror padding
.CodeMirror pre.CodeMirror-line,
.CodeMirror pre.CodeMirror-line-like {
  padding: 0 10px !important;
}

.comment-notification-nav-item {
  background: transparent;
  border: 0;
  font-size: 12px;
  font-weight: 500;
  opacity: 0.6;
  height: 28px;
  border-radius: 6px;
}

// comment styles ::override
.editor-sidebar {
  .nav-tabs .nav-link.active {
    background-color: transparent !important;
  }

  .inspector-nav-item {
    background: transparent;
    border: 0;
    font-size: 12px;
    font-weight: 500;
    opacity: 0.6;
    height: 28px;
    border-radius: 6px;
  }

  .inspector-component-title-input-holder {
    padding: 4px 12px;
    margin: 0;
    display: flex;
    align-items: center;
    height: 36px;
  }
}

.comment-card-wrapper {
  border-top: 0.5px solid var(--slate5) !important;
  margin-top: -1px !important;

  .card {
    background-color: var(--base);
  }
}

div#driver-highlighted-element-stage,
div#driver-page-overlay {
  background: transparent !important;
  outline: 5000px solid rgba(0, 0, 0, 0.75);
}

.dark-theme-walkthrough#driver-popover-item {
  background-color: $bg-dark-light !important;
  border-color: rgba(101, 109, 119, 0.16) !important;

  .driver-popover-title {
    color: var(--slate12) !important;
  }

  .driver-popover-tip {
    border-color: transparent transparent transparent $bg-dark-light !important;
  }

  .driver-popover-description {
    color: #d9dcde !important;
  }

  .driver-popover-footer .driver-close-btn {
    color: #ffffff !important;
    text-shadow: none !important;
  }

  .driver-prev-btn,
  .driver-next-btn {
    text-shadow: none !important;
  }
}

#driver-popover-item {
  padding: 20px !important;

  .driver-prev-btn,
  .driver-next-btn,
  .driver-close-btn {
    border: none !important;
    background: none !important;
    padding-left: 0 !important;
    font-size: 14px !important;
  }

  .driver-next-btn,
  .driver-prev-btn {
    color: $primary !important;
  }

  .driver-disabled {
    color: $primary;
    opacity: 0.5;
  }

  .driver-popover-footer {
    margin-top: 20px !important;
  }
}

.pointer-events-none {
  pointer-events: none;
}

.popover.popover-dark-themed {
  background-color: $bg-dark-light;
  border-color: rgba(101, 109, 119, 0.16);


  .popover-body {
    color: #d9dcde !important;
  }

  .popover-header {
    background-color: var(--slate2);
    color: var(--slate11);
    border-bottom-color: var
  }
}

.toast-dark-mode {
  .btn-close {
    filter: brightness(0) invert(1);
  }
}

.editor .editor-sidebar .inspector .inspector-edit-widget-name {
  padding: 4px 8px;
  color: var(--slate12);
  border: 1px solid transparent;
  border-radius: 6px;
  background-color: var(--base);

  &:hover {
    background-color: var(--slate4);
    border: 1px solid var(--slate7);
  }

  &:focus {
    border: 1px solid var(--indigo9) !important;
    background-color: var(--indigo2);
    box-shadow: 0px 0px 0px 1px #C6D4F9;
  }
}

.tablr-gutter-x-0 {
  --tblr-gutter-x: 0 !important;
}

.widget-button>.btn-loading:after {
  border: 1px solid var(--loader-color);
  border-right-color: transparent;
}

.flip-dropdown-help-text {
  padding: 10px 5px 0 0;
  float: left;
  font-size: 14px;
  color: $light-gray;
}

.dynamic-form-row {
  margin-top: 20px !important;
  margin-bottom: 20px !important;
}

#transformation-popover-container {
  margin-bottom: -2px !important;
}

.canvas-codehinter-container {
  display: flex;
  flex-direction: row;
  width: 158px;
}

.hinter-canvas-input {
  display: flex;
  width: 120px;
  height: auto !important;
  margin-top: 1px;

  .canvas-hinter-wrap {
    width: 126x;
    border: 1px solid var(--slate7);
  }
}

.hinter-canvas-input {
  display: flex;
  padding: 4px;
  margin-top: 1px;

  .CodeMirror-sizer {
    border-right-width: 1px !important;
  }

  .cm-propert {
    color: #ffffff !important;
  }
}

.canvas-codehinter-container {
  .code-hinter-col {
    margin-bottom: 1px !important;
    width: 136px;
    height: auto !important;
  }
}

.fx-canvas {
  background: var(--slate4);
  padding: 0px;
  display: flex;
  height: 32px;
  width: 32px;
  border: solid 1px rgba(255, 255, 255, 0.09) !important;
  border-radius: 4px;
  justify-content: center;
  font-weight: 400;
  align-items: center;

  div {
    background: var(--slate4) !important;
    display: flex;
    justify-content: center;
    align-items: center;
    height: 30px;
    padding: 0px;
  }
}

.org-name {
  color: var(--slate12) !important;
  font-size: 12px;
}


.organization-list {
  margin-top: 4px;

  .btn {
    border: 0px;
  }

  .dropdown-toggle div {
    max-width: 200px;
    text-overflow: ellipsis;
    overflow: hidden;
  }

  .org-name {
    text-overflow: ellipsis;
    overflow: hidden;
    white-space: nowrap;
    width: 100%;
    font-weight: bold;
  }

  .org-actions div {
    color: $primary;
    cursor: pointer;
    font-size: 12px;
  }

  .dropdown-menu {
    min-width: 14rem;
  }

  .org-avatar {
    display: block;
  }

  .org-avatar:hover {
    .avatar {
      background: #fcfcfc no-repeat center/cover;
    }

    .arrow-container {
      svg {
        filter: invert(35%) sepia(17%) saturate(238%) hue-rotate(153deg) brightness(94%) contrast(89%);
      }
    }
  }

  .arrow-container {
    padding: 5px 0px;
  }

  .arrow-container {
    svg {
      cursor: pointer;
      height: 30px;
      width: 30px;
      padding: 0px 0px;
      filter: invert(50%) sepia(13%) saturate(208%) hue-rotate(153deg) brightness(99%) contrast(86%);
    }
  }

  .org-edit {
    span {
      color: $primary;
      cursor: pointer;
      font-size: 10px;
    }
  }

  .organization-switchlist {
    .back-btn {
      font-size: 12px;
      padding: 2px 0px;
      cursor: pointer;
    }

    .back-ico {
      cursor: pointer;

      svg {
        height: 20px;
        width: 20px;
        filter: invert(84%) sepia(13%) saturate(11%) hue-rotate(352deg) brightness(90%) contrast(91%);
      }
    }

    .dd-item-padding {
      padding: 0.5rem 0.75rem 0rem 0.75rem;
    }

    .search-box {
      margin-top: 10px;
    }

    .org-list {
      max-height: 60vh;
      overflow: auto;
    }

    .tick-ico {
      filter: invert(50%) sepia(13%) saturate(208%) hue-rotate(153deg) brightness(99%) contrast(86%);
    }

    .org-list-item {
      cursor: pointer;
    }

    .org-list-item:hover {
      .avatar {
        background: #fcfcfc no-repeat center/cover;
      }

      .tick-ico {
        filter: invert(35%) sepia(17%) saturate(238%) hue-rotate(153deg) brightness(94%) contrast(89%);
      }
    }
  }
}

.sso-button-footer-wrap {
  display: flex !important;
  justify-content: center;
  width: 100%;
}

.tj-icon {
  cursor: pointer;
}

#login-url,
#redirect-url {
  margin-bottom: 0px !important;
}

.git-encripted-label {
  color: var(--green9);
}

.card-header {
  border-bottom: 1px solid var(--slate5) !important;
}

.manage-sso-container {
  position: relative;
}

.sso-card-wrapper {
  background: var(--base);
  min-height: 100%;
  // height: calc(100vh - 156px) !important;

  display: grid;
  grid-template-rows: auto 1fr auto;

  .card-header {
    border-bottom: 1px solid var(--slate5) !important;
  }

  .form-control {
    background: var(--base);
  }

  .sso-card-footer {
    display: flex;
    flex-direction: row;
    justify-content: flex-end;
    align-items: center;
    padding: 24px 32px;
    gap: 8px;
    width: 400px;
    height: 88px;
    border-top: 1px solid var(--slate5) !important;
    background: var(--base);
    margin-top: 0px !important;
  }

}

.workspace-settings-page {
  width: 880px;
  margin: 0 auto;
  background: var(--base);

  .card {
    background: var(--base);
    border: 1px solid var(--slate7) !important;
    box-shadow: 0px 1px 2px rgba(16, 24, 40, 0.05) !important;
    width: 880px;

    .card-header {
      padding: 24px 24px;
      gap: 12px;
      height: 72px;
      border-top-left-radius: 6px;
      border-top-right-radius: 6px;

      .title-banner-wrapper {
        display: flex;
        align-items: center;
        justify-content: space-between;
        width: 878px;
      }

    }

    .form-label {
      font-size: 12px;
      font-weight: 500px;
      margin-bottom: 4px !important;
      color: var(--slate12);
    }

    .card-footer {
      display: flex;
      justify-content: flex-end;
      align-items: center;
      padding: 24px 32px;
      gap: 8px;
      border-top: 1px solid var(--slate5) !important;
      background: var(--base);
      margin-top: 0px !important;
      align-Self: 'stretch';
      height: 88px;
    }

    .card-body {
      height: 467px;
      padding: 24px;

      .form-group {
        .tj-app-input {
          .form-control {
            &:disabled {
              background: var(--slate3) !important;
            }
          }
        }
      }
    }
  }
}

// Left Menu
.left-menu {
  background: var(--base);

  .tj-list-item {
    gap: 40px;
    width: 187px;
    height: 32px;
    white-space: nowrap;
    overflow: hidden;
    text-overflow: ellipsis;
  }

  .folder-list-selected {
    background-color: var(--indigo4);
  }

  ul {
    margin: 0px;
    padding: 0px;

    li {
      float: left;
      list-style: none;
      width: 100%;
      padding: 6px 8px;
      border-radius: 6px;
      cursor: pointer;
      margin: 3px 0px;
      color: var(--base-black) !important;
    }

    li.active {
      background-color: $primary;
      color: #ffffff;
    }

    li:not(.active):hover {
      background: var(--slate4);
      border-radius: 6px;
    }
  }
}

.enabled-tag {
  padding: 4px 16px;
  gap: 10px;
  width: 77px;
  height: 28px;
  background: var(--grass3);
  border-radius: 100px;
  color: var(--grass9);
  font-weight: 500;
}

.disabled-tag {
  padding: 4px 16px;
  gap: 10px;
  color: var(--tomato9);
  width: 81px;
  height: 28px;
  background: var(--tomato3);
  border-radius: 100px;
  font-weight: 500;
}

.manage-sso {
  .title-with-toggle {
    width: 100%;
    font-weight: 500;

    .card-title {
      color: var(--slate12) !important;
      font-weight: 500;
    }

    .form-check-input {
      width: 28px;
      height: 16px;
    }

    input[type="checkbox"] {
      /* Double-sized Checkboxes */
      -ms-transform: scale(1.5);
      /* IE */
      -moz-transform: scale(1.5);
      /* FF */
      -webkit-transform: scale(1.5);
      /* Safari and Chrome */
      -o-transform: scale(1.5);
      /* Opera */
      transform: scale(1.5);
      margin-top: 5px;
    }
  }
}

.help-text {
  overflow: auto;

  div {
    color: var(--slate11);
    font-style: normal;
    font-weight: 400;
    font-size: 12px;
    line-height: 20px;
  }
}


.org-invite-or {
  padding: 1rem 0rem;

  h2 {
    width: 100%;
    text-align: center;
    border-bottom: 1px solid #000;
    line-height: 0.1em;
    margin: 10px 0 20px;
  }

  h2 span {
    background: #ffffff;
    padding: 0 10px;
  }
}

.theme-dark .json-tree-container {
  .json-tree-node-icon {
    svg {
      filter: invert(89%) sepia(2%) saturate(127%) hue-rotate(175deg) brightness(99%) contrast(96%);
    }
  }

  .json-tree-svg-icon.component-icon {
    filter: brightness(0) invert(1);
  }

  .node-key-outline {
    height: 1rem !important;
    border: 1px solid transparent !important;
    color: #ccd4df;
  }

  .selected-node {
    border-color: $primary-light !important;
  }

  .json-tree-icon-container .selected-node>svg:first-child {
    filter: invert(65%) sepia(62%) saturate(4331%) hue-rotate(204deg) brightness(106%) contrast(97%);
  }

  .node-length-color {
    color: #b8c7fd;
  }

  .node-type {
    color: #8a96a6;
  }

  .group-border {
    border-color: rgb(97, 101, 111);
  }

  .action-icons-group {

    img,
    svg {
      filter: invert(89%) sepia(2%) saturate(127%) hue-rotate(175deg) brightness(99%) contrast(96%);
    }
  }

  .hovered-node.node-key.badge {
    color: #8092ab !important;
    border-color: #8092ab !important;
  }
}

.json-tree-container {
  .json-tree-svg-icon.component-icon {
    height: 16px;
    width: 16px;
  }

  .json-tree-icon-container {
    max-width: 20px;
    margin-right: 6px;
    font-family: 'IBM Plex Sans';
  }

  .node-type {
    color: var(--slate11);
    padding-top: 2px;
  }

  .json-tree-valuetype {
    font-size: 10px;
    padding-top: 2px;
  }

  .node-length-color {
    color: var(--indigo10);
    padding-top: 3px;
  }

  .json-tree-node-value {
    font-size: 11px;
  }

  .json-tree-node-string {
    color: var(--orange9);
  }

  .json-tree-node-boolean {
    color: var(--green9);
  }

  .json-tree-node-number {
    color: var(--orange9);
  }

  .json-tree-node-null {
    color: red;
  }

  .json-tree-node-date {
    color: rgb(98, 107, 103);
  }

  .group-border {
    border-left: 0.5px solid #dadcde;
    margin-top: 16px;
    margin-left: -12px;
  }

  .selected-node {
    border-color: $primary-light !important;
  }

  .selected-node .group-object-container .badge {
    font-weight: 400 !important;
    height: 1rem !important;
  }

  .group-object-container {
    margin-left: 0.72rem;
    margin-top: -16px;
  }

  .json-node-element {
    cursor: pointer;
  }

  .hide-show-icon {
    cursor: pointer;
    margin-left: 1rem;

    &:hover {
      color: $primary;
    }
  }


  .action-icons-group {
    cursor: pointer;
  }

  .hovered-node {
    font-weight: 400 !important;
    height: 1rem !important;
    color: #8092ab;
  }

  .node-key {
    font-weight: 400 !important;
    margin-left: -0.25rem !important;
    justify-content: start !important;
    min-width: fit-content !important;
  }

  .node-key-outline {
    height: 1rem !important;
    border: 1px solid transparent !important;
    color: var(--slate12);
  }
}

.popover-more-actions {
  font-weight: 400 !important;

  &:hover {
    background: #d2ddec !important;
  }
}

.popover-dark-themed .popover-more-actions {
  color: #ccd4df;

  &:hover {
    background-color: #324156 !important;
  }
}

#json-tree-popover {
  padding: 0.25rem !important;
}

// Font sizes
.fs-9 {
  font-size: 9px !important;
}

.fs-10 {
  font-size: 10px !important;
}

.fs-12 {
  font-size: 12px !important;
}

.realtime-avatars {
  padding: 0px;
  margin-left: 8px;
}

.widget-style-field-header {
  font-family: "Inter";
  font-style: normal;
  font-weight: 500;
  font-size: 12px;
  line-height: 20px;
  color: #61656c;
}

.maintenance_container {
  width: 100%;
  height: 100vh;
  display: flex;
  justify-content: center;
  align-items: center;

  .card {
    .card-body {
      display: flex;
      height: 200px !important;
      align-items: center;
    }
  }
}

.list-timeline:not(.list-timeline-simple) .list-timeline-time {
  top: auto;
}

.widget-buttongroup {
  display: flex;
  flex-direction: column;
  justify-content: left;
  overflow: hidden !important;
}

.group-button {
  margin: 0px 10px 10px 0px;
  line-height: 1.499;
  font-weight: 400;
  white-space: nowrap;
  text-align: center;
  cursor: pointer;
  padding: 0 15px;
  font-size: 12px;
  border-radius: 4px;
  color: rgba(0, 0, 0, .65);
  background-color: #ffffff;
  border: 1px solid #d9d9d9;
  min-width: 40px;
  width: auto !important;
  height: 30px,
}

.widget-buttongroup-label {
  font-weight: 600;
  margin-right: 10px;
  color: #3e525b;
}

.editor-actions {
  border-bottom: 1px solid #eee;
  padding: 5px;
  display: flex;
  justify-content: flex-end
}

.autosave-indicator {
  color: var(--slate10, #7E868C);
}


.zoom-buttons {
  width: 20px !important;
  height: 25px !important;
  margin-left: 2px;

  span {
    transform: rotate(60deg);
  }
}

.zoom-button-wrapper {
  position: fixed;
  right: 0px;
  bottom: 5px;
}

.zoom-buttons {
  opacity: 0;
  visibility: hidden;
}

.image-widget-wrapper:hover button {
  opacity: 1 !important;
  visibility: visible;
}

.pdf-page-controls {
  background: white;
  border-radius: 4px;

  button {
    width: 36px;
    height: 36px;
    background: white;
    border: 0;
    font-size: 1.2em;
    border-radius: 4px;

    &:first-child {
      border-top-right-radius: 0;
      border-bottom-right-radius: 0;
    }

    &:last-child {
      border-top-left-radius: 0;
      border-bottom-left-radius: 0;
    }

    &:hover {
      background-color: #e6e6e6;
    }
  }

  span {
    font-family: inherit;
    font-size: 1em;
    padding: 0 0.5em;
    color: #000;
  }
}

//download button in pdf widget
.download-icon-outer-wrapper:hover {
  background-color: #e6e6e6 !important
}

.pdf-document {
  canvas {
    margin: 0px auto;
  }

  &:hover {
    .pdf-page-controls {
      opacity: 1;
    }
  }
}

.org-variables-page {
  .btn-org-env {
    width: 36px;
  }

  .encryption-input {
    width: fit-content;
  }

  .no-vars-text {
    display: block;
    text-align: center;
    margin-top: 100px;
  }
}

.org-constant-page {
  .card-footer {
    background: var(--base);
    color: var(--slate12);
  }
}

.tj-input-error-state {
  border: 1px solid var(--tomato9) !important;
}



.tj-input-element {
  gap: 16px;
  background: var(--base);
  border: 1px solid var(--slate7);
  border-radius: 6px;
  margin-bottom: 4px;
  display: block;
  width: 100%;
  padding: .4375rem .75rem;
  font-size: .875rem;
  font-weight: 400;
  line-height: 1.4285714;
  color: var(--slate12);
  background-clip: padding-box;
  -webkit-appearance: none;
  -moz-appearance: none;
  appearance: none;
  transition: border-color .15s ease-in-out, box-shadow .15s ease-in-out;

  &:hover {
    background: var(--slate1);
    border: 1px solid var(--slate8);
    -webkit-box-shadow: none;
    box-shadow: none;
    outline: none;
  }

  &:focus-visible {
    background: var(--slate1);
    border: 1px solid var(--slate8);
    outline: none;
  }

  &:active {
    background: var(--indigo2);
    border: 1px solid var(--indigo9);
    box-shadow: none;
  }

  &:disabled {
    background: var(--slate3);
    border: 1px solid var(--slate8);
    color: var(--slate9);
    cursor: not-allowed;
  }
}


//Kanban board
.kanban-container.dark-themed {
  background-color: $bg-dark-light !important;

  .kanban-column {
    .card-header {
      background-color: #324156 !important;
    }
  }
}

.kanban-container {
  background-color: #fefefe;

  .kanban-column {
    background-color: #f4f4f4;
    padding: 0 !important;
    height: fit-content !important;

    .card-body {
      &:hover {
        overflow-y: auto !important;

        &::-webkit-scrollbar {
          width: 0 !important;
          height: 0 !important;
        }
      }
    }

    .card-header {
      background-color: #fefefe;

      .badge {
        font-size: 12px !important;
      }
    }

    .card-body .dnd-card {
      border-radius: 5px !important;
    }

    .dnd-card.card {
      height: 52px !important;
      padding: 5px !important;
    }

    .dnd-card.card.card-dark {
      background-color: $bg-dark !important;
    }
  }

  .kanban-board-add-group {
    justify-content: center;
    align-items: center;
    cursor: pointer;
    color: rgba(0, 0, 0, 0.5);
    background-color: transparent;
    border-style: dashed;
    border-color: rgba(0, 0, 0, 0.08);
    display: flex;
    flex-direction: column;
    grid-auto-rows: max-content;
    overflow: hidden;
    box-sizing: border-box;
    appearance: none;
    outline: none;
    margin: 10px;
    border-radius: 5px;
    min-width: 350px;
    height: 200px;
    font-size: 1em;
  }

  .add-card-btn {
    font-size: 1em;
    font-weight: 400;
    color: #3e525b;
    border-radius: 5px;
    padding: 5px;
    margin: 5px;
    background-color: transparent;
    border-style: dashed;
    border-color: rgba(0, 0, 0, 0.08);
    cursor: pointer;
    transition: all 0.2s ease-in-out;

    &:hover {
      background-color: #e6e6e6;
    }
  }
}

.cursor-pointer {
  cursor: pointer;
}

.cursor-text {
  cursor: text;
}

.cursor-not-allowed {
  cursor: none;
}

.bade-component {
  display: inline-flex;
  justify-content: center;
  align-items: center;
  overflow: hidden;
  user-select: none;
  padding: calc(0.25rem - 1px) 0.25rem;
  height: 1.25rem;
  border: 1px solid transparent;
  min-width: 1.25rem;
  font-weight: 600;
  font-size: .625rem;
  letter-spacing: .04em;
  text-transform: uppercase;
  vertical-align: bottom;
  border-radius: 4px;
}

// sso-helper-page
.sso-helper-container {
  width: 60vw;
  padding: 30px;
  box-shadow: rgba(0, 0, 0, 0.16) 0px 1px 4px;
  margin: 0 auto;
}

.sso-copy {
  margin-left: 10px;
  cursor: pointer;
}

#git-url,
#google-url {
  color: $primary;
  margin-left: 4px;
  word-break: break-all;
}

@media only screen and (max-width: 768px) {
  .sso-helper-container {
    width: 96vw;
    padding: 20px;
  }
}

.sso-helper-doc {
  line-height: 24px;
}

.sso-content-wrapper {
  margin: 0 auto;
  display: flex;
  flex-direction: column;
  align-items: self-start;
  padding: 20px;
  box-shadow: rgba(0, 0, 0, 0.02) 0px 1px 3px 0px, rgba(27, 31, 35, 0.15) 0px 0px 0px 1px;
  border-radius: 4px;
}

.workspace-status {
  display: flex;
  font-weight: 800;
  margin-bottom: 6px;
}

.sso-type {
  font-weight: 600;
  margin-bottom: 4px !important;
  display: flex;

  span {
    margin-right: 10px;
  }

  a {
    margin-left: 6px;

  }
}

.gg-album {
  box-sizing: border-box;
  position: relative;
  display: block;
  width: 18px;
  height: 18px;
  transform: scale(var(--ggs, 1));
  border-left: 7px solid transparent;
  border-right: 3px solid transparent;
  border-bottom: 8px solid transparent;
  box-shadow: 0 0 0 2px,
    inset 6px 4px 0 -4px,
    inset -6px 4px 0 -4px;
  border-radius: 3px
}

.gg-album::after,
.gg-album::before {
  content: "";
  display: block;
  box-sizing: border-box;
  position: absolute;
  width: 2px;
  height: 5px;
  background: currentColor;
  transform: rotate(46deg);
  top: 5px;
  right: 4px
}

.gg-album::after {
  transform: rotate(-46deg);
  right: 2px
}

.sso-helper-header {
  display: flex;
  align-items: center;

  span {
    margin-right: 10px;
  }
}

// sso end

// steps-widget
a.step-item-disabled {
  text-decoration: none;
}

.steps {
  overflow: hidden;
  margin: 0rem !important;
}

.step-item.active~.step-item:after,
.step-item.active~.step-item:before {
  background: #f3f5f5 !important;
}

.step-item.active:before {
  background: #ffffff !important;
}

.steps .step-item.active:before {
  border-color: #b4b2b2 !important;
}

.steps-item {
  color: var(--textColor) !important;
}

.step-item:before {
  background: var(--bgColor) !important;
  // remaining code
}

.step-item:after {
  background: var(--bgColor) !important;
}

.step-item.active~.step-item {
  color: var(--textColor) !important;
  ;
}

.notification-center-badge {
  top: 0;
  right: 6px;
  position: absolute;
}

.notification-center {
  max-height: 500px;
  min-width: 420px;
  overflow: auto;
  margin-left: 11px !important;

  .empty {
    padding: 0 !important;

    .empty-img {
      font-size: 2.5em;
    }
  }

  .card {
    min-width: 400px;
    background: var(--base);
    color: var(--slate12);
    box-shadow: 0px 12px 16px -4px rgba(16, 24, 40, 0.08), 0px 4px 6px -2px rgba(16, 24, 40, 0.03);
  }

  .card-footer {
    background: var(--base);
    color: var(--slate12);
  }

  .spinner {
    min-height: 220px;
  }
}

// profile-settings css
.confirm-input {
  padding-right: 8px !important;
}

.user-group-actions {
  display: flex;
  gap: 8px;
  justify-content: right;
}

input.hide-input-arrows {
  -moz-appearance: none;

  &::-webkit-outer-spin-button,
  &::-webkit-inner-spin-button {
    -webkit-appearance: none;
  }
}

.btn-org-env {
  width: 36px;
}

.custom-checkbox-tree {
  overflow-y: scroll;
  color: #3e525b;

  .react-checkbox-tree label:hover {
    background: none !important;
  }

  .rct-icons-fa4 {

    .rct-icon-expand-open,
    .rct-icon-expand-close {
      &::before {
        content: url("data:image/svg+xml,%3Csvg xmlns='http://www.w3.org/2000/svg' viewBox='0 0 1024 1024' focusable='false' data-icon='caret-down' width='12px' height='12px' fill='currentColor' aria-hidden='true'%3E%3Cpath d='M840.4 300H183.6c-19.7 0-30.7 20.8-18.5 35l328.4 380.8c9.4 10.9 27.5 10.9 37 0L858.9 335c12.2-14.2 1.2-35-18.5-35z'%3E%3C/path%3E%3C/svg%3E") !important;
      }
    }

    .rct-icon-expand-close {
      transform: rotate(-90deg);
      -webkit-transform: rotate(-90deg);
    }
  }
}

// sso enable/disable box
.tick-cross-info {
  .main-box {
    margin-right: 10px;
    border-radius: 5px;
  }

  .icon-box {
    padding: 7px 5px 7px 2px;
    color: #ffffff;

    .icon {
      stroke-width: 4.5px;
    }
  }

  .tick-box {
    border: 3px solid var(--indigo9);

    .icon-box {
      background: var(--indigo9);
    }
  }

  .cross-box {
    border: 3px solid $disabled;

    .icon-box {
      background: $disabled;
    }
  }
}

.icon-widget-popover {
  &.theme-dark {
    .popover-header {
      background-color: #232e3c;
      border-bottom: 1px solid #324156;
    }

    .popover-body {
      background-color: #232e3c;
      border-radius: 6px;
    }
  }

  .popover-header {
    padding-bottom: 0;
    background-color: #ffffff;

    .input-icon {
      margin-bottom: 0.5rem !important;
    }
  }

  .popover-body {
    padding: 0 0.5rem;

    .row {
      >div {
        overflow-x: hidden !important;
      }
    }

    .icon-list-wrapper {
      display: grid;
      grid-template-columns: repeat(10, 1fr);
      margin: 0.5rem 1rem 0.5rem 0.5rem;
    }

    .icon-element {
      cursor: pointer;
      border: 1px solid transparent;
      border-radius: $border-radius;

      &:hover {
        border: 1px solid $primary;
      }
    }
  }
}

.dark-theme-placeholder::placeholder {
  color: #C8C6C6;
}

.dark-multiselectinput {
  input {
    color: white;

    &::placeholder {
      color: #C8C6C6;
    }
  }
}


.dark-multiselectinput {
  input {
    color: white;

    &::placeholder {
      color: #C8C6C6;
    }
  }
}

// Language Selection Modal
.lang-selection-modal {
  font-weight: 500;

  .list-group {
    padding: 1rem 1.5rem;
    padding-top: 0;
    overflow-y: scroll;
    height: calc(100% - 68px);
  }

  .list-group-item {
    border: 0;

    p {
      margin-bottom: 0px;
      margin-top: 2px;
    }
  }

  .list-group-item.active {
    background-color: var(--indigo4);
    color: var(--slate12);
    font-weight: 600;
    margin-top: 0px;
  }

  .modal-body {
    height: 50vh;
    padding: 0;
  }

  .lang-list {
    height: 100%;

    .search-box {
      position: relative;
      margin: 1rem 1.5rem;
    }

    input {
      border-radius: 5px !important;
    }

    .input-icon {
      display: flex;
    }

    .input-icon {
      .search-icon {
        display: block;
        position: absolute;
        left: 0;
        margin-right: 0.5rem;
      }

      .clear-icon {
        cursor: pointer;
        display: block;
        position: absolute;
        right: 0;
        margin-right: 0.5rem;
      }
    }

    .list-group-item.active {
      color: $primary;
    }
  }
}

.lang-selection-modal.dark {
  .modal-header {
    border-color: #232e3c !important;
  }

  .modal-body,
  .modal-footer,
  .modal-header,
  .modal-content {
    color: white;
    background-color: #2b394a;
  }

  .list-group-item {
    color: white;
    border: 0;
  }

  .list-group-item:hover {
    background-color: #232e3c;
  }

  .list-group-item.active {
    background-color: #4d72fa;
    color: white;
    font-weight: 600;
  }

  .no-results-item {
    background-color: #2b394a;
    color: white;
  }

  input {
    background-color: #2b394a;
    border-color: #232e3c;
    color: white;
  }
}

// Language Selection Modal
.lang-selection-modal {
  font-weight: 500;

  .list-group {
    padding: 1rem 1.5rem;
    padding-top: 0;
    overflow-y: scroll;
    height: calc(100% - 68px);
  }

  .list-group-item {
    border: 0;

    p {
      margin-bottom: 0px;
      margin-top: 2px;
    }
  }

  .list-group-item.active {
    background-color: #edf1ff;
    color: #4d72fa;
    font-weight: 600;
    margin-top: 0px;
  }

  .modal-body {
    height: 50vh;
    padding: 0;
  }

  .lang-list {
    height: 100%;

    .search-box {
      position: relative;
      margin: 1rem 1.5rem;
    }

    input {
      border-radius: 5px !important;
    }

    .input-icon {
      display: flex;
    }

    .input-icon {
      .search-icon {
        display: block;
        position: absolute;
        left: 0;
        margin-right: 0.5rem;
      }

      .clear-icon {
        cursor: pointer;
        display: block;
        position: absolute;
        right: 0;
        margin-right: 0.5rem;
      }
    }

    .list-group-item.active {
      color: $primary;
    }
  }
}

.lang-selection-modal.dark {
  .modal-header {
    border-color: #232e3c !important;
  }

  .modal-body,
  .modal-footer,
  .modal-header,
  .modal-content {
    color: white;
    background-color: #2b394a;
  }

  .list-group-item {
    color: white;
    border: 0;
  }

  .list-group-item:hover {
    background-color: #232e3c;
  }

  .list-group-item.active {
    background-color: #4d72fa;
    color: white;
    font-weight: 600;
  }

  .no-results-item {
    background-color: #2b394a;
    color: white;
  }

  input {
    background-color: #2b394a;
    border-color: #232e3c;
    color: white;
  }
}

.org-users-page {
  .page-body {
    height: 100%;
  }
}

.user-group-container-wrap {
  margin: 20px auto 0 auto;
}

.dragged-column {
  z-index: 1001;
}

#storage-sort-popover {
  max-width: 800px;
  width: 800px;
  background-color: var(--base);
  box-sizing: border-box;
  box-shadow: 0px 12px 16px -4px rgba(16, 24, 40, 0.08), 0px 4px 6px -2px rgba(16, 24, 40, 0.03);
  border-radius: 4px;
  border: 1px solid var(--slate3) !important;
  // left: 109px !important;
  // top: 8px !important;
  // position: absolute !important;


  .card-body,
  .card-footer {
    background: var(--base);
  }
}


#storage-filter-popover {
  max-width: 800px;
  width: 800px;
  background-color: var(--base);
  box-sizing: border-box;
  box-shadow: 0px 12px 16px -4px rgba(16, 24, 40, 0.08), 0px 4px 6px -2px rgba(16, 24, 40, 0.03);
  border-radius: 4px;
  border: 1px solid var(--slate3) !important;
  // left: 193px !important;
  // top: 10px !important;
  // position: absolute !important;


  .card-body,
  .card-footer {
    background: var(--base);
  }
}

tbody {
  width: 100% !important;
  flex-grow: 1;

  tr {
    width: 100% !important;

    td:last-child {
      flex: 1 1 auto;
    }
  }
}

.datepicker-widget.theme-dark {
  .react-datepicker__tab-loop {
    .react-datepicker__header {
      background-color: #232e3c;

      .react-datepicker__current-month,
      .react-datepicker__day-name,
      .react-datepicker__month-select,
      .react-datepicker__year-select {
        color: white;
      }

      .react-datepicker__month-select,
      .react-datepicker__year-select {
        background-color: transparent;
      }
    }

    .react-datepicker__month {
      background-color: #232e3c;

      .react-datepicker__day {
        color: white;

        &:hover {
          background-color: #636466;
        }
      }

      .react-datepicker__day--outside-month {
        opacity: 0.5;
      }
    }

    .react-datepicker {
      background-color: #232e3c;
    }
  }
}

.theme-dark .list-group-item {
  &:hover {
    background-color: #232e3c;
  }
}

.theme-dark {

  .CalendarMonth,
  .DayPickerNavigation_button,
  .CalendarDay,
  .CalendarMonthGrid,
  .DayPicker_focusRegion,
  .DayPicker {
    background-color: #232e3c;
  }

  .DayPicker_weekHeader_ul,
  .CalendarMonth_caption,
  .CalendarDay {
    color: white;
  }

  .CalendarDay__selected_span,
  .CalendarDay__selected_start,
  .CalendarDay__selected_end {
    background-color: #4D72FA;
    color: white;
  }

  .CalendarDay {
    border-color: transparent; //hiding the border around days in the dark theme

    &:hover {
      background-color: #636466;
    }
  }

  .DateInput_fangStroke {
    stroke: #232E3C;
    fill: #232E3C;
  }

  .DayPickerNavigation_svg__horizontal {
    fill: white;
  }

  .DayPicker__withBorder {
    border-radius: 0;
  }

  .DateRangePicker_picker {
    background-color: transparent;
  }
}

.link-widget {
  display: flex;
  align-items: center;
  overflow: auto;

  &.hover {
    a {
      &:hover {
        text-decoration: underline;
      }
    }
  }

  &.no-underline {
    a {
      text-decoration: none !important;
    }
  }

  &.underline {
    a {
      text-decoration: underline;
    }
  }

  &::-webkit-scrollbar {
    width: 0;
    height: 0;
    background: transparent;
  }
}

.import-export-footer-btns {
  margin: 0px !important;
}

.home-version-modal-component {
  border-bottom-right-radius: 0px !important;
  border-bottom-left-radius: 0px !important;
  box-shadow: 0px 12px 16px -4px rgba(16, 24, 40, 0.08),
    0px 4px 6px -2px rgba(16, 24, 40, 0.03) !important;
}

.current-version-label,
.other-version-label {
  color: var(--slate11);
}

.home-modal-component.modal-version-lists {
  width: 466px;
  height: 668px;
  background: var(--base);
  box-shadow: 0px 12px 16px -4px rgba(16, 24, 40, 0.08), 0px 4px 6px -2px rgba(16, 24, 40, 0.03);
  border-top-right-radius: 6px;
  border-top-right-radius: 6px;


  .modal-header {
    .btn-close {
      top: auto;
    }
  }
}

.modal-version-lists {
  max-height: 80vh;

  .modal-body {
    height: 80%;
    overflow: auto;
  }

  .export-creation-date {
    color: var(--slate11);
  }

  .modal-footer,
  .modal-header {
    padding-bottom: 24px;
    padding: 12px 28px;
    gap: 10px;
    width: 466px;
    height: 56px;
    background-color: var(--base);
  }

  .modal-footer {
    padding: 24px 32px;
    gap: 8px;
    width: 466px;
    height: 88px;
  }

  .tj-version-wrap-sub-footer {
    display: flex;
    flex-direction: row;
    padding: 16px 28px;
    gap: 10px;
    height: 52px;
    background: var(--base);
    border-top: 1px solid var(--slate5);
    border-bottom: 1px solid var(--slate5);



    p {
      font-weight: 400;
      font-size: 14px;
      line-height: 20px;
      color: var(--slate12);
    }
  }

  .version-wrapper {
    display: flex;
    justify-content: flex-start;
    padding: 0.75rem 0.25rem;
  }

  .current-version-wrap,
  .other-version-wrap {

    span:first-child {
      color: var(--slate12) !important;
    }
  }

  .current-version-wrap {
    background: var(--indigo3) !important;
    margin-bottom: 24px;
    border-radius: 6px;
    margin-top: 8px;
  }
}

.rest-methods-url {
  .cm-s-default {
    .cm-string-2 {
      color: #000;
    }
  }
}

.tooljet-database {

  .tj-db-headerText {
    white-space: nowrap;
    overflow: hidden;
    text-overflow: ellipsis;
    width: 80%;
  }

  .table-header,
  .table-name,
  .table-cell {
    white-space: nowrap;
    overflow: hidden;
    text-overflow: ellipsis;
    cursor: pointer;

    input.form-control {
      border: none;
      padding: 0px !important;
    }
  }

  .table-cell-dark {
    color: #ffffff;
  }

  .table-cell-hover-background {
    background-color: #F8F9FA;
    padding: 0rem;
    max-width: 230px;

    input.form-control {
      border: none;
      padding: 0px !important;
      background-color: #F8F9FA;
    }
  }

  .table-cell-hover-background-dark {
    background-color: #242f3c;
    padding: 0rem;
    max-width: 230px;
    color: #ffffff;

    input.form-control {
      border: none;
      padding: 0px !important;
      background-color: #242f3c;
    }
  }

  .table-editable-parent-cell {
    max-width: 230px;
    background-color: var(--indigo2) !important;
    cursor: pointer;
    padding: 0rem;

    .form-control {
      background-color: var(--indigo2) !important;
      border: none;
      padding: 0;
      border-radius: 0px;
    }

    .popover-body {
      margin-top: 10px;
    }
  }

  .tjdb-cell-error {
    padding: 0rem;
    border-color: var(--Tomato-09, #E54D2E) !important;
  }

  .tjdb-column-select-border {
    border-left: 1px solid transparent;
    border-right: 1px solid transparent;
  }

  .table-columnHeader-click {
    background-color: #F8F9FA;
    padding: 0;
    max-width: 230px;

    .tjdb-column-select-border {
      border-left-color: #3E63DD !important;
      border-right-color: #3E63DD !important;
    }

    input.form-control {
      border: none;
      padding: 0px !important;
      background-color: #F8F9FA;
    }
  }

  .table-columnHeader-click-dark {
    background-color: #242f3c;
    padding: 0;
    max-width: 230px;
    color: #ffffff;

    .tjdb-column-select-border {
      border-left-color: white !important;
      border-right-color: white !important;
    }

    input.form-control {
      border: none;
      padding: 0px !important;
      background-color: #242f3c;
    }
  }

  .row-tj:first-child {
    .tjdb-column-select-border {
      border-top: 1px solid transparent;
    }

    .table-columnHeader-click {
      .tjdb-column-select-border {
        border-top-color: #3E63DD !important;
      }
    }

    .table-columnHeader-click-dark {
      .tjdb-column-select-border {
        border-top-color: white !important;
      }
    }
  }

  .row-tj:last-of-type {
    .tjdb-column-select-border {
      border-bottom: 1px solid transparent;
    }

    .table-columnHeader-click {
      .tjdb-column-select-border {
        border-bottom-color: #3E63DD !important;
      }
    }

    .table-columnHeader-click-dark {
      .tjdb-column-select-border {
        border-bottom-color: white !important;
      }
    }
  }

  .table-name {
    color: #000;
    width: 250px;
  }

  .table-left-sidebar {
    max-width: 288px;
  }

  .add-table-btn {
    height: 32px;
  }

  .table-header-click {
    background: #DFE3E6;

    .tjdb-menu-icon-parent {
      background: #E6E8EB !important;
      border-radius: 10px !important;

      .tjdb-menu-icon {
        display: block;
        cursor: pointer;
      }
    }
  }

  .table-header {
    background: #ECEEF0;
  }

  .table-header:hover {
    background: #E6E8EB;

    .tjdb-menu-icon {
      display: block;
      cursor: pointer;
    }
  }

  .table-header-dark:hover {

    .tjdb-menu-icon {
      display: block;
      cursor: pointer;
    }
  }

  .table-header,
  .table-cell {
    max-width: 230px !important;
  }

  .table-cell {
    padding: 0;
  }

  .add-more-columns-btn {
    background: var(--indigo3);
    font-weight: 500;
    color: var(--indigo9);
    font-size: 12px;
    border-radius: 600;
  }

  .delete-row-btn {
    max-width: 140px;
  }

  .tjdb-table-row {
    height: 36px;

    &:not(.table-row-selected):hover {
      background: var(--Slate-02, #F8F9FA);

      td:nth-child(1),
      td:nth-child(2) {
        background: var(--Slate-02, #F8F9FA);
      }

      .tjdb-checkbox-cell {
        display: block !important;
      }
    }

  }
}

.apploader {
  height: 100vh;

  .app-container {
    height: 100%;
    display: flex;
    flex-direction: column;
    justify-content: space-between;
  }

  .editor-header {
    height: 5%;
    background-color: #EEEEEE;
    display: flex;
    align-items: center;
    justify-content: space-between;

    .app-title-skeleton {
      width: 100px;
      height: 100%;
      display: flex;
      align-items: center;
      margin-left: 120px;
    }

    .right-buttons {
      display: flex;
      gap: 5px;
      align-items: center;
      margin-right: 10px;
    }
  }

  .editor-body {
    height: 100%;
  }

  .skeleton {
    padding: 5px;
  }

  .editor-left-panel {
    width: 48px;
    background-color: #EEEEEE;
    margin: 3px 0px 3px 3px;
    display: flex;
    flex-direction: column;
    justify-content: space-between;
    border-radius: 5px;

    .left-menu-items {
      display: flex;
      flex-direction: column;
      justify-content: space-between;
      gap: 5px;
      margin-top: 10px;
    }

    .bottom-items {
      margin-bottom: 10px;
    }
  }

  .editor-center {
    height: 100%;
    display: flex;
    flex-direction: column;
    gap: 5px;
    justify-content: space-between;

    .canvas {
      height: 100vh;
      background-color: var(--base);
      border-radius: 5px;
      display: flex;
      justify-content: center;
    }

    .query-panel {
      height: 30%;
      display: flex;
      justify-content: space-between;
      gap: 5px;

      .queries {
        width: 30%;
        display: flex;
        flex-direction: column;
        gap: 5px;

        .queries-title {
          background-color: #EEEEEE;
          border-radius: 5px;
          height: 20%;
          padding: 5px 10px;
          display: flex;
          justify-content: space-between;
          align-items: center;
        }

        .query-list {
          background-color: #EEEEEE;
          border-radius: 5px;
          height: 80%;

          .query-list-item {
            margin: 10px;
            height: 35px;
          }
        }
      }

      .query-editor {
        width: 70%;
        height: 100%;
        display: flex;
        flex-direction: column;
        gap: 5px;

        .query-editor-header {
          background-color: #EEEEEE;
          border-radius: 5px;
          height: 20%;
          padding: 5px 10px;
          display: flex;
          justify-content: space-between;

          .query-actions {
            display: flex;
            align-items: center;
          }
        }

        .query-editor-body {
          background-color: #EEEEEE;
          height: 80%;
          border-radius: 5px;

          .button {
            margin-right: 10px;
          }
        }
      }
    }
  }

  .wrapper {
    padding: 3px 3px 3px 0px;
  }



  .right-bar {
    height: 100%;
    padding: 3px 3px 3px 0px;
    display: flex;
    flex-direction: column;
    justify-content: space-between;
    gap: 5px;

    .widget-list-header {
      height: 5%;
      background-color: #EEEEEE;
      border-radius: 5px;
    }

    .widget-list {
      height: 95%;
      background-color: #EEEEEE;
      border-radius: 5px;
      padding: 10px;

      .widgets {
        display: flex;
        justify-content: space-between;
      }
    }
  }
}

.subheader {
  margin-bottom: 12px;
}

.theme-dark {
  .layout-sidebar-icon {
    &:hover {
      background-color: #273342;
    }
  }

  .tooljet-database {

    .table-name,
    .subheader {
      color: var(--slate9);
    }

    .list-group-item.active {
      .table-name {
        color: #000;
      }
    }
  }

  .editor-header {
    background-color: #1F2936;
  }

  .editor-left-panel {
    background-color: #1F2936;
  }


  .query-panel {
    .queries {
      .queries-title {
        background-color: #1F2936 !important;
      }

      .query-list {
        background-color: #1F2936 !important;
      }
    }

    .query-editor {
      .query-editor-header {
        background-color: #1F2936 !important;
      }

      .query-editor-body {
        background-color: #1F2936 !important;
      }
    }
  }

  .right-bar {
    .widget-list-header {
      background-color: #1F2936;
    }

    .widget-list {
      background-color: #1F2936;
    }
  }
}

:root {
  --tblr-breadcrumb-item-active-font-weight: 500;
  --tblr-breadcrumb-item-active-color: inherit;
}

.application-brand {
  a {
    height: 48px;
    position: relative;
    display: flex;
    justify-content: center;
    align-items: center;
  }
}

.breadcrumb-item.active {
  font-weight: var(--tblr-breadcrumb-item-active-font-weight);
  color: var(--tblr-breadcrumb-item-active-color);
}

.app-icon-main {
  background: var(--indigo3) !important;
  border-radius: 6px !important;
  display: flex;
  justify-content: center;
  align-items: center;
  width: 48px;
  height: 48px;
}

.settings-nav-item,
.audit-log-nav-item,
.notification-center-nav-item {
  border-radius: 4px;
}

.settings-nav-item {
  height: 32px;
  width: 32px;

  &.active {
    background-color: var(--indigo4);
  }
}

.audit-log-nav-item {
  bottom: 40px;
}

.workspace-content-wrapper,
.database-page-content-wrap {
  height: calc(100vh - 64px) !important;
}

.workspace-variable-table-card {
  margin: 0 auto;
  width: 880px;
}

.organization-page-sidebar {
  height: calc(100vh - 64px);
  max-width: 288px;
  background-color: var(--base);
  border-right: 1px solid var(--slate5) !important;
  display: grid !important;
  grid-template-rows: auto 1fr auto !important;
}

.marketplace-page-sidebar {
  height: calc(100vh - 64px);
  max-width: 288px;
  background-color: var(--base);
  border-right: 1px solid var(--slate5) !important;
  display: grid !important;
  grid-template-rows: auto 1fr auto !important;
}

.home-page-sidebar {
  max-width: 288px;
  background-color: var(--base);
  border-right: 1px solid var(--slate5);
  display: grid;
  grid-template-rows: auto 1fr auto;

  @media only screen and (max-width: 767px) {
    display: none;
  }
}

.empty-home-page-image {
  margin-top: 14px;
}

.create-new-table-btn {
  width: 248px;

  button {
    height: 40px !important;

  }
}

.tooljet-database-sidebar {
  max-width: 288px;
  background: var(--base);
  border-right: 1px solid var(--slate5);
  height: calc(100vh - 64px) !important;


  .sidebar-container {
    height: 40px !important;
    padding-top: 1px !important;
    margin: 0 auto;
    display: flex;
    justify-content: center;
  }
}

.create-new-app-dropdown {
  width: 248px !important;


  .dropdown-toggle-split {
    border-left: 1px solid var(--indigo11) !important;
  }

  button {
    background-color: var(--indigo9) !important;
  }
}

.create-new-app-button {
  font-weight: 500;
  font-size: 14px;
  height: 40px;
  border-top-left-radius: 6px;
  border-bottom-left-radius: 6px;
}

.create-new-app-button+.dropdown-toggle {
  height: 40px;
  border-top-right-radius: 6px;
  border-bottom-right-radius: 6px;
}

.custom-select {
  .select-search-dark__value::after {
    content: none;
  }

  .select-search-dark__select,
  .select-search__select {
    min-width: fit-content;
    max-width: 100% !important;
  }
}

// .jet-data-table td .textarea-dark-theme.text-container:focus {
//   background-color: transparent !important;
// }

.tooljet-logo-loader {
  height: 100vh;
  display: flex;
  align-items: center;
  justify-content: center;

  .loader-spinner {
    margin: 10px 87px;
  }
}

.page-body {
  height: calc(100vh - 1.25rem - 48px);
  min-height: 500px;
}

// buttons
.default-secondary-button {
  background-color: $color-light-indigo-03;
  color: $color-light-indigo-09;
  max-height: 28px;
  width: 76px;
  display: flex;
  flex-direction: row;
  justify-content: center;
  align-items: center;
  padding: 4px 16px;
  gap: 6px;
  font-weight: 500;
  border: 0 !important;

  .query-manager-btn-svg-wrapper {
    width: 16px !important;
    height: 16px !important;
    padding: 2.67px;
  }

  .query-manager-btn-name {
    min-width: 22px;
  }

  &:hover {
    background-color: $color-light-indigo-04;
    color: $color-light-indigo-10;
  }

  &:active {
    background-color: $color-light-indigo-04;
    color: $color-light-indigo-10;
    box-shadow: 0px 0px 0px 4px #C6D4F9;
    border-radius: 6px;
    border: 1px solid;
    outline: 0 !important;

    svg {
      path {
        fill: $color-light-indigo-10;
      }
    }
  }

  &:disabled {
    cursor: not-allowed;
    pointer-events: none;
    opacity: .65;
  }

  .query-run-svg {
    padding: 4px 2.67px;
  }
}

.default-secondary-button.theme-dark {
  background-color: #4D72FA !important;
  color: #F4F6FA !important;

  svg {
    path {
      fill: #F4F6FA !important;
    }
  }

  &:hover {
    border: 1px solid #4D72FA !important;
    background-color: #4D5EF0 !important;
    color: #FFFFFC !important;

    svg {
      path {
        fill: #FFFFFC !important;
      }
    }
  }

  &:active {
    border: 1px solid #4D72FA !important;
    background-color: #4D5EF0 !important;
    box-shadow: 0px 0px 0px 4px #4D72FA;
    border-radius: 6px;
  }
}

.default-tertiary-button {
  background-color: $color-light-base;
  color: $color-light-slate-12;
  border: 1px solid $color-light-slate-07;
  display: flex;
  flex-direction: row;
  justify-content: center;
  align-items: center;
  padding: 4px 16px;
  gap: 6px;
  max-height: 28px;
  font-weight: 500;
  height: 28px;
  cursor: pointer;
  white-space: nowrap;

  .query-btn-svg-wrapper {
    width: 16px !important;
    height: 16px !important;
    padding: 2.67px;
  }

  .query-btn-name {
    min-width: 22px;

  }

  &:hover {
    border: 1px solid $color-light-slate-08;
    color: $color-light-slate-11;

    svg {
      path {
        fill: $color-light-slate-11;
      }
    }
  }

  .query-create-run-svg {
    padding: 2px;
  }

  .query-preview-svg {
    padding: 2.67px 0.067px;
    width: 16px;
    height: 16px;
    margin: 6px 0;
  }

  &:active {
    border: 1px solid #C1C8CD;
    box-shadow: 0px 0px 0px 4px #DFE3E6;
    color: $color-light-slate-11;
    outline: 0;
  }
}

.default-tertiary-button.theme-dark {
  background-color: transparent;
  color: #4D5EF0 !important;
  border: 1px solid #4D5EF0 !important;

  svg {
    path {
      fill: #4D5EF0 !important;
    }
  }

  &:hover {
    border: 1px solid $color-dark-slate-08;
    color: #FFFFFC !important;
    background-color: #4D5EF0 !important;

    svg {
      path {
        fill: #FFFFFC !important;
      }
    }
  }

  &:active {
    border: 1px solid inherit;
    box-shadow: none;
    outline: 0;
  }
}

.default-tertiary-button.theme-dark.btn-loading {
  background-color: #4D5EF0 !important;
  color: transparent !important;

  svg {
    path {
      fill: transparent !important;
    }
  }
}

.default-tertiary-button.button-loading {
  background-color: transparent !important;
  color: transparent !important;

  svg {
    path {
      fill: transparent !important;
    }
  }
}

.disable-tertiary-button {
  color: $color-light-slate-08;
  background-color: $color-light-slate-03;
  pointer-events: none !important;

  svg {
    path {
      fill: $color-light-slate-08;
    }
  }

}

.disable-tertiary-button.theme-dark {
  color: $color-dark-slate-08;
  background-color: $color-dark-slate-03;
  pointer-events: none !important;

  svg {
    path {
      fill: $color-dark-slate-08;
    }
  }
}

.font-weight-500 {
  font-weight: 500;
}

.font-size-12 {
  font-size: 12px;
}

.toggle-query-editor-svg {
  width: 16px;
  height: 16px;
  padding: 2.88px 5.22px;
  display: flex;
  cursor: pointer;
}

.theme-dark {
  .org-avatar:hover {
    .avatar {
      background: #10141A no-repeat center/cover;
    }
  }
}

.app-creation-time {
  color: var(--slate11) !important;
  white-space: nowrap;
  overflow: hidden;
  text-overflow: ellipsis;
}

.font-weight-400 {
  font-weight: 400;
}

.border-indigo-09 {
  border: 1px solid $color-light-indigo-09;
}

.dark-theme-toggle-btn {
  height: 32px;
  display: flex;
  align-items: center;
  justify-content: center;

}

.dark-theme-toggle-btn-text {
  font-size: 14px;
  margin: 12px;
}

.maximum-canvas-height-input-field {
  width: 156px;
  height: 32px;
  padding: 6px 10px;
  gap: 17px;
  background: #FFFFFF;
  border: 1px solid #D7DBDF;
  border-radius: 6px;

}

.layout-header {
  position: fixed;
  right: 0;
  left: 48px;
  z-index: 1;
  background: var(--base);
  height: 64px;

  @media only screen and (max-width: 767px) {
    border-bottom: 1px solid var(--slate5);

    .row {
      display: flex;

      .tj-dashboard-section-header {
        width: unset;
        border-right: none;
      }

      .app-header-label {
        display: none;
      }
    }
  }
}

.layout-sidebar-icon {
  &:hover {
    background: #ECEEF0;
  }

  &:focus {
    outline: #ECEEF0 auto 5px;
  }
}


.tj-dashboard-section-header {
  max-width: 288px;
  max-height: 64px;
  padding-top: 20px;
  padding-left: 20px;
  padding-bottom: 24px;
  border-right: 1px solid var(--slate5);

  &[data-name="Profile settings"] {
    border-right: none;
    border-bottom: 1px solid var(--slate5);
  }
}

.layout-sidebar-icon {
  &:hover {
    background: #ECEEF0;
    border-radius: 4px;
  }

  &:focus {
    outline: #ECEEF0 auto 5px;
  }
}

.folder-menu-icon {
  visibility: hidden !important;
}

.folder-list-group-item:hover .folder-menu-icon {
  visibility: visible !important;
}

.folder-list-group-item {
  &:hover {
    background: #ECEEF0;
  }

  &:active {
    background: var(--indigo4);
  }

  &:focus {
    box-shadow: 0px 0px 0px 4px #DFE3E6;
  }

  .tj-text-xsm {
    white-space: nowrap;
    overflow: hidden;
    text-overflow: ellipsis;
  }

  .tj-folder-list {
    display: block;
  }
}


.app-versions-selector {
  display: inline-flex;
  align-items: center;
  width: 176px;
  height: 28px;
  border-radius: 6px;

  .react-select__control {
    border: none !important;
  }
}

.app-version-list-item {
  white-space: nowrap;
  overflow: hidden;
  text-overflow: ellipsis;
}

.app-version-name,
.app-version-released {
  font-weight: 400;
  font-size: 12px;
  line-height: 20px;
}

.app-version-name {
  max-width: 80px;
}

.custom-version-selector__option:hover .app-version-delete {
  display: block;
}

.editor .navbar-brand {
  border-right: 1px solid var(--slate5);
  width: 48px;
  display: flex;
  justify-content: center;
}


.modal-backdrop {
  opacity: 0.5;
}

.canvas-area>.modal-backdrop {
  width: 100% !important;
  height: 100% !important;
}

.ds-delete-btn {
  display: none;
  border: none;
  background: none;
}

.ds-list-item:hover .ds-delete-btn {
  display: block;
}

.toojet-db-table-footer,
.toojet-db-table-footer-collapse,
.home-page-footer {
  position: fixed;
  bottom: 0px;
}

.home-page-footer {
  height: 52px;
  background-color: var(--base) !important;
  border-top: 1px solid var(--slate5) !important;
  width: calc(100% - 336px) !important;

  @media only screen and (max-width: 768px) {
    position: unset;
    width: 100%;

    .col-4,
    .col-5 {
      display: none;
    }

    .pagination-container {
      display: flex !important;
      align-items: center;
      justify-content: center;
    }
  }
}

.pagination-container {
  display: flex;
  padding: 0px;
  height: 20px;

  .form-control {
    padding: 0 4px;
    width: fit-content;
    max-width: 30px;
    text-align: center;
  }

  @media only screen and (max-width: 768px) {
    .unstyled-button {
      height: unset;
      width: unset;

      img {
        width: 20px;
        height: 20px
      }
    }
  }
}

.settings-card {
  box-shadow: 0px 12px 16px -4px rgba(16, 24, 40, 0.08), 0px 4px 6px -2px rgba(16, 24, 40, 0.03);
  border-radius: 6px;
  margin-left: 10px;
  background-color: var(--base);
  min-width: 170px;
  z-index: 3;

  .dropdown-item {
    padding: 8px;
    height: 36px;
    min-width: 84px !important;
  }

  svg {
    margin-left: 2px;
  }

  a {
    span {
      margin-left: 4px;
    }
  }
}

.logo-nav-card {
  transform: translate(5px, 50px) !important;
  z-index: 101;
}

.theme-dark {
  .editor-header-actions {
    .current-layout {
      .bg-white {
        background-color: #151718 !important;
      }
    }
  }

  .icon-tabler-x {
    stroke: white;
  }
}

.img-invert {
  img {
    filter: invert(1);
  }
}

.user-group-table {
  .selected-row {
    background-color: #ECEEF0;
  }

  .selected-row.dark {
    background-color: #232E3C;
  }
}

.notification-center.theme-dark {

  .empty-subtitle,
  .card-footer>span,
  .empty-title {
    color: white !important;
  }
}


// DASHBOARD SCROLL STYLES--->
.create-new-app-wrapper {
  margin: 0 auto;
  display: flex;
  justify-content: center;
  padding-top: 4px;
}

.home-page-sidebar {
  height: calc(100vh - 64px) !important; //64 is navbar height

  .folder-list-user {
    height: calc(100vh - 116px) !important; //64 is navbar height + 52 px footer
  }
}

.home-page-content {
  height: calc(100vh - 64px) !important;
  overflow-y: auto;
  position: relative;
  // background: var(--slate2);

  .filter-container {
    display: none;
  }

  .org-selector-mobile {
    display: none;
  }

  @media only screen and (max-width: 768px) {
    .filter-container {
      display: flex;
      align-items: center;
      justify-content: space-between;
      margin: 2rem 1rem;
    }

    .footer-container {
      position: absolute;
      width: 100%;
      bottom: 0px;
      right: unset;
      left: unset;

      .org-selector-mobile {
        display: block;
        background-color: var(--slate1);

        .tj-org-select {
          width: 100%;
          padding: 0px 10px;

          .react-select__control {
            width: 100%;
          }
        }
      }
    }
  }
}

.application-folders-list {
  height: 64px;
}

// DASHBOARD STYLES END

// TABLE
.table-left-sidebar {
  height: calc(100vh - 104px) !important; // 62px [navbar] +  40px [ add table and search ] + extra 2 px(border)
  overflow-y: auto;
}

.toojet-db-table-footer {
  height: 52px;
  background: var(--base) !important;
  width: calc(100vw - 336px);
}

.toojet-db-table-footer-collapse {
  height: 52px;
  background: var(--base) !important;
  width: calc(100vw - 48px);
}

.toojet-db-table-footer-collapse {
  height: 52px;
  background: var(--base) !important;
  width: calc(100vw - 48px);
}

.home-app-card-header {
  margin-bottom: 32px;
}

.homepage-app-card {
  height: 166px;
  outline: 1px solid var(--slate3);
  box-shadow: 0px 1px 2px rgba(16, 24, 40, 0.05);
  border-radius: 6px;
  padding: 16px;
  background-color: var(--base) !important;

  .appcard-buttons-wrap {
    display: none;
  }

  .home-app-card-header {
    .menu-ico {
      visibility: hidden !important;
    }
  }

  &:hover {
    box-shadow: 0px 12px 16px -4px rgba(16, 24, 40, 0.08), 0px 4px 6px -2px rgba(16, 24, 40, 0.03);

    .home-app-card-header {
      margin-bottom: 12px;

      .menu-ico {
        visibility: visible !important;
      }
    }

    .app-creation-time-container {
      margin-bottom: 0px;
    }

    .app-card-name {
      margin-bottom: 0px;
    }

    .app-creation-time {
      display: none;
    }


    .appcard-buttons-wrap {
      display: flex;
      padding: 0px;
      gap: 12px;
      width: 240px;
      height: 28px;
      flex-direction: row;

      div {
        a {
          text-decoration: none;
        }
      }

    }

    .app-icon-main {
      width: 36px;
      height: 36px;

    }
  }
}

.app-creation-time-container {
  height: 16px;
}

.release-buttons {
  height: 48px;
  gap: 4px;
}

.global-settings-app-wrapper {
  max-width: 190px;
}

.version-manager-container {
  padding: 0.6rem;
  width: 158px;
}

// tooljet db fields styles [ query manager ]
.tj-db-field-wrapper {
  .code-hinter-wrapper {
    ::-webkit-scrollbar {
      display: none;
    }
  }

  .CodeMirror-sizer {
    min-height: 32px !important;
    width: 100%;
    border-right-width: 0px !important;
    padding: 0 !important;
    overflow-y: auto;

    .CodeMirror-lines {
      margin-top: 0px !important;
      min-height: 32px !important;
    }
  }
}

.table-list-items#popover-contained {
  .popover-body {
    outline: 1px solid var(--slate3);
    background: var(--base);
    overflow: hidden;
  }

}

.table-list-item-popover.dark {
  svg {
    path {
      fill: white;
    }
  }
}

.theme-dark {
  .react-loading-skeleton {
    background-color: #2F3C4C !important;
    background-image: linear-gradient(90deg, #2F3C4C, #2F3C4C, #2F3C4C) !important;
  }
  .react-loading-skeleton::after {
    background-image: linear-gradient(90deg, #2F3C4C, #3A4251, #2F3C4C) !important;
  }
}

@keyframes up-and-down {
  to {
    opacity: 0.2;
    transform: translateY(-20px);

  }
}

.spin-loader {
  position: fixed;
  width: 100%;

  .load {
    display: flex;
    justify-content: center;
  }

  .load div {
    width: 20px;
    height: 20px;
    background-color: var(--indigo9);
    border-radius: 50%;
    margin: 0 5px;
    animation-name: #{up-and-down};
    animation-duration: 0.8s;
    animation-iteration-count: infinite;
    animation-direction: alternate;
  }

  .load .two {
    animation-delay: 0.3s;
  }

  .load .three {
    animation-delay: 0.6s;
  }
}

.organization-switch-modal {
  font-family: 'IBM Plex Sans';

  .modal-dialog {
    width: 376px;
  }

  .modal-content {
    background: linear-gradient(0deg, #FFFFFF, #FFFFFF),
      linear-gradient(0deg, #DFE3E6, #DFE3E6);
  }

  .modal-header {
    justify-content: center !important;
    flex-direction: column;
    padding: 40px 32px 20px 32px;

    .header-text {
      font-style: normal;
      font-weight: 600;
      font-size: 20px;
      line-height: 36px;
      margin: 24px 0 5px 0;
    }

    p {
      font-style: normal;
      font-weight: 400;
      font-size: 14px;
      line-height: 20px;
      color: #687076;
      text-align: Center;
      margin-bottom: 0px;
    }
  }

  .modal-body {
    padding: 18px 32px;

    .org-list {
      display: flex;
      flex-direction: column;

      .org-item {
        height: 50px;
        display: flex;
        align-items: center;
        padding: 0px 12px;
        cursor: default;

        input[type=radio] {
          margin-right: 16px;
          width: 16px;
          height: 16px;
        }

        .avatar {
          margin-right: 11px;
          color: #11181C;
          background-color: #F8FAFF;
          width: 34px !important;
          height: 34px !important;
        }

        span {
          font-style: normal;
          font-weight: 400;
          font-size: 12px;
          line-height: 20px;
          color: #11181C;
        }
      }

      .selected-item {
        border-radius: 6px;
        background-color: #F0F4FF;
      }
    }
  }

  .modal-footer {
    justify-content: center;
    padding: 24px 32px;
    border-top: 1px solid #DFE3E6;

    button {
      width: 100%;
      font-style: normal;
      font-weight: 600;
      font-size: 14px;
      line-height: 20px;
    }
  }
}

.organization-switch-modal.dark-mode {

  .modal-footer,
  .modal-header {
    border-color: #232e3c !important;

    p {
      color: rgba(255, 255, 255, 0.5) !important;
    }
  }

  .modal-body,
  .modal-footer,
  .modal-header,
  .modal-content {
    color: white;
    background-color: #2b394a;
  }

  .modal-content {
    border: none;
  }


  .modal-body {
    .org-list {
      span {
        color: white;
      }

      .selected-item {
        background-color: #232e3c;
      }
    }
  }
}

.datasources-category {
  color: var(--slate10);
}

.react-tooltip {
  font-size: .765625rem !important;
}

.tooltip {
  z-index: 10000;
}

.add-new-workspace-icon-wrap {
  display: flex;
  flex-direction: row;
  align-items: center;
  padding: 8px;
  width: 34px;
  height: 34px;
  background: var(--indigo3);
  border-radius: 6px;
}

.add-new-workspace-icon-old-wrap {
  display: none;
}

.add-workspace-button {
  padding: 8px 12px;
  gap: 11px;
  height: 50px;

  &:hover {
    background: var(--indigo3);
    margin: 0 auto;
    border-radius: 6px;
    padding-bottom: 10px;

    .add-new-workspace-icon-old-wrap {
      padding: 8px;
      width: 34px;
      height: 34px;
      background: var(--indigo9);
      border-radius: 6px;
      display: flex;
      justify-content: center;
      align-items: center;

    }

    .add-new-workspace-icon-wrap {
      display: none;

    }
  }

}

.tj-folder-list {
  display: flex;
  align-items: center;
  color: var(—-slate12) !important;
}

.app-card-name {
  color: var(—-slate12);
  margin-bottom: 2px;
  white-space: nowrap;
  overflow: hidden;
  text-overflow: ellipsis;
}

.dashboard-breadcrumb-header {
  display: flex;
  align-items: center;
}

.tj-version {
  margin-right: 44px;
  display: flex;
  align-items: center;
  color: var(--slate9);

}

.folder-list {
  color: var(—-slate9) !important;
}

.tj-folder-header {
  margin-bottom: 12px;
  height: 37px;
  cursor: pointer;
}

.tj-dashboard-header-title-wrap {
  display: flex;
  justify-content: center;
  align-items: center;
  color: var(--slate11);

  a {
    text-decoration: none;
  }
}

.theme-dark {
  .tj-onboarding-phone-input-wrapper {
    .flag-dropdown {
      background-color: #1f2936 !important;

      .country-list {
        background-color: #1f2936 !important;
        background: #1f2936;

        li {
          .country .highlight {
            background-color: #3a3f42;
            color: #000 !important;

            div {
              .country-name {
                color: #6b6b6b !important;
              }
            }

          }

          &:hover {
            background-color: #2b2f31;
          }

        }
      }
    }

  }

  .react-tel-input .country-list .country.highlight {
    color: #6b6b6b;
  }
}

.dashboard-breadcrumb-header-name {
  font-weight: 500 !important;
  color: var(—-slate12) !important;
}

.tj-dashboard-header-wrap {
  padding-top: 22px;
  padding-bottom: 22px;
  padding-left: 40px;
  height: 64px;
  border-bottom: 1px solid var(--slate5);

  @media only screen and (max-width: 768px) {
    border-bottom: none;
  }
}

.dashboard-breadcrumb-header-name:hover {
  text-decoration: none !important;
}


.tj-avatar {
  border-radius: 6px;
  width: 36px;
  height: 36px;
  display: flex;
  justify-content: center;
  align-items: center;
  background-color: var(--slate3) !important;
  color: var(--slate11) !important;
  text-transform: uppercase;
  font-weight: 500;

  &:hover {
    background-color: var(--slate4);
  }

  &:focus {
    box-shadow: 0px 0px 0px 4px var(--indigo6);
    outline: 0;
  }

  &:active {
    box-shadow: none;
  }
}

.tj-current-org {
  span {
    color: var(--slate12);

  }
}


.sidebar-inner {
  align-items: center;
}

.workspace-drawer-wrap {
  background: var(--base);
}

.theme-dark {
  .drawer-wrap {
    background: var(--base);
  }
}

.users-table {
  background: var(--base);
  padding: 16px;
  width: 848px;
  margin: 0 auto;
  padding: 16px;

  tbody {

    tr>td>span,
    tr>td>a {
      white-space: nowrap;
      overflow: hidden;
      text-overflow: ellipsis;
      max-width: 140px;
    }
  }

  thead {
    tr {
      padding: 0px 6px;
      gap: 8px;
      width: 848px;
      height: 40px;
      display: flex;
      align-items: center;
      margin-top: 6px;
    }

    tr>th {
      background: var(--base) !important;
      border-bottom: none !important;
      padding: 0 !important;
      width: 282px;
    }
  }

  tr {
    background: var(--base);
    height: 66px;
    padding: 13px 6px;
    border-bottom: 1px solid var(--slate7);
    display: flex;
    justify-content: space-between;
    gap: 8px;
  }

  tr>td {
    border-bottom-width: 0px !important;
    display: flex;
    align-items: center;
    flex: 9%;
    padding-left: 0px !important;
    padding-right: 0px !important;
    white-space: nowrap;
    overflow: hidden;
    text-overflow: ellipsis;
  }
}

.user-actions-button {
  justify-content: flex-end !important;
  flex: 0 0 auto !important;
}

.tj-input {
  padding: 6px 10px;
  gap: 17px;
  width: 161.25px;
  height: 32px;
  background: var(--base);
  border: 1px solid var(--slate7);
  border-radius: 6px;

  ::placeholder {
    color: var(--slate9) !important;
  }

}

.workspace-setting-buttons-wrap {
  display: flex;
  gap: 12px;
}

.workspace-settings-table-wrap {
  max-width: 880px;
  margin: 0 auto;
}

.workspace-settings-filters {
  display: flex;
  gap: 12px;
  flex-direction: row;
  align-items: center;
  position: relative;
}

.workspace-setting-table-wrapper {
  box-shadow: 0px 1px 2px rgba(16, 24, 40, 0.05);
  outline: 1px solid var(--slate7);
  background: var(--base);
  width: 880px;
  margin: 0 auto;
  border-radius: 6px;
  height: calc(100vh - 223px);
  position: relative;

}

.workspace-filter-text {
  color: var(--slate11);
  margin-bottom: 14px;
}

.singleuser-btn {
  padding: 6px 16px;
  gap: 6px;
  width: 152px;
  height: 32px;
  border-radius: 6px;

}

.multiuser-btn {
  padding: 6px 16px;
  gap: 6px;
  width: 189px;
  height: 32px;
  border-radius: 6px;

}

.workspace-page-header {
  width: 880px;
  margin: 0 auto !important;

  div:first-child {
    margin: 0 auto !important;
    width: 880px;

  }
}

.workspace-constant-header {
  width: 880px;
  margin: 0 auto !important;
}

.workspace-user-archive-btn {
  width: 95px;
  height: 28px;
}

.workspace-clear-filter {
  margin-left: 8px;
  color: var(--indigo9);
  font-weight: 600 !important;
}

.workspace-clear-filter-wrap {
  display: flex;
  align-items: center;
  width: 130px;
  justify-content: flex-end;
  position: absolute;
  right: 16px;
}

.tj-checkbox {
  border-color: var(--slate7);
}

.workspace-clipboard-wrap {
  display: flex;
  align-items: center;
  width: 162.67px;
  cursor: pointer;

  p {
    font-weight: 500 !important;
    margin-left: 5px;
    color: var(--slate11);
  }

  span {
    display: flex;
    align-items: center;
  }
}

.workspace-user-status {
  margin-right: 22px;
  margin-left: 5px;
  color: var(--slate12);
}

.worskpace-setting-table-gap {
  margin-top: 20px;
}

.tj-active {
  background: #46A758;
}

.tj-invited {
  background: #FFB224;
}

.tj-archive {
  background: #E54D2E;
}

.liner {
  height: 1px;
  background: var(--slate5);
  width: 880px;
  margin-top: 22px;
}

.edit-button {
  display: flex;
  flex-direction: row;
  justify-content: center;
  align-items: center;
  height: 28px;
  text-decoration: none;
}

.launch-button {
  display: flex;
  height: 28px;
  align-items: center;
  color: var(--slate12);
  justify-content: center;
  text-decoration: none;
}

.launch-button.tj-disabled-btn {
  cursor: not-allowed;
}

.breadcrumb-item {
  a {
    text-decoration: none !important;
    color: var(--slate12);
  }
}

.table-list-item {
  width: 248px;
}

.workspace-settings-filter-items {
  width: 161.25px;

  .css-13mf2tf-control {
    width: 161.25px !important;

  }

  .css-10lvx9i-Input {
    margin: 0 !important;
    padding: 0 !important;
  }

  .css-1bugkci-control,
  .css-42vs31,
  .css-ob45yj-menu {
    background-color: var(--base) !important;
    width: 161.25px !important;
  }

  .css-6t9fnh-control {
    border: 1px solid var(--slate7) !important;
    background: var(--base);
    color: var(--slate9);
    width: 161.25px;
    height: 32px;

    .css-1opnhvy-singleValue {
      color: var(--slate9) !important;

    }
  }

  input.tj-checkbox {
    background: var(--base) !important;
    color: var(--slate9);
    border: 1px solid var(--slate7) !important;

    ::placeholder {
      color: var(--slate9);
    }
  }
}


.tj-db-dataype {
  color: var(--slate11);
}

.tj-database-column-header {
  color: var(--slate12);
  padding: 4px 4px 4px 8px !important;
  text-transform: none !important;
  line-height: 0px !important;
  font-weight: 500 !important;
  font-size: 12px !important;
  line-height: 20px !important;
  color: var(--slate12) !important;

  &:first-child {
    // display: flex !important;
    // align-items: center !important;
    padding-left: 1rem !important;
  }

}

.tj-database-column-row {
  margin: 0;
  width: 300px;


  th:first-child>div {
    height: 16px;
    width: 16px;
    display: flex;
    align-items: center;

    input {
      border-radius: 4px;
    }

  }
}

.tj-db-operations-header {
  height: 48px;
  padding: 0 !important;
  display: flex;
  align-items: center;
  background-color: var(--base);

  .row {
    margin-left: 0px;
    width: 98%;
  }

  .col-8 {
    padding-left: 0px;
    display: flex;
    gap: 12px;
    align-items: center;
  }
}

.add-new-column-btn {
  margin-left: 16px;
  height: 28px;
  border-radius: 6px;
  padding: 0 !important;
  display: flex;
  align-items: center;
  justify-content: center;
  background: transparent;
  color: var(--slate12);
  border: none;
}

.tj-db-filter-btn {
  width: 100%;
  height: 28px;
  border-radius: 6px;
  background: transparent;
  color: var(--slate12);
  border: none;
  display: flex;
  align-items: center;
  justify-content: center;
}

.tj-db-filter-btn-applied,
.tj-db-sort-btn-applied {
  display: flex !important;
  flex-direction: row !important;
  justify-content: center !important;
  align-items: center !important;
  //padding: 4px 16px !important;
  width: 100% !important;
  height: 28px !important;
  background: var(--grass2) !important;
  border-radius: 6px !important;
}

.tj-db-filter-btn-active,
.tj-db-sort-btn-active {
  display: flex !important;
  flex-direction: row !important;
  justify-content: center !important;
  align-items: center !important;
  //padding: 4px 16px !important;
  width: 100% !important;
  height: 28px !important;
  border-radius: 6px !important;
  background: var(--indigo4) !important;
  //border: 1px solid var(--indigo9) !important;
  color: var(--indigo9) !important;
}

.tj-db-header-add-new-row-btn {
  height: 28px;
  background: transparent;
  border-radius: 6px !important;
  display: flex;
  flex-direction: row;
  justify-content: center;
  align-items: center;
  gap: 6px;
  border: none;

  padding: span {
    //color: var(--indigo9);
  }
}

.tj-db-sort-btn {
  width: 100%;
  height: 28px;
  background: transparent;
  color: var(--slate12);
  border: none;
  display: flex;
  align-items: center;
  justify-content: center;
  margin: 0
}

.edit-row-btn {
  background: transparent;
  color: var(--slate12);
  border: none;
  display: flex;
  align-items: center;
  justify-content: center;
}

.workspace-variable-header {
  width: 880px;
  ;
  margin: 0 auto;
  display: flex;
  padding: 0;
}

.workspace-variables-alert-banner {
  width: inherit;
  background-color: #FFF9ED;
  border-color: #FFE3A2;
}

.codehinter.alert-component.workspace-variables-alert-banner {
  color: var(--amber8);
  border-color: var(--amber3);
}

.add-new-variables-button {
  margin-bottom: 20px;
  width: 169px;
  height: 32px;
}

.org-users-page-sidebar,
.left-menu {
  padding: 16px;
  gap: 7px;
  width: 220px;
  border-right: 1px solid var(--slate5);
  overflow-y: auto;
  overflow-x: hidden;
}

.groups-header-wrap {
  display: flex;
  height: 36px;
  border-bottom: 1px solid var(--slate5);
}

.org-users-page-container {
  width: 880px;
  margin: 0 auto;


}

.group-duplcate-modal-body {
  margin-top: 20px;

  .check-row {
    margin-left: 5px;
    margin-bottom: 10px;
  }
}

.groups-main-header-wrap {
  padding: 20px 0px 8px;
  gap: 10px;
  width: 612px;
  height: 56px;
  margin: 0 auto;
  display: flex;
  justify-content: space-between;

  p {
    white-space: nowrap;
    overflow: hidden;
    text-overflow: ellipsis;
  }

  .nav-tabs .nav-link.active {
    border-bottom: 2px solid var(--indigo9) !important;
  }
}

.form-check-input:disabled {
  background-color: var(--slate8) !important;
}

.manage-groups-body {
  padding: 24px;
  font-size: 12px;
  overflow-y: auto;
  height: calc(100vh - 300px);

}

.groups-sub-header-wrap {
  width: 612px;
  height: 36px;
  border-bottom: 1px solid var(--slate5) !important;

  .nav-link.active {
    border-bottom: 2px solid var(--indigo9) !important;
    border-color: var(--indigo9) !important;
  }

  .nav-item {
    font-weight: 500 !important;
    font-size: 12px !important;
  }


  p {
    width: 205px;
  }
}

.groups-btn-container {
  width: 880px;
  justify-content: space-between;
  margin: 0 auto;
  margin-bottom: 20px;
  height: 32px;
  align-items: center;

}

.org-users-page {
  margin: 0 auto;
}

.org-users-page-card-wrap {
  height: calc(100vh - 208px);
}

.org-users-page-card-wrap,
.manage-sso-wrapper-card {
  display: flex;
  flex-direction: row;
  background: var(--base);
  width: 880px;
  outline: 1px solid var(--slate5);
  box-shadow: 0px 1px 2px rgba(16, 24, 40, 0.05);
  border-radius: 6px;
}

.manage-sso-wrapper-card {
  margin: 0 auto;

  .card-body {
    overflow-y: auto;
    padding: 40px;
  }

  .card-header {
    padding: 0px 24px;
    width: 660px;
    height: 72px;
    border-bottom: 1px solid var(--slate5);

  }

  .form-check {
    margin-bottom: 0px !important;
    line-height: 24px;
    font-size: 16px;
  }
}

.groups-sidebar-nav {
  display: flex;
  flex-direction: row;
  align-items: center;
  padding: 6px 8px;
  gap: 40px;
  width: 188px;
  height: 32px;
  background: var(--base);
  border-radius: 6px;
  cursor: pointer;
}

.org-users-page-card-body {
  width: 660px;
}

.org-users-page {
  .nav-tabs .nav-link.active {
    background-color: transparent !important;
  }

  .nav-tabs .nav-item.show .nav-link,
  .nav-tabs .nav-link.active {
    border-color: var(--indigo9) !important;

  }

  .nav-link:hover {
    border-right: none !important;
    border-left: none !important;
    border-top: none !important;

    color: var(--indigo9);
  }
}

.groups-selected-row {
  background-color: var(--indigo4);
}

.add-apps-btn {
  width: 160px;
  height: 32px;
}

.groups-app-body-header {
  border-bottom: 1px solid var(--slate5);

  p {
    height: 36px;
    display: flex;
    align-items: center;
    width: 286px;
    color: var(--slate11);

  }

  p:first-child {
    width: 205px !important;
    margin-left: 12px;
  }

}

.manage-group-tab-icons {
  margin-right: 6px;
}

.manage-groups-no-apps-wrap {
  display: flex;
  justify-content: center;
  flex-direction: column;
  align-items: center;
  width: 602px;

  p {
    margin-top: 12px;
  }

  span {
    color: var(--slate11);
    margin-top: 4px;
  }

  div {
    width: 64px;
    height: 64px;
    background: var(--indigo3);
    border-radius: 12px;
    display: flex;
    justify-content: center;
    align-items: center;
    margin-top: 88px;
  }
}

.apps-permission-wrap {
  height: 72px;
  justify-content: center;
  gap: 12px;
}

.apps-folder-permission-wrap,
.apps--variable-permission-wrap {
  height: 44px;
}

.manage-group-permision-header {
  border-bottom: 1px solid var(--slate5);
  display: flex;

  p {
    padding: 8px 12px;
    gap: 10px;
    width: 206px;
    height: 36px;
    font-weight: 500;
    color: var(--slate11) !important;
  }

}

.permission-body {
  .form-check {
    margin-bottom: 0px !important;
  }

  tr {
    border-bottom: 1px solid var(--slate5);
    width: 612px !important;

  }

  td {
    font-size: 12px;
    font-weight: 500;
    line-height: 20px;
    letter-spacing: 0em;
    text-align: left;
    width: 206px !important;
    padding-left: 12px;

    div {
      padding-left: 12px;
    }
  }
}


.default-option-text {
  margin-left: 10px;
  margin-right: 16px;
  font-size: 11px !important;
}

.git-sso-help-text {
  color: var(--slate11);
}

.default-group-wrap {
  gap: 10px;
  width: 119px;
  height: 28px;
  display: flex;
  align-items: center;
  justify-content: center;
  background: var(--grass3);
  border-radius: 100px;
}

.sso-icon-wrapper {
  display: flex;
  flex-direction: row;
  justify-content: center;
  align-items: center;
  padding: 8px 8px 8px 16px;
  width: 251px;
  height: 56px;
  background: var(--slate3);
  border-radius: 6px;
  margin-top: 12px;
}

.sso-main-box {
  justify-content: center;
  background: var(--slate6);
  padding: 8px 16px;
  width: 96px;
  height: 40px;
  border-radius: 6px;
}

.default-danger-tag-wrap {
  gap: 10px;
  width: 113px;
  height: 28px;
  display: flex;
  align-items: center;
  justify-content: center;
  background: var(--tomato6);
  border-radius: 100px;
  margin-bottom: 16px;
}

.manage-group-users-info {
  height: 48px;
  width: 612px;
  border-radius: 6px;
  padding: 12px 24px 12px 24px;
  background: var(--slate3);
  border: 1px solid var(--slate5);
  border-radius: 6px;
  margin-bottom: 16px;

  p {
    color: var(--slate12);
    gap: 14px;
    display: flex;
    align-items: center;

  }
}

.name-avatar {
  display: flex;
  flex-direction: column;
  justify-content: center;
  align-items: center;
  gap: 10px;
  width: 36px;
  height: 36px;
  background-color: var(--slate3) !important;
  border-radius: 6px;
  color: var(--slate11);
  margin-right: 12px;
  text-transform: capitalize;
}

.manage-group-users-row {
  display: flex;
  flex-direction: row;
  align-items: baseline;
  padding: 12px 6px;
  width: 612px !important;
  height: 64px;
  border-bottom: 1px solid var(--slate5);

  p {
    width: 272px;
    white-space: nowrap;
    overflow: hidden;
    text-overflow: ellipsis;

    span {
      max-width: 150px;
      white-space: nowrap;
      overflow: hidden;
      text-overflow: ellipsis;
    }
  }

  &:hover .apps-remove-btn {
    display: flex;
  }
}

.manage-group-app-table-body {
  width: 602px !important;

  tr {
    display: flex;
    font-family: 'IBM Plex Sans';
    font-style: normal;
    font-weight: 400;
    font-size: 12px;
    line-height: 20px;
    color: var(--slate12);
  }
}

.apps-view-edit-wrap {
  display: flex;
  flex-direction: column;
  width: 51px;
  margin-right: 32px;
}

.apps-table-row {
  display: grid !important;
  grid-template-columns: 205px 286px 115px;

  td {
    padding: 12px;
    white-space: nowrap;
    overflow: hidden;
    text-overflow: ellipsis;
  }

  &:hover .apps-remove-btn {
    display: flex;
  }
}

.apps-remove-btn {
  width: 97px;
  height: 28px;
  font-weight: 600 !important;
}

.faded-text {
  color: var(--slate8);
}

.manage-groups-app-dropdown {
  width: 440px;
}

.create-new-group-button {
  width: 169px;
  height: 32px;
  border-radius: 6px;
}

.faded-input {
  background: var(--slate5);
}

.manage-group-table-head {
  display: flex;
  border-bottom: 1px solid var(--slate5);
  width: 612px;
  height: 36px;
  padding: 8px 12px;
  align-items: center;


  p {
    width: 272px !important;
    color: var(--slate11);
    font-weight: 500;
  }

}

.manage-groups-permission-apps,
.apps-constant-permission-wrap {
  border-bottom: 1px solid var(--slate5);
}

.manage-groups-permission-apps,
.apps-folder-permission-wrap,
.apps-variable-permission-wrap,
.apps-constant-permission-wrap {
  display: flex;
  align-items: center;
  padding: 12px;
  gap: 10px;

  div {
    width: 206px;
  }
}

.manage-groups-permission-apps,
.apps-variable-permission-wrap,
.apps-constant-permission-wrap {
  gap: 10px;
  height: 72px;
}

.apps-folder-permission-wrap,
.apps-variable-permission-wrap {
  height: 44px;
  border-bottom: 1px solid var(--slate5);
}

.delete-group {
  text-decoration: none !important;
  color: var(--tomato9) !important;
}

.delete-link,
.remove-decoration {
  text-decoration: none !important;
}

.edit-group {
  text-decoration: none !important;
  color: var(--slate12) !important;
}

.removed-decoration {
  text-decoration: none !important;
}

.rmsc .select-item.selected {
  color: var(--slate12) !important;
  background-color: var(--base) !important;
}

.manage-constants-dropdown {
  .rmsc.multi-select {
    .dropdown-container {
      gap: 17px;
      height: 32px;
      background: var(--base);
      border: 1px solid var(--slate7);
      border-radius: 6px;
      display: flex;
      justify-content: center;
      align-items: center;
      margin-right: 12px;
    }

    .dropdown-content {
      .panel-content {
        background: var(--base);
        border: 1px solid var(--slate3);
        box-shadow: 0px 12px 16px -4px rgba(16, 24, 40, 0.08), 0px 4px 6px -2px rgba(16, 24, 40, 0.03);
        border-radius: 6px;
        align-items: center;


        .select-item:hover {
          background-color: var(--slate3);
        }

        input {
          color: var(--slate11);

          &:focus {
            background: unset !important
          }
        }

        .item-renderer {
          align-items: center;

          span {
            font-size: 12px;
            color: var(--slate12)
          }
        }
      }
    }
  }
}




.manage-groups-app-dropdown {
  margin-right: 12px;

  .rmsc .dropdown-container:focus-within {
    border: 1px solid var(--indigo9) !important;
    box-shadow: 0px 0px 0px 2px #C6D4F9 !important;
  }

  input {
    color: var(--slate12);
    background-color: unset !important;
  }

  .dropdown-heading-value {
    span {
      color: var(--slate12) !important;

    }
  }

  .multi-select {
    .dropdown-container {
      gap: 17px;
      width: 440px;
      height: 32px;
      background: var(--base);
      border: 1px solid var(--slate7);
      border-radius: 6px;
      display: flex;
      justify-content: center;
      align-items: center;
      margin-right: 12px;
    }

  }

  .dropdown-content {
    .panel-content {
      background: var(--base);
      border: 1px solid var(--slate3);
      box-shadow: 0px 12px 16px -4px rgba(16, 24, 40, 0.08), 0px 4px 6px -2px rgba(16, 24, 40, 0.03);
      border-radius: 6px;

      .select-panel {
        .search {
          border-bottom: 1px solid var(--slate5);
        }

        .search,
        input {
          background-color: var(--base) !important;
        }
      }

      input[type='checkbox'] {
        border: 1px solid red !important;
      }

      .select-item:hover {
        background-color: var(--slate3);
      }


      .item-renderer {
        align-items: center !important;

        span {
          font-size: 12px;
          color: var(--slate12)
        }
      }

    }
  }
}

.sso-form-wrap {
  .form-label {
    font-size: 12px;
    font-weight: 500px;
    margin-bottom: 4px !important;
    color: var(--slate12);
  }

  .form-check-label {
    font-size: 12px;
    font-size: 12px;
    line-height: 20px;
    color: var(--slate12);
  }
}

.allow-default-sso-helper-text {
  white-space: pre-line;
}

.password-disable-danger-wrap {
  padding: 16px;
  gap: 16px;
  width: 574px;
  height: 116px;
  background: var(--tomato3);
  border: 1px solid var(--tomato5);
  border-radius: 6px;
}

.sso-footer-save-btn {
  height: 40px;
}

.sso-footer-cancel-btn {

  width: 85px;
  height: 40px;
}

.danger-text-login {
  padding-left: 40px !important;
}

.tick-icon {
  width: 20px;
  height: 20px;
  background: var(--indigo9);
  border-radius: 4px;
}

.invite-user-drawer-wrap {
  display: grid;
  grid-template-rows: auto 1fr auto;
  height: 100vh;
}

.manage-users-drawer-footer {
  padding: 24px 32px;
  height: 88px;
  border-top: 1px solid var(--slate5) !important;
  display: flex;
  gap: 8px;

  justify-content: flex-end;

  .invite-btn {
    width: 140px;
    height: 40px;
  }

  .cancel-btn {
    width: 85px;
    height: 40px;
  }
}


.tj-drawer-tabs-wrap {
  display: flex;
}

.invite-user-drawer-wrap {
  .card-header {
    flex-direction: column;
    display: flex;
    justify-content: space-between;
    padding: 0px !important;
  }

  .card-header-inner-wrap {
    justify-content: space-between;
    width: 100%;
    padding: 16px 20px;
    height: 64px;

  }

  .card-header-inner-wrap,
  .tj-drawer-tabs-container {
    display: flex;
  }

  .tj-drawer-tabs-container-outer {
    padding-top: 0px;
    gap: 10px;
    height: 68px;
  }

  .tj-drawer-tabs-container {
    padding: 2px;
    gap: 2px;

    width: 502px;
    height: 36px;
    background: var(--slate4);
    border-radius: 6px;

  }
}

.tj-drawer-tabs-btn {
  padding: 2px 4px;
  gap: 6px;
  width: 248px;
  height: 32px;
  box-shadow: 0px 1px 2px rgba(16, 24, 40, 0.05);
  border-radius: 4px;
  border: none;
  color: var(--slate11);
  display: flex;
  align-items: center;
  justify-content: center;
  background: var(--slate4);


  span {
    margin-left: 4px !important;
    font-weight: 500;

  }
}

.tj-drawer-tabs-btn-active {
  background: var(--base);
  color: var(--slate12);
}

.user-number-wrap {
  display: flex;
  flex-direction: column;
  align-items: center;
  padding: 8px;
  gap: 10px;
  width: 36px;
  height: 36px;
  background: var(--slate3);
  border-radius: 1000px;
}

.user-csv-template-wrap {
  display: flex;
  padding: 24px;
  gap: 14px;

  width: 486px;
  height: 152px;

  background: var(--orange3);

  border: 1px solid var(--orange6);
  border-radius: 6px;

  div {
    display: flex;
    flex-direction: column;

    p {
      margin-bottom: 12px;
    }

  }
}

.upload-user-form {
  display: flex;
  flex-direction: column;
  justify-content: center;
  align-items: center;
  padding: 60px 0px;
  gap: 36px;
  width: 486px;
  border: 2px dashed var(--indigo9);
  border-radius: 6px;
  align-items: center;
  margin: 24px auto;
  text-align: center;

  .select-csv-text {
    color: var(--indigo9);
    margin-bottom: 4px;
  }

  span {
    color: var(--slate11) !important;
  }
}

.download-template-btn {
  width: 184px;
  height: 32px;
  padding: 0px !important;
}

.csv-upload-icon-wrap {
  display: flex;
  flex-direction: row;
  justify-content: center;
  align-items: center;
  padding: 10px;
  gap: 10px;
  width: 64px;
  height: 64px;
  background: var(--indigo3);
  border-radius: 12px;
  margin: 0px auto 12px auto;
  cursor: pointer;
}

.user-csv-template-wrap {
  margin-top: 24px;
}


.manage-users-drawer-content-bulk {
  form {
    display: flex;
    flex-direction: column;
    justify-content: center;
    align-items: center;
  }

  .manage-users-drawer-content-bulk-download-prompt {
    display: flex;
    flex-direction: row !important;
    justify-content: center;
    align-items: flex-start !important;
  }
}


.manage-users-drawer-content {
  margin: 24px 32px;

  .invite-user-by-email {
    display: flex;
    flex-direction: column;
    justify-content: center;
    align-items: top;
  }

  .invite-user-by-email {
    display: flex;
  }

  input[name="email"]:disabled,
  input[name="fullName"]:disabled {
    background-color: var(--slate3) !important;
    color: var(--slate9) !important
  }

  .invite-email-body {
    width: 452px;

    input:not([type="checkbox"]) {
      padding: 6px 10px;
      height: 32px;
      color: var(--slate12);
    }
  }
}

.rmsc .item-renderer {
  align-items: center !important;
}

.tj-db-table {
  overflow-y: auto;
  height: 110px;

  table {
    border-collapse: separate;
    border-spacing: 0;
    width: max-content;

    .row-tj {
      border-width: 0px !important;
    }
  }
}

.bounded-box {
  .sc-iwsKbI.lmGPCf {
    height: 100%;
    margin: auto;
    width: max-content;
    max-width: 100% !important;

    img {
      height: 100% !important;
    }

    .gVmiLs {
      width: auto !important;
    }
  }

  .css-tlfecz-indicatorContainer,
  .css-1gtu0rj-indicatorContainer {
    svg {
      width: 12px !important;
      height: 12px !important;
    }
  }

}

.sso-type-header {
  margin-left: 10px;
}

.groups-folder-list {
  padding: 6px 8px;
  gap: 40px;
  max-width: 188px;
  height: 32px;

  span {
    white-space: nowrap !important;
    overflow: hidden !important;
    text-overflow: ellipsis !important;
  }

  .tooltip {
    opacity: 0.7;
  }

  .groups-list-option-button {
    background-color: var(--base) !important;
    width: 24px;
    height: 24px;
    padding: 7px 0px 7px 0px;

    &:focus-visible {
      border: none !important;
      outline: none !important;
      box-shadow: none !important;
    }
  }



}

.create-group-modal-footer {
  display: flex;
  align-items: center;
  gap: 8px;
  justify-content: flex-end
}

.add-users-button {
  width: 160px;
  height: 32px;
}

.sso-page-inputs {
  padding: 6px 10px;
  gap: 17px;
  width: 612px;
  height: 32px;
}

.popover-group-menu {
  border-radius: 4px;
  width: 190px;
  box-shadow: 0px 12px 16px -4px rgba(16, 24, 40, 0.08), 0px 4px 6px -2px rgba(16, 24, 40, 0.03);
  background: var(--base);
  color: var(--slate12);
  border: 1px solid var(--slate3);

  .popover-arrow {
    display: none;
  }

  .popover-body {
    padding: 6px;
    color: var(--slate12);

    .field {

      width: 100%;
      margin: 0 0 0 0;
      height: 36px;
      justify-content: center;
      align-items: center;
      display: flex;

      .option-row {
        width: 100%;
        height: 100%;
        font-weight: 400;
        font-size: 12px;
        justify-content: left;
        align-items: center;
        display: flex;
        z-index: 999999999;
      }

      .disable {
        color: var(--slate7);
      }

      &__danger {
        color: var(--tomato9);
      }

      :hover {
        background-color: var(--slate3);
      }
    }
  }
}

.workspace-settings-filter-wrap {
  background: var(--slate3);
  padding: 15px 16px;
  gap: 12px;
  width: 880px;
  height: 62px;
  border-right: 1px solid var(--slate7);
  border-top: 1px solid var(--slate7);
  border-left: 1px solid var(--slate7);
  box-shadow: 0px 1px 2px rgba(16, 24, 40, 0.05);
  border-top-left-radius: 6px;
  border-top-right-radius: 6px;
}


// users page
.css-1i2tit0-menu {
  margin: 0px !important;
  background: var(--base);
  box-shadow: 0px 4px 6px -2px #10182808 !important;

  .css-2kg7t4-MenuList {
    margin: 0px !important;
    padding: 0px !important;
    background: var(--base);
  }
}

.workspace-settings-nav-items {
  padding: 6px 8px;
  gap: 40px;
  width: 248px;
  height: 32px;
}

.new-app-dropdown {
  background: var(--base) !important;
  color: var(--slate12);
}

.workspace-variable-container-wrap {

  .card,
  thead {
    background: var(--base) !important;

    tr>th,
    tbody>tr>td {
      background: var(--base) !important;
    }
  }

}

.move-selected-app-to-text {
  p {
    white-space: nowrap;
    overflow: hidden;
    text-overflow: ellipsis;

    span {
      font-weight: 600;
    }
  }
}

.tj-org-dropdown {
  .dashboard-org-avatar {
    margin-right: 11px;
    display: flex;
    flex-direction: row;
    justify-content: center;
    align-items: center;
    padding: 7px 8px;
    gap: 10px;
    width: 34px;
    height: 34px;
    background: var(--slate4) !important;
    color: var(--slate9);
    border-radius: 6px;
  }

  .org-name {
    color: var(--slate12) !important;
    white-space: nowrap;
    overflow: hidden;
    text-overflow: ellipsis;
  }
}

.css-1q0xftk-menu {
  background-color: var(--base-black) !important;
  border: 1px solid hsl(197, 6.8%, 13.6%) !important;
  box-shadow: 0px 12px 16px -4px rgba(16, 24, 40, 0.08), 0px 4px 6px -2px rgba(16, 24, 40, 0.03) !important;

}

.css-4yo7x8-menu {
  background-color: var(--base) !important;
  border: 1px solid var(--slate3) !important;
  box-shadow: 0px 12px 16px -4px rgba(16, 24, 40, 0.08), 0px 4px 6px -2px rgba(16, 24, 40, 0.03) !important;
  border-radius: 6px !important;
}


.org-custom-select-header-wrap {
  border-bottom: 1px solid var(--slate5);
}

.btn-close:focus {
  box-shadow: none !important;
}

.template-card {
  padding: 16px;
  gap: 16px;
  min-width: 280px;
  max-width: 100%;
  height: 210px;
  background: var(--base);
  border: 1px solid var(--slate3);
  box-shadow: 0px 1px 2px rgba(16, 24, 40, 0.05);
  border-radius: 6px;
}

.see-all-temlplates-link {
  color: var(--indigo9) !important;
}

.template-card-img {
  padding: 0px;
  width: 100%;
  height: 77.5%;
  border-radius: 4px;
}

.confirm-dialogue-body {
  background: var(--base);
  color: var(--slate12);
}

.folder-header-icons-wrap {
  gap: 4px;
}

.tj-common-search-input {
  .input-icon-addon {
    padding-right: 8px;
    padding-left: 8px;

  }

  input {
    box-sizing: border-box;
    display: flex;
    flex-direction: row;
    align-items: center;
    padding: 4px 8px !important;
    gap: 16px;
    width: 248px !important;
    height: 28px !important;
    background: var(--base);
    border: 1px solid var(--slate7);
    border-radius: 6px;
    color: var(--slate12);
    padding-left: 33px !important;


    ::placeholder {
      color: var(--slate9);
      margin-left: 5px !important;
      padding-left: 5px !important;
      background-color: red !important;
    }

    &:hover {
      background: var(--slate2);
      border: 1px solid var(--slate8);
    }

    &:active {
      background: var(--indigo2);
      border: 1px solid var(--indigo9);
      box-shadow: 0px 0px 0px 2px #C6D4F9;
      outline: none;
    }

    &:focus-visible {
      background: var(--slate2);
      border: 1px solid var(--slate8);
      border-radius: 6px;
      outline: none;
      padding-left: 12px !important;
    }

    &:disabled {
      background: var(--slate3);
      border: 1px solid var(--slate7);
    }
  }


}

.search-icon-wrap {
  display: flex;
  flex-direction: row;
  justify-content: center;
  align-items: center;
  padding: 7px;
  gap: 8px;
  width: 28px;
  height: 28px;
  background: var(--base);
  border: 1px solid var(--slate7);
  border-radius: 6px;
  cursor: pointer;
}

.sidebar-list-wrap {
  margin-top: 24px;
  padding: 0px 20px 20px 20px;
  height: calc(100vh - 180px);
  overflow: auto;

  span {
    letter-spacing: -0.02em;
  }
}

.drawer-footer-btn-wrap,
.variable-form-footer {
  display: flex;
  flex-direction: row;
  justify-content: flex-end;
  align-items: center;
  padding: 24px 32px;
  gap: 8px;
  height: 88px;
  border-top: 1px solid var(--slate5);
  background: var(--base);
}

.drawer-card-title {
  padding: 16px;
  border-bottom: 1px solid var(--slate5);

  h3 {
    margin-bottom: 0px !important;
  }
}

.drawer-card-wrapper,
.variable-form-wrap {
  min-height: 100vh;
  display: grid;
  grid-template-rows: auto 1fr auto;
}

.add-new-datasource-header-container {
  margin-bottom: 24px;
  padding-top: 4px;
}

.folder-list-group-item {
  color: var(--slate12) !important;
}

.table-list-item,
.table-name {
  color: var(--slate12) !important;
}

// targetting all react select dropdowns

.css-1i2tit0-menu .css-2kg7t4-MenuList {
  div {
    background-color: var(--base-black);

    &:hover {
      background-color: hsl(198, 6.6%, 15.8%);
      ;
    }
  }
}

.css-ob45yj-menu .css-2kg7t4-MenuList {
  div {
    background-color: var(--base);

    &:hover {
      background-color: var(--slate4);
      ;
    }
  }
}

.selected-ds.row>img {
  padding: 0 !important;
}

.tj-user-table-wrapper {
  height: calc(100vh - 270px); //52+64+40+32+20+62
  overflow-y: auto;
  background: var(--base);
  border-right: 1px solid var(--slate7);
  border-bottom: 1px solid var(--slate7);
  border-left: 1px solid var(--slate7);
  box-shadow: 0px 1px 2px rgba(16, 24, 40, 0.05);
  border-bottom-left-radius: 6px;
  border-bottom-right-radius: 6px;

}

.user-filter-search {
  padding: 6px 10px;
  gap: 16px;
  width: 312px;
  height: 32px;
  background: var(--base);
  border: 1px solid var(--slate7);
  border-radius: 6px;

  &::placeholder {
    color: var(--slate9);
  }
}



//TJ APP INPUT
.tj-app-input,
.edit-row-container {
  display: flex;
  flex-direction: column;
  font-family: 'IBM Plex Sans';
  font-style: normal;
  position: relative;

  .text-danger {
    font-weight: 400 !important;
    font-size: 10px !important;
    line-height: 16px !important;
    color: var(--tomato10) !important;
  }

  label {
    font-family: 'IBM Plex Sans';
    font-style: normal;
    font-weight: 500;
    font-size: 12px;
    line-height: 20px;
    display: flex;
    align-items: center;
    color: var(--slate12);
    margin-bottom: 4px;
  }

  input.form-control,
  textarea,
  .form-control {
    gap: 16px !important;
    background: var(--base) !important;
    border: 1px solid var(--slate7) !important;
    border-radius: 6px !important;
    margin-bottom: 4px !important;
    color: var(--slate12) !important;
    transition: none;


    &:hover {
      background: var(--slate1) !important;
      border: 1px solid var(--slate8) !important;
      -webkit-box-shadow: none !important;
      box-shadow: none !important;
      outline: none;
    }

    &:focus-visible {
      background: var(--indigo2) !important;
      border: 1px solid var(--indigo9) !important;
      box-shadow: none !important;
    }

    &.input-error-border {
      border-color: #DB4324 !important;
    }

    &:-webkit-autofill {
      box-shadow: 0 0 0 1000px var(--base) inset !important;
      -webkit-text-fill-color: var(--slate12) !important;

      &:hover {
        box-shadow: 0 0 0 1000px var(--slate1) inset !important;
        -webkit-text-fill-color: var(--slate12) !important;
      }

      &:focus-visible {
        box-shadow: 0 0 0 1000px var(--indigo2) inset !important;
        -webkit-text-fill-color: var(--slate12) !important;
      }
    }


  }

}

.tj-app-input-wrapper {
  display: flex;

  .eye-icon {
    position: absolute;
    right: 8px;
    top: 5px;
    cursor: pointer;
  }

  .form-control {
    padding-right: 2.2rem;
  }
}



.tj-sub-helper-text {
  font-weight: 400;
  font-size: 10px;
  line-height: 16px;
}

.tj-input-success {
  color: var(--grass10);
}

.tj-input-warning {
  color: var(--orange10);
}

.tj-input-helper {
  color: var(--slate11);
}

.tj-input-error {
  color: var(--tomato10);
}

.tj-input-error-state {
  border: 1px solid var(--tomato9);
}

// TJ APP INPUT END

.search-input-container {
  display: flex;
}

// sidebar styles inside editor :: temporary
.theme-dark,
.dark-theme {
  .codehinter.alert-component.workspace-variables-alert-banner {
    color: #ffecbb !important;
    background-color: #3a3f41 !important;
    border-color: #4d5156 !important;
  }
}

.add-icon-column {
  position: sticky;
  top: 0;
  z-index: 1;
  right: 0;
  padding: 0px !important;
  width: 30px;
  height: 31px;
  border-radius: 0px !important;
  background: var(--slate7) !important;
  cursor: pointer;

  .icon-styles {
    font-size: 14px !important;
    font-weight: 400;
    color: black;
  }
}

.add-icon-column-dark {
  position: sticky;
  top: 0;
  z-index: 1;
  right: 0;
  padding: 0px !important;
  width: 30px;
  height: 31px;
  border-radius: 0px !important;
  cursor: pointer;

  .icon-styles {
    width: 100% !important;
    height: 100% !important;
    background: #1c252f !important;
    border: 1px solid #374150 !important;
    font-size: 14px !important;
    font-weight: 400;
    color: white;
  }
}

.add-icon-row {
  position: sticky;
  bottom: 0;
  left: 0px;
  width: 29px;
  height: 31px;
  background: var(--slate7);
  border-width: 0px 1px 1px 1px;
  border-style: solid;
  border-radius: 0px;
  border-color: var(--slate4);
  border-radius: 0px !important;
  font-size: 14px !important;
  font-weight: 400;
  display: flex;
  align-items: center;
  justify-content: center;
  cursor: pointer;
}

.add-icon-row-dark {
  position: sticky;
  bottom: 0;
  left: 0px;
  width: 29px;
  height: 31px;
  background: var(--slate7);
  border-width: 0px 1px 1px 1px;
  border-style: solid;
  border-radius: 0px;
  background: #1c252f !important;
  border: 1px solid #374150 !important;
  font-size: 14px !important;
  font-weight: 400;
  color: white;
  display: flex;
  align-items: center;
  justify-content: center;
  cursor: pointer;
  z-index: 2;
}

// custom styles for users multiselect in manage users
.manage-groups-users-multiselect {
  gap: 17px;
  width: 440px;
  height: 32px;
  background: var(--base);
  border-radius: 6px;

  .dropdown-heading {
    height: 32px;
    padding: 6px 10px;
  }

  .dropdown-container {
    background: var(--base);
    border: 1px solid var(--slate7) !important;
  }

  .dropdown-content {
    border: 1px solid var(--slate3);
    box-shadow: 0px 12px 16px -4px rgba(16, 24, 40, 0.08), 0px 4px 6px -2px rgba(16, 24, 40, 0.03);
    border-radius: 6px;

    .search {
      input {
        background-color: var(--base);
        color: var(--slate12);
      }
    }
  }

  .rmsc,
  .dropdown-content,
  .panel-content,
  .search {
    background: var(--base) !important;
  }

  .options {
    .select-item {
      color: var(--slate12);

      &:hover {
        background: var(--slate4);
        border-radius: 6px;
      }
    }
  }
}

.select-search__options {
  .item-renderer {
    display: flex !important;
    justify-content: space-between;
    padding: 20px;
    cursor: pointer;
    flex-direction: row;

    div:first-child {
      display: flex;
    }

    p {
      margin-bottom: 0px !important;
      color: var(--slate12);
    }

    span {
      color: var(--slate11);
    }

    p,
    span {
      font-weight: 400;
      font-size: 12px;
      line-height: 20px;
    }
  }
}

.create-new-app-dropdown {
  .button:first-child {
    padding: 0 !important;
  }

  .dropdown-toggle::after {
    border: none !important;
    content: url("data:image/svg+xml,%3Csvg width='25' height='25' viewBox='0 0 25 25' fill='none' xmlns='http://www.w3.org/2000/svg'%3E%3Cpath fill-rule='evenodd' clip-rule='evenodd' d='M10.5 7.03906C10.5 6.34871 11.0596 5.78906 11.75 5.78906C12.4404 5.78906 13 6.34871 13 7.03906C13 7.72942 12.4404 8.28906 11.75 8.28906C11.0596 8.28906 10.5 7.72942 10.5 7.03906ZM10.5 12.0391C10.5 11.3487 11.0596 10.7891 11.75 10.7891C12.4404 10.7891 13 11.3487 13 12.0391C13 12.7294 12.4404 13.2891 11.75 13.2891C11.0596 13.2891 10.5 12.7294 10.5 12.0391ZM11.75 15.7891C11.0596 15.7891 10.5 16.3487 10.5 17.0391C10.5 17.7294 11.0596 18.2891 11.75 18.2891C12.4404 18.2891 13 17.7294 13 17.0391C13 16.3487 12.4404 15.7891 11.75 15.7891Z' fill='%23fff'/%3E%3C/svg%3E%0A");
    transform: rotate(360deg);
    width: 14px;
    margin: 0 !important;
    display: flex;
    align-items: center;
    justify-content: center;
    padding: 8px 0px 0px 0px;
  }
}

.sso-page-loader-card {
  background-color: var(--slate2) !important;
  height: 100%;

  .card-header {
    background-color: var(--slate2) !important;
  }
}

.workspace-nav-list-wrap {
  padding: 4px 20px 20px 20px;
  height: calc(100vh - 116px) !important;
}

.upload-user-form span.file-upload-error {
  color: var(--tomato10) !important;
  margin-top: 12px 0px 0px 0px;
}

.tj-onboarding-phone-input {
  width: 392px !important;
  height: 40px;
  padding: 8px 12px;
  gap: 8px;
  margin-bottom: 12px;
  background: #FFFFFF;
  border: 1px solid #D7DBDF !important;
  border-radius: 0px 4px 4px 0px !important;

  &:hover {
    border: 1px solid #466BF2 !important;
  }
}

.tj-onboarding-phone-input-wrapper {
  margin-bottom: 12px;
}

.theme-dark {
  .tj-onboarding-phone-input-wrapper {
    .flag-dropdown {
      background-color: #1f2936 !important;

      .country-list {
        background-color: #1f2936 !important;
        background: #1f2936;

        li {
          .country .highlight {
            background-color: #3a3f42;
            color: #000 !important;

            div {
              .country-name {
                color: #6b6b6b !important;
              }
            }

          }

          &:hover {
            background-color: #2b2f31;
          }

        }
      }
    }

  }

  .react-tel-input .country-list .country.highlight {
    color: #6b6b6b;
  }
}

#global-settings-popover {
  padding: 24px;
  gap: 20px;
  max-width: 377px !important;
  height: 316px !important;
  background: #FFFFFF;
  border: 1px solid #E6E8EB;
  box-shadow: 0px 32px 64px -12px rgba(16, 24, 40, 0.14);
  border-radius: 6px;
  margin-top: -13px;


  .input-with-icon {
    justify-content: flex-end
  }

  .form-check-input {
    padding-right: 8px;
  }

  .global-popover-div-wrap-width {
    width: 156px !important;
  }

  .form-switch {
    margin-bottom: 20px;
  }

  .global-popover-div-wrap {
    padding: 0px;
    gap: 75px;
    width: 329px;
    height: 32px;
    margin-bottom: 20px !important;
    justify-content: space-between;

    &:last-child {
      margin-bottom: 0px !important;
    }
  }
}

.global-popover-text {
  font-family: 'IBM Plex Sans';
  font-style: normal;
  font-weight: 500;
  font-size: 12px;
  line-height: 20px;
  color: #11181C;


}

.maximum-canvas-width-input-select {
  padding: 6px 10px;
  gap: 17px;
  width: 60px;
  height: 32px;
  background: #FFFFFF;
  border: 1px solid #D7DBDF;
  border-radius: 0px 6px 6px 0px;
}

.maximum-canvas-width-input-field {
  padding: 6px 10px;
  gap: 17px;
  width: 97px;
  height: 32px;
  background: #FFFFFF;
  border: 1px solid #D7DBDF;
  border-top-left-radius: 6px;
  border-bottom-left-radius: 6px;
  border-right: none !important;


}

.canvas-background-holder {
  padding: 6px 10px;
  gap: 6px;
  width: 120px;
  height: 32px;
  background: #FFFFFF;
  display: flex;
  align-items: center;
  border: 1px solid #D7DBDF;
  border-radius: 6px;
  flex-direction: row;
}

.export-app-btn {
  flex-direction: row;
  justify-content: center;
  align-items: center;
  padding: 6px 16px;
  gap: 6px;
  width: 158px;
  height: 32px;
  font-family: 'IBM Plex Sans';
  font-style: normal;
  font-weight: 600;
  font-size: 14px;
  line-height: 20px;
  color: #3E63DD;
  background: #F0F4FF;
  border-radius: 6px;
  border: none;
}

.tj-btn-tertiary {
  padding: 10px 20px;
  gap: 8px;
  width: 112px;
  height: 40px;
  background: #FFFFFF;
  border: 1px solid #D7DBDF;
  border-radius: 6px;

  &:hover {
    border: 1px solid #C1C8CD;
    color: #687076;
  }

  &:active {
    border: 1px solid #11181C;
    color: #11181C;
  }
}

.export-table-button {

  display: flex;
  align-items: center;
  justify-content: center;
}


#global-settings-popover.theme-dark {
  background-color: $bg-dark-light !important;
  border: 1px solid #2B2F31;

  .global-popover-text {
    color: #fff !important;
  }

  .maximum-canvas-width-input-select {
    background-color: $bg-dark-light !important;
    border: 1px solid #324156;
    color: $white;
  }

  .export-app-btn {
    background: #192140;
  }

  .fx-canvas div {
    background-color: transparent !important;
  }
}

.released-version-popup-container {
  width: 100%;
  position: absolute;
  display: flex;
  justify-content: center;
  top: 55px;

  .released-version-popup-cover {
    width: 250px;
    height: fit-content;
    margin: 0;
    z-index: 1;

    .popup-content {
      background-color: #121212;
      padding: 16px 18px 0px 16px;
      border-radius: 6px;

      p {
        font-size: 14px;
        font-family: IBM Plex Sans;
        color: #ECEDEE;
      }
    }
  }

  .error-shake {
    animation: shake 0.82s cubic-bezier(.36, .07, .19, .97) both;
    transform: translate3d(0, 0, 0);
    backface-visibility: hidden;
    perspective: 10000px;
  }

  @keyframes shake {

    10%,
    90% {
      transform: translate3d(-1px, 0, 0);
    }

    20%,
    80% {
      transform: translate3d(2px, 0, 0);
    }

    30%,
    50%,
    70% {
      transform: translate3d(-4px, 0, 0);
    }

    40%,
    60% {
      transform: translate3d(4px, 0, 0);
    }
  }

}

.profile-page-content-wrap {
  background-color: var(--slate2);
  padding-top: 40px;
}

.profile-page-card {
  background-color: var(--base);
  border-radius: 6px;
}

.all-apps-link-cotainer {
  border-radius: 6px !important;
}

.workspace-variable-table-card {
  height: calc(100vh - 208px);
}

.workspace-constant-table-card {
  margin: 0 auto;
  width: 880px;
  min-height: calc(100vh - 308px);

  .empty-state-org-constants {
    padding-top: 5rem;

    .info {
      color: var(--slate11);
    }
  }

  .workspace-constant-card-body {
    height: 100%;
  }

  .constant-table-card {
    min-height: 370px;
  }

  .card-footer {
    border-top: none !important;
  }

  .left-menu .tj-list-item {
    width: 148px
  }
}



.variables-table-wrapper {
  tr {
    border-width: 0px !important;
  }
}

.constant-table-wrapper {
  tr {
    border-width: 0px !important;
  }
}

.home-page-content-container {
  max-width: 880px;

  @media only screen and (max-width: 768px) {
    margin-bottom: 0rem !important;

    .liner {
      width: unset !important;
    }

    .app-list {
      overflow-y: auto;
      height: calc(100vh - 23rem);

      .skeleton-container {
        display: flex;
        flex-direction: column;

        .col {
          display: flex;
          justify-content: center;
          margin-bottom: 1rem;
        }

        .card-skeleton-container {
          width: 304px;

        }
      }
    }

    .menu-ico {
      display: none !important;
    }
  }
}

@media only screen and (min-width: 1584px) and (max-width: 1727px) {

  .edit-button,
  .launch-button {
    width: 113px !important;
  }
}



@media only screen and (max-width: 1583px) and (min-width: 1312px) {

  .homepage-app-card-list-item {
    max-width: 264px;

    .edit-button,
    .launch-button {
      width: 109px !important;
    }
  }

}

@media only screen and (min-width: 1728px) {

  .homepage-app-card-list-item {
    max-width: 304px;

    .edit-button,
    .launch-button {
      width: 129px !important;
    }
  }

  .home-page-content-container {
    max-width: 976px;
  }

  .liner {
    width: 976px;
  }
}

@media only screen and (max-width: 992px) {
  .homepage-app-card-list-item-wrap {
    display: flex;
    justify-content: center;
    margin-left: auto;
    margin-right: auto;
    width: 100%;
    margin-top: 22px;
  }

  .homepage-app-card-list-item {
    max-width: 304px !important;
    flex-basis: 100%;

    .edit-button,
    .launch-button {
      width: 129px !important;
    }
  }
}

@media only screen and (min-width: 993px) and (max-width: 1311px) {
  .home-page-content-container {
    max-width: 568px;
  }

  .homepage-app-card-list-item-wrap {
    row-gap: 20px;
  }

  .homepage-app-card-list-item {
    max-width: 269px;
    flex-basis: 100%;

    .edit-button,
    .launch-button {
      width: 111.5px !important;
    }
  }

  .liner {
    width: 568px;
  }
}

.tj-docs-link {
  color: var(--indigo9) !important;
  text-decoration: none;
  list-style: none;
}

.datasource-copy-button {
  width: 87px;
  height: 32px;
}

.datasource-edit-btn {
  height: 27px;
  margin-left: 12px;
}

.datasource-edit-modal {

  .modal-content,
  .modal-body,
  .modal-header,
  .modal-title,
  .modal-body-content,
  .modal-sidebar,
  .card {
    background-color: var(--base) !important;
    color: var(--slate12) !important;
    border-color: var(--slate5) !important;
  }

  .datasource-modal-sidebar-footer {
    .footer-text {
      color: var(--slate12) !important;
    }
  }

  .form-control-plaintext {
    color: var(--slate12) !important;
  }

  .card {
    &:hover {
      background-color: var(--slate2) !important;
    }
  }
}

.org-edit-icon {
  width: 28px;
  height: 28px;
  border-radius: 6px;
  display: flex;
  justify-content: center;
  align-items: center;

  svg {
    height: 14px;
    width: 14px;
  }
}

.marketplace-body {
  height: calc(100vh - 64px) !important;
  overflow-y: auto;
  // background: var(--slate2);
}

.plugins-card {
  background-color: var(--base);
  border: 1px solid var(--slate3);
  box-shadow: 0px 1px 2px rgba(16, 24, 40, 0.05);
  border-radius: 6px;

  .card-body-alignment {
    min-height: 145px;
    display: flex;
    flex-direction: column;
    justify-content: space-between;
  }
}

.template-source-name {
  color: var(--slate12) !important;
}

.marketplace-install {
  color: var(--indigo9);
}

.popover {
  .popover-arrow {
    display: none;
  }
}

.shareable-link {
  .input-group {
    .input-group-text {
      border-color: var(--slate7);
      color: var(--slate12);
      background-color: var(--slate3);
    }

    .app-name-slug-input {
      input {
        border-color: var(--grass9);
      }
    }
  }

  .input-group {
    display: flex;

    .tj-app-input textarea {
      width: 600px;
      border-radius: 0px !important;
      margin-bottom: 0px !important;
      background-color: #efefef4d;
      color: #545454;
    }
  }
}

.confirm-dialogue-modal {
  background: var(--base);

  .modal-header {
    background: var(--base);
    color: var(--slate12);
    border-bottom: 1px solid var(--slate5);
  }
}

.theme-dark {
  .icon-widget-popover {
    .search-box-wrapper input {
      color: #f4f6fa !important;
    }

    .search-box-wrapper input:focus {
      background-color: #1c252f !important;
    }
  }

  .shareable-link {
    .tj-app-input textarea {
      background-color: #5e656e !important;
      color: #f4f6fa !important;
      border: none !important;
    }
  }

  .icon-widget-popover {
    .search-box-wrapper .input-icon-addon {
      min-width: 2.5rem !important;
    }

    .search-box-wrapper input {
      color: var(--slate12) !important;
    }
  }

  .shareable-link-container,
  .app-slug-container {
    .field-name {
      color: var(--slate-12) !important;
    }

    input.slug-input {
      background: #1f2936 !important;
      color: #f4f6fa !important;
      border-color: #324156 !important;
    }

    .applink-text {
      background-color: #2b394b !important;
    }

    .input-group-text {
      background-color: #2b394b !important;
    }

    .tj-text-input {
      border-color: #324156 !important;
    }

    .input-with-icon {
      .form-control {
        background-color: #1f2936 !important;
        border-color: #3E4B5A !important;
        color: #fff !important;
      }
    }
  }

}

.dark-theme {
  .manage-app-users-footer {
    .default-secondary-button {
      background-color: var(--indigo9);
      color: var(--base-black);
    }
  }
}

.break-all {
  word-break: break-all;
}

.workspace-folder-modal {
  .tj-text-input.dark {
    background: #202425;
    border-color: var(--slate7) !important;
  }
}

.slug-ellipsis {
  white-space: nowrap;
  overflow: hidden;
  text-overflow: ellipsis;
  width: 150px;
}

.app-slug-container,
.shareable-link-container,
.workspace-folder-modal {
  .tj-app-input {
    padding-bottom: 0px !important;
  }

  .label {
    font-weight: 400;
    font-size: 10px;
    height: 0px;
    padding: 4px 0px 16px 0px;
  }

  .tj-input-error {
    color: var(--tomato10);
  }

  .tj-text-input {
    width: auto !important;
    background: var(--slate3);
    color: var(--slate9);
    height: auto !important;
    margin-bottom: 5px;
    border-color: var(--slate7);

    &:hover {
      box-shadow: none;
    }

    &:active {
      border: 1px solid #D7DBDF;
      box-shadow: none;
    }
  }

  .input-with-icon {
    flex: none;

    .icon-container {
      right: 20px;
      top: calc(50% - 13px);
    }
  }

  .label-info {
    color: #687076;
  }

  .label-success {
    color: #3D9A50;
  }


  .workspace-spinner {
    color: #889096 !important;
    width: 16px;
    height: 16px;
    align-self: center;
  }

  .cancel-btn {
    color: var(--indigo9);
  }
}

.confirm-dialogue-modal {
  background: var(--base);
}

.table-editor-component-row {
  .rdt.cell-type-datepicker {
    margin-top: 0;
  }

  .has-multiselect {
    .select-search-input {
      margin-bottom: 0;
    }
  }
}

.theme-dark .card-container {
  background-color: #121212 !important
}

.version-select {
  .react-select__menu {
    .react-select__menu-list {
      max-height: 150px;
    }
  }
}

.generate-cell-value-component-div-wrapper {

  .form-control-plaintext:focus-visible {
    outline-color: #dadcde;
    border-radius: 4px;
  }

  .form-control-plaintext:hover {
    outline-color: #dadcde;
    border-radius: 4px;
  }
}

.dark-theme {
  .generate-cell-value-component-div-wrapper {

    .form-control-plaintext:focus-visible {
      filter: invert(-1);
    }

    .form-control-plaintext:hover {
      filter: invert(-1);
    }
  }
}

.app-slug-container,
.workspace-folder-modal {
  .tj-app-input {
    padding-bottom: 0px !important;

    .is-invalid {
      border-color: var(--tomato10) !important;
    }

    .is-invalid:focus {
      border-color: var(--tomato10) !important;
    }
  }

  .tj-input-error {
    height: 32px;
    color: var(--tomato10);
    font-weight: 400;
    font-size: 10px;
    height: 0px;
    padding: 4px 0px 16px 0px;
  }
}

.jet-container-loading {
  margin: 0 auto;
  justify-content: center;
  align-items: center;
}

.jet-container-json-form {
  padding: 20px;

  .DateRangePickerInput {
    width: 100% !important;
  }

  .dropzone {
    aside {
      width: 100% !important;
    }
  }

  fieldset {
    width: 100%;

    .json-form-wrapper {
      margin-bottom: 4px;

      // overrides properties of text widget in custom schema form
      .text-widget {
        height: 100% !important;
      }

      .text-widget[style*="font-size: 14px;"] {
        height: 21px !important;

        div {
          overflow-y: visible !important;
        }
      }

      .text-widget[style*="font-size: 20px;"] {
        height: 30px !important;
        background-color: red;

        div {
          overflow-y: visible !important;
        }
      }


      .widget-button {
        button {
          width: auto !important;
          min-width: 140px !important;
        }
      }
    }
  }
}

.freeze-scroll {
  #real-canvas {
    overflow: hidden;
  }
}

.badge-warning {
  background-color: var(--amber7) !important;
}

.workspace-variables-alert-banner {
  width: inherit;
  background-color: #FFF9ED;
  border-color: #FFE3A2;
  margin-bottom: 0px;
  padding: 8px 16px;
  border-radius: 0px;
  display: flex;
  justify-content: space-between;
  align-items: center;
  color: var(--amber8);
  font-size: 12px;
  font-weight: 500;
  line-height: 16px;
  letter-spacing: 0.4px;
  text-align: left;
  box-shadow: 0px 1px 2px rgba(16, 24, 40, 0.05);
  border-radius: 6px;
}

.alert-banner-type-text {
  font-size: 12px;
  font-weight: 500;
  line-height: 16px;
  letter-spacing: 0.4px;
  text-align: left;
}

.tj-app-input .alert-component.workspace-variables-alert-banner {
  color: var(--amber8);
  border-color: var(--amber3);
}

.form-label-restricted {
  display: none;
}


#tooltip-for-org-constant-cell,
#tooltip-for-org-input-disabled {
  padding: 12px 16px !important;
  white-space: pre-line !important;
  max-width: 500px !important;
  z-index: 1 !important;

  .react-tooltip-arrow {
    background: inherit !important;
  }
}

.query-rename-input {

  &:focus,
  &:active {
    box-shadow: 0px 0px 0px 2px #C6D4F9;
    border: 1px solid var(--light-indigo-09, var(--indigo9));
  }
}

.btn-query-panel-header {
  height: 28px;
  width: 28px;
  display: flex;
  align-items: center;
  justify-content: center;
  border-radius: 6px;
  background-color: transparent;
  border: none;

  &.active {
    background-color: var(--slate5) !important;
  }

  &:hover,
  &:focus {
    background-color: var(--slate4) !important;
  }
}

.tj-scrollbar {

  ::-webkit-scrollbar,
  &::-webkit-scrollbar {
    width: 16px;
    border-radius: 8px;
  }

  ::-webkit-scrollbar-thumb,
  &::-webkit-scrollbar-thumb {
    border: 4px solid var(--base);
    border-radius: 8px;
    background-color: var(--slate4) !important;
  }

  ::-webkit-scrollbar-track,
  &::-webkit-scrollbar-track {
    background-color: var(--base);
  }

}

.form-check>.form-check-input:not(:checked) {
  background-color: var(--base);
  border-color: var(--slate7);
}

/*
* remove this once whole app is migrated to new styles. use only `theme-dark` class everywhere. 
* This is added since some of the pages are in old theme and making changes to `theme-dark` styles can break UI style somewhere else 
*/
.tj-dark-mode {
  background-color: var(--base) !important;
  color: var(--base-black) !important;
}

.tj-list-btn {
  border-radius: 6px;

  &:hover {
    background-color: var(--slate4);
  }

  &.active {
    background-color: var(--slate5);
  }
}

.tj-list-option {
  &.active {
    background-color: var(--indigo2);
  }
}

.runjs-parameter-badge {
  max-width: 104px;
  height: 24px !important;
  padding: 2px 6px !important;
}

.release-buttons {
  .release-button {
    display: flex;
    padding: 4px 12px;
    align-items: center;
    gap: 8px;
    flex: 1 0 0;
    width: 84px;
    height: 28px;
    cursor: pointer;
  }

  .released-button {
    background-color: #F1F3F5;
    color: #C1C8CD;
  }
}

.modal-divider {
  border-top: 1px solid #dee2e6;
  padding: 10px;
}

.dark-theme-modal-divider {
  border-top: 1px solid var(--slate5) !important;
  padding: 10px;

  .nav-item {
    background-color: transparent !important;
  }
}

.app-slug-container {
  .label {
    font-size: 9px !important;
  }
}

.shareable-link-container {
  .copy-container {
    width: 0px;
    margin-right: -12px;
  }

  .form-check-label {
    font-size: 12px;
    margin-left: 8px;
    color: var(--base-slate-12);
  }

  .label-success,
  .label-updated,
  .tj-input-error,
  .label-info {
    font-size: 10px;
    padding-top: 10px;
  }

  .input-with-icon {
    .form-control {
      height: 100%;
      border-radius: 0px !important;
      padding-right: 40px;
    }

    .is-invalid:focus {
      border-color: var(--tomato9) !important;
    }

    .icon-container {
      right: 12px;
      top: calc(50% - 11px);

      .spinner-border {
        width: 20px;
        height: 20px;
      }
    }
  }

  .input-group-text {
    background: var(--slate3);
    color: var(--slate9);
  }
}

.manage-app-users-footer {
  padding-bottom: 20px;
  margin-top: 18px;

  .default-secondary-button {
    width: auto !important;
    padding: 18px;
  }

}

.share-disabled {
  opacity: 0.4;
}

// Editor revamp styles
.main-wrapper {
  .editor {
    .header>.navbar {
      background-color: var(--base) !important;
      border-bottom: 1px solid var(--slate5);
      z-index: 10;
    }
  }
}

.component-image-wrapper {
  background-color: var(--slate3) !important;
  border-radius: 6px;
}

.components-container {
  margin-left: 16px;
  margin-right: 16px;
}

.draggable-box-wrapper {
  height: 86px;
  width: 72px;
  margin-bottom: 4px;
}

.component-card-group-wrapper {
  display: flex;
  flex-wrap: wrap;
  column-gap: 22px;
}

.component-card-group-container {
  display: flex;
  row-gap: 12px;
  flex-direction: column;
  padding-bottom: 12px;
  padding-top: 12px;
}

.widgets-manager-header {
  color: var(--slate12);
  font-size: 14px;
  font-style: normal;
  font-weight: 500;
  line-height: 20px;
  /* 142.857% */
  margin-top: 16px;
  margin-bottom: 12px;
}

.components-container {
  .tj-input {
    margin-bottom: 16px;
  }
}

.tj-widgets-search-input {
  width: 266px;
  height: 32px;
  border-radius: 6px;
  background-color: var(--base) !important;
  font-size: 12px;
  font-style: normal;
  font-weight: 400;
  line-height: 20px;
}

.release-button {
  color: var(--indigo-01, #FDFDFE);
  font-family: IBM Plex Sans;
  font-size: 12px;
  font-style: normal;
  font-weight: 600;
  line-height: 20px;
  /* 166.667% */
  display: flex;
  padding: 4px 12px;
  align-items: center;
  gap: 8px;
  flex: 1 0 0;
}

.editor-header-icon {
  border-radius: 6px;
  border: 1px solid var(--bases-transparent, rgba(255, 255, 255, 0.00));
  background: var(--indigo3);
  display: flex;
  padding: 7px;
  justify-content: center;
  align-items: center;
  gap: 8px;
  height: 28px;
  width: 28px;
}

.tj-header-avatar {
  display: flex;
  font-weight: 500;
  width: 27px;
  height: 26px;
  padding: 4px 6px;
  flex-direction: column;
  justify-content: center;
  align-items: center;
  gap: 10px;
  flex-shrink: 0;
  margin-bottom: 0px !important;
  border-radius: 100% !important;
  margin-left: -8px;
  background-color: var(--slate5) !important;
  color: var(--slate10) !important
}

.undo-redo-container {
  position: absolute;
  top: 10px;
  display: flex;
  right: 222px;
  justify-content: center;
  align-items: center;
  height: 28px;
  gap: 2px;

  div {
    display: flex;
    justify-content: center;
    align-items: center;
    height: 28px;
    width: 28px;
    border-radius: 6px;
  }
}

.sidebar-panel-header {
  color: var(--slate12);
  padding-left: 4px;
}

.modal-content {
  background: var(--base);
  color: var(--slate12);
}

.main-editor-canvas {
  background-color: var(--base);
}

.event-manager-popover {
  border: none;
  /* Shadow/03 */
  box-shadow: 0px 4px 6px -2px rgba(16, 24, 40, 0.03), 0px 12px 16px -4px rgba(16, 24, 40, 0.08);

  .popover-body {
    background-color: var(--base);
    color: var(--slate12);
    border: 1px solid var(--slate3, #F1F3F5);
    border-radius: 6px;
  }

}

.copilot-toggle {
  font-family: IBM Plex Sans;
  font-size: 12px;
  font-style: normal;
  font-weight: 500;
  background-color: transparent !important;
  display: flex;
  align-items: center;
}

.copilot-codehinter-wrap {
  .CodeMirror.cm-s-monokai.CodeMirror-wrap {
    border-radius: 0px;
  }
}

.avatar-list-stacked {
  display: flex;
}

.avatar-list-stacked .avatar {
  margin-right: 0px !important;
}

.navbar-right-section {
  border-left: 1px solid var(--slate5);
}

.modal-header {
  background-color: var(--base);
  border-bottom: 1px solid var(--slate5);
}

.sidebar-debugger {
  .nav-item {
    button:hover {
      border-top-color: transparent;
      border-left-color: transparent;
      border-right-color: transparent;
    }
  }
}

.tj-app-version-text {
  color: var(--pink9);
}

.left-sidebar-comments {
  position: absolute;
  left: 0;
  bottom: 48px;
}

.popover-body {
  background-color: var(--base);
  color: var(--slate12);
  border-radius: 6px;
}

.popover {
  border: none;
  border-radius: 6px;
  border: 1px solid var(--slate3, #F1F3F5);
  background: var(--slate1, #FBFCFD);
  box-shadow: 0px 2px 4px -2px rgba(16, 24, 40, 0.06), 0px 4px 8px -2px rgba(16, 24, 40, 0.10);
}

.canvas-codehinter-container {
  .sketch-picker {
    left: 70px !important;
    top: 207px;
    position: absolute !important;
  }
}

.debugger-card-body {
  margin-top: 8px;
  margin-bottom: 16px;
  padding: 0px 16px;
}

.left-sidebar-header-btn {
  background-color: var(--base) !important;
  width: 28px;
  height: 28px;
  padding: 7px !important;

  &:focus-visible {
    border: none !important;
    outline: none !important;
    box-shadow: none !important;
  }
}

.navbar-seperator {
  border: 1px solid var(--slate5, #2B2F31);
  background: var(--slate1, #151718);
  width: 1px;
  height: 19px;
  margin-left: 8px;
  margin-right: 8px;
}

.CodeMirror {
  background: var(--base);
  font-size: 12px;
}

.color-picker-input {
  position: relative;
  height: 36px;
  background-color: var(--slate1);
  border: 1px solid var(--slate7);
  border-radius: 6px;

  &:hover {
    background-color: var(--slate4);
    border: 1px solid var(--slate8);

  }
}

#popover-basic-2 {

  .sketch-picker {
    left: 7px;
    width: 170px !important;
    position: absolute !important;

  }
}

.custom-gap-8 {
  gap: 8px;
}

.color-slate-11 {
  color: var(--slate11) !important;
}

.custom-gap-6 {
  gap: 6px
}

.custom-gap-2 {
  gap: 2px
}

// ToolJet Database buttons

.ghost-black-operation {
  border: 1px solid transparent !important;
  padding: 4px 10px;
}

.custom-gap-2 {
  gap: 2px
}

.custom-gap-3 {
  gap: 3px;
}

.custom-gap-4 {
  gap: 4px;
}

.text-black-000 {
  color: var(--text-black-000) !important;
}

.custom-gap-12 {
  gap: 12px
}

.custom-gap-16 {
  gap: 16px;
}

.text-black-000 {
  color: var(--text-black-000) !important;
}

.overflow-tooltip {
  .tooltip-inner {
    max-width: 100%;
  }
}

.tooltip-inner {
  border-radius: 8px;
}

#inspector-tabpane-properties {
  .accordion {
    .accordion-item:last-child {
      border-bottom: none !important;
    }
  }
}

.custom-gap-7 {
  gap: 7px
}

.card-table {
  overflow: visible;
}

.groups-name-cell {
  transition: 0.3s all;
  border-radius: 6px;
  position: relative !important;
  overflow: visible !important;

  .groups-name-container {
    display: flex;
    column-gap: 8px;
    text-overflow: ellipsis;
    overflow: hidden;
    white-space: nowrap;
    max-width: 185px;
  }

  .group-chip {
    padding: 2px 8px;
    margin: 0;
    border-radius: 6px;
    background-color: var(--slate3);
    color: var(--slate11);
    min-height: 24px;
    text-overflow: ellipsis;
    overflow: hidden;
    white-space: nowrap;
    max-width: 95px;
  }

  .all-groups-list {
    position: absolute;
    width: 100%;
    top: 41px;
    display: flex;
    flex-direction: column;
    background: var(--slate1);
    align-items: flex-start;
    border-radius: 6px;
    border: 1px solid var(--slate1);
    box-shadow: 0px 4px 6px -2px rgba(16, 24, 40, 0.03), 0px 12px 16px -4px rgba(16, 24, 40, 0.08);
    padding: 9px 10px;
    gap: 10px;
    cursor: default;
    max-height: 240px;
    overflow: auto;
    left: 0px;
    z-index: 1;
  }
}

.groups-name-cell[data-active="true"] {
  background: var(--gray5) !important;

  .groups-name-container {
    padding-left: 6px;
  }

  .group-chip {
    max-width: unset !important;
  }
}

.groups-hover {
  &:hover {
    background: var(--slate3);
    cursor: pointer;
  }
}

.user-actions-menu-container {
  border: 1px solid var(--slate8);
  border-radius: 6px;

  &:hover {
    background: var(--slate4);
  }

  .actions-menu-icon {
    fill: var(--slate8);
    width: 20px !important;
    height: 20px !important;
    cursor: pointer;

    path {
      fill: var(--slate12) !important;
    }
  }
}

#popover-user-menu {
  box-shadow: 0px 2px 4px -2px var(--indigo1), 0px 4px 8px -2px var(--indigo1);

  .popover-body {
    padding: 0rem 0.8rem;
    min-width: 160px;
  }

  button {
    color: var(--slate12);
    border: none !important;

    &:hover {
      background: none !important;
    }
  }

  .edit-user-btn {
    svg {
      fill: var(--slate9);

      path {
        fill: var(--slate9);
      }
    }
  }

  .user-archive {
    color: var(--tomato9);

    &:hover {
      color: var(--tomato9) !important;
    }
  }
}

.divider {
  border-top: 1px solid var(--slate6);
}

.workspace-constants-wrapper {
  height: calc(100vh - 64px);
  display: flex;
  align-items: center;
  justify-content: center;
  margin-top: 1.5rem;
}

.blank-page-wrapper {
  @media only screen and (max-width: 768px) {
    display: none;
  }
}

.blank-page-wrapper-mobile {
  display: none;

  @media only screen and (max-width: 768px) {
    transform: translateY(80%);
    display: flex;
    align-items: center;
    justify-content: center;
  }
}

.modal-custom-height {
  height: 700px !important;
  /* Set the desired width */
}

.tj-text-input-widget {
  border: 1px solid var(--borders-default);
  background-color: var(--surfaces-surface-01);
  width: 100%;
  padding: 0px;
  z-index: 2;

  &:disabled {
    background-color: var(--surfaces-surface-03);
  }

  &:hover:not(:focus) {
    border: 1px solid var(--tblr-input-border-color-darker) !important;
  }

  &.is-invalid {
    border: 1px solid var(--status-error-strong) !important; // For example, a red border for invalid input
  }

  &:focus {
    outline: none !important;
    border: 1px solid var(--primary-accent-strong);

  }

  &:active {
    outline: none !important;
  }

  &::placeholder {
    color: var(--text-placeholder) !important;
  }
}

.icon-style-container {
  width: 142px;
  height: 32px;
  display: flex;
  align-items: center;
  border-radius: 6px;
  padding: 2px;
}

.visibility-eye {
  position: absolute;
  top: 50%;
  right: -5px;
  transform: translate(-50%, -50%);
}

.label-hinter-margin {
  margin-bottom: 4px;
}

.accordion-header {
  height: 52px;
}


.CodeMirror-placeholder {
  min-width: 265px !important;
}

.tj-number-input-element {

  // Remove increment/decrement arrows
  input::-webkit-outer-spin-button,
  input::-webkit-inner-spin-button {
    -webkit-appearance: none;
    margin: 0;
  }

  /* Firefox */
  input[type=number] {
    -moz-appearance: textfield;
  }
}

.inspector-color-input-popover {
  left: -96px !important;
}

.tj-number-input-widget {
  input[type="number"] {
    -moz-appearance: textfield !important;
  }
}

<<<<<<< HEAD
.component-spinner {
  animation: l13 1s infinite linear;
  position: absolute;
}

@keyframes l13 {
  100% {
    transform: rotate(1turn)
=======
.change-margin {
  margin-bottom: 10px !important;
}

.inspector-validation-date-picker {
  .react-datepicker-wrapper {
    input {
      width: 100%;
      border: 1px solid var(--slate7);
      padding: 5px 5px;
      background-color: var(--base);
      color: var(--slate12)
    }
  }

  .dark-theme {
    .react-datepicker__day {
      color: white;
    }
  }
}

.canvas-container {
  scrollbar-color: transparent;
  scrollbar-width: thin;

  &::-webkit-scrollbar {
    background-color: transparent;
    width: 6px;
    scrollbar-width: thin;
  }

  &::-webkit-scrollbar-track {
    background-color: transparent;
    scrollbar-width: thin;
  }

  &::-webkit-scrollbar-thumb {
    background-color: transparent;
  }

  &:hover {
    scrollbar-color: #6a727c4d;

    &::-webkit-scrollbar-thumb {
      background-color: #6a727c4d !important;
    }
  }
}

.jet-listview {
  &:hover {
    scrollbar-color: #6a727c4d;

    &::-webkit-scrollbar-thumb {
      background-color: #6a727c4d !important;
    }
  }
}

.dark-theme {
  .canvas-container {
    &:hover {
      scrollbar-color: #6a727c4d;

      &::-webkit-scrollbar-thumb {
        background-color: #6a727c4d !important;
      }
    }
  }

  .jet-listview {
    &:hover {
      scrollbar-color: #6a727c4d;

      &::-webkit-scrollbar-thumb {
        background-color: #6a727c4d !important;
      }
    }
  }
}

.number-input-arrow {
  &:hover {
    background-color: var(--interactive-overlays-fill-hover) !important;
  }

  &:active {
    background-color: var(--interactive-overlays-fill-pressed) !important;
>>>>>>> 321ae5f8
  }
}<|MERGE_RESOLUTION|>--- conflicted
+++ resolved
@@ -8409,6 +8409,7 @@
     background-color: #2F3C4C !important;
     background-image: linear-gradient(90deg, #2F3C4C, #2F3C4C, #2F3C4C) !important;
   }
+
   .react-loading-skeleton::after {
     background-image: linear-gradient(90deg, #2F3C4C, #3A4251, #2F3C4C) !important;
   }
@@ -12792,16 +12793,6 @@
   }
 }
 
-<<<<<<< HEAD
-.component-spinner {
-  animation: l13 1s infinite linear;
-  position: absolute;
-}
-
-@keyframes l13 {
-  100% {
-    transform: rotate(1turn)
-=======
 .change-margin {
   margin-bottom: 10px !important;
 }
@@ -12891,6 +12882,16 @@
 
   &:active {
     background-color: var(--interactive-overlays-fill-pressed) !important;
->>>>>>> 321ae5f8
+  }
+}
+
+.component-spinner {
+  animation: l13 1s infinite linear;
+  position: absolute;
+}
+
+@keyframes l13 {
+  100% {
+    transform: rotate(1turn)
   }
 }