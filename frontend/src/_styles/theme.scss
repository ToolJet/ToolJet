--- conflicted
+++ resolved
@@ -16376,12 +16376,8 @@
     .react-datepicker {
       border-radius: 10px;
       box-shadow: 8px 8px 16px 0px #3032331A;
-<<<<<<< HEAD
       height:auto;
       background-color: var(--cc-surface1-surface) !important;
-=======
-      height: auto;
->>>>>>> c4661745
     }
   }
 
@@ -16390,25 +16386,15 @@
     border-radius: 10px;
     width: auto;
 
-<<<<<<< HEAD
     .custom-time-input{
       border-left:none;
       border-radius:10px !important;
-=======
-    .custom-time-input {
-      border-left: none;
-      border-radius: 10px;
->>>>>>> c4661745
       box-shadow: 8px 8px 16px 0px #3032331A;
     }
 
     .time-input-body {
-<<<<<<< HEAD
       padding-bottom:0px;
       background-color: var(--cc-surface1-surface);
-=======
-      padding-bottom: 0px;
->>>>>>> c4661745
     }
 
     .time-col {
@@ -16485,19 +16471,11 @@
     }
 
     .react-datepicker__year-text--selected {
-<<<<<<< HEAD
         background-color: var(--cc-primary-brand) !important;
         height:24px;
         width:61.33px;
         border-radius: 8px;
         color: #fff ;
-=======
-      background-color: #4368E3 !important;
-      height: 24px;
-      width: 61.33px;
-      border-radius: 8px;
-      color: #fff;
->>>>>>> c4661745
     }
 
     .react-datepicker__year-text {
@@ -16540,15 +16518,9 @@
     }
 
     .react-datepicker__month-text--selected {
-<<<<<<< HEAD
       background-color: var(--cc-primary-brand) !important;
       height:24px;
       width:61.33px;
-=======
-      background-color: #4368E3 !important;
-      height: 24px;
-      width: 61.33px;
->>>>>>> c4661745
       border-radius: 8px;
       color: #fff;
     }
@@ -16598,12 +16570,8 @@
     margin-left: 0px !important;
 ;
     .dark-time-input {
-<<<<<<< HEAD
-      color:#f4f6fa !important;
-=======
       color: #f4f6fa !important;
       background-color: var(--surfaces-surface-01) !important;
->>>>>>> c4661745
     }
   }
 
@@ -16632,12 +16600,8 @@
     border-bottom: 1px solid #CCD1D5;
     font-weight: 500;
     font-family: 'IBM Plex Sans';
-<<<<<<< HEAD
     color:var(--cc-placeholder-text);
     background-color: var(--cc-surface1-surface);
-=======
-    color: #ACB2B9;
->>>>>>> c4661745
   }
 
   .time-input-body {
@@ -17151,17 +17115,9 @@
     background-color: #ededee !important;
   }
 
-<<<<<<< HEAD
   .react-datepicker__day--selecting-range-start, .react-datepicker__day--selected, .react-datepicker__day--range-end {
     border-radius:8px !important;
     background-color: var(--cc-primary-brand) !important;
-=======
-  .react-datepicker__day--selecting-range-start,
-  .react-datepicker__day--selected,
-  .react-datepicker__day--range-end {
-    border-radius: 8px !important;
-    background-color: #4368E3 !important;
->>>>>>> c4661745
     color: #fff !important;
   }
 
@@ -17324,17 +17280,9 @@
 
   }
 
-<<<<<<< HEAD
   .react-datepicker__month-text--selecting-range-start, .react-datepicker__month-text--selected, .react-datepicker__month-text--range-end {
     border-radius:8px !important;
     background-color: var(--cc-primary-brand) !important;
-=======
-  .react-datepicker__month-text--selecting-range-start,
-  .react-datepicker__month-text--selected,
-  .react-datepicker__month-text--range-end {
-    border-radius: 8px !important;
-    background-color: #4368E3 !important;
->>>>>>> c4661745
     color: #fff !important;
   }
 
@@ -17395,11 +17343,7 @@
   border-radius: 10px;
   box-shadow: 0px 8px 16px 0px #3032331A !important;
   font-family: 'IBM Plex Sans';
-<<<<<<< HEAD
   background-color: var(--cc-surface1-surface);
-=======
-
->>>>>>> c4661745
   .react-datepicker__year-container {
     box-shadow: none !important;
   }
@@ -17449,17 +17393,9 @@
 
   }
 
-<<<<<<< HEAD
   .react-datepicker__year-text--selecting-range-start, .react-datepicker__year-text--selected, .react-datepicker__year-text--range-end {
     border-radius:8px !important;
     background-color: var(--cc-primary-brand) !important;
-=======
-  .react-datepicker__year-text--selecting-range-start,
-  .react-datepicker__year-text--selected,
-  .react-datepicker__year-text--range-end {
-    border-radius: 8px !important;
-    background-color: #4368E3 !important;
->>>>>>> c4661745
     color: #fff !important;
   }
 
