--- conflicted
+++ resolved
@@ -3761,7 +3761,6 @@
   100% {
     opacity: 1;
   }
-<<<<<<< HEAD
 }
 
 .query-btn {
@@ -3793,6 +3792,4 @@
   width: 90px;
   height: 28px;
   border-radius: $border-radius;
-=======
->>>>>>> fe5e15f4
 }