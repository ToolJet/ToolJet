@import "./tabler.scss";
@import "./colors.scss";
@import "./z-index.scss";
@import "./mixins.scss";
@import "./queryManager.scss";
@import "./onboarding.scss";
@import "./components.scss";
@import "./global-datasources.scss";
@import "./typography.scss";
@import "./designtheme.scss";
@import "./dropdown-custom.scss";
@import "./ui-operations.scss";
@import "./license.scss";
@import 'react-loading-skeleton/dist/skeleton.css';
@import './table-component.scss';

/* ibm-plex-sans-100 - latin */
@font-face {
  font-display: swap;
  /* Check https://developer.mozilla.org/en-US/docs/Web/CSS/@font-face/font-display for other options. */
  font-family: 'IBM Plex Sans';
  font-style: normal;
  font-weight: 100;
  src: url('/assets/fonts/ibm-plex-sans-v19-latin/ibm-plex-sans-v19-latin-100.woff2') format('woff2');
  /* Chrome 36+, Opera 23+, Firefox 39+, Safari 12+, iOS 10+ */
}

/* ibm-plex-sans-100italic - latin */
@font-face {
  font-display: swap;
  /* Check https://developer.mozilla.org/en-US/docs/Web/CSS/@font-face/font-display for other options. */
  font-family: 'IBM Plex Sans';
  font-style: italic;
  font-weight: 100;
  src: url('/assets/fonts/ibm-plex-sans-v19-latin/ibm-plex-sans-v19-latin-100italic.woff2') format('woff2');
  /* Chrome 36+, Opera 23+, Firefox 39+, Safari 12+, iOS 10+ */
}

/* ibm-plex-sans-200 - latin */
@font-face {
  font-display: swap;
  /* Check https://developer.mozilla.org/en-US/docs/Web/CSS/@font-face/font-display for other options. */
  font-family: 'IBM Plex Sans';
  font-style: normal;
  font-weight: 200;
  src: url('/assets/fonts/ibm-plex-sans-v19-latin/ibm-plex-sans-v19-latin-200.woff2') format('woff2');
  /* Chrome 36+, Opera 23+, Firefox 39+, Safari 12+, iOS 10+ */
}

/* ibm-plex-sans-200italic - latin */
@font-face {
  font-display: swap;
  /* Check https://developer.mozilla.org/en-US/docs/Web/CSS/@font-face/font-display for other options. */
  font-family: 'IBM Plex Sans';
  font-style: italic;
  font-weight: 200;
  src: url('/assets/fonts/ibm-plex-sans-v19-latin/ibm-plex-sans-v19-latin-200italic.woff2') format('woff2');
  /* Chrome 36+, Opera 23+, Firefox 39+, Safari 12+, iOS 10+ */
}

/* ibm-plex-sans-300 - latin */
@font-face {
  font-display: swap;
  /* Check https://developer.mozilla.org/en-US/docs/Web/CSS/@font-face/font-display for other options. */
  font-family: 'IBM Plex Sans';
  font-style: normal;
  font-weight: 300;
  src: url('/assets/fonts/ibm-plex-sans-v19-latin/ibm-plex-sans-v19-latin-300.woff2') format('woff2');
  /* Chrome 36+, Opera 23+, Firefox 39+, Safari 12+, iOS 10+ */
}

/* ibm-plex-sans-300italic - latin */
@font-face {
  font-display: swap;
  /* Check https://developer.mozilla.org/en-US/docs/Web/CSS/@font-face/font-display for other options. */
  font-family: 'IBM Plex Sans';
  font-style: italic;
  font-weight: 300;
  src: url('/assets/fonts/ibm-plex-sans-v19-latin/ibm-plex-sans-v19-latin-300italic.woff2') format('woff2');
  /* Chrome 36+, Opera 23+, Firefox 39+, Safari 12+, iOS 10+ */
}

/* ibm-plex-sans-regular - latin */
@font-face {
  font-display: swap;
  /* Check https://developer.mozilla.org/en-US/docs/Web/CSS/@font-face/font-display for other options. */
  font-family: 'IBM Plex Sans';
  font-style: normal;
  font-weight: 400;
  src: url('/assets/fonts/ibm-plex-sans-v19-latin/ibm-plex-sans-v19-latin-regular.woff2') format('woff2');
  /* Chrome 36+, Opera 23+, Firefox 39+, Safari 12+, iOS 10+ */
}

/* ibm-plex-sans-italic - latin */
@font-face {
  font-display: swap;
  /* Check https://developer.mozilla.org/en-US/docs/Web/CSS/@font-face/font-display for other options. */
  font-family: 'IBM Plex Sans';
  font-style: italic;
  font-weight: 400;
  src: url('/assets/fonts/ibm-plex-sans-v19-latin/ibm-plex-sans-v19-latin-italic.woff2') format('woff2');
  /* Chrome 36+, Opera 23+, Firefox 39+, Safari 12+, iOS 10+ */
}

/* ibm-plex-sans-500 - latin */
@font-face {
  font-display: swap;
  /* Check https://developer.mozilla.org/en-US/docs/Web/CSS/@font-face/font-display for other options. */
  font-family: 'IBM Plex Sans';
  font-style: normal;
  font-weight: 500;
  src: url('/assets/fonts/ibm-plex-sans-v19-latin/ibm-plex-sans-v19-latin-500.woff2') format('woff2');
  /* Chrome 36+, Opera 23+, Firefox 39+, Safari 12+, iOS 10+ */
}

/* ibm-plex-sans-500italic - latin */
@font-face {
  font-display: swap;
  /* Check https://developer.mozilla.org/en-US/docs/Web/CSS/@font-face/font-display for other options. */
  font-family: 'IBM Plex Sans';
  font-style: italic;
  font-weight: 500;
  src: url('/assets/fonts/ibm-plex-sans-v19-latin/ibm-plex-sans-v19-latin-500italic.woff2') format('woff2');
  /* Chrome 36+, Opera 23+, Firefox 39+, Safari 12+, iOS 10+ */
}

/* ibm-plex-sans-600 - latin */
@font-face {
  font-display: swap;
  /* Check https://developer.mozilla.org/en-US/docs/Web/CSS/@font-face/font-display for other options. */
  font-family: 'IBM Plex Sans';
  font-style: normal;
  font-weight: 600;
  src: url('/assets/fonts/ibm-plex-sans-v19-latin/ibm-plex-sans-v19-latin-600.woff2') format('woff2');
  /* Chrome 36+, Opera 23+, Firefox 39+, Safari 12+, iOS 10+ */
}

/* ibm-plex-sans-600italic - latin */
@font-face {
  font-display: swap;
  /* Check https://developer.mozilla.org/en-US/docs/Web/CSS/@font-face/font-display for other options. */
  font-family: 'IBM Plex Sans';
  font-style: italic;
  font-weight: 600;
  src: url('/assets/fonts/ibm-plex-sans-v19-latin/ibm-plex-sans-v19-latin-600italic.woff2') format('woff2');
  /* Chrome 36+, Opera 23+, Firefox 39+, Safari 12+, iOS 10+ */
}

/* ibm-plex-sans-700 - latin */
@font-face {
  font-display: swap;
  /* Check https://developer.mozilla.org/en-US/docs/Web/CSS/@font-face/font-display for other options. */
  font-family: 'IBM Plex Sans';
  font-style: normal;
  font-weight: 700;
  src: url('/assets/fonts/ibm-plex-sans-v19-latin/ibm-plex-sans-v19-latin-700.woff2') format('woff2');
  /* Chrome 36+, Opera 23+, Firefox 39+, Safari 12+, iOS 10+ */
}

/* ibm-plex-sans-700italic - latin */
@font-face {
  font-display: swap;
  /* Check https://developer.mozilla.org/en-US/docs/Web/CSS/@font-face/font-display for other options. */
  font-family: 'IBM Plex Sans';
  font-style: italic;
  font-weight: 700;
  src: url('/assets/fonts/ibm-plex-sans-v19-latin/ibm-plex-sans-v19-latin-700italic.woff2') format('woff2');
  /* Chrome 36+, Opera 23+, Firefox 39+, Safari 12+, iOS 10+ */
}

// variables
$border-radius: 4px;


body {
  font-family: 'IBM Plex Sans';
}

body:has(.wrapper.audit-log) {
  overflow: hidden;
}

input,
button {
  border-radius: 4px;
}

.btn:hover {
  border-color: $primary;
}

.btn-sm {
  padding: 4px 8px;
}

.padding-0 {
  padding: 0;
}

.float-right {
  float: right;
}

.font-500 {
  font-weight: 500;
}

.color-inherit {
  color: inherit;
}

.text-right {
  text-align: right;
}

.navbar {
  max-height: 48px;
  min-height: auto;
  background-color: var(--base) !important;
  border-bottom: 1px solid var(--slate5);

  .nav-item.active:after {
    bottom: 0 !important;
  }
}

.rc-slider-track {
  background-color: $primary;
}

.rc-slider-handle {
  border-color: $primary;
}

.auth-main {
  height: 1000px;
  padding-top: calc(0.25 * 100vh);
  overflow: hidden;

  svg,
  img {
    height: 50px;
    width: 50px;
  }

  svg {
    color: #000000;
  }

  .col-4 {
    z-index: 1;
  }

  .horizontal-line {
    width: 100%;
    position: relative;
    border: 1px solid #b1b1b1;
    top: 25px;
    margin: 0px auto;
    z-index: 0;
  }

  .sso-ico {
    div {
      background-color: #ffffff;
    }
  }
}

.emoji-mart-scroll {
  border-bottom: 0;
  margin-bottom: 6px;
}

.emoji-mart-scroll+.emoji-mart-bar {
  display: none;
}

.accordion-item {
  border: solid var(--slate5);
  border-width: 0px 0px 1px 0px;
}

.accordion-item,
.accordion-button {
  background-color: inherit;
}

.accordion-button {
  font-size: 14px;
  font-weight: 500 !important;
  box-shadow: none !important;
  color: var(--slate12) !important;
  padding: 20px 16px !important;
}

.accordion-button::after {
  background-image: url('data:image/svg+xml,<svg xmlns="http://www.w3.org/2000/svg" width="13" height="12" viewBox="0 0 13 12" fill="none"><path d="M8.83684 3L4.4484 3C3.86955 3 3.5089 3.62791 3.80056 4.1279L5.99478 7.88943C6.28419 8.38556 7.00104 8.38556 7.29045 7.88943L9.48467 4.1279C9.77634 3.62791 9.41568 3 8.83684 3Z" fill="%2311181C"/></svg>');
}

.accordion-button:not(.collapsed)::after {
  background-image: url('data:image/svg+xml,<svg xmlns="http://www.w3.org/2000/svg" width="13" height="12" viewBox="0 0 13 12" fill="none"><path d="M8.83684 3L4.4484 3C3.86955 3 3.5089 3.62791 3.80056 4.1279L5.99478 7.88943C6.28419 8.38556 7.00104 8.38556 7.29045 7.88943L9.48467 4.1279C9.77634 3.62791 9.41568 3 8.83684 3Z" fill="%2311181C"/></svg>');
}

.accordion-button:not(.collapsed) {
  // padding-bottom: 0 !important;
}

.accordion-body {
  padding: 6px 16px 20px 16px !important;

  .form-label {
    font-weight: 400;
    font-size: 12px;
    color: var(--slate12);
  }

  .style-fx {
    margin-top: 3px !important;
  }
}

.editor {
  header {
    position: fixed;
    width: 100%;
    top: 0px;
    left: 0px;
  }

  .header-container {
    max-width: 100%;
    padding: 0px;
  }

  .resizer-select,
  .resizer-active {
    border: solid 1px $primary !important;

    .top-right,
    .top-left,
    .bottom-right,
    .bottom-left {
      background: white;
      border-radius: 10px;
      border: solid 1px $primary;
    }
  }

  .resizer-selected {
    outline-width: thin;
    outline-style: solid;
    outline-color: #ffda7e;
  }

  // query data source card style start

  .query-datasource-card-container,
  .header-query-datasource-card-container {
    display: flex;
    flex-direction: row;
    gap: 10px;
    flex-wrap: wrap;
  }

  .datasource-picker {
    margin-bottom: 24px;
    width: 475px;
    margin: auto;

    a {
      color: var(--indigo9);
      text-decoration: none;
    }
  }

  .header-query-datasource-card-container {
    margin-top: -10px;
  }

  .header-query-datasource-card {
    position: relative;
    display: flex;
    min-width: 0;
    word-wrap: break-word;
    background-color: rgba(66, 153, 225, 0.1) !important;
    background-clip: border-box;
    border-radius: 4px;
    height: 32px;
    width: 140px;
    padding: 6px;
    align-items: center;
    text-transform: capitalize;
    font-weight: 400 !important;
    background-color: #4299e11a;

    p {
      margin: 0 8px 0 12px;
    }
  }

  .query-datasource-card {
    position: relative;
    display: flex;
    min-width: 0;
    word-wrap: break-word;
    background-color: #ffffff;
    background-clip: border-box;
    border: 1px solid rgba(101, 109, 119, 0.16);
    border-radius: 4px;
    height: 46px;
    width: 200px;
    padding: 10px;
    align-items: center;
    cursor: pointer;
    transition: transform .2s;

    p {
      margin: 0 8px 0 15px;
    }

    &:hover {
      transform: scale(1.02);
      box-shadow: 0.1px 0.1px 0.1px 0.1px rgba(0, 0, 0, 0.3);
    }
  }

  // end :: data source card style

  .header-query-datasource-name {
    font-size: 0.8rem !important;
    padding-top: 0px !important;
  }

  .datasource-heading {
    display: flex;
    height: 32px;
    gap: 10px;
    align-items: center;

    p {
      font-size: 12px;
      padding-top: 0px;
      cursor: pointer;
    }
  }


  .left-sidebar {
    scrollbar-width: none;
  }

  .left-sidebar::-webkit-scrollbar {
    width: 0;
    background: transparent;
  }

  .left-sidebar-layout {
    display: flex;
    justify-content: center;
    font-size: 11px;
    align-items: center;
    letter-spacing: 0.2px;

    p {
      margin-bottom: 0px;
      margin-top: 8px;
    }
  }

  .left-sidebar {
    height: 100%;
    width: 48px;
    position: fixed;
    z-index: 2;
    left: 0;
    overflow-x: hidden;
    flex: 1 1 auto;
    background-color: var(--base) !important;
    background-clip: border-box;
    margin-top: 48px;
    padding-top: 8px;

    .accordion-item {
      border: solid var(--slate5);
      border-width: 1px 0px 1px 0px;
    }

    .datasources-container {
      height: 50%;
      overflow-y: scroll;

      tr {
        border-color: #f1f1f1;
      }
    }

    .variables-container {
      height: 50%;
      overflow-y: scroll;
    }

    .variables-container::-webkit-scrollbar-thumb,
    .datasources-container::-webkit-scrollbar-thumb {
      background: transparent;
      height: 0;
      width: 0;
    }

    .variables-container::-webkit-scrollbar,
    .datasources-container::-webkit-scrollbar {
      width: 0;
      background: transparent;
      height: 0;
    }

    .variables-container,
    .datasources-container {
      scrollbar-width: none;
    }

    .datasources-container {
      bottom: 0;
      height: 500px;
      border: solid rgba(101, 109, 119, 0.16);
      border-width: 1px 0px 1px 0px;

      .datasources-header {
        border: solid rgba(0, 0, 0, 0.125);
        border-width: 0px 0px 1px 0px;
      }
    }

    .left-sidebar-inspector {
      .card-body {
        padding: 1rem 0rem 1rem 1rem;
      }
    }

    .left-sidebar-page-selector {
      .add-new-page-button-container {
        width: 100%;
        margin-top: 10px;
      }
    }
  }

  .editor-sidebar {
    position: fixed;
    right: 0;
    overflow: hidden;
    width: 300px;
    flex: 1 1 auto;
    top: 48px;
    border-left: 1px solid var(--slate5);
    background-color: var(--base);
    background-clip: border-box;
    height: 100vh;


    .inspector {
      // .inspector-add-button {
      //   font-size: 14px;
      //   font-weight: 500;
      //   padding: 6px 16px;
      //   color: var(--slate12);
      //   border: 1px solid var(--slate7);
      //   $border-radius: 6px;
      //   background: white;
      //   width: 100%;
      // }

      // .inspector-add-button:hover {
      //   color: $primary;
      //   background: #eef3f9;
      //   border-radius: 4px;
      // }

      .form-control-plaintext {
        padding: 0;
        color: var(--slate12);
      }

      .header {
        padding-left: 20px;
        padding-right: 20px;
        border: solid rgba(0, 0, 0, 0.125);
        border-width: 0px 0px 1px 0px;
        height: 40px;

        .component-name {
          font-weight: 500;
        }

        .component-action-button {
          top: 8px;
          right: 10px;
          position: absolute;
        }
      }

      .properties-container {
        .field {
          .form-label {
            font-size: 12px;
          }

          .text-field {
            height: 30px;
            font-size: 12px;
          }

          .form-select {
            height: 30px;
            font-size: 12px;
          }

          .select-search__input {
            padding: 0.2375rem 0.75rem;
            font-size: 0.825rem;
          }
        }
      }
    }

    .components-container::-webkit-scrollbar {
      width: 0;
      height: 0;
      background: transparent;
    }

    .components-container::-webkit-scrollbar-thumb {
      background: transparent;
    }

    .components-container {
      scrollbar-width: none;
    }

    .components-container {
      height: 100%;
      overflow: auto;
      overflow-x: hidden;
      padding-bottom: 20%;

      ::placeholder {
        color: var(--slate9);

      }

      .component-image-holder {
        border-radius: 0;
        transition: all 0.3s cubic-bezier(0.25, 0.8, 0.25, 1);
        box-sizing: border-box;
        border-radius: 4px;
        background-color: var(--slate3);

        img {
          margin: 0 auto;
        }

        &:hover {
          background-color: var(--slate4);
          border: 1px solid var(--slate4, #E6E8EB);

        }

        &:active {
          background-color: var(--slate4);
          border: 1px solid var(--slate6, #DFE3E6);
        }
      }

      .component-title {
        margin-top: 4px;
        max-width: 100%;
        text-align: center;
        word-wrap: break-word;
        color: var(--slate12);
        text-align: center;
        font-size: 10px;
        font-style: normal;
        font-weight: 400;
        line-height: 13px;
        height: 26px;
        width: 72px;
      }

      .component-description {
        color: grey;
        font-size: 0.7rem;
      }
    }
  }

  .main {
    top: 0;
    height: calc(100vh - 84px);

    &.hide-scrollbar {
      .canvas-container::-webkit-scrollbar {
        height: 0;
      }
    }

    .canvas-container::-webkit-scrollbar {
      width: 0;
      background: transparent;
    }

    .canvas-container::-webkit-scrollbar-track {
      background: transparent !important;
    }

    .canvas-container {
      scrollbar-width: none;
    }

    .canvas-container {
      height: 100%;
      top: 48px;
      position: fixed;
      right: 300px;
      left: 48px;
      overflow-y: scroll;
      overflow-x: auto;
      -webkit-box-pack: center;
      justify-content: center;
      -webkit-box-align: center;
      align-items: center;

      .real-canvas {
        outline: 1px dotted transparent;
      }

      .show-grid {
        outline: 1px dotted #4d72da;
        background-image: linear-gradient(to right,
            rgba(194, 191, 191, 0.2) 1px,
            transparent 1px),
          linear-gradient(to bottom,
            rgba(194, 191, 191, 0.2) 1px,
            transparent 1px);
      }

      .canvas-area {
        background: #F9F9FB;
        margin: 0px auto;

        .resizer {
          border: solid 1px transparent;
        }
      }
    }
  }

  @media screen and (max-height: 450px) {
    .sidebar {
      padding-top: 15px;
    }

    .sidebar a {
      font-size: 18px;
    }
  }
}

.viewer {
  .header-container {
    max-width: 100%;
  }

  .main {
    padding: 0px 10px;

    .canvas-container {
      scrollbar-width: auto;
      width: 100%;
    }

    .canvas-container::-webkit-scrollbar {
      background: transparent;
    }

    .canvas-container {
      height: 100%;
      position: fixed;
      left: 0;
      overflow-y: auto;
      overflow-x: auto;
      -webkit-box-pack: center;
      justify-content: center;
      -webkit-box-align: center;
      align-items: center;

      .canvas-area {
        width: 1280px;
        background: #F9F9FB;
        margin: 0px auto;
        background-size: 80px 80px;
        background-repeat: repeat;
      }

      .navigation-area {
        background: var(--base, #FFF);
        padding: 1rem;

        a.page-link {
          border-radius: 0;
          border: 0;
        }

        a.page-link:hover {
          color: white;
          background-color: #4D72FA;
        }

        a.page-link.active {
          color: white;
          background-color: #4D72FA;
        }
      }

    }
  }
}

.modal-header {
  padding: 0 1.5rem 0 1.5rem;
}

.page-body,
.homepage-body {
  height: 100vh;

  .list-group.list-group-transparent.dark .all-apps-link,
  .list-group-item-action.dark.active {
    background-color: $dark-background !important;
  }
}

.home-search-holder {
  height: 20px;
  width: 100%;
  margin-top: 32px;

  .search-box-wrapper {
    .input-icon {
      .input-icon-addon {
        padding-right: 6px;
      }
    }
  }

  .homepage-search {
    background: transparent;
    color: var(--slate12);
    height: 20px;

    &:focus {
      background: none;
    }
  }
}

.homepage-app-card-list-item-wrap {
  row-gap: 16px;
  column-gap: 32px;
  display: flex;
  margin-top: 22px;
}

.homepage-app-card-list-item {
  max-width: 272px;
  flex-basis: 33%;
  padding: 0 !important;
}

.homepage-dropdown-style {
  min-width: 11rem;
  display: block;
  align-items: center;
  margin: 0;
  line-height: 1.4285714;
  width: 100%;
  padding: 0.5rem 0.75rem !important;
  font-weight: 400;
  white-space: nowrap;
  border: 0;
  cursor: pointer;
  font-size: 12px;
}

.homepage-dropdown-style:hover {
  background: rgba(101, 109, 119, 0.06);
}

.card-skeleton-container {
  border: 0.5px solid #b4bbc6;
  padding: 1rem;
  border-radius: 8px;
  height: 180px;
}

.app-icon-skeleton {
  background-color: #ECEEF0 !important;
  border-radius: 4px;
  margin-bottom: 20px;
  height: 40px;
  width: 40px;
}

.folder-icon-skeleton {
  display: inline-block;
  background-color: #858896;
  border-radius: 4px;
  height: 14px;
  width: 14px;
}

.folders-skeleton {
  padding: 9px 12px;
  height: 34px;
  margin-bottom: 4px;
}

.card-skeleton-button {
  height: 20px;
  width: 60px;
  background: #91a4f6;
  margin-top: 1rem;
  border-radius: 4px;
}

@media (min-height: 641px) and (max-height: 899px) {
  .homepage-pagination {
    position: fixed;
    bottom: 2rem;
    width: 63%;
  }
}

@media (max-height: 640px) {
  .homepage-pagination {
    position: fixed;
    bottom: 2rem;
    width: 71%;
  }
}

@media (max-width: 1056px) {
  .homepage-app-card-list-item {
    flex-basis: 50%;
  }
}

.homepage-body {
  overflow-y: hidden;

  a {
    color: inherit;
  }

  a:hover {
    color: inherit;
    text-decoration: none;
  }

  button.create-new-app-button {
    background-color: var(--indigo9);

  }




  .app-list {
    .app-card {
      height: 180px;
      max-height: 180px;
      border: 0.5px solid #b4bbc6;
      box-sizing: border-box;
      border-radius: 8px;
      overflow: hidden;

      .app-creation-time {
        span {
          color: var(--slate11) !important;
        }
      }

      .app-creator {
        font-weight: 500;
        font-size: 0.625rem;
        line-height: 12px;
        color: #292d37;
        white-space: nowrap;
        overflow: hidden;
        text-overflow: ellipsis;
      }

      .app-icon-main {
        background-color: $primary;

        .app-icon {
          img {
            height: 24px;
            width: 24px;
            filter: invert(100%) sepia(0%) saturate(0%) hue-rotate(17deg) brightness(104%) contrast(104%);
            vertical-align: middle;
          }
        }
      }

      .app-template-card-wrapper {
        .card-body {
          padding-left: 0px !important;
        }
      }

      .app-title {
        line-height: 20px;
        font-size: 1rem;
        font-weight: 400;
        color: #000000;
        overflow: hidden;
        max-height: 40px;
        text-overflow: ellipsis;
        display: -webkit-box;
        -webkit-line-clamp: 2;
        /* number of lines to show */
        line-clamp: 2;
        -webkit-box-orient: vertical;
      }

      button {
        font-size: 0.6rem;
        width: 100%;
      }

      .menu-ico {
        cursor: pointer;

        img {
          padding: 0px;
          height: 14px;
          width: 14px;
          vertical-align: unset;
        }
      }
    }

    .app-card.highlight {
      background-color: #f8f8f8;
      box-shadow: 0px 4px 4px rgba(0, 0, 0, 0.25);
      border: 0.5px solid $primary;

      .edit-button {
        box-sizing: border-box;
        border-radius: 6px;
        color: $primary-light;
        width: 113px;
        height: 28px;
        background: var(--indigo11) !important;
        border: none;
        color: var(--indigo4);
        padding: 4px 16px;
        gap: 6px;
        height: 28px;


        &:hover {
          background: var(--indigo10);

        }

        &:focus {
          box-shadow: 0px 0px 0px 4px var(--indigo6);
          background: var(--indigo10);
          outline: 0;
        }


        &:active {
          background: var(--indigo11);
          box-shadow: none;
        }
      }

      .launch-button {
        box-sizing: border-box;
        border-radius: 6px;
        color: var(--slate12);
        width: 113px;
        height: 28px;
        background: var(--base);
        border: 1px solid var(--slate7);
        color: var(--slate12);
        padding: 4px 16px;
        gap: 6px;
        height: 28px !important;


        &:hover {
          background: var(--slate8);
          color: var(--slate11);
          border: 1px solid var(--slate8);
          background: var(--base);
        }

        &:active {
          background: var(--base);
          box-shadow: none;
          border: 1px solid var(--slate12);
          color: var(--slate12);
        }

        &:focus {
          background: var(--base);
          color: var(--slate11);
          border: 1px solid var(--slate8);
          box-shadow: 0px 0px 0px 4px var(--slate6);
        }
      }

      .app-title {
        height: 20px;
        -webkit-line-clamp: 1;
        /* number of lines to show */
        line-clamp: 1;
      }
    }
  }
}

.template-library-modal {
  font-weight: 500;

  .modal-header {
    background-color: var(--base) !important;
    border-bottom: 1px solid var(--slate5);

  }

  .modal-dialog {
    max-width: 90%;
    height: 80%;

    .modal-content {
      height: 100%;
      padding: 0;


      .modal-body {
        height: 80%;
        padding: 0 10px;
        background-color: var(--base) !important;


        .container-fluid {
          height: 100%;
          padding: 0;

          .row {
            height: 100%;
          }
        }
      }
    }

    .modal-body,
    .modal-footer {
      background-color: #ffffff;
    }
  }

  .template-categories {
    .list-group-item {
      border: 0;
    }

    .list-group-item.active {
      background-color: #edf1ff;
      color: $primary-light;
      font-weight: 600;
    }
  }

  .template-app-list {
    .list-group-item {
      border: 0;
    }

    .list-group-item.active {
      background-color: #edf1ff;
      color: black;
    }
  }

  .template-display {
    display: flex;
    flex-direction: row;
    align-items: center;
    height: 100%;

    h3.title {
      font-weight: 600;
      line-height: 17px;
    }

    p.description {
      font-weight: 500;
      font-size: 13px;
      line-height: 15px;
      letter-spacing: -0.1px;
      color: #8092ab;
    }

    img.template-image {
      height: 75%;
      width: 85%;
      border: 0;
      padding: 0;
      object-fit: contain;
    }

    .template-spinner {
      width: 3rem;
      height: 3rem;
      margin: auto;
      position: absolute;
      top: 0;
      bottom: 0;
      left: 0;
      right: 0;
    }

    .row {
      margin-bottom: 0;
    }
  }

  .template-list {
    padding-top: 16px;

    .template-search-box {
      input {
        border-radius: 5px !important;
      }

      .input-icon {
        display: flex;
      }
    }

    .input-icon {
      .search-icon {
        display: block;
        position: absolute;
        left: 0;
        margin-right: 0.5rem;
      }

      .clear-icon {
        cursor: pointer;
        display: block;
        position: absolute;
        right: 0;
        margin-right: 0.5rem;
      }
    }

    .list-group-item.active {
      color: $primary;
    }
  }
}

.template-library-modal.dark-mode {

  .template-modal-control-column,
  .template-list-column,
  .categories-column,
  .modal-header {
    border-color: var(--slate5) !important;
  }

  .modal-body {
    height: 80%;
    padding: 0 10px;
    background-color: var(--base) !important;
  
    .container-fluid {
      height: 100%;
      padding: 0;

      .row {
        height: 100%;
      }
    }
  }

  .modal-footer,
  .modal-header,
  .modal-content {
    color: white;
    background-color: #2b394a;
  }

  .template-categories {
    .list-group-item {
      color: white;
      border: 0;
    }

    .list-group-item:hover {
      background-color: #232e3c;
    }

    .list-group-item.active {
      background-color: $primary-light;
      color: white;
      font-weight: 600;
    }
  }

  .template-app-list {
    .list-group-item {
      border: 0;
      color: white;
    }

    .list-group-item:hover {
      border: 0;
      background-color: #232e3c;
    }

    .list-group-item.active {
      background-color: $primary-light;
      color: white;
    }

    .no-results-item {
      background-color: var(--slate4);
      color: white;
    }
  }

  .template-list {
    .template-search-box {
      input {
        background-color: #2b394a;
        border-color: #232e3c;
        color: white;
      }
    }
  }
}

.organizations-modal.dark-mode,
.user-edit-modal.dark-mode {
  .modal-header {
    border-color: #232e3c !important;
  }

  .modal-body,
  .modal-footer,
  .modal-header,
  .modal-content {
    color: white;
    background-color: #2b394a;
  }

  .user-table-header th {
    color: white;
    background-color: #1c252f;
  }
}

.fx-container {
  position: relative;
}

.fx-common {
  margin-right: 12px;
}

.fx-button {
  border-radius: 6px;

  svg {
    margin: 2px 4px;
  }
}

.fx-button:hover {
  background-color: var(--slate4);
  cursor: pointer;
}

.fx-button.active {
  background-color: var(--indigo5);
  cursor: pointer;
}



.fx-container-eventmanager {
  position: relative;
}

.fx-container-eventmanager * .fx-outer-wrapper {
  position: absolute !important;
  top: 7px !important;
  right: -26px;
}

// targeting select component library class

.component-action-select *.css-1nfapid-container {
  width: 184px !important;
}

.component-action-select {
  .css-zz6spl-container {
    width: inherit;
  }

  &.fx-container-eventmanager {
    .fx-common {
      right: 0;
    }

    .custom-row {
      width: 100%
    }
  }

  .codeShow-active {
    display: flex;
    flex-direction: row-reverse;
    justify-content: space-between;

    .custom-row {
      width: 75%;
    }
  }

  .row.fx-container {
    .col {
      display: flex;
    }
  }
}

.fx-container-eventmanager *.fx-common {
  top: 6px !important;
  right: -34px;
}

.fx-container-eventmanager-code {
  padding-right: 15px !important;
}

.unselectable {
  -webkit-touch-callout: none;
  -webkit-user-select: none;
  -khtml-user-select: none;
  -moz-user-select: none;
  -ms-user-select: none;
  user-select: none;
}

.layout-buttons {
  span {
    color: $primary;
  }
}

.inspector {
  .tab-content {
    overflow-y: auto;
    // TAB HEADER HEIGHT + FOOTER HEIGHT + Extra padding = 120px
    height: calc(100vh - 7.5rem);
    // Hide scrollbar
    -ms-overflow-style: none;
    /* IE and Edge */
    scrollbar-width: none;
    /* Firefox */
  }

  /* Hide scrollbar for Chrome, Safari and Opera */
  .tab-content::-webkit-scrollbar {
    display: none;
  }

  .accordion {
    margin-bottom: 45px !important;
  }

  .field-type-vertical-line {
    position: relative;
    width: 0;
    height: 2rem;
    border-left: 1px solid var(--slate5);
    content: '';
    margin-right: -2.75rem;

  }

  .code-hinter-vertical-line {
    position: relative;
    width: 0;
    border-left: 1px solid var(--slate5);
    content: '';
    margin-right: 1rem;
  }

  .code-hinter-wrapper {
    min-width: 0;
  }

  .inspector-field-number {
    background-color: var(--slate1);
    border: none;
    color: var(--slate12);
    width: 8.063rem; //129px
    border: 1px solid var(--slate7);
    padding: 6px 10px;
  }
}


.theme-dark {
  .accordion-button::after {
    background-image: url('data:image/svg+xml,<svg xmlns="http://www.w3.org/2000/svg" width="12" height="13" viewBox="0 0 12 13" fill="none"><path d="M8.19426 3.5L3.80582 3.5C3.22697 3.5 2.86632 4.12791 3.15798 4.6279L5.35221 8.38943C5.64161 8.88556 6.35846 8.88556 6.64787 8.38943L8.8421 4.6279C9.13376 4.12791 8.77311 3.5 8.19426 3.5Z" fill="%23ffffff"/></svg>');
  }

  .homepage-body {
    .app-list {
      .app-title {
        line-height: 20px;
        font-size: 16px;
        font-weight: 400;
      }
    }
  }

  .layout-buttons {
    svg {
      filter: invert(89%) sepia(2%) saturate(127%) hue-rotate(175deg) brightness(99%) contrast(96%);
    }
  }

  .organization-list {
    margin-top: 5px;

    .btn {
      border: 0px;
    }

    .dropdown-toggle div {
      max-width: 200px;
      text-overflow: ellipsis;
      overflow: hidden;
    }
  }

  .left-menu {
    ul {
      li:not(.active):hover {
        color: $black;
      }
    }
  }

  .menu-ico,
  .folder-menu-icon {
    svg {
      path {
        fill: white !important;
      }
    }
  }
}

.pagination {
  .page-item.active {
    a.page-link {
      background-color: $primary-light;
    }
  }
}

.datasource-picker,
.stripe-operation-options {

  .select-search,
  .select-search-dark,
  .select-search__value input,
  .select-search-dark input {
    width: 224px !important;
    height: 32px !important;
    border-radius: $border-radius !important;
  }
}

.openapi-operation-options {

  .select-search,
  .select-search-dark,
  .select-search__value input,
  .select-search-dark input {
    height: 32px !important;
    border-radius: $border-radius !important;
  }
}

.openapi-operations-desc {
  padding-top: 12px;
}

.select-search {
  width: 100%;
  position: relative;
  box-sizing: border-box;
}

.select-search *,
.select-search *::after,
.select-search *::before {
  box-sizing: inherit;
}

.select-search-dark {
  .select-search-dark__input::placeholder {
    color: #E0E0E0;
  }
}

/**
 * Value wrapper
 */
.select-search__value {
  position: relative;
  z-index: 1;
}

.select-search__value::after {
  content: "";
  display: inline-block;
  position: absolute;
  top: calc(50% - 9px);
  right: 19px;
  width: 11px;
  height: 11px;
}

/**
 * Input
 */
.select-search__input {
  display: block;
  width: 100%;
  padding: 0.4375rem 0.75rem;
  font-size: 0.875rem;
  font-weight: 400;
  line-height: 1.4285714;
  color: var(--slate12);
  background-color: var(--base);
  background-clip: padding-box;
  border: 1px solid var(--slate7);
  -webkit-appearance: none;
  -moz-appearance: none;
  appearance: none;
  border-radius: $border-radius !important;
  transition: border-color 0.15s ease-in-out, box-shadow 0.15s ease-in-out;
}

.select-search__input::-webkit-search-decoration,
.select-search__input::-webkit-search-cancel-button,
.select-search__input::-webkit-search-results-button,
.select-search__input::-webkit-search-results-decoration {
  -webkit-appearance: none;
}

.select-search__input:not([readonly]):focus {
  cursor: initial;
}

/**
 * Options wrapper
 */
.select-search__select {
  background: #ffffff;
  box-shadow: 0 0.0625rem 0.125rem rgba(0, 0, 0, 0.15);
}

/**
 * Options
 */
.select-search__options {
  list-style: none;
}

/**
 * Option row
 */
.select-search__row:not(:first-child) {
  border-top: 1px solid #eee;
}

/**
 * Option
 */
.select-search__option,
.select-search__not-found {
  display: block;
  height: 36px;
  width: 100%;
  padding: 0 16px;
  background: var(--base);
  border: none;
  outline: none;
  font-family: "Roboto", sans-serif;
  font-size: 14px;
  text-align: left;
  cursor: pointer;
}

.select-search--multiple .select-search__option {
  height: 48px;
}

.select-search__option.is-highlighted,
.select-search__option:not(.is-selected):hover {
  background: rgba(47, 204, 139, 0.1);
}

.select-search__option.is-highlighted.is-selected,
.select-search__option.is-selected:hover {
  background: #2eb378;
  color: #ffffff;
}

.audit-log {
  .select-search__option.is-selected {
    background: $primary;
    color: $white;
  }
 
  .page-body {
    margin-bottom: 0px;
  }

}

/**
 * Group
 */
.select-search__group-header {
  font-size: 10px;
  text-transform: uppercase;
  background: #eee;
  padding: 8px 16px;
}

/**
 * States
 */
.select-search.is-disabled {
  opacity: 0.5;
}

.select-search.is-loading .select-search__value::after {
  background-image: url("data:image/svg+xml,%3Csvg xmlns='http://www.w3.org/2000/svg' width='50' height='50' viewBox='0 0 50 50'%3E%3Cpath fill='%232F2D37' d='M25,5A20.14,20.14,0,0,1,45,22.88a2.51,2.51,0,0,0,2.49,2.26h0A2.52,2.52,0,0,0,50,22.33a25.14,25.14,0,0,0-50,0,2.52,2.52,0,0,0,2.5,2.81h0A2.51,2.51,0,0,0,5,22.88,20.14,20.14,0,0,1,25,5Z'%3E%3CanimateTransform attributeName='transform' type='rotate' from='0 25 25' to='360 25 25' dur='0.6s' repeatCount='indefinite'/%3E%3C/path%3E%3C/svg%3E");
  background-size: 8px;
  width: 8px;
  height: 8px;
}

.select-search:not(.is-disabled) .select-search__input {
  cursor: pointer;
}

/**
 * Modifiers
 */
.select-search--multiple {
  border-radius: 3px;
  overflow: hidden;
}

.select-search:not(.is-loading):not(.select-search--multiple) .select-search__value::after {
  transform: rotate(45deg);
  border-right: 1px solid #000;
  border-bottom: 1px solid #000;
  pointer-events: none;
}

.select-search--multiple .select-search__input {
  cursor: initial;
}

.select-search--multiple .select-search__input {
  border-radius: 3px 3px 0 0;
}

.select-search--multiple:not(.select-search--search) .select-search__input {
  cursor: default;
}

.select-search:not(.select-search--multiple) .select-search__input:hover {
  border-color: #2fcc8b;
}

.select-search:not(.select-search--multiple) .select-search__select {
  position: absolute;
  z-index: 2;
  right: 0;
  left: 0;
  border-radius: 3px;
  overflow: auto;
  max-height: 360px;
}

.select-search--multiple .select-search__select {
  position: relative;
  overflow: auto;
  max-height: 260px;
  border-top: 1px solid #eee;
  border-radius: 0 0 3px 3px;
}

.select-search__not-found {
  height: auto;
  padding: 16px;
  text-align: center;
  color: #888;
}

/**
* Select Search Dark Mode
*/
.select-search-dark {
  width: 100%;
  position: relative;
  box-sizing: border-box;
}

.select-search-dark *,
.select-search-dark *::after,
.select-search-dark *::before {
  box-sizing: inherit;
}

/**
 * Value wrapper
 */
.select-search-dark__value {
  position: relative;
}

.select-search-dark__value::after {
  content: "";
  display: inline-block;
  position: absolute;
  top: calc(50% - 4px);
  right: 13px;
  width: 6px;
  height: 6px;
  filter: brightness(0) invert(1);
}

/**
 * Input
 */
.select-search-dark__input {
  display: block;
  width: 100%;
  font-size: 0.875rem;
  font-weight: 400;
  line-height: 1.4285714;
  color: #ffffff;
  background-color: #2b3547;
  background-clip: padding-box;
  border: 1px solid #232e3c;
  -webkit-appearance: none;
  -moz-appearance: none;
  appearance: none;
  border-radius: 0;
  transition: border-color 0.15s ease-in-out, box-shadow 0.15s ease-in-out;
}

.select-search-dark__input::-webkit-search-decoration,
.select-search-dark__input::-webkit-search-cancel-button,
.select-search-dark__input::-webkit-search-results-button,
.select-search-dark__input::-webkit-search-results-decoration {
  -webkit-appearance: none;
}

.select-search-dark__input:not([readonly]):focus {
  cursor: initial;
}

/**
 * Options
 */
.select-search-dark__options {
  list-style: none;
  padding: 0;
}

/**
 * Option row
 */
.select-search-dark__row:not(:first-child) {
  border-top: none;
}

/**
 * Option
 */
.select-search-dark__option,
.select-search-dark__not-found {
  display: block;
  height: 36px;
  width: 100%;
  padding: 0 16px;
  background-color: var(--base) !important;
  color: #ffffff !important;
  outline: none;
  font-family: "Roboto", sans-serif;
  font-size: 14px;
  text-align: left;
  cursor: pointer;
  border-radius: 0;

  &:hover {
    background-color: #2b3546 !important;
  }
}

.select-search-dark--multiple .select-search-dark__option {
  height: 48px;
}

/**
 * Group
 */
.select-search-dark__group-header {
  font-size: 10px;
  text-transform: uppercase;
  background: #eee;
  padding: 8px 16px;
}

/**
 * States
 */
.select-search-dark.is-disabled {
  opacity: 0.5;
}

.select-search-dark.is-loading .select-search-dark__value::after {
  background-image: url("data:image/svg+xml,%3Csvg xmlns='http://www.w3.org/2000/svg' width='50' height='50' viewBox='0 0 50 50'%3E%3Cpath fill='%232F2D37' d='M25,5A20.14,20.14,0,0,1,45,22.88a2.51,2.51,0,0,0,2.49,2.26h0A2.52,2.52,0,0,0,50,22.33a25.14,25.14,0,0,0-50,0,2.52,2.52,0,0,0,2.5,2.81h0A2.51,2.51,0,0,0,5,22.88,20.14,20.14,0,0,1,25,5Z'%3E%3CanimateTransform attributeName='transform' type='rotate' from='0 25 25' to='360 25 25' dur='0.6s' repeatCount='indefinite'/%3E%3C/path%3E%3C/svg%3E");
  background-size: 11px;
}

.select-search-dark:not(.is-disabled) .select-search-dark__input {
  cursor: pointer;
}

/**
 * Modifiers
 */
.select-search-dark--multiple {
  border-radius: 3px;
  overflow: hidden;
}

.select-search-dark:not(.is-loading):not(.select-search-dark--multiple) .select-search-dark__value::after {
  transform: rotate(45deg);
  border-right: 1px solid #000;
  border-bottom: 1px solid #000;
  pointer-events: none;
}

.select-search-dark--multiple .select-search-dark__input {
  cursor: initial;
}

.select-search-dark--multiple .select-search-dark__input {
  border-radius: 3px 3px 0 0;
}

.select-search-dark--multiple:not(.select-search-dark--search) .select-search-dark__input {
  cursor: default;
}

.select-search-dark:not(.select-search-dark--multiple) .select-search-dark__input:hover {
  border-color: #ffffff;
}

.select-search-dark:not(.select-search-dark--multiple) .select-search-dark__select {
  position: absolute;
  z-index: 2;
  right: 0;
  left: 0;
  border-radius: 3px;
  overflow: auto;
  max-height: 360px;
}

.select-search-dark--multiple .select-search-dark__select {
  position: relative;
  overflow: auto;
  max-height: 260px;
  border-top: 1px solid #eee;
  border-radius: 0 0 3px 3px;
}

.select-search-dark__not-found {
  height: auto;
  padding: 16px;
  text-align: center;
  color: #888;
}

// jet-table-footer is common class used in other components other than table
.jet-table-footer {
  .table-footer {
    width: 100%;
  }
}

.btn-primary {
  --tblr-btn-color: #{$primary-rgb};
  --tblr-btn-color-darker: #{$primary-rgb-darker};
  border-color: none;
}

.form-check-input:checked {
  background-color: var(--indigo9);
  border-color: rgba(101, 109, 119, 0.24);
}

.btn:focus,
.btn:active,
.form-check-input:focus,
.form-check-input:active,
.form-control:focus,
th:focus,
tr:focus {
  outline: none !important;
  box-shadow: none;
}

.show-password-field {
  width: fit-content;

  .form-check-input {
    cursor: pointer;
  }

  .show-password-label {
    cursor: pointer;
  }
}

.select-search__option {
  color: rgb(90, 89, 89);
}

.select-search__option.is-selected {
  background: rgba(176, 176, 176, 0.07);
  color: #4d4d4d;
}

.select-search__option.is-highlighted.is-selected,
.select-search__option.is-selected:hover {
  background: rgba(66, 153, 225, 0.1);
  color: rgb(44, 43, 43);
}

.select-search__option.is-highlighted,
.select-search__option:hover {
  background: rgba(66, 153, 225, 0.1);
}

.select-search__options {
  margin-left: -33px;
}

.select-search__option.is-highlighted,
.select-search__option:not(.is-selected):hover {
  background: rgba(66, 153, 225, 0.1);
}

.select-search:not(.select-search--multiple) .select-search__input:hover {
  border-color: rgba(66, 153, 225, 0.1);
}

.DateInput_input {
  font-weight: 300;
  font-size: 14px;
  padding: 4px 7px 2px;
  padding: 4px 7px 2px;
  width: 100px !important;
  margin-left: 10px;
}

.no-components-box {
  border: 1px dashed #3e525b;
}

.form-control-plaintext:focus-visible {
  outline: none;
  outline-width: thin;
  outline-style: solid;
  outline-color: $primary;
}

.form-control-plaintext:hover {
  outline: none;
  outline-width: thin;
  outline-style: solid;
  outline-color: rgba(66, 153, 225, 0.8);
}

.select-search__input:focus-visible {
  outline: none;
  outline-color: #4ac4d6;
}

.form-control-plaintext {
  padding: 5px;
}

.code-builder {
  border: solid 1px #dadcde;
  border-radius: 2px;
  padding-top: 4px;

  .variables-dropdown {
    position: fixed;
    right: 0;
    width: 400px;
    z-index: 200;
    border: solid 1px #dadcde;

    .group-header {
      background: #f4f6fa;
    }
  }
}

.__react_component_tooltip {
  z-index: 10000;
}

.select-search__value::after {
  top: calc(50% - 2px);
  right: 15px;
  width: 5px;
  height: 5px;
}

.progress-bar {
  background-color: rgba(66, 153, 225, 0.7);
}

.popover-header {
  background-color: #f4f6fa;
  border-bottom: 0;
}

.popover-body {
  background-color: var(--base);
  color: var(--slate12);
  border-radius: 6px;

  .form-label {
    font-size: 12px;
  }
}

/**
 * Home page app menu
 */
#popover-app-menu {
  border-radius: 4px;
  width: 150px;
  box-shadow: 0px 12px 16px -4px rgba(16, 24, 40, 0.08), 0px 4px 6px -2px rgba(16, 24, 40, 0.03);
  background: var(--base);
  color: var(--slate12);
  border: 1px solid var(--slate3);

  .popover-arrow {
    display: none;
  }

  .popover-body {
    padding: 16px 12px 0px 12px;
    color: var(--slate12);

    .field {
      font-weight: 500;
      font-size: 0.7rem;

      &__danger {
        color: var(--tomato9);
      }
    }
  }
}

.input-icon {
  .input-icon-addon {
    display: none;
  }
}

.input-icon:hover {
  .input-icon-addon {
    display: flex;
  }
}

.input-icon:focus {
  .input-icon-addon {
    display: flex;
  }
}

.sub-section {
  width: 100%;
  display: block;
}

.text-muted {
  color: #3e525b !important;
}

body {
  color: #3e525b;
}

.RichEditor-root {
  background: #ffffff;
  border: 1px solid #ddd;
  font-family: "Georgia", serif;
  font-size: 14px;
  padding: 15px;
  height: 100%;
}

.RichEditor-editor {
  border-top: 1px solid #ddd;
  cursor: text;
  font-size: 16px;
  margin-top: 10px;
}

.RichEditor-editor .public-DraftEditorPlaceholder-root,
.RichEditor-editor .public-DraftEditor-content {
  margin: 0 -15px -15px;
  padding: 15px;
}

.RichEditor-editor .public-DraftEditor-content {
  min-height: 100px;
  overflow-y: scroll;
}

.RichEditor-hidePlaceholder .public-DraftEditorPlaceholder-root {
  display: none;
}

.RichEditor-editor .RichEditor-blockquote {
  border-left: 5px solid #eee;
  color: #666;
  font-family: "Hoefler Text", "Georgia", serif;
  font-style: italic;
  margin: 16px 0;
  padding: 10px 20px;
}

.RichEditor-editor .public-DraftStyleDefault-pre {
  background-color: rgba(0, 0, 0, 0.05);
  font-family: "Inconsolata", "Menlo", "Consolas", monospace;
  font-size: 16px;
  padding: 20px;
}

.RichEditor-controls {
  font-family: "Helvetica", sans-serif;
  font-size: 14px;
  margin-bottom: 5px;
  user-select: none;
}

.dropmenu {
  position: relative;
  display: inline-block;
  margin-right: 16px;

  .dropdownbtn {
    color: #999;
    background: none;
    cursor: pointer;
    outline: none;
    border: none;
  }

  .dropdown-content {
    display: none;
    position: absolute;
    z-index: 2;
    width: 100%;
    align-items: center;
    border: 1px solid transparent;
    border-radius: 4px;
    box-shadow: 0 2px 6px 2px rgba(47, 54, 59, 0.15);

    a {
      text-decoration: none;
      width: 100%;
      position: relative;
      display: block;

      span {
        text-align: center;
        width: 100%;
        text-align: center;
        padding: 3px 0px;
      }
    }
  }
}

.dropmenu .dropdown-content a:hover {
  background-color: rgba(0, 0, 0, 0.05);
}

.dropmenu:hover {
  .dropdownbtn {
    color: #5890ff;
    background-color: rgba(0, 0, 0, 0.05);
    border-radius: 4px;
  }

  .dropdown-content {
    display: block;
  }
}

.RichEditor-styleButton {
  color: #999;
  cursor: pointer;
  margin-right: 16px;
  padding: 2px 0;
  display: inline-block;
}

.RichEditor-activeButton {
  color: #5890ff;
}

.transformation-editor {
  .CodeMirror {
    min-height: 70px;
  }
}

.chart-data-input {
  .CodeMirror {
    min-height: 370px;
    font-size: 0.8rem;
  }

  .code-hinter {
    min-height: 370px;
  }
}

.map-location-input {
  .CodeMirror {
    min-height: 120px;
    font-size: 0.8rem;
  }

  .code-hinter {
    min-height: 120px;
  }
}

.rdt {
  .form-control {
    height: 100%;
  }
}

.DateInput_input__focused {
  border-bottom: 2px solid $primary;
}

.CalendarDay__selected,
.CalendarDay__selected:active,
.CalendarDay__selected:hover {
  background: $primary;
  border: 1px double $primary;
}

.CalendarDay__selected_span {
  background: $primary;
  border: $primary;
}

.CalendarDay__selected_span:active,
.CalendarDay__selected_span:hover {
  background: $primary;
  border: 1px double $primary;
  color: #ffffff;
}

.CalendarDay__hovered_span:active,
.CalendarDay__hovered_span:hover {
  background: $primary;
  border: 1px double $primary;
  color: #ffffff;
}

.CalendarDay__hovered_span {
  background: #83b8e7;
  border: 1px double #83b8e7;
  color: #ffffff;
}

.table-responsive {
  margin-bottom: 0rem;
}

.code-hinter::-webkit-scrollbar {
  width: 0;
  height: 0;
  background: transparent;
}

.codehinter-query-editor-input {
  .CodeMirror {
    font-family: "Roboto", sans-serif;
    color: #263136;
    overflow: hidden;
    height: 50px !important;
  }

  .CodeMirror-vscrollbar {
    overflow: hidden;
  }

  .CodeMirror-focused {
    padding-top: 0;
    height: 50px;
  }

  .CodeMirror-scroll {
    position: absolute;
    top: 0;
    width: 100%;
  }
}

.field {
  .CodeMirror-scroll {
    position: static;
    top: 0;
  }

  .form-check {
    display: inline-block;
  }
}

.code-hinter {
  height: 36px;

  .form-control {
    .CodeMirror {
      font-family: "Roboto", sans-serif;
      height: 50px !important;
      max-height: 300px;
    }
  }

  .CodeMirror-vscrollbar,
  .CodeMirror-hscrollbar {
    background: transparent;
    height: 0;
    width: 0;
  }

  .CodeMirror-scroll {
    overflow: hidden !important;
    position: static;
    width: 100%;
  }
}

.CodeMirror-hints {
  font-family: "Roboto", sans-serif;
  font-size: 0.9rem;
  padding: 0px;
  z-index: $hints-z-index;

  li.CodeMirror-hint-active {
    background: $primary;
  }

  .CodeMirror-hint {
    padding: 4px;
    padding-left: 10px;
    padding-right: 10px;
  }
}

.cm-matchhighlight {
  color: #4299e1 !important;
  background: rgba(66, 153, 225, 0.1) !important;
}

.nav-tabs .nav-link {
  color: #3e525b;
  border-top-left-radius: 0px;
  border-top-right-radius: 0px;
}

.transformation-popover {
  padding: 14px;
  font-weight: 500;
  margin-bottom: 0px;
}

.transformation-editor {
  .CodeMirror {
    min-height: 220px;
  }
}

hr {
  margin: 1rem 0;
}

.query-hinter {
  min-height: 150px;
}

.codehinter-default-input {
  font-family: "Roboto", sans-serif;
  padding: 0.0475rem 0rem !important;
  display: block;
  width: 100%;
  font-size: 0.875rem;
  font-weight: 400;
  color: var(--slate9);
  background-color: var(--base) !important;
  background-clip: padding-box;
  border: 1px solid var(--slate7);
  -webkit-appearance: none;
  -moz-appearance: none;
  appearance: none;
  border-radius: 4px;
  transition: border-color 0.15s ease-in-out, box-shadow 0.15s ease-in-out;
  height: 30px;

  .CodeMirror {
    font-family: "Roboto", sans-serif;
  }

  .CodeMirror-placeholder {
    height: inherit !important;
    position: absolute !important;
    margin-top: 3px;
  }
}

.codehinter-query-editor-input {
  font-family: "Roboto", sans-serif;
  padding: 0.1775rem 0rem;
  display: block;
  width: 100%;
  font-size: 0.875rem;
  font-weight: 400;
  color: #232e3c;
  background-color: #ffffff;
  background-clip: padding-box;
  border: 1px solid #dadcde;
  border-radius: $border-radius;
  appearance: none;
  transition: border-color 0.15s ease-in-out, box-shadow 0.15s ease-in-out;
  height: 28px !important;
}

.editor {
  .modal-dialog {
    overflow-y: initial !important
  }

  .modal-dialog-scrollable .modal-content {
    max-height: 88% !important;
  }

}


.modal-component {


  .modal-body {
    padding: 0;
  }

  .modalWidget-config-handle {
    position: relative !important;
  }
}

.draggable-box {
  .config-handle {
    top: -20px;
    position: fixed;
    max-height: 10px;
    z-index: 100;
    min-width: 108px;

    .handle-content {
      cursor: move;
      color: #ffffff;
      background: $primary;
    }

    .badge {
      font-size: 9px;
      border-bottom-left-radius: 0;
      border-bottom-right-radius: 0;

      .delete-part {
        margin-left: 10px;
        float: right;
      }

      .delete-part::before {
        height: 12px;
        display: inline-block;
        width: 2px;
        background-color: rgba(255, 255, 255, 0.8);
        opacity: 0.5;
        content: "";
        vertical-align: middle;
      }
    }
  }
}

.draggable-box-in-editor:hover {
  z-index: 3 !important;
}

.modal-content {
  .config-handle {
    position: absolute;

    .badge {
      font-size: 9px;
    }
  }
}

.config-handle {
  display: block;
}

.apps-table {
  .app-title {
    font-size: 1rem;
  }

  .row {
    --tblr-gutter-x: 0rem;
  }
}


.theme-dark .wrapper {

  .navbar .navbar-nav .active>.nav-link,
  .navbar .navbar-nav .nav-link.active,
  .navbar .navbar-nav .nav-link.show,
  .navbar .navbar-nav .show>.nav-link {
    color: rgba(255, 255, 255, 0.7);
  }
}

.home-page,
.org-users-page {

  .navbar .navbar-nav .active>.nav-link,
  .navbar .navbar-nav .nav-link.active,
  .navbar .navbar-nav .nav-link.show,
  .navbar .navbar-nav .show>.nav-link {
    color: rgba(35, 46, 60, 0.7);
  }

  .nav-item {
    font-size: 0.9rem;
  }

  img.svg-icon {
    cursor: pointer;
    padding-left: 2px;
    border-radius: 10px;
  }

  img.svg-icon:hover {
    background-color: rgba(224, 214, 214, 0.507);
  }
}


.gitsync-config-wrapper {
  margin: 0 auto;
  width: 880px;
  
}

.gitsync-config-page {
  box-shadow: 0px 1px 2px rgba(16, 24, 40, 0.05);
  outline: 1px solid var(--slate7);
  background: var(--base);
  width: 880px;
  margin: 0 auto;
  border-radius: 6px;
  height: calc(100vh - 223px);
  position: relative;


  .gitsync-header{
    position: absolute;
    width: 100%;
    height: 68px;
    border-bottom: 1px solid var(--slate7);
    padding: 20px 36px 20px 36px;


    .git-header-cont{
      width: 94px;
      padding: 0;
      margin-right: 5px;

      .git-header-text {
      font-family: 'IBM Plex Sans';
      font-size: 16px;
      font-weight: 500;
      }
    }

    .git-header-text {
      font-family: 'IBM Plex Sans';
      font-size: 16px;
      font-weight: 500;
    }

    .blank-col {
      padding: 0px;
    }

    .git-toggle-container {
      margin: 0px;
      padding: 0px;
      width: 40px;
      justify-content: right;
    }

    .git-toggle-label {
      margin: 0px;
      width: 233px;
      padding: 0px 0px 0px 0px;

      .main-text {
        font-size: 12px;
        font-weight: 500;
      }

      .helper-text {
        font-size: 12px;
        font-weight: 400;
      }

      .disable-text{
        color: var(--slate7);
      }

    }
    
    .git-disable-tag {
      border-radius: 100px;
      width: 77px;
      height: 28px;
      background-color: var(--grass3) ;
      padding: 4px 16px 4px 16px;
      color: var(--grass9);
      justify-content: center;
      font-size: 12px;
      margin-left: auto;
    }
  
  }

  .gitconfig-body{
    // height: 450px;
    position: absolute;
    overflow-y: auto;
    top: 68px;
    bottom: 88px;
    width: 100%;
    padding: 24px 300px 24px 36px;
    

    .git-url-container{
      width: 100%;
      margin: 0px;
      padding: 0px;

      .git-url-input {
        padding: 0px;
        margin: 0px;
        height: 64px;
  
  
        .label{
          padding: 0px 0px 4px 2px;
          font-size: 14px;
          font-weight: 500;
  
        }
  
        .input {
          height: 40px;
          width: 100%;
          border-radius: 6px 0px 0px 6px;
          border: 1px solid var(--slate7);
          padding: 10px 12px 10px 12px;
  
          
          &:focus {
            border: 1px solid var(--slate8);
          }

          &:read-only{
            background-color: var(--slate3);
          }
        }

        .input-alert {
          height: 40px;
          width: 100%;
          border-radius: 6px 0px 0px 6px;
          border: 1px solid var(--tomato10);
          padding: 10px 12px 10px 12px;
          }

        .disable-text {
          color: var(--slate7);
        }
      }
      .generate-button-container{
        padding: 24px 0px 0px 0px;
        height: auto;
        
  
        .generate-button{
          height: 100%;
          width: 100%;
          border-radius: 0px 6px 6px 0px;
          font-family: 'IBM Plex Sans';
          font-weight: 500;
          
  
          &:disabled{
            background-color: var(--slate3);
            color: var(--slate8);
          }
    
        }
        
      }

      

    }

    .alert-container{
        height: 52px;
        margin-top: 25px;
        border-radius: 6px;
        border: 1px solid var(--slate8);
        border-left-width: 5px;
        border-left-color: var(--tomato10);
        padding: 14px 8px 14px 8px;
        font-size: 14px;
      }

    
    
    .key-output-container{
      margin-top: 30px;
      width: 100%;
      height: 122px;
      padding: 0px;

      .key-box {
        width: 100%;
        height: 80px;
        border-radius: 6px 6px 6px 6px;
        border: 1px solid var(--slate7);
        background-color: var(--slate3);
        padding: 0px ;
        margin: 0px;

        .key-display {
          padding:10px 12px 10px 12px;
          word-wrap: break-word;
        }

        &:disabled {
          color: var(--slate7);
        }

        .copy-btn {
          background: none;
          padding: 0px;
          margin: 0px;
        }
      }

      .label{
        padding: 0px 0px 4px 2px;
        font-size: 14px;
        font-weight: 500;

      }
    }

    .help-text {
      font-size: 10px;
      font-weight: 400;
      color: var(--slate10);
      padding: 2px 0px 0px 0px;
    }
    .disable-text{
      color: var(--slate7);
    }

    .alert-text {
      font-size: 10px;
      font-weight: 400;
      color: var(--tomato10);
      padding: 2px 0px 0px 0px;
    }

    .open-git-container {
      width: 100%;
      height: 80px;
      padding: 10px 12px 8px 12px;
      margin: 20px 0px 0px 0px;
      border: 1px solid var(--indigo7);
      background: var(--indigo2);
      border-radius: 6px 6px 6px 6px;
      


      .info-btn {
        padding: 0px;
        flex: 0 0 24px;
      }

      .message {
        word-wrap: break-word;
        font-size: 12px;
      }

      .open-git-btn {
        margin-top: 5px;
        color: var(--indigo9);
        font-size: 12px;
        font-weight: 500;

        .open-icn {
          margin-right: 2px;
        }
      }
    }
  }

  .disable-text{
        color: var(--slate7);
  }

  .git-config-footer {
    position: absolute;
    bottom: 0;
    width: 100%;
    height: 88px;
    border-top: 1px solid var(--slate7);
    padding: 24px 32px 24px 32px;
    margin: 0px;

    .test-btn{
      justify-content: end;
      margin-left: auto;
      display: flex;
      width: 135px;
      height: 40px;
      align-items: center;
      justify-content: center;

      &:disabled{
        background-color: var(--slate3);
        color: var(--slate8);
      }
      
    }

    .test-btn-cont {
      padding: 0px ;
      margin: 0px;
    }

    .delete-btn-cont {
      padding: 0px;
      margin: 0px;
    }

    .delete-btn {
      height: 100%;
      display: flex;
      margin-left: auto;
      margin-right: 5px;
      align-items: center;
      justify-content: center;
      background-color: transparent;
      border: 1px solid var(--tomato10);
      border-radius: 6px;

      &:disabled{
        background-color: var(--slate3);
        border: 1px solid var(--slate8);
        color: var(--slate8);
      }
    }

    .read-btn {
      padding: 10px 20px 10px 20px;
      align-content: center;
      gap: 8px;
      font-size: 14px;
      font-weight: 600;
      font-family: 'IBM Plex Sans';


      .stud-icn {
        margin-bottom: 3px;  
        margin-right: 8px;     
      }
    }
  }
}

.git-toggle-header-class {
  font-family: 'IBM Plex Sans';
  font-size: 16px;
  font-weight: 500;
}



.CodeMirror-placeholder {
  color: #9e9e9e !important;
  font-size: 0.7rem !important;
  margin-top: 2px !important;
  font-size: 12px !important;
}

.CodeMirror-code {
  font-weight: 300;
}

.btn-primary {
  border-color: transparent;
}

.text-widget {
  overflow: auto;
}

.text-widget::-webkit-scrollbar {
  width: 0;
  height: 0;
  background: transparent;
}

.input-group-flat:focus-within {
  box-shadow: none;
}

.map-widget {
  .place-search-input {
    box-sizing: border-box;
    border: 1px solid transparent;
    width: 240px;
    height: 32px;
    padding: 0 12px;
    border-radius: 3px;
    box-shadow: 0 2px 6px rgba(0, 0, 0, 0.3);
    font-size: 14px;
    outline: none;
    text-overflow: ellipses;
    position: absolute;
    left: 50%;
    margin-left: -120px;
  }

  .map-center {
    position: fixed;
    z-index: 1000;
  }
}

.events-toggle-active {
  .toggle-icon {
    transform: rotate(180deg);
  }
}

.events-toggle {
  .toggle-icon {
    display: inline-block;
    margin-left: auto;
    transition: 0.3s transform;
  }

  .toggle-icon:after {
    content: "";
    display: inline-block;
    vertical-align: 0.306em;
    width: 0.46em;
    height: 0.46em;
    border-bottom: 1px solid;
    border-left: 1px solid;
    margin-right: 0.1em;
    margin-left: 0.4em;
    transform: rotate(-45deg);
  }
}

.nav-link-title {
  font-weight: 500;
  font-size: 0.9rem;
}

.navbar-nav {
  .dropdown:hover {
    .dropdown-menu {
      display: block;
    }
  }
}

.app-version-container {
  min-height: 200px;
  height: 100%;
  display: flex !important;
  flex-direction: column;
}

.app-version-content {
  flex: 1;
  overflow: auto;
}

.query-manager-header {
  .nav-item {
    border-right: solid 1px #dadcde;
    background: 0 0;
  }

  .nav-link {
    height: 39px;
  }
}

input:focus-visible {
  outline: none;
}

.navbar-expand-md.navbar-light .nav-item.active:after {
  border: 1px solid $primary;
}

.org-users-page {
  .select-search__input {
    color: #617179;
  }

  .select-search-role {
    position: absolute;
    margin-top: -1rem;
  }

  .has-focus>.select-search__select>ul {
    margin-bottom: 0;
  }

  .select-search__option.is-selected {
    background: $primary;
    color: #ffffff;
  }
}

.encrypted-icon {
  margin-bottom: 0.25rem;
}

.widget-documentation-link {
  position: fixed;
  bottom: 0;
  background: var(--indigo3);
  width: 18.75rem; // 300px
  z-index: 1;
  padding: 12px 18px;
  display: flex;
  justify-content: space-between;
  cursor: pointer;

  .widget-documentation-link-text {
    margin-left: 13px;
    font-weight: 500;
    color: var(--slate12);
  }

  &:hover {
    background: var(--indigo4);
  }

  a {
    &:hover {
      text-decoration: none;
    }
  }
}

.components-container {
  .draggable-box {
    cursor: move;
  }
}

.column-sort-row {
  border-radius: 6px;
  background-color: var(--slate3);

  .event-handler-text {
    font-size: 12px;
    line-height: 20px;
    color: var(--slate12);
    font-weight: 500;
  }

  .event-name-text {
    font-size: 12px;
    line-height: 20px;
    color: var(--slate11);
    font-weight: 400;
    border-radius: 4px;
  }

  .card-body {
    color: var(--slate12);
  }
}

.jet-button {
  &.btn-custom:hover {
    background: var(--tblr-btn-color-darker) !important;
  }
}

.editor-sidebar::-webkit-scrollbar {
  width: 0;
  height: 0;
  background: transparent;
  -ms-overflow-style: none;
}

.editor-sidebar {
  max-width: 300px;
  scrollbar-width: none;
  -ms-overflow-style: none;
}

.sketch-picker {
  position: absolute;
  left: -192px;
  top: 0px;
  border-radius: 6px !important;
  border: 1px solid var(--slate5, #E6E8EB) !important;
  background: var(--slate1, #FBFCFD) !important;
  width: 210px !important; //adjusted with padding
  box-shadow: 0px 4px 6px -2px rgba(16, 24, 40, 0.03), 0px 12px 16px -4px rgba(16, 24, 40, 0.08) !important;
  color: var(--slate12);

  .flexbox-fix:nth-child(3) {
    div:nth-child(1) {
      input {
        width: 100% !important;
      }

      label {
        color: var(--slate12) !important;
      }
    }
  }
}

.boxshadow-picker {
  .sketch-picker {
    left: -209px !important;
  }
}


.color-picker-input {
  border: solid 1px rgb(223, 223, 223);
  cursor: pointer;
}

.app-sharing-modal {

  .form-control.is-invalid,
  .was-validated .form-control:invalid {
    border-color: #ffb0b0;
  }

  .form-check-input {
    cursor: pointer;
  }
}

.widgets-list {
  --tblr-gutter-x: 0px !important;
  padding-right: 4px;
  padding-left: 3px;
}

.global-settings-width-input-container {
  position: relative;
  display: flex;
  flex: 1;

  input,
  .dropdown-max-canvas-width-type {
    border: 1px solid var(--slate7, #3A3F42);
    background: var(--slate1, #151718);
    color: var(--slate12);
    padding: 6px 10px;
  }

  input {
    border-radius: 6px 0px 0px 6px;

    &:focus {
      background-color: var(--base);
    }
  }

  .dropdown-max-canvas-width-type {
    border-radius: 0px 6px 6px 0px;
    gap: 17px;


    &:focus-visible {
      outline: none;
    }

  }
}

.input-with-icon {
  position: relative;
  display: flex;
  flex: 1;

  input {
    border-radius: 0px 6px 6px 0px !important;
    color: var(--slate12);
    background-color: var(--base);

    &:focus-visible {
      background-color: var(--base);

    }

  }

  .icon-container {
    position: absolute;
    right: 10px;
    top: calc(50% - 10px);
    z-index: 3;
  }
}

.dynamic-variable-preview {
  min-height: 20px;
  max-height: 500px;
  overflow: auto;
  line-height: 20px;
  font-size: 12px;
  margin-top: -2px;
  word-wrap: break-word;
  border-bottom-left-radius: 3px;
  border-bottom-right-radius: 3px;
  box-sizing: border-box;
  font-family: "Source Code Pro", monospace;
  word-break: break-all;

  .heading {
    font-weight: 700;
    white-space: pre;
    text-transform: capitalize;
  }
}

.user-email:hover {
  text-decoration: none;
  cursor: text;
}

.theme-dark {
  .nav-item {
    background: 0 0;
  }

  .audit-log {

    .card-footer {
      background: var(--base);
      color: var(--slate12);
    }

    .select-search__option:not(.is-selected),
    .select-search__select {
      background: #2c3547;
      color: $white;
    }

    .select-search__option.is-selected:hover,
    .select-search__option:not(.is-selected):hover,
    .select-search__option.is-selected {
      background: #1F2936;
      color: $white;
      border-radius: 0px;
    }
  }

  .navbar .navbar-nav .active>.nav-link,
  .theme-dark .navbar .navbar-nav .nav-link.active,
  .theme-dark .navbar .navbar-nav .nav-link.show,
  .theme-dark .navbar .navbar-nav .show>.nav-link {
    color: #ffffff;
  }


  .form-check-label {
    color: white;
  }

  .nav-tabs .nav-link {
    color: #c3c3c3 !important;
  }

  .card-body> :last-child {
    color: #ffffff !important;
  }

  .card .table tbody td a {
    color: inherit;
  }

  .DateInput {
    background: #1f2936;
  }

  .DateInput_input {
    background-color: #1f2936;
    color: #ffffff;
  }

  &.daterange-picker-widget {
    .DateRangePickerInput_arrow_svg {
      fill: #ffffff;
    }
  }

  .DateRangePickerInput {
    background-color: #1f2936;
  }

  .DateInput_input__focused {
    background: #1f2936;
  }

  .DateRangePickerInput__withBorder {
    border: 1px solid #1f2936;
  }

  .main .canvas-container .canvas-area {
    background: #2f3c4c;
  }


  .main .navigation-area {

    a.page-link {
      border-radius: 0;
      border: 0;
      color: white;
    }

    a.page-link:hover {
      color: white;
      background-color: #4D72FA;
    }

    a.page-link.active {
      color: white;
      background-color: #4D72FA;
    }
  }

  .rdtOpen .rdtPicker {
    color: black;
  }

  .editor .editor-sidebar .components-container .component-image-holder {
    background: hsl(200, 7.0%, 8.8%); //slate1
    border-radius: 6px;
    margin-bottom: 4px;
  }

  .nav-tabs .nav-link:hover {
    border-left-color: transparent !important;
    border-top-color: transparent !important;
    border-right-color: transparent !important;

  }

  .modal-content,
  .modal-header {
    background-color: #1f2936;

    .text-muted {
      color: var(--slate9) !important;
    }
  }

  .modal-header {
    border-bottom: 1px solid rgba(255, 255, 255, 0.09) !important;
  }

  .no-components-box {
    background-color: var(--slate4) !important;

    center {
      color: white !important;
    }
  }

  .query-list {
    .text-muted {
      color: #ffffff !important;
    }

    .mute-text {
      color: #8092AB;
    }
  }

  .editor .editor-sidebar .nav-tabs .nav-link {
    color: #ffffff;

    img {
      filter: brightness(0) invert(1);
    }
  }

  .jet-container {
    background-color: #1f2936;
  }

  .nav-tabs .nav-item.show .nav-link,
  .nav-tabs .nav-link.active {
    background-color: #2f3c4c;
  }


  .left-sidebar {
    .text-muted {
      color: #ffffff !important;
    }

    .left-sidebar-page-selector {
      .list-group {
        .list-group-item {
          border: solid #1d2a39 1px;
          color: white;
        }

        .list-group-item:hover {
          background-color: #1F2936;
        }

        .list-group-item.active {
          background-color: #1F2936;
        }
      }
    }
  }

  .app-title {
    color: var(--slate12) !important;
  }

  .RichEditor-root {
    background: #1f2936;
    border: 1px solid #2f3c4c;
  }

  .app-description {
    color: #ffffff !important;
  }

  .btn-light,
  .btn-outline-light {
    background-color: #42546a;
    --tblr-btn-color-text: #ffffff;

    img {
      filter: brightness(0) invert(1);
    }
  }

  .editor .left-sidebar .datasources-container tr {
    border-bottom: solid 1px rgba(255, 255, 255, 0.09);
  }

  .editor .left-sidebar .datasources-container .datasources-header {
    border: solid rgba(255, 255, 255, 0.09) !important;
    border-width: 0px 0px 1px 0px !important;
  }

  .query-manager-header .nav-item {
    border-right: solid 1px rgba(255, 255, 255, 0.09);

    .nav-link {
      color: #c3c3c3;
    }
  }

  .input-group-text {
    border: solid 1px rgba(255, 255, 255, 0.09) !important;
  }

  .app-users-list {
    .text-muted {
      color: #ffffff !important;
    }
  }

  .main .query-pane .data-pane .queries-container .queries-header {
    border-width: 0px 0px 1px 0px !important;

    .text-muted {
      color: #ffffff !important;
    }
  }

  .query-pane {
    border-top: 1px solid var(--slate5) !important;
  }

  .input-icon .input-icon-addon img {
    filter: invert(1);
  }

  .svg-icon {
    filter: brightness(0) invert(1);
  }

  .badge {
    .svg-icon {
      filter: brightness(1) invert(0);
    }
  }

  .alert {
    background: transparent;

    .text-muted {
      color: #ffffff !important;
    }
  }

  .home-page-content {
    .hr-text {
      color: var(--slate11) !important;
      text-transform: lowercase !important;
      font-weight: 400;
      font-size: 12px;
      line-height: 20px;
    }
  }

  .hr-text {
    color: #ffffff !important;
  }

  .skeleton-line::after {
    background-image: linear-gradient(to right,
        #121212 0,
        #121212 40%,
        #121212 80%);
  }

  .app-icon-skeleton::after {
    background-image: linear-gradient(to right,
        #566177 0,
        #5a6170 40%,
        #4c5b79 80%);
  }

  .folder-icon-skeleton::after {
    background-image: linear-gradient(to right,
        #566177 0,
        #5a6170 40%,
        #4c5b79 80%);
  }

  .select-search__input {
    color: rgb(224, 224, 224);
    background-color: #2b3547;
    border: 1px solid #2b3547;
  }

  .select-search__select {
    background: #ffffff;
    box-shadow: 0 0.0625rem 0.125rem rgba(0, 0, 0, 0.15);
  }

  .select-search__row:not(:first-child) {
    border-top: 1px solid #eee;
  }

  .select-search__option,
  .select-search__not-found {
    background: #ffffff;
  }

  .select-search__option.is-highlighted,
  .select-search__option:not(.is-selected):hover {
    background: rgba(47, 204, 139, 0.1);
  }

  .select-search__option.is-highlighted.is-selected,
  .select-search__option.is-selected:hover {
    background: #2eb378;
    color: #ffffff;
  }

  .org-users-page {

    .user-email,
    .user-type,
    .workspaces,
    .user-status {
      color: var(--slate12) !important;
    }
  }

  .org-users-page {
    .select-search__option.is-selected {
      background: $primary;
      color: #ffffff;
    }

    .select-search__option:not(.is-selected):hover {
      background: rgba(66, 153, 225, 0.1);
    }
  }

  .org-variables-page {

    .user-email,
    .user-status {
      filter: brightness(0) invert(1);
    }

    .btn-org-env {
      background: transparent;
    }
  }

  .org-variables-page {
    .select-search__option.is-selected {
      background: $primary;
      color: #ffffff;
    }

    .select-search__option:not(.is-selected):hover {
      background: rgba(66, 153, 225, 0.1);
    }
  }

  .react-json-view {
    background-color: transparent !important;
  }

  .codehinter-query-editor-input .CodeMirror {
    height: 31px !important;
  }

  .select-search:not(.is-loading):not(.select-search--multiple) .select-search__value::after {
    transform: rotate(45deg);
    border-right: 1px solid #ffffff;
    border-bottom: 1px solid #ffffff;
  }

  .app-version-name.form-select {
    border-color: $border-grey-dark;
  }

  .organization-list {
    .btn {
      background-color: #273342;
      color: #656d77;
    }
  }

  .oidc-button {
    .btn-loading:after {
      color: $white;
    }
  }

  .page-item {
    a.page-link {
      color: white;
    }
  }

  .tj-ms-count {
    background-color: #273342;
    color: $white;
  }

  .tj-ms-preview {
    color: #273342;
  }

  .tj-dashed-tooltip {
    border-color: $white;
  }
}

.main-wrapper {
  position: relative;
  min-height: 100%;
  min-width: 100%;
  background-color: white;
}

.main-wrapper.theme-dark {
  background-color: #2b394b;
}

.jet-table {
  .global-search-field {
    background: transparent;
  }
}

.jet-table-image-column {
  width: 100%;
}

.modal-backdrop.show {
  opacity: 0.74;
}

.gui-select-wrappper .select-search__input {
  height: 30px;
}

.theme-dark .input-group-text,
.theme-dark .markdown>table thead th,
.theme-dark .table thead th {
  background: #1c252f;
  color: #ffffff;
}

.sketch-picker {
  z-index: 1000;
}

.no-padding {
  padding: 0;
}

.nav-tabs {
  font-weight: 300;
}

.nav-tabs .nav-link.active {
  border: 0;
  border-bottom: 1px solid $primary;
  font-weight: 400;
}

.table-no-divider {
  td {
    border-bottom-width: 0px;
    padding-left: 0;
  }
}

.no-border {
  border: 0 !important;
}

input[type="text"] {
  outline-color: #dadcde !important;
}

.widget-header {
  text-transform: capitalize;
  color: var(--slate11, #687076);
  font-size: 12px;
  font-style: normal;
  font-weight: 500;
  line-height: 20px;
  color: var(--slate11);
}

.query-manager-events {
  max-width: 400px;
}

.validation-without-icon {
  background-image: none !important;
}

.multiselect-widget {
  label.select-item {
    width: max-content;
    min-width: 100%;

    div.item-renderer {
      align-items: center;
      line-height: 15px;

      input {
        height: 15px;
        width: 15px;
      }
    }
  }

  .rmsc .dropdown-container {
    height: 100%;
    display: flex;
    align-items: center;
    border-radius: inherit;
  }

  .rmsc {
    height: 100%;
    border-radius: inherit;
  }

  .rmsc.dark {
    --rmsc-main: $primary-light;
    --rmsc-hover: #283647;
    --rmsc-selected: #1f2936;
    --rmsc-border: #333333;
    --rmsc-gray: #555555;
    --rmsc-bg: #1f2936;
    color: #ffffff;
  }
}

/* Hide scrollbar for Chrome, Safari and Opera */
.invitation-page::-webkit-scrollbar {
  display: none;
}

/* Hide scrollbar for IE, Edge and Firefox */
.invitation-page {
  -ms-overflow-style: none;
  /* IE and Edge */
  scrollbar-width: none;
  /* Firefox */
}

.show {
  display: block;
}

.hide {
  display: none;
}

.draggable-box:focus-within {
  z-index: 2 !important;
}

.cursor-wait {
  cursor: wait;
}

.cursor-text {
  cursor: text;
}

.cursor-none {
  cursor: none;
}

.disabled {
  pointer-events: none;
  opacity: 0.4;
}

.DateRangePicker {
  padding: 1.25px 5px;
}

.datepicker-widget {
  .input-field {
    min-height: 26px;
    padding: 0;
    padding-left: 2px;
  }

  td.rdtActive,
  td.rdtActive:hover {
    background-color: $primary;
  }

  .react-datepicker__day--selected {
    background-color: $primary-light;
  }
}

.daterange-picker-widget {
  .DateInput_input {
    min-height: 24px;
    line-height: normal;
    border-bottom: 0px;
    font-size: 0.85rem;
  }

  .DateRangePicker {
    padding: 0;
  }

  .DateRangePickerInput_arrow_svg {
    height: 17px;
  }

  .DateRangePickerInput {
    overflow: hidden;
    display: flex;
    justify-content: space-around;
    align-items: center;
  }

  .DateInput_fang {
    position: fixed;
    top: 57px !important;
  }
}

.fw-400 {
  font-weight: 400;
}

.fw-500 {
  font-weight: 500;
}

.ligh-gray {
  color: #656d77;
}

.nav-item {
  background: #ffffff;
  font-size: 14px;
  font-style: normal;
  font-weight: 400;
  line-height: 22px;
  letter-spacing: -0.1px;
  text-align: left;
}

.w-min-100 {
  min-width: 100px;
}

.nav-link {
  min-width: 100px;
  justify-content: center;
}

.nav-tabs .nav-link.active {
  font-weight: 400 !important;
  color: $primary !important;
}

.empty {
  padding-top: 1.5rem !important;
}

.empty-img {
  margin-bottom: 0 !important;

  img {
    height: 220px !important;
    width: 260.83px !important;
  }
}

.empty-action {
  margin-top: 0 !important;

  a+a.btn-loading::after {
    color: $primary;
  }
}

.empty-action a {
  height: 36px;
  border-radius: 4px;
  font-style: normal;
  font-weight: normal;
  font-size: 14px;
  line-height: 20px;
}

.empty-action a:first-child {
  margin-right: 24px;
}

.empty-action a:first-child:hover {
  color: #ffffff !important;
}

.empty-import-button {
  background: #ffffff !important;
  cursor: pointer;

  &:hover {
    border-color: rgba(101, 109, 119, 0.24) !important;
  }
}

.empty-welcome-header {
  font-style: normal;
  font-weight: 500;
  font-size: 32px;
  line-height: 40px;
  margin-bottom: 16px;
  margin-top: 40px;
  color: var(--slate12);
  font-family: Inter;
}

.homepage-empty-image {
  width: 100%;
}

.empty-title {
  font-style: normal;
  font-weight: 400;
  font-size: 14px;
  line-height: 20px;
  display: flex;
  align-items: center;
  color: var(--slate11) !important;
}

// template card styles
.template-card-wrapper {
  display: flex;
  flex-direction: row;
  background: #fffffc;
  border: 1px solid #d2ddec;
  box-sizing: border-box;
  border-radius: 8px;
  width: 299px;
  height: 100px;
}

.template-action-wrapper {
  display: flex;
  flex-direction: row !important;
  font-family: Inter;
  font-style: normal;
  font-weight: 500;
  font-size: 16px;
  line-height: 19px;
  color: $primary-light;

  p {
    margin-right: 16px;
  }
}

.template-card-title {
  font-family: Inter;
  font-style: normal;
  font-weight: 600;
  font-size: 18px;
  line-height: 22px;
  display: flex;
  align-items: center;
  color: #000000;
  margin-bottom: 3px !important;
  margin-top: 20px;
}

.template-card-details {
  align-items: center;
  display: flex;
  flex-direction: column;
  justify-content: center;
}

.template-icon-wrapper {
  width: 61.44px;
  height: 60px;
  top: 685px;
  background: #d2ddec;
  border-radius: 4px;
  margin: 20px 16.36px;
}

// template style end

.calendar-widget.compact {
  .rbc-time-view-resources .rbc-time-header-content {
    min-width: auto;
  }

  .rbc-time-view-resources .rbc-day-slot {
    min-width: 50px;
  }

  .rbc-time-view-resources .rbc-header,
  .rbc-time-view-resources .rbc-day-bg {
    width: 50px;
  }
}

.calendar-widget.dont-highlight-today {
  .rbc-today {
    background-color: inherit;
  }

  .rbc-current-time-indicator {
    display: none;
  }
}

.calendar-widget {
  padding: 10px;
  background-color: white;

  .rbc-day-slot .rbc-event,
  .rbc-day-slot .rbc-background-event {
    border-left: 3px solid #26598533;
  }

  .rbc-toolbar {
    font-size: 14px;
  }

  .rbc-event {
    .rbc-event-label {
      display: none;
    }
  }

  .rbc-off-range-bg {
    background-color: #f4f6fa;
  }

  .rbc-toolbar {
    .rbc-btn-group {
      button {
        box-shadow: none;
        border-radius: 0;
        border-width: 1px;
      }
    }
  }
}

//!for calendar widget week view with compact/spacious mode border fix
.resources-week-cls .rbc-time-column:nth-last-child(7n) {
  border-left: none !important;

  .rbc-timeslot-group {
    border-left: 2.5px solid #dadcde !important;
  }
}

.resources-week-cls .rbc-allday-cell {
  border: none !important;

  .rbc-row {
    border-left: 1.5px solid #dadcde;
    border-right: 1.5px solid #dadcde;
  }
}

.resources-week-cls .rbc-time-header-cell {
  border: none !important;
}

.resources-week-cls .rbc-time-view-resources .rbc-header {
  border-left: 1.5px solid #dadcde !important;
  border-right: 1.5px solid #dadcde !important;
}

.calendar-widget.hide-view-switcher {
  .rbc-toolbar {
    .rbc-btn-group:nth-of-type(3) {
      display: none;
    }
  }
}

.calendar-widget.dark-mode {
  background-color: #1d2a39;

  .rbc-toolbar {
    button {
      color: white;
    }

    button:hover,
    button.rbc-active {
      color: black;
    }
  }

  .rbc-off-range-bg {
    background-color: #2b394b;
  }

  .rbc-selected-cell {
    background-color: #22242d;
  }

  .rbc-today {
    background-color: #5a7ca8;
  }
}

.calendar-widget.dark-mode.dont-highlight-today {
  .rbc-today {
    background-color: inherit;
  }
}

.navbar-brand-image {
  height: 1.2rem;
}

.navbar .navbar-brand:hover,
.theme-dark .navbar .navbar-brand:hover {
  opacity: 1;
}

.nav-tabs .nav-link.active {
  font-weight: 400 !important;
  margin-bottom: -1px !important;
}

.nav-tabs .nav-link {
  font-weight: 400 !important;
  margin: 0 !important;
  height: 100%;
}

.code-editor-widget {
  border-radius: 0;

  .CodeMirror {
    border-radius: 0 !important;
    margin-top: -1px !important;
  }
}

.jet-listview {
  overflow-y: overlay;
  overflow-x: hidden;
}

.jet-listview::-webkit-scrollbar-track {
  background: transparent;

}

.jet-listview::-webkit-scrollbar-thumb {
  background: transparent;

}

.code-hinter-wrapper .popup-btn {
  position: absolute;
  display: none;
  cursor: pointer;
}

.code-hinter-wrapper:hover {
  .popup-btn {
    display: block !important;
    z-index: 1;
  }
}

.popup-btn {
  cursor: pointer !important;
  display: block;
}

.preview-icons {
  margin-top: -5px;
  width: 12px;
}

.resize-modal-portal {
  z-index: 3;

  .resize-modal {
    .modal-content {
      width: 100% !important;
      height: 100%;
      background-color: var(--slate3) !important;
      border: none !important;

      .modal-body {
        width: 100% !important;
        height: calc(100% - 44px) !important;
        border: none !important;

        .editor-container {
          height: 100%;

          .CodeMirror {
            height: 100% !important;
            border: 1px solid var(--slate5, #26292B);
            border-bottom-left-radius: 6px;
            border-bottom-right-radius: 6px;
          }

          .CodeMirror-scroll,
          .CodeMirror-gutters,
          .CodeMirror {
            background-color: var(--slate3) !important;
          }
        }
      }
    }

    .portal-header {
      width: 100% !important;
      border-bottom: 1px solid var(--slate5, #26292B);
      outline: 1px solid var(--slate5, #26292B);
      background-color: var(--slate1) !important;
    }

    .resize-handle {
      cursor: move;
    }
  }
}

.modal-portal-wrapper {
  justify-content: center;
  align-items: center;
  position: fixed;
  position: absolute;
  left: 50%;
  top: 5%;

  .modal-body {
    width: 500px !important;
    height: 300px !important;
    padding: 0px !important;
  }

  transform: translate(-60%, 0%);
  height: 350px;
  width: auto;
  max-height: 500px;
  padding: 0px;

  .modal-content {
    border-radius: 5px !important;
  }

  .modal-body {
    width: 500px !important;
    height: 302px !important;
    padding: 0px !important;
    margin: 0px !important;
    margin-left: -1px !important; //fix the modal body code mirror margin

    border-top-left-radius: 0;
    border-top-right-radius: 0;
    border-bottom-left-radius: 5px;
    border-bottom-right-radius: 5px;
    border-bottom: 0.75px solid;
    border-left: 0.75px solid;
    border-right: 0.75px solid;

    @include theme-border($light-theme: true);

    &.dark-mode-border {
      @include theme-border($light-theme: false);
    }
  }

  .modal-dialog {
    margin-top: 4%;
  }

  .modal-header {
    padding: 0;
    font-size: 14px;
  }

  .editor-container {
    padding: 0px;

    .CodeMirror {
      border-radius: 0;
      margin: 0;
      width: 100% !important;
    }
  }

  .query-hinter {
    .CodeMirror-line {
      margin-left: 2rem !important;
    }

    .CodeMirror-cursors .CodeMirror-cursor {
      margin-left: 2rem !important;
    }
  }
}

.preview-block-portal {
  .bg-light {
    border-radius: 0 0 5px 5px;
    outline: 0.75px solid $light-green;
  }

  .bg-dark {
    margin-top: 1px;
    border-radius: 0 0 5px 5px;
    outline: 0.75px solid $light-green;
  }

  .dynamic-variable-preview {
    padding: 4px !important;
  }
}

.portal-header {
  display: flex;
  align-items: center;
  padding: 0.5rem 0.75rem;
  color: #656d77;
  background-color: #ffffffd9;
  background-clip: padding-box;
  border-top-left-radius: 5px !important;
  border-top-right-radius: 5px !important;
  width: 498px !important;
  outline: 0.75px solid;

  @include theme-border($light-theme: true, $outline: true);

  &.dark-mode-border {
    @include theme-border($light-theme: false, $outline: true);
  }
}

// close icon in inpector
[data-rb-event-key="close-inpector"] {
  position: absolute;
  right: -80px;
  background-color: #232e3c !important;
  width: 10% !important;
}

[data-rb-event-key="close-inpector-light"] {
  position: absolute;
  right: -80px;
  background-color: #ffffff !important;
  width: 10% !important;
}

.tabs-inspector {
  position: sticky;
  top: 0;

  .nav-item {
    width: 50%;
  }

  .nav-item:hover {
    border: 1px solid transparent;
  }

  .nav-item:not(.active) {
    border-bottom: 1px solid #e7eaef;
  }

  .nav-link.active {
    border: 1px solid transparent;
    border-bottom: 1px solid $primary;
    background: white;
  }
}

.tabs-inspector.dark {
  .nav-link.active {
    border-bottom: 1px solid $primary !important;
  }
}

.tabs-inspector {
  z-index: 2;
  background: white;

  &.dark {
    @extend .bg-dark;
  }
}

.close-icon {
  position: fixed;
  top: 84px;
  right: 3px;
  width: 60px;
  height: 22;
  border-bottom: 1px solid #e7eaef;
  display: flex;
  align-items: center;
  background-color: white;
  z-index: 2;

  .svg-wrapper {
    width: 100%;
    height: 70%;
    display: flex;
    align-items: center;
    justify-content: center;
    border-left: 1px solid #e7eaef;
    margin-left: 20px;

    .close-svg {
      cursor: pointer;
    }
  }
}

.tabs-inspector.nav-tabs {
  border: 0;
  width: 100%;
  padding: 8px 16px;
}

.bg-primary-lt {
  color: #ffffff !important;
  background: #6383db !important;
}

.tabbed-navbar .nav-item.active:after {
  margin-bottom: -0.25rem;
}

.app-name {
  width: 200px;
  margin-left: 12px;

  .form-control-plaintext {
    background-color: var(--base);
    border: none !important;
  }

  .form-control-plaintext:hover {
    outline: none;
    border: 1px solid var(--slate6) !important;
    background: var(--slate2);
  }

  .form-control-plaintext:focus {
    outline: none;
    border: 1px solid var(--indigo9) !important;
    background: var(--slate2);
  }

}

.app-name:hover {
  background: $bg-light;

  input:disabled {
    outline-style: none
  }

  &.dark {
    @extend .bg-dark;
  }
}

.nav-auto-save {
  width: 325px;
  left: 485px;
  position: absolute;
  color: #36af8b;
}

.editor-header-actions {
  display: flex;
  color: #868aa5;
  white-space: nowrap;
  font-weight: 400;
  font-size: 12px;
  letter-spacing: 0.5px;

}

.undo-button,
.redo-button {
  display: flex;
  flex-direction: row;
  justify-content: center;
  align-items: center;
  padding: 6px;
  gap: 10px;
  width: 28px;
  height: 28px;
  background: #ECEEF0;
  border-radius: 6px;
  margin-right: 5px;
  flex: none;
  order: 0;
  flex-grow: 0;
}

.theme-dark {

  .undo-button,
  .redo-button {
    background: 0;
  }
}

.app-version-menu {
  position: absolute;
  right: 220px;
  padding: 4px 8px;
  min-width: 100px;
  max-width: 300px;
}

.app-version-menu-sm {
  height: 30px;
  display: flex;
  font-size: 12px;
}

.app-version-menu .dropdown-menu {
  left: -65px;
  width: 283px;
}

.app-version-menu .released {
  color: #36af8b;
}

.app-version-menu .released-subtext {
  font-size: 12px;
  color: #36af8b;
  padding: 0 8px;
}

.app-version-menu .create-link {
  margin: auto;
  width: 50%;
  padding-left: 10px;
}

.canvas-background-holder {
  display: flex;
  min-width: 120px;
  margin: auto;
}

.canvas-background-picker {
  position: fixed;
}

/**
 * Timer Widget
 */
.timer-wrapper {
  padding: 10px;

  .counter-container {
    font-size: 3em;
    padding-bottom: 5px;
    text-align: center;
  }
}

/**
 * Search Box
 */
.search-box-wrapper {
  input {
    width: 200px;
    border-radius: 5px !important;
    color: var(--slate12);
    background-color: var(--base);
  }

  .input-icon .form-control:not(:first-child),
  .input-icon .form-select:not(:last-child) {
    padding-left: 28px !important;
  }

  input:focus {
    width: 200px;
    background-color: var(--base);
  }

  .input-icon .input-icon-addon {
    display: flex;
  }

  .input-icon .input-icon-addon.end {
    pointer-events: auto;

    .tj-common-search-input-clear-icon {
      display: flex;
      flex-direction: row;
      justify-content: center;
      align-items: center;
      padding: 4px;
      width: 20px;
      height: 20px;
      background: var(--indigo3) !important;
      border-radius: 4px;
    }

    div {
      border-radius: 12px;
      color: #ffffff;
      padding: 1px;
      cursor: pointer;

      svg {
        height: 14px;
        width: 14px;
      }
    }
  }
}

.searchbox-wrapper {
  margin-top: 0 !important;

  .search-icon {
    margin: 0.30rem
  }

  input {
    border-radius: $border-radius !important;
    padding-left: 1.75rem !important;
    border-radius: $border-radius  !important;
  }
}

.fixedHeader {
  table thead {
    position: -webkit-sticky; // this is for all Safari (Desktop & iOS), not for Chrome
    position: sticky;
    top: 0;
    border-top: 0;
    z-index: 1; // any positive value, layer order is global
  }
}

/**
 * Folder List
 */
.folder-list {
  overflow-y: auto;

  .list-group-transparent .list-group-item.active {
    color: $primary;
    background-color: #edf1ff;

    .folder-ico {
      filter: invert(29%) sepia(84%) saturate(4047%) hue-rotate(215deg) brightness(98%) contrast(111%);
    }
  }

  .folder-ico.dark {
    filter: invert(1);
  }

  .list-group-item {
    padding: 0.5rem 0.75rem;
    overflow: hidden;
  }

  .list-group-item.all-apps-link {
    display: flex;
    align-items: center;
    color: var(--slate12);
    border-radius: 6px;

    &:active {
      background: var(--indigo4);
    }

    &:focus {
      box-shadow: 0px 0px 0px 4px #DFE3E6;
    }
  }

  .folder-info {
    display: contents;
    font-weight: 500 !important;
    display: flex;
    align-items: center;
    letter-spacing: -0.02em;
    text-transform: uppercase;
    color: var(--slate9);
  }

  .folder-create-btn {
    width: 28px;
    height: 28px;
    background: var(--base);
    border: 1px solid;
    border-color: var(--slate7);
    cursor: pointer;
    border-radius: 6px;
    display: flex;
    justify-content: center;
    align-items: center;
  }

  .menu-ico {
    cursor: pointer;
    border-radius: 13px;

    img {
      padding: 0px;
      height: 14px;
      width: 14px;
      vertical-align: unset;
    }
  }
}

/**
 * Home page modal
 */
.home-modal-backdrop {
  z-index: 9991;
}

.modal-content.home-modal-component {
  border-radius: 8px;
  overflow: hidden;
  background-color: var(--base);
  color: var(--slate12);
  box-shadow: 0px 12px 16px -4px rgba(16, 24, 40, 0.08), 0px 4px 6px -2px rgba(16, 24, 40, 0.03);

  .modal-header {
    border-bottom: 1px solid var(--slate5) !important;
  }

  .modal-header,
  .modal-body {
    padding: 16px 28px;
    background: var(--base);
  }

  .modal-title {
    font-size: 16px;
    font-weight: 500;
  }
   
  input:not([type=checkbox]) {
    border-radius: 5px !important;
    background: var(--base);
    color: var(--slate12);
  }

  .modal-main {
    padding-bottom: 32px;
  }

  .modal-footer-btn {
    justify-content: end;

    button {
      margin-left: 16px;
    }
  }
}

.home-modal-component-editor.dark {

  .modal-header,
  .modal-body {
    background-color: #232e3c;
    color: #fff;
  }

  .form-control {
    color: #fff;
    background-color: #232e3c !important;
  }

  .btn-close {
    filter: brightness(0) invert(1);
  }
}

.modal-content.home-modal-component.dark-theme {
  .btn-close {
    filter: brightness(0) invert(1);
  }
}

.home-modal-component {
  .btn-close {
    opacity: 1 !important;
  }
}

.modal-content.home-modal-component.dark {
  background-color: $bg-dark-light !important;
  color: $white !important;

  .modal-title {
    color: $white !important;
  }

  .tj-version-wrap-sub-footer {
    background-color: $bg-dark-light !important;
    border-top: 1px solid #3A3F42 !important;


    p {
      color: $white !important;
    }
  }


  .current-version-wrap,
  .other-version-wrap {
    background: transparent !important;
  }

  .modal-header {
    background-color: $bg-dark-light !important;
    color: $white !important;
    border-bottom: 2px solid #3A3F42 !important;
  }

  .btn-close {
    filter: brightness(0) invert(1);
  }

  .form-control {
    border-color: $border-grey-dark !important;
    color: inherit;
  }

  input {
    background-color: $bg-dark-light !important;
  }

  .form-select {
    background-color: $bg-dark !important;
    color: $white !important;
    border-color: $border-grey-dark !important;
  }

  .text-muted {
    color: $white !important;
  }
}

.inspector-align-buttons {
  .ToggleGroupItem {
    padding: 2px 10px !important;
  }

  .ToggleGroupItem[data-state='on'] {
    padding: 2px 9px !important;
  }
}

.radio-img {
  input {
    display: none;
  }

  .action-icon {
    width: 28px;
    height: 28px;
    background-position: center center;
    border-radius: 4px;
    display: flex;
    align-items: center;
    justify-content: center;
  }

  .action-icon {
    cursor: pointer;
    border: 1px solid $light-gray;
  }

  .action-icon:hover {
    background-color: #d2ddec;
  }

  input:checked+.action-icon {
    border-color: $primary;
    background-color: #7a95fb;
  }

  .tooltiptext {
    visibility: hidden;
    font-size: 12px;
    background-color: $black;
    color: #ffffff;
    text-align: center;
    padding: 5px 10px;
    position: absolute;
    border-radius: 15px;
    margin-top: 2px;
    z-index: 1;
    margin-left: -10px;
  }

  .tooltiptext::after {
    content: "";
    position: absolute;
    bottom: 100%;
    left: 50%;
    margin-left: -5px;
    border-width: 5px;
    border-style: solid;
    border-color: transparent transparent black transparent;
  }

  .action-icon:hover+.tooltiptext {
    visibility: visible;
  }

  input:checked+.action-icon:hover {
    background-color: #3650af;
  }
}

.icon-change-modal {
  ul {
    list-style-type: none;
    margin: 0 auto;
    text-align: center;
    display: grid;
    grid-template-columns: 1fr 1fr 1fr 1fr;

    li {
      float: left;
      border: 2px solid #8991a0;
      border-radius: 1.75px;
      cursor: pointer;

      img {
        width: 22px;
        height: 22px;
        filter: invert(59%) sepia(27%) saturate(160%) hue-rotate(181deg) brightness(91%) contrast(95%);
      }
    }

    li.selected {
      border: 2px solid $primary;

      img {
        filter: invert(27%) sepia(84%) saturate(5230%) hue-rotate(212deg) brightness(102%) contrast(100%);
      }
    }
  }
}

/**
 * Spinner Widget
 */
.spinner-container {
  display: flex;
  justify-content: center;
  align-items: center;
}

.animation-fade {
  animation-name: fade;
  animation-duration: 0.3s;
  animation-timing-function: ease-in;
}

@keyframes fade {
  0% {
    opacity: 0;
  }

  100% {
    opacity: 1;
  }
}

/**
 * Query panel
 */
.query-btn {
  cursor: pointer;
  height: 24px;
  width: 24px;
  padding: 0;
}

.query-btn.dark {
  filter: brightness(0) invert(1);
}

.button-family-secondary {
  @include button-outline($light-theme: true);
  height: 32px;
  width: 112px;
}

.button-family-secondary.dark {
  @include button-outline($light-theme: false);
}

// ** Query Panel: REST API Tabs **
.group-header {
  background: #d2ddec;
  border-radius: 4px;
  height: 28px !important;

  span {
    display: flex;
    justify-content: left;
    align-items: center;
  }
}

.raw-container.dark {
  background: #272822;
  padding: 5px;
}

// **Alert component**
.alert-component {
  border: 1px solid rgba(101, 109, 119, 0.16);
  background: var(--base);
  border-radius: 6px;

  a {
    color: $primary;
  }
}

.theme-dark .alert-component {
  background: var(--slate2) !important;
  border-color: var(--slate4) !important;

  a {
    color: $primary;
  }
}



.codehinter-plugins.code-hinter {
  @extend .codehinter-default-input;

  .popup-btn {
    margin-top: 0.65rem !important;
  }

  .CodeMirror-placeholder,
  .CodeMirror pre.CodeMirror-line {
    height: 21px !important;
    position: absolute !important;
    margin-top: 3px !important;
  }

  .CodeMirror-cursor {
    height: inherit !important;
  }

  .CodeMirror-lines {
    height: 32px !important;
  }
}

//*button loading with spinner with primary color*//
.button-loading {
  position: relative;
  color: transparent !important;
  text-shadow: none !important;
  pointer-events: none;

  &:after {
    content: "";
    display: inline-block;
    vertical-align: text-bottom;
    border: 1.5px solid currentColor;
    border-right-color: transparent;
    border-radius: 50%;
    color: $primary;
    position: absolute;
    width: 12px;
    height: 12px;
    animation: spinner-border 0.75s linear infinite;
  }
}

.query-icon.dark {
  filter: brightness(0) invert(1);
}

//Rest-API Tab Panes
.tab-pane-body {
  margin-left: -2.5% !important;
}

//CodeMirror padding
.CodeMirror pre.CodeMirror-line,
.CodeMirror pre.CodeMirror-line-like {
  padding: 0 10px !important;
}

.comment-notification-nav-item {
  background: transparent;
  border: 0;
  font-size: 12px;
  font-weight: 500;
  opacity: 0.6;
  height: 28px;
  border-radius: 6px;
}

// comment styles ::override
.editor-sidebar {
  .nav-tabs {
    border-bottom: 1px solid var(--slate5) !important;
  }

  .nav-tabs .nav-link.active {
    background-color: transparent !important;
  }

  .inspector-nav-item {
    background: transparent;
    border: 0;
    font-size: 12px;
    font-weight: 500;
    opacity: 0.6;
    height: 28px;
    border-radius: 6px;
  }

  .inspector-component-title-input-holder {
    padding: 4px 12px;
    margin: 0;
    display: flex;
    align-items: center;
  }
}

.comment-card-wrapper {
  border-top: 0.5px solid var(--slate5) !important;
  margin-top: -1px !important;

  .card {
    background-color: var(--base);
  }
}

div#driver-highlighted-element-stage,
div#driver-page-overlay {
  background: transparent !important;
  outline: 5000px solid rgba(0, 0, 0, 0.75);
}

.dark-theme-walkthrough#driver-popover-item {
  background-color: $bg-dark-light !important;
  border-color: rgba(101, 109, 119, 0.16) !important;

  .driver-popover-title {
    color: var(--slate12) !important;
  }

  .driver-popover-tip {
    border-color: transparent transparent transparent $bg-dark-light !important;
  }

  .driver-popover-description {
    color: #d9dcde !important;
  }

  .driver-popover-footer .driver-close-btn {
    color: #ffffff !important;
    text-shadow: none !important;
  }

  .driver-prev-btn,
  .driver-next-btn {
    text-shadow: none !important;
  }
}

#driver-popover-item {
  padding: 20px !important;

  .driver-prev-btn,
  .driver-next-btn,
  .driver-close-btn {
    border: none !important;
    background: none !important;
    padding-left: 0 !important;
    font-size: 14px !important;
  }

  .driver-next-btn,
  .driver-prev-btn {
    color: $primary !important;
  }

  .driver-disabled {
    color: $primary;
    opacity: 0.5;
  }

  .driver-popover-footer {
    margin-top: 20px !important;
  }
}

.pointer-events-none {
  pointer-events: none;
}

.popover.popover-dark-themed {
  background-color: $bg-dark-light;
  border-color: rgba(101, 109, 119, 0.16);


  .popover-body {
    color: #d9dcde !important;
  }

  .popover-header {
    background-color: var(--slate2);
    color: var(--slate11);
    border-bottom-color: var
  }
}

.toast-dark-mode {
  .btn-close {
    filter: brightness(0) invert(1);
  }
}

.editor .editor-sidebar .inspector .inspector-edit-widget-name {
  padding: 4px 8px;
  color: var(--slate12);
  border: 1px solid transparent;
  border-radius: 6px;
  background-color: var(--base);

  &:hover {
    background-color: var(--slate4);
    border: 1px solid var(--slate7);
  }

  &:focus {
    border: 1px solid var(--indigo9) !important;
    background-color: var(--indigo2);
    box-shadow: 0px 0px 0px 1px #C6D4F9;
  }
}

.tablr-gutter-x-0 {
  --tblr-gutter-x: 0 !important;
}

.widget-button>.btn-loading:after {
  border: 1px solid var(--loader-color);
  border-right-color: transparent;
}

.flip-dropdown-help-text {
  padding: 10px 5px 0 0;
  float: left;
  font-size: 14px;
  color: $light-gray;
}

.dynamic-form-row {
  margin-top: 20px !important;
  margin-bottom: 20px !important;
}

#transformation-popover-container {
  margin-bottom: -2px !important;
}

.canvas-codehinter-container {
  display: flex;
  flex-direction: row;
  width: 158px;
}

.hinter-canvas-input {
  display: flex;
  width: 120px;
  height: auto !important;
  margin-top: 1px;

  .canvas-hinter-wrap {
    width: 126x;
    border: 1px solid var(--slate7);
  }
}

.hinter-canvas-input {
  display: flex;
  padding: 4px;
  margin-top: 1px;

  .CodeMirror-sizer {
    border-right-width: 1px !important;
  }

  .cm-propert {
    color: #ffffff !important;
  }
}

.canvas-codehinter-container {
  .code-hinter-col {
    margin-bottom: 1px !important;
    width: 136px;
    height: auto !important;
  }
}

.fx-canvas {
  background: var(--slate4);
  padding: 0px;
  display: flex;
  height: 32px;
  width: 32px;
  border: solid 1px rgba(255, 255, 255, 0.09) !important;
  border-radius: 4px;
  justify-content: center;
  font-weight: 400;
  align-items: center;

  div {
    background: var(--slate4) !important;
    display: flex;
    justify-content: center;
    align-items: center;
    height: 30px;
    padding: 0px;
  }
}

.org-name {
  color: var(--slate12) !important;
  font-size: 12px;
}


.organization-list {
  margin-top: 4px;

  .btn {
    border: 0px;
  }

  .dropdown-toggle div {
    max-width: 200px;
    text-overflow: ellipsis;
    overflow: hidden;
  }

  .org-name {
    text-overflow: ellipsis;
    overflow: hidden;
    white-space: nowrap;
    width: 100%;
    font-weight: bold;
  }

  .org-actions div {
    color: $primary;
    cursor: pointer;
    font-size: 12px;
  }

  .dropdown-menu {
    min-width: 14rem;
  }

  .org-avatar {
    display: block;
  }

  .org-avatar:hover {
    .avatar {
      background: #fcfcfc no-repeat center/cover;
    }

    .arrow-container {
      svg {
        filter: invert(35%) sepia(17%) saturate(238%) hue-rotate(153deg) brightness(94%) contrast(89%);
      }
    }
  }

  .arrow-container {
    padding: 5px 0px;
  }

  .arrow-container {
    svg {
      cursor: pointer;
      height: 30px;
      width: 30px;
      padding: 0px 0px;
      filter: invert(50%) sepia(13%) saturate(208%) hue-rotate(153deg) brightness(99%) contrast(86%);
    }
  }

  .org-edit {
    span {
      color: $primary;
      cursor: pointer;
      font-size: 10px;
    }
  }

  .organization-switchlist {
    .back-btn {
      font-size: 12px;
      padding: 2px 0px;
      cursor: pointer;
    }

    .back-ico {
      cursor: pointer;

      svg {
        height: 20px;
        width: 20px;
        filter: invert(84%) sepia(13%) saturate(11%) hue-rotate(352deg) brightness(90%) contrast(91%);
      }
    }

    .dd-item-padding {
      padding: 0.5rem 0.75rem 0rem 0.75rem;
    }

    .search-box {
      margin-top: 10px;
    }

    .org-list {
      max-height: 60vh;
      overflow: auto;
    }

    .tick-ico {
      filter: invert(50%) sepia(13%) saturate(208%) hue-rotate(153deg) brightness(99%) contrast(86%);
    }

    .org-list-item {
      cursor: pointer;
    }

    .org-list-item:hover {
      .avatar {
        background: #fcfcfc no-repeat center/cover;
      }

      .tick-ico {
        filter: invert(35%) sepia(17%) saturate(238%) hue-rotate(153deg) brightness(94%) contrast(89%);
      }
    }
  }
}

.sso-button-footer-wrap {
  display: flex !important;
  justify-content: center;
  width: 100%;
}

.tj-icon {
  cursor: pointer;
}

#login-url,
#redirect-url {
  margin-bottom: 0px !important;
}

.git-encripted-label {
  color: var(--green9);
}

.card-header {
  border-bottom: 1px solid var(--slate5) !important;
}

.manage-sso-container {
  position: relative;
}

.sso-card-wrapper {
  background: var(--base);
  min-height: 100%;
  height: calc(100vh - 156px) !important;

  display: grid;
  grid-template-rows: auto 1fr auto;

  .card-header {
    border-bottom: 1px solid var(--slate5) !important;
  }

  .form-control {
    background: var(--base);
  }

  .sso-card-footer {
    display: flex;
    flex-direction: row;
    justify-content: flex-end;
    align-items: center;
    padding: 24px 32px;
    gap: 8px;
    width: 660px;
    height: 88px;
    border-top: 1px solid var(--slate5) !important;
    background: var(--base);
    margin-top: 0px !important;
  }
}

// Left Menu
.left-menu {
  background: var(--base);

  .tj-list-item {
    gap: 40px;
    width: 187px;
    height: 32px;
    white-space: nowrap;
    overflow: hidden;
    text-overflow: ellipsis;
  }

  .folder-list-selected {
    background-color: var(--indigo4);
  }

  ul {
    margin: 0px;
    padding: 0px;

    li {
      float: left;
      list-style: none;
      width: 100%;
      padding: 6px 8px;
      border-radius: 6px;
      cursor: pointer;
      margin: 3px 0px;
      color: var(--base-black) !important;
    }

    li.active {
      background-color: $primary;
      color: #ffffff;
    }

    li:not(.active):hover {
      background: var(--slate4);
      border-radius: 6px;
    }
  }
}

.enabled-tag {
  padding: 4px 16px;
  gap: 10px;
  width: 77px;
  height: 28px;
  background: var(--grass3);
  border-radius: 100px;
  color: var(--grass9);
  font-weight: 500;
}

.disabled-tag {
  padding: 4px 16px;
  gap: 10px;
  color: var(--tomato9);
  width: 81px;
  height: 28px;
  background: var(--tomato3);
  border-radius: 100px;
  font-weight: 500;
}

.manage-sso {
  .title-with-toggle {
    width: 100%;
    font-weight: 500;

    .card-title {
      color: var(--slate12) !important;
      font-weight: 500;
    }

    .form-check-input {
      width: 28px;
      height: 16px;
    }

    input[type="checkbox"] {
      /* Double-sized Checkboxes */
      -ms-transform: scale(1.5);
      /* IE */
      -moz-transform: scale(1.5);
      /* FF */
      -webkit-transform: scale(1.5);
      /* Safari and Chrome */
      -o-transform: scale(1.5);
      /* Opera */
      transform: scale(1.5);
      margin-top: 5px;
    }
  }
}

.help-text {
  overflow: auto;

  div {
    color: var(--slate11);
    font-style: normal;
    font-weight: 400;
    font-size: 12px;
    line-height: 20px;
  }
}


.org-invite-or {
  padding: 1rem 0rem;

  h2 {
    width: 100%;
    text-align: center;
    border-bottom: 1px solid #000;
    line-height: 0.1em;
    margin: 10px 0 20px;
  }

  h2 span {
    background: #ffffff;
    padding: 0 10px;
  }
}

.theme-dark .json-tree-container {
  .json-tree-node-icon {
    svg {
      filter: invert(89%) sepia(2%) saturate(127%) hue-rotate(175deg) brightness(99%) contrast(96%);
    }
  }

  .json-tree-svg-icon.component-icon {
    filter: brightness(0) invert(1);
  }

  .node-key-outline {
    height: 1rem !important;
    border: 1px solid transparent !important;
    color: #ccd4df;
  }

  .selected-node {
    border-color: $primary-light !important;
  }

  .json-tree-icon-container .selected-node>svg:first-child {
    filter: invert(65%) sepia(62%) saturate(4331%) hue-rotate(204deg) brightness(106%) contrast(97%);
  }

  .node-length-color {
    color: #b8c7fd;
  }

  .node-type {
    color: #8a96a6;
  }

  .group-border {
    border-color: rgb(97, 101, 111);
  }

  .action-icons-group {

    img,
    svg {
      filter: invert(89%) sepia(2%) saturate(127%) hue-rotate(175deg) brightness(99%) contrast(96%);
    }
  }

  .hovered-node.node-key.badge {
    color: #8092ab !important;
    border-color: #8092ab !important;
  }
}

.json-tree-container {
  .json-tree-svg-icon.component-icon {
    height: 16px;
    width: 16px;
  }

  .json-tree-icon-container {
    max-width: 20px;
    margin-right: 6px;
    font-family: 'IBM Plex Sans';
  }

  .node-type {
    color: var(--slate11);
    padding-top: 2px;
  }

  .json-tree-valuetype {
    font-size: 10px;
    padding-top: 2px;
  }

  .node-length-color {
    color: var(--indigo10);
    padding-top: 3px;
  }

  .json-tree-node-value {
    font-size: 11px;
  }

  .json-tree-node-string {
    color: var(--orange9);
  }

  .json-tree-node-boolean {
    color: var(--green9);
  }

  .json-tree-node-number {
    color: var(--orange9);
  }

  .json-tree-node-null {
    color: red;
  }

  .json-tree-node-date {
    color: rgb(98, 107, 103);
  }

  .group-border {
    border-left: 0.5px solid #dadcde;
    margin-top: 16px;
    margin-left: -12px;
  }

  .selected-node {
    border-color: $primary-light !important;
  }

  .selected-node .group-object-container .badge {
    font-weight: 400 !important;
    height: 1rem !important;
  }

  .group-object-container {
    margin-left: 0.72rem;
    margin-top: -16px;
  }

  .json-node-element {
    cursor: pointer;
  }

  .hide-show-icon {
    cursor: pointer;
    margin-left: 1rem;

    &:hover {
      color: $primary;
    }
  }


  .action-icons-group {
    cursor: pointer;
  }

  .hovered-node {
    font-weight: 400 !important;
    height: 1rem !important;
    color: #8092ab;
  }

  .node-key {
    font-weight: 400 !important;
    margin-left: -0.25rem !important;
    justify-content: start !important;
    min-width: fit-content !important;
  }

  .node-key-outline {
    height: 1rem !important;
    border: 1px solid transparent !important;
    color: var(--slate12);
  }
}

.popover-more-actions {
  font-weight: 400 !important;

  &:hover {
    background: #d2ddec !important;
  }
}

.popover-dark-themed .popover-more-actions {
  color: #ccd4df;

  &:hover {
    background-color: #324156 !important;
  }
}

#json-tree-popover {
  padding: 0.25rem !important;
}

// Font sizes
.fs-9 {
  font-size: 9px !important;
}

.fs-10 {
  font-size: 10px !important;
}

.fs-12 {
  font-size: 12px !important;
}

.realtime-avatars {
  padding: 0px;
  margin-left: 8px;
}

.widget-style-field-header {
  font-family: "Inter";
  font-style: normal;
  font-weight: 500;
  font-size: 12px;
  line-height: 20px;
  color: #61656c;
}

.maintenance_container {
  width: 100%;
  height: 100vh;
  display: flex;
  justify-content: center;
  align-items: center;

  .card {
    .card-body {
      display: flex;
      height: 200px !important;
      align-items: center;
    }
  }
}

.list-timeline:not(.list-timeline-simple) .list-timeline-time {
  top: auto;
}

.widget-buttongroup {
  display: flex;
  flex-direction: column;
  justify-content: left;
  overflow: hidden !important;
}

.group-button {
  margin: 0px 10px 10px 0px;
  line-height: 1.499;
  font-weight: 400;
  white-space: nowrap;
  text-align: center;
  cursor: pointer;
  padding: 0 15px;
  font-size: 12px;
  border-radius: 4px;
  color: rgba(0, 0, 0, .65);
  background-color: #ffffff;
  border: 1px solid #d9d9d9;
  min-width: 40px;
  width: auto !important;
  height: 30px,
}

.widget-buttongroup-label {
  font-weight: 600;
  margin-right: 10px;
  color: #3e525b;
}

.editor-actions {
  border-bottom: 1px solid #eee;
  padding: 5px;
  display: flex;
  justify-content: end;
}

.autosave-indicator {
  color: var(--slate10, #7E868C);
}


.zoom-buttons {
  width: 20px !important;
  height: 25px !important;
  margin-left: 2px;

  span {
    transform: rotate(60deg);
  }
}

.zoom-button-wrapper {
  position: fixed;
  right: 0px;
  bottom: 5px;
}

.zoom-buttons {
  opacity: 0;
  visibility: hidden;
}

.image-widget-wrapper:hover button {
  opacity: 1 !important;
  visibility: visible;
}

.pdf-page-controls {
  background: white;
  border-radius: 4px;

  button {
    width: 36px;
    height: 36px;
    background: white;
    border: 0;
    font-size: 1.2em;
    border-radius: 4px;

    &:first-child {
      border-top-right-radius: 0;
      border-bottom-right-radius: 0;
    }

    &:last-child {
      border-top-left-radius: 0;
      border-bottom-left-radius: 0;
    }

    &:hover {
      background-color: #e6e6e6;
    }
  }

  span {
    font-family: inherit;
    font-size: 1em;
    padding: 0 0.5em;
    color: #000;
  }
}

//download button in pdf widget
.download-icon-outer-wrapper:hover {
  background-color: #e6e6e6 !important
}

.pdf-document {
  canvas {
    margin: 0px auto;
  }

  &:hover {
    .pdf-page-controls {
      opacity: 1;
    }
  }
}

.org-variables-page {
  .btn-org-env {
    width: 36px;
  }

  .encryption-input {
    width: fit-content;
  }

  .no-vars-text {
    display: block;
    text-align: center;
    margin-top: 100px;
  }
}

.org-constant-page {
  .card-footer {
    background: var(--base);
    color: var(--slate12);
  }
}

.tj-input-error-state {
  border: 1px solid var(--tomato9) !important;
}



.tj-input-element {
  gap: 16px;
  background: var(--base);
  border: 1px solid var(--slate7);
  border-radius: 6px;
  margin-bottom: 4px;
  display: block;
  width: 100%;
  padding: .4375rem .75rem;
  font-size: .875rem;
  font-weight: 400;
  line-height: 1.4285714;
  color: var(--slate12);
  background-clip: padding-box;
  -webkit-appearance: none;
  -moz-appearance: none;
  appearance: none;
  transition: border-color .15s ease-in-out, box-shadow .15s ease-in-out;

  &:hover {
    background: var(--slate1);
    border: 1px solid var(--slate8);
    -webkit-box-shadow: none;
    box-shadow: none;
    outline: none;
  }

  &:focus-visible {
    background: var(--slate1);
    border: 1px solid var(--slate8);
    outline: none;
  }

  &:active {
    background: var(--indigo2);
    border: 1px solid var(--indigo9);
    box-shadow: none;
  }

  &:disabled {
    background: var(--slate3);
    border: 1px solid var(--slate8);
    color: var(--slate9);
    cursor: not-allowed;
  }
}


//Kanban board
.kanban-container.dark-themed {
  background-color: $bg-dark-light !important;

  .kanban-column {
    .card-header {
      background-color: #324156 !important;
    }
  }
}

.kanban-container {
  background-color: #fefefe;

  .kanban-column {
    background-color: #f4f4f4;
    padding: 0 !important;
    height: fit-content !important;

    .card-body {
      &:hover {
        overflow-y: auto !important;

        &::-webkit-scrollbar {
          width: 0 !important;
          height: 0 !important;
        }
      }
    }

    .card-header {
      background-color: #fefefe;

      .badge {
        font-size: 12px !important;
      }
    }

    .card-body .dnd-card {
      border-radius: 5px !important;
    }

    .dnd-card.card {
      height: 52px !important;
      padding: 5px !important;
    }

    .dnd-card.card.card-dark {
      background-color: $bg-dark !important;
    }
  }

  .kanban-board-add-group {
    justify-content: center;
    align-items: center;
    cursor: pointer;
    color: rgba(0, 0, 0, 0.5);
    background-color: transparent;
    border-style: dashed;
    border-color: rgba(0, 0, 0, 0.08);
    display: flex;
    flex-direction: column;
    grid-auto-rows: max-content;
    overflow: hidden;
    box-sizing: border-box;
    appearance: none;
    outline: none;
    margin: 10px;
    border-radius: 5px;
    min-width: 350px;
    height: 200px;
    font-size: 1em;
  }

  .add-card-btn {
    font-size: 1em;
    font-weight: 400;
    color: #3e525b;
    border-radius: 5px;
    padding: 5px;
    margin: 5px;
    background-color: transparent;
    border-style: dashed;
    border-color: rgba(0, 0, 0, 0.08);
    cursor: pointer;
    transition: all 0.2s ease-in-out;

    &:hover {
      background-color: #e6e6e6;
    }
  }
}

.cursor-pointer {
  cursor: pointer;
}

.cursor-text {
  cursor: text;
}

.cursor-not-allowed {
  cursor: none;
}

.bade-component {
  display: inline-flex;
  justify-content: center;
  align-items: center;
  overflow: hidden;
  user-select: none;
  padding: calc(0.25rem - 1px) 0.25rem;
  height: 1.25rem;
  border: 1px solid transparent;
  min-width: 1.25rem;
  font-weight: 600;
  font-size: .625rem;
  letter-spacing: .04em;
  text-transform: uppercase;
  vertical-align: bottom;
  border-radius: 4px;
}

// sso-helper-page
.sso-helper-container {
  width: 60vw;
  padding: 30px;
  box-shadow: rgba(0, 0, 0, 0.16) 0px 1px 4px;
  margin: 0 auto;
}

.sso-copy {
  margin-left: 10px;
  cursor: pointer;
}

#git-url,
#google-url {
  color: $primary;
  margin-left: 4px;
  word-break: break-all;
}

@media only screen and (max-width: 768px) {
  .sso-helper-container {
    width: 96vw;
    padding: 20px;
  }
}

.sso-helper-doc {
  line-height: 24px;
}

.sso-content-wrapper {
  margin: 0 auto;
  display: flex;
  flex-direction: column;
  align-items: self-start;
  padding: 20px;
  box-shadow: rgba(0, 0, 0, 0.02) 0px 1px 3px 0px, rgba(27, 31, 35, 0.15) 0px 0px 0px 1px;
  border-radius: 4px;
}

.workspace-status {
  display: flex;
  font-weight: 800;
  margin-bottom: 6px;
}

.sso-type {
  font-weight: 600;
  margin-bottom: 4px !important;
  display: flex;

  span {
    margin-right: 10px;
  }

  a {
    margin-left: 6px;

  }
}

.gg-album {
  box-sizing: border-box;
  position: relative;
  display: block;
  width: 18px;
  height: 18px;
  transform: scale(var(--ggs, 1));
  border-left: 7px solid transparent;
  border-right: 3px solid transparent;
  border-bottom: 8px solid transparent;
  box-shadow: 0 0 0 2px,
    inset 6px 4px 0 -4px,
    inset -6px 4px 0 -4px;
  border-radius: 3px
}

.gg-album::after,
.gg-album::before {
  content: "";
  display: block;
  box-sizing: border-box;
  position: absolute;
  width: 2px;
  height: 5px;
  background: currentColor;
  transform: rotate(46deg);
  top: 5px;
  right: 4px
}

.gg-album::after {
  transform: rotate(-46deg);
  right: 2px
}

.sso-helper-header {
  display: flex;
  align-items: center;

  span {
    margin-right: 10px;
  }
}

// sso end

// steps-widget
a.step-item-disabled {
  text-decoration: none;
}

.steps {
  overflow: hidden;
  margin: 0rem !important;
}

.step-item.active~.step-item:after,
.step-item.active~.step-item:before {
  background: #f3f5f5 !important;
}

.step-item.active:before {
  background: #ffffff !important;
}

.steps .step-item.active:before {
  border-color: #b4b2b2 !important;
}

.steps-item {
  color: var(--textColor) !important;
}

.step-item:before {
  background: var(--bgColor) !important;
  // remaining code
}

.step-item:after {
  background: var(--bgColor) !important;
}

.step-item.active~.step-item {
  color: var(--textColor) !important;
  ;
}

.notification-center-badge {

  margin-top: 0px;
  margin-left: 10px;
  margin-bottom: 15px;
  position: absolute;
  right: 6px;
}

.notification-center {
  max-height: 500px;
  overflow: auto;
  margin-left: 11px !important;

  .empty {
    padding: 0 !important;

    .empty-img {
      font-size: 2.5em;
    }
  }

  .card {
    min-width: 400px;
    background: var(--base);
    color: var(--slate12);
    box-shadow: 0px 12px 16px -4px rgba(16, 24, 40, 0.08), 0px 4px 6px -2px rgba(16, 24, 40, 0.03);
  }

  .card-footer {
    background: var(--base);
    color: var(--slate12);
  }

  .spinner {
    min-height: 220px;
  }
}

// profile-settings css
.confirm-input {
  padding-right: 8px !important;
}

.user-group-actions {
  display: flex;
  gap: 8px;
}

input.hide-input-arrows {
  -moz-appearance: none;

  &::-webkit-outer-spin-button,
  &::-webkit-inner-spin-button {
    -webkit-appearance: none;
  }
}

.btn-org-env {
  width: 36px;
}







.custom-checkbox-tree {
  overflow-y: scroll;
  color: #3e525b;

  .react-checkbox-tree label:hover {
    background: none !important;
  }

  .rct-icons-fa4 {

    .rct-icon-expand-open,
    .rct-icon-expand-close {
      &::before {
        content: url("data:image/svg+xml,%3Csvg xmlns='http://www.w3.org/2000/svg' viewBox='0 0 1024 1024' focusable='false' data-icon='caret-down' width='12px' height='12px' fill='currentColor' aria-hidden='true'%3E%3Cpath d='M840.4 300H183.6c-19.7 0-30.7 20.8-18.5 35l328.4 380.8c9.4 10.9 27.5 10.9 37 0L858.9 335c12.2-14.2 1.2-35-18.5-35z'%3E%3C/path%3E%3C/svg%3E") !important;
      }
    }

    .rct-icon-expand-close {
      transform: rotate(-90deg);
      -webkit-transform: rotate(-90deg);
    }
  }
}

// sso enable/disable box
.tick-cross-info {
  .main-box {
    margin-right: 10px;
    border-radius: 5px;
  }

  .icon-box {
    padding: 7px 5px 7px 2px;
    color: #ffffff;

    .icon {
      stroke-width: 4.5px;
    }
  }

  .tick-box {
    border: 3px solid var(--indigo9);

    .icon-box {
      background: var(--indigo9);
    }
  }

  .cross-box {
    border: 3px solid $disabled;

    .icon-box {
      background: $disabled;
    }
  }
}

.oidc-button {
  .btn-loading:after {
    color: $primary;
  }
}

.icon-widget-popover {
  &.theme-dark {
    .popover-header {
      background-color: #232e3c;
      border-bottom: 1px solid #324156;
    }
    .popover-body {
      background-color: #232e3c;
      border-radius: 6px;
    }
  }

  .popover-header {
    padding-bottom: 0;
    background-color: #ffffff;

    .input-icon {
      margin-bottom: 0.5rem !important;
    }
  }

  .popover-body {
    padding: 0 0.5rem;

    .row {
      >div {
        overflow-x: hidden !important;
      }
    }

    .icon-list-wrapper {
      display: grid;
      grid-template-columns: repeat(10, 1fr);
      margin: 0.5rem 1rem 0.5rem 0.5rem;
    }

    .icon-element {
      cursor: pointer;
      border: 1px solid transparent;
      border-radius: $border-radius;

      &:hover {
        border: 1px solid $primary;
      }
    }
  }
}

.dark-theme-placeholder::placeholder {
  color: #C8C6C6;
}

.dark-multiselectinput {
  input {
    color: white;

    &::placeholder {
      color: #C8C6C6;
    }
  }
}


.dark-multiselectinput {
  input {
    color: white;

    &::placeholder {
      color: #C8C6C6;
    }
  }
}

// Language Selection Modal
.lang-selection-modal {
  font-weight: 500;

  .list-group {
    padding: 1rem 1.5rem;
    padding-top: 0;
    overflow-y: scroll;
    height: calc(100% - 68px);
  }

  .list-group-item {
    border: 0;

    p {
      margin-bottom: 0px;
      margin-top: 2px;
    }
  }

  .list-group-item.active {
    background-color: var(--indigo4);
    color: var(--slate12);
    font-weight: 600;
    margin-top: 0px;
  }

  .modal-body {
    height: 50vh;
    padding: 0;
  }

  .lang-list {
    height: 100%;

    .search-box {
      position: relative;
      margin: 1rem 1.5rem;
    }

    input {
      border-radius: 5px !important;
    }

    .input-icon {
      display: flex;
    }

    .input-icon {
      .search-icon {
        display: block;
        position: absolute;
        left: 0;
        margin-right: 0.5rem;
      }

      .clear-icon {
        cursor: pointer;
        display: block;
        position: absolute;
        right: 0;
        margin-right: 0.5rem;
      }
    }

    .list-group-item.active {
      color: $primary;
    }
  }
}

.lang-selection-modal.dark {
  .modal-header {
    border-color: #232e3c !important;
  }

  .modal-body,
  .modal-footer,
  .modal-header,
  .modal-content {
    color: white;
    background-color: #2b394a;
  }

  .list-group-item {
    color: white;
    border: 0;
  }

  .list-group-item:hover {
    background-color: #232e3c;
  }

  .list-group-item.active {
    background-color: #4d72fa;
    color: white;
    font-weight: 600;
  }

  .no-results-item {
    background-color: #2b394a;
    color: white;
  }

  input {
    background-color: #2b394a;
    border-color: #232e3c;
    color: white;
  }
}

// Language Selection Modal
.lang-selection-modal {
  font-weight: 500;

  .list-group {
    padding: 1rem 1.5rem;
    padding-top: 0;
    overflow-y: scroll;
    height: calc(100% - 68px);
  }

  .list-group-item {
    border: 0;

    p {
      margin-bottom: 0px;
      margin-top: 2px;
    }
  }

  .list-group-item.active {
    background-color: #edf1ff;
    color: #4d72fa;
    font-weight: 600;
    margin-top: 0px;
  }

  .modal-body {
    height: 50vh;
    padding: 0;
  }

  .lang-list {
    height: 100%;

    .search-box {
      position: relative;
      margin: 1rem 1.5rem;
    }

    input {
      border-radius: 5px !important;
    }

    .input-icon {
      display: flex;
    }

    .input-icon {
      .search-icon {
        display: block;
        position: absolute;
        left: 0;
        margin-right: 0.5rem;
      }

      .clear-icon {
        cursor: pointer;
        display: block;
        position: absolute;
        right: 0;
        margin-right: 0.5rem;
      }
    }

    .list-group-item.active {
      color: $primary;
    }
  }
}

.lang-selection-modal.dark {
  .modal-header {
    border-color: #232e3c !important;
  }

  .modal-body,
  .modal-footer,
  .modal-header,
  .modal-content {
    color: white;
    background-color: #2b394a;
  }

  .list-group-item {
    color: white;
    border: 0;
  }

  .list-group-item:hover {
    background-color: #232e3c;
  }

  .list-group-item.active {
    background-color: #4d72fa;
    color: white;
    font-weight: 600;
  }

  .no-results-item {
    background-color: #2b394a;
    color: white;
  }

  input {
    background-color: #2b394a;
    border-color: #232e3c;
    color: white;
  }
}

.org-users-page {
  .page-body {
    height: 100%;
  }
}

.user-group-container-wrap {
  margin: 20px auto 0 auto;
}

.dragged-column {
  z-index: 1001;
}

#storage-sort-popover {
  max-width: 800px;
  width: 800px;
  background-color: var(--base);
  box-sizing: border-box;
  box-shadow: 0px 12px 16px -4px rgba(16, 24, 40, 0.08), 0px 4px 6px -2px rgba(16, 24, 40, 0.03);
  border-radius: 4px;
  border: 1px solid var(--slate3) !important;
  // left: 109px !important;
  // top: 8px !important;
  // position: absolute !important;


  .card-body,
  .card-footer {
    background: var(--base);
  }
}


#storage-filter-popover {
  max-width: 800px;
  width: 800px;
  background-color: var(--base);
  box-sizing: border-box;
  box-shadow: 0px 12px 16px -4px rgba(16, 24, 40, 0.08), 0px 4px 6px -2px rgba(16, 24, 40, 0.03);
  border-radius: 4px;
  border: 1px solid var(--slate3) !important;
  // left: 193px !important;
  // top: 10px !important;
  // position: absolute !important;


  .card-body,
  .card-footer {
    background: var(--base);
  }
}

tbody {
  width: 100% !important;
  flex-grow: 1;

  tr {
    width: 100% !important;

    td:last-child {
      flex: 1 1 auto;
    }
  }
}

.datepicker-widget.theme-dark {
  .react-datepicker__tab-loop {
    .react-datepicker__header {
      background-color: #232e3c;

      .react-datepicker__current-month,
      .react-datepicker__day-name,
      .react-datepicker__month-select,
      .react-datepicker__year-select {
        color: white;
      }

      .react-datepicker__month-select,
      .react-datepicker__year-select {
        background-color: transparent;
      }
    }

    .react-datepicker__month {
      background-color: #232e3c;

      .react-datepicker__day {
        color: white;

        &:hover {
          background-color: #636466;
        }
      }

      .react-datepicker__day--outside-month {
        opacity: 0.5;
      }
    }

    .react-datepicker {
      background-color: #232e3c;
    }
  }
}

.theme-dark .list-group-item {
  &:hover {
    background-color: #232e3c;
  }
}

.theme-dark {

  .CalendarMonth,
  .DayPickerNavigation_button,
  .CalendarDay,
  .CalendarMonthGrid,
  .DayPicker_focusRegion,
  .DayPicker {
    background-color: #232e3c;
  }

  .DayPicker_weekHeader_ul,
  .CalendarMonth_caption,
  .CalendarDay {
    color: white;
  }

  .CalendarDay__selected_span,
  .CalendarDay__selected_start,
  .CalendarDay__selected_end {
    background-color: #4D72FA;
    color: white;
  }

  .CalendarDay {
    border-color: transparent; //hiding the border around days in the dark theme

    &:hover {
      background-color: #636466;
    }
  }

  .DateInput_fangStroke {
    stroke: #232E3C;
    fill: #232E3C;
  }

  .DayPickerNavigation_svg__horizontal {
    fill: white;
  }

  .DayPicker__withBorder {
    border-radius: 0;
  }

  .DateRangePicker_picker {
    background-color: transparent;
  }
}

.link-widget {
  display: flex;
  align-items: center;
  overflow: auto;

  &.hover {
    a {
      &:hover {
        text-decoration: underline;
      }
    }
  }

  &.no-underline {
    a {
      text-decoration: none !important;
    }
  }

  &.underline {
    a {
      text-decoration: underline;
    }
  }

  &::-webkit-scrollbar {
    width: 0;
    height: 0;
    background: transparent;
  }
}

.import-export-footer-btns {
  margin: 0px !important;
}

.home-version-modal-component {
  border-bottom-right-radius: 0px !important;
  border-bottom-left-radius: 0px !important;
  box-shadow: 0px 12px 16px -4px rgba(16, 24, 40, 0.08),
    0px 4px 6px -2px rgba(16, 24, 40, 0.03) !important;
}

.current-version-label,
.other-version-label {
  color: var(--slate11);
}

.home-modal-component.modal-version-lists {
  width: 466px;
  height: 668px;
  background: var(--base);
  box-shadow: 0px 12px 16px -4px rgba(16, 24, 40, 0.08), 0px 4px 6px -2px rgba(16, 24, 40, 0.03);
  border-top-right-radius: 6px;
  border-top-right-radius: 6px;


  .modal-header {
    .btn-close {
      top: auto;
    }
  }
}

.modal-version-lists {
  max-height: 80vh;

  .modal-body {
    height: 80%;
    overflow: auto;
  }

  .export-creation-date {
    color: var(--slate11);
  }

  .modal-footer,
  .modal-header {
    padding-bottom: 24px;
    padding: 12px 28px;
    gap: 10px;
    width: 466px;
    height: 56px;
    background-color: var(--base);
  }

  .modal-footer {
    padding: 24px 32px;
    gap: 8px;
    width: 466px;
    height: 88px;
  }

  .tj-version-wrap-sub-footer {
    display: flex;
    flex-direction: row;
    padding: 16px 28px;
    gap: 10px;
    height: 52px;
    background: var(--base);
    border-top: 1px solid var(--slate5);
    border-bottom: 1px solid var(--slate5);



    p {
      font-weight: 400;
      font-size: 14px;
      line-height: 20px;
      color: var(--slate12);
    }
  }

  .version-wrapper {
    display: flex;
    justify-content: flex-start;
    padding: 0.75rem 0.25rem;
  }

  .current-version-wrap,
  .other-version-wrap {

    span:first-child {
      color: var(--slate12) !important;
    }
  }

  .current-version-wrap {
    background: var(--indigo3) !important;
    margin-bottom: 24px;
    border-radius: 6px;
    margin-top: 8px;
  }
}

.rest-methods-url {
  .cm-s-default {
    .cm-string-2 {
      color: #000;
    }
  }
}

.tooljet-database {

  .table-header,
  .table-name,
  .table-cell {
    white-space: nowrap;
    overflow: hidden;
    text-overflow: ellipsis;
  }

  .table-name {
    color: #000;
    width: 250px;
  }

  .table-left-sidebar {
    max-width: 288px;
  }

  .add-table-btn {
    height: 32px;
  }

  .table-header {
    background: #ECEEF0;
  }

  .table-header,
  .table-cell {
    max-width: 230px;
  }

  .add-more-columns-btn {
    background: var(--indigo3);
    font-weight: 500;
    color: var(--indigo9);
    font-size: 12px;
    border-radius: 600;
  }

  .delete-row-btn {
    max-width: 140px;
  }
}

.apploader {
  height: 100vh;

  .app-container {
    height: 100%;
    display: flex;
    flex-direction: column;
    justify-content: space-between;
  }

  .editor-header {
    height: 5%;
    background-color: #EEEEEE;
    display: flex;
    align-items: center;
    justify-content: space-between;

    .app-title-skeleton {
      width: 100px;
      height: 100%;
      display: flex;
      align-items: center;
      margin-left: 120px;
    }

    .right-buttons {
      display: flex;
      gap: 5px;
      align-items: center;
      margin-right: 10px;
    }
  }

  .editor-body {
    height: 100%;
  }

  .skeleton {
    padding: 5px;
  }

  .editor-left-panel {
    width: 48px;
    background-color: #EEEEEE;
    margin: 3px 0px 3px 3px;
    display: flex;
    flex-direction: column;
    justify-content: space-between;
    border-radius: 5px;

    .left-menu-items {
      display: flex;
      flex-direction: column;
      justify-content: space-between;
      gap: 5px;
      margin-top: 10px;
    }

    .bottom-items {
      margin-bottom: 10px;
    }
  }

  .editor-center {
    height: 100%;
    display: flex;
    flex-direction: column;
    gap: 5px;
    justify-content: space-between;

    .canvas {
      height: 100vh;
      background-color: var(--base);
      border-radius: 5px;
      display: flex;
      justify-content: center;
    }

    .query-panel {
      height: 30%;
      display: flex;
      justify-content: space-between;
      gap: 5px;

      .queries {
        width: 30%;
        display: flex;
        flex-direction: column;
        gap: 5px;

        .queries-title {
          background-color: #EEEEEE;
          border-radius: 5px;
          height: 20%;
          padding: 5px 10px;
          display: flex;
          justify-content: space-between;
          align-items: center;
        }

        .query-list {
          background-color: #EEEEEE;
          border-radius: 5px;
          height: 80%;

          .query-list-item {
            margin: 10px;
            height: 35px;
          }
        }
      }

      .query-editor {
        width: 70%;
        height: 100%;
        display: flex;
        flex-direction: column;
        gap: 5px;

        .query-editor-header {
          background-color: #EEEEEE;
          border-radius: 5px;
          height: 20%;
          padding: 5px 10px;
          display: flex;
          justify-content: space-between;

          .query-actions {
            display: flex;
            align-items: center;
          }
        }

        .query-editor-body {
          background-color: #EEEEEE;
          height: 80%;
          border-radius: 5px;

          .button {
            margin-right: 10px;
          }
        }
      }
    }
  }

  .wrapper {
    padding: 3px 3px 3px 0px;
  }


  .right-bar {
    height: 100%;
    padding: 3px 3px 3px 0px;
    display: flex;
    flex-direction: column;
    justify-content: space-between;
    gap: 5px;

    .widget-list-header {
      height: 5%;
      background-color: #EEEEEE;
      border-radius: 5px;
    }

    .widget-list {
      height: 95%;
      background-color: #EEEEEE;
      border-radius: 5px;
      padding: 10px;

      .widgets {
        display: flex;
        justify-content: space-between;
      }
    }
  }
}

.subheader {
  margin-bottom: 12px;
}

.theme-dark {
  .layout-sidebar-icon {
    &:hover {
      background-color: #273342;
    }
  }

  .tooljet-database {

    .table-name,
    .subheader {
      color: var(--slate9);
    }

    .list-group-item.active {
      .table-name {
        color: #000;
      }
    }
  }

  .editor-header {
    background-color: #1F2936;
  }

  .editor-left-panel {
    background-color: #1F2936;
  }


  .query-panel {
    .queries {
      .queries-title {
        background-color: #1F2936 !important;
      }

      .query-list {
        background-color: #1F2936 !important;
      }
    }

    .query-editor {
      .query-editor-header {
        background-color: #1F2936 !important;
      }

      .query-editor-body {
        background-color: #1F2936 !important;
      }
    }
  }

  .right-bar {
    .widget-list-header {
      background-color: #1F2936;
    }

    .widget-list {
      background-color: #1F2936;
    }
  }
}

:root {
  --tblr-breadcrumb-item-active-font-weight: 500;
  --tblr-breadcrumb-item-active-color: inherit;
}

.application-brand {
  a {
    height: 48px;
    position: relative;
    display: flex;
    justify-content: center;
    align-items: center;
  }
}

.breadcrumb-item.active {
  font-weight: var(--tblr-breadcrumb-item-active-font-weight);
  color: var(--tblr-breadcrumb-item-active-color);
}

.app-icon-main {
  background: var(--indigo3) !important;
  border-radius: 6px !important;
  display: flex;
  justify-content: center;
  align-items: center;
  width: 48px;
  height: 48px;
}

.user-avatar-nav-item,
.audit-log-nav-item,
.notification-center-nav-item {
  border-radius: 4px;
}

.audit-log-nav-item {
  bottom: 40px;
}

.workspace-content-wrapper,
.database-page-content-wrap,
.instance-settings-wrapper {
  // background: var(--slate2);
}

.audit-logs-nav-item {
  position: fixed;
  bottom: 100px;
  left: 8px;
}

.home-page-sidebar,
.workspace-variable-table-card,
.org-wrapper {
  margin: 0 auto;
  width: 880px;
}

.organization-page-sidebar {
  height: calc(100vh - 64px);
  max-width: 288px;
  background-color: var(--base);
  border-right: 1px solid var(--slate5) !important;
  display: grid !important;
  grid-template-rows: auto 1fr auto !important;
  position: relative;

  .trial-banner {
    position: absolute;
    bottom: 50px;
    max-height: 130px;
    min-width: 255px;

    svg {
      width: 48px;
    }
  }
}
.marketplace-page-sidebar {
  height: calc(100vh - 64px);
  max-width: 288px;
  background-color: var(--base);
  border-right: 1px solid var(--slate5) !important;
  display: grid !important;
  grid-template-rows: auto 1fr auto !important;
}

.marketplace-page-sidebar {
  height: calc(100vh - 64px);
  max-width: 288px;
  background-color: var(--base);
  border-right: 1px solid var(--slate5) !important;
  display: grid !important;
  grid-template-rows: auto 1fr auto !important;
}

.home-page-sidebar {
  max-width: 288px;
  background-color: var(--base);
  border-right: 1px solid var(--slate5);
  display: grid;
  grid-template-rows: auto 1fr auto;
}

.empty-home-page-image {
  margin-top: 14px;
}

.create-new-table-btn {
  width: 248px;

  button {
    height: 40px !important;

  }
}

.tooljet-database-sidebar {
  max-width: 288px;
  background: var(--base);
  border-right: 1px solid var(--slate5);


  .sidebar-container {
    height: 40px !important;
    padding-top: 1px !important;
    margin: 0 auto;
    display: flex;
    justify-content: center;
  }

  .sidebar-container-with-banner{
    height: 140px !important;
    padding-top: 1px !important;
    margin: 0 auto;
    display: flex;
    justify-content: center;
  }
}

.create-new-app-dropdown {
  width: 248px !important;


  .dropdown-toggle-split {
    border-left: 1px solid var(--indigo11) !important;
    &:disabled {
      background-color: var(--slate6) !important;
      border-left: 1px solid var(--slate6) !important;
    }
  }

  button {
    background-color: var(--indigo9) !important;
  }
}

.create-new-app-button {
  font-weight: 500;
  font-size: 14px;
  height: 40px;
  border-top-left-radius: 6px;
  border-bottom-left-radius: 6px;
  &:disabled {
    background-color: var(--slate6) !important;
    color: var(--slate9) !important;
  }
}

.create-new-app-button+.dropdown-toggle {
  height: 40px;
  border-top-right-radius: 6px;
  border-bottom-right-radius: 6px;
}

.custom-select {
  .select-search-dark__value::after {
    content: none;
  }

  .select-search-dark__select,
  .select-search__select {
    min-width: fit-content;
    max-width: 100% !important;
  }
}

.jet-data-table td .textarea-dark-theme.text-container:focus {
  background-color: transparent !important; 
}

.app-environment-menu {
  display: flex;
  align-items: center;
  min-width: 170px;
  max-width: 180px;
  height: 28px;
  font-size: 12px;
  margin-left: 1rem;

  .app-environment-list-item {
    white-space: nowrap;
    overflow: hidden;
    text-overflow: ellipsis;
  }
  
  .app-environment-name {
    font-weight: 400;
    font-size: 12px;
    line-height: 20px;
  }
}

.tooljet-logo-loader {
  height: 100vh;
  display: flex;
  align-items: center;
  justify-content: center;

  .loader-spinner {
    margin: 10px 87px;
  }
}

.page-body {
  height: calc(100vh - 1.25rem - 48px);
  min-height: 500px;
}

// buttons
.default-secondary-button {
  background-color: $color-light-indigo-03;
  color: $color-light-indigo-09;
  max-height: 28px;
  width: 76px;
  display: flex;
  flex-direction: row;
  justify-content: center;
  align-items: center;
  padding: 4px 16px;
  gap: 6px;
  font-weight: 500;
  border: 0 !important;

  .query-manager-btn-svg-wrapper {
    width: 16px !important;
    height: 16px !important;
    padding: 2.67px;
  }

  .query-manager-btn-name {
    min-width: 22px;
  }

  &:hover {
    background-color: $color-light-indigo-04;
    color: $color-light-indigo-10;
  }

  &:active {
    background-color: $color-light-indigo-04;
    color: $color-light-indigo-10;
    box-shadow: 0px 0px 0px 4px #C6D4F9;
    border-radius: 6px;
    border: 1px solid;
    outline: 0 !important;

    svg {
      path {
        fill: $color-light-indigo-10;
      }
    }
  }

  &:disabled {
    cursor: not-allowed;
    pointer-events: none;
    opacity: .65;
  }

  .query-run-svg {
    padding: 4px 2.67px;
  }
}

.default-secondary-button.theme-dark {
  background-color: #4D72FA !important;
  color: #F4F6FA !important;

  svg {
    path {
      fill: #F4F6FA !important;
    }
  }

  &:hover {
    border: 1px solid #4D72FA !important;
    background-color: #4D5EF0 !important;
    color: #FFFFFC !important;

    svg {
      path {
        fill: #FFFFFC !important;
      }
    }
  }

  &:active {
    border: 1px solid #4D72FA !important;
    background-color: #4D5EF0 !important;
    box-shadow: 0px 0px 0px 4px #4D72FA;
    border-radius: 6px;
  }
}

.default-tertiary-button {
  background-color: $color-light-base;
  color: $color-light-slate-12;
  border: 1px solid $color-light-slate-07;
  display: flex;
  flex-direction: row;
  justify-content: center;
  align-items: center;
  padding: 4px 16px;
  gap: 6px;
  max-height: 28px;
  font-weight: 500;
  height: 28px;
  cursor: pointer;
  white-space: nowrap;

  .query-btn-svg-wrapper {
    width: 16px !important;
    height: 16px !important;
    padding: 2.67px;
  }

  .query-btn-name {
    min-width: 22px;

  }

  &:hover {
    border: 1px solid $color-light-slate-08;
    color: $color-light-slate-11;

    svg {
      path {
        fill: $color-light-slate-11;
      }
    }
  }

  .query-create-run-svg {
    padding: 2px;
  }

  .query-preview-svg {
    padding: 2.67px 0.067px;
    width: 16px;
    height: 16px;
    margin: 6px 0;
  }

  &:active {
    border: 1px solid #C1C8CD;
    box-shadow: 0px 0px 0px 4px #DFE3E6;
    color: $color-light-slate-11;
    outline: 0;
  }
}

.default-tertiary-button.theme-dark {
  background-color: transparent;
  color: #4D5EF0 !important;
  border: 1px solid #4D5EF0 !important;

  svg {
    path {
      fill: #4D5EF0 !important;
    }
  }

  &:hover {
    border: 1px solid $color-dark-slate-08;
    color: #FFFFFC !important;
    background-color: #4D5EF0 !important;

    svg {
      path {
        fill: #FFFFFC !important;
      }
    }
  }

  &:active {
    border: 1px solid inherit;
    box-shadow: none;
    outline: 0;
  }
}

.default-tertiary-button.theme-dark.btn-loading {
  background-color: #4D5EF0 !important;
  color: transparent !important;

  svg {
    path {
      fill: transparent !important;
    }
  }
}

.default-tertiary-button.button-loading {
  background-color: transparent !important;
  color: transparent !important;

  svg {
    path {
      fill: transparent !important;
    }
  }
}

.disable-tertiary-button {
  color: $color-light-slate-08;
  background-color: $color-light-slate-03;
  pointer-events: none !important;

  svg {
    path {
      fill: $color-light-slate-08;
    }
  }

}

.disable-tertiary-button.theme-dark {
  color: $color-dark-slate-08;
  background-color: $color-dark-slate-03;
  pointer-events: none !important;

  svg {
    path {
      fill: $color-dark-slate-08;
    }
  }
}

.font-weight-500 {
  font-weight: 500;
}

.font-size-12 {
  font-size: 12px;
}

.toggle-query-editor-svg {
  width: 16px;
  height: 16px;
  padding: 2.88px 5.22px;
  display: flex;
  cursor: pointer;
}

.theme-dark {
  .org-avatar:hover {
    .avatar {
      background: #10141A no-repeat center/cover;
    }
  }
}

.app-creation-time {
  color: var(--slate11) !important;
  white-space: nowrap;
  overflow: hidden;
  text-overflow: ellipsis;
}

.font-weight-400 {
  font-weight: 400;
}

.font-weight-600 {
  font-weight: 600;
}

.border-indigo-09 {
  border: 1px solid $color-light-indigo-09;
}

.dark-theme-toggle-btn {
  height: 32px;
  display: flex;
  align-items: center;
  justify-content: center;

}

.dark-theme-toggle-btn-text {
  font-size: 14px;
  margin: 12px;
}

.maximum-canvas-height-input-field {
  width: 156px;
  height: 32px;
  padding: 6px 10px;
  gap: 17px;
  background: #FFFFFF;
  border: 1px solid #D7DBDF;
  border-radius: 6px;

}

.layout-header {
  position: fixed;
  right: 0;
  left: 48px;
  z-index: 1;
  background: var(--base);
  height: 64px;
}

.layout-sidebar-icon {
  &:hover {
    background: #ECEEF0;
  }

  &:focus {
    outline: #ECEEF0 auto 5px;
    background: #3756C5;
    box-shadow: none;
  }

  &:disabled,
  &[disabled] {
    background: linear-gradient(0deg, #F3F4F6, #F3F4F6);
    box-shadow: none;
    color: #D1D5DB;
  }
}

.tj-text-input-error-state {
  font-weight: 400;
  font-size: 11px;
  line-height: 16px;
  margin-top: 2px !important;
  color: #EB1414;
}

.onboarding-radio-checked {
  border: 1px solid #466BF2 !important;
  box-shadow: none;
}

.onboarding-bubbles {
  width: 8px !important;
  height: 8px !important;
  background: #D1D5DB !important;
  margin-right: 8px;
  border-radius: 100%;
}

.onboarding-bubbles-selected {
  width: 8px !important;
  height: 8px !important;
  background: #466BF2 !important;
  margin-right: 8px;
  border-radius: 100%;
}

.onboarding-bubbles-active {
  background: #466BF2 !important;
  width: 16px !important;
  height: 16px !important;
  margin-right: 8px;
  border-radius: 100%;
}

.onboarding-bubbles-completed {
  background: #D1D5DB;
}

.onboarding-bubbles-wrapper {
  display: flex;
  flex-direction: row;
  align-items: center;
}

.onboarding-progress-cloud {
  margin-bottom: 32px;
  display: flex;
  align-items: center;
}

.onboarding-progress {
  margin-bottom: 32px;
  display: grid;
}

.onboarding-progress-layout-cloud {
  grid-template-columns: 3fr 6fr 3fr;
  margin-bottom: 40px;
  display: grid;
}

.onboarding-progress-layout {
  grid-template-columns: 12fr;
  margin-bottom: 40px;
  display: grid;
}

.onboarding-bubbles-container {
  margin-left: auto;
  margin-right: auto;
}

.onboarding-header-wrapper {
  display: flex;
  flex-direction: column;
  align-items: center;
}

.onboarding-back-button,
.onboarding-front-button {

  font-size: 12px;
  line-height: 20px;
  color: #6B7380;
  display: flex !important;
  flex-direction: row !important;
  align-items: center;
  cursor: pointer;

  .onboarding-back-text {
    margin-left: 12px;
    color: #D7DBDF;
  }

  p,
  .onboarding-skip-text {
    margin-bottom: 0 !important;
    color: #D7DBDF;
    font-weight: 600;
    font-size: 14px;
  }

  .onboarding-skip-text {
    margin-right: 12px !important;
  }
}

// .home-page {
//   height: 100vh;
// }

.info-screen-description {
  margin-bottom: 0px !important;
  font-style: normal;
  font-weight: 400;
  font-size: 14px;
  line-height: 24px;
  color: #4B5563;
  line-height: 24px;
}

.separator-onboarding,
.separator-signup {
  .separator {
    width: 100%;

    h2 {
      width: 100%;
      text-align: center;
      border-bottom: 1px solid #E4E7EB;
      line-height: 0.1em;
      font-size: 14px;
      margin: 26px 0 26px;
    }

    h2 span {
      color: #9BA3AF;
      background: #fff;
      padding: 0 18px;
    }
  }
}

// login ,signin
.separator-signup {
  .separator {
    width: 100%;

    h2 {
      margin: 36px 0 36px !important;
    }
  }
}


.common-auth-section-whole-wrapper {
  display: flex;
  flex-direction: row;

  .common-auth-section-right-wrapper {
    width: 29.16%;
    border-left: 1px solid #E4E7EB;
    overflow: hidden;
  }

  .common-auth-section-left-wrapper {
    width: 70.83%;
    position: relative;

    .common-auth-section-left-wrapper-grid {
      display: grid;
      height: calc(100% - 64px);

      form {
        display: flex !important;
        justify-content: center;
        align-items: center !important;
      }
    }

  }

  .common-auth-container-wrapper {
    display: flex;
    flex-direction: column;
    align-items: center;
    width: 352px;
    margin: 0px auto 0px auto;
  }

  .login-sso-wrapper {
    padding: 6px 16px;
    gap: 5px;
    width: 352px;
    height: 40px;
    display: flex;
    flex-direction: row;
    justify-content: center;
    align-items: center;
    margin-bottom: 12px;
    background: #FFFFFF;
    border: 1px solid #D1D5DB;
    border-radius: 4px;

    &:hover {
      border: 1px solid #D1D5DB;
      box-shadow: 0px 0px 0px 4px #E4E7EB;
    }
  }
}

.sso-info-text {
  font-weight: 600;
  font-size: 14px;
  line-height: 24px;
  margin-left: 11px;
}

.sso-button {
  background-color: #fff;
  cursor: pointer;

  img {
    width: 32px;
  }
}


.tj-dashboard-section-header {
  max-width: 288px;
  max-height: 64px;
  padding-top: 20px;
  padding-left: 20px;
  padding-bottom: 24px;
  border-right: 1px solid var(--slate5);
}

.layout-sidebar-icon {
  &:hover {
    background: #ECEEF0;
    border-radius: 4px;
  }

  &:focus {
    outline: #ECEEF0 auto 5px;
  }
}

.folder-menu-icon {
  visibility: hidden !important;
}

.folder-list-group-item:hover .folder-menu-icon {
  visibility: visible !important;
}

.folder-list-group-item {
  &:hover {
    background: #ECEEF0;
  }

  &:active {
    background: var(--indigo4);
  }

  &:focus {
    box-shadow: 0px 0px 0px 4px #DFE3E6;
  }

  .tj-text-xsm {
    white-space: nowrap;
    overflow: hidden;
    text-overflow: ellipsis;
  }

  .tj-folder-list {
    display: block;
  }
}


.app-versions-selector {
  display: inline-flex;
  align-items: center;
  width: 176px;
  height: 28px;
  border-radius: 6px;

  .react-select__control {
    border: none !important;
  }
}

.app-version-list-item {
  white-space: nowrap;
  overflow: hidden;
  text-overflow: ellipsis;
}

.app-version-name,
.app-version-released {
  font-weight: 400;
  font-size: 12px;
  line-height: 20px;
}

.app-version-name {
  max-width: 80px;
}

.custom-version-selector__option:hover .app-version-delete {
  display: block;
}

.editor .navbar-brand {
  border-right: 1px solid var(--slate5);
  width: 48px;
  display: flex;
  justify-content: center;
}


.modal-backdrop {
  opacity: 0.5;
}

.canvas-area>.modal-backdrop {
  width: 100% !important;
  height: 100% !important;
}

.ds-delete-btn {
  display: none;
  border: none;
  background: none;
}

.ds-list-item:hover .ds-delete-btn {
  display: block;
}

.toojet-db-table-footer,
.home-page-footer {
  position: fixed;
  bottom: 0px;
  right: 0;
  left: 336px;
}

.home-page-footer {
  height: 52px;
  background-color: var(--base) !important;
  border-top: 1px solid var(--slate5) !important;
}

.pagination-container {
  display: flex;
  padding: 0px;
  height: 20px;

  .form-control {
    padding: 0 4px;
    width: fit-content;
    max-width: 30px;
    text-align: center;
  }
}

.profile-card {
  box-shadow: 0px 12px 16px -4px rgba(16, 24, 40, 0.08), 0px 4px 6px -2px rgba(16, 24, 40, 0.03);
  border-radius: 6px;
  padding: 4px 0px;
  width: 84px;
  height: 86px;
  margin-left: 10px;
  background-color: var(--base);

  .dropdown-item {
    width: 84px;
    height: 36px;
    min-width: 84px !important;
  }

  svg {
    margin-left: 2px;
  }

  a {
    span {
      margin-left: 4px;
    }
  }
}

.theme-dark {
  .editor-header-actions {
    .current-layout {
      .bg-white {
        background-color: #151718 !important;
      }
    }
  }

  .icon-tabler-x {
    stroke: white;
  }
}

.img-invert {
  img {
    filter: invert(1);
  }
}

.user-group-table {
  .selected-row {
    background-color: #ECEEF0;
  }

  .selected-row.dark {
    background-color: #232E3C;
  }
}

.notification-center.theme-dark {

  .empty-subtitle,
  .card-footer>span,
  .empty-title {
    color: white !important;
  }
}


// DASHBOARD SCROLL STYLES--->
.create-new-app-license-wrapper {
  display: flex;
  align-items: center;
  flex-direction: column;
}

.create-new-app-wrapper {
  margin: 0 auto;
  display: flex;
  justify-content: center;
  flex-direction: column;
  align-items: center;
  padding-top: 4px;
}

.home-page-sidebar {
  height: calc(100vh - 64px) !important; //64 is navbar height

  .folder-list-user {
    height: calc(100vh - 116px) !important; //64 is navbar height + 52 px footer
  }
}

.home-page-content {
  height: calc(100vh - 64px) !important;
  overflow-y: auto;
  // background: var(--slate2);
}

.application-folders-list {
  height: 64px;
}

// DASHBOARD STYLES END

// TABLE
.table-left-sidebar {
  height: calc(100vh - 104px) !important; // 62px [navbar] +  40px [ add table and search ] + extra 2 px(border)
  overflow-y: auto;
}

.toojet-db-table-footer {
  height: 52px;
  background: var(--base) !important;
}

.home-app-card-header {
  margin-bottom: 32px;
}

.homepage-app-card {
  height: 166px;
  outline: 1px solid var(--slate3);
  box-shadow: 0px 1px 2px rgba(16, 24, 40, 0.05);
  border-radius: 6px;
  padding: 16px;
  background-color: var(--base) !important;

  .appcard-buttons-wrap {
    display: none;
  }

  .home-app-card-header {
    .menu-ico {
      visibility: hidden !important;
    }
  }

  &:hover {
    box-shadow: 0px 12px 16px -4px rgba(16, 24, 40, 0.08), 0px 4px 6px -2px rgba(16, 24, 40, 0.03);

    .home-app-card-header {
      margin-bottom: 12px;

      .menu-ico {
        visibility: visible !important;
      }
    }

    .app-creation-time-container {
      margin-bottom: 0px;
    }

    .app-card-name {
      margin-bottom: 0px;
    }

    .app-creation-time {
      display: none;
    }


    .appcard-buttons-wrap {
      display: flex;
      padding: 0px;
      gap: 12px;
      width: 240px;
      height: 28px;
      flex-direction: row;

      div {
        a {
          text-decoration: none;
        }
      }

    }

    .app-icon-main {
      width: 36px;
      height: 36px;

    }
  }
}

.app-creation-time-container {
  height: 16px;
}

.release-buttons {
  height: 48px;
  gap: 4px;
}

.global-settings-app-wrapper {
  max-width: 190px;
}

.version-manager-container {
  padding: 0.6rem;
}

.git-sync-btn {
  display: flex;
  align-items: center;
  justify-content: center;
  cursor: pointer;
  background: var(--indigo3);
  border-radius: 6px;
  width: 36px;
  height: 36px;
  margin: auto 5px;
}

.git-sync-btn.disabled-action-tooltip {
  .license-tooltip {
    opacity: 1;
  }
  
  opacity: 1;
  background: var(--slate3);
  rect {
    fill: var(--slate3);
  }

  svg {
    path {
      fill: var(--slate8);
    }
  }
}

.env-version-container{
  padding-right: 100px;
}

// tooljet db fields styles [ query manager ]
.tj-db-field-wrapper {
  .code-hinter-wrapper {
    ::-webkit-scrollbar {
      display: none;
    }
  }

  .CodeMirror-sizer {
    min-height: 32px !important;
    width: 100%;
    border-right-width: 0px !important;
    padding: 0 !important;
    overflow-y: auto;

    .CodeMirror-lines {
      margin-top: 0px !important;
      min-height: 32px !important;
      padding: 0 !important;
    }
  }
}

.table-list-items#popover-contained {
  .popover-body {
    outline: 1px solid var(--slate3);
    background: var(--base);
    overflow: hidden;
  }

}

.table-list-item-popover.dark {
  svg {
    path {
      fill: white;
    }
  }
}

.theme-dark{
  .audit-log{
    .rdtPicker{
      background-color: #2B394A;
      color: #fff;
      .rdtDay:hover{
        background-color: #636466;
      }
    }
    .card-body{
      .count-main{
       background-color: inherit !important;
       color: #fff !important;
     }
    }
  }
  .react-loading-skeleton {
    background-color: #2F3C4C !important;
    background-image: linear-gradient(90deg, #2F3C4C, #2F3C4C, #2F3C4C) !important;
  }
}

@keyframes up-and-down {
  to {
    opacity: 0.2;
    transform: translateY(-20px);

  }
}

.spin-loader {
  position: fixed;
  width: 100%;

  .load {
    display: flex;
    justify-content: center;
    margin: 200px auto;
  }

  .load div {
    width: 20px;
    height: 20px;
    background-color: var(--indigo9);
    border-radius: 50%;
    margin: 0 5px;
    animation-name: #{up-and-down};
    animation-duration: 0.8s;
    animation-iteration-count: infinite;
    animation-direction: alternate;
  }

  .load .two {
    animation-delay: 0.3s;
  }

  .load .three {
    animation-delay: 0.6s;
  }
}

.organization-switch-modal {
  font-family: 'IBM Plex Sans';

  .modal-dialog {
    width: 376px;
  }

  .modal-content {
    background: linear-gradient(0deg, #FFFFFF, #FFFFFF),
      linear-gradient(0deg, #DFE3E6, #DFE3E6);
  }

  .modal-header {
    justify-content: center !important;
    flex-direction: column;
    padding: 40px 32px 20px 32px;

    .header-text {
      font-style: normal;
      font-weight: 600;
      font-size: 20px;
      line-height: 36px;
      margin: 24px 0 5px 0;
    }

    p {
      font-style: normal;
      font-weight: 400;
      font-size: 14px;
      line-height: 20px;
      color: #687076;
      text-align: Center;
      margin-bottom: 0px;
    }
  }

  .modal-body {
    padding: 18px 32px;

    .org-list {
      display: flex;
      flex-direction: column;

      .org-item {
        height: 50px;
        display: flex;
        align-items: center;
        padding: 0px 12px;
        cursor: default;

        input[type=radio] {
          margin-right: 16px;
          width: 16px;
          height: 16px;
        }

        .avatar {
          margin-right: 11px;
          color: #11181C;
          background-color: #F8FAFF;
          width: 34px !important;
          height: 34px !important;
        }

        span {
          font-style: normal;
          font-weight: 400;
          font-size: 12px;
          line-height: 20px;
          color: #11181C;
        }
      }

      .selected-item {
        border-radius: 6px;
        background-color: #F0F4FF;
      }
    }
  }

  .modal-footer {
    justify-content: center;
    padding: 24px 32px;
    border-top: 1px solid #DFE3E6;

    button {
      width: 100%;
      font-style: normal;
      font-weight: 600;
      font-size: 14px;
      line-height: 20px;
    }
  }
}

.organization-switch-modal.dark-mode {

  .modal-footer,
  .modal-header {
    border-color: #232e3c !important;

    p {
      color: rgba(255, 255, 255, 0.5) !important;
    }
  }

  .modal-body,
  .modal-footer,
  .modal-header,
  .modal-content {
    color: white;
    background-color: #2b394a;
  }

  .modal-content {
    border: none;
  }


  .modal-body {
    .org-list {
      span {
        color: white;
      }

      .selected-item {
        background-color: #232e3c;
      }
    }
  }
}

.datasources-category {
  color: var(--slate10);
}

.react-tooltip {
  font-size: .765625rem !important;
}

.tooltip {
  z-index: 10000;
}

.add-new-workspace-icon-wrap {
  display: flex;
  flex-direction: row;
  align-items: center;
  padding: 8px;
  width: 34px;
  height: 34px;
  background: var(--indigo3);
  border-radius: 6px;
}

.add-new-workspace-icon-old-wrap {
  display: none;
}

.add-workspace-button {
  padding: 8px 12px;
  gap: 11px;
  height: 50px;

  &:hover {
    background: var(--indigo3);
    margin: 0 auto;
    border-radius: 6px;
    padding-bottom: 10px;

    .add-new-workspace-icon-old-wrap {
      padding: 8px;
      width: 34px;
      height: 34px;
      background: var(--indigo9);
      border-radius: 6px;
      display: flex;
      justify-content: center;
      align-items: center;

    }

    .add-new-workspace-icon-wrap {
      display: none;

    }
  }

}

.tj-folder-list {
  display: flex;
  align-items: center;
  color: var(—-slate12) !important;
}

.app-card-name {
  color: var(—-slate12);
  margin-bottom: 2px;
  white-space: nowrap;
  overflow: hidden;
  text-overflow: ellipsis;
}

.dashboard-breadcrumb-header {
  display: flex;
  align-items: center;
}

.tj-version {
  margin-right: 44px;
  display: flex;
  align-items: center;
  color: var(--slate9);

}

.folder-list {
  color: var(—-slate9) !important;
}

.tj-folder-header {
  margin-bottom: 12px;
  height: 37px;
  cursor: pointer;
}

.tj-dashboard-header-title-wrap {
  display: flex;
  justify-content: center;
  align-items: center;
  color: var(--slate11);

  a {
    text-decoration: none;
  }
}

.theme-dark {
  .tj-onboarding-phone-input-wrapper {
    .flag-dropdown {
      background-color: #1f2936 !important;

      .country-list {
        background-color: #1f2936 !important;
        background: #1f2936;

        li {
          .country .highlight {
            background-color: #3a3f42;
            color: #000 !important;

            div {
              .country-name {
                color: #6b6b6b !important;
              }
            }

          }

          &:hover {
            background-color: #2b2f31;
          }

        }
      }
    }

  }

  .react-tel-input .country-list .country.highlight {
    color: #6b6b6b;
  }
}

.dashboard-breadcrumb-header-name {
  font-weight: 500 !important;
  color: var(—-slate12) !important;
}

.tj-dashboard-header-wrap {
  padding-top: 22px;
  padding-bottom: 22px;
  padding-left: 40px;
  height: 64px;
  border-bottom: 1px solid var(--slate5);
}

.dashboard-breadcrumb-header-name:hover {
  text-decoration: none !important;
}


.tj-avatar {
  border-radius: 6px;
  width: 36px;
  height: 36px;
  display: flex;
  justify-content: center;
  align-items: center;
  background-color: var(--slate3) !important;
  color: var(--slate11) !important;
  text-transform: uppercase;
  font-weight: 500;

  &:hover {
    background-color: var(--slate4);
  }

  &:focus {
    box-shadow: 0px 0px 0px 4px var(--indigo6);
    outline: 0;
  }

  &:active {
    box-shadow: none;
  }
}

.tj-current-org {
  span {
    color: var(--slate12);

  }
}


.sidebar-inner {
  align-items: center;
}

.workspace-drawer-wrap {
  background: var(--base);
}

.theme-dark {
  .drawer-wrap {
    background: var(--base);
  }
}

.users-table {
  background: var(--base);
  padding: 16px;
  width: 848px;
  margin: 0 auto;
  padding: 16px;

  tbody {

    tr>td>span,
    tr>td>a {
      white-space: nowrap;
      overflow: hidden;
      text-overflow: ellipsis;
      max-width: 140px;
    }
  }

  thead {
    tr {
      padding: 0px 6px;
      gap: 90px;
      width: 848px;
      height: 40px;
      display: flex;
      align-items: center;
      margin-top: 6px;
    }

    tr>th {
      background: var(--base) !important;
      border-bottom: none !important;
      padding: 0 !important;
      width: 282px;
    }
  }

  tr {
    background: var(--base);
    height: 66px;
    padding: 13px 0px;
    border-bottom: 1px solid var(--slate7);
    display: flex;
    justify-content: space-between;
  }

  tr>td {
    border-bottom-width: 0px !important;
    display: flex;
    align-items: center;
    flex: 16%;
    padding-left: 0px !important;
    padding-right: 0px !important;
    white-space: nowrap;
    overflow: hidden;
    text-overflow: ellipsis;
  }
}

.tj-input {
  padding: 6px 10px;
  gap: 17px;
  width: 161.25px;
  height: 32px;
  background: var(--base);
  border: 1px solid var(--slate7);
  border-radius: 6px;

  ::placeholder {
    color: var(--slate9) !important;
  }

}

.workspace-setting-buttons-wrap {
  display: flex;
  gap: 12px;
}

.workspace-settings-table-wrap {
  max-width: 880px;
  margin: 0 auto;
}

.workspace-settings-filters {
  display: flex;
  gap: 12px;
  flex-direction: row;
  align-items: center;
  position: relative;
}

.workspace-setting-table-wrapper {
  box-shadow: 0px 1px 2px rgba(16, 24, 40, 0.05);
  outline: 1px solid var(--slate7);
  background: var(--base);
  width: 880px;
  margin: 0 auto;
  border-radius: 6px;
  height: calc(100vh - 223px);
  position: relative;

}

.workspace-filter-text {
  color: var(--slate11);
  margin-bottom: 14px;
}

.singleuser-btn {
  padding: 6px 16px;
  gap: 6px;
  width: 152px;
  height: 32px;
  border-radius: 6px;

}

.multiuser-btn {
  padding: 6px 16px;
  gap: 6px;
  width: 189px;
  height: 32px;
  border-radius: 6px;

}

.workspace-page-header {
  width: 880px;
  margin: 0 auto !important;

  div:first-child {
    margin: 0 auto !important;
    width: 880px;

  }

  .user-limits {
    column-gap: 8px;
    .limit {
      width: 100px !important;
      display: flex;
      flex-direction: column;
      align-items: center;
      padding: 5px;
      background-color: var(--base);
      border-radius: 5px;
      border: 1px solid var(--slate5);
      font-size: 12px;

      .count {
        font-weight: 500;
        font-size: 14px;
      }

      div {
        width: unset !important;
        font-size: 11px;
      }
    }
  }
}

.workspace-constant-header {
  width: 880px;
  margin: 0 auto !important;
}

.workspace-constant-header {
  width: 880px;
  margin: 0 auto !important;
}

.workspace-user-archive-btn {
  width: 95px;
  height: 28px;
}

.workspace-clear-filter {
  margin-left: 8px;
  color: var(--indigo9);
  font-weight: 600 !important;
}

.workspace-clear-filter-wrap {
  display: flex;
  align-items: center;
  width: 130px;
  justify-content: flex-end;
  position: absolute;
  right: 16px;
}

.tj-checkbox {
  border-color: var(--slate7);
}

.workspace-clipboard-wrap {
  display: flex;
  align-items: center;
  width: 162.67px;
  cursor: pointer;

  p {
    font-weight: 500 !important;
    margin-left: 5px;
  }

  span {
    display: flex;
    align-items: center;
  }
}

.workspace-user-status {
  margin-right: 22px;
  margin-left: 5px;
}

.worskpace-setting-table-gap {
  margin-top: 20px;
}

.tj-active {
  background: #46A758;
}

.tj-invited {
  background: #FFB224;
}

.tj-archive {
  background: #E54D2E;
}

.liner {
  height: 1px;
  background: var(--slate5);
  width: 880px;
  margin-top: 22px;
}

.edit-button {
  display: flex;
  flex-direction: row;
  justify-content: center;
  align-items: center;
  height: 28px;
  text-decoration: none;
}

.launch-button {
  display: flex;
  height: 28px;
  align-items: center;
  color: var(--slate12);
  justify-content: center;
  text-decoration: none;
}

.launch-button.tj-disabled-btn {
  cursor: not-allowed;
}

.breadcrumb-item {
  a {
    text-decoration: none !important;
    color: var(--slate12);
  }
}

.table-list-item {
  width: 248px;
}

.workspace-settings-filter-items {
  width: 161.25px;

  .css-13mf2tf-control {
    width: 161.25px !important;

  }

  .css-10lvx9i-Input {
    margin: 0 !important;
    padding: 0 !important;
  }

  .css-1bugkci-control,
  .css-42vs31,
  .css-ob45yj-menu {
    background-color: var(--base) !important;
    width: 161.25px !important;
  }

  .css-6t9fnh-control {
    border: 1px solid var(--slate7) !important;
    background: var(--base);
    color: var(--slate9);
    width: 161.25px;
    height: 32px;

    .css-1opnhvy-singleValue {
      color: var(--slate9) !important;

    }
  }

  input.tj-checkbox {
    background: var(--base) !important;
    color: var(--slate9);
    border: 1px solid var(--slate7) !important;

    ::placeholder {
      color: var(--slate9);
    }
  }
}


.tj-db-dataype {
  margin-left: 8px;
  color: var(--slate11);
}

.tj-database-column-header {
  color: var(--slate12);
  padding: 4px 4px 4px 8px !important;
  text-transform: capitalize !important;
  line-height: 0px !important;
  font-weight: 500 !important;
  font-size: 12px !important;
  line-height: 20px !important;
  color: var(--slate12) !important;

  &:first-child {
    display: flex !important;
    align-items: center !important;
    padding-left: 1rem !important;
  }

}

.tj-database-column-row {
  margin: 0;

  th:first-child {
    height: 28px;
  }

  th:first-child>div {
    height: 16px;
    width: 16px;
    display: flex;
    align-items: center;
    height: 28px;

    input {
      border-radius: 4px;
    }

  }
}

.tj-db-operations-header {
  height: 48px;
  padding: 0 !important;
  display: flex;
  align-items: center;
  background-color: var(--base);

  .row {
    margin-left: 0px;
    width: 98%;
  }

  .col-8 {
    padding-left: 0px;
    display: flex;
    gap: 12px;
    align-items: center;
  }
}

.add-new-column-btn {
  margin-left: 16px;
  height: 28px;
  border-radius: 6px;
  padding: 0 !important;
  display: flex;
  align-items: center;
  justify-content: center;
  background: transparent;
  color: var(--slate12);
  border: none;
}

.tj-db-filter-btn {
  width: 100%;
  height: 28px;
  border-radius: 6px;
  background: transparent;
  color: var(--slate12);
  border: none;
  display: flex;
  align-items: center;
  justify-content: center;
}

.tj-db-filter-btn-applied,
.tj-db-sort-btn-applied {
  display: flex !important;
  flex-direction: row !important;
  justify-content: center !important;
  align-items: center !important;
  //padding: 4px 16px !important;
  width: 100% !important;
  height: 28px !important;
  background: var(--grass2) !important;
  border-radius: 6px !important;
}

.tj-db-filter-btn-active,
.tj-db-sort-btn-active {
  display: flex !important;
  flex-direction: row !important;
  justify-content: center !important;
  align-items: center !important;
  //padding: 4px 16px !important;
  width: 100% !important;
  height: 28px !important;
  border-radius: 6px !important;
  background: var(--indigo4) !important;
  //border: 1px solid var(--indigo9) !important;
  color: var(--indigo9) !important;
}

.tj-db-header-add-new-row-btn {
  height: 28px;
  background: transparent;
  border-radius: 6px !important;
  display: flex;
  flex-direction: row;
  justify-content: center;
  align-items: center;
  gap: 6px;
  border: none;

  padding: span {
    //color: var(--indigo9);
  }
}

.tj-db-sort-btn {
  width: 100%;
  height: 28px;
  background: transparent;
  color: var(--slate12);
  border: none;
  display: flex;
  align-items: center;
  justify-content: center;
  margin: 0
}

.edit-row-btn {
  background: transparent;
  color: var(--slate12);
  border: none;
  display: flex;
  align-items: center;
  justify-content: center;
}

.workspace-variable-header {
  width: 880px;
  ;
  margin: 0 auto;
  display: flex;
  padding: 0;
}

.workspace-variables-alert-banner {
  width: inherit;
  background-color: #FFF9ED;
  border-color: #FFE3A2;
}

.codehinter.alert-component.workspace-variables-alert-banner {
  color: var(--amber8);
  border-color: var(--amber3);
}

.add-new-variables-button {
  margin-bottom: 20px;
  width: 169px;
  height: 32px;
}

.org-users-page-sidebar,
.left-menu {
  padding: 16px;
  gap: 7px;
  width: 220px;
  border-right: 1px solid var(--slate5);
  overflow-y: auto;
  overflow-x: hidden;

  .group-banner {
    svg {
      display: none;
    }
  }
}

.groups-header-wrap {
  display: flex;
  height: 36px;
  border-bottom: 1px solid var(--slate5);
}

.org-users-page-container {
  width: 880px;
  margin: 0 auto;
}

.groups-main-header-wrap {
  padding: 20px 0px 8px;
  gap: 10px;
  width: 612px;
  height: 56px;
  margin: 0 auto;
  display: flex;
  justify-content: space-between;

  p {
    white-space: nowrap;
    overflow: hidden;
    text-overflow: ellipsis;
  }

  .nav-tabs .nav-link.active {
    border-bottom: 2px solid var(--indigo9) !important;
  }
}

.form-check-input:disabled {
  background-color: var(--slate8) !important;
}

.manage-groups-body {
  padding: 24px;
  font-size: 12px;
  overflow-y: auto;
  height: calc(100vh - 300px);

}

.groups-sub-header-wrap {
  width: 612px;
  height: 36px;
  border-bottom: 1px solid var(--slate5) !important;

  .nav-link.active {
    border-bottom: 2px solid var(--indigo9) !important;
    border-color: var(--indigo9) !important;
  }

  .nav-item {
    font-weight: 500 !important;
    font-size: 12px !important;
  }


  p {
    width: 205px;
  }
}

.groups-btn-container {
  width: 880px;
  justify-content: space-between;
  margin: 0 auto;
  margin-bottom: 20px;
  height: 32px;
  align-items: center;

}

.org-users-page {
  margin: 0 auto;
}

.org-users-page-card-wrap {
  height: calc(100vh - 208px);
}

.org-users-page-card-wrap,
.org-settings-wrapper-card {
  display: flex;
  flex-direction: row;
  background: var(--base);
  width: 880px;
  outline: 1px solid var(--slate5);
  box-shadow: 0px 1px 2px rgba(16, 24, 40, 0.05);
  border-radius: 6px;
  max-height: calc(100vh - 156px);
}

.org-settings-wrapper-card {
  margin: 0 auto;

  .card-body {
    overflow-y: auto;
    padding: 40px;
  }

  .card-header {
    padding: 0px 24px;
    width: 660px;
    height: 72px;
    border-bottom: 1px solid var(--slate5);

  }

  .form-check {
    margin-bottom: 0px !important;
    line-height: 24px;
    font-size: 16px;
  }
}

.groups-sidebar-nav {
  display: flex;
  flex-direction: row;
  align-items: center;
  padding: 6px 8px;
  gap: 40px;
  width: 188px;
  height: 32px;
  background: var(--base);
  border-radius: 6px;
  cursor: pointer;
}

.org-users-page-card-body {
  width: 660px;
}

.org-users-page {
  .nav-tabs .nav-link.active {
    background-color: transparent !important;
  }

  .nav-tabs .nav-item.show .nav-link,
  .nav-tabs .nav-link.active {
    border-color: var(--indigo9) !important;

  }

  .nav-link:hover {
    border-right: none !important;
    border-left: none !important;
    border-top: none !important;

    color: var(--indigo9);
  }
}

.groups-selected-row {
  background-color: var(--indigo4);
}

.add-apps-btn {
  width: 160px;
  height: 32px;
}

.groups-app-body-header,
.groups-datasource-body-header {
  border-bottom: 1px solid var(--slate5);

  p {
    height: 36px;
    display: flex;
    align-items: center;
    width: 286px;
    color: var(--slate11);

  }

  p:first-child {
    width: 205px !important;
    margin-left: 12px;
  }

}

.manage-group-tab-icons {
  margin-right: 6px;
}

.manage-groups-no-apps-wrap {
  display: flex;
  justify-content: center;
  flex-direction: column;
  align-items: center;
  width: 602px;

  p {
    margin-top: 12px;
  }

  span {
    color: var(--slate11);
    margin-top: 4px;
  }

  div {
    width: 64px;
    height: 64px;
    background: var(--indigo3);
    border-radius: 12px;
    display: flex;
    justify-content: center;
    align-items: center;
    margin-top: 88px;
  }
}

.apps-permission-wrap {
  height: 72px;
  justify-content: center;
  gap: 12px;
}

.apps-folder-permission-wrap,
.apps--variable-permission-wrap {
  height: 44px;
}

.manage-group-permision-header {
  border-bottom: 1px solid var(--slate5);
  display: flex;

  p {
    padding: 8px 12px;
    gap: 10px;
    width: 206px;
    height: 36px;
    font-weight: 500;
    color: var(--slate11) !important;
  }

}

.permission-body {
  .form-check {
    margin-bottom: 0px !important;
  }

  tr {
    border-bottom: 1px solid var(--slate5);
    width: 612px !important;

  }

  td {
    font-size: 12px;
    font-weight: 500;
    line-height: 20px;
    letter-spacing: 0em;
    text-align: left;
    width: 206px !important;
    padding-left: 12px;

    div {
      padding-left: 12px;
    }
  }
}


.default-option-text {
  margin-left: 10px;
  margin-right: 16px;
  font-size: 11px !important;
}

.git-sso-help-text {
  color: var(--slate11);
}

.default-group-wrap {
  gap: 10px;
  width: 119px;
  height: 28px;
  display: flex;
  align-items: center;
  justify-content: center;
  background: var(--grass3);
  border-radius: 100px;
}

.sso-icon-wrapper {
  display: flex;
  flex-direction: row;
  justify-content: center;
  align-items: center;
  padding: 8px 8px 8px 16px;
  width: 251px;
  height: 56px;
  background: var(--slate3);
  border-radius: 6px;
  margin-top: 12px;
}

.sso-main-box {
  justify-content: center;
  background: var(--slate6);
  padding: 8px 16px;
  width: 96px;
  height: 40px;
  border-radius: 6px;
}

.default-danger-tag-wrap {
  gap: 10px;
  width: 113px;
  height: 28px;
  display: flex;
  align-items: center;
  justify-content: center;
  background: var(--tomato6);
  border-radius: 100px;
  margin-bottom: 16px;
}

.manage-group-users-info {
  height: 48px;
  width: 612px;
  border-radius: 6px;
  padding: 12px 24px 12px 24px;
  background: var(--slate3);
  border: 1px solid var(--slate5);
  border-radius: 6px;
  margin-bottom: 16px;

  p {
    color: var(--slate12);
    gap: 14px;
    display: flex;
    align-items: center;

  }
}

.name-avatar {
  display: flex;
  flex-direction: column;
  justify-content: center;
  align-items: center;
  gap: 10px;
  width: 36px;
  height: 36px;
  background-color: var(--slate3) !important;
  border-radius: 6px;
  color: var(--slate11);
  margin-right: 12px;
  text-transform: capitalize;
}

.manage-group-users-row {
  display: flex;
  flex-direction: row;
  align-items: baseline;
  padding: 12px 6px;
  width: 612px !important;
  height: 64px;
  border-bottom: 1px solid var(--slate5);

  p {
    width: 272px;
    white-space: nowrap;
    overflow: hidden;
    text-overflow: ellipsis;

    span {
      max-width: 150px;
      white-space: nowrap;
      overflow: hidden;
      text-overflow: ellipsis;
    }
  }

  &:hover .apps-remove-btn,
  .datasources-remove-btn {
    display: flex;
  }
}

.manage-group-app-table-body,
.manage-group-datasource-table-body {
  width: 602px !important;

  tr {
    display: flex;
    font-family: 'IBM Plex Sans';
    font-style: normal;
    font-weight: 400;
    font-size: 12px;
    line-height: 20px;
    color: var(--slate12);
  }
}

.apps-view-edit-wrap,
.datasources-view-edit-wrap {
  display: flex;
  flex-direction: column;
  width: 51px;
  margin-right: 32px;
}

.apps-table-row,
.datasources-table-row {
  display: grid !important;
  grid-template-columns: 205px 286px 115px;

  td {
    padding: 12px;
    white-space: nowrap;
    overflow: hidden;
    text-overflow: ellipsis;
  }

  &:hover .apps-remove-btn,
  .datasources-remove-btn {
    display: flex;
  }
}

.apps-remove-btn,
.datasources-remove-btn {
  width: 97px;
  height: 28px;
  font-weight: 600 !important;
}

.faded-text {
  color: var(--slate8);
}

.manage-groups-app-dropdown,
.manage-groups-datasource-dropdown {
  width: 440px;
}

.create-new-group-button {
  width: 169px;
  height: 32px;
  border-radius: 6px;
}

.faded-input {
  background: var(--slate5);
}

.manage-group-table-head {
  display: flex;
  border-bottom: 1px solid var(--slate5);
  width: 612px;
  height: 36px;
  padding: 8px 12px;
  align-items: center;


  p {
    width: 272px !important;
    color: var(--slate11);
    font-weight: 500;
  }

}

.manage-groups-permission-apps,
.apps-constant-permission-wrap {
  border-bottom: 1px solid var(--slate5);
}

.manage-groups-permission-apps,
.apps-folder-permission-wrap,
.datasource-permissions-wrap,
.apps-variable-permission-wrap,
.apps-constant-permission-wrap {
  display: flex;
  align-items: center;
  padding: 12px;
  gap: 10px;

  div {
    width: 206px;
  }
}

.manage-groups-permission-apps,
.apps-variable-permission-wrap,
.apps-constant-permission-wrap {
  gap: 10px;
  height: 72px;
}

.datasource-permissions-wrap {
  border-top: 1px solid var(--slate5);
}

.apps-folder-permission-wrap,
.apps-variable-permission-wrap {
  height: 44px;
  border-bottom: 1px solid var(--slate5);
}

.delete-group {
  text-decoration: none !important;
  color: var(--tomato9) !important;
}

.delete-link,
.remove-decoration {
  text-decoration: none !important;
}

.edit-group {
  text-decoration: none !important;
  color: var(--slate12) !important;
}

.removed-decoration {
  text-decoration: none !important;
}

.rmsc .select-item.selected {
  color: var(--slate12) !important;
  background-color: var(--base) !important;
}

.manage-groups-app-dropdown,
.manage-constants-dropdown,
.manage-groups-datasource-dropdown {
  .rmsc.multi-select {
    .dropdown-container {
      gap: 17px;
      height: 32px;
      background: var(--base);
      border: 1px solid var(--slate7);
      border-radius: 6px;
      display: flex;
      justify-content: center;
      align-items: center;
      margin-right: 12px;
    }

    .dropdown-content {
      .panel-content {
        background: var(--base);
        border: 1px solid var(--slate3);
        box-shadow: 0px 12px 16px -4px rgba(16, 24, 40, 0.08), 0px 4px 6px -2px rgba(16, 24, 40, 0.03);
        border-radius: 6px;
        align-items: center;


        .select-item:hover {
          background-color: var(--slate3);
        }

        .item-renderer {
          align-items: center;

          span {
            font-size: 12px;
            color: var(--slate12)
          }
        }
      }
    }
  }
}




.manage-groups-app-dropdown {
  margin-right: 12px;

  .rmsc .dropdown-container:focus-within {
    border: 1px solid var(--indigo9) !important;
    box-shadow: 0px 0px 0px 2px #C6D4F9 !important;
  }

  .dropdown-heading-value {
    span {
      color: var(--slate12) !important;

    }
  }

  .multi-select {
    .dropdown-container {
      gap: 17px;
      width: 440px;
      height: 32px;
      background: var(--base);
      border: 1px solid var(--slate7);
      border-radius: 6px;
      display: flex;
      justify-content: center;
      align-items: center;
      margin-right: 12px;
    }

  }

  .dropdown-content {
    .panel-content {
      background: var(--base);
      border: 1px solid var(--slate3);
      box-shadow: 0px 12px 16px -4px rgba(16, 24, 40, 0.08), 0px 4px 6px -2px rgba(16, 24, 40, 0.03);
      border-radius: 6px;

      .select-panel {
        .search {
          border-bottom: 1px solid var(--slate5);
        }

        .search,
        input {
          background-color: var(--base) !important;
        }
      }

      input[type='checkbox'] {
        border: 1px solid red !important;
      }

      .select-item:hover {
        background-color: var(--slate3);
      }


      .item-renderer {
        align-items: center !important;

        span {
          font-size: 12px;
          color: var(--slate12)
        }
      }

    }
  }
}

.manage-constants-dropdown {
  .rmsc.multi-select {
    .dropdown-container {
      gap: 17px;
      height: 32px;
      background: var(--base);
      border: 1px solid var(--slate7);
      border-radius: 6px;
      display: flex;
      justify-content: center;
      align-items: center;
      margin-right: 12px;
    }

    .dropdown-content {
      .panel-content {
        background: var(--base);
        border: 1px solid var(--slate3);
        box-shadow: 0px 12px 16px -4px rgba(16, 24, 40, 0.08), 0px 4px 6px -2px rgba(16, 24, 40, 0.03);
        border-radius: 6px;
        align-items: center;

      
        .select-item:hover {
          background-color: var(--slate3);
        }

        .item-renderer {
          align-items: center;
          span {
            font-size: 12px;
            color: var(--slate12)
          }
        }
      }
    }
  }
}


.sso-form-wrap {
  .form-label {
    font-size: 12px;
    font-weight: 500px;
    margin-bottom: 4px !important;
    color: var(--slate12);
  }

  .form-check-label {
    font-size: 12px;
    font-size: 12px;
    line-height: 20px;
    color: var(--slate12);
  }
}

.allow-default-sso-helper-text {
  white-space: pre-line;
}

.password-disable-danger-wrap {
  padding: 16px;
  gap: 16px;
  width: 574px;
  height: 116px;
  background: var(--tomato3);
  border: 1px solid var(--tomato5);
  border-radius: 6px;
}

.sso-footer-save-btn {
  height: 40px;
}

.sso-footer-cancel-btn {

  width: 85px;
  height: 40px;
}

.danger-text-login {
  padding-left: 40px !important;
}

.tick-icon {
  width: 20px;
  height: 20px;
  background: var(--indigo9);
  border-radius: 4px;
}

.invite-user-drawer-wrap {
  display: grid;
  grid-template-rows: auto 1fr auto;
  height: 100vh;
}

.manage-users-drawer-footer {
  padding: 24px 32px;
  height: 88px;
  border-top: 1px solid var(--slate5) !important;
  display: flex;
  gap: 8px;
  justify-content: end;

  .invite-btn {
    width: 140px;
    height: 40px;
  }

  .cancel-btn {
    width: 85px;
    height: 40px;
  }
}


.tj-drawer-tabs-wrap {
  display: flex;
}

.invite-user-drawer-wrap {
  .card-header {
    flex-direction: column;
    display: flex;
    justify-content: space-between;
    padding: 0px !important;
  }

  .card-header-inner-wrap {
    justify-content: space-between;
    width: 100%;
    padding: 16px 20px;
    height: 64px;

  }

  .card-header-inner-wrap,
  .tj-drawer-tabs-container {
    display: flex;
  }

  .tj-drawer-tabs-container-outer {
    padding-top: 0px;
    gap: 10px;
    height: 68px;
  }

  .tj-drawer-tabs-container {
    padding: 2px;
    gap: 2px;

    width: 502px;
    height: 36px;
    background: var(--slate4);
    border-radius: 6px;

  }
}

.tj-drawer-tabs-btn {
  padding: 2px 4px;
  gap: 6px;
  width: 248px;
  height: 32px;
  box-shadow: 0px 1px 2px rgba(16, 24, 40, 0.05);
  border-radius: 4px;
  border: none;
  color: var(--slate11);
  display: flex;
  align-items: center;
  justify-content: center;
  background: var(--slate4);


  span {
    margin-left: 4px !important;
    font-weight: 500;

  }
}

.tj-drawer-tabs-btn-active {
  background: var(--base);
  color: var(--slate12);
}

.user-number-wrap {
  display: flex;
  flex-direction: column;
  align-items: center;
  padding: 8px;
  gap: 10px;
  width: 36px;
  height: 36px;
  background: var(--slate3);
  border-radius: 1000px;
}

.user-csv-template-wrap {
  display: flex;
  padding: 24px;
  gap: 14px;

  width: 486px;
  height: 152px;

  background: var(--orange3);

  border: 1px solid var(--orange6);
  border-radius: 6px;

  div {
    display: flex;
    flex-direction: column;

    p {
      margin-bottom: 12px;
    }

  }
}

.upload-user-form {
  display: flex;
  flex-direction: column;
  justify-content: center;
  align-items: center;
  padding: 60px 0px;
  gap: 36px;
  width: 486px;
  border: 2px dashed var(--indigo9);
  border-radius: 6px;
  align-items: center;
  margin: 24px auto;
  text-align: center;

  .select-csv-text {
    color: var(--indigo9);
    margin-bottom: 4px;
  }

  span {
    color: var(--slate11) !important;
  }
}

.download-template-btn {
  width: 184px;
  height: 32px;
  padding: 0px !important;
}

.csv-upload-icon-wrap {
  display: flex;
  flex-direction: row;
  justify-content: center;
  align-items: center;
  padding: 10px;
  gap: 10px;
  width: 64px;
  height: 64px;
  background: var(--indigo3);
  border-radius: 12px;
  margin: 0px auto 12px auto;
  cursor: pointer;
}

.user-csv-template-wrap {
  margin-top: 24px;
}


.manage-users-drawer-content-bulk {
  margin: 24px 15px;
  
  form {
    display: flex;
    flex-direction: column;
    justify-content: center;
    align-items: center;
  }

  .manage-users-drawer-content-bulk-download-prompt {
    display: flex;
    flex-direction: row !important;
    justify-content: center;
    align-items: flex-start !important;
  }
}


.manage-users-drawer-content {
  margin: 24px 15px;

  .invite-user-by-email {
    display: flex;
    flex-direction: column;
    justify-content: center;
    align-items: top;
  }

  .invite-user-by-email {
    display: flex;
  }

  .invite-email-body {
    width: 452px;

    input:not([type="checkbox"]) {
      padding: 6px 10px;
      height: 32px;
      color: var(--slate12);
    }
  }
}

.rmsc .item-renderer {
  align-items: center !important;
}

.tj-db-table {
  overflow-y: auto;
  height: 110px;

  table {
    border-collapse: collapse;
    width: 100%;
  }
}

.bounded-box {
  .sc-iwsKbI.lmGPCf {
    height: 100%;
    margin: auto;
    width: max-content;
    max-width: 100% !important;

    img {
      height: 100% !important;
    }

    .gVmiLs {
      width: auto !important;
    }
  }

  .css-tlfecz-indicatorContainer,
  .css-1gtu0rj-indicatorContainer {
    svg {
      width: 12px !important;
      height: 12px !important;
    }
  }

}

.sso-type-header {
  margin-left: 10px;
}

.groups-folder-list {
  padding: 6px 8px;
  gap: 40px;
  max-width: 188px;
  height: 32px;

  span {
    white-space: nowrap !important;
    overflow: hidden !important;
    text-overflow: ellipsis !important;
  }
}

.create-group-modal-footer {
  display: flex;
  align-items: center;
  gap: 8px;
  justify-content: end;
}

.add-users-button {
  width: 160px;
  height: 32px;
}

.sso-page-inputs {
  padding: 6px 10px;
  gap: 17px;
  width: 612px;
  height: 32px;
}

.workspace-settings-filter-wrap {
  background: var(--slate3);
  padding: 15px 16px;
  gap: 12px;
  width: 880px;
  height: 62px;
  border-right: 1px solid var(--slate7);
  border-top: 1px solid var(--slate7);
  border-left: 1px solid var(--slate7);
  box-shadow: 0px 1px 2px rgba(16, 24, 40, 0.05);
  border-top-left-radius: 6px;
  border-top-right-radius: 6px;
}


// users page
.css-1i2tit0-menu {
  margin: 0px !important;
  background: var(--base);
  box-shadow: 0px 4px 6px -2px #10182808 !important;

  .css-2kg7t4-MenuList {
    margin: 0px !important;
    padding: 0px !important;
    background: var(--base);
  }
}

.workspace-settings-nav-items {
  padding: 6px 8px;
  gap: 40px;
  width: 248px;
  height: 32px;
}

.new-app-dropdown {
  background: var(--base) !important;
  color: var(--slate12);
}

.workspace-variable-container-wrap {

  .card,
  thead {
    background: var(--base) !important;

    tr>th,
    tbody>tr>td {
      background: var(--base) !important;
    }
  }

}

.move-selected-app-to-text {
  p {
    white-space: nowrap;
    overflow: hidden;
    text-overflow: ellipsis;

    span {
      font-weight: 600;
    }
  }
}

.tj-org-dropdown {
  .dashboard-org-avatar {
    margin-right: 11px;
    display: flex;
    flex-direction: row;
    justify-content: center;
    align-items: center;
    padding: 7px 8px;
    gap: 10px;
    width: 34px;
    height: 34px;
    background: var(--slate4) !important;
    color: var(--slate9);
    border-radius: 6px;
  }

  .org-name {
    color: var(--slate12) !important;
    white-space: nowrap;
    overflow: hidden;
    text-overflow: ellipsis;
  }
}

.css-1q0xftk-menu {
  background-color: var(--base-black) !important;
  border: 1px solid hsl(197, 6.8%, 13.6%) !important;
  box-shadow: 0px 12px 16px -4px rgba(16, 24, 40, 0.08), 0px 4px 6px -2px rgba(16, 24, 40, 0.03) !important;

}

.css-4yo7x8-menu {
  background-color: var(--base) !important;
  border: 1px solid var(--slate3) !important;
  box-shadow: 0px 12px 16px -4px rgba(16, 24, 40, 0.08), 0px 4px 6px -2px rgba(16, 24, 40, 0.03) !important;
  border-radius: 6px !important;
}


.org-custom-select-header-wrap {
  border-bottom: 1px solid var(--slate5);
}

.btn-close:focus {
  box-shadow: none !important;
}

.template-card {
  padding: 16px;
  gap: 16px;
  min-width: 280px;
  max-width: 100%;
  height: 210px;
  background: var(--base);
  border: 1px solid var(--slate3);
  box-shadow: 0px 1px 2px rgba(16, 24, 40, 0.05);
  border-radius: 6px;
}

.see-all-temlplates-link {
  color: var(--indigo9) !important;
}

.template-card-img {
  padding: 0px;
  width: 100%;
  height: 77.5%;
  border-radius: 4px;
}

.confirm-dialogue-body {
  background: var(--base);
  color: var(--slate12);
}

.folder-header-icons-wrap {
  gap: 4px;
}

.tj-common-search-input {
  .input-icon-addon {
    padding-right: 8px;
    padding-left: 8px;

  }

  input {
    box-sizing: border-box;
    display: flex;
    flex-direction: row;
    align-items: center;
    padding: 4px 8px !important;
    gap: 16px;
    width: 248px !important;
    height: 28px !important;
    background: var(--base);
    border: 1px solid var(--slate7);
    border-radius: 6px;
    color: var(--slate12);
    padding-left: 33px !important;


    ::placeholder {
      color: var(--slate9);
      margin-left: 5px !important;
      padding-left: 5px !important;
      background-color: red !important;
    }

    &:hover {
      background: var(--slate2);
      border: 1px solid var(--slate8);
    }

    &:active {
      background: var(--indigo2);
      border: 1px solid var(--indigo9);
      box-shadow: 0px 0px 0px 2px #C6D4F9;
      outline: none;
    }

    &:focus-visible {
      background: var(--slate2);
      border: 1px solid var(--slate8);
      border-radius: 6px;
      outline: none;
      padding-left: 12px !important;
    }

    &:disabled {
      background: var(--slate3);
      border: 1px solid var(--slate7);
    }
  }


}

.search-icon-wrap {
  display: flex;
  flex-direction: row;
  justify-content: center;
  align-items: center;
  padding: 7px;
  gap: 8px;
  width: 28px;
  height: 28px;
  background: var(--base);
  border: 1px solid var(--slate7);
  border-radius: 6px;
  cursor: pointer;
}

.sidebar-list-wrap {
  margin-top: 24px;
  padding: 0px 20px 20px 20px;
  height: calc(100vh - 180px);
  overflow: auto;

  span {
    letter-spacing: -0.02em;
  }
}

.sidebar-list-wrap-with-banner {
  margin-top: 24px;
  padding: 0px 20px 20px 20px;
  height: calc(100vh - 280px);
  overflow: auto;

  span {
    letter-spacing: -0.02em;
  }
}

.drawer-footer-btn-wrap,
.variable-form-footer {
  display: flex;
  flex-direction: row;
  justify-content: flex-end;
  align-items: center;
  padding: 24px 32px;
  gap: 8px;
  height: 88px;
  border-top: 1px solid var(--slate5);
  background: var(--base);
}

.drawer-card-title {
  padding: 16px;
  border-bottom: 1px solid var(--slate5);

  h3 {
    margin-bottom: 0px !important;
  }
}

.drawer-card-wrapper,
.variable-form-wrap {
  min-height: 100vh;
  display: grid;
  grid-template-rows: auto 1fr auto;
}

.add-new-datasource-header-container {
  margin-bottom: 24px;
  padding-top: 4px;
}

.folder-list-group-item {
  color: var(--slate12) !important;
}

.table-list-item,
.table-name {
  color: var(--slate12) !important;
}

// targetting all react select dropdowns

.css-1i2tit0-menu .css-2kg7t4-MenuList {
  div {
    background-color: var(--base-black);

    &:hover {
      background-color: hsl(198, 6.6%, 15.8%);
      ;
    }
  }
}

.css-ob45yj-menu .css-2kg7t4-MenuList {
  div {
    background-color: var(--base);

    &:hover {
      background-color: var(--slate4);
      ;
    }
  }
}

.selected-ds.row>img {
  padding: 0 !important;
}

.tj-user-table-wrapper {
  height: calc(100vh - 392px); //52+64+40+32+20+62
  overflow-y: auto;
  background: var(--base);
  border-right: 1px solid var(--slate7);
  border-bottom: 1px solid var(--slate7);
  border-left: 1px solid var(--slate7);
  box-shadow: 0px 1px 2px rgba(16, 24, 40, 0.05);
  border-bottom-left-radius: 6px;
  border-bottom-right-radius: 6px;

}

.user-filter-search {
  padding: 6px 10px;
  gap: 16px;
  width: 312px;
  height: 32px;
  background: var(--base);
  border: 1px solid var(--slate7);
  border-radius: 6px;

  &::placeholder {
    color: var(--slate9);
  }
}



//TJ APP INPUT
.tj-app-input {
  display: flex;
  flex-direction: column;
  font-family: 'IBM Plex Sans';
  font-style: normal;
  position: relative;

  .text-danger {
    font-weight: 400 !important;
    font-size: 10px !important;
    line-height: 16px !important;
    color: var(--tomato10) !important;
  }

  label {
    font-family: 'IBM Plex Sans';
    font-style: normal;
    font-weight: 500;
    font-size: 12px;
    line-height: 20px;
    display: flex;
    align-items: center;
    color: var(--slate12);
    margin-bottom: 4px;
  }

  input.form-control,
  textarea,
  .form-control {
    gap: 16px !important;
    background: var(--base) !important;
    border: 1px solid var(--slate7) !important;
    border-radius: 6px !important;
    margin-bottom: 4px !important;
    color: var(--slate12) !important;
    transition: none;


    &:hover {
      background: var(--slate1) !important;
      border: 1px solid var(--slate8) !important;
      -webkit-box-shadow: none !important;
      box-shadow: none !important;
      outline: none;
    }

    &:focus-visible {
      background: var(--indigo2) !important;
      border: 1px solid var(--indigo9) !important;
      box-shadow: none !important;
    }
    &.input-error-border {
      border-color: #DB4324 !important;
    }

    &:-webkit-autofill {
      box-shadow: 0 0 0 1000px var(--base) inset !important;
      -webkit-text-fill-color: var(--slate12) !important;

      &:hover {
        box-shadow: 0 0 0 1000px var(--slate1) inset !important;
        -webkit-text-fill-color: var(--slate12) !important;
      }

      &:focus-visible {
        box-shadow: 0 0 0 1000px var(--indigo2) inset !important;
        -webkit-text-fill-color: var(--slate12) !important;
      }
    }


  }

}

.tj-app-input-wrapper {
  display: flex;

  .eye-icon {
    position: absolute;
    right: 8px;
    top: 5px;
    cursor: pointer;
  }

  .form-control {
    padding-right: 2.2rem;
  }
}



.tj-sub-helper-text {
  font-weight: 400;
  font-size: 10px;
  line-height: 16px;
}

.tj-input-success {
  color: var(--grass10);
}

.tj-input-warning {
  color: var(--orange10);
}

.tj-input-helper {
  color: var(--slate11);
}

.tj-input-error {
  color: var(--tomato10);
}

.tj-input-error-state {
  border: 1px solid var(--tomato9);
}

// TJ APP INPUT END

.search-input-container {
  display: flex;
}

// sidebar styles inside editor :: temporary
.theme-dark,
.dark-theme {
  .codehinter.alert-component.workspace-variables-alert-banner {
    color: #ffecbb !important;
    background-color: #3a3f41 !important;
    border-color: #4d5156 !important;
  }
}

.tj-db-table {
  table {
    max-width: calc(100% - 28px);
  }

  .datatable {
    position: relative;
  }
}

.add-row-btn-database {
  position: absolute;
  top: 0;
  right: -28px;
  width: 28px;
  height: 28px;
  background: var(--slate7);
  border-width: 0px 1px 1px 1px;
  border-style: solid;
  border-color: var(--slate4);
  border-radius: 0px !important;
}

.add-col-btn-database {
  position: absolute;
  top: 28;
  left: 0px;
  width: 28px;
  height: 28px;
  background: var(--slate7);
  border-width: 0px 1px 1px 1px;
  border-style: solid;
  border-color: var(--slate4);
  border-radius: 0px !important;
}

// custom styles for users multiselect in manage users
.manage-groups-users-multiselect {
  gap: 17px;
  width: 440px;
  height: 32px;
  background: var(--base);
  border-radius: 6px;

  .dropdown-heading {
    height: 32px;
    padding: 6px 10px;
  }

  .dropdown-container {
    background: var(--base);
    border: 1px solid var(--slate7) !important;
  }

  .dropdown-content {
    border: 1px solid var(--slate3);
    box-shadow: 0px 12px 16px -4px rgba(16, 24, 40, 0.08), 0px 4px 6px -2px rgba(16, 24, 40, 0.03);
    border-radius: 6px;

    .search {
      input {
        background-color: var(--base);
        color: var(--slate12);
      }
    }
  }

  .rmsc,
  .dropdown-content,
  .panel-content,
  .search {
    background: var(--base) !important;
  }

  .options {
    .select-item {
      color: var(--slate12);

      &:hover {
        background: var(--slate4);
        border-radius: 6px;
      }
    }
  }
}

.select-search__options {
  .item-renderer {
    display: flex !important;
    justify-content: space-between;
    padding: 20px;
    cursor: pointer;
    flex-direction: row;

    div:first-child {
      display: flex;
    }

    p {
      margin-bottom: 0px !important;
      color: var(--slate12);
    }

    span {
      color: var(--slate11);
    }

    p,
    span {
      font-weight: 400;
      font-size: 12px;
      line-height: 20px;
    }
  }
}

.create-new-app-dropdown {
  .button:first-child {
    padding: 0 !important;
  }

  .dropdown-toggle::after {
    border: none !important;
    content: url("data:image/svg+xml,%3Csvg width='25' height='25' viewBox='0 0 25 25' fill='none' xmlns='http://www.w3.org/2000/svg'%3E%3Cpath fill-rule='evenodd' clip-rule='evenodd' d='M10.5 7.03906C10.5 6.34871 11.0596 5.78906 11.75 5.78906C12.4404 5.78906 13 6.34871 13 7.03906C13 7.72942 12.4404 8.28906 11.75 8.28906C11.0596 8.28906 10.5 7.72942 10.5 7.03906ZM10.5 12.0391C10.5 11.3487 11.0596 10.7891 11.75 10.7891C12.4404 10.7891 13 11.3487 13 12.0391C13 12.7294 12.4404 13.2891 11.75 13.2891C11.0596 13.2891 10.5 12.7294 10.5 12.0391ZM11.75 15.7891C11.0596 15.7891 10.5 16.3487 10.5 17.0391C10.5 17.7294 11.0596 18.2891 11.75 18.2891C12.4404 18.2891 13 17.7294 13 17.0391C13 16.3487 12.4404 15.7891 11.75 15.7891Z' fill='%23fff'/%3E%3C/svg%3E%0A");
    transform: rotate(360deg);
    width: 14px;
    margin: 0 !important;
    display: flex;
    align-items: center;
    justify-content: center;
    padding: 8px 0px 0px 0px;
  }
}

.sso-page-loader-card {
  background-color: var(--slate2) !important;
  height: 100%;

  .card-header {
    background-color: var(--slate2) !important;
  }
}

.workspace-nav-list-wrap {
  padding: 4px 20px 20px 20px;
  height: calc(100vh - 116px) !important;
}

.upload-user-form span.file-upload-error {
  color: var(--tomato10) !important;
  margin-top: 12px 0px 0px 0px;
}

.tj-onboarding-phone-input {
  width: 392px !important;
  height: 40px;
  padding: 8px 12px;
  gap: 8px;
  margin-bottom: 12px;
  background: #FFFFFF;
  border: 1px solid #D7DBDF !important;
  border-radius: 0px 4px 4px 0px !important;

  &:hover {
    border: 1px solid #466BF2 !important;
  }
}

.tj-onboarding-phone-input-wrapper {
  margin-bottom: 12px;
}

.theme-dark {
  .tj-onboarding-phone-input-wrapper {
    .flag-dropdown {
      background-color: #1f2936 !important;

      .country-list {
        background-color: #1f2936 !important;
        background: #1f2936;

        li {
          .country .highlight {
            background-color: #3a3f42;
            color: #000 !important;

            div {
              .country-name {
                color: #6b6b6b !important;
              }
            }

          }

          &:hover {
            background-color: #2b2f31;
          }

        }
      }
    }

  }

  .react-tel-input .country-list .country.highlight {
    color: #6b6b6b;
  }
}

.maximum-canvas-width-input-select {
  padding: 6px 10px;
  gap: 17px;
  width: 60px;
  height: 32px;
  background: #FFFFFF;
  border: 1px solid #D7DBDF;
  border-radius: 0px 6px 6px 0px;
}

.maximum-canvas-width-input-field {
  padding: 6px 10px;
  gap: 17px;
  width: 97px;
  height: 32px;
  background: #FFFFFF;
  border: 1px solid #D7DBDF;
  border-top-left-radius: 6px;
  border-bottom-left-radius: 6px;
  border-right: none !important;


}

.canvas-background-holder {
  padding: 6px 10px;
  gap: 6px;
  width: 120px;
  height: 32px;
  background: #FFFFFF;
  display: flex;
  align-items: center;
  border: 1px solid #D7DBDF;
  border-radius: 6px;
  flex-direction: row;
}

.export-app-btn {
  flex-direction: row;
  justify-content: center;
  align-items: center;
  padding: 6px 16px;
  gap: 6px;
  width: 158px;
  height: 32px;
  font-family: 'IBM Plex Sans';
  font-style: normal;
  font-weight: 600;
  font-size: 14px;
  line-height: 20px;
  color: #3E63DD;
  background: #F0F4FF;
  border-radius: 6px;
  border: none;
}

.tj-btn-tertiary {
  padding: 10px 20px;
  gap: 8px;
  width: 112px;
  height: 40px;
  background: #FFFFFF;
  border: 1px solid #D7DBDF;
  border-radius: 6px;

  &:hover {
    border: 1px solid #C1C8CD;
    color: #687076;
  }

  &:active {
    border: 1px solid #11181C;
    color: #11181C;
  }
}

.export-table-button {

  display: flex;
  align-items: center;
  justify-content: center;
}


#global-settings-popover.theme-dark {
  background-color: $bg-dark-light !important;
  border: 1px solid #2B2F31;

  .maximum-canvas-width-input-select {
    background-color: $bg-dark-light !important;
    border: 1px solid #324156;
    color: $white;
  }

  .export-app-btn {
    background: #192140;
  }

  .fx-canvas div {
    background-color: transparent !important;
  }
}

.released-version-popup-container {
  width: 100%;
  position: absolute;
  display: flex;
  justify-content: center;
  top: 55px;

  .released-version-popup-cover {
    width: 250px;
    height: fit-content;
    margin: 0;
    z-index: 1;

    .popup-content {
      background-color: #121212;
      padding: 16px 18px 0px 16px;
      border-radius: 6px;
      p {
        font-size: 14px;
        font-family: IBM Plex Sans;
        color: #ECEDEE;
      }
    }
  }

  .error-shake {
    animation: shake 0.82s cubic-bezier(.36, .07, .19, .97) both;
    transform: translate3d(0, 0, 0);
    backface-visibility: hidden;
    perspective: 10000px;
  }

  @keyframes shake {

    10%,
    90% {
      transform: translate3d(-1px, 0, 0);
    }

    20%,
    80% {
      transform: translate3d(2px, 0, 0);
    }

    30%,
    50%,
    70% {
      transform: translate3d(-4px, 0, 0);
    }

    40%,
    60% {
      transform: translate3d(4px, 0, 0);
    }
  }

}
.profile-page-content-wrap {
  background-color: var(--slate2);
  padding-top: 40px;
}

.profile-page-card {
  background-color: var(--base);
  border-radius: 6px;
}

.all-apps-link-cotainer {
  border-radius: 6px !important;
}

.workspace-variable-table-card {
  height: calc(100vh - 208px);
}

.workspace-constant-table-card {
  margin: 0 auto;
  width: 880px;
  min-height: calc(100vh - 308px);

  .manage-constant-wrapper-card {
    max-height: calc(100vh - 260px);
  }

  .empty-state-org-constants {
    padding-top: 5rem;
  }

  .workspace-constant-card-body {
    height: calc(100vh - 295px);
    min-height: calc(100vh - 408px);
    background: var(--base);
  }

  .constant-table-wrapper {
    height: calc(100vh - 403px);
    overflow-y: auto;
  }

  .constant-table-card {
    min-height: 370px;
  }

  .card-footer {
    border-top: none !important;
  }

  .left-menu .tj-list-item {
    width: 148px
  }
}



.variables-table-wrapper {
  tr {
    border-width: 0px !important;
  }
}

.constant-table-wrapper {
  tr {
    border-width: 0px !important;
  }
}

.home-page-content-container {
  max-width: 880px;
}

@media only screen and (min-width: 1584px) and (max-width: 1727px) {

  .edit-button,
  .launch-button {
    width: 113px !important;
  }
}



@media only screen and (max-width: 1583px) and (min-width: 1312px) {

  .homepage-app-card-list-item {
    max-width: 264px;

    .edit-button,
    .launch-button {
      width: 109px !important;
    }
  }

}

@media only screen and (min-width: 1728px) {

  .homepage-app-card-list-item {
    max-width: 304px;

    .edit-button,
    .launch-button {
      width: 129px !important;
    }
  }

  .home-page-content-container {
    max-width: 976px;
  }

  .liner {
    width: 976px;
  }
}

@media only screen and (max-width: 992px) {
  .homepage-app-card-list-item-wrap {
    display: flex;
    justify-content: center;
    margin-left: auto;
    margin-right: auto;
    width: 100%;
    margin-top: 22px;
  }

  .homepage-app-card-list-item {
    max-width: 304px !important;
    flex-basis: 100%;

    .edit-button,
    .launch-button {
      width: 129px !important;
    }
  }
}

@media only screen and (min-width: 993px) and (max-width: 1311px) {
  .home-page-content-container {
    max-width: 568px;
  }

  .homepage-app-card-list-item-wrap {
    row-gap: 20px;
  }

  .homepage-app-card-list-item {
    max-width: 269px;
    flex-basis: 100%;

    .edit-button,
    .launch-button {
      width: 111.5px !important;
    }
  }

  .liner {
    width: 568px;
  }
}

.tj-docs-link {
  color: var(--indigo9) !important;
  text-decoration: none;
  list-style: none;
}

.datasource-copy-button {
  width: 87px;
  height: 32px;
}

.datasource-edit-btn {
  height: 27px;
  margin-left: 12px;
}

.datasource-edit-modal {

  .modal-content,
  .modal-body,
  .modal-header,
  .modal-title,
  .modal-body-content,
  .modal-sidebar,
  .card {
    background-color: var(--base) !important;
    color: var(--slate12) !important;
    border-color: var(--slate5) !important;
  }

  .datasource-modal-sidebar-footer {
    .footer-text {
      color: var(--slate12) !important;
    }
  }

  .form-control-plaintext {
    color: var(--slate12) !important;
  }

  .card {
    &:hover {
      background-color: var(--slate2) !important;
    }
  }

  input:disabled {
    background-color: var(--slate3) !important;
  }

  .react-select__control--is-disabled {
    background-color: var(--slate3) !important;
  }
}

.org-edit-icon {
  width: 28px;
  height: 28px;
  border-radius: 6px;
  display: flex;
  justify-content: center;
  align-items: center;

  svg {
    height: 14px;
    width: 14px;
  }
}

.marketplace-page-sidebar {
  height: calc(100vh - 64px);
  max-width: 288px;
  background-color: var(--base);
  border-right: 1px solid var(--slate5) !important;
  display: grid !important;
  grid-template-rows: auto 1fr auto !important;
}

.marketplace-body {
  height: calc(100vh - 64px) !important;
  overflow-y: auto;
  // background: var(--slate2);
}

.plugins-card {
  background-color: var(--base);
  border: 1px solid var(--slate3);
  box-shadow: 0px 1px 2px rgba(16, 24, 40, 0.05);
  border-radius: 6px;

  .card-body-alignment {
    min-height: 145px;
    display: flex;
    flex-direction: column;
    justify-content: space-between;
  }
}

.template-source-name {
  color: var(--slate12) !important;
}

.marketplace-install {
  color: var(--indigo9);
}

.popover {
  .popover-arrow {
    display: none;
  }
}

.shareable-link {
  .input-group {
    .input-group-text {
      border-color: var(--slate7);
      color: var(--slate12);
      background-color: var(--slate3);
    }

    .app-name-slug-input {
      input {
        border-color: var(--grass9);
      }
    }
  }

  .input-group {
    display: flex;

    .tj-app-input textarea {
      width: 600px;
      border-radius: 0px !important;
      margin-bottom: 0px !important;
      background-color: #efefef4d;
      color: #545454;
    }
  }
}

.confirm-dialogue-modal {
  background: var(--base);

  .modal-header {
    background: var(--base);
    color: var(--slate12);
    border-bottom: 1px solid var(--slate5);
  }
}


.gitsync-modal-body {
  align-items: center;
  justify-content: center;
  display: flex;

  .p {
    width: auto;
  }

  .loader {
    border: 4px solid #f3f3f3; /* Light gray border */
    border-top: 4px solid #3498db; /* Blue border on top */
    border-radius: 50%;
    width: 40px;
    height: 40px;
    animation: spin 1s linear infinite; /* Rotation animation */
  }
  @keyframes spin {
    0% { transform: rotate(0deg); }
    100% { transform: rotate(360deg); }
  }
}

.box-container {
  border: 1px solid #ccc; 
  background-color: #f0f0f0; 
  border-radius: 8px; 
  box-shadow: 0px 2px 4px rgba(0, 0, 0, 0.1); 
  
  .box-content {
    padding: 10px; /* Add padding for spacing inside the box */

    p {
      max-width: 100%;
      margin: 0px;
      word-wrap: break-word; /* Ensure the paragraph wraps within the box */
    }
  }
  
  
}





.theme-dark {
  .icon-widget-popover {
    .search-box-wrapper input {
      color: #f4f6fa !important;
    }

    .search-box-wrapper input:focus {
      background-color: #1c252f !important;
    }
  }

  .shareable-link {
    .tj-app-input textarea {
      background-color: #5e656e !important;
      color: #f4f6fa !important;
      border: none !important;
    }
  }

  .icon-widget-popover {
    .search-box-wrapper .input-icon-addon {
      min-width: 2.5rem !important;
    }

    .search-box-wrapper input {
      color: var(--slate12) !important;
    }
  }

  .shareable-link-container,
  .app-slug-container {
    .field-name {
      color: var(--slate-12) !important;
    }
    input.slug-input {
      background: #1f2936 !important;
      color: #f4f6fa !important;
      border-color: #324156 !important;
    }  
    .applink-text {
      background-color: #2b394b !important;
    }

    .input-group-text {
      background-color: #2b394b !important;
    }

    .tj-text-input {
      border-color: #324156 !important;
    }

    .input-with-icon {
      .form-control{
        background-color: #1f2936 !important;
        border-color: #3E4B5A !important;
        color: #fff !important;
      }
    }
  }

}

.dark-theme{
  .manage-app-users-footer {
    .default-secondary-button {
      background-color: var(--indigo9);
      color: var(--base-black);
    }
  }
}

.instance-all-users{
  .users-table {
    tbody {
      tr>td>span,
      tr>td>a {
        max-width: 140px;
      }
    }

    thead {
      tr {
        gap: 0px;
      }
  
      tr>th {
        min-width: 140px;
      }
    }
  
    tr>td {
      max-width: 140px;
    }

  }
}

.audit-log {
  width: 880px;
  margin: 0 auto;

  .card {
    background: var(--base);
    border: 1px solid var(--slate7) !important;
    box-shadow: 0px 1px 2px rgba(16, 24, 40, 0.05) !important;

    .card-header {
      background: var(--slate3);
      padding: 15px 16px;
      gap: 12px;
      height: 62px;
      border-top-left-radius: 6px;
      border-top-right-radius: 6px;
    }

    .form-label {
      font-size: 12px;
      font-weight: 500px;
      margin-bottom: 4px !important;
      color: var(--slate12);
    }
  }
}
.break-all {
  word-break: break-all;
}

.instance-settings-page {
  width: 880px;
  margin: 0 auto;
  background: var(--base);

  .card {
    background: var(--base);
    border: 1px solid var(--slate7) !important;
    box-shadow: 0px 1px 2px rgba(16, 24, 40, 0.05) !important;
    width: 880px;

    .card-header {
      padding: 24px 24px;
      gap: 12px;
      height: 72px;
      border-top-left-radius: 6px;
      border-top-right-radius: 6px;

      .title-banner-wrapper {
        display: flex;
        align-items: center;
        justify-content: space-between;
        width: 878px;
      }

    }

    .form-label {
      font-size: 12px;
      font-weight: 500px;
      margin-bottom: 4px !important;
      color: var(--slate12);
    }

    .card-footer {
      display: flex;
      justify-content: flex-end;
      align-items: center;
      padding: 24px 32px;
      gap: 8px;
      border-top: 1px solid var(--slate5) !important;
      background: var(--base);
      margin-top: 0px !important;
      align-Self: 'stretch';
      height: 88px;
    }
    .card-body {
      height: 467px;
      padding: 24px;
      .form-group{
        .tj-app-input{
          .form-control{
            &:disabled{
              background: var(--slate3) !important;
            }
          }
        }
      }
    }
  }
}


.workspace-folder-modal{
  .tj-text-input.dark {
    background:  #202425;
    border-color: var(--slate7) !important;
  }
}

.slug-ellipsis {
  white-space: nowrap;
  overflow: hidden;
  text-overflow: ellipsis;
  width: 150px; 
}

.app-slug-container,
.shareable-link-container,
.workspace-folder-modal {
  .tj-app-input {
    padding-bottom: 0px !important;
  }

  .label {
    font-weight: 400;
    font-size: 10px;
    height: 0px;
    padding: 4px 0px 16px 0px;
  }

  .tj-input-error {
    color: var(--tomato10);
  }

  .tj-text-input {
    width: auto !important;
    background: var(--slate3);
    color: var(--slate9);
    height: auto !important;
    margin-bottom: 5px;
    border-color: var(--slate7);

    &:hover {
      box-shadow: none;
    }
    
    &:active {
      border: 1px solid #D7DBDF;
      box-shadow: none;
    }
  }

  .input-with-icon {
    flex: none;
    .icon-container {
      right: 20px;
      top: calc(50% - 13px);
    }
  }

  .label-info {
    color: #687076;
  }

  .label-success {
    color: #3D9A50;
  }

  
  .workspace-spinner {
    color: #889096 !important;
    width: 16px;
    height: 16px;
    align-self: center;
  }

  .cancel-btn {
    color: var(--indigo9);
  }
}

.confirm-dialogue-modal {
  background: var(--base);
}

.table-editor-component-row {
  .rdt.cell-type-datepicker {
    margin-top: 0;
  }

  .has-multiselect {
    .select-search-input {
      margin-bottom: 0;
    }
  }
}

.audit-log {
  background-color: var(--slate2);
  width: unset;

  .tj-ms {
    width: unset;
  }

  .filter-by-section {
    height: 90px;
  }

  .select-search__select{
    .select-search__options {
      margin-left: -24px;
      margin-bottom: 0px;

      .select-search__row {
        button {
          overflow: hidden !important;
          text-overflow: ellipsis !important;
          white-space: nowrap;
          border-radius: 0;
        }
        :hover {
          background-color: var(--slate3) !important;
        }
      }
    }
  }

  .select-search-dark__select {
    padding: 0px;
    border: none;

    .select-search-dark__options {
      margin-bottom: 0px;

    .select-search-dark__option,
      .select-search-dark__not-found {
        background-color: var(--base);
        color: var(--slate12);
        border: 1px solid var(--slate5);
        box-shadow: 0px 32px 64px -12px rgba(16, 24, 40, 0.14);
        margin: 0 auto;
      }
    }
  }
}
.theme-dark .card-container {
  background-color: #121212 !important
}

.version-select {
  .react-select__menu {
    .react-select__menu-list {
      max-height: 150px;
    }
  }
}

.generate-cell-value-component-div-wrapper {

  .form-control-plaintext:focus-visible {
    outline-color: #dadcde;
    border-radius: 4px;
  }

  .form-control-plaintext:hover {
    outline-color: #dadcde;
    border-radius: 4px;
  }
}

.dark-theme {
  .generate-cell-value-component-div-wrapper {

    .form-control-plaintext:focus-visible {
      filter: invert(-1);
    }

    .form-control-plaintext:hover {
      filter: invert(-1);
    }
  }
}

.progress-bar {
  width: 100%;
  height: 6px;
  background-color: var(--amber4);
  border-radius: 10px;
  overflow: hidden;
}

.progress {
  height: 100%;
  transition: width 0.5s ease-in-out;
}

.app-slug-container,
.workspace-folder-modal {
  .tj-app-input {
    padding-bottom: 0px !important;

    .is-invalid {
      border-color: var(--tomato10) !important;
    }

    .is-invalid:focus {
      border-color: var(--tomato10) !important;
    }
  }

  .tj-input-error {
    height: 32px;
    color: var(--tomato10);
    font-weight: 400;
    font-size: 10px;
    height: 0px;
    padding: 4px 0px 16px 0px;
  }
}

.jet-container-loading {
  margin: 0 auto;
  justify-content: center;
  align-items: center;
}

.jet-container-json-form {
  padding: 20px;

  .DateRangePickerInput {
    width: 100% !important;
  }

  .dropzone {
    aside {
      width: 100% !important;
    }
  }

  fieldset {
    width: 100%;

    .json-form-wrapper {
      margin-bottom: 4px;

      .widget-button {
        button {
          width: auto !important;
          min-width: 140px !important;
        }
      }
    }
  }
}

.freeze-scroll {
  #real-canvas {
    overflow: hidden;
  }
}
.custom-css-input-container span.cm-error {
  background-color: transparent;
  text-decoration: underline;
  text-decoration-color: red;
  text-decoration-style: dashed;
}

.custom-styles-wrapper {
  height: calc(100vh - 156px);
  overflow: auto;
}

.org-settings-info {
  background-color: var(--slate2);
  border: 1px solid var(--slate3);
}

.badge-warning {
  background-color: var(--amber7) !important;
}

.workspace-variables-alert-banner {
  width: inherit;
  background-color: #FFF9ED;
  border-color: #FFE3A2;
  margin-bottom: 0px;
  padding: 8px 16px;
  border-radius: 0px;
  display: flex;
  justify-content: space-between;
  align-items: center;
  color: var(--amber8);
  font-size: 12px;
  font-weight: 500;
  line-height: 16px;
  letter-spacing: 0.4px;
  text-align: left;
  box-shadow: 0px 1px 2px rgba(16, 24, 40, 0.05);
  border-radius: 6px;
}

.alert-banner-type-text {
  font-size: 12px;
  font-weight: 500;
  line-height: 16px;
  letter-spacing: 0.4px;
  text-align: left;
}

.tj-app-input .alert-component.workspace-variables-alert-banner {
  color: var(--amber8);
  border-color: var(--amber3);
}

.form-label-restricted {
  display: none;
}

.ldap-login-page{
  .common-auth-signup-container-wrapper {
    margin-top: 150px;
  }

  .ldap-login-header {
    margin-bottom: 10px;
    h2{
      color: #111827;
      font-size: 44px;
      font-weight: 400;
    }
  }

  .signup-password-hide-img {
    top: 24%;
  }

  .ldap-form {
    display: flex;
    flex-direction: column;
    align-items: center;
  }
}

#tooltip-for-org-constant-cell,
#tooltip-for-org-input-disabled {
  padding: 12px 16px !important;
  white-space: pre-line !important;
  max-width: 500px !important;
  z-index: 1 !important;

  .react-tooltip-arrow {
    background: inherit !important;
  }
}

.query-rename-input {

  &:focus,
  &:active {
    box-shadow: 0px 0px 0px 2px #C6D4F9;
    border: 1px solid var(--light-indigo-09, var(--indigo9));
  }
}

.btn-query-panel-header {
  height: 28px;
  width: 28px;
  display: flex;
  align-items: center;
  justify-content: center;
  border-radius: 6px;
  background-color: transparent;
  border: none;

  &.active {
    background-color: var(--slate5) !important;
  }

  &:hover,
  &:focus {
    background-color: var(--slate4) !important;
  }
}

.tj-scrollbar {

  ::-webkit-scrollbar,
  &::-webkit-scrollbar {
    width: 16px;
    border-radius: 8px;
  }

  ::-webkit-scrollbar-thumb,
  &::-webkit-scrollbar-thumb {
    border: 4px solid var(--base);
    border-radius: 8px;
    background-color: var(--slate4) !important;
  }

  ::-webkit-scrollbar-track,
  &::-webkit-scrollbar-track {
    background-color: var(--base);
  }

}

.form-check>.form-check-input:not(:checked) {
  background-color: var(--base);
  border-color: var(--slate7);
}

/*
* remove this once whole app is migrated to new styles. use only `theme-dark` class everywhere. 
* This is added since some of the pages are in old theme and making changes to `theme-dark` styles can break UI style somewhere else 
*/
.tj-dark-mode {
  background-color: var(--base) !important;
  color: var(--base-black) !important;
}

.tj-list-btn {
  border-radius: 6px;

  &:hover {
    background-color: var(--slate4);
  }

  &.active {
    background-color: var(--slate5);
  }
}

.tj-list-option {
  &.active {
    background-color: var(--indigo2);
  }
}

.runjs-parameter-badge {
  max-width: 140px;
}

.release-buttons {
  .release-button {
    display: flex;
    padding: 4px 12px;
    align-items: center;
    gap: 8px;
    flex: 1 0 0;
    width: 84px;
    height: 28px;
    cursor: pointer;
  }

  .released-button {
    background-color: #F1F3F5;
    color: #C1C8CD;
  }

  .nav-item {
    background-color: transparent !important;
  }
}

.modal-divider {
  border-top: 1px solid #dee2e6;
  padding: 10px;
}

.dark-theme-modal-divider {
  border-top: 1px solid var(--slate5) !important;
  padding: 10px;

  .nav-item {
    background-color: transparent !important;
  }
}

.app-slug-container {
  .label {
    font-size: 9px !important;
  }
}

.shareable-link-container {
  .copy-container {
    width: 0px;
    margin-right: -12px;
  }

  .form-check-label {
    font-size: 12px;
    margin-left: 8px;
    color: var(--base-slate-12);
  }

  .label-success,
  .label-updated,
  .tj-input-error,
  .label-info {
    font-size: 10px;
    padding-top: 10px;
  }

  .input-with-icon {
    .form-control {
      height: 100%;
      border-radius: 0px !important;
      padding-right: 40px;
    }

    .is-invalid:focus {
      border-color: var(--tomato9) !important;
    }

    .icon-container {  
      right: 12px;
      top: calc(50% - 11px);  
      
      .spinner-border {
        width: 20px;
        height: 20px;
      }
    }
  }

  .input-group-text {
    background: var(--slate3);
    color: var(--slate9);
  }
}

.manage-app-users-footer {
  padding-bottom: 20px;
  margin-top: 18px;
  .default-secondary-button {
    width: auto !important;
    padding: 18px;
  }
}

.share-disabled {
  opacity: 0.4;
}

.license-tooltip {
  .nav-item {
    line-height: 0px;
  }
}

// Editor revamp styles
.main-wrapper {
  .editor {
    .header>.navbar {
      background-color: var(--base) !important;
      border-bottom: 1px solid var(--slate5);
      z-index: 10;
    }
  }
}

.component-image-wrapper {
  background-color: var(--slate3) !important;
  border-radius: 6px;
}

.components-container {
  margin-left: 16px;
  margin-right: 16px;
}

.draggable-box-wrapper {
  height: 86px;
  width: 72px;
  margin-bottom: 4px;
}

.component-card-group-wrapper {
  display: flex;
  flex-wrap: wrap;
  column-gap: 22px;
}

.component-card-group-container {
  display: flex;
  row-gap: 12px;
  flex-direction: column;
  padding-bottom: 12px;
  padding-top: 12px;
}

.widgets-manager-header {
  color: var(--slate12);
  font-size: 14px;
  font-style: normal;
  font-weight: 500;
  line-height: 20px;
  /* 142.857% */
  margin-top: 16px;
  margin-bottom: 12px;
}

.components-container {
  .tj-input {
    margin-bottom: 16px;
  }
}

.tj-widgets-search-input {
  width: 266px;
  height: 32px;
  border-radius: 6px;
  background-color: var(--base) !important;
  font-size: 12px;
  font-style: normal;
  font-weight: 400;
  line-height: 20px;
}

.release-button {
  color: var(--indigo-01, #FDFDFE);
  font-family: IBM Plex Sans;
  font-size: 12px;
  font-style: normal;
  font-weight: 600;
  line-height: 20px;
  /* 166.667% */
  display: flex;
  padding: 4px 12px;
  align-items: center;
  gap: 8px;
  flex: 1 0 0;
}

.editor-header-icon {
  border-radius: 6px;
  border: 1px solid var(--bases-transparent, rgba(255, 255, 255, 0.00));
  background: var(--indigo3);
  display: flex;
  padding: 7px;
  justify-content: center;
  align-items: center;
  gap: 8px;
  height: 28px;
  width: 28px;
}

.tj-header-avatar {
  display: flex;
  font-weight: 500;
  width: 27px;
  height: 26px;
  padding: 4px 6px;
  flex-direction: column;
  justify-content: center;
  align-items: center;
  gap: 10px;
  flex-shrink: 0;
  margin-bottom: 0px !important;
  border-radius: 100% !important;
  margin-left: -8px;
  background-color: var(--slate5) !important;
  color: var(--slate10) !important
}

.undo-redo-container {
  position: absolute;
  top: 10px;
  display: flex;
  right: 222px;
  justify-content: center;
  align-items: center;
  height: 28px;
  gap: 2px;

  div {
    display: flex;
    justify-content: center;
    align-items: center;
    height: 28px;
    width: 28px;
    border-radius: 6px;
  }
}

.sidebar-panel-header {
  color: var(--slate12);
  padding-left: 4px;
}

.modal-content {
  background: var(--base);
  color: var(--slate12);
}

.main-editor-canvas {
  background-color: var(--base);
}

.event-manager-popover {
  border: none;
  /* Shadow/03 */
  box-shadow: 0px 4px 6px -2px rgba(16, 24, 40, 0.03), 0px 12px 16px -4px rgba(16, 24, 40, 0.08);

  .popover-body {
    background-color: var(--base);
    color: var(--slate12);
    border: 1px solid var(--slate3, #F1F3F5);
    border-radius: 6px;
  }

}

.copilot-toggle {
  font-family: IBM Plex Sans;
  font-size: 12px;
  font-style: normal;
  font-weight: 500;
  background-color: transparent !important;
  display: flex;
  align-items: center;
}

.copilot-codehinter-wrap {
  .CodeMirror.cm-s-monokai.CodeMirror-wrap {
    border-radius: 0px;
  }
}

.avatar-list-stacked {
  display: flex;
}

.avatar-list-stacked .avatar {
  margin-right: 0px !important;
}

.navbar-right-section {
  border-left: 1px solid var(--slate5);
}

.modal-header {
  background-color: var(--base);
  border-bottom: 1px solid var(--slate5);
}

.sidebar-debugger {
  .nav-item {
    button:hover {
      border-top-color: transparent;
      border-left-color: transparent;
      border-right-color: transparent;
    }
  }
}

.tj-app-version-text {
  color: var(--pink9);
}

.left-sidebar-comments {
  position: absolute;
  left: 0;
  bottom: 48px;
}

.popover-body {
  background-color: var(--base);
  color: var(--slate12);
  border-radius: 6px;
}

.popover {
  border: none;
  border-radius: 6px;
  border: 1px solid var(--slate3, #F1F3F5);
  background: var(--slate1, #FBFCFD);
  box-shadow: 0px 2px 4px -2px rgba(16, 24, 40, 0.06), 0px 4px 8px -2px rgba(16, 24, 40, 0.10);
}

.canvas-codehinter-container {
  .sketch-picker {
    left: 70px !important;
    top: 207px;
  }
}

.debugger-card-body {
  margin-top: 8px;
  margin-bottom: 16px;
  padding: 0px 16px;
}

.left-sidebar-header-btn {
  background-color: var(--base) !important;
  width: 28px;
  height: 28px;
  padding: 7px !important;

  &:focus-visible {
    border: none !important;
    outline: none !important;
    box-shadow: none !important;
  }
}

.navbar-seperator {
  border: 1px solid var(--slate5, #2B2F31);
  background: var(--slate1, #151718);
  width: 1px;
  height: 19px;
  margin-left: 8px;
  margin-right: 8px;
}

.CodeMirror {
  background: var(--base);
}

.color-picker-input {
  border: solid 1px #333c48;
  height: 36px;
  background-color: var(--slate1);
  border: 1px solid var(--slate7);

  &:hover {
    background-color: var(--slate4);
    border: 1px solid var(--slate8);

  }
}

#popover-basic-2 {
  .sketch-picker {
    left: 7px;
    width: 170px !important;
  }
}
.custom-gap-8{
  gap: 8px;
}
.color-slate-11{
  color: var(--slate11) !important;
}
.custom-gap-6{
  gap:6px
}
.custom-gap-2{
  gap:2px
}
.custom-gap-4{
  gap: 4px;
}
.text-black-000{
  color: var(--text-black-000) !important;
}
.custom-gap-12{
  gap:12px
}
#inspector-tabpane-properties{
  .accordion {
    .accordion-item:last-child{
      border-bottom: none !important;
    }
  }
}

.share-disabled {
  opacity: 0.4;
}

// Editor revamp styles
.main-wrapper {
  .editor {
    .header>.navbar {
      background-color: var(--base) !important;
      border-bottom: 1px solid var(--slate5);
      z-index: 10;
    }
  }
}

.component-image-wrapper {
  background-color: var(--slate3) !important;
  border-radius: 6px;
}

.components-container {
  margin-left: 16px;
  margin-right: 16px;
}

.draggable-box-wrapper {
  height: 86px;
  width: 72px;
  margin-bottom: 4px;
}

.component-card-group-wrapper {
  display: flex;
  flex-wrap: wrap;
  column-gap: 22px;
}

.component-card-group-container {
  display: flex;
  row-gap: 12px;
  flex-direction: column;
  padding-bottom: 12px;
  padding-top: 12px;
}

.widgets-manager-header {
  color: var(--slate12);
  font-size: 14px;
  font-style: normal;
  font-weight: 500;
  line-height: 20px;
  /* 142.857% */
  margin-top: 16px;
  margin-bottom: 12px;
}

.components-container {
  .tj-input {
    margin-bottom: 16px;
  }
}

.tj-widgets-search-input {
  width: 266px;
  height: 32px;
  border-radius: 6px;
  background-color: var(--base) !important;
  font-size: 12px;
  font-style: normal;
  font-weight: 400;
  line-height: 20px;
}

.release-button {
  color: var(--indigo-01, #FDFDFE);
  font-family: IBM Plex Sans;
  font-size: 12px;
  font-style: normal;
  font-weight: 600;
  line-height: 20px;
  /* 166.667% */
  display: flex;
  padding: 4px 12px;
  align-items: center;
  gap: 8px;
  flex: 1 0 0;
}

.editor-header-icon {
  border-radius: 6px;
  border: 1px solid var(--bases-transparent, rgba(255, 255, 255, 0.00));
  background: var(--indigo3);
  display: flex;
  padding: 7px;
  justify-content: center;
  align-items: center;
  gap: 8px;
  height: 28px;
  width: 28px;
}

.tj-header-avatar {
  display: flex;
  font-weight: 500;
  width: 27px;
  height: 26px;
  padding: 4px 6px;
  flex-direction: column;
  justify-content: center;
  align-items: center;
  gap: 10px;
  flex-shrink: 0;
  margin-bottom: 0px !important;
  border-radius: 100% !important;
  margin-left: -8px;
  background-color: var(--slate5) !important;
  color: var(--slate10) !important
}

.undo-redo-container {
  position: absolute;
  top: 10px;
  display: flex;
  right: 222px;
  justify-content: center;
  align-items: center;
  height: 28px;
  gap: 2px;

  div {
    display: flex;
    justify-content: center;
    align-items: center;
    height: 28px;
    width: 28px;
    border-radius: 6px;
  }
}

.sidebar-panel-header {
  color: var(--slate12);
  padding-left: 4px;
}

.modal-content {
  background: var(--base);
  color: var(--slate12);
}

.main-editor-canvas {
  background-color: var(--base);
}

.event-manager-popover {
  border: none;
  /* Shadow/03 */
  box-shadow: 0px 4px 6px -2px rgba(16, 24, 40, 0.03), 0px 12px 16px -4px rgba(16, 24, 40, 0.08);

  .popover-body {
    background-color: var(--base);
    color: var(--slate12);
    border: 1px solid var(--slate3, #F1F3F5);
    border-radius: 6px;
  }

}

.copilot-toggle {
  font-family: IBM Plex Sans;
  font-size: 12px;
  font-style: normal;
  font-weight: 500;
  background-color: transparent !important;
  display: flex;
  align-items: center;
}

.copilot-codehinter-wrap {
  .CodeMirror.cm-s-monokai.CodeMirror-wrap {
    border-radius: 0px;
  }
}

.avatar-list-stacked {
  display: flex;
}

.avatar-list-stacked .avatar {
  margin-right: 0px !important;
}

.navbar-right-section {
  border-left: 1px solid var(--slate5);
}

.modal-header {
  background-color: var(--base);
  border-bottom: 1px solid var(--slate5);
}

.sidebar-debugger {
  .nav-item {
    button:hover {
      border-top-color: transparent;
      border-left-color: transparent;
      border-right-color: transparent;
    }
  }
}

.tj-app-version-text {
  color: var(--pink9);
}

.left-sidebar-comments {
  position: absolute;
  left: 0;
  bottom: 48px;
}

.popover-body {
  background-color: var(--base);
  color: var(--slate12);
  border-radius: 6px;
}

.popover {
  border: none;
  border-radius: 6px;
  border: 1px solid var(--slate3, #F1F3F5);
  background: var(--slate1, #FBFCFD);
  box-shadow: 0px 2px 4px -2px rgba(16, 24, 40, 0.06), 0px 4px 8px -2px rgba(16, 24, 40, 0.10);
}

.canvas-codehinter-container {
  .sketch-picker {
    left: 70px !important;
    top: 207px;
  }
}

.debugger-card-body {
  margin-top: 8px;
  margin-bottom: 16px;
  padding: 0px 16px;
}

.left-sidebar-header-btn {
  background-color: var(--base) !important;
  width: 28px;
  height: 28px;
  padding: 7px !important;

  &:focus-visible {
    border: none !important;
    outline: none !important;
    box-shadow: none !important;
  }
}

.navbar-seperator {
  border: 1px solid var(--slate5, #2B2F31);
  background: var(--slate1, #151718);
  width: 1px;
  height: 19px;
  margin-left: 8px;
  margin-right: 8px;
}

.CodeMirror {
  background: var(--base);
}

.color-picker-input {
  border: solid 1px #333c48;
  height: 36px;
  background-color: var(--slate1);
  border: 1px solid var(--slate7);

  &:hover {
    background-color: var(--slate4);
    border: 1px solid var(--slate8);

  }
}

#popover-basic-2 {
  .sketch-picker {
    left: 7px;
    width: 170px !important;
  }
}

.custom-gap-8 {
  gap: 8px;
}

.color-slate-11 {
  color: var(--slate11) !important;
}

.custom-gap-6 {
  gap: 6px
}

// ToolJet Database buttons

.ghost-black-operation {
  border: 1px solid transparent !important;
  padding: 4px 10px;
}

.custom-gap-2 {
  gap: 2px
}

.custom-gap-4 {
  gap: 4px;
}

.text-black-000 {
  color: var(--text-black-000) !important;
}

.custom-gap-12 {
  gap: 12px
}

#inspector-tabpane-properties {
  .accordion {
    .accordion-item:last-child {
      border-bottom: none !important;
    }
  }
}
<<<<<<< HEAD
.bold-text {
  font-weight: 500;
}

.saml-sso-conf {
  .saml-footer {
    display: block !important;
  }

  .text-indigo-09 {
    color: $color-light-indigo-09;
  }

  .card-body {
    padding-bottom: 0px !important;
  }
}

.add-datasource-btn-workflows{
  width:195px;
  margin-top:8px;
  position:sticky;
  bottom:0;
  font-size:12px;
}
.react-flow__panel{
  bottom:50px
}
  .connect-to-repository-container {
    width: 70%;
    display: flex;
    flex-direction: column;
    align-items: center;
    text-align: center;
    margin: auto;

    a {
      text-decoration: none;
      color: unset !important;
    }

    .tj-btn-right-icon {
      svg {
        path {
          fill: var(--indigo9);
        }
      }
    }
  }
 .git-sync-modal, .modal-base{
  .create-commit-container, .commit-info, .pull-container {
      .form-control {
        font-weight: 400;
        font-size: 12px;
        line-height: 20px;
        color: var(--slate12);
      }

      .form-group {
        .tj-input-error-state {
          border: 1px solid var(--tomato9) !important;
        }

        .tj-input-error {
          color: var(--tomato10) !important;
        }
      }

      .info-text {
        color: var(--slate10);
      }

      .tj-input-error {
        color: var(--tomato10);
      }

      .form-control.disabled {
        background-color: var(--slate3) !important;
        color: var(--slate9) !important;
      }

      .last-commit-info {
        background: var(--slate3);
        .message-info {
          display: flex;
          justify-content: space-between;
        }

        .author-info {
          font-size: 10px;
          color: var(--slate11);
        }
      }

      .check-for-updates {
        display: flex;
        align-items: center;
        color: var(--indigo9);

        svg {
          path {
            fill: var(--indigo9);
          }
          
          rect {
            fill: none;
          }
        }

        .loader-container {
          height: unset !important;

          .primary-spin-loader {
            width: 18px;
            height: 18px;
            margin-right: 5px;
          }
        }
      }
  }

  

    .modal-footer {
      border-top: 1px solid var(--slate5);
      padding: 1rem;

      .tj-btn-left-icon {
        svg {
          width: 20px;
          height: 20px;

          path {
            fill: var(--indigo1);
          }
        }
      }

      .tj-large-btn {
        font-weight: 500;
        font-size: 14px;
      }
    }
    .modal-body {
    .loader-container {
      display: flex;
      justify-content: center;
      align-items: center;
      height: 180px;
    }
    }  
    .modal-base {
  .tj-text-xxsm {
    color: var(--slate11);
  }
  }
  .modal-header {
      border-bottom: 1px solid var(--slate5) !important;

      .modal-title {
        color: var(--slate12);
      }

      svg > path {
        fill: var(--slate12);
      }
    }
  }

  



  .primary-spin-loader {
      width: 43px;
      height: 43px;
      border: 3px solid var(--indigo6);
      border-bottom-color: var(--indigo9);
      border-radius: 50%;
      display: inline-block;
      box-sizing: border-box;
      animation: rotation 1s linear infinite;
    }

    @keyframes rotation {
    0% {
        transform: rotate(0deg);
    }

    100% {
        transform: rotate(360deg);
    }

    }

  
    
    
.commit-changes {
  display: flex;
  gap: 6px;
}



.disabled-action-tooltip {
  opacity: 0.4;
}
=======
>>>>>>> c9ab7be4
<|MERGE_RESOLUTION|>--- conflicted
+++ resolved
@@ -13398,7 +13398,6 @@
     }
   }
 }
-<<<<<<< HEAD
 .bold-text {
   font-weight: 500;
 }
@@ -13606,6 +13605,4 @@
 
 .disabled-action-tooltip {
   opacity: 0.4;
-}
-=======
->>>>>>> c9ab7be4
+}