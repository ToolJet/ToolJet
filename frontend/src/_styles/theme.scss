--- conflicted
+++ resolved
@@ -10306,7 +10306,6 @@
       transform: translate3d(-1px, 0, 0);
     }
 
-<<<<<<< HEAD
     20%,
     80% {
       transform: translate3d(2px, 0, 0);
@@ -10320,17 +10319,6 @@
 
     40%,
     60% {
-=======
-    20%, 80% {
-      transform: translate3d(2px, 0, 0);
-    }
-
-    30%, 50%, 70% {
-      transform: translate3d(-4px, 0, 0);
-    }
-
-    40%, 60% {
->>>>>>> e7bb22e6
       transform: translate3d(4px, 0, 0);
     }
   }
@@ -10557,10 +10545,7 @@
   }
 }
 
-<<<<<<< HEAD
-.table-editor-component-row {
-  .rdt.cell-type-datepicker {
-=======
+
 .workspace-folder-modal {
   .tj-app-input {
     padding-bottom: 0px !important;
@@ -10576,9 +10561,8 @@
   }
 }
 
-.table-editor-component-row{
-  .rdt.cell-type-datepicker{
->>>>>>> e7bb22e6
+.table-editor-component-row {
+  .rdt.cell-type-datepicker {
     margin-top: 0;
   }
 
