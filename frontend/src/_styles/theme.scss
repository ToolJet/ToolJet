--- conflicted
+++ resolved
@@ -6349,7 +6349,13 @@
   }
 }
 
-<<<<<<< HEAD
+.org-users-page {
+  min-height: 100vh;
+  .page-body {
+    height: 100%;
+  }
+}
+
 
 .link-widget{
   display: flex;
@@ -6376,11 +6382,5 @@
     width: 0;
     height: 0;
     background: transparent;
-=======
-.org-users-page {
-  min-height: 100vh;
-  .page-body {
-    height: 100%;
->>>>>>> ddf28a13
   }
 }