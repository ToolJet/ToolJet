@import "./tabler.scss";
@import "./colors.scss";
@import "./z-index.scss";
@import "./mixins.scss";

// variables
$border-radius: 4px;

body {
  font-family: "Roboto", sans-serif;
}

input,
button {
  border-radius: 4px;
}

.btn:hover {
  border-color: $primary;
}

.btn-sm {
  padding: 4px 8px;
}

.padding-0 {
  padding: 0;
}

.font-500 {
  font-weight: 500;
}

.text-right {
  text-align: right;
}

.navbar {
  max-height: 48px;
  min-height: auto;

  .nav-item.active:after {
    bottom: 0 !important;
  }
}

.auth-main {
  height: 1000px;
  padding-top: calc(0.25 * 100vh);
  overflow: hidden;

  svg,
  img {
    height: 50px;
    width: 50px;
  }

  svg {
    color: #000000;
  }

  .col-4 {
    z-index: 1;
  }

  .horizontal-line {
    width: 100%;
    position: relative;
    border: 1px solid #b1b1b1;
    top: 25px;
    margin: 0px auto;
    z-index: 0;
  }
  .sso-ico {
    div {
      background-color: #ffffff;
    }
  }
}

.emoji-mart-scroll {
  border-bottom: 0;
  margin-bottom: 6px;
}

.emoji-mart-scroll + .emoji-mart-bar {
  display: none;
}

.accordion-item,
.accordion-button {
  background-color: inherit;
}

.accordion-button {
  font-weight: 400 !important;
  box-shadow: none !important;
}

.accordion-button:not(.collapsed) {
  padding-bottom: 0 !important;
}

.accordion-body {
  .form-label {
    font-weight: 400;
    font-size: 12px;
    color: #61656c;
  }
}
.editor {
  .header-container {
    max-width: 100%;
    padding: 0 15px;
  }

  .resizer-active {
    border: solid 1px $primary !important;

    .top-right,
    .top-left,
    .bottom-right,
    .bottom-left {
      background: white;
      border-radius: 10px;
      border: solid 1px $primary;
    }
  }

  .resizer-selected {
    outline-width: thin;
    outline-style: solid;
    outline-color: #ffda7e;
  }

  // query data source card style start

  .query-datasource-card-container,
  .header-query-datasource-card-container {
    display: flex;
    flex-direction: row;
    gap: 10px;
    flex-wrap: wrap;
  }
  .header-query-datasource-card-container {
    margin-top: -10px;
  }

  .header-query-datasource-card {
    position: relative;
    display: flex;
    min-width: 0;
    word-wrap: break-word;
    background-color: rgba(66, 153, 225, 0.1) !important;
    background-clip: border-box;
    border-radius: 4px;
    height: 32px;
    width: 140px;
    padding: 6px;
    align-items: center;
    text-transform: capitalize;
    font-weight: 400 !important;
    background-color:#4299e11a;
    p {
      margin: 0 8px 0 12px;
    }
  }
  .query-datasource-card {
    position: relative;
    display: flex;
    min-width: 0;
    word-wrap: break-word;
    background-color: #fff;
    background-clip: border-box;
    border: 1px solid rgba(101, 109, 119, 0.16);
    border-radius: 4px;
    height: 46px;
    width: 200px;
    padding: 10px;
    align-items: center;
    cursor: pointer;

    p {
      margin: 0 8px 0 15px;
    }
  }
  // end :: data source card style

  .header-query-datasource-name {
    font-size: 0.8rem !important;
    padding-top: 0px !important;
  }
  .datasource-heading {
    display: flex;
    height: 40px !important;
    gap: 10px;
    align-items: center;
    p {
      font-size: 1.4rem;
      padding-top: 0px;
      cursor: pointer;
    }
  }
  .query-manager {
    user-select: none;

    // .row {
    //   width: 605px;
    // }
    .btn {
      height: 31px;
    }

    .header {
      --tblr-gutter-x: 0rem;
      position: sticky; top: 0;
    }

    .nav-header {
      color: #3e525b;
      .nav-tabs {
        border-bottom: 0;
      }
    }

    .query-details {
      margin-top: 25px;
    }

    .advanced-options-container {
      // margin-top: 42px !important;
    }

    .query-name-field input {
      max-width: 180px;
      font-weight: 600;
    }
  }
  .left-sidebar {
    scrollbar-width: none;
  }

  .left-sidebar::-webkit-scrollbar {
    width: 0;
    background: transparent;
  }
.left-sidebar-layout{
  display: flex;
  justify-content: center;
  flex-direction: column;
  font-size: 11px;
  padding: 16px;
  align-items: center;
  letter-spacing:.2px;
  p{
    margin-bottom: 0px;
    margin-top: 8px;
  }
}
  .left-sidebar {
    height: 100%;
    width: 76px;
    position: fixed;
    z-index: 1;
    left: 0;
    overflow-x: hidden;
    flex: 1 1 auto;
    background-color: #fff;
    background-clip: border-box;
    border: solid rgba(0, 0, 0, 0.125);
    border-width: 0px 1px 3px 0px;
    margin-top: 0px;

    .accordion-item {
      border: solid rgba(101, 109, 119, 0.16);
      border-width: 1px 0px 1px 0px;
    }

    .datasources-container {
      height: 50%;
      overflow-y: scroll;

      tr {
        border-color: #f1f1f1;
      }
    }

    .variables-container {
      height: 50%;
      overflow-y: scroll;
    }

    .variables-container::-webkit-scrollbar-thumb,
    .datasources-container::-webkit-scrollbar-thumb {
      background: transparent;
      height: 0;
      width: 0;
    }

    .variables-container::-webkit-scrollbar,
    .datasources-container::-webkit-scrollbar {
      width: 0;
      background: transparent;
      height: 0;
    }

    .variables-container,
    .datasources-container {
      scrollbar-width: none;
    }

    .datasources-container {
      bottom: 0;
      height: 500px;
      border: solid rgba(101, 109, 119, 0.16);
      border-width: 1px 0px 1px 0px;

      .datasources-header {
        border: solid rgba(0, 0, 0, 0.125);
        border-width: 0px 0px 1px 0px;
      }
    }
  }

  .editor-sidebar {
    height: 100%;
    position: fixed;
    z-index: 1;
    right: 0;
    overflow-x: hidden;
    width: 300px;
    flex: 1 1 auto;
    top: 45px;

    background-color: #fff;
    background-clip: border-box;
    border: solid rgba(0, 0, 0, 0.125);
    border-width: 0px 0px 0px 1px;

    .nav-tabs .nav-link {
      color: #3e525b;
      border-top-left-radius: 0px;
      border-top-right-radius: 0px;
    }

    .inspector {
      .inspector-add-button {
        background: inherit;
      }

      .inspector-add-button:hover {
        color: $primary;
        background: #eef3f9;
        border-radius: 4px;
      }

      .form-control-plaintext {
        padding: 0;
      }
      .header {
        padding-left: 20px;
        padding-right: 20px;
        border: solid rgba(0, 0, 0, 0.125);
        border-width: 0px 0px 1px 0px;
        height: 40px;

        .component-name {
          font-weight: 500;
        }

        .component-action-button {
          top: 8px;
          right: 10px;
          position: absolute;
        }
      }

      .properties-container {
        .field {
          .form-label {
            font-size: 12px;
          }

          .text-field {
            height: 30px;
            font-size: 12px;
          }

          .form-select {
            height: 30px;
            font-size: 12px;
          }

          .select-search__input {
            padding: 0.2375rem 0.75rem;
            font-size: 0.825rem;
          }
        }
      }
    }

    .components-container::-webkit-scrollbar {
      width: 0;
      height: 0;
      background: transparent;
    }

    .components-container::-webkit-scrollbar-thumb {
      background: transparent;
    }

    .components-container {
      scrollbar-width: none;
    }

    .components-container {
      height: 100%;
      overflow: auto;
      overflow-x: hidden;
      padding-bottom: 20%;

      .component-image-holder {
        border-radius: 0;
        transition: all 0.3s cubic-bezier(0.25, 0.8, 0.25, 1);
        border: 1px solid #d2ddec;
        box-sizing: border-box;
        border-radius: 4px;

        img {
          margin: 0 auto;
        }

        &:hover {
          background: rgba(66, 153, 225, 0.1);
        }
      }

      .component-title {
        display: block;
        margin-top: 10px;
        color: #3e525b;
        font-size: 10px;
        max-width: 100%;
        text-align: center;
        word-wrap: break-word;
      }

      .component-description {
        color: grey;
        font-size: 0.7rem;
      }
    }
  }

  .main {
    margin-left: 3%;
    width: 82%;
    top: 0;

    .canvas-container::-webkit-scrollbar {
      width: 0;
      background: transparent;
      height: 0;
    }

    .canvas-container {
      scrollbar-width: none;
    }

    .canvas-container::-webkit-scrollbar {
      width: 0;
      background: transparent;
    }

    .canvas-container {
      height: 100%;
      top: 45px;
      position: fixed;
      right: 300px;
      left: 76px;
      overflow-y: auto;
      overflow-x: scroll;
      -webkit-box-pack: center;
      justify-content: center;
      -webkit-box-align: center;
      align-items: center;

      .real-canvas {
        outline: 1px dotted transparent;
      }

      .show-grid {
        outline: 1px dotted #4d72da;
        background-image: linear-gradient(
            to right,
            rgba(194, 191, 191, 0.2) 1px,
            transparent 1px
          ),
          linear-gradient(
            to bottom,
            rgba(194, 191, 191, 0.2) 1px,
            transparent 1px
          );
      }

      .canvas-area {
        min-height: 2400px;
        background: #edeff5;
        margin: 0px auto;

        .resizer {
          border: solid 1px transparent;
        }
      }
    }

    .query-pane {
      scrollbar-width: none;
    }

    .query-pane::-webkit-scrollbar {
      width: 0;
      background: transparent;
    }
    .query-pane {
      height: 350px;
      position: fixed;
      left: 76px; //sidebar is 76px
      right: 300px;
      bottom: 0;
      overflow-x: hidden;
      flex: 1 1 auto;

      background-color: #fff;
      background-clip: border-box;
      border: solid rgba(0, 0, 0, 0.125);
      border-width: 1px 0px 0px 0px;

      .table-responsive {
        scrollbar-width: none;
      }

      .table-responsive::-webkit-scrollbar {
        width: 0;
        background: transparent;
      }

      .query-row {
        cursor: pointer;
        border-radius: $border-radius;
        --tblr-gutter-x: 0rem;
        &:hover {
          background: #edf1ff !important;
        }
        .query-copy-button {
          display: none;
        }
        .query-name {
          white-space: nowrap;
          overflow: hidden;
          text-overflow: ellipsis;
          width: 100%;
        }
      }

      .query-row-selected {
        background: #d2ddec !important;
        &:hover {
          background: #edf1ff !important;
        }
      }
      .query-row-selected.dark {
        background: #2b3546 !important;
      }
      .query-row.dark:hover {
        background: #404d66 !important;
      }

      .query-row:hover {
        .query-copy-button {
          display: inline-block;
        }
      }

      .main-row {
        height: 100%;
        --tblr-gutter-x: 0rem;
      }

      .query-definition-pane-wrapper {
        width: 72%;
        overflow-x: hidden;
        overflow-y: scroll;
        height: 100%;
        scrollbar-width: none; /* Firefox */
        -ms-overflow-style: none; /* Internet Explorer 10+ */

        &::-webkit-scrollbar {
          /* WebKit */
          width: 0;
          height: 0;
        }

        &::-webkit-scrollbar-thumb {
          background: transparent;
        }
      }

      .query-definition-pane {
        .header {
          border: solid rgba(0, 0, 0, 0.125);
          border-width: 0px 0px 1px 0px;
          background: white;
          z-index: 3;
          min-height: 41px;
        }

        .preview-header {
          border: solid rgba(0, 0, 0, 0.125);
          border-width: 0px 0px 1px 0px;
        }
      }

      .data-pane {
        width: 28%;
        border: solid rgba(0, 0, 0, 0.125);
        border-width: 0px 1px 0px 0px;
        overflow-x: hidden;
        overflow-y: scroll;
        height: 100%;
        min-height: 41px;
        scrollbar-width: none; /* Firefox */
        -ms-overflow-style: none; /* Internet Explorer 10+ */
        user-select: none;

        &::-webkit-scrollbar {
          /* WebKit */
          width: 0;
          height: 0;
        }

        &::-webkit-scrollbar-thumb {
          background: transparent;
        }

        .queries-container {
          width: 100%;
          .queries-header {
            border: solid rgba(0, 0, 0, 0.125);
            border-width: 0px 0px 1px 0px;
            height: 41px;
            padding-top: 1px;
            --tblr-gutter-x: 0rem;
          }

          .query-list::-webkit-scrollbar {
            width: 0;
            background: transparent;
          }

          tr {
            border-color: #f1f1f1;
          }
        }

        .header {
          height: 40px;
          text-align: center;
        }
      }
    }
  }

  @media screen and (max-height: 450px) {
    .sidebar {
      padding-top: 15px;
    }
    .sidebar a {
      font-size: 18px;
    }
  }
}

.viewer {
  .header-container {
    max-width: 100%;
  }

  .main {
    padding: 0px 10px;

    .canvas-container {
      scrollbar-width: none;
      width: 100%;
      // margin-left: 10%;
    }

    .canvas-container::-webkit-scrollbar {
      width: 0;
      background: transparent;
    }

    .canvas-container {
      height: 100%;
      position: fixed;
      left: 0;
      overflow-y: auto;
      overflow-x: auto;
      -webkit-box-pack: center;
      justify-content: center;
      -webkit-box-align: center;
      align-items: center;
      
      .canvas-area {
        width: 1280px;
        min-height: 2400px;
        background: #edeff5;
        margin: 0px auto;
        background-size: 80px 80px;
        background-repeat: repeat;
      }
    }
  }
}

.modal-header {
  padding: 0 1.5rem 0 1.5rem;
}

.page-body,
.homepage-body {
  height: 100vh;

  .list-group.list-group-transparent.dark .all-apps-link,
  .list-group-item-action.dark.active {
    background-color: $dark-background !important;
  }
}
.homepage-dropdown-style {
  min-width: 11rem;
  display: block;
  align-items: center;
  margin: 0;
  line-height: 1.4285714;
  width: 100%;
  padding: 0.5rem 0.75rem;
  font-weight: 400;
  white-space: nowrap;
  border: 0;
  cursor: pointer;
}
.homepage-dropdown-style:hover {
  background: rgba(101, 109, 119, 0.06);
}
.card-skeleton-container {
  border: 0.5px solid #b4bbc6;
  padding: 1rem;
  border-radius: 8px;
  height: 180px;
}

.app-icon-skeleton {
  background-color: #91a4f6;
  border-radius: 4px;
  margin-bottom: 20px;
  height: 40px;
  width: 40px;
}

.folder-icon-skeleton {
  display: inline-block;
  background-color: #858896;
  border-radius: 4px;
  height: 14px;
  width: 14px;
}

.folders-skeleton {
  padding: 9px 12px;
  height: 34px;
  margin-bottom: 4px;
}

.card-skeleton-button {
  height: 20px;
  width: 60px;
  background: #91a4f6;
  margin-top: 1rem;
  border-radius: 4px;
}
@media (min-height: 641px) and (max-height: 899px) {
  .homepage-pagination {
    position: fixed;
    bottom: 2rem;
    width: 63%;
  }
}
@media (max-height: 640px) {
  .homepage-pagination {
    position: fixed;
    bottom: 2rem;
    width: 71%;
  }
}
.homepage-body {
  overflow-y: hidden;
  a {
    color: inherit;
  }

  a:hover {
    color: inherit;
    text-decoration: none;
  }

  button.create-new-app-button {
    background-color: #4d72fa;
  }

  .app-list {
    .app-card {
      height: 180px;
      max-height: 180px;
      border: 0.5px solid #b4bbc6;
      box-sizing: border-box;
      border-radius: 8px;
      overflow: hidden;

      .app-creation-time {
        font-size: 0.625rem;
        line-height: 12px;
        color: #61656f;
      }

      .app-creator {
        font-weight: 500;
        font-size: 0.625rem;
        line-height: 12px;
        color: #292d37;
        white-space: nowrap;
        overflow: hidden;
        text-overflow: ellipsis;
      }

      .app-icon-main {
        background-color: $primary;
        border-radius: 4px;

        .app-icon {
          img {
            height: 24px;
            width: 24px;
            filter: invert(100%) sepia(0%) saturate(0%) hue-rotate(17deg)
              brightness(104%) contrast(104%);
            vertical-align: middle;
          }
        }
      }

      .app-title {
        line-height: 20px;
        font-size: 1rem;
        font-weight: 400;
        color: #000000;
        overflow: hidden;
        max-height: 40px;
        text-overflow: ellipsis;
        display: -webkit-box;
        -webkit-line-clamp: 2; /* number of lines to show */
        line-clamp: 2;
        -webkit-box-orient: vertical;
      }

      button {
        font-size: 0.6rem;
        width: 100%;
      }

      .menu-ico {
        cursor: pointer;
        padding: 3px;
        border-radius: 13px;
        &__open {
          background-color: #d2ddec;
        }
        img {
          padding: 0px;
          height: 14px;
          width: 14px;
          vertical-align: unset;
        }
      }
      .menu-ico:hover {
        background-color: #d2ddec;
      }
    }

    .app-card.highlight {
      background-color: #f8f8f8;
      box-shadow: 0px 4px 4px rgba(0, 0, 0, 0.25);
      border: 0.5px solid $primary;

      button.edit-button {
        background: #ffffff;
        border: 1px solid #4d72fa;
        box-sizing: border-box;
        border-radius: 4px;
        color: #4d72fa;
      }

      button.launch-button {
        background: #4d72fa;
        border: 1px solid #4d72fa;
        box-sizing: border-box;
        border-radius: 4px;
        color: #ffffff;
      }

      .app-title {
        height: 20px;
        -webkit-line-clamp: 1; /* number of lines to show */
        line-clamp: 1;
      }
    }
  }
}

.template-library-modal {
  font-weight: 500;

  .modal-dialog {
    max-width: 90%;
    height: 80%;

    .modal-content {
      height: 100%;
      padding: 0;

      .modal-body {
        height: 100%;
        padding: 0 10px;

        .container-fluid {
          height: 100%;
          padding: 0;

          .row {
            height: 100%;
          }
        }
      }
    }

    .modal-body,
    .modal-footer {
      background-color: #ffffff;
    }
  }

  .template-categories {
    .list-group-item {
      border: 0;
      // padding-bottom: 3px;
    }

    .list-group-item.active {
      background-color: #edf1ff;
      color: #4d72fa;
      font-weight: 600;
    }
  }

  .template-app-list {
    .list-group-item {
      border: 0;
      // padding-bottom: 3px;
    }

    .list-group-item.active {
      background-color: #edf1ff;
      color: black;
    }
  }

  .template-display {
    display: flex;
    flex-direction: row;
    align-items: center;
    height: 100%;

    h3.title {
      font-weight: 600;
      line-height: 17px;
    }

    p.description {
      font-weight: 500;
      font-size: 13px;
      line-height: 15px;
      letter-spacing: -0.1px;
      color: #8092ab;
    }

    img.template-image {
      height: 75%;
      width: 85%;
      border: 0;
      padding: 0;
      object-fit: contain;
    }

    .template-spinner {
      width: 3rem;
      height: 3rem;
      margin: auto;
      position: absolute;
      top: 0;
      bottom: 0;
      left: 0;
      right: 0;
    }

    .row {
      margin-bottom: 0;
    }
  }

  .template-list {
    padding-top: 16px;

    .template-search-box {
      input {
        border-radius: 5px !important;
      }
      .input-icon {
        display: flex;
      }
    }

    .input-icon {
      .search-icon {
        display: block;
        position: absolute;
        left: 0;
        margin-right: 0.5rem;
      }

      .clear-icon {
        cursor: pointer;
        display: block;
        position: absolute;
        right: 0;
        margin-right: 0.5rem;
      }
    }

    .list-group-item.active {
      color: $primary;
    }
  }
}

.template-library-modal.dark-mode {
  .template-modal-control-column,
  .template-list-column,
  .categories-column,
  .modal-header {
    border-color: #232e3c !important;
  }

  .modal-body,
  .modal-footer,
  .modal-header,
  .modal-content {
    color: white;
    background-color: #2b394a;
  }

  .template-categories {
    .list-group-item {
      color: white;
      border: 0;
      // padding-bottom: 3px;
    }

    .list-group-item:hover {
      background-color: #232e3c;
    }

    .list-group-item.active {
      background-color: #4d72fa;
      color: white;
      font-weight: 600;
    }
  }

  .template-app-list {
    .list-group-item {
      border: 0;
      color: white;
      // padding-bottom: 3px;
    }

    .list-group-item:hover {
      border: 0;
      // color: red;
      background-color: #232e3c;
      // padding-bottom: 3px;
    }

    .list-group-item.active {
      background-color: #4d72fa;
      color: white;
    }

    .no-results-item {
      background-color: #2b394a;
      color: white;
    }
  }

  .template-list {
    .template-search-box {
      input {
        background-color: #2b394a;
        border-color: #232e3c;
        color: white;
      }
    }
  }
}

.fx-button {
  font-weight: 400;
}

.fx-button:hover,
.fx-button.active {
  font-weight: 600;
  color: #4d72fa;
  cursor: pointer;
}

.unselectable {
  -webkit-touch-callout: none;
  -webkit-user-select: none;
  -khtml-user-select: none;
  -moz-user-select: none;
  -ms-user-select: none;
  user-select: none;
}

.theme-dark {
  .accordion-button::after {
    background-image: url("data:image/svg+xml,%3Csvg id='SvgjsSvg1001' width='288' height='288' xmlns='http://www.w3.org/2000/svg' version='1.1' xmlns:xlink='http://www.w3.org/1999/xlink' xmlns:svgjs='http://svgjs.com/svgjs'%3E%3Cdefs id='SvgjsDefs1002'%3E%3C/defs%3E%3Cg id='SvgjsG1008' transform='matrix(1,0,0,1,0,0)'%3E%3Csvg xmlns='http://www.w3.org/2000/svg' fill='/fffff' viewBox='0 0 16 16' width='288' height='288'%3E%3Cpath fill-rule='evenodd' d='M1.646 4.646a.5.5 0 0 1 .708 0L8 10.293l5.646-5.647a.5.5 0 0 1 .708.708l-6 6a.5.5 0 0 1-.708 0l-6-6a.5.5 0 0 1 0-.708z' fill='%23ffffff' class='color000 svgShape'%3E%3C/path%3E%3C/svg%3E%3C/g%3E%3C/svg%3E");
  }

  .form-check-input:not(:checked) {
    background-image: url("data:image/svg+xml,%3csvg xmlns='http://www.w3.org/2000/svg' viewBox='-4 -4 8 8'%3e%3ccircle r='3' fill='%2390b5e2'/%3e%3c/svg%3e") !important;
  }

  .inspector {
    border: 1px solid $dark-background;
  }

  .user-avatar-nav-item {
    border-radius: 4px;
  }

  .homepage-body {
    .app-list {
      .app-card {
        .app-creation-time {
          color: #61656f;
        }

        .app-creator {
          color: #7c86a1;
        }
      }

      .app-card.highlight {
        background-color: #2c405c;

        button.edit-button {
          background: transparent;
          border: 1px solid #ffffff;
          color: #ffffff;
        }

        button.launch-button {
          background: #4d72fa;
          border: 1px solid #4d72fa;
          color: #ffffff;
        }
      }

      .app-title {
        line-height: 20px;
        font-size: 16px;
        font-weight: 400;
      }
    }
  }
  .layout-buttons {
    svg {
      filter: invert(89%) sepia(2%) saturate(127%) hue-rotate(175deg)
        brightness(99%) contrast(96%);
    }
  }
}

.pagination {
  .page-item.active {
    a.page-link {
      background-color: #4d72fa;
    }
  }
}

.datasource-picker,
.stripe-operation-options {
  .select-search,
  .select-search-dark,
  .select-search__value input,
  .select-search-dark input {
    width: 224px !important;
    height: 32px !important;
    border-radius: $border-radius !important;
  }
}

.select-search {
  width: 100%;
  position: relative;
  box-sizing: border-box;
}

.select-search *,
.select-search *::after,
.select-search *::before {
  box-sizing: inherit;
}

/**
 * Value wrapper
 */
.select-search__value {
  position: relative;
  z-index: 1;
}

.select-search__value::after {
  content: "";
  display: inline-block;
  position: absolute;
  top: calc(50% - 9px);
  right: 19px;
  width: 11px;
  height: 11px;
}

/**
 * Input
 */
.select-search__input {
  display: block;
  width: 100%;
  padding: 0.4375rem 0.75rem;
  font-size: 0.875rem;
  font-weight: 400;
  line-height: 1.4285714;
  color: #232e3c;
  background-color: #fff;
  background-clip: padding-box;
  border: 1px solid #dadcde;
  -webkit-appearance: none;
  -moz-appearance: none;
  appearance: none;
  // border-radius: 0;
  border-radius: $border-radius !important;
  transition: border-color 0.15s ease-in-out, box-shadow 0.15s ease-in-out;
}

.select-search__input::-webkit-search-decoration,
.select-search__input::-webkit-search-cancel-button,
.select-search__input::-webkit-search-results-button,
.select-search__input::-webkit-search-results-decoration {
  -webkit-appearance: none;
}

.select-search__input:not([readonly]):focus {
  cursor: initial;
}

/**
 * Options wrapper
 */
.select-search__select {
  background: #fff;
  box-shadow: 0 0.0625rem 0.125rem rgba(0, 0, 0, 0.15);
}

/**
 * Options
 */
.select-search__options {
  list-style: none;
}

/**
 * Option row
 */
.select-search__row:not(:first-child) {
  border-top: 1px solid #eee;
}

/**
 * Option
 */
.select-search__option,
.select-search__not-found {
  display: block;
  height: 36px;
  width: 100%;
  padding: 0 16px;
  background: #fff;
  border: none;
  outline: none;
  font-family: "Roboto", sans-serif;
  font-size: 14px;
  text-align: left;
  cursor: pointer;
}

.select-search--multiple .select-search__option {
  height: 48px;
}

.select-search__option.is-highlighted,
.select-search__option:not(.is-selected):hover {
  background: rgba(47, 204, 139, 0.1);
}

.select-search__option.is-highlighted.is-selected,
.select-search__option.is-selected:hover {
  background: #2eb378;
  color: #fff;
}

/**
 * Group
 */
.select-search__group-header {
  font-size: 10px;
  text-transform: uppercase;
  background: #eee;
  padding: 8px 16px;
}

/**
 * States
 */
.select-search.is-disabled {
  opacity: 0.5;
}

.select-search.is-loading .select-search__value::after {
  background-image: url("data:image/svg+xml,%3Csvg xmlns='http://www.w3.org/2000/svg' width='50' height='50' viewBox='0 0 50 50'%3E%3Cpath fill='%232F2D37' d='M25,5A20.14,20.14,0,0,1,45,22.88a2.51,2.51,0,0,0,2.49,2.26h0A2.52,2.52,0,0,0,50,22.33a25.14,25.14,0,0,0-50,0,2.52,2.52,0,0,0,2.5,2.81h0A2.51,2.51,0,0,0,5,22.88,20.14,20.14,0,0,1,25,5Z'%3E%3CanimateTransform attributeName='transform' type='rotate' from='0 25 25' to='360 25 25' dur='0.6s' repeatCount='indefinite'/%3E%3C/path%3E%3C/svg%3E");
  background-size: 11px;
}

.select-search:not(.is-disabled) .select-search__input {
  cursor: pointer;
}

/**
 * Modifiers
 */
.select-search--multiple {
  border-radius: 3px;
  overflow: hidden;
}

.select-search:not(.is-loading):not(.select-search--multiple)
  .select-search__value::after {
  transform: rotate(45deg);
  border-right: 1px solid #000;
  border-bottom: 1px solid #000;
  pointer-events: none;
}

.select-search--multiple .select-search__input {
  cursor: initial;
}

.select-search--multiple .select-search__input {
  border-radius: 3px 3px 0 0;
}

.select-search--multiple:not(.select-search--search) .select-search__input {
  cursor: default;
}

.select-search:not(.select-search--multiple) .select-search__input:hover {
  border-color: #2fcc8b;
}

.select-search:not(.select-search--multiple) .select-search__select {
  position: absolute;
  z-index: 2;
  right: 0;
  left: 0;
  border-radius: 3px;
  overflow: auto;
  max-height: 360px;
}

.select-search--multiple .select-search__select {
  position: relative;
  overflow: auto;
  max-height: 260px;
  border-top: 1px solid #eee;
  border-radius: 0 0 3px 3px;
}

.select-search__not-found {
  height: auto;
  padding: 16px;
  text-align: center;
  color: #888;
}

/**
* Select Search Dark Mode
*/
.select-search-dark {
  width: 100%;
  position: relative;
  box-sizing: border-box;
}

.select-search-dark *,
.select-search-dark *::after,
.select-search-dark *::before {
  box-sizing: inherit;
}

/**
 * Value wrapper
 */
.select-search-dark__value {
  position: relative;
  z-index: 1;
}

.select-search-dark__value::after {
  content: "";
  display: inline-block;
  position: absolute;
  top: calc(50% - 4px);
  right: 13px;
  width: 6px;
  height: 6px;
  filter: brightness(0) invert(1);
}

/**
 * Input
 */
.select-search-dark__input {
  display: block;
  width: 100%;
  padding: 0.4375rem 0.75rem;
  font-size: 0.875rem;
  font-weight: 400;
  line-height: 1.4285714;
  color: #fff;
  background-color: #2b3547;
  background-clip: padding-box;
  border: 1px solid #232e3c;
  -webkit-appearance: none;
  -moz-appearance: none;
  appearance: none;
  border-radius: 0;
  transition: border-color 0.15s ease-in-out, box-shadow 0.15s ease-in-out;
}

.select-search-dark__input::-webkit-search-decoration,
.select-search-dark__input::-webkit-search-cancel-button,
.select-search-dark__input::-webkit-search-results-button,
.select-search-dark__input::-webkit-search-results-decoration {
  -webkit-appearance: none;
}

.select-search-dark__input:not([readonly]):focus {
  cursor: initial;
}

/**
 * Options
 */
.select-search-dark__options {
  list-style: none;
  padding: 0;
}

/**
 * Option row
 */
.select-search-dark__row:not(:first-child) {
  border-top: none;
}

/**
 * Option
 */
.select-search-dark__option,
.select-search-dark__not-found {
  display: block;
  height: 36px;
  width: 100%;
  padding: 0 16px;
  background-color: $dark-background !important;
  color: #fff !important;
  border: none;
  outline: none;
  font-family: "Roboto", sans-serif;
  font-size: 14px;
  text-align: left;
  cursor: pointer;
  border-radius: 0;

  &:hover {
    background-color: #2b3546 !important;
  }
}

.select-search-dark--multiple .select-search-dark__option {
  height: 48px;
}

/**
 * Group
 */
.select-search-dark__group-header {
  font-size: 10px;
  text-transform: uppercase;
  background: #eee;
  padding: 8px 16px;
}

/**
 * States
 */
.select-search-dark.is-disabled {
  opacity: 0.5;
}

.select-search-dark.is-loading .select-search-dark__value::after {
  background-image: url("data:image/svg+xml,%3Csvg xmlns='http://www.w3.org/2000/svg' width='50' height='50' viewBox='0 0 50 50'%3E%3Cpath fill='%232F2D37' d='M25,5A20.14,20.14,0,0,1,45,22.88a2.51,2.51,0,0,0,2.49,2.26h0A2.52,2.52,0,0,0,50,22.33a25.14,25.14,0,0,0-50,0,2.52,2.52,0,0,0,2.5,2.81h0A2.51,2.51,0,0,0,5,22.88,20.14,20.14,0,0,1,25,5Z'%3E%3CanimateTransform attributeName='transform' type='rotate' from='0 25 25' to='360 25 25' dur='0.6s' repeatCount='indefinite'/%3E%3C/path%3E%3C/svg%3E");
  background-size: 11px;
}

.select-search-dark:not(.is-disabled) .select-search-dark__input {
  cursor: pointer;
}

/**
 * Modifiers
 */
.select-search-dark--multiple {
  border-radius: 3px;
  overflow: hidden;
}

.select-search-dark:not(.is-loading):not(.select-search-dark--multiple)
  .select-search-dark__value::after {
  transform: rotate(45deg);
  border-right: 1px solid #000;
  border-bottom: 1px solid #000;
  pointer-events: none;
}

.select-search-dark--multiple .select-search-dark__input {
  cursor: initial;
}

.select-search-dark--multiple .select-search-dark__input {
  border-radius: 3px 3px 0 0;
}

.select-search-dark--multiple:not(.select-search-dark--search)
  .select-search-dark__input {
  cursor: default;
}

.select-search-dark:not(.select-search-dark--multiple)
  .select-search-dark__input:hover {
  border-color: #fff;
}

.select-search-dark:not(.select-search-dark--multiple)
  .select-search-dark__select {
  position: absolute;
  z-index: 2;
  right: 0;
  left: 0;
  border-radius: 3px;
  overflow: auto;
  max-height: 360px;
}

.select-search-dark--multiple .select-search-dark__select {
  position: relative;
  overflow: auto;
  max-height: 260px;
  border-top: 1px solid #eee;
  border-radius: 0 0 3px 3px;
}

.select-search-dark__not-found {
  height: auto;
  padding: 16px;
  text-align: center;
  color: #888;
}

.jet-table-footer {
  .table-footer {
    width: 100%;
  }
}

.jet-data-table-header {
  max-height: 50px;
}

.jet-data-table {
  thead {
    z-index: 2;
  }

  .table-row:hover,
  .table-row:focus {
    background: rgba(lightBlue, 0.25);
  }

  .table-row.selected {
    --tblr-table-accent-bg: rgba(lightBlue, 0.25);
    background: rgba(lightBlue, 0.25);
    font-weight: 500;
  }

  td {
    min-height: 40px;
    overflow-x: initial;
    margin: auto;

    .text-container {
      padding: 0;
      margin: 0;
      border: 0;
      height: 100%;
      outline: none;
    }
  }

  td.spacious {
    min-height: 47px;
  }

  td.compact {
    min-height: 40px;
  }

  .has-dropdown,
  .has-multiselect,
  .has-text,
  .has-datepicker,
  .has-actions {
    padding: 0 5px;
  }

  .has-text,
  .has-actions {
    margin: 0;
  }
  .wrap-wrapper {
    white-space: normal !important;
    word-break: break-all;
  }
  .scroll-wrapper {
    overflow-x: auto;
  }
  .hide-wrapper {
    overflow-x: hidden !important;
  }
  td {
    .text-container:focus-visible,
    .text-container:focus,
    .text-container:focus-within,
    .text-container:hover {
      outline: none;
      height: 100%;
    }

    display: flex !important;

    .td-container {
      margin-top: auto;
      margin-bottom: auto;
    }
  }

  td {
    .text-container:focus {
      position: sticky;
      height: 120px;
      overflow-y: scroll;
      margin-top: -10px;
      padding: 10px;
      margin-left: -9px;
      background: white;
      box-shadow: rgba(15, 15, 15, 0/05) 0px 0px 0px 1px,
        rgba(15, 15, 15, 0.1) 0px 3px 6px, rgba(15, 15, 15, 0.2) 0px 9px 24px;
      white-space: initial;
    }

    .text-container:focus-visible,
    .text-container:focus,
    .text-container:focus-within,
    .text-container:hover {
      outline: none;
    }
  }

  td {
    .text-container::-webkit-scrollbar {
      background: transparent;
      height: 0;
      width: 0;
    }
  }

  td::-webkit-scrollbar {
    background: transparent;
    height: 0;
    width: 0;
  }
  td:hover::-webkit-scrollbar {
    height: 4px;
    width: 4px;
  }
  .th {
    white-space: normal;
  }

  th:after {
    content: " ";
    position: relative;
    height: 0;
    width: 0;
  }

  .sort-desc:after {
    border-left: 5px solid transparent;
    border-right: 5px solid transparent;
    border-top: 5px solid #767676;
    border-bottom: 5px solid transparent;
    left: 6px;
    top: 8px;
  }

  .sort-asc:after {
    border-left: 5px solid transparent;
    border-right: 5px solid transparent;
    border-top: 0px solid transparent;
    border-bottom: 5px solid #767676;
    left: 6px;
    bottom: 8px;
  }
}

.jet-data-table::-webkit-scrollbar {
  background: transparent;
}

.jet-data-table::-webkit-scrollbar-track {
  background: transparent;
}

.jet-data-table:hover {
  overflow-x: overlay;
  overflow-y: overlay;
}

.jet-data-table {
  overflow: hidden;
  .form-check {
    margin-bottom: 0;
  }

  .form-check-inline {
    margin-right: 0;
  }

  .table-row {
    cursor: pointer;
  }

  thead {
    position: sticky;
    top: 0px;
    display: inline-block;

    tr {
      border-top: none;
    }
  }
  tbody {
    display: inline-block;
  }
}

.btn-primary {
  --tblr-btn-color: 77, 114, 250;
  --tblr-btn-color-darker: 77, 94, 240;
  border-color: none;
}

.form-check-input:checked {
  background-color: $primary;
  border-color: rgba(101, 109, 119, 0.24);
}

.btn:focus,
.btn:active,
.form-check-input:focus,
.form-check-input:active,
.form-control:focus,
th:focus,
tr:focus {
  outline: none !important;
  box-shadow: none;
}

// .jet-container {
//   // width: 100%;
// }

.select-search__option {
  color: rgb(90, 89, 89);
}

.select-search__option.is-selected {
  background: rgba(176, 176, 176, 0.07);
  color: #4d4d4d;
}

.select-search__option.is-highlighted.is-selected,
.select-search__option.is-selected:hover {
  background: rgba(66, 153, 225, 0.1);
  color: rgb(44, 43, 43);
}

.select-search__option.is-highlighted,
.select-search__option:hover {
  background: rgba(66, 153, 225, 0.1);
}

.select-search__options {
  margin-left: -33px;
}

.select-search__option.is-highlighted,
.select-search__option:not(.is-selected):hover {
  background: rgba(66, 153, 225, 0.1);
}

.select-search:not(.select-search--multiple) .select-search__input:hover {
  border-color: rgba(66, 153, 225, 0.1);
}

.DateInput_input {
  font-weight: 300;
  font-size: 14px;
  padding: 4px 7px 2px;
  padding: 4px 7px 2px;
  width: 100px !important;
  margin-left: 10px;
}

.jet-data-table {
  display: inline-block;
  height: 100%;

  thead {
    width: 100%;
  }

  .select-search:not(.is-loading):not(.select-search--multiple)
    .select-search__value::after {
    display: none;
  }

  .custom-select {
    .select-search:not(.select-search--multiple) .select-search__select {
      top: 0px;
      border: solid #9fa0a1 1px;
    }
  }

  .tags {
    width: 100%;
    min-height: 20px;

    .add-tag-button {
      display: none;
    }

    .tag {
      font-weight: 400;
      font-size: 0.85rem;
      letter-spacing: 0.04em;
      text-transform: none;

      .remove-tag-button {
        margin-left: 5px;
        margin-right: -7px;
        display: none;
      }
    }

    .form-control-plaintext {
      font-size: 12px;
    }

    .form-control-plaintext:hover,
    .form-control-plaintext:focus-visible {
      outline: none;
    }
  }

  .tags:hover {
    .add-tag-button {
      display: inline-flex;
    }
  }

  .tag:hover {
    .remove-tag-button {
      display: inline-flex;
    }
  }

  .th,
  .td {
    .resizer {
      display: inline-block;
      width: 5px;
      height: 100%;
      position: absolute;
      right: 0;
      top: 0;
      transform: translateX(50%);
      z-index: 1;
      touch-action: none;

      &.isResizing {
        background: rgb(179, 173, 173);
      }
    }
  }
}

.no-components-box {
  border: 1px dashed #3e525b;
}

.form-control-plaintext:focus-visible {
  outline: none;
  outline-width: thin;
  outline-style: solid;
  outline-color: $primary;
}

.form-control-plaintext:hover {
  outline: none;
  outline-width: thin;
  outline-style: solid;
  outline-color: rgba(66, 153, 225, 0.8);
}

.select-search__input:focus-visible {
  outline: none;
  outline-color: #4ac4d6;
}

.form-control-plaintext {
  padding: 5px;
}

.table-filters {
  position: absolute;
  bottom: 0;
  width: 80%;
  max-width: 700px;
  margin-right: 10%;
  right: 0;
  height: 300px;
  z-index: 100;
}

.code-builder {
  border: solid 1px #dadcde;
  border-radius: 2px;
  padding-top: 4px;

  .variables-dropdown {
    position: fixed;
    right: 0;
    width: 400px;
    z-index: 200;
    border: solid 1px #dadcde;

    .group-header {
      background: #f4f6fa;
    }
  }
}

.__react_component_tooltip {
  z-index: 10000;
}

.select-search__value::after {
  top: calc(50% - 2px);
  right: 15px;
  width: 5px;
  height: 5px;
}

.progress-bar {
  background-color: rgba(66, 153, 225, 0.7);
}

.popover-header {
  background-color: #f4f6fa;
}

.popover-body {
  .form-label {
    font-size: 12px;
  }
}

/**
 * Home page app menu
 */
#popover-app-menu {
  border-radius: 4px;
  width: 150px;
  box-shadow: 0px 3px 2px rgba(0, 0, 0, 0.25);

  .popover-body {
    padding: 16px 12px 0px 12px;

    .field {
      font-weight: 500;
      font-size: 0.7rem;

      &__danger {
        color: #ff6666;
      }
    }
  }
}

.input-icon {
  .input-icon-addon {
    display: none;
  }
}

.input-icon:hover {
  .input-icon-addon {
    display: flex;
  }
}

.input-icon:focus {
  .input-icon-addon {
    display: flex;
  }
}

.sub-section {
  width: 100%;
  display: block;
}

.text-muted {
  color: #3e525b !important;
}

body {
  color: #3e525b;
  overflow-y: hidden;
}

.RichEditor-root {
  background: #fff;
  border: 1px solid #ddd;
  font-family: "Georgia", serif;
  font-size: 14px;
  padding: 15px;
  height: 100%;
}

.RichEditor-editor {
  border-top: 1px solid #ddd;
  cursor: text;
  font-size: 16px;
  margin-top: 10px;
}

.RichEditor-editor .public-DraftEditorPlaceholder-root,
.RichEditor-editor .public-DraftEditor-content {
  margin: 0 -15px -15px;
  padding: 15px;
}

.RichEditor-editor .public-DraftEditor-content {
  min-height: 100px;
  overflow-y: scroll;
}

.RichEditor-hidePlaceholder .public-DraftEditorPlaceholder-root {
  display: none;
}

.RichEditor-editor .RichEditor-blockquote {
  border-left: 5px solid #eee;
  color: #666;
  font-family: "Hoefler Text", "Georgia", serif;
  font-style: italic;
  margin: 16px 0;
  padding: 10px 20px;
}

.RichEditor-editor .public-DraftStyleDefault-pre {
  background-color: rgba(0, 0, 0, 0.05);
  font-family: "Inconsolata", "Menlo", "Consolas", monospace;
  font-size: 16px;
  padding: 20px;
}

.RichEditor-controls {
  font-family: "Helvetica", sans-serif;
  font-size: 14px;
  margin-bottom: 5px;
  user-select: none;
}

.dropmenu {
  position: relative;
  display: inline-block;
  margin-right: 16px;

  .dropdownbtn {
    color: #999;
    background: none;
    cursor: pointer;
    outline: none;
    border: none;
  }

  .dropdown-content {
    display: none;
    position: absolute;
    z-index: 2;
    width: 100%;
    align-items: center;
    border: 1px solid transparent;
    border-radius: 4px;
    box-shadow: 0 2px 6px 2px rgba(47, 54, 59, 0.15);

    a {
      text-decoration: none;
      width: 100%;
      position: relative;
      display: block;

      span {
        text-align: center;
        width: 100%;
        text-align: center;
        padding: 3px 0px;
      }
    }
  }
}
.dropmenu .dropdown-content a:hover {
  background-color: rgba(0, 0, 0, 0.05);
}

.dropmenu:hover {
  .dropdownbtn {
    color: #5890ff;
    background-color: rgba(0, 0, 0, 0.05);
    border-radius: 4px;
  }

  .dropdown-content {
    display: block;
  }
}

.RichEditor-styleButton {
  color: #999;
  cursor: pointer;
  margin-right: 16px;
  padding: 2px 0;
  display: inline-block;
}

.RichEditor-activeButton {
  color: #5890ff;
}

.transformation-editor {
  .CodeMirror {
    min-height: 70px;
  }
}

.chart-data-input {
  .CodeMirror {
    min-height: 370px;
    font-size: 0.8rem;
  }
  .code-hinter {
    min-height: 370px;
  }
}

.map-location-input {
  .CodeMirror {
    min-height: 120px;
    font-size: 0.8rem;
  }
  .code-hinter {
    min-height: 120px;
  }
}

.rdt {
  .form-control {
    height: 100%;
  }
}

.DateInput_input__focused {
  border-bottom: 2px solid $primary;
}

.CalendarDay__selected,
.CalendarDay__selected:active,
.CalendarDay__selected:hover {
  background: $primary;
  border: 1px double $primary;
}

.CalendarDay__selected_span {
  background: $primary;
  border: $primary;
}

.CalendarDay__selected_span:active,
.CalendarDay__selected_span:hover {
  background: $primary;
  border: 1px double $primary;
  color: #fff;
}

.CalendarDay__hovered_span:active,
.CalendarDay__hovered_span:hover {
  background: $primary;
  border: 1px double $primary;
  color: #fff;
}

.CalendarDay__hovered_span {
  background: #83b8e7;
  border: 1px double #83b8e7;
  color: #fff;
}

.table-responsive {
  margin-bottom: 0rem;
}

.code-hinter::-webkit-scrollbar {
  width: 0;
  height: 0;
  background: transparent;
}

.codehinter-query-editor-input {
  .CodeMirror {
    font-family: "Roboto", sans-serif;
    color: #263136;
    overflow: hidden;
    height: 50px !important;
  }

  .CodeMirror-vscrollbar {
    overflow: hidden;
  }

  .CodeMirror-focused {
    padding-top: 0;
    height: 50px;
  }

  .CodeMirror-scroll {
    position: absolute;
    top: 0;
    width: 100%;
  }
}

.field {
  .CodeMirror-scroll {
    position: static;
    top: 0;
  }
}

.code-hinter {
  height: 36px;

  .form-control {
    .CodeMirror {
      font-family: "Roboto", sans-serif;
      height: 50px !important;
      max-height: 300px;
    }
  }

  .CodeMirror-vscrollbar,
  .CodeMirror-hscrollbar {
    background: transparent;
    height: 0;
    width: 0;
  }

  .CodeMirror-scroll {
    overflow: hidden !important;
    position: static;
    width: 100%;
  }
}

.CodeMirror-hints {
  font-family: "Roboto", sans-serif;
  font-size: 0.9rem;
  padding: 0px;
  z-index: $hints-z-index;

  li.CodeMirror-hint-active {
    background: $primary;
  }

  .CodeMirror-hint {
    padding: 4px;
    padding-left: 10px;
    padding-right: 10px;
  }
}

.cm-matchhighlight {
  color: #4299e1 !important;
  background: rgba(66, 153, 225, 0.1) !important;
}

.nav-tabs .nav-link {
  color: #3e525b;
  border-top-left-radius: 0px;
  border-top-right-radius: 0px;
}
.transformation-popover {
  padding: 14px;
  font-weight: 500;
  margin-bottom: 0px;
}

.transformation-editor {
  .CodeMirror {
    min-height: 220px;
  }
}

hr {
  margin: 1rem 0;
}

.query-hinter {
  min-height: 150px;
}

.codehinter-default-input {
  font-family: "Roboto", sans-serif;
  padding: 0.0475rem 0rem !important;
  display: block;
  width: 100%;
  font-size: 0.875rem;
  font-weight: 400;
  color: #232e3c;
  background-color: #fff;
  background-clip: padding-box;
  border: 1px solid #dadcde;
  -webkit-appearance: none;
  -moz-appearance: none;
  appearance: none;
  border-radius: 4px;
  transition: border-color 0.15s ease-in-out, box-shadow 0.15s ease-in-out;
  height: 30px;

  .CodeMirror {
    font-family: "Roboto", sans-serif;
  }
  .CodeMirror-placeholder {
    height: inherit !important;
    position: absolute !important;
    margin-top: 3px !important;
  }
}

.codehinter-query-editor-input {
  font-family: "Roboto", sans-serif;
  padding: 0.1775rem 0rem;
  display: block;
  width: 100%;
  font-size: 0.875rem;
  font-weight: 400;
  color: #232e3c;
  background-color: #fff;
  background-clip: padding-box;
  border: 1px solid #dadcde;
  border-radius: $border-radius;
  appearance: none;
  transition: border-color 0.15s ease-in-out, box-shadow 0.15s ease-in-out;
  height: 28px !important;
}

.modal-component {
  margin-top: 150px;
  .modal-body {
    padding: 0;
  }
}

.draggable-box {
  .config-handle {
    top: -20px;
    position: fixed;
    max-height: 10px;
    z-index: 100;
    min-width: 108px;

    .handle-content {
      cursor: move;
      color: $white;
      background: $primary;
    }

    .badge {
      font-size: 9px;
      border-bottom-left-radius: 0;
      border-bottom-right-radius: 0;

      .delete-part {
        margin-left: 10px;
        float: right;
      }

      .delete-part::before {
        height: 12px;
        display: inline-block;
        width: 2px;
        background-color: rgba(255, 255, 255, 0.8);
        opacity: 0.5;
        content: "";
        vertical-align: middle;
      }
    }
  }
}

.draggable-box-in-editor:hover {
  z-index: 3 !important;
}

.modal-content {
  .config-handle {
    position: absolute;

    .badge {
      font-size: 9px;
    }
  }
}

.config-handle {
  display: block;
}

.apps-table {
  .app-title {
    font-size: 1rem;
  }

  .row {
    --tblr-gutter-x: 0rem;
  }
}

.home-page,
.org-users-page {
  .navbar .navbar-nav .active > .nav-link,
  .navbar .navbar-nav .nav-link.active,
  .navbar .navbar-nav .nav-link.show,
  .navbar .navbar-nav .show > .nav-link {
    color: rgba(35, 46, 60, 0.7);
  }

  .nav-item {
    font-size: 0.9rem;
  }

  img.svg-icon {
    cursor: pointer;
    padding-left: 2px;
    border-radius: 10px;
  }

  img.svg-icon:hover {
    background-color: rgba(224, 214, 214, 0.507);
  }
}

.CodeMirror-placeholder {
  color: #9e9e9e !important;
  font-size: 0.7rem !important;
  margin-top: 2px !important;
  font-size: 12px !important;
}

.CodeMirror-code {
  font-weight: 300;
}

.btn-primary {
  border-color: transparent;
}

.text-widget {
  overflow: auto;
}

.text-widget::-webkit-scrollbar {
  width: 0;
  height: 0;
  background: transparent;
}

.input-group-flat:focus-within {
  box-shadow: none;
}

.map-widget {
  .place-search-input {
    box-sizing: border-box;
    border: 1px solid transparent;
    width: 240px;
    height: 32px;
    padding: 0 12px;
    border-radius: 3px;
    box-shadow: 0 2px 6px rgba(0, 0, 0, 0.3);
    font-size: 14px;
    outline: none;
    text-overflow: ellipses;
    position: absolute;
    left: 50%;
    margin-left: -120px;
  }

  .map-center {
    position: fixed;
    z-index: 1000;
  }
}

.events-toggle-active {
  .toggle-icon {
    transform: rotate(180deg);
  }
}

.events-toggle {
  .toggle-icon {
    display: inline-block;
    margin-left: auto;
    transition: 0.3s transform;
  }

  .toggle-icon:after {
    content: "";
    display: inline-block;
    vertical-align: 0.306em;
    width: 0.46em;
    height: 0.46em;
    border-bottom: 1px solid;
    border-left: 1px solid;
    margin-right: 0.1em;
    margin-left: 0.4em;
    transform: rotate(-45deg);
  }
}

.nav-link-title {
  font-weight: 500;
  font-size: 0.9rem;
}

.navbar-nav {
  .dropdown:hover {
    .dropdown-menu {
      display: block;
    }
  }
}
.app-version-container {
  min-height: 200px;
  height: 100%;
  display: flex !important;
  flex-direction: column;
}
.app-version-content{
  flex: 1;
  overflow: auto;
}

.query-manager-header {
  .nav-item {
    border-right: solid 1px #dadcde;
    background: 0 0;
  }

  .nav-link {
    height: 39px;
  }
}

input:focus-visible {
  outline: none;
}

.navbar-expand-md.navbar-light .nav-item.active:after {
  border: 1px solid $primary;
}

.org-users-page {
  .select-search__input {
    color: #617179;
  }
  .select-search-role {
    position: absolute;
    margin-top: -1rem;
  }

  .has-focus > .select-search__select > ul {
    margin-bottom: 0;
  }

  .select-search__option.is-selected {
    background: $primary;
    color: $white;
  }
}

.encrypted-icon {
  margin-bottom: 0.25rem;
}

.widget-documentation-link {
  position: fixed;
  bottom: 0;
  background: $white;
  width: 100%;
  z-index: 1;
}

.components-container {
  .draggable-box {
    cursor: move;
  }
}

.column-sort-row {
  border-radius: 4px;
}

.jet-button {
  &.btn-primary:hover {
    background: var(--tblr-btn-color-darker) !important;
  }
}

.editor-sidebar::-webkit-scrollbar {
  width: 0;
  height: 0;
  background: transparent;
  -ms-overflow-style: none;
}

.editor-sidebar {
  max-width: 300px;
  scrollbar-width: none;
  -ms-overflow-style: none;
}

.sketch-picker {
  position: absolute;
}

.color-picker-input {
  border: solid 1px rgb(223, 223, 223);
  cursor: pointer;
}

.app-sharing-modal {
  .form-control.is-invalid,
  .was-validated .form-control:invalid {
    border-color: #ffb0b0;
  }
}

.widgets-list {
  --tblr-gutter-x: 0px !important;
}

.input-with-icon {
  position: relative;
  display: flex;
  flex: 1;

  .icon-container {
    position: absolute;
    right: 10px;
    top: calc(50% - 10px);
    z-index: 3;
  }
}

.dynamic-variable-preview {
  min-height: 20px;
  max-height: 500px;
  overflow: auto;
  line-height: 20px;
  font-size: 12px;
  margin-top: -2px;
  word-wrap: break-word;
  border-bottom-left-radius: 3px;
  border-bottom-right-radius: 3px;
  box-sizing: border-box;
  font-family: "Source Code Pro", monospace;

  .heading {
    font-weight: 700;
    white-space: pre;
    text-transform: capitalize;
  }
}

.user-email:hover {
  text-decoration: none;
  cursor: text;
}

.theme-dark {
  .nav-item {
    background: 0 0;
  }
  .navbar .navbar-nav .active > .nav-link,
  .theme-dark .navbar .navbar-nav .nav-link.active,
  .theme-dark .navbar .navbar-nav .nav-link.show,
  .theme-dark .navbar .navbar-nav .show > .nav-link {
    color: #fff;
  }
  .form-check > .form-check-input:not(:checked) {
    background-color: #fff;
  }
  .form-switch > .form-check-input:not(:checked) {
    background-color: #47505d !important;
    background-image: url("data:image/svg+xml,%3csvg xmlns='http://www.w3.org/2000/svg' viewBox='-4 -4 8 8'%3e%3ccircle r='3' fill='%23CCD3DD'/%3E%3C/svg%3E") !important;
  }
  .form-check-label {
    color: white;
  }
  .left-sidebar .active {
    background: #333c48;
  }

  .left-sidebar .left-sidebar-item {
    border-bottom: 1px solid #333c48;
  }

  .nav-tabs .nav-link.active {
    color: #fff !important;
  }

  .nav-tabs .nav-link {
    color: #c3c3c3 !important;
  }

  .card-body > :last-child {
    color: #fff !important;
  }

  .form-control {
    border: 1px solid #324156;
  }

  .card {
    background-color: #324156 !important;
  }
  .card .table tbody td a {
    color: inherit;
  }

  .DateInput {
    background: #1f2936;
  }

  .DateInput_input {
    background-color: #1f2936;
  }

  .DateRangePickerInput {
    background-color: #1f2936;
  }

  .DateInput_input__focused {
    background: #1f2936;
  }

  .DateRangePickerInput__withBorder {
    border: 1px solid #1f2936;
  }

  .main .canvas-container .canvas-area {
    background: #2f3c4c;
  }

  .main .canvas-container {
    background-color: #2f3c4c;
  }

  .rdtOpen .rdtPicker {
    color: black;
  }

  .editor .editor-sidebar .components-container .component-image-holder {
    background: #2f3c4c !important;
    border: 1px solid #2f3c4c !important;

    center,
    .component-title {
      filter: brightness(0) invert(1);
    }
  }

  .nav-tabs .nav-link:focus,
  .nav-tabs .nav-link:hover {
    border-color: transparent !important;
  }

  .modal-content,
  .modal-header {
    background-color: #1f2936 !important;
    .text-muted {
      color: #fff !important;
    }
  }

  .modal-header {
    border-bottom: 1px solid rgba(255, 255, 255, 0.09) !important;
  }

  .canvas-container {
    background-color: #1f2936;
  }

  .editor .main .query-pane {
    border: solid rgba(255, 255, 255, 0.09) !important;
    border-width: 1px 0px 0px 0px !important;
  }

  .no-components-box {
    background-color: #1f2936 !important;

    center {
      color: white !important;
    }
  }

  .query-list {
    .text-muted {
      color: #fff !important;
    }
  }

  .left-sidebar,
  .editor-sidebar {
    background-color: #1f2936 !important;
  }

  .editor-sidebar {
    border: solid rgba(255, 255, 255, 0.09);
    border-width: 0px 0px 0px 0px !important;

    .nav-tabs {
      border-bottom: 1px solid rgba(255, 255, 255, 0.09) !important;
    }
  }

  .editor .editor-sidebar .nav-tabs .nav-link {
    color: #fff;
    img {
      filter: brightness(0) invert(1);
    }
  }

  .jet-table {
    background-color: #1f2936 !important;
  }

  .jet-container {
    background-color: #1f2936;
  }

  .nav-tabs .nav-item.show .nav-link,
  .nav-tabs .nav-link.active {
    background-color: #2f3c4c;
    border-color: transparent !important;
  }

  .editor .main .query-pane .query-definition-pane .header {
    border: solid rgba(255, 255, 255, 0.09);
    border-width: 0px 0px 1px 0px !important;
    background: #1f2936;
  }

  .left-sidebar {
    border: solid rgba(255, 255, 255, 0.09);
    border-width: 0px 1px 3px 0px;
    .text-muted {
      color: #fff !important;
    }
  }

  .folder-list {
    color: #fff !important;
  }

  .app-title {
    color: #fff !important;
  }

  .RichEditor-root {
    background: #1f2936;
    border: 1px solid #2f3c4c;
  }

  .app-description {
    color: #fff !important;
  }

  .btn-light,
  .btn-outline-light {
    background-color: #42546a;
    --tblr-btn-color-text: #ffffff;
    img {
      filter: brightness(0) invert(1);
    }
  }

  .editor .left-sidebar .datasources-container tr {
    border-bottom: solid 1px rgba(255, 255, 255, 0.09);
  }

  .editor .left-sidebar .datasources-container .datasources-header {
    border: solid rgba(255, 255, 255, 0.09) !important;
    border-width: 0px 0px 1px 0px !important;
  }

  .query-manager-header .nav-item {
    border-right: solid 1px rgba(255, 255, 255, 0.09);
    .nav-link {
      color: #c3c3c3;
    }
  }

  .input-group-text {
    border: solid 1px rgba(255, 255, 255, 0.09) !important;
  }

  .app-users-list {
    .text-muted {
      color: #fff !important;
    }
  }

  .data-pane {
    border: solid rgba(255, 255, 255, 0.09) !important;
    border-width: 0px 1px 0px 0px !important;
  }

  .main .query-pane .data-pane .queries-container .queries-header {
    border: solid rgba(255, 255, 255, 0.09) !important;
    border-width: 0px 0px 1px 0px !important;

    .text-muted {
      color: #fff !important;
    }
  }

  .query-pane {
    background-color: #1f2936 !important;
  }

  .input-icon .input-icon-addon img {
    filter: invert(1);
  }

  .svg-icon {
    filter: brightness(0) invert(1);
  }

  .launch-btn {
    filter: brightness(0.4) !important;
    background: #8d9095;
  }

  .badge {
    .svg-icon {
      filter: brightness(1) invert(0);
    }
  }

  .alert {
    background: transparent;
    .text-muted {
      color: #fff !important;
    }
  }

  .editor .editor-sidebar .inspector .header {
    border: solid rgba(255, 255, 255, 0.09) !important;
    border-width: 0px 0px 1px 0px !important;
  }

  .hr-text {
    color: #fff !important;
  }

  .skeleton-line::after {
    background-image: linear-gradient(
      to right,
      #566177 0,
      #5a6170 40%,
      #4c5b79 80%
    );
  }

  .app-icon-skeleton::after {
    background-image: linear-gradient(
      to right,
      #566177 0,
      #5a6170 40%,
      #4c5b79 80%
    );
  }

  .folder-icon-skeleton::after {
    background-image: linear-gradient(
      to right,
      #566177 0,
      #5a6170 40%,
      #4c5b79 80%
    );
  }

  .select-search__input {
    color: rgb(224, 224, 224);
    background-color: #2b3547;
    border: 1px solid #2b3547;
  }

  .select-search__select {
    background: #fff;
    box-shadow: 0 0.0625rem 0.125rem rgba(0, 0, 0, 0.15);
  }

  .select-search__row:not(:first-child) {
    border-top: 1px solid #eee;
  }

  .select-search__option,
  .select-search__not-found {
    background: #fff;
  }

  .select-search__option.is-highlighted,
  .select-search__option:not(.is-selected):hover {
    background: rgba(47, 204, 139, 0.1);
  }

  .select-search__option.is-highlighted.is-selected,
  .select-search__option.is-selected:hover {
    background: #2eb378;
    color: #fff;
  }

  .org-users-page {
    .user-email,
    .user-status {
      filter: brightness(0) invert(1);
    }
  }

  .org-users-page {
    .select-search__option.is-selected {
      background: $primary;
      color: $white;
    }
    .select-search__option:not(.is-selected):hover {
      background: rgba(66, 153, 225, 0.1);
    }
  }

  .react-json-view {
    background-color: transparent !important;
  }

  .codehinter-default-input {
    background-color: transparent;
    border: 1px solid #333c48;
  }

  .color-picker-input {
    border: solid 1px #333c48;
    height: 36px;
  }

  .codehinter-query-editor-input {
    background-color: #272822;
    border: 1px solid #2c3a4c;
    border-radius: 0;
  }

  .codehinter-query-editor-input .CodeMirror {
    height: 31px !important;
  }

  .codehinter-query-editor-input .CodeMirror {
    color: #c3c3c3 !important;
  }

  .select-search:not(.is-loading):not(.select-search--multiple)
    .select-search__value::after {
    transform: rotate(45deg);
    border-right: 1px solid #fff;
    border-bottom: 1px solid #fff;
  }

  .widget-documentation-link {
    background-color: #1f2936;
  }

  .widget-documentation-link a {
    color: rgb(66, 153, 225);
  }

  .app-version-name.form-select {
    border-color: $border-grey-dark;
  }
}

.main-wrapper {
  position: relative;
  min-height: 100%;
  min-width: 100%;
  background-color: white;
}

.main-wrapper.theme-dark {
  background-color: #2b394b;
}

.jet-table {
  .global-search-field {
    background: transparent;
  }
}

.modal-backdrop.show {
  opacity: 0.74;
}

.gui-select-wrappper .select-search__input {
  height: 30px;
}

.theme-dark .input-group-text,
.theme-dark .markdown > table thead th,
.theme-dark .table thead th {
  background: #1c252f;
  color: #fff;
}

.sketch-picker {
  z-index: 1000;
}

.no-padding {
  padding: 0;
}

.nav-tabs {
  font-weight: 300;
}

.nav-tabs .nav-link.active {
  border: 0;
  border-bottom: 1px solid $primary;
  font-weight: 400;
}

.table-no-divider {
  td {
    border-bottom-width: 0px;
    padding-left: 0;
  }
}

.no-border {
  border-radius: 0 !important;
}

input[type="text"] {
  outline-color: #dadcde !important;
}

.widget-header {
  text-transform: capitalize;
  margin-top: 12px !important;
  font-weight: 500;
  font-size: 12px;
  line-height: 12px;
}

.query-manager-events {
  max-width: 400px;
}

.validation-without-icon {
  background-image: none !important;
}

.dropdown-widget,
.multiselect-widget {
  .form-label {
    margin-bottom: 0px;
  }

  .select-search__input {
    height: 100%;
  }

  .select-search__value {
    height: 100%;
  }

  .select-search {
    height: 100%;
  }

  .select-search__options {
    margin-bottom: 0 !important;

    .select-search__option {
      height: auto;
      min-height: 30px;
      border-radius: 0;
    }

    .select-search__option.is-selected {
      background-color: #4d72fa;
      color: white;
    }
  }
}

/* Hide scrollbar for Chrome, Safari and Opera */
.invitation-page::-webkit-scrollbar {
  display: none;
}

/* Hide scrollbar for IE, Edge and Firefox */
.invitation-page {
  -ms-overflow-style: none; /* IE and Edge */
  scrollbar-width: none; /* Firefox */
}

.show {
  display: block;
}
.hide {
  display: none;
}

.draggable-box:focus-within {
  z-index: 2 !important;
}

.cursor-wait {
  cursor: wait;
}
.cursor-text {
  cursor: text;
}
.cursor-none {
  cursor: none;
}
.theme-dark .event-action {
  filter: brightness(0) invert(1);
}

.event-action {
  filter: brightness(0) invert(0);
}

.disabled {
  pointer-events: none;
  opacity: 0.4;
}
.DateRangePicker {
  padding: 1.25px 5px;
}

.datepicker-widget {
  .input-field {
    min-height: 26px;
    padding: 0;
    padding-left: 2px;
  }

  td.rdtActive,
  td.rdtActive:hover {
    background-color: $primary;
  }
}

.daterange-picker-widget {
  .DateInput_input {
    min-height: 24px;
    line-height: normal;
    border-bottom: 0px;
    font-size: 0.85rem;
  }
  .DateRangePicker {
    padding: 0;
  }

  .DateRangePickerInput_arrow_svg {
    height: 17px;
  }

  .DateRangePickerInput {
    overflow: hidden;
  }

  .DateInput_fang {
    position: fixed;
    top: 57px !important;
  }
}

.fw-400 {
  font-weight: 400;
}

.fw-500 {
  font-weight: 500;
}

.ligh-gray {
  color: #656d77;
}

.nav-item {
  background: #fff;
  font-size: 14px;
  font-style: normal;
  font-weight: 400;
  line-height: 22px;
  letter-spacing: -0.1px;
  text-align: left;
}

.nav-link {
  min-width: 100px;
  justify-content: center;
}

.nav-tabs .nav-link.active {
  font-weight: 400 !important;
  color: $primary !important;
}
.empty {
  padding-top: 1.5rem !important;
}
.empty-img {
  margin-bottom: 0 !important;
  img {
    height: 220px !important;
    width: 260.83px !important;
  }
}
.empty-action {
  margin-top: 0 !important;

  a + a.btn-loading::after {
    color: $primary;
  }
}
.empty-action a {
  height: 36px;
  border-radius: 4px;
  font-style: normal;
  font-weight: normal;
  font-size: 14px;
  line-height: 20px;
}
.empty-action a:first-child {
  margin-right: 24px;
}
.empty-action a:first-child:hover {
  color: #ffffff !important;
}
.empty-import-button {
  color: #4d72fa !important ;
  background: #ffffff !important;
  border: 1px solid #4d72fa !important;
  cursor: pointer;
  position: relative;
  &:hover {
    background-color: #f4f6fa !important;
  }
}
.empty-welcome-header {
  font-style: normal;
  font-weight: bold;
  font-size: 32px;
  line-height: 39px;
  margin-bottom: 12px;
  margin-top: 40px;
  color: #000;
  font-family: Inter;
}
.empty-title {
  font-style: normal;
  font-weight: normal;
  font-size: 16px;
  line-height: 19px;
  display: flex;
  align-items: center;
  color: #5e5e5e;
  margin-bottom: 24px;
}
// template card styles
.template-card-wrapper {
  display: flex;
  flex-direction: row;
  background: #fffffc;
  border: 1px solid #d2ddec;
  box-sizing: border-box;
  border-radius: 8px;
  width: 299px;
  height: 100px;
}
.template-action-wrapper {
  display: flex;
  flex-direction: row !important;
  font-family: Inter;
  font-style: normal;
  font-weight: 500;
  font-size: 16px;
  line-height: 19px;
  color: #4d72fa;
  p {
    margin-right: 16px;
  }
}
.template-card-title {
  font-family: Inter;
  font-style: normal;
  font-weight: 600;
  font-size: 18px;
  line-height: 22px;
  display: flex;
  align-items: center;
  color: #000000;
  margin-bottom: 3px !important;
  margin-top: 20px;
}
.template-card-details {
  align-items: center;
  display: flex;
  flex-direction: column;
  justify-content: center;
}
.template-icon-wrapper {
  width: 61.44px;
  height: 60px;
  top: 685px;
  background: #d2ddec;
  border-radius: 4px;
  margin: 20px 16.36px;
}
// template style end

.calendar-widget.compact {
  .rbc-time-view-resources .rbc-time-header-content {
    min-width: auto;
  }

  .rbc-time-view-resources .rbc-day-slot {
    min-width: 50px;
  }

  .rbc-time-view-resources .rbc-header,
  .rbc-time-view-resources .rbc-day-bg {
    width: 50px;
  }
}

.calendar-widget.dont-highlight-today {
  .rbc-today {
    background-color: inherit;
  }

  .rbc-current-time-indicator {
    display: none;
  }
}

.calendar-widget {
  padding: 10px;
  background-color: white;

  .rbc-day-slot .rbc-event,
  .rbc-day-slot .rbc-background-event {
    border-left: 3px solid #26598533;
  }

  .rbc-toolbar {
    font-size: 14px;
  }

  .rbc-event {
    .rbc-event-label {
      display: none;
    }
  }

  .rbc-off-range-bg {
    background-color: #f4f6fa;
  }

  .rbc-toolbar {
    .rbc-btn-group {
      button {
        box-shadow: none;
        border-radius: 0;
        border-width: 1px;
      }
    }
  }
}

//!for calendar widget week view with compact/spacious mode border fix
.resources-week-cls .rbc-time-column:nth-last-child(7n) {
  border-left: none !important;
  .rbc-timeslot-group {
    border-left: 2.5px solid #dadcde !important;
  }
}
.resources-week-cls .rbc-allday-cell {
  border: none !important;
  .rbc-row {
    border-left: 1.5px solid #dadcde;
    border-right: 1.5px solid #dadcde;
  }
}
.resources-week-cls .rbc-time-header-cell {
  border: none !important;
}
.resources-week-cls .rbc-time-view-resources .rbc-header {
  border-left: 1.5px solid #dadcde !important;
  border-right: 1.5px solid #dadcde !important;
}

.calendar-widget.hide-view-switcher {
  .rbc-toolbar {
    .rbc-btn-group:nth-of-type(3) {
      display: none;
    }
  }
}

.calendar-widget.dark-mode {
  background-color: #1d2a39;

  .rbc-toolbar {
    button {
      color: white;
    }

    button:hover,
    button.rbc-active {
      color: black;
    }
  }

  .rbc-off-range-bg {
    background-color: #2b394b;
  }

  .rbc-selected-cell {
    background-color: #22242d;
  }

  .rbc-today {
    background-color: #5a7ca8;
  }
}

.calendar-widget.dark-mode.dont-highlight-today {
  .rbc-today {
    background-color: inherit;
  }
}

.navbar .navbar-nav {
  min-height: 2rem;
}

.navbar-brand-image {
  height: 1.2rem;
}

.navbar .navbar-brand:hover,
.theme-dark .navbar .navbar-brand:hover {
  opacity: 1;
}

.nav-tabs .nav-link.active {
  font-weight: 400 !important;
  margin-bottom: -1px !important;
}

.nav-tabs .nav-link {
  font-weight: 400 !important;
  margin: 0 !important;
  height: 100%;
}

.code-editor-widget {
  border-radius: 0;
  .CodeMirror {
    border-radius: 0 !important;
    margin-top: -1px !important;
  }
}

.jet-listview {
  overflow-y: overlay;
  overflow-x: hidden;

  // .rows {
  // }

  // .list-item {
  // }
}

.jet-listview::-webkit-scrollbar-track {
  background: transparent;
}

.jet-listview::-webkit-scrollbar-thumb {
  background: transparent;
}

.code-hinter-wrapper .popup-btn {
  position: absolute;
  display: none;
  cursor: pointer;
}

.code-hinter-wrapper:hover {
  .popup-btn {
    display: block !important;
    z-index: 1;
  }
}

.modal-portal-wrapper {
  justify-content: center;
  align-items: center;
  position: fixed;
  position: absolute;
  left: 50%;
  top: 40%;

  .modal-body {
    width: 500px !important;
    height: 300px !important;
    padding: 0px !important;
  }

  transform: translate(-60%, -60%);
  height: 350px;
  width: auto;
  max-height: 500px;
  padding: 0px;

  .modal-content {
    border-radius: 5px !important;
  }

  .modal-body {
    width: 500px !important;
    height: 302px !important;
    padding: 0px !important;
    margin: 0px !important;
    margin-left: -1px !important; //fix the modal body code mirror margin

    border-top-left-radius: 0;
    border-top-right-radius: 0;
    border-bottom-left-radius: 5px;
    border-bottom-right-radius: 5px;
    border-bottom: 0.75px solid;
    border-left: 0.75px solid;
    border-right: 0.75px solid;

    @include theme-border($light-theme: true);

    &.dark-mode-border {
      @include theme-border($light-theme: false);
    }
  }
  .modal-dialog {
    margin-top: 4%;
  }

  .modal-header {
    padding: 0;
    font-size: 14px;
  }

  .editor-container {
    padding: 0px;
    .CodeMirror {
      border-radius: 0;
      margin: 0;
      width: 100% !important;
    }
  }

  .query-hinter {
    .CodeMirror-line {
      margin-left: 2rem !important;
    }

    .CodeMirror-cursors .CodeMirror-cursor {
      margin-left: 2rem !important;
    }
  }
}

.preview-block-portal {
  .bg-light {
    border-radius: 0 0 5px 5px;
    outline: 0.75px solid $light-green;
  }

  .bg-dark {
    margin-top: 1px;
    border-radius: 0 0 5px 5px;
    outline: 0.75px solid $light-green;
  }

  .dynamic-variable-preview {
    padding: 4px !important;
  }
}

.portal-header {
  display: flex;
  align-items: center;
  padding: 0.5rem 0.75rem;
  color: #656d77;
  background-color: #ffffffd9;
  background-clip: padding-box;
  border-top-left-radius: 5px !important;
  border-top-right-radius: 5px !important;
  width: 498px !important;
  outline: 0.75px solid;

  @include theme-border($light-theme: true, $outline: true);

  &.dark-mode-border {
    @include theme-border($light-theme: false, $outline: true);
  }
}
.tabs-inspector {
  position: sticky; top: 0;
  .nav-item {
    width: 50%;
  }

  .nav-item:hover {
    border: 1px solid transparent;
  }

  .nav-item:not(.active) {
    border-bottom: 1px solid #e7eaef;
  }

  .nav-link.active {
    border: 1px solid transparent;
    border-bottom: 1px solid $primary;
    background: white;
  }
}

.tabs-inspector.dark {
  .nav-link.active {
    border-bottom: 1px solid $primary !important;
  }
}
.tabs-inspector
{
  z-index: 2;
  background: white;
  &.dark {
    @extend .bg-dark;
  }
}
.close-icon {
  position: fixed;
  top: 45px;
  right: 0;
  width: 60px;
  height: 22;
  border-bottom: 1px solid #e7eaef;
  display: flex;
  align-items: center;
  background-color: white;
  z-index: 2;

  .svg-wrapper {
    width: 100%;
    height: 70%;
    display: flex;
    align-items: center;
    justify-content: center;
    border-left: 1px solid #e7eaef;
    margin-left: 20px;

    .close-svg {
      cursor: pointer;
    }
  }
}

.tabs-inspector.nav-tabs {
  border: 0;
  width: 81%;
}

.bg-primary-lt {
  color: #fff !important;
  background: #6383db !important;
}

.tabbed-navbar .nav-item.active:after {
  margin-bottom: -0.25rem;
}

.app-name {
  width: 325px;
  left: 150px;
  position: absolute;
}

.app-name:hover {
  background: $bg-light;
  &.dark {
    @extend .bg-dark;
  }
}

.nav-auto-save {
  width: 325px;
  left: 485px;
  position: absolute;
  color: #36af8b;
}

.layout-buttons {
  position: absolute;
  left: 50%;
}

.app-version-menu {
  position: absolute;
  right: 220px;
  padding: 4px 8px;
  min-width: 100px;
  max-width: 300px;
}

.app-version-menu-sm {
  height: 30px;
  display: inline-block;
  font-size: 12px;
}

.app-version-menu .dropdown-menu {
  left: -90px;
  width: 283px;
}

.app-version-menu .released {
  color: #36af8b;
}

.app-version-menu .released-subtext {
  font-size: 12px;
  color: #36af8b;
  padding: 0;
}

.app-version-menu .create-link {
  margin: auto;
  width: 50%;
  padding-left: 10px;
}

.canvas-background-holder {
  display: flex;
  justify-content: space-between;
  min-width: 120px;
  margin: auto;
  padding: 10px;
}

.canvas-background-picker {
  position: fixed;
}

/**
 * Timer Widget
 */
.timer-wrapper {
  padding: 10px;
  .counter-container {
    font-size: 3em;
    padding-bottom: 5px;
    text-align: center;
  }
}

/**
 * Search Box
 */
.search-box-wrapper {
  input {
    width: 200px;
    border-radius: 5px !important;
  }
  input:focus {
    width: 300px;
  }
  .input-icon .input-icon-addon {
    display: flex;
  }
  .input-icon .input-icon-addon.end {
    pointer-events: auto;
    div {
      background-color: #a6b6cc;
      border-radius: 12px;
      color: #ffffff;
      padding: 1px;
      cursor: pointer;
      svg {
        height: 14px;
        width: 14px;
      }
    }
  }
}

.searchbox-wrapper {
  margin-top: 0 !important;
  input {
    border-radius: $border-radius !important;
  }
}

.fixedHeader {
  table thead {
    position: -webkit-sticky; // this is for all Safari (Desktop & iOS), not for Chrome
    position: sticky;
    top: 0;
    border-top: 0;
    z-index: 1; // any positive value, layer order is global
  }
}

/**
 * Folder List
 */
.folder-list {
  color: #292d37;
  .list-group-transparent .list-group-item.active {
    color: $primary;
    background-color: #edf1ff;
    .folder-ico {
      filter: invert(29%) sepia(84%) saturate(4047%) hue-rotate(215deg)
        brightness(98%) contrast(111%);
    }
  }
  .list-group-item {
    padding: 0.5rem 0.75rem;
    overflow: hidden;
  }
  .list-group-item.all-apps-link {
    font-weight: 500;
  }
  .folder-info {
    color: #8991a0;
    font-size: 0.75rem;
    display: contents;
  }
  .folder-create-btn {
    color: #0565ff;
    cursor: pointer;
  }
}

/**
 * Home page modal
 */
.modal-content.home-modal-component {
  border-radius: 8px;
  overflow: hidden;
  background-color: #fefeff;
  color: #000000;
  .modal-header {
    border-bottom: 0px;
  }
  .modal-title {
    font-size: 1.1rem;
  }
  .btn-close {
    width: 3.5rem;
    height: 2.5rem;
  }
  .modal-body {
    padding-top: 0px;
  }
  input {
    border-radius: 5px !important;
  }
  .modal-main {
    padding-bottom: 5rem;
  }
  .modal-footer-btn {
    justify-content: end;
    button {
      margin-left: 16px;
    }
  }
}

.onboarding-modal.dark .modal-content {
  @extend .modal-content.home-modal-component.dark;
}

.modal-content.home-modal-component.dark {
  background-color: $bg-dark-light !important;
  color: $white !important;

  .modal-header {
    background-color: $bg-dark-light !important;
  }
  .btn-close {
    filter: brightness(0) invert(1);
  }

  .form-control {
    border-color: $border-grey-dark !important;
    color: inherit;
  }
  input {
    background-color: $bg-dark-light !important;
  }

  .form-select {
    background-color: $bg-dark !important;
    color: $white !important;
    border-color: $border-grey-dark !important;
  }
}

.radio-img {
  input {
    display: none;
  }

  .action-icon {
    width: 28px;
    height: 28px;
    background-position: center center;
    border-radius: 4px;
    display: flex;
    align-items: center;
    justify-content: center;
  }

  .action-icon {
    cursor: pointer;
    border: 1px solid $light-gray;
  }

  .action-icon:hover {
    background-color: #d2ddec;
  }

  input:checked + .action-icon {
    border-color: $primary;
    background-color: #7a95fb;
  }

  .tooltiptext {
    visibility: hidden;
    font-size: 12px;
    background-color: $black;
    color: $white;
    text-align: center;
    padding: 5px 10px;
    position: absolute;
    border-radius: 15px;
    margin-top: 2px;
    z-index: 1;
    margin-left: -10px;
  }

  .tooltiptext::after {
    content: "";
    position: absolute;
    bottom: 100%;
    left: 50%;
    margin-left: -5px;
    border-width: 5px;
    border-style: solid;
    border-color: transparent transparent black transparent;
  }

  .action-icon:hover + .tooltiptext {
    visibility: visible;
  }

  input:checked + .action-icon:hover {
    background-color: #3650af;
  }
}

.icon-change-modal {
  ul {
    list-style-type: none;

    li {
      float: left;
      border: 2px solid #8991a0;
      border-radius: 1.75px;
      cursor: pointer;

      img {
        width: 22px;
        height: 22px;
        filter: invert(59%) sepia(27%) saturate(160%) hue-rotate(181deg)
          brightness(91%) contrast(95%);
      }
    }

    li.selected {
      border: 2px solid #0565ff;

      img {
        filter: invert(27%) sepia(84%) saturate(5230%) hue-rotate(212deg)
          brightness(102%) contrast(100%);
      }
    }
  }
}
/**
 * Spinner Widget
 */
.spinner-container {
  display: flex;
  justify-content: center;
  align-items: center;
}

.animation-fade {
  animation-name: fade;
  animation-duration: 0.3s;
  animation-timing-function: linear;
}

@keyframes fade {
  0% {
    opacity: 0;
  }
  100% {
    opacity: 1;
  }
}

/**
 * Query panel
 */
.query-btn {
  cursor: pointer;
  height: 24px;
  width: 24px;
  padding: 0;
}

.query-btn.dark {
  filter: brightness(0) invert(1);
}

.button-family-secondary {
  @include button-outline($light-theme: true);
  height: 32px;
  width: 112px;
}

.button-family-secondary.dark {
  @include button-outline($light-theme: false);
}

.rest-methods-options {
  .select-search,
  .select-search-dark,
  .select-search__value input,
  .select-search-dark__value input {
    width: 90px !important;
    height: 32px !important;
    border-radius: $border-radius !important;
  }
}

.query-pane-restapi-tabs.dark {
  .list-group-item {
    color: $disabled !important;

    &:hover {
      color: #ffffff !important;
    }
  }
  .list-group-item.active {
    color: $white !important;
  }
}
.query-pane-restapi-tabs {
  box-sizing: border-box;
  height: fit-content;
  width: 100%;
  .row {
    height: inherit;

    .keys {
      min-height: 30px;
    }

    .rest-api-tab-content {

      .rest-api-tabpanes {
        display: none;
      }

      .rest-api-tabpanes.active {
        display: block;
      }

      .svg-plus {
        stroke: $primary;
      } 

      .delete-btn-wrapper {
        display: flex;
        align-items: center;
        padding-top: 2px;
        padding-bottom: 2px;
        height: 32px;
      }

      .code-hinter-col {
        margin-bottom: 0px !important;
      }

      .tab-content-wrapper {
        display: flex;
        flex-direction: column;
        gap: .3rem;
      }

      .row-container{
        display: flex;
        width: 100%;
        justify-content: space-between;
        gap: 10px;
      }

      .fields-container {
        display: flex;
        justify-content: space-between;
        gap: 10px;
        width: 100%;
      }
    }
  }
}

.query-pane-rest-api-keys-list-group {
  width: 100%;
  display: flex;
  flex-direction: row;
  .list-group-item {
    border: none !important;
    cursor: pointer;
    font-weight: 600;
    font-size: 12px;
    padding: 0px !important;
    margin-right: 20px;
    height: 22px;
    color: #737373;

    span {
      display: flex;
      justify-content: left;
    }

    &:hover {
      color: #000;
    }
  }

  .list-group-item + .list-group-item.active {
    margin-top: 0;
  }

  .list-group-item.active {
    background-color: transparent !important;
    color: #000;
    z-index: inherit !important;
    border-bottom: 2px solid $primary !important;
  }
}

.query-pane-rest-api-keys-list-group.dark + .list-group-item {
  &:hover{
    color: #ffffff;
  }
}

.content-title {
  font-size: 12px;
  color: #a3a3a3;
  font-weight: 600;
}

// ** Query Panel: REST API Tabs **
.group-header {
  background: #d2ddec;
  border-radius: 4px;
  height: 28px !important;
  span {
    display: flex;
    justify-content: left;
    align-items: center;
  }
}

// **Alert component**
.alert-component {
  border: 1px solid rgba(101, 109, 119, 0.16) !important;
  background: #f5f7f9;

  a {
    color: $primary;
  }
}

.alert-component.dark {
  border: none !important;
  background-color: #333c48 !important;

  span {
    filter: brightness(0) invert(1);
  }
}

.codehinter-plugins.code-hinter {
  @extend .codehinter-default-input;

  .popup-btn {
    margin-top: 0.65rem !important;
  }
  .CodeMirror-placeholder, .CodeMirror pre.CodeMirror-line {
    height: 21px !important;
    position: absolute !important;
    margin-top: 3px !important;
  }
  .CodeMirror-cursor {
    height: inherit !important;
  }
  .CodeMirror-lines {
    height: 32px !important;
  }
}

/**
 * *Stripe Query Select-search
 */

.stripe-operation-options .select-search__row .col-md-8 {
  margin-left: 45px !important;
}

.field-width-268 {
  width: 268px !important;

  input {
    border-radius: $border-radius !important;
  }
}

//*button loading with spinner with primary color*//
.button-loading {
  position: relative;
  color: transparent !important;
  text-shadow: none !important;
  pointer-events: none;

  &:after {
    content: "";
    display: inline-block;
    vertical-align: text-bottom;
    border: 1.5px solid currentColor;
    border-right-color: transparent;
    border-radius: 50%;
    color: $primary;
    position: absolute;
    width: 12px;
    height: 12px;
    // left: calc(50% - .5rem);
    // top: calc(50% - .5rem);
    animation: spinner-border 0.75s linear infinite;
  }
}

.query-icon.dark {
  filter: brightness(0) invert(1);
}

//Rest-API Tab Panes
.tab-pane-body {
  margin-left: -2.5% !important;
}

//CodeMirror padding
.CodeMirror pre.CodeMirror-line,
.CodeMirror pre.CodeMirror-line-like {
  padding: 0 8px !important;
}
// comment styles ::override
.editor-sidebar {
  .nav-tabs {
    border-bottom: none !important;
  }
  .nav-tabs .nav-link.active {
    background-color: transparent !important;
  }
}

.comment-card-wrapper {
  border-top: 0.5px solid #e1e1e1 !important;
  margin-top: -1px !important;
}

div#driver-highlighted-element-stage,
div#driver-page-overlay {
  background: transparent !important;
  outline: 5000px solid rgba(0, 0, 0, 0.75);
}

.dark-theme-walkthrough#driver-popover-item {
  background-color: $bg-dark-light !important;
  border-color: rgba(101, 109, 119, 0.16) !important;

  .driver-popover-title {
    color: #fff !important;
  }
  .driver-popover-tip {
    border-color: transparent transparent transparent $bg-dark-light !important;
  }
  .driver-popover-description {
    color: #d9dcde !important;
  }
  .driver-popover-footer .driver-close-btn {
    color: #fff !important;
    text-shadow: none !important;
  }

  .driver-prev-btn,
  .driver-next-btn {
    text-shadow: none !important;
  }
}

#driver-popover-item {
  padding: 20px !important;

  .driver-prev-btn,
  .driver-next-btn,
  .driver-close-btn {
    border: none !important;
    background: none !important;
    padding-left: 0 !important;
    font-size: 14px !important;
  }

  .driver-next-btn,
  .driver-prev-btn {
    color: $primary !important;
  }

  .driver-disabled {
    color: $primary;
    opacity: 0.5;
  }

  .driver-popover-footer {
    margin-top: 20px !important;
  }
}

.pointer-events-none {
  pointer-events: none;
}

.popover.popover-dark-themed {
  background-color: $bg-dark-light;
  border-color: rgba(101, 109, 119, 0.16);
  .popover-body {
    color: #d9dcde !important;
  }
}

.editor .editor-sidebar .inspector .form-control-plaintext {
  padding: 2px 4px;
}
.tablr-gutter-x-0 {
  --tblr-gutter-x: 0 !important;
}

.flip-dropdown-help-text {
  padding: 10px 5px 0 0;
  float: left;
  font-size: 14px;
  color: $light-gray;
}
<<<<<<< HEAD

.multi-select {
  div::-webkit-scrollbar {
    display: none; /* for Chrome, Safari, and Opera */
  }
=======
#transformation-popover-container {
  margin-left: 80px !important;
  margin-bottom: -2px !important;
  // top: -10px !important;
  // left: 100px !important;
  // background-color: #0565ff;
>>>>>>> d45ef486
}<|MERGE_RESOLUTION|>--- conflicted
+++ resolved
@@ -4612,18 +4612,17 @@
   font-size: 14px;
   color: $light-gray;
 }
-<<<<<<< HEAD
 
 .multi-select {
   div::-webkit-scrollbar {
     display: none; /* for Chrome, Safari, and Opera */
   }
-=======
+}
+
 #transformation-popover-container {
   margin-left: 80px !important;
   margin-bottom: -2px !important;
   // top: -10px !important;
   // left: 100px !important;
   // background-color: #0565ff;
->>>>>>> d45ef486
 }