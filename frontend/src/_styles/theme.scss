--- conflicted
+++ resolved
@@ -10863,10 +10863,7 @@
     width: 100% !important;
     height: 100% !important;
     background: #1c252f !important;
-<<<<<<< HEAD
-=======
     border: 1px solid #374150 !important;
->>>>>>> 1e66b1be
     font-size: 14px !important;
     font-weight: 400;
     color: white;
