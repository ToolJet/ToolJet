--- conflicted
+++ resolved
@@ -10236,11 +10236,7 @@
 
 .org-users-page-container {
   width: 880px;
-<<<<<<< HEAD
-  margin: 0 auto;
-=======
   margin: 0 auto; 
->>>>>>> e18e7865
 }
 
 .group-duplcate-modal-body {
@@ -14556,7 +14552,6 @@
     }
   }
 }
-<<<<<<< HEAD
 .tj-text-input-widget {
   border: 1px solid var(--tj-text-input-widget-border-default);
   background-color: var(--tj-text-input-widget-field-default);
@@ -14642,8 +14637,6 @@
     -moz-appearance: textfield !important;
   }
 }
-=======
->>>>>>> e18e7865
 
 .add-new-group-modal {
   .modal-title {
