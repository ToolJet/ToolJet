--- conflicted
+++ resolved
@@ -150,7 +150,7 @@
 
   .resizer-select,
   .resizer-active {
-    border: solid 1px $primary  !important;
+    border: solid 1px $primary !important;
 
     .top-right,
     .top-left,
@@ -636,7 +636,7 @@
 
   .list-group.list-group-transparent.dark .all-apps-link,
   .list-group-item-action.dark.active {
-    background-color: $dark-background  !important;
+    background-color: $dark-background !important;
   }
 }
 
@@ -1313,7 +1313,7 @@
   .select-search-dark input {
     width: 224px !important;
     height: 32px !important;
-    border-radius: $border-radius  !important;
+    border-radius: $border-radius !important;
   }
 }
 
@@ -1324,7 +1324,7 @@
   .select-search__value input,
   .select-search-dark input {
     height: 32px !important;
-    border-radius: $border-radius  !important;
+    border-radius: $border-radius !important;
   }
 }
 
@@ -1385,7 +1385,7 @@
   -webkit-appearance: none;
   -moz-appearance: none;
   appearance: none;
-  border-radius: $border-radius  !important;
+  border-radius: $border-radius !important;
   transition: border-color 0.15s ease-in-out, box-shadow 0.15s ease-in-out;
 }
 
@@ -1820,7 +1820,8 @@
       margin-top: auto;
       margin-bottom: auto;
     }
-    .td-container:has(.action-button){
+
+    .td-container:has(.action-button) {
       height: inherit !important;
     }
   }
@@ -3709,7 +3710,7 @@
 
 .nav-tabs .nav-link.active {
   font-weight: 400 !important;
-  color: $primary  !important;
+  color: $primary !important;
 }
 
 .empty {
@@ -4224,7 +4225,7 @@
 
 .tabs-inspector.dark {
   .nav-link.active {
-    border-bottom: 1px solid $primary  !important;
+    border-bottom: 1px solid $primary !important;
   }
 }
 
@@ -4459,7 +4460,7 @@
   }
 
   input {
-    border-radius: $border-radius  !important;
+    border-radius: $border-radius !important;
     padding-left: 1.75rem !important;
   }
 }
@@ -4627,11 +4628,11 @@
 }
 
 .modal-content.home-modal-component.dark {
-  background-color: $bg-dark-light  !important;
-  color: $white  !important;
+  background-color: $bg-dark-light !important;
+  color: $white !important;
 
   .modal-header {
-    background-color: $bg-dark-light  !important;
+    background-color: $bg-dark-light !important;
   }
 
   .btn-close {
@@ -4639,22 +4640,22 @@
   }
 
   .form-control {
-    border-color: $border-grey-dark  !important;
+    border-color: $border-grey-dark !important;
     color: inherit;
   }
 
   input {
-    background-color: $bg-dark-light  !important;
+    background-color: $bg-dark-light !important;
   }
 
   .form-select {
-    background-color: $bg-dark  !important;
-    color: $white  !important;
-    border-color: $border-grey-dark  !important;
+    background-color: $bg-dark !important;
+    color: $white !important;
+    border-color: $border-grey-dark !important;
   }
 
   .text-muted {
-    color: $white  !important;
+    color: $white !important;
   }
 }
 
@@ -4949,7 +4950,7 @@
 }
 
 .dark-theme-walkthrough#driver-popover-item {
-  background-color: $bg-dark-light  !important;
+  background-color: $bg-dark-light !important;
   border-color: rgba(101, 109, 119, 0.16) !important;
 
   .driver-popover-title {
@@ -4957,7 +4958,7 @@
   }
 
   .driver-popover-tip {
-    border-color: transparent transparent transparent $bg-dark-light  !important;
+    border-color: transparent transparent transparent $bg-dark-light !important;
   }
 
   .driver-popover-description {
@@ -4989,7 +4990,7 @@
 
   .driver-next-btn,
   .driver-prev-btn {
-    color: $primary  !important;
+    color: $primary !important;
   }
 
   .driver-disabled {
@@ -5443,7 +5444,7 @@
   }
 
   .selected-node {
-    border-color: $primary-light  !important;
+    border-color: $primary-light !important;
   }
 
   .json-tree-icon-container .selected-node>svg:first-child {
@@ -5533,7 +5534,7 @@
   }
 
   .selected-node {
-    border-color: $primary-light  !important;
+    border-color: $primary-light !important;
   }
 
   .selected-node .group-object-container .badge {
@@ -5800,7 +5801,7 @@
 
 //Kanban board
 .kanban-container.dark-themed {
-  background-color: $bg-dark-light  !important;
+  background-color: $bg-dark-light !important;
 
   .kanban-column {
     .card-header {
@@ -5846,7 +5847,7 @@
     }
 
     .dnd-card.card.card-dark {
-      background-color: $bg-dark  !important;
+      background-color: $bg-dark !important;
     }
   }
 
@@ -10725,11 +10726,12 @@
 
 .form-label-restricted {
   display: none;
-<<<<<<< HEAD
-}
-
-.query-rename-input{
-  &:focus, &:active {
+}
+
+.query-rename-input {
+
+  &:focus,
+  &:active {
     box-shadow: 0px 0px 0px 2px #C6D4F9;
     border: 1px solid var(--light-indigo-09, #3E63DD);
   }
@@ -10744,32 +10746,40 @@
   border-radius: 6px;
   background-color: transparent;
   border: none;
+
   &.active {
     background-color: var(--slate5) !important;
   }
-  &:hover, &:focus {
+
+  &:hover,
+  &:focus {
     background-color: var(--slate4) !important;
   }
 }
 
 .tj-scrollbar {
-  ::-webkit-scrollbar, &::-webkit-scrollbar{
+
+  ::-webkit-scrollbar,
+  &::-webkit-scrollbar {
     width: 16px;
     border-radius: 8px;
   }
-  ::-webkit-scrollbar-thumb, &::-webkit-scrollbar-thumb{
+
+  ::-webkit-scrollbar-thumb,
+  &::-webkit-scrollbar-thumb {
     border: 4px solid var(--base);
     border-radius: 8px;
     background-color: var(--slate4) !important;
   }
 
-  ::-webkit-scrollbar-track, &::-webkit-scrollbar-track{
+  ::-webkit-scrollbar-track,
+  &::-webkit-scrollbar-track {
     background-color: var(--base);
   }
- 
-}
-
-.form-check > .form-check-input:not(:checked) {
+
+}
+
+.form-check>.form-check-input:not(:checked) {
   background-color: var(--base);
   border-color: var(--slate7);
 }
@@ -10791,6 +10801,4 @@
   &.active {
     background-color: var(--slate5);
   }
-=======
->>>>>>> e9c7cdf5
 }