@import "./tabler.scss";
@import "./colors.scss";
@import "./z-index.scss";
@import "./mixins.scss";
@import "./queryManager.scss";
@import "./onboarding.scss";
@import "./components.scss";
@import "./global-datasources.scss";
@import "./typography.scss";
@import "./designtheme.scss";
@import "./dropdown-custom.scss";
@import "./ui-operations.scss";
@import 'react-loading-skeleton/dist/skeleton.css';
@import './table-component.scss';

/* ibm-plex-sans-100 - latin */
@font-face {
  font-display: swap;
  /* Check https://developer.mozilla.org/en-US/docs/Web/CSS/@font-face/font-display for other options. */
  font-family: 'IBM Plex Sans';
  font-style: normal;
  font-weight: 100;
  src: url('/assets/fonts/ibm-plex-sans-v19-latin/ibm-plex-sans-v19-latin-100.woff2') format('woff2');
  /* Chrome 36+, Opera 23+, Firefox 39+, Safari 12+, iOS 10+ */
}

/* ibm-plex-sans-100italic - latin */
@font-face {
  font-display: swap;
  /* Check https://developer.mozilla.org/en-US/docs/Web/CSS/@font-face/font-display for other options. */
  font-family: 'IBM Plex Sans';
  font-style: italic;
  font-weight: 100;
  src: url('/assets/fonts/ibm-plex-sans-v19-latin/ibm-plex-sans-v19-latin-100italic.woff2') format('woff2');
  /* Chrome 36+, Opera 23+, Firefox 39+, Safari 12+, iOS 10+ */
}

/* ibm-plex-sans-200 - latin */
@font-face {
  font-display: swap;
  /* Check https://developer.mozilla.org/en-US/docs/Web/CSS/@font-face/font-display for other options. */
  font-family: 'IBM Plex Sans';
  font-style: normal;
  font-weight: 200;
  src: url('/assets/fonts/ibm-plex-sans-v19-latin/ibm-plex-sans-v19-latin-200.woff2') format('woff2');
  /* Chrome 36+, Opera 23+, Firefox 39+, Safari 12+, iOS 10+ */
}

/* ibm-plex-sans-200italic - latin */
@font-face {
  font-display: swap;
  /* Check https://developer.mozilla.org/en-US/docs/Web/CSS/@font-face/font-display for other options. */
  font-family: 'IBM Plex Sans';
  font-style: italic;
  font-weight: 200;
  src: url('/assets/fonts/ibm-plex-sans-v19-latin/ibm-plex-sans-v19-latin-200italic.woff2') format('woff2');
  /* Chrome 36+, Opera 23+, Firefox 39+, Safari 12+, iOS 10+ */
}

/* ibm-plex-sans-300 - latin */
@font-face {
  font-display: swap;
  /* Check https://developer.mozilla.org/en-US/docs/Web/CSS/@font-face/font-display for other options. */
  font-family: 'IBM Plex Sans';
  font-style: normal;
  font-weight: 300;
  src: url('/assets/fonts/ibm-plex-sans-v19-latin/ibm-plex-sans-v19-latin-300.woff2') format('woff2');
  /* Chrome 36+, Opera 23+, Firefox 39+, Safari 12+, iOS 10+ */
}

/* ibm-plex-sans-300italic - latin */
@font-face {
  font-display: swap;
  /* Check https://developer.mozilla.org/en-US/docs/Web/CSS/@font-face/font-display for other options. */
  font-family: 'IBM Plex Sans';
  font-style: italic;
  font-weight: 300;
  src: url('/assets/fonts/ibm-plex-sans-v19-latin/ibm-plex-sans-v19-latin-300italic.woff2') format('woff2');
  /* Chrome 36+, Opera 23+, Firefox 39+, Safari 12+, iOS 10+ */
}

/* ibm-plex-sans-regular - latin */
@font-face {
  font-display: swap;
  /* Check https://developer.mozilla.org/en-US/docs/Web/CSS/@font-face/font-display for other options. */
  font-family: 'IBM Plex Sans';
  font-style: normal;
  font-weight: 400;
  src: url('/assets/fonts/ibm-plex-sans-v19-latin/ibm-plex-sans-v19-latin-regular.woff2') format('woff2');
  /* Chrome 36+, Opera 23+, Firefox 39+, Safari 12+, iOS 10+ */
}

/* ibm-plex-sans-italic - latin */
@font-face {
  font-display: swap;
  /* Check https://developer.mozilla.org/en-US/docs/Web/CSS/@font-face/font-display for other options. */
  font-family: 'IBM Plex Sans';
  font-style: italic;
  font-weight: 400;
  src: url('/assets/fonts/ibm-plex-sans-v19-latin/ibm-plex-sans-v19-latin-italic.woff2') format('woff2');
  /* Chrome 36+, Opera 23+, Firefox 39+, Safari 12+, iOS 10+ */
}

/* ibm-plex-sans-500 - latin */
@font-face {
  font-display: swap;
  /* Check https://developer.mozilla.org/en-US/docs/Web/CSS/@font-face/font-display for other options. */
  font-family: 'IBM Plex Sans';
  font-style: normal;
  font-weight: 500;
  src: url('/assets/fonts/ibm-plex-sans-v19-latin/ibm-plex-sans-v19-latin-500.woff2') format('woff2');
  /* Chrome 36+, Opera 23+, Firefox 39+, Safari 12+, iOS 10+ */
}

/* ibm-plex-sans-500italic - latin */
@font-face {
  font-display: swap;
  /* Check https://developer.mozilla.org/en-US/docs/Web/CSS/@font-face/font-display for other options. */
  font-family: 'IBM Plex Sans';
  font-style: italic;
  font-weight: 500;
  src: url('/assets/fonts/ibm-plex-sans-v19-latin/ibm-plex-sans-v19-latin-500italic.woff2') format('woff2');
  /* Chrome 36+, Opera 23+, Firefox 39+, Safari 12+, iOS 10+ */
}

/* ibm-plex-sans-600 - latin */
@font-face {
  font-display: swap;
  /* Check https://developer.mozilla.org/en-US/docs/Web/CSS/@font-face/font-display for other options. */
  font-family: 'IBM Plex Sans';
  font-style: normal;
  font-weight: 600;
  src: url('/assets/fonts/ibm-plex-sans-v19-latin/ibm-plex-sans-v19-latin-600.woff2') format('woff2');
  /* Chrome 36+, Opera 23+, Firefox 39+, Safari 12+, iOS 10+ */
}

/* ibm-plex-sans-600italic - latin */
@font-face {
  font-display: swap;
  /* Check https://developer.mozilla.org/en-US/docs/Web/CSS/@font-face/font-display for other options. */
  font-family: 'IBM Plex Sans';
  font-style: italic;
  font-weight: 600;
  src: url('/assets/fonts/ibm-plex-sans-v19-latin/ibm-plex-sans-v19-latin-600italic.woff2') format('woff2');
  /* Chrome 36+, Opera 23+, Firefox 39+, Safari 12+, iOS 10+ */
}

/* ibm-plex-sans-700 - latin */
@font-face {
  font-display: swap;
  /* Check https://developer.mozilla.org/en-US/docs/Web/CSS/@font-face/font-display for other options. */
  font-family: 'IBM Plex Sans';
  font-style: normal;
  font-weight: 700;
  src: url('/assets/fonts/ibm-plex-sans-v19-latin/ibm-plex-sans-v19-latin-700.woff2') format('woff2');
  /* Chrome 36+, Opera 23+, Firefox 39+, Safari 12+, iOS 10+ */
}

/* ibm-plex-sans-700italic - latin */
@font-face {
  font-display: swap;
  /* Check https://developer.mozilla.org/en-US/docs/Web/CSS/@font-face/font-display for other options. */
  font-family: 'IBM Plex Sans';
  font-style: italic;
  font-weight: 700;
  src: url('/assets/fonts/ibm-plex-sans-v19-latin/ibm-plex-sans-v19-latin-700italic.woff2') format('woff2');
  /* Chrome 36+, Opera 23+, Firefox 39+, Safari 12+, iOS 10+ */
}

// variables
$border-radius: 4px;


body {
  font-family: 'IBM Plex Sans';
}

input,
button {
  border-radius: 4px;
}

.btn:hover {
  border-color: $primary;
}

.btn-sm {
  padding: 4px 8px;
}

.padding-0 {
  padding: 0;
}

.float-right {
  float: right;
}

.font-500 {
  font-weight: 500;
}

.color-inherit {
  color: inherit;
}

.text-right {
  text-align: right;
}

.navbar {
  max-height: 48px;
  min-height: auto;
  background-color: var(--base) !important;
  border-bottom: 1px solid var(--slate5);

  .nav-item.active:after {
    bottom: 0 !important;
  }
}

.rc-slider-track {
  background-color: $primary;
}

.rc-slider-handle {
  border-color: $primary;
}

.auth-main {
  height: 1000px;
  padding-top: calc(0.25 * 100vh);
  overflow: hidden;

  svg,
  img {
    height: 50px;
    width: 50px;
  }

  svg {
    color: #000000;
  }

  .col-4 {
    z-index: 1;
  }

  .horizontal-line {
    width: 100%;
    position: relative;
    border: 1px solid #b1b1b1;
    top: 25px;
    margin: 0px auto;
    z-index: 0;
  }

  .sso-ico {
    div {
      background-color: #ffffff;
    }
  }
}

.emoji-mart-scroll {
  border-bottom: 0;
  margin-bottom: 6px;
}

.emoji-mart-scroll+.emoji-mart-bar {
  display: none;
}

.accordion-item {
  border: solid var(--slate5);
  border-width: 0px 0px 1px 0px;
}

.accordion-item,
.accordion-button {
  background-color: inherit;
}

.accordion-button {
  font-size: 14px;
  font-weight: 500 !important;
  box-shadow: none !important;
  color: var(--slate12) !important;
  padding: 16px 16px !important;
}

.accordion-button::after {
  background-image: url('data:image/svg+xml,<svg xmlns="http://www.w3.org/2000/svg" width="13" height="12" viewBox="0 0 13 12" fill="none"><path d="M8.83684 3L4.4484 3C3.86955 3 3.5089 3.62791 3.80056 4.1279L5.99478 7.88943C6.28419 8.38556 7.00104 8.38556 7.29045 7.88943L9.48467 4.1279C9.77634 3.62791 9.41568 3 8.83684 3Z" fill="%2311181C"/></svg>');
}

.accordion-button:not(.collapsed)::after {
  background-image: url('data:image/svg+xml,<svg xmlns="http://www.w3.org/2000/svg" width="13" height="12" viewBox="0 0 13 12" fill="none"><path d="M8.83684 3L4.4484 3C3.86955 3 3.5089 3.62791 3.80056 4.1279L5.99478 7.88943C6.28419 8.38556 7.00104 8.38556 7.29045 7.88943L9.48467 4.1279C9.77634 3.62791 9.41568 3 8.83684 3Z" fill="%2311181C"/></svg>');
}

.accordion-button:not(.collapsed) {
  // padding-bottom: 0 !important;
}

.accordion-body {
  padding: 4px 16px 16px 16px !important;

  .form-label {
    font-weight: 400;
    font-size: 12px;
    color: var(--slate12);
  }

  .style-fx {
    margin-top: 3px !important;
  }
}

.editor {
  header {
    position: fixed;
    width: 100%;
    top: 0px;
    left: 0px;
  }

  .header-container {
    max-width: 100%;
    padding: 0px;
  }

  .resizer-select,
  .resizer-active {
    outline: solid 1px $primary  !important;

    .top-right,
    .top-left,
    .bottom-right,
    .bottom-left {
      background: white;
      border-radius: 10px;
      border: solid 1px $primary;
    }
  }

  .resizer-selected {
    outline-width: thin;
    outline-style: solid;
    outline-color: #ffda7e;
  }

  // query data source card style start

  .query-datasource-card-container,
  .header-query-datasource-card-container {
    display: flex;
    flex-direction: row;
    gap: 10px;
    flex-wrap: wrap;
  }

  .datasource-picker {
    margin-bottom: 24px;
    width: 475px;
    margin: auto;

    a {
      color: var(--indigo9);
      text-decoration: none;
    }
  }

  .header-query-datasource-card-container {
    margin-top: -10px;
  }

  .header-query-datasource-card {
    position: relative;
    display: flex;
    min-width: 0;
    word-wrap: break-word;
    background-color: rgba(66, 153, 225, 0.1) !important;
    background-clip: border-box;
    border-radius: 4px;
    height: 32px;
    width: 140px;
    padding: 6px;
    align-items: center;
    text-transform: capitalize;
    font-weight: 400 !important;
    background-color: #4299e11a;

    p {
      margin: 0 8px 0 12px;
    }
  }

  .query-datasource-card {
    position: relative;
    display: flex;
    min-width: 0;
    word-wrap: break-word;
    background-color: #ffffff;
    background-clip: border-box;
    border: 1px solid rgba(101, 109, 119, 0.16);
    border-radius: 4px;
    height: 46px;
    width: 200px;
    padding: 10px;
    align-items: center;
    cursor: pointer;
    transition: transform .2s;

    p {
      margin: 0 8px 0 15px;
    }

    &:hover {
      transform: scale(1.02);
      box-shadow: 0.1px 0.1px 0.1px 0.1px rgba(0, 0, 0, 0.3);
    }
  }

  // end :: data source card style

  .header-query-datasource-name {
    font-size: 0.8rem !important;
    padding-top: 0px !important;
  }

  .datasource-heading {
    display: flex;
    height: 32px;
    gap: 10px;
    align-items: center;

    p {
      font-size: 12px;
      padding-top: 0px;
      cursor: pointer;
    }
  }


  .left-sidebar {
    scrollbar-width: none;
  }

  .left-sidebar::-webkit-scrollbar {
    width: 0;
    background: transparent;
  }

  .left-sidebar-layout {
    display: flex;
    justify-content: center;
    font-size: 11px;
    align-items: center;
    letter-spacing: 0.2px;

    p {
      margin-bottom: 0px;
      margin-top: 8px;
    }
  }

  .left-sidebar {
    height: 100%;
    width: 48px;
    position: fixed;
    z-index: 2;
    left: 0;
    overflow-x: hidden;
    flex: 1 1 auto;
    background-color: var(--base) !important;
    background-clip: border-box;
    margin-top: 48px;
    padding-top: 8px;

    .accordion-item {
      border: solid var(--slate5);
      border-width: 1px 0px 1px 0px;
    }

    .datasources-container {
      height: 50%;
      overflow-y: scroll;

      tr {
        border-color: #f1f1f1;
      }
    }

    .variables-container {
      height: 50%;
      overflow-y: scroll;
    }

    .variables-container::-webkit-scrollbar-thumb,
    .datasources-container::-webkit-scrollbar-thumb {
      background: transparent;
      height: 0;
      width: 0;
    }

    .variables-container::-webkit-scrollbar,
    .datasources-container::-webkit-scrollbar {
      width: 0;
      background: transparent;
      height: 0;
    }

    .variables-container,
    .datasources-container {
      scrollbar-width: none;
    }

    .datasources-container {
      bottom: 0;
      height: 500px;
      border: solid rgba(101, 109, 119, 0.16);
      border-width: 1px 0px 1px 0px;

      .datasources-header {
        border: solid rgba(0, 0, 0, 0.125);
        border-width: 0px 0px 1px 0px;
      }
    }

    .left-sidebar-inspector {
      .card-body {
        padding: 1rem 0rem 1rem 1rem;
      }
    }

    .left-sidebar-page-selector {
      .add-new-page-button-container {
        width: 100%;
        margin-top: 10px;
      }
    }
  }

  .editor-sidebar {
    position: fixed;
    right: 0;
    overflow: hidden;
    width: 300px;
    flex: 1 1 auto;
    top: 48px;
    border-left: 1px solid var(--slate5);
    background-color: var(--base);
    background-clip: border-box;
    height: 100vh;


    .inspector {
      // .inspector-add-button {
      //   font-size: 14px;
      //   font-weight: 500;
      //   padding: 6px 16px;
      //   color: var(--slate12);
      //   border: 1px solid var(--slate7);
      //   $border-radius: 6px;
      //   background: white;
      //   width: 100%;
      // }

      // .inspector-add-button:hover {
      //   color: $primary;
      //   background: #eef3f9;
      //   border-radius: 4px;
      // }

      .form-control-plaintext {
        padding: 0;
        color: var(--slate12);
      }

      .header {
        padding-left: 20px;
        padding-right: 20px;
        border: solid rgba(0, 0, 0, 0.125);
        border-width: 0px 0px 1px 0px;
        height: 40px;

        .component-name {
          font-weight: 500;
        }

        .component-action-button {
          top: 8px;
          right: 10px;
          position: absolute;
        }
      }

      .properties-container {
        .field {
          .form-label {
            font-size: 12px;
          }

          .text-field {
            height: 30px;
            font-size: 12px;
          }

          .form-select {
            height: 30px;
            font-size: 12px;
          }

          .select-search__input {
            padding: 0.2375rem 0.75rem;
            font-size: 0.825rem;
          }
        }
      }
    }

    .components-container::-webkit-scrollbar {
      width: 0;
      height: 0;
      background: transparent;
    }

    .components-container::-webkit-scrollbar-thumb {
      background: transparent;
    }

    .components-container {
      scrollbar-width: none;
    }

    .components-container {
      height: 100%;
      overflow: auto;
      overflow-x: hidden;
      padding-bottom: 20%;

      ::placeholder {
        color: var(--slate9);

      }

      .component-image-holder {
        border-radius: 0;
        transition: all 0.3s cubic-bezier(0.25, 0.8, 0.25, 1);
        box-sizing: border-box;
        border-radius: 4px;
        background-color: var(--slate3);

        img {
          margin: 0 auto;
        }

        &:hover {
          background-color: var(--slate4);
          border: 1px solid var(--slate4, #E6E8EB);

        }

        &:active {
          background-color: var(--slate4);
          border: 1px solid var(--slate6, #DFE3E6);
        }
      }

      .component-title {
        margin-top: 4px;
        max-width: 100%;
        text-align: center;
        word-wrap: break-word;
        color: var(--slate12);
        text-align: center;
        font-size: 10px;
        font-style: normal;
        font-weight: 400;
        line-height: 13px;
        height: 26px;
        width: 72px;
      }

      .component-description {
        color: grey;
        font-size: 0.7rem;
      }
    }
  }

  .main {
    top: 0;
    height: calc(100vh - 84px);

    &.hide-scrollbar {
      .canvas-container::-webkit-scrollbar {
        height: 0;
      }
    }

    .canvas-container::-webkit-scrollbar {
      width: 0;
      background: transparent;
    }

    .canvas-container::-webkit-scrollbar-track {
      background: transparent !important;
    }

    .canvas-container {
      scrollbar-width: none;
    }

    .canvas-container {
      height: 100%;
      top: 48px;
      position: fixed;
      right: 300px;
      left: 48px;
      overflow-y: scroll;
      overflow-x: auto;
      -webkit-box-pack: center;
      justify-content: center;
      -webkit-box-align: center;
      align-items: center;

      .real-canvas {
        outline: 1px dotted transparent;
      }

      .show-grid {
        outline: 1px dotted #4d72da;
        background-image: linear-gradient(to right,
            rgba(194, 191, 191, 0.2) 1px,
            transparent 1px),
          linear-gradient(to bottom,
            rgba(194, 191, 191, 0.2) 1px,
            transparent 1px);
      }

      .canvas-area {
        background: #F9F9FB;
        margin: 0px auto;

        .resizer {
          // border: solid 1px red;
        }
      }
    }
  }

  @media screen and (max-height: 450px) {
    .sidebar {
      padding-top: 15px;
    }

    .sidebar a {
      font-size: 18px;
    }
  }
}

.viewer {
  .header-container {
    max-width: 100%;
  }

  .main {
    padding: 0px 10px;

    .canvas-container {
      scrollbar-width: auto;
      width: 100%;
    }

    .canvas-container::-webkit-scrollbar {
      background: transparent;
    }

    .canvas-container {
      height: 100%;
      position: fixed;
      left: 0;
      overflow-y: auto;
      overflow-x: auto;
      -webkit-box-pack: center;
      justify-content: center;
      -webkit-box-align: center;
      align-items: center;

      .canvas-area {
        width: 1280px;
        background: #F9F9FB;
        margin: 0px auto;
        background-size: 80px 80px;
        background-repeat: repeat;
      }

      .navigation-area {
        background: var(--base, #FFF);
        padding: 1rem;

        a.page-link {
          border-radius: 0;
          border: 0;
        }

        a.page-link:hover {
          color: white;
          background-color: #4D72FA;
        }

        a.page-link.active {
          color: white;
          background-color: #4D72FA;
        }
      }

    }
  }
}

.modal-header {
  padding: 0 1.5rem 0 1.5rem;
}

.page-body,
.homepage-body {
  height: 100vh;

  .list-group.list-group-transparent.dark .all-apps-link,
  .list-group-item-action.dark.active {
    background-color: $dark-background  !important;
  }
}

.home-search-holder {
  height: 20px;
  width: 100%;
  margin-top: 32px;

  .search-box-wrapper {
    .input-icon {
      .input-icon-addon {
        padding-right: 6px;
      }
    }
  }

  .homepage-search {
    background: transparent;
    color: var(--slate12);
    height: 20px;

    &:focus {
      background: none;
    }
  }
}

.homepage-app-card-list-item-wrap {
  row-gap: 16px;
  column-gap: 32px;
  display: flex;
  margin-top: 22px;
}

.homepage-app-card-list-item {
  max-width: 272px;
  flex-basis: 33%;
  padding: 0 !important;
}

.homepage-dropdown-style {
  min-width: 11rem;
  display: block;
  align-items: center;
  margin: 0;
  line-height: 1.4285714;
  width: 100%;
  padding: 0.5rem 0.75rem !important;
  font-weight: 400;
  white-space: nowrap;
  border: 0;
  cursor: pointer;
  font-size: 12px;
}

.homepage-dropdown-style:hover {
  background: rgba(101, 109, 119, 0.06);
}

.card-skeleton-container {
  border: 0.5px solid #b4bbc6;
  padding: 1rem;
  border-radius: 8px;
  height: 180px;
}

.app-icon-skeleton {
  background-color: #91a4f6;
  border-radius: 4px;
  margin-bottom: 20px;
  height: 40px;
  width: 40px;
}

.folder-icon-skeleton {
  display: inline-block;
  background-color: #858896;
  border-radius: 4px;
  height: 14px;
  width: 14px;
}

.folders-skeleton {
  padding: 9px 12px;
  height: 34px;
  margin-bottom: 4px;
}

.card-skeleton-button {
  height: 20px;
  width: 60px;
  background: #91a4f6;
  margin-top: 1rem;
  border-radius: 4px;
}

@media (min-height: 641px) and (max-height: 899px) {
  .homepage-pagination {
    position: fixed;
    bottom: 2rem;
    width: 63%;
  }
}

@media (max-height: 640px) {
  .homepage-pagination {
    position: fixed;
    bottom: 2rem;
    width: 71%;
  }
}

@media (max-width: 1056px) {
  .homepage-app-card-list-item {
    flex-basis: 50%;
  }
}

.homepage-body {
  overflow-y: hidden;

  a {
    color: inherit;
  }

  a:hover {
    color: inherit;
    text-decoration: none;
  }

  button.create-new-app-button {
    background-color: var(--indigo9);

  }




  .app-list {
    .app-card {
      height: 180px;
      max-height: 180px;
      border: 0.5px solid #b4bbc6;
      box-sizing: border-box;
      border-radius: 8px;
      overflow: hidden;

      .app-creation-time {
        span {
          color: var(--slate11) !important;
        }
      }

      .app-creator {
        font-weight: 500;
        font-size: 0.625rem;
        line-height: 12px;
        color: #292d37;
        white-space: nowrap;
        overflow: hidden;
        text-overflow: ellipsis;
      }

      .app-icon-main {
        background-color: $primary;

        .app-icon {
          img {
            height: 24px;
            width: 24px;
            filter: invert(100%) sepia(0%) saturate(0%) hue-rotate(17deg) brightness(104%) contrast(104%);
            vertical-align: middle;
          }
        }
      }

      .app-template-card-wrapper {
        .card-body {
          padding-left: 0px !important;
        }
      }

      .app-title {
        line-height: 20px;
        font-size: 1rem;
        font-weight: 400;
        color: #000000;
        overflow: hidden;
        max-height: 40px;
        text-overflow: ellipsis;
        display: -webkit-box;
        -webkit-line-clamp: 2;
        /* number of lines to show */
        line-clamp: 2;
        -webkit-box-orient: vertical;
      }

      button {
        font-size: 0.6rem;
        width: 100%;
      }

      .menu-ico {
        cursor: pointer;

        img {
          padding: 0px;
          height: 14px;
          width: 14px;
          vertical-align: unset;
        }
      }
    }

    .app-card.highlight {
      background-color: #f8f8f8;
      box-shadow: 0px 4px 4px rgba(0, 0, 0, 0.25);
      border: 0.5px solid $primary;

      .edit-button {
        box-sizing: border-box;
        border-radius: 6px;
        color: $primary-light;
        width: 113px;
        height: 28px;
        background: var(--indigo11) !important;
        border: none;
        color: var(--indigo4);
        padding: 4px 16px;
        gap: 6px;
        height: 28px;


        &:hover {
          background: var(--indigo10);

        }

        &:focus {
          box-shadow: 0px 0px 0px 4px var(--indigo6);
          background: var(--indigo10);
          outline: 0;
        }


        &:active {
          background: var(--indigo11);
          box-shadow: none;
        }
      }

      .launch-button {
        box-sizing: border-box;
        border-radius: 6px;
        color: var(--slate12);
        width: 113px;
        height: 28px;
        background: var(--base);
        border: 1px solid var(--slate7);
        color: var(--slate12);
        padding: 4px 16px;
        gap: 6px;
        height: 28px !important;


        &:hover {
          background: var(--slate8);
          color: var(--slate11);
          border: 1px solid var(--slate8);
          background: var(--base);
        }

        &:active {
          background: var(--base);
          box-shadow: none;
          border: 1px solid var(--slate12);
          color: var(--slate12);
        }

        &:focus {
          background: var(--base);
          color: var(--slate11);
          border: 1px solid var(--slate8);
          box-shadow: 0px 0px 0px 4px var(--slate6);
        }
      }

      .app-title {
        height: 20px;
        -webkit-line-clamp: 1;
        /* number of lines to show */
        line-clamp: 1;
      }
    }
  }
}


.template-library-modal {
  font-weight: 500;

  .modal-header {
    background-color: var(--base) !important;
    border-bottom: 1px solid var(--slate5);

  }

  .modal-dialog {
    max-width: 90%;
    height: 80%;

    .modal-content {
      height: 100%;
      padding: 0;


      .modal-body {
        height: 100%;
        padding: 0 10px;
        background-color: var(--base) !important;


        .container-fluid {
          height: 100%;
          padding: 0;

          .row {
            height: 100%;
          }
        }
      }
    }

    .modal-body,
    .modal-footer {
      background-color: #ffffff;
    }
  }

  .template-categories {
    .list-group-item {
      border: 0;
    }

    .list-group-item.active {
      background-color: #edf1ff;
      color: $primary-light;
      font-weight: 600;
    }
  }

  .template-app-list {
    .list-group-item {
      border: 0;
    }

    .list-group-item.active {
      background-color: #edf1ff;
      color: black;
    }
  }

  .template-display {
    display: flex;
    flex-direction: row;
    align-items: center;
    height: 100%;

    h3.title {
      font-weight: 600;
      line-height: 17px;
    }

    p.description {
      font-weight: 500;
      font-size: 13px;
      line-height: 15px;
      letter-spacing: -0.1px;
      color: #8092ab;
    }

    img.template-image {
      height: 75%;
      width: 85%;
      border: 0;
      padding: 0;
      object-fit: contain;
    }

    .template-spinner {
      width: 3rem;
      height: 3rem;
      margin: auto;
      position: absolute;
      top: 0;
      bottom: 0;
      left: 0;
      right: 0;
    }

    .row {
      margin-bottom: 0;
    }
  }

  .template-list {
    padding-top: 16px;

    .template-search-box {
      input {
        border-radius: 5px !important;
      }

      .input-icon {
        display: flex;
      }
    }

    .input-icon {
      .search-icon {
        display: block;
        position: absolute;
        left: 0;
        margin-right: 0.5rem;
      }

      .clear-icon {
        cursor: pointer;
        display: block;
        position: absolute;
        right: 0;
        margin-right: 0.5rem;
      }
    }

    .list-group-item.active {
      color: $primary;
    }
  }
}

.template-library-modal.dark-mode {

  .template-modal-control-column,
  .template-list-column,
  .categories-column,
  .modal-header {
    border-color: var(--slate5) !important;
  }

  .modal-body,
  .modal-footer,
  .modal-header,
  .modal-content {
    color: white;
    background-color: #2b394a;
  }

  .template-categories {
    .list-group-item {
      color: white;
      border: 0;
    }

    .list-group-item:hover {
      background-color: #232e3c;
    }

    .list-group-item.active {
      background-color: $primary-light;
      color: white;
      font-weight: 600;
    }
  }

  .template-app-list {
    .list-group-item {
      border: 0;
      color: white;
    }

    .list-group-item:hover {
      border: 0;
      background-color: #232e3c;
    }

    .list-group-item.active {
      background-color: $primary-light;
      color: white;
    }

    .no-results-item {
      background-color: var(--slate4);
      color: white;
    }
  }

  .template-list {
    .template-search-box {
      input {
        background-color: #2b394a;
        border-color: #232e3c;
        color: white;
      }
    }
  }
}

.fx-container {
  position: relative;
}

.fx-common {
  margin-right: 12px;
}

.fx-button {
  border-radius: 6px;

  svg {
    margin: 2px 4px;
  }
}

.fx-button:hover {
  background-color: var(--slate4);
  cursor: pointer;
}

.fx-button.active {
  background-color: var(--indigo5);
  cursor: pointer;
}



.fx-container-eventmanager {
  position: relative;
}

.fx-container-eventmanager * .fx-outer-wrapper {
  position: absolute !important;
  top: 7px !important;
  right: -26px;
}

// targeting select component library class

.component-action-select *.css-1nfapid-container {
  width: 184px !important;
}

.component-action-select {
  .css-zz6spl-container {
    width: inherit;
  }

  &.fx-container-eventmanager {
    .fx-common {
      right: 0;
    }

    .custom-row {
      width: 100%
    }
  }

  .codeShow-active {
    display: flex;
    flex-direction: row-reverse;
    justify-content: space-between;

    .custom-row {
      width: 75%;
    }
  }

  .row.fx-container {
    .col {
      display: flex;
    }
  }
}

.fx-container-eventmanager *.fx-common {
  top: 6px !important;
  right: -34px;
}

.fx-container-eventmanager-code {
  padding-right: 15px !important;
}

.unselectable {
  -webkit-touch-callout: none;
  -webkit-user-select: none;
  -khtml-user-select: none;
  -moz-user-select: none;
  -ms-user-select: none;
  user-select: none;
}

.layout-buttons {
  span {
    color: $primary;
  }
}

.inspector {
  .tab-content {
    overflow-y: auto;
    // TAB HEADER HEIGHT + FOOTER HEIGHT + Extra padding = 120px
    height: calc(100vh - 7.5rem);
    // Hide scrollbar
    -ms-overflow-style: none;
    /* IE and Edge */
    scrollbar-width: none;
    /* Firefox */
    border-top: 1px solid var(--slate5) !important;
  }

  /* Hide scrollbar for Chrome, Safari and Opera */
  .tab-content::-webkit-scrollbar {
    display: none;
  }

  .accordion:last-child {
    margin-bottom: 45px !important;
  }

  .field-type-vertical-line {
    position: relative;
    width: 0;
    height: 2rem;
    border-left: 1px solid var(--slate5);
    content: '';
    margin-right: -2.75rem;

  }

  .code-hinter-vertical-line {
    position: relative;
    width: 0;
    border-left: 1px solid var(--slate5);
    content: '';
    margin-right: 1rem;
  }

  .code-hinter-wrapper {
    min-width: 0;
  }

  .inspector-field-number {
    background-color: var(--slate1);
    border: none;
    color: var(--slate12);
    width: 8.063rem; //129px
    border: 1px solid var(--slate7);
    padding: 6px 10px;
  }
}


.theme-dark {
  .accordion-button::after {
    background-image: url('data:image/svg+xml,<svg xmlns="http://www.w3.org/2000/svg" width="12" height="13" viewBox="0 0 12 13" fill="none"><path d="M8.19426 3.5L3.80582 3.5C3.22697 3.5 2.86632 4.12791 3.15798 4.6279L5.35221 8.38943C5.64161 8.88556 6.35846 8.88556 6.64787 8.38943L8.8421 4.6279C9.13376 4.12791 8.77311 3.5 8.19426 3.5Z" fill="%23ffffff"/></svg>');
  }

  .homepage-body {
    .app-list {
      .app-title {
        line-height: 20px;
        font-size: 16px;
        font-weight: 400;
      }
    }
  }

  .layout-buttons {
    svg {
      filter: invert(89%) sepia(2%) saturate(127%) hue-rotate(175deg) brightness(99%) contrast(96%);
    }
  }

  .organization-list {
    margin-top: 5px;

    .btn {
      border: 0px;
    }

    .dropdown-toggle div {
      max-width: 200px;
      text-overflow: ellipsis;
      overflow: hidden;
    }
  }

  .left-menu {
    ul {
      li:not(.active):hover {
        color: $black;
      }
    }
  }

  .menu-ico,
  .folder-menu-icon {
    svg {
      path {
        fill: white !important;
      }
    }
  }
}

.pagination {
  .page-item.active {
    a.page-link {
      background-color: $primary-light;
    }
  }
}

.datasource-picker,
.stripe-operation-options {

  .select-search,
  .select-search-dark,
  .select-search__value input,
  .select-search-dark input {
    width: 224px !important;
    height: 32px !important;
    border-radius: $border-radius  !important;
  }
}

.openapi-operation-options {

  .select-search,
  .select-search-dark,
  .select-search__value input,
  .select-search-dark input {
    height: 32px !important;
    border-radius: $border-radius  !important;
  }
}

.openapi-operations-desc {
  padding-top: 12px;
}

.select-search {
  width: 100%;
  position: relative;
  box-sizing: border-box;
}

.select-search *,
.select-search *::after,
.select-search *::before {
  box-sizing: inherit;
}

.select-search-dark {
  .select-search-dark__input::placeholder {
    color: #E0E0E0;
  }
}

/**
 * Value wrapper
 */
.select-search__value {
  position: relative;
  z-index: 1;
}

.select-search__value::after {
  content: "";
  display: inline-block;
  position: absolute;
  top: calc(50% - 9px);
  right: 19px;
  width: 11px;
  height: 11px;
}

/**
 * Input
 */
.select-search__input {
  display: block;
  width: 100%;
  padding: 0.4375rem 0.75rem;
  font-size: 0.875rem;
  font-weight: 400;
  line-height: 1.4285714;
  color: var(--slate12);
  background-color: var(--base);
  background-clip: padding-box;
  border: 1px solid var(--slate7);
  -webkit-appearance: none;
  -moz-appearance: none;
  appearance: none;
  border-radius: $border-radius  !important;
  transition: border-color 0.15s ease-in-out, box-shadow 0.15s ease-in-out;
}

.select-search__input::-webkit-search-decoration,
.select-search__input::-webkit-search-cancel-button,
.select-search__input::-webkit-search-results-button,
.select-search__input::-webkit-search-results-decoration {
  -webkit-appearance: none;
}

.select-search__input:not([readonly]):focus {
  cursor: initial;
}

/**
 * Options wrapper
 */
.select-search__select {
  background: #ffffff;
  box-shadow: 0 0.0625rem 0.125rem rgba(0, 0, 0, 0.15);
}

/**
 * Options
 */
.select-search__options {
  list-style: none;
}

/**
 * Option row
 */
.select-search__row:not(:first-child) {
  border-top: 1px solid #eee;
}

/**
 * Option
 */
.select-search__option,
.select-search__not-found {
  display: block;
  height: 36px;
  width: 100%;
  padding: 0 16px;
  background: var(--base);
  border: none;
  outline: none;
  font-family: "Roboto", sans-serif;
  font-size: 14px;
  text-align: left;
  cursor: pointer;
}

.select-search--multiple .select-search__option {
  height: 48px;
}

.select-search__option.is-highlighted,
.select-search__option:not(.is-selected):hover {
  background: rgba(47, 204, 139, 0.1);
}

.select-search__option.is-highlighted.is-selected,
.select-search__option.is-selected:hover {
  background: #2eb378;
  color: #ffffff;
}

/**
 * Group
 */
.select-search__group-header {
  font-size: 10px;
  text-transform: uppercase;
  background: #eee;
  padding: 8px 16px;
}

/**
 * States
 */
.select-search.is-disabled {
  opacity: 0.5;
}

.select-search.is-loading .select-search__value::after {
  background-image: url("data:image/svg+xml,%3Csvg xmlns='http://www.w3.org/2000/svg' width='50' height='50' viewBox='0 0 50 50'%3E%3Cpath fill='%232F2D37' d='M25,5A20.14,20.14,0,0,1,45,22.88a2.51,2.51,0,0,0,2.49,2.26h0A2.52,2.52,0,0,0,50,22.33a25.14,25.14,0,0,0-50,0,2.52,2.52,0,0,0,2.5,2.81h0A2.51,2.51,0,0,0,5,22.88,20.14,20.14,0,0,1,25,5Z'%3E%3CanimateTransform attributeName='transform' type='rotate' from='0 25 25' to='360 25 25' dur='0.6s' repeatCount='indefinite'/%3E%3C/path%3E%3C/svg%3E");
  background-size: 11px;
}

.select-search:not(.is-disabled) .select-search__input {
  cursor: pointer;
}

/**
 * Modifiers
 */
.select-search--multiple {
  border-radius: 3px;
  overflow: hidden;
}

.select-search:not(.is-loading):not(.select-search--multiple) .select-search__value::after {
  transform: rotate(45deg);
  border-right: 1px solid #000;
  border-bottom: 1px solid #000;
  pointer-events: none;
}

.select-search--multiple .select-search__input {
  cursor: initial;
}

.select-search--multiple .select-search__input {
  border-radius: 3px 3px 0 0;
}

.select-search--multiple:not(.select-search--search) .select-search__input {
  cursor: default;
}

.select-search:not(.select-search--multiple) .select-search__input:hover {
  border-color: #2fcc8b;
}

.select-search:not(.select-search--multiple) .select-search__select {
  position: absolute;
  z-index: 2;
  right: 0;
  left: 0;
  border-radius: 3px;
  overflow: auto;
  max-height: 360px;
}

.select-search--multiple .select-search__select {
  position: relative;
  overflow: auto;
  max-height: 260px;
  border-top: 1px solid #eee;
  border-radius: 0 0 3px 3px;
}

.select-search__not-found {
  height: auto;
  padding: 16px;
  text-align: center;
  color: #888;
}

/**
* Select Search Dark Mode
*/
.select-search-dark {
  width: 100%;
  position: relative;
  box-sizing: border-box;
}

.select-search-dark *,
.select-search-dark *::after,
.select-search-dark *::before {
  box-sizing: inherit;
}

/**
 * Value wrapper
 */
.select-search-dark__value {
  position: relative;
  z-index: 1;
}

.select-search-dark__value::after {
  content: "";
  display: inline-block;
  position: absolute;
  top: calc(50% - 4px);
  right: 13px;
  width: 6px;
  height: 6px;
  filter: brightness(0) invert(1);
}

/**
 * Input
 */
.select-search-dark__input {
  display: block;
  width: 100%;
  font-size: 0.875rem;
  font-weight: 400;
  line-height: 1.4285714;
  color: #ffffff;
  background-color: #2b3547;
  background-clip: padding-box;
  border: 1px solid #232e3c;
  -webkit-appearance: none;
  -moz-appearance: none;
  appearance: none;
  border-radius: 0;
  transition: border-color 0.15s ease-in-out, box-shadow 0.15s ease-in-out;
}

.select-search-dark__input::-webkit-search-decoration,
.select-search-dark__input::-webkit-search-cancel-button,
.select-search-dark__input::-webkit-search-results-button,
.select-search-dark__input::-webkit-search-results-decoration {
  -webkit-appearance: none;
}

.select-search-dark__input:not([readonly]):focus {
  cursor: initial;
}

/**
 * Options
 */
.select-search-dark__options {
  list-style: none;
  padding: 0;
}

/**
 * Option row
 */
.select-search-dark__row:not(:first-child) {
  border-top: none;
}

/**
 * Option
 */
.select-search-dark__option,
.select-search-dark__not-found {
  display: block;
  height: 36px;
  width: 100%;
  padding: 0 16px;
  background-color: var(--base) !important;
  color: #ffffff !important;
  outline: none;
  font-family: "Roboto", sans-serif;
  font-size: 14px;
  text-align: left;
  cursor: pointer;
  border-radius: 0;

  &:hover {
    background-color: #2b3546 !important;
  }
}

.select-search-dark--multiple .select-search-dark__option {
  height: 48px;
}

/**
 * Group
 */
.select-search-dark__group-header {
  font-size: 10px;
  text-transform: uppercase;
  background: #eee;
  padding: 8px 16px;
}

/**
 * States
 */
.select-search-dark.is-disabled {
  opacity: 0.5;
}

.select-search-dark.is-loading .select-search-dark__value::after {
  background-image: url("data:image/svg+xml,%3Csvg xmlns='http://www.w3.org/2000/svg' width='50' height='50' viewBox='0 0 50 50'%3E%3Cpath fill='%232F2D37' d='M25,5A20.14,20.14,0,0,1,45,22.88a2.51,2.51,0,0,0,2.49,2.26h0A2.52,2.52,0,0,0,50,22.33a25.14,25.14,0,0,0-50,0,2.52,2.52,0,0,0,2.5,2.81h0A2.51,2.51,0,0,0,5,22.88,20.14,20.14,0,0,1,25,5Z'%3E%3CanimateTransform attributeName='transform' type='rotate' from='0 25 25' to='360 25 25' dur='0.6s' repeatCount='indefinite'/%3E%3C/path%3E%3C/svg%3E");
  background-size: 11px;
}

.select-search-dark:not(.is-disabled) .select-search-dark__input {
  cursor: pointer;
}

/**
 * Modifiers
 */
.select-search-dark--multiple {
  border-radius: 3px;
  overflow: hidden;
}

.select-search-dark:not(.is-loading):not(.select-search-dark--multiple) .select-search-dark__value::after {
  transform: rotate(45deg);
  border-right: 1px solid #000;
  border-bottom: 1px solid #000;
  pointer-events: none;
}

.select-search-dark--multiple .select-search-dark__input {
  cursor: initial;
}

.select-search-dark--multiple .select-search-dark__input {
  border-radius: 3px 3px 0 0;
}

.select-search-dark--multiple:not(.select-search-dark--search) .select-search-dark__input {
  cursor: default;
}

.select-search-dark:not(.select-search-dark--multiple) .select-search-dark__input:hover {
  border-color: #ffffff;
}

.select-search-dark:not(.select-search-dark--multiple) .select-search-dark__select {
  position: absolute;
  z-index: 2;
  right: 0;
  left: 0;
  border-radius: 3px;
  overflow: auto;
  max-height: 360px;
}

.select-search-dark--multiple .select-search-dark__select {
  position: relative;
  overflow: auto;
  max-height: 260px;
  border-top: 1px solid #eee;
  border-radius: 0 0 3px 3px;
}

.select-search-dark__not-found {
  height: auto;
  padding: 16px;
  text-align: center;
  color: #888;
}

// jet-table-footer is common class used in other components other than table
.jet-table-footer {
  .table-footer {
    width: 100%;
  }
}

.btn-primary {
  --tblr-btn-color: #{$primary-rgb};
  --tblr-btn-color-darker: #{$primary-rgb-darker};
  border-color: none;
}

.form-check-input:checked {
  background-color: var(--indigo9);
  border-color: rgba(101, 109, 119, 0.24);
}

.btn:focus,
.btn:active,
.form-check-input:focus,
.form-check-input:active,
.form-control:focus,
th:focus,
tr:focus {
  outline: none !important;
  box-shadow: none;
}

.show-password-field {
  width: fit-content;

  .form-check-input {
    cursor: pointer;
  }

  .show-password-label {
    cursor: pointer;
  }
}

.select-search__option {
  color: rgb(90, 89, 89);
}

.select-search__option.is-selected {
  background: rgba(176, 176, 176, 0.07);
  color: #4d4d4d;
}

.select-search__option.is-highlighted.is-selected,
.select-search__option.is-selected:hover {
  background: rgba(66, 153, 225, 0.1);
  color: rgb(44, 43, 43);
}

.select-search__option.is-highlighted,
.select-search__option:hover {
  background: rgba(66, 153, 225, 0.1);
}

.select-search__options {
  margin-left: -33px;
}

.select-search__option.is-highlighted,
.select-search__option:not(.is-selected):hover {
  background: rgba(66, 153, 225, 0.1);
}

.select-search:not(.select-search--multiple) .select-search__input:hover {
  border-color: rgba(66, 153, 225, 0.1);
}

.DateInput_input {
  font-weight: 300;
  font-size: 14px;
  padding: 4px 7px 2px;
  padding: 4px 7px 2px;
  width: 100px !important;
  margin-left: 10px;
}

.no-components-box {
  border: 1px dashed #3e525b;
}

.form-control-plaintext:focus-visible {
  outline: none;
  outline-width: thin;
  outline-style: solid;
  outline-color: $primary;
}

.form-control-plaintext:hover {
  outline: none;
  outline-width: thin;
  outline-style: solid;
  outline-color: rgba(66, 153, 225, 0.8);
}

.select-search__input:focus-visible {
  outline: none;
  outline-color: #4ac4d6;
}

.form-control-plaintext {
  padding: 5px;
}

.code-builder {
  border: solid 1px #dadcde;
  border-radius: 2px;
  padding-top: 4px;

  .variables-dropdown {
    position: fixed;
    right: 0;
    width: 400px;
    z-index: 200;
    border: solid 1px #dadcde;

    .group-header {
      background: #f4f6fa;
    }
  }
}

.__react_component_tooltip {
  z-index: 10000;
}

.select-search__value::after {
  top: calc(50% - 2px);
  right: 15px;
  width: 5px;
  height: 5px;
}

.progress-bar {
  background-color: rgba(66, 153, 225, 0.7);
}

.popover-header {
  background-color: #f4f6fa;
  border-bottom: 0;
}

.popover-body {
  background-color: var(--base);
  color: var(--slate12);
  border-radius: 6px;

  .form-label {
    font-size: 12px;
  }
}

/**
 * Home page app menu
 */
#popover-app-menu {
  border-radius: 4px;
  width: 150px;
  box-shadow: 0px 12px 16px -4px rgba(16, 24, 40, 0.08), 0px 4px 6px -2px rgba(16, 24, 40, 0.03);
  background: var(--base);
  color: var(--slate12);
  border: 1px solid var(--slate3);

  .popover-arrow {
    display: none;
  }

  .popover-body {
    padding: 16px 12px 0px 12px;
    color: var(--slate12);

    .field {
      font-weight: 500;
      font-size: 0.7rem;

      &__danger {
        color: var(--tomato9);
      }
    }
  }
}

.input-icon {
  .input-icon-addon {
    display: none;
  }
}

.input-icon:hover {
  .input-icon-addon {
    display: flex;
  }
}

.input-icon:focus {
  .input-icon-addon {
    display: flex;
  }
}

.sub-section {
  width: 100%;
  display: block;
}

.text-muted {
  color: #3e525b !important;
}

body {
  color: #3e525b;
}

.RichEditor-root {
  background: #ffffff;
  border: 1px solid #ddd;
  font-family: "Georgia", serif;
  font-size: 14px;
  padding: 15px;
  height: 100%;
}

.RichEditor-editor {
  border-top: 1px solid #ddd;
  cursor: text;
  font-size: 16px;
  margin-top: 10px;
}

.RichEditor-editor .public-DraftEditorPlaceholder-root,
.RichEditor-editor .public-DraftEditor-content {
  margin: 0 -15px -15px;
  padding: 15px;
}

.RichEditor-editor .public-DraftEditor-content {
  min-height: 100px;
  overflow-y: scroll;
}

.RichEditor-hidePlaceholder .public-DraftEditorPlaceholder-root {
  display: none;
}

.RichEditor-editor .RichEditor-blockquote {
  border-left: 5px solid #eee;
  color: #666;
  font-family: "Hoefler Text", "Georgia", serif;
  font-style: italic;
  margin: 16px 0;
  padding: 10px 20px;
}

.RichEditor-editor .public-DraftStyleDefault-pre {
  background-color: rgba(0, 0, 0, 0.05);
  font-family: "Inconsolata", "Menlo", "Consolas", monospace;
  font-size: 16px;
  padding: 20px;
}

.RichEditor-controls {
  font-family: "Helvetica", sans-serif;
  font-size: 14px;
  margin-bottom: 5px;
  user-select: none;
}

.dropmenu {
  position: relative;
  display: inline-block;
  margin-right: 16px;

  .dropdownbtn {
    color: #999;
    background: none;
    cursor: pointer;
    outline: none;
    border: none;
  }

  .dropdown-content {
    display: none;
    position: absolute;
    z-index: 2;
    width: 100%;
    align-items: center;
    border: 1px solid transparent;
    border-radius: 4px;
    box-shadow: 0 2px 6px 2px rgba(47, 54, 59, 0.15);

    a {
      text-decoration: none;
      width: 100%;
      position: relative;
      display: block;

      span {
        text-align: center;
        width: 100%;
        text-align: center;
        padding: 3px 0px;
      }
    }
  }
}

.dropmenu .dropdown-content a:hover {
  background-color: rgba(0, 0, 0, 0.05);
}

.dropmenu:hover {
  .dropdownbtn {
    color: #5890ff;
    background-color: rgba(0, 0, 0, 0.05);
    border-radius: 4px;
  }

  .dropdown-content {
    display: block;
  }
}

.RichEditor-styleButton {
  color: #999;
  cursor: pointer;
  margin-right: 16px;
  padding: 2px 0;
  display: inline-block;
}

.RichEditor-activeButton {
  color: #5890ff;
}

.transformation-editor {
  .CodeMirror {
    min-height: 70px;
  }
}

.chart-data-input {
  .CodeMirror {
    min-height: 370px;
    font-size: 0.8rem;
  }

  .code-hinter {
    min-height: 370px;
  }
}

.map-location-input {
  .CodeMirror {
    min-height: 120px;
    font-size: 0.8rem;
  }

  .code-hinter {
    min-height: 120px;
  }
}

.rdt {
  .form-control {
    height: 100%;
  }
}

.DateInput_input__focused {
  border-bottom: 2px solid $primary;
}

.CalendarDay__selected,
.CalendarDay__selected:active,
.CalendarDay__selected:hover {
  background: $primary;
  border: 1px double $primary;
}

.CalendarDay__selected_span {
  background: $primary;
  border: $primary;
}

.CalendarDay__selected_span:active,
.CalendarDay__selected_span:hover {
  background: $primary;
  border: 1px double $primary;
  color: #ffffff;
}

.CalendarDay__hovered_span:active,
.CalendarDay__hovered_span:hover {
  background: $primary;
  border: 1px double $primary;
  color: #ffffff;
}

.CalendarDay__hovered_span {
  background: #83b8e7;
  border: 1px double #83b8e7;
  color: #ffffff;
}

.table-responsive {
  margin-bottom: 0rem;
}

.code-hinter::-webkit-scrollbar {
  width: 0;
  height: 0;
  background: transparent;
}

.codehinter-query-editor-input {
  .CodeMirror {
    font-family: "Roboto", sans-serif;
    color: #263136;
    overflow: hidden;
    height: 50px !important;
  }

  .CodeMirror-vscrollbar {
    overflow: hidden;
  }

  .CodeMirror-focused {
    padding-top: 0;
    height: 50px;
  }

  .CodeMirror-scroll {
    position: absolute;
    top: 0;
    width: 100%;
  }
}

.field {
  .CodeMirror-scroll {
    position: static;
    top: 0;
  }

  .form-check {
    display: inline-block;
  }
}

.code-hinter {
  .form-control {
    .CodeMirror {
      font-family: "Roboto", sans-serif;
      height: 50px !important;
      max-height: 300px;
    }
  }

  .CodeMirror-vscrollbar,
  .CodeMirror-hscrollbar {
    background: transparent;
    height: 0;
    width: 0;
  }

  .CodeMirror-scroll {
    overflow: hidden !important;
    position: static;
    width: 100%;
  }
}

.CodeMirror-hints {
  font-family: "Roboto", sans-serif;
  font-size: 0.9rem;
  padding: 0px;
  z-index: $hints-z-index;

  li.CodeMirror-hint-active {
    background: $primary;
  }

  .CodeMirror-hint {
    padding: 4px;
    padding-left: 10px;
    padding-right: 10px;
  }
}

.cm-matchhighlight {
  color: #4299e1 !important;
  background: rgba(66, 153, 225, 0.1) !important;
}

.nav-tabs .nav-link {
  color: #3e525b;
  border-top-left-radius: 0px;
  border-top-right-radius: 0px;
}

.transformation-popover {
  padding: 14px;
  font-weight: 500;
  margin-bottom: 0px;
}

.transformation-editor {
  .CodeMirror {
    min-height: 220px;
  }
}

hr {
  margin: 1rem 0;
}

.query-hinter {
  min-height: 150px;
}

.codehinter-default-input {
  font-family: "Roboto", sans-serif;
  padding: 0.0475rem 0rem !important;
  display: block;
  width: 100%;
  font-size: 0.875rem;
  font-weight: 400;
  color: var(--slate9);
  background-color: var(--base) !important;
  background-clip: padding-box;
  border: 1px solid var(--slate7);
  -webkit-appearance: none;
  -moz-appearance: none;
  appearance: none;
  border-radius: 4px;
  transition: border-color 0.15s ease-in-out, box-shadow 0.15s ease-in-out;
  height: 30px;

  .CodeMirror {
    font-family: "Roboto", sans-serif;
  }

  .CodeMirror-placeholder {
    height: inherit !important;
    position: absolute !important;
    margin-top: 3px;
  }
}

.codehinter-query-editor-input {
  font-family: "Roboto", sans-serif;
  padding: 0.1775rem 0rem;
  display: block;
  width: 100%;
  font-size: 0.875rem;
  font-weight: 400;
  color: #232e3c;
  background-color: #ffffff;
  background-clip: padding-box;
  border: 1px solid #dadcde;
  border-radius: $border-radius;
  appearance: none;
  transition: border-color 0.15s ease-in-out, box-shadow 0.15s ease-in-out;
  height: 28px !important;
}

.editor {
  .modal-dialog {
    overflow-y: initial !important
  }

  .modal-dialog-scrollable .modal-content {
    max-height: 88% !important;
  }

}


.modal-component {


  .modal-body {
    padding: 0;
  }

  .modalWidget-config-handle {
    position: relative !important;
  }
}

.draggable-box {
  .config-handle {
    top: -20px;
    position: fixed;
    max-height: 10px;
    z-index: 100;
    min-width: 108px;

    .handle-content {
      cursor: move;
      color: #ffffff;
      background: $primary;
    }

    .badge {
      font-size: 9px;
      border-bottom-left-radius: 0;
      border-bottom-right-radius: 0;

      .delete-part {
        margin-left: 10px;
        float: right;
      }

      .delete-part::before {
        height: 12px;
        display: inline-block;
        width: 2px;
        background-color: rgba(255, 255, 255, 0.8);
        opacity: 0.5;
        content: "";
        vertical-align: middle;
      }
    }
  }
}

.draggable-box-in-editor:hover {
  z-index: 3 !important;
}

.modal-content {
  .config-handle {
    position: absolute;

    .badge {
      font-size: 9px;
    }
  }
}

.config-handle {
  display: block;
}

.apps-table {
  .app-title {
    font-size: 1rem;
  }

  .row {
    --tblr-gutter-x: 0rem;
  }
}


.theme-dark .wrapper {

  .navbar .navbar-nav .active>.nav-link,
  .navbar .navbar-nav .nav-link.active,
  .navbar .navbar-nav .nav-link.show,
  .navbar .navbar-nav .show>.nav-link {
    color: rgba(255, 255, 255, 0.7);
  }
}

.home-page,
.org-users-page {

  .navbar .navbar-nav .active>.nav-link,
  .navbar .navbar-nav .nav-link.active,
  .navbar .navbar-nav .nav-link.show,
  .navbar .navbar-nav .show>.nav-link {
    color: rgba(35, 46, 60, 0.7);
  }

  .nav-item {
    font-size: 0.9rem;
  }

  img.svg-icon {
    cursor: pointer;
    padding-left: 2px;
    border-radius: 10px;
  }

  img.svg-icon:hover {
    background-color: rgba(224, 214, 214, 0.507);
  }
}

.CodeMirror-placeholder {
  color: #9e9e9e !important;
  font-size: 0.7rem !important;
  margin-top: 2px !important;
  font-size: 12px !important;
}

.CodeMirror-code {
  font-weight: 300;
}

.btn-primary {
  border-color: transparent;
}

.text-widget {
  overflow: auto;
}

.text-widget::-webkit-scrollbar {
  width: 0;
  height: 0;
  background: transparent;
}

.input-group-flat:focus-within {
  box-shadow: none;
}

.map-widget {
  .place-search-input {
    box-sizing: border-box;
    border: 1px solid transparent;
    width: 240px;
    height: 32px;
    padding: 0 12px;
    border-radius: 3px;
    box-shadow: 0 2px 6px rgba(0, 0, 0, 0.3);
    font-size: 14px;
    outline: none;
    text-overflow: ellipses;
    position: absolute;
    left: 50%;
    margin-left: -120px;
  }

  .map-center {
    position: fixed;
    z-index: 1000;
  }
}

.events-toggle-active {
  .toggle-icon {
    transform: rotate(180deg);
  }
}

.events-toggle {
  .toggle-icon {
    display: inline-block;
    margin-left: auto;
    transition: 0.3s transform;
  }

  .toggle-icon:after {
    content: "";
    display: inline-block;
    vertical-align: 0.306em;
    width: 0.46em;
    height: 0.46em;
    border-bottom: 1px solid;
    border-left: 1px solid;
    margin-right: 0.1em;
    margin-left: 0.4em;
    transform: rotate(-45deg);
  }
}

.nav-link-title {
  font-weight: 500;
  font-size: 0.9rem;
}

.navbar-nav {
  .dropdown:hover {
    .dropdown-menu {
      display: block;
    }
  }
}

.app-version-container {
  min-height: 200px;
  height: 100%;
  display: flex !important;
  flex-direction: column;
}

.app-version-content {
  flex: 1;
  overflow: auto;
}

.query-manager-header {
  .nav-item {
    border-right: solid 1px #dadcde;
    background: 0 0;
  }

  .nav-link {
    height: 39px;
  }
}

input:focus-visible {
  outline: none;
}

.navbar-expand-md.navbar-light .nav-item.active:after {
  border: 1px solid $primary;
}

.org-users-page {
  .select-search__input {
    color: #617179;
  }

  .select-search-role {
    position: absolute;
    margin-top: -1rem;
  }

  .has-focus>.select-search__select>ul {
    margin-bottom: 0;
  }

  .select-search__option.is-selected {
    background: $primary;
    color: #ffffff;
  }
}

.encrypted-icon {
  margin-bottom: 0.25rem;
}

.widget-documentation-link {
  position: fixed;
  bottom: 0;
  background: var(--indigo3);
  width: 18.75rem; // 300px
  z-index: 999;
  padding: 12px 18px;
  display: flex;
  justify-content: space-between;
  cursor: pointer;

  .widget-documentation-link-text {
    margin-left: 10px;
    font-weight: 500;
    color: var(--slate12);
  }

  &:hover {
    background: var(--indigo4);
  }

  a {
    &:hover {
      text-decoration: none;
    }
  }
}

.components-container {
  .draggable-box {
    cursor: move;
  }
}

.column-sort-row {
  border-radius: 6px;
  background-color: var(--slate3);

  .event-handler-text {
    font-size: 12px;
    line-height: 20px;
    color: var(--slate12);
    font-weight: 500;
  }

  .event-name-text {
    font-size: 12px;
    line-height: 20px;
    color: var(--slate11);
    font-weight: 400;
    border-radius: 4px;
  }

  .card-body {
    color: var(--slate12);
  }
}

.jet-button {
  &.btn-custom:hover {
    background: var(--tblr-btn-color-darker) !important;
  }
}

.editor-sidebar::-webkit-scrollbar {
  width: 0;
  height: 0;
  background: transparent;
  -ms-overflow-style: none;
}

.editor-sidebar {
  max-width: 300px;
  scrollbar-width: none;
  -ms-overflow-style: none;
}

.sketch-picker {
  position: absolute;
  left: -192px;
  top: 0px;
  border-radius: 6px !important;
  border: 1px solid var(--slate5, #E6E8EB) !important;
  background: var(--slate1, #FBFCFD) !important;
  width: 210px !important; //adjusted with padding
  box-shadow: 0px 4px 6px -2px rgba(16, 24, 40, 0.03), 0px 12px 16px -4px rgba(16, 24, 40, 0.08) !important;
  color: var(--slate12);

  .flexbox-fix:nth-child(3) {
    div:nth-child(1) {
      input {
        width: 100% !important;
      }

      label {
        color: var(--slate12) !important;
      }
    }
  }
}

.boxshadow-picker {
  .sketch-picker {
    left: -209px !important;
  }
}


.color-picker-input {
  border: solid 1px rgb(223, 223, 223);
  cursor: pointer;
}

.app-sharing-modal {

  .form-control.is-invalid,
  .was-validated .form-control:invalid {
    border-color: #ffb0b0;
  }

  .form-check-input {
    cursor: pointer;
  }
}

.widgets-list {
  --tblr-gutter-x: 0px !important;
  padding-right: 4px;
  padding-left: 3px;
}

.global-settings-width-input-container {
  position: relative;
  display: flex;
  flex: 1;

  input,
  .dropdown-max-canvas-width-type {
    border: 1px solid var(--slate7, #3A3F42);
    background: var(--slate1, #151718);
    color: var(--slate12);
    padding: 6px 10px;
  }

  input {
    border-radius: 6px 0px 0px 6px;

    &:focus {
      background-color: var(--base);
    }
  }

  .dropdown-max-canvas-width-type {
    border-radius: 0px 6px 6px 0px;
    gap: 17px;


    &:focus-visible {
      outline: none;
    }

  }
}

.input-with-icon {
  position: relative;
  display: flex;
  flex: 1;

  input {
    border-radius: 0px 6px 6px 0px !important;
    color: var(--slate12);
    background-color: var(--base);

    &:focus-visible {
      background-color: var(--base);

    }

  }

  .icon-container {
    position: absolute;
    right: 10px;
    top: calc(50% - 10px);
    z-index: 3;
  }
}

.dynamic-variable-preview {
  min-height: 20px;
  max-height: 500px;
  overflow: auto;
  line-height: 20px;
  font-size: 12px;
  margin-top: -2px;
  word-wrap: break-word;
  border-bottom-left-radius: 3px;
  border-bottom-right-radius: 3px;
  box-sizing: border-box;
  font-family: "Source Code Pro", monospace;
  word-break: break-all;

  .heading {
    font-weight: 700;
    white-space: pre;
    text-transform: capitalize;
  }
}

.user-email:hover {
  text-decoration: none;
  cursor: text;
}

.theme-dark {
  .nav-item {
    background: 0 0;
  }

  .navbar .navbar-nav .active>.nav-link,
  .theme-dark .navbar .navbar-nav .nav-link.active,
  .theme-dark .navbar .navbar-nav .nav-link.show,
  .theme-dark .navbar .navbar-nav .show>.nav-link {
    color: #ffffff;
  }


  .form-check-label {
    color: white;
  }

  .nav-tabs .nav-link {
    color: #c3c3c3 !important;
  }

  .card-body> :last-child {
    color: #ffffff !important;
  }

  .card .table tbody td a {
    color: inherit;
  }

  .DateInput {
    background: #1f2936;
  }

  .DateInput_input {
    background-color: #1f2936;
    color: #ffffff;
  }

  &.daterange-picker-widget {
    .DateRangePickerInput_arrow_svg {
      fill: #ffffff;
    }
  }

  .DateRangePickerInput {
    background-color: #1f2936;
  }

  .DateInput_input__focused {
    background: #1f2936;
  }

  .DateRangePickerInput__withBorder {
    border: 1px solid #1f2936;
  }

  .main .canvas-container .canvas-area {
    background: #2f3c4c;
  }


  .main .navigation-area {

    a.page-link {
      border-radius: 0;
      border: 0;
      color: white;
    }

    a.page-link:hover {
      color: white;
      background-color: #4D72FA;
    }

    a.page-link.active {
      color: white;
      background-color: #4D72FA;
    }
  }

  .rdtOpen .rdtPicker {
    color: black;
  }

  .editor .editor-sidebar .components-container .component-image-holder {
    background: hsl(200, 7.0%, 8.8%); //slate1
    border-radius: 6px;
    margin-bottom: 4px;
  }

  .nav-tabs .nav-link:hover {
    border-left-color: transparent !important;
    border-top-color: transparent !important;
    border-right-color: transparent !important;

  }

  .modal-content,
  .modal-header {
    background-color: #1f2936;

    .text-muted {
      color: var(--slate9) !important;
    }
  }

  .modal-header {
    border-bottom: 1px solid rgba(255, 255, 255, 0.09) !important;
  }

  .no-components-box {
    background-color: var(--slate4) !important;

    center {
      color: white !important;
    }
  }

  .query-list {
    .text-muted {
      color: #ffffff !important;
    }

    .mute-text {
      color: #8092AB;
    }
  }

  .editor .editor-sidebar .nav-tabs .nav-link {
    color: #ffffff;

    img {
      filter: brightness(0) invert(1);
    }
  }

  .jet-container {
    background-color: #1f2936;
  }

  .nav-tabs .nav-item.show .nav-link,
  .nav-tabs .nav-link.active {
    background-color: #2f3c4c;
  }


  .left-sidebar {
    .text-muted {
      color: #ffffff !important;
    }

    .left-sidebar-page-selector {
      .list-group {
        .list-group-item {
          border: solid #1d2a39 1px;
          color: white;
        }

        .list-group-item:hover {
          background-color: #1F2936;
        }

        .list-group-item.active {
          background-color: #1F2936;
        }
      }
    }
  }

  .app-title {
    color: var(--slate12) !important;
  }

  .RichEditor-root {
    background: #1f2936;
    border: 1px solid #2f3c4c;
  }

  .app-description {
    color: #ffffff !important;
  }

  .btn-light,
  .btn-outline-light {
    background-color: #42546a;
    --tblr-btn-color-text: #ffffff;

    img {
      filter: brightness(0) invert(1);
    }
  }

  .editor .left-sidebar .datasources-container tr {
    border-bottom: solid 1px rgba(255, 255, 255, 0.09);
  }

  .editor .left-sidebar .datasources-container .datasources-header {
    border: solid rgba(255, 255, 255, 0.09) !important;
    border-width: 0px 0px 1px 0px !important;
  }

  .query-manager-header .nav-item {
    border-right: solid 1px rgba(255, 255, 255, 0.09);

    .nav-link {
      color: #c3c3c3;
    }
  }

  .input-group-text {
    border: solid 1px rgba(255, 255, 255, 0.09) !important;
  }

  .app-users-list {
    .text-muted {
      color: #ffffff !important;
    }
  }

  .main .query-pane .data-pane .queries-container .queries-header {
    border-width: 0px 0px 1px 0px !important;

    .text-muted {
      color: #ffffff !important;
    }
  }

  .query-pane {
    border-top: 1px solid var(--slate5) !important;
  }

  .input-icon .input-icon-addon img {
    filter: invert(1);
  }

  .svg-icon {
    filter: brightness(0) invert(1);
  }

  .badge {
    .svg-icon {
      filter: brightness(1) invert(0);
    }
  }

  .alert {
    background: transparent;

    .text-muted {
      color: #ffffff !important;
    }
  }

  .home-page-content {
    .hr-text {
      color: var(--slate11) !important;
      text-transform: lowercase !important;
      font-weight: 400;
      font-size: 12px;
      line-height: 20px;
    }
  }

  .hr-text {
    color: #ffffff !important;
  }

  .skeleton-line::after {
    background-image: linear-gradient(to right,
        #121212 0,
        #121212 40%,
        #121212 80%);
  }

  .app-icon-skeleton::after {
    background-image: linear-gradient(to right,
        #566177 0,
        #5a6170 40%,
        #4c5b79 80%);
  }

  .folder-icon-skeleton::after {
    background-image: linear-gradient(to right,
        #566177 0,
        #5a6170 40%,
        #4c5b79 80%);
  }

  .select-search__input {
    color: rgb(224, 224, 224);
    background-color: #2b3547;
    border: 1px solid #2b3547;
  }

  .select-search__select {
    background: #ffffff;
    box-shadow: 0 0.0625rem 0.125rem rgba(0, 0, 0, 0.15);
  }

  .select-search__row:not(:first-child) {
    border-top: 1px solid #eee;
  }

  .select-search__option,
  .select-search__not-found {
    background: #ffffff;
  }

  .select-search__option.is-highlighted,
  .select-search__option:not(.is-selected):hover {
    background: rgba(47, 204, 139, 0.1);
  }

  .select-search__option.is-highlighted.is-selected,
  .select-search__option.is-selected:hover {
    background: #2eb378;
    color: #ffffff;
  }

  .org-users-page {

    .user-email,
    .user-status {
      color: var(--slate12) !important;
    }
  }

  .org-users-page {
    .select-search__option.is-selected {
      background: $primary;
      color: #ffffff;
    }

    .select-search__option:not(.is-selected):hover {
      background: rgba(66, 153, 225, 0.1);
    }
  }

  .org-variables-page {

    .user-email,
    .user-status {
      filter: brightness(0) invert(1);
    }

    .btn-org-env {
      background: transparent;
    }
  }

  .org-variables-page {
    .select-search__option.is-selected {
      background: $primary;
      color: #ffffff;
    }

    .select-search__option:not(.is-selected):hover {
      background: rgba(66, 153, 225, 0.1);
    }
  }

  .react-json-view {
    background-color: transparent !important;
  }

  .codehinter-query-editor-input .CodeMirror {
    height: 31px !important;
  }

  .select-search:not(.is-loading):not(.select-search--multiple) .select-search__value::after {
    transform: rotate(45deg);
    border-right: 1px solid #ffffff;
    border-bottom: 1px solid #ffffff;
  }

  .app-version-name.form-select {
    border-color: $border-grey-dark;
  }

  .organization-list {
    .btn {
      background-color: #273342;
      color: #656d77;
    }
  }

  .page-item {
    a.page-link {
      color: white;
    }
  }
}

.main-wrapper {
  position: relative;
  min-height: 100%;
  min-width: 100%;
  background-color: white;
}

.main-wrapper.theme-dark {
  background-color: #2b394b;
}

.jet-table {
  .global-search-field {
    background: transparent;
  }
}

.jet-table-image-column {
  width: 100%;
}

.modal-backdrop.show {
  opacity: 0.74;
}

.gui-select-wrappper .select-search__input {
  height: 30px;
}

.theme-dark .input-group-text,
.theme-dark .markdown>table thead th,
.theme-dark .table thead th {
  background: #1c252f;
  color: #ffffff;
}

.sketch-picker {
  z-index: 1000;
}

.no-padding {
  padding: 0;
}

.nav-tabs {
  font-weight: 300;
}

.nav-tabs .nav-link.active {
  border: 0;
  border-bottom: 1px solid $primary;
  font-weight: 400;
}

.table-no-divider {
  td {
    border-bottom-width: 0px;
    padding-left: 0;
  }
}

.no-border {
  border: 0 !important;
}

input[type="text"] {
  outline-color: #dadcde !important;
}

.widget-header {
  text-transform: capitalize;
  color: var(--slate11, #687076);
  font-size: 12px;
  font-style: normal;
  font-weight: 500;
  line-height: 20px;
  color: var(--slate11);
}

.query-manager-events {
  max-width: 400px;
}

.validation-without-icon {
  background-image: none !important;
}

.multiselect-widget {
  label.select-item {
    width: max-content;
    min-width: 100%;

    div.item-renderer {
      align-items: center;
      line-height: 15px;

      input {
        height: 15px;
        width: 15px;
      }
    }
  }

  .rmsc .dropdown-container {
    height: 100%;
    display: flex;
    align-items: center;
    border-radius: inherit;
  }

  .rmsc {
    height: 100%;
    border-radius: inherit;
  }

  .rmsc.dark {
    --rmsc-main: $primary-light;
    --rmsc-hover: #283647;
    --rmsc-selected: #1f2936;
    --rmsc-border: #333333;
    --rmsc-gray: #555555;
    --rmsc-bg: #1f2936;
    color: #ffffff;
  }
}

/* Hide scrollbar for Chrome, Safari and Opera */
.invitation-page::-webkit-scrollbar {
  display: none;
}

/* Hide scrollbar for IE, Edge and Firefox */
.invitation-page {
  -ms-overflow-style: none;
  /* IE and Edge */
  scrollbar-width: none;
  /* Firefox */
}

.show {
  display: block;
}

.hide {
  display: none;
}

.draggable-box:focus-within {
  z-index: 2 !important;
}

.cursor-wait {
  cursor: wait;
}

.cursor-text {
  cursor: text;
}

.cursor-none {
  cursor: none;
}

.disabled {
  pointer-events: none;
  opacity: 0.4;
}

.DateRangePicker {
  padding: 1.25px 5px;
}

.datepicker-widget {
  .input-field {
    min-height: 26px;
    padding: 0;
    padding-left: 2px;
  }

  td.rdtActive,
  td.rdtActive:hover {
    background-color: $primary;
  }

  .react-datepicker__day--selected {
    background-color: $primary-light;
  }
}

.daterange-picker-widget {
  .DateInput_input {
    min-height: 24px;
    line-height: normal;
    border-bottom: 0px;
    font-size: 0.85rem;
  }

  .DateRangePicker {
    padding: 0;
  }

  .DateRangePickerInput_arrow_svg {
    height: 17px;
  }

  .DateRangePickerInput {
    overflow: hidden;
    display: flex;
    justify-content: space-around;
    align-items: center;
  }

  .DateInput_fang {
    position: fixed;
    top: 57px !important;
  }
}

.fw-400 {
  font-weight: 400;
}

.fw-500 {
  font-weight: 500;
}

.ligh-gray {
  color: #656d77;
}

.nav-item {
  background: #ffffff;
  font-size: 14px;
  font-style: normal;
  font-weight: 400;
  line-height: 22px;
  letter-spacing: -0.1px;
  text-align: left;
}

.w-min-100 {
  min-width: 100px;
}

.nav-link {
  min-width: 100px;
  justify-content: center;
}

.nav-tabs .nav-link.active {
  font-weight: 400 !important;
  color: $primary  !important;
}

.empty {
  padding-top: 1.5rem !important;
}

.empty-img {
  margin-bottom: 0 !important;

  img {
    height: 220px !important;
    width: 260.83px !important;
  }
}

.empty-action {
  margin-top: 0 !important;

  a+a.btn-loading::after {
    color: $primary;
  }
}

.empty-action a {
  height: 36px;
  border-radius: 4px;
  font-style: normal;
  font-weight: normal;
  font-size: 14px;
  line-height: 20px;
}

.empty-action a:first-child {
  margin-right: 24px;
}

.empty-action a:first-child:hover {
  color: #ffffff !important;
}

.empty-import-button {
  background: #ffffff !important;
  cursor: pointer;

  &:hover {
    border-color: rgba(101, 109, 119, 0.24) !important;
  }
}

.empty-welcome-header {
  font-style: normal;
  font-weight: 500;
  font-size: 32px;
  line-height: 40px;
  margin-bottom: 16px;
  margin-top: 40px;
  color: var(--slate12);
  font-family: Inter;
}

.homepage-empty-image {
  width: 100%;
}

.empty-title {
  font-style: normal;
  font-weight: 400;
  font-size: 14px;
  line-height: 20px;
  display: flex;
  align-items: center;
  color: var(--slate11) !important;
}

// template card styles
.template-card-wrapper {
  display: flex;
  flex-direction: row;
  background: #fffffc;
  border: 1px solid #d2ddec;
  box-sizing: border-box;
  border-radius: 8px;
  width: 299px;
  height: 100px;
}

.template-action-wrapper {
  display: flex;
  flex-direction: row !important;
  font-family: Inter;
  font-style: normal;
  font-weight: 500;
  font-size: 16px;
  line-height: 19px;
  color: $primary-light;

  p {
    margin-right: 16px;
  }
}

.template-card-title {
  font-family: Inter;
  font-style: normal;
  font-weight: 600;
  font-size: 18px;
  line-height: 22px;
  display: flex;
  align-items: center;
  color: #000000;
  margin-bottom: 3px !important;
  margin-top: 20px;
}

.template-card-details {
  align-items: center;
  display: flex;
  flex-direction: column;
  justify-content: center;
}

.template-icon-wrapper {
  width: 61.44px;
  height: 60px;
  top: 685px;
  background: #d2ddec;
  border-radius: 4px;
  margin: 20px 16.36px;
}

// template style end

.calendar-widget.compact {
  .rbc-time-view-resources .rbc-time-header-content {
    min-width: auto;
  }

  .rbc-time-view-resources .rbc-day-slot {
    min-width: 50px;
  }

  .rbc-time-view-resources .rbc-header,
  .rbc-time-view-resources .rbc-day-bg {
    width: 50px;
  }
}

.calendar-widget.dont-highlight-today {
  .rbc-today {
    background-color: inherit;
  }

  .rbc-current-time-indicator {
    display: none;
  }
}

.calendar-widget {
  padding: 10px;
  background-color: white;

  .rbc-day-slot .rbc-event,
  .rbc-day-slot .rbc-background-event {
    border-left: 3px solid #26598533;
  }

  .rbc-toolbar {
    font-size: 14px;
  }

  .rbc-event {
    .rbc-event-label {
      display: none;
    }
  }

  .rbc-off-range-bg {
    background-color: #f4f6fa;
  }

  .rbc-toolbar {
    .rbc-btn-group {
      button {
        box-shadow: none;
        border-radius: 0;
        border-width: 1px;
      }
    }
  }
}

//!for calendar widget week view with compact/spacious mode border fix
.resources-week-cls .rbc-time-column:nth-last-child(7n) {
  border-left: none !important;

  .rbc-timeslot-group {
    border-left: 2.5px solid #dadcde !important;
  }
}

.resources-week-cls .rbc-allday-cell {
  border: none !important;

  .rbc-row {
    border-left: 1.5px solid #dadcde;
    border-right: 1.5px solid #dadcde;
  }
}

.resources-week-cls .rbc-time-header-cell {
  border: none !important;
}

.resources-week-cls .rbc-time-view-resources .rbc-header {
  border-left: 1.5px solid #dadcde !important;
  border-right: 1.5px solid #dadcde !important;
}

.calendar-widget.hide-view-switcher {
  .rbc-toolbar {
    .rbc-btn-group:nth-of-type(3) {
      display: none;
    }
  }
}

.calendar-widget.dark-mode {
  background-color: #1d2a39;

  .rbc-toolbar {
    button {
      color: white;
    }

    button:hover,
    button.rbc-active {
      color: black;
    }
  }

  .rbc-off-range-bg {
    background-color: #2b394b;
  }

  .rbc-selected-cell {
    background-color: #22242d;
  }

  .rbc-today {
    background-color: #5a7ca8;
  }
}

.calendar-widget.dark-mode.dont-highlight-today {
  .rbc-today {
    background-color: inherit;
  }
}

.navbar-brand-image {
  height: 1.2rem;
}

.navbar .navbar-brand:hover,
.theme-dark .navbar .navbar-brand:hover {
  opacity: 1;
}

.nav-tabs .nav-link.active {
  font-weight: 400 !important;
  margin-bottom: -1px !important;
}

.nav-tabs .nav-link {
  font-weight: 400 !important;
  margin: 0 !important;
  height: 100%;
}

.code-editor-widget {
  border-radius: 0;

  .CodeMirror {
    border-radius: 0 !important;
    margin-top: -1px !important;
  }
}

.jet-listview {
  overflow-y: overlay;
  overflow-x: hidden;
}

.jet-listview::-webkit-scrollbar-track {
  background: transparent;

}

.jet-listview::-webkit-scrollbar-thumb {
  background: transparent;

}

.code-hinter-wrapper .popup-btn {
  position: absolute;
  display: none;
  cursor: pointer;
}

.code-hinter-wrapper:hover {
  .popup-btn {
    display: block !important;
    z-index: 1;
  }
}

.popup-btn {
  cursor: pointer !important;
  display: block;
}

.preview-icons {
  margin-top: -5px;
  width: 12px;
}

.resize-modal-portal {
  z-index: 3;

  .resize-modal {
    .modal-content {
      width: 100% !important;
      height: 100%;
      background-color: var(--slate3) !important;
      border: none !important;

      .modal-body {
        width: 100% !important;
        height: calc(100% - 44px) !important;
        border: none !important;

        .editor-container {
          height: 100%;

          .CodeMirror {
            height: 100% !important;
            border: 1px solid var(--slate5, #26292B);
            border-bottom-left-radius: 6px;
            border-bottom-right-radius: 6px;
          }

          .CodeMirror-scroll,
          .CodeMirror-gutters,
          .CodeMirror {
            background-color: var(--slate3) !important;
          }
        }
      }
    }

    .portal-header {
      width: 100% !important;
      border-bottom: 1px solid var(--slate5, #26292B);
      outline: 1px solid var(--slate5, #26292B);
      background-color: var(--slate1) !important;
    }

    .resize-handle {
      cursor: move;
    }
  }
}

.modal-portal-wrapper {
  justify-content: center;
  align-items: center;
  position: fixed;
  position: absolute;
  left: 50%;
  top: 5%;

  .modal-body {
    width: 500px !important;
    height: 300px !important;
    padding: 0px !important;
  }

  transform: translate(-60%, 0%);
  height: 350px;
  width: auto;
  max-height: 500px;
  padding: 0px;

  .modal-content {
    border-radius: 5px !important;
  }

  .modal-body {
    width: 500px !important;
    height: 302px !important;
    padding: 0px !important;
    margin: 0px !important;
    margin-left: -1px !important; //fix the modal body code mirror margin

    border-top-left-radius: 0;
    border-top-right-radius: 0;
    border-bottom-left-radius: 5px;
    border-bottom-right-radius: 5px;
    border-bottom: 0.75px solid;
    border-left: 0.75px solid;
    border-right: 0.75px solid;

    @include theme-border($light-theme: true);

    &.dark-mode-border {
      @include theme-border($light-theme: false);
    }
  }

  .modal-dialog {
    margin-top: 4%;
  }

  .modal-header {
    padding: 0;
    font-size: 14px;
  }

  .editor-container {
    padding: 0px;

    .CodeMirror {
      border-radius: 0;
      margin: 0;
      width: 100% !important;
    }
  }

  .query-hinter {
    .CodeMirror-line {
      margin-left: 2rem !important;
    }

    .CodeMirror-cursors .CodeMirror-cursor {
      margin-left: 2rem !important;
    }
  }
}

.preview-block-portal {
  .bg-light {
    border-radius: 0 0 5px 5px;
    outline: 0.75px solid $light-green;
  }

  .bg-dark {
    margin-top: 1px;
    border-radius: 0 0 5px 5px;
    outline: 0.75px solid $light-green;
  }

  .dynamic-variable-preview {
    padding: 4px !important;
  }
}

.portal-header {
  display: flex;
  align-items: center;
  padding: 0.5rem 0.75rem;
  color: #656d77;
  background-color: #ffffffd9;
  background-clip: padding-box;
  border-top-left-radius: 5px !important;
  border-top-right-radius: 5px !important;
  width: 498px !important;
  outline: 0.75px solid;

  @include theme-border($light-theme: true, $outline: true);

  &.dark-mode-border {
    @include theme-border($light-theme: false, $outline: true);
  }
}

// close icon in inpector
[data-rb-event-key="close-inpector"] {
  position: absolute;
  right: -80px;
  background-color: #232e3c !important;
  width: 10% !important;
}

[data-rb-event-key="close-inpector-light"] {
  position: absolute;
  right: -80px;
  background-color: #ffffff !important;
  width: 10% !important;
}

.tabs-inspector {
  position: sticky;
  top: 0;

  .nav-item {
    width: 50%;
  }

  .nav-item:hover {
    border: 1px solid transparent;
  }

  .nav-item:not(.active) {
    border-bottom: 1px solid #e7eaef;
  }

  .nav-link.active {
    border: 1px solid transparent;
    border-bottom: 1px solid $primary;
    background: white;
  }
}

.tabs-inspector.dark {
  .nav-link.active {
    border-bottom: 1px solid $primary  !important;
  }
}

.tabs-inspector {
  z-index: 2;
  background: white;

  &.dark {
    @extend .bg-dark;
  }
}

.close-icon {
  position: fixed;
  top: 84px;
  right: 3px;
  width: 60px;
  height: 22;
  border-bottom: 1px solid #e7eaef;
  display: flex;
  align-items: center;
  background-color: white;
  z-index: 2;

  .svg-wrapper {
    width: 100%;
    height: 70%;
    display: flex;
    align-items: center;
    justify-content: center;
    border-left: 1px solid #e7eaef;
    margin-left: 20px;

    .close-svg {
      cursor: pointer;
    }
  }
}

.tabs-inspector.nav-tabs {
  border: 0;
  width: 100%;
  padding: 8px 16px;
}

.bg-primary-lt {
  color: #ffffff !important;
  background: #6383db !important;
}

.tabbed-navbar .nav-item.active:after {
  margin-bottom: -0.25rem;
}

.app-name {
  width: 200px;
  margin-left: 12px;

  .form-control-plaintext {
    background-color: var(--base);
    border: none !important;
  }

  .form-control-plaintext:hover {
    outline: none;
    border: 1px solid var(--slate6) !important;
    background: var(--slate2);
  }

  .form-control-plaintext:focus {
    outline: none;
    border: 1px solid var(--indigo9) !important;
    background: var(--slate2);
  }

}

.app-name:hover {
  background: $bg-light;

  &.dark {
    @extend .bg-dark;
  }
}

.nav-auto-save {
  width: 325px;
  left: 485px;
  position: absolute;
  color: #36af8b;
}

.editor-header-actions {
  display: flex;
  color: #868aa5;
  white-space: nowrap;
  font-weight: 400;
  font-size: 12px;
  letter-spacing: 0.5px;

}

.undo-button,
.redo-button {
  display: flex;
  flex-direction: row;
  justify-content: center;
  align-items: center;
  padding: 6px;
  gap: 10px;
  width: 28px;
  height: 28px;
  background: #ECEEF0;
  border-radius: 6px;
  margin-right: 5px;
  flex: none;
  order: 0;
  flex-grow: 0;
}

.theme-dark {

  .undo-button,
  .redo-button {
    background: 0;
  }
}

.app-version-menu {
  position: absolute;
  right: 220px;
  padding: 4px 8px;
  min-width: 100px;
  max-width: 300px;
}

.app-version-menu-sm {
  height: 30px;
  display: flex;
  font-size: 12px;
}

.app-version-menu .dropdown-menu {
  left: -65px;
  width: 283px;
}

.app-version-menu .released {
  color: #36af8b;
}

.app-version-menu .released-subtext {
  font-size: 12px;
  color: #36af8b;
  padding: 0 8px;
}

.app-version-menu .create-link {
  margin: auto;
  width: 50%;
  padding-left: 10px;
}

.canvas-background-holder {
  display: flex;
  min-width: 120px;
  margin: auto;
}

.canvas-background-picker {
  position: fixed;
}

/**
 * Timer Widget
 */
.timer-wrapper {
  padding: 10px;

  .counter-container {
    font-size: 3em;
    padding-bottom: 5px;
    text-align: center;
  }
}

/**
 * Search Box
 */
.search-box-wrapper {
  input {
    width: 200px;
    border-radius: 5px !important;
    color: var(--slate12);
    background-color: var(--base);
  }

  .input-icon .form-control:not(:first-child),
  .input-icon .form-select:not(:last-child) {
    padding-left: 28px !important;
  }

  input:focus {
    width: 200px;
    background-color: var(--base);
  }

  .input-icon .input-icon-addon {
    display: flex;
  }

  .input-icon .input-icon-addon.end {
    pointer-events: auto;

    .tj-common-search-input-clear-icon {
      display: flex;
      flex-direction: row;
      justify-content: center;
      align-items: center;
      padding: 4px;
      width: 20px;
      height: 20px;
      background: var(--indigo3) !important;
      border-radius: 4px;
    }

    div {
      border-radius: 12px;
      color: #ffffff;
      padding: 1px;
      cursor: pointer;

      svg {
        height: 14px;
        width: 14px;
      }
    }
  }
}

.searchbox-wrapper {
  margin-top: 0 !important;

  .search-icon {
    margin: 0.30rem
  }

  input {
    border-radius: $border-radius  !important;
    padding-left: 1.75rem !important;
  }
}

.fixedHeader {
  table thead {
    position: -webkit-sticky; // this is for all Safari (Desktop & iOS), not for Chrome
    position: sticky;
    top: 0;
    border-top: 0;
    z-index: 1; // any positive value, layer order is global
  }
}

/**
 * Folder List
 */
.folder-list {
  overflow-y: auto;

  .list-group-transparent .list-group-item.active {
    color: $primary;
    background-color: #edf1ff;

    .folder-ico {
      filter: invert(29%) sepia(84%) saturate(4047%) hue-rotate(215deg) brightness(98%) contrast(111%);
    }
  }

  .folder-ico.dark {
    filter: invert(1);
  }

  .list-group-item {
    padding: 0.5rem 0.75rem;
    overflow: hidden;
  }

  .list-group-item.all-apps-link {
    display: flex;
    align-items: center;
    color: var(--slate12);
    border-radius: 6px;

    &:active {
      background: var(--indigo4);
    }

    &:focus {
      box-shadow: 0px 0px 0px 4px #DFE3E6;
    }
  }

  .folder-info {
    display: contents;
    font-weight: 500 !important;
    display: flex;
    align-items: center;
    letter-spacing: -0.02em;
    text-transform: uppercase;
    color: var(--slate9);
  }

  .folder-create-btn {
    width: 28px;
    height: 28px;
    background: var(--base);
    border: 1px solid;
    border-color: var(--slate7);
    cursor: pointer;
    border-radius: 6px;
    display: flex;
    justify-content: center;
    align-items: center;
  }

  .menu-ico {
    cursor: pointer;
    border-radius: 13px;

    img {
      padding: 0px;
      height: 14px;
      width: 14px;
      vertical-align: unset;
    }
  }
}

/**
 * Home page modal
 */
.home-modal-backdrop {
  z-index: 9991;
}

.modal-content.home-modal-component {
  border-radius: 8px;
  overflow: hidden;
  background-color: var(--base);
  color: var(--slate12);
  box-shadow: 0px 12px 16px -4px rgba(16, 24, 40, 0.08), 0px 4px 6px -2px rgba(16, 24, 40, 0.03);

  .modal-header {
    border-bottom: 1px solid var(--slate5) !important;
  }

  .modal-header,
  .modal-body {
    padding: 16px 28px;
    background: var(--base);
  }

  .modal-title {
    font-size: 16px;
    font-weight: 500;
  }

  input {
    border-radius: 5px !important;
    background: var(--base);
    color: var(--slate12);
  }

  .modal-main {
    padding-bottom: 32px;
  }

  .modal-footer-btn {
    justify-content: end;

    button {
      margin-left: 16px;
    }
  }
}

.home-modal-component-editor.dark {

  .modal-header,
  .modal-body {
    background-color: #232e3c;
    color: #fff;
  }

  .form-control {
    color: #fff;
    background-color: #232e3c !important;
  }

  .btn-close {
    filter: brightness(0) invert(1);
  }
}

.modal-content.home-modal-component.dark-theme {
  .btn-close {
    filter: brightness(0) invert(1);
  }
}

.home-modal-component {
  .btn-close {
    opacity: 1 !important;
  }
}

.modal-content.home-modal-component.dark {
  background-color: $bg-dark-light  !important;
  color: $white  !important;

  .modal-title {
    color: $white  !important;
  }

  .tj-version-wrap-sub-footer {
    background-color: $bg-dark-light  !important;
    border-top: 1px solid #3A3F42 !important;


    p {
      color: $white  !important;
    }
  }


  .current-version-wrap,
  .other-version-wrap {
    background: transparent !important;
  }

  .modal-header {
    background-color: $bg-dark-light  !important;
    color: $white  !important;
    border-bottom: 2px solid #3A3F42 !important;
  }

  .btn-close {
    filter: brightness(0) invert(1);
  }

  .form-control {
    border-color: $border-grey-dark  !important;
    color: inherit;
  }

  input {
    background-color: $bg-dark-light  !important;
  }

  .form-select {
    background-color: $bg-dark  !important;
    color: $white  !important;
    border-color: $border-grey-dark  !important;
  }

  .text-muted {
<<<<<<< HEAD
    color: $white !important;
=======
    color: $white  !important;
>>>>>>> df167c0d
  }
}

.radio-img {
  input {
    display: none;
  }

  .action-icon {
    width: 28px;
    height: 28px;
    background-position: center center;
    border-radius: 4px;
    display: flex;
    align-items: center;
    justify-content: center;
  }

  .action-icon {
    cursor: pointer;
    border: 1px solid $light-gray;
  }

  .action-icon:hover {
    background-color: #d2ddec;
  }

  input:checked+.action-icon {
    border-color: $primary;
    background-color: #7a95fb;
  }

  .tooltiptext {
    visibility: hidden;
    font-size: 12px;
    background-color: $black;
    color: #ffffff;
    text-align: center;
    padding: 5px 10px;
    position: absolute;
    border-radius: 15px;
    margin-top: 2px;
    z-index: 1;
    margin-left: -10px;
  }

  .tooltiptext::after {
    content: "";
    position: absolute;
    bottom: 100%;
    left: 50%;
    margin-left: -5px;
    border-width: 5px;
    border-style: solid;
    border-color: transparent transparent black transparent;
  }

  .action-icon:hover+.tooltiptext {
    visibility: visible;
  }

  input:checked+.action-icon:hover {
    background-color: #3650af;
  }
}

.icon-change-modal {
  ul {
    list-style-type: none;
    margin: 0 auto;
    text-align: center;
    display: grid;
    grid-template-columns: 1fr 1fr 1fr 1fr;

    li {
      float: left;
      border: 2px solid #8991a0;
      border-radius: 1.75px;
      cursor: pointer;

      img {
        width: 22px;
        height: 22px;
        filter: invert(59%) sepia(27%) saturate(160%) hue-rotate(181deg) brightness(91%) contrast(95%);
      }
    }

    li.selected {
      border: 2px solid $primary;

      img {
        filter: invert(27%) sepia(84%) saturate(5230%) hue-rotate(212deg) brightness(102%) contrast(100%);
      }
    }
  }
}

/**
 * Spinner Widget
 */
.spinner-container {
  display: flex;
  justify-content: center;
  align-items: center;
}

.animation-fade {
  animation-name: fade;
  animation-duration: 0.3s;
  animation-timing-function: ease-in;
}

@keyframes fade {
  0% {
    opacity: 0;
  }

  100% {
    opacity: 1;
  }
}

/**
 * Query panel
 */
.query-btn {
  cursor: pointer;
  height: 24px;
  width: 24px;
  padding: 0;
}

.query-btn.dark {
  filter: brightness(0) invert(1);
}

.button-family-secondary {
  @include button-outline($light-theme: true);
  height: 32px;
  width: 112px;
}

.button-family-secondary.dark {
  @include button-outline($light-theme: false);
}

// ** Query Panel: REST API Tabs **
.group-header {
  background: #d2ddec;
  border-radius: 4px;
  height: 28px !important;

  span {
    display: flex;
    justify-content: left;
    align-items: center;
  }
}

.raw-container.dark {
  background: #272822;
  padding: 5px;
}

// **Alert component**
.alert-component {
  border: 1px solid rgba(101, 109, 119, 0.16);
  background: var(--base);
  border-radius: 6px;

  a {
    color: $primary;
  }
}

.theme-dark .alert-component {
  background: var(--slate2) !important;
  border-color: var(--slate4) !important;

  a {
    color: $primary;
  }
}



.codehinter-plugins.code-hinter {
  @extend .codehinter-default-input;

  .popup-btn {
    margin-top: 0.65rem !important;
  }

  .CodeMirror-placeholder,
  .CodeMirror pre.CodeMirror-line {
    height: 21px !important;
    position: absolute !important;
    margin-top: 3px !important;
  }

  .CodeMirror-cursor {
    height: inherit !important;
  }

  .CodeMirror-lines {
    height: 32px !important;
  }
}

//*button loading with spinner with primary color*//
.button-loading {
  position: relative;
  color: transparent !important;
  text-shadow: none !important;
  pointer-events: none;

  &:after {
    content: "";
    display: inline-block;
    vertical-align: text-bottom;
    border: 1.5px solid currentColor;
    border-right-color: transparent;
    border-radius: 50%;
    color: $primary;
    position: absolute;
    width: 12px;
    height: 12px;
    animation: spinner-border 0.75s linear infinite;
  }
}

.query-icon.dark {
  filter: brightness(0) invert(1);
}

//Rest-API Tab Panes
.tab-pane-body {
  margin-left: -2.5% !important;
}

//CodeMirror padding
.CodeMirror pre.CodeMirror-line,
.CodeMirror pre.CodeMirror-line-like {
  padding: 0 10px !important;
}

.comment-notification-nav-item {
  background: transparent;
  border: 0;
  font-size: 12px;
  font-weight: 500;
  opacity: 0.6;
  height: 28px;
  border-radius: 6px;
}

// comment styles ::override
.editor-sidebar {
  .nav-tabs .nav-link.active {
    background-color: transparent !important;
  }

  .inspector-nav-item {
    background: transparent;
    border: 0;
    font-size: 12px;
    font-weight: 500;
    opacity: 0.6;
    height: 28px;
    border-radius: 6px;
  }

  .inspector-component-title-input-holder {
    padding: 4px 12px;
    margin: 0;
    display: flex;
    align-items: center;
    height: 36px;
  }
}

.comment-card-wrapper {
  border-top: 0.5px solid var(--slate5) !important;
  margin-top: -1px !important;

  .card {
    background-color: var(--base);
  }
}

div#driver-highlighted-element-stage,
div#driver-page-overlay {
  background: transparent !important;
  outline: 5000px solid rgba(0, 0, 0, 0.75);
}

.dark-theme-walkthrough#driver-popover-item {
  background-color: $bg-dark-light  !important;
  border-color: rgba(101, 109, 119, 0.16) !important;

  .driver-popover-title {
    color: var(--slate12) !important;
  }

  .driver-popover-tip {
    border-color: transparent transparent transparent $bg-dark-light  !important;
  }

  .driver-popover-description {
    color: #d9dcde !important;
  }

  .driver-popover-footer .driver-close-btn {
    color: #ffffff !important;
    text-shadow: none !important;
  }

  .driver-prev-btn,
  .driver-next-btn {
    text-shadow: none !important;
  }
}

#driver-popover-item {
  padding: 20px !important;

  .driver-prev-btn,
  .driver-next-btn,
  .driver-close-btn {
    border: none !important;
    background: none !important;
    padding-left: 0 !important;
    font-size: 14px !important;
  }

  .driver-next-btn,
  .driver-prev-btn {
    color: $primary  !important;
  }

  .driver-disabled {
    color: $primary;
    opacity: 0.5;
  }

  .driver-popover-footer {
    margin-top: 20px !important;
  }
}

.pointer-events-none {
  pointer-events: none;
}

.popover.popover-dark-themed {
  background-color: $bg-dark-light;
  border-color: rgba(101, 109, 119, 0.16);


  .popover-body {
    color: #d9dcde !important;
  }

  .popover-header {
    background-color: var(--slate2);
    color: var(--slate11);
    border-bottom-color: var
  }
}

.toast-dark-mode {
  .btn-close {
    filter: brightness(0) invert(1);
  }
}

.editor .editor-sidebar .inspector .inspector-edit-widget-name {
  padding: 4px 8px;
  color: var(--slate12);
  border: 1px solid transparent;
  border-radius: 6px;
  background-color: var(--base);

  &:hover {
    background-color: var(--slate4);
    border: 1px solid var(--slate7);
  }

  &:focus {
    border: 1px solid var(--indigo9) !important;
    background-color: var(--indigo2);
    box-shadow: 0px 0px 0px 1px #C6D4F9;
  }
}

.tablr-gutter-x-0 {
  --tblr-gutter-x: 0 !important;
}

.widget-button>.btn-loading:after {
  border: 1px solid var(--loader-color);
  border-right-color: transparent;
}

.flip-dropdown-help-text {
  padding: 10px 5px 0 0;
  float: left;
  font-size: 14px;
  color: $light-gray;
}

.dynamic-form-row {
  margin-top: 20px !important;
  margin-bottom: 20px !important;
}

#transformation-popover-container {
  margin-bottom: -2px !important;
}

.canvas-codehinter-container {
  display: flex;
  flex-direction: row;
  width: 158px;
}

.hinter-canvas-input {
  display: flex;
  width: 120px;
  height: auto !important;
  margin-top: 1px;

  .canvas-hinter-wrap {
    width: 126x;
    border: 1px solid var(--slate7);
  }
}

.hinter-canvas-input {
  display: flex;
  padding: 4px;
  margin-top: 1px;

  .CodeMirror-sizer {
    border-right-width: 1px !important;
  }

  .cm-propert {
    color: #ffffff !important;
  }
}

.canvas-codehinter-container {
  .code-hinter-col {
    margin-bottom: 1px !important;
    width: 136px;
    height: auto !important;
  }
}

.fx-canvas {
  background: var(--slate4);
  padding: 0px;
  display: flex;
  height: 32px;
  width: 32px;
  border: solid 1px rgba(255, 255, 255, 0.09) !important;
  border-radius: 4px;
  justify-content: center;
  font-weight: 400;
  align-items: center;

  div {
    background: var(--slate4) !important;
    display: flex;
    justify-content: center;
    align-items: center;
    height: 30px;
    padding: 0px;
  }
}

.org-name {
  color: var(--slate12) !important;
  font-size: 12px;
}


.organization-list {
  margin-top: 4px;

  .btn {
    border: 0px;
  }

  .dropdown-toggle div {
    max-width: 200px;
    text-overflow: ellipsis;
    overflow: hidden;
  }

  .org-name {
    text-overflow: ellipsis;
    overflow: hidden;
    white-space: nowrap;
    width: 100%;
    font-weight: bold;
  }

  .org-actions div {
    color: $primary;
    cursor: pointer;
    font-size: 12px;
  }

  .dropdown-menu {
    min-width: 14rem;
  }

  .org-avatar {
    display: block;
  }

  .org-avatar:hover {
    .avatar {
      background: #fcfcfc no-repeat center/cover;
    }

    .arrow-container {
      svg {
        filter: invert(35%) sepia(17%) saturate(238%) hue-rotate(153deg) brightness(94%) contrast(89%);
      }
    }
  }

  .arrow-container {
    padding: 5px 0px;
  }

  .arrow-container {
    svg {
      cursor: pointer;
      height: 30px;
      width: 30px;
      padding: 0px 0px;
      filter: invert(50%) sepia(13%) saturate(208%) hue-rotate(153deg) brightness(99%) contrast(86%);
    }
  }

  .org-edit {
    span {
      color: $primary;
      cursor: pointer;
      font-size: 10px;
    }
  }

  .organization-switchlist {
    .back-btn {
      font-size: 12px;
      padding: 2px 0px;
      cursor: pointer;
    }

    .back-ico {
      cursor: pointer;

      svg {
        height: 20px;
        width: 20px;
        filter: invert(84%) sepia(13%) saturate(11%) hue-rotate(352deg) brightness(90%) contrast(91%);
      }
    }

    .dd-item-padding {
      padding: 0.5rem 0.75rem 0rem 0.75rem;
    }

    .search-box {
      margin-top: 10px;
    }

    .org-list {
      max-height: 60vh;
      overflow: auto;
    }

    .tick-ico {
      filter: invert(50%) sepia(13%) saturate(208%) hue-rotate(153deg) brightness(99%) contrast(86%);
    }

    .org-list-item {
      cursor: pointer;
    }

    .org-list-item:hover {
      .avatar {
        background: #fcfcfc no-repeat center/cover;
      }

      .tick-ico {
        filter: invert(35%) sepia(17%) saturate(238%) hue-rotate(153deg) brightness(94%) contrast(89%);
      }
    }
  }
}

.sso-button-footer-wrap {
  display: flex !important;
  justify-content: center;
  width: 100%;
}

.tj-icon {
  cursor: pointer;
}

#login-url,
#redirect-url {
  margin-bottom: 0px !important;
}

.git-encripted-label {
  color: var(--green9);
}

.card-header {
  border-bottom: 1px solid var(--slate5) !important;
}

.manage-sso-container {
  position: relative;
}

.sso-card-wrapper {
  background: var(--base);
  min-height: 100%;
  height: calc(100vh - 156px) !important;

  display: grid;
  grid-template-rows: auto 1fr auto;

  .card-header {
    border-bottom: 1px solid var(--slate5) !important;
  }

  .form-control {
    background: var(--base);
  }

  .sso-card-footer {
    display: flex;
    flex-direction: row;
    justify-content: flex-end;
    align-items: center;
    padding: 24px 32px;
    gap: 8px;
    width: 660px;
    height: 88px;
    border-top: 1px solid var(--slate5) !important;
    background: var(--base);
    margin-top: 0px !important;
  }
}

// Left Menu
.left-menu {
  background: var(--base);

  .tj-list-item {
    gap: 40px;
    width: 187px;
    height: 32px;
    white-space: nowrap;
    overflow: hidden;
    text-overflow: ellipsis;
  }

  .folder-list-selected {
    background-color: var(--indigo4);
  }

  ul {
    margin: 0px;
    padding: 0px;

    li {
      float: left;
      list-style: none;
      width: 100%;
      padding: 6px 8px;
      border-radius: 6px;
      cursor: pointer;
      margin: 3px 0px;
      color: var(--base-black) !important;
    }

    li.active {
      background-color: $primary;
      color: #ffffff;
    }

    li:not(.active):hover {
      background: var(--slate4);
      border-radius: 6px;
    }
  }
}

.enabled-tag {
  padding: 4px 16px;
  gap: 10px;
  width: 77px;
  height: 28px;
  background: var(--grass3);
  border-radius: 100px;
  color: var(--grass9);
  font-weight: 500;
}

.disabled-tag {
  padding: 4px 16px;
  gap: 10px;
  color: var(--tomato9);
  width: 81px;
  height: 28px;
  background: var(--tomato3);
  border-radius: 100px;
  font-weight: 500;
}

.manage-sso {
  .title-with-toggle {
    width: 100%;
    font-weight: 500;

    .card-title {
      color: var(--slate12) !important;
      font-weight: 500;
    }

    .form-check-input {
      width: 28px;
      height: 16px;
    }

    input[type="checkbox"] {
      /* Double-sized Checkboxes */
      -ms-transform: scale(1.5);
      /* IE */
      -moz-transform: scale(1.5);
      /* FF */
      -webkit-transform: scale(1.5);
      /* Safari and Chrome */
      -o-transform: scale(1.5);
      /* Opera */
      transform: scale(1.5);
      margin-top: 5px;
    }
  }
}

.help-text {
  overflow: auto;

  div {
    color: var(--slate11);
    font-style: normal;
    font-weight: 400;
    font-size: 12px;
    line-height: 20px;
  }
}


.org-invite-or {
  padding: 1rem 0rem;

  h2 {
    width: 100%;
    text-align: center;
    border-bottom: 1px solid #000;
    line-height: 0.1em;
    margin: 10px 0 20px;
  }

  h2 span {
    background: #ffffff;
    padding: 0 10px;
  }
}

.theme-dark .json-tree-container {
  .json-tree-node-icon {
    svg {
      filter: invert(89%) sepia(2%) saturate(127%) hue-rotate(175deg) brightness(99%) contrast(96%);
    }
  }

  .json-tree-svg-icon.component-icon {
    filter: brightness(0) invert(1);
  }

  .node-key-outline {
    height: 1rem !important;
    border: 1px solid transparent !important;
    color: #ccd4df;
  }

  .selected-node {
    border-color: $primary-light  !important;
  }

  .json-tree-icon-container .selected-node>svg:first-child {
    filter: invert(65%) sepia(62%) saturate(4331%) hue-rotate(204deg) brightness(106%) contrast(97%);
  }

  .node-length-color {
    color: #b8c7fd;
  }

  .node-type {
    color: #8a96a6;
  }

  .group-border {
    border-color: rgb(97, 101, 111);
  }

  .action-icons-group {

    img,
    svg {
      filter: invert(89%) sepia(2%) saturate(127%) hue-rotate(175deg) brightness(99%) contrast(96%);
    }
  }

  .hovered-node.node-key.badge {
    color: #8092ab !important;
    border-color: #8092ab !important;
  }
}

.json-tree-container {
  .json-tree-svg-icon.component-icon {
    height: 16px;
    width: 16px;
  }

  .json-tree-icon-container {
    max-width: 20px;
    margin-right: 6px;
    font-family: 'IBM Plex Sans';
  }

  .node-type {
    color: var(--slate11);
    padding-top: 2px;
  }

  .json-tree-valuetype {
    font-size: 10px;
    padding-top: 2px;
  }

  .node-length-color {
    color: var(--indigo10);
    padding-top: 3px;
  }

  .json-tree-node-value {
    font-size: 11px;
  }

  .json-tree-node-string {
    color: var(--orange9);
  }

  .json-tree-node-boolean {
    color: var(--green9);
  }

  .json-tree-node-number {
    color: var(--orange9);
  }

  .json-tree-node-null {
    color: red;
  }

  .json-tree-node-date {
    color: rgb(98, 107, 103);
  }

  .group-border {
    border-left: 0.5px solid #dadcde;
    margin-top: 16px;
    margin-left: -12px;
  }

  .selected-node {
    border-color: $primary-light  !important;
  }

  .selected-node .group-object-container .badge {
    font-weight: 400 !important;
    height: 1rem !important;
  }

  .group-object-container {
    margin-left: 0.72rem;
    margin-top: -16px;
  }

  .json-node-element {
    cursor: pointer;
  }

  .hide-show-icon {
    cursor: pointer;
    margin-left: 1rem;

    &:hover {
      color: $primary;
    }
  }


  .action-icons-group {
    cursor: pointer;
  }

  .hovered-node {
    font-weight: 400 !important;
    height: 1rem !important;
    color: #8092ab;
  }

  .node-key {
    font-weight: 400 !important;
    margin-left: -0.25rem !important;
    justify-content: start !important;
    min-width: fit-content !important;
  }

  .node-key-outline {
    height: 1rem !important;
    border: 1px solid transparent !important;
    color: var(--slate12);
  }
}

.popover-more-actions {
  font-weight: 400 !important;

  &:hover {
    background: #d2ddec !important;
  }
}

.popover-dark-themed .popover-more-actions {
  color: #ccd4df;

  &:hover {
    background-color: #324156 !important;
  }
}

#json-tree-popover {
  padding: 0.25rem !important;
}

// Font sizes
.fs-9 {
  font-size: 9px !important;
}

.fs-10 {
  font-size: 10px !important;
}

.fs-12 {
  font-size: 12px !important;
}

.realtime-avatars {
  padding: 0px;
  margin-left: 8px;
}

.widget-style-field-header {
  font-family: "Inter";
  font-style: normal;
  font-weight: 500;
  font-size: 12px;
  line-height: 20px;
  color: #61656c;
}

.maintenance_container {
  width: 100%;
  height: 100vh;
  display: flex;
  justify-content: center;
  align-items: center;

  .card {
    .card-body {
      display: flex;
      height: 200px !important;
      align-items: center;
    }
  }
}

.list-timeline:not(.list-timeline-simple) .list-timeline-time {
  top: auto;
}

.widget-buttongroup {
  display: flex;
  flex-direction: column;
  justify-content: left;
  overflow: hidden !important;
}

.group-button {
  margin: 0px 10px 10px 0px;
  line-height: 1.499;
  font-weight: 400;
  white-space: nowrap;
  text-align: center;
  cursor: pointer;
  padding: 0 15px;
  font-size: 12px;
  border-radius: 4px;
  color: rgba(0, 0, 0, .65);
  background-color: #ffffff;
  border: 1px solid #d9d9d9;
  min-width: 40px;
  width: auto !important;
  height: 30px,
}

.widget-buttongroup-label {
  font-weight: 600;
  margin-right: 10px;
  color: #3e525b;
}

.editor-actions {
  border-bottom: 1px solid #eee;
  padding: 5px;
  display: flex;
  justify-content: end;
}

.autosave-indicator {
  color: var(--slate10, #7E868C);
}


.zoom-buttons {
  width: 20px !important;
  height: 25px !important;
  margin-left: 2px;

  span {
    transform: rotate(60deg);
  }
}

.zoom-button-wrapper {
  position: fixed;
  right: 0px;
  bottom: 5px;
}

.zoom-buttons {
  opacity: 0;
  visibility: hidden;
}

.image-widget-wrapper:hover button {
  opacity: 1 !important;
  visibility: visible;
}

.pdf-page-controls {
  background: white;
  border-radius: 4px;

  button {
    width: 36px;
    height: 36px;
    background: white;
    border: 0;
    font-size: 1.2em;
    border-radius: 4px;

    &:first-child {
      border-top-right-radius: 0;
      border-bottom-right-radius: 0;
    }

    &:last-child {
      border-top-left-radius: 0;
      border-bottom-left-radius: 0;
    }

    &:hover {
      background-color: #e6e6e6;
    }
  }

  span {
    font-family: inherit;
    font-size: 1em;
    padding: 0 0.5em;
    color: #000;
  }
}

//download button in pdf widget
.download-icon-outer-wrapper:hover {
  background-color: #e6e6e6 !important
}

.pdf-document {
  canvas {
    margin: 0px auto;
  }

  &:hover {
    .pdf-page-controls {
      opacity: 1;
    }
  }
}

.org-variables-page {
  .btn-org-env {
    width: 36px;
  }

  .encryption-input {
    width: fit-content;
  }

  .no-vars-text {
    display: block;
    text-align: center;
    margin-top: 100px;
  }
}

.org-constant-page {
  .card-footer {
    background: var(--base);
    color: var(--slate12);
  }
}

.tj-input-error-state {
  border: 1px solid var(--tomato9) !important;
}



.tj-input-element {
  gap: 16px;
  background: var(--base);
  border: 1px solid var(--slate7);
  border-radius: 6px;
  margin-bottom: 4px;
  display: block;
  width: 100%;
  padding: .4375rem .75rem;
  font-size: .875rem;
  font-weight: 400;
  line-height: 1.4285714;
  color: var(--slate12);
  background-clip: padding-box;
  -webkit-appearance: none;
  -moz-appearance: none;
  appearance: none;
  transition: border-color .15s ease-in-out, box-shadow .15s ease-in-out;

  &:hover {
    background: var(--slate1);
    border: 1px solid var(--slate8);
    -webkit-box-shadow: none;
    box-shadow: none;
    outline: none;
  }

  &:focus-visible {
    background: var(--slate1);
    border: 1px solid var(--slate8);
    outline: none;
  }

  &:active {
    background: var(--indigo2);
    border: 1px solid var(--indigo9);
    box-shadow: none;
  }

  &:disabled {
    background: var(--slate3);
    border: 1px solid var(--slate8);
    color: var(--slate9);
    cursor: not-allowed;
  }
}


//Kanban board
.kanban-container.dark-themed {
  background-color: $bg-dark-light  !important;

  .kanban-column {
    .card-header {
      background-color: #324156 !important;
    }
  }
}

.kanban-container {
  background-color: #fefefe;

  .kanban-column {
    background-color: #f4f4f4;
    padding: 0 !important;
    height: fit-content !important;

    .card-body {
      &:hover {
        overflow-y: auto !important;

        &::-webkit-scrollbar {
          width: 0 !important;
          height: 0 !important;
        }
      }
    }

    .card-header {
      background-color: #fefefe;

      .badge {
        font-size: 12px !important;
      }
    }

    .card-body .dnd-card {
      border-radius: 5px !important;
    }

    .dnd-card.card {
      height: 52px !important;
      padding: 5px !important;
    }

    .dnd-card.card.card-dark {
      background-color: $bg-dark  !important;
    }
  }

  .kanban-board-add-group {
    justify-content: center;
    align-items: center;
    cursor: pointer;
    color: rgba(0, 0, 0, 0.5);
    background-color: transparent;
    border-style: dashed;
    border-color: rgba(0, 0, 0, 0.08);
    display: flex;
    flex-direction: column;
    grid-auto-rows: max-content;
    overflow: hidden;
    box-sizing: border-box;
    appearance: none;
    outline: none;
    margin: 10px;
    border-radius: 5px;
    min-width: 350px;
    height: 200px;
    font-size: 1em;
  }

  .add-card-btn {
    font-size: 1em;
    font-weight: 400;
    color: #3e525b;
    border-radius: 5px;
    padding: 5px;
    margin: 5px;
    background-color: transparent;
    border-style: dashed;
    border-color: rgba(0, 0, 0, 0.08);
    cursor: pointer;
    transition: all 0.2s ease-in-out;

    &:hover {
      background-color: #e6e6e6;
    }
  }
}

.cursor-pointer {
  cursor: pointer;
}

.cursor-text {
  cursor: text;
}

.cursor-not-allowed {
  cursor: none;
}

.bade-component {
  display: inline-flex;
  justify-content: center;
  align-items: center;
  overflow: hidden;
  user-select: none;
  padding: calc(0.25rem - 1px) 0.25rem;
  height: 1.25rem;
  border: 1px solid transparent;
  min-width: 1.25rem;
  font-weight: 600;
  font-size: .625rem;
  letter-spacing: .04em;
  text-transform: uppercase;
  vertical-align: bottom;
  border-radius: 4px;
}

// sso-helper-page
.sso-helper-container {
  width: 60vw;
  padding: 30px;
  box-shadow: rgba(0, 0, 0, 0.16) 0px 1px 4px;
  margin: 0 auto;
}

.sso-copy {
  margin-left: 10px;
  cursor: pointer;
}

#git-url,
#google-url {
  color: $primary;
  margin-left: 4px;
  word-break: break-all;
}

@media only screen and (max-width: 768px) {
  .sso-helper-container {
    width: 96vw;
    padding: 20px;
  }
}

.sso-helper-doc {
  line-height: 24px;
}

.sso-content-wrapper {
  margin: 0 auto;
  display: flex;
  flex-direction: column;
  align-items: self-start;
  padding: 20px;
  box-shadow: rgba(0, 0, 0, 0.02) 0px 1px 3px 0px, rgba(27, 31, 35, 0.15) 0px 0px 0px 1px;
  border-radius: 4px;
}

.workspace-status {
  display: flex;
  font-weight: 800;
  margin-bottom: 6px;
}

.sso-type {
  font-weight: 600;
  margin-bottom: 4px !important;
  display: flex;

  span {
    margin-right: 10px;
  }

  a {
    margin-left: 6px;

  }
}

.gg-album {
  box-sizing: border-box;
  position: relative;
  display: block;
  width: 18px;
  height: 18px;
  transform: scale(var(--ggs, 1));
  border-left: 7px solid transparent;
  border-right: 3px solid transparent;
  border-bottom: 8px solid transparent;
  box-shadow: 0 0 0 2px,
    inset 6px 4px 0 -4px,
    inset -6px 4px 0 -4px;
  border-radius: 3px
}

.gg-album::after,
.gg-album::before {
  content: "";
  display: block;
  box-sizing: border-box;
  position: absolute;
  width: 2px;
  height: 5px;
  background: currentColor;
  transform: rotate(46deg);
  top: 5px;
  right: 4px
}

.gg-album::after {
  transform: rotate(-46deg);
  right: 2px
}

.sso-helper-header {
  display: flex;
  align-items: center;

  span {
    margin-right: 10px;
  }
}

// sso end

// steps-widget
a.step-item-disabled {
  text-decoration: none;
}

.steps {
  overflow: hidden;
  margin: 0rem !important;
}

.step-item.active~.step-item:after,
.step-item.active~.step-item:before {
  background: #f3f5f5 !important;
}

.step-item.active:before {
  background: #ffffff !important;
}

.steps .step-item.active:before {
  border-color: #b4b2b2 !important;
}

.steps-item {
  color: var(--textColor) !important;
}

.step-item:before {
  background: var(--bgColor) !important;
  // remaining code
}

.step-item:after {
  background: var(--bgColor) !important;
}

.step-item.active~.step-item {
  color: var(--textColor) !important;
  ;
}

.notification-center-badge {
  top: 0;
  right: 6px;
  position: absolute;
}

.notification-center {
  max-height: 500px;
  overflow: auto;
  margin-left: 11px !important;

  .empty {
    padding: 0 !important;

    .empty-img {
      font-size: 2.5em;
    }
  }

  .card {
    min-width: 400px;
    background: var(--base);
    color: var(--slate12);
    box-shadow: 0px 12px 16px -4px rgba(16, 24, 40, 0.08), 0px 4px 6px -2px rgba(16, 24, 40, 0.03);
  }

  .card-footer {
    background: var(--base);
    color: var(--slate12);
  }

  .spinner {
    min-height: 220px;
  }
}

// profile-settings css
.confirm-input {
  padding-right: 8px !important;
}

.user-group-actions {
  display: flex;
  gap: 8px;
}

input.hide-input-arrows {
  -moz-appearance: none;

  &::-webkit-outer-spin-button,
  &::-webkit-inner-spin-button {
    -webkit-appearance: none;
  }
}

.btn-org-env {
  width: 36px;
}

.custom-checkbox-tree {
  overflow-y: scroll;
  color: #3e525b;

  .react-checkbox-tree label:hover {
    background: none !important;
  }

  .rct-icons-fa4 {

    .rct-icon-expand-open,
    .rct-icon-expand-close {
      &::before {
        content: url("data:image/svg+xml,%3Csvg xmlns='http://www.w3.org/2000/svg' viewBox='0 0 1024 1024' focusable='false' data-icon='caret-down' width='12px' height='12px' fill='currentColor' aria-hidden='true'%3E%3Cpath d='M840.4 300H183.6c-19.7 0-30.7 20.8-18.5 35l328.4 380.8c9.4 10.9 27.5 10.9 37 0L858.9 335c12.2-14.2 1.2-35-18.5-35z'%3E%3C/path%3E%3C/svg%3E") !important;
      }
    }

    .rct-icon-expand-close {
      transform: rotate(-90deg);
      -webkit-transform: rotate(-90deg);
    }
  }
}

// sso enable/disable box
.tick-cross-info {
  .main-box {
    margin-right: 10px;
    border-radius: 5px;
  }

  .icon-box {
    padding: 7px 5px 7px 2px;
    color: #ffffff;

    .icon {
      stroke-width: 4.5px;
    }
  }

  .tick-box {
    border: 3px solid var(--indigo9);

    .icon-box {
      background: var(--indigo9);
    }
  }

  .cross-box {
    border: 3px solid $disabled;

    .icon-box {
      background: $disabled;
    }
  }
}

.icon-widget-popover {
  &.theme-dark {
    .popover-header {
      background-color: #232e3c;
      border-bottom: 1px solid #324156;
    }

    .popover-body {
      background-color: #232e3c;
      border-radius: 6px;
    }
  }

  .popover-header {
    padding-bottom: 0;
    background-color: #ffffff;

    .input-icon {
      margin-bottom: 0.5rem !important;
    }
  }

  .popover-body {
    padding: 0 0.5rem;

    .row {
      >div {
        overflow-x: hidden !important;
      }
    }

    .icon-list-wrapper {
      display: grid;
      grid-template-columns: repeat(10, 1fr);
      margin: 0.5rem 1rem 0.5rem 0.5rem;
    }

    .icon-element {
      cursor: pointer;
      border: 1px solid transparent;
      border-radius: $border-radius;

      &:hover {
        border: 1px solid $primary;
      }
    }
  }
}

.dark-theme-placeholder::placeholder {
  color: #C8C6C6;
}

.dark-multiselectinput {
  input {
    color: white;

    &::placeholder {
      color: #C8C6C6;
    }
  }
}


.dark-multiselectinput {
  input {
    color: white;

    &::placeholder {
      color: #C8C6C6;
    }
  }
}

// Language Selection Modal
.lang-selection-modal {
  font-weight: 500;

  .list-group {
    padding: 1rem 1.5rem;
    padding-top: 0;
    overflow-y: scroll;
    height: calc(100% - 68px);
  }

  .list-group-item {
    border: 0;

    p {
      margin-bottom: 0px;
      margin-top: 2px;
    }
  }

  .list-group-item.active {
    background-color: var(--indigo4);
    color: var(--slate12);
    font-weight: 600;
    margin-top: 0px;
  }

  .modal-body {
    height: 50vh;
    padding: 0;
  }

  .lang-list {
    height: 100%;

    .search-box {
      position: relative;
      margin: 1rem 1.5rem;
    }

    input {
      border-radius: 5px !important;
    }

    .input-icon {
      display: flex;
    }

    .input-icon {
      .search-icon {
        display: block;
        position: absolute;
        left: 0;
        margin-right: 0.5rem;
      }

      .clear-icon {
        cursor: pointer;
        display: block;
        position: absolute;
        right: 0;
        margin-right: 0.5rem;
      }
    }

    .list-group-item.active {
      color: $primary;
    }
  }
}

.lang-selection-modal.dark {
  .modal-header {
    border-color: #232e3c !important;
  }

  .modal-body,
  .modal-footer,
  .modal-header,
  .modal-content {
    color: white;
    background-color: #2b394a;
  }

  .list-group-item {
    color: white;
    border: 0;
  }

  .list-group-item:hover {
    background-color: #232e3c;
  }

  .list-group-item.active {
    background-color: #4d72fa;
    color: white;
    font-weight: 600;
  }

  .no-results-item {
    background-color: #2b394a;
    color: white;
  }

  input {
    background-color: #2b394a;
    border-color: #232e3c;
    color: white;
  }
}

// Language Selection Modal
.lang-selection-modal {
  font-weight: 500;

  .list-group {
    padding: 1rem 1.5rem;
    padding-top: 0;
    overflow-y: scroll;
    height: calc(100% - 68px);
  }

  .list-group-item {
    border: 0;

    p {
      margin-bottom: 0px;
      margin-top: 2px;
    }
  }

  .list-group-item.active {
    background-color: #edf1ff;
    color: #4d72fa;
    font-weight: 600;
    margin-top: 0px;
  }

  .modal-body {
    height: 50vh;
    padding: 0;
  }

  .lang-list {
    height: 100%;

    .search-box {
      position: relative;
      margin: 1rem 1.5rem;
    }

    input {
      border-radius: 5px !important;
    }

    .input-icon {
      display: flex;
    }

    .input-icon {
      .search-icon {
        display: block;
        position: absolute;
        left: 0;
        margin-right: 0.5rem;
      }

      .clear-icon {
        cursor: pointer;
        display: block;
        position: absolute;
        right: 0;
        margin-right: 0.5rem;
      }
    }

    .list-group-item.active {
      color: $primary;
    }
  }
}

.lang-selection-modal.dark {
  .modal-header {
    border-color: #232e3c !important;
  }

  .modal-body,
  .modal-footer,
  .modal-header,
  .modal-content {
    color: white;
    background-color: #2b394a;
  }

  .list-group-item {
    color: white;
    border: 0;
  }

  .list-group-item:hover {
    background-color: #232e3c;
  }

  .list-group-item.active {
    background-color: #4d72fa;
    color: white;
    font-weight: 600;
  }

  .no-results-item {
    background-color: #2b394a;
    color: white;
  }

  input {
    background-color: #2b394a;
    border-color: #232e3c;
    color: white;
  }
}

.org-users-page {
  .page-body {
    height: 100%;
  }
}

.user-group-container-wrap {
  margin: 20px auto 0 auto;
}

.dragged-column {
  z-index: 1001;
}

#storage-sort-popover {
  max-width: 800px;
  width: 800px;
  background-color: var(--base);
  box-sizing: border-box;
  box-shadow: 0px 12px 16px -4px rgba(16, 24, 40, 0.08), 0px 4px 6px -2px rgba(16, 24, 40, 0.03);
  border-radius: 4px;
  border: 1px solid var(--slate3) !important;
  // left: 109px !important;
  // top: 8px !important;
  // position: absolute !important;


  .card-body,
  .card-footer {
    background: var(--base);
  }
}


#storage-filter-popover {
  max-width: 800px;
  width: 800px;
  background-color: var(--base);
  box-sizing: border-box;
  box-shadow: 0px 12px 16px -4px rgba(16, 24, 40, 0.08), 0px 4px 6px -2px rgba(16, 24, 40, 0.03);
  border-radius: 4px;
  border: 1px solid var(--slate3) !important;
  // left: 193px !important;
  // top: 10px !important;
  // position: absolute !important;


  .card-body,
  .card-footer {
    background: var(--base);
  }
}

tbody {
  width: 100% !important;
  flex-grow: 1;

  tr {
    width: 100% !important;

    td:last-child {
      flex: 1 1 auto;
    }
  }
}

.datepicker-widget.theme-dark {
  .react-datepicker__tab-loop {
    .react-datepicker__header {
      background-color: #232e3c;

      .react-datepicker__current-month,
      .react-datepicker__day-name,
      .react-datepicker__month-select,
      .react-datepicker__year-select {
        color: white;
      }

      .react-datepicker__month-select,
      .react-datepicker__year-select {
        background-color: transparent;
      }
    }

    .react-datepicker__month {
      background-color: #232e3c;

      .react-datepicker__day {
        color: white;

        &:hover {
          background-color: #636466;
        }
      }

      .react-datepicker__day--outside-month {
        opacity: 0.5;
      }
    }

    .react-datepicker {
      background-color: #232e3c;
    }
  }
}

.theme-dark .list-group-item {
  &:hover {
    background-color: #232e3c;
  }
}

.theme-dark {

  .CalendarMonth,
  .DayPickerNavigation_button,
  .CalendarDay,
  .CalendarMonthGrid,
  .DayPicker_focusRegion,
  .DayPicker {
    background-color: #232e3c;
  }

  .DayPicker_weekHeader_ul,
  .CalendarMonth_caption,
  .CalendarDay {
    color: white;
  }

  .CalendarDay__selected_span,
  .CalendarDay__selected_start,
  .CalendarDay__selected_end {
    background-color: #4D72FA;
    color: white;
  }

  .CalendarDay {
    border-color: transparent; //hiding the border around days in the dark theme

    &:hover {
      background-color: #636466;
    }
  }

  .DateInput_fangStroke {
    stroke: #232E3C;
    fill: #232E3C;
  }

  .DayPickerNavigation_svg__horizontal {
    fill: white;
  }

  .DayPicker__withBorder {
    border-radius: 0;
  }

  .DateRangePicker_picker {
    background-color: transparent;
  }
}

.link-widget {
  display: flex;
  align-items: center;
  overflow: auto;

  &.hover {
    a {
      &:hover {
        text-decoration: underline;
      }
    }
  }

  &.no-underline {
    a {
      text-decoration: none !important;
    }
  }

  &.underline {
    a {
      text-decoration: underline;
    }
  }

  &::-webkit-scrollbar {
    width: 0;
    height: 0;
    background: transparent;
  }
}

.import-export-footer-btns {
  margin: 0px !important;
}

.home-version-modal-component {
  border-bottom-right-radius: 0px !important;
  border-bottom-left-radius: 0px !important;
  box-shadow: 0px 12px 16px -4px rgba(16, 24, 40, 0.08),
    0px 4px 6px -2px rgba(16, 24, 40, 0.03) !important;
}

.current-version-label,
.other-version-label {
  color: var(--slate11);
}

.home-modal-component.modal-version-lists {
  width: 466px;
  height: 668px;
  background: var(--base);
  box-shadow: 0px 12px 16px -4px rgba(16, 24, 40, 0.08), 0px 4px 6px -2px rgba(16, 24, 40, 0.03);
  border-top-right-radius: 6px;
  border-top-right-radius: 6px;


  .modal-header {
    .btn-close {
      top: auto;
    }
  }
}

.modal-version-lists {
  max-height: 80vh;

  .modal-body {
    height: 80%;
    overflow: auto;
  }

  .export-creation-date {
    color: var(--slate11);
  }

  .modal-footer,
  .modal-header {
    padding-bottom: 24px;
    padding: 12px 28px;
    gap: 10px;
    width: 466px;
    height: 56px;
    background-color: var(--base);
  }

  .modal-footer {
    padding: 24px 32px;
    gap: 8px;
    width: 466px;
    height: 88px;
  }

  .tj-version-wrap-sub-footer {
    display: flex;
    flex-direction: row;
    padding: 16px 28px;
    gap: 10px;
    height: 52px;
    background: var(--base);
    border-top: 1px solid var(--slate5);
    border-bottom: 1px solid var(--slate5);



    p {
      font-weight: 400;
      font-size: 14px;
      line-height: 20px;
      color: var(--slate12);
    }
  }

  .version-wrapper {
    display: flex;
    justify-content: flex-start;
    padding: 0.75rem 0.25rem;
  }

  .current-version-wrap,
  .other-version-wrap {

    span:first-child {
      color: var(--slate12) !important;
    }
  }

  .current-version-wrap {
    background: var(--indigo3) !important;
    margin-bottom: 24px;
    border-radius: 6px;
    margin-top: 8px;
  }
}

.rest-methods-url {
  .cm-s-default {
    .cm-string-2 {
      color: #000;
    }
  }
}

.tooljet-database {

  .table-header,
  .table-name,
  .table-cell {
    white-space: nowrap;
    overflow: hidden;
    text-overflow: ellipsis;
  }

  .table-name {
    color: #000;
    width: 250px;
  }

  .table-left-sidebar {
    max-width: 288px;
  }

  .add-table-btn {
    height: 32px;
  }

  .table-header {
    background: #ECEEF0;
  }

  .table-header,
  .table-cell {
    max-width: 230px;
  }

  .add-more-columns-btn {
    background: var(--indigo3);
    font-weight: 500;
    color: var(--indigo9);
    font-size: 12px;
    border-radius: 600;
  }

  .delete-row-btn {
    max-width: 140px;
  }
}

.apploader {
  height: 100vh;

  .app-container {
    height: 100%;
    display: flex;
    flex-direction: column;
    justify-content: space-between;
  }

  .editor-header {
    height: 5%;
    background-color: #EEEEEE;
    display: flex;
    align-items: center;
    justify-content: space-between;

    .app-title-skeleton {
      width: 100px;
      height: 100%;
      display: flex;
      align-items: center;
      margin-left: 120px;
    }

    .right-buttons {
      display: flex;
      gap: 5px;
      align-items: center;
      margin-right: 10px;
    }
  }

  .editor-body {
    height: 100%;
  }

  .skeleton {
    padding: 5px;
  }

  .editor-left-panel {
    width: 48px;
    background-color: #EEEEEE;
    margin: 3px 0px 3px 3px;
    display: flex;
    flex-direction: column;
    justify-content: space-between;
    border-radius: 5px;

    .left-menu-items {
      display: flex;
      flex-direction: column;
      justify-content: space-between;
      gap: 5px;
      margin-top: 10px;
    }

    .bottom-items {
      margin-bottom: 10px;
    }
  }

  .editor-center {
    height: 100%;
    display: flex;
    flex-direction: column;
    gap: 5px;
    justify-content: space-between;

    .canvas {
      height: 100vh;
      background-color: var(--base);
      border-radius: 5px;
      display: flex;
      justify-content: center;
    }

    .query-panel {
      height: 30%;
      display: flex;
      justify-content: space-between;
      gap: 5px;

      .queries {
        width: 30%;
        display: flex;
        flex-direction: column;
        gap: 5px;

        .queries-title {
          background-color: #EEEEEE;
          border-radius: 5px;
          height: 20%;
          padding: 5px 10px;
          display: flex;
          justify-content: space-between;
          align-items: center;
        }

        .query-list {
          background-color: #EEEEEE;
          border-radius: 5px;
          height: 80%;

          .query-list-item {
            margin: 10px;
            height: 35px;
          }
        }
      }

      .query-editor {
        width: 70%;
        height: 100%;
        display: flex;
        flex-direction: column;
        gap: 5px;

        .query-editor-header {
          background-color: #EEEEEE;
          border-radius: 5px;
          height: 20%;
          padding: 5px 10px;
          display: flex;
          justify-content: space-between;

          .query-actions {
            display: flex;
            align-items: center;
          }
        }

        .query-editor-body {
          background-color: #EEEEEE;
          height: 80%;
          border-radius: 5px;

          .button {
            margin-right: 10px;
          }
        }
      }
    }
  }

  .wrapper {
    padding: 3px 3px 3px 0px;
  }



  .right-bar {
    height: 100%;
    padding: 3px 3px 3px 0px;
    display: flex;
    flex-direction: column;
    justify-content: space-between;
    gap: 5px;

    .widget-list-header {
      height: 5%;
      background-color: #EEEEEE;
      border-radius: 5px;
    }

    .widget-list {
      height: 95%;
      background-color: #EEEEEE;
      border-radius: 5px;
      padding: 10px;

      .widgets {
        display: flex;
        justify-content: space-between;
      }
    }
  }
}

.subheader {
  margin-bottom: 12px;
}

.theme-dark {
  .layout-sidebar-icon {
    &:hover {
      background-color: #273342;
    }
  }

  .tooljet-database {

    .table-name,
    .subheader {
      color: var(--slate9);
    }

    .list-group-item.active {
      .table-name {
        color: #000;
      }
    }
  }

  .editor-header {
    background-color: #1F2936;
  }

  .editor-left-panel {
    background-color: #1F2936;
  }


  .query-panel {
    .queries {
      .queries-title {
        background-color: #1F2936 !important;
      }

      .query-list {
        background-color: #1F2936 !important;
      }
    }

    .query-editor {
      .query-editor-header {
        background-color: #1F2936 !important;
      }

      .query-editor-body {
        background-color: #1F2936 !important;
      }
    }
  }

  .right-bar {
    .widget-list-header {
      background-color: #1F2936;
    }

    .widget-list {
      background-color: #1F2936;
    }
  }
}

:root {
  --tblr-breadcrumb-item-active-font-weight: 500;
  --tblr-breadcrumb-item-active-color: inherit;
}

.application-brand {
  a {
    height: 48px;
    position: relative;
    display: flex;
    justify-content: center;
    align-items: center;
  }
}

.breadcrumb-item.active {
  font-weight: var(--tblr-breadcrumb-item-active-font-weight);
  color: var(--tblr-breadcrumb-item-active-color);
}

.app-icon-main {
  background: var(--indigo3) !important;
  border-radius: 6px !important;
  display: flex;
  justify-content: center;
  align-items: center;
  width: 48px;
  height: 48px;
}

.user-avatar-nav-item,
.audit-log-nav-item,
.notification-center-nav-item {
  border-radius: 4px;
}

.audit-log-nav-item {
  bottom: 40px;
}

.workspace-content-wrapper,
.database-page-content-wrap {
  // background: var(--slate2);
}

.workspace-variable-table-card {
  margin: 0 auto;
  width: 880px;
}

.organization-page-sidebar {
  height: calc(100vh - 64px);
  max-width: 288px;
  background-color: var(--base);
  border-right: 1px solid var(--slate5) !important;
  display: grid !important;
  grid-template-rows: auto 1fr auto !important;
}

.marketplace-page-sidebar {
  height: calc(100vh - 64px);
  max-width: 288px;
  background-color: var(--base);
  border-right: 1px solid var(--slate5) !important;
  display: grid !important;
  grid-template-rows: auto 1fr auto !important;
}

.home-page-sidebar {
  max-width: 288px;
  background-color: var(--base);
  border-right: 1px solid var(--slate5);
  display: grid;
  grid-template-rows: auto 1fr auto;
}

.empty-home-page-image {
  margin-top: 14px;
}

.create-new-table-btn {
  width: 248px;

  button {
    height: 40px !important;

  }
}

.tooljet-database-sidebar {
  max-width: 288px;
  background: var(--base);
  border-right: 1px solid var(--slate5);


  .sidebar-container {
    height: 40px !important;
    padding-top: 1px !important;
    margin: 0 auto;
    display: flex;
    justify-content: center;
  }
}

.create-new-app-dropdown {
  width: 248px !important;


  .dropdown-toggle-split {
    border-left: 1px solid var(--indigo11) !important;
  }

  button {
    background-color: var(--indigo9) !important;
  }
}

.create-new-app-button {
  font-weight: 500;
  font-size: 14px;
  height: 40px;
  border-top-left-radius: 6px;
  border-bottom-left-radius: 6px;
}

.create-new-app-button+.dropdown-toggle {
  height: 40px;
  border-top-right-radius: 6px;
  border-bottom-right-radius: 6px;
}

.custom-select {
  .select-search-dark__value::after {
    content: none;
  }

  .select-search-dark__select,
  .select-search__select {
    min-width: fit-content;
    max-width: 100% !important;
  }
}

.jet-data-table td .textarea-dark-theme.text-container:focus {
  background-color: transparent !important;
}

.tooljet-logo-loader {
  height: 100vh;
  display: flex;
  align-items: center;
  justify-content: center;

  .loader-spinner {
    margin: 10px 87px;
  }
}

.page-body {
  height: calc(100vh - 1.25rem - 48px);
  min-height: 500px;
}

// buttons
.default-secondary-button {
  background-color: $color-light-indigo-03;
  color: $color-light-indigo-09;
  max-height: 28px;
  width: 76px;
  display: flex;
  flex-direction: row;
  justify-content: center;
  align-items: center;
  padding: 4px 16px;
  gap: 6px;
  font-weight: 500;
  border: 0 !important;

  .query-manager-btn-svg-wrapper {
    width: 16px !important;
    height: 16px !important;
    padding: 2.67px;
  }

  .query-manager-btn-name {
    min-width: 22px;
  }

  &:hover {
    background-color: $color-light-indigo-04;
    color: $color-light-indigo-10;
  }

  &:active {
    background-color: $color-light-indigo-04;
    color: $color-light-indigo-10;
    box-shadow: 0px 0px 0px 4px #C6D4F9;
    border-radius: 6px;
    border: 1px solid;
    outline: 0 !important;

    svg {
      path {
        fill: $color-light-indigo-10;
      }
    }
  }

  &:disabled {
    cursor: not-allowed;
    pointer-events: none;
    opacity: .65;
  }

  .query-run-svg {
    padding: 4px 2.67px;
  }
}

.default-secondary-button.theme-dark {
  background-color: #4D72FA !important;
  color: #F4F6FA !important;

  svg {
    path {
      fill: #F4F6FA !important;
    }
  }

  &:hover {
    border: 1px solid #4D72FA !important;
    background-color: #4D5EF0 !important;
    color: #FFFFFC !important;

    svg {
      path {
        fill: #FFFFFC !important;
      }
    }
  }

  &:active {
    border: 1px solid #4D72FA !important;
    background-color: #4D5EF0 !important;
    box-shadow: 0px 0px 0px 4px #4D72FA;
    border-radius: 6px;
  }
}

.default-tertiary-button {
  background-color: $color-light-base;
  color: $color-light-slate-12;
  border: 1px solid $color-light-slate-07;
  display: flex;
  flex-direction: row;
  justify-content: center;
  align-items: center;
  padding: 4px 16px;
  gap: 6px;
  max-height: 28px;
  font-weight: 500;
  height: 28px;
  cursor: pointer;
  white-space: nowrap;

  .query-btn-svg-wrapper {
    width: 16px !important;
    height: 16px !important;
    padding: 2.67px;
  }

  .query-btn-name {
    min-width: 22px;

  }

  &:hover {
    border: 1px solid $color-light-slate-08;
    color: $color-light-slate-11;

    svg {
      path {
        fill: $color-light-slate-11;
      }
    }
  }

  .query-create-run-svg {
    padding: 2px;
  }

  .query-preview-svg {
    padding: 2.67px 0.067px;
    width: 16px;
    height: 16px;
    margin: 6px 0;
  }

  &:active {
    border: 1px solid #C1C8CD;
    box-shadow: 0px 0px 0px 4px #DFE3E6;
    color: $color-light-slate-11;
    outline: 0;
  }
}

.default-tertiary-button.theme-dark {
  background-color: transparent;
  color: #4D5EF0 !important;
  border: 1px solid #4D5EF0 !important;

  svg {
    path {
      fill: #4D5EF0 !important;
    }
  }

  &:hover {
    border: 1px solid $color-dark-slate-08;
    color: #FFFFFC !important;
    background-color: #4D5EF0 !important;

    svg {
      path {
        fill: #FFFFFC !important;
      }
    }
  }

  &:active {
    border: 1px solid inherit;
    box-shadow: none;
    outline: 0;
  }
}

.default-tertiary-button.theme-dark.btn-loading {
  background-color: #4D5EF0 !important;
  color: transparent !important;

  svg {
    path {
      fill: transparent !important;
    }
  }
}

.default-tertiary-button.button-loading {
  background-color: transparent !important;
  color: transparent !important;

  svg {
    path {
      fill: transparent !important;
    }
  }
}

.disable-tertiary-button {
  color: $color-light-slate-08;
  background-color: $color-light-slate-03;
  pointer-events: none !important;

  svg {
    path {
      fill: $color-light-slate-08;
    }
  }

}

.disable-tertiary-button.theme-dark {
  color: $color-dark-slate-08;
  background-color: $color-dark-slate-03;
  pointer-events: none !important;

  svg {
    path {
      fill: $color-dark-slate-08;
    }
  }
}

.font-weight-500 {
  font-weight: 500;
}

.font-size-12 {
  font-size: 12px;
}

.toggle-query-editor-svg {
  width: 16px;
  height: 16px;
  padding: 2.88px 5.22px;
  display: flex;
  cursor: pointer;
}

.theme-dark {
  .org-avatar:hover {
    .avatar {
      background: #10141A no-repeat center/cover;
    }
  }
}

.app-creation-time {
  color: var(--slate11) !important;
  white-space: nowrap;
  overflow: hidden;
  text-overflow: ellipsis;
}

.font-weight-400 {
  font-weight: 400;
}

.border-indigo-09 {
  border: 1px solid $color-light-indigo-09;
}

.dark-theme-toggle-btn {
  height: 32px;
  display: flex;
  align-items: center;
  justify-content: center;

}

.dark-theme-toggle-btn-text {
  font-size: 14px;
  margin: 12px;
}

.maximum-canvas-height-input-field {
  width: 156px;
  height: 32px;
  padding: 6px 10px;
  gap: 17px;
  background: #FFFFFF;
  border: 1px solid #D7DBDF;
  border-radius: 6px;

}

.layout-header {
  position: fixed;
  right: 0;
  left: 48px;
  z-index: 1;
  background: var(--base);
  height: 64px;
}

.layout-sidebar-icon {
  &:hover {
    background: #ECEEF0;
  }

  &:focus {
    outline: #ECEEF0 auto 5px;
  }
}


.tj-dashboard-section-header {
  max-width: 288px;
  max-height: 64px;
  padding-top: 20px;
  padding-left: 20px;
  padding-bottom: 24px;
  border-right: 1px solid var(--slate5);
}

.layout-sidebar-icon {
  &:hover {
    background: #ECEEF0;
    border-radius: 4px;
  }

  &:focus {
    outline: #ECEEF0 auto 5px;
  }
}

.folder-menu-icon {
  visibility: hidden !important;
}

.folder-list-group-item:hover .folder-menu-icon {
  visibility: visible !important;
}

.folder-list-group-item {
  &:hover {
    background: #ECEEF0;
  }

  &:active {
    background: var(--indigo4);
  }

  &:focus {
    box-shadow: 0px 0px 0px 4px #DFE3E6;
  }

  .tj-text-xsm {
    white-space: nowrap;
    overflow: hidden;
    text-overflow: ellipsis;
  }

  .tj-folder-list {
    display: block;
  }
}


.app-versions-selector {
  display: inline-flex;
  align-items: center;
  width: 176px;
  height: 28px;
  border-radius: 6px;

  .react-select__control {
    border: none !important;
  }
}

.app-version-list-item {
  white-space: nowrap;
  overflow: hidden;
  text-overflow: ellipsis;
}

.app-version-name,
.app-version-released {
  font-weight: 400;
  font-size: 12px;
  line-height: 20px;
}

.app-version-name {
  max-width: 80px;
}

.custom-version-selector__option:hover .app-version-delete {
  display: block;
}

.editor .navbar-brand {
  border-right: 1px solid var(--slate5);
  width: 48px;
  display: flex;
  justify-content: center;
}


.modal-backdrop {
  opacity: 0.5;
}

.canvas-area>.modal-backdrop {
  width: 100% !important;
  height: 100% !important;
}

.ds-delete-btn {
  display: none;
  border: none;
  background: none;
}

.ds-list-item:hover .ds-delete-btn {
  display: block;
}

.toojet-db-table-footer,
.home-page-footer {
  position: fixed;
  bottom: 0px;
  right: 0;
  left: 336px;
}

.home-page-footer {
  height: 52px;
  background-color: var(--base) !important;
  border-top: 1px solid var(--slate5) !important;
}

.pagination-container {
  display: flex;
  padding: 0px;
  height: 20px;

  .form-control {
    padding: 0 4px;
    width: fit-content;
    max-width: 30px;
    text-align: center;
  }
}

.profile-card {
  box-shadow: 0px 12px 16px -4px rgba(16, 24, 40, 0.08), 0px 4px 6px -2px rgba(16, 24, 40, 0.03);
  border-radius: 6px;
  padding: 4px 0px;
  width: 84px;
  height: 86px;
  margin-left: 10px;
  background-color: var(--base);

  .dropdown-item {
    width: 84px;
    height: 36px;
    min-width: 84px !important;
  }

  svg {
    margin-left: 2px;
  }

  a {
    span {
      margin-left: 4px;
    }
  }
}

.theme-dark {
  .editor-header-actions {
    .current-layout {
      .bg-white {
        background-color: #151718 !important;
      }
    }
  }

  .icon-tabler-x {
    stroke: white;
  }
}

.img-invert {
  img {
    filter: invert(1);
  }
}

.user-group-table {
  .selected-row {
    background-color: #ECEEF0;
  }

  .selected-row.dark {
    background-color: #232E3C;
  }
}

.notification-center.theme-dark {

  .empty-subtitle,
  .card-footer>span,
  .empty-title {
    color: white !important;
  }
}


// DASHBOARD SCROLL STYLES--->
.create-new-app-wrapper {
  margin: 0 auto;
  display: flex;
  justify-content: center;
  padding-top: 4px;
}

.home-page-sidebar {
  height: calc(100vh - 64px) !important; //64 is navbar height

  .folder-list-user {
    height: calc(100vh - 116px) !important; //64 is navbar height + 52 px footer
  }
}

.home-page-content {
  height: calc(100vh - 64px) !important;
  overflow-y: auto;
  // background: var(--slate2);
}

.application-folders-list {
  height: 64px;
}

// DASHBOARD STYLES END

// TABLE
.table-left-sidebar {
  height: calc(100vh - 104px) !important; // 62px [navbar] +  40px [ add table and search ] + extra 2 px(border)
  overflow-y: auto;
}

.toojet-db-table-footer {
  height: 52px;
  background: var(--base) !important;
}

.home-app-card-header {
  margin-bottom: 32px;
}

.homepage-app-card {
  height: 166px;
  outline: 1px solid var(--slate3);
  box-shadow: 0px 1px 2px rgba(16, 24, 40, 0.05);
  border-radius: 6px;
  padding: 16px;
  background-color: var(--base) !important;

  .appcard-buttons-wrap {
    display: none;
  }

  .home-app-card-header {
    .menu-ico {
      visibility: hidden !important;
    }
  }

  &:hover {
    box-shadow: 0px 12px 16px -4px rgba(16, 24, 40, 0.08), 0px 4px 6px -2px rgba(16, 24, 40, 0.03);

    .home-app-card-header {
      margin-bottom: 12px;

      .menu-ico {
        visibility: visible !important;
      }
    }

    .app-creation-time-container {
      margin-bottom: 0px;
    }

    .app-card-name {
      margin-bottom: 0px;
    }

    .app-creation-time {
      display: none;
    }


    .appcard-buttons-wrap {
      display: flex;
      padding: 0px;
      gap: 12px;
      width: 240px;
      height: 28px;
      flex-direction: row;

      div {
        a {
          text-decoration: none;
        }
      }

    }

    .app-icon-main {
      width: 36px;
      height: 36px;

    }
  }
}

.app-creation-time-container {
  height: 16px;
}

.release-buttons {
  height: 48px;
  gap: 4px;
}

.global-settings-app-wrapper {
  max-width: 190px;
}

.version-manager-container {
  padding: 0.6rem;
  width: 158px;
}

// tooljet db fields styles [ query manager ]
.tj-db-field-wrapper {
  .code-hinter-wrapper {
    ::-webkit-scrollbar {
      display: none;
    }
  }

  .CodeMirror-sizer {
    min-height: 32px !important;
    width: 100%;
    border-right-width: 0px !important;
    padding: 0 !important;
    overflow-y: auto;

    .CodeMirror-lines {
      margin-top: 0px !important;
      min-height: 32px !important;
      padding: 0 !important;
    }
  }
}

.table-list-items#popover-contained {
  .popover-body {
    outline: 1px solid var(--slate3);
    background: var(--base);
    overflow: hidden;
  }

}

.table-list-item-popover.dark {
  svg {
    path {
      fill: white;
    }
  }
}

.theme-dark {
  .react-loading-skeleton {
    background-color: #2F3C4C !important;
    background-image: linear-gradient(90deg, #2F3C4C, #2F3C4C, #2F3C4C) !important;
  }
}

@keyframes up-and-down {
  to {
    opacity: 0.2;
    transform: translateY(-20px);

  }
}

.spin-loader {
  position: fixed;
  width: 100%;

  .load {
    display: flex;
    justify-content: center;
    margin: 200px auto;
  }

  .load div {
    width: 20px;
    height: 20px;
    background-color: var(--indigo9);
    border-radius: 50%;
    margin: 0 5px;
    animation-name: #{up-and-down};
    animation-duration: 0.8s;
    animation-iteration-count: infinite;
    animation-direction: alternate;
  }

  .load .two {
    animation-delay: 0.3s;
  }

  .load .three {
    animation-delay: 0.6s;
  }
}

.organization-switch-modal {
  font-family: 'IBM Plex Sans';

  .modal-dialog {
    width: 376px;
  }

  .modal-content {
    background: linear-gradient(0deg, #FFFFFF, #FFFFFF),
      linear-gradient(0deg, #DFE3E6, #DFE3E6);
  }

  .modal-header {
    justify-content: center !important;
    flex-direction: column;
    padding: 40px 32px 20px 32px;

    .header-text {
      font-style: normal;
      font-weight: 600;
      font-size: 20px;
      line-height: 36px;
      margin: 24px 0 5px 0;
    }

    p {
      font-style: normal;
      font-weight: 400;
      font-size: 14px;
      line-height: 20px;
      color: #687076;
      text-align: Center;
      margin-bottom: 0px;
    }
  }

  .modal-body {
    padding: 18px 32px;

    .org-list {
      display: flex;
      flex-direction: column;

      .org-item {
        height: 50px;
        display: flex;
        align-items: center;
        padding: 0px 12px;
        cursor: default;

        input[type=radio] {
          margin-right: 16px;
          width: 16px;
          height: 16px;
        }

        .avatar {
          margin-right: 11px;
          color: #11181C;
          background-color: #F8FAFF;
          width: 34px !important;
          height: 34px !important;
        }

        span {
          font-style: normal;
          font-weight: 400;
          font-size: 12px;
          line-height: 20px;
          color: #11181C;
        }
      }

      .selected-item {
        border-radius: 6px;
        background-color: #F0F4FF;
      }
    }
  }

  .modal-footer {
    justify-content: center;
    padding: 24px 32px;
    border-top: 1px solid #DFE3E6;

    button {
      width: 100%;
      font-style: normal;
      font-weight: 600;
      font-size: 14px;
      line-height: 20px;
    }
  }
}

.organization-switch-modal.dark-mode {

  .modal-footer,
  .modal-header {
    border-color: #232e3c !important;

    p {
      color: rgba(255, 255, 255, 0.5) !important;
    }
  }

  .modal-body,
  .modal-footer,
  .modal-header,
  .modal-content {
    color: white;
    background-color: #2b394a;
  }

  .modal-content {
    border: none;
  }


  .modal-body {
    .org-list {
      span {
        color: white;
      }

      .selected-item {
        background-color: #232e3c;
      }
    }
  }
}

.datasources-category {
  color: var(--slate10);
}

.react-tooltip {
  font-size: .765625rem !important;
}

.tooltip {
  z-index: 10000;
}

.add-new-workspace-icon-wrap {
  display: flex;
  flex-direction: row;
  align-items: center;
  padding: 8px;
  width: 34px;
  height: 34px;
  background: var(--indigo3);
  border-radius: 6px;
}

.add-new-workspace-icon-old-wrap {
  display: none;
}

.add-workspace-button {
  padding: 8px 12px;
  gap: 11px;
  height: 50px;

  &:hover {
    background: var(--indigo3);
    margin: 0 auto;
    border-radius: 6px;
    padding-bottom: 10px;

    .add-new-workspace-icon-old-wrap {
      padding: 8px;
      width: 34px;
      height: 34px;
      background: var(--indigo9);
      border-radius: 6px;
      display: flex;
      justify-content: center;
      align-items: center;

    }

    .add-new-workspace-icon-wrap {
      display: none;

    }
  }

}

.tj-folder-list {
  display: flex;
  align-items: center;
  color: var(—-slate12) !important;
}

.app-card-name {
  color: var(—-slate12);
  margin-bottom: 2px;
  white-space: nowrap;
  overflow: hidden;
  text-overflow: ellipsis;
}

.dashboard-breadcrumb-header {
  display: flex;
  align-items: center;
}

.tj-version {
  margin-right: 44px;
  display: flex;
  align-items: center;
  color: var(--slate9);

}

.folder-list {
  color: var(—-slate9) !important;
}

.tj-folder-header {
  margin-bottom: 12px;
  height: 37px;
  cursor: pointer;
}

.tj-dashboard-header-title-wrap {
  display: flex;
  justify-content: center;
  align-items: center;
  color: var(--slate11);

  a {
    text-decoration: none;
  }
}

.theme-dark {
  .tj-onboarding-phone-input-wrapper {
    .flag-dropdown {
      background-color: #1f2936 !important;

      .country-list {
        background-color: #1f2936 !important;
        background: #1f2936;

        li {
          .country .highlight {
            background-color: #3a3f42;
            color: #000 !important;

            div {
              .country-name {
                color: #6b6b6b !important;
              }
            }

          }

          &:hover {
            background-color: #2b2f31;
          }

        }
      }
    }

  }

  .react-tel-input .country-list .country.highlight {
    color: #6b6b6b;
  }
}

.dashboard-breadcrumb-header-name {
  font-weight: 500 !important;
  color: var(—-slate12) !important;
}

.tj-dashboard-header-wrap {
  padding-top: 22px;
  padding-bottom: 22px;
  padding-left: 40px;
  height: 64px;
  border-bottom: 1px solid var(--slate5);
}

.dashboard-breadcrumb-header-name:hover {
  text-decoration: none !important;
}


.tj-avatar {
  border-radius: 6px;
  width: 36px;
  height: 36px;
  display: flex;
  justify-content: center;
  align-items: center;
  background-color: var(--slate3) !important;
  color: var(--slate11) !important;
  text-transform: uppercase;
  font-weight: 500;

  &:hover {
    background-color: var(--slate4);
  }

  &:focus {
    box-shadow: 0px 0px 0px 4px var(--indigo6);
    outline: 0;
  }

  &:active {
    box-shadow: none;
  }
}

.tj-current-org {
  span {
    color: var(--slate12);

  }
}


.sidebar-inner {
  align-items: center;
}

.workspace-drawer-wrap {
  background: var(--base);
}

.theme-dark {
  .drawer-wrap {
    background: var(--base);
  }
}

.users-table {
  background: var(--base);
  padding: 16px;
  width: 848px;
  margin: 0 auto;
  padding: 16px;

  tbody {

    tr>td>span,
    tr>td>a {
      white-space: nowrap;
      overflow: hidden;
      text-overflow: ellipsis;
      max-width: 140px;
    }
  }

  thead {
    tr {
      padding: 0px 6px;
      gap: 90px;
      width: 848px;
      height: 40px;
      display: flex;
      align-items: center;
      margin-top: 6px;
    }

    tr>th {
      background: var(--base) !important;
      border-bottom: none !important;
      padding: 0 !important;
      width: 282px;
    }
  }

  tr {
    background: var(--base);
    height: 66px;
    padding: 13px 0px;
    border-bottom: 1px solid var(--slate7);
    display: flex;
    justify-content: space-between;
  }

  tr>td {
    border-bottom-width: 0px !important;
    display: flex;
    align-items: center;
    flex: 16%;
    padding-left: 0px !important;
    padding-right: 0px !important;
    white-space: nowrap;
    overflow: hidden;
    text-overflow: ellipsis;
  }
}

.tj-input {
  padding: 6px 10px;
  gap: 17px;
  width: 161.25px;
  height: 32px;
  background: var(--base);
  border: 1px solid var(--slate7);
  border-radius: 6px;

  ::placeholder {
    color: var(--slate9) !important;
  }

}

.workspace-setting-buttons-wrap {
  display: flex;
  gap: 12px;
}

.workspace-settings-table-wrap {
  max-width: 880px;
  margin: 0 auto;
}

.workspace-settings-filters {
  display: flex;
  gap: 12px;
  flex-direction: row;
  align-items: center;
  position: relative;
}

.workspace-setting-table-wrapper {
  box-shadow: 0px 1px 2px rgba(16, 24, 40, 0.05);
  outline: 1px solid var(--slate7);
  background: var(--base);
  width: 880px;
  margin: 0 auto;
  border-radius: 6px;
  height: calc(100vh - 223px);
  position: relative;

}

.workspace-filter-text {
  color: var(--slate11);
  margin-bottom: 14px;
}

.singleuser-btn {
  padding: 6px 16px;
  gap: 6px;
  width: 152px;
  height: 32px;
  border-radius: 6px;

}

.multiuser-btn {
  padding: 6px 16px;
  gap: 6px;
  width: 189px;
  height: 32px;
  border-radius: 6px;

}

.workspace-page-header {
  width: 880px;
  margin: 0 auto !important;

  div:first-child {
    margin: 0 auto !important;
    width: 880px;

  }
}

.workspace-constant-header {
  width: 880px;
  margin: 0 auto !important;
}

.workspace-user-archive-btn {
  width: 95px;
  height: 28px;
}

.workspace-clear-filter {
  margin-left: 8px;
  color: var(--indigo9);
  font-weight: 600 !important;
}

.workspace-clear-filter-wrap {
  display: flex;
  align-items: center;
  width: 130px;
  justify-content: flex-end;
  position: absolute;
  right: 16px;
}

.tj-checkbox {
  border-color: var(--slate7);
}

.workspace-clipboard-wrap {
  display: flex;
  align-items: center;
  width: 162.67px;
  cursor: pointer;

  p {
    font-weight: 500 !important;
    margin-left: 5px;
  }

  span {
    display: flex;
    align-items: center;
  }
}

.workspace-user-status {
  margin-right: 22px;
  margin-left: 5px;
}

.worskpace-setting-table-gap {
  margin-top: 20px;
}

.tj-active {
  background: #46A758;
}

.tj-invited {
  background: #FFB224;
}

.tj-archive {
  background: #E54D2E;
}

.liner {
  height: 1px;
  background: var(--slate5);
  width: 880px;
  margin-top: 22px;
}

.edit-button {
  display: flex;
  flex-direction: row;
  justify-content: center;
  align-items: center;
  height: 28px;
  text-decoration: none;
}

.launch-button {
  display: flex;
  height: 28px;
  align-items: center;
  color: var(--slate12);
  justify-content: center;
  text-decoration: none;
}

.launch-button.tj-disabled-btn {
  cursor: not-allowed;
}

.breadcrumb-item {
  a {
    text-decoration: none !important;
    color: var(--slate12);
  }
}

.table-list-item {
  width: 248px;
}

.workspace-settings-filter-items {
  width: 161.25px;

  .css-13mf2tf-control {
    width: 161.25px !important;

  }

  .css-10lvx9i-Input {
    margin: 0 !important;
    padding: 0 !important;
  }

  .css-1bugkci-control,
  .css-42vs31,
  .css-ob45yj-menu {
    background-color: var(--base) !important;
    width: 161.25px !important;
  }

  .css-6t9fnh-control {
    border: 1px solid var(--slate7) !important;
    background: var(--base);
    color: var(--slate9);
    width: 161.25px;
    height: 32px;

    .css-1opnhvy-singleValue {
      color: var(--slate9) !important;

    }
  }

  input.tj-checkbox {
    background: var(--base) !important;
    color: var(--slate9);
    border: 1px solid var(--slate7) !important;

    ::placeholder {
      color: var(--slate9);
    }
  }
}


.tj-db-dataype {
  margin-left: 8px;
  color: var(--slate11);
}

.tj-database-column-header {
  color: var(--slate12);
  padding: 4px 4px 4px 8px !important;
  text-transform: capitalize !important;
  line-height: 0px !important;
  font-weight: 500 !important;
  font-size: 12px !important;
  line-height: 20px !important;
  color: var(--slate12) !important;

  &:first-child {
    display: flex !important;
    align-items: center !important;
    padding-left: 1rem !important;
  }

}

.tj-database-column-row {
  margin: 0;

  th:first-child {
    height: 28px;
  }

  th:first-child>div {
    height: 16px;
    width: 16px;
    display: flex;
    align-items: center;
    height: 28px;

    input {
      border-radius: 4px;
    }

  }
}

.tj-db-operations-header {
  height: 48px;
  padding: 0 !important;
  display: flex;
  align-items: center;
  background-color: var(--base);

  .row {
    margin-left: 0px;
    width: 98%;
  }

  .col-8 {
    padding-left: 0px;
    display: flex;
    gap: 12px;
    align-items: center;
  }
}

.add-new-column-btn {
  margin-left: 16px;
  height: 28px;
  border-radius: 6px;
  padding: 0 !important;
  display: flex;
  align-items: center;
  justify-content: center;
  background: transparent;
  color: var(--slate12);
  border: none;
}

.tj-db-filter-btn {
  width: 100%;
  height: 28px;
  border-radius: 6px;
  background: transparent;
  color: var(--slate12);
  border: none;
  display: flex;
  align-items: center;
  justify-content: center;
}

.tj-db-filter-btn-applied,
.tj-db-sort-btn-applied {
  display: flex !important;
  flex-direction: row !important;
  justify-content: center !important;
  align-items: center !important;
  //padding: 4px 16px !important;
  width: 100% !important;
  height: 28px !important;
  background: var(--grass2) !important;
  border-radius: 6px !important;
}

.tj-db-filter-btn-active,
.tj-db-sort-btn-active {
  display: flex !important;
  flex-direction: row !important;
  justify-content: center !important;
  align-items: center !important;
  //padding: 4px 16px !important;
  width: 100% !important;
  height: 28px !important;
  border-radius: 6px !important;
  background: var(--indigo4) !important;
  //border: 1px solid var(--indigo9) !important;
  color: var(--indigo9) !important;
}

.tj-db-header-add-new-row-btn {
  height: 28px;
  background: transparent;
  border-radius: 6px !important;
  display: flex;
  flex-direction: row;
  justify-content: center;
  align-items: center;
  gap: 6px;
  border: none;

  padding: span {
    //color: var(--indigo9);
  }
}

.tj-db-sort-btn {
  width: 100%;
  height: 28px;
  background: transparent;
  color: var(--slate12);
  border: none;
  display: flex;
  align-items: center;
  justify-content: center;
  margin: 0
}

.edit-row-btn {
  background: transparent;
  color: var(--slate12);
  border: none;
  display: flex;
  align-items: center;
  justify-content: center;
}

.workspace-variable-header {
  width: 880px;
  ;
  margin: 0 auto;
  display: flex;
  padding: 0;
}

.workspace-variables-alert-banner {
  width: inherit;
  background-color: #FFF9ED;
  border-color: #FFE3A2;
}

.codehinter.alert-component.workspace-variables-alert-banner {
  color: var(--amber8);
  border-color: var(--amber3);
}

.add-new-variables-button {
  margin-bottom: 20px;
  width: 169px;
  height: 32px;
}

.org-users-page-sidebar,
.left-menu {
  padding: 16px;
  gap: 7px;
  width: 220px;
  border-right: 1px solid var(--slate5);
  overflow-y: auto;
  overflow-x: hidden;
}

.groups-header-wrap {
  display: flex;
  height: 36px;
  border-bottom: 1px solid var(--slate5);
}

.org-users-page-container {
  width: 880px;
  margin: 0 auto;
}

.groups-main-header-wrap {
  padding: 20px 0px 8px;
  gap: 10px;
  width: 612px;
  height: 56px;
  margin: 0 auto;
  display: flex;
  justify-content: space-between;

  p {
    white-space: nowrap;
    overflow: hidden;
    text-overflow: ellipsis;
  }

  .nav-tabs .nav-link.active {
    border-bottom: 2px solid var(--indigo9) !important;
  }
}

.form-check-input:disabled {
  background-color: var(--slate8) !important;
}

.manage-groups-body {
  padding: 24px;
  font-size: 12px;
  overflow-y: auto;
  height: calc(100vh - 300px);

}

.groups-sub-header-wrap {
  width: 612px;
  height: 36px;
  border-bottom: 1px solid var(--slate5) !important;

  .nav-link.active {
    border-bottom: 2px solid var(--indigo9) !important;
    border-color: var(--indigo9) !important;
  }

  .nav-item {
    font-weight: 500 !important;
    font-size: 12px !important;
  }


  p {
    width: 205px;
  }
}

.groups-btn-container {
  width: 880px;
  justify-content: space-between;
  margin: 0 auto;
  margin-bottom: 20px;
  height: 32px;
  align-items: center;

}

.org-users-page {
  margin: 0 auto;
}

.org-users-page-card-wrap {
  height: calc(100vh - 208px);
}

.org-users-page-card-wrap,
.manage-sso-wrapper-card {
  display: flex;
  flex-direction: row;
  background: var(--base);
  width: 880px;
  outline: 1px solid var(--slate5);
  box-shadow: 0px 1px 2px rgba(16, 24, 40, 0.05);
  border-radius: 6px;
}

.manage-sso-wrapper-card {
  margin: 0 auto;

  .card-body {
    overflow-y: auto;
    padding: 40px;
  }

  .card-header {
    padding: 0px 24px;
    width: 660px;
    height: 72px;
    border-bottom: 1px solid var(--slate5);

  }

  .form-check {
    margin-bottom: 0px !important;
    line-height: 24px;
    font-size: 16px;
  }
}

.groups-sidebar-nav {
  display: flex;
  flex-direction: row;
  align-items: center;
  padding: 6px 8px;
  gap: 40px;
  width: 188px;
  height: 32px;
  background: var(--base);
  border-radius: 6px;
  cursor: pointer;
}

.org-users-page-card-body {
  width: 660px;
}

.org-users-page {
  .nav-tabs .nav-link.active {
    background-color: transparent !important;
  }

  .nav-tabs .nav-item.show .nav-link,
  .nav-tabs .nav-link.active {
    border-color: var(--indigo9) !important;

  }

  .nav-link:hover {
    border-right: none !important;
    border-left: none !important;
    border-top: none !important;

    color: var(--indigo9);
  }
}

.groups-selected-row {
  background-color: var(--indigo4);
}

.add-apps-btn {
  width: 160px;
  height: 32px;
}

.groups-app-body-header {
  border-bottom: 1px solid var(--slate5);

  p {
    height: 36px;
    display: flex;
    align-items: center;
    width: 286px;
    color: var(--slate11);

  }

  p:first-child {
    width: 205px !important;
    margin-left: 12px;
  }

}

.manage-group-tab-icons {
  margin-right: 6px;
}

.manage-groups-no-apps-wrap {
  display: flex;
  justify-content: center;
  flex-direction: column;
  align-items: center;
  width: 602px;

  p {
    margin-top: 12px;
  }

  span {
    color: var(--slate11);
    margin-top: 4px;
  }

  div {
    width: 64px;
    height: 64px;
    background: var(--indigo3);
    border-radius: 12px;
    display: flex;
    justify-content: center;
    align-items: center;
    margin-top: 88px;
  }
}

.apps-permission-wrap {
  height: 72px;
  justify-content: center;
  gap: 12px;
}

.apps-folder-permission-wrap,
.apps--variable-permission-wrap {
  height: 44px;
}

.manage-group-permision-header {
  border-bottom: 1px solid var(--slate5);
  display: flex;

  p {
    padding: 8px 12px;
    gap: 10px;
    width: 206px;
    height: 36px;
    font-weight: 500;
    color: var(--slate11) !important;
  }

}

.permission-body {
  .form-check {
    margin-bottom: 0px !important;
  }

  tr {
    border-bottom: 1px solid var(--slate5);
    width: 612px !important;

  }

  td {
    font-size: 12px;
    font-weight: 500;
    line-height: 20px;
    letter-spacing: 0em;
    text-align: left;
    width: 206px !important;
    padding-left: 12px;

    div {
      padding-left: 12px;
    }
  }
}


.default-option-text {
  margin-left: 10px;
  margin-right: 16px;
  font-size: 11px !important;
}

.git-sso-help-text {
  color: var(--slate11);
}

.default-group-wrap {
  gap: 10px;
  width: 119px;
  height: 28px;
  display: flex;
  align-items: center;
  justify-content: center;
  background: var(--grass3);
  border-radius: 100px;
}

.sso-icon-wrapper {
  display: flex;
  flex-direction: row;
  justify-content: center;
  align-items: center;
  padding: 8px 8px 8px 16px;
  width: 251px;
  height: 56px;
  background: var(--slate3);
  border-radius: 6px;
  margin-top: 12px;
}

.sso-main-box {
  justify-content: center;
  background: var(--slate6);
  padding: 8px 16px;
  width: 96px;
  height: 40px;
  border-radius: 6px;
}

.default-danger-tag-wrap {
  gap: 10px;
  width: 113px;
  height: 28px;
  display: flex;
  align-items: center;
  justify-content: center;
  background: var(--tomato6);
  border-radius: 100px;
  margin-bottom: 16px;
}

.manage-group-users-info {
  height: 48px;
  width: 612px;
  border-radius: 6px;
  padding: 12px 24px 12px 24px;
  background: var(--slate3);
  border: 1px solid var(--slate5);
  border-radius: 6px;
  margin-bottom: 16px;

  p {
    color: var(--slate12);
    gap: 14px;
    display: flex;
    align-items: center;

  }
}

.name-avatar {
  display: flex;
  flex-direction: column;
  justify-content: center;
  align-items: center;
  gap: 10px;
  width: 36px;
  height: 36px;
  background-color: var(--slate3) !important;
  border-radius: 6px;
  color: var(--slate11);
  margin-right: 12px;
  text-transform: capitalize;
}

.manage-group-users-row {
  display: flex;
  flex-direction: row;
  align-items: baseline;
  padding: 12px 6px;
  width: 612px !important;
  height: 64px;
  border-bottom: 1px solid var(--slate5);

  p {
    width: 272px;
    white-space: nowrap;
    overflow: hidden;
    text-overflow: ellipsis;

    span {
      max-width: 150px;
      white-space: nowrap;
      overflow: hidden;
      text-overflow: ellipsis;
    }
  }

  &:hover .apps-remove-btn {
    display: flex;
  }
}

.manage-group-app-table-body {
  width: 602px !important;

  tr {
    display: flex;
    font-family: 'IBM Plex Sans';
    font-style: normal;
    font-weight: 400;
    font-size: 12px;
    line-height: 20px;
    color: var(--slate12);
  }
}

.apps-view-edit-wrap {
  display: flex;
  flex-direction: column;
  width: 51px;
  margin-right: 32px;
}

.apps-table-row {
  display: grid !important;
  grid-template-columns: 205px 286px 115px;

  td {
    padding: 12px;
    white-space: nowrap;
    overflow: hidden;
    text-overflow: ellipsis;
  }

  &:hover .apps-remove-btn {
    display: flex;
  }
}

.apps-remove-btn {
  width: 97px;
  height: 28px;
  font-weight: 600 !important;
}

.faded-text {
  color: var(--slate8);
}

.manage-groups-app-dropdown {
  width: 440px;
}

.create-new-group-button {
  width: 169px;
  height: 32px;
  border-radius: 6px;
}

.faded-input {
  background: var(--slate5);
}

.manage-group-table-head {
  display: flex;
  border-bottom: 1px solid var(--slate5);
  width: 612px;
  height: 36px;
  padding: 8px 12px;
  align-items: center;


  p {
    width: 272px !important;
    color: var(--slate11);
    font-weight: 500;
  }

}

.manage-groups-permission-apps,
.apps-constant-permission-wrap {
  border-bottom: 1px solid var(--slate5);
}

.manage-groups-permission-apps,
.apps-folder-permission-wrap,
.apps-variable-permission-wrap,
.apps-constant-permission-wrap {
  display: flex;
  align-items: center;
  padding: 12px;
  gap: 10px;

  div {
    width: 206px;
  }
}

.manage-groups-permission-apps,
.apps-variable-permission-wrap,
.apps-constant-permission-wrap {
  gap: 10px;
  height: 72px;
}

.apps-folder-permission-wrap,
.apps-variable-permission-wrap {
  height: 44px;
  border-bottom: 1px solid var(--slate5);
}

.delete-group {
  text-decoration: none !important;
  color: var(--tomato9) !important;
}

.delete-link,
.remove-decoration {
  text-decoration: none !important;
}

.edit-group {
  text-decoration: none !important;
  color: var(--slate12) !important;
}

.removed-decoration {
  text-decoration: none !important;
}

.rmsc .select-item.selected {
  color: var(--slate12) !important;
  background-color: var(--base) !important;
}

.manage-constants-dropdown {
  .rmsc.multi-select {
    .dropdown-container {
      gap: 17px;
      height: 32px;
      background: var(--base);
      border: 1px solid var(--slate7);
      border-radius: 6px;
      display: flex;
      justify-content: center;
      align-items: center;
      margin-right: 12px;
    }

    .dropdown-content {
      .panel-content {
        background: var(--base);
        border: 1px solid var(--slate3);
        box-shadow: 0px 12px 16px -4px rgba(16, 24, 40, 0.08), 0px 4px 6px -2px rgba(16, 24, 40, 0.03);
        border-radius: 6px;
        align-items: center;


        .select-item:hover {
          background-color: var(--slate3);
        }

        .item-renderer {
          align-items: center;

          span {
            font-size: 12px;
            color: var(--slate12)
          }
        }
      }
    }
  }
}




.manage-groups-app-dropdown {
  margin-right: 12px;

  .rmsc .dropdown-container:focus-within {
    border: 1px solid var(--indigo9) !important;
    box-shadow: 0px 0px 0px 2px #C6D4F9 !important;
  }

  .dropdown-heading-value {
    span {
      color: var(--slate12) !important;

    }
  }

  .multi-select {
    .dropdown-container {
      gap: 17px;
      width: 440px;
      height: 32px;
      background: var(--base);
      border: 1px solid var(--slate7);
      border-radius: 6px;
      display: flex;
      justify-content: center;
      align-items: center;
      margin-right: 12px;
    }

  }

  .dropdown-content {
    .panel-content {
      background: var(--base);
      border: 1px solid var(--slate3);
      box-shadow: 0px 12px 16px -4px rgba(16, 24, 40, 0.08), 0px 4px 6px -2px rgba(16, 24, 40, 0.03);
      border-radius: 6px;

      .select-panel {
        .search {
          border-bottom: 1px solid var(--slate5);
        }

        .search,
        input {
          background-color: var(--base) !important;
        }
      }

      input[type='checkbox'] {
        border: 1px solid red !important;
      }

      .select-item:hover {
        background-color: var(--slate3);
      }


      .item-renderer {
        align-items: center !important;

        span {
          font-size: 12px;
          color: var(--slate12)
        }
      }

    }
  }
}

.sso-form-wrap {
  .form-label {
    font-size: 12px;
    font-weight: 500px;
    margin-bottom: 4px !important;
    color: var(--slate12);
  }

  .form-check-label {
    font-size: 12px;
    font-size: 12px;
    line-height: 20px;
    color: var(--slate12);
  }
}

.allow-default-sso-helper-text {
  white-space: pre-line;
}

.password-disable-danger-wrap {
  padding: 16px;
  gap: 16px;
  width: 574px;
  height: 116px;
  background: var(--tomato3);
  border: 1px solid var(--tomato5);
  border-radius: 6px;
}

.sso-footer-save-btn {
  height: 40px;
}

.sso-footer-cancel-btn {

  width: 85px;
  height: 40px;
}

.danger-text-login {
  padding-left: 40px !important;
}

.tick-icon {
  width: 20px;
  height: 20px;
  background: var(--indigo9);
  border-radius: 4px;
}

.invite-user-drawer-wrap {
  display: grid;
  grid-template-rows: auto 1fr auto;
  height: 100vh;
}

.manage-users-drawer-footer {
  padding: 24px 32px;
  height: 88px;
  border-top: 1px solid var(--slate5) !important;
  display: flex;
  gap: 8px;
  justify-content: end;

  .invite-btn {
    width: 140px;
    height: 40px;
  }

  .cancel-btn {
    width: 85px;
    height: 40px;
  }
}


.tj-drawer-tabs-wrap {
  display: flex;
}

.invite-user-drawer-wrap {
  .card-header {
    flex-direction: column;
    display: flex;
    justify-content: space-between;
    padding: 0px !important;
  }

  .card-header-inner-wrap {
    justify-content: space-between;
    width: 100%;
    padding: 16px 20px;
    height: 64px;

  }

  .card-header-inner-wrap,
  .tj-drawer-tabs-container {
    display: flex;
  }

  .tj-drawer-tabs-container-outer {
    padding-top: 0px;
    gap: 10px;
    height: 68px;
  }

  .tj-drawer-tabs-container {
    padding: 2px;
    gap: 2px;

    width: 502px;
    height: 36px;
    background: var(--slate4);
    border-radius: 6px;

  }
}

.tj-drawer-tabs-btn {
  padding: 2px 4px;
  gap: 6px;
  width: 248px;
  height: 32px;
  box-shadow: 0px 1px 2px rgba(16, 24, 40, 0.05);
  border-radius: 4px;
  border: none;
  color: var(--slate11);
  display: flex;
  align-items: center;
  justify-content: center;
  background: var(--slate4);


  span {
    margin-left: 4px !important;
    font-weight: 500;

  }
}

.tj-drawer-tabs-btn-active {
  background: var(--base);
  color: var(--slate12);
}

.user-number-wrap {
  display: flex;
  flex-direction: column;
  align-items: center;
  padding: 8px;
  gap: 10px;
  width: 36px;
  height: 36px;
  background: var(--slate3);
  border-radius: 1000px;
}

.user-csv-template-wrap {
  display: flex;
  padding: 24px;
  gap: 14px;

  width: 486px;
  height: 152px;

  background: var(--orange3);

  border: 1px solid var(--orange6);
  border-radius: 6px;

  div {
    display: flex;
    flex-direction: column;

    p {
      margin-bottom: 12px;
    }

  }
}

.upload-user-form {
  display: flex;
  flex-direction: column;
  justify-content: center;
  align-items: center;
  padding: 60px 0px;
  gap: 36px;
  width: 486px;
  border: 2px dashed var(--indigo9);
  border-radius: 6px;
  align-items: center;
  margin: 24px auto;
  text-align: center;

  .select-csv-text {
    color: var(--indigo9);
    margin-bottom: 4px;
  }

  span {
    color: var(--slate11) !important;
  }
}

.download-template-btn {
  width: 184px;
  height: 32px;
  padding: 0px !important;
}

.csv-upload-icon-wrap {
  display: flex;
  flex-direction: row;
  justify-content: center;
  align-items: center;
  padding: 10px;
  gap: 10px;
  width: 64px;
  height: 64px;
  background: var(--indigo3);
  border-radius: 12px;
  margin: 0px auto 12px auto;
  cursor: pointer;
}

.user-csv-template-wrap {
  margin-top: 24px;
}


.manage-users-drawer-content-bulk {
  form {
    display: flex;
    flex-direction: column;
    justify-content: center;
    align-items: center;
  }

  .manage-users-drawer-content-bulk-download-prompt {
    display: flex;
    flex-direction: row !important;
    justify-content: center;
    align-items: flex-start !important;
  }
}


.manage-users-drawer-content {
  margin: 24px 32px;

  .invite-user-by-email {
    display: flex;
    flex-direction: column;
    justify-content: center;
    align-items: top;
  }

  .invite-user-by-email {
    display: flex;
  }

  .invite-email-body {
    width: 452px;

    input:not([type="checkbox"]) {
      padding: 6px 10px;
      height: 32px;
      color: var(--slate12);
    }
  }
}

.rmsc .item-renderer {
  align-items: center !important;
}

.tj-db-table {
  overflow-y: auto;
  height: 110px;

  table {
    border-collapse: collapse;
    width: 100%;
  }
}

.bounded-box {
  .sc-iwsKbI.lmGPCf {
    height: 100%;
    margin: auto;
    width: max-content;
    max-width: 100% !important;

    img {
      height: 100% !important;
    }

    .gVmiLs {
      width: auto !important;
    }
  }

  .css-tlfecz-indicatorContainer,
  .css-1gtu0rj-indicatorContainer {
    svg {
      width: 12px !important;
      height: 12px !important;
    }
  }

}

.sso-type-header {
  margin-left: 10px;
}

.groups-folder-list {
  padding: 6px 8px;
  gap: 40px;
  max-width: 188px;
  height: 32px;

  span {
    white-space: nowrap !important;
    overflow: hidden !important;
    text-overflow: ellipsis !important;
  }
}

.create-group-modal-footer {
  display: flex;
  align-items: center;
  gap: 8px;
  justify-content: end;
}

.add-users-button {
  width: 160px;
  height: 32px;
}

.sso-page-inputs {
  padding: 6px 10px;
  gap: 17px;
  width: 612px;
  height: 32px;
}

.workspace-settings-filter-wrap {
  background: var(--slate3);
  padding: 15px 16px;
  gap: 12px;
  width: 880px;
  height: 62px;
  border-right: 1px solid var(--slate7);
  border-top: 1px solid var(--slate7);
  border-left: 1px solid var(--slate7);
  box-shadow: 0px 1px 2px rgba(16, 24, 40, 0.05);
  border-top-left-radius: 6px;
  border-top-right-radius: 6px;
}


// users page
.css-1i2tit0-menu {
  margin: 0px !important;
  background: var(--base);
  box-shadow: 0px 4px 6px -2px #10182808 !important;

  .css-2kg7t4-MenuList {
    margin: 0px !important;
    padding: 0px !important;
    background: var(--base);
  }
}

.workspace-settings-nav-items {
  padding: 6px 8px;
  gap: 40px;
  width: 248px;
  height: 32px;
}

.new-app-dropdown {
  background: var(--base) !important;
  color: var(--slate12);
}

.workspace-variable-container-wrap {

  .card,
  thead {
    background: var(--base) !important;

    tr>th,
    tbody>tr>td {
      background: var(--base) !important;
    }
  }

}

.move-selected-app-to-text {
  p {
    white-space: nowrap;
    overflow: hidden;
    text-overflow: ellipsis;

    span {
      font-weight: 600;
    }
  }
}

.tj-org-dropdown {
  .dashboard-org-avatar {
    margin-right: 11px;
    display: flex;
    flex-direction: row;
    justify-content: center;
    align-items: center;
    padding: 7px 8px;
    gap: 10px;
    width: 34px;
    height: 34px;
    background: var(--slate4) !important;
    color: var(--slate9);
    border-radius: 6px;
  }

  .org-name {
    color: var(--slate12) !important;
    white-space: nowrap;
    overflow: hidden;
    text-overflow: ellipsis;
  }
}

.css-1q0xftk-menu {
  background-color: var(--base-black) !important;
  border: 1px solid hsl(197, 6.8%, 13.6%) !important;
  box-shadow: 0px 12px 16px -4px rgba(16, 24, 40, 0.08), 0px 4px 6px -2px rgba(16, 24, 40, 0.03) !important;

}

.css-4yo7x8-menu {
  background-color: var(--base) !important;
  border: 1px solid var(--slate3) !important;
  box-shadow: 0px 12px 16px -4px rgba(16, 24, 40, 0.08), 0px 4px 6px -2px rgba(16, 24, 40, 0.03) !important;
  border-radius: 6px !important;
}


.org-custom-select-header-wrap {
  border-bottom: 1px solid var(--slate5);
}

.btn-close:focus {
  box-shadow: none !important;
}

.template-card {
  padding: 16px;
  gap: 16px;
  width: 272px;
  height: 184px;
  background: var(--base);
  border: 1px solid var(--slate3);
  box-shadow: 0px 1px 2px rgba(16, 24, 40, 0.05);
  border-radius: 6px;
}

.see-all-temlplates-link {
  color: var(--indigo9) !important;
}

.template-card-img {
  padding: 0px;
  width: 240px;
  height: 112px;
  border-radius: 4px;
}

.confirm-dialogue-body {
  background: var(--base);
  color: var(--slate12);
}

.folder-header-icons-wrap {
  gap: 4px;
}

.tj-common-search-input {
  .input-icon-addon {
    padding-right: 8px;
    padding-left: 8px;

  }

  input {
    box-sizing: border-box;
    display: flex;
    flex-direction: row;
    align-items: center;
    padding: 4px 8px !important;
    gap: 16px;
    width: 248px !important;
    height: 28px !important;
    background: var(--base);
    border: 1px solid var(--slate7);
    border-radius: 6px;
    color: var(--slate12);
    padding-left: 33px !important;


    ::placeholder {
      color: var(--slate9);
      margin-left: 5px !important;
      padding-left: 5px !important;
      background-color: red !important;
    }

    &:hover {
      background: var(--slate2);
      border: 1px solid var(--slate8);
    }

    &:active {
      background: var(--indigo2);
      border: 1px solid var(--indigo9);
      box-shadow: 0px 0px 0px 2px #C6D4F9;
      outline: none;
    }

    &:focus-visible {
      background: var(--slate2);
      border: 1px solid var(--slate8);
      border-radius: 6px;
      outline: none;
      padding-left: 12px !important;
    }

    &:disabled {
      background: var(--slate3);
      border: 1px solid var(--slate7);
    }
  }


}

.search-icon-wrap {
  display: flex;
  flex-direction: row;
  justify-content: center;
  align-items: center;
  padding: 7px;
  gap: 8px;
  width: 28px;
  height: 28px;
  background: var(--base);
  border: 1px solid var(--slate7);
  border-radius: 6px;
  cursor: pointer;
}

.sidebar-list-wrap {
  margin-top: 24px;
  padding: 0px 20px 20px 20px;
  height: calc(100vh - 180px);
  overflow: auto;

  span {
    letter-spacing: -0.02em;
  }
}

.drawer-footer-btn-wrap,
.variable-form-footer {
  display: flex;
  flex-direction: row;
  justify-content: flex-end;
  align-items: center;
  padding: 24px 32px;
  gap: 8px;
  height: 88px;
  border-top: 1px solid var(--slate5);
  background: var(--base);
}

.drawer-card-title {
  padding: 16px;
  border-bottom: 1px solid var(--slate5);

  h3 {
    margin-bottom: 0px !important;
  }
}

.drawer-card-wrapper,
.variable-form-wrap {
  min-height: 100vh;
  display: grid;
  grid-template-rows: auto 1fr auto;
}

.add-new-datasource-header-container {
  margin-bottom: 24px;
  padding-top: 4px;
}

.folder-list-group-item {
  color: var(--slate12) !important;
}

.table-list-item,
.table-name {
  color: var(--slate12) !important;
}

// targetting all react select dropdowns

.css-1i2tit0-menu .css-2kg7t4-MenuList {
  div {
    background-color: var(--base-black);

    &:hover {
      background-color: hsl(198, 6.6%, 15.8%);
      ;
    }
  }
}

.css-ob45yj-menu .css-2kg7t4-MenuList {
  div {
    background-color: var(--base);

    &:hover {
      background-color: var(--slate4);
      ;
    }
  }
}

.selected-ds.row>img {
  padding: 0 !important;
}

.tj-user-table-wrapper {
  height: calc(100vh - 270px); //52+64+40+32+20+62
  overflow-y: auto;
  background: var(--base);
  border-right: 1px solid var(--slate7);
  border-bottom: 1px solid var(--slate7);
  border-left: 1px solid var(--slate7);
  box-shadow: 0px 1px 2px rgba(16, 24, 40, 0.05);
  border-bottom-left-radius: 6px;
  border-bottom-right-radius: 6px;

}

.user-filter-search {
  padding: 6px 10px;
  gap: 16px;
  width: 312px;
  height: 32px;
  background: var(--base);
  border: 1px solid var(--slate7);
  border-radius: 6px;

  &::placeholder {
    color: var(--slate9);
  }
}



//TJ APP INPUT
.tj-app-input {
  display: flex;
  flex-direction: column;
  font-family: 'IBM Plex Sans';
  font-style: normal;
  position: relative;

  .text-danger {
    font-weight: 400 !important;
    font-size: 10px !important;
    line-height: 16px !important;
    color: var(--tomato10) !important;
  }

  label {
    font-family: 'IBM Plex Sans';
    font-style: normal;
    font-weight: 500;
    font-size: 12px;
    line-height: 20px;
    display: flex;
    align-items: center;
    color: var(--slate12);
    margin-bottom: 4px;
  }

  input.form-control,
  textarea,
  .form-control {
    gap: 16px !important;
    background: var(--base) !important;
    border: 1px solid var(--slate7) !important;
    border-radius: 6px !important;
    margin-bottom: 4px !important;
    color: var(--slate12) !important;
    transition: none;


    &:hover {
      background: var(--slate1) !important;
      border: 1px solid var(--slate8) !important;
      -webkit-box-shadow: none !important;
      box-shadow: none !important;
      outline: none;
    }

    &:focus-visible {
      background: var(--indigo2) !important;
      border: 1px solid var(--indigo9) !important;
      box-shadow: none !important;
    }

    &.input-error-border {
      border-color: #DB4324 !important;
    }

    &:-webkit-autofill {
      box-shadow: 0 0 0 1000px var(--base) inset !important;
      -webkit-text-fill-color: var(--slate12) !important;

      &:hover {
        box-shadow: 0 0 0 1000px var(--slate1) inset !important;
        -webkit-text-fill-color: var(--slate12) !important;
      }

      &:focus-visible {
        box-shadow: 0 0 0 1000px var(--indigo2) inset !important;
        -webkit-text-fill-color: var(--slate12) !important;
      }
    }


  }

}

.tj-app-input-wrapper {
  display: flex;

  .eye-icon {
    position: absolute;
    right: 8px;
    top: 5px;
    cursor: pointer;
  }

  .form-control {
    padding-right: 2.2rem;
  }
}



.tj-sub-helper-text {
  font-weight: 400;
  font-size: 10px;
  line-height: 16px;
}

.tj-input-success {
  color: var(--grass10);
}

.tj-input-warning {
  color: var(--orange10);
}

.tj-input-helper {
  color: var(--slate11);
}

.tj-input-error {
  color: var(--tomato10);
}

.tj-input-error-state {
  border: 1px solid var(--tomato9);
}

// TJ APP INPUT END

.search-input-container {
  display: flex;
}

// sidebar styles inside editor :: temporary
.theme-dark,
.dark-theme {
  .codehinter.alert-component.workspace-variables-alert-banner {
    color: #ffecbb !important;
    background-color: #3a3f41 !important;
    border-color: #4d5156 !important;
  }
}

.tj-db-table {
  table {
    max-width: calc(100% - 28px);
  }

  .datatable {
    position: relative;
  }
}

.add-row-btn-database {
  position: absolute;
  top: 0;
  right: -28px;
  width: 28px;
  height: 28px;
  background: var(--slate7);
  border-width: 0px 1px 1px 1px;
  border-style: solid;
  border-color: var(--slate4);
  border-radius: 0px !important;
}

.add-col-btn-database {
  position: absolute;
  top: 28;
  left: 0px;
  width: 28px;
  height: 28px;
  background: var(--slate7);
  border-width: 0px 1px 1px 1px;
  border-style: solid;
  border-color: var(--slate4);
  border-radius: 0px !important;
}

// custom styles for users multiselect in manage users
.manage-groups-users-multiselect {
  gap: 17px;
  width: 440px;
  height: 32px;
  background: var(--base);
  border-radius: 6px;

  .dropdown-heading {
    height: 32px;
    padding: 6px 10px;
  }

  .dropdown-container {
    background: var(--base);
    border: 1px solid var(--slate7) !important;
  }

  .dropdown-content {
    border: 1px solid var(--slate3);
    box-shadow: 0px 12px 16px -4px rgba(16, 24, 40, 0.08), 0px 4px 6px -2px rgba(16, 24, 40, 0.03);
    border-radius: 6px;

    .search {
      input {
        background-color: var(--base);
        color: var(--slate12);
      }
    }
  }

  .rmsc,
  .dropdown-content,
  .panel-content,
  .search {
    background: var(--base) !important;
  }

  .options {
    .select-item {
      color: var(--slate12);

      &:hover {
        background: var(--slate4);
        border-radius: 6px;
      }
    }
  }
}

.select-search__options {
  .item-renderer {
    display: flex !important;
    justify-content: space-between;
    padding: 20px;
    cursor: pointer;
    flex-direction: row;

    div:first-child {
      display: flex;
    }

    p {
      margin-bottom: 0px !important;
      color: var(--slate12);
    }

    span {
      color: var(--slate11);
    }

    p,
    span {
      font-weight: 400;
      font-size: 12px;
      line-height: 20px;
    }
  }
}

.create-new-app-dropdown {
  .button:first-child {
    padding: 0 !important;
  }

  .dropdown-toggle::after {
    border: none !important;
    content: url("data:image/svg+xml,%3Csvg width='25' height='25' viewBox='0 0 25 25' fill='none' xmlns='http://www.w3.org/2000/svg'%3E%3Cpath fill-rule='evenodd' clip-rule='evenodd' d='M10.5 7.03906C10.5 6.34871 11.0596 5.78906 11.75 5.78906C12.4404 5.78906 13 6.34871 13 7.03906C13 7.72942 12.4404 8.28906 11.75 8.28906C11.0596 8.28906 10.5 7.72942 10.5 7.03906ZM10.5 12.0391C10.5 11.3487 11.0596 10.7891 11.75 10.7891C12.4404 10.7891 13 11.3487 13 12.0391C13 12.7294 12.4404 13.2891 11.75 13.2891C11.0596 13.2891 10.5 12.7294 10.5 12.0391ZM11.75 15.7891C11.0596 15.7891 10.5 16.3487 10.5 17.0391C10.5 17.7294 11.0596 18.2891 11.75 18.2891C12.4404 18.2891 13 17.7294 13 17.0391C13 16.3487 12.4404 15.7891 11.75 15.7891Z' fill='%23fff'/%3E%3C/svg%3E%0A");
    transform: rotate(360deg);
    width: 14px;
    margin: 0 !important;
    display: flex;
    align-items: center;
    justify-content: center;
    padding: 8px 0px 0px 0px;
  }
}

.sso-page-loader-card {
  background-color: var(--slate2) !important;
  height: 100%;

  .card-header {
    background-color: var(--slate2) !important;
  }
}

.workspace-nav-list-wrap {
  padding: 4px 20px 20px 20px;
  height: calc(100vh - 116px) !important;
}

.upload-user-form span.file-upload-error {
  color: var(--tomato10) !important;
  margin-top: 12px 0px 0px 0px;
}

.tj-onboarding-phone-input {
  width: 392px !important;
  height: 40px;
  padding: 8px 12px;
  gap: 8px;
  margin-bottom: 12px;
  background: #FFFFFF;
  border: 1px solid #D7DBDF !important;
  border-radius: 0px 4px 4px 0px !important;

  &:hover {
    border: 1px solid #466BF2 !important;
  }
}

.tj-onboarding-phone-input-wrapper {
  margin-bottom: 12px;
}

.theme-dark {
  .tj-onboarding-phone-input-wrapper {
    .flag-dropdown {
      background-color: #1f2936 !important;

      .country-list {
        background-color: #1f2936 !important;
        background: #1f2936;

        li {
          .country .highlight {
            background-color: #3a3f42;
            color: #000 !important;

            div {
              .country-name {
                color: #6b6b6b !important;
              }
            }

          }

          &:hover {
            background-color: #2b2f31;
          }

        }
      }
    }

  }

  .react-tel-input .country-list .country.highlight {
    color: #6b6b6b;
  }
}

#global-settings-popover {
  padding: 24px;
  gap: 20px;
  max-width: 377px !important;
  height: 316px !important;
  background: #FFFFFF;
  border: 1px solid #E6E8EB;
  box-shadow: 0px 32px 64px -12px rgba(16, 24, 40, 0.14);
  border-radius: 6px;
  margin-top: -13px;


  .input-with-icon {
    justify-content: end;
  }

  .form-check-input {
    padding-right: 8px;
  }

  .global-popover-div-wrap-width {
    width: 156px !important;
  }

  .form-switch {
    margin-bottom: 20px;
  }

  .global-popover-div-wrap {
    padding: 0px;
    gap: 75px;
    width: 329px;
    height: 32px;
    margin-bottom: 20px !important;
    justify-content: space-between;

    &:last-child {
      margin-bottom: 0px !important;
    }
  }
}

.global-popover-text {
  font-family: 'IBM Plex Sans';
  font-style: normal;
  font-weight: 500;
  font-size: 12px;
  line-height: 20px;
  color: #11181C;


}

.maximum-canvas-width-input-select {
  padding: 6px 10px;
  gap: 17px;
  width: 60px;
  height: 32px;
  background: #FFFFFF;
  border: 1px solid #D7DBDF;
  border-radius: 0px 6px 6px 0px;
}

.maximum-canvas-width-input-field {
  padding: 6px 10px;
  gap: 17px;
  width: 97px;
  height: 32px;
  background: #FFFFFF;
  border: 1px solid #D7DBDF;
  border-top-left-radius: 6px;
  border-bottom-left-radius: 6px;
  border-right: none !important;


}

.canvas-background-holder {
  padding: 6px 10px;
  gap: 6px;
  width: 120px;
  height: 32px;
  background: #FFFFFF;
  display: flex;
  align-items: center;
  border: 1px solid #D7DBDF;
  border-radius: 6px;
  flex-direction: row;
}

.export-app-btn {
  flex-direction: row;
  justify-content: center;
  align-items: center;
  padding: 6px 16px;
  gap: 6px;
  width: 158px;
  height: 32px;
  font-family: 'IBM Plex Sans';
  font-style: normal;
  font-weight: 600;
  font-size: 14px;
  line-height: 20px;
  color: #3E63DD;
  background: #F0F4FF;
  border-radius: 6px;
  border: none;
}

.tj-btn-tertiary {
  padding: 10px 20px;
  gap: 8px;
  width: 112px;
  height: 40px;
  background: #FFFFFF;
  border: 1px solid #D7DBDF;
  border-radius: 6px;

  &:hover {
    border: 1px solid #C1C8CD;
    color: #687076;
  }

  &:active {
    border: 1px solid #11181C;
    color: #11181C;
  }
}

.export-table-button {

  display: flex;
  align-items: center;
  justify-content: center;
}


#global-settings-popover.theme-dark {
  background-color: $bg-dark-light  !important;
  border: 1px solid #2B2F31;

  .global-popover-text {
    color: #fff !important;
  }

  .maximum-canvas-width-input-select {
    background-color: $bg-dark-light  !important;
    border: 1px solid #324156;
    color: $white;
  }

  .export-app-btn {
    background: #192140;
  }

  .fx-canvas div {
    background-color: transparent !important;
  }
}

.released-version-popup-container {
  width: 100%;
  position: absolute;
  display: flex;
  justify-content: center;
  top: 55px;

  .released-version-popup-cover {
    width: 250px;
    height: fit-content;
    margin: 0;
    z-index: 1;

    .popup-content {
      background-color: #121212;
      padding: 16px 18px 0px 16px;
      border-radius: 6px;

      p {
        font-size: 14px;
        font-family: IBM Plex Sans;
        color: #ECEDEE;
      }
    }
  }

  .error-shake {
    animation: shake 0.82s cubic-bezier(.36, .07, .19, .97) both;
    transform: translate3d(0, 0, 0);
    backface-visibility: hidden;
    perspective: 10000px;
  }

  @keyframes shake {

    10%,
    90% {
      transform: translate3d(-1px, 0, 0);
    }

    20%,
    80% {
      transform: translate3d(2px, 0, 0);
    }

    30%,
    50%,
    70% {
      transform: translate3d(-4px, 0, 0);
    }

    40%,
    60% {
      transform: translate3d(4px, 0, 0);
    }
  }

}

.profile-page-content-wrap {
  background-color: var(--slate2);
  padding-top: 40px;
}

.profile-page-card {
  background-color: var(--base);
  border-radius: 6px;
}

.all-apps-link-cotainer {
  border-radius: 6px !important;
}

.workspace-variable-table-card {
  height: calc(100vh - 208px);
}

.workspace-constant-table-card {
  margin: 0 auto;
  width: 880px;
  min-height: calc(100vh - 308px);

  .empty-state-org-constants {
    padding-top: 5rem;
  }

  .workspace-constant-card-body {
    min-height: calc(100vh - 408px);
  }

  .constant-table-card {
    min-height: 370px;
  }

  .card-footer {
    border-top: none !important;
  }

  .left-menu .tj-list-item {
    width: 148px
  }
}



.variables-table-wrapper {
  tr {
    border-width: 0px !important;
  }
}

.constant-table-wrapper {
  tr {
    border-width: 0px !important;
  }
}

.home-page-content-container {
  max-width: 880px;
}

@media only screen and (min-width: 1584px) and (max-width: 1727px) {

  .edit-button,
  .launch-button {
    width: 113px !important;
  }
}



@media only screen and (max-width: 1583px) and (min-width: 1312px) {

  .homepage-app-card-list-item {
    max-width: 264px;

    .edit-button,
    .launch-button {
      width: 109px !important;
    }
  }

}

@media only screen and (min-width: 1728px) {

  .homepage-app-card-list-item {
    max-width: 304px;

    .edit-button,
    .launch-button {
      width: 129px !important;
    }
  }

  .home-page-content-container {
    max-width: 976px;
  }

  .liner {
    width: 976px;
  }
}

@media only screen and (max-width: 992px) {
  .homepage-app-card-list-item-wrap {
    display: flex;
    justify-content: center;
    margin-left: auto;
    margin-right: auto;
    width: 100%;
    margin-top: 22px;
  }

  .homepage-app-card-list-item {
    max-width: 304px !important;
    flex-basis: 100%;

    .edit-button,
    .launch-button {
      width: 129px !important;
    }
  }
}

@media only screen and (min-width: 993px) and (max-width: 1311px) {
  .home-page-content-container {
    max-width: 568px;
  }

  .homepage-app-card-list-item-wrap {
    row-gap: 20px;
  }

  .homepage-app-card-list-item {
    max-width: 269px;
    flex-basis: 100%;

    .edit-button,
    .launch-button {
      width: 111.5px !important;
    }
  }

  .liner {
    width: 568px;
  }
}

.tj-docs-link {
  color: var(--indigo9) !important;
  text-decoration: none;
  list-style: none;
}

.datasource-copy-button {
  width: 87px;
  height: 32px;
}

.datasource-edit-btn {
  height: 27px;
  margin-left: 12px;
}

.datasource-edit-modal {

  .modal-content,
  .modal-body,
  .modal-header,
  .modal-title,
  .modal-body-content,
  .modal-sidebar,
  .card {
    background-color: var(--base) !important;
    color: var(--slate12) !important;
    border-color: var(--slate5) !important;
  }

  .datasource-modal-sidebar-footer {
    .footer-text {
      color: var(--slate12) !important;
    }
  }

  .form-control-plaintext {
    color: var(--slate12) !important;
  }

  .card {
    &:hover {
      background-color: var(--slate2) !important;
    }
  }
}

.org-edit-icon {
  width: 28px;
  height: 28px;
  border-radius: 6px;
  display: flex;
  justify-content: center;
  align-items: center;

  svg {
    height: 14px;
    width: 14px;
  }
}

.marketplace-body {
  height: calc(100vh - 64px) !important;
  overflow-y: auto;
  // background: var(--slate2);
}

.plugins-card {
  background-color: var(--base);
  border: 1px solid var(--slate3);
  box-shadow: 0px 1px 2px rgba(16, 24, 40, 0.05);
  border-radius: 6px;

  .card-body-alignment {
    min-height: 145px;
    display: flex;
    flex-direction: column;
    justify-content: space-between;
  }
}

.template-source-name {
  color: var(--slate12) !important;
}

.marketplace-install {
  color: var(--indigo9);
}

.popover {
  .popover-arrow {
    display: none;
  }
}

.shareable-link {
  .input-group {
    .input-group-text {
      border-color: var(--slate7);
      color: var(--slate12);
      background-color: var(--slate3);
    }

    .app-name-slug-input {
      input {
        border-color: var(--grass9);
      }
    }
  }

  .input-group {
    display: flex;

    .tj-app-input textarea {
      width: 600px;
      border-radius: 0px !important;
      margin-bottom: 0px !important;
      background-color: #efefef4d;
      color: #545454;
    }
  }
}

.confirm-dialogue-modal {
  background: var(--base);

  .modal-header {
    background: var(--base);
    color: var(--slate12);
    border-bottom: 1px solid var(--slate5);
  }
}

.theme-dark {
  .icon-widget-popover {
    .search-box-wrapper input {
      color: #f4f6fa !important;
    }

    .search-box-wrapper input:focus {
      background-color: #1c252f !important;
    }
  }

  .shareable-link {
    .tj-app-input textarea {
      background-color: #5e656e !important;
      color: #f4f6fa !important;
      border: none !important;
    }
  }

  .icon-widget-popover {
    .search-box-wrapper .input-icon-addon {
      min-width: 2.5rem !important;
    }

    .search-box-wrapper input {
      color: var(--slate12) !important;
    }
  }

  .shareable-link-container,
  .app-slug-container {
    .field-name {
      color: var(--slate-12) !important;
    }

    input.slug-input {
      background: #1f2936 !important;
      color: #f4f6fa !important;
      border-color: #324156 !important;
    }

    .applink-text {
      background-color: #2b394b !important;
    }

    .input-group-text {
      background-color: #2b394b !important;
    }

    .tj-text-input {
      border-color: #324156 !important;
    }

    .input-with-icon {
      .form-control {
        background-color: #1f2936 !important;
        border-color: #3E4B5A !important;
        color: #fff !important;
      }
    }
  }

}

.dark-theme {
  .manage-app-users-footer {
    .default-secondary-button {
      background-color: var(--indigo9);
      color: var(--base-black);
    }
  }
}

.break-all {
  word-break: break-all;
}

.workspace-folder-modal {
  .tj-text-input.dark {
    background: #202425;
    border-color: var(--slate7) !important;
  }
}

.slug-ellipsis {
  white-space: nowrap;
  overflow: hidden;
  text-overflow: ellipsis;
  width: 150px;
}

.app-slug-container,
.shareable-link-container,
.workspace-folder-modal {
  .tj-app-input {
    padding-bottom: 0px !important;
  }

  .label {
    font-weight: 400;
    font-size: 10px;
    height: 0px;
    padding: 4px 0px 16px 0px;
  }

  .tj-input-error {
    color: var(--tomato10);
  }

  .tj-text-input {
    width: auto !important;
    background: var(--slate3);
    color: var(--slate9);
    height: auto !important;
    margin-bottom: 5px;
    border-color: var(--slate7);

    &:hover {
      box-shadow: none;
    }

    &:active {
      border: 1px solid #D7DBDF;
      box-shadow: none;
    }
  }

  .input-with-icon {
    flex: none;

    .icon-container {
      right: 20px;
      top: calc(50% - 13px);
    }
  }

  .label-info {
    color: #687076;
  }

  .label-success {
    color: #3D9A50;
  }


  .workspace-spinner {
    color: #889096 !important;
    width: 16px;
    height: 16px;
    align-self: center;
  }

  .cancel-btn {
    color: var(--indigo9);
  }
}

.confirm-dialogue-modal {
  background: var(--base);
}

.table-editor-component-row {
  .rdt.cell-type-datepicker {
    margin-top: 0;
  }

  .has-multiselect {
    .select-search-input {
      margin-bottom: 0;
    }
  }
}

.theme-dark .card-container {
  background-color: #121212 !important
}

.version-select {
  .react-select__menu {
    .react-select__menu-list {
      max-height: 150px;
    }
  }
}

.generate-cell-value-component-div-wrapper {

  .form-control-plaintext:focus-visible {
    outline-color: #dadcde;
    border-radius: 4px;
  }

  .form-control-plaintext:hover {
    outline-color: #dadcde;
    border-radius: 4px;
  }
}

.dark-theme {
  .generate-cell-value-component-div-wrapper {

    .form-control-plaintext:focus-visible {
      filter: invert(-1);
    }

    .form-control-plaintext:hover {
      filter: invert(-1);
    }
  }
}

.app-slug-container,
.workspace-folder-modal {
  .tj-app-input {
    padding-bottom: 0px !important;

    .is-invalid {
      border-color: var(--tomato10) !important;
    }

    .is-invalid:focus {
      border-color: var(--tomato10) !important;
    }
  }

  .tj-input-error {
    height: 32px;
    color: var(--tomato10);
    font-weight: 400;
    font-size: 10px;
    height: 0px;
    padding: 4px 0px 16px 0px;
  }
}

.jet-container-loading {
  margin: 0 auto;
  justify-content: center;
  align-items: center;
}

.jet-container-json-form {
  padding: 20px;

  .DateRangePickerInput {
    width: 100% !important;
  }

  .dropzone {
    aside {
      width: 100% !important;
    }
  }

  fieldset {
    width: 100%;

    .json-form-wrapper {
      margin-bottom: 4px;

      .widget-button {
        button {
          width: auto !important;
          min-width: 140px !important;
        }
      }
    }
  }
}

.freeze-scroll {
  #real-canvas {
    overflow: hidden;
  }
}

.badge-warning {
  background-color: var(--amber7) !important;
}

.workspace-variables-alert-banner {
  width: inherit;
  background-color: #FFF9ED;
  border-color: #FFE3A2;
  margin-bottom: 0px;
  padding: 8px 16px;
  border-radius: 0px;
  display: flex;
  justify-content: space-between;
  align-items: center;
  color: var(--amber8);
  font-size: 12px;
  font-weight: 500;
  line-height: 16px;
  letter-spacing: 0.4px;
  text-align: left;
  box-shadow: 0px 1px 2px rgba(16, 24, 40, 0.05);
  border-radius: 6px;
}

.alert-banner-type-text {
  font-size: 12px;
  font-weight: 500;
  line-height: 16px;
  letter-spacing: 0.4px;
  text-align: left;
}

.tj-app-input .alert-component.workspace-variables-alert-banner {
  color: var(--amber8);
  border-color: var(--amber3);
}

.form-label-restricted {
  display: none;
}


#tooltip-for-org-constant-cell,
#tooltip-for-org-input-disabled {
  padding: 12px 16px !important;
  white-space: pre-line !important;
  max-width: 500px !important;
  z-index: 1 !important;

  .react-tooltip-arrow {
    background: inherit !important;
  }
}

.query-rename-input {

  &:focus,
  &:active {
    box-shadow: 0px 0px 0px 2px #C6D4F9;
    border: 1px solid var(--light-indigo-09, var(--indigo9));
  }
}

.btn-query-panel-header {
  height: 28px;
  width: 28px;
  display: flex;
  align-items: center;
  justify-content: center;
  border-radius: 6px;
  background-color: transparent;
  border: none;

  &.active {
    background-color: var(--slate5) !important;
  }

  &:hover,
  &:focus {
    background-color: var(--slate4) !important;
  }
}

.tj-scrollbar {

  ::-webkit-scrollbar,
  &::-webkit-scrollbar {
    width: 16px;
    border-radius: 8px;
  }

  ::-webkit-scrollbar-thumb,
  &::-webkit-scrollbar-thumb {
    border: 4px solid var(--base);
    border-radius: 8px;
    background-color: var(--slate4) !important;
  }

  ::-webkit-scrollbar-track,
  &::-webkit-scrollbar-track {
    background-color: var(--base);
  }

}

.form-check>.form-check-input:not(:checked) {
  background-color: var(--base);
  border-color: var(--slate7);
}

/*
* remove this once whole app is migrated to new styles. use only `theme-dark` class everywhere. 
* This is added since some of the pages are in old theme and making changes to `theme-dark` styles can break UI style somewhere else 
*/
.tj-dark-mode {
  background-color: var(--base) !important;
  color: var(--base-black) !important;
}

.tj-list-btn {
  border-radius: 6px;

  &:hover {
    background-color: var(--slate4);
  }

  &.active {
    background-color: var(--slate5);
  }
}

.tj-list-option {
  &.active {
    background-color: var(--indigo2);
  }
}

.runjs-parameter-badge {
  max-width: 140px;
}

.release-buttons {
  .release-button {
    display: flex;
    padding: 4px 12px;
    align-items: center;
    gap: 8px;
    flex: 1 0 0;
    width: 84px;
    height: 28px;
    cursor: pointer;
  }

  .released-button {
    background-color: #F1F3F5;
    color: #C1C8CD;
  }
}

.modal-divider {
  border-top: 1px solid #dee2e6;
  padding: 10px;
}

.dark-theme-modal-divider {
  border-top: 1px solid var(--slate5) !important;
  padding: 10px;

  .nav-item {
    background-color: transparent !important;
  }
}

.app-slug-container {
  .label {
    font-size: 9px !important;
  }
}

.shareable-link-container {
  .copy-container {
    width: 0px;
    margin-right: -12px;
  }

  .form-check-label {
    font-size: 12px;
    margin-left: 8px;
    color: var(--base-slate-12);
  }

  .label-success,
  .label-updated,
  .tj-input-error,
  .label-info {
    font-size: 10px;
    padding-top: 10px;
  }

  .input-with-icon {
    .form-control {
      height: 100%;
      border-radius: 0px !important;
      padding-right: 40px;
    }

    .is-invalid:focus {
      border-color: var(--tomato9) !important;
    }

    .icon-container {
      right: 12px;
      top: calc(50% - 11px);

      .spinner-border {
        width: 20px;
        height: 20px;
      }
    }
  }

  .input-group-text {
    background: var(--slate3);
    color: var(--slate9);
  }
}

.manage-app-users-footer {
  padding-bottom: 20px;
  margin-top: 18px;

  .default-secondary-button {
    width: auto !important;
    padding: 18px;
  }

}

.share-disabled {
  opacity: 0.4;
}

// Editor revamp styles
.main-wrapper {
  .editor {
    .header>.navbar {
      background-color: var(--base) !important;
      border-bottom: 1px solid var(--slate5);
      z-index: 10;
    }
  }
}

.component-image-wrapper {
  background-color: var(--slate3) !important;
  border-radius: 6px;
}

.components-container {
  margin-left: 16px;
  margin-right: 16px;
}

.draggable-box-wrapper {
  height: 86px;
  width: 72px;
  margin-bottom: 4px;
}

.component-card-group-wrapper {
  display: flex;
  flex-wrap: wrap;
  column-gap: 22px;
}

.component-card-group-container {
  display: flex;
  row-gap: 12px;
  flex-direction: column;
  padding-bottom: 12px;
  padding-top: 12px;
}

.widgets-manager-header {
  color: var(--slate12);
  font-size: 14px;
  font-style: normal;
  font-weight: 500;
  line-height: 20px;
  /* 142.857% */
  margin-top: 16px;
  margin-bottom: 12px;
}

.components-container {
  .tj-input {
    margin-bottom: 16px;
  }
}

.tj-widgets-search-input {
  width: 266px;
  height: 32px;
  border-radius: 6px;
  background-color: var(--base) !important;
  font-size: 12px;
  font-style: normal;
  font-weight: 400;
  line-height: 20px;
}

.release-button {
  color: var(--indigo-01, #FDFDFE);
  font-family: IBM Plex Sans;
  font-size: 12px;
  font-style: normal;
  font-weight: 600;
  line-height: 20px;
  /* 166.667% */
  display: flex;
  padding: 4px 12px;
  align-items: center;
  gap: 8px;
  flex: 1 0 0;
}

.editor-header-icon {
  border-radius: 6px;
  border: 1px solid var(--bases-transparent, rgba(255, 255, 255, 0.00));
  background: var(--indigo3);
  display: flex;
  padding: 7px;
  justify-content: center;
  align-items: center;
  gap: 8px;
  height: 28px;
  width: 28px;
}

.tj-header-avatar {
  display: flex;
  font-weight: 500;
  width: 27px;
  height: 26px;
  padding: 4px 6px;
  flex-direction: column;
  justify-content: center;
  align-items: center;
  gap: 10px;
  flex-shrink: 0;
  margin-bottom: 0px !important;
  border-radius: 100% !important;
  margin-left: -8px;
  background-color: var(--slate5) !important;
  color: var(--slate10) !important
}

.undo-redo-container {
  position: absolute;
  top: 10px;
  display: flex;
  right: 222px;
  justify-content: center;
  align-items: center;
  height: 28px;
  gap: 2px;

  div {
    display: flex;
    justify-content: center;
    align-items: center;
    height: 28px;
    width: 28px;
    border-radius: 6px;
  }
}

.sidebar-panel-header {
  color: var(--slate12);
  padding-left: 4px;
}

.modal-content {
  background: var(--base);
  color: var(--slate12);
}

.main-editor-canvas {
  background-color: var(--base);
}

.event-manager-popover {
  border: none;
  /* Shadow/03 */
  box-shadow: 0px 4px 6px -2px rgba(16, 24, 40, 0.03), 0px 12px 16px -4px rgba(16, 24, 40, 0.08);

  .popover-body {
    background-color: var(--base);
    color: var(--slate12);
    border: 1px solid var(--slate3, #F1F3F5);
    border-radius: 6px;
  }

}

.copilot-toggle {
  font-family: IBM Plex Sans;
  font-size: 12px;
  font-style: normal;
  font-weight: 500;
  background-color: transparent !important;
  display: flex;
  align-items: center;
}

.copilot-codehinter-wrap {
  .CodeMirror.cm-s-monokai.CodeMirror-wrap {
    border-radius: 0px;
  }
}

.avatar-list-stacked {
  display: flex;
}

.avatar-list-stacked .avatar {
  margin-right: 0px !important;
}

.navbar-right-section {
  border-left: 1px solid var(--slate5);
}

.modal-header {
  background-color: var(--base);
  border-bottom: 1px solid var(--slate5);
}

.sidebar-debugger {
  .nav-item {
    button:hover {
      border-top-color: transparent;
      border-left-color: transparent;
      border-right-color: transparent;
    }
  }
}

.tj-app-version-text {
  color: var(--pink9);
}

.left-sidebar-comments {
  position: absolute;
  left: 0;
  bottom: 48px;
}

.popover-body {
  background-color: var(--base);
  color: var(--slate12);
  border-radius: 6px;
}

.popover {
  border: none;
  border-radius: 6px;
  border: 1px solid var(--slate3, #F1F3F5);
  background: var(--slate1, #FBFCFD);
  box-shadow: 0px 2px 4px -2px rgba(16, 24, 40, 0.06), 0px 4px 8px -2px rgba(16, 24, 40, 0.10);
}

.canvas-codehinter-container {
  .sketch-picker {
    left: 70px !important;
    top: 207px;
  }
}

.debugger-card-body {
  margin-top: 8px;
  margin-bottom: 16px;
  padding: 0px 16px;
}

.left-sidebar-header-btn {
  background-color: var(--base) !important;
  width: 28px;
  height: 28px;
  padding: 7px !important;

  &:focus-visible {
    border: none !important;
    outline: none !important;
    box-shadow: none !important;
  }
}

.navbar-seperator {
  border: 1px solid var(--slate5, #2B2F31);
  background: var(--slate1, #151718);
  width: 1px;
  height: 19px;
  margin-left: 8px;
  margin-right: 8px;
}

.CodeMirror {
  background: var(--base);
  font-size: 12px;
}

.color-picker-input {
  position: relative;
  height: 36px;
  background-color: var(--slate1);
  border: 1px solid var(--slate7);
  border-radius: 6px;

  &:hover {
    background-color: var(--slate4);
    border: 1px solid var(--slate8);

  }
}

#popover-basic-2 {

  .sketch-picker {
    left: 7px;
    width: 170px !important;
  }
}

.custom-gap-8 {
  gap: 8px;
}

.color-slate-11 {
  color: var(--slate11) !important;
}

.custom-gap-6 {
  gap: 6px
}

.custom-gap-2 {
  gap: 2px
}

// ToolJet Database buttons

.ghost-black-operation {
  border: 1px solid transparent !important;
  padding: 4px 10px;
}

.custom-gap-2 {
  gap: 2px
}

.custom-gap-4 {
  gap: 4px;
}

.text-black-000 {
  color: var(--text-black-000) !important;
}

.custom-gap-12 {
  gap: 12px
}

#inspector-tabpane-properties {
  .accordion {
    .accordion-item:last-child {
      border-bottom: none !important;
    }
  }
}

.tj-text-input-widget {
  border: 1px solid var(--tj-text-input-widget-border-default);
  background-color: var(--tj-text-input-widget-field-default);
  width: 100%;

  &.is-invalid {
    border: 1px solid var(--tj-text-input-widget-error) !important; // For example, a red border for invalid input
  }

  &:hover {
    background-color: var(--tj-text-input-widget-hover) !important;
  }

  &:focus {
    // box-shadow: 0px 0px 0px 4px #DFE3E6 !important;
    outline: none !important;
    border: 1px solid var(--tj-text-input-widget-border-clicked);

  }

  &:active {
<<<<<<< HEAD
    box-shadow: 0px 0px 0px 1px #DFE3E6 !important;
    border: 1px solid var(--tj-text-input-widget-border-clicked) !important;
    outline: none !important;
  }
=======
    box-shadow: 0px 0px 0px 1px rgba(62, 99, 221, 0.30) !important;
    border: 1px solid var(--tj-text-input-widget-border-clicked) !important;
    outline: none !important;
  }

  &::placeholder {
    color: #7E868C;
  }
>>>>>>> df167c0d
}

.icon-style-container {
  width: 142px;
  height: 32px;
  display: flex;
  align-items: center;
  border-radius: 6px;
  padding: 2px;
}

.visibility-eye {
  position: absolute;
  top: 50%;
  right: -5px;
  transform: translate(-50%, -50%);
<<<<<<< HEAD
=======
}

.label-hinter-margin {
  margin-bottom: 4px;
}

.accordion-header {
  height: 52px;
}

.code-hinter {
  min-height: 32px !important;
}

.CodeMirror-sizer {
  // height: 30px !important;
  display: flex;
  align-items: center;
  min-height: 32px !important;
}

.CodeMirror-placeholder {
  min-width: 265px !important;
>>>>>>> df167c0d
}<|MERGE_RESOLUTION|>--- conflicted
+++ resolved
@@ -4673,11 +4673,7 @@
   }
 
   .text-muted {
-<<<<<<< HEAD
-    color: $white !important;
-=======
     color: $white  !important;
->>>>>>> df167c0d
   }
 }
 
@@ -11917,12 +11913,6 @@
   }
 
   &:active {
-<<<<<<< HEAD
-    box-shadow: 0px 0px 0px 1px #DFE3E6 !important;
-    border: 1px solid var(--tj-text-input-widget-border-clicked) !important;
-    outline: none !important;
-  }
-=======
     box-shadow: 0px 0px 0px 1px rgba(62, 99, 221, 0.30) !important;
     border: 1px solid var(--tj-text-input-widget-border-clicked) !important;
     outline: none !important;
@@ -11931,7 +11921,6 @@
   &::placeholder {
     color: #7E868C;
   }
->>>>>>> df167c0d
 }
 
 .icon-style-container {
@@ -11948,8 +11937,6 @@
   top: 50%;
   right: -5px;
   transform: translate(-50%, -50%);
-<<<<<<< HEAD
-=======
 }
 
 .label-hinter-margin {
@@ -11973,5 +11960,4 @@
 
 .CodeMirror-placeholder {
   min-width: 265px !important;
->>>>>>> df167c0d
 }