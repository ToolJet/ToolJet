@import "./tabler.scss";
@import "./colors.scss";
@import "./z-index.scss";
@import "./mixins.scss";
@import "./queryManager.scss";
@import "./onboarding.scss";
@import "./components.scss";
@import "./global-datasources.scss";
@import "./typography.scss";
@import "./designtheme.scss";
@import "./dropdown-custom.scss";
@import "./ui-operations.scss";
@import 'react-loading-skeleton/dist/skeleton.css';

/* ibm-plex-sans-100 - latin */
@font-face {
  font-display: swap;
  /* Check https://developer.mozilla.org/en-US/docs/Web/CSS/@font-face/font-display for other options. */
  font-family: 'IBM Plex Sans';
  font-style: normal;
  font-weight: 100;
  src: url('/assets/fonts/ibm-plex-sans-v19-latin/ibm-plex-sans-v19-latin-100.woff2') format('woff2');
  /* Chrome 36+, Opera 23+, Firefox 39+, Safari 12+, iOS 10+ */
}

/* ibm-plex-sans-100italic - latin */
@font-face {
  font-display: swap;
  /* Check https://developer.mozilla.org/en-US/docs/Web/CSS/@font-face/font-display for other options. */
  font-family: 'IBM Plex Sans';
  font-style: italic;
  font-weight: 100;
  src: url('/assets/fonts/ibm-plex-sans-v19-latin/ibm-plex-sans-v19-latin-100italic.woff2') format('woff2');
  /* Chrome 36+, Opera 23+, Firefox 39+, Safari 12+, iOS 10+ */
}

/* ibm-plex-sans-200 - latin */
@font-face {
  font-display: swap;
  /* Check https://developer.mozilla.org/en-US/docs/Web/CSS/@font-face/font-display for other options. */
  font-family: 'IBM Plex Sans';
  font-style: normal;
  font-weight: 200;
  src: url('/assets/fonts/ibm-plex-sans-v19-latin/ibm-plex-sans-v19-latin-200.woff2') format('woff2');
  /* Chrome 36+, Opera 23+, Firefox 39+, Safari 12+, iOS 10+ */
}

/* ibm-plex-sans-200italic - latin */
@font-face {
  font-display: swap;
  /* Check https://developer.mozilla.org/en-US/docs/Web/CSS/@font-face/font-display for other options. */
  font-family: 'IBM Plex Sans';
  font-style: italic;
  font-weight: 200;
  src: url('/assets/fonts/ibm-plex-sans-v19-latin/ibm-plex-sans-v19-latin-200italic.woff2') format('woff2');
  /* Chrome 36+, Opera 23+, Firefox 39+, Safari 12+, iOS 10+ */
}

/* ibm-plex-sans-300 - latin */
@font-face {
  font-display: swap;
  /* Check https://developer.mozilla.org/en-US/docs/Web/CSS/@font-face/font-display for other options. */
  font-family: 'IBM Plex Sans';
  font-style: normal;
  font-weight: 300;
  src: url('/assets/fonts/ibm-plex-sans-v19-latin/ibm-plex-sans-v19-latin-300.woff2') format('woff2');
  /* Chrome 36+, Opera 23+, Firefox 39+, Safari 12+, iOS 10+ */
}

/* ibm-plex-sans-300italic - latin */
@font-face {
  font-display: swap;
  /* Check https://developer.mozilla.org/en-US/docs/Web/CSS/@font-face/font-display for other options. */
  font-family: 'IBM Plex Sans';
  font-style: italic;
  font-weight: 300;
  src: url('/assets/fonts/ibm-plex-sans-v19-latin/ibm-plex-sans-v19-latin-300italic.woff2') format('woff2');
  /* Chrome 36+, Opera 23+, Firefox 39+, Safari 12+, iOS 10+ */
}

/* ibm-plex-sans-regular - latin */
@font-face {
  font-display: swap;
  /* Check https://developer.mozilla.org/en-US/docs/Web/CSS/@font-face/font-display for other options. */
  font-family: 'IBM Plex Sans';
  font-style: normal;
  font-weight: 400;
  src: url('/assets/fonts/ibm-plex-sans-v19-latin/ibm-plex-sans-v19-latin-regular.woff2') format('woff2');
  /* Chrome 36+, Opera 23+, Firefox 39+, Safari 12+, iOS 10+ */
}

/* ibm-plex-sans-italic - latin */
@font-face {
  font-display: swap;
  /* Check https://developer.mozilla.org/en-US/docs/Web/CSS/@font-face/font-display for other options. */
  font-family: 'IBM Plex Sans';
  font-style: italic;
  font-weight: 400;
  src: url('/assets/fonts/ibm-plex-sans-v19-latin/ibm-plex-sans-v19-latin-italic.woff2') format('woff2');
  /* Chrome 36+, Opera 23+, Firefox 39+, Safari 12+, iOS 10+ */
}

/* ibm-plex-sans-500 - latin */
@font-face {
  font-display: swap;
  /* Check https://developer.mozilla.org/en-US/docs/Web/CSS/@font-face/font-display for other options. */
  font-family: 'IBM Plex Sans';
  font-style: normal;
  font-weight: 500;
  src: url('/assets/fonts/ibm-plex-sans-v19-latin/ibm-plex-sans-v19-latin-500.woff2') format('woff2');
  /* Chrome 36+, Opera 23+, Firefox 39+, Safari 12+, iOS 10+ */
}

/* ibm-plex-sans-500italic - latin */
@font-face {
  font-display: swap;
  /* Check https://developer.mozilla.org/en-US/docs/Web/CSS/@font-face/font-display for other options. */
  font-family: 'IBM Plex Sans';
  font-style: italic;
  font-weight: 500;
  src: url('/assets/fonts/ibm-plex-sans-v19-latin/ibm-plex-sans-v19-latin-500italic.woff2') format('woff2');
  /* Chrome 36+, Opera 23+, Firefox 39+, Safari 12+, iOS 10+ */
}

/* ibm-plex-sans-600 - latin */
@font-face {
  font-display: swap;
  /* Check https://developer.mozilla.org/en-US/docs/Web/CSS/@font-face/font-display for other options. */
  font-family: 'IBM Plex Sans';
  font-style: normal;
  font-weight: 600;
  src: url('/assets/fonts/ibm-plex-sans-v19-latin/ibm-plex-sans-v19-latin-600.woff2') format('woff2');
  /* Chrome 36+, Opera 23+, Firefox 39+, Safari 12+, iOS 10+ */
}

/* ibm-plex-sans-600italic - latin */
@font-face {
  font-display: swap;
  /* Check https://developer.mozilla.org/en-US/docs/Web/CSS/@font-face/font-display for other options. */
  font-family: 'IBM Plex Sans';
  font-style: italic;
  font-weight: 600;
  src: url('/assets/fonts/ibm-plex-sans-v19-latin/ibm-plex-sans-v19-latin-600italic.woff2') format('woff2');
  /* Chrome 36+, Opera 23+, Firefox 39+, Safari 12+, iOS 10+ */
}

/* ibm-plex-sans-700 - latin */
@font-face {
  font-display: swap;
  /* Check https://developer.mozilla.org/en-US/docs/Web/CSS/@font-face/font-display for other options. */
  font-family: 'IBM Plex Sans';
  font-style: normal;
  font-weight: 700;
  src: url('/assets/fonts/ibm-plex-sans-v19-latin/ibm-plex-sans-v19-latin-700.woff2') format('woff2');
  /* Chrome 36+, Opera 23+, Firefox 39+, Safari 12+, iOS 10+ */
}

/* ibm-plex-sans-700italic - latin */
@font-face {
  font-display: swap;
  /* Check https://developer.mozilla.org/en-US/docs/Web/CSS/@font-face/font-display for other options. */
  font-family: 'IBM Plex Sans';
  font-style: italic;
  font-weight: 700;
  src: url('/assets/fonts/ibm-plex-sans-v19-latin/ibm-plex-sans-v19-latin-700italic.woff2') format('woff2');
  /* Chrome 36+, Opera 23+, Firefox 39+, Safari 12+, iOS 10+ */
}
// variables
$border-radius: 4px;


body {
  font-family: 'IBM Plex Sans';
}

input,
button {
  border-radius: 4px;
}

.btn:hover {
  border-color: $primary;
}

.btn-sm {
  padding: 4px 8px;
}

.padding-0 {
  padding: 0;
}

.float-right {
  float: right;
}

.font-500 {
  font-weight: 500;
}

.color-inherit {
  color: inherit;
}

.text-right {
  text-align: right;
}

.navbar {
  max-height: 45px;
  min-height: auto;

  .nav-item.active:after {
    bottom: 0 !important;
  }
}

.rc-slider-track {
  background-color: $primary;
}

.rc-slider-handle {
  border-color: $primary;
}

.auth-main {
  height: 1000px;
  padding-top: calc(0.25 * 100vh);
  overflow: hidden;

  svg,
  img {
    height: 50px;
    width: 50px;
  }

  svg {
    color: #000000;
  }

  .col-4 {
    z-index: 1;
  }

  .horizontal-line {
    width: 100%;
    position: relative;
    border: 1px solid #b1b1b1;
    top: 25px;
    margin: 0px auto;
    z-index: 0;
  }

  .sso-ico {
    div {
      background-color: #ffffff;
    }
  }
}

.emoji-mart-scroll {
  border-bottom: 0;
  margin-bottom: 6px;
}

.emoji-mart-scroll+.emoji-mart-bar {
  display: none;
}

.accordion-item,
.accordion-button {
  background-color: inherit;
}

.accordion-button {
  font-weight: 400 !important;
  box-shadow: none !important;
}

.accordion-button:not(.collapsed) {
  padding-bottom: 0 !important;
}

.accordion-body {
  .form-label {
    font-weight: 400;
    font-size: 12px;
    color: #61656c;
  }

  .style-fx {
    margin-top: 3px !important;
  }
}

.editor {
  .header-container {
    max-width: 100%;
    padding: 0 10px 0 0;
    min-height: 45px;
  }

  .resizer-select,
  .resizer-active {
    border: solid 1px $primary  !important;

    .top-right,
    .top-left,
    .bottom-right,
    .bottom-left {
      background: white;
      border-radius: 10px;
      border: solid 1px $primary;
    }
  }

  .resizer-selected {
    outline-width: thin;
    outline-style: solid;
    outline-color: #ffda7e;
  }

  // query data source card style start

  .query-datasource-card-container,
  .header-query-datasource-card-container {
    display: flex;
    flex-direction: row;
    gap: 10px;
    flex-wrap: wrap;
  }

  .datasource-picker {
    margin-bottom: 24px;
    padding: 0 32px;
  }

  .header-query-datasource-card-container {
    margin-top: -10px;
  }

  .header-query-datasource-card {
    position: relative;
    display: flex;
    min-width: 0;
    word-wrap: break-word;
    background-color: rgba(66, 153, 225, 0.1) !important;
    background-clip: border-box;
    border-radius: 4px;
    height: 32px;
    width: 140px;
    padding: 6px;
    align-items: center;
    text-transform: capitalize;
    font-weight: 400 !important;
    background-color: #4299e11a;

    p {
      margin: 0 8px 0 12px;
    }
  }

  .query-datasource-card {
    position: relative;
    display: flex;
    min-width: 0;
    word-wrap: break-word;
    background-color: #ffffff;
    background-clip: border-box;
    border: 1px solid rgba(101, 109, 119, 0.16);
    border-radius: 4px;
    height: 46px;
    width: 200px;
    padding: 10px;
    align-items: center;
    cursor: pointer;
    transition: transform .2s;

    p {
      margin: 0 8px 0 15px;
    }

    &:hover {
      transform: scale(1.02);
      box-shadow: 0.1px 0.1px 0.1px 0.1px rgba(0, 0, 0, 0.3);
    }
  }

  // end :: data source card style

  .header-query-datasource-name {
    font-size: 0.8rem !important;
    padding-top: 0px !important;
  }

  .datasource-heading {
    display: flex;
    height: 32px;
    gap: 10px;
    align-items: center;

    p {
      font-size: 12px;
      padding-top: 0px;
      cursor: pointer;
    }
  }


  .left-sidebar {
    scrollbar-width: none;
  }

  .left-sidebar::-webkit-scrollbar {
    width: 0;
    background: transparent;
  }

  .left-sidebar-layout {
    display: flex;
    justify-content: center;
    font-size: 11px;
    align-items: center;
    letter-spacing: 0.2px;

    p {
      margin-bottom: 0px;
      margin-top: 8px;
    }
  }

  .left-sidebar {
    height: 100%;
    width: 48px;
    position: fixed;
    z-index: 2;
    left: 0;
    overflow-x: hidden;
    flex: 1 1 auto;
    background-color: #fff !important;
    background-clip: border-box;
    border: solid rgba(0, 0, 0, 0.125);
    border-width: 0px 1px 3px 0px;
    margin-top: 0px;
    padding-top: 0px;

    .accordion-item {
      border: solid rgba(101, 109, 119, 0.16);
      border-width: 1px 0px 1px 0px;
    }

    .datasources-container {
      height: 50%;
      overflow-y: scroll;

      tr {
        border-color: #f1f1f1;
      }
    }

    .variables-container {
      height: 50%;
      overflow-y: scroll;
    }

    .variables-container::-webkit-scrollbar-thumb,
    .datasources-container::-webkit-scrollbar-thumb {
      background: transparent;
      height: 0;
      width: 0;
    }

    .variables-container::-webkit-scrollbar,
    .datasources-container::-webkit-scrollbar {
      width: 0;
      background: transparent;
      height: 0;
    }

    .variables-container,
    .datasources-container {
      scrollbar-width: none;
    }

    .datasources-container {
      bottom: 0;
      height: 500px;
      border: solid rgba(101, 109, 119, 0.16);
      border-width: 1px 0px 1px 0px;

      .datasources-header {
        border: solid rgba(0, 0, 0, 0.125);
        border-width: 0px 0px 1px 0px;
      }
    }

    .left-sidebar-inspector {
      .card-body {
        padding: 1rem 0rem 1rem 1rem;
      }
    }

    .left-sidebar-page-selector {
      .add-new-page-button-container {
        width: 100%;
        margin-top: 10px;
      }
    }
  }

  .editor-sidebar {
    height: calc(100% - 45px);
    position: fixed;
    right: 0;
    overflow-x: hidden;
    width: 300px;
    flex: 1 1 auto;
    top: 45px;
    border-top: 1px solid var(--slate7);
    background-color: var(--base);
    background-clip: border-box;
    border: solid rgba(0, 0, 0, 0.125);
    border-width: 0px 0px 0px 1px;

    .nav-tabs .nav-link {
      color: #3e525b;
      border-top-left-radius: 0px;
      border-top-right-radius: 0px;
    }

    .inspector {
      .inspector-add-button {
        background: inherit;
      }

      .inspector-add-button:hover {
        color: $primary;
        background: #eef3f9;
        border-radius: 4px;
      }

      .form-control-plaintext {
        padding: 0;
      }

      .header {
        padding-left: 20px;
        padding-right: 20px;
        border: solid rgba(0, 0, 0, 0.125);
        border-width: 0px 0px 1px 0px;
        height: 40px;

        .component-name {
          font-weight: 500;
        }

        .component-action-button {
          top: 8px;
          right: 10px;
          position: absolute;
        }
      }

      .properties-container {
        .field {
          .form-label {
            font-size: 12px;
          }

          .text-field {
            height: 30px;
            font-size: 12px;
          }

          .form-select {
            height: 30px;
            font-size: 12px;
          }

          .select-search__input {
            padding: 0.2375rem 0.75rem;
            font-size: 0.825rem;
          }
        }
      }
    }

    .components-container::-webkit-scrollbar {
      width: 0;
      height: 0;
      background: transparent;
    }

    .components-container::-webkit-scrollbar-thumb {
      background: transparent;
    }

    .components-container {
      scrollbar-width: none;
    }

    .components-container {
      height: 100%;
      overflow: auto;
      overflow-x: hidden;
      padding-bottom: 20%;

      .component-image-holder {
        border-radius: 0;
        transition: all 0.3s cubic-bezier(0.25, 0.8, 0.25, 1);
        border: 1px solid #d2ddec;
        box-sizing: border-box;
        border-radius: 4px;

        img {
          margin: 0 auto;
        }

        &:hover {
          background: rgba(66, 153, 225, 0.1);
        }
      }

      .component-title {
        display: block;
        margin-top: 10px;
        color: #3e525b;
        font-size: 10px;
        max-width: 100%;
        text-align: center;
        word-wrap: break-word;
      }

      .component-description {
        color: grey;
        font-size: 0.7rem;
      }
    }
  }

  .main {
    // margin-left: 3%;
    // width: 82%;
    top: 0;
    height: calc(100vh - 84px);

    &.hide-scrollbar {
      .canvas-container::-webkit-scrollbar {
        height: 0;
      }
    }

    .canvas-container::-webkit-scrollbar {
      width: 0;
      background: transparent;
      // height: 0;
    }

    .canvas-container::-webkit-scrollbar-track {
      background: transparent !important;
    }

    .canvas-container {
      scrollbar-width: none;
    }

    .canvas-container {
      height: 100%;
      top: 45px;
      position: fixed;
      right: 300px;
      left: 48px;
      overflow-y: scroll;
      overflow-x: auto;
      -webkit-box-pack: center;
      justify-content: center;
      -webkit-box-align: center;
      align-items: center;

      .real-canvas {
        outline: 1px dotted transparent;
      }

      .show-grid {
        outline: 1px dotted #4d72da;
        background-image: linear-gradient(to right,
            rgba(194, 191, 191, 0.2) 1px,
            transparent 1px),
          linear-gradient(to bottom,
            rgba(194, 191, 191, 0.2) 1px,
            transparent 1px);
      }

      .canvas-area {
        background: #edeff5;
        margin: 0px auto;

        .resizer {
          border: solid 1px transparent;
        }
      }
    }
  }

  @media screen and (max-height: 450px) {
    .sidebar {
      padding-top: 15px;
    }

    .sidebar a {
      font-size: 18px;
    }
  }
}

.viewer {
  .header-container {
    max-width: 100%;
  }

  .main {
    padding: 0px 10px;

    .canvas-container {
      scrollbar-width: auto;
      width: 100%;
    }

    .canvas-container::-webkit-scrollbar {
      background: transparent;
    }

    .canvas-container {
      height: 100%;
      position: fixed;
      left: 0;
      overflow-y: auto;
      overflow-x: auto;
      -webkit-box-pack: center;
      justify-content: center;
      -webkit-box-align: center;
      align-items: center;

      .canvas-area {
        width: 1280px;
        background: #edeff5;
        margin: 0px auto;
        background-size: 80px 80px;
        background-repeat: repeat;
      }

      .navigation-area {
        background-color: #ECEEF0;
        padding: 1rem;

        a.page-link {
          border-radius: 0;
          border: 0;
        }

        a.page-link:hover {
          color: white;
          background-color: #4D72FA;
        }

        a.page-link.active {
          color: white;
          background-color: #4D72FA;
        }
      }

      .navigation-area.dark {
        background-color: #2b3546 !important;
      }
    }
  }
}

.modal-header {
  padding: 0 1.5rem 0 1.5rem;
}

.page-body,
.homepage-body {
  height: 100vh;

  .list-group.list-group-transparent.dark .all-apps-link,
  .list-group-item-action.dark.active {
    background-color: $dark-background  !important;
  }
}

.home-search-holder {
  height: 20px;
  width: 100%;
  margin-top: 32px;

  .search-box-wrapper {
    .input-icon {
      .input-icon-addon {
        padding-right: 6px;
      }
    }
  }

  .homepage-search {
    background: transparent;
    color: var(--slate12);
    height: 20px;

    &:focus {
      background: none;
    }
  }
}

.homepage-app-card-list-item-wrap {
  row-gap: 16px;
  column-gap: 32px;
  display: flex;
  margin-top: 22px;
}

.homepage-app-card-list-item {
  max-width: 272px;
  flex-basis: 33%;
  padding: 0 !important;
}

.homepage-dropdown-style {
  min-width: 11rem;
  display: block;
  align-items: center;
  margin: 0;
  line-height: 1.4285714;
  width: 100%;
  padding: 0.5rem 0.75rem !important;
  font-weight: 400;
  white-space: nowrap;
  border: 0;
  cursor: pointer;
  font-size: 12px;
}

.homepage-dropdown-style:hover {
  background: rgba(101, 109, 119, 0.06);
}

.card-skeleton-container {
  border: 0.5px solid #b4bbc6;
  padding: 1rem;
  border-radius: 8px;
  height: 180px;
}

.app-icon-skeleton {
  background-color: #91a4f6;
  border-radius: 4px;
  margin-bottom: 20px;
  height: 40px;
  width: 40px;
}

.folder-icon-skeleton {
  display: inline-block;
  background-color: #858896;
  border-radius: 4px;
  height: 14px;
  width: 14px;
}

.folders-skeleton {
  padding: 9px 12px;
  height: 34px;
  margin-bottom: 4px;
}

.card-skeleton-button {
  height: 20px;
  width: 60px;
  background: #91a4f6;
  margin-top: 1rem;
  border-radius: 4px;
}

@media (min-height: 641px) and (max-height: 899px) {
  .homepage-pagination {
    position: fixed;
    bottom: 2rem;
    width: 63%;
  }
}

@media (max-height: 640px) {
  .homepage-pagination {
    position: fixed;
    bottom: 2rem;
    width: 71%;
  }
}

@media (max-width: 1056px) {
  .homepage-app-card-list-item {
    flex-basis: 50%;
  }
}

.homepage-body {
  overflow-y: hidden;

  a {
    color: inherit;
  }

  a:hover {
    color: inherit;
    text-decoration: none;
  }

  button.create-new-app-button {
    background-color: var(--indigo9);

  }




  .app-list {
    .app-card {
      height: 180px;
      max-height: 180px;
      border: 0.5px solid #b4bbc6;
      box-sizing: border-box;
      border-radius: 8px;
      overflow: hidden;

      .app-creation-time {
        span {
          color: var(--slate11) !important;
        }
      }

      .app-creator {
        font-weight: 500;
        font-size: 0.625rem;
        line-height: 12px;
        color: #292d37;
        white-space: nowrap;
        overflow: hidden;
        text-overflow: ellipsis;
      }

      .app-icon-main {
        background-color: $primary;

        .app-icon {
          img {
            height: 24px;
            width: 24px;
            filter: invert(100%) sepia(0%) saturate(0%) hue-rotate(17deg) brightness(104%) contrast(104%);
            vertical-align: middle;
          }
        }
      }

      .app-template-card-wrapper {
        .card-body {
          padding-left: 0px !important;
        }
      }

      .app-title {
        line-height: 20px;
        font-size: 1rem;
        font-weight: 400;
        color: #000000;
        overflow: hidden;
        max-height: 40px;
        text-overflow: ellipsis;
        display: -webkit-box;
        -webkit-line-clamp: 2;
        /* number of lines to show */
        line-clamp: 2;
        -webkit-box-orient: vertical;
      }

      button {
        font-size: 0.6rem;
        width: 100%;
      }

      .menu-ico {
        cursor: pointer;

        img {
          padding: 0px;
          height: 14px;
          width: 14px;
          vertical-align: unset;
        }
      }
    }

    .app-card.highlight {
      background-color: #f8f8f8;
      box-shadow: 0px 4px 4px rgba(0, 0, 0, 0.25);
      border: 0.5px solid $primary;

      .edit-button {
        box-sizing: border-box;
        border-radius: 6px;
        color: $primary-light;
        width: 113px;
        height: 28px;
        background: var(--indigo11) !important;
        border: none;
        color: var(--indigo4);
        padding: 4px 16px;
        gap: 6px;
        height: 28px;


        &:hover {
          background: var(--indigo10);

        }

        &:focus {
          box-shadow: 0px 0px 0px 4px var(--indigo6);
          background: var(--indigo10);
          outline: 0;
        }


        &:active {
          background: var(--indigo11);
          box-shadow: none;
        }
      }

      .launch-button {
        box-sizing: border-box;
        border-radius: 6px;
        color: var(--base);
        width: 113px;
        height: 28px;
        background: var(--base);
        border: 1px solid var(--slate7);
        color: var(--slate12);
        padding: 4px 16px;
        gap: 6px;
        height: 28px !important;


        &:hover {
          background: var(--slate8);
          color: var(--slate11);
          border: 1px solid var(--slate8);
          background: var(--base);
        }

        &:active {
          background: var(--base);
          box-shadow: none;
          border: 1px solid var(--slate12);
          color: var(--slate12);
        }

        &:focus {
          background: var(--base);
          color: var(--slate11);
          border: 1px solid var(--slate8);
          box-shadow: 0px 0px 0px 4px var(--slate6);
        }
      }

      .app-title {
        height: 20px;
        -webkit-line-clamp: 1;
        /* number of lines to show */
        line-clamp: 1;
      }
    }
  }
}

.template-library-modal {
  font-weight: 500;

  .modal-header {
    background-color: var(--base) !important;
    border-bottom: 1px solid var(--slate5);

  }

  .modal-dialog {
    max-width: 90%;
    height: 80%;

    .modal-content {
      height: 100%;
      padding: 0;


      .modal-body {
        height: 100%;
        padding: 0 10px;
        background-color: var(--base) !important;


        .container-fluid {
          height: 100%;
          padding: 0;

          .row {
            height: 100%;
          }
        }
      }
    }

    .modal-body,
    .modal-footer {
      background-color: #ffffff;
    }
  }

  .template-categories {
    .list-group-item {
      border: 0;
    }

    .list-group-item.active {
      background-color: #edf1ff;
      color: $primary-light;
      font-weight: 600;
    }
  }

  .template-app-list {
    .list-group-item {
      border: 0;
    }

    .list-group-item.active {
      background-color: #edf1ff;
      color: black;
    }
  }

  .template-display {
    display: flex;
    flex-direction: row;
    align-items: center;
    height: 100%;

    h3.title {
      font-weight: 600;
      line-height: 17px;
    }

    p.description {
      font-weight: 500;
      font-size: 13px;
      line-height: 15px;
      letter-spacing: -0.1px;
      color: #8092ab;
    }

    img.template-image {
      height: 75%;
      width: 85%;
      border: 0;
      padding: 0;
      object-fit: contain;
    }

    .template-spinner {
      width: 3rem;
      height: 3rem;
      margin: auto;
      position: absolute;
      top: 0;
      bottom: 0;
      left: 0;
      right: 0;
    }

    .row {
      margin-bottom: 0;
    }
  }

  .template-list {
    padding-top: 16px;

    .template-search-box {
      input {
        border-radius: 5px !important;
      }

      .input-icon {
        display: flex;
      }
    }

    .input-icon {
      .search-icon {
        display: block;
        position: absolute;
        left: 0;
        margin-right: 0.5rem;
      }

      .clear-icon {
        cursor: pointer;
        display: block;
        position: absolute;
        right: 0;
        margin-right: 0.5rem;
      }
    }

    .list-group-item.active {
      color: $primary;
    }
  }
}

.template-library-modal.dark-mode {

  .template-modal-control-column,
  .template-list-column,
  .categories-column,
  .modal-header {
    border-color: var(--slate5) !important;
  }

  .modal-body,
  .modal-footer,
  .modal-header,
  .modal-content {
    color: white;
    background-color: #2b394a;
  }

  .template-categories {
    .list-group-item {
      color: white;
      border: 0;
    }

    .list-group-item:hover {
      background-color: #232e3c;
    }

    .list-group-item.active {
      background-color: $primary-light;
      color: white;
      font-weight: 600;
    }
  }

  .template-app-list {
    .list-group-item {
      border: 0;
      color: white;
    }

    .list-group-item:hover {
      border: 0;
      background-color: #232e3c;
    }

    .list-group-item.active {
      background-color: $primary-light;
      color: white;
    }

    .no-results-item {
      background-color: var(--slate4);
      color: white;
    }
  }

  .template-list {
    .template-search-box {
      input {
        background-color: #2b394a;
        border-color: #232e3c;
        color: white;
      }
    }
  }
}

.fx-container {
  position: relative;
}

.fx-common {
  position: absolute;
  top: -37.5px;
  right: 0px;
}

.fx-button {
  font-weight: 400;
  font-size: 13px;
  color: #61656c;
}

.fx-button:hover,
.fx-button.active {
  font-weight: 600;
  color: $primary-light;
  cursor: pointer;
}

.fx-container-eventmanager {
  position: relative;
}

.fx-container-eventmanager * .fx-outer-wrapper {
  position: absolute !important;
  top: 7px !important;
  right: -26px;
}

// targeting select component library class

.component-action-select *.css-1nfapid-container {
  width: 184px !important;
}

.component-action-select {
  .css-zz6spl-container {
    width: inherit;
  }

  &.fx-container-eventmanager {
    .fx-common {
      right: 0;
    }

    .custom-row {
      width: 100%
    }
  }

  .codeShow-active {
    display: flex;
    flex-direction: row-reverse;
    justify-content: space-between;

    .custom-row {
      width: 75%;
    }
  }

  .row.fx-container {
    .col {
      display: flex;
    }
  }
}

.fx-container-eventmanager *.fx-common {
  top: 6px !important;
  right: -34px;
}

.fx-container-eventmanager-code {
  padding-right: 15px !important;
}

.unselectable {
  -webkit-touch-callout: none;
  -webkit-user-select: none;
  -khtml-user-select: none;
  -moz-user-select: none;
  -ms-user-select: none;
  user-select: none;
}

.layout-buttons {
  span {
    color: $primary;
  }
}

.theme-dark {
  .accordion-button::after {
    background-image: url("data:image/svg+xml,%3Csvg id='SvgjsSvg1001' width='288' height='288' xmlns='http://www.w3.org/2000/svg' version='1.1' xmlns:xlink='http://www.w3.org/1999/xlink' xmlns:svgjs='http://svgjs.com/svgjs'%3E%3Cdefs id='SvgjsDefs1002'%3E%3C/defs%3E%3Cg id='SvgjsG1008' transform='matrix(1,0,0,1,0,0)'%3E%3Csvg xmlns='http://www.w3.org/2000/svg' fill='/fffff' viewBox='0 0 16 16' width='288' height='288'%3E%3Cpath fill-rule='evenodd' d='M1.646 4.646a.5.5 0 0 1 .708 0L8 10.293l5.646-5.647a.5.5 0 0 1 .708.708l-6 6a.5.5 0 0 1-.708 0l-6-6a.5.5 0 0 1 0-.708z' fill='%23ffffff' class='color000 svgShape'%3E%3C/path%3E%3C/svg%3E%3C/g%3E%3C/svg%3E");
  }

  .inspector {
    border: 1px solid $dark-background;
  }

  .homepage-body {
    .app-list {
      .app-title {
        line-height: 20px;
        font-size: 16px;
        font-weight: 400;
      }
    }
  }

  .layout-buttons {
    svg {
      filter: invert(89%) sepia(2%) saturate(127%) hue-rotate(175deg) brightness(99%) contrast(96%);
    }
  }

  .organization-list {
    margin-top: 5px;

    .btn {
      border: 0px;
    }

    .dropdown-toggle div {
      max-width: 200px;
      text-overflow: ellipsis;
      overflow: hidden;
    }
  }

  .left-menu {
    ul {
      li:not(.active):hover {
        color: $black;
      }
    }
  }

  .menu-ico,
  .folder-menu-icon {
    svg {
      path {
        fill: white !important;
      }
    }
  }
}

.pagination {
  .page-item.active {
    a.page-link {
      background-color: $primary-light;
    }
  }
}

.datasource-picker,
.stripe-operation-options {

  .select-search,
  .select-search-dark,
  .select-search__value input,
  .select-search-dark input {
    width: 224px !important;
    height: 32px !important;
    border-radius: $border-radius  !important;
  }
}

.openapi-operation-options {

  .select-search,
  .select-search-dark,
  .select-search__value input,
  .select-search-dark input {
    height: 32px !important;
    border-radius: $border-radius  !important;
  }
}

.openapi-operations-desc {
  padding-top: 12px;
}

.select-search {
  width: 100%;
  position: relative;
  box-sizing: border-box;
}

.select-search *,
.select-search *::after,
.select-search *::before {
  box-sizing: inherit;
}

.select-search-dark {
  .select-search-dark__input::placeholder {
    color: #E0E0E0;
  }
}

/**
 * Value wrapper
 */
.select-search__value {
  position: relative;
  z-index: 1;
}

.select-search__value::after {
  content: "";
  display: inline-block;
  position: absolute;
  top: calc(50% - 9px);
  right: 19px;
  width: 11px;
  height: 11px;
}

/**
 * Input
 */
.select-search__input {
  display: block;
  width: 100%;
  padding: 0.4375rem 0.75rem;
  font-size: 0.875rem;
  font-weight: 400;
  line-height: 1.4285714;
  color: #232e3c;
  background-color: #ffffff;
  background-clip: padding-box;
  border: 1px solid #dadcde;
  -webkit-appearance: none;
  -moz-appearance: none;
  appearance: none;
  border-radius: $border-radius  !important;
  transition: border-color 0.15s ease-in-out, box-shadow 0.15s ease-in-out;
}

.select-search__input::-webkit-search-decoration,
.select-search__input::-webkit-search-cancel-button,
.select-search__input::-webkit-search-results-button,
.select-search__input::-webkit-search-results-decoration {
  -webkit-appearance: none;
}

.select-search__input:not([readonly]):focus {
  cursor: initial;
}

/**
 * Options wrapper
 */
.select-search__select {
  background: #ffffff;
  box-shadow: 0 0.0625rem 0.125rem rgba(0, 0, 0, 0.15);
}

/**
 * Options
 */
.select-search__options {
  list-style: none;
}

/**
 * Option row
 */
.select-search__row:not(:first-child) {
  border-top: 1px solid #eee;
}

/**
 * Option
 */
.select-search__option,
.select-search__not-found {
  display: block;
  height: 36px;
  width: 100%;
  padding: 0 16px;
  background: var(--base);
  border: none;
  outline: none;
  font-family: "Roboto", sans-serif;
  font-size: 14px;
  text-align: left;
  cursor: pointer;
}

.select-search--multiple .select-search__option {
  height: 48px;
}

.select-search__option.is-highlighted,
.select-search__option:not(.is-selected):hover {
  background: rgba(47, 204, 139, 0.1);
}

.select-search__option.is-highlighted.is-selected,
.select-search__option.is-selected:hover {
  background: #2eb378;
  color: #ffffff;
}

/**
 * Group
 */
.select-search__group-header {
  font-size: 10px;
  text-transform: uppercase;
  background: #eee;
  padding: 8px 16px;
}

/**
 * States
 */
.select-search.is-disabled {
  opacity: 0.5;
}

.select-search.is-loading .select-search__value::after {
  background-image: url("data:image/svg+xml,%3Csvg xmlns='http://www.w3.org/2000/svg' width='50' height='50' viewBox='0 0 50 50'%3E%3Cpath fill='%232F2D37' d='M25,5A20.14,20.14,0,0,1,45,22.88a2.51,2.51,0,0,0,2.49,2.26h0A2.52,2.52,0,0,0,50,22.33a25.14,25.14,0,0,0-50,0,2.52,2.52,0,0,0,2.5,2.81h0A2.51,2.51,0,0,0,5,22.88,20.14,20.14,0,0,1,25,5Z'%3E%3CanimateTransform attributeName='transform' type='rotate' from='0 25 25' to='360 25 25' dur='0.6s' repeatCount='indefinite'/%3E%3C/path%3E%3C/svg%3E");
  background-size: 11px;
}

.select-search:not(.is-disabled) .select-search__input {
  cursor: pointer;
}

/**
 * Modifiers
 */
.select-search--multiple {
  border-radius: 3px;
  overflow: hidden;
}

.select-search:not(.is-loading):not(.select-search--multiple) .select-search__value::after {
  transform: rotate(45deg);
  border-right: 1px solid #000;
  border-bottom: 1px solid #000;
  pointer-events: none;
}

.select-search--multiple .select-search__input {
  cursor: initial;
}

.select-search--multiple .select-search__input {
  border-radius: 3px 3px 0 0;
}

.select-search--multiple:not(.select-search--search) .select-search__input {
  cursor: default;
}

.select-search:not(.select-search--multiple) .select-search__input:hover {
  border-color: #2fcc8b;
}

.select-search:not(.select-search--multiple) .select-search__select {
  position: absolute;
  z-index: 2;
  right: 0;
  left: 0;
  border-radius: 3px;
  overflow: auto;
  max-height: 360px;
}

.select-search--multiple .select-search__select {
  position: relative;
  overflow: auto;
  max-height: 260px;
  border-top: 1px solid #eee;
  border-radius: 0 0 3px 3px;
}

.select-search__not-found {
  height: auto;
  padding: 16px;
  text-align: center;
  color: #888;
}

/**
* Select Search Dark Mode
*/
.select-search-dark {
  width: 100%;
  position: relative;
  box-sizing: border-box;
}

.select-search-dark *,
.select-search-dark *::after,
.select-search-dark *::before {
  box-sizing: inherit;
}

/**
 * Value wrapper
 */
.select-search-dark__value {
  position: relative;
  z-index: 1;
}

.select-search-dark__value::after {
  content: "";
  display: inline-block;
  position: absolute;
  top: calc(50% - 4px);
  right: 13px;
  width: 6px;
  height: 6px;
  filter: brightness(0) invert(1);
}

/**
 * Input
 */
.select-search-dark__input {
  display: block;
  width: 100%;
  // padding: 0.4375rem 0.75rem;
  font-size: 0.875rem;
  font-weight: 400;
  line-height: 1.4285714;
  color: #ffffff;
  background-color: #2b3547;
  background-clip: padding-box;
  border: 1px solid #232e3c;
  -webkit-appearance: none;
  -moz-appearance: none;
  appearance: none;
  border-radius: 0;
  transition: border-color 0.15s ease-in-out, box-shadow 0.15s ease-in-out;
}

.select-search-dark__input::-webkit-search-decoration,
.select-search-dark__input::-webkit-search-cancel-button,
.select-search-dark__input::-webkit-search-results-button,
.select-search-dark__input::-webkit-search-results-decoration {
  -webkit-appearance: none;
}

.select-search-dark__input:not([readonly]):focus {
  cursor: initial;
}

/**
 * Options
 */
.select-search-dark__options {
  list-style: none;
  padding: 0;
}

/**
 * Option row
 */
.select-search-dark__row:not(:first-child) {
  border-top: none;
}

/**
 * Option
 */
.select-search-dark__option,
.select-search-dark__not-found {
  display: block;
  height: 36px;
  width: 100%;
  padding: 0 16px;
  background-color: var(--base) !important;
  color: #ffffff !important;
  outline: none;
  font-family: "Roboto", sans-serif;
  font-size: 14px;
  text-align: left;
  cursor: pointer;
  border-radius: 0;

  &:hover {
    background-color: #2b3546 !important;
  }
}

.select-search-dark--multiple .select-search-dark__option {
  height: 48px;
}

/**
 * Group
 */
.select-search-dark__group-header {
  font-size: 10px;
  text-transform: uppercase;
  background: #eee;
  padding: 8px 16px;
}

/**
 * States
 */
.select-search-dark.is-disabled {
  opacity: 0.5;
}

.select-search-dark.is-loading .select-search-dark__value::after {
  background-image: url("data:image/svg+xml,%3Csvg xmlns='http://www.w3.org/2000/svg' width='50' height='50' viewBox='0 0 50 50'%3E%3Cpath fill='%232F2D37' d='M25,5A20.14,20.14,0,0,1,45,22.88a2.51,2.51,0,0,0,2.49,2.26h0A2.52,2.52,0,0,0,50,22.33a25.14,25.14,0,0,0-50,0,2.52,2.52,0,0,0,2.5,2.81h0A2.51,2.51,0,0,0,5,22.88,20.14,20.14,0,0,1,25,5Z'%3E%3CanimateTransform attributeName='transform' type='rotate' from='0 25 25' to='360 25 25' dur='0.6s' repeatCount='indefinite'/%3E%3C/path%3E%3C/svg%3E");
  background-size: 11px;
}

.select-search-dark:not(.is-disabled) .select-search-dark__input {
  cursor: pointer;
}

/**
 * Modifiers
 */
.select-search-dark--multiple {
  border-radius: 3px;
  overflow: hidden;
}

.select-search-dark:not(.is-loading):not(.select-search-dark--multiple) .select-search-dark__value::after {
  transform: rotate(45deg);
  border-right: 1px solid #000;
  border-bottom: 1px solid #000;
  pointer-events: none;
}

.select-search-dark--multiple .select-search-dark__input {
  cursor: initial;
}

.select-search-dark--multiple .select-search-dark__input {
  border-radius: 3px 3px 0 0;
}

.select-search-dark--multiple:not(.select-search-dark--search) .select-search-dark__input {
  cursor: default;
}

.select-search-dark:not(.select-search-dark--multiple) .select-search-dark__input:hover {
  border-color: #ffffff;
}

.select-search-dark:not(.select-search-dark--multiple) .select-search-dark__select {
  position: absolute;
  z-index: 2;
  right: 0;
  left: 0;
  border-radius: 3px;
  overflow: auto;
  max-height: 360px;
}

.select-search-dark--multiple .select-search-dark__select {
  position: relative;
  overflow: auto;
  max-height: 260px;
  border-top: 1px solid #eee;
  border-radius: 0 0 3px 3px;
}

.select-search-dark__not-found {
  height: auto;
  padding: 16px;
  text-align: center;
  color: #888;
}

.jet-table-footer {
  .table-footer {
    width: 100%;
  }
}

.jet-data-table-header {
  max-height: 50px;
}

.jet-data-table {
  thead {
    z-index: 2;
  }

  .table thead th:not(.rdtPrev):not(.rdtSwitch):not(.rdtNext):not(.dow) {
    display: flex !important;
  }

  .table-row:hover,
  .table-row:focus {
    background: rgba(lightBlue, 0.25);
  }

  .table-row.selected {
    --tblr-table-accent-bg: rgba(lightBlue, 0.25);
    background: rgba(lightBlue, 0.25);
    font-weight: 500;
  }

  td {
    min-height: 40px;
    overflow-x: initial;

    .text-container {
      padding: 0;
      margin: 0;
      border: 0;
      height: 100%;
      outline: none;
    }
  }

  td.spacious {
    min-height: 47px;
  }

  td.compact {
    min-height: 40px;
  }

  .has-dropdown,
  .has-multiselect,
  .has-text,
  .has-datepicker,
  .has-actions {
    padding: 0 5px;
  }

  .has-text,
  .has-actions {
    margin: 0;
  }

  .wrap-wrapper {
    white-space: normal !important;
    word-break: break-all;
  }

  .scroll-wrapper {
    overflow-x: auto;
  }

  .hide-wrapper {
    overflow-x: hidden !important;
  }

  td {

    .text-container:focus-visible,
    .text-container:focus,
    .text-container:focus-within,
    .text-container:hover {
      outline: none;
      height: 100%;
    }

    display: flex !important;

    .td-container {
      margin-top: auto;
      margin-bottom: auto;
    }

    .td-container:has(.action-button) {
      height: inherit !important;
    }
  }

  td {
    .text-container:focus {
      position: sticky;
      height: 120px;
      overflow-y: scroll;
      margin-top: -10px;
      padding: 10px;
      margin-left: -9px;
      background: white;
      box-shadow: rgba(15, 15, 15, 0.05) 0px 0px 0px 1px,
        rgba(15, 15, 15, 0.1) 0px 3px 6px, rgba(15, 15, 15, 0.2) 0px 9px 24px;
      white-space: initial;
    }

    .text-container:focus-visible,
    .text-container:focus,
    .text-container:focus-within,
    .text-container:hover {
      outline: none;
    }

  }

  td {
    .text-container::-webkit-scrollbar {
      background: transparent;
      height: 0;
      width: 0;
    }
  }

  td::-webkit-scrollbar {
    background: transparent;
    height: 0;
    width: 0;
  }

  td:hover::-webkit-scrollbar {
    height: 4px;
    width: 4px;
  }

  .th {
    white-space: normal;
  }

  th:after {
    content: " ";
    position: relative;
    height: 0;
    width: 0;
  }

  .sort-desc:after {
    border-left: 5px solid transparent;
    border-right: 5px solid transparent;
    border-top: 5px solid #767676;
    border-bottom: 5px solid transparent;
    left: 0px;
    top: 7px;
  }

  .sort-asc:after {
    border-left: 5px solid transparent;
    border-right: 5px solid transparent;
    border-top: 0px solid transparent;
    border-bottom: 5px solid #767676;
    left: 0px;
    top: 7px;
  }
}

.jet-data-table::-webkit-scrollbar {
  background: transparent;
}

.jet-data-table::-webkit-scrollbar-track {
  background: transparent;
}

.jet-data-table:hover {
  overflow-x: auto;
  overflow-y: auto;
}

.jet-data-table {
  overflow: hidden;

  .form-check {
    margin-bottom: 0;
  }

  .form-check-inline {
    margin-right: 0;
  }

  .table-row {
    cursor: pointer;
  }

  thead {
    position: sticky;
    top: 0px;
    display: inline-block;

    tr {
      border-top: none;
    }
  }

  tbody {
    display: inline-block;
  }
}

.btn-primary {
  --tblr-btn-color: #{$primary-rgb};
  --tblr-btn-color-darker: #{$primary-rgb-darker};
  border-color: none;
}

.form-check-input:checked {
  background-color: var(--indigo9) !important;
  border-color: rgba(101, 109, 119, 0.24);
}

.btn:focus,
.btn:active,
.form-check-input:focus,
.form-check-input:active,
.form-control:focus,
th:focus,
tr:focus {
  outline: none !important;
  box-shadow: none;
}

.show-password-field {
  width: fit-content;

  .form-check-input {
    cursor: pointer;
  }

  .show-password-label {
    cursor: pointer;
  }
}

.select-search__option {
  color: rgb(90, 89, 89);
}

.select-search__option.is-selected {
  background: rgba(176, 176, 176, 0.07);
  color: #4d4d4d;
}

.select-search__option.is-highlighted.is-selected,
.select-search__option.is-selected:hover {
  background: rgba(66, 153, 225, 0.1);
  color: rgb(44, 43, 43);
}

.select-search__option.is-highlighted,
.select-search__option:hover {
  background: rgba(66, 153, 225, 0.1);
}

.select-search__options {
  margin-left: -33px;
}

.select-search__option.is-highlighted,
.select-search__option:not(.is-selected):hover {
  background: rgba(66, 153, 225, 0.1);
}

.select-search:not(.select-search--multiple) .select-search__input:hover {
  border-color: rgba(66, 153, 225, 0.1);
}

.DateInput_input {
  font-weight: 300;
  font-size: 14px;
  padding: 4px 7px 2px;
  padding: 4px 7px 2px;
  width: 100px !important;
  margin-left: 10px;
}

.jet-data-table {
  display: inline-block;
  height: 100%;

  thead {
    width: 100%;
  }

  .select-search:not(.is-loading):not(.select-search--multiple) .select-search__value::after {
    display: none;
  }

  .custom-select {
    .select-search:not(.select-search--multiple) .select-search__select {
      top: 0px;
      border: solid #9fa0a1 1px;
    }
  }

  .tags {
    width: 100%;
    min-height: 20px;

    .add-tag-button {
      display: none;
    }

    .tag {
      font-weight: 400;
      font-size: 0.85rem;
      letter-spacing: 0.04em;
      text-transform: none;

      .remove-tag-button {
        margin-left: 5px;
        margin-right: -7px;
        display: none;
      }
    }

    .form-control-plaintext {
      font-size: 12px;
    }

    .form-control-plaintext:hover,
    .form-control-plaintext:focus-visible {
      outline: none;
    }
  }

  .tags:hover {
    .add-tag-button {
      display: inline-flex;
    }
  }

  .tag:hover {
    .remove-tag-button {
      display: inline-flex;
    }
  }

  .th,
  .td {
    .resizer {
      display: inline-block;
      height: 100%;
      position: absolute;
      right: 0;
      top: 0;
      transform: translateX(50%);
      z-index: 1;
      touch-action: none;
      width: 2px;

      &.isResizing {
        background: rgb(179, 173, 173);
        width: 5px;
      }
    }
  }
}

.no-components-box {
  border: 1px dashed #3e525b;
}

.form-control-plaintext:focus-visible {
  outline: none;
  outline-width: thin;
  outline-style: solid;
  outline-color: $primary;
}

.form-control-plaintext:hover {
  outline: none;
  outline-width: thin;
  outline-style: solid;
  outline-color: rgba(66, 153, 225, 0.8);
}

.select-search__input:focus-visible {
  outline: none;
  outline-color: #4ac4d6;
}

.form-control-plaintext {
  padding: 5px;
}

.table-filters,
.table-add-new-row {
  position: absolute;
  top: 2.85rem;
  width: 80%;
  max-width: 700px;
  margin-right: 10%;
  right: 0;
  height: 300px;
  z-index: 100;
}

.code-builder {
  border: solid 1px #dadcde;
  border-radius: 2px;
  padding-top: 4px;

  .variables-dropdown {
    position: fixed;
    right: 0;
    width: 400px;
    z-index: 200;
    border: solid 1px #dadcde;

    .group-header {
      background: #f4f6fa;
    }
  }
}

.__react_component_tooltip {
  z-index: 10000;
}

.select-search__value::after {
  top: calc(50% - 2px);
  right: 15px;
  width: 5px;
  height: 5px;
}

.progress-bar {
  background-color: rgba(66, 153, 225, 0.7);
}

.popover-header {
  background-color: #f4f6fa;
  border-bottom: 0;
}

.popover-body {
  .form-label {
    font-size: 12px;
  }
}

/**
 * Home page app menu
 */
#popover-app-menu {
  border-radius: 4px;
  width: 150px;
  box-shadow: 0px 12px 16px -4px rgba(16, 24, 40, 0.08), 0px 4px 6px -2px rgba(16, 24, 40, 0.03);
  background: var(--base);
  color: var(--slate12);
  border: 1px solid var(--slate3);

  .popover-arrow {
    display: none;
  }

  .popover-body {
    padding: 16px 12px 0px 12px;
    color: var(--slate12);

    .field {
      font-weight: 500;
      font-size: 0.7rem;

      &__danger {
        color: var(--tomato9);
      }
    }
  }
}

.input-icon {
  .input-icon-addon {
    display: none;
  }
}

.input-icon:hover {
  .input-icon-addon {
    display: flex;
  }
}

.input-icon:focus {
  .input-icon-addon {
    display: flex;
  }
}

.sub-section {
  width: 100%;
  display: block;
}

.text-muted {
  color: #3e525b !important;
}

body {
  color: #3e525b;
}

.RichEditor-root {
  background: #ffffff;
  border: 1px solid #ddd;
  font-family: "Georgia", serif;
  font-size: 14px;
  padding: 15px;
  height: 100%;
}

.RichEditor-editor {
  border-top: 1px solid #ddd;
  cursor: text;
  font-size: 16px;
  margin-top: 10px;
}

.RichEditor-editor .public-DraftEditorPlaceholder-root,
.RichEditor-editor .public-DraftEditor-content {
  margin: 0 -15px -15px;
  padding: 15px;
}

.RichEditor-editor .public-DraftEditor-content {
  min-height: 100px;
  overflow-y: scroll;
}

.RichEditor-hidePlaceholder .public-DraftEditorPlaceholder-root {
  display: none;
}

.RichEditor-editor .RichEditor-blockquote {
  border-left: 5px solid #eee;
  color: #666;
  font-family: "Hoefler Text", "Georgia", serif;
  font-style: italic;
  margin: 16px 0;
  padding: 10px 20px;
}

.RichEditor-editor .public-DraftStyleDefault-pre {
  background-color: rgba(0, 0, 0, 0.05);
  font-family: "Inconsolata", "Menlo", "Consolas", monospace;
  font-size: 16px;
  padding: 20px;
}

.RichEditor-controls {
  font-family: "Helvetica", sans-serif;
  font-size: 14px;
  margin-bottom: 5px;
  user-select: none;
}

.dropmenu {
  position: relative;
  display: inline-block;
  margin-right: 16px;

  .dropdownbtn {
    color: #999;
    background: none;
    cursor: pointer;
    outline: none;
    border: none;
  }

  .dropdown-content {
    display: none;
    position: absolute;
    z-index: 2;
    width: 100%;
    align-items: center;
    border: 1px solid transparent;
    border-radius: 4px;
    box-shadow: 0 2px 6px 2px rgba(47, 54, 59, 0.15);

    a {
      text-decoration: none;
      width: 100%;
      position: relative;
      display: block;

      span {
        text-align: center;
        width: 100%;
        text-align: center;
        padding: 3px 0px;
      }
    }
  }
}

.dropmenu .dropdown-content a:hover {
  background-color: rgba(0, 0, 0, 0.05);
}

.dropmenu:hover {
  .dropdownbtn {
    color: #5890ff;
    background-color: rgba(0, 0, 0, 0.05);
    border-radius: 4px;
  }

  .dropdown-content {
    display: block;
  }
}

.RichEditor-styleButton {
  color: #999;
  cursor: pointer;
  margin-right: 16px;
  padding: 2px 0;
  display: inline-block;
}

.RichEditor-activeButton {
  color: #5890ff;
}

.transformation-editor {
  .CodeMirror {
    min-height: 70px;
  }
}

.chart-data-input {
  .CodeMirror {
    min-height: 370px;
    font-size: 0.8rem;
  }

  .code-hinter {
    min-height: 370px;
  }
}

.map-location-input {
  .CodeMirror {
    min-height: 120px;
    font-size: 0.8rem;
  }

  .code-hinter {
    min-height: 120px;
  }
}

.rdt {
  .form-control {
    height: 100%;
  }
}

.DateInput_input__focused {
  border-bottom: 2px solid $primary;
}

.CalendarDay__selected,
.CalendarDay__selected:active,
.CalendarDay__selected:hover {
  background: $primary;
  border: 1px double $primary;
}

.CalendarDay__selected_span {
  background: $primary;
  border: $primary;
}

.CalendarDay__selected_span:active,
.CalendarDay__selected_span:hover {
  background: $primary;
  border: 1px double $primary;
  color: #ffffff;
}

.CalendarDay__hovered_span:active,
.CalendarDay__hovered_span:hover {
  background: $primary;
  border: 1px double $primary;
  color: #ffffff;
}

.CalendarDay__hovered_span {
  background: #83b8e7;
  border: 1px double #83b8e7;
  color: #ffffff;
}

.table-responsive {
  margin-bottom: 0rem;
}

.code-hinter::-webkit-scrollbar {
  width: 0;
  height: 0;
  background: transparent;
}

.codehinter-query-editor-input {
  .CodeMirror {
    font-family: "Roboto", sans-serif;
    color: #263136;
    overflow: hidden;
    height: 50px !important;
  }

  .CodeMirror-vscrollbar {
    overflow: hidden;
  }

  .CodeMirror-focused {
    padding-top: 0;
    height: 50px;
  }

  .CodeMirror-scroll {
    position: absolute;
    top: 0;
    width: 100%;
  }
}

.field {
  .CodeMirror-scroll {
    position: static;
    top: 0;
  }
}

.code-hinter {
  height: 36px;

  .form-control {
    .CodeMirror {
      font-family: "Roboto", sans-serif;
      height: 50px !important;
      max-height: 300px;
    }
  }

  .CodeMirror-vscrollbar,
  .CodeMirror-hscrollbar {
    background: transparent;
    height: 0;
    width: 0;
  }

  .CodeMirror-scroll {
    overflow: hidden !important;
    position: static;
    width: 100%;
  }
}

.CodeMirror-hints {
  font-family: "Roboto", sans-serif;
  font-size: 0.9rem;
  padding: 0px;
  z-index: $hints-z-index;

  li.CodeMirror-hint-active {
    background: $primary;
  }

  .CodeMirror-hint {
    padding: 4px;
    padding-left: 10px;
    padding-right: 10px;
  }
}

.cm-matchhighlight {
  color: #4299e1 !important;
  background: rgba(66, 153, 225, 0.1) !important;
}

.nav-tabs .nav-link {
  color: #3e525b;
  border-top-left-radius: 0px;
  border-top-right-radius: 0px;
}

.transformation-popover {
  padding: 14px;
  font-weight: 500;
  margin-bottom: 0px;
}

.transformation-editor {
  .CodeMirror {
    min-height: 220px;
  }
}

hr {
  margin: 1rem 0;
}

.query-hinter {
  min-height: 150px;
}

.codehinter-default-input {
  font-family: "Roboto", sans-serif;
  padding: 0.0475rem 0rem !important;
  display: block;
  width: 100%;
  font-size: 0.875rem;
  font-weight: 400;
  color: #232e3c;
  background-color: #ffffff;
  background-clip: padding-box;
  border: 1px solid #dadcde;
  -webkit-appearance: none;
  -moz-appearance: none;
  appearance: none;
  border-radius: 4px;
  transition: border-color 0.15s ease-in-out, box-shadow 0.15s ease-in-out;
  height: 30px;

  .CodeMirror {
    font-family: "Roboto", sans-serif;
  }

  .CodeMirror-placeholder {
    height: inherit !important;
    position: absolute !important;
    margin-top: 3px;
  }
}

.codehinter-query-editor-input {
  font-family: "Roboto", sans-serif;
  padding: 0.1775rem 0rem;
  display: block;
  width: 100%;
  font-size: 0.875rem;
  font-weight: 400;
  color: #232e3c;
  background-color: #ffffff;
  background-clip: padding-box;
  border: 1px solid #dadcde;
  border-radius: $border-radius;
  appearance: none;
  transition: border-color 0.15s ease-in-out, box-shadow 0.15s ease-in-out;
  height: 28px !important;
}

.editor {
  .modal-dialog {
    overflow-y: initial !important
  }

  .modal-dialog-scrollable .modal-content {
    max-height: 88% !important;
  }

}


.modal-component {


  .modal-body {
    padding: 0;
  }

  .modalWidget-config-handle {
    position: relative !important;
  }
}

.draggable-box {
  .config-handle {
    top: -20px;
    position: fixed;
    max-height: 10px;
    z-index: 100;
    min-width: 108px;

    .handle-content {
      cursor: move;
      color: #ffffff;
      background: $primary;
    }

    .badge {
      font-size: 9px;
      border-bottom-left-radius: 0;
      border-bottom-right-radius: 0;

      .delete-part {
        margin-left: 10px;
        float: right;
      }

      .delete-part::before {
        height: 12px;
        display: inline-block;
        width: 2px;
        background-color: rgba(255, 255, 255, 0.8);
        opacity: 0.5;
        content: "";
        vertical-align: middle;
      }
    }
  }
}

.draggable-box-in-editor:hover {
  z-index: 3 !important;
}

.modal-content {
  .config-handle {
    position: absolute;

    .badge {
      font-size: 9px;
    }
  }
}

.config-handle {
  display: block;
}

.apps-table {
  .app-title {
    font-size: 1rem;
  }

  .row {
    --tblr-gutter-x: 0rem;
  }
}


.theme-dark .wrapper {

  .navbar .navbar-nav .active>.nav-link,
  .navbar .navbar-nav .nav-link.active,
  .navbar .navbar-nav .nav-link.show,
  .navbar .navbar-nav .show>.nav-link {
    color: rgba(255, 255, 255, 0.7);
  }
}

.home-page,
.org-users-page {

  .navbar .navbar-nav .active>.nav-link,
  .navbar .navbar-nav .nav-link.active,
  .navbar .navbar-nav .nav-link.show,
  .navbar .navbar-nav .show>.nav-link {
    color: rgba(35, 46, 60, 0.7);
  }

  .nav-item {
    font-size: 0.9rem;
  }

  img.svg-icon {
    cursor: pointer;
    padding-left: 2px;
    border-radius: 10px;
  }

  img.svg-icon:hover {
    background-color: rgba(224, 214, 214, 0.507);
  }
}

.CodeMirror-placeholder {
  color: #9e9e9e !important;
  font-size: 0.7rem !important;
  margin-top: 2px !important;
  font-size: 12px !important;
}

.CodeMirror-code {
  font-weight: 300;
}

.btn-primary {
  border-color: transparent;
}

.text-widget {
  overflow: auto;
}

.text-widget::-webkit-scrollbar {
  width: 0;
  height: 0;
  background: transparent;
}

.input-group-flat:focus-within {
  box-shadow: none;
}

.map-widget {
  .place-search-input {
    box-sizing: border-box;
    border: 1px solid transparent;
    width: 240px;
    height: 32px;
    padding: 0 12px;
    border-radius: 3px;
    box-shadow: 0 2px 6px rgba(0, 0, 0, 0.3);
    font-size: 14px;
    outline: none;
    text-overflow: ellipses;
    position: absolute;
    left: 50%;
    margin-left: -120px;
  }

  .map-center {
    position: fixed;
    z-index: 1000;
  }
}

.events-toggle-active {
  .toggle-icon {
    transform: rotate(180deg);
  }
}

.events-toggle {
  .toggle-icon {
    display: inline-block;
    margin-left: auto;
    transition: 0.3s transform;
  }

  .toggle-icon:after {
    content: "";
    display: inline-block;
    vertical-align: 0.306em;
    width: 0.46em;
    height: 0.46em;
    border-bottom: 1px solid;
    border-left: 1px solid;
    margin-right: 0.1em;
    margin-left: 0.4em;
    transform: rotate(-45deg);
  }
}

.nav-link-title {
  font-weight: 500;
  font-size: 0.9rem;
}

.navbar-nav {
  .dropdown:hover {
    .dropdown-menu {
      display: block;
    }
  }
}

.app-version-container {
  min-height: 200px;
  height: 100%;
  display: flex !important;
  flex-direction: column;
}

.app-version-content {
  flex: 1;
  overflow: auto;
}

.query-manager-header {
  .nav-item {
    border-right: solid 1px #dadcde;
    background: 0 0;
  }

  .nav-link {
    height: 39px;
  }
}

input:focus-visible {
  outline: none;
}

.navbar-expand-md.navbar-light .nav-item.active:after {
  border: 1px solid $primary;
}

.org-users-page {
  .select-search__input {
    color: #617179;
  }

  .select-search-role {
    position: absolute;
    margin-top: -1rem;
  }

  .has-focus>.select-search__select>ul {
    margin-bottom: 0;
  }

  .select-search__option.is-selected {
    background: $primary;
    color: #ffffff;
  }
}

.encrypted-icon {
  margin-bottom: 0.25rem;
}

.widget-documentation-link {
  position: fixed;
  bottom: 0;
  background: #ffffff;
  width: 100%;
  z-index: 1;
}

.components-container {
  .draggable-box {
    cursor: move;
  }
}

.column-sort-row {
  border-radius: 4px;
}

.jet-button {
  &.btn-custom:hover {
    background: var(--tblr-btn-color-darker) !important;
  }
}

.editor-sidebar::-webkit-scrollbar {
  width: 0;
  height: 0;
  background: transparent;
  -ms-overflow-style: none;
}

.editor-sidebar {
  max-width: 300px;
  scrollbar-width: none;
  -ms-overflow-style: none;
}

.sketch-picker {
  position: absolute;
}

.color-picker-input {
  border: solid 1px rgb(223, 223, 223);
  cursor: pointer;
}

.app-sharing-modal {

  .form-control.is-invalid,
  .was-validated .form-control:invalid {
    border-color: #ffb0b0;
  }

  .form-check-input {
    cursor: pointer;
  }
}

.widgets-list {
  --tblr-gutter-x: 0px !important;
}

.input-with-icon {
  position: relative;
  display: flex;
  flex: 1;

  .icon-container {
    position: absolute;
    right: 10px;
    top: calc(50% - 10px);
    z-index: 3;
  }
}

.dynamic-variable-preview {
  min-height: 20px;
  max-height: 500px;
  overflow: auto;
  line-height: 20px;
  font-size: 12px;
  margin-top: -2px;
  word-wrap: break-word;
  border-bottom-left-radius: 3px;
  border-bottom-right-radius: 3px;
  box-sizing: border-box;
  font-family: "Source Code Pro", monospace;

  .heading {
    font-weight: 700;
    white-space: pre;
    text-transform: capitalize;
  }
}

.user-email:hover {
  text-decoration: none;
  cursor: text;
}

.theme-dark {
  .nav-item {
    background: 0 0;
  }

  .navbar .navbar-nav .active>.nav-link,
  .theme-dark .navbar .navbar-nav .nav-link.active,
  .theme-dark .navbar .navbar-nav .nav-link.show,
  .theme-dark .navbar .navbar-nav .show>.nav-link {
    color: #ffffff;
  }


  .form-check-label {
    color: white;
  }


  .left-sidebar .left-sidebar-item {
    border-bottom: 1px solid #333c48;
  }

  .nav-tabs .nav-link.active {
    color: #ffffff !important;
  }

  .nav-tabs .nav-link {
    color: #c3c3c3 !important;
  }

  .card-body> :last-child {
    color: #ffffff !important;
  }

  .form-control {
    border: 1px solid #324156;
  }

  .card {
    background-color: #324156;
  }

  .card .table tbody td a {
    color: inherit;
  }

  .DateInput {
    background: #1f2936;
  }

  .DateInput_input {
    background-color: #1f2936;
    color: #ffffff;
  }

  &.daterange-picker-widget {
    .DateRangePickerInput_arrow_svg {
      fill: #ffffff;
    }
  }

  .DateRangePickerInput {
    background-color: #1f2936;
  }

  .DateInput_input__focused {
    background: #1f2936;
  }

  .DateRangePickerInput__withBorder {
    border: 1px solid #1f2936;
  }

  .main .canvas-container .canvas-area {
    background: #2f3c4c;
  }

  .main .canvas-container {
    background-color: #2f3c4c;
  }

  .main .navigation-area {
    background-color: #2f3c4c !important;

    a.page-link {
      border-radius: 0;
      border: 0;
      color: white;
    }

    a.page-link:hover {
      color: white;
      background-color: #4D72FA;
    }

    a.page-link.active {
      color: white;
      background-color: #4D72FA;
    }
  }

  .rdtOpen .rdtPicker {
    color: black;
  }

  .editor .editor-sidebar .components-container .component-image-holder {
    background: #2f3c4c !important;
    border: 1px solid #2f3c4c !important;

    center,
    .component-title {
      filter: brightness(0) invert(1);
    }
  }

  .nav-tabs .nav-link:focus,
  .nav-tabs .nav-link:hover {
    border-color: transparent !important;
  }

  .modal-content,
  .modal-header {
    background-color: #1f2936;

    .text-muted {
      color: var(--slate09) !important;
    }
  }

  .modal-header {
    border-bottom: 1px solid rgba(255, 255, 255, 0.09) !important;
  }

  .canvas-container {
    background-color: #1f2936;
  }

  .editor .main .query-pane {
    border: solid rgba(255, 255, 255, 0.09) !important;
    border-width: 1px 0px 0px 0px !important;
  }

  .no-components-box {
    background-color: #1f2936 !important;

    center {
      color: white !important;
    }
  }

  .query-list {
    .text-muted {
      color: #ffffff !important;
    }

    .mute-text {
      color: #8092AB;
    }
  }

  .editor-sidebar {
    background-color: #1f2936 !important;
  }

  .editor-sidebar {
    border: solid rgba(255, 255, 255, 0.09);
    border-width: 0px 0px 0px 0px !important;

    .nav-tabs {
      border-bottom: 1px solid rgba(255, 255, 255, 0.09) !important;
    }
  }

  .editor .editor-sidebar .nav-tabs .nav-link {
    color: #ffffff;

    img {
      filter: brightness(0) invert(1);
    }
  }

  .jet-table {
    background-color: #1f2936 !important;
  }

  .jet-container {
    background-color: #1f2936;
  }

  .nav-tabs .nav-item.show .nav-link,
  .nav-tabs .nav-link.active {
    background-color: #2f3c4c;
    border-color: transparent !important;
  }

  .editor .main .query-pane .query-definition-pane .header {
    border: solid #ffffff17;
    border-width: 0px 0px 1px 0px !important;
    background: #1f2936;
  }

  .left-sidebar {
    .text-muted {
      color: #ffffff !important;
    }

    .left-sidebar-page-selector {
      .list-group {
        .list-group-item {
          border: solid #1d2a39 1px;
          color: white;
        }

        .list-group-item:hover {
          background-color: #1F2936;
        }

        .list-group-item.active {
          background-color: #1F2936;
        }
      }
    }
  }

  .app-title {
    color: var(--base) !important;
  }

  .RichEditor-root {
    background: #1f2936;
    border: 1px solid #2f3c4c;
  }

  .app-description {
    color: #ffffff !important;
  }

  .btn-light,
  .btn-outline-light {
    background-color: #42546a;
    --tblr-btn-color-text: #ffffff;

    img {
      filter: brightness(0) invert(1);
    }
  }

  .editor .left-sidebar .datasources-container tr {
    border-bottom: solid 1px rgba(255, 255, 255, 0.09);
  }

  .editor .left-sidebar .datasources-container .datasources-header {
    border: solid rgba(255, 255, 255, 0.09) !important;
    border-width: 0px 0px 1px 0px !important;
  }

  .query-manager-header .nav-item {
    border-right: solid 1px rgba(255, 255, 255, 0.09);

    .nav-link {
      color: #c3c3c3;
    }
  }

  .input-group-text {
    border: solid 1px rgba(255, 255, 255, 0.09) !important;
  }

  .app-users-list {
    .text-muted {
      color: #ffffff !important;
    }
  }

  .data-pane {
    border: solid #ffffff17 !important;
    border-width: 0px 1px 0px 0px !important;
  }

  .main .query-pane .data-pane .queries-container .queries-header {
    border: solid #ffffff17 !important;
    border-width: 0px 0px 1px 0px !important;

    .text-muted {
      color: #ffffff !important;
    }
  }

  .query-pane {
    background-color: #1f2936 !important;
  }

  .input-icon .input-icon-addon img {
    filter: invert(1);
  }

  .svg-icon {
    filter: brightness(0) invert(1);
  }

  .badge {
    .svg-icon {
      filter: brightness(1) invert(0);
    }
  }

  .alert {
    background: transparent;

    .text-muted {
      color: #ffffff !important;
    }
  }

  .editor .editor-sidebar .inspector .header {
    border: solid rgba(255, 255, 255, 0.09) !important;
    border-width: 0px 0px 1px 0px !important;
  }

  .home-page-content {
    .hr-text {
      color: var(--slate11) !important;
      text-transform: lowercase !important;
      font-weight: 400;
      font-size: 12px;
      line-height: 20px;
    }
  }

  .hr-text {
    color: #ffffff !important;
  }

  .skeleton-line::after {
    background-image: linear-gradient(to right,
        #121212 0,
        #121212 40%,
        #121212 80%);
  }

  .app-icon-skeleton::after {
    background-image: linear-gradient(to right,
        #566177 0,
        #5a6170 40%,
        #4c5b79 80%);
  }

  .folder-icon-skeleton::after {
    background-image: linear-gradient(to right,
        #566177 0,
        #5a6170 40%,
        #4c5b79 80%);
  }

  .select-search__input {
    color: rgb(224, 224, 224);
    background-color: #2b3547;
    border: 1px solid #2b3547;
  }

  .select-search__select {
    background: #ffffff;
    box-shadow: 0 0.0625rem 0.125rem rgba(0, 0, 0, 0.15);
  }

  .select-search__row:not(:first-child) {
    border-top: 1px solid #eee;
  }

  .select-search__option,
  .select-search__not-found {
    background: #ffffff;
  }

  .select-search__option.is-highlighted,
  .select-search__option:not(.is-selected):hover {
    background: rgba(47, 204, 139, 0.1);
  }

  .select-search__option.is-highlighted.is-selected,
  .select-search__option.is-selected:hover {
    background: #2eb378;
    color: #ffffff;
  }

  .org-users-page {

    .user-email,
    .user-status {
      color: var(--slate12) !important;
    }
  }

  .org-users-page {
    .select-search__option.is-selected {
      background: $primary;
      color: #ffffff;
    }

    .select-search__option:not(.is-selected):hover {
      background: rgba(66, 153, 225, 0.1);
    }
  }

  .org-variables-page {

    .user-email,
    .user-status {
      filter: brightness(0) invert(1);
    }

    .btn-org-env {
      background: transparent;
    }
  }

  .org-variables-page {
    .select-search__option.is-selected {
      background: $primary;
      color: #ffffff;
    }

    .select-search__option:not(.is-selected):hover {
      background: rgba(66, 153, 225, 0.1);
    }
  }

  .react-json-view {
    background-color: transparent !important;
  }

  .codehinter-default-input {
    background-color: transparent;
    border: 1px solid #333c48;
  }

  .color-picker-input {
    border: solid 1px #333c48;
    height: 36px;
  }

  .codehinter-query-editor-input {
    background-color: #272822;
    border: 1px solid #2c3a4c;
    border-radius: 0;
  }

  .codehinter-query-editor-input .CodeMirror {
    height: 31px !important;
  }

  .codehinter-query-editor-input .CodeMirror {
    color: #c3c3c3 !important;
  }

  .select-search:not(.is-loading):not(.select-search--multiple) .select-search__value::after {
    transform: rotate(45deg);
    border-right: 1px solid #ffffff;
    border-bottom: 1px solid #ffffff;
  }

  .widget-documentation-link {
    background-color: #1f2936;
  }

  .widget-documentation-link a {
    color: rgb(66, 153, 225);
  }

  .app-version-name.form-select {
    border-color: $border-grey-dark;
  }

  .organization-list {
    .btn {
      background-color: #273342;
      color: #656d77;
    }
  }

  .page-item {
    a.page-link {
      color: white;
    }
  }
}

.main-wrapper {
  position: relative;
  min-height: 100%;
  min-width: 100%;
  background-color: white;
}

.main-wrapper.theme-dark {
  background-color: #2b394b;
}

.jet-table {
  .global-search-field {
    background: transparent;
  }
}

.jet-table-image-column {
  margin: 0 auto;
}

.modal-backdrop.show {
  opacity: 0.74;
}

.gui-select-wrappper .select-search__input {
  height: 30px;
}

.theme-dark .input-group-text,
.theme-dark .markdown>table thead th,
.theme-dark .table thead th {
  background: #1c252f;
  color: #ffffff;
}

.sketch-picker {
  z-index: 1000;
}

.no-padding {
  padding: 0;
}

.nav-tabs {
  font-weight: 300;
}

.nav-tabs .nav-link.active {
  border: 0;
  border-bottom: 1px solid $primary;
  font-weight: 400;
}

.table-no-divider {
  td {
    border-bottom-width: 0px;
    padding-left: 0;
  }
}

.no-border {
  border: 0 !important;
}

input[type="text"] {
  outline-color: #dadcde !important;
}

.widget-header {
  text-transform: capitalize;
  margin-top: 12px !important;
  font-weight: 500;
  font-size: 12px;
  line-height: 12px;
}

.query-manager-events {
  max-width: 400px;
}

.validation-without-icon {
  background-image: none !important;
}

.multiselect-widget {
  label.select-item {
    width: max-content;
    min-width: 100%;

    div.item-renderer {
      align-items: center;
      line-height: 15px;

      input {
        height: 15px;
        width: 15px;
      }
    }
  }

  .rmsc .dropdown-container {
    height: 100%;
    display: flex;
    align-items: center;
    border-radius: inherit;
  }

  .rmsc {
    height: 100%;
    border-radius: inherit;
  }

  .rmsc.dark {
    --rmsc-main: $primary-light;
    --rmsc-hover: #283647;
    --rmsc-selected: #1f2936;
    --rmsc-border: #333333;
    --rmsc-gray: #555555;
    --rmsc-bg: #1f2936;
    color: #ffffff;
  }
}

/* Hide scrollbar for Chrome, Safari and Opera */
.invitation-page::-webkit-scrollbar {
  display: none;
}

/* Hide scrollbar for IE, Edge and Firefox */
.invitation-page {
  -ms-overflow-style: none;
  /* IE and Edge */
  scrollbar-width: none;
  /* Firefox */
}

.show {
  display: block;
}

.hide {
  display: none;
}

.draggable-box:focus-within {
  z-index: 2 !important;
}

.cursor-wait {
  cursor: wait;
}

.cursor-text {
  cursor: text;
}

.cursor-none {
  cursor: none;
}

.theme-dark .event-action {
  filter: brightness(0) invert(1);
}

.event-action {
  filter: brightness(0) invert(0);
}

.disabled {
  pointer-events: none;
  opacity: 0.4;
}

.DateRangePicker {
  padding: 1.25px 5px;
}

.datepicker-widget {
  .input-field {
    min-height: 26px;
    padding: 0;
    padding-left: 2px;
  }

  td.rdtActive,
  td.rdtActive:hover {
    background-color: $primary;
  }

  .react-datepicker__day--selected {
    background-color: $primary-light;
  }
}

.daterange-picker-widget {
  .DateInput_input {
    min-height: 24px;
    line-height: normal;
    border-bottom: 0px;
    font-size: 0.85rem;
  }

  .DateRangePicker {
    padding: 0;
  }

  .DateRangePickerInput_arrow_svg {
    height: 17px;
  }

  .DateRangePickerInput {
    overflow: hidden;
    display: flex;
    justify-content: space-around;
    align-items: center;
  }

  .DateInput_fang {
    position: fixed;
    top: 57px !important;
  }
}

.fw-400 {
  font-weight: 400;
}

.fw-500 {
  font-weight: 500;
}

.ligh-gray {
  color: #656d77;
}

.nav-item {
  background: #ffffff;
  font-size: 14px;
  font-style: normal;
  font-weight: 400;
  line-height: 22px;
  letter-spacing: -0.1px;
  text-align: left;
}

.w-min-100 {
  min-width: 100px;
}

.nav-link {
  min-width: 100px;
  justify-content: center;
}

.nav-tabs .nav-link.active {
  font-weight: 400 !important;
  color: $primary  !important;
}

.empty {
  padding-top: 1.5rem !important;
}

.empty-img {
  margin-bottom: 0 !important;

  img {
    height: 220px !important;
    width: 260.83px !important;
  }
}

.empty-action {
  margin-top: 0 !important;

  a+a.btn-loading::after {
    color: $primary;
  }
}

.empty-action a {
  height: 36px;
  border-radius: 4px;
  font-style: normal;
  font-weight: normal;
  font-size: 14px;
  line-height: 20px;
}

.empty-action a:first-child {
  margin-right: 24px;
}

.empty-action a:first-child:hover {
  color: #ffffff !important;
}

.empty-import-button {
  background: #ffffff !important;
  cursor: pointer;

  &:hover {
    border-color: rgba(101, 109, 119, 0.24) !important;
  }
}

.empty-welcome-header {
  font-style: normal;
  font-weight: 500;
  font-size: 32px;
  line-height: 40px;
  margin-bottom: 16px;
  margin-top: 40px;
  color: var(--slate12);
  font-family: Inter;
}

.homepage-empty-image {
  width: 100%;
}

.empty-title {
  font-style: normal;
  font-weight: 400;
  font-size: 14px;
  line-height: 20px;
  display: flex;
  align-items: center;
  color: var(--slate11) !important;
}

// template card styles
.template-card-wrapper {
  display: flex;
  flex-direction: row;
  background: #fffffc;
  border: 1px solid #d2ddec;
  box-sizing: border-box;
  border-radius: 8px;
  width: 299px;
  height: 100px;
}

.template-action-wrapper {
  display: flex;
  flex-direction: row !important;
  font-family: Inter;
  font-style: normal;
  font-weight: 500;
  font-size: 16px;
  line-height: 19px;
  color: $primary-light;

  p {
    margin-right: 16px;
  }
}

.template-card-title {
  font-family: Inter;
  font-style: normal;
  font-weight: 600;
  font-size: 18px;
  line-height: 22px;
  display: flex;
  align-items: center;
  color: #000000;
  margin-bottom: 3px !important;
  margin-top: 20px;
}

.template-card-details {
  align-items: center;
  display: flex;
  flex-direction: column;
  justify-content: center;
}

.template-icon-wrapper {
  width: 61.44px;
  height: 60px;
  top: 685px;
  background: #d2ddec;
  border-radius: 4px;
  margin: 20px 16.36px;
}

// template style end

.calendar-widget.compact {
  .rbc-time-view-resources .rbc-time-header-content {
    min-width: auto;
  }

  .rbc-time-view-resources .rbc-day-slot {
    min-width: 50px;
  }

  .rbc-time-view-resources .rbc-header,
  .rbc-time-view-resources .rbc-day-bg {
    width: 50px;
  }
}

.calendar-widget.dont-highlight-today {
  .rbc-today {
    background-color: inherit;
  }

  .rbc-current-time-indicator {
    display: none;
  }
}

.calendar-widget {
  padding: 10px;
  background-color: white;

  .rbc-day-slot .rbc-event,
  .rbc-day-slot .rbc-background-event {
    border-left: 3px solid #26598533;
  }

  .rbc-toolbar {
    font-size: 14px;
  }

  .rbc-event {
    .rbc-event-label {
      display: none;
    }
  }

  .rbc-off-range-bg {
    background-color: #f4f6fa;
  }

  .rbc-toolbar {
    .rbc-btn-group {
      button {
        box-shadow: none;
        border-radius: 0;
        border-width: 1px;
      }
    }
  }
}

//!for calendar widget week view with compact/spacious mode border fix
.resources-week-cls .rbc-time-column:nth-last-child(7n) {
  border-left: none !important;

  .rbc-timeslot-group {
    border-left: 2.5px solid #dadcde !important;
  }
}

.resources-week-cls .rbc-allday-cell {
  border: none !important;

  .rbc-row {
    border-left: 1.5px solid #dadcde;
    border-right: 1.5px solid #dadcde;
  }
}

.resources-week-cls .rbc-time-header-cell {
  border: none !important;
}

.resources-week-cls .rbc-time-view-resources .rbc-header {
  border-left: 1.5px solid #dadcde !important;
  border-right: 1.5px solid #dadcde !important;
}

.calendar-widget.hide-view-switcher {
  .rbc-toolbar {
    .rbc-btn-group:nth-of-type(3) {
      display: none;
    }
  }
}

.calendar-widget.dark-mode {
  background-color: #1d2a39;

  .rbc-toolbar {
    button {
      color: white;
    }

    button:hover,
    button.rbc-active {
      color: black;
    }
  }

  .rbc-off-range-bg {
    background-color: #2b394b;
  }

  .rbc-selected-cell {
    background-color: #22242d;
  }

  .rbc-today {
    background-color: #5a7ca8;
  }
}

.calendar-widget.dark-mode.dont-highlight-today {
  .rbc-today {
    background-color: inherit;
  }
}

.navbar .navbar-nav {
  min-height: 2rem;
}

.navbar-brand-image {
  height: 1.2rem;
}

.navbar .navbar-brand:hover,
.theme-dark .navbar .navbar-brand:hover {
  opacity: 1;
}

.nav-tabs .nav-link.active {
  font-weight: 400 !important;
  margin-bottom: -1px !important;
}

.nav-tabs .nav-link {
  font-weight: 400 !important;
  margin: 0 !important;
  height: 100%;
}

.code-editor-widget {
  border-radius: 0;

  .CodeMirror {
    border-radius: 0 !important;
    margin-top: -1px !important;
  }
}

.jet-listview {
  overflow-y: overlay;
  overflow-x: hidden;
}

.jet-listview::-webkit-scrollbar-track {
  background: transparent;

}

.jet-listview::-webkit-scrollbar-thumb {
  background: transparent;

}

.code-hinter-wrapper .popup-btn {
  position: absolute;
  display: none;
  cursor: pointer;
}

.code-hinter-wrapper:hover {
  .popup-btn {
    display: block !important;
    z-index: 1;
  }
}

.popup-btn {
  cursor: pointer !important;
  display: block;
}

.preview-icons {
  margin-top: -5px;
  width: 12px;
}

.resize-modal-portal {
  z-index: 3;

  .resize-modal {
    .modal-content {
      width: 100% !important;
      height: 100%;

      .modal-body {
        width: 100% !important;
        height: calc(100% - 44px) !important;

        .editor-container {
          height: 100%;

          .CodeMirror {
            height: 100% !important;
          }
        }
      }
    }

    .portal-header {
      width: 100% !important;
    }

    .resize-handle {
      cursor: move;
    }
  }
}

.modal-portal-wrapper {
  justify-content: center;
  align-items: center;
  position: fixed;
  position: absolute;
  left: 50%;
  top: 5%;

  .modal-body {
    width: 500px !important;
    height: 300px !important;
    padding: 0px !important;
  }

  transform: translate(-60%, 0%);
  height: 350px;
  width: auto;
  max-height: 500px;
  padding: 0px;

  .modal-content {
    border-radius: 5px !important;
  }

  .modal-body {
    width: 500px !important;
    height: 302px !important;
    padding: 0px !important;
    margin: 0px !important;
    margin-left: -1px !important; //fix the modal body code mirror margin

    border-top-left-radius: 0;
    border-top-right-radius: 0;
    border-bottom-left-radius: 5px;
    border-bottom-right-radius: 5px;
    border-bottom: 0.75px solid;
    border-left: 0.75px solid;
    border-right: 0.75px solid;

    @include theme-border($light-theme: true);

    &.dark-mode-border {
      @include theme-border($light-theme: false);
    }
  }

  .modal-dialog {
    margin-top: 4%;
  }

  .modal-header {
    padding: 0;
    font-size: 14px;
  }

  .editor-container {
    padding: 0px;

    .CodeMirror {
      border-radius: 0;
      margin: 0;
      width: 100% !important;
    }
  }

  .query-hinter {
    .CodeMirror-line {
      margin-left: 2rem !important;
    }

    .CodeMirror-cursors .CodeMirror-cursor {
      margin-left: 2rem !important;
    }
  }
}

.preview-block-portal {
  .bg-light {
    border-radius: 0 0 5px 5px;
    outline: 0.75px solid $light-green;
  }

  .bg-dark {
    margin-top: 1px;
    border-radius: 0 0 5px 5px;
    outline: 0.75px solid $light-green;
  }

  .dynamic-variable-preview {
    padding: 4px !important;
  }
}

.portal-header {
  display: flex;
  align-items: center;
  padding: 0.5rem 0.75rem;
  color: #656d77;
  background-color: #ffffffd9;
  background-clip: padding-box;
  border-top-left-radius: 5px !important;
  border-top-right-radius: 5px !important;
  width: 498px !important;
  outline: 0.75px solid;

  @include theme-border($light-theme: true, $outline: true);

  &.dark-mode-border {
    @include theme-border($light-theme: false, $outline: true);
  }
}

// close icon in inpector
[data-rb-event-key="close-inpector"] {
  position: absolute;
  right: -80px;
  background-color: #232e3c !important;
  width: 10% !important;
}

[data-rb-event-key="close-inpector-light"] {
  position: absolute;
  right: -80px;
  background-color: #ffffff !important;
  width: 10% !important;
}

.tabs-inspector {
  position: sticky;
  top: 0;

  .nav-item {
    width: 50%;
  }

  .nav-item:hover {
    border: 1px solid transparent;
  }

  .nav-item:not(.active) {
    border-bottom: 1px solid #e7eaef;
  }

  .nav-link.active {
    border: 1px solid transparent;
    border-bottom: 1px solid $primary;
    background: white;
  }
}

.tabs-inspector.dark {
  .nav-link.active {
    border-bottom: 1px solid $primary  !important;
  }
}

.tabs-inspector {
  z-index: 2;
  background: white;

  &.dark {
    @extend .bg-dark;
  }
}

.close-icon {
  position: fixed;
  top: 84px;
  right: 3px;
  width: 60px;
  height: 22;
  border-bottom: 1px solid #e7eaef;
  display: flex;
  align-items: center;
  background-color: white;
  z-index: 2;

  .svg-wrapper {
    width: 100%;
    height: 70%;
    display: flex;
    align-items: center;
    justify-content: center;
    border-left: 1px solid #e7eaef;
    margin-left: 20px;

    .close-svg {
      cursor: pointer;
    }
  }
}

.tabs-inspector.nav-tabs {
  border: 0;
  width: 100%;
  padding: 8px 16px;
}

.bg-primary-lt {
  color: #ffffff !important;
  background: #6383db !important;
}

.tabbed-navbar .nav-item.active:after {
  margin-bottom: -0.25rem;
}

.app-name {
  width: 200px;
  left: 84px;
  top: 6px;
  position: absolute;
}

.app-name:hover {
  background: $bg-light;

  &.dark {
    @extend .bg-dark;
  }
}

.nav-auto-save {
  width: 325px;
  left: 485px;
  position: absolute;
  color: #36af8b;
}

.editor-header-actions {
  display: flex;
  color: #868aa5;
  white-space: nowrap;
  font-weight: 400;
  font-size: 12px;
  letter-spacing: 0.5px;

}

.undo-button,
.redo-button {
  display: flex;
  flex-direction: row;
  justify-content: center;
  align-items: center;
  padding: 6px;
  gap: 10px;
  width: 28px;
  height: 28px;
  background: #ECEEF0;
  border-radius: 6px;
  margin-right: 5px;
  flex: none;
  order: 0;
  flex-grow: 0;
}

.theme-dark {

  .undo-button,
  .redo-button {
    background: 0;
  }
}

.app-version-menu {
  position: absolute;
  right: 220px;
  padding: 4px 8px;
  min-width: 100px;
  max-width: 300px;
}

.app-version-menu-sm {
  height: 30px;
  display: flex;
  font-size: 12px;
}

.app-version-menu .dropdown-menu {
  left: -65px;
  width: 283px;
}

.app-version-menu .released {
  color: #36af8b;
}

.app-version-menu .released-subtext {
  font-size: 12px;
  color: #36af8b;
  padding: 0 8px;
}

.app-version-menu .create-link {
  margin: auto;
  width: 50%;
  padding-left: 10px;
}

.canvas-background-holder {
  display: flex;
  justify-content: space-between;
  min-width: 120px;
  margin: auto;
  padding: 10px;
}

.canvas-background-picker {
  position: fixed;
}

/**
 * Timer Widget
 */
.timer-wrapper {
  padding: 10px;

  .counter-container {
    font-size: 3em;
    padding-bottom: 5px;
    text-align: center;
  }
}

/**
 * Search Box
 */
.search-box-wrapper {
  input {
    width: 200px;
    border-radius: 5px !important;
    color: var(--slate12);
    background-color: var(--base);
  }

  .input-icon .form-control:not(:first-child),
  .input-icon .form-select:not(:last-child) {
    padding-left: 28px !important;
  }

  input:focus {
    width: 200px;
    background-color: var(--base);
  }

  .input-icon .input-icon-addon {
    display: flex;
  }

  .input-icon .input-icon-addon.end {
    pointer-events: auto;

    .tj-common-search-input-clear-icon {
      display: flex;
      flex-direction: row;
      justify-content: center;
      align-items: center;
      padding: 4px;
      width: 20px;
      height: 20px;
      background: var(--indigo3) !important;
      border-radius: 4px;
    }

    div {
      border-radius: 12px;
      color: #ffffff;
      padding: 1px;
      cursor: pointer;

      svg {
        height: 14px;
        width: 14px;
      }
    }
  }
}

.searchbox-wrapper {
  margin-top: 0 !important;

  .search-icon {
    margin: 0.30rem
  }

  input {
    border-radius: $border-radius  !important;
    padding-left: 1.75rem !important;
  }
}

.fixedHeader {
  table thead {
    position: -webkit-sticky; // this is for all Safari (Desktop & iOS), not for Chrome
    position: sticky;
    top: 0;
    border-top: 0;
    z-index: 1; // any positive value, layer order is global
  }
}

/**
 * Folder List
 */
.folder-list {
  overflow-y: auto;

  .list-group-transparent .list-group-item.active {
    color: $primary;
    background-color: #edf1ff;

    .folder-ico {
      filter: invert(29%) sepia(84%) saturate(4047%) hue-rotate(215deg) brightness(98%) contrast(111%);
    }
  }

  .folder-ico.dark {
    filter: invert(1);
  }

  .list-group-item {
    padding: 0.5rem 0.75rem;
    overflow: hidden;
  }

  .list-group-item.all-apps-link {
    display: flex;
    align-items: center;
    color: var(--slate12);
    border-radius: 6px;

    &:active {
      background: var(--indigo4);
    }

    &:focus {
      box-shadow: 0px 0px 0px 4px #DFE3E6;
    }
  }

  .folder-info {
    display: contents;
    font-weight: 500 !important;
    display: flex;
    align-items: center;
    letter-spacing: -0.02em;
    text-transform: uppercase;
    color: var(--slate9);
  }

  .folder-create-btn {
    width: 28px;
    height: 28px;
    background: var(--base);
    border: 1px solid;
    border-color: var(--slate7);
    cursor: pointer;
    border-radius: 6px;
    display: flex;
    justify-content: center;
    align-items: center;
  }

  .menu-ico {
    cursor: pointer;
    border-radius: 13px;

    img {
      padding: 0px;
      height: 14px;
      width: 14px;
      vertical-align: unset;
    }
  }
}

/**
 * Home page modal
 */
.home-modal-backdrop {
  z-index: 9991;
}

.modal-content.home-modal-component {
  border-radius: 8px;
  overflow: hidden;
  background-color: var(--base);
  color: var(--slate12);
  box-shadow: 0px 12px 16px -4px rgba(16, 24, 40, 0.08), 0px 4px 6px -2px rgba(16, 24, 40, 0.03);

  .modal-header {
    border-bottom: 1px solid var(--slate5) !important;
  }

  .modal-header,
  .modal-body {
    padding: 16px 28px;
    background: var(--base);
  }

  .modal-title {
    font-size: 16px;
    font-weight: 500;
  }

  input {
    border-radius: 5px !important;
    background: var(--base);
  }

  .modal-main {
    padding-bottom: 32px;
  }

  .modal-footer-btn {
    justify-content: end;

    button {
      margin-left: 16px;
    }
  }
}

.home-modal-component-editor.dark {

  .modal-header,
  .modal-body {
    background-color: #232e3c;
    color: #fff;
  }

  .form-control {
    color: #fff;
    background-color: #232e3c !important;
  }

  .btn-close {
    filter: brightness(0) invert(1);
  }
}

.modal-content.home-modal-component.dark-theme {
  .btn-close {
    filter: brightness(0) invert(1);
  }
}

.home-modal-component {
  .btn-close {
    opacity: 1 !important;
  }
}

.modal-content.home-modal-component.dark {
  background-color: $bg-dark-light  !important;
  color: $white  !important;

  .modal-header {
    background-color: $bg-dark-light  !important;
  }

  .btn-close {
    filter: brightness(0) invert(1);
  }

  .form-control {
    border-color: $border-grey-dark  !important;
    color: inherit;
  }

  input {
    background-color: $bg-dark-light  !important;
  }

  .form-select {
    background-color: $bg-dark  !important;
    color: $white  !important;
    border-color: $border-grey-dark  !important;
  }

  .text-muted {
    color: $white  !important;
  }
}

.radio-img {
  input {
    display: none;
  }

  .action-icon {
    width: 28px;
    height: 28px;
    background-position: center center;
    border-radius: 4px;
    display: flex;
    align-items: center;
    justify-content: center;
  }

  .action-icon {
    cursor: pointer;
    border: 1px solid $light-gray;
  }

  .action-icon:hover {
    background-color: #d2ddec;
  }

  input:checked+.action-icon {
    border-color: $primary;
    background-color: #7a95fb;
  }

  .tooltiptext {
    visibility: hidden;
    font-size: 12px;
    background-color: $black;
    color: #ffffff;
    text-align: center;
    padding: 5px 10px;
    position: absolute;
    border-radius: 15px;
    margin-top: 2px;
    z-index: 1;
    margin-left: -10px;
  }

  .tooltiptext::after {
    content: "";
    position: absolute;
    bottom: 100%;
    left: 50%;
    margin-left: -5px;
    border-width: 5px;
    border-style: solid;
    border-color: transparent transparent black transparent;
  }

  .action-icon:hover+.tooltiptext {
    visibility: visible;
  }

  input:checked+.action-icon:hover {
    background-color: #3650af;
  }
}

.icon-change-modal {
  ul {
    list-style-type: none;
    margin: 0 auto;
    text-align: center;
    display: grid;
    grid-template-columns: 1fr 1fr 1fr 1fr;

    li {
      float: left;
      border: 2px solid #8991a0;
      border-radius: 1.75px;
      cursor: pointer;

      img {
        width: 22px;
        height: 22px;
        filter: invert(59%) sepia(27%) saturate(160%) hue-rotate(181deg) brightness(91%) contrast(95%);
      }
    }

    li.selected {
      border: 2px solid $primary;

      img {
        filter: invert(27%) sepia(84%) saturate(5230%) hue-rotate(212deg) brightness(102%) contrast(100%);
      }
    }
  }
}

/**
 * Spinner Widget
 */
.spinner-container {
  display: flex;
  justify-content: center;
  align-items: center;
}

.animation-fade {
  animation-name: fade;
  animation-duration: 0.3s;
  animation-timing-function: ease-in;
}

@keyframes fade {
  0% {
    opacity: 0;
  }

  100% {
    opacity: 1;
  }
}

/**
 * Query panel
 */
.query-btn {
  cursor: pointer;
  height: 24px;
  width: 24px;
  padding: 0;
}

.query-btn.dark {
  filter: brightness(0) invert(1);
}

.button-family-secondary {
  @include button-outline($light-theme: true);
  height: 32px;
  width: 112px;
}

.button-family-secondary.dark {
  @include button-outline($light-theme: false);
}

// ** Query Panel: REST API Tabs **
.group-header {
  background: #d2ddec;
  border-radius: 4px;
  height: 28px !important;

  span {
    display: flex;
    justify-content: left;
    align-items: center;
  }
}

.raw-container.dark {
  background: #272822;
  padding: 5px;
}

// **Alert component**
.alert-component {
  border: 1px solid rgba(101, 109, 119, 0.16);
  background: #f5f7f9;

  a {
    color: $primary;
  }
}

.alert-component.dark {
  border: none !important;
  background-color: #333c48 !important;

  span {
    filter: brightness(0) invert(1);
  }
}

.codehinter-plugins.code-hinter {
  @extend .codehinter-default-input;

  .popup-btn {
    margin-top: 0.65rem !important;
  }

  .CodeMirror-placeholder,
  .CodeMirror pre.CodeMirror-line {
    height: 21px !important;
    position: absolute !important;
    margin-top: 3px !important;
  }

  .CodeMirror-cursor {
    height: inherit !important;
  }

  .CodeMirror-lines {
    height: 32px !important;
  }
}

//*button loading with spinner with primary color*//
.button-loading {
  position: relative;
  color: transparent !important;
  text-shadow: none !important;
  pointer-events: none;

  &:after {
    content: "";
    display: inline-block;
    vertical-align: text-bottom;
    border: 1.5px solid currentColor;
    border-right-color: transparent;
    border-radius: 50%;
    color: $primary;
    position: absolute;
    width: 12px;
    height: 12px;
    animation: spinner-border 0.75s linear infinite;
  }
}

.query-icon.dark {
  filter: brightness(0) invert(1);
}

//Rest-API Tab Panes
.tab-pane-body {
  margin-left: -2.5% !important;
}

//CodeMirror padding
.CodeMirror pre.CodeMirror-line,
.CodeMirror pre.CodeMirror-line-like {
  padding: 0 10px !important;
}

.comment-notification-nav-item {
  background: transparent;
  border: 0;
  font-size: 12px;
  font-weight: 500;
  opacity: 0.6;
  height: 28px;
  border-radius: 6px;
}

// comment styles ::override
.editor-sidebar {
  .nav-tabs {
    border-bottom: none !important;
  }

  .nav-tabs .nav-link.active {
    background-color: transparent !important;
  }

  .inspector-nav-item {
    background: transparent;
    border: 0;
    font-size: 12px;
    font-weight: 500;
    opacity: 0.6;
    height: 28px;
    border-radius: 6px;
  }

  .inspector-component-title-input-holder {
    padding: 16px 8px;
    margin: 0;
    padding-bottom: 0;
    display: flex;
    align-items: center;
  }
}

.comment-card-wrapper {
  border-top: 0.5px solid #e1e1e1 !important;
  margin-top: -1px !important;
}

div#driver-highlighted-element-stage,
div#driver-page-overlay {
  background: transparent !important;
  outline: 5000px solid rgba(0, 0, 0, 0.75);
}

.dark-theme-walkthrough#driver-popover-item {
  background-color: $bg-dark-light  !important;
  border-color: rgba(101, 109, 119, 0.16) !important;

  .driver-popover-title {
    color: var(--base) !important;
  }

  .driver-popover-tip {
    border-color: transparent transparent transparent $bg-dark-light  !important;
  }

  .driver-popover-description {
    color: #d9dcde !important;
  }

  .driver-popover-footer .driver-close-btn {
    color: #ffffff !important;
    text-shadow: none !important;
  }

  .driver-prev-btn,
  .driver-next-btn {
    text-shadow: none !important;
  }
}

#driver-popover-item {
  padding: 20px !important;

  .driver-prev-btn,
  .driver-next-btn,
  .driver-close-btn {
    border: none !important;
    background: none !important;
    padding-left: 0 !important;
    font-size: 14px !important;
  }

  .driver-next-btn,
  .driver-prev-btn {
    color: $primary  !important;
  }

  .driver-disabled {
    color: $primary;
    opacity: 0.5;
  }

  .driver-popover-footer {
    margin-top: 20px !important;
  }
}

.pointer-events-none {
  pointer-events: none;
}

.popover.popover-dark-themed {
  background-color: $bg-dark-light;
  border-color: rgba(101, 109, 119, 0.16);


  .popover-body {
    color: #d9dcde !important;
  }

    .popover-header {
      background-color: var(--slate2);
      color: var(--slate11);
      border-bottom-color: var
    }
}

.toast-dark-mode {
  .btn-close {
    filter: brightness(0) invert(1);
  }
}

.editor .editor-sidebar .inspector .form-control-plaintext {
  padding: 2px 4px;
}

.tablr-gutter-x-0 {
  --tblr-gutter-x: 0 !important;
}

.widget-button>.btn-loading:after {
  border: 1px solid var(--loader-color);
  border-right-color: transparent;
}

.flip-dropdown-help-text {
  padding: 10px 5px 0 0;
  float: left;
  font-size: 14px;
  color: $light-gray;
}

#transformation-popover-container {
  margin-left: 80px !important;
  margin-bottom: -2px !important;
}

.canvas-codehinter-container {
  display: flex;
  flex-direction: row;
}

.hinter-canvas-input {
  .canvas-hinter-wrap {
    width: 135px;
    height: 42px !important;
  }
}

.hinter-canvas-input {
  width: 180px !important;
  display: flex;
  padding: 4px;
  height: 41.2px !important;
  margin-top: 1px;

  .CodeMirror-sizer {
    border-right-width: 1px !important;
  }

  .cm-propert {
    color: #ffffff !important;
  }
}

.canvas-codehinter-container {
  .code-hinter-col {
    margin-bottom: 1px !important;
  }
}

.fx-canvas {
  background: #1c252f;
  padding: 2px;
  display: flex;
  height: 41px;
  border: solid 1px rgba(255, 255, 255, 0.09) !important;
  border-radius: 4px;
  justify-content: center;
  font-weight: 400;

  div {
    background: #1c252f !important;
    width: 35px !important;
    display: flex;
    justify-content: center;
    align-items: center;
    height: 36px;
  }
}

.fx-canvas-light {
  background: #f4f6fa !important;
  border: 1px solid #dadcde !important;

  div {
    background: #f4f6fa !important;
  }
}

.org-name {
  color: var(--slate12) !important;
  font-size: 12px;
}


.organization-list {
  margin-top: 4px;

  .btn {
    border: 0px;
  }

  .dropdown-toggle div {
    max-width: 200px;
    text-overflow: ellipsis;
    overflow: hidden;
  }

  .org-name {
    text-overflow: ellipsis;
    overflow: hidden;
    white-space: nowrap;
    width: 100%;
    font-weight: bold;
  }

  .org-actions div {
    color: $primary;
    cursor: pointer;
    font-size: 12px;
  }

  .dropdown-menu {
    min-width: 14rem;
  }

  .org-avatar {
    display: block;
  }

  .org-avatar:hover {
    .avatar {
      background: #fcfcfc no-repeat center/cover;
    }

    .arrow-container {
      svg {
        filter: invert(35%) sepia(17%) saturate(238%) hue-rotate(153deg) brightness(94%) contrast(89%);
      }
    }
  }

  .arrow-container {
    padding: 5px 0px;
  }

  .arrow-container {
    svg {
      cursor: pointer;
      height: 30px;
      width: 30px;
      padding: 0px 0px;
      filter: invert(50%) sepia(13%) saturate(208%) hue-rotate(153deg) brightness(99%) contrast(86%);
    }
  }

  .org-edit {
    span {
      color: $primary;
      cursor: pointer;
      font-size: 10px;
    }
  }

  .organization-switchlist {
    .back-btn {
      font-size: 12px;
      padding: 2px 0px;
      cursor: pointer;
    }

    .back-ico {
      cursor: pointer;

      svg {
        height: 20px;
        width: 20px;
        filter: invert(84%) sepia(13%) saturate(11%) hue-rotate(352deg) brightness(90%) contrast(91%);
      }
    }

    .dd-item-padding {
      padding: 0.5rem 0.75rem 0rem 0.75rem;
    }

    .search-box {
      margin-top: 10px;
    }

    .org-list {
      max-height: 60vh;
      overflow: auto;
    }

    .tick-ico {
      filter: invert(50%) sepia(13%) saturate(208%) hue-rotate(153deg) brightness(99%) contrast(86%);
    }

    .org-list-item {
      cursor: pointer;
    }

    .org-list-item:hover {
      .avatar {
        background: #fcfcfc no-repeat center/cover;
      }

      .tick-ico {
        filter: invert(35%) sepia(17%) saturate(238%) hue-rotate(153deg) brightness(94%) contrast(89%);
      }
    }
  }
}

.sso-button-footer-wrap {
  display: flex !important;
  justify-content: center;
  width: 100%;
}

.tj-icon {
  cursor: pointer;
}

#login-url,
#redirect-url {
  margin-bottom: 0px !important;
}

.git-encripted-label {
  color: var(--green9);
}

.card-header {
  border-bottom: 1px solid var(--slate5) !important;
}

.manage-sso-container {
  position: relative;
}

.sso-card-wrapper {
  background: var(--base);
  min-height: 100%;
  height: calc(100vh - 156px) !important;

  display: grid;
  grid-template-rows: auto 1fr auto;

  .card-header {
    border-bottom: 1px solid var(--slate5) !important;
  }

  .form-control {
    background: var(--base);
  }

  .sso-card-footer {
    display: flex;
    flex-direction: row;
    justify-content: flex-end;
    align-items: center;
    padding: 24px 32px;
    gap: 8px;
    width: 660px;
    height: 88px;
    border-top: 1px solid var(--slate5) !important;
    background: var(--base);
    margin-top: 0px !important;
  }
}

// Left Menu
.left-menu {
  background: var(--base);

  .tj-list-item {
    gap: 40px;
    width: 187px;
    height: 32px;
    white-space: nowrap;
    overflow: hidden;
    text-overflow: ellipsis;
  }

  .folder-list-selected {
    background-color: var(--indigo4);
  }

  ul {
    margin: 0px;
    padding: 0px;

    li {
      float: left;
      list-style: none;
      width: 100%;
      padding: 6px 8px;
      border-radius: 6px;
      cursor: pointer;
      margin: 3px 0px;
      color: var(--base-black) !important;
    }

    li.active {
      background-color: $primary;
      color: #ffffff;
    }

    li:not(.active):hover {
      background: var(--slate4);
      border-radius: 6px;
    }
  }
}

.enabled-tag {
  padding: 4px 16px;
  gap: 10px;
  width: 77px;
  height: 28px;
  background: var(--grass3);
  border-radius: 100px;
  color: var(--grass9);
  font-weight: 500;
}

.disabled-tag {
  padding: 4px 16px;
  gap: 10px;
  color: var(--tomato9);
  width: 81px;
  height: 28px;
  background: var(--tomato3);
  border-radius: 100px;
  font-weight: 500;
}

.manage-sso {
  .title-with-toggle {
    width: 100%;
    font-weight: 500;

    .card-title {
      color: var(--slate12) !important;
      font-weight: 500;
    }

    .form-check-input {
      width: 28px;
      height: 16px;
    }

    input[type="checkbox"] {
      /* Double-sized Checkboxes */
      -ms-transform: scale(1.5);
      /* IE */
      -moz-transform: scale(1.5);
      /* FF */
      -webkit-transform: scale(1.5);
      /* Safari and Chrome */
      -o-transform: scale(1.5);
      /* Opera */
      transform: scale(1.5);
      margin-top: 5px;
    }
  }
}

.help-text {
  overflow: auto;

  div {
    color: var(--slate11);
    font-style: normal;
    font-weight: 400;
    font-size: 12px;
    line-height: 20px;
  }
}


.org-invite-or {
  padding: 1rem 0rem;

  h2 {
    width: 100%;
    text-align: center;
    border-bottom: 1px solid #000;
    line-height: 0.1em;
    margin: 10px 0 20px;
  }

  h2 span {
    background: #ffffff;
    padding: 0 10px;
  }
}

.theme-dark .json-tree-container {
  .json-tree-node-icon {
    svg {
      filter: invert(89%) sepia(2%) saturate(127%) hue-rotate(175deg) brightness(99%) contrast(96%);
    }
  }

  .json-tree-svg-icon.component-icon {
    filter: brightness(0) invert(1);
  }

  .node-key-outline {
    height: 1rem !important;
    border: 1px solid transparent !important;
    color: #ccd4df;
  }

  .selected-node {
    border-color: $primary-light  !important;
  }

  .json-tree-icon-container .selected-node>svg:first-child {
    filter: invert(65%) sepia(62%) saturate(4331%) hue-rotate(204deg) brightness(106%) contrast(97%);
  }

  .node-length-color {
    color: #b8c7fd;
  }

  .node-type {
    color: #8a96a6;
  }

  .group-border {
    border-color: rgb(97, 101, 111);
  }

  .action-icons-group {

    img,
    svg {
      filter: invert(89%) sepia(2%) saturate(127%) hue-rotate(175deg) brightness(99%) contrast(96%);
    }
  }

  .hovered-node.node-key.badge {
    color: #8092ab !important;
    border-color: #8092ab !important;
  }
}

.json-tree-container {
  .json-tree-svg-icon.component-icon {
    height: 16px;
    width: 16px;
  }

  .json-tree-icon-container {
    max-width: 20px;
    margin-right: 6px;
    font-family: 'IBM Plex Sans';
  }

  .node-type {
    color: var(--slate11);
    padding-top: 2px;
  }

  .json-tree-valuetype {
    font-size: 10px;
    padding-top: 2px;
  }

  .node-length-color {
    color: var(--indigo10);
    padding-top: 3px;
  }

  .json-tree-node-value {
    font-size: 11px;
  }

  .json-tree-node-string {
    color: var(--orange9);
  }

  .json-tree-node-boolean {
    color: var(--green9);
  }

  .json-tree-node-number {
    color: var(--orange9);
  }

  .json-tree-node-null {
    color: red;
  }

  .json-tree-node-date {
    color: rgb(98, 107, 103);
  }

  .group-border {
    border-left: 0.5px solid #dadcde;
    margin-top: 16px;
    margin-left: -12px;
  }

  .selected-node {
    border-color: $primary-light  !important;
  }

  .selected-node .group-object-container .badge {
    font-weight: 400 !important;
    height: 1rem !important;
  }

  .group-object-container {
    margin-left: 0.72rem;
    margin-top: -16px;
  }

  .json-node-element {
    cursor: pointer;
  }

  .hide-show-icon {
    cursor: pointer;
    margin-left: 1rem;

    &:hover {
      color: $primary;
    }
  }

  // .action-icons-group {
  //   margin-right: 4rem !important;
  //   margin-left: 2rem !important;
  // }

  .action-icons-group {
    cursor: pointer;
  }

  .hovered-node {
    font-weight: 400 !important;
    height: 1rem !important;
    color: #8092ab;
  }

  .node-key {
    font-weight: 400 !important;
    margin-left: -0.25rem !important;
    justify-content: start !important;
    min-width: fit-content !important;
  }

  .node-key-outline {
    height: 1rem !important;
    border: 1px solid transparent !important;
    color: var(--slate12);
  }
}

.popover-more-actions {
  font-weight: 400 !important;

  &:hover {
    background: #d2ddec !important;
  }
}

.popover-dark-themed .popover-more-actions {
  color: #ccd4df;

  &:hover {
    background-color: #324156 !important;
  }
}

#json-tree-popover {
  padding: 0.25rem !important;
}

// Font sizes
.fs-9 {
  font-size: 9px !important;
}

.fs-10 {
  font-size: 10px !important;
}

.fs-12 {
  font-size: 12px !important;
}

.realtime-avatars {
  padding: 0px
}

.widget-style-field-header {
  font-family: "Inter";
  font-style: normal;
  font-weight: 500;
  font-size: 12px;
  line-height: 20px;
  color: #61656c;
}

.maintenance_container {
  width: 100%;
  height: 100vh;
  display: flex;
  justify-content: center;
  align-items: center;

  .card {
    .card-body {
      display: flex;
      height: 200px !important;
      align-items: center;
    }
  }
}

.list-timeline:not(.list-timeline-simple) .list-timeline-time {
  top: auto;
}

.widget-buttongroup {
  display: flex;
  flex-direction: column;
  justify-content: left;
  overflow: hidden !important;
}

.group-button {
  margin: 0px 10px 10px 0px;
  line-height: 1.499;
  font-weight: 400;
  white-space: nowrap;
  text-align: center;
  cursor: pointer;
  padding: 0 15px;
  font-size: 12px;
  border-radius: 4px;
  color: rgba(0, 0, 0, .65);
  background-color: #ffffff;
  border: 1px solid #d9d9d9;
  min-width: 40px;
  width: auto !important;
  height: 30px,
}

.widget-buttongroup-label {
  font-weight: 600;
  margin-right: 10px;
  color: #3e525b;
}

.editor-actions {
  border-bottom: 1px solid #eee;
  padding: 5px;
  display: flex;
  justify-content: end;
}

.autosave-indicator {
  color: #868aa5;
  white-space: nowrap;
  font-weight: 400;
  font-size: 12px;
  letter-spacing: 0.5px;
}

.autosave-indicator-saving {
  left: 44%;
}

.zoom-buttons {
  width: 20px !important;
  height: 25px !important;
  margin-left: 2px;

  span {
    transform: rotate(60deg);
  }
}

.zoom-button-wrapper {
  position: fixed;
  right: 0px;
  bottom: 5px;
}

.zoom-buttons {
  opacity: 0;
  visibility: hidden;
}

.image-widget-wrapper:hover button {
  opacity: 1 !important;
  visibility: visible;
}

.pdf-page-controls {
  background: white;
  border-radius: 4px;

  button {
    width: 36px;
    height: 36px;
    background: white;
    border: 0;
    font-size: 1.2em;
    border-radius: 4px;

    &:first-child {
      border-top-right-radius: 0;
      border-bottom-right-radius: 0;
    }

    &:last-child {
      border-top-left-radius: 0;
      border-bottom-left-radius: 0;
    }

    &:hover {
      background-color: #e6e6e6;
    }
  }

  span {
    font-family: inherit;
    font-size: 1em;
    padding: 0 0.5em;
    color: #000;
  }
}

//download button in pdf widget
.download-icon-outer-wrapper:hover {
  background-color: #e6e6e6 !important
}

.pdf-document {
  canvas {
    margin: 0px auto;
  }

  &:hover {
    .pdf-page-controls {
      opacity: 1;
    }
  }
}

.org-variables-page {
  .btn-org-env {
    width: 36px;
  }

  .encryption-input {
    width: fit-content;
  }

  .no-vars-text {
    display: block;
    text-align: center;
    margin-top: 100px;
  }
}

//Kanban board
.kanban-container.dark-themed {
  background-color: $bg-dark-light  !important;

  .kanban-column {
    .card-header {
      background-color: #324156 !important;
    }
  }
}

.kanban-container {
  background-color: #fefefe;

  .kanban-column {
    background-color: #f4f4f4;
    padding: 0 !important;
    height: fit-content !important;

    .card-body {
      &:hover {
        overflow-y: auto !important;

        &::-webkit-scrollbar {
          width: 0 !important;
          height: 0 !important;
        }
      }
    }

    .card-header {
      background-color: #fefefe;

      .badge {
        font-size: 12px !important;
      }
    }

    .card-body .dnd-card {
      border-radius: 5px !important;
    }

    .dnd-card.card {
      height: 52px !important;
      padding: 5px !important;
    }

    .dnd-card.card.card-dark {
      background-color: $bg-dark  !important;
    }
  }

  .kanban-board-add-group {
    justify-content: center;
    align-items: center;
    cursor: pointer;
    color: rgba(0, 0, 0, 0.5);
    background-color: transparent;
    border-style: dashed;
    border-color: rgba(0, 0, 0, 0.08);
    display: flex;
    flex-direction: column;
    grid-auto-rows: max-content;
    overflow: hidden;
    box-sizing: border-box;
    appearance: none;
    outline: none;
    margin: 10px;
    border-radius: 5px;
    min-width: 350px;
    height: 200px;
    font-size: 1em;
  }

  .add-card-btn {
    font-size: 1em;
    font-weight: 400;
    color: #3e525b;
    border-radius: 5px;
    padding: 5px;
    margin: 5px;
    background-color: transparent;
    border-style: dashed;
    border-color: rgba(0, 0, 0, 0.08);
    cursor: pointer;
    transition: all 0.2s ease-in-out;

    &:hover {
      background-color: #e6e6e6;
    }
  }
}

.cursor-pointer {
  cursor: pointer;
}

.cursor-text {
  cursor: text;
}

.cursor-not-allowed {
  cursor: none;
}

.bade-component {
  display: inline-flex;
  justify-content: center;
  align-items: center;
  overflow: hidden;
  user-select: none;
  padding: calc(0.25rem - 1px) 0.25rem;
  height: 1.25rem;
  border: 1px solid transparent;
  min-width: 1.25rem;
  font-weight: 600;
  font-size: .625rem;
  letter-spacing: .04em;
  text-transform: uppercase;
  vertical-align: bottom;
  border-radius: 4px;
}

// sso-helper-page
.sso-helper-container {
  width: 60vw;
  padding: 30px;
  box-shadow: rgba(0, 0, 0, 0.16) 0px 1px 4px;
  margin: 0 auto;
}

.sso-copy {
  margin-left: 10px;
  cursor: pointer;
}

#git-url,
#google-url {
  color: $primary;
  margin-left: 4px;
  word-break: break-all;
}

@media only screen and (max-width: 768px) {
  .sso-helper-container {
    width: 96vw;
    padding: 20px;
  }
}

.sso-helper-doc {
  line-height: 24px;
}

.sso-content-wrapper {
  margin: 0 auto;
  display: flex;
  flex-direction: column;
  align-items: self-start;
  padding: 20px;
  box-shadow: rgba(0, 0, 0, 0.02) 0px 1px 3px 0px, rgba(27, 31, 35, 0.15) 0px 0px 0px 1px;
  border-radius: 4px;
}

.workspace-status {
  display: flex;
  font-weight: 800;
  margin-bottom: 6px;
}

.sso-type {
  font-weight: 600;
  margin-bottom: 4px !important;
  display: flex;

  span {
    margin-right: 10px;
  }

  a {
    margin-left: 6px;

  }
}

.gg-album {
  box-sizing: border-box;
  position: relative;
  display: block;
  width: 18px;
  height: 18px;
  transform: scale(var(--ggs, 1));
  border-left: 7px solid transparent;
  border-right: 3px solid transparent;
  border-bottom: 8px solid transparent;
  box-shadow: 0 0 0 2px,
    inset 6px 4px 0 -4px,
    inset -6px 4px 0 -4px;
  border-radius: 3px
}

.gg-album::after,
.gg-album::before {
  content: "";
  display: block;
  box-sizing: border-box;
  position: absolute;
  width: 2px;
  height: 5px;
  background: currentColor;
  transform: rotate(46deg);
  top: 5px;
  right: 4px
}

.gg-album::after {
  transform: rotate(-46deg);
  right: 2px
}

.sso-helper-header {
  display: flex;
  align-items: center;

  span {
    margin-right: 10px;
  }
}

// sso end

// steps-widget
a.step-item-disabled {
  text-decoration: none;
}

.steps {
  overflow: hidden;
  margin: 0rem !important;
}

.step-item.active~.step-item:after,
.step-item.active~.step-item:before {
  background: #f3f5f5 !important;
}

.step-item.active:before {
  background: #ffffff !important;
}

.steps .step-item.active:before {
  border-color: #b4b2b2 !important;
}

.steps-item {
  color: var(--textColor) !important;
}

.step-item:before {
  background: var(--bgColor) !important;
  // remaining code
}

.step-item:after {
  background: var(--bgColor) !important;
}

.step-item.active~.step-item {
  color: var(--textColor) !important;
  ;
}

.notification-center-badge {
  top: 0;
  right: 0;
  position: absolute;
}

.notification-center {
  max-height: 500px;
  overflow: auto;
  margin-left: 11px !important;

  .empty {
    padding: 0 !important;

    .empty-img {
      font-size: 2.5em;
    }
  }

  .card {
    min-width: 400px;
    background: var(--base);
    color: var(--slate12);
    box-shadow: 0px 12px 16px -4px rgba(16, 24, 40, 0.08), 0px 4px 6px -2px rgba(16, 24, 40, 0.03);
  }

  .card-footer {
    background: var(--base);
    color: var(--slate12);
  }

  .spinner {
    min-height: 220px;
  }
}

// profile-settings css
.confirm-input {
  padding-right: 8px !important;
}

.user-group-actions {
  display: flex;
  gap: 8px;
}

input.hide-input-arrows {
  -moz-appearance: none;

  &::-webkit-outer-spin-button,
  &::-webkit-inner-spin-button {
    -webkit-appearance: none;
  }
}

.btn-org-env {
  width: 36px;
}

.custom-checkbox-tree {
  overflow-y: scroll;
  color: #3e525b;

  .react-checkbox-tree label:hover {
    background: none !important;
  }

  .rct-icons-fa4 {

    .rct-icon-expand-open,
    .rct-icon-expand-close {
      &::before {
        content: url("data:image/svg+xml,%3Csvg xmlns='http://www.w3.org/2000/svg' viewBox='0 0 1024 1024' focusable='false' data-icon='caret-down' width='12px' height='12px' fill='currentColor' aria-hidden='true'%3E%3Cpath d='M840.4 300H183.6c-19.7 0-30.7 20.8-18.5 35l328.4 380.8c9.4 10.9 27.5 10.9 37 0L858.9 335c12.2-14.2 1.2-35-18.5-35z'%3E%3C/path%3E%3C/svg%3E") !important;
      }
    }

    .rct-icon-expand-close {
      transform: rotate(-90deg);
      -webkit-transform: rotate(-90deg);
    }
  }
}

// sso enable/disable box
.tick-cross-info {
  .main-box {
    margin-right: 10px;
    border-radius: 5px;
  }

  .icon-box {
    padding: 7px 5px 7px 2px;
    color: #ffffff;

    .icon {
      stroke-width: 4.5px;
    }
  }

  .tick-box {
    border: 3px solid var(--indigo9);

    .icon-box {
      background: var(--indigo9);
    }
  }

  .cross-box {
    border: 3px solid $disabled;

    .icon-box {
      background: $disabled;
    }
  }
}

.icon-widget-popover {
  &.theme-dark {
    .popover-header {
      background-color: #232e3c;
      border-bottom: 1px solid #324156;
    }
  }

  .popover-header {
    padding-bottom: 0;
    background-color: #ffffff;

    .input-icon {
      margin-bottom: 0.5rem !important;
    }
  }

  .popover-body {
    padding: 0 0.5rem;

    .row {
      >div {
        overflow-x: hidden !important;
      }
    }

    .icon-list-wrapper {
      display: grid;
      grid-template-columns: repeat(10, 1fr);
      margin: 0.5rem 1rem 0.5rem 0.5rem;
    }

    .icon-element {
      cursor: pointer;
      border: 1px solid transparent;
      border-radius: $border-radius;

      &:hover {
        border: 1px solid $primary;
      }
    }
  }
}

.dark-theme-placeholder::placeholder {
  color: #C8C6C6;
}

.dark-multiselectinput {
  input {
    color: white;

    &::placeholder {
      color: #C8C6C6;
    }
  }
}


.dark-theme-placeholder::placeholder {
  color: #C8C6C6;
}

.dark-multiselectinput {
  input {
    color: white;

    &::placeholder {
      color: #C8C6C6;
    }
  }
}

// Language Selection Modal
.lang-selection-modal {
  font-weight: 500;

  .list-group {
    padding: 1rem 1.5rem;
    padding-top: 0;
    overflow-y: scroll;
    height: calc(100% - 68px);
  }

  .list-group-item {
    border: 0;

    p {
      margin-bottom: 0px;
      margin-top: 2px;
    }
  }

  .list-group-item.active {
    background-color: var(--indigo4);
    color: var(--slate12);
    font-weight: 600;
    margin-top: 0px;
  }

  .modal-body {
    height: 50vh;
    padding: 0;
  }

  .lang-list {
    height: 100%;

    .search-box {
      position: relative;
      margin: 1rem 1.5rem;
    }

    input {
      border-radius: 5px !important;
    }

    .input-icon {
      display: flex;
    }

    .input-icon {
      .search-icon {
        display: block;
        position: absolute;
        left: 0;
        margin-right: 0.5rem;
      }

      .clear-icon {
        cursor: pointer;
        display: block;
        position: absolute;
        right: 0;
        margin-right: 0.5rem;
      }
    }

    .list-group-item.active {
      color: $primary;
    }
  }
}

.lang-selection-modal.dark {
  .modal-header {
    border-color: #232e3c !important;
  }

  .modal-body,
  .modal-footer,
  .modal-header,
  .modal-content {
    color: white;
    background-color: #2b394a;
  }

  .list-group-item {
    color: white;
    border: 0;
  }

  .list-group-item:hover {
    background-color: #232e3c;
  }

  .list-group-item.active {
    background-color: #4d72fa;
    color: white;
    font-weight: 600;
  }

  .no-results-item {
    background-color: #2b394a;
    color: white;
  }

  input {
    background-color: #2b394a;
    border-color: #232e3c;
    color: white;
  }
}

// Language Selection Modal
.lang-selection-modal {
  font-weight: 500;

  .list-group {
    padding: 1rem 1.5rem;
    padding-top: 0;
    overflow-y: scroll;
    height: calc(100% - 68px);
  }

  .list-group-item {
    border: 0;

    p {
      margin-bottom: 0px;
      margin-top: 2px;
    }
  }

  .list-group-item.active {
    background-color: #edf1ff;
    color: #4d72fa;
    font-weight: 600;
    margin-top: 0px;
  }

  .modal-body {
    height: 50vh;
    padding: 0;
  }

  .lang-list {
    height: 100%;

    .search-box {
      position: relative;
      margin: 1rem 1.5rem;
    }

    input {
      border-radius: 5px !important;
    }

    .input-icon {
      display: flex;
    }

    .input-icon {
      .search-icon {
        display: block;
        position: absolute;
        left: 0;
        margin-right: 0.5rem;
      }

      .clear-icon {
        cursor: pointer;
        display: block;
        position: absolute;
        right: 0;
        margin-right: 0.5rem;
      }
    }

    .list-group-item.active {
      color: $primary;
    }
  }
}

.lang-selection-modal.dark {
  .modal-header {
    border-color: #232e3c !important;
  }

  .modal-body,
  .modal-footer,
  .modal-header,
  .modal-content {
    color: white;
    background-color: #2b394a;
  }

  .list-group-item {
    color: white;
    border: 0;
  }

  .list-group-item:hover {
    background-color: #232e3c;
  }

  .list-group-item.active {
    background-color: #4d72fa;
    color: white;
    font-weight: 600;
  }

  .no-results-item {
    background-color: #2b394a;
    color: white;
  }

  input {
    background-color: #2b394a;
    border-color: #232e3c;
    color: white;
  }
}

.org-users-page {
  .page-body {
    height: 100%;
  }
}

.user-group-container-wrap {
  margin: 20px auto 0 auto;
}

.dragged-column {
  z-index: 1001;
}

#storage-sort-popover {
  max-width: 800px;
  width: 800px;
  background-color: var(--base);
  box-sizing: border-box;
  box-shadow: 0px 12px 16px -4px rgba(16, 24, 40, 0.08), 0px 4px 6px -2px rgba(16, 24, 40, 0.03);
  border-radius: 4px;
  border: 1px solid var(--slate3) !important;
  left: 109px !important;
  top: 8px !important;
  position: absolute !important;


  .card-body,
  .card-footer {
    background: var(--base);
  }
}


#storage-filter-popover {
  max-width: 800px;
  width: 800px;
  background-color: var(--base);
  box-sizing: border-box;
  box-shadow: 0px 12px 16px -4px rgba(16, 24, 40, 0.08), 0px 4px 6px -2px rgba(16, 24, 40, 0.03);
  border-radius: 4px;
  border: 1px solid var(--slate3) !important;
  left: 193px !important;
  top: 10px !important;
  position: absolute !important;


  .card-body,
  .card-footer {
    background: var(--base);
  }
}

// Table set to full width
.jet-data-table thead {
  display: flex !important;

  tr {
    flex-grow: 1;

    th:last-child {
      flex: 1 1 auto;
    }
  }
}

tbody {
  width: 100% !important;
  flex-grow: 1;

  tr {
    width: 100% !important;

    td:last-child {
      flex: 1 1 auto;
    }
  }
}

.datepicker-widget.theme-dark {
  .react-datepicker__tab-loop {
    .react-datepicker__header {
      background-color: #232e3c;

      .react-datepicker__current-month,
      .react-datepicker__day-name,
      .react-datepicker__month-select,
      .react-datepicker__year-select {
        color: white;
      }

      .react-datepicker__month-select,
      .react-datepicker__year-select {
        background-color: transparent;
      }
    }

    .react-datepicker__month {
      background-color: #232e3c;

      .react-datepicker__day {
        color: white;

        &:hover {
          background-color: #636466;
        }
      }

      .react-datepicker__day--outside-month {
        opacity: 0.5;
      }
    }

    .react-datepicker {
      background-color: #232e3c;
    }
  }
}

.theme-dark .list-group-item {
  &:hover {
    background-color: #232e3c;
  }
}

.theme-dark {

  .CalendarMonth,
  .DayPickerNavigation_button,
  .CalendarDay,
  .CalendarMonthGrid,
  .DayPicker_focusRegion,
  .DayPicker {
    background-color: #232e3c;
  }

  .DayPicker_weekHeader_ul,
  .CalendarMonth_caption,
  .CalendarDay {
    color: white;
  }

  .CalendarDay__selected_span,
  .CalendarDay__selected_start,
  .CalendarDay__selected_end {
    background-color: #4D72FA;
    color: white;
  }

  .CalendarDay {
    border-color: transparent; //hiding the border around days in the dark theme

    &:hover {
      background-color: #636466;
    }
  }

  .DateInput_fangStroke {
    stroke: #232E3C;
    fill: #232E3C;
  }

  .DayPickerNavigation_svg__horizontal {
    fill: white;
  }

  .DayPicker__withBorder {
    border-radius: 0;
  }

  .DateRangePicker_picker {
    background-color: transparent;
  }
}

.link-widget {
  display: flex;
  align-items: center;
  overflow: auto;

  &.hover {
    a {
      &:hover {
        text-decoration: underline;
      }
    }
  }

  &.no-underline {
    a {
      text-decoration: none !important;
    }
  }

  &.underline {
    a {
      text-decoration: underline;
    }
  }

  &::-webkit-scrollbar {
    width: 0;
    height: 0;
    background: transparent;
  }
}

.home-modal-component.modal-version-lists {
  .modal-header {
    .btn-close {
      top: auto;
    }
  }
}

.modal-version-lists {
  max-height: 80vh;

  .modal-body {
    height: 80%;
    overflow: auto;
  }

  .modal-footer,
  .modal-header {
    height: 10%;
  }

  .version-wrapper {
    display: flex;
    justify-content: flex-start;
    padding: 0.75rem 0.25rem;
    border: 1px solid var(--slate7);
  }
}

.dropdown-table-column-hide-common {
  border-radius: 3px;
  height: auto;
  overflow-y: scroll;
  padding: 8px 16px;
  width: 20rem;
  max-height: 200px;
}

.dropdown-table-column-hide {
  background-color: #ffffff;
  box-shadow: 0 0 0 2px #0000001a;
}

.dropdown-table-column-hide-dark-themed {
  color: #ffffff !important;
  background-color: #1f2936 !important;
  box-shadow: 0 0 0 2px #9292921a;
}

.hide-column-table-text {
  margin: 0 !important;
}

.hide-column-name {
  padding-left: 10px !important;
}

.rest-methods-url {
  .cm-s-default {
    .cm-string-2 {
      color: #000;
    }
  }
}

.tooljet-database {

  .table-header,
  .table-name,
  .table-cell {
    white-space: nowrap;
    overflow: hidden;
    text-overflow: ellipsis;
  }

  .table-name {
    color: #000;
    width: 250px;
  }

  .table-left-sidebar {
    max-width: 288px;
  }

  .add-table-btn {
    height: 32px;
  }

  .table-header {
    background: #ECEEF0;
  }

  .table-header,
  .table-cell {
    max-width: 230px;
  }

  .add-more-columns-btn {
    background: var(--indigo3);
    font-weight: 500;
    color: var(--indigo9);
    font-size: 12px;
    border-radius: 600;
  }

  .delete-row-btn {
    max-width: 140px;
  }

  .table-list-item-popover {
    display: none;
  }

  .table-list-item:hover .table-list-item-popover {
    display: block;
  }
}

// download pop-up in the table widget
.table-widget-download-popup {
  .cursor-pointer {
    width: 130px;

    &:hover {
      font-weight: bolder;
    }
  }
}

.apploader {
  height: 100vh;

  .app-container {
    height: 100%;
    display: flex;
    flex-direction: column;
    justify-content: space-between;
  }

  .editor-header {
    height: 5%;
    background-color: #EEEEEE;
    display: flex;
    align-items: center;
    justify-content: space-between;

    .app-title-skeleton {
      width: 100px;
      height: 100%;
      display: flex;
      align-items: center;
      margin-left: 120px;
    }

    .right-buttons {
      display: flex;
      gap: 5px;
      align-items: center;
      margin-right: 10px;
    }
  }

  .editor-body {
    height: 100%;
  }

  .skeleton {
    padding: 5px;
  }

  .editor-left-panel {
    width: 48px;
    background-color: #EEEEEE;
    margin: 3px 0px 3px 3px;
    display: flex;
    flex-direction: column;
    justify-content: space-between;
    border-radius: 5px;

    .left-menu-items {
      display: flex;
      flex-direction: column;
      justify-content: space-between;
      gap: 5px;
      margin-top: 10px;
    }

    .bottom-items {
      margin-bottom: 10px;
    }
  }

  .editor-center {
    height: 100%;
    display: flex;
    flex-direction: column;
    gap: 5px;
    justify-content: space-between;

    .canvas {
      height: 100vh;
      background-color: #e6e6e6;
      border-radius: 5px;
      display: flex;
      justify-content: center;
    }

    .query-panel {
      height: 30%;
      display: flex;
      justify-content: space-between;
      gap: 5px;

      .queries {
        width: 30%;
        display: flex;
        flex-direction: column;
        gap: 5px;

        .queries-title {
          background-color: #EEEEEE;
          border-radius: 5px;
          height: 20%;
          padding: 5px 10px;
          display: flex;
          justify-content: space-between;
          align-items: center;
        }

        .query-list {
          background-color: #EEEEEE;
          border-radius: 5px;
          height: 80%;

          .query-list-item {
            margin: 10px;
            height: 35px;
          }
        }
      }

      .query-editor {
        width: 70%;
        height: 100%;
        display: flex;
        flex-direction: column;
        gap: 5px;

        .query-editor-header {
          background-color: #EEEEEE;
          border-radius: 5px;
          height: 20%;
          padding: 5px 10px;
          display: flex;
          justify-content: space-between;

          .query-actions {
            display: flex;
            align-items: center;
          }
        }

        .query-editor-body {
          background-color: #EEEEEE;
          height: 80%;
          border-radius: 5px;

          .button {
            margin-right: 10px;
          }
        }
      }
    }
  }

  .wrapper {
    padding: 3px 3px 3px 0px;
  }



  .right-bar {
    height: 100%;
    padding: 3px 3px 3px 0px;
    display: flex;
    flex-direction: column;
    justify-content: space-between;
    gap: 5px;

    .widget-list-header {
      height: 5%;
      background-color: #EEEEEE;
      border-radius: 5px;
    }

    .widget-list {
      height: 95%;
      background-color: #EEEEEE;
      border-radius: 5px;
      padding: 10px;

      .widgets {
        display: flex;
        justify-content: space-between;
      }
    }
  }
}

.subheader {
  margin-bottom: 12px;
}

.theme-dark {
  .layout-sidebar-icon {
    &:hover {
      background-color: #273342;
    }
  }

  .tooljet-database {

    .table-name,
    .subheader {
      color: var(--slate9);
    }

    .list-group-item.active {
      .table-name {
        color: #000;
      }
    }
  }

  .editor-header {
    background-color: #1F2936;
  }

  .editor-left-panel {
    background-color: #1F2936;
  }

  .editor-center {
    .canvas {
      background-color: #1F2936;
    }
  }

  .query-panel {
    .queries {
      .queries-title {
        background-color: #1F2936 !important;
      }

      .query-list {
        background-color: #1F2936 !important;
      }
    }

    .query-editor {
      .query-editor-header {
        background-color: #1F2936 !important;
      }

      .query-editor-body {
        background-color: #1F2936 !important;
      }
    }
  }

  .right-bar {
    .widget-list-header {
      background-color: #1F2936;
    }

    .widget-list {
      background-color: #1F2936;
    }
  }
}

:root {
  --tblr-breadcrumb-item-active-font-weight: 500;
  --tblr-breadcrumb-item-active-color: inherit;
}

.application-brand {
  position: relative;
  display: flex;
  justify-content: center;
}

.breadcrumb-item.active {
  font-weight: var(--tblr-breadcrumb-item-active-font-weight);
  color: var(--tblr-breadcrumb-item-active-color);
}

.app-icon-main {
  background: var(--indigo3) !important;
  border-radius: 6px !important;
  display: flex;
  justify-content: center;
  align-items: center;
  width: 48px;
  height: 48px;
}

.user-avatar-nav-item,
.audit-log-nav-item,
.notification-center-nav-item {
  border-radius: 4px;
}

.audit-log-nav-item {
  bottom: 40px;
}

.workspace-content-wrapper,
.database-page-content-wrap {
  background: var(--slate2);
}

.workspace-variable-table-card {
  margin: 0 auto;
  width: 880px;
}

.organization-page-sidebar {
  height: calc(100vh - 64px);
  max-width: 288px;
  background-color: var(--base);
  border-right: 1px solid var(--slate5) !important;
  display: grid !important;
  grid-template-rows: auto 1fr auto !important;
}

.marketplace-page-sidebar {
  height: calc(100vh - 64px);
  max-width: 288px;
  background-color: var(--base);
  border-right: 1px solid var(--slate5) !important;
  display: grid !important;
  grid-template-rows: auto 1fr auto !important;
}

.home-page-sidebar {
  max-width: 288px;
  background-color: var(--base);
  border-right: 1px solid var(--slate5);
  display: grid;
  grid-template-rows: auto 1fr auto;
}

.empty-home-page-image {
  margin-top: 14px;
}

.create-new-table-btn {
  width: 248px;

  button {
    height: 40px !important;

  }
}

.tooljet-database-sidebar {
  max-width: 288px;
  background: var(--base);
  border-right: 1px solid var(--slate5);


  .sidebar-container {
    height: 40px !important;
    padding-top: 1px !important;
    margin: 0 auto;
    display: flex;
    justify-content: center;
  }
}

.create-new-app-dropdown {
  width: 248px !important;


  .dropdown-toggle-split {
    border-left: 1px solid var(--indigo11) !important;
  }

  button {
    background-color: var(--indigo9) !important;
  }
}

.create-new-app-button {
  font-weight: 500;
  font-size: 14px;
  height: 40px;
  border-top-left-radius: 6px;
  border-bottom-left-radius: 6px;
}

.create-new-app-button+.dropdown-toggle {
  height: 40px;
  border-top-right-radius: 6px;
  border-bottom-right-radius: 6px;
}

.custom-select {
  .select-search-dark__value::after {
    content: none;
  }

  .select-search-dark__select,
  .select-search__select {
    min-width: fit-content;
    max-width: 100% !important;
  }
}

.jet-data-table td .textarea-dark-theme.text-container:focus {
  background-color: transparent !important;
}

.tooljet-logo-loader {
  height: 100vh;
  display: flex;
  align-items: center;
  justify-content: center;

  .loader-spinner {
    margin: 10px 87px;
  }
}

.page-body {
  height: calc(100vh - 1.25rem - 48px);
  min-height: 500px;
}

// buttons
.default-secondary-button {
  background-color: $color-light-indigo-03;
  color: $color-light-indigo-09;
  max-height: 28px;
  width: 76px;
  display: flex;
  flex-direction: row;
  justify-content: center;
  align-items: center;
  padding: 4px 16px;
  gap: 6px;
  font-weight: 500;
  border: 0 !important;

  .query-manager-btn-svg-wrapper {
    width: 16px !important;
    height: 16px !important;
    padding: 2.67px;
  }

  .query-manager-btn-name {
    min-width: 22px;
  }

  &:hover {
    background-color: $color-light-indigo-04;
    color: $color-light-indigo-10;
  }

  &:active {
    background-color: $color-light-indigo-04;
    color: $color-light-indigo-10;
    box-shadow: 0px 0px 0px 4px #C6D4F9;
    border-radius: 6px;
    border: 1px solid;
    outline: 0 !important;

    svg {
      path {
        fill: $color-light-indigo-10;
      }
    }
  }

  .query-run-svg {
    padding: 4px 2.67px;
  }
}

.default-secondary-button.theme-dark {
  background-color: #4D72FA !important;
  color: #F4F6FA !important;

  svg {
    path {
      fill: #F4F6FA !important;
    }
  }

  &:hover {
    border: 1px solid #4D72FA !important;
    background-color: #4D5EF0 !important;
    color: #FFFFFC !important;

    svg {
      path {
        fill: #FFFFFC !important;
      }
    }
  }

  &:active {
    border: 1px solid #4D72FA !important;
    background-color: #4D5EF0 !important;
    box-shadow: 0px 0px 0px 4px #4D72FA;
    border-radius: 6px;
  }
}

.default-tertiary-button {
  background-color: $color-light-base;
  color: $color-light-slate-12;
  border: 1px solid $color-light-slate-07;
  display: flex;
  flex-direction: row;
  justify-content: center;
  align-items: center;
  padding: 4px 16px;
  gap: 6px;
  max-height: 28px;
  font-weight: 500;
  height: 28px;
  cursor: pointer;
  white-space: nowrap;

  .query-btn-svg-wrapper {
    width: 16px !important;
    height: 16px !important;
    padding: 2.67px;
  }

  .query-btn-name {
    min-width: 22px;

  }

  &:hover {
    border: 1px solid $color-light-slate-08;
    color: $color-light-slate-11;

    svg {
      path {
        fill: $color-light-slate-11;
      }
    }
  }

  .query-create-run-svg {
    padding: 2px;
  }

  .query-preview-svg {
    padding: 2.67px 0.067px;
    width: 16px;
    height: 16px;
    margin: 6px 0;
  }

  &:active {
    border: 1px solid #C1C8CD;
    box-shadow: 0px 0px 0px 4px #DFE3E6;
    color: $color-light-slate-11;
    outline: 0;
  }
}

.default-tertiary-button.theme-dark {
  background-color: transparent;
  color: #4D5EF0 !important;
  border: 1px solid #4D5EF0 !important;

  svg {
    path {
      fill: #4D5EF0 !important;
    }
  }

  &:hover {
    border: 1px solid $color-dark-slate-08;
    color: #FFFFFC !important;
    background-color: #4D5EF0 !important;

    svg {
      path {
        fill: #FFFFFC !important;
      }
    }
  }

  &:active {
    border: 1px solid inherit;
    box-shadow: none;
    outline: 0;
  }
}

.default-tertiary-button.theme-dark.btn-loading {
  background-color: #4D5EF0 !important;
  color: transparent !important;

  svg {
    path {
      fill: transparent !important;
    }
  }
}

.default-tertiary-button.button-loading {
  background-color: transparent !important;
  color: transparent !important;

  svg {
    path {
      fill: transparent !important;
    }
  }
}

.disable-tertiary-button {
  color: $color-light-slate-08;
  background-color: $color-light-slate-03;
  pointer-events: none !important;

  svg {
    path {
      fill: $color-light-slate-08;
    }
  }

}

.disable-tertiary-button.theme-dark {
  color: $color-dark-slate-08;
  background-color: $color-dark-slate-03;
  pointer-events: none !important;

  svg {
    path {
      fill: $color-dark-slate-08;
    }
  }
}

.font-weight-500 {
  font-weight: 500;
}

.font-size-12 {
  font-size: 12px;
}

.toggle-query-editor-svg {
  width: 16px;
  height: 16px;
  padding: 2.88px 5.22px;
  display: flex;
  cursor: pointer;
}

.theme-dark {
  .org-avatar:hover {
    .avatar {
      background: #10141A no-repeat center/cover;
    }
  }
}

.app-creation-time {
  color: var(--slate11) !important;
  white-space: nowrap;
  overflow: hidden;
  text-overflow: ellipsis;
}

.font-weight-400 {
  font-weight: 400;
}

.border-indigo-09 {
  border: 1px solid $color-light-indigo-09;
}

.dark-theme-toggle-btn {
  height: 32px;
  display: flex;
  align-items: center;
  justify-content: center;

}

.dark-theme-toggle-btn-text {
  font-size: 14px;
  margin: 12px;
}

.maximum-canvas-height-input-field {
  width: 90px;
}

.layout-header {
  position: fixed;
  right: 0;
  left: 56px;
  z-index: 1;
  background: var(--base);
  height: 64px;
}

.layout-sidebar-icon {
  &:hover {
    background: #ECEEF0;
  }

  &:focus {
    outline: #ECEEF0 auto 5px;
  }
}


.tj-dashboard-section-header {
  max-width: 288px;
  max-height: 64px;
  padding-top: 20px;
  padding-left: 20px;
  padding-bottom: 24px;
  border-right: 1px solid var(--slate5);
}

.layout-sidebar-icon {
  &:hover {
    background: #ECEEF0;
    border-radius: 4px;
  }

  &:focus {
    outline: #ECEEF0 auto 5px;
  }
}

.folder-menu-icon {
  visibility: hidden !important;
}

.folder-list-group-item:hover .folder-menu-icon {
  visibility: visible !important;
}

.folder-list-group-item {
  &:hover {
    background: #ECEEF0;
  }

  &:active {
    background: var(--indigo4);
  }

  &:focus {
    box-shadow: 0px 0px 0px 4px #DFE3E6;
  }

  .tj-text-xsm {
    white-space: nowrap;
    overflow: hidden;
    text-overflow: ellipsis;
  }

  .tj-folder-list {
    display: block;
  }
}


.app-versions-selector {
  display: inline-flex;
  align-items: center;
  width: 176px;
  height: 28px;
  position: absolute;
  left: 58%;
  border-radius: 6px;
}

.app-version-list-item {
  white-space: nowrap;
  overflow: hidden;
  text-overflow: ellipsis;
}

.app-version-name,
.app-version-released {
  font-weight: 400;
  font-size: 12px;
  line-height: 20px;
}

.app-version-name {
  max-width: 80px;
}

.custom-version-selector__option:hover .app-version-delete {
  display: block;
}

.editor .editor-sidebar {
  border-top: 1px solid var(--slate7);
}

.editor .navbar-brand {
  border-right: 1px solid var(--slate7);
  padding-bottom: 1rem;
  border-right: 1px solid var(--slate7);
  width: 48px;
  display: flex;
  justify-content: center;
}

.theme-dark {
  .editor .navbar-brand {
    border-right: 1px solid #333c48;
  }

  .realtime-avatars {
    border-right: 1px solid #333c48;
  }
}

.modal-backdrop {
  opacity: 0.5;
}

.canvas-area>.modal-backdrop {
  width: 100% !important;
  height: 100% !important;
}

.ds-delete-btn {
  display: none;
  border: none;
  background: none;
}

.ds-list-item:hover .ds-delete-btn {
  display: block;
}

.toojet-db-table-footer,
.home-page-footer {
  position: fixed;
  bottom: 0px;
  right: 0;
  left: 344px;
}

.home-page-footer {
  height: 52px;
  background-color: var(--base) !important;
}

.pagination-container {
  display: flex;
  padding: 0px;
  height: 20px;

  .form-control {
    padding: 0 4px;
    width: fit-content;
    max-width: 30px;
    text-align: center;
  }
}

.profile-card {
  box-shadow: 0px 12px 16px -4px rgba(16, 24, 40, 0.08), 0px 4px 6px -2px rgba(16, 24, 40, 0.03);
  border-radius: 6px;
  padding: 4px 0px;
  width: 84px;
  height: 86px;
  margin-left: 10px;
  background-color: var(--base);

  .dropdown-item {
    width: 84px;
    height: 36px;
    min-width: 84px !important;
  }

  svg {
    margin-left: 2px;
  }

  a {
    span {
      margin-left: 4px;
    }
  }
}

.theme-dark {
  .editor-header-actions {
    .current-layout {
      .bg-white {
        background-color: #232E3C !important;
      }

      svg {
        path {
          fill: white;
        }
      }
    }
  }

  .icon-tabler-x {
    stroke: white;
  }
}

.img-invert {
  img {
    filter: invert(1);
  }
}

.user-group-table {
  .selected-row {
    background-color: #ECEEF0;
  }

  .selected-row.dark {
    background-color: #232E3C;
  }
}

.notification-center.theme-dark {

  .empty-subtitle,
  .card-footer>span,
  .empty-title {
    color: white !important;
  }
}


// DASHBOARD SCROLL STYLES--->
.create-new-app-wrapper {
  margin: 0 auto;
  display: flex;
  justify-content: center;
  padding-top: 4px;
}

.home-page-sidebar {
  height: calc(100vh - 64px) !important; //64 is navbar height

  .folder-list-user {
    height: calc(100vh - 116px) !important; //64 is navbar height + 52 px footer
  }
}

.home-page-content {
  height: calc(100vh - 64px) !important;
  overflow-y: auto;
  background: var(--slate2);
}

.application-folders-list {
  height: 64px;
}

// DASHBOARD STYLES END

// TABLE
.table-left-sidebar {
  height: calc(100vh - 104px) !important; // 62px [navbar] +  40px [ add table and search ] + extra 2 px(border)
  overflow-y: auto;
}

.toojet-db-table-footer {
  height: 52px;
  background: var(--base) !important;
}

.home-app-card-header {
  margin-bottom: 32px;
}

.homepage-app-card {
  height: 166px;
  outline: 1px solid var(--slate3);
  box-shadow: 0px 1px 2px rgba(16, 24, 40, 0.05);
  border-radius: 6px;
  padding: 16px;
  background-color: var(--base) !important;

  .appcard-buttons-wrap {
    display: none;
  }

  .home-app-card-header {
    .menu-ico {
      visibility: hidden !important;
    }
  }

  &:hover {
    box-shadow: 0px 12px 16px -4px rgba(16, 24, 40, 0.08), 0px 4px 6px -2px rgba(16, 24, 40, 0.03);

    .home-app-card-header {
      margin-bottom: 12px;

      .menu-ico {
        visibility: visible !important;
      }
    }

    .app-creation-time-container {
      margin-bottom: 0px;
    }

    .app-card-name {
      margin-bottom: 0px;
    }

    .app-creation-time {
      display: none;
    }


    .appcard-buttons-wrap {
      display: flex;
      padding: 0px;
      gap: 12px;
      width: 240px;
      height: 28px;
      flex-direction: row;

    }

    .app-icon-main {
      width: 36px;
      height: 36px;

    }
  }
}

.app-creation-time-container {
  height: 16px;
}

.release-buttons {
  height: 45px;
  margin-bottom: 10px;
}

.global-settings-app-wrapper {
  max-width: 300px;
}

.version-manager-container {
  padding: 0.6rem;
}

// tooljet db fields styles [ query manager ]
.tj-db-field-wrapper {
  .code-hinter-wrapper {
    ::-webkit-scrollbar {
      display: none;
    }
  }

  .CodeMirror-sizer {
    min-height: 32px !important;
    width: 100%;
    border-right-width: 0px !important;
    padding: 0 !important;
    overflow-y: auto;

    .CodeMirror-lines {
      margin-top: 0px !important;
      min-height: 32px !important;
      padding: 0 !important;
    }
  }
}

.table-list-items#popover-contained {
  .popover-body {
    outline: 1px solid var(--slate3);
    background: var(--base);
    overflow: hidden;
  }

}

.table-list-item-popover.dark {
  svg {
    path {
      fill: white;
    }
  }
}

.theme-dark {
  .react-loading-skeleton {
    background-color: #2F3C4C !important;
    background-image: linear-gradient(90deg, #2F3C4C, #2F3C4C, #2F3C4C) !important;
  }
}

@keyframes up-and-down {
  to {
    opacity: 0.2;
    transform: translateY(-20px);

  }
}

.spin-loader {
  position: fixed;
  width: 100%;

  .load {
    display: flex;
    justify-content: center;
    margin: 200px auto;
  }

  .load div {
    width: 20px;
    height: 20px;
    background-color: #3E63DD;
    border-radius: 50%;
    margin: 0 5px;
    animation-name: #{up-and-down};
    animation-duration: 0.8s;
    animation-iteration-count: infinite;
    animation-direction: alternate;
  }

  .load .two {
    animation-delay: 0.3s;
  }

  .load .three {
    animation-delay: 0.6s;
  }
}

.organization-switch-modal {
  font-family: 'IBM Plex Sans';

  .modal-dialog {
    width: 376px;
  }

  .modal-content {
    background: linear-gradient(0deg, #FFFFFF, #FFFFFF),
      linear-gradient(0deg, #DFE3E6, #DFE3E6);
  }

  .modal-header {
    justify-content: center !important;
    flex-direction: column;
    padding: 40px 32px 20px 32px;

    .header-text {
      font-style: normal;
      font-weight: 600;
      font-size: 20px;
      line-height: 36px;
      margin: 24px 0 5px 0;
    }

    p {
      font-style: normal;
      font-weight: 400;
      font-size: 14px;
      line-height: 20px;
      color: #687076;
      text-align: Center;
      margin-bottom: 0px;
    }
  }

  .modal-body {
    padding: 18px 32px;

    .org-list {
      display: flex;
      flex-direction: column;

      .org-item {
        height: 50px;
        display: flex;
        align-items: center;
        padding: 0px 12px;
        cursor: default;

        input[type=radio] {
          margin-right: 16px;
          width: 16px;
          height: 16px;
        }

        .avatar {
          margin-right: 11px;
          color: #11181C;
          background-color: #F8FAFF;
          width: 34px !important;
          height: 34px !important;
        }

        span {
          font-style: normal;
          font-weight: 400;
          font-size: 12px;
          line-height: 20px;
          color: #11181C;
        }
      }

      .selected-item {
        border-radius: 6px;
        background-color: #F0F4FF;
      }
    }
  }

  .modal-footer {
    justify-content: center;
    padding: 24px 32px;
    border-top: 1px solid #DFE3E6;

    button {
      width: 100%;
      font-style: normal;
      font-weight: 600;
      font-size: 14px;
      line-height: 20px;
    }
  }
}

.organization-switch-modal.dark-mode {

  .modal-footer,
  .modal-header {
    border-color: #232e3c !important;

    p {
      color: rgba(255, 255, 255, 0.5) !important;
    }
  }

  .modal-body,
  .modal-footer,
  .modal-header,
  .modal-content {
    color: white;
    background-color: #2b394a;
  }

  .modal-content {
    border: none;
  }


  .modal-body {
    .org-list {
      span {
        color: white;
      }

      .selected-item {
        background-color: #232e3c;
      }
    }
  }
}

.datasources-category {
  color: var(--slate10);
}

.react-tooltip {
  font-size: .765625rem !important;
}

.tooltip {
  z-index: 10000;
}

.add-new-workspace-icon-wrap {
  display: flex;
  flex-direction: row;
  align-items: center;
  padding: 8px;
  width: 34px;
  height: 34px;
  background: var(--indigo3);
  border-radius: 6px;
}

.add-new-workspace-icon-old-wrap {
  display: none;
}

.add-workspace-button {
  padding: 8px 12px;
  gap: 11px;
  height: 50px;

  &:hover {
    background: var(--indigo3);
    margin: 0 auto;
    border-radius: 6px;
    padding-bottom: 10px;

    .add-new-workspace-icon-old-wrap {
      padding: 8px;
      width: 34px;
      height: 34px;
      background: var(--indigo9);
      border-radius: 6px;
      display: flex;
      justify-content: center;
      align-items: center;

    }

    .add-new-workspace-icon-wrap {
      display: none;

    }
  }

}

.tj-folder-list {
  display: flex;
  align-items: center;
  color: var(—-slate12) !important;
}

.app-card-name {
  color: var(—-slate12);
  margin-bottom: 2px;
  white-space: nowrap;
  overflow: hidden;
  text-overflow: ellipsis;
}

.dashboard-breadcrumb-header {
  display: flex;
  align-items: center;
}

.tj-version {
  margin-right: 44px;
  display: flex;
  align-items: center;
  color: var(--slate9);

}

.folder-list {
  color: var(—-slate9) !important;
}

.tj-folder-header {
  margin-bottom: 12px;
  height: 37px;
  cursor: pointer;
}

.tj-dashboard-header-title-wrap {
  display: flex;
  justify-content: center;
  align-items: center;
  color: var(--slate11);

  a {
    text-decoration: none;
  }
}

.theme-dark {
  .tj-onboarding-phone-input-wrapper {
    .flag-dropdown {
      background-color: #1f2936 !important;

      .country-list {
        background-color: #1f2936 !important;
        background: #1f2936;

        li {
          .country .highlight {
            background-color: #3a3f42;
            color: #000 !important;

            div {
              .country-name {
                color: #6b6b6b !important;
              }
            }

          }

          &:hover {
            background-color: #2b2f31;
          }

        }
      }
    }

  }

  .react-tel-input .country-list .country.highlight {
    color: #6b6b6b;
  }
}

.dashboard-breadcrumb-header-name {
  font-weight: 500 !important;
  color: var(—-slate12) !important;
}

.tj-dashboard-header-wrap {
  padding-top: 22px;
  padding-bottom: 22px;
  padding-left: 40px;
  height: 64px;
  border-bottom: 1px solid var(--slate5);
}

.dashboard-breadcrumb-header-name:hover {
  text-decoration: none !important;
}


.tj-avatar {
  border-radius: 6px;
  width: 36px;
  height: 36px;
  display: flex;
  justify-content: center;
  align-items: center;
  background-color: var(--slate3) !important;
  color: var(--slate11) !important;
  text-transform: uppercase;
  font-weight: 500;

  &:hover {
    background-color: var(--slate4);
  }

  &:focus {
    box-shadow: 0px 0px 0px 4px var(--indigo6);
    outline: 0;
  }

  &:active {
    box-shadow: none;
  }
}

.tj-current-org {
  span {
    color: var(--slate12);

  }
}


.sidebar-inner {
  align-items: center;
}

.workspace-drawer-wrap {
  background: var(--base);
}

.theme-dark {
  .drawer-wrap {
    background: var(--base);
  }
}

.users-table {
  background: var(--base);
  padding: 16px;
  width: 848px;
  margin: 0 auto;
  padding: 16px;

  tbody {

    tr>td>span,
    tr>td>a {
      white-space: nowrap;
      overflow: hidden;
      text-overflow: ellipsis;
      max-width: 140px;
    }
  }

  thead {
    tr {
      padding: 0px 6px;
      gap: 90px;
      width: 848px;
      height: 40px;
      display: flex;
      align-items: center;
      margin-top: 6px;
    }

    tr>th {
      background: var(--base) !important;
      border-bottom: none !important;
      padding: 0 !important;
      width: 282px;
    }
  }

  tr {
    background: var(--base);
    height: 66px;
    padding: 13px 0px;
    border-bottom: 1px solid var(--slate7);
    display: flex;
    justify-content: space-between;
  }

  tr>td {
    border-bottom-width: 0px !important;
    display: flex;
    align-items: center;
    flex: 16%;
    padding-left: 0px !important;
    padding-right: 0px !important;
    white-space: nowrap;
    overflow: hidden;
    text-overflow: ellipsis;
  }
}

.tj-input {
  padding: 6px 10px;
  gap: 17px;
  width: 161.25px;
  height: 32px;
  background: var(--base);
  border: 1px solid var(--slate7);
  border-radius: 6px;

  ::placeholder {
    color: var(--slate9) !important;
  }

}

.workspace-setting-buttons-wrap {
  display: flex;
  gap: 12px;
}

.workspace-settings-table-wrap {
  max-width: 880px;
  margin: 0 auto;
}

.workspace-settings-filters {
  display: flex;
  gap: 12px;
  flex-direction: row;
  align-items: center;
  position: relative;
}

.workspace-setting-table-wrapper {
  box-shadow: 0px 1px 2px rgba(16, 24, 40, 0.05);
  outline: 1px solid var(--slate7);
  background: var(--base);
  width: 880px;
  margin: 0 auto;
  border-radius: 6px;
  height: calc(100vh - 223px);
  position: relative;

}

.workspace-filter-text {
  color: var(--slate11);
  margin-bottom: 14px;
}

.singleuser-btn {
  padding: 6px 16px;
  gap: 6px;
  width: 152px;
  height: 32px;
  border-radius: 6px;

}

.multiuser-btn {
  padding: 6px 16px;
  gap: 6px;
  width: 189px;
  height: 32px;
  border-radius: 6px;

}

.workspace-page-header {
  width: 880px;
  margin: 0 auto !important;

  div:first-child {
    margin: 0 auto !important;
    width: 880px;

  }
}

.workspace-user-archive-btn {
  width: 95px;
  height: 28px;
}

.workspace-clear-filter {
  margin-left: 8px;
  color: var(--indigo9);
  font-weight: 600 !important;
}

.workspace-clear-filter-wrap {
  display: flex;
  align-items: center;
  width: 130px;
  justify-content: flex-end;
  position: absolute;
  right: 16px;
}

.tj-checkbox {
  border-color: var(--slate7);
}

.workspace-clipboard-wrap {
  display: flex;
  align-items: center;
  width: 162.67px;
  cursor: pointer;

  p {
    font-weight: 500 !important;
    margin-left: 5px;
  }

  span {
    display: flex;
    align-items: center;
  }
}

.workspace-user-status {
  margin-right: 22px;
  margin-left: 5px;
}

.worskpace-setting-table-gap {
  margin-top: 20px;
}

.tj-active {
  background: #46A758;
}

.tj-invited {
  background: #FFB224;
}

.tj-archive {
  background: #E54D2E;
}

.liner {
  height: 1px;
  background: var(--slate5);
  width: 880px;
  margin-top: 22px;
}

.edit-button {
  display: flex;
  flex-direction: row;
  justify-content: center;
  align-items: center;
  height: 28px;
}

.launch-button {
  display: flex;
  height: 28px;
  align-items: center;
  color: var(--slate12);
  justify-content: center;
}

.launch-button.tj-disabled-btn {
  cursor: not-allowed;
}

.breadcrumb-item {
  a {
    text-decoration: none !important;
    color: var(--slate12);
  }
}

.table-list-item {
  width: 248px;
}

.workspace-settings-filter-items {
  width: 161.25px;

  .css-13mf2tf-control {
    width: 161.25px !important;

  }

  .css-10lvx9i-Input {
    margin: 0 !important;
    padding: 0 !important;
  }

  .css-1bugkci-control,
  .css-42vs31,
  .css-ob45yj-menu {
    background-color: var(--base) !important;
    width: 161.25px !important;
  }

  .css-6t9fnh-control {
    border: 1px solid var(--slate7) !important;
    background: var(--base);
    color: var(--slate9);
    width: 161.25px;
    height: 32px;

    .css-1opnhvy-singleValue {
      color: var(--slate9) !important;

    }
  }

  input.tj-checkbox {
    background: var(--base) !important;
    color: var(--slate9);
    border: 1px solid var(--slate7) !important;

    ::placeholder {
      color: var(--slate9);
    }
  }
}


.tj-db-dataype {
  margin-left: 8px;
  color: var(--slate11);
}

.tj-database-column-header {
  color: var(--slate12);
  padding: 4px 4px 4px 8px !important;
  text-transform: capitalize !important;
  line-height: 0px !important;
  font-weight: 500 !important;
  font-size: 12px !important;
  line-height: 20px !important;
  color: var(--slate12) !important;

  &:first-child {
    display: flex !important;
    align-items: center !important;
    padding-left: 1rem !important;
  }

}

.tj-database-column-row {
  margin: 0;

  th:first-child {
    height: 28px;
  }

  th:first-child>div {
    height: 16px;
    width: 16px;
    display: flex;
    align-items: center;
    height: 28px;

    input {
      border-radius: 4px;
    }

  }
}

.tj-db-operaions-header {
  height: 48px;
  padding: 0 !important;
  display: flex;
  align-items: center;
  background-color: var(--base);

  .row {
    margin-left: 0px;
  }

  .col {
    padding-left: 0px;
    display: flex;
    gap: 8px;
    align-items: center;
  }
}

.add-new-column-btn {
  margin-left: 16px;
  width: 144px !important;
  height: 28px;
  border-radius: 6px;
  padding: 0 !important;
  display: flex;
  align-items: center;
  justify-content: center;
  background: transparent;
  color: var(--slate12);
  border: none;
}

.tj-db-filter-btn {
  width: 81px;
  height: 28px;
  border-radius: 6px;
  background: transparent;
  color: var(--slate12);
  border: none;
  display: flex;
  align-items: center;
  justify-content: center;
}

.tj-db-filter-btn-applied,
.tj-db-sort-btn-applied {
  display: flex !important;
  flex-direction: row !important;
  justify-content: center !important;
  align-items: center !important;
  padding: 4px 16px !important;
  width: 171px !important;
  height: 28px !important;
  background: var(--grass2) !important;
  border-radius: 6px !important;
}

.tj-db-filter-btn-active,
.tj-db-sort-btn-active {
  width: 81px !important;
  height: 28px !important;
  background: var(--indigo4) !important;
  border: 1px solid var(--indigo9) !important;
  border-radius: 6px !important;
  justify-content: center;
  color: var(--indigo9) !important;
}

.tj-db-header-add-new-row-btn {
  width: 125px;
  height: 28px;
  background: var(--indigo3);
  border-radius: 6px !important;
  display: flex;
  flex-direction: row;
  justify-content: center;
  align-items: center;
  gap: 6px;
  border: none;

  span {
    color: var(--indigo9);
  }
}

.tj-db-sort-btn {
  width: 75px;
  height: 28px;
  background: transparent;
  color: var(--slate12);
  border: none;
  display: flex;
  align-items: center;
  justify-content: center;
}

.edit-row-btn {
  background: transparent;
  color: var(--slate12);
  border: none;
  display: flex;
  align-items: center;
}

.workspace-variable-header {
  width: 880px;
  justify-content: end;
  margin: 0 auto;
  display: flex;
  padding: 0;
}

.add-new-variables-button {
  margin-bottom: 20px;
  width: 169px;
  height: 32px;
}

.org-users-page-sidebar,
.left-menu {
  padding: 16px;
  gap: 7px;
  width: 220px;
  border-right: 1px solid var(--slate5);
  overflow-y: auto;
  overflow-x: hidden;
}

.groups-header-wrap {
  display: flex;
  height: 36px;
  border-bottom: 1px solid var(--slate5);
}

.org-users-page-container {
  width: 880px;
  margin: 0 auto;
}

.groups-main-header-wrap {
  padding: 20px 0px 8px;
  gap: 10px;
  width: 612px;
  height: 56px;
  margin: 0 auto;
  display: flex;
  justify-content: space-between;

  p {
    white-space: nowrap;
    overflow: hidden;
    text-overflow: ellipsis;
  }

  .nav-tabs .nav-link.active {
    border-bottom: 2px solid var(--indigo9) !important;
  }
}

.form-check-input:disabled {
  background-color: var(--slate8) !important;
}

.manage-groups-body {
  padding: 24px;
  font-size: 12px;
  overflow-y: auto;
  height: calc(100vh - 300px);

}

.groups-sub-header-wrap {
  width: 612px;
  height: 36px;
  border-bottom: 1px solid var(--slate5) !important;

  .nav-link.active {
    border-bottom: 2px solid var(--indigo9) !important;
    border-color: var(--indigo9) !important;
  }

  .nav-item {
    font-weight: 500 !important;
    font-size: 12px !important;
  }


  p {
    width: 205px;
  }
}

.groups-btn-container {
  width: 880px;
  justify-content: space-between;
  margin: 0 auto;
  margin-bottom: 20px;
  height: 32px;
  align-items: center;

}

.org-users-page {
  margin: 0 auto;
}

.org-users-page-card-wrap {
  height: calc(100vh - 208px);
}

.org-users-page-card-wrap,
.manage-sso-wrapper-card {
  display: flex;
  flex-direction: row;
  background: var(--base);
  width: 880px;
  outline: 1px solid var(--slate5);
  box-shadow: 0px 1px 2px rgba(16, 24, 40, 0.05);
  border-radius: 6px;
}

.manage-sso-wrapper-card {
  margin: 0 auto;

  .card-body {
    overflow-y: auto;
    padding: 40px;
  }

  .card-header {
    padding: 0px 24px;
    width: 660px;
    height: 72px;
    border-bottom: 1px solid var(--slate5);

  }

  .form-check {
    margin-bottom: 0px !important;
    line-height: 24px;
    font-size: 16px;
  }
}

.groups-sidebar-nav {
  display: flex;
  flex-direction: row;
  align-items: center;
  padding: 6px 8px;
  gap: 40px;
  width: 188px;
  height: 32px;
  background: var(--base);
  border-radius: 6px;
  cursor: pointer;
}

.org-users-page-card-body {
  width: 660px;
}

.org-users-page {
  .nav-tabs .nav-link.active {
    background-color: transparent !important;
  }

  .nav-tabs .nav-item.show .nav-link,
  .nav-tabs .nav-link.active {
    border-color: var(--indigo9) !important;

  }

  .nav-link:hover {
    border-right: none !important;
    border-left: none !important;
    border-top: none !important;

    color: var(--indigo9);
  }
}

.groups-selected-row {
  background-color: var(--indigo4);
}

.add-apps-btn {
  width: 160px;
  height: 32px;
}

.groups-app-body-header {
  border-bottom: 1px solid var(--slate5);

  p {
    height: 36px;
    display: flex;
    align-items: center;
    width: 286px;
    color: var(--slate11);

  }

  p:first-child {
    width: 205px !important;
    margin-left: 12px;
  }

}

.manage-group-tab-icons {
  margin-right: 6px;
}

.manage-groups-no-apps-wrap {
  display: flex;
  justify-content: center;
  flex-direction: column;
  align-items: center;
  width: 602px;

  p {
    margin-top: 12px;
  }

  span {
    color: var(--slate11);
    margin-top: 4px;
  }

  div {
    width: 64px;
    height: 64px;
    background: var(--indigo3);
    border-radius: 12px;
    display: flex;
    justify-content: center;
    align-items: center;
    margin-top: 88px;
  }
}

.apps-permission-wrap {
  height: 72px;
  justify-content: center;
  gap: 12px;
}

.apps-folder-permission-wrap,
.apps--variable-permission-wrap {
  height: 44px;
}

.manage-group-permision-header {
  border-bottom: 1px solid var(--slate5);
  display: flex;

  p {
    padding: 8px 12px;
    gap: 10px;
    width: 206px;
    height: 36px;
    font-weight: 500;
    color: var(--slate11) !important;
  }

}

.permission-body {
  .form-check {
    margin-bottom: 0px !important;
  }

  tr {
    border-bottom: 1px solid var(--slate5);
    width: 612px !important;

  }

  td {
    font-size: 12px;
    font-weight: 500;
    line-height: 20px;
    letter-spacing: 0em;
    text-align: left;
    width: 206px !important;
    padding-left: 12px;

    div {
      padding-left: 12px;
    }
  }
}


.default-option-text {
  margin-left: 10px;
  margin-right: 16px;
  font-size: 11px !important;
}

.git-sso-help-text {
  color: var(--slate11);
}

.default-group-wrap {
  gap: 10px;
  width: 119px;
  height: 28px;
  display: flex;
  align-items: center;
  justify-content: center;
  background: var(--grass3);
  border-radius: 100px;
}

.sso-icon-wrapper {
  display: flex;
  flex-direction: row;
  justify-content: center;
  align-items: center;
  padding: 8px 8px 8px 16px;
  width: 251px;
  height: 56px;
  background: var(--slate3);
  border-radius: 6px;
  margin-top: 12px;
}

.sso-main-box {
  justify-content: center;
  background: var(--slate6);
  padding: 8px 16px;
  width: 96px;
  height: 40px;
  border-radius: 6px;
}

.default-danger-tag-wrap {
  gap: 10px;
  width: 113px;
  height: 28px;
  display: flex;
  align-items: center;
  justify-content: center;
  background: var(--tomato6);
  border-radius: 100px;
  margin-bottom: 16px;
}

.manage-group-users-info {
  height: 48px;
  width: 612px;
  border-radius: 6px;
  padding: 12px 24px 12px 24px;
  background: var(--slate3);
  border: 1px solid var(--slate5);
  border-radius: 6px;
  margin-bottom: 16px;

  p {
    color: var(--slate12);
    gap: 14px;
    display: flex;
    align-items: center;

  }
}

.name-avatar {
  display: flex;
  flex-direction: column;
  justify-content: center;
  align-items: center;
  gap: 10px;
  width: 36px;
  height: 36px;
  background-color: var(--slate3) !important;
  border-radius: 6px;
  color: var(--slate11);
  margin-right: 12px;
  text-transform: capitalize;
}

.manage-group-users-row {
  display: flex;
  flex-direction: row;
  align-items: baseline;
  padding: 12px 6px;
  width: 612px !important;
  height: 64px;
  border-bottom: 1px solid var(--slate5);

  p {
    width: 272px;
    white-space: nowrap;
    overflow: hidden;
    text-overflow: ellipsis;

    span {
      max-width: 150px;
      white-space: nowrap;
      overflow: hidden;
      text-overflow: ellipsis;
    }
  }

  &:hover .apps-remove-btn {
    display: flex;
  }
}

.manage-group-app-table-body {
  width: 602px !important;

  tr {
    display: flex;
    font-family: 'IBM Plex Sans';
    font-style: normal;
    font-weight: 400;
    font-size: 12px;
    line-height: 20px;
    color: var(--slate12);
  }
}

.apps-view-edit-wrap {
  display: flex;
  flex-direction: column;
  width: 51px;
  margin-right: 32px;
}

.apps-table-row {
  display: grid !important;
  grid-template-columns: 205px 286px 115px;

  td {
    padding: 12px;
    white-space: nowrap;
    overflow: hidden;
    text-overflow: ellipsis;
  }

  &:hover .apps-remove-btn {
    display: flex;
  }
}

.apps-remove-btn {
  width: 97px;
  height: 28px;
  font-weight: 600 !important;
}

.faded-text {
  color: var(--slate8);
}

.manage-groups-app-dropdown {
  width: 440px;
}

.create-new-group-button {
  width: 169px;
  height: 32px;
  border-radius: 6px;
}

.faded-input {
  background: var(--slate5);
}

.manage-group-table-head {
  display: flex;
  border-bottom: 1px solid var(--slate5);
  width: 612px;
  height: 36px;
  padding: 8px 12px;
  align-items: center;


  p {
    width: 272px !important;
    color: var(--slate11);
    font-weight: 500;
  }

}

.manage-groups-permission-apps {
  border-bottom: 1px solid var(--slate5);
}

.manage-groups-permission-apps,
.apps-folder-permission-wrap,
.apps-variable-permission-wrap {
  display: flex;
  align-items: center;
  padding: 12px;
  gap: 10px;

  div {
    width: 206px;
  }
}

.manage-groups-permission-apps,
.apps-variable-permission-wrap {
  gap: 10px;
  height: 72px;
}

.apps-folder-permission-wrap {
  height: 44px;
  border-bottom: 1px solid var(--slate5);
}

.delete-group {
  text-decoration: none !important;
  color: var(--tomato9) !important;
}

.delete-link,
.remove-decoration {
  text-decoration: none !important;
}

.edit-group {
  text-decoration: none !important;
  color: var(--slate12) !important;
}

.removed-decoration {
  text-decoration: none !important;
}

.rmsc .select-item.selected {
  color: var(--slate12) !important;
  background-color: var(--base) !important;
}

.manage-groups-app-dropdown {
  margin-right: 12px;

  .rmsc .dropdown-container:focus-within {
    border: 1px solid var(--indigo9) !important;
    box-shadow: 0px 0px 0px 2px #C6D4F9 !important;
  }

  .dropdown-heading-value {
    span {
      color: var(--slate12) !important;

    }
  }

  .multi-select {
    .dropdown-container {
      gap: 17px;
      width: 440px;
      height: 32px;
      background: var(--base);
      border: 1px solid var(--slate7);
      border-radius: 6px;
      display: flex;
      justify-content: center;
      align-items: center;
      margin-right: 12px;
    }

  }

  .dropdown-content {
    .panel-content {
      background: var(--base);
      border: 1px solid var(--slate3);
      box-shadow: 0px 12px 16px -4px rgba(16, 24, 40, 0.08), 0px 4px 6px -2px rgba(16, 24, 40, 0.03);
      border-radius: 6px;

      .select-panel {
        .search {
          border-bottom: 1px solid var(--slate5);
        }

        .search,
        input {
          background-color: var(--base) !important;
        }
      }

      input[type='checkbox'] {
        border: 1px solid red !important;
      }

      .select-item:hover {
        background-color: var(--slate3);
      }


      .item-renderer {
        span {
          font-size: 12px;
          color: var(--slate12)
        }
      }

    }
  }
}

.sso-form-wrap {
  .form-label {
    font-size: 12px;
    font-weight: 500px;
    margin-bottom: 4px !important;
    color: var(--slate12);
  }

  .form-check-label {
    font-size: 12px;
    font-size: 12px;
    line-height: 20px;
    color: var(--slate12);
  }
}

.allow-default-sso-helper-text {
  white-space: pre-line;
}

.password-disable-danger-wrap {
  padding: 16px;
  gap: 16px;
  width: 574px;
  height: 116px;
  background: var(--tomato3);
  border: 1px solid var(--tomato5);
  border-radius: 6px;
}

.sso-footer-save-btn {
  width: 157px;
  height: 40px;
}

.sso-footer-cancel-btn {

  width: 85px;
  height: 40px;
}

.danger-text-login {
  padding-left: 40px !important;
}

.tick-icon {
  width: 20px;
  height: 20px;
  background: var(--indigo9);
  border-radius: 4px;
}

.invite-user-drawer-wrap {
  display: grid;
  grid-template-rows: auto 1fr auto;
  height: 100vh;
}

.manage-users-drawer-footer {
  padding: 24px 32px;
  height: 88px;
  border-top: 1px solid var(--slate5) !important;
  display: flex;
  gap: 8px;
  justify-content: end;

  .invite-btn {
    width: 140px;
    height: 40px;
  }

  .cancel-btn {
    width: 85px;
    height: 40px;
  }
}


.tj-drawer-tabs-wrap {
  display: flex;
}

.invite-user-drawer-wrap {
  .card-header {
    flex-direction: column;
    display: flex;
    justify-content: space-between;
    padding: 0px !important;
  }

  .card-header-inner-wrap {
    justify-content: space-between;
    width: 100%;
    padding: 16px 20px;
    height: 64px;

  }

  .card-header-inner-wrap,
  .tj-drawer-tabs-container {
    display: flex;
  }

  .tj-drawer-tabs-container-outer {
    padding-top: 0px;
    gap: 10px;
    height: 68px;
  }

  .tj-drawer-tabs-container {
    padding: 2px;
    gap: 2px;

    width: 502px;
    height: 36px;
    background: var(--slate4);
    border-radius: 6px;

  }
}

.tj-drawer-tabs-btn {
  padding: 2px 4px;
  gap: 6px;
  width: 248px;
  height: 32px;
  box-shadow: 0px 1px 2px rgba(16, 24, 40, 0.05);
  border-radius: 4px;
  border: none;
  color: var(--slate11);
  display: flex;
  align-items: center;
  justify-content: center;
  background: var(--slate4);


  span {
    margin-left: 4px !important;
    font-weight: 500;

  }
}

.tj-drawer-tabs-btn-active {
  background: var(--base);
  color: var(--slate12);
}

.user-number-wrap {
  display: flex;
  flex-direction: column;
  align-items: center;
  padding: 8px;
  gap: 10px;
  width: 36px;
  height: 36px;
  background: var(--slate3);
  border-radius: 1000px;
}

.user-csv-template-wrap {
  display: flex;
  padding: 24px;
  gap: 14px;

  width: 486px;
  height: 152px;

  background: var(--orange3);

  border: 1px solid var(--orange6);
  border-radius: 6px;

  div {
    display: flex;
    flex-direction: column;

    p {
      margin-bottom: 12px;
    }

  }
}

.upload-user-form {
  display: flex;
  flex-direction: column;
  justify-content: center;
  align-items: center;
  padding: 60px 0px;
  gap: 36px;
  width: 486px;
  height: 244px;
  border: 2px dashed var(--indigo9);
  border-radius: 6px;
  align-items: center;
  margin: 24px auto;
  text-align: center;

  .select-csv-text {
    color: var(--indigo9);
    margin-bottom: 4px;
  }

  span {
    color: var(--slate11) !important;
  }
}

.download-template-btn {
  width: 184px;
  height: 32px;
  padding: 0px !important;
}

.csv-upload-icon-wrap {
  display: flex;
  flex-direction: row;
  justify-content: center;
  align-items: center;
  padding: 10px;
  gap: 10px;
  width: 64px;
  height: 64px;
  background: var(--indigo3);
  border-radius: 12px;
  margin: 0px auto 12px auto;
  cursor: pointer;
}

.user-csv-template-wrap {
  margin-top: 24px;
}


.manage-users-drawer-content-bulk {
  form {
    display: flex;
    flex-direction: column;
    justify-content: center;
    align-items: center;
  }

  .manage-users-drawer-content-bulk-download-prompt {
    display: flex;
    flex-direction: row !important;
    justify-content: center;
    align-items: flex-start !important;
  }
}


.manage-users-drawer-content {
  margin: 24px 32px;

  .invite-user-by-email {
    display: flex;
    flex-direction: column;
    justify-content: center;
    align-items: top;
  }

  .invite-user-by-email {
    display: flex;
  }

  .invite-email-body {
    width: 452px;

    input:not([type="checkbox"]) {
      padding: 6px 10px;
      height: 32px;
      color: var(--slate12);
    }
  }
}

.rmsc .item-renderer {
  align-items: center !important;
}

.tj-db-table {
  overflow-y: auto;
  height: 110px;

  table {
    border-collapse: collapse;
    width: 100%;
  }
}

.bounded-box {
  .sc-iwsKbI.lmGPCf {
    height: 100%;
    margin: auto;
    width: max-content;
    max-width: 100% !important;

    img {
      height: 100% !important;
    }

    .gVmiLs {
      width: auto !important;
    }
  }

  .css-tlfecz-indicatorContainer,
  .css-1gtu0rj-indicatorContainer {
    svg {
      width: 12px !important;
      height: 12px !important;
    }
  }

}

.sso-type-header {
  margin-left: 10px;
}

.groups-folder-list {
  padding: 6px 8px;
  gap: 40px;
  max-width: 188px;
  height: 32px;

  span {
    white-space: nowrap !important;
    overflow: hidden !important;
    text-overflow: ellipsis !important;
  }
}

.create-group-modal-footer {
  display: flex;
  align-items: center;
  gap: 8px;
  justify-content: end;
}

.add-users-button {
  width: 160px;
  height: 32px;
}

.sso-page-inputs {
  padding: 6px 10px;
  gap: 17px;
  width: 612px;
  height: 32px;
}

.workspace-settings-filter-wrap {
  background: var(--slate3);
  padding: 15px 16px;
  gap: 12px;
  width: 880px;
  height: 62px;
  border-right: 1px solid var(--slate7);
  border-top: 1px solid var(--slate7);
  border-left: 1px solid var(--slate7);
  box-shadow: 0px 1px 2px rgba(16, 24, 40, 0.05);
  border-top-left-radius: 6px;
  border-top-right-radius: 6px;
}


// users page
.css-1i2tit0-menu {
  margin: 0px !important;
  background: var(--base);
  box-shadow: 0px 4px 6px -2px #10182808 !important;

  .css-2kg7t4-MenuList {
    margin: 0px !important;
    padding: 0px !important;
    background: var(--base);
  }
}

.workspace-settings-nav-items {
  padding: 6px 8px;
  gap: 40px;
  width: 248px;
  height: 32px;
}

.new-app-dropdown {
  background: var(--base) !important;
  color: var(--slate12);
}

.workspace-variable-container-wrap {

  .card,
  thead {
    background: var(--base) !important;

    tr>th,
    tbody>tr>td {
      background: var(--base) !important;
    }
  }

}

.move-selected-app-to-text {
  p {
    white-space: nowrap;
    overflow: hidden;
    text-overflow: ellipsis;

    span {
      font-weight: 600;
    }
  }
}

.tj-org-dropdown {
  .dashboard-org-avatar {
    margin-right: 11px;
    display: flex;
    flex-direction: row;
    justify-content: center;
    align-items: center;
    padding: 7px 8px;
    gap: 10px;
    width: 34px;
    height: 34px;
    background: var(--slate4) !important;
    color: var(--slate9);
    border-radius: 6px;
  }

  .org-name {
    color: var(--slate12) !important;
    white-space: nowrap;
    overflow: hidden;
    text-overflow: ellipsis;
  }
}

.css-1q0xftk-menu {
  background-color: var(--base-black) !important;
  border: 1px solid hsl(197, 6.8%, 13.6%) !important;
  box-shadow: 0px 12px 16px -4px rgba(16, 24, 40, 0.08), 0px 4px 6px -2px rgba(16, 24, 40, 0.03) !important;

}

.css-4yo7x8-menu {
  background-color: var(--base) !important;
  border: 1px solid var(--slate3) !important;
  box-shadow: 0px 12px 16px -4px rgba(16, 24, 40, 0.08), 0px 4px 6px -2px rgba(16, 24, 40, 0.03) !important;
  border-radius: 6px !important;
}


.org-custom-select-header-wrap {
  border-bottom: 1px solid var(--slate5);
}

.btn-close:focus {
  box-shadow: none !important;
}

.template-card {
  padding: 16px;
  gap: 16px;
  width: 272px;
  height: 184px;
  background: var(--base);
  border: 1px solid var(--slate3);
  box-shadow: 0px 1px 2px rgba(16, 24, 40, 0.05);
  border-radius: 6px;
}

.see-all-temlplates-link {
  color: var(--indigo9) !important;
}

.template-card-img {
  padding: 0px;
  width: 240px;
  height: 112px;
  border-radius: 4px;
}

.confirm-dialogue-body {
  background: var(--base);
  color: var(--slate12);
}

.folder-header-icons-wrap {
  gap: 4px;
}

.tj-common-search-input {
  .input-icon-addon {
    padding-right: 8px;
    padding-left: 8px;

  }

  input {
    box-sizing: border-box;
    display: flex;
    flex-direction: row;
    align-items: center;
    padding: 4px 8px !important;
    gap: 16px;
    width: 248px !important;
    height: 28px !important;
    background: var(--base);
    border: 1px solid var(--slate7);
    border-radius: 6px;
    color: var(--slate12);
    padding-left: 33px !important;


    ::placeholder {
      color: var(--slate9);
      margin-left: 5px !important;
      padding-left: 5px !important;
      background-color: red !important;
    }

    &:hover {
      background: var(--slate2);
      border: 1px solid var(--slate8);
    }

    &:active {
      background: var(--indigo2);
      border: 1px solid var(--indigo9);
      box-shadow: 0px 0px 0px 2px #C6D4F9;
      outline: none;
    }

    &:focus-visible {
      background: var(--slate2);
      border: 1px solid var(--slate8);
      border-radius: 6px;
      outline: none;
      padding-left: 12px !important;
    }

    &:disabled {
      background: var(--slate3);
      border: 1px solid var(--slate7);
    }
  }


}

.search-icon-wrap {
  display: flex;
  flex-direction: row;
  justify-content: center;
  align-items: center;
  padding: 7px;
  gap: 8px;
  width: 28px;
  height: 28px;
  background: var(--base);
  border: 1px solid var(--slate7);
  border-radius: 6px;
  cursor: pointer;
}

.sidebar-list-wrap {
  margin-top: 24px;
  padding: 0px 20px 20px 20px;
  height: calc(100vh - 180px);
  overflow: auto;

  span {
    letter-spacing: -0.02em;
  }
}

.drawer-footer-btn-wrap,
.variable-form-footer {
  display: flex;
  flex-direction: row;
  justify-content: flex-end;
  align-items: center;
  padding: 24px 32px;
  gap: 8px;
  height: 88px;
  border-top: 1px solid var(--slate5);
  background: var(--base);
}

.drawer-card-title {
  padding: 16px;
  border-bottom: 1px solid var(--slate5);

  h3 {
    margin-bottom: 0px !important;
  }
}

.drawer-card-wrapper,
.variable-form-wrap {
  min-height: 100vh;
  display: grid;
  grid-template-rows: auto 1fr auto;
}

.add-new-datasource-header-container {
  margin-bottom: 24px;
  padding-top: 4px;
}

.folder-list-group-item {
  color: var(--slate12) !important;
}

.table-list-item,
.table-name {
  color: var(--slate12) !important;
}

// targetting all react select dropdowns

.css-1i2tit0-menu .css-2kg7t4-MenuList {
  div {
    background-color: var(--base-black);

    &:hover {
      background-color: hsl(198, 6.6%, 15.8%);
      ;
    }
  }
}

.css-ob45yj-menu .css-2kg7t4-MenuList {
  div {
    background-color: var(--base);

    &:hover {
      background-color: var(--slate4);
      ;
    }
  }
}

.selected-ds.row>img {
  padding: 0 !important;
}

.tj-user-table-wrapper {
  height: calc(100vh - 270px); //52+64+40+32+20+62
  overflow-y: auto;
  background: var(--base);
  border-right: 1px solid var(--slate7);
  border-bottom: 1px solid var(--slate7);
  border-left: 1px solid var(--slate7);
  box-shadow: 0px 1px 2px rgba(16, 24, 40, 0.05);
  border-bottom-left-radius: 6px;
  border-bottom-right-radius: 6px;

}

.user-filter-search {
  padding: 6px 10px;
  gap: 16px;
  width: 312px;
  height: 32px;
  background: var(--base);
  border: 1px solid var(--slate7);
  border-radius: 6px;

  &::placeholder {
    color: var(--slate9);
  }
}



//TJ APP INPUT
.tj-app-input {
  display: flex;
  flex-direction: column;
  font-family: 'IBM Plex Sans';
  font-style: normal;

  .text-danger {
    font-weight: 400 !important;
    font-size: 10px !important;
    line-height: 16px !important;
    color: var(--tomato10) !important;
  }

  label {
    font-family: 'IBM Plex Sans';
    font-style: normal;
    font-weight: 500;
    font-size: 12px;
    line-height: 20px;
    display: flex;
    align-items: center;
    color: var(--slate12);
    margin-bottom: 4px;
  }

  input.form-control,
  textarea,
  .form-control {
    gap: 16px !important;
    background: var(--base) !important;
    border: 1px solid var(--slate7) !important;
    border-radius: 6px !important;
    margin-bottom: 4px !important;
    color: var(--slate12) !important;

    &:hover {
      background: var(--slate1) !important;
      border: 1px solid var(--slate8) !important;
      -webkit-box-shadow: none !important;
      box-shadow: none !important;
      outline: none;
    }

    &:focus-visible {
      background: var(--indigo2) !important;
      border: 1px solid var(--indigo9) !important;
      box-shadow: none !important;
    }

  }

}



.tj-sub-helper-text {
  font-weight: 400;
  font-size: 10px;
  line-height: 16px;
}

.tj-input-success {
  color: var(--grass10);
}

.tj-input-warning {
  color: var(--orange10);
}

.tj-input-helper {
  color: var(--slate11);
}

.tj-input-error {
  color: var(--tomato10);
}

.tj-input-error-state {
  border: 1px solid var(--tomato9);
}

// TJ APP INPUT END

.search-input-container {
  display: flex;
}

// sidebar styles inside editor :: temporary
.theme-dark,
.dark-theme {
  .editor {
    .left-sidebar {
      background-color: #232e3c !important;
    }
  }
}

.tj-db-table {
  table {
    max-width: calc(100% - 28px);
  }

  .datatable {
    position: relative;
  }
}

.add-row-btn-database {
  position: absolute;
  top: 0;
  right: -28px;
  width: 28px;
  height: 28px;
  background: var(--slate7);
  border-width: 0px 1px 1px 1px;
  border-style: solid;
  border-color: var(--slate4);
  border-radius: 0px !important;
}

.add-col-btn-database {
  position: absolute;
  top: 28;
  left: 0px;
  width: 28px;
  height: 28px;
  background: var(--slate7);
  border-width: 0px 1px 1px 1px;
  border-style: solid;
  border-color: var(--slate4);
  border-radius: 0px !important;
}

// custom styles for users multiselect in manage users
.manage-groups-users-multiselect {
  gap: 17px;
  width: 440px;
  height: 32px;
  background: var(--base);
  border-radius: 6px;

  .dropdown-heading {
    height: 32px;
    padding: 6px 10px;
  }

  .dropdown-container {
    background: var(--base);
    border: 1px solid var(--slate7) !important;
  }

  .dropdown-content {
    border: 1px solid var(--slate3);
    box-shadow: 0px 12px 16px -4px rgba(16, 24, 40, 0.08), 0px 4px 6px -2px rgba(16, 24, 40, 0.03);
    border-radius: 6px;

    .search {
      input {
        background-color: var(--base);
        color: var(--slate12);
      }
    }
  }

  .rmsc,
  .dropdown-content,
  .panel-content,
  .search {
    background: var(--base) !important;
  }

  .options {
    .select-item {
      color: var(--slate12);

      &:hover {
        background: var(--slate4);
        border-radius: 6px;
      }
    }
  }
}

.select-search__options {
  .item-renderer {
    display: flex !important;
    justify-content: space-between;
    padding: 20px;
    cursor: pointer;
    flex-direction: row;

    div:first-child {
      display: flex;
    }

    p {
      margin-bottom: 0px !important;
      color: var(--slate12);
    }

    span {
      color: var(--slate11);
    }

    p,
    span {
      font-weight: 400;
      font-size: 12px;
      line-height: 20px;
    }
  }
}

.create-new-app-dropdown {
  .button:first-child {
    padding: 0 !important;
  }

  .dropdown-toggle::after {
    border: none !important;
    content: url("data:image/svg+xml,%3Csvg width='25' height='25' viewBox='0 0 25 25' fill='none' xmlns='http://www.w3.org/2000/svg'%3E%3Cpath fill-rule='evenodd' clip-rule='evenodd' d='M10.5 7.03906C10.5 6.34871 11.0596 5.78906 11.75 5.78906C12.4404 5.78906 13 6.34871 13 7.03906C13 7.72942 12.4404 8.28906 11.75 8.28906C11.0596 8.28906 10.5 7.72942 10.5 7.03906ZM10.5 12.0391C10.5 11.3487 11.0596 10.7891 11.75 10.7891C12.4404 10.7891 13 11.3487 13 12.0391C13 12.7294 12.4404 13.2891 11.75 13.2891C11.0596 13.2891 10.5 12.7294 10.5 12.0391ZM11.75 15.7891C11.0596 15.7891 10.5 16.3487 10.5 17.0391C10.5 17.7294 11.0596 18.2891 11.75 18.2891C12.4404 18.2891 13 17.7294 13 17.0391C13 16.3487 12.4404 15.7891 11.75 15.7891Z' fill='%23fff'/%3E%3C/svg%3E%0A");
    transform: rotate(360deg);
    width: 14px;
    margin: 0 !important;
    display: flex;
    align-items: center;
    justify-content: center;
    padding: 8px 0px 0px 0px;
  }
}

.sso-page-loader-card {
  background-color: var(--slate2) !important;
  height: 100%;

  .card-header {
    background-color: var(--slate2) !important;
  }
}

.workspace-nav-list-wrap {
  padding: 4px 20px 20px 20px;
  height: calc(100vh - 116px) !important;
}

.upload-user-form span.file-upload-error {
  color: var(--tomato10) !important;
}

.tj-onboarding-phone-input {
  width: 392px !important;
  height: 40px;
  padding: 8px 12px;
  gap: 8px;
  margin-bottom: 12px;
  background: #FFFFFF;
  border: 1px solid #D7DBDF !important;
  border-radius: 0px 4px 4px 0px !important;

  &:hover {
    border: 1px solid #466BF2 !important;
  }
}

.tj-onboarding-phone-input-wrapper {
  margin-bottom: 12px;
}

.theme-dark {
  .tj-onboarding-phone-input-wrapper {
    .flag-dropdown {
      background-color: #1f2936 !important;

      .country-list {
        background-color: #1f2936 !important;
        background: #1f2936;

        li {
          .country .highlight {
            background-color: #3a3f42;
            color: #000 !important;

            div {
              .country-name {
                color: #6b6b6b !important;
              }
            }

          }

          &:hover {
            background-color: #2b2f31;
          }

        }
      }
    }

  }

  .react-tel-input .country-list .country.highlight {
    color: #6b6b6b;
  }
}

.released-version-popup-container {
  width: 100%;
  position: absolute;
  display: flex;
  justify-content: center;
  top: 55px;

  .released-version-popup-cover {
    width: 250px;
    height: fit-content;
    margin: 0;
    z-index: 1;

    .popup-content {
      background-color: #121212;
      padding: 16px 18px 0px 16px;
      border-radius: 6px;

      p {
        font-size: 14px;
        font-family: IBM Plex Sans;
        color: #ECEDEE;
      }
    }
  }

  .error-shake {
    animation: shake 0.82s cubic-bezier(.36, .07, .19, .97) both;
    transform: translate3d(0, 0, 0);
    backface-visibility: hidden;
    perspective: 10000px;
  }

  @keyframes shake {

    10%,
    90% {
      transform: translate3d(-1px, 0, 0);
    }

    20%,
    80% {
      transform: translate3d(2px, 0, 0);
    }

    30%,
    50%,
    70% {
      transform: translate3d(-4px, 0, 0);
    }

    40%,
    60% {
      transform: translate3d(4px, 0, 0);
    }
  }

}

.profile-page-content-wrap {
  background-color: var(--slate2);
  padding-top: 40px;
}

.profile-page-card {
  background-color: var(--base);
  border-radius: 6px;
}

.all-apps-link-cotainer {
  border-radius: 6px !important;
}

.workspace-variable-table-card {
  height: calc(100vh - 208px);
}

.variables-table-wrapper {
  tr {
    border-width: 0px !important;
  }
}

.home-page-content-container {
  max-width: 880px;
}

@media only screen and (min-width: 1584px) and (max-width: 1727px) {

  .edit-button,
  .launch-button {
    width: 113px !important;
  }
}



@media only screen and (max-width: 1583px) and (min-width: 1312px) {

  .homepage-app-card-list-item {
    max-width: 264px;

    .edit-button,
    .launch-button {
      width: 109px !important;
    }
  }

}

@media only screen and (min-width: 1728px) {

  .homepage-app-card-list-item {
    max-width: 304px;

    .edit-button,
    .launch-button {
      width: 129px !important;
    }
  }

  .home-page-content-container {
    max-width: 976px;
  }

  .liner {
    width: 976px;
  }
}

@media only screen and (max-width: 992px) {
  .homepage-app-card-list-item-wrap {
    display: flex;
    justify-content: center;
    margin-left: auto;
    margin-right: auto;
    width: 100%;
    margin-top: 22px;
  }

  .homepage-app-card-list-item {
    max-width: 304px !important;
    flex-basis: 100%;

    .edit-button,
    .launch-button {
      width: 129px !important;
    }
  }
}

@media only screen and (min-width: 993px) and (max-width: 1311px) {
  .home-page-content-container {
    max-width: 568px;
  }

  .homepage-app-card-list-item-wrap {
    row-gap: 20px;
  }

  .homepage-app-card-list-item {
    max-width: 269px;
    flex-basis: 100%;

    .edit-button,
    .launch-button {
      width: 111.5px !important;
    }
  }

  .liner {
    width: 568px;
  }
}

.tj-docs-link {
  color: var(--indigo9) !important;
  text-decoration: none;
  list-style: none;
}

.datasource-copy-button {
  width: 87px;
  height: 32px;
}

.datasource-edit-btn {
  height: 27px;
  margin-left: 12px;
}

.datasource-edit-modal {

  .modal-content,
  .modal-body,
  .modal-header,
  .modal-title,
  .modal-body-content,
  .modal-sidebar,
  .card {
    background-color: var(--base) !important;
    color: var(--slate12) !important;
    border-color: var(--slate5) !important;
  }

  .datasource-modal-sidebar-footer {
    .footer-text {
      color: var(--slate12) !important;
    }
  }

  .form-control-plaintext {
    color: var(--slate12) !important;
  }

  .card {
    &:hover {
      background-color: var(--slate2) !important;
    }
  }
}

.org-edit-icon {
  width: 28px;
  height: 28px;
  border-radius: 6px;
  display: flex;
  justify-content: center;
  align-items: center;

  svg {
    height: 14px;
    width: 14px;
  }
}

.marketplace-body {
  height: calc(100vh - 64px) !important;
  overflow-y: auto;
  background: var(--slate2);
}

.plugins-card {
  background-color: var(--base);
  border: 1px solid var(--slate3);
  box-shadow: 0px 1px 2px rgba(16, 24, 40, 0.05);
  border-radius: 6px;
}

.template-source-name {
  color: var(--slate12) !important;
}

.marketplace-install {
  color: var(--indigo9);
}

.popover {
  .popover-arrow {
    display: none;
  }
}

.shareable-link {
  .input-group {
    .tj-app-input textarea {
      width: 600px;
      border-radius: 0px !important;
      margin-bottom: 0px !important;
      background-color: #efefef4d;
      color: #545454;
    }
  }
}

.confirm-dialogue-modal {
  background: var(--base);
}

.theme-dark {
  .icon-widget-popover {
    .search-box-wrapper input {
      color: #f4f6fa !important;
    }

    .search-box-wrapper input:focus {
      background-color: #1c252f !important;
    }
  }

  .shareable-link {
    .tj-app-input textarea {
      background-color: #5e656e !important;
      color: #f4f6fa !important;
      border: none !important;
    }
  }

  .icon-widget-popover {
    .search-box-wrapper .input-icon-addon {
      min-width: 2.5rem !important;
    }

    .search-box-wrapper input {
      color: var(--base) !important;
    }
  }
}

.break-all {
  word-break: break-all;
}

.workspace-folder-modal {
  .tj-app-input {
    padding-bottom: 0px !important;
  }

  .label {
    font-weight: 400;
    font-size: 10px;
    height: 0px;
    padding: 4px 0px 16px 0px;
  }

  .tj-input-error {
    color: #ED5F00;
  }

  .tj-text-input {
    width: auto !important;
    background: var(--slate7);
    color: var(--slate9);
    height: auto !important;
    margin-bottom: 5px;

    &:hover {
      box-shadow: none;
    }
    
    &:active {
      border: 1px solid #D7DBDF;
      box-shadow: none;
    }
  }

  .tj-text-input.dark {
    background:  #202425;
    border: none;
  }

  .input-with-icon {
    .icon-container {
      right: 20px;
      top: calc(50% - 13px);
    }
  }

  .label-info {
    color: #687076;
  }

  .label-success {
    color: #3D9A50;
  }

  .label-updated {
    margin-bottom: 20px;
  }
  
  .workspace-spinner {
    color: #889096 !important;
    width: 16px;
    height: 16px;
    align-self: center;
  }

  .cancel-btn {
    color: var(--indigo9);
  }
}

.table-editor-component-row {
  .rdt.cell-type-datepicker {
    margin-top: 0;
  }

  .has-multiselect {
    .select-search-input {
      margin-bottom: 0;
    }
  }
}

.theme-dark .card-container {
  background-color: #121212 !important
}

.version-select {
  .react-select__menu {
    .react-select__menu-list {
      max-height: 150px;
    }
  }
}
.generate-cell-value-component-div-wrapper{
  
  .form-control-plaintext:focus-visible {
    outline-color: #dadcde;
    border-radius: 4px;
  }
  
  .form-control-plaintext:hover {
    outline-color: #dadcde;
    border-radius: 4px;
  }
}
.dark-theme{
  .generate-cell-value-component-div-wrapper{
  
    .form-control-plaintext:focus-visible {
      filter: invert(-1);
    }
    
    .form-control-plaintext:hover {
      filter: invert(-1);
    }
  }
}

<<<<<<< HEAD
=======
.workspace-folder-modal {
  .tj-app-input {
    padding-bottom: 0px !important;
  }

  .tj-input-error {
    height: 32px;
    color: #ED5F00;
    font-weight: 400;
    font-size: 10px;
    height: 0px;
    padding: 4px 0px 20px 0px;
  }
}

>>>>>>> 3b0c1f0d
.jet-container-loading {
  margin: 0 auto;
  justify-content: center;
  align-items: center;
}

.jet-container-json-form {
  padding: 20px;

  .DateRangePickerInput {
    width: 100% !important;
  }

  .dropzone {
    aside {
      width: 100% !important;
    }
  }

  fieldset {
    width: 100%;

    .json-form-wrapper {
      margin-bottom: 4px;

      .widget-button {
        button {
          width: auto !important;
          min-width: 140px !important;
        }
      }
    }
  }
}

.freeze-scroll {
  #real-canvas {
    overflow: hidden;
  }
}

.badge-warning {
  background-color: var(--amber7) !important;
}

.workspace-variables-alert-banner {
  width: inherit;
  background-color: #FFF9ED;
  border-color: #FFE3A2;
  margin-bottom: 0px;
  padding: 8px 16px;
  border-radius: 0px;
  display: flex;
  justify-content: space-between;
  align-items: center;
  color: var(--amber8);
  font-size: 12px;
  font-weight: 500;
  line-height: 16px;
  letter-spacing: 0.4px;
  text-align: left;
  box-shadow: 0px 1px 2px rgba(16, 24, 40, 0.05);
}

.alert-banner-type-text {
  font-size: 12px;
  font-weight: 500;
  line-height: 16px;
  letter-spacing: 0.4px;
  text-align: left;
}

.tj-app-input .alert-component.workspace-variables-alert-banner {
  color: var(--amber8);
  border-color: var(--amber3);
}

.form-label-restricted {
  display: none;
}

.runjs-parameter-badge {
  max-width: 140px;
}

.release-buttons {
  .release-button {
    padding: 6px 16px;
    font-size: 14px;
  }

  .released-button {
    background-color: #F1F3F5;
    color: #C1C8CD;
  }
}<|MERGE_RESOLUTION|>--- conflicted
+++ resolved
@@ -10899,8 +10899,6 @@
   }
 }
 
-<<<<<<< HEAD
-=======
 .workspace-folder-modal {
   .tj-app-input {
     padding-bottom: 0px !important;
@@ -10916,7 +10914,6 @@
   }
 }
 
->>>>>>> 3b0c1f0d
 .jet-container-loading {
   margin: 0 auto;
   justify-content: center;
