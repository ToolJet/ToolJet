--- conflicted
+++ resolved
@@ -12471,20 +12471,6 @@
   align-items: center;
 }
 
-<<<<<<< HEAD
-.copilot-codehinter-wrap {
-  .form-label {
-    display: none !important;
-  }
-
-  .CodeMirror.cm-s-monokai.CodeMirror-wrap {
-    border-radius: 0px;
-  }
-}
-=======
-
->>>>>>> bc5580e0
-
 .avatar-list-stacked {
   display: flex;
 }
