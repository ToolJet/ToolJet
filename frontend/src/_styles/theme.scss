@import "./tabler.scss";
@import "./colors.scss";
@import "./z-index.scss";
@import "./mixins.scss";
@import "./queryManager.scss";
@import "./components.scss";

// variables
$border-radius: 4px;

body {
  font-family: "Roboto", sans-serif;
}

input,
button {
  border-radius: 4px;
}

.btn:hover {
  border-color: $primary;
}

.btn-sm {
  padding: 4px 8px;
}

.padding-0 {
  padding: 0;
}

.float-right {
  float: right;
}

.font-500 {
  font-weight: 500;
}

.color-inherit {
  color: inherit;
}

.text-right {
  text-align: right;
}

.navbar {
  max-height: 45px;
  min-height: auto;

  .nav-item.active:after {
    bottom: 0 !important;
  }
}

.rc-slider-track {
  background-color: $primary;
}

.rc-slider-handle {
  border-color: $primary;
}

.auth-main {
  height: 1000px;
  padding-top: calc(0.25 * 100vh);
  overflow: hidden;

  svg,
  img {
    height: 50px;
    width: 50px;
  }

  svg {
    color: #000000;
  }

  .col-4 {
    z-index: 1;
  }

  .horizontal-line {
    width: 100%;
    position: relative;
    border: 1px solid #b1b1b1;
    top: 25px;
    margin: 0px auto;
    z-index: 0;
  }

  .sso-ico {
    div {
      background-color: #ffffff;
    }
  }
}

.emoji-mart-scroll {
  border-bottom: 0;
  margin-bottom: 6px;
}

.emoji-mart-scroll+.emoji-mart-bar {
  display: none;
}

.accordion-item,
.accordion-button {
  background-color: inherit;
}

.accordion-button {
  font-weight: 400 !important;
  box-shadow: none !important;
}

.accordion-button:not(.collapsed) {
  padding-bottom: 0 !important;
}

.accordion-body {
  .form-label {
    font-weight: 400;
    font-size: 12px;
    color: #61656c;
  }

  .style-fx {
    margin-top: 3px !important;
  }
}

.editor {
  .header-container {
    max-width: 100%;
    padding: 0 10px;
  }

  .resizer-select,
  .resizer-active {
    border: solid 1px $primary  !important;

    .top-right,
    .top-left,
    .bottom-right,
    .bottom-left {
      background: white;
      border-radius: 10px;
      border: solid 1px $primary;
    }
  }

  .resizer-selected {
    outline-width: thin;
    outline-style: solid;
    outline-color: #ffda7e;
  }

  // query data source card style start

  .query-datasource-card-container,
  .header-query-datasource-card-container {
    display: flex;
    flex-direction: row;
    gap: 10px;
    flex-wrap: wrap;
  }

  .datasource-picker {
    margin-bottom: 24px;
    padding: 0 32px;
  }

  .header-query-datasource-card-container {
    margin-top: -10px;
  }

  .header-query-datasource-card {
    position: relative;
    display: flex;
    min-width: 0;
    word-wrap: break-word;
    background-color: rgba(66, 153, 225, 0.1) !important;
    background-clip: border-box;
    border-radius: 4px;
    height: 32px;
    width: 140px;
    padding: 6px;
    align-items: center;
    text-transform: capitalize;
    font-weight: 400 !important;
    background-color: #4299e11a;

    p {
      margin: 0 8px 0 12px;
    }
  }

  .query-datasource-card {
    position: relative;
    display: flex;
    min-width: 0;
    word-wrap: break-word;
    background-color: #fff;
    background-clip: border-box;
    border: 1px solid rgba(101, 109, 119, 0.16);
    border-radius: 4px;
    height: 46px;
    width: 200px;
    padding: 10px;
    align-items: center;
    cursor: pointer;
    transition: transform .2s;

    p {
      margin: 0 8px 0 15px;
    }

    &:hover {
      transform: scale(1.02);
      box-shadow: 0.1px 0.1px 0.1px 0.1px rgba(0, 0, 0, 0.3);
    }
  }

  // end :: data source card style

  .header-query-datasource-name {
    font-size: 0.8rem !important;
    padding-top: 0px !important;
  }

  .datasource-heading {
    display: flex;
    height: 32px;
    gap: 10px;
    align-items: center;

    p {
      font-size: 12px;
      padding-top: 0px;
      cursor: pointer;
    }
  }


  .left-sidebar {
    scrollbar-width: none;
  }

  .left-sidebar::-webkit-scrollbar {
    width: 0;
    background: transparent;
  }

  .left-sidebar-layout {
    display: flex;
    justify-content: center;
    font-size: 11px;
    align-items: center;
    letter-spacing: 0.2px;

    p {
      margin-bottom: 0px;
      margin-top: 8px;
    }
  }

  .left-sidebar {
    height: 100%;
    width: 48px;
    position: fixed;
    z-index: 2;
    left: 0;
    overflow-x: hidden;
    flex: 1 1 auto;
    background-color: #fff;
    background-clip: border-box;
    border: solid rgba(0, 0, 0, 0.125);
    border-width: 0px 1px 3px 0px;
    margin-top: 0px;

    .accordion-item {
      border: solid rgba(101, 109, 119, 0.16);
      border-width: 1px 0px 1px 0px;
    }

    .datasources-container {
      height: 50%;
      overflow-y: scroll;

      tr {
        border-color: #f1f1f1;
      }
    }

    .variables-container {
      height: 50%;
      overflow-y: scroll;
    }

    .variables-container::-webkit-scrollbar-thumb,
    .datasources-container::-webkit-scrollbar-thumb {
      background: transparent;
      height: 0;
      width: 0;
    }

    .variables-container::-webkit-scrollbar,
    .datasources-container::-webkit-scrollbar {
      width: 0;
      background: transparent;
      height: 0;
    }

    .variables-container,
    .datasources-container {
      scrollbar-width: none;
    }

    .datasources-container {
      bottom: 0;
      height: 500px;
      border: solid rgba(101, 109, 119, 0.16);
      border-width: 1px 0px 1px 0px;

      .datasources-header {
        border: solid rgba(0, 0, 0, 0.125);
        border-width: 0px 0px 1px 0px;
      }
    }

    .left-sidebar-inspector {
      .card-body {
        padding: 1rem 0rem 1rem 1rem;
      }
    }

    .left-sidebar-page-selector {
      .add-new-page-button-container {
        width: 100%;
        margin-top: 10px;
      }
    }
  }

  .editor-sidebar {
    height: 100%;
    position: fixed;
    right: 0;
    overflow-x: hidden;
    width: 300px;
    flex: 1 1 auto;
    top: 45px;
    border-top: 1px solid #E6E8EB;
    background-color: #fff;
    background-clip: border-box;
    border: solid rgba(0, 0, 0, 0.125);
    border-width: 0px 0px 0px 1px;

    .nav-tabs .nav-link {
      color: #3e525b;
      border-top-left-radius: 0px;
      border-top-right-radius: 0px;
    }

    .inspector {
      .inspector-add-button {
        background: inherit;
      }

      .inspector-add-button:hover {
        color: $primary;
        background: #eef3f9;
        border-radius: 4px;
      }

      .form-control-plaintext {
        padding: 0;
      }

      .header {
        padding-left: 20px;
        padding-right: 20px;
        border: solid rgba(0, 0, 0, 0.125);
        border-width: 0px 0px 1px 0px;
        height: 40px;

        .component-name {
          font-weight: 500;
        }

        .component-action-button {
          top: 8px;
          right: 10px;
          position: absolute;
        }
      }

      .properties-container {
        .field {
          .form-label {
            font-size: 12px;
          }

          .text-field {
            height: 30px;
            font-size: 12px;
          }

          .form-select {
            height: 30px;
            font-size: 12px;
          }

          .select-search__input {
            padding: 0.2375rem 0.75rem;
            font-size: 0.825rem;
          }
        }
      }
    }

    .components-container::-webkit-scrollbar {
      width: 0;
      height: 0;
      background: transparent;
    }

    .components-container::-webkit-scrollbar-thumb {
      background: transparent;
    }

    .components-container {
      scrollbar-width: none;
    }

    .components-container {
      height: 100%;
      overflow: auto;
      overflow-x: hidden;
      padding-bottom: 20%;

      .component-image-holder {
        border-radius: 0;
        transition: all 0.3s cubic-bezier(0.25, 0.8, 0.25, 1);
        border: 1px solid #d2ddec;
        box-sizing: border-box;
        border-radius: 4px;

        img {
          margin: 0 auto;
        }

        &:hover {
          background: rgba(66, 153, 225, 0.1);
        }
      }

      .component-title {
        display: block;
        margin-top: 10px;
        color: #3e525b;
        font-size: 10px;
        max-width: 100%;
        text-align: center;
        word-wrap: break-word;
      }

      .component-description {
        color: grey;
        font-size: 0.7rem;
      }
    }
  }

  .main {
    margin-left: 3%;
    width: 82%;
    top: 0;

    .canvas-container::-webkit-scrollbar {
      width: 0;
      background: transparent;
      height: 0;
    }

    .canvas-container {
      scrollbar-width: none;
    }

    .canvas-container::-webkit-scrollbar {
      width: 0;
      background: transparent;
    }

    .canvas-container {
      height: 100%;
      top: 45px;
      position: fixed;
      right: 300px;
      left: 48px;
      overflow-y: auto;
      overflow-x: scroll;
      -webkit-box-pack: center;
      justify-content: center;
      -webkit-box-align: center;
      align-items: center;

      .real-canvas {
        outline: 1px dotted transparent;
      }

      .show-grid {
        outline: 1px dotted #4d72da;
        background-image: linear-gradient(to right,
            rgba(194, 191, 191, 0.2) 1px,
            transparent 1px),
          linear-gradient(to bottom,
            rgba(194, 191, 191, 0.2) 1px,
            transparent 1px);
      }

      .canvas-area {
        min-height: 2400px;
        background: #edeff5;
        margin: 0px auto;

        .resizer {
          border: solid 1px transparent;
        }
      }
    }
  }

  @media screen and (max-height: 450px) {
    .sidebar {
      padding-top: 15px;
    }

    .sidebar a {
      font-size: 18px;
    }
  }
}

.viewer {
  .header-container {
    max-width: 100%;
  }

  .main {
    padding: 0px 10px;

    .canvas-container {
      scrollbar-width: none;
      width: 100%;
      // margin-left: 10%;
    }

    .canvas-container::-webkit-scrollbar {
      width: 0;
      background: transparent;
    }

    .canvas-container {
      height: 100%;
      position: fixed;
      left: 0;
      overflow-y: auto;
      overflow-x: auto;
      -webkit-box-pack: center;
      justify-content: center;
      -webkit-box-align: center;
      align-items: center;

      .canvas-area {
        width: 1280px;
        min-height: 2400px;
        background: #edeff5;
        margin: 0px auto;
        background-size: 80px 80px;
        background-repeat: repeat;
      }

      .navigation-area {
        background-color: #ECEEF0;
        padding: 1rem;

        a.page-link {
          border-radius: 0;
          border: 0;
        }

        a.page-link:hover {
          color: white;
          background-color: #4D72FA;
        }

        a.page-link.active {
          color: white;
          background-color: #4D72FA;
        }
      }

      .navigation-area.dark {
        background-color: #2b3546 !important;
      }
    }
  }
}

.modal-header {
  padding: 0 1.5rem 0 1.5rem;
}

.page-body,
.homepage-body {
  height: 93vh;

  .list-group.list-group-transparent.dark .all-apps-link,
  .list-group-item-action.dark.active {
    background-color: $dark-background  !important;
  }
}

.home-search-holder {
  height: 36px;
  width: 272px;

  .homepage-search {
    &:focus {
      background: none;
    }
  }
}

// .homepage-app-card {
//   max-width: 272px;
// }

.homepage-dropdown-style {
  min-width: 11rem;
  display: block;
  align-items: center;
  margin: 0;
  line-height: 1.4285714;
  width: 100%;
  padding: 0.5rem 0.75rem;
  font-weight: 400;
  white-space: nowrap;
  border: 0;
  cursor: pointer;
}

.homepage-dropdown-style:hover {
  background: rgba(101, 109, 119, 0.06);
}

.card-skeleton-container {
  border: 0.5px solid #b4bbc6;
  padding: 1rem;
  border-radius: 8px;
  height: 180px;
}

.app-icon-skeleton {
  background-color: #91a4f6;
  border-radius: 4px;
  margin-bottom: 20px;
  height: 40px;
  width: 40px;
}

.folder-icon-skeleton {
  display: inline-block;
  background-color: #858896;
  border-radius: 4px;
  height: 14px;
  width: 14px;
}

.folders-skeleton {
  padding: 9px 12px;
  height: 34px;
  margin-bottom: 4px;
}

.card-skeleton-button {
  height: 20px;
  width: 60px;
  background: #91a4f6;
  margin-top: 1rem;
  border-radius: 4px;
}

@media (min-height: 641px) and (max-height: 899px) {
  .homepage-pagination {
    position: fixed;
    bottom: 2rem;
    width: 63%;
  }
}

@media (max-height: 640px) {
  .homepage-pagination {
    position: fixed;
    bottom: 2rem;
    width: 71%;
  }
}

.homepage-body {
  overflow-y: hidden;

  a {
    color: inherit;
  }

  a:hover {
    color: inherit;
    text-decoration: none;
  }

  button.create-new-app-button {
    background-color: $primary-light;
  }

  .app-list {
    .app-card {
      height: 180px;
      max-height: 180px;
      border: 0.5px solid #b4bbc6;
      box-sizing: border-box;
      border-radius: 8px;
      overflow: hidden;

      .app-creation-time {
        font-size: 12px;
        line-height: 12px;
        color: #61656f;
      }

      .app-creator {
        font-weight: 500;
        font-size: 0.625rem;
        line-height: 12px;
        color: #292d37;
        white-space: nowrap;
        overflow: hidden;
        text-overflow: ellipsis;
      }

      .app-icon-main {
        background-color: $primary;
        border-radius: 4px;

        .app-icon {
          img {
            height: 24px;
            width: 24px;
            filter: invert(100%) sepia(0%) saturate(0%) hue-rotate(17deg) brightness(104%) contrast(104%);
            vertical-align: middle;
          }
        }
      }

      .app-title {
        line-height: 20px;
        font-size: 1rem;
        font-weight: 400;
        color: #000000;
        overflow: hidden;
        max-height: 40px;
        text-overflow: ellipsis;
        display: -webkit-box;
        -webkit-line-clamp: 2;
        /* number of lines to show */
        line-clamp: 2;
        -webkit-box-orient: vertical;
      }

      button {
        font-size: 0.6rem;
        width: 100%;
      }

      .menu-ico {
        cursor: pointer;

        // &__open {
        //   background-color: #d2ddec;
        // }

        img {
          padding: 0px;
          height: 14px;
          width: 14px;
          vertical-align: unset;
        }
      }

      // .menu-ico:hover {
      //   background-color: #d2ddec;
      // }
    }

    .app-card.highlight {
      background-color: #f8f8f8;
      box-shadow: 0px 4px 4px rgba(0, 0, 0, 0.25);
      border: 0.5px solid $primary;

      button.edit-button {
        background: #ffffff;
        border: 1px solid $primary-light;
        box-sizing: border-box;
        border-radius: 4px;
        color: $primary-light;
      }

      button.launch-button {
        background: $primary-light;
        border: 1px solid $primary-light;
        box-sizing: border-box;
        border-radius: 4px;
        color: #ffffff;
      }

      .app-title {
        height: 20px;
        -webkit-line-clamp: 1;
        /* number of lines to show */
        line-clamp: 1;
      }
    }
  }
}

.template-library-modal {
  font-weight: 500;

  .modal-dialog {
    max-width: 90%;
    height: 80%;

    .modal-content {
      height: 100%;
      padding: 0;

      .modal-body {
        height: 100%;
        padding: 0 10px;

        .container-fluid {
          height: 100%;
          padding: 0;

          .row {
            height: 100%;
          }
        }
      }
    }

    .modal-body,
    .modal-footer {
      background-color: #ffffff;
    }
  }

  .template-categories {
    .list-group-item {
      border: 0;
      // padding-bottom: 3px;
    }

    .list-group-item.active {
      background-color: #edf1ff;
      color: $primary-light;
      font-weight: 600;
    }
  }

  .template-app-list {
    .list-group-item {
      border: 0;
      // padding-bottom: 3px;
    }

    .list-group-item.active {
      background-color: #edf1ff;
      color: black;
    }
  }

  .template-display {
    display: flex;
    flex-direction: row;
    align-items: center;
    height: 100%;

    h3.title {
      font-weight: 600;
      line-height: 17px;
    }

    p.description {
      font-weight: 500;
      font-size: 13px;
      line-height: 15px;
      letter-spacing: -0.1px;
      color: #8092ab;
    }

    img.template-image {
      height: 75%;
      width: 85%;
      border: 0;
      padding: 0;
      object-fit: contain;
    }

    .template-spinner {
      width: 3rem;
      height: 3rem;
      margin: auto;
      position: absolute;
      top: 0;
      bottom: 0;
      left: 0;
      right: 0;
    }

    .row {
      margin-bottom: 0;
    }
  }

  .template-list {
    padding-top: 16px;

    .template-search-box {
      input {
        border-radius: 5px !important;
      }

      .input-icon {
        display: flex;
      }
    }

    .input-icon {
      .search-icon {
        display: block;
        position: absolute;
        left: 0;
        margin-right: 0.5rem;
      }

      .clear-icon {
        cursor: pointer;
        display: block;
        position: absolute;
        right: 0;
        margin-right: 0.5rem;
      }
    }

    .list-group-item.active {
      color: $primary;
    }
  }
}

.template-library-modal.dark-mode {

  .template-modal-control-column,
  .template-list-column,
  .categories-column,
  .modal-header {
    border-color: #232e3c !important;
  }

  .modal-body,
  .modal-footer,
  .modal-header,
  .modal-content {
    color: white;
    background-color: #2b394a;
  }

  .template-categories {
    .list-group-item {
      color: white;
      border: 0;
      // padding-bottom: 3px;
    }

    .list-group-item:hover {
      background-color: #232e3c;
    }

    .list-group-item.active {
      background-color: $primary-light;
      color: white;
      font-weight: 600;
    }
  }

  .template-app-list {
    .list-group-item {
      border: 0;
      color: white;
      // padding-bottom: 3px;
    }

    .list-group-item:hover {
      border: 0;
      // color: red;
      background-color: #232e3c;
      // padding-bottom: 3px;
    }

    .list-group-item.active {
      background-color: $primary-light;
      color: white;
    }

    .no-results-item {
      background-color: #2b394a;
      color: white;
    }
  }

  .template-list {
    .template-search-box {
      input {
        background-color: #2b394a;
        border-color: #232e3c;
        color: white;
      }
    }
  }
}

.fx-container {
  position: relative;
}

.fx-common {
  position: absolute;
  top: -37.5px;
  right: 0px;
}

.fx-button {
  font-weight: 400;
  font-size: 13px;
  color: #61656c;
}

.fx-button:hover,
.fx-button.active {
  font-weight: 600;
  color: $primary-light;
  cursor: pointer;
}

.fx-container-eventmanager {
  position: relative;
}

.fx-container-eventmanager * .fx-outer-wrapper {
  position: absolute !important;
  top: 7px !important;
  right: -26px;
}

// targeting select component library class

.component-action-select *.css-1nfapid-container {
  width: 184px !important;
}

.fx-container-eventmanager *.fx-common {
  top: 6px !important;
  right: -34px;
}

.fx-container-eventmanager-code {
  padding-right: 15px !important;
}

.unselectable {
  -webkit-touch-callout: none;
  -webkit-user-select: none;
  -khtml-user-select: none;
  -moz-user-select: none;
  -ms-user-select: none;
  user-select: none;
}

.layout-buttons {
  span {
    color: $primary;
  }
}

.theme-dark {
  .accordion-button::after {
    background-image: url("data:image/svg+xml,%3Csvg id='SvgjsSvg1001' width='288' height='288' xmlns='http://www.w3.org/2000/svg' version='1.1' xmlns:xlink='http://www.w3.org/1999/xlink' xmlns:svgjs='http://svgjs.com/svgjs'%3E%3Cdefs id='SvgjsDefs1002'%3E%3C/defs%3E%3Cg id='SvgjsG1008' transform='matrix(1,0,0,1,0,0)'%3E%3Csvg xmlns='http://www.w3.org/2000/svg' fill='/fffff' viewBox='0 0 16 16' width='288' height='288'%3E%3Cpath fill-rule='evenodd' d='M1.646 4.646a.5.5 0 0 1 .708 0L8 10.293l5.646-5.647a.5.5 0 0 1 .708.708l-6 6a.5.5 0 0 1-.708 0l-6-6a.5.5 0 0 1 0-.708z' fill='%23ffffff' class='color000 svgShape'%3E%3C/path%3E%3C/svg%3E%3C/g%3E%3C/svg%3E");
  }

  .inspector {
    border: 1px solid $dark-background;
  }

  .homepage-body {
    .app-list {
      .app-card {
        .app-creation-time {
          color: #afb0b2;
        }

        .app-creator {
          color: #c3c4cb;
        }
      }

      .app-card.highlight {
        background-color: #2c405c;

        button.edit-button {
          background: transparent;
          border: 1px solid #ffffff;
          color: #ffffff;
        }

        button.launch-button {
          background: $primary-light;
          border: 1px solid $primary-light;
          color: #ffffff;
        }
      }

      .app-title {
        line-height: 20px;
        font-size: 16px;
        font-weight: 400;
      }
    }
  }

  .layout-buttons {
    svg {
      filter: invert(89%) sepia(2%) saturate(127%) hue-rotate(175deg) brightness(99%) contrast(96%);
    }
  }

  .organization-list {
    margin-top: 5px;

    .btn {
      border: 0px;
    }

    .dropdown-toggle div {
      max-width: 200px;
      text-overflow: ellipsis;
      overflow: hidden;
    }
  }

  .left-menu {
    ul {
      li:not(.active):hover {
        color: $black;
      }
    }
  }
}

.pagination {
  .page-item.active {
    a.page-link {
      background-color: $primary-light;
    }
  }
}

.datasource-picker,
.stripe-operation-options {

  .select-search,
  .select-search-dark,
  .select-search__value input,
  .select-search-dark input {
    width: 224px !important;
    height: 32px !important;
    border-radius: $border-radius  !important;
  }
}

.openapi-operation-options {

  .select-search,
  .select-search-dark,
  .select-search__value input,
  .select-search-dark input {
    height: 32px !important;
    border-radius: $border-radius  !important;
  }
}

.openapi-operations-desc {
  padding-top: 12px;
}

.select-search {
  width: 100%;
  position: relative;
  box-sizing: border-box;
}

.select-search *,
.select-search *::after,
.select-search *::before {
  box-sizing: inherit;
}

.select-search-dark {
  .select-search-dark__input::placeholder {
    color: #E0E0E0;
  }
}

/**
 * Value wrapper
 */
.select-search__value {
  position: relative;
  z-index: 1;
}

.select-search__value::after {
  content: "";
  display: inline-block;
  position: absolute;
  top: calc(50% - 9px);
  right: 19px;
  width: 11px;
  height: 11px;
}

/**
 * Input
 */
.select-search__input {
  display: block;
  width: 100%;
  padding: 0.4375rem 0.75rem;
  font-size: 0.875rem;
  font-weight: 400;
  line-height: 1.4285714;
  color: #232e3c;
  background-color: #fff;
  background-clip: padding-box;
  border: 1px solid #dadcde;
  -webkit-appearance: none;
  -moz-appearance: none;
  appearance: none;
  // border-radius: 0;
  border-radius: $border-radius  !important;
  transition: border-color 0.15s ease-in-out, box-shadow 0.15s ease-in-out;
}

.select-search__input::-webkit-search-decoration,
.select-search__input::-webkit-search-cancel-button,
.select-search__input::-webkit-search-results-button,
.select-search__input::-webkit-search-results-decoration {
  -webkit-appearance: none;
}

.select-search__input:not([readonly]):focus {
  cursor: initial;
}

/**
 * Options wrapper
 */
.select-search__select {
  background: #fff;
  box-shadow: 0 0.0625rem 0.125rem rgba(0, 0, 0, 0.15);
}

/**
 * Options
 */
.select-search__options {
  list-style: none;
}

/**
 * Option row
 */
.select-search__row:not(:first-child) {
  border-top: 1px solid #eee;
}

/**
 * Option
 */
.select-search__option,
.select-search__not-found {
  display: block;
  height: 36px;
  width: 100%;
  padding: 0 16px;
  background: #fff;
  border: none;
  outline: none;
  font-family: "Roboto", sans-serif;
  font-size: 14px;
  text-align: left;
  cursor: pointer;
}

.select-search--multiple .select-search__option {
  height: 48px;
}

.select-search__option.is-highlighted,
.select-search__option:not(.is-selected):hover {
  background: rgba(47, 204, 139, 0.1);
}

.select-search__option.is-highlighted.is-selected,
.select-search__option.is-selected:hover {
  background: #2eb378;
  color: #fff;
}

/**
 * Group
 */
.select-search__group-header {
  font-size: 10px;
  text-transform: uppercase;
  background: #eee;
  padding: 8px 16px;
}

/**
 * States
 */
.select-search.is-disabled {
  opacity: 0.5;
}

.select-search.is-loading .select-search__value::after {
  background-image: url("data:image/svg+xml,%3Csvg xmlns='http://www.w3.org/2000/svg' width='50' height='50' viewBox='0 0 50 50'%3E%3Cpath fill='%232F2D37' d='M25,5A20.14,20.14,0,0,1,45,22.88a2.51,2.51,0,0,0,2.49,2.26h0A2.52,2.52,0,0,0,50,22.33a25.14,25.14,0,0,0-50,0,2.52,2.52,0,0,0,2.5,2.81h0A2.51,2.51,0,0,0,5,22.88,20.14,20.14,0,0,1,25,5Z'%3E%3CanimateTransform attributeName='transform' type='rotate' from='0 25 25' to='360 25 25' dur='0.6s' repeatCount='indefinite'/%3E%3C/path%3E%3C/svg%3E");
  background-size: 11px;
}

.select-search:not(.is-disabled) .select-search__input {
  cursor: pointer;
}

/**
 * Modifiers
 */
.select-search--multiple {
  border-radius: 3px;
  overflow: hidden;
}

.select-search:not(.is-loading):not(.select-search--multiple) .select-search__value::after {
  transform: rotate(45deg);
  border-right: 1px solid #000;
  border-bottom: 1px solid #000;
  pointer-events: none;
}

.select-search--multiple .select-search__input {
  cursor: initial;
}

.select-search--multiple .select-search__input {
  border-radius: 3px 3px 0 0;
}

.select-search--multiple:not(.select-search--search) .select-search__input {
  cursor: default;
}

.select-search:not(.select-search--multiple) .select-search__input:hover {
  border-color: #2fcc8b;
}

.select-search:not(.select-search--multiple) .select-search__select {
  position: absolute;
  z-index: 2;
  right: 0;
  left: 0;
  border-radius: 3px;
  overflow: auto;
  max-height: 360px;
}

.select-search--multiple .select-search__select {
  position: relative;
  overflow: auto;
  max-height: 260px;
  border-top: 1px solid #eee;
  border-radius: 0 0 3px 3px;
}

.select-search__not-found {
  height: auto;
  padding: 16px;
  text-align: center;
  color: #888;
}

/**
* Select Search Dark Mode
*/
.select-search-dark {
  width: 100%;
  position: relative;
  box-sizing: border-box;
}

.select-search-dark *,
.select-search-dark *::after,
.select-search-dark *::before {
  box-sizing: inherit;
}

/**
 * Value wrapper
 */
.select-search-dark__value {
  position: relative;
  z-index: 1;
}

.select-search-dark__value::after {
  content: "";
  display: inline-block;
  position: absolute;
  top: calc(50% - 4px);
  right: 13px;
  width: 6px;
  height: 6px;
  filter: brightness(0) invert(1);
}

/**
 * Input
 */
.select-search-dark__input {
  display: block;
  width: 100%;
  padding: 0.4375rem 0.75rem;
  font-size: 0.875rem;
  font-weight: 400;
  line-height: 1.4285714;
  color: #fff;
  background-color: #2b3547;
  background-clip: padding-box;
  border: 1px solid #232e3c;
  -webkit-appearance: none;
  -moz-appearance: none;
  appearance: none;
  border-radius: 0;
  transition: border-color 0.15s ease-in-out, box-shadow 0.15s ease-in-out;
}

.select-search-dark__input::-webkit-search-decoration,
.select-search-dark__input::-webkit-search-cancel-button,
.select-search-dark__input::-webkit-search-results-button,
.select-search-dark__input::-webkit-search-results-decoration {
  -webkit-appearance: none;
}

.select-search-dark__input:not([readonly]):focus {
  cursor: initial;
}

/**
 * Options
 */
.select-search-dark__options {
  list-style: none;
  padding: 0;
}

/**
 * Option row
 */
.select-search-dark__row:not(:first-child) {
  border-top: none;
}

/**
 * Option
 */
.select-search-dark__option,
.select-search-dark__not-found {
  display: block;
  height: 36px;
  width: 100%;
  padding: 0 16px;
  background-color: $dark-background  !important;
  color: #fff !important;
  border: none;
  outline: none;
  font-family: "Roboto", sans-serif;
  font-size: 14px;
  text-align: left;
  cursor: pointer;
  border-radius: 0;

  &:hover {
    background-color: #2b3546 !important;
  }
}

.select-search-dark--multiple .select-search-dark__option {
  height: 48px;
}

/**
 * Group
 */
.select-search-dark__group-header {
  font-size: 10px;
  text-transform: uppercase;
  background: #eee;
  padding: 8px 16px;
}

/**
 * States
 */
.select-search-dark.is-disabled {
  opacity: 0.5;
}

.select-search-dark.is-loading .select-search-dark__value::after {
  background-image: url("data:image/svg+xml,%3Csvg xmlns='http://www.w3.org/2000/svg' width='50' height='50' viewBox='0 0 50 50'%3E%3Cpath fill='%232F2D37' d='M25,5A20.14,20.14,0,0,1,45,22.88a2.51,2.51,0,0,0,2.49,2.26h0A2.52,2.52,0,0,0,50,22.33a25.14,25.14,0,0,0-50,0,2.52,2.52,0,0,0,2.5,2.81h0A2.51,2.51,0,0,0,5,22.88,20.14,20.14,0,0,1,25,5Z'%3E%3CanimateTransform attributeName='transform' type='rotate' from='0 25 25' to='360 25 25' dur='0.6s' repeatCount='indefinite'/%3E%3C/path%3E%3C/svg%3E");
  background-size: 11px;
}

.select-search-dark:not(.is-disabled) .select-search-dark__input {
  cursor: pointer;
}

/**
 * Modifiers
 */
.select-search-dark--multiple {
  border-radius: 3px;
  overflow: hidden;
}

.select-search-dark:not(.is-loading):not(.select-search-dark--multiple) .select-search-dark__value::after {
  transform: rotate(45deg);
  border-right: 1px solid #000;
  border-bottom: 1px solid #000;
  pointer-events: none;
}

.select-search-dark--multiple .select-search-dark__input {
  cursor: initial;
}

.select-search-dark--multiple .select-search-dark__input {
  border-radius: 3px 3px 0 0;
}

.select-search-dark--multiple:not(.select-search-dark--search) .select-search-dark__input {
  cursor: default;
}

.select-search-dark:not(.select-search-dark--multiple) .select-search-dark__input:hover {
  border-color: #fff;
}

.select-search-dark:not(.select-search-dark--multiple) .select-search-dark__select {
  position: absolute;
  z-index: 2;
  right: 0;
  left: 0;
  border-radius: 3px;
  overflow: auto;
  max-height: 360px;
}

.select-search-dark--multiple .select-search-dark__select {
  position: relative;
  overflow: auto;
  max-height: 260px;
  border-top: 1px solid #eee;
  border-radius: 0 0 3px 3px;
}

.select-search-dark__not-found {
  height: auto;
  padding: 16px;
  text-align: center;
  color: #888;
}

.jet-table-footer {
  .table-footer {
    width: 100%;
  }
}

.jet-data-table-header {
  max-height: 50px;
}

.jet-data-table {
  thead {
    z-index: 2;
  }

  .table thead th {
    display: flex !important;
  }

  .table-row:hover,
  .table-row:focus {
    background: rgba(lightBlue, 0.25);
  }

  .table-row.selected {
    --tblr-table-accent-bg: rgba(lightBlue, 0.25);
    background: rgba(lightBlue, 0.25);
    font-weight: 500;
  }

  td {
    min-height: 40px;
    overflow-x: initial;

    .text-container {
      padding: 0;
      margin: 0;
      border: 0;
      height: 100%;
      outline: none;
    }
  }

  td.spacious {
    min-height: 47px;
  }

  td.compact {
    min-height: 40px;
  }

  .has-dropdown,
  .has-multiselect,
  .has-text,
  .has-datepicker,
  .has-actions {
    padding: 0 5px;
  }

  .has-text,
  .has-actions {
    margin: 0;
  }

  .wrap-wrapper {
    white-space: normal !important;
    word-break: break-all;
  }

  .scroll-wrapper {
    overflow-x: auto;
  }

  .hide-wrapper {
    overflow-x: hidden !important;
  }

  td {

    .text-container:focus-visible,
    .text-container:focus,
    .text-container:focus-within,
    .text-container:hover {
      outline: none;
      height: 100%;
    }

    display: flex !important;

    .td-container {
      margin-top: auto;
      margin-bottom: auto;
    }
  }

  td {
    .text-container:focus {
      position: sticky;
      height: 120px;
      overflow-y: scroll;
      margin-top: -10px;
      padding: 10px;
      margin-left: -9px;
      background: white;
      box-shadow: rgba(15, 15, 15, 0/05) 0px 0px 0px 1px,
        rgba(15, 15, 15, 0.1) 0px 3px 6px, rgba(15, 15, 15, 0.2) 0px 9px 24px;
      white-space: initial;
    }

    .text-container:focus-visible,
    .text-container:focus,
    .text-container:focus-within,
    .text-container:hover {
      outline: none;
    }
  }

  td {
    .text-container::-webkit-scrollbar {
      background: transparent;
      height: 0;
      width: 0;
    }
  }

  td::-webkit-scrollbar {
    background: transparent;
    height: 0;
    width: 0;
  }

  td:hover::-webkit-scrollbar {
    height: 4px;
    width: 4px;
  }

  .th {
    white-space: normal;
  }

  th:after {
    content: " ";
    position: relative;
    height: 0;
    width: 0;
  }

  .sort-desc:after {
    border-left: 5px solid transparent;
    border-right: 5px solid transparent;
    border-top: 5px solid #767676;
    border-bottom: 5px solid transparent;
    left: 0px;
    top: 7px;
  }

  .sort-asc:after {
    border-left: 5px solid transparent;
    border-right: 5px solid transparent;
    border-top: 0px solid transparent;
    border-bottom: 5px solid #767676;
    left: 0px;
    top: 7px;
  }
}

.jet-data-table::-webkit-scrollbar {
  background: transparent;
}

.jet-data-table::-webkit-scrollbar-track {
  background: transparent;
}

.jet-data-table:hover {
  overflow-x: auto;
  overflow-y: auto;
}

.jet-data-table {
  overflow: hidden;

  .form-check {
    margin-bottom: 0;
  }

  .form-check-inline {
    margin-right: 0;
  }

  .table-row {
    cursor: pointer;
  }

  thead {
    position: sticky;
    top: 0px;
    display: inline-block;

    tr {
      border-top: none;
    }
  }

  tbody {
    display: inline-block;
  }
}

.btn-primary {
  --tblr-btn-color: #{$primary-rgb};
  --tblr-btn-color-darker: #{$primary-rgb-darker};
  border-color: none;
}

.form-check-input:checked {
  background-color: $primary;
  border-color: rgba(101, 109, 119, 0.24);
}

.btn:focus,
.btn:active,
.form-check-input:focus,
.form-check-input:active,
.form-control:focus,
th:focus,
tr:focus {
  outline: none !important;
  box-shadow: none;
}

.show-password-field {
  width: fit-content;

  .form-check-input {
    cursor: pointer;
  }

  .show-password-label {
    cursor: pointer;
  }
}

// .jet-container {
//   // width: 100%;
// }

.select-search__option {
  color: rgb(90, 89, 89);
}

.select-search__option.is-selected {
  background: rgba(176, 176, 176, 0.07);
  color: #4d4d4d;
}

.select-search__option.is-highlighted.is-selected,
.select-search__option.is-selected:hover {
  background: rgba(66, 153, 225, 0.1);
  color: rgb(44, 43, 43);
}

.select-search__option.is-highlighted,
.select-search__option:hover {
  background: rgba(66, 153, 225, 0.1);
}

.select-search__options {
  margin-left: -33px;
}

.select-search__option.is-highlighted,
.select-search__option:not(.is-selected):hover {
  background: rgba(66, 153, 225, 0.1);
}

.select-search:not(.select-search--multiple) .select-search__input:hover {
  border-color: rgba(66, 153, 225, 0.1);
}

.DateInput_input {
  font-weight: 300;
  font-size: 14px;
  padding: 4px 7px 2px;
  padding: 4px 7px 2px;
  width: 100px !important;
  margin-left: 10px;
}

.jet-data-table {
  display: inline-block;
  height: 100%;

  thead {
    width: 100%;
  }

  .select-search:not(.is-loading):not(.select-search--multiple) .select-search__value::after {
    display: none;
  }

  .custom-select {
    .select-search:not(.select-search--multiple) .select-search__select {
      top: 0px;
      border: solid #9fa0a1 1px;
    }
  }

  .tags {
    width: 100%;
    min-height: 20px;

    .add-tag-button {
      display: none;
    }

    .tag {
      font-weight: 400;
      font-size: 0.85rem;
      letter-spacing: 0.04em;
      text-transform: none;

      .remove-tag-button {
        margin-left: 5px;
        margin-right: -7px;
        display: none;
      }
    }

    .form-control-plaintext {
      font-size: 12px;
    }

    .form-control-plaintext:hover,
    .form-control-plaintext:focus-visible {
      outline: none;
    }
  }

  .tags:hover {
    .add-tag-button {
      display: inline-flex;
    }
  }

  .tag:hover {
    .remove-tag-button {
      display: inline-flex;
    }
  }

  .th,
  .td {
    .resizer {
      display: inline-block;
      height: 100%;
      position: absolute;
      right: 0;
      top: 0;
      transform: translateX(50%);
      z-index: 1;
      touch-action: none;
      width: 2px;

      &.isResizing {
        background: rgb(179, 173, 173);
        width: 5px;
      }
    }
  }
}

.no-components-box {
  border: 1px dashed #3e525b;
}

.form-control-plaintext:focus-visible {
  outline: none;
  outline-width: thin;
  outline-style: solid;
  outline-color: $primary;
}

.form-control-plaintext:hover {
  outline: none;
  outline-width: thin;
  outline-style: solid;
  outline-color: rgba(66, 153, 225, 0.8);
}

.select-search__input:focus-visible {
  outline: none;
  outline-color: #4ac4d6;
}

.form-control-plaintext {
  padding: 5px;
}

.table-filters {
  position: absolute;
  top: 2.85rem;
  width: 80%;
  max-width: 700px;
  margin-right: 10%;
  right: 0;
  height: 300px;
  z-index: 100;
}

.code-builder {
  border: solid 1px #dadcde;
  border-radius: 2px;
  padding-top: 4px;

  .variables-dropdown {
    position: fixed;
    right: 0;
    width: 400px;
    z-index: 200;
    border: solid 1px #dadcde;

    .group-header {
      background: #f4f6fa;
    }
  }
}

.__react_component_tooltip {
  z-index: 10000;
}

.select-search__value::after {
  top: calc(50% - 2px);
  right: 15px;
  width: 5px;
  height: 5px;
}

.progress-bar {
  background-color: rgba(66, 153, 225, 0.7);
}

.popover-header {
  background-color: #f4f6fa;
}

.popover-body {
  .form-label {
    font-size: 12px;
  }
}

/**
 * Home page app menu
 */
#popover-app-menu {
  border-radius: 4px;
  width: 150px;
  box-shadow: 0px 3px 2px rgba(0, 0, 0, 0.25);

  .popover-body {
    padding: 16px 12px 0px 12px;

    .field {
      font-weight: 500;
      font-size: 0.7rem;

      &__danger {
        color: #ff6666;
      }
    }
  }
}

.input-icon {
  .input-icon-addon {
    display: none;
  }
}

.input-icon:hover {
  .input-icon-addon {
    display: flex;
  }
}

.input-icon:focus {
  .input-icon-addon {
    display: flex;
  }
}

.sub-section {
  width: 100%;
  display: block;
}

.text-muted {
  color: #3e525b !important;
}

body {
  color: #3e525b;
}

.RichEditor-root {
  background: #fff;
  border: 1px solid #ddd;
  font-family: "Georgia", serif;
  font-size: 14px;
  padding: 15px;
  height: 100%;
}

.RichEditor-editor {
  border-top: 1px solid #ddd;
  cursor: text;
  font-size: 16px;
  margin-top: 10px;
}

.RichEditor-editor .public-DraftEditorPlaceholder-root,
.RichEditor-editor .public-DraftEditor-content {
  margin: 0 -15px -15px;
  padding: 15px;
}

.RichEditor-editor .public-DraftEditor-content {
  min-height: 100px;
  overflow-y: scroll;
}

.RichEditor-hidePlaceholder .public-DraftEditorPlaceholder-root {
  display: none;
}

.RichEditor-editor .RichEditor-blockquote {
  border-left: 5px solid #eee;
  color: #666;
  font-family: "Hoefler Text", "Georgia", serif;
  font-style: italic;
  margin: 16px 0;
  padding: 10px 20px;
}

.RichEditor-editor .public-DraftStyleDefault-pre {
  background-color: rgba(0, 0, 0, 0.05);
  font-family: "Inconsolata", "Menlo", "Consolas", monospace;
  font-size: 16px;
  padding: 20px;
}

.RichEditor-controls {
  font-family: "Helvetica", sans-serif;
  font-size: 14px;
  margin-bottom: 5px;
  user-select: none;
}

.dropmenu {
  position: relative;
  display: inline-block;
  margin-right: 16px;

  .dropdownbtn {
    color: #999;
    background: none;
    cursor: pointer;
    outline: none;
    border: none;
  }

  .dropdown-content {
    display: none;
    position: absolute;
    z-index: 2;
    width: 100%;
    align-items: center;
    border: 1px solid transparent;
    border-radius: 4px;
    box-shadow: 0 2px 6px 2px rgba(47, 54, 59, 0.15);

    a {
      text-decoration: none;
      width: 100%;
      position: relative;
      display: block;

      span {
        text-align: center;
        width: 100%;
        text-align: center;
        padding: 3px 0px;
      }
    }
  }
}

.dropmenu .dropdown-content a:hover {
  background-color: rgba(0, 0, 0, 0.05);
}

.dropmenu:hover {
  .dropdownbtn {
    color: #5890ff;
    background-color: rgba(0, 0, 0, 0.05);
    border-radius: 4px;
  }

  .dropdown-content {
    display: block;
  }
}

.RichEditor-styleButton {
  color: #999;
  cursor: pointer;
  margin-right: 16px;
  padding: 2px 0;
  display: inline-block;
}

.RichEditor-activeButton {
  color: #5890ff;
}

.transformation-editor {
  .CodeMirror {
    min-height: 70px;
  }
}

.chart-data-input {
  .CodeMirror {
    min-height: 370px;
    font-size: 0.8rem;
  }

  .code-hinter {
    min-height: 370px;
  }
}

.map-location-input {
  .CodeMirror {
    min-height: 120px;
    font-size: 0.8rem;
  }

  .code-hinter {
    min-height: 120px;
  }
}

.rdt {
  .form-control {
    height: 100%;
  }
}

.DateInput_input__focused {
  border-bottom: 2px solid $primary;
}

.CalendarDay__selected,
.CalendarDay__selected:active,
.CalendarDay__selected:hover {
  background: $primary;
  border: 1px double $primary;
}

.CalendarDay__selected_span {
  background: $primary;
  border: $primary;
}

.CalendarDay__selected_span:active,
.CalendarDay__selected_span:hover {
  background: $primary;
  border: 1px double $primary;
  color: #fff;
}

.CalendarDay__hovered_span:active,
.CalendarDay__hovered_span:hover {
  background: $primary;
  border: 1px double $primary;
  color: #fff;
}

.CalendarDay__hovered_span {
  background: #83b8e7;
  border: 1px double #83b8e7;
  color: #fff;
}

.table-responsive {
  margin-bottom: 0rem;
}

.code-hinter::-webkit-scrollbar {
  width: 0;
  height: 0;
  background: transparent;
}

.codehinter-query-editor-input {
  .CodeMirror {
    font-family: "Roboto", sans-serif;
    color: #263136;
    overflow: hidden;
    height: 50px !important;
  }

  .CodeMirror-vscrollbar {
    overflow: hidden;
  }

  .CodeMirror-focused {
    padding-top: 0;
    height: 50px;
  }

  .CodeMirror-scroll {
    position: absolute;
    top: 0;
    width: 100%;
  }
}

.field {
  .CodeMirror-scroll {
    position: static;
    top: 0;
  }
}

.code-hinter {
  height: 36px;

  .form-control {
    .CodeMirror {
      font-family: "Roboto", sans-serif;
      height: 50px !important;
      max-height: 300px;
    }
  }

  .CodeMirror-vscrollbar,
  .CodeMirror-hscrollbar {
    background: transparent;
    height: 0;
    width: 0;
  }

  .CodeMirror-scroll {
    overflow: hidden !important;
    position: static;
    width: 100%;
  }
}

.CodeMirror-hints {
  font-family: "Roboto", sans-serif;
  font-size: 0.9rem;
  padding: 0px;
  z-index: $hints-z-index;

  li.CodeMirror-hint-active {
    background: $primary;
  }

  .CodeMirror-hint {
    padding: 4px;
    padding-left: 10px;
    padding-right: 10px;
  }
}

.cm-matchhighlight {
  color: #4299e1 !important;
  background: rgba(66, 153, 225, 0.1) !important;
}

.nav-tabs .nav-link {
  color: #3e525b;
  border-top-left-radius: 0px;
  border-top-right-radius: 0px;
}

.transformation-popover {
  padding: 14px;
  font-weight: 500;
  margin-bottom: 0px;
}

.transformation-editor {
  .CodeMirror {
    min-height: 220px;
  }
}

hr {
  margin: 1rem 0;
}

.query-hinter {
  min-height: 150px;
}

.codehinter-default-input {
  font-family: "Roboto", sans-serif;
  padding: 0.0475rem 0rem !important;
  display: block;
  width: 100%;
  font-size: 0.875rem;
  font-weight: 400;
  color: #232e3c;
  background-color: #fff;
  background-clip: padding-box;
  border: 1px solid #dadcde;
  -webkit-appearance: none;
  -moz-appearance: none;
  appearance: none;
  border-radius: 4px;
  transition: border-color 0.15s ease-in-out, box-shadow 0.15s ease-in-out;
  height: 30px;

  .CodeMirror {
    font-family: "Roboto", sans-serif;
  }

  .CodeMirror-placeholder {
    height: inherit !important;
    position: absolute !important;
    margin-top: 3px;
  }
}

.codehinter-query-editor-input {
  font-family: "Roboto", sans-serif;
  padding: 0.1775rem 0rem;
  display: block;
  width: 100%;
  font-size: 0.875rem;
  font-weight: 400;
  color: #232e3c;
  background-color: #fff;
  background-clip: padding-box;
  border: 1px solid #dadcde;
  border-radius: $border-radius;
  appearance: none;
  transition: border-color 0.15s ease-in-out, box-shadow 0.15s ease-in-out;
  height: 28px !important;
}

.modal-component {
  margin-top: 150px;

  .modal-body {
    padding: 0;
  }

  .modalWidget-config-handle {
    position: relative !important;
  }
}

.draggable-box {
  .config-handle {
    top: -20px;
    position: fixed;
    max-height: 10px;
    z-index: 100;
    min-width: 108px;

    .handle-content {
      cursor: move;
      color: $white;
      background: $primary;
    }

    .badge {
      font-size: 9px;
      border-bottom-left-radius: 0;
      border-bottom-right-radius: 0;

      .delete-part {
        margin-left: 10px;
        float: right;
      }

      .delete-part::before {
        height: 12px;
        display: inline-block;
        width: 2px;
        background-color: rgba(255, 255, 255, 0.8);
        opacity: 0.5;
        content: "";
        vertical-align: middle;
      }
    }
  }
}

.draggable-box-in-editor:hover {
  z-index: 3 !important;
}

.modal-content {
  .config-handle {
    position: absolute;

    .badge {
      font-size: 9px;
    }
  }
}

.config-handle {
  display: block;
}

.apps-table {
  .app-title {
    font-size: 1rem;
  }

  .row {
    --tblr-gutter-x: 0rem;
  }
}


.theme-dark .wrapper {

  .navbar .navbar-nav .active>.nav-link,
  .navbar .navbar-nav .nav-link.active,
  .navbar .navbar-nav .nav-link.show,
  .navbar .navbar-nav .show>.nav-link {
    color: rgba(255, 255, 255, 0.7);
  }
}

.home-page,
.org-users-page {

  .navbar .navbar-nav .active>.nav-link,
  .navbar .navbar-nav .nav-link.active,
  .navbar .navbar-nav .nav-link.show,
  .navbar .navbar-nav .show>.nav-link {
    color: rgba(35, 46, 60, 0.7);
  }

  .nav-item {
    font-size: 0.9rem;
  }

  img.svg-icon {
    cursor: pointer;
    padding-left: 2px;
    border-radius: 10px;
  }

  img.svg-icon:hover {
    background-color: rgba(224, 214, 214, 0.507);
  }
}

.CodeMirror-placeholder {
  color: #9e9e9e !important;
  font-size: 0.7rem !important;
  margin-top: 2px !important;
  font-size: 12px !important;
}

.CodeMirror-code {
  font-weight: 300;
}

.btn-primary {
  border-color: transparent;
}

.text-widget {
  overflow: auto;
}

.text-widget::-webkit-scrollbar {
  width: 0;
  height: 0;
  background: transparent;
}

.input-group-flat:focus-within {
  box-shadow: none;
}

.map-widget {
  .place-search-input {
    box-sizing: border-box;
    border: 1px solid transparent;
    width: 240px;
    height: 32px;
    padding: 0 12px;
    border-radius: 3px;
    box-shadow: 0 2px 6px rgba(0, 0, 0, 0.3);
    font-size: 14px;
    outline: none;
    text-overflow: ellipses;
    position: absolute;
    left: 50%;
    margin-left: -120px;
  }

  .map-center {
    position: fixed;
    z-index: 1000;
  }
}

.events-toggle-active {
  .toggle-icon {
    transform: rotate(180deg);
  }
}

.events-toggle {
  .toggle-icon {
    display: inline-block;
    margin-left: auto;
    transition: 0.3s transform;
  }

  .toggle-icon:after {
    content: "";
    display: inline-block;
    vertical-align: 0.306em;
    width: 0.46em;
    height: 0.46em;
    border-bottom: 1px solid;
    border-left: 1px solid;
    margin-right: 0.1em;
    margin-left: 0.4em;
    transform: rotate(-45deg);
  }
}

.nav-link-title {
  font-weight: 500;
  font-size: 0.9rem;
}

.navbar-nav {
  .dropdown:hover {
    .dropdown-menu {
      display: block;
    }
  }
}

.app-version-container {
  min-height: 200px;
  height: 100%;
  display: flex !important;
  flex-direction: column;
}

.app-version-content {
  flex: 1;
  overflow: auto;
}

.query-manager-header {
  .nav-item {
    border-right: solid 1px #dadcde;
    background: 0 0;
  }

  .nav-link {
    height: 39px;
  }
}

input:focus-visible {
  outline: none;
}

.navbar-expand-md.navbar-light .nav-item.active:after {
  border: 1px solid $primary;
}

.org-users-page {
  .select-search__input {
    color: #617179;
  }

  .select-search-role {
    position: absolute;
    margin-top: -1rem;
  }

  .has-focus>.select-search__select>ul {
    margin-bottom: 0;
  }

  .select-search__option.is-selected {
    background: $primary;
    color: $white;
  }
}

.encrypted-icon {
  margin-bottom: 0.25rem;
}

.widget-documentation-link {
  position: fixed;
  bottom: 0;
  background: $white;
  width: 100%;
  z-index: 1;
}

.components-container {
  .draggable-box {
    cursor: move;
  }
}

.column-sort-row {
  border-radius: 4px;
}

.jet-button {
  &.btn-custom:hover {
    background: var(--tblr-btn-color-darker) !important;
  }
}

.editor-sidebar::-webkit-scrollbar {
  width: 0;
  height: 0;
  background: transparent;
  -ms-overflow-style: none;
}

.editor-sidebar {
  max-width: 300px;
  scrollbar-width: none;
  -ms-overflow-style: none;
}

.sketch-picker {
  position: absolute;
}

.color-picker-input {
  border: solid 1px rgb(223, 223, 223);
  cursor: pointer;
}

.app-sharing-modal {

  .form-control.is-invalid,
  .was-validated .form-control:invalid {
    border-color: #ffb0b0;
  }
}

.widgets-list {
  --tblr-gutter-x: 0px !important;
}

.input-with-icon {
  position: relative;
  display: flex;
  flex: 1;

  .icon-container {
    position: absolute;
    right: 10px;
    top: calc(50% - 10px);
    z-index: 3;
  }
}

.dynamic-variable-preview {
  min-height: 20px;
  max-height: 500px;
  overflow: auto;
  line-height: 20px;
  font-size: 12px;
  margin-top: -2px;
  word-wrap: break-word;
  border-bottom-left-radius: 3px;
  border-bottom-right-radius: 3px;
  box-sizing: border-box;
  font-family: "Source Code Pro", monospace;

  .heading {
    font-weight: 700;
    white-space: pre;
    text-transform: capitalize;
  }
}

.user-email:hover {
  text-decoration: none;
  cursor: text;
}

.theme-dark {
  .nav-item {
    background: 0 0;
  }

  .navbar .navbar-nav .active>.nav-link,
  .theme-dark .navbar .navbar-nav .nav-link.active,
  .theme-dark .navbar .navbar-nav .nav-link.show,
  .theme-dark .navbar .navbar-nav .show>.nav-link {
    color: #fff;
  }

  .form-check>.form-check-input:not(:checked) {
    background-color: #fff;
  }

  .form-switch>.form-check-input:not(:checked) {
    background-color: #47505d !important;
  }

  .form-check-label {
    color: white;
  }

  .left-sidebar .active {
    background: #333c48;
  }

  .left-sidebar .left-sidebar-item {
    border-bottom: 1px solid #333c48;
  }

  .nav-tabs .nav-link.active {
    color: #fff !important;
  }

  .nav-tabs .nav-link {
    color: #c3c3c3 !important;
  }

  .card-body> :last-child {
    color: #fff !important;
  }

  .form-control {
    border: 1px solid #324156;
  }

  .card {
    background-color: #324156;
  }

  .card .table tbody td a {
    color: inherit;
  }

  .DateInput {
    background: #1f2936;
  }

  .DateInput_input {
    background-color: #1f2936;
    color: #fff;
  }

  &.daterange-picker-widget {
    .DateRangePickerInput_arrow_svg {
      fill: #fff;
    }
  }

  .DateRangePickerInput {
    background-color: #1f2936;
  }

  .DateInput_input__focused {
    background: #1f2936;
  }

  .DateRangePickerInput__withBorder {
    border: 1px solid #1f2936;
  }

  .main .canvas-container .canvas-area {
    background: #2f3c4c;
  }

  .main .canvas-container {
    background-color: #2f3c4c;
  }

  .main .navigation-area {
    background-color: #2f3c4c !important;

    a.page-link {
      border-radius: 0;
      border: 0;
      color: white;
    }

    a.page-link:hover {
      color: white;
      background-color: #4D72FA;
    }

    a.page-link.active {
      color: white;
      background-color: #4D72FA;
    }
  }

  .rdtOpen .rdtPicker {
    color: black;
  }

  .editor .editor-sidebar .components-container .component-image-holder {
    background: #2f3c4c !important;
    border: 1px solid #2f3c4c !important;

    center,
    .component-title {
      filter: brightness(0) invert(1);
    }
  }

  .nav-tabs .nav-link:focus,
  .nav-tabs .nav-link:hover {
    border-color: transparent !important;
  }

  .modal-content,
  .modal-header {
    background-color: #1f2936;

    .text-muted {
      color: #fff !important;
    }
  }

  .modal-header {
    border-bottom: 1px solid rgba(255, 255, 255, 0.09) !important;
  }

  .canvas-container {
    background-color: #1f2936;
  }

  .editor .main .query-pane {
    border: solid rgba(255, 255, 255, 0.09) !important;
    border-width: 1px 0px 0px 0px !important;
  }

  .no-components-box {
    background-color: #1f2936 !important;

    center {
      color: white !important;
    }
  }

  .query-list {
    .text-muted {
      color: #fff !important;
    }

    .mute-text {
      color: #8092AB;
    }
  }

  .left-sidebar,
  .editor-sidebar {
    background-color: #1f2936 !important;
  }

  .editor-sidebar {
    border: solid rgba(255, 255, 255, 0.09);
    border-width: 0px 0px 0px 0px !important;

    .nav-tabs {
      border-bottom: 1px solid rgba(255, 255, 255, 0.09) !important;
    }
  }

  .editor .editor-sidebar .nav-tabs .nav-link {
    color: #fff;

    img {
      filter: brightness(0) invert(1);
    }
  }

  .jet-table {
    background-color: #1f2936 !important;
  }

  .jet-container {
    background-color: #1f2936;
  }

  .nav-tabs .nav-item.show .nav-link,
  .nav-tabs .nav-link.active {
    background-color: #2f3c4c;
    border-color: transparent !important;
  }

  .editor .main .query-pane .query-definition-pane .header {
    border: solid #ffffff17;
    border-width: 0px 0px 1px 0px !important;
    background: #1f2936;
  }

  .left-sidebar {
    border: solid rgba(255, 255, 255, 0.09);
    border-width: 0px 1px 3px 0px;

    .text-muted {
      color: #fff !important;
    }

    .left-sidebar-page-selector {
      .list-group {
        .list-group-item {
          border: solid #1d2a39 1px;
          color: white;
        }

        .list-group-item:hover {
          background-color: #1F2936;
        }

        .list-group-item.active {
          background-color: #1F2936;
        }
      }
    }
  }

  .folder-list {
    color: #fff !important;
  }

  .app-title {
    color: #fff !important;
  }

  .RichEditor-root {
    background: #1f2936;
    border: 1px solid #2f3c4c;
  }

  .app-description {
    color: #fff !important;
  }

  .btn-light,
  .btn-outline-light {
    background-color: #42546a;
    --tblr-btn-color-text: #ffffff;

    img {
      filter: brightness(0) invert(1);
    }
  }

  .editor .left-sidebar .datasources-container tr {
    border-bottom: solid 1px rgba(255, 255, 255, 0.09);
  }

  .editor .left-sidebar .datasources-container .datasources-header {
    border: solid rgba(255, 255, 255, 0.09) !important;
    border-width: 0px 0px 1px 0px !important;
  }

  .query-manager-header .nav-item {
    border-right: solid 1px rgba(255, 255, 255, 0.09);

    .nav-link {
      color: #c3c3c3;
    }
  }

  .input-group-text {
    border: solid 1px rgba(255, 255, 255, 0.09) !important;
  }

  .app-users-list {
    .text-muted {
      color: #fff !important;
    }
  }

  .data-pane {
    border: solid #ffffff17 !important;
    border-width: 0px 1px 0px 0px !important;
  }

  .main .query-pane .data-pane .queries-container .queries-header {
    border: solid #ffffff17 !important;
    border-width: 0px 0px 1px 0px !important;

    .text-muted {
      color: #fff !important;
    }
  }

  .query-pane {
    background-color: #1f2936 !important;
  }

  .input-icon .input-icon-addon img {
    filter: invert(1);
  }

  .svg-icon {
    filter: brightness(0) invert(1);
  }

  .launch-btn {
    filter: brightness(0.4) !important;
    background: #8d9095;
  }

  .badge {
    .svg-icon {
      filter: brightness(1) invert(0);
    }
  }

  .alert {
    background: transparent;

    .text-muted {
      color: #fff !important;
    }
  }

  .editor .editor-sidebar .inspector .header {
    border: solid rgba(255, 255, 255, 0.09) !important;
    border-width: 0px 0px 1px 0px !important;
  }

  .hr-text {
    color: #fff !important;
  }

  .skeleton-line::after {
    background-image: linear-gradient(to right,
        #566177 0,
        #5a6170 40%,
        #4c5b79 80%);
  }

  .app-icon-skeleton::after {
    background-image: linear-gradient(to right,
        #566177 0,
        #5a6170 40%,
        #4c5b79 80%);
  }

  .folder-icon-skeleton::after {
    background-image: linear-gradient(to right,
        #566177 0,
        #5a6170 40%,
        #4c5b79 80%);
  }

  .select-search__input {
    color: rgb(224, 224, 224);
    background-color: #2b3547;
    border: 1px solid #2b3547;
  }

  .select-search__select {
    background: #fff;
    box-shadow: 0 0.0625rem 0.125rem rgba(0, 0, 0, 0.15);
  }

  .select-search__row:not(:first-child) {
    border-top: 1px solid #eee;
  }

  .select-search__option,
  .select-search__not-found {
    background: #fff;
  }

  .select-search__option.is-highlighted,
  .select-search__option:not(.is-selected):hover {
    background: rgba(47, 204, 139, 0.1);
  }

  .select-search__option.is-highlighted.is-selected,
  .select-search__option.is-selected:hover {
    background: #2eb378;
    color: #fff;
  }

  .org-users-page {

    .user-email,
    .user-status {
      filter: brightness(0) invert(1);
    }
  }

  .org-users-page {
    .select-search__option.is-selected {
      background: $primary;
      color: $white;
    }

    .select-search__option:not(.is-selected):hover {
      background: rgba(66, 153, 225, 0.1);
    }
  }

  .org-variables-page {

    .user-email,
    .user-status {
      filter: brightness(0) invert(1);
    }

    .btn-org-env {
      background: transparent;
    }
  }

  .org-variables-page {
    .select-search__option.is-selected {
      background: $primary;
      color: $white;
    }

    .select-search__option:not(.is-selected):hover {
      background: rgba(66, 153, 225, 0.1);
    }
  }

  .react-json-view {
    background-color: transparent !important;
  }

  .codehinter-default-input {
    background-color: transparent;
    border: 1px solid #333c48;
  }

  .color-picker-input {
    border: solid 1px #333c48;
    height: 36px;
  }

  .codehinter-query-editor-input {
    background-color: #272822;
    border: 1px solid #2c3a4c;
    border-radius: 0;
  }

  .codehinter-query-editor-input .CodeMirror {
    height: 31px !important;
  }

  .codehinter-query-editor-input .CodeMirror {
    color: #c3c3c3 !important;
  }

  .select-search:not(.is-loading):not(.select-search--multiple) .select-search__value::after {
    transform: rotate(45deg);
    border-right: 1px solid #fff;
    border-bottom: 1px solid #fff;
  }

  .widget-documentation-link {
    background-color: #1f2936;
  }

  .widget-documentation-link a {
    color: rgb(66, 153, 225);
  }

  .app-version-name.form-select {
    border-color: $border-grey-dark;
  }

  .organization-list {
    .btn {
      background-color: #273342;
      color: #656d77;
    }
  }

  .page-item {
    a.page-link {
      color: white;
    }
  }
}

.main-wrapper {
  position: relative;
  min-height: 100%;
  min-width: 100%;
  background-color: white;
}

.main-wrapper.theme-dark {
  background-color: #2b394b;
}

.jet-table {
  .global-search-field {
    background: transparent;
  }
}

.jet-table-image-column {
  margin: 0 auto;
}

.modal-backdrop.show {
  opacity: 0.74;
}

.gui-select-wrappper .select-search__input {
  height: 30px;
}

.theme-dark .input-group-text,
.theme-dark .markdown>table thead th,
.theme-dark .table thead th {
  background: #1c252f;
  color: #fff;
}

.sketch-picker {
  z-index: 1000;
}

.no-padding {
  padding: 0;
}

.nav-tabs {
  font-weight: 300;
}

.nav-tabs .nav-link.active {
  border: 0;
  border-bottom: 1px solid $primary;
  font-weight: 400;
}

.table-no-divider {
  td {
    border-bottom-width: 0px;
    padding-left: 0;
  }
}

.no-border {
  border: 0 !important;
}

input[type="text"] {
  outline-color: #dadcde !important;
}

.widget-header {
  text-transform: capitalize;
  margin-top: 12px !important;
  font-weight: 500;
  font-size: 12px;
  line-height: 12px;
}

.query-manager-events {
  max-width: 400px;
}

.validation-without-icon {
  background-image: none !important;
}

.multiselect-widget {
  label.select-item {
    width: max-content;
    min-width: 100%;

    div.item-renderer {
      align-items: center;
      line-height: 15px;

      input {
        height: 15px;
        width: 15px;
      }
    }
  }

  .rmsc .dropdown-container {
    height: 100%;
    display: flex;
    align-items: center;
    border-radius: inherit;
  }

  .rmsc {
    height: 100%;
    border-radius: inherit;
  }

  .rmsc.dark {
    --rmsc-main: $primary-light;
    --rmsc-hover: #283647;
    --rmsc-selected: #1f2936;
    --rmsc-border: #333333;
    --rmsc-gray: #555555;
    --rmsc-bg: #1f2936;
    color: #fff;
  }
}

/* Hide scrollbar for Chrome, Safari and Opera */
.invitation-page::-webkit-scrollbar {
  display: none;
}

/* Hide scrollbar for IE, Edge and Firefox */
.invitation-page {
  -ms-overflow-style: none;
  /* IE and Edge */
  scrollbar-width: none;
  /* Firefox */
}

.show {
  display: block;
}

.hide {
  display: none;
}

.draggable-box:focus-within {
  z-index: 2 !important;
}

.cursor-wait {
  cursor: wait;
}

.cursor-text {
  cursor: text;
}

.cursor-none {
  cursor: none;
}

.theme-dark .event-action {
  filter: brightness(0) invert(1);
}

.event-action {
  filter: brightness(0) invert(0);
}

.disabled {
  pointer-events: none;
  opacity: 0.4;
}

.DateRangePicker {
  padding: 1.25px 5px;
}

.datepicker-widget {
  .input-field {
    min-height: 26px;
    padding: 0;
    padding-left: 2px;
  }

  td.rdtActive,
  td.rdtActive:hover {
    background-color: $primary;
  }

  .react-datepicker__day--selected {
    background-color: $primary-light;
  }
}

.daterange-picker-widget {
  .DateInput_input {
    min-height: 24px;
    line-height: normal;
    border-bottom: 0px;
    font-size: 0.85rem;
  }

  .DateRangePicker {
    padding: 0;
  }

  .DateRangePickerInput_arrow_svg {
    height: 17px;
  }

  .DateRangePickerInput {
    overflow: hidden;
    display: flex;
    justify-content: space-around;
    align-items: center;
  }

  .DateInput_fang {
    position: fixed;
    top: 57px !important;
  }
}

.fw-400 {
  font-weight: 400;
}

.fw-500 {
  font-weight: 500;
}

.ligh-gray {
  color: #656d77;
}

.nav-item {
  background: #fff;
  font-size: 14px;
  font-style: normal;
  font-weight: 400;
  line-height: 22px;
  letter-spacing: -0.1px;
  text-align: left;
}

.w-min-100 {
  min-width: 100px;
}

.nav-link {
  min-width: 100px;
  justify-content: center;
}

.nav-tabs .nav-link.active {
  font-weight: 400 !important;
  color: $primary  !important;
}

.empty {
  padding-top: 1.5rem !important;
}

.empty-img {
  margin-bottom: 0 !important;

  img {
    height: 220px !important;
    width: 260.83px !important;
  }
}

.empty-action {
  margin-top: 0 !important;

  a+a.btn-loading::after {
    color: $primary;
  }
}

.empty-action a {
  height: 36px;
  border-radius: 4px;
  font-style: normal;
  font-weight: normal;
  font-size: 14px;
  line-height: 20px;
}

.empty-action a:first-child {
  margin-right: 24px;
}

.empty-action a:first-child:hover {
  color: #ffffff !important;
}

.empty-import-button {
  background: #ffffff !important;
  cursor: pointer;

  &:hover {
    border-color: rgba(101, 109, 119, 0.24) !important;
  }
}

.empty-welcome-header {
  font-style: normal;
  font-weight: 500;
  font-size: 32px;
  line-height: 40px;
  margin-bottom: 16px;
  margin-top: 40px;
  color: #000;
  font-family: Inter;
}

.empty-title {
  font-style: normal;
  font-weight: 400;
  font-size: 14px;
  line-height: 20px;
  display: flex;
  align-items: center;
  color: #687076;
}

// template card styles
.template-card-wrapper {
  display: flex;
  flex-direction: row;
  background: #fffffc;
  border: 1px solid #d2ddec;
  box-sizing: border-box;
  border-radius: 8px;
  width: 299px;
  height: 100px;
}

.template-action-wrapper {
  display: flex;
  flex-direction: row !important;
  font-family: Inter;
  font-style: normal;
  font-weight: 500;
  font-size: 16px;
  line-height: 19px;
  color: $primary-light;

  p {
    margin-right: 16px;
  }
}

.template-card-title {
  font-family: Inter;
  font-style: normal;
  font-weight: 600;
  font-size: 18px;
  line-height: 22px;
  display: flex;
  align-items: center;
  color: #000000;
  margin-bottom: 3px !important;
  margin-top: 20px;
}

.template-card-details {
  align-items: center;
  display: flex;
  flex-direction: column;
  justify-content: center;
}

.template-icon-wrapper {
  width: 61.44px;
  height: 60px;
  top: 685px;
  background: #d2ddec;
  border-radius: 4px;
  margin: 20px 16.36px;
}

// template style end

.calendar-widget.compact {
  .rbc-time-view-resources .rbc-time-header-content {
    min-width: auto;
  }

  .rbc-time-view-resources .rbc-day-slot {
    min-width: 50px;
  }

  .rbc-time-view-resources .rbc-header,
  .rbc-time-view-resources .rbc-day-bg {
    width: 50px;
  }
}

.calendar-widget.dont-highlight-today {
  .rbc-today {
    background-color: inherit;
  }

  .rbc-current-time-indicator {
    display: none;
  }
}

.calendar-widget {
  padding: 10px;
  background-color: white;

  .rbc-day-slot .rbc-event,
  .rbc-day-slot .rbc-background-event {
    border-left: 3px solid #26598533;
  }

  .rbc-toolbar {
    font-size: 14px;
  }

  .rbc-event {
    .rbc-event-label {
      display: none;
    }
  }

  .rbc-off-range-bg {
    background-color: #f4f6fa;
  }

  .rbc-toolbar {
    .rbc-btn-group {
      button {
        box-shadow: none;
        border-radius: 0;
        border-width: 1px;
      }
    }
  }
}

//!for calendar widget week view with compact/spacious mode border fix
.resources-week-cls .rbc-time-column:nth-last-child(7n) {
  border-left: none !important;

  .rbc-timeslot-group {
    border-left: 2.5px solid #dadcde !important;
  }
}

.resources-week-cls .rbc-allday-cell {
  border: none !important;

  .rbc-row {
    border-left: 1.5px solid #dadcde;
    border-right: 1.5px solid #dadcde;
  }
}

.resources-week-cls .rbc-time-header-cell {
  border: none !important;
}

.resources-week-cls .rbc-time-view-resources .rbc-header {
  border-left: 1.5px solid #dadcde !important;
  border-right: 1.5px solid #dadcde !important;
}

.calendar-widget.hide-view-switcher {
  .rbc-toolbar {
    .rbc-btn-group:nth-of-type(3) {
      display: none;
    }
  }
}

.calendar-widget.dark-mode {
  background-color: #1d2a39;

  .rbc-toolbar {
    button {
      color: white;
    }

    button:hover,
    button.rbc-active {
      color: black;
    }
  }

  .rbc-off-range-bg {
    background-color: #2b394b;
  }

  .rbc-selected-cell {
    background-color: #22242d;
  }

  .rbc-today {
    background-color: #5a7ca8;
  }
}

.calendar-widget.dark-mode.dont-highlight-today {
  .rbc-today {
    background-color: inherit;
  }
}

.navbar .navbar-nav {
  min-height: 2rem;
}

.navbar-brand-image {
  height: 1.2rem;
}

.navbar .navbar-brand:hover,
.theme-dark .navbar .navbar-brand:hover {
  opacity: 1;
}

.nav-tabs .nav-link.active {
  font-weight: 400 !important;
  margin-bottom: -1px !important;
}

.nav-tabs .nav-link {
  font-weight: 400 !important;
  margin: 0 !important;
  height: 100%;
}

.code-editor-widget {
  border-radius: 0;

  .CodeMirror {
    border-radius: 0 !important;
    margin-top: -1px !important;
  }
}

.jet-listview {
  overflow-y: overlay;
  overflow-x: hidden;

  // .rows {
  // }

  // .list-item {
  // }
}

.jet-listview::-webkit-scrollbar-track {
  background: transparent;
}

.jet-listview::-webkit-scrollbar-thumb {
  background: transparent;
}

.code-hinter-wrapper .popup-btn {
  position: absolute;
  display: none;
  cursor: pointer;
}

.code-hinter-wrapper:hover {
  .popup-btn {
    display: block !important;
    z-index: 1;
  }
}

.popup-btn {
  cursor: pointer !important;
  display: block;
}

.preview-icons {
  margin-top: -5px;
  width: 12px;
}

.resize-modal-portal {
  z-index: 3;

  .resize-modal {
    .modal-content {
      width: 100% !important;
      height: 100%;

      .modal-body {
        width: 100% !important;
        height: calc(100% - 44px) !important;

        .editor-container {
          height: 100%;

          .CodeMirror {
            height: 100% !important;
          }
        }
      }
    }

    .portal-header {
      width: 100% !important;
    }

    .resize-handle {
      cursor: move;
    }
  }
}

.modal-portal-wrapper {
  justify-content: center;
  align-items: center;
  position: fixed;
  position: absolute;
  left: 50%;
  top: 5%;

  .modal-body {
    width: 500px !important;
    height: 300px !important;
    padding: 0px !important;
  }

  transform: translate(-60%, 0%);
  height: 350px;
  width: auto;
  max-height: 500px;
  padding: 0px;

  .modal-content {
    border-radius: 5px !important;
  }

  .modal-body {
    width: 500px !important;
    height: 302px !important;
    padding: 0px !important;
    margin: 0px !important;
    margin-left: -1px !important; //fix the modal body code mirror margin

    border-top-left-radius: 0;
    border-top-right-radius: 0;
    border-bottom-left-radius: 5px;
    border-bottom-right-radius: 5px;
    border-bottom: 0.75px solid;
    border-left: 0.75px solid;
    border-right: 0.75px solid;

    @include theme-border($light-theme: true);

    &.dark-mode-border {
      @include theme-border($light-theme: false);
    }
  }

  .modal-dialog {
    margin-top: 4%;
  }

  .modal-header {
    padding: 0;
    font-size: 14px;
  }

  .editor-container {
    padding: 0px;

    .CodeMirror {
      border-radius: 0;
      margin: 0;
      width: 100% !important;
    }
  }

  .query-hinter {
    .CodeMirror-line {
      margin-left: 2rem !important;
    }

    .CodeMirror-cursors .CodeMirror-cursor {
      margin-left: 2rem !important;
    }
  }
}

.preview-block-portal {
  .bg-light {
    border-radius: 0 0 5px 5px;
    outline: 0.75px solid $light-green;
  }

  .bg-dark {
    margin-top: 1px;
    border-radius: 0 0 5px 5px;
    outline: 0.75px solid $light-green;
  }

  .dynamic-variable-preview {
    padding: 4px !important;
  }
}

.portal-header {
  display: flex;
  align-items: center;
  padding: 0.5rem 0.75rem;
  color: #656d77;
  background-color: #ffffffd9;
  background-clip: padding-box;
  border-top-left-radius: 5px !important;
  border-top-right-radius: 5px !important;
  width: 498px !important;
  outline: 0.75px solid;

  @include theme-border($light-theme: true, $outline: true);

  &.dark-mode-border {
    @include theme-border($light-theme: false, $outline: true);
  }
}

// close icon in inpector
[data-rb-event-key="close-inpector"] {
  position: absolute;
  right: -80px;
  background-color: #232e3c !important;
  width: 10% !important;
}

[data-rb-event-key="close-inpector-light"] {
  position: absolute;
  right: -80px;
  background-color: #fff !important;
  width: 10% !important;
}

.tabs-inspector {
  position: sticky;
  top: 0;

  .nav-item {
    width: 50%;
  }

  .nav-item:hover {
    border: 1px solid transparent;
  }

  .nav-item:not(.active) {
    border-bottom: 1px solid #e7eaef;
  }

  .nav-link.active {
    border: 1px solid transparent;
    border-bottom: 1px solid $primary;
    background: white;
  }
}

.tabs-inspector.dark {
  .nav-link.active {
    border-bottom: 1px solid $primary  !important;
  }
}

.tabs-inspector {
  z-index: 2;
  background: white;

  &.dark {
    @extend .bg-dark;
  }
}

.close-icon {
  position: fixed;
  top: 84px;
  right: 3px;
  width: 60px;
  height: 22;
  border-bottom: 1px solid #e7eaef;
  display: flex;
  align-items: center;
  background-color: white;
  z-index: 2;

  .svg-wrapper {
    width: 100%;
    height: 70%;
    display: flex;
    align-items: center;
    justify-content: center;
    border-left: 1px solid #e7eaef;
    margin-left: 20px;

    .close-svg {
      cursor: pointer;
    }
  }
}

.tabs-inspector.nav-tabs {
  border: 0;
  width: 100%;
  padding: 8px 16px;
}

.bg-primary-lt {
  color: #fff !important;
  background: #6383db !important;
}

.tabbed-navbar .nav-item.active:after {
  margin-bottom: -0.25rem;
}

.app-name {
  width: 250px;
  left: 100px;
  position: absolute;
}

.app-name:hover {
  background: $bg-light;

  &.dark {
    @extend .bg-dark;
  }
}

.nav-auto-save {
  width: 325px;
  left: 485px;
  position: absolute;
  color: #36af8b;
}

.editor-header-actions {
  display: flex;
  align-items: center;
  position: absolute;
  left: 30%;
  color: #868aa5;
  white-space: nowrap;
  font-weight: 400;
  font-size: 12px;
  letter-spacing: 0.5px;
}
.undo-button, .redo-button {
  display: flex;
  flex-direction: row;
  justify-content: center;
  align-items: center;
  padding: 6px;
  gap: 10px;
  width: 28px;
  height: 28px;
  background: #ECEEF0;
  border-radius: 6px;
  margin-right: 5px;
  flex: none;
  order: 0;
  flex-grow: 0;
}

.app-version-menu {
  position: absolute;
  right: 220px;
  padding: 4px 8px;
  min-width: 100px;
  max-width: 300px;
}

.app-version-menu-sm {
  height: 30px;
  display: flex;
  font-size: 12px;
}

.app-version-menu .dropdown-menu {
  left: -65px;
  width: 283px;
}

.app-version-menu .released {
  color: #36af8b;
}

.app-version-menu .released-subtext {
  font-size: 12px;
  color: #36af8b;
  padding: 0 8px;
}

.app-version-menu .create-link {
  margin: auto;
  width: 50%;
  padding-left: 10px;
}

.canvas-background-holder {
  display: flex;
  justify-content: space-between;
  min-width: 120px;
  margin: auto;
  padding: 10px;
}

.canvas-background-picker {
  position: fixed;
}

/**
 * Timer Widget
 */
.timer-wrapper {
  padding: 10px;

  .counter-container {
    font-size: 3em;
    padding-bottom: 5px;
    text-align: center;
  }
}

/**
 * Search Box
 */
.search-box-wrapper {
  input {
    width: 200px;
    border-radius: 5px !important;
  }

  input:focus {
    width: 300px;
  }

  .input-icon .input-icon-addon {
    display: flex;
  }

  .input-icon .input-icon-addon.end {
    pointer-events: auto;

    div {
      background-color: #a6b6cc;
      border-radius: 12px;
      color: #ffffff;
      padding: 1px;
      cursor: pointer;

      svg {
        height: 14px;
        width: 14px;
      }
    }
  }
}

.searchbox-wrapper {
  margin-top: 0 !important;

  .search-icon {
    margin: 0.30rem
  }

  input {
    border-radius: $border-radius  !important;
    padding-left: 1.75rem !important;
  }
}

.fixedHeader {
  table thead {
    position: -webkit-sticky; // this is for all Safari (Desktop & iOS), not for Chrome
    position: sticky;
    top: 0;
    border-top: 0;
    z-index: 1; // any positive value, layer order is global
  }
}

/**
 * Folder List
 */
.folder-list {
  color: #292d37;

  .list-group-transparent .list-group-item.active {
    color: $primary;
    background-color: #edf1ff;

    .folder-ico {
      filter: invert(29%) sepia(84%) saturate(4047%) hue-rotate(215deg) brightness(98%) contrast(111%);
    }
  }

  .folder-ico.dark {
    filter: invert(1);
  }

  .list-group-item {
    padding: 0.5rem 0.75rem;
    overflow: hidden;
  }

  .list-group-item.all-apps-link {
    font-weight: 400;
  }

  .folder-info {
    color: #8991a0;
    font-size: 0.75rem;
    display: contents;
  }

  .folder-create-btn {
    color: $primary;
    cursor: pointer;
  }

  .menu-ico {
    cursor: pointer;
    // padding: 3px;
    border-radius: 13px;

    // &__open {
    //   background-color: #d2ddec;
    // }

    img {
      padding: 0px;
      height: 14px;
      width: 14px;
      vertical-align: unset;
    }
  }

  // .menu-ico:hover {
  //   background-color: #d2ddec;
  // }
}

/**
 * Home page modal
 */
.modal-content.home-modal-component {
  border-radius: 8px;
  overflow: hidden;
  background-color: #fefeff;
  color: #000000;

  .modal-header {
    border-bottom: 0px;
  }

  .modal-title {
    font-size: 1.1rem;
  }

  .btn-close {
    width: 3.5rem;
    height: 2.5rem;
  }

  .modal-body {
    padding-top: 0px;
  }

  input {
    border-radius: 5px !important;
  }

  .modal-main {
    padding-bottom: 5rem;
  }

  .modal-footer-btn {
    justify-content: end;

    button {
      margin-left: 16px;
    }
  }
}

.onboarding-modal.dark .modal-content {
  @extend .modal-content.home-modal-component.dark;
}

.modal-content.home-modal-component.dark {
  background-color: $bg-dark-light  !important;
  color: $white  !important;

  .modal-header {
    background-color: $bg-dark-light  !important;
  }

  .btn-close {
    filter: brightness(0) invert(1);
  }

  .form-control {
    border-color: $border-grey-dark  !important;
    color: inherit;
  }

  input {
    background-color: $bg-dark-light  !important;
  }

  .form-select {
    background-color: $bg-dark  !important;
    color: $white  !important;
    border-color: $border-grey-dark  !important;
  }

  .text-muted {
    color: $white  !important;
  }
}

.radio-img {
  input {
    display: none;
  }

  .action-icon {
    width: 28px;
    height: 28px;
    background-position: center center;
    border-radius: 4px;
    display: flex;
    align-items: center;
    justify-content: center;
  }

  .action-icon {
    cursor: pointer;
    border: 1px solid $light-gray;
  }

  .action-icon:hover {
    background-color: #d2ddec;
  }

  input:checked+.action-icon {
    border-color: $primary;
    background-color: #7a95fb;
  }

  .tooltiptext {
    visibility: hidden;
    font-size: 12px;
    background-color: $black;
    color: $white;
    text-align: center;
    padding: 5px 10px;
    position: absolute;
    border-radius: 15px;
    margin-top: 2px;
    z-index: 1;
    margin-left: -10px;
  }

  .tooltiptext::after {
    content: "";
    position: absolute;
    bottom: 100%;
    left: 50%;
    margin-left: -5px;
    border-width: 5px;
    border-style: solid;
    border-color: transparent transparent black transparent;
  }

  .action-icon:hover+.tooltiptext {
    visibility: visible;
  }

  input:checked+.action-icon:hover {
    background-color: #3650af;
  }
}

.icon-change-modal {
  ul {
    list-style-type: none;

    li {
      float: left;
      border: 2px solid #8991a0;
      border-radius: 1.75px;
      cursor: pointer;

      img {
        width: 22px;
        height: 22px;
        filter: invert(59%) sepia(27%) saturate(160%) hue-rotate(181deg) brightness(91%) contrast(95%);
      }
    }

    li.selected {
      border: 2px solid $primary;

      img {
        filter: invert(27%) sepia(84%) saturate(5230%) hue-rotate(212deg) brightness(102%) contrast(100%);
      }
    }
  }
}

/**
 * Spinner Widget
 */
.spinner-container {
  display: flex;
  justify-content: center;
  align-items: center;
}

.animation-fade {
  animation-name: fade;
  animation-duration: 0.3s;
  animation-timing-function: linear;
}

@keyframes fade {
  0% {
    opacity: 0;
  }

  100% {
    opacity: 1;
  }
}

/**
 * Query panel
 */
.query-btn {
  cursor: pointer;
  height: 24px;
  width: 24px;
  padding: 0;
}

.query-btn.dark {
  filter: brightness(0) invert(1);
}

.button-family-secondary {
  @include button-outline($light-theme: true);
  height: 32px;
  width: 112px;
}

.button-family-secondary.dark {
  @include button-outline($light-theme: false);
}

// ** Query Panel: REST API Tabs **
.group-header {
  background: #d2ddec;
  border-radius: 4px;
  height: 28px !important;

  span {
    display: flex;
    justify-content: left;
    align-items: center;
  }
}

.raw-container.dark {
  background: #272822;
  padding: 5px;
}

// **Alert component**
.alert-component {
  border: 1px solid rgba(101, 109, 119, 0.16);
  background: #f5f7f9;

  a {
    color: $primary;
  }
}

.alert-component.dark {
  border: none !important;
  background-color: #333c48 !important;

  span {
    filter: brightness(0) invert(1);
  }
}

.codehinter-plugins.code-hinter {
  @extend .codehinter-default-input;

  .popup-btn {
    margin-top: 0.65rem !important;
  }

  .CodeMirror-placeholder,
  .CodeMirror pre.CodeMirror-line {
    height: 21px !important;
    position: absolute !important;
    margin-top: 3px !important;
  }

  .CodeMirror-cursor {
    height: inherit !important;
  }

  .CodeMirror-lines {
    height: 32px !important;
  }
}

//*button loading with spinner with primary color*//
.button-loading {
  position: relative;
  color: transparent !important;
  text-shadow: none !important;
  pointer-events: none;

  &:after {
    content: "";
    display: inline-block;
    vertical-align: text-bottom;
    border: 1.5px solid currentColor;
    border-right-color: transparent;
    border-radius: 50%;
    color: $primary;
    position: absolute;
    width: 12px;
    height: 12px;
    // left: calc(50% - .5rem);
    // top: calc(50% - .5rem);
    animation: spinner-border 0.75s linear infinite;
  }
}

.query-icon.dark {
  filter: brightness(0) invert(1);
}

//Rest-API Tab Panes
.tab-pane-body {
  margin-left: -2.5% !important;
}

//CodeMirror padding
.CodeMirror pre.CodeMirror-line,
.CodeMirror pre.CodeMirror-line-like {
  padding: 0 10px !important;
}

.comment-notification-nav-item {
  background: transparent;
  border: 0;
  font-size: 12px;
  font-weight: 500;
  opacity: 0.6;
  height: 28px;
  border-radius: 6px;
}
// comment styles ::override
.editor-sidebar {
  .nav-tabs {
    border-bottom: none !important;
  }

  .nav-tabs .nav-link.active {
    background-color: transparent !important;
  }

  .inspector-nav-item {
    background: transparent;
    border: 0;
    font-size: 12px;
    font-weight: 500;
    opacity: 0.6;
    height: 28px;
    border-radius: 6px;
  }

  .inspector-component-title-input-holder {
    padding: 16px 8px;
    margin: 0;
    padding-bottom: 0;
    display: flex;
    align-items: center;
  }
}

.comment-card-wrapper {
  border-top: 0.5px solid #e1e1e1 !important;
  margin-top: -1px !important;
}

div#driver-highlighted-element-stage,
div#driver-page-overlay {
  background: transparent !important;
  outline: 5000px solid rgba(0, 0, 0, 0.75);
}

.dark-theme-walkthrough#driver-popover-item {
  background-color: $bg-dark-light  !important;
  border-color: rgba(101, 109, 119, 0.16) !important;

  .driver-popover-title {
    color: #fff !important;
  }

  .driver-popover-tip {
    border-color: transparent transparent transparent $bg-dark-light  !important;
  }

  .driver-popover-description {
    color: #d9dcde !important;
  }

  .driver-popover-footer .driver-close-btn {
    color: #fff !important;
    text-shadow: none !important;
  }

  .driver-prev-btn,
  .driver-next-btn {
    text-shadow: none !important;
  }
}

#driver-popover-item {
  padding: 20px !important;

  .driver-prev-btn,
  .driver-next-btn,
  .driver-close-btn {
    border: none !important;
    background: none !important;
    padding-left: 0 !important;
    font-size: 14px !important;
  }

  .driver-next-btn,
  .driver-prev-btn {
    color: $primary  !important;
  }

  .driver-disabled {
    color: $primary;
    opacity: 0.5;
  }

  .driver-popover-footer {
    margin-top: 20px !important;
  }
}

.pointer-events-none {
  pointer-events: none;
}

.popover.popover-dark-themed {
  background-color: $bg-dark-light;
  border-color: rgba(101, 109, 119, 0.16);

  .popover-body {
    color: #d9dcde !important;
  }
}

.toast-dark-mode {
  .btn-close {
    filter: brightness(0) invert(1);
  }
}

.editor .editor-sidebar .inspector .form-control-plaintext {
  padding: 2px 4px;
}

.tablr-gutter-x-0 {
  --tblr-gutter-x: 0 !important;
}

.widget-button>.btn-loading:after {
  border: 1px solid var(--loader-color);
  border-right-color: transparent;
}

.flip-dropdown-help-text {
  padding: 10px 5px 0 0;
  float: left;
  font-size: 14px;
  color: $light-gray;
}

#transformation-popover-container {
  margin-left: 80px !important;
  margin-bottom: -2px !important;
}

.canvas-codehinter-container {
  display: flex;
  flex-direction: row;
}

.hinter-canvas-input {
  .canvas-hinter-wrap {
    width: 135px;
    height: 42px !important;
  }
}

.hinter-canvas-input {
  width: 180px !important;
  display: flex;
  padding: 4px;
  height: 41.2px !important;
  margin-top: 1px;

  .CodeMirror-sizer {
    border-right-width: 1px !important;
  }

  .cm-propert {
    color: #ffffff !important;
  }
}

.canvas-codehinter-container {
  .code-hinter-col {
    margin-bottom: 1px !important;
  }
}

.fx-canvas {
  background: #1c252f;
  padding: 2px;
  display: flex;
  height: 41px;
  border: solid 1px rgba(255, 255, 255, 0.09) !important;
  border-radius: 4px;
  justify-content: center;
  font-weight: 400;

  div {
    background: #1c252f !important;
    width: 35px !important;
    display: flex;
    justify-content: center;
    align-items: center;
    height: 36px;
  }
}

.fx-canvas-light {
  background: #f4f6fa !important;
  border: 1px solid #dadcde !important;

  div {
    background: #f4f6fa !important;
  }
}

.organization-list {
  margin-top: 5px;

  .btn {
    border: 0px;
  }

  .dropdown-toggle div {
    max-width: 200px;
    text-overflow: ellipsis;
    overflow: hidden;
  }

  .org-name {
    text-overflow: ellipsis;
    overflow: hidden;
    white-space: nowrap;
    width: 100%;
    font-weight: bold;
  }

  .org-actions div {
    color: $primary;
    cursor: pointer;
    font-size: 12px;
  }

  .dropdown-menu {
    min-width: 14rem;
  }

  .org-avatar {
    display: block;
  }

  .org-avatar:hover {
    .avatar {
      background: #fcfcfc no-repeat center/cover;
    }

    .arrow-container {
      svg {
        filter: invert(35%) sepia(17%) saturate(238%) hue-rotate(153deg) brightness(94%) contrast(89%);
      }
    }
  }

  .arrow-container {
    padding: 5px 0px;
  }

  .arrow-container {
    svg {
      cursor: pointer;
      height: 30px;
      width: 30px;
      padding: 0px 0px;
      filter: invert(50%) sepia(13%) saturate(208%) hue-rotate(153deg) brightness(99%) contrast(86%);
    }
  }

  .org-edit {
    span {
      color: $primary;
      cursor: pointer;
      font-size: 10px;
    }
  }

  .organization-switchlist {
    .back-btn {
      font-size: 12px;
      padding: 2px 0px;
      cursor: pointer;
    }

    .back-ico {
      cursor: pointer;

      svg {
        height: 20px;
        width: 20px;
        filter: invert(84%) sepia(13%) saturate(11%) hue-rotate(352deg) brightness(90%) contrast(91%);
      }
    }

    .dd-item-padding {
      padding: 0.5rem 0.75rem 0rem 0.75rem;
    }

    .search-box {
      margin-top: 10px;
    }

    .org-list {
      max-height: 60vh;
      overflow: auto;
    }

    .tick-ico {
      filter: invert(50%) sepia(13%) saturate(208%) hue-rotate(153deg) brightness(99%) contrast(86%);
    }

    .org-list-item {
      cursor: pointer;
    }

    .org-list-item:hover {
      .avatar {
        background: #fcfcfc no-repeat center/cover;
      }

      .tick-ico {
        filter: invert(35%) sepia(17%) saturate(238%) hue-rotate(153deg) brightness(94%) contrast(89%);
      }
    }
  }
}

// Left Menu
.left-menu {
  padding: 1rem 0.5rem;
  border-radius: 5px;

  ul {
    overflow: auto;
    margin: 0px;
    padding: 0px;

    li {
      float: left;
      list-style: none;
      width: 100%;
      padding: 5px 10px;
      font-weight: bold;
      border-radius: 5px;
      cursor: pointer;
      margin: 3px 0px;
    }

    li.active {
      background-color: $primary;
      color: $white;
    }

    li:not(.active):hover {
      background-color: #d2daf0;
    }
  }
}

.manage-sso {
  .title-with-toggle {
    width: 100%;

    input[type="checkbox"] {
      /* Double-sized Checkboxes */
      -ms-transform: scale(1.5);
      /* IE */
      -moz-transform: scale(1.5);
      /* FF */
      -webkit-transform: scale(1.5);
      /* Safari and Chrome */
      -o-transform: scale(1.5);
      /* Opera */
      transform: scale(1.5);
      margin-top: 5px;
    }
  }
}

.help-text {
  overflow: auto;

  div {
    margin: 0px 0px 5px 0px;
    background-color: #eaeaea;
    float: left;
    padding: 2px 10px;
    font-size: 11px;
    border-radius: 5px;
    border: 1px solid #e1e1e1;
  }
}

.theme-dark .help-text div {
  background-color: $dark-background;
  border: 1px solid $dark-background;
}

.org-invite-or {
  padding: 1rem 0rem;

  h2 {
    width: 100%;
    text-align: center;
    border-bottom: 1px solid #000;
    line-height: 0.1em;
    margin: 10px 0 20px;
  }

  h2 span {
    background: #fff;
    padding: 0 10px;
  }
}

.theme-dark .json-tree-container {
  .json-tree-node-icon {
    svg {
      filter: invert(89%) sepia(2%) saturate(127%) hue-rotate(175deg) brightness(99%) contrast(96%);
    }
  }

  .json-tree-svg-icon.component-icon {
    filter: brightness(0) invert(1);
  }

  .node-key-outline {
    height: 1rem !important;
    border: 1px solid transparent !important;
    color: #ccd4df;
  }

  .selected-node {
    border-color: $primary-light  !important;
  }

  .json-tree-icon-container .selected-node>svg:first-child {
    filter: invert(65%) sepia(62%) saturate(4331%) hue-rotate(204deg) brightness(106%) contrast(97%);
  }

  .node-length-color {
    color: #b8c7fd;
  }

  .node-type {
    color: #8a96a6;
  }

  .group-border {
    border-color: rgb(97, 101, 111);
  }

  .action-icons-group {

    img,
    svg {
      filter: invert(89%) sepia(2%) saturate(127%) hue-rotate(175deg) brightness(99%) contrast(96%);
    }
  }

  .hovered-node.node-key.badge {
    color: #8092ab !important;
    border-color: #8092ab !important;
  }
}

.json-tree-container {
  .json-tree-svg-icon.component-icon {
    height: 16px;
    width: 16px;
  }

  .json-tree-icon-container {
    max-width: 20px;
    margin-right: 6px;
  }

  .node-type {
    color: #a6b6cc;
    padding-top: 2px;
  }

  .json-tree-valuetype {
    font-size: 10px;
    padding-top: 2px;
  }

  .node-length-color {
    color: #3650af;
    padding-top: 3px;
  }

  .json-tree-node-value {
    font-size: 11px;
  }

  .json-tree-node-string {
    color: #f6820c;
  }

  .json-tree-node-boolean {
    color: #3eb25f;
  }

  .json-tree-node-number {
    color: #f4b2b0;
  }

  .json-tree-node-null {
    color: red;
  }

  .json-tree-node-date {
    color: rgb(98, 107, 103);
  }

  .group-border {
    border-left: 0.5px solid #dadcde;
    margin-top: 16px;
    margin-left: -12px;
  }

  .selected-node {
    border-color: $primary-light  !important;
  }

  .selected-node .group-object-container .badge {
    font-weight: 400 !important;
    height: 1rem !important;
  }

  .group-object-container {
    margin-left: 0.72rem;
    margin-top: -16px;
  }

  .json-node-element {
    cursor: pointer;
  }

  .hide-show-icon {
    cursor: pointer;
    margin-left: 1rem;

    &:hover {
      color: $primary;
    }
  }

  .action-icons-group {
    margin-right: 4rem !important;
    margin-left: 2rem !important;
  }

  .action-icons-group {
    cursor: pointer;
  }

  .hovered-node {
    font-weight: 400 !important;
    height: 1rem !important;
    color: #8092ab;
  }

  .node-key {
    font-weight: 400 !important;
    margin-left: -0.25rem !important;
    justify-content: start !important;
    min-width: fit-content !important;
  }

  .node-key-outline {
    height: 1rem !important;
    border: 1px solid transparent !important;
    color: #3e525b;
  }
}

.popover-more-actions {
  font-weight: 400 !important;

  &:hover {
    background: #d2ddec !important;
  }
}

.popover-dark-themed .popover-more-actions {
  color: #ccd4df;

  &:hover {
    background-color: #324156 !important;
  }
}

#json-tree-popover {
  padding: 0.25rem !important;
}

// Font sizes
.fs-9 {
  font-size: 9px !important;
}

.fs-10 {
  font-size: 10px !important;
}

.fs-12 {
  font-size: 12px !important;
}

.realtime-avatars {
  position: absolute;
  min-width: 118px;
  left: 71.5%;
  border-right: 1px solid #E6E8EB;
  padding: 10px;
}

.widget-style-field-header {
  font-family: "Inter";
  font-style: normal;
  font-weight: 500;
  font-size: 12px;
  line-height: 20px;
  color: #61656c;
}

.maintenance_container {
  width: 100%;
  height: 100vh;
  display: flex;
  justify-content: center;
  align-items: center;

  .card {
    .card-body {
      display: flex;
      height: 200px !important;
      align-items: center;
    }
  }
}

.list-timeline:not(.list-timeline-simple) .list-timeline-time {
  top: auto;
}

.widget-buttongroup {
  display: flex;
  flex-direction: column;
  justify-content: left;
  overflow: hidden !important;
}

.group-button {
  margin: 0px 10px 10px 0px;
  line-height: 1.499;
  font-weight: 400;
  white-space: nowrap;
  text-align: center;
  cursor: pointer;
  padding: 0 15px;
  font-size: 12px;
  border-radius: 4px;
  color: rgba(0, 0, 0, .65);
  background-color: #fff;
  border: 1px solid #d9d9d9;
  min-width: 40px;
  width: auto !important;
  height: 30px,
}

.widget-buttongroup-label {
  font-weight: 600;
  margin-right: 10px;
  color: #3e525b;
}

.editor-actions {
  border-bottom: 1px solid #eee;
  padding: 5px;
  display: flex;
  justify-content: end;
}

.autosave-indicator {
  position: absolute;
  left: 30%;
  color: #868aa5;
  white-space: nowrap;
  font-weight: 400;
  font-size: 12px;
  letter-spacing: 0.5px;
}

.autosave-indicator-saving {
  left: 34.5%;
}

.zoom-buttons {
  width: 20px !important;
  height: 25px !important;
  margin-left: 2px;

  span {
    transform: rotate(60deg);
  }
}

.zoom-button-wrapper {
  position: fixed;
  right: 0px;
  bottom: 5px;
}

.zoom-buttons {
  opacity: 0;
  visibility: hidden;
}

.image-widget-wrapper:hover button {
  opacity: 1 !important;
  visibility: visible;
}

.pdf-page-controls {
  background: white;
  border-radius: 4px;

  button {
    width: 36px;
    height: 36px;
    background: white;
    border: 0;
    font-size: 1.2em;
    border-radius: 4px;

    &:first-child {
      border-top-right-radius: 0;
      border-bottom-right-radius: 0;
    }

    &:last-child {
      border-top-left-radius: 0;
      border-bottom-left-radius: 0;
    }

    &:hover {
      background-color: #e6e6e6;
    }
  }

  span {
    font-family: inherit;
    font-size: 1em;
    padding: 0 0.5em;
    color: #000;
  }
}

//download button in pdf widget
.download-icon-outer-wrapper:hover {
  background-color: #e6e6e6 !important
}

.pdf-document {
  canvas {
    margin: 0px auto;
  }

  &:hover {
    .pdf-page-controls {
      opacity: 1;
    }
  }
}

.org-variables-page {
  .btn-org-env {
    width: 36px;
  }

  .encryption-input {
    width: fit-content;
  }

  .no-vars-text {
    display: block;
    text-align: center;
    margin-top: 100px;
  }
}

//Kanban board
.kanban-container.dark-themed {
  background-color: $bg-dark-light  !important;

  .kanban-column {
    .card-header {
      background-color: #324156 !important;
    }
  }
}

.kanban-container {
  background-color: #fefefe;

  .kanban-column {
    background-color: #f4f4f4;
    padding: 0 !important;
    height: fit-content !important;

    .card-body {
      &:hover {
        overflow-y: auto !important;

        &::-webkit-scrollbar {
          width: 0 !important;
          height: 0 !important;
        }
      }
    }

    .card-header {
      background-color: #fefefe;

      .badge {
        font-size: 12px !important;
      }
    }

    .card-body .dnd-card {
      border-radius: 5px !important;
    }

    .dnd-card.card {
      height: 52px !important;
      padding: 5px !important;
    }

    .dnd-card.card.card-dark {
      background-color: $bg-dark  !important;
    }
  }

  .kanban-board-add-group {
    justify-content: center;
    align-items: center;
    cursor: pointer;
    color: rgba(0, 0, 0, 0.5);
    background-color: transparent;
    border-style: dashed;
    border-color: rgba(0, 0, 0, 0.08);
    display: flex;
    flex-direction: column;
    grid-auto-rows: max-content;
    overflow: hidden;
    box-sizing: border-box;
    appearance: none;
    outline: none;
    margin: 10px;
    border-radius: 5px;
    min-width: 350px;
    height: 200px;
    font-size: 1em;
  }

  .add-card-btn {
    font-size: 1em;
    font-weight: 400;
    color: #3e525b;
    border-radius: 5px;
    padding: 5px;
    margin: 5px;
    background-color: transparent;
    border-style: dashed;
    border-color: rgba(0, 0, 0, 0.08);
    cursor: pointer;
    transition: all 0.2s ease-in-out;

    &:hover {
      background-color: #e6e6e6;
    }
  }
}

.cursor-pointer {
  cursor: pointer;
}

.cursor-text {
  cursor: text;
}

.cursor-not-allowed {
  cursor: none;
}

.bade-component {
  display: inline-flex;
  justify-content: center;
  align-items: center;
  overflow: hidden;
  user-select: none;
  padding: calc(0.25rem - 1px) 0.25rem;
  height: 1.25rem;
  border: 1px solid transparent;
  min-width: 1.25rem;
  font-weight: 600;
  font-size: .625rem;
  letter-spacing: .04em;
  text-transform: uppercase;
  vertical-align: bottom;
  border-radius: 4px;
}

// sso-helper-page
.sso-helper-container {
  width: 60vw;
  padding: 30px;
  box-shadow: rgba(0, 0, 0, 0.16) 0px 1px 4px;
  margin: 0 auto;
}

.sso-copy {
  margin-left: 10px;
  cursor: pointer;
}

#git-url,
#google-url {
  color: $primary;
  margin-left: 4px;
  word-break: break-all;
}

@media only screen and (max-width: 768px) {
  .sso-helper-container {
    width: 96vw;
    padding: 20px;
  }
}

.sso-helper-doc {
  line-height: 24px;
}

.sso-content-wrapper {
  margin: 0 auto;
  display: flex;
  flex-direction: column;
  align-items: self-start;
  padding: 20px;
  box-shadow: rgba(0, 0, 0, 0.02) 0px 1px 3px 0px, rgba(27, 31, 35, 0.15) 0px 0px 0px 1px;
  border-radius: 4px;
}

.workspace-status {
  display: flex;
  font-weight: 800;
  margin-bottom: 6px;
}

.sso-type {
  font-weight: 600;
  margin-bottom: 4px !important;
  display: flex;

  span {
    margin-right: 10px;
  }

  a {
    margin-left: 6px;

  }
}

.gg-album {
  box-sizing: border-box;
  position: relative;
  display: block;
  width: 18px;
  height: 18px;
  transform: scale(var(--ggs, 1));
  border-left: 7px solid transparent;
  border-right: 3px solid transparent;
  border-bottom: 8px solid transparent;
  box-shadow: 0 0 0 2px,
    inset 6px 4px 0 -4px,
    inset -6px 4px 0 -4px;
  border-radius: 3px
}

.gg-album::after,
.gg-album::before {
  content: "";
  display: block;
  box-sizing: border-box;
  position: absolute;
  width: 2px;
  height: 5px;
  background: currentColor;
  transform: rotate(46deg);
  top: 5px;
  right: 4px
}

.gg-album::after {
  transform: rotate(-46deg);
  right: 2px
}

.sso-helper-header {
  display: flex;
  align-items: center;

  span {
    margin-right: 10px;
  }
}

// sso end

// steps-widget
a.step-item-disabled {
  text-decoration: none;
}

.steps {
  overflow: hidden;
  margin: 0rem !important;
}

.step-item.active~.step-item:after,
.step-item.active~.step-item:before {
  background: #f3f5f5 !important;
}

.step-item.active:before {
  background: #fff !important;
}

.steps .step-item.active:before {
  border-color: #b4b2b2 !important;
}

.steps-item {
  color: var(--textColor) !important;
}

.step-item:before {
  background: var(--bgColor) !important;
  // remaining code
}

.step-item:after {
  background: var(--bgColor) !important;
}

.step-item.active~.step-item {
  color: var(--textColor) !important;
  ;
}

.notification-center-badge {
  top: 10;
  right: 10;
}

.notification-center {
  max-height: 500px;
  overflow: auto;

  .empty {
    padding: 0 !important;

    .empty-img {
      font-size: 2.5em;
    }
  }

  .card {
    min-width: 400px;
  }

  .spinner {
    min-height: 220px;
  }
}

// steps-widget end

// profile-settings css
.confirm-input {
  padding-right: 8px !important;
}

.user-group-actions {
  display: flex;
  gap: 8px;
}

input.hide-input-arrows {
  -moz-appearance: none;

  &::-webkit-outer-spin-button,
  &::-webkit-inner-spin-button {
    -webkit-appearance: none;
  }
}

.btn-org-env {
  width: 36px;
}

.custom-checkbox-tree {
  overflow-y: scroll;
  color: #3e525b;

  .react-checkbox-tree label:hover {
    background: none !important;
  }

  .rct-icons-fa4 {

    .rct-icon-expand-open,
    .rct-icon-expand-close {
      &::before {
        content: url("data:image/svg+xml,%3Csvg xmlns='http://www.w3.org/2000/svg' viewBox='0 0 1024 1024' focusable='false' data-icon='caret-down' width='12px' height='12px' fill='currentColor' aria-hidden='true'%3E%3Cpath d='M840.4 300H183.6c-19.7 0-30.7 20.8-18.5 35l328.4 380.8c9.4 10.9 27.5 10.9 37 0L858.9 335c12.2-14.2 1.2-35-18.5-35z'%3E%3C/path%3E%3C/svg%3E") !important;
      }
    }

    .rct-icon-expand-close {
      transform: rotate(-90deg);
      -webkit-transform: rotate(-90deg);
    }
  }
}

// sso enable/disable box
.tick-cross-info {
  .main-box {
    margin-right: 10px;
    border-radius: 5px;
  }

  .icon-box {
    padding: 7px 5px 7px 2px;
    color: #fff;

    .icon {
      stroke-width: 4.5px;
    }
  }

  .tick-box {
    border: 3px solid $primary;

    .icon-box {
      background: $primary;
    }
  }

  .cross-box {
    border: 3px solid $disabled;

    .icon-box {
      background: $disabled;
    }
  }
}

.icon-widget-popover {
  &.theme-dark {
    .popover-header {
      background-color: #232e3c;
      border-bottom: 1px solid #324156;
      ;
    }
  }

  .popover-header {
    padding-bottom: 0;
    background-color: #fff;

    .input-icon {
      margin-bottom: 0.5rem !important;
    }
  }

  .popover-body {
    padding: 0 0.5rem;

    .row {
      >div {
        overflow-x: hidden !important;
      }
    }

    .icon-list-wrapper {
      display: grid;
      grid-template-columns: repeat(10, 1fr);
      margin: 0.5rem 1rem 0.5rem 0.5rem;
    }

    .icon-element {
      cursor: pointer;
      border: 1px solid transparent;
      border-radius: $border-radius;

      &:hover {
        border: 1px solid $primary;
      }
    }
  }
}

.dark-theme-placeholder::placeholder {
  color: #C8C6C6;
}

.dark-multiselectinput {
  input {
    color: white;

    &::placeholder {
      color: #C8C6C6;
    }
  }
}


.dark-theme-placeholder::placeholder {
  color: #C8C6C6;
}

.dark-multiselectinput {
  input {
    color: white;

    &::placeholder {
      color: #C8C6C6;
    }
  }
}

// Language Selection Modal
.lang-selection-modal {
  font-weight: 500;

  .list-group {
    padding: 1rem 1.5rem;
    padding-top: 0;
    overflow-y: scroll;
    height: calc(100% - 68px);
  }

  .list-group-item {
    border: 0;

    p {
      margin-bottom: 0px;
      margin-top: 2px;
    }
  }

  .list-group-item.active {
    background-color: #edf1ff;
    color: #4d72fa;
    font-weight: 600;
    margin-top: 0px;
  }

  .modal-body {
    height: 50vh;
    padding: 0;
  }

  .lang-list {
    height: 100%;

    .search-box {
      position: relative;
      margin: 1rem 1.5rem;
    }

    input {
      border-radius: 5px !important;
    }

    .input-icon {
      display: flex;
    }

    .input-icon {
      .search-icon {
        display: block;
        position: absolute;
        left: 0;
        margin-right: 0.5rem;
      }

      .clear-icon {
        cursor: pointer;
        display: block;
        position: absolute;
        right: 0;
        margin-right: 0.5rem;
      }
    }

    .list-group-item.active {
      color: $primary;
    }
  }
}

.lang-selection-modal.dark {
  .modal-header {
    border-color: #232e3c !important;
  }

  .modal-body,
  .modal-footer,
  .modal-header,
  .modal-content {
    color: white;
    background-color: #2b394a;
  }

  .list-group-item {
    color: white;
    border: 0;
  }

  .list-group-item:hover {
    background-color: #232e3c;
  }

  .list-group-item.active {
    background-color: #4d72fa;
    color: white;
    font-weight: 600;
  }

  .no-results-item {
    background-color: #2b394a;
    color: white;
  }

  input {
    background-color: #2b394a;
    border-color: #232e3c;
    color: white;
  }
}

// Language Selection Modal
.lang-selection-modal {
  font-weight: 500;

  .list-group {
    padding: 1rem 1.5rem;
    padding-top: 0;
    overflow-y: scroll;
    height: calc(100% - 68px);
  }

  .list-group-item {
    border: 0;

    p {
      margin-bottom: 0px;
      margin-top: 2px;
    }
  }

  .list-group-item.active {
    background-color: #edf1ff;
    color: #4d72fa;
    font-weight: 600;
    margin-top: 0px;
  }

  .modal-body {
    height: 50vh;
    padding: 0;
  }

  .lang-list {
    height: 100%;

    .search-box {
      position: relative;
      margin: 1rem 1.5rem;
    }

    input {
      border-radius: 5px !important;
    }

    .input-icon {
      display: flex;
    }

    .input-icon {
      .search-icon {
        display: block;
        position: absolute;
        left: 0;
        margin-right: 0.5rem;
      }

      .clear-icon {
        cursor: pointer;
        display: block;
        position: absolute;
        right: 0;
        margin-right: 0.5rem;
      }
    }

    .list-group-item.active {
      color: $primary;
    }
  }
}

.lang-selection-modal.dark {
  .modal-header {
    border-color: #232e3c !important;
  }

  .modal-body,
  .modal-footer,
  .modal-header,
  .modal-content {
    color: white;
    background-color: #2b394a;
  }

  .list-group-item {
    color: white;
    border: 0;
  }

  .list-group-item:hover {
    background-color: #232e3c;
  }

  .list-group-item.active {
    background-color: #4d72fa;
    color: white;
    font-weight: 600;
  }

  .no-results-item {
    background-color: #2b394a;
    color: white;
  }

  input {
    background-color: #2b394a;
    border-color: #232e3c;
    color: white;
  }
}

.org-users-page {
  min-height: 100vh;

  .page-body {
    height: 100%;
  }
}

.dragged-column {
  z-index: 1001;
}

#storage-filter-popover {
  max-width: 800px;
  width: 800px;
  background-color: $white;
  box-sizing: border-box;
  box-shadow: 0px 2px 4px rgba(40, 57, 72, 0.06), 0px 4px 6px rgba(40, 57, 72, 0.1);
  border-radius: 4px;
}

#storage-filter-popover.theme-dark {
  background-color: #22272E;
}

// Table set to full width
.jet-data-table thead {
  display: flex !important;

  tr {
    flex-grow: 1;

    th:last-child {
      flex: 1 1 auto;
    }
  }
}

tbody {
  width: 100% !important;
  flex-grow: 1;

  tr {
    width: 100% !important;

    td:last-child {
      flex: 1 1 auto;
    }
  }
}

.datepicker-widget.theme-dark {
  .react-datepicker__tab-loop {
    .react-datepicker__header {
      background-color: #232e3c;

      .react-datepicker__current-month,
      .react-datepicker__day-name,
      .react-datepicker__month-select,
      .react-datepicker__year-select {
        color: white;
      }

      .react-datepicker__month-select,
      .react-datepicker__year-select {
        background-color: transparent;
      }
    }

    .react-datepicker__month {
      background-color: #232e3c;

      .react-datepicker__day {
        color: white;

        &:hover {
          background-color: #636466;
        }
      }

      .react-datepicker__day--outside-month {
        opacity: 0.5;
      }
    }

    .react-datepicker {
      background-color: #232e3c;
    }
  }
}

.theme-dark .list-group-item {
  &:hover {
    background-color: #232e3c;
  }
}

.theme-dark {

  .CalendarMonth,
  .DayPickerNavigation_button,
  .CalendarDay,
  .CalendarMonthGrid,
  .DayPicker_focusRegion,
  .DayPicker {
    background-color: #232e3c;
  }

  .DayPicker_weekHeader_ul,
  .CalendarMonth_caption,
  .CalendarDay {
    color: white;
  }

  .CalendarDay__selected_span,
  .CalendarDay__selected_start,
  .CalendarDay__selected_end {
    background-color: #4D72FA;
    color: white;
  }

  .CalendarDay {
    border-color: transparent; //hiding the border around days in the dark theme

    &:hover {
      background-color: #636466;
    }
  }

  .DateInput_fangStroke {
    stroke: #232E3C;
    fill: #232E3C;
  }

  .DayPickerNavigation_svg__horizontal {
    fill: white;
  }

  .DayPicker__withBorder {
    border-radius: 0;
  }

  .DateRangePicker_picker {
    background-color: transparent;
  }
}

.link-widget {
  display: flex;
  align-items: center;
  overflow: auto;

  &.hover {
    a {
      &:hover {
        text-decoration: underline;
      }
    }
  }

  &.no-underline {
    a {
      text-decoration: none !important;
    }
  }

  &.underline {
    a {
      text-decoration: underline;
    }
  }

  &::-webkit-scrollbar {
    width: 0;
    height: 0;
    background: transparent;
  }
}

.home-modal-component.modal-version-lists {
  .modal-header {
    .btn-close {
      top: auto;
    }
  }
}

.modal-version-lists {
  max-height: 80vh;

  .modal-body {
    height: 80%;
    overflow: auto;
  }

  .modal-footer,
  .modal-header {
    height: 10%;
  }

  .version-wrapper {
    display: flex;
    justify-content: flex-start;
    padding: 0.75rem 0.25rem;
    border: 1px solid $border-grey-light;
  }
}

.dropdown-table-column-hide-common {
  position: absolute;
  z-index: 10;
  right: 0;
  border-radius: 3px;
  height: auto;
  overflow-y: scroll;
  padding: 8px 16px;
  width: 20rem;
  top: 20px;
  max-height: 200px;
}

.dropdown-table-column-hide {
  background-color: #fff;
  box-shadow: 0 0 0 2px #0000001a;
}

.dropdown-table-column-hide-dark-themed {
  color: #fff !important;
  background-color: #1f2936 !important;
  box-shadow: 0 0 0 2px #9292921a;
}

.hide-column-table-text {
  margin: 0 !important;
}

.hide-column-name {
  padding-left: 10px !important;
}

.rest-methods-url {
  .cm-s-default {
    .cm-string-2 {
      color: #000;
    }
  }
}

.tooljet-database {
  .table-header,.table-name, .table-cell {
    white-space: nowrap;
    overflow: hidden;
    text-overflow: ellipsis;
  }
  .table-name {
    color: #000;
    width: 250px;
  }
  .table-left-sidebar {
    min-height: 93vh;
    max-width: 288px;
  }
  .add-table-btn {
    height: 32px;
  }
  .table-header {
    background: #ECEEF0;
  }
  .table-header,.table-cell {
    max-width: 230px;
  }
  .add-more-columns-btn {
    background: #F0F4FF;
    font-weight: 500;
    color: #3E63DD;
    font-size: 12px;
    border-radius: 600;
  }
  .delete-row-btn {
    max-width: 140px;
  }
  .table-list-item-popover {
    display: none;
  }
  .table-list-item:hover .table-list-item-popover {
    display: block;
  }
}

// download pop-up in the table widget
.table-widget-download-popup {
  .cursor-pointer {
    width: 130px;

    &:hover {
      font-weight: bolder;
    }
  }
}

.apploader {
  height: 100vh;

  .app-container {
    height: 100%;
    display: flex;
    flex-direction: column;
    justify-content: space-between;
  }

  .editor-header {
    height: 5%;
    background-color: #EEEEEE;
    display: flex;
    align-items: center;
    justify-content: space-between;

    .app-title-skeleton {
      width: 100px;
      height: 100%;
      display: flex;
      align-items: center;
      margin-left: 7px;
    }

    .right-buttons {
      display: flex;
      gap: 5px;
      align-items: center;
      margin-right: 10px;
    }
  }

  .editor-body {
    height: 100%;
  }

  .skeleton {
    padding: 5px;
  }

  .editor-left-panel {
    width: 80px;
    background-color: #EEEEEE;
    margin: 3px 0px 3px 3px;
    display: flex;
    flex-direction: column;
    justify-content: space-between;
    border-radius: 5px;

    .left-menu-items {
      display: flex;
      flex-direction: column;
      justify-content: space-between;
      gap: 5px;
      margin-top: 10px;
    }

    .bottom-items {
      margin-bottom: 10px;
    }
  }

  .editor-center {
    height: 100%;
    display: flex;
    flex-direction: column;
    gap: 5px;
    justify-content: space-between;

    .canvas {
      height: 70%;
      background-color: #EEEEEE;
      border-radius: 5px;
      display: flex;
      justify-content: center;
    }

    .query-panel {
      height: 30%;
      display: flex;
      justify-content: space-between;
      gap: 5px;

      .queries {
        width: 30%;
        display: flex;
        flex-direction: column;
        gap: 5px;

        .queries-title {
          background-color: #EEEEEE;
          border-radius: 5px;
          height: 20%;
          padding: 5px 10px;
          display: flex;
          justify-content: space-between;
          align-items: center;
        }

        .query-list {
          background-color: #EEEEEE;
          border-radius: 5px;
          height: 80%;

          .query-list-item {
            margin: 10px;
            height: 35px;
          }
        }
      }

      .query-editor {
        width: 70%;
        height: 100%;
        display: flex;
        flex-direction: column;
        gap: 5px;

        .query-editor-header {
          background-color: #EEEEEE;
          border-radius: 5px;
          height: 20%;
          padding: 5px 10px;
          display: flex;
          justify-content: space-between;

          .query-actions {
            display: flex;
            align-items: center;
          }
        }

        .query-editor-body {
          background-color: #EEEEEE;
          height: 80%;
          border-radius: 5px;

          .button {
            margin-right: 10px;
          }
        }
      }
    }
  }

  .wrapper {
    padding: 3px 3px 3px 0px;
  }

  .editor-center-wrapper {
    padding: 3px 3px 3px 3px;
  }

  .right-bar {
    height: 100%;
    padding: 3px 3px 3px 0px;
    display: flex;
    flex-direction: column;
    justify-content: space-between;
    gap: 5px;

    .widget-list-header {
      height: 5%;
      background-color: #EEEEEE;
      border-radius: 5px;
    }

    .widget-list {
      height: 95%;
      background-color: #EEEEEE;
      border-radius: 5px;
      padding: 10px;

      .widgets {
        display: flex;
        justify-content: space-between;
      }
    }
  }
}

.theme-dark {
  .layout-sidebar-icon {
    &:hover {
      background-color: #273342;
    }
  }
  .tooljet-database {
    .btn {
      background-color: #273342;
      color: #fff;
    }
    .table-name, .subheader {
      color: #fff;
    }
    .list-group-item.active{
      .table-name {
        color: #000;
      }
    }
  }

  .editor-header {
    background-color: #1F2936;
  }

  .editor-left-panel {
    background-color: #1F2936;
  }

  .editor-center {
    .canvas {
      background-color: #1F2936;
    }
  }

  .query-panel {
    .queries {
      .queries-title {
        background-color: #1F2936 !important;
      }

      .query-list {
        background-color: #1F2936 !important;
      }
    }

    .query-editor {
      .query-editor-header {
        background-color: #1F2936 !important;
      }

      .query-editor-body {
        background-color: #1F2936 !important;
      }
    }
  }

  .right-bar {
    .widget-list-header {
      background-color: #1F2936;
    }

    .widget-list {
      background-color: #1F2936;
    }
  }
}

:root{
  --tblr-breadcrumb-item-active-font-weight: 500;
  --tblr-breadcrumb-item-active-color: inherit;
}

.application-brand {
  position: relative;
  display: block;
  margin-bottom: 15px;
}
.breadcrumb-item.active {
  font-weight: var(--tblr-breadcrumb-item-active-font-weight);
  color: var(--tblr-breadcrumb-item-active-color);
}
.app-icon-main {
  background: #F0F4FF;
}
.user-avatar-nav-item, .audit-log-nav-item, .notification-center-nav-item {
  border-radius: 4px;
  position: fixed;
  bottom: 20px;
  left: 10px;
}
.audit-log-nav-item {
  bottom: 40px;
}
.notification-center-nav-item {
  bottom: 80px;
}
.home-page-sidebar, .organization-page-sidebar {
  min-height: 93vh;
  max-width: 288px;
}
.tooljet-database-sidebar {
  max-width: 288px;
}
.all-apps-link {
  font-weight: 400;
  font-size: 12px;
  height: 32px;
}
.create-new-app-button {
  // max-width: 195px;
  font-weight: 500;
  font-size: 14px;
  height: 32px;
}

.create-new-app-button + .dropdown-toggle {
  height: 32px;
}

.custom-select {
  .select-search-dark__value::after {
    content: none;
  }
}

.jet-data-table td .textarea-dark-theme.text-container:focus {
  background-color: transparent !important;
}

.tooljet-logo-loader {
  height: 100vh;
  display: flex;
  align-items: center;
  justify-content: center;

  .loader-spinner {
    margin: 10px 87px;
  }
}

.page-body {
  height: calc(100vh - 1.25rem - 48px);
  min-height: 500px;
}

// buttons
.default-secondary-button {
  background-color: $color-light-indigo-03;
  color: $color-light-indigo-09;
  max-height: 28px;
  width: 76px;
  display: flex;
  flex-direction: row;
  justify-content: center;
  align-items: center;
  padding: 4px 16px;
  gap: 6px;
  font-weight: 500;
  border: 0 !important;

  .query-manager-btn-svg-wrapper {
    width: 16px !important;
    height: 16px !important;
    padding: 2.67px;
  }

  .query-manager-btn-name {
    min-width: 22px;
  }

  &:hover {
    background-color: $color-light-indigo-04;
    color: $color-light-indigo-10;
  }

  &:active {
    background-color: $color-light-indigo-04;
    color: $color-light-indigo-10;
    box-shadow: 0px 0px 0px 4px #C6D4F9;
    border-radius: 6px;
    border: 1px solid;
    outline: 0 !important;

    svg {
      path {
        fill: $color-light-indigo-10;
      }
    }
  }

  .query-run-svg {
    padding: 4px 2.67px;
  }
}

.default-secondary-button.theme-dark {
  background-color: #4D72FA !important;
  color: #F4F6FA !important;

  svg {
    path {
      fill: #F4F6FA !important;
    }
  }

  &:hover {
    border: 1px solid #4D72FA !important;
    background-color: #4D5EF0 !important;
    color: #FFFFFC !important;

    svg {
      path {
        fill: #FFFFFC !important;
      }
    }
  }

  &:active {
    border: 1px solid #4D72FA !important;
    background-color: #4D5EF0 !important;
    box-shadow: 0px 0px 0px 4px #4D72FA;
    border-radius: 6px;
  }
}

.default-tertiary-button {
  background-color: $color-light-base;
  color: $color-light-slate-12;
  border: 1px solid $color-light-slate-07;
  display: flex;
  flex-direction: row;
  justify-content: center;
  align-items: center;
  padding: 4px 16px;
  gap: 6px;
  max-height: 28px;
  font-weight: 500;
  height: 28px;
  cursor: pointer;

  .query-btn-svg-wrapper {
    width: 16px !important;
    height: 16px !important;
    padding: 2.67px;
  }

  .query-btn-name {
    min-width: 22px;

  }

  &:hover {
    border: 1px solid $color-light-slate-08;
    color: $color-light-slate-11;

    svg {
      path {
        fill: $color-light-slate-11;
      }
    }
  }

  .query-create-run-svg {
    padding: 2px;
  }

  .query-preview-svg {
    padding: 2.67px 0.067px;
  }

  &:active {
    border: 1px solid #C1C8CD;
    box-shadow: 0px 0px 0px 4px #DFE3E6;
    color: $color-light-slate-11;
    outline: 0;
  }
}

.default-tertiary-button.theme-dark {
  background-color: transparent;
  color: #4D5EF0 !important;
  border: 1px solid #4D5EF0 !important;

  svg {
    path {
      fill: #4D5EF0 !important;
    }
  }

  &:hover {
    border: 1px solid $color-dark-slate-08;
    color: #FFFFFC !important;
    background-color: #4D5EF0 !important;

    svg {
      path {
        fill: #FFFFFC !important;
      }
    }
  }

  &:active {
    border: 1px solid inherit;
    box-shadow: none;
    outline: 0;
  }
}

.default-tertiary-button.theme-dark.btn-loading {
  background-color: #4D5EF0 !important;
  color: transparent !important;

  svg {
    path {
      fill: transparent !important;
    }
  }
}

.default-tertiary-button.button-loading {
  background-color: transparent !important;
  color: transparent !important;

  svg {
    path {
      fill: transparent !important;
    }
  }
}

.disable-tertiary-button {
  color: $color-light-slate-08;
  background-color: $color-light-slate-03;
  pointer-events: none !important;

  svg {
    path {
      fill: $color-light-slate-08;
    }
  }

}

.disable-tertiary-button.theme-dark {
  color: $color-dark-slate-08;
  background-color: $color-dark-slate-03;
  pointer-events: none !important;

  svg {
    path {
      fill: $color-dark-slate-08;
    }
  }
}

.font-weight-500 {
  font-weight: 500;
}

.font-size-12 {
  font-size: 12px;
}

.toggle-query-editor-svg {
  width: 16px;
  height: 16px;
  padding: 2.88px 5.22px;
}

.theme-dark {
  .org-avatar:hover {
    .avatar {
      background: #10141A no-repeat center/cover;
    }
  }
}

.app-creation-time {
  font-size: 12px;
}

.font-weight-400 {
  font-weight: 400;
}

.border-indigo-09 {
  border: 1px solid $color-light-indigo-09;
}

.dark-theme-toggle-btn {
  height: 32px;
  display: flex;
  align-items: center;
  justify-content: center;

}

.dark-theme-toggle-btn-text {
  font-size: 14px;
  margin: 12px;
}

.maximum-canvas-height-input-field {
  width: 90px;
}

//ONBOARD START---------------------------->>>>>
.onboarding-page-wrapper {
  display: flex !important;
  flex-direction: column !important;
  align-items: center;
  justify-content: center;
  width: 392px;
  height: auto;
  margin-top: 68px;
  margin-left: auto;
  margin-right: auto;
  background: #FFFFFF;
  border-radius: 3px;
  display: flex;
  flex-direction: row;
  align-items: center;
  background: #FFFFFF;
}

.info-screen-email-img {
  height: 208px;
  width: 202.69px;
  display: flex;
  margin: 0 auto 32px auto;
}

.onboarding-page-sub-header {
  color: #6B7380;
  font-weight: 400;
  font-size: 14px;
  line-height: 20px;
  font-family: 'Roboto';
  text-align: center;
  margin-bottom: 32px;
}

.onboarding-page-header {
  color: #111827;
  font-weight: 400;
  font-size: 32px;
  line-height: 48px;
  margin-bottom: 4px;
  text-align: center;
}

.onboarding-page-continue-button {
  border: none;
  margin-top: 12px;
  height: 40px;
  width: 392px;
  border-radius: 4px;
  padding: 8px 24px;
  background-color: #466BF2;
  display: flex;
  flex-direction: row;
  color: #fff;
  align-items: center;
  justify-content: space-between;
  cursor: pointer;
  margin: 0 auto;

  p {
    font-weight: 600;
    font-size: 14px;
    line-height: 24px;
  }

  &:hover {
    background: #5F81FF;
    box-shadow: 0px 0px 0px 4px #D2DDFF;
  }

  &:focus {
    background: #3756C5;
    box-shadow: none;
  }

  &:disabled,
  &[disabled] {
    background: linear-gradient(0deg, #F3F4F6, #F3F4F6);
    box-shadow: none;
    color: #D1D5DB;
  }
}

.tj-text-input-error-state {
  font-weight: 400;
  font-size: 11px;
  line-height: 16px;
  margin-top: 2px !important;
  color: #EB1414;
}

.onboarding-radio-checked {
  border: 1px solid #466BF2 !important;
  box-shadow: none;
}

.onboarding-bubbles {
  width: 8px !important;
  height: 8px !important;
  background: #D1D5DB !important;
  margin-right: 8px;
  border-radius: 100%;
}

.onboarding-bubbles-selected {
  width: 8px !important;
  height: 8px !important;
  background: #466BF2 !important;
  margin-right: 8px;
  border-radius: 100%;
}

.onboarding-bubbles-active {
  background: #466BF2 !important;
  width: 16px !important;
  height: 16px !important;
  margin-right: 8px;
  border-radius: 100%;
}

.onboarding-bubbles-completed {
  background: #D1D5DB;
}

.onboarding-bubbles-wrapper {
  display: flex;
  flex-direction: row;
  align-items: center;
}

.onboarding-progress-cloud {
  margin-bottom: 32px;
  display: flex;
  align-items: center;
}

.onboarding-progress {
  margin-bottom: 32px;
  display: grid;
}

.onboarding-progress-layout-cloud {
  grid-template-columns: 3fr 6fr 3fr;
  margin-bottom: 40px;
  display: grid;
}

.onboarding-progress-layout {
  grid-template-columns: 12fr;
  margin-bottom: 40px;
  display: grid;
}

.onboarding-bubbles-container {
  margin-left: auto;
  margin-right: auto;
}

.onboarding-header-wrapper {
  display: flex;
  flex-direction: column;
  align-items: center;
}

.onboarding-back-button,
.onboarding-front-button {

  font-size: 12px;
  line-height: 20px;
  color: #6B7380;
  display: flex !important;
  flex-direction: row !important;
  align-items: center;
  cursor: pointer;

  .onboarding-back-text {
    margin-left: 12px;
    color: #D7DBDF;
  }

  p,
  .onboarding-skip-text {
    margin-bottom: 0 !important;
    color: #D7DBDF;
    font-weight: 600;
    font-size: 14px;
  }

  .onboarding-skip-text {
    margin-right: 12px !important;
  }
}

// .home-page {
//   height: 100vh;
// }

.info-screen-description {
  margin-bottom: 0px !important;
  font-family: 'Roboto';
  font-style: normal;
  font-weight: 400;
  font-size: 14px;
  line-height: 24px;
  color: #4B5563;
  line-height: 24px;
}

.separator-onboarding,
.separator-signup {
  .separator {
    width: 100%;

    h2 {
      width: 100%;
      text-align: center;
      border-bottom: 1px solid #E4E7EB;
      line-height: 0.1em;
      font-size: 14px;
      margin: 26px 0 26px;
    }

    h2 span {
      color: #9BA3AF;
      background: #fff;
      padding: 0 18px;
    }
  }
}

// login ,signin
.separator-signup {
  .separator {
    width: 100%;

    h2 {
      margin: 36px 0 36px !important;
    }
  }
}


.common-auth-section-whole-wrapper {
  display: flex;
  flex-direction: row;

  .common-auth-section-right-wrapper {
    width: 29.16%;
    border-left: 1px solid #E4E7EB;
    overflow: hidden;
  }

  .common-auth-section-left-wrapper {
    width: 70.83%;
    position: relative;

    .common-auth-section-left-wrapper-grid {
      display: grid;
      height: calc(100% - 64px);

      form {
        display: flex !important;
        justify-content: center;
        align-items: center !important;
      }
    }

  }

  .common-auth-container-wrapper {
    display: flex;
    flex-direction: column;
    align-items: center;
    width: 352px;
    margin: 0px auto 0px auto;
  }

  .login-sso-wrapper {
    padding: 6px 16px;
    gap: 5px;
    width: 352px;
    height: 40px;
    display: flex;
    flex-direction: row;
    justify-content: center;
    align-items: center;
    margin-bottom: 12px;
    background: #FFFFFF;
    border: 1px solid #D1D5DB;
    border-radius: 4px;

    &:hover {
      border: 1px solid #D1D5DB;
      box-shadow: 0px 0px 0px 4px #E4E7EB;
    }
  }
}

.sso-info-text {
  font-weight: 600;
  font-size: 14px;
  line-height: 24px;
  margin-left: 11px;
}

.sso-button {
  background-color: #fff;
  cursor: pointer;

  img {
    width: 32px;
  }
}


.tj-text-input-label {
  font-weight: 500;
  font-size: 12px;
  line-height: 20px;
  margin-bottom: 4px !important;
  display: flex;
  align-items: center;
  color: #172531;
}

.common-auth-sub-header {
  font-weight: 400;
  font-size: 14px;
  line-height: 24px;
  margin-bottom: 32px;
  color: #111827;
}

.sign-in-sub-header {
  margin: auto auto 32px auto;
  text-align: center;
}

.common-auth-testimonial {
  margin-bottom: 10px;
  font-family: 'Inter';
  font-style: normal;
  font-weight: 400;
  font-size: 14px;
  line-height: 24px;
  color: #4B5563;
  width: 288px;
  margin-top: 64px;
}

.common-auth-testimonial-wrapper {
  height: 50%;
  margin-left: 64px;
  display: flex;
  flex-direction: column;
}

.common-auth-section-header {
  font-weight: 400;
  font-size: 45px;
  line-height: 68px;
  color: #111827;
  margin-bottom: 4px;
}

.onboard-input {
  width: 392px !important;
}

.workspace-login-description {
  margin-bottom: 32px !important;
}

.tj-text-input {
  width: 352px !important;
}

.onboard-tooljet-logo {
  height: 17.5px;
  width: 92px;
}

.tj-text-input,
.onboard-input {
  box-sizing: border-box;
  display: flex;
  flex-direction: row;
  align-items: center;
  padding: 8px 16px;
  gap: 10px;
  height: 40px;
  background: #FFFFFF;
  border: 1px solid #D1D5DB;
  border-radius: 4px;
  font-style: normal;
  font-weight: 400;
  font-size: 14px;
  line-height: 24px;
  display: flex;
  align-items: center;
  margin-bottom: 12px;
  caret-color: #466BF2;

  ::placeholder {
    color: #6B7787;
  }

  p {
    margin-bottom: 0 !important;
    font-weight: 400;
    font-size: 14px;
    line-height: 24px;
    color: #000000;
  }

  &:hover {
    border: 1px solid #D1D5DB;
    box-shadow: 0px 0px 0px 4px #E4E7EB;
  }

  &:active {
    border: 1px solid #466BF2;
    box-shadow: none;
  }

}

.tj-input-helper-text {
  font-weight: 400;
  font-size: 11px;
  line-height: 16px;
  color: #6B7787;
  margin-top: 2px;
}

.reset-password-input {
  margin-bottom: 0px !important;
}

.reset-password-input-container {
  margin-bottom: 24px !important;
}

.signup-page-inputs-wrapper,
.org-page-inputs-wrapper {
  display: flex;
  flex-direction: column;
}

.signup-terms {
  font-weight: 400;
  font-size: 14px;
  line-height: 24px;
  margin: 12px auto auto auto;
  color: #1F2937;
  line-break: anywhere;
  text-align: center;

  span {
    color: #466BF2;
  }
}

.signup-password-wrap,
.signin-email-wrap,
.forgot-input-wrap {
  margin-bottom: 16px;
}

.info-screen-wrapper,
.link-expired-info-wrapper {
  display: flex;
  flex-direction: column;
  align-items: center;
}

.link-expired-info-wrapper {
  height: calc(100vh - 64px);
  justify-content: center;
}

.signup-info-card {
  width: 352px;
  height: 572.69px;
  margin: 0px auto 0px auto;
  text-align: center;
}

.link-expired-card {
  width: 392px;
  height: 482.69px;
  text-align: center;
}

.onboarding-testimonial-img {
  width: 52px;
  height: 52px;
  border-radius: 100%;
  background-color: #f5f5f5;
  margin-right: 12px;
}

.onboarding-testimonial-container {
  display: flex;
  flex-direction: row;
  margin-top: 18px;
  margin-bottom: 56px;

  p {
    margin-bottom: 4px !important;
  }
}

.login-password,
.org-password,
.signup-password-wrapper {
  position: relative;

  input {
    margin-bottom: 2px !important;
  }
}

.signup-password-hide-img {
  position: absolute;
  right: 16px;
  top: 15%;
  width: 20px;
  height: 20px;
  cursor: pointer;
}

.login-password-hide-img,
.org-password-hide-img {
  position: absolute;
  right: 16px;
  top: 23%;
  width: 20px;
  height: 20px;
  cursor: pointer;
}

.onboarding-clients {
  display: flex;
  flex-direction: row;
  margin-left: 0px;
  margin-bottom: 54px;

  img {
    margin-right: 20px;
  }

  .byjus-img {
    width: 82.91px;
    height: 32.44px;
  }

  .sequoia-img {
    width: 77.96px;
    height: 31.99px;
  }

  .orange-img {
    height: 32.44px;
    left: 128.15px;
  }
}

.testimonial-name {
  font-weight: 700;
  font-size: 14px;
  line-height: 24px;
}

.testimonial-position {
  font-weight: 400;
  font-size: 15px;
  line-height: 28px;
  letter-spacing: 0.002em;
  color: #6B7380;
}

.onboarding-navbar {
  height: 64px;
  position: sticky;
  top: 0;
  display: flex;
  align-items: center;

  img {
    cursor: pointer;
  }
}

.signup-page-signin-redirect {
  margin: auto auto 32px auto;
  text-align: center;
}

.invite-sub-header {
  margin: auto auto 32px auto;
  text-align: center;
}

.org-invite-header {
  margin-left: auto !important;
  margin-right: auto !important;
  text-align: center;
}

.reset-password-header {
  margin-bottom: 32px !important;
}

.info-screen-outer-wrap {
  margin: 0 auto;
  display: flex;
  justify-content: center;
  align-items: center;
}

.onboarding-form {
  width: 392px;
  height: auto;
  margin: 44px auto;
}

.forget-password-info-card {
  width: 352px;
  height: 520.69px;
  text-align: center;
}

.signup-email-name {
  font-weight: 700;
}

.verification-success-card {
  display: flex;
  flex-direction: column;
  text-align: center;
  width: 392px;
  height: 482.69px;
}

.password-reset-card {
  width: 352px;
  height: 482.69px;
  text-align: center;
}

// verification-navbar styles
.onboarding-navbar-layout {
  display: grid;
  grid-template-columns: 1fr 3fr 392px 3fr 1fr;
  align-items: center;
  border-bottom: 1px solid #E4E7EB;
  background-color: #fff;
  z-index: 1000;
}

.onboarding-account-name {
  font-weight: 400;
  font-size: 14px;
  line-height: 24px;
  text-align: center;
  color: #172531;
  width: 32px;
  height: 33px;
  background: #F3F4F6;
  border-radius: 4px;
  display: flex;
  flex-direction: row;
  justify-content: center;
  align-items: center;
  padding: 8px;
  gap: 10px;
  text-transform: uppercase;
}

.onboarding-divider {
  height: 2px;
  background-color: #D1D5DB;
  width: 390px;
  position: absolute;
  bottom: 0;
}

.onboarding-checkpoints {
  display: flex;
  justify-content: space-around;
  align-items: center;

  p {
    margin-bottom: 0 !important;
    height: 20px;
    font-weight: 500;
    font-size: 12px;
    line-height: 20px;
    text-align: center;
    color: #4B5563;
  }

  img {
    margin-right: 10.78px;
    height: 16px;
    width: 16px;
  }
}

.info-screen-spam-msg {
  font-style: normal;
  font-weight: 400;
  font-size: 14px;
  line-height: 24px;
  margin-top: 32px;
  color: #4B5563;
}

.tooljet-nav-logo {
  text-align: right;
}

// DESIGN SYSTEM ONBOARD BUTTON START
.tj-btn {
  display: flex;
  flex-direction: row;
  justify-content: center;
  align-items: center;
  border-radius: 4px;
}

.tj-btn-base {
  padding: 8px 20px;
  height: 40px;
  font-size: 14px;
  line-height: 24px;
  border: none;
  font-weight: 600;
}

.tj-btn-large {
  padding: 16px 32px;
  height: 56px;
  font-size: 14px;
  line-height: 24px;
  font-weight: 600;
  border: none;
}

.tj-btn-primary {
  background: #466BF2;
  color: #FFFFFF;

  &:hover {
    background: #5F81FF;
    box-shadow: 0px 0px 0px 4px #D2DDFF;
  }

  &:active {
    background: #3756C5;
    box-shadow: none;
  }

  &:disabled {
    background: linear-gradient(0deg, #F3F4F6, #F3F4F6);
    box-shadow: none;
    color: #D1D5DB;
  }
}

.tj-btn-secondary {
  background: #E9EEFF;
  color: #466BF2;

  &:hover {
    background: #FFFFFF;
    box-shadow: 0px 0px 0px 4px #D2DDFF;
    color: #3756C5;
  }

  &:active {
    background: #D2DDFF;
    color: #466BF2;
    box-shadow: none;
  }

  &:disabled {
    background: linear-gradient(0deg, #F3F4F6, #F3F4F6);
    box-shadow: none;
    color: #D1D5DB;
  }
}

.tj-btn-tertiary {
  background: #FFFFFF;
  color: #283948;
  border: 1px solid #D1D5DB;

  &:hover {
    box-shadow: 0px 0px 0px 4px #E4E7EB;
    color: #576574
  }

  &:active {
    border: 1px solid #6B7380;
    box-shadow: none;
    color: #172531
  }

  &:disabled {
    background: linear-gradient(0deg, #F3F4F6, #F3F4F6);
    box-shadow: none;
    color: #D1D5DB;
  }
}

.tj-btn-ghost {
  background: #fff;
  color: #466BF2;

  &:hover {
    background: #E9EEFF;
    color: #3756C5;
    box-shadow: none;
  }

  &:active {
    background: #D2DDFF;
    color: #466BF2;
  }

  &:disabled {
    background: linear-gradient(0deg, #F3F4F6, #F3F4F6);
    box-shadow: none;
    color: #D1D5DB;
  }
}

// DESIGN SYSTEM BUTTOM END-------------->>

// Onbarding-btn styles
.signup-btn,
.login-btn,
.sh-setup-button {
  width: 352px;
  margin-top: 24px;
  margin-bottom: 12px;
  justify-content: space-between !important;
}

.sh-setup-button {
  width: 328px !important;
}

.org-btn {
  width: 352px;
  margin-bottom: 12px;
  justify-content: space-between !important;
}

.signup-info-btn {
  width: 352px;
  margin-bottom: 12px;
  justify-content: center !important;
}

.signup-info-cancel-btn {
  margin-top: 8px;
}

.verification-success-info-btn {
  margin-top: 32px;
  justify-content: space-between;
}


.forget-password-btn {
  width: 352px;
  margin-top: 8px;
  justify-content: space-between !important;
}

.reset-password-btn {
  width: 352px;
  margin-top: 0px !important;
  justify-content: space-between !important;
}

.reset-password-info-btn,
.forgot-password-info-btn {
  margin-top: 32px;
  width: 352px;
  justify-content: center;
}

.link-expired-info-btn {
  margin-top: 32px;
  width: 392px;
  justify-content: center;
}

.signup-info-verify-btn {
  width: 352px;
  margin-top: 8x !important;
  margin-bottom: 8x !important;
}

#enter-svg,
#eye-svg {
  height: 20px !important;
  width: 20px !important;
}

// ----btn-end
.onboarding-cta-wrapper {
  position: relative;
  display: flex;
  align-items: flex-end;
  flex-direction: column;
  height: 46vh;
  margin-left: 64px;
  box-shadow: 0px 24px 48px -12px rgba(16, 24, 40, 0.18);
  border-radius: 6px;
}

.page-wrap-onboarding {
  min-height: calc(100vh - 64px);
  display: flex;
  flex-direction: column;
  position: relative;
}

.loader-wrapper {
  display: flex;
  justify-content: center;
  align-items: center;
  height: 100vh;
}

.spinner-center {
  margin: 0 auto
}

.spinner-center,
.text-center {
  display: flex;
  justify-content: center;
  align-items: center;
}

.text-center-onboard {
  display: flex;
  justify-content: center;
  align-items: center;
  margin: 0 auto;
  text-align: center;
}

.common-auth-signup-section-header,
.sign-in-header,
.common-auth-signup-sub-header {
  margin: 0px auto 4px auto;
  justify-content: center;
  display: flex;
  text-align: center;
}

.verification-loader-wrap {
  width: 300px;
  margin: 0 auto;
  flex-direction: column;
}

// onboarding-media-query
@media only screen and (max-width: 768px) {

  .onboarding-checkpoints,
  .onboarding-account-name {
    display: none;
  }
}

@media only screen and (max-width: 1200px) {
  .onboarding-cta-wrapper {
    display: none;
  }

  .forget-password-info-card,
  .onboarding-form,
  .verification-success-card,
  .password-reset-card,
  .link-expired-card,
  .signup-info-card,
  .onboarding-page-wrapper,
  .login-sso-wrapper,
  .common-auth-container-wrapper,
  .onboard-input {
    width: 320px !important;
  }

  .common-auth-section-whole-wrapper {
    height: calc(100% - 64px);

    .common-auth-section-right-wrapper {
      width: 0%;
    }

    .common-auth-section-left-wrapper {
      width: 100%;
      position: relative;
      height: calc(100% - 64px) !important;

    }

    .common-auth-section-left-wrapper-grid {
      gap: 0px !important;
      height: 100vh;
    }

    .common-auth-container-wrapper,
    .common-auth-signup-container-wrapper {
      margin: 0px auto;
    }

    .tj-text-input,
    .onboard-input {
      width: 300px !important;
    }
  }

  .signup-btn,
  .login-btn,
  .reset-password-info-btn,
  .forgot-password-info-btn,
  .forget-password-btn,
  .verification-success-info-btn,
  .signup-info-cancel-btn,
  .reset-password-btn,
  .link-expired-info-btn .signup-info-verify-btn,
  .login-sso-wrapper,
  .link-expired-info-btn,
  .signup-info-btn {
    width: 300px !important;
  }

  .onboarding-page-continue-button {
    width: 320px !important;
  }

  .onboarding-navbar-img {
    position: absolute;
    top: 22px;
    width: 82px;
    left: 10px;
  }

  .tooljet-nav-logo {
    width: 92px;
  }
}

.onboarding-cta-image-wrapper {
  height: 100%;
  width: 100%;
  background-image: url(../../assets/images/onboardingassets/Illustrations/cta_light.png);
  background-repeat: no-repeat;
  background-size: cover;
}

.org-invite-fallback {
  display: flex;
  justify-content: center;
}

.forgot-password-auth-wrapper {
  align-items: flex-start !important;
}

// Dark-Mode styles onboarding  && self host dark mode
.theme-dark {

  .org-avatar:hover {
    .avatar {
      background: #10141A no-repeat center/cover;
    }
  }

  .common-auth-signup-section-header,
  .sign-in-header,
  .sign-in-sub-header,
  .sso-info-text,
  .tj-text-input-label,
  .common-auth-testimonial,
  .testimonial-position,
  .signup-terms,
  .common-auth-section-header,
  .common-auth-sub-header,
  .info-screen-description,
  .reset-password-header,
  .onboarding-page-header,
  .onboarding-back-button,
  .sh-setup-button {
    color: #ECEDEE !important;
  }

  .onboarding-navbar-layout {
    background-color: #2b394b;
    border-bottom: 1px solid #2B2F31;
  }

  .onboarding-page-sub-header {
    color: #9BA1A6;
  }

  .login-sso-wrapper,
  .sso-button,
  .tj-text-input,
  .onboard-input {
    background-color: #2b394b !important;
    border-color: #787F85;
  }

  .login-sso-wrapper {

    &:hover {
      border: 1px solid #6E7479;
      box-shadow: 0px 0px 0px 2px #4C5358;
    }
  }

  .separator-onboarding .separator h2 span,
  .separator-signup .separator h2 span {
    background-color: #2b394b;
  }

  .separator-onboarding .separator h2 {
    border-bottom: 1px solid #697177 !important;

  }

  .separator-signup .separator h2 {
    border-bottom: 1px solid #697177 !important;
  }

  .tj-text-input,
  .onboard-input {
    color: #fff;
    border-color: #787F85;

    ::placeholder {
      color: #697177;
    }

    p {
      color: #697177;
    }

    &:hover {
      border: 1px solid #6E7479;
      box-shadow: 0px 0px 0px 2px #4C5358;
    }

    &:active {
      box-shadow: 0px 0px 0px 2px #333845;
      border: 1px solid #3E63DD
    }
  }

  .tj-input-helper-text,
  .info-screen-spam-msg {
    color: #9BA1A6;
  }

  .tj-btn-primary {
    background: #3E63DD;
    color: #fff;

    &:hover {
      background: #5373E7;
      box-shadow: 0px 0px 0px 4px #22346E;
    }

    &:active {
      background: #849DFF;
    }

    &:disabled {
      background: #171B23;
      box-shadow: none;
      color: #656565;
    }
  }

  .common-auth-section-right-wrapper {
    border-left: 1px solid #2B2F31;
  }

  .signup-terms,
  .verification-terms {
    a {
      color: #3E63DD;
    }
  }

  .tj-btn-tertiary {
    background-color: #3A3A3A;
    color: #fff;
    border: none;

    &:hover {
      box-shadow: 0px 0px 0px 4px #313538;
      border: none;
    }

    &:active {
      background: #849DFF;
    }
  }

  .tj-btn-secondary {
    background-color: #3E63DD;
    color: #fff;

    &:hover {
      background: #5373E7;
      box-shadow: 0px 0px 0px 4px #22346E;
    }

    &:active {
      background: #3E63DD;
    }

    &:disabled {
      background: #202425;
      color: #4C5155;
      box-shadow: none;
    }
  }

  .onboarding-page-continue-button {

    &:hover {
      background: #5373E7;
      box-shadow: 0px 0px 0px 4px #22346E;
    }

    &:disabled {
      background: #171B23;
      box-shadow: none;
      color: #656565;
    }
  }

  .onboarding-radio-checked {
    border: 2px solid #466BF2 !important;
  }

  .onboarding-bubbles-active {
    background: #3E63DD !important;
  }

  .onboarding-cta-image-wrapper {
    background-image: url(../../assets/images/onboardingassets/Illustrations/cta_dark.png);
  }

  .onboarding-account-name {
    background-color: #1A1D1E;
    color: rgba(255, 255, 255, 0.7) !important;
  }

}

//ONBOARD STYLES END---------------------------->>>>>

.organization-selector {
  max-width: 288px;
}
.organization-avatar {
  max-width: 34px;
  margin-right: 10px;
}
.layout-sidebar-icon {
  &:hover {
    background: #ECEEF0;
  }
  &:focus {
    outline: #ECEEF0 auto 5px;
  }
}
.folder-menu-icon {
  display: none;
}
.folder-list-group-item:hover .folder-menu-icon {
  display: block;
}
// ONBOARDING-SELF-HOST STYLES START------->

.sh-setup-card {
  width: 392px;
  height: 486px;
  margin: auto;
  display: flex;
  flex-direction: column;
  text-align: center;
  background: #FFFFFF;
  box-shadow: 0px 2px 4px rgba(40, 57, 72, 0.06), 0px 4px 6px rgba(40, 57, 72, 0.1);
  border-radius: 6px;
  text-align: center;
  justify-content: center;
  align-items: center;
  position: absolute;
  left: 0;
  right: 0;
  top: 36vh;
  text-align: center;

  img {
    width: 366px;
    height: 89.34px;
    left: 530px;
    top: 310.42px;
  }

  h1 {
    width: 328px;
    height: 186px;
    font-weight: 700;
    font-size: 45px;
    line-height: 62px;
    text-align: center;
    color: #1F2937;
    flex: none;
    margin: 0 auto;

    span {
      color: #466BF2;
    }
  }

  p {
    width: 286px;
    height: 64px;
    font-weight: 400;
    font-size: 18px;
    line-height: 32px;
    text-align: center;
    color: #000000;
    flex: none;
    margin-top: 16px;
  }

  .sh-setup-button {
    margin: 32px auto;
  }
}

.sh-setup-banner {
  position: relative;
  background-repeat: no-repeat;
  background: linear-gradient(253.22deg, #F3F4F6 0%, #F9FAFB 100%);
  height: 50vh;
}

.sh-setup-banner-inner {
  width: 986.19px;
  height: 360px;
  background-repeat: no-repeat;
  display: flex;
  justify-content: center;
  background: url('../../assets/images/onboardingassets/Illustrations/background.jpg');
  position: absolute;
  left: 0;
  right: 0;
  margin: auto;
  bottom: 0;
  background-position: center;
}

.sh-setup-sub-banner {
  position: absolute;
  left: 0;
  right: 0;
  margin: auto;
  width: 803px;
  height: 210px;
  bottom: 0;
  width: 803px;
  background: url('../../assets/images/onboardingassets/Illustrations/app_image.png');
  border-radius: 16px;
  background-size: cover;
}

.sh-setup-screen-wrapper {
  min-height: 100vh;
}

.onboarding-password-hide-img {
  position: absolute;
  right: 16px;
  top: 17%;
  cursor: pointer;
}

.admin-setup-continue-btn {
  margin-top: 24px;
}

.passive-onboarding-tab {
  color: #6B7380 !important;
  font-weight: 400 !important;
}

.active-onboarding-tab {
  color: #111827 !important;
}

.navigation-wrap {
  display: flex;
  justify-content: space-around;
}

.wrap-onboard-input {
  position: relative;
}

.onboard-password-label {
  margin-top: 16px;
}

.signup-status-card-wrapper {
  box-sizing: border-box;
  display: flex;
  flex-direction: row;
  align-items: flex-start;
  padding: 10px 16px;
  gap: 10px;
  width: 352px;
  height: 60px;
  background: #FEF8F4;
  border: 1px solid #FFF1E7;
  border-radius: 6px;
  margin-bottom: 20px;

  p {
    font-size: 12px;
    line-height: 20px;
    color: #11181C;
    width: 288px;
    height: 40px;
    margin-left: 14px;
    font-weight: 500;
    align-items: baseline;
  }
}

.onboard-password {
  margin-bottom: 24px !important;
}


// ONBOARDING-SELF-HOST STYLES END------->

//ONBOARD STYLES END---------------------------->>>>>
<<<<<<< HEAD

.app-versions-selector {
  display: inline-flex;
  align-items: center;
  width: 230px;
  height: 28px;
  position: absolute;
  left: 54%;
  border-radius: 6px;
}
.app-version-list-item {
  white-space: nowrap;
  overflow: hidden;
  text-overflow: ellipsis;
}
.app-version-name, .app-version-released {
  font-weight: 400;
  font-size: 12px;
  line-height: 20px;
}
.app-version-delete {
  display: none;
}
.custom-version-selector__option:hover .app-version-delete {
  display: block;
}
.editor .editor-sidebar {
  border-top: 1px solid #E6E8EB;
}
.editor .navbar-brand {
  border-right: 1px solid #E6E8EB;
  padding-right: 8px !important;
}
.theme-dark {
  .editor .navbar-brand {
    border-right: 1px solid #333c48;
  }
  .realtime-avatars {
    border-right: 1px solid #333c48;
  }
}
.modal-backdrop {
  background-color: hsla(0, 0%, 0%, 0.439);
}
.modal-body {
  background-color: #fff;
}
.ds-delete-btn {
  display: none;
  border: none;
  background: none;
}
.ds-list-item:hover .ds-delete-btn {
  display: block;
=======
.toojet-db-table-footer {
  position: fixed;
  bottom: 0px;
  width: -webkit-fill-available;
}

.tooljet-db-pagination-container {
  display: flex;
  padding: 0px;
  height: 20px;

  .form-control {
    padding: 0 4px;
    width: fit-content;
    max-width: 30px;
    text-align: center;
  }

>>>>>>> 9c62b2d3
}<|MERGE_RESOLUTION|>--- conflicted
+++ resolved
@@ -8526,7 +8526,6 @@
 // ONBOARDING-SELF-HOST STYLES END------->
 
 //ONBOARD STYLES END---------------------------->>>>>
-<<<<<<< HEAD
 
 .app-versions-selector {
   display: inline-flex;
@@ -8581,7 +8580,8 @@
 }
 .ds-list-item:hover .ds-delete-btn {
   display: block;
-=======
+}
+
 .toojet-db-table-footer {
   position: fixed;
   bottom: 0px;
@@ -8599,6 +8599,4 @@
     max-width: 30px;
     text-align: center;
   }
-
->>>>>>> 9c62b2d3
 }