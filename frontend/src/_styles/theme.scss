@import "./tabler.scss";
@import "./colors.scss";
@import "./z-index.scss";
@import "./mixins.scss";
@import "./queryManager.scss";
@import "./onboarding.scss";
@import "./components.scss";
@import "./global-datasources.scss";
@import "./typography.scss";
@import "./designtheme.scss";
@import "./dropdown-custom.scss";
@import "./ui-operations.scss";
@import 'react-loading-skeleton/dist/skeleton.css';
@import './table-component.scss';

/* ibm-plex-sans-100 - latin */
@font-face {
  font-display: swap;
  /* Check https://developer.mozilla.org/en-US/docs/Web/CSS/@font-face/font-display for other options. */
  font-family: 'IBM Plex Sans';
  font-style: normal;
  font-weight: 100;
  src: url('/assets/fonts/ibm-plex-sans-v19-latin/ibm-plex-sans-v19-latin-100.woff2') format('woff2');
  /* Chrome 36+, Opera 23+, Firefox 39+, Safari 12+, iOS 10+ */
}

/* ibm-plex-sans-100italic - latin */
@font-face {
  font-display: swap;
  /* Check https://developer.mozilla.org/en-US/docs/Web/CSS/@font-face/font-display for other options. */
  font-family: 'IBM Plex Sans';
  font-style: italic;
  font-weight: 100;
  src: url('/assets/fonts/ibm-plex-sans-v19-latin/ibm-plex-sans-v19-latin-100italic.woff2') format('woff2');
  /* Chrome 36+, Opera 23+, Firefox 39+, Safari 12+, iOS 10+ */
}

/* ibm-plex-sans-200 - latin */
@font-face {
  font-display: swap;
  /* Check https://developer.mozilla.org/en-US/docs/Web/CSS/@font-face/font-display for other options. */
  font-family: 'IBM Plex Sans';
  font-style: normal;
  font-weight: 200;
  src: url('/assets/fonts/ibm-plex-sans-v19-latin/ibm-plex-sans-v19-latin-200.woff2') format('woff2');
  /* Chrome 36+, Opera 23+, Firefox 39+, Safari 12+, iOS 10+ */
}

/* ibm-plex-sans-200italic - latin */
@font-face {
  font-display: swap;
  /* Check https://developer.mozilla.org/en-US/docs/Web/CSS/@font-face/font-display for other options. */
  font-family: 'IBM Plex Sans';
  font-style: italic;
  font-weight: 200;
  src: url('/assets/fonts/ibm-plex-sans-v19-latin/ibm-plex-sans-v19-latin-200italic.woff2') format('woff2');
  /* Chrome 36+, Opera 23+, Firefox 39+, Safari 12+, iOS 10+ */
}

/* ibm-plex-sans-300 - latin */
@font-face {
  font-display: swap;
  /* Check https://developer.mozilla.org/en-US/docs/Web/CSS/@font-face/font-display for other options. */
  font-family: 'IBM Plex Sans';
  font-style: normal;
  font-weight: 300;
  src: url('/assets/fonts/ibm-plex-sans-v19-latin/ibm-plex-sans-v19-latin-300.woff2') format('woff2');
  /* Chrome 36+, Opera 23+, Firefox 39+, Safari 12+, iOS 10+ */
}

/* ibm-plex-sans-300italic - latin */
@font-face {
  font-display: swap;
  /* Check https://developer.mozilla.org/en-US/docs/Web/CSS/@font-face/font-display for other options. */
  font-family: 'IBM Plex Sans';
  font-style: italic;
  font-weight: 300;
  src: url('/assets/fonts/ibm-plex-sans-v19-latin/ibm-plex-sans-v19-latin-300italic.woff2') format('woff2');
  /* Chrome 36+, Opera 23+, Firefox 39+, Safari 12+, iOS 10+ */
}

/* ibm-plex-sans-regular - latin */
@font-face {
  font-display: swap;
  /* Check https://developer.mozilla.org/en-US/docs/Web/CSS/@font-face/font-display for other options. */
  font-family: 'IBM Plex Sans';
  font-style: normal;
  font-weight: 400;
  src: url('/assets/fonts/ibm-plex-sans-v19-latin/ibm-plex-sans-v19-latin-regular.woff2') format('woff2');
  /* Chrome 36+, Opera 23+, Firefox 39+, Safari 12+, iOS 10+ */
}

/* ibm-plex-sans-italic - latin */
@font-face {
  font-display: swap;
  /* Check https://developer.mozilla.org/en-US/docs/Web/CSS/@font-face/font-display for other options. */
  font-family: 'IBM Plex Sans';
  font-style: italic;
  font-weight: 400;
  src: url('/assets/fonts/ibm-plex-sans-v19-latin/ibm-plex-sans-v19-latin-italic.woff2') format('woff2');
  /* Chrome 36+, Opera 23+, Firefox 39+, Safari 12+, iOS 10+ */
}

/* ibm-plex-sans-500 - latin */
@font-face {
  font-display: swap;
  /* Check https://developer.mozilla.org/en-US/docs/Web/CSS/@font-face/font-display for other options. */
  font-family: 'IBM Plex Sans';
  font-style: normal;
  font-weight: 500;
  src: url('/assets/fonts/ibm-plex-sans-v19-latin/ibm-plex-sans-v19-latin-500.woff2') format('woff2');
  /* Chrome 36+, Opera 23+, Firefox 39+, Safari 12+, iOS 10+ */
}

/* ibm-plex-sans-500italic - latin */
@font-face {
  font-display: swap;
  /* Check https://developer.mozilla.org/en-US/docs/Web/CSS/@font-face/font-display for other options. */
  font-family: 'IBM Plex Sans';
  font-style: italic;
  font-weight: 500;
  src: url('/assets/fonts/ibm-plex-sans-v19-latin/ibm-plex-sans-v19-latin-500italic.woff2') format('woff2');
  /* Chrome 36+, Opera 23+, Firefox 39+, Safari 12+, iOS 10+ */
}

/* ibm-plex-sans-600 - latin */
@font-face {
  font-display: swap;
  /* Check https://developer.mozilla.org/en-US/docs/Web/CSS/@font-face/font-display for other options. */
  font-family: 'IBM Plex Sans';
  font-style: normal;
  font-weight: 600;
  src: url('/assets/fonts/ibm-plex-sans-v19-latin/ibm-plex-sans-v19-latin-600.woff2') format('woff2');
  /* Chrome 36+, Opera 23+, Firefox 39+, Safari 12+, iOS 10+ */
}

/* ibm-plex-sans-600italic - latin */
@font-face {
  font-display: swap;
  /* Check https://developer.mozilla.org/en-US/docs/Web/CSS/@font-face/font-display for other options. */
  font-family: 'IBM Plex Sans';
  font-style: italic;
  font-weight: 600;
  src: url('/assets/fonts/ibm-plex-sans-v19-latin/ibm-plex-sans-v19-latin-600italic.woff2') format('woff2');
  /* Chrome 36+, Opera 23+, Firefox 39+, Safari 12+, iOS 10+ */
}

/* ibm-plex-sans-700 - latin */
@font-face {
  font-display: swap;
  /* Check https://developer.mozilla.org/en-US/docs/Web/CSS/@font-face/font-display for other options. */
  font-family: 'IBM Plex Sans';
  font-style: normal;
  font-weight: 700;
  src: url('/assets/fonts/ibm-plex-sans-v19-latin/ibm-plex-sans-v19-latin-700.woff2') format('woff2');
  /* Chrome 36+, Opera 23+, Firefox 39+, Safari 12+, iOS 10+ */
}

/* ibm-plex-sans-700italic - latin */
@font-face {
  font-display: swap;
  /* Check https://developer.mozilla.org/en-US/docs/Web/CSS/@font-face/font-display for other options. */
  font-family: 'IBM Plex Sans';
  font-style: italic;
  font-weight: 700;
  src: url('/assets/fonts/ibm-plex-sans-v19-latin/ibm-plex-sans-v19-latin-700italic.woff2') format('woff2');
  /* Chrome 36+, Opera 23+, Firefox 39+, Safari 12+, iOS 10+ */
}

// variables
$border-radius: 4px;


body {
  font-family: 'IBM Plex Sans';
}

input,
button {
  border-radius: 4px;
}

.btn:hover {
  border-color: $primary;
}

.btn-sm {
  padding: 4px 8px;
}

.padding-0 {
  padding: 0;
}

.float-right {
  float: right;
}

.font-500 {
  font-weight: 500;
}

.color-inherit {
  color: inherit;
}

.text-right {
  text-align: right;
}

.navbar {
  max-height: 48px;
  min-height: auto;
  background-color: var(--base) !important;
  border-bottom: 1px solid var(--slate5);

  .nav-item.active:after {
    bottom: 0 !important;
  }
}

.rc-slider-track {
  background-color: $primary;
}

.rc-slider-handle {
  border-color: $primary;
}

.auth-main {
  height: 1000px;
  padding-top: calc(0.25 * 100vh);
  overflow: hidden;

  svg,
  img {
    height: 50px;
    width: 50px;
  }

  svg {
    color: #000000;
  }

  .col-4 {
    z-index: 1;
  }

  .horizontal-line {
    width: 100%;
    position: relative;
    border: 1px solid #b1b1b1;
    top: 25px;
    margin: 0px auto;
    z-index: 0;
  }

  .sso-ico {
    div {
      background-color: #ffffff;
    }
  }
}

.emoji-mart-scroll {
  border-bottom: 0;
  margin-bottom: 6px;
}

.emoji-mart-scroll+.emoji-mart-bar {
  display: none;
}

.accordion-item {
  border: solid var(--slate5);
  border-width: 0px 0px 1px 0px;
}


.accordion-item,
.accordion-button {
  background-color: inherit;
}

.accordion-button {
  font-size: 14px;
  font-weight: 500 !important;
  box-shadow: none !important;
  color: var(--slate12) !important;
  padding: 16px 16px !important;
}

.accordion-button::after {
  background-image: url('data:image/svg+xml,<svg xmlns="http://www.w3.org/2000/svg" width="13" height="12" viewBox="0 0 13 12" fill="none"><path d="M8.83684 3L4.4484 3C3.86955 3 3.5089 3.62791 3.80056 4.1279L5.99478 7.88943C6.28419 8.38556 7.00104 8.38556 7.29045 7.88943L9.48467 4.1279C9.77634 3.62791 9.41568 3 8.83684 3Z" fill="%2311181C"/></svg>');
}

.accordion-button:not(.collapsed)::after {
  background-image: url('data:image/svg+xml,<svg xmlns="http://www.w3.org/2000/svg" width="13" height="12" viewBox="0 0 13 12" fill="none"><path d="M8.83684 3L4.4484 3C3.86955 3 3.5089 3.62791 3.80056 4.1279L5.99478 7.88943C6.28419 8.38556 7.00104 8.38556 7.29045 7.88943L9.48467 4.1279C9.77634 3.62791 9.41568 3 8.83684 3Z" fill="%2311181C"/></svg>');
}

.accordion-button:not(.collapsed) {
  // padding-bottom: 0 !important;
}

.accordion-body {
  padding: 4px 16px 16px 16px !important;

  .form-label {
    font-weight: 400;
    font-size: 12px;
    color: var(--slate12);
  }

  .style-fx {
    margin-top: 3px !important;
  }
}

.editor {
  header {
    position: fixed;
    width: 100%;
    top: 0px;
    left: 0px;
  }

  .header-container {
    max-width: 100%;
    padding: 0px;
  }

  .resizer-select,
  .resizer-active {
    outline: solid 1px $primary !important;


    .top-right,
    .top-left,
    .bottom-right,
    .bottom-left {
      background: white;
      border-radius: 10px;
      border: solid 1px $primary;
    }
  }

  .resizer-selected {
    outline-width: thin;
    outline-style: solid;
    outline-color: #ffda7e;
  }

  // query data source card style start

  .query-datasource-card-container,
  .header-query-datasource-card-container {
    display: flex;
    flex-direction: row;
    gap: 10px;
    flex-wrap: wrap;
  }

  .datasource-picker {
    margin-bottom: 24px;
    width: 475px;
    margin: auto;

    a {
      color: var(--indigo9);
      text-decoration: none;
    }
  }

  .header-query-datasource-card-container {
    margin-top: -10px;
  }

  .header-query-datasource-card {
    position: relative;
    display: flex;
    min-width: 0;
    word-wrap: break-word;
    background-color: rgba(66, 153, 225, 0.1) !important;
    background-clip: border-box;
    border-radius: 4px;
    height: 32px;
    width: 140px;
    padding: 6px;
    align-items: center;
    text-transform: capitalize;
    font-weight: 400 !important;
    background-color: #4299e11a;

    p {
      margin: 0 8px 0 12px;
    }
  }

  .query-datasource-card {
    position: relative;
    display: flex;
    min-width: 0;
    word-wrap: break-word;
    background-color: #ffffff;
    background-clip: border-box;
    border: 1px solid rgba(101, 109, 119, 0.16);
    border-radius: 4px;
    height: 46px;
    width: 200px;
    padding: 10px;
    align-items: center;
    cursor: pointer;
    transition: transform .2s;

    p {
      margin: 0 8px 0 15px;
    }

    &:hover {
      transform: scale(1.02);
      box-shadow: 0.1px 0.1px 0.1px 0.1px rgba(0, 0, 0, 0.3);
    }
  }

  // end :: data source card style

  .header-query-datasource-name {
    font-size: 0.8rem !important;
    padding-top: 0px !important;
  }

  .datasource-heading {
    display: flex;
    height: 32px;
    gap: 10px;
    align-items: center;

    p {
      font-size: 12px;
      padding-top: 0px;
      cursor: pointer;
    }
  }


  .left-sidebar {
    scrollbar-width: none;
  }

  .left-sidebar::-webkit-scrollbar {
    width: 0;
    background: transparent;
  }

  .left-sidebar-layout {
    display: flex;
    justify-content: center;
    font-size: 11px;
    align-items: center;
    letter-spacing: 0.2px;

    p {
      margin-bottom: 0px;
      margin-top: 8px;
    }
  }

  .left-sidebar {
    height: 100%;
    width: 48px;
    position: fixed;
    z-index: 2;
    left: 0;
    overflow-x: hidden;
    flex: 1 1 auto;
    background-color: var(--base) !important;
    background-clip: border-box;
    margin-top: 48px;
    padding-top: 8px;

    .accordion-item {
      border: solid var(--slate5);
      border-width: 1px 0px 1px 0px;
    }

    .datasources-container {
      height: 50%;
      overflow-y: scroll;

      tr {
        border-color: #f1f1f1;
      }
    }

    .variables-container {
      height: 50%;
      overflow-y: scroll;
    }

    .variables-container::-webkit-scrollbar-thumb,
    .datasources-container::-webkit-scrollbar-thumb {
      background: transparent;
      height: 0;
      width: 0;
    }

    .variables-container::-webkit-scrollbar,
    .datasources-container::-webkit-scrollbar {
      width: 0;
      background: transparent;
      height: 0;
    }

    .variables-container,
    .datasources-container {
      scrollbar-width: none;
    }

    .datasources-container {
      bottom: 0;
      height: 500px;
      border: solid rgba(101, 109, 119, 0.16);
      border-width: 1px 0px 1px 0px;

      .datasources-header {
        border: solid rgba(0, 0, 0, 0.125);
        border-width: 0px 0px 1px 0px;
      }
    }

    .left-sidebar-inspector {
      .card-body {
        padding: 1rem 0rem 1rem 1rem;
      }
    }

    .left-sidebar-page-selector {
      .add-new-page-button-container {
        width: 100%;
        margin-top: 10px;
      }
    }
  }

  .editor-sidebar {
    position: fixed;
    right: 0;
    overflow: hidden;
    width: 300px;
    flex: 1 1 auto;
    top: 48px;
    border-left: 1px solid var(--slate5);
    background-color: var(--base);
    background-clip: border-box;
    height: 100vh;


    .inspector {
      .form-control-plaintext {
        padding: 0;
        color: var(--slate12);
      }

      .header {
        padding-left: 20px;
        padding-right: 20px;
        border: solid rgba(0, 0, 0, 0.125);
        border-width: 0px 0px 1px 0px;
        height: 40px;

        .component-name {
          font-weight: 500;
        }

        .component-action-button {
          top: 8px;
          right: 10px;
          position: absolute;
        }
      }

      .properties-container {
        .field {
          .form-label {
            font-size: 12px;
          }

          .text-field {
            height: 30px;
            font-size: 12px;
          }

          .form-select {
            height: 30px;
            font-size: 12px;
          }

          .select-search__input {
            padding: 0.2375rem 0.75rem;
            font-size: 0.825rem;
          }
        }
      }
    }

    .components-container::-webkit-scrollbar {
      width: 0;
      height: 0;
      background: transparent;
    }

    .components-container::-webkit-scrollbar-thumb {
      background: transparent;
    }

    .components-container {
      scrollbar-width: none;
    }

    .components-container {
      height: 100%;
      overflow: auto;
      overflow-x: hidden;
      padding-bottom: 20%;

      ::placeholder {
        color: var(--slate9);

      }

      .component-image-holder {
        border-radius: 0;
        transition: all 0.3s cubic-bezier(0.25, 0.8, 0.25, 1);
        box-sizing: border-box;
        border-radius: 4px;
        background-color: var(--slate3);

        img {
          margin: 0 auto;
        }

        &:hover {
          background-color: var(--slate4);
          border: 1px solid var(--slate4, #E6E8EB);

        }

        &:active {
          background-color: var(--slate4);
          border: 1px solid var(--slate6, #DFE3E6);
        }
      }

      .component-title {
        margin-top: 4px;
        max-width: 100%;
        text-align: center;
        word-wrap: break-word;
        color: var(--slate12);
        text-align: center;
        font-size: 10px;
        font-style: normal;
        font-weight: 400;
        line-height: 13px;
        height: 26px;
        width: 72px;
      }

      .component-description {
        color: grey;
        font-size: 0.7rem;
      }
    }
  }

  .main {
    top: 0;
    height: calc(100vh - 84px);

    &.hide-scrollbar {
      .canvas-container::-webkit-scrollbar {
        height: 0;
      }
    }

    .canvas-container::-webkit-scrollbar {
      width: 0;
      background: transparent;
    }

    .canvas-container::-webkit-scrollbar-track {
      background: transparent !important;
    }

    .canvas-container {
      scrollbar-width: none;
    }

    .canvas-container {
      height: 100%;
      top: 48px;
      position: fixed;
      right: 300px;
      left: 48px;
      overflow-y: scroll;
      overflow-x: auto;
      -webkit-box-pack: center;
      justify-content: center;
      -webkit-box-align: center;
      align-items: center;

      .real-canvas {
        outline: 1px dotted transparent;
      }

      .show-grid {
        outline: 1px dotted #4d72da;
        background-image: linear-gradient(to right,
            rgba(194, 191, 191, 0.2) 1px,
            transparent 1px),
          linear-gradient(to bottom,
            rgba(194, 191, 191, 0.2) 1px,
            transparent 1px);

      }

      .canvas-area {
        // background: #F9F9FB;
        margin: 0px auto;

        .resizer {
          outline: solid 1px transparent;
        }
      }
    }
  }

  @media screen and (max-height: 450px) {
    .sidebar {
      padding-top: 15px;
    }

    .sidebar a {
      font-size: 18px;
    }
  }
}

.viewer {
  .header-container {
    max-width: 100%;
  }

  .main {
    padding: 0px 10px;

    .canvas-container {
      scrollbar-width: auto;
      width: 100%;
    }

    .canvas-container::-webkit-scrollbar {
      background: transparent;
    }

    .canvas-container {
      height: 100%;
      position: fixed;
      left: 0;
      overflow-y: auto;
      overflow-x: auto;
      -webkit-box-pack: center;
      justify-content: center;
      -webkit-box-align: center;
      align-items: center;

      .canvas-area {
        width: 1280px;
        // background: #F9F9FB;
        margin: 0px auto;
        background-size: 80px 80px;
        background-repeat: repeat;
      }

      .navigation-area {
        background: var(--base, #FFF);
        padding: 1rem;

        a.page-link {
          border-radius: 0;
          border: 0;
        }

        a.page-link:hover {
          color: white;
          background-color: #4D72FA;
        }

        a.page-link.active {
          color: white;
          background-color: #4D72FA;
        }
      }

    }
  }
}

.modal-header {
  padding: 0 1.5rem 0 1.5rem;
}

.page-body,
.homepage-body {
  height: 100vh;

  .list-group.list-group-transparent.dark .all-apps-link,
  .list-group-item-action.dark.active {
    background-color: $dark-background !important;
  }
}

.home-search-holder {
  height: 20px;
  width: 100%;
  margin-top: 32px;

  .search-box-wrapper {
    .input-icon {
      .input-icon-addon {
        padding-right: 6px;
      }
    }
  }

  .homepage-search {
    background: transparent;
    color: var(--slate12);
    height: 20px;

    &:focus {
      background: none;
    }
  }
}

.homepage-app-card-list-item-wrap {
  row-gap: 16px;
  column-gap: 32px;
  display: flex;
  margin-top: 22px;
}

.homepage-app-card-list-item {
  max-width: 272px;
  flex-basis: 33%;
  padding: 0 !important;
}

.homepage-dropdown-style {
  min-width: 11rem;
  display: block;
  align-items: center;
  margin: 0;
  line-height: 1.4285714;
  width: 100%;
  padding: 0.5rem 0.75rem !important;
  font-weight: 400;
  white-space: nowrap;
  border: 0;
  cursor: pointer;
  font-size: 12px;
}

.homepage-dropdown-style:hover {
  background: rgba(101, 109, 119, 0.06);
}

.card-skeleton-container {
  border: 0.5px solid #b4bbc6;
  padding: 1rem;
  border-radius: 8px;
  height: 180px;
}

.app-icon-skeleton {
  background-color: #ECEEF0 !important;
  border-radius: 4px;
  margin-bottom: 20px;
  height: 40px;
  width: 40px;
}

.folder-icon-skeleton {
  display: inline-block;
  background-color: #858896;
  border-radius: 4px;
  height: 14px;
  width: 14px;
}

.folders-skeleton {
  padding: 9px 12px;
  height: 34px;
  margin-bottom: 4px;
}

.card-skeleton-button {
  height: 20px;
  width: 60px;
  background: #91a4f6;
  margin-top: 1rem;
  border-radius: 4px;
}

@media (min-height: 641px) and (max-height: 899px) {
  .homepage-pagination {
    position: fixed;
    bottom: 2rem;
    width: 63%;
  }
}

@media (max-height: 640px) {
  .homepage-pagination {
    position: fixed;
    bottom: 2rem;
    width: 71%;
  }
}

@media (max-width: 1056px) {
  .homepage-app-card-list-item {
    flex-basis: 50%;
  }
}

.homepage-body {
  overflow-y: hidden;

  a {
    color: inherit;
  }

  a:hover {
    color: inherit;
    text-decoration: none;
  }

  button.create-new-app-button {
    background-color: var(--indigo9);

  }




  .app-list {
    .app-card {
      height: 180px;
      max-height: 180px;
      border: 0.5px solid #b4bbc6;
      box-sizing: border-box;
      border-radius: 8px;
      overflow: hidden;

      .app-creation-time {
        span {
          color: var(--slate11) !important;
        }
      }

      .app-creator {
        font-weight: 500;
        font-size: 0.625rem;
        line-height: 12px;
        color: #292d37;
        white-space: nowrap;
        overflow: hidden;
        text-overflow: ellipsis;
      }

      .app-icon-main {
        background-color: $primary;

        .app-icon {
          img {
            height: 24px;
            width: 24px;
            filter: invert(100%) sepia(0%) saturate(0%) hue-rotate(17deg) brightness(104%) contrast(104%);
            vertical-align: middle;
          }
        }
      }

      .app-template-card-wrapper {
        .card-body {
          padding-left: 0px !important;
        }
      }

      .app-title {
        line-height: 20px;
        font-size: 1rem;
        font-weight: 400;
        color: #000000;
        overflow: hidden;
        max-height: 40px;
        text-overflow: ellipsis;
        display: -webkit-box;
        -webkit-line-clamp: 2;
        /* number of lines to show */
        line-clamp: 2;
        -webkit-box-orient: vertical;
      }

      button {
        font-size: 0.6rem;
        width: 100%;
      }

      .menu-ico {
        cursor: pointer;

        img {
          padding: 0px;
          height: 14px;
          width: 14px;
          vertical-align: unset;
        }
      }
    }

    .app-card.highlight {
      background-color: #f8f8f8;
      box-shadow: 0px 4px 4px rgba(0, 0, 0, 0.25);
      border: 0.5px solid $primary;

      .edit-button {
        box-sizing: border-box;
        border-radius: 6px;
        color: $primary-light;
        width: 113px;
        height: 28px;
        background: var(--indigo11) !important;
        border: none;
        color: var(--indigo4);
        padding: 4px 16px;
        gap: 6px;
        height: 28px;


        &:hover {
          background: var(--indigo10);

        }

        &:focus {
          box-shadow: 0px 0px 0px 4px var(--indigo6);
          background: var(--indigo10);
          outline: 0;
        }


        &:active {
          background: var(--indigo11);
          box-shadow: none;
        }
      }

      .launch-button {
        box-sizing: border-box;
        border-radius: 6px;
        color: var(--slate12);
        width: 113px;
        height: 28px;
        background: var(--base);
        border: 1px solid var(--slate7);
        color: var(--slate12);
        padding: 4px 16px;
        gap: 6px;
        height: 28px !important;


        &:hover {
          background: var(--slate8);
          color: var(--slate11);
          border: 1px solid var(--slate8);
          background: var(--base);
        }

        &:active {
          background: var(--base);
          box-shadow: none;
          border: 1px solid var(--slate12);
          color: var(--slate12);
        }

        &:focus {
          background: var(--base);
          color: var(--slate11);
          border: 1px solid var(--slate8);
          box-shadow: 0px 0px 0px 4px var(--slate6);
        }
      }

      .app-title {
        height: 20px;
        -webkit-line-clamp: 1;
        /* number of lines to show */
        line-clamp: 1;
      }
    }
  }
}


.template-library-modal {
  font-weight: 500;

  .modal-header {
    background-color: var(--base) !important;
    border-bottom: 1px solid var(--slate5);

  }

  .modal-dialog {
    max-width: 90%;
    height: 80%;

    .modal-content {
      height: 100%;
      padding: 0;


      .modal-body {
        height: 80%;
        padding: 0 10px;
        background-color: var(--base) !important;


        .container-fluid {
          height: 100%;
          padding: 0;

          .row {
            height: 100%;
          }
        }
      }
    }

    .modal-body,
    .modal-footer {
      background-color: #ffffff;
    }
  }

  .template-categories {
    .list-group-item {
      border: 0;
    }

    .list-group-item.active {
      background-color: #edf1ff;
      color: $primary-light;
      font-weight: 600;
    }
  }

  .template-app-list {
    .list-group-item {
      border: 0;
    }

    .list-group-item.active {
      background-color: #edf1ff;
      color: black;
    }
  }

  .template-display {
    display: flex;
    flex-direction: row;
    align-items: center;
    height: 100%;

    h3.title {
      font-weight: 600;
      line-height: 17px;
    }

    p.description {
      font-weight: 500;
      font-size: 13px;
      line-height: 15px;
      letter-spacing: -0.1px;
      color: #8092ab;
    }

    img.template-image {
      height: 75%;
      width: 85%;
      border: 0;
      padding: 0;
      object-fit: contain;
    }

    .template-spinner {
      width: 3rem;
      height: 3rem;
      margin: auto;
      position: absolute;
      top: 0;
      bottom: 0;
      left: 0;
      right: 0;
    }

    .row {
      margin-bottom: 0;
    }
  }

  .template-list {
    padding-top: 16px;

    .template-search-box {
      input {
        border-radius: 5px !important;
      }

      .input-icon {
        display: flex;
      }
    }

    .input-icon {
      .search-icon {
        display: block;
        position: absolute;
        left: 0;
        margin-right: 0.5rem;
      }

      .clear-icon {
        cursor: pointer;
        display: block;
        position: absolute;
        right: 0;
        margin-right: 0.5rem;
      }
    }

    .list-group-item.active {
      color: $primary;
    }
  }
}

.template-library-modal.dark-mode {

  .template-modal-control-column,
  .template-list-column,
  .categories-column,
  .modal-header {
    border-color: var(--slate5) !important;
  }

  .modal-body {
    height: 80%;
    padding: 0 10px;
    background-color: var(--base) !important;

    .container-fluid {
      height: 100%;
      padding: 0;

      .row {
        height: 100%;
      }
    }
  }

  .modal-footer,
  .modal-header,
  .modal-content {
    color: white;
    background-color: #2b394a;
  }

  .template-categories {
    .list-group-item {
      color: white;
      border: 0;
    }

    .list-group-item:hover {
      background-color: #232e3c;
    }

    .list-group-item.active {
      background-color: $primary-light;
      color: white;
      font-weight: 600;
    }
  }

  .template-app-list {
    .list-group-item {
      border: 0;
      color: white;
    }

    .list-group-item:hover {
      border: 0;
      background-color: #232e3c;
    }

    .list-group-item.active {
      background-color: $primary-light;
      color: white;
    }

    .no-results-item {
      background-color: var(--slate4);
      color: white;
    }
  }

  .template-list {
    .template-search-box {
      input {
        background-color: #2b394a;
        border-color: #232e3c;
        color: white;
      }
    }
  }
}

.fx-container {
  position: relative;
}

.fx-common {
  margin-right: 12px;
}

.fx-button {
  border-radius: 6px;

  svg {
    margin: 2px 4px;
  }
}

.fx-button:hover {
  background-color: var(--slate4);
  cursor: pointer;
}

.fx-button.active {
  background-color: var(--indigo5);
  cursor: pointer;
}



.fx-container-eventmanager {
  position: relative;
}

.fx-container-eventmanager * .fx-outer-wrapper {
  position: absolute !important;
  top: 7px !important;
  right: -26px;
}

// targeting select component library class

.component-action-select *.css-1nfapid-container {
  width: 184px !important;
}

.component-action-select {
  .css-zz6spl-container {
    width: inherit;
  }

  &.fx-container-eventmanager {
    .fx-common {
      right: 0;
    }

    .custom-row {
      width: 100%
    }
  }

  .codeShow-active {
    display: flex;
    flex-direction: row-reverse;
    justify-content: space-between;

    .custom-row {
      width: 75%;
    }
  }

  .row.fx-container {
    .col {
      display: flex;
    }
  }
}

.fx-container-eventmanager *.fx-common {
  top: 6px !important;
  right: -34px;
}

.fx-container-eventmanager-code {
  padding-right: 15px !important;
}

.unselectable {
  -webkit-touch-callout: none;
  -webkit-user-select: none;
  -khtml-user-select: none;
  -moz-user-select: none;
  -ms-user-select: none;
  user-select: none;
}

.layout-buttons {
  span {
    color: $primary;
  }
}

.inspector {
  .tab-content {
    overflow-y: auto;
    // TAB HEADER HEIGHT + FOOTER HEIGHT + Extra padding = 120px
    height: calc(100vh - 7.5rem);
    // Hide scrollbar
    -ms-overflow-style: none;
    /* IE and Edge */
    scrollbar-width: none;
    /* Firefox */
    border-top: 1px solid var(--slate5) !important;
  }

  /* Hide scrollbar for Chrome, Safari and Opera */
  .tab-content::-webkit-scrollbar {
    display: none;
  }

  .accordion:last-child {
    margin-bottom: 45px !important;
  }

  .field-type-vertical-line {
    position: relative;
    width: 0;
    height: 2rem;
    border-left: 1px solid var(--slate5);
    content: '';
    margin-right: -2.75rem;

  }

  .code-hinter-vertical-line {
    position: relative;
    width: 0;
    border-left: 1px solid var(--slate5);
    content: '';
    margin-right: 1rem;
  }

  .code-hinter-wrapper {
    min-width: 0;
  }

  .inspector-field-number {
    background-color: var(--slate1);
    border: none;
    color: var(--slate12);
    width: 8.063rem; //129px
    border: 1px solid var(--slate7);
    padding: 6px 10px;
  }
}


.theme-dark {
  .accordion-button::after {
    background-image: url('data:image/svg+xml,<svg xmlns="http://www.w3.org/2000/svg" width="12" height="13" viewBox="0 0 12 13" fill="none"><path d="M8.19426 3.5L3.80582 3.5C3.22697 3.5 2.86632 4.12791 3.15798 4.6279L5.35221 8.38943C5.64161 8.88556 6.35846 8.88556 6.64787 8.38943L8.8421 4.6279C9.13376 4.12791 8.77311 3.5 8.19426 3.5Z" fill="%23ffffff"/></svg>');
  }

  .homepage-body {
    .app-list {
      .app-title {
        line-height: 20px;
        font-size: 16px;
        font-weight: 400;
      }
    }
  }

  .layout-buttons {
    svg {
      filter: invert(89%) sepia(2%) saturate(127%) hue-rotate(175deg) brightness(99%) contrast(96%);
    }
  }

  .organization-list {
    margin-top: 5px;

    .btn {
      border: 0px;
    }

    .dropdown-toggle div {
      max-width: 200px;
      text-overflow: ellipsis;
      overflow: hidden;
    }
  }

  .left-menu {
    ul {
      li:not(.active):hover {
        color: $black;
      }
    }
  }

  .menu-ico,
  .folder-menu-icon {
    svg {
      path {
        fill: white !important;
      }
    }
  }
}

.pagination {
  .page-item.active {
    a.page-link {
      background-color: $primary-light;
    }
  }
}

.datasource-picker,
.stripe-operation-options {

  .select-search,
  .select-search-dark,
  .select-search__value input,
  .select-search-dark input {
    width: 224px !important;
    height: 32px !important;
    border-radius: $border-radius !important;
  }
}

.openapi-operation-options {

  .select-search,
  .select-search-dark,
  .select-search__value input,
  .select-search-dark input {
    height: 32px !important;
    border-radius: $border-radius !important;
  }
}

.openapi-operations-desc {
  padding-top: 12px;
}

.select-search {
  width: 100%;
  position: relative;
  box-sizing: border-box;
}

.select-search *,
.select-search *::after,
.select-search *::before {
  box-sizing: inherit;
}

.select-search-dark {
  .select-search-dark__input::placeholder {
    color: #E0E0E0;
  }
}

/**
 * Value wrapper
 */
.select-search__value {
  position: relative;
  // z-index: 1;
}

.select-search__value::after {
  content: "";
  display: inline-block;
  position: absolute;
  top: calc(50% - 9px);
  right: 19px;
  width: 11px;
  height: 11px;
}

/**
 * Input
 */
.select-search__input {
  display: block;
  width: 100%;
  padding: 0.4375rem 0.75rem;
  font-size: 0.875rem;
  font-weight: 400;
  line-height: 1.4285714;
  color: var(--slate12);
  background-color: var(--base);
  background-clip: padding-box;
  border: 1px solid var(--slate7);
  -webkit-appearance: none;
  -moz-appearance: none;
  appearance: none;
  border-radius: $border-radius !important;
  transition: border-color 0.15s ease-in-out, box-shadow 0.15s ease-in-out;
}

.select-search__input::-webkit-search-decoration,
.select-search__input::-webkit-search-cancel-button,
.select-search__input::-webkit-search-results-button,
.select-search__input::-webkit-search-results-decoration {
  -webkit-appearance: none;
}

.select-search__input:not([readonly]):focus {
  cursor: initial;
}

/**
 * Options wrapper
 */
.select-search__select {
  background: #ffffff;
  box-shadow: 0 0.0625rem 0.125rem rgba(0, 0, 0, 0.15);
}

/**
 * Options
 */
.select-search__options {
  list-style: none;
}

/**
 * Option row
 */
.select-search__row:not(:first-child) {
  border-top: 1px solid #eee;
}

/**
 * Option
 */
.select-search__option,
.select-search__not-found {
  display: block;
  height: 36px;
  width: 100%;
  padding: 0 16px;
  background: var(--base);
  border: none;
  outline: none;
  font-family: "Roboto", sans-serif;
  font-size: 14px;
  text-align: left;
  cursor: pointer;
}

.select-search--multiple .select-search__option {
  height: 48px;
}

.select-search__option.is-highlighted,
.select-search__option:not(.is-selected):hover {
  background: rgba(47, 204, 139, 0.1);
}

.select-search__option.is-highlighted.is-selected,
.select-search__option.is-selected:hover {
  background: #2eb378;
  color: #ffffff;
}

/**
 * Group
 */
.select-search__group-header {
  font-size: 10px;
  text-transform: uppercase;
  background: #eee;
  padding: 8px 16px;
}

/**
 * States
 */
.select-search.is-disabled {
  opacity: 0.5;
}

.select-search.is-loading .select-search__value::after {
  background-image: url("data:image/svg+xml,%3Csvg xmlns='http://www.w3.org/2000/svg' width='50' height='50' viewBox='0 0 50 50'%3E%3Cpath fill='%232F2D37' d='M25,5A20.14,20.14,0,0,1,45,22.88a2.51,2.51,0,0,0,2.49,2.26h0A2.52,2.52,0,0,0,50,22.33a25.14,25.14,0,0,0-50,0,2.52,2.52,0,0,0,2.5,2.81h0A2.51,2.51,0,0,0,5,22.88,20.14,20.14,0,0,1,25,5Z'%3E%3CanimateTransform attributeName='transform' type='rotate' from='0 25 25' to='360 25 25' dur='0.6s' repeatCount='indefinite'/%3E%3C/path%3E%3C/svg%3E");
  background-size: 11px;
}

.select-search:not(.is-disabled) .select-search__input {
  cursor: pointer;
}

/**
 * Modifiers
 */
.select-search--multiple {
  border-radius: 3px;
  overflow: hidden;
}

.select-search:not(.is-loading):not(.select-search--multiple) .select-search__value::after {
  transform: rotate(45deg);
  border-right: 1px solid #000;
  border-bottom: 1px solid #000;
  pointer-events: none;
}

.select-search--multiple .select-search__input {
  cursor: initial;
}

.select-search--multiple .select-search__input {
  border-radius: 3px 3px 0 0;
}

.select-search--multiple:not(.select-search--search) .select-search__input {
  cursor: default;
}

.select-search:not(.select-search--multiple) .select-search__input:hover {
  border-color: #2fcc8b;
}

.select-search:not(.select-search--multiple) .select-search__select {
  position: absolute;
  z-index: 2;
  right: 0;
  left: 0;
  border-radius: 3px;
  overflow: auto;
  max-height: 360px;
}

.select-search--multiple .select-search__select {
  position: relative;
  overflow: auto;
  max-height: 260px;
  border-top: 1px solid #eee;
  border-radius: 0 0 3px 3px;
}

.select-search__not-found {
  height: auto;
  padding: 16px;
  text-align: center;
  color: #888;
}

/**
* Select Search Dark Mode
*/
.select-search-dark {
  width: 100%;
  position: relative;
  box-sizing: border-box;
}

.select-search-dark *,
.select-search-dark *::after,
.select-search-dark *::before {
  box-sizing: inherit;
}

/**
 * Value wrapper
 */
.select-search-dark__value {
  position: relative;
  z-index: 1;
}

.select-search-dark__value::after {
  content: "";
  display: inline-block;
  position: absolute;
  top: calc(50% - 4px);
  right: 13px;
  width: 6px;
  height: 6px;
  filter: brightness(0) invert(1);
}

/**
 * Input
 */
.select-search-dark__input {
  display: block;
  width: 100%;
  font-size: 0.875rem;
  font-weight: 400;
  line-height: 1.4285714;
  color: #ffffff;
  background-color: #2b3547;
  background-clip: padding-box;
  border: 1px solid #232e3c;
  -webkit-appearance: none;
  -moz-appearance: none;
  appearance: none;
  border-radius: 0;
  transition: border-color 0.15s ease-in-out, box-shadow 0.15s ease-in-out;
}

.select-search-dark__input::-webkit-search-decoration,
.select-search-dark__input::-webkit-search-cancel-button,
.select-search-dark__input::-webkit-search-results-button,
.select-search-dark__input::-webkit-search-results-decoration {
  -webkit-appearance: none;
}

.select-search-dark__input:not([readonly]):focus {
  cursor: initial;
}

/**
 * Options
 */
.select-search-dark__options {
  list-style: none;
  padding: 0;
}

/**
 * Option row
 */
.select-search-dark__row:not(:first-child) {
  border-top: none;
}

/**
 * Option
 */
.select-search-dark__option,
.select-search-dark__not-found {
  display: block;
  height: 36px;
  width: 100%;
  padding: 0 16px;
  background-color: var(--base) !important;
  color: #ffffff !important;
  outline: none;
  font-family: "Roboto", sans-serif;
  font-size: 14px;
  text-align: left;
  cursor: pointer;
  border-radius: 0;

  &:hover {
    background-color: #2b3546 !important;
  }
}

.select-search-dark--multiple .select-search-dark__option {
  height: 48px;
}

/**
 * Group
 */
.select-search-dark__group-header {
  font-size: 10px;
  text-transform: uppercase;
  background: #eee;
  padding: 8px 16px;
}

/**
 * States
 */
.select-search-dark.is-disabled {
  opacity: 0.5;
}

.select-search-dark.is-loading .select-search-dark__value::after {
  background-image: url("data:image/svg+xml,%3Csvg xmlns='http://www.w3.org/2000/svg' width='50' height='50' viewBox='0 0 50 50'%3E%3Cpath fill='%232F2D37' d='M25,5A20.14,20.14,0,0,1,45,22.88a2.51,2.51,0,0,0,2.49,2.26h0A2.52,2.52,0,0,0,50,22.33a25.14,25.14,0,0,0-50,0,2.52,2.52,0,0,0,2.5,2.81h0A2.51,2.51,0,0,0,5,22.88,20.14,20.14,0,0,1,25,5Z'%3E%3CanimateTransform attributeName='transform' type='rotate' from='0 25 25' to='360 25 25' dur='0.6s' repeatCount='indefinite'/%3E%3C/path%3E%3C/svg%3E");
  background-size: 11px;
}

.select-search-dark:not(.is-disabled) .select-search-dark__input {
  cursor: pointer;
}

/**
 * Modifiers
 */
.select-search-dark--multiple {
  border-radius: 3px;
  overflow: hidden;
}

.select-search-dark:not(.is-loading):not(.select-search-dark--multiple) .select-search-dark__value::after {
  transform: rotate(45deg);
  border-right: 1px solid #000;
  border-bottom: 1px solid #000;
  pointer-events: none;
}

.select-search-dark--multiple .select-search-dark__input {
  cursor: initial;
}

.select-search-dark--multiple .select-search-dark__input {
  border-radius: 3px 3px 0 0;
}

.select-search-dark--multiple:not(.select-search-dark--search) .select-search-dark__input {
  cursor: default;
}

.select-search-dark:not(.select-search-dark--multiple) .select-search-dark__input:hover {
  border-color: #ffffff;
}

.select-search-dark:not(.select-search-dark--multiple) .select-search-dark__select {
  position: absolute;
  z-index: 2;
  right: 0;
  left: 0;
  border-radius: 3px;
  overflow: auto;
  max-height: 360px;
}

.select-search-dark--multiple .select-search-dark__select {
  position: relative;
  overflow: auto;
  max-height: 260px;
  border-top: 1px solid #eee;
  border-radius: 0 0 3px 3px;
}

.select-search-dark__not-found {
  height: auto;
  padding: 16px;
  text-align: center;
  color: #888;
}

// jet-table-footer is common class used in other components other than table
.jet-table-footer {
  .table-footer {
    width: 100%;
  }
}

.btn-primary {
  --tblr-btn-color: #{$primary-rgb};
  --tblr-btn-color-darker: #{$primary-rgb-darker};
  border-color: none;
}

.form-check-input:checked {
  background-color: var(--indigo9);
  border-color: rgba(101, 109, 119, 0.24);
}

#passwordLogin:checked {
  background-color: #E54D2E;
  border-color: rgba(101, 109, 119, 0.24);
}

.btn:focus,
.btn:active,
.form-check-input:focus,
.form-check-input:active,
.form-control:focus,
th:focus,
tr:focus {
  outline: none !important;
  box-shadow: none;
}

.show-password-field {
  width: fit-content;

  .form-check-input {
    cursor: pointer;
  }

  .show-password-label {
    cursor: pointer;
  }
}

.select-search__option {
  color: rgb(90, 89, 89);
}

.select-search__option.is-selected {
  background: rgba(176, 176, 176, 0.07);
  color: #4d4d4d;
}

.select-search__option.is-highlighted.is-selected,
.select-search__option.is-selected:hover {
  background: rgba(66, 153, 225, 0.1);
  color: rgb(44, 43, 43);
}

.select-search__option.is-highlighted,
.select-search__option:hover {
  background: rgba(66, 153, 225, 0.1);
}

.select-search__options {
  margin-left: -33px;
}

.select-search__option.is-highlighted,
.select-search__option:not(.is-selected):hover {
  background: rgba(66, 153, 225, 0.1);
}

.select-search:not(.select-search--multiple) .select-search__input:hover {
  border-color: rgba(66, 153, 225, 0.1);
}

.DateInput_input {
  font-weight: 300;
  font-size: 14px;
  padding: 4px 7px 2px;
  padding: 4px 7px 2px;
  width: 100px !important;
  margin-left: 10px;
}

.no-components-box {
  border: 1px dashed #3e525b;
}

.form-control-plaintext:focus-visible {
  outline: none;
  outline-width: thin;
  outline-style: solid;
  outline-color: $primary;
}

.form-control-plaintext:hover {
  outline: none;
  outline-width: thin;
  outline-style: solid;
  outline-color: rgba(66, 153, 225, 0.8);
}

.select-search__input:focus-visible {
  outline: none;
  outline-color: #4ac4d6;
}

.form-control-plaintext {
  padding: 5px;
}

.code-builder {
  border: solid 1px #dadcde;
  border-radius: 2px;
  padding-top: 4px;

  .variables-dropdown {
    position: fixed;
    right: 0;
    width: 400px;
    z-index: 200;
    border: solid 1px #dadcde;

    .group-header {
      background: #f4f6fa;
    }
  }
}

.__react_component_tooltip {
  z-index: 10000;
}

.select-search__value::after {
  top: calc(50% - 2px);
  right: 15px;
  width: 5px;
  height: 5px;
}

.progress-bar {
  background-color: rgba(66, 153, 225, 0.7);
}

.popover-header {
  background-color: #f4f6fa;
  border-bottom: 0;
}

.popover-body {
  background-color: var(--base);
  color: var(--slate12);
  border-radius: 6px;

  .form-label {
    font-size: 12px;
  }
}

/**
 * Home page app menu
 */
#popover-app-menu {
  border-radius: 4px;
  width: 150px;
  box-shadow: 0px 12px 16px -4px rgba(16, 24, 40, 0.08), 0px 4px 6px -2px rgba(16, 24, 40, 0.03);
  background: var(--base);
  color: var(--slate12);
  border: 1px solid var(--slate3);

  .popover-arrow {
    display: none;
  }

  .popover-body {
    padding: 16px 12px 0px 12px;
    color: var(--slate12);

    .field {
      font-weight: 500;
      font-size: 0.7rem;

      &__danger {
        color: var(--tomato9);
      }
    }
  }
}

.input-icon {
  .input-icon-addon {
    display: none;
  }
}

.input-icon:hover {
  .input-icon-addon {
    display: flex;
  }
}

.input-icon:focus {
  .input-icon-addon {
    display: flex;
  }
}

.sub-section {
  width: 100%;
  display: block;
}

.text-muted {
  color: #3e525b !important;
}

body {
  color: #3e525b;
}

.RichEditor-root {
  background: #ffffff;
  border: 1px solid #ddd;
  font-family: "Georgia", serif;
  font-size: 14px;
  padding: 15px;
  height: 100%;
}

.RichEditor-editor {
  border-top: 1px solid #ddd;
  cursor: text;
  font-size: 16px;
  margin-top: 10px;
}

.RichEditor-editor .public-DraftEditorPlaceholder-root,
.RichEditor-editor .public-DraftEditor-content {
  margin: 0 -15px -15px;
  padding: 15px;
}

.RichEditor-editor .public-DraftEditor-content {
  min-height: 100px;
  overflow-y: scroll;
}

.RichEditor-hidePlaceholder .public-DraftEditorPlaceholder-root {
  display: none;
}

.RichEditor-editor .RichEditor-blockquote {
  border-left: 5px solid #eee;
  color: #666;
  font-family: "Hoefler Text", "Georgia", serif;
  font-style: italic;
  margin: 16px 0;
  padding: 10px 20px;
}

.RichEditor-editor .public-DraftStyleDefault-pre {
  background-color: rgba(0, 0, 0, 0.05);
  font-family: "Inconsolata", "Menlo", "Consolas", monospace;
  font-size: 16px;
  padding: 20px;
}

.RichEditor-controls {
  font-family: "Helvetica", sans-serif;
  font-size: 14px;
  margin-bottom: 5px;
  user-select: none;
}

.dropmenu {
  position: relative;
  display: inline-block;
  margin-right: 16px;

  .dropdownbtn {
    color: #999;
    background: none;
    cursor: pointer;
    outline: none;
    border: none;
  }

  .dropdown-content {
    display: none;
    position: absolute;
    z-index: 2;
    width: 100%;
    align-items: center;
    border: 1px solid transparent;
    border-radius: 4px;
    box-shadow: 0 2px 6px 2px rgba(47, 54, 59, 0.15);

    a {
      text-decoration: none;
      width: 100%;
      position: relative;
      display: block;

      span {
        text-align: center;
        width: 100%;
        text-align: center;
        padding: 3px 0px;
      }
    }
  }
}

.dropmenu .dropdown-content a:hover {
  background-color: rgba(0, 0, 0, 0.05);
}

.dropmenu:hover {
  .dropdownbtn {
    color: #5890ff;
    background-color: rgba(0, 0, 0, 0.05);
    border-radius: 4px;
  }

  .dropdown-content {
    display: block;
  }
}

.RichEditor-styleButton {
  color: #999;
  cursor: pointer;
  margin-right: 16px;
  padding: 2px 0;
  display: inline-block;
}

.RichEditor-activeButton {
  color: #5890ff;
}

.transformation-editor {
  .CodeMirror {
    min-height: 70px;
  }
}

.chart-data-input {
  .CodeMirror {
    min-height: 370px;
    font-size: 0.8rem;
  }

  .code-hinter {
    min-height: 370px;
  }
}

.map-location-input {
  .CodeMirror {
    min-height: 120px;
    font-size: 0.8rem;
  }

  .code-hinter {
    min-height: 120px;
  }
}

.rdt {
  .form-control {
    height: 100%;
  }
}

.DateInput_input__focused {
  border-bottom: 2px solid $primary;
}

.CalendarDay__selected,
.CalendarDay__selected:active,
.CalendarDay__selected:hover {
  background: $primary;
  border: 1px double $primary;
}

.CalendarDay__selected_span {
  background: $primary;
  border: $primary;
}

.CalendarDay__selected_span:active,
.CalendarDay__selected_span:hover {
  background: $primary;
  border: 1px double $primary;
  color: #ffffff;
}

.CalendarDay__hovered_span:active,
.CalendarDay__hovered_span:hover {
  background: $primary;
  border: 1px double $primary;
  color: #ffffff;
}

.CalendarDay__hovered_span {
  background: #83b8e7;
  border: 1px double #83b8e7;
  color: #ffffff;
}

.table-responsive {
  margin-bottom: 0rem;
}

.code-hinter::-webkit-scrollbar {
  width: 0;
  height: 0;
  background: transparent;
}

.codehinter-query-editor-input {
  .CodeMirror {
    font-family: "Roboto", sans-serif;
    color: #263136;
    overflow: hidden;
    height: 50px !important;
  }

  .CodeMirror-vscrollbar {
    overflow: hidden;
  }

  .CodeMirror-focused {
    padding-top: 0;
    height: 50px;
  }

  .CodeMirror-scroll {
    position: absolute;
    top: 0;
    width: 100%;
  }
}

.field {
  .CodeMirror-scroll {
    position: static;
    top: 0;
  }

  .form-check {
    display: inline-block;
  }
}

.code-hinter {
  .form-control {
    .CodeMirror {
      font-family: "Roboto", sans-serif;
      height: 50px !important;
      max-height: 300px;
    }
  }

  .CodeMirror-vscrollbar,
  .CodeMirror-hscrollbar {
    background: transparent;
    height: 0;
    width: 0;
  }

  .CodeMirror-scroll {
    overflow: hidden !important;
    position: static;
    width: 100%;
  }
}

.CodeMirror-hints {
  font-family: "Roboto", sans-serif;
  font-size: 0.9rem;
  padding: 0px;
  z-index: $hints-z-index;

  li.CodeMirror-hint-active {
    background: $primary;
  }

  .CodeMirror-hint {
    padding: 4px;
    padding-left: 10px;
    padding-right: 10px;
  }
}

.cm-matchhighlight {
  color: #4299e1 !important;
  background: rgba(66, 153, 225, 0.1) !important;
}

.nav-tabs .nav-link {
  color: #3e525b;
  border-top-left-radius: 0px;
  border-top-right-radius: 0px;
}

.transformation-popover {
  padding: 14px;
  font-weight: 500;
  margin-bottom: 0px;
}

.transformation-editor {
  .CodeMirror {
    min-height: 220px;
  }
}

hr {
  margin: 1rem 0;
}

.query-hinter {
  min-height: 150px;
}

.codehinter-default-input {
  font-family: "Roboto", sans-serif;
  // padding: 0.0475rem 0rem !important;
  display: block;
  width: 100%;
  font-size: 0.875rem;
  font-weight: 400;
  color: var(--slate9);
  background-color: var(--base) !important;
  background-clip: padding-box;
  border: 1px solid var(--slate7);
  -webkit-appearance: none;
  -moz-appearance: none;
  appearance: none;
  border-radius: 4px;
  transition: border-color 0.15s ease-in-out, box-shadow 0.15s ease-in-out;
  height: 30px;

  .CodeMirror {
    font-family: "Roboto", sans-serif;
  }

  .CodeMirror-placeholder {
    height: inherit !important;
    position: absolute !important;
    margin-top: 3px;
  }
}

.codehinter-query-editor-input {
  font-family: "Roboto", sans-serif;
  padding: 0.1775rem 0rem;
  display: block;
  width: 100%;
  font-size: 0.875rem;
  font-weight: 400;
  color: #232e3c;
  background-color: #ffffff;
  background-clip: padding-box;
  border: 1px solid #dadcde;
  border-radius: $border-radius;
  appearance: none;
  transition: border-color 0.15s ease-in-out, box-shadow 0.15s ease-in-out;
  height: 28px !important;
}

.editor {
  .modal-dialog {
    overflow-y: initial !important
  }

  .modal-dialog-scrollable .modal-content {
    max-height: 88% !important;
  }

}


.modal-component {


  .modal-body {
    padding: 0;
  }

  .modalWidget-config-handle {
    position: relative !important;
  }
}

.draggable-box {
  .config-handle {
    top: -20px;
    position: fixed;
    max-height: 10px;
    z-index: 100;
    min-width: 108px;

    .handle-content {
      cursor: move;
      color: #ffffff;
      background: $primary;
    }

    .badge {
      font-size: 9px;
      border-bottom-left-radius: 0;
      border-bottom-right-radius: 0;

      .delete-part {
        margin-left: 10px;
        float: right;
      }

      .delete-part::before {
        height: 12px;
        display: inline-block;
        width: 2px;
        background-color: rgba(255, 255, 255, 0.8);
        opacity: 0.5;
        content: "";
        vertical-align: middle;
      }
    }
  }
}

.draggable-box-in-editor:hover {
  z-index: 3 !important;
}

.modal-content {
  .config-handle {
    position: absolute;

    .badge {
      font-size: 9px;
    }
  }
}

.config-handle {
  display: block;
}

.apps-table {
  .app-title {
    font-size: 1rem;
  }

  .row {
    --tblr-gutter-x: 0rem;
  }
}


.theme-dark .wrapper {

  .navbar .navbar-nav .active>.nav-link,
  .navbar .navbar-nav .nav-link.active,
  .navbar .navbar-nav .nav-link.show,
  .navbar .navbar-nav .show>.nav-link {
    color: rgba(255, 255, 255, 0.7);
  }
}

.home-page,
.org-users-page {

  .navbar .navbar-nav .active>.nav-link,
  .navbar .navbar-nav .nav-link.active,
  .navbar .navbar-nav .nav-link.show,
  .navbar .navbar-nav .show>.nav-link {
    color: rgba(35, 46, 60, 0.7);
  }

  .nav-item {
    font-size: 0.9rem;
  }

  img.svg-icon {
    cursor: pointer;
    padding-left: 2px;
    border-radius: 10px;
  }

  img.svg-icon:hover {
    background-color: rgba(224, 214, 214, 0.507);
  }
}

.CodeMirror-placeholder {
  color: #9e9e9e !important;
  font-size: 0.7rem !important;
  // margin-top: 2px !important;
  font-size: 12px !important;
}

.CodeMirror-code {
  font-weight: 300;
}

.btn-primary {
  border-color: transparent;
}

.text-widget {
  overflow: auto;
}

.text-widget::-webkit-scrollbar {
  width: 0;
  height: 0;
  background: transparent;
}

.input-group-flat:focus-within {
  box-shadow: none;
}

.map-widget {
  .place-search-input {
    box-sizing: border-box;
    border: 1px solid transparent;
    width: 240px;
    height: 32px;
    padding: 0 12px;
    border-radius: 3px;
    box-shadow: 0 2px 6px rgba(0, 0, 0, 0.3);
    font-size: 14px;
    outline: none;
    text-overflow: ellipses;
    position: absolute;
    left: 50%;
    margin-left: -120px;
  }

  .map-center {
    position: fixed;
    z-index: 1000;
  }
}

.events-toggle-active {
  .toggle-icon {
    transform: rotate(180deg);
  }
}

.events-toggle {
  .toggle-icon {
    display: inline-block;
    margin-left: auto;
    transition: 0.3s transform;
  }

  .toggle-icon:after {
    content: "";
    display: inline-block;
    vertical-align: 0.306em;
    width: 0.46em;
    height: 0.46em;
    border-bottom: 1px solid;
    border-left: 1px solid;
    margin-right: 0.1em;
    margin-left: 0.4em;
    transform: rotate(-45deg);
  }
}

.nav-link-title {
  font-weight: 500;
  font-size: 0.9rem;
}

.navbar-nav {
  .dropdown:hover {
    .dropdown-menu {
      display: block;
    }
  }
}

.app-version-container {
  min-height: 200px;
  height: 100%;
  display: flex !important;
  flex-direction: column;
}

.app-version-content {
  flex: 1;
  overflow: auto;
}

.query-manager-header {
  .nav-item {
    border-right: solid 1px #dadcde;
    background: 0 0;
  }

  .nav-link {
    height: 39px;
  }
}

input:focus-visible {
  outline: none;
}

.navbar-expand-md.navbar-light .nav-item.active:after {
  border: 1px solid $primary;
}

.org-users-page {
  .select-search__input {
    color: #617179;
  }

  .select-search-role {
    position: absolute;
    margin-top: -1rem;
  }

  .has-focus>.select-search__select>ul {
    margin-bottom: 0;
  }

  .select-search__option.is-selected {
    background: $primary;
    color: #ffffff;
  }
}

.encrypted-icon {
  margin-bottom: 0.25rem;
}

.widget-documentation-link {
  position: fixed;
  bottom: 0;
  background: var(--indigo3);
  width: 18.75rem; // 300px
  z-index: 999;
  padding: 12px 18px;
  display: flex;
  justify-content: space-between;
  cursor: pointer;

  .widget-documentation-link-text {
    margin-left: 10px;
    font-weight: 500;
    color: var(--slate12);
  }

  &:hover {
    background: var(--indigo4);
  }

  a {
    &:hover {
      text-decoration: none;
    }
  }
}

.components-container {
  .draggable-box {
    cursor: move;
  }
}

.column-sort-row {
  border-radius: 6px;
  background-color: var(--slate3);

  .event-handler-text {
    font-size: 12px;
    line-height: 20px;
    color: var(--slate12);
    font-weight: 500;
  }

  .event-name-text {
    font-size: 12px;
    line-height: 20px;
    color: var(--slate11);
    font-weight: 400;
    border-radius: 4px;
  }

  .card-body {
    color: var(--slate12);
  }
}

.jet-button {
  &.btn-custom:hover {
    background: var(--tblr-btn-color-darker) !important;
  }
}

.editor-sidebar::-webkit-scrollbar {
  width: 0;
  height: 0;
  background: transparent;
  -ms-overflow-style: none;
}

.editor-sidebar {
  max-width: 300px;
  scrollbar-width: none;
  -ms-overflow-style: none;
}

.sketch-picker {
  position: relative;
  top: 0px;
  border-radius: 6px !important;
  border: 1px solid var(--slate5, #E6E8EB) !important;
  background: var(--slate1, #FBFCFD) !important;
  width: 210px !important; //adjusted with padding
  box-shadow: 0px 4px 6px -2px rgba(16, 24, 40, 0.03), 0px 12px 16px -4px rgba(16, 24, 40, 0.08) !important;
  color: var(--slate12);

  .flexbox-fix:nth-child(3) {
    div:nth-child(1) {
      input {
        width: 100% !important;
      }

      label {
        color: var(--slate12) !important;
      }
    }
  }
}

.boxshadow-picker {
  .sketch-picker {
    left: -209px !important;
    position: absolute !important;
  }
}


.color-picker-input {
  border: solid 1px rgb(223, 223, 223);
  cursor: pointer;
}

.app-sharing-modal {

  .form-control.is-invalid,
  .was-validated .form-control:invalid {
    border-color: #ffb0b0;
  }

  .form-check-input {
    cursor: pointer;
  }
}

.widgets-list {
  --tblr-gutter-x: 0px !important;
  padding-right: 4px;
  padding-left: 3px;
}

.global-settings-width-input-container {
  position: relative;
  display: flex;
  flex: 1;

  input,
  .dropdown-max-canvas-width-type {
    border: 1px solid var(--slate7, #3A3F42);
    background: var(--slate1, #151718);
    color: var(--slate12);
    padding: 6px 10px;
  }

  input {
    border-radius: 6px 0px 0px 6px;

    &:focus {
      background-color: var(--base);
    }
  }

  .dropdown-max-canvas-width-type {
    border-radius: 0px 6px 6px 0px;
    gap: 17px;


    &:focus-visible {
      outline: none;
    }

  }
}

.input-with-icon {
  position: relative;
  display: flex;
  flex: 1;

  input {
    border-radius: 0px 6px 6px 0px !important;
    color: var(--slate12);
    background-color: var(--base);

    &:focus-visible {
      background-color: var(--base);

    }

  }

  .icon-container {
    position: absolute;
    right: 10px;
    top: calc(50% - 10px);
    z-index: 3;
  }
}

.dynamic-variable-preview {
  min-height: 20px;
  max-height: 500px;
  overflow: auto;
  line-height: 20px;
  font-size: 12px;
  margin-top: -2px;
  word-wrap: break-word;
  border-bottom-left-radius: 3px;
  border-bottom-right-radius: 3px;
  box-sizing: border-box;
  font-family: "Source Code Pro", monospace;
  word-break: break-all;

  .heading {
    font-weight: 700;
    white-space: pre;
    text-transform: capitalize;
  }
}

.user-email:hover {
  text-decoration: none;
  cursor: text;
}

.theme-dark {
  .nav-item {
    background: 0 0;
  }

  .navbar .navbar-nav .active>.nav-link,
  .theme-dark .navbar .navbar-nav .nav-link.active,
  .theme-dark .navbar .navbar-nav .nav-link.show,
  .theme-dark .navbar .navbar-nav .show>.nav-link {
    color: #ffffff;
  }


  .form-check-label {
    color: white;
  }

  .nav-tabs .nav-link {
    color: #c3c3c3 !important;
  }

  .card-body> :last-child {
    color: #ffffff !important;
  }

  .card .table tbody td a {
    color: inherit;
  }

  .DateInput {
    background: #1f2936;
  }

  .DateInput_input {
    background-color: #1f2936;
    color: #ffffff;
  }

  &.daterange-picker-widget {
    .DateRangePickerInput_arrow_svg {
      fill: #ffffff;
    }
  }

  .DateRangePickerInput {
    background-color: #1f2936;
  }

  .DateInput_input__focused {
    background: #1f2936;
  }

  .DateRangePickerInput__withBorder {
    border: 1px solid #1f2936;
  }

  .main .canvas-container .canvas-area {
    // background: #2f3c4c;
  }


  .main .navigation-area {

    a.page-link {
      border-radius: 0;
      border: 0;
      color: white;
    }

    a.page-link:hover {
      color: white;
      background-color: #4D72FA;
    }

    a.page-link.active {
      color: white;
      background-color: #4D72FA;
    }
  }

  .rdtOpen .rdtPicker {
    color: black;
  }

  .editor .editor-sidebar .components-container .component-image-holder {
    background: hsl(200, 7.0%, 8.8%); //slate1
    border-radius: 6px;
    margin-bottom: 4px;
  }

  .nav-tabs .nav-link:hover {
    border-left-color: transparent !important;
    border-top-color: transparent !important;
    border-right-color: transparent !important;

  }

  .modal-content,
  .modal-header {
    background-color: #1f2936;

    .text-muted {
      color: var(--slate9) !important;
    }
  }

  .modal-header {
    border-bottom: 1px solid rgba(255, 255, 255, 0.09) !important;
  }

  .no-components-box {
    background-color: var(--slate4) !important;

    center {
      color: white !important;
    }
  }

  .query-list {
    .text-muted {
      color: #ffffff !important;
    }

    .mute-text {
      color: #8092AB;
    }
  }

  .editor .editor-sidebar .nav-tabs .nav-link {
    color: #ffffff;

    img {
      filter: brightness(0) invert(1);
    }
  }

  .jet-container {
    background-color: #1f2936;
  }

  .nav-tabs .nav-item.show .nav-link,
  .nav-tabs .nav-link.active {
    background-color: #2f3c4c;
  }


  .left-sidebar {
    .text-muted {
      color: #ffffff !important;
    }

    .left-sidebar-page-selector {
      .list-group {
        .list-group-item {
          border: solid #1d2a39 1px;
          color: white;
        }

        .list-group-item:hover {
          background-color: #1F2936;
        }

        .list-group-item.active {
          background-color: #1F2936;
        }
      }
    }
  }

  .app-title {
    color: var(--slate12) !important;
  }

  .RichEditor-root {
    background: #1f2936;
    border: 1px solid #2f3c4c;
  }

  .app-description {
    color: #ffffff !important;
  }

  .btn-light,
  .btn-outline-light {
    background-color: #42546a;
    --tblr-btn-color-text: #ffffff;

    img {
      filter: brightness(0) invert(1);
    }
  }

  .editor .left-sidebar .datasources-container tr {
    border-bottom: solid 1px rgba(255, 255, 255, 0.09);
  }

  .editor .left-sidebar .datasources-container .datasources-header {
    border: solid rgba(255, 255, 255, 0.09) !important;
    border-width: 0px 0px 1px 0px !important;
  }

  .query-manager-header .nav-item {
    border-right: solid 1px rgba(255, 255, 255, 0.09);

    .nav-link {
      color: #c3c3c3;
    }
  }

  .input-group-text {
    border: solid 1px rgba(255, 255, 255, 0.09) !important;
  }

  .app-users-list {
    .text-muted {
      color: #ffffff !important;
    }
  }

  .main .query-pane .data-pane .queries-container .queries-header {
    border-width: 0px 0px 1px 0px !important;

    .text-muted {
      color: #ffffff !important;
    }
  }

  .query-pane {
    border-top: 1px solid var(--slate5) !important;
  }

  .input-icon .input-icon-addon img {
    filter: invert(1);
  }

  .svg-icon {
    filter: brightness(0) invert(1);
  }

  .badge {
    .svg-icon {
      filter: brightness(1) invert(0);
    }
  }

  .alert {
    background: transparent;

    .text-muted {
      color: #ffffff !important;
    }
  }

  .home-page-content {
    .hr-text {
      color: var(--slate11) !important;
      text-transform: lowercase !important;
      font-weight: 400;
      font-size: 12px;
      line-height: 20px;
    }
  }

  .hr-text {
    color: #ffffff !important;
  }

  .skeleton-line::after {
    background-image: linear-gradient(to right,
        #121212 0,
        #121212 40%,
        #121212 80%);
  }

  .app-icon-skeleton::after {
    background-image: linear-gradient(to right,
        #566177 0,
        #5a6170 40%,
        #4c5b79 80%);
  }

  .folder-icon-skeleton::after {
    background-image: linear-gradient(to right,
        #566177 0,
        #5a6170 40%,
        #4c5b79 80%);
  }

  .select-search__input {
    color: rgb(224, 224, 224);
    background-color: #2b3547;
    border: 1px solid #2b3547;
  }

  .select-search__select {
    background: #ffffff;
    box-shadow: 0 0.0625rem 0.125rem rgba(0, 0, 0, 0.15);
  }

  .select-search__row:not(:first-child) {
    border-top: 1px solid #eee;
  }

  .select-search__option,
  .select-search__not-found {
    background: #ffffff;
  }

  .select-search__option.is-highlighted,
  .select-search__option:not(.is-selected):hover {
    background: rgba(47, 204, 139, 0.1);
  }

  .select-search__option.is-highlighted.is-selected,
  .select-search__option.is-selected:hover {
    background: #2eb378;
    color: #ffffff;
  }

  .org-users-page {

    .user-email,
    .user-status {
      color: var(--slate12) !important;
    }
  }

  .org-users-page {
    .select-search__option.is-selected {
      background: $primary;
      color: #ffffff;
    }

    .select-search__option:not(.is-selected):hover {
      background: rgba(66, 153, 225, 0.1);
    }
  }

  .org-variables-page {

    .user-email,
    .user-status {
      filter: brightness(0) invert(1);
    }

    .btn-org-env {
      background: transparent;
    }
  }

  .org-variables-page {
    .select-search__option.is-selected {
      background: $primary;
      color: #ffffff;
    }

    .select-search__option:not(.is-selected):hover {
      background: rgba(66, 153, 225, 0.1);
    }
  }

  .react-json-view {
    background-color: transparent !important;
  }

  .codehinter-query-editor-input .CodeMirror {
    height: 31px !important;
  }

  .select-search:not(.is-loading):not(.select-search--multiple) .select-search__value::after {
    transform: rotate(45deg);
    border-right: 1px solid #ffffff;
    border-bottom: 1px solid #ffffff;
  }

  .app-version-name.form-select {
    border-color: $border-grey-dark;
  }

  .organization-list {
    .btn {
      background-color: #273342;
      color: #656d77;
    }
  }

  .page-item {
    a.page-link {
      color: white;
    }
  }
}

.main-wrapper {
  position: relative;
  min-height: 100%;
  min-width: 100%;
  background-color: white;
}

.main-wrapper.theme-dark {
  background-color: #2b394b;
}

.jet-table {
  .global-search-field {
    background: transparent;
  }
}

.jet-table-image-column {
  width: 100%;
}

.modal-backdrop.show {
  opacity: 0.74;
}

.gui-select-wrappper .select-search__input {
  height: 30px;
}

.theme-dark .input-group-text,
.theme-dark .markdown>table thead th,
.theme-dark .table thead th {
  background: #1c252f;
  color: #ffffff;
}

.sketch-picker {
  z-index: 1000;
}

.no-padding {
  padding: 0;
}

.nav-tabs {
  font-weight: 300;
}

.nav-tabs .nav-link.active {
  border: 0;
  border-bottom: 1px solid $primary;
  font-weight: 400;
}

.table-no-divider {
  td {
    border-bottom-width: 0px;
    padding-left: 0;
  }
}

.no-border {
  border: 0 !important;
}

input[type="text"] {
  outline-color: #dadcde !important;
}

.widget-header {
  text-transform: capitalize;
  color: var(--slate11, #687076);
  font-size: 12px;
  font-style: normal;
  font-weight: 500;
  line-height: 20px;
  color: var(--slate11);
}

.query-manager-events {
  max-width: 400px;
}

.validation-without-icon {
  background-image: none !important;
}

.multiselect-widget {
  label.select-item {
    width: max-content;
    min-width: 100%;

    div.item-renderer {
      align-items: center;
      line-height: 15px;

      input {
        height: 15px;
        width: 15px;
      }
    }
  }

  .rmsc .dropdown-container {
    height: 100%;
    display: flex;
    align-items: center;
    border-radius: inherit;
  }

  .rmsc {
    height: 100%;
    border-radius: inherit;
  }

  .rmsc.dark {
    --rmsc-main: $primary-light;
    --rmsc-hover: #283647;
    --rmsc-selected: #1f2936;
    --rmsc-border: #333333;
    --rmsc-gray: #555555;
    --rmsc-bg: #1f2936;
    color: #ffffff;
  }
}

/* Hide scrollbar for Chrome, Safari and Opera */
.invitation-page::-webkit-scrollbar {
  display: none;
}

/* Hide scrollbar for IE, Edge and Firefox */
.invitation-page {
  -ms-overflow-style: none;
  /* IE and Edge */
  scrollbar-width: none;
  /* Firefox */
}

.show {
  display: block;
}

.hide {
  display: none;
}

.draggable-box:focus-within {
  z-index: 2 !important;
}

.cursor-wait {
  cursor: wait;
}

.cursor-text {
  cursor: text;
}

.cursor-none {
  cursor: none;
}

.disabled {
  pointer-events: none;
  opacity: 0.4;
}

.DateRangePicker {
  padding: 1.25px 5px;
}

.datepicker-widget {
  .input-field {
    min-height: 26px;
    padding: 0;
    padding-left: 2px;
  }

  td.rdtActive,
  td.rdtActive:hover {
    background-color: $primary;
  }

  .react-datepicker__day--selected {
    background-color: $primary-light;
  }
}

.daterange-picker-widget {
  .DateInput_input {
    min-height: 24px;
    line-height: normal;
    border-bottom: 0px;
    font-size: 0.85rem;
  }

  .DateRangePicker {
    padding: 0;
  }

  .DateRangePickerInput_arrow_svg {
    height: 17px;
  }

  .DateRangePickerInput {
    overflow: hidden;
    display: flex;
    justify-content: space-around;
    align-items: center;
  }

  .DateInput_fang {
    position: fixed;
    top: 57px !important;
  }
}

.fw-400 {
  font-weight: 400;
}

.fw-500 {
  font-weight: 500;
}

.ligh-gray {
  color: #656d77;
}

.nav-item {
  background: #ffffff;
  font-size: 14px;
  font-style: normal;
  font-weight: 400;
  line-height: 22px;
  letter-spacing: -0.1px;
  text-align: left;
}

.w-min-100 {
  min-width: 100px;
}

.nav-link {
  min-width: 100px;
  justify-content: center;
}

.nav-tabs .nav-link.active {
  font-weight: 400 !important;
  color: $primary !important;
}

.empty {
  padding-top: 1.5rem !important;
}

.empty-img {
  margin-bottom: 0 !important;

  img {
    height: 220px !important;
    width: 260.83px !important;
  }
}

.empty-action {
  margin-top: 0 !important;

  a+a.btn-loading::after {
    color: $primary;
  }
}

.empty-action a {
  height: 36px;
  border-radius: 4px;
  font-style: normal;
  font-weight: normal;
  font-size: 14px;
  line-height: 20px;
}

.empty-action a:first-child {
  margin-right: 24px;
}

.empty-action a:first-child:hover {
  color: #ffffff !important;
}

.empty-import-button {
  background: #ffffff !important;
  cursor: pointer;

  &:hover {
    border-color: rgba(101, 109, 119, 0.24) !important;
  }
}

.empty-welcome-header {
  font-style: normal;
  font-weight: 500;
  font-size: 32px;
  line-height: 40px;
  margin-bottom: 16px;
  margin-top: 40px;
  color: var(--slate12);
  font-family: Inter;
}

.homepage-empty-image {
  width: 100%;
}

.empty-title {
  font-style: normal;
  font-weight: 400;
  font-size: 14px;
  line-height: 20px;
  display: flex;
  align-items: center;
  color: var(--slate11) !important;
}

// template card styles
.template-card-wrapper {
  display: flex;
  flex-direction: row;
  background: #fffffc;
  border: 1px solid #d2ddec;
  box-sizing: border-box;
  border-radius: 8px;
  width: 299px;
  height: 100px;
}

.template-action-wrapper {
  display: flex;
  flex-direction: row !important;
  font-family: Inter;
  font-style: normal;
  font-weight: 500;
  font-size: 16px;
  line-height: 19px;
  color: $primary-light;

  p {
    margin-right: 16px;
  }
}

.template-card-title {
  font-family: Inter;
  font-style: normal;
  font-weight: 600;
  font-size: 18px;
  line-height: 22px;
  display: flex;
  align-items: center;
  color: #000000;
  margin-bottom: 3px !important;
  margin-top: 20px;
}

.template-card-details {
  align-items: center;
  display: flex;
  flex-direction: column;
  justify-content: center;
}

.template-icon-wrapper {
  width: 61.44px;
  height: 60px;
  top: 685px;
  background: #d2ddec;
  border-radius: 4px;
  margin: 20px 16.36px;
}

// template style end

.calendar-widget.compact {
  .rbc-time-view-resources .rbc-time-header-content {
    min-width: auto;
  }

  .rbc-time-view-resources .rbc-day-slot {
    min-width: 50px;
  }

  .rbc-time-view-resources .rbc-header,
  .rbc-time-view-resources .rbc-day-bg {
    width: 50px;
  }
}

.calendar-widget.dont-highlight-today {
  .rbc-today {
    background-color: inherit;
  }

  .rbc-current-time-indicator {
    display: none;
  }
}

.calendar-widget {
  padding: 10px;
  background-color: white;

  .rbc-day-slot .rbc-event,
  .rbc-day-slot .rbc-background-event {
    border-left: 3px solid #26598533;
  }

  .rbc-toolbar {
    font-size: 14px;
  }

  .rbc-event {
    .rbc-event-label {
      display: none;
    }
  }

  .rbc-off-range-bg {
    background-color: #f4f6fa;
  }

  .rbc-toolbar {
    .rbc-btn-group {
      button {
        box-shadow: none;
        border-radius: 0;
        border-width: 1px;
      }
    }
  }
}

//!for calendar widget week view with compact/spacious mode border fix
.resources-week-cls .rbc-time-column:nth-last-child(7n) {
  border-left: none !important;

  .rbc-timeslot-group {
    border-left: 2.5px solid #dadcde !important;
  }
}

.resources-week-cls .rbc-allday-cell {
  border: none !important;

  .rbc-row {
    border-left: 1.5px solid #dadcde;
    border-right: 1.5px solid #dadcde;
  }
}

.resources-week-cls .rbc-time-header-cell {
  border: none !important;
}

.resources-week-cls .rbc-time-view-resources .rbc-header {
  border-left: 1.5px solid #dadcde !important;
  border-right: 1.5px solid #dadcde !important;
}

.calendar-widget.hide-view-switcher {
  .rbc-toolbar {
    .rbc-btn-group:nth-of-type(3) {
      display: none;
    }
  }
}

.calendar-widget.dark-mode {
  background-color: #1d2a39;

  .rbc-toolbar {
    button {
      color: white;
    }

    button:hover,
    button.rbc-active {
      color: black;
    }
  }

  .rbc-off-range-bg {
    background-color: #2b394b;
  }

  .rbc-selected-cell {
    background-color: #22242d;
  }

  .rbc-today {
    background-color: #5a7ca8;
  }
}

.calendar-widget.dark-mode.dont-highlight-today {
  .rbc-today {
    background-color: inherit;
  }
}

.navbar-brand-image {
  height: 1.2rem;
}

.navbar .navbar-brand:hover,
.theme-dark .navbar .navbar-brand:hover {
  opacity: 1;
}

.nav-tabs .nav-link.active {
  font-weight: 400 !important;
  margin-bottom: -1px !important;
}

.nav-tabs .nav-link {
  font-weight: 400 !important;
  margin: 0 !important;
  height: 100%;
}

.code-editor-widget {
  border-radius: 0;

  .CodeMirror {
    border-radius: 0 !important;
    margin-top: -1px !important;
  }
}

.jet-listview {
  overflow-y: overlay;
  overflow-x: hidden;
}

.jet-listview::-webkit-scrollbar-track {
  background: transparent;

}

.jet-listview::-webkit-scrollbar-thumb {
  background: transparent;

}

.code-hinter-wrapper .popup-btn {
  position: absolute;
  display: none;
  cursor: pointer;
}

.code-hinter-wrapper:hover {
  .popup-btn {
    display: block !important;
    z-index: 1;
  }
}

.popup-btn {
  cursor: pointer !important;
  display: block;
}

.preview-icons {
  margin-top: -5px;
  width: 12px;
}

.resize-modal-portal {
  z-index: 3;

  .resize-modal {
    .modal-content {
      width: 100% !important;
      height: 100%;
      background-color: var(--slate3) !important;
      border: none !important;

      .modal-body {
        width: 100% !important;
        height: calc(100% - 44px) !important;
        border: none !important;

        .editor-container {
          height: 100%;

          .CodeMirror {
            height: 100% !important;
            border: 1px solid var(--slate5, #26292B);
            border-bottom-left-radius: 6px;
            border-bottom-right-radius: 6px;
          }

          .CodeMirror-scroll,
          .CodeMirror-gutters,
          .CodeMirror {
            background-color: var(--slate3) !important;
          }
        }
      }
    }

    .portal-header {
      width: 100% !important;
      border-bottom: 1px solid var(--slate5, #26292B);
      outline: 1px solid var(--slate5, #26292B);
      background-color: var(--slate1) !important;
    }

    .resize-handle {
      cursor: move;
    }
  }
}

.modal-portal-wrapper {
  justify-content: center;
  align-items: center;
  position: fixed;
  position: absolute;
  left: 50%;
  top: 5%;

  .modal-body {
    width: 500px !important;
    height: 300px !important;
    padding: 0px !important;
  }

  transform: translate(-60%, 0%);
  height: 350px;
  width: auto;
  max-height: 500px;
  padding: 0px;

  .modal-content {
    border-radius: 5px !important;
  }

  .modal-body {
    width: 500px !important;
    height: 302px !important;
    padding: 0px !important;
    margin: 0px !important;
    margin-left: -1px !important; //fix the modal body code mirror margin

    border-top-left-radius: 0;
    border-top-right-radius: 0;
    border-bottom-left-radius: 5px;
    border-bottom-right-radius: 5px;
    border-bottom: 0.75px solid;
    border-left: 0.75px solid;
    border-right: 0.75px solid;

    @include theme-border($light-theme: true);

    &.dark-mode-border {
      @include theme-border($light-theme: false);
    }
  }

  .modal-dialog {
    margin-top: 4%;
  }

  .modal-header {
    padding: 0;
    font-size: 14px;
  }

  .editor-container {
    padding: 0px;

    .CodeMirror {
      border-radius: 0;
      margin: 0;
      width: 100% !important;
    }
  }

  .query-hinter {
    .CodeMirror-line {
      margin-left: 2rem !important;
    }

    .CodeMirror-cursors .CodeMirror-cursor {
      margin-left: 2rem !important;
    }
  }
}

.preview-block-portal {
  .bg-light {
    border-radius: 0 0 5px 5px;
    outline: 0.75px solid $light-green;
  }

  .bg-dark {
    margin-top: 1px;
    border-radius: 0 0 5px 5px;
    outline: 0.75px solid $light-green;
  }

  .dynamic-variable-preview {
    padding: 4px !important;
  }
}

.portal-header {
  display: flex;
  align-items: center;
  padding: 0.5rem 0.75rem;
  color: #656d77;
  background-color: #ffffffd9;
  background-clip: padding-box;
  border-top-left-radius: 5px !important;
  border-top-right-radius: 5px !important;
  width: 498px !important;
  outline: 0.75px solid;

  @include theme-border($light-theme: true, $outline: true);

  &.dark-mode-border {
    @include theme-border($light-theme: false, $outline: true);
  }
}

// close icon in inpector
[data-rb-event-key="close-inpector"] {
  position: absolute;
  right: -80px;
  background-color: #232e3c !important;
  width: 10% !important;
}

[data-rb-event-key="close-inpector-light"] {
  position: absolute;
  right: -80px;
  background-color: #ffffff !important;
  width: 10% !important;
}

.tabs-inspector {
  position: sticky;
  top: 0;

  .nav-item {
    width: 50%;
  }

  .nav-item:hover {
    border: 1px solid transparent;
  }

  .nav-item:not(.active) {
    border-bottom: 1px solid #e7eaef;
  }

  .nav-link.active {
    border: 1px solid transparent;
    border-bottom: 1px solid $primary;
    background: white;
  }
}

.tabs-inspector.dark {
  .nav-link.active {
    border-bottom: 1px solid $primary !important;
  }
}

.tabs-inspector {
  z-index: 2;
  background: white;

  &.dark {
    @extend .bg-dark;
  }
}

.close-icon {
  position: fixed;
  top: 84px;
  right: 3px;
  width: 60px;
  height: 22;
  border-bottom: 1px solid #e7eaef;
  display: flex;
  align-items: center;
  background-color: white;
  z-index: 2;

  .svg-wrapper {
    width: 100%;
    height: 70%;
    display: flex;
    align-items: center;
    justify-content: center;
    border-left: 1px solid #e7eaef;
    margin-left: 20px;

    .close-svg {
      cursor: pointer;
    }
  }
}

.tabs-inspector.nav-tabs {
  border: 0;
  width: 100%;
  padding: 8px 16px;
}

.bg-primary-lt {
  color: #ffffff !important;
  background: #6383db !important;
}

.tabbed-navbar .nav-item.active:after {
  margin-bottom: -0.25rem;
}

.app-name {
  width: 200px;
  margin-left: 12px;

  .form-control-plaintext {
    background-color: var(--base);
    border: none !important;
  }

  .form-control-plaintext:hover {
    outline: none;
    border: 1px solid var(--slate6) !important;
    background: var(--slate2);
  }

  .form-control-plaintext:focus {
    outline: none;
    border: 1px solid var(--indigo9) !important;
    background: var(--slate2);
  }

}

.app-name:hover {
  background: $bg-light;

  &.dark {
    @extend .bg-dark;
  }
}

.nav-auto-save {
  width: 325px;
  left: 485px;
  position: absolute;
  color: #36af8b;
}

.editor-header-actions {
  display: flex;
  color: #868aa5;
  white-space: nowrap;
  font-weight: 400;
  font-size: 12px;
  letter-spacing: 0.5px;

}

.undo-button,
.redo-button {
  display: flex;
  flex-direction: row;
  justify-content: center;
  align-items: center;
  padding: 6px;
  gap: 10px;
  width: 28px;
  height: 28px;
  background: #ECEEF0;
  border-radius: 6px;
  margin-right: 5px;
  flex: none;
  order: 0;
  flex-grow: 0;
}

.theme-dark {

  .undo-button,
  .redo-button {
    background: 0;
  }
}

.app-version-menu {
  position: absolute;
  right: 220px;
  padding: 4px 8px;
  min-width: 100px;
  max-width: 300px;
}

.app-version-menu-sm {
  height: 30px;
  display: flex;
  font-size: 12px;
}

.app-version-menu .dropdown-menu {
  left: -65px;
  width: 283px;
}

.app-version-menu .released {
  color: #36af8b;
}

.app-version-menu .released-subtext {
  font-size: 12px;
  color: #36af8b;
  padding: 0 8px;
}

.app-version-menu .create-link {
  margin: auto;
  width: 50%;
  padding-left: 10px;
}

.canvas-background-holder {
  display: flex;
  min-width: 120px;
  margin: auto;
}

.canvas-background-picker {
  position: fixed;
}

/**
 * Timer Widget
 */
.timer-wrapper {
  padding: 10px;

  .counter-container {
    font-size: 3em;
    padding-bottom: 5px;
    text-align: center;
  }
}

/**
 * Search Box
 */
.search-box-wrapper {
  input {
    width: 200px;
    border-radius: 5px !important;
    color: var(--slate12);
    background-color: var(--base);
  }

  .input-icon .form-control:not(:first-child),
  .input-icon .form-select:not(:last-child) {
    padding-left: 28px !important;
  }

  input:focus {
    width: 200px;
    background-color: var(--base);
  }

  .input-icon .input-icon-addon {
    display: flex;
  }

  .input-icon .input-icon-addon.end {
    pointer-events: auto;

    .tj-common-search-input-clear-icon {
      display: flex;
      flex-direction: row;
      justify-content: center;
      align-items: center;
      padding: 4px;
      width: 20px;
      height: 20px;
      background: var(--indigo3) !important;
      border-radius: 4px;
    }

    div {
      border-radius: 12px;
      color: #ffffff;
      padding: 1px;
      cursor: pointer;

      svg {
        height: 14px;
        width: 14px;
      }
    }
  }
}

.searchbox-wrapper {
  margin-top: 0 !important;

  .search-icon {
    margin: 0.30rem
  }

  input {
    border-radius: $border-radius !important;
    padding-left: 1.75rem !important;
  }
}

.fixedHeader {
  table thead {
    position: -webkit-sticky; // this is for all Safari (Desktop & iOS), not for Chrome
    position: sticky;
    top: 0;
    border-top: 0;
    z-index: 1; // any positive value, layer order is global
  }
}

/**
 * Folder List
 */
.folder-list {
  overflow-y: auto;

  .list-group-transparent .list-group-item.active {
    color: $primary;
    background-color: #edf1ff;

    .folder-ico {
      filter: invert(29%) sepia(84%) saturate(4047%) hue-rotate(215deg) brightness(98%) contrast(111%);
    }
  }

  .folder-ico.dark {
    filter: invert(1);
  }

  .list-group-item {
    padding: 0.5rem 0.75rem;
    overflow: hidden;
  }

  .list-group-item.all-apps-link {
    display: flex;
    align-items: center;
    color: var(--slate12);
    border-radius: 6px;

    &:active {
      background: var(--indigo4);
    }

    &:focus {
      box-shadow: 0px 0px 0px 4px #DFE3E6;
    }
  }

  .folder-info {
    display: contents;
    font-weight: 500 !important;
    display: flex;
    align-items: center;
    letter-spacing: -0.02em;
    text-transform: uppercase;
    color: var(--slate9);
  }

  .folder-create-btn {
    width: 28px;
    height: 28px;
    background: var(--base);
    border: 1px solid;
    border-color: var(--slate7);
    cursor: pointer;
    border-radius: 6px;
    display: flex;
    justify-content: center;
    align-items: center;
  }

  .menu-ico {
    cursor: pointer;
    border-radius: 13px;

    img {
      padding: 0px;
      height: 14px;
      width: 14px;
      vertical-align: unset;
    }
  }
}

/**
 * Home page modal
 */
.home-modal-backdrop {
  z-index: 9991;
}

.modal-content.home-modal-component {
  border-radius: 8px;
  overflow: hidden;
  background-color: var(--base);
  color: var(--slate12);
  box-shadow: 0px 12px 16px -4px rgba(16, 24, 40, 0.08), 0px 4px 6px -2px rgba(16, 24, 40, 0.03);

  .modal-header {
    border-bottom: 1px solid var(--slate5) !important;
  }

  .modal-header,
  .modal-body {
    padding: 16px 28px;
    background: var(--base);
  }

  .modal-title {
    font-size: 16px;
    font-weight: 500;
  }

  input {
    border-radius: 5px !important;
    background: var(--base);
    color: var(--slate12);
  }

  .modal-main {
    padding-bottom: 32px;
  }

  .modal-footer-btn {
    justify-content: end;

    button {
      margin-left: 16px;
    }
  }
}

.home-modal-component-editor.dark {

  .modal-header,
  .modal-body {
    background-color: #232e3c;
    color: #fff;
  }

  .form-control {
    color: #fff;
    background-color: #232e3c !important;
  }

  .btn-close {
    filter: brightness(0) invert(1);
  }
}

.modal-content.home-modal-component.dark-theme {
  .btn-close {
    filter: brightness(0) invert(1);
  }
}

.home-modal-component {
  .btn-close {
    opacity: 1 !important;
  }
}

.modal-content.home-modal-component.dark {
  background-color: $bg-dark-light !important;
  color: $white !important;

  .modal-title {
    color: $white !important;
  }

  .tj-version-wrap-sub-footer {
    background-color: $bg-dark-light !important;
    border-top: 1px solid #3A3F42 !important;


    p {
      color: $white !important;
    }
  }


  .current-version-wrap,
  .other-version-wrap {
    background: transparent !important;
  }

  .modal-header {
    background-color: $bg-dark-light !important;
    color: $white !important;
    border-bottom: 2px solid #3A3F42 !important;
  }

  .btn-close {
    filter: brightness(0) invert(1);
  }

  .form-control {
    border-color: $border-grey-dark !important;
    color: inherit;
  }

  input {
    background-color: $bg-dark-light !important;
  }

  .form-select {
    background-color: $bg-dark !important;
    color: $white !important;
    border-color: $border-grey-dark !important;
  }

  .text-muted {
    color: $white !important;
  }
}

.radio-img {
  input {
    display: none;
  }

  .action-icon {
    width: 28px;
    height: 28px;
    background-position: center center;
    border-radius: 4px;
    display: flex;
    align-items: center;
    justify-content: center;
  }

  .action-icon {
    cursor: pointer;
    border: 1px solid $light-gray;
  }

  .action-icon:hover {
    background-color: #d2ddec;
  }

  input:checked+.action-icon {
    border-color: $primary;
    background-color: #7a95fb;
  }

  .tooltiptext {
    visibility: hidden;
    font-size: 12px;
    background-color: $black;
    color: #ffffff;
    text-align: center;
    padding: 5px 10px;
    position: absolute;
    border-radius: 15px;
    margin-top: 2px;
    z-index: 1;
    margin-left: -10px;
  }

  .tooltiptext::after {
    content: "";
    position: absolute;
    bottom: 100%;
    left: 50%;
    margin-left: -5px;
    border-width: 5px;
    border-style: solid;
    border-color: transparent transparent black transparent;
  }

  .action-icon:hover+.tooltiptext {
    visibility: visible;
  }

  input:checked+.action-icon:hover {
    background-color: #3650af;
  }
}

.icon-change-modal {
  ul {
    list-style-type: none;
    margin: 0 auto;
    text-align: center;
    display: grid;
    grid-template-columns: 1fr 1fr 1fr 1fr;

    li {
      float: left;
      border: 2px solid #8991a0;
      border-radius: 1.75px;
      cursor: pointer;

      img {
        width: 22px;
        height: 22px;
        filter: invert(59%) sepia(27%) saturate(160%) hue-rotate(181deg) brightness(91%) contrast(95%);
      }
    }

    li.selected {
      border: 2px solid $primary;

      img {
        filter: invert(27%) sepia(84%) saturate(5230%) hue-rotate(212deg) brightness(102%) contrast(100%);
      }
    }
  }
}

/**
 * Spinner Widget
 */
.spinner-container {
  display: flex;
  justify-content: center;
  align-items: center;
}

.animation-fade {
  animation-name: fade;
  animation-duration: 0.3s;
  animation-timing-function: ease-in;
}

@keyframes fade {
  0% {
    opacity: 0;
  }

  100% {
    opacity: 1;
  }
}

/**
 * Query panel
 */
.query-btn {
  cursor: pointer;
  height: 24px;
  width: 24px;
  padding: 0;
}

.query-btn.dark {
  filter: brightness(0) invert(1);
}

.button-family-secondary {
  @include button-outline($light-theme: true);
  height: 32px;
  width: 112px;
}

.button-family-secondary.dark {
  @include button-outline($light-theme: false);
}

// ** Query Panel: REST API Tabs **
.group-header {
  background: #d2ddec;
  border-radius: 4px;
  height: 28px !important;

  span {
    display: flex;
    justify-content: left;
    align-items: center;
  }
}

.raw-container.dark {
  background: #272822;
  padding: 5px;
}

// **Alert component**
.alert-component {
  border: 1px solid rgba(101, 109, 119, 0.16);
  background: var(--base);
  border-radius: 6px;

  a {
    color: $primary;
  }
}

.theme-dark .alert-component {
  background: var(--slate2) !important;
  border-color: var(--slate4) !important;

  a {
    color: $primary;
  }
}



.codehinter-plugins.code-hinter {
  @extend .codehinter-default-input;

  .popup-btn {
    margin-top: 0.65rem !important;
  }

  .CodeMirror-placeholder,
  .CodeMirror pre.CodeMirror-line {
    height: 21px !important;
    position: absolute !important;
    margin-top: 3px !important;
  }

  .CodeMirror-cursor {
    height: inherit !important;
  }

  .CodeMirror-lines {
    height: 32px !important;
    padding: 7px 0px !important;
  }
}

//*button loading with spinner with primary color*//
.button-loading {
  position: relative;
  color: transparent !important;
  text-shadow: none !important;
  pointer-events: none;

  &:after {
    content: "";
    display: inline-block;
    vertical-align: text-bottom;
    border: 1.5px solid currentColor;
    border-right-color: transparent;
    border-radius: 50%;
    color: $primary;
    position: absolute;
    width: 12px;
    height: 12px;
    animation: spinner-border 0.75s linear infinite;
  }
}

.query-icon.dark {
  filter: brightness(0) invert(1);
}

//Rest-API Tab Panes
.tab-pane-body {
  margin-left: -2.5% !important;
}

//CodeMirror padding
.CodeMirror pre.CodeMirror-line,
.CodeMirror pre.CodeMirror-line-like {
  padding: 0 10px !important;
}

.comment-notification-nav-item {
  background: transparent;
  border: 0;
  font-size: 12px;
  font-weight: 500;
  opacity: 0.6;
  height: 28px;
  border-radius: 6px;
}

// comment styles ::override
.editor-sidebar {
  .nav-tabs .nav-link.active {
    background-color: transparent !important;
  }

  .inspector-nav-item {
    background: transparent;
    border: 0;
    font-size: 12px;
    font-weight: 500;
    opacity: 0.6;
    height: 28px;
    border-radius: 6px;
  }

  .inspector-component-title-input-holder {
    padding: 4px 12px;
    margin: 0;
    display: flex;
    align-items: center;
    height: 36px;
  }
}

.comment-card-wrapper {
  border-top: 0.5px solid var(--slate5) !important;
  margin-top: -1px !important;

  .card {
    background-color: var(--base);
  }
}

div#driver-highlighted-element-stage,
div#driver-page-overlay {
  background: transparent !important;
  outline: 5000px solid rgba(0, 0, 0, 0.75);
}

.dark-theme-walkthrough#driver-popover-item {
  background-color: $bg-dark-light !important;
  border-color: rgba(101, 109, 119, 0.16) !important;

  .driver-popover-title {
    color: var(--slate12) !important;
  }

  .driver-popover-tip {
    border-color: transparent transparent transparent $bg-dark-light !important;
  }

  .driver-popover-description {
    color: #d9dcde !important;
  }

  .driver-popover-footer .driver-close-btn {
    color: #ffffff !important;
    text-shadow: none !important;
  }

  .driver-prev-btn,
  .driver-next-btn {
    text-shadow: none !important;
  }
}

#driver-popover-item {
  padding: 20px !important;

  .driver-prev-btn,
  .driver-next-btn,
  .driver-close-btn {
    border: none !important;
    background: none !important;
    padding-left: 0 !important;
    font-size: 14px !important;
  }

  .driver-next-btn,
  .driver-prev-btn {
    color: $primary !important;
  }

  .driver-disabled {
    color: $primary;
    opacity: 0.5;
  }

  .driver-popover-footer {
    margin-top: 20px !important;
  }
}

.pointer-events-none {
  pointer-events: none;
}

.popover.popover-dark-themed {
  background-color: $bg-dark-light;
  border-color: rgba(101, 109, 119, 0.16);


  .popover-body {
    color: #d9dcde !important;
  }

  .popover-header {
    background-color: var(--slate2);
    color: var(--slate11);
    border-bottom-color: var
  }
}

.toast-dark-mode {
  .btn-close {
    filter: brightness(0) invert(1);
  }
}

.editor .editor-sidebar .inspector .inspector-edit-widget-name {
  padding: 4px 8px;
  color: var(--slate12);
  border: 1px solid transparent;
  border-radius: 6px;
  background-color: var(--base);

  &:hover {
    background-color: var(--slate4);
    border: 1px solid var(--slate7);
  }

  &:focus {
    border: 1px solid var(--indigo9) !important;
    background-color: var(--indigo2);
    box-shadow: 0px 0px 0px 1px #C6D4F9;
  }
}

.tablr-gutter-x-0 {
  --tblr-gutter-x: 0 !important;
}

.widget-button>.btn-loading:after {
  border: 1px solid var(--loader-color);
  border-right-color: transparent;
}

.flip-dropdown-help-text {
  padding: 10px 5px 0 0;
  float: left;
  font-size: 14px;
  color: $light-gray;
}

.dynamic-form-row {
  margin-top: 20px !important;
  margin-bottom: 20px !important;
}

#transformation-popover-container {
  margin-bottom: -2px !important;
}

.canvas-codehinter-container {
  display: flex;
  flex-direction: row;
  width: 158px;
}

.hinter-canvas-input {
  display: flex;
  width: 120px;
  height: auto !important;
  margin-top: 1px;

  .canvas-hinter-wrap {
    width: 126x;
    border: 1px solid var(--slate7);
  }
}

.hinter-canvas-input {
  display: flex;
  padding: 4px;
  margin-top: 1px;

  .CodeMirror-sizer {
    border-right-width: 1px !important;
  }

  .cm-propert {
    color: #ffffff !important;
  }
}

.canvas-codehinter-container {
  .code-hinter-col {
    margin-bottom: 1px !important;
    width: 136px;
    height: auto !important;
  }
}

.fx-canvas {
  background: var(--slate4);
  padding: 0px;
  display: flex;
  height: 32px;
  width: 32px;
  border: solid 1px rgba(255, 255, 255, 0.09) !important;
  border-radius: 4px;
  justify-content: center;
  font-weight: 400;
  align-items: center;

  div {
    background: var(--slate4) !important;
    display: flex;
    justify-content: center;
    align-items: center;
    height: 30px;
    padding: 0px;
  }
}

.org-name {
  color: var(--slate12) !important;
  font-size: 12px;
}


.organization-list {
  margin-top: 4px;

  .btn {
    border: 0px;
  }

  .dropdown-toggle div {
    max-width: 200px;
    text-overflow: ellipsis;
    overflow: hidden;
  }

  .org-name {
    text-overflow: ellipsis;
    overflow: hidden;
    white-space: nowrap;
    width: 100%;
    font-weight: bold;
  }

  .org-actions div {
    color: $primary;
    cursor: pointer;
    font-size: 12px;
  }

  .dropdown-menu {
    min-width: 14rem;
  }

  .org-avatar {
    display: block;
  }

  .org-avatar:hover {
    .avatar {
      background: #fcfcfc no-repeat center/cover;
    }

    .arrow-container {
      svg {
        filter: invert(35%) sepia(17%) saturate(238%) hue-rotate(153deg) brightness(94%) contrast(89%);
      }
    }
  }

  .arrow-container {
    padding: 5px 0px;
  }

  .arrow-container {
    svg {
      cursor: pointer;
      height: 30px;
      width: 30px;
      padding: 0px 0px;
      filter: invert(50%) sepia(13%) saturate(208%) hue-rotate(153deg) brightness(99%) contrast(86%);
    }
  }

  .org-edit {
    span {
      color: $primary;
      cursor: pointer;
      font-size: 10px;
    }
  }

  .organization-switchlist {
    .back-btn {
      font-size: 12px;
      padding: 2px 0px;
      cursor: pointer;
    }

    .back-ico {
      cursor: pointer;

      svg {
        height: 20px;
        width: 20px;
        filter: invert(84%) sepia(13%) saturate(11%) hue-rotate(352deg) brightness(90%) contrast(91%);
      }
    }

    .dd-item-padding {
      padding: 0.5rem 0.75rem 0rem 0.75rem;
    }

    .search-box {
      margin-top: 10px;
    }

    .org-list {
      max-height: 60vh;
      overflow: auto;
    }

    .tick-ico {
      filter: invert(50%) sepia(13%) saturate(208%) hue-rotate(153deg) brightness(99%) contrast(86%);
    }

    .org-list-item {
      cursor: pointer;
    }

    .org-list-item:hover {
      .avatar {
        background: #fcfcfc no-repeat center/cover;
      }

      .tick-ico {
        filter: invert(35%) sepia(17%) saturate(238%) hue-rotate(153deg) brightness(94%) contrast(89%);
      }
    }
  }
}

.sso-button-footer-wrap {
  display: flex !important;
  justify-content: center;
  width: 100%;
}

.tj-icon {
  cursor: pointer;
}

#login-url,
#redirect-url {
  margin-bottom: 0px !important;
}

.git-encripted-label {
  color: var(--green9);
}

.card-header {
  border-bottom: 1px solid var(--slate5) !important;
}

.manage-sso-container {
  position: relative;
}

.sso-card-wrapper {
  background: var(--base);
  min-height: 100%;
  // height: calc(100vh - 156px) !important;

  display: grid;
  grid-template-rows: auto 1fr auto;

  .card-header {
    border-bottom: 1px solid var(--slate5) !important;
  }

  .form-control {
    background: var(--base);
  }

  .sso-card-footer {
    display: flex;
    flex-direction: row;
    justify-content: flex-end;
    align-items: center;
    padding: 24px 32px;
    gap: 8px;
    width: 400px;
    height: 88px;
    border-top: 1px solid var(--slate5) !important;
    background: var(--base);
    margin-top: 0px !important;
  }

}

.workspace-settings-page {
  width: 880px;
  margin: 0 auto;
  background: var(--base);

  .card {
    background: var(--base);
    border: 1px solid var(--slate7) !important;
    box-shadow: 0px 1px 2px rgba(16, 24, 40, 0.05) !important;
    width: 880px;

    .card-header {
      padding: 24px 24px;
      gap: 12px;
      height: 72px;
      border-top-left-radius: 6px;
      border-top-right-radius: 6px;

      .title-banner-wrapper {
        display: flex;
        align-items: center;
        justify-content: space-between;
        width: 878px;
      }

    }

    .form-label {
      font-size: 12px;
      font-weight: 500px;
      margin-bottom: 4px !important;
      color: var(--slate12);
    }

    .card-footer {
      display: flex;
      justify-content: flex-end;
      align-items: center;
      padding: 24px 32px;
      gap: 8px;
      border-top: 1px solid var(--slate5) !important;
      background: var(--base);
      margin-top: 0px !important;
      align-Self: 'stretch';
      height: 88px;
    }

    .card-body {
      height: 467px;
      padding: 24px;

      .form-group {
        .tj-app-input {
          .form-control {
            &:disabled {
              background: var(--slate3) !important;
            }
          }
        }
      }
    }
  }
}

// Left Menu
.left-menu {
  background: var(--base);

  .tj-list-item {
    gap: 40px;
    width: 187px;
    height: 32px;
    white-space: nowrap;
    overflow: hidden;
    text-overflow: ellipsis;
  }

  .folder-list-selected {
    background-color: var(--indigo4);
  }

  ul {
    margin: 0px;
    padding: 0px;

    li {
      float: left;
      list-style: none;
      width: 100%;
      padding: 6px 8px;
      border-radius: 6px;
      cursor: pointer;
      margin: 3px 0px;
      color: var(--base-black) !important;
    }

    li.active {
      background-color: $primary;
      color: #ffffff;
    }

    li:not(.active):hover {
      background: var(--slate4);
      border-radius: 6px;
    }
  }
}

.enabled-tag {
  padding: 4px 16px;
  gap: 10px;
  width: 77px;
  height: 28px;
  background: var(--grass3);
  border-radius: 100px;
  color: var(--grass9);
  font-weight: 500;
}

.disabled-tag {
  padding: 4px 16px;
  gap: 10px;
  color: var(--tomato9);
  width: 81px;
  height: 28px;
  background: var(--tomato3);
  border-radius: 100px;
  font-weight: 500;
}

.manage-sso {
  .title-with-toggle {
    width: 100%;
    font-weight: 500;

    .card-title {
      color: var(--slate12) !important;
      font-weight: 500;
    }

    .form-check-input {
      width: 28px;
      height: 16px;
    }

    input[type="checkbox"] {
      /* Double-sized Checkboxes */
      -ms-transform: scale(1.5);
      /* IE */
      -moz-transform: scale(1.5);
      /* FF */
      -webkit-transform: scale(1.5);
      /* Safari and Chrome */
      -o-transform: scale(1.5);
      /* Opera */
      transform: scale(1.5);
      margin-top: 5px;
    }
  }
}

.help-text {
  overflow: auto;

  div {
    color: var(--slate11);
    font-style: normal;
    font-weight: 400;
    font-size: 12px;
    line-height: 20px;
  }
}


.org-invite-or {
  padding: 1rem 0rem;

  h2 {
    width: 100%;
    text-align: center;
    border-bottom: 1px solid #000;
    line-height: 0.1em;
    margin: 10px 0 20px;
  }

  h2 span {
    background: #ffffff;
    padding: 0 10px;
  }
}

.theme-dark .json-tree-container {
  .json-tree-node-icon {
    svg {
      filter: invert(89%) sepia(2%) saturate(127%) hue-rotate(175deg) brightness(99%) contrast(96%);
    }
  }

  .json-tree-svg-icon.component-icon {
    filter: brightness(0) invert(1);
  }

  .node-key-outline {
    height: 1rem !important;
    border: 1px solid transparent !important;
    color: #ccd4df;
  }

  .selected-node {
    border-color: $primary-light !important;
  }

  .json-tree-icon-container .selected-node>svg:first-child {
    filter: invert(65%) sepia(62%) saturate(4331%) hue-rotate(204deg) brightness(106%) contrast(97%);
  }

  .node-length-color {
    color: #b8c7fd;
  }

  .node-type {
    color: #8a96a6;
  }

  .group-border {
    border-color: rgb(97, 101, 111);
  }

  .action-icons-group {

    img,
    svg {
      filter: invert(89%) sepia(2%) saturate(127%) hue-rotate(175deg) brightness(99%) contrast(96%);
    }
  }

  .hovered-node.node-key.badge {
    color: #8092ab !important;
    border-color: #8092ab !important;
  }
}

.json-tree-container {
  .json-tree-svg-icon.component-icon {
    height: 16px;
    width: 16px;
  }

  .json-tree-icon-container {
    max-width: 20px;
    margin-right: 6px;
    font-family: 'IBM Plex Sans';
  }

  .node-type {
    color: var(--slate11);
    padding-top: 2px;
  }

  .json-tree-valuetype {
    font-size: 10px;
    padding-top: 2px;
  }

  .node-length-color {
    color: var(--indigo10);
    padding-top: 3px;
  }

  .json-tree-node-value {
    font-size: 11px;
  }

  .json-tree-node-string {
    color: var(--orange9);
  }

  .json-tree-node-boolean {
    color: var(--green9);
  }

  .json-tree-node-number {
    color: var(--orange9);
  }

  .json-tree-node-null {
    color: red;
  }

  .json-tree-node-date {
    color: rgb(98, 107, 103);
  }

  .group-border {
    border-left: 0.5px solid #dadcde;
    margin-top: 16px;
    margin-left: -12px;
  }

  .selected-node {
    border-color: $primary-light !important;
  }

  .selected-node .group-object-container .badge {
    font-weight: 400 !important;
    height: 1rem !important;
  }

  .group-object-container {
    margin-left: 0.72rem;
    margin-top: -16px;
  }

  .json-node-element {
    cursor: pointer;
  }

  .hide-show-icon {
    cursor: pointer;
    margin-left: 1rem;

    &:hover {
      color: $primary;
    }
  }


  .action-icons-group {
    cursor: pointer;
  }

  .hovered-node {
    font-weight: 400 !important;
    height: 1rem !important;
    color: #8092ab;
  }

  .node-key {
    font-weight: 400 !important;
    margin-left: -0.25rem !important;
    justify-content: start !important;
    min-width: fit-content !important;
  }

  .node-key-outline {
    height: 1rem !important;
    border: 1px solid transparent !important;
    color: var(--slate12);
  }
}

.popover-more-actions {
  font-weight: 400 !important;

  &:hover {
    background: #d2ddec !important;
  }
}

.popover-dark-themed .popover-more-actions {
  color: #ccd4df;

  &:hover {
    background-color: #324156 !important;
  }
}

#json-tree-popover {
  padding: 0.25rem !important;
}

// Font sizes
.fs-9 {
  font-size: 9px !important;
}

.fs-10 {
  font-size: 10px !important;
}

.fs-12 {
  font-size: 12px !important;
}

.realtime-avatars {
  padding: 0px;
  margin-left: 8px;
}

.widget-style-field-header {
  font-family: "Inter";
  font-style: normal;
  font-weight: 500;
  font-size: 12px;
  line-height: 20px;
  color: #61656c;
}

.maintenance_container {
  width: 100%;
  height: 100vh;
  display: flex;
  justify-content: center;
  align-items: center;

  .card {
    .card-body {
      display: flex;
      height: 200px !important;
      align-items: center;
    }
  }
}

.list-timeline:not(.list-timeline-simple) .list-timeline-time {
  top: auto;
}

.widget-buttongroup {
  display: flex;
  flex-direction: column;
  justify-content: left;
  overflow: hidden !important;
}

.group-button {
  margin: 0px 10px 10px 0px;
  line-height: 1.499;
  font-weight: 400;
  white-space: nowrap;
  text-align: center;
  cursor: pointer;
  padding: 0 15px;
  font-size: 12px;
  border-radius: 4px;
  color: rgba(0, 0, 0, .65);
  background-color: #ffffff;
  border: 1px solid #d9d9d9;
  min-width: 40px;
  width: auto !important;
  height: 30px,
}

.widget-buttongroup-label {
  font-weight: 600;
  margin-right: 10px;
  color: #3e525b;
}

.editor-actions {
  border-bottom: 1px solid #eee;
  padding: 5px;
  display: flex;
  justify-content: end;
}

.autosave-indicator {
  color: var(--slate10, #7E868C);
}


.zoom-buttons {
  width: 20px !important;
  height: 25px !important;
  margin-left: 2px;

  span {
    transform: rotate(60deg);
  }
}

.zoom-button-wrapper {
  position: fixed;
  right: 0px;
  bottom: 5px;
}

.zoom-buttons {
  opacity: 0;
  visibility: hidden;
}

.image-widget-wrapper:hover button {
  opacity: 1 !important;
  visibility: visible;
}

.pdf-page-controls {
  background: white;
  border-radius: 4px;

  button {
    width: 36px;
    height: 36px;
    background: white;
    border: 0;
    font-size: 1.2em;
    border-radius: 4px;

    &:first-child {
      border-top-right-radius: 0;
      border-bottom-right-radius: 0;
    }

    &:last-child {
      border-top-left-radius: 0;
      border-bottom-left-radius: 0;
    }

    &:hover {
      background-color: #e6e6e6;
    }
  }

  span {
    font-family: inherit;
    font-size: 1em;
    padding: 0 0.5em;
    color: #000;
  }
}

//download button in pdf widget
.download-icon-outer-wrapper:hover {
  background-color: #e6e6e6 !important
}

.pdf-document {
  canvas {
    margin: 0px auto;
  }

  &:hover {
    .pdf-page-controls {
      opacity: 1;
    }
  }
}

.org-variables-page {
  .btn-org-env {
    width: 36px;
  }

  .encryption-input {
    width: fit-content;
  }

  .no-vars-text {
    display: block;
    text-align: center;
    margin-top: 100px;
  }
}

.org-constant-page {
  .card-footer {
    background: var(--base);
    color: var(--slate12);
  }
}

.tj-input-error-state {
  border: 1px solid var(--tomato9) !important;
}



.tj-input-element {
  gap: 16px;
  background: var(--base);
  border: 1px solid var(--slate7);
  border-radius: 6px;
  margin-bottom: 4px;
  display: block;
  width: 100%;
  padding: .4375rem .75rem;
  font-size: .875rem;
  font-weight: 400;
  line-height: 1.4285714;
  color: var(--slate12);
  background-clip: padding-box;
  -webkit-appearance: none;
  -moz-appearance: none;
  appearance: none;
  transition: border-color .15s ease-in-out, box-shadow .15s ease-in-out;

  &:hover {
    background: var(--slate1);
    border: 1px solid var(--slate8);
    -webkit-box-shadow: none;
    box-shadow: none;
    outline: none;
  }

  &:focus-visible {
    background: var(--slate1);
    border: 1px solid var(--slate8);
    outline: none;
  }

  &:active {
    background: var(--indigo2);
    border: 1px solid var(--indigo9);
    box-shadow: none;
  }

  &:disabled {
    background: var(--slate3);
    border: 1px solid var(--slate8);
    color: var(--slate9);
    cursor: not-allowed;
  }
}


//Kanban board
.kanban-container.dark-themed {
  background-color: $bg-dark-light !important;

  .kanban-column {
    .card-header {
      background-color: #324156 !important;
    }
  }
}

.kanban-container {
  background-color: #fefefe;

  .kanban-column {
    background-color: #f4f4f4;
    padding: 0 !important;
    height: fit-content !important;

    .card-body {
      &:hover {
        overflow-y: auto !important;

        &::-webkit-scrollbar {
          width: 0 !important;
          height: 0 !important;
        }
      }
    }

    .card-header {
      background-color: #fefefe;

      .badge {
        font-size: 12px !important;
      }
    }

    .card-body .dnd-card {
      border-radius: 5px !important;
    }

    .dnd-card.card {
      height: 52px !important;
      padding: 5px !important;
    }

    .dnd-card.card.card-dark {
      background-color: $bg-dark !important;
    }
  }

  .kanban-board-add-group {
    justify-content: center;
    align-items: center;
    cursor: pointer;
    color: rgba(0, 0, 0, 0.5);
    background-color: transparent;
    border-style: dashed;
    border-color: rgba(0, 0, 0, 0.08);
    display: flex;
    flex-direction: column;
    grid-auto-rows: max-content;
    overflow: hidden;
    box-sizing: border-box;
    appearance: none;
    outline: none;
    margin: 10px;
    border-radius: 5px;
    min-width: 350px;
    height: 200px;
    font-size: 1em;
  }

  .add-card-btn {
    font-size: 1em;
    font-weight: 400;
    color: #3e525b;
    border-radius: 5px;
    padding: 5px;
    margin: 5px;
    background-color: transparent;
    border-style: dashed;
    border-color: rgba(0, 0, 0, 0.08);
    cursor: pointer;
    transition: all 0.2s ease-in-out;

    &:hover {
      background-color: #e6e6e6;
    }
  }
}

.cursor-pointer {
  cursor: pointer;
}

.cursor-text {
  cursor: text;
}

.cursor-not-allowed {
  cursor: none;
}

.bade-component {
  display: inline-flex;
  justify-content: center;
  align-items: center;
  overflow: hidden;
  user-select: none;
  padding: calc(0.25rem - 1px) 0.25rem;
  height: 1.25rem;
  border: 1px solid transparent;
  min-width: 1.25rem;
  font-weight: 600;
  font-size: .625rem;
  letter-spacing: .04em;
  text-transform: uppercase;
  vertical-align: bottom;
  border-radius: 4px;
}

// sso-helper-page
.sso-helper-container {
  width: 60vw;
  padding: 30px;
  box-shadow: rgba(0, 0, 0, 0.16) 0px 1px 4px;
  margin: 0 auto;
}

.sso-copy {
  margin-left: 10px;
  cursor: pointer;
}

#git-url,
#google-url {
  color: $primary;
  margin-left: 4px;
  word-break: break-all;
}

@media only screen and (max-width: 768px) {
  .sso-helper-container {
    width: 96vw;
    padding: 20px;
  }
}

.sso-helper-doc {
  line-height: 24px;
}

.sso-content-wrapper {
  margin: 0 auto;
  display: flex;
  flex-direction: column;
  align-items: self-start;
  padding: 20px;
  box-shadow: rgba(0, 0, 0, 0.02) 0px 1px 3px 0px, rgba(27, 31, 35, 0.15) 0px 0px 0px 1px;
  border-radius: 4px;
}

.workspace-status {
  display: flex;
  font-weight: 800;
  margin-bottom: 6px;
}

.sso-type {
  font-weight: 600;
  margin-bottom: 4px !important;
  display: flex;

  span {
    margin-right: 10px;
  }

  a {
    margin-left: 6px;

  }
}

.gg-album {
  box-sizing: border-box;
  position: relative;
  display: block;
  width: 18px;
  height: 18px;
  transform: scale(var(--ggs, 1));
  border-left: 7px solid transparent;
  border-right: 3px solid transparent;
  border-bottom: 8px solid transparent;
  box-shadow: 0 0 0 2px,
    inset 6px 4px 0 -4px,
    inset -6px 4px 0 -4px;
  border-radius: 3px
}

.gg-album::after,
.gg-album::before {
  content: "";
  display: block;
  box-sizing: border-box;
  position: absolute;
  width: 2px;
  height: 5px;
  background: currentColor;
  transform: rotate(46deg);
  top: 5px;
  right: 4px
}

.gg-album::after {
  transform: rotate(-46deg);
  right: 2px
}

.sso-helper-header {
  display: flex;
  align-items: center;

  span {
    margin-right: 10px;
  }
}

// sso end

// steps-widget
a.step-item-disabled {
  text-decoration: none;
}

.steps {
  overflow: hidden;
  margin: 0rem !important;
}

.step-item.active~.step-item:after,
.step-item.active~.step-item:before {
  background: #f3f5f5 !important;
}

.step-item.active:before {
  background: #ffffff !important;
}

.steps .step-item.active:before {
  border-color: #b4b2b2 !important;
}

.steps-item {
  color: var(--textColor) !important;
}

.step-item:before {
  background: var(--bgColor) !important;
  // remaining code
}

.step-item:after {
  background: var(--bgColor) !important;
}

.step-item.active~.step-item {
  color: var(--textColor) !important;
  ;
}

.notification-center-badge {
  top: 0;
  right: 6px;
  position: absolute;
}

.notification-center {
  max-height: 500px;
  overflow: auto;
  margin-left: 11px !important;

  .empty {
    padding: 0 !important;

    .empty-img {
      font-size: 2.5em;
    }
  }

  .card {
    min-width: 400px;
    background: var(--base);
    color: var(--slate12);
    box-shadow: 0px 12px 16px -4px rgba(16, 24, 40, 0.08), 0px 4px 6px -2px rgba(16, 24, 40, 0.03);
  }

  .card-footer {
    background: var(--base);
    color: var(--slate12);
  }

  .spinner {
    min-height: 220px;
  }
}

// profile-settings css
.confirm-input {
  padding-right: 8px !important;
}

.user-group-actions {
  display: flex;
  gap: 8px;
  justify-content: right;
}

input.hide-input-arrows {
  -moz-appearance: none;

  &::-webkit-outer-spin-button,
  &::-webkit-inner-spin-button {
    -webkit-appearance: none;
  }
}

.btn-org-env {
  width: 36px;
}

.custom-checkbox-tree {
  overflow-y: scroll;
  color: #3e525b;

  .react-checkbox-tree label:hover {
    background: none !important;
  }

  .rct-icons-fa4 {

    .rct-icon-expand-open,
    .rct-icon-expand-close {
      &::before {
        content: url("data:image/svg+xml,%3Csvg xmlns='http://www.w3.org/2000/svg' viewBox='0 0 1024 1024' focusable='false' data-icon='caret-down' width='12px' height='12px' fill='currentColor' aria-hidden='true'%3E%3Cpath d='M840.4 300H183.6c-19.7 0-30.7 20.8-18.5 35l328.4 380.8c9.4 10.9 27.5 10.9 37 0L858.9 335c12.2-14.2 1.2-35-18.5-35z'%3E%3C/path%3E%3C/svg%3E") !important;
      }
    }

    .rct-icon-expand-close {
      transform: rotate(-90deg);
      -webkit-transform: rotate(-90deg);
    }
  }
}

// sso enable/disable box
.tick-cross-info {
  .main-box {
    margin-right: 10px;
    border-radius: 5px;
  }

  .icon-box {
    padding: 7px 5px 7px 2px;
    color: #ffffff;

    .icon {
      stroke-width: 4.5px;
    }
  }

  .tick-box {
    border: 3px solid var(--indigo9);

    .icon-box {
      background: var(--indigo9);
    }
  }

  .cross-box {
    border: 3px solid $disabled;

    .icon-box {
      background: $disabled;
    }
  }
}

.icon-widget-popover {
  &.theme-dark {
    .popover-header {
      background-color: #232e3c;
      border-bottom: 1px solid #324156;
    }

    .popover-body {
      background-color: #232e3c;
      border-radius: 6px;
    }
  }

  .popover-header {
    padding-bottom: 0;
    background-color: #ffffff;

    .input-icon {
      margin-bottom: 0.5rem !important;
    }
  }

  .popover-body {
    padding: 0 0.5rem;

    .row {
      >div {
        overflow-x: hidden !important;
      }
    }

    .icon-list-wrapper {
      display: grid;
      grid-template-columns: repeat(10, 1fr);
      margin: 0.5rem 1rem 0.5rem 0.5rem;
    }

    .icon-element {
      cursor: pointer;
      border: 1px solid transparent;
      border-radius: $border-radius;

      &:hover {
        border: 1px solid $primary;
      }
    }
  }
}

.dark-theme-placeholder::placeholder {
  color: #C8C6C6;
}

.dark-multiselectinput {
  input {
    color: white;

    &::placeholder {
      color: #C8C6C6;
    }
  }
}


.dark-multiselectinput {
  input {
    color: white;

    &::placeholder {
      color: #C8C6C6;
    }
  }
}

// Language Selection Modal
.lang-selection-modal {
  font-weight: 500;

  .list-group {
    padding: 1rem 1.5rem;
    padding-top: 0;
    overflow-y: scroll;
    height: calc(100% - 68px);
  }

  .list-group-item {
    border: 0;

    p {
      margin-bottom: 0px;
      margin-top: 2px;
    }
  }

  .list-group-item.active {
    background-color: var(--indigo4);
    color: var(--slate12);
    font-weight: 600;
    margin-top: 0px;
  }

  .modal-body {
    height: 50vh;
    padding: 0;
  }

  .lang-list {
    height: 100%;

    .search-box {
      position: relative;
      margin: 1rem 1.5rem;
    }

    input {
      border-radius: 5px !important;
    }

    .input-icon {
      display: flex;
    }

    .input-icon {
      .search-icon {
        display: block;
        position: absolute;
        left: 0;
        margin-right: 0.5rem;
      }

      .clear-icon {
        cursor: pointer;
        display: block;
        position: absolute;
        right: 0;
        margin-right: 0.5rem;
      }
    }

    .list-group-item.active {
      color: $primary;
    }
  }
}

.lang-selection-modal.dark {
  .modal-header {
    border-color: #232e3c !important;
  }

  .modal-body,
  .modal-footer,
  .modal-header,
  .modal-content {
    color: white;
    background-color: #2b394a;
  }

  .list-group-item {
    color: white;
    border: 0;
  }

  .list-group-item:hover {
    background-color: #232e3c;
  }

  .list-group-item.active {
    background-color: #4d72fa;
    color: white;
    font-weight: 600;
  }

  .no-results-item {
    background-color: #2b394a;
    color: white;
  }

  input {
    background-color: #2b394a;
    border-color: #232e3c;
    color: white;
  }
}

// Language Selection Modal
.lang-selection-modal {
  font-weight: 500;

  .list-group {
    padding: 1rem 1.5rem;
    padding-top: 0;
    overflow-y: scroll;
    height: calc(100% - 68px);
  }

  .list-group-item {
    border: 0;

    p {
      margin-bottom: 0px;
      margin-top: 2px;
    }
  }

  .list-group-item.active {
    background-color: #edf1ff;
    color: #4d72fa;
    font-weight: 600;
    margin-top: 0px;
  }

  .modal-body {
    height: 50vh;
    padding: 0;
  }

  .lang-list {
    height: 100%;

    .search-box {
      position: relative;
      margin: 1rem 1.5rem;
    }

    input {
      border-radius: 5px !important;
    }

    .input-icon {
      display: flex;
    }

    .input-icon {
      .search-icon {
        display: block;
        position: absolute;
        left: 0;
        margin-right: 0.5rem;
      }

      .clear-icon {
        cursor: pointer;
        display: block;
        position: absolute;
        right: 0;
        margin-right: 0.5rem;
      }
    }

    .list-group-item.active {
      color: $primary;
    }
  }
}

.lang-selection-modal.dark {
  .modal-header {
    border-color: #232e3c !important;
  }

  .modal-body,
  .modal-footer,
  .modal-header,
  .modal-content {
    color: white;
    background-color: #2b394a;
  }

  .list-group-item {
    color: white;
    border: 0;
  }

  .list-group-item:hover {
    background-color: #232e3c;
  }

  .list-group-item.active {
    background-color: #4d72fa;
    color: white;
    font-weight: 600;
  }

  .no-results-item {
    background-color: #2b394a;
    color: white;
  }

  input {
    background-color: #2b394a;
    border-color: #232e3c;
    color: white;
  }
}

.org-users-page {
  .page-body {
    height: 100%;
  }
}

.user-group-container-wrap {
  margin: 20px auto 0 auto;
}

.dragged-column {
  z-index: 1001;
}

#storage-sort-popover {
  max-width: 800px;
  width: 800px;
  background-color: var(--base);
  box-sizing: border-box;
  box-shadow: 0px 12px 16px -4px rgba(16, 24, 40, 0.08), 0px 4px 6px -2px rgba(16, 24, 40, 0.03);
  border-radius: 4px;
  border: 1px solid var(--slate3) !important;
  // left: 109px !important;
  // top: 8px !important;
  // position: absolute !important;


  .card-body,
  .card-footer {
    background: var(--base);
  }
}


#storage-filter-popover {
  max-width: 800px;
  width: 800px;
  background-color: var(--base);
  box-sizing: border-box;
  box-shadow: 0px 12px 16px -4px rgba(16, 24, 40, 0.08), 0px 4px 6px -2px rgba(16, 24, 40, 0.03);
  border-radius: 4px;
  border: 1px solid var(--slate3) !important;
  // left: 193px !important;
  // top: 10px !important;
  // position: absolute !important;


  .card-body,
  .card-footer {
    background: var(--base);
  }
}

tbody {
  width: 100% !important;
  flex-grow: 1;

  tr {
    width: 100% !important;

    td:last-child {
      flex: 1 1 auto;
    }
  }
}

.datepicker-widget.theme-dark {
  .react-datepicker__tab-loop {
    .react-datepicker__header {
      background-color: #232e3c;

      .react-datepicker__current-month,
      .react-datepicker__day-name,
      .react-datepicker__month-select,
      .react-datepicker__year-select {
        color: white;
      }

      .react-datepicker__month-select,
      .react-datepicker__year-select {
        background-color: transparent;
      }
    }

    .react-datepicker__month {
      background-color: #232e3c;

      .react-datepicker__day {
        color: white;

        &:hover {
          background-color: #636466;
        }
      }

      .react-datepicker__day--outside-month {
        opacity: 0.5;
      }
    }

    .react-datepicker {
      background-color: #232e3c;
    }
  }
}

.theme-dark .list-group-item {
  &:hover {
    background-color: #232e3c;
  }
}

.theme-dark {

  .CalendarMonth,
  .DayPickerNavigation_button,
  .CalendarDay,
  .CalendarMonthGrid,
  .DayPicker_focusRegion,
  .DayPicker {
    background-color: #232e3c;
  }

  .DayPicker_weekHeader_ul,
  .CalendarMonth_caption,
  .CalendarDay {
    color: white;
  }

  .CalendarDay__selected_span,
  .CalendarDay__selected_start,
  .CalendarDay__selected_end {
    background-color: #4D72FA;
    color: white;
  }

  .CalendarDay {
    border-color: transparent; //hiding the border around days in the dark theme

    &:hover {
      background-color: #636466;
    }
  }

  .DateInput_fangStroke {
    stroke: #232E3C;
    fill: #232E3C;
  }

  .DayPickerNavigation_svg__horizontal {
    fill: white;
  }

  .DayPicker__withBorder {
    border-radius: 0;
  }

  .DateRangePicker_picker {
    background-color: transparent;
  }
}

.link-widget {
  display: flex;
  align-items: center;
  overflow: auto;

  &.hover {
    a {
      &:hover {
        text-decoration: underline;
      }
    }
  }

  &.no-underline {
    a {
      text-decoration: none !important;
    }
  }

  &.underline {
    a {
      text-decoration: underline;
    }
  }

  &::-webkit-scrollbar {
    width: 0;
    height: 0;
    background: transparent;
  }
}

.import-export-footer-btns {
  margin: 0px !important;
}

.home-version-modal-component {
  border-bottom-right-radius: 0px !important;
  border-bottom-left-radius: 0px !important;
  box-shadow: 0px 12px 16px -4px rgba(16, 24, 40, 0.08),
    0px 4px 6px -2px rgba(16, 24, 40, 0.03) !important;
}

.current-version-label,
.other-version-label {
  color: var(--slate11);
}

.home-modal-component.modal-version-lists {
  width: 466px;
  height: 668px;
  background: var(--base);
  box-shadow: 0px 12px 16px -4px rgba(16, 24, 40, 0.08), 0px 4px 6px -2px rgba(16, 24, 40, 0.03);
  border-top-right-radius: 6px;
  border-top-right-radius: 6px;


  .modal-header {
    .btn-close {
      top: auto;
    }
  }
}

.modal-version-lists {
  max-height: 80vh;

  .modal-body {
    height: 80%;
    overflow: auto;
  }

  .export-creation-date {
    color: var(--slate11);
  }

  .modal-footer,
  .modal-header {
    padding-bottom: 24px;
    padding: 12px 28px;
    gap: 10px;
    width: 466px;
    height: 56px;
    background-color: var(--base);
  }

  .modal-footer {
    padding: 24px 32px;
    gap: 8px;
    width: 466px;
    height: 88px;
  }

  .tj-version-wrap-sub-footer {
    display: flex;
    flex-direction: row;
    padding: 16px 28px;
    gap: 10px;
    height: 52px;
    background: var(--base);
    border-top: 1px solid var(--slate5);
    border-bottom: 1px solid var(--slate5);



    p {
      font-weight: 400;
      font-size: 14px;
      line-height: 20px;
      color: var(--slate12);
    }
  }

  .version-wrapper {
    display: flex;
    justify-content: flex-start;
    padding: 0.75rem 0.25rem;
  }

  .current-version-wrap,
  .other-version-wrap {

    span:first-child {
      color: var(--slate12) !important;
    }
  }

  .current-version-wrap {
    background: var(--indigo3) !important;
    margin-bottom: 24px;
    border-radius: 6px;
    margin-top: 8px;
  }
}

.rest-methods-url {
  .cm-s-default {
    .cm-string-2 {
      color: #000;
    }
  }
}

.tooljet-database {

  .tj-db-headerText {
    white-space: nowrap;
    overflow: hidden;
    text-overflow: ellipsis;
    width: 80%;
  }

  .table-header,
  .table-name,
  .table-cell {
    white-space: nowrap;
    overflow: hidden;
    text-overflow: ellipsis;
    cursor: pointer;

    input.form-control {
      border: none;
      padding: 0px !important;
    }
  }

  .table-cell-dark{
    color: #ffffff;
  }

  .table-cell-hover-background {
    background-color: #F8F9FA;
    padding: 0rem;
    max-width: 230px;

    input.form-control {
      border: none;
      padding: 0px !important;
      background-color: #F8F9FA;
    }
  }

  .table-cell-hover-background-dark {
    background-color: #242f3c;
    padding: 0rem;
    max-width: 230px;
    color: #ffffff;

    input.form-control {
      border: none;
      padding: 0px !important;
      background-color: #242f3c;
    }
  }

  .table-editable-parent-cell {
    max-width: 230px;
    background-color: var(--indigo2) !important;
    cursor: pointer;
    padding: 0rem;

    .form-control {
      background-color: var(--indigo2) !important;
      border: none;
      padding: 0;
      border-radius: 0px;
    }

    .popover-body {
      margin-top: 10px;
    }
  }

  .tjdb-cell-error {
    padding: 0rem;
    border-color: var(--Tomato-09, #E54D2E) !important;
  }

  .tjdb-column-select-border {
    border-left: 1px solid transparent;
    border-right: 1px solid transparent;
  }

  .table-columnHeader-click {
    background-color: #F8F9FA;
    padding: 0;
    max-width: 230px;

    .tjdb-column-select-border {
      border-left-color: #3E63DD !important;
      border-right-color: #3E63DD !important;
    }

    input.form-control {
      border: none;
      padding: 0px !important;
      background-color: #F8F9FA;
    }
  }

  .table-columnHeader-click-dark {
    background-color: #242f3c;
    padding: 0;
    max-width: 230px;

    .tjdb-column-select-border {
      border-left-color: white !important;
      border-right-color: white !important;
    }

    input.form-control {
      border: none;
      padding: 0px !important;
      background-color: #242f3c;
    }
  }

  .row-tj:first-child {
    .tjdb-column-select-border {
      border-top: 1px solid transparent;
    }

    .table-columnHeader-click {
      .tjdb-column-select-border {
        border-top-color: #3E63DD !important;
      }
    }

    .table-columnHeader-click-dark {
      .tjdb-column-select-border {
        border-top-color: white !important;
      }
    }
  }

  .row-tj:last-of-type {
    .tjdb-column-select-border {
      border-bottom: 1px solid transparent;
    }

    .table-columnHeader-click {
      .tjdb-column-select-border {
        border-bottom-color: #3E63DD !important;
      }
    }

    .table-columnHeader-click-dark {
      .tjdb-column-select-border {
        border-bottom-color: white !important;
      }
    }
  }

  .table-name {
    color: #000;
    width: 250px;
  }

  .table-left-sidebar {
    max-width: 288px;
  }

  .add-table-btn {
    height: 32px;
  }

  .table-header-click {
    background: #DFE3E6;

    .tjdb-menu-icon-parent {
      background: #E6E8EB !important;
      border-radius: 10px !important;

      .tjdb-menu-icon {
        display: block;
        cursor: pointer;
      }
    }
  }

  .table-header {
    background: #ECEEF0;
  }

  .table-header:hover {
    background: #E6E8EB;

    .tjdb-menu-icon {
      display: block;
      cursor: pointer;
    }
  }

  .table-header-dark:hover {

    .tjdb-menu-icon {
      display: block;
      cursor: pointer;
    }
  }

  .table-header,
  .table-cell {
    max-width: 230px !important;
  }

  .table-cell {
    padding: 0;
  }

  .add-more-columns-btn {
    background: var(--indigo3);
    font-weight: 500;
    color: var(--indigo9);
    font-size: 12px;
    border-radius: 600;
  }

  .delete-row-btn {
    max-width: 140px;
  }

  .tjdb-table-row {
    height: 36px;

    &:not(.table-row-selected):hover {
      background: var(--Slate-02, #F8F9FA);

      td:nth-child(1),
      td:nth-child(2) {
        background: var(--Slate-02, #F8F9FA);
      }

      .tjdb-checkbox-cell {
        display: block !important;
      }
    }

  }
}

.apploader {
  height: 100vh;

  .app-container {
    height: 100%;
    display: flex;
    flex-direction: column;
    justify-content: space-between;
  }

  .editor-header {
    height: 5%;
    background-color: #EEEEEE;
    display: flex;
    align-items: center;
    justify-content: space-between;

    .app-title-skeleton {
      width: 100px;
      height: 100%;
      display: flex;
      align-items: center;
      margin-left: 120px;
    }

    .right-buttons {
      display: flex;
      gap: 5px;
      align-items: center;
      margin-right: 10px;
    }
  }

  .editor-body {
    height: 100%;
  }

  .skeleton {
    padding: 5px;
  }

  .editor-left-panel {
    width: 48px;
    background-color: #EEEEEE;
    margin: 3px 0px 3px 3px;
    display: flex;
    flex-direction: column;
    justify-content: space-between;
    border-radius: 5px;

    .left-menu-items {
      display: flex;
      flex-direction: column;
      justify-content: space-between;
      gap: 5px;
      margin-top: 10px;
    }

    .bottom-items {
      margin-bottom: 10px;
    }
  }

  .editor-center {
    height: 100%;
    display: flex;
    flex-direction: column;
    gap: 5px;
    justify-content: space-between;

    .canvas {
      height: 100vh;
      background-color: var(--base);
      border-radius: 5px;
      display: flex;
      justify-content: center;
    }

    .query-panel {
      height: 30%;
      display: flex;
      justify-content: space-between;
      gap: 5px;

      .queries {
        width: 30%;
        display: flex;
        flex-direction: column;
        gap: 5px;

        .queries-title {
          background-color: #EEEEEE;
          border-radius: 5px;
          height: 20%;
          padding: 5px 10px;
          display: flex;
          justify-content: space-between;
          align-items: center;
        }

        .query-list {
          background-color: #EEEEEE;
          border-radius: 5px;
          height: 80%;

          .query-list-item {
            margin: 10px;
            height: 35px;
          }
        }
      }

      .query-editor {
        width: 70%;
        height: 100%;
        display: flex;
        flex-direction: column;
        gap: 5px;

        .query-editor-header {
          background-color: #EEEEEE;
          border-radius: 5px;
          height: 20%;
          padding: 5px 10px;
          display: flex;
          justify-content: space-between;

          .query-actions {
            display: flex;
            align-items: center;
          }
        }

        .query-editor-body {
          background-color: #EEEEEE;
          height: 80%;
          border-radius: 5px;

          .button {
            margin-right: 10px;
          }
        }
      }
    }
  }

  .wrapper {
    padding: 3px 3px 3px 0px;
  }



  .right-bar {
    height: 100%;
    padding: 3px 3px 3px 0px;
    display: flex;
    flex-direction: column;
    justify-content: space-between;
    gap: 5px;

    .widget-list-header {
      height: 5%;
      background-color: #EEEEEE;
      border-radius: 5px;
    }

    .widget-list {
      height: 95%;
      background-color: #EEEEEE;
      border-radius: 5px;
      padding: 10px;

      .widgets {
        display: flex;
        justify-content: space-between;
      }
    }
  }
}

.subheader {
  margin-bottom: 12px;
}

.theme-dark {
  .layout-sidebar-icon {
    &:hover {
      background-color: #273342;
    }
  }

  .tooljet-database {

    .table-name,
    .subheader {
      color: var(--slate9);
    }

    .list-group-item.active {
      .table-name {
        color: #000;
      }
    }
  }

  .editor-header {
    background-color: #1F2936;
  }

  .editor-left-panel {
    background-color: #1F2936;
  }


  .query-panel {
    .queries {
      .queries-title {
        background-color: #1F2936 !important;
      }

      .query-list {
        background-color: #1F2936 !important;
      }
    }

    .query-editor {
      .query-editor-header {
        background-color: #1F2936 !important;
      }

      .query-editor-body {
        background-color: #1F2936 !important;
      }
    }
  }

  .right-bar {
    .widget-list-header {
      background-color: #1F2936;
    }

    .widget-list {
      background-color: #1F2936;
    }
  }
}

:root {
  --tblr-breadcrumb-item-active-font-weight: 500;
  --tblr-breadcrumb-item-active-color: inherit;
}

.application-brand {
  a {
    height: 48px;
    position: relative;
    display: flex;
    justify-content: center;
    align-items: center;
  }
}

.breadcrumb-item.active {
  font-weight: var(--tblr-breadcrumb-item-active-font-weight);
  color: var(--tblr-breadcrumb-item-active-color);
}

.app-icon-main {
  background: var(--indigo3) !important;
  border-radius: 6px !important;
  display: flex;
  justify-content: center;
  align-items: center;
  width: 48px;
  height: 48px;
}

.settings-nav-item,
.audit-log-nav-item,
.notification-center-nav-item {
  border-radius: 4px;
}

.settings-nav-item {
  height: 32px;
  width: 32px;

  &.active {
    background-color: var(--indigo4);
  }
}

.audit-log-nav-item {
  bottom: 40px;
}

.workspace-content-wrapper,
.database-page-content-wrap {
  height: calc(100vh - 64px) !important;
}

.workspace-variable-table-card {
  margin: 0 auto;
  width: 880px;
}

.organization-page-sidebar {
  height: calc(100vh - 64px);
  max-width: 288px;
  background-color: var(--base);
  border-right: 1px solid var(--slate5) !important;
  display: grid !important;
  grid-template-rows: auto 1fr auto !important;
}

.marketplace-page-sidebar {
  height: calc(100vh - 64px);
  max-width: 288px;
  background-color: var(--base);
  border-right: 1px solid var(--slate5) !important;
  display: grid !important;
  grid-template-rows: auto 1fr auto !important;
}

.home-page-sidebar {
  max-width: 288px;
  background-color: var(--base);
  border-right: 1px solid var(--slate5);
  display: grid;
  grid-template-rows: auto 1fr auto;

  @media only screen and (max-width: 767px) {
    display: none;
  }
}

.empty-home-page-image {
  margin-top: 14px;
}

.create-new-table-btn {
  width: 248px;

  button {
    height: 40px !important;

  }
}

.tooljet-database-sidebar {
  max-width: 288px;
  background: var(--base);
  border-right: 1px solid var(--slate5);
  height: calc(100vh - 64px) !important;


  .sidebar-container {
    height: 40px !important;
    padding-top: 1px !important;
    margin: 0 auto;
    display: flex;
    justify-content: center;
  }
}

.create-new-app-dropdown {
  width: 248px !important;


  .dropdown-toggle-split {
    border-left: 1px solid var(--indigo11) !important;
  }

  button {
    background-color: var(--indigo9) !important;
  }
}

.create-new-app-button {
  font-weight: 500;
  font-size: 14px;
  height: 40px;
  border-top-left-radius: 6px;
  border-bottom-left-radius: 6px;
}

.create-new-app-button+.dropdown-toggle {
  height: 40px;
  border-top-right-radius: 6px;
  border-bottom-right-radius: 6px;
}

.custom-select {
  .select-search-dark__value::after {
    content: none;
  }

  .select-search-dark__select,
  .select-search__select {
    min-width: fit-content;
    max-width: 100% !important;
  }
}

// .jet-data-table td .textarea-dark-theme.text-container:focus {
//   background-color: transparent !important;
// }

.tooljet-logo-loader {
  height: 100vh;
  display: flex;
  align-items: center;
  justify-content: center;

  .loader-spinner {
    margin: 10px 87px;
  }
}

.page-body {
  height: calc(100vh - 1.25rem - 48px);
  min-height: 500px;
}

// buttons
.default-secondary-button {
  background-color: $color-light-indigo-03;
  color: $color-light-indigo-09;
  max-height: 28px;
  width: 76px;
  display: flex;
  flex-direction: row;
  justify-content: center;
  align-items: center;
  padding: 4px 16px;
  gap: 6px;
  font-weight: 500;
  border: 0 !important;

  .query-manager-btn-svg-wrapper {
    width: 16px !important;
    height: 16px !important;
    padding: 2.67px;
  }

  .query-manager-btn-name {
    min-width: 22px;
  }

  &:hover {
    background-color: $color-light-indigo-04;
    color: $color-light-indigo-10;
  }

  &:active {
    background-color: $color-light-indigo-04;
    color: $color-light-indigo-10;
    box-shadow: 0px 0px 0px 4px #C6D4F9;
    border-radius: 6px;
    border: 1px solid;
    outline: 0 !important;

    svg {
      path {
        fill: $color-light-indigo-10;
      }
    }
  }

  &:disabled {
    cursor: not-allowed;
    pointer-events: none;
    opacity: .65;
  }

  .query-run-svg {
    padding: 4px 2.67px;
  }
}

.default-secondary-button.theme-dark {
  background-color: #4D72FA !important;
  color: #F4F6FA !important;

  svg {
    path {
      fill: #F4F6FA !important;
    }
  }

  &:hover {
    border: 1px solid #4D72FA !important;
    background-color: #4D5EF0 !important;
    color: #FFFFFC !important;

    svg {
      path {
        fill: #FFFFFC !important;
      }
    }
  }

  &:active {
    border: 1px solid #4D72FA !important;
    background-color: #4D5EF0 !important;
    box-shadow: 0px 0px 0px 4px #4D72FA;
    border-radius: 6px;
  }
}

.default-tertiary-button {
  background-color: $color-light-base;
  color: $color-light-slate-12;
  border: 1px solid $color-light-slate-07;
  display: flex;
  flex-direction: row;
  justify-content: center;
  align-items: center;
  padding: 4px 16px;
  gap: 6px;
  max-height: 28px;
  font-weight: 500;
  height: 28px;
  cursor: pointer;
  white-space: nowrap;

  .query-btn-svg-wrapper {
    width: 16px !important;
    height: 16px !important;
    padding: 2.67px;
  }

  .query-btn-name {
    min-width: 22px;

  }

  &:hover {
    border: 1px solid $color-light-slate-08;
    color: $color-light-slate-11;

    svg {
      path {
        fill: $color-light-slate-11;
      }
    }
  }

  .query-create-run-svg {
    padding: 2px;
  }

  .query-preview-svg {
    padding: 2.67px 0.067px;
    width: 16px;
    height: 16px;
    margin: 6px 0;
  }

  &:active {
    border: 1px solid #C1C8CD;
    box-shadow: 0px 0px 0px 4px #DFE3E6;
    color: $color-light-slate-11;
    outline: 0;
  }
}

.default-tertiary-button.theme-dark {
  background-color: transparent;
  color: #4D5EF0 !important;
  border: 1px solid #4D5EF0 !important;

  svg {
    path {
      fill: #4D5EF0 !important;
    }
  }

  &:hover {
    border: 1px solid $color-dark-slate-08;
    color: #FFFFFC !important;
    background-color: #4D5EF0 !important;

    svg {
      path {
        fill: #FFFFFC !important;
      }
    }
  }

  &:active {
    border: 1px solid inherit;
    box-shadow: none;
    outline: 0;
  }
}

.default-tertiary-button.theme-dark.btn-loading {
  background-color: #4D5EF0 !important;
  color: transparent !important;

  svg {
    path {
      fill: transparent !important;
    }
  }
}

.default-tertiary-button.button-loading {
  background-color: transparent !important;
  color: transparent !important;

  svg {
    path {
      fill: transparent !important;
    }
  }
}

.disable-tertiary-button {
  color: $color-light-slate-08;
  background-color: $color-light-slate-03;
  pointer-events: none !important;

  svg {
    path {
      fill: $color-light-slate-08;
    }
  }

}

.disable-tertiary-button.theme-dark {
  color: $color-dark-slate-08;
  background-color: $color-dark-slate-03;
  pointer-events: none !important;

  svg {
    path {
      fill: $color-dark-slate-08;
    }
  }
}

.font-weight-500 {
  font-weight: 500;
}

.font-size-12 {
  font-size: 12px;
}

.toggle-query-editor-svg {
  width: 16px;
  height: 16px;
  padding: 2.88px 5.22px;
  display: flex;
  cursor: pointer;
}

.theme-dark {
  .org-avatar:hover {
    .avatar {
      background: #10141A no-repeat center/cover;
    }
  }
}

.app-creation-time {
  color: var(--slate11) !important;
  white-space: nowrap;
  overflow: hidden;
  text-overflow: ellipsis;
}

.font-weight-400 {
  font-weight: 400;
}

.border-indigo-09 {
  border: 1px solid $color-light-indigo-09;
}

.dark-theme-toggle-btn {
  height: 32px;
  display: flex;
  align-items: center;
  justify-content: center;

}

.dark-theme-toggle-btn-text {
  font-size: 14px;
  margin: 12px;
}

.maximum-canvas-height-input-field {
  width: 156px;
  height: 32px;
  padding: 6px 10px;
  gap: 17px;
  background: #FFFFFF;
  border: 1px solid #D7DBDF;
  border-radius: 6px;

}

.layout-header {
  position: fixed;
  right: 0;
  left: 48px;
  z-index: 1;
  background: var(--base);
  height: 64px;

  @media only screen and (max-width: 767px) {
    border-bottom: 1px solid var(--slate5);

    .row {
      display: flex;

      .tj-dashboard-section-header {
        width: unset;
        border-right: none;
      }

      .app-header-label {
        display: none;
      }
    }
  }
}

.layout-sidebar-icon {
  &:hover {
    background: #ECEEF0;
  }

  &:focus {
    outline: #ECEEF0 auto 5px;
  }
}


.tj-dashboard-section-header {
  max-width: 288px;
  max-height: 64px;
  padding-top: 20px;
  padding-left: 20px;
  padding-bottom: 24px;
  border-right: 1px solid var(--slate5);

  &[data-name="Workspace constants"],
  &[data-name="Profile settings"] {
    border-right: none;
    border-bottom: 1px solid var(--slate5);
  }
}

.layout-sidebar-icon {
  &:hover {
    background: #ECEEF0;
    border-radius: 4px;
  }

  &:focus {
    outline: #ECEEF0 auto 5px;
  }
}

.folder-menu-icon {
  visibility: hidden !important;
}

.folder-list-group-item:hover .folder-menu-icon {
  visibility: visible !important;
}

.folder-list-group-item {
  &:hover {
    background: #ECEEF0;
  }

  &:active {
    background: var(--indigo4);
  }

  &:focus {
    box-shadow: 0px 0px 0px 4px #DFE3E6;
  }

  .tj-text-xsm {
    white-space: nowrap;
    overflow: hidden;
    text-overflow: ellipsis;
  }

  .tj-folder-list {
    display: block;
  }
}


.app-versions-selector {
  display: inline-flex;
  align-items: center;
  width: 176px;
  height: 28px;
  border-radius: 6px;

  .react-select__control {
    border: none !important;
  }
}

.app-version-list-item {
  white-space: nowrap;
  overflow: hidden;
  text-overflow: ellipsis;
}

.app-version-name,
.app-version-released {
  font-weight: 400;
  font-size: 12px;
  line-height: 20px;
}

.app-version-name {
  max-width: 80px;
}

.custom-version-selector__option:hover .app-version-delete {
  display: block;
}

.editor .navbar-brand {
  border-right: 1px solid var(--slate5);
  width: 48px;
  display: flex;
  justify-content: center;
}


.modal-backdrop {
  opacity: 0.5;
}

.canvas-area>.modal-backdrop {
  width: 100% !important;
  height: 100% !important;
}

.ds-delete-btn {
  display: none;
  border: none;
  background: none;
}

.ds-list-item:hover .ds-delete-btn {
  display: block;
}

.toojet-db-table-footer,
.toojet-db-table-footer-collapse,
.home-page-footer {
  position: fixed;
  bottom: 0px;
}

.home-page-footer {
  height: 52px;
  background-color: var(--base) !important;
  border-top: 1px solid var(--slate5) !important;
  width: calc(100% - 336px) !important;

  @media only screen and (max-width: 768px) {
    position: unset;
    width: 100%;

    .col-4,
    .col-5 {
      display: none;
    }

    .pagination-container {
      display: flex !important;
      align-items: center;
      justify-content: center;
    }
  }
}

.pagination-container {
  display: flex;
  padding: 0px;
  height: 20px;

  .form-control {
    padding: 0 4px;
    width: fit-content;
    max-width: 30px;
    text-align: center;
  }

  @media only screen and (max-width: 768px) {
    .unstyled-button {
      height: unset;
      width: unset;

      img {
        width: 20px;
        height: 20px
      }
    }
  }
}

.settings-card {
  box-shadow: 0px 12px 16px -4px rgba(16, 24, 40, 0.08), 0px 4px 6px -2px rgba(16, 24, 40, 0.03);
  border-radius: 6px;
  margin-left: 10px;
  background-color: var(--base);
  min-width: 170px;
  z-index: 3;

  .dropdown-item {
    padding: 8px;
    height: 36px;
    min-width: 84px !important;
  }

  svg {
    margin-left: 2px;
  }

  a {
    span {
      margin-left: 4px;
    }
  }
}

.logo-nav-card {
  transform: translate(5px, 50px) !important;
  z-index: 101;
}

.theme-dark {
  .editor-header-actions {
    .current-layout {
      .bg-white {
        background-color: #151718 !important;
      }
    }
  }

  .icon-tabler-x {
    stroke: white;
  }
}

.img-invert {
  img {
    filter: invert(1);
  }
}

.user-group-table {
  .selected-row {
    background-color: #ECEEF0;
  }

  .selected-row.dark {
    background-color: #232E3C;
  }
}

.notification-center.theme-dark {

  .empty-subtitle,
  .card-footer>span,
  .empty-title {
    color: white !important;
  }
}


// DASHBOARD SCROLL STYLES--->
.create-new-app-wrapper {
  margin: 0 auto;
  display: flex;
  justify-content: center;
  padding-top: 4px;
}

.home-page-sidebar {
  height: calc(100vh - 64px) !important; //64 is navbar height

  .folder-list-user {
    height: calc(100vh - 116px) !important; //64 is navbar height + 52 px footer
  }
}

.home-page-content {
  height: calc(100vh - 64px) !important;
  overflow-y: auto;
  position: relative;
  // background: var(--slate2);

  .filter-container {
    display: none;
  }

  .org-selector-mobile {
    display: none;
  }

  @media only screen and (max-width: 768px) {
    .filter-container {
      display: flex;
      align-items: center;
      justify-content: space-between;
      margin: 2rem 1rem;
    }

    .footer-container {
      position: absolute;
      width: 100%;
      bottom: 0px;
      right: unset;
      left: unset;

      .org-selector-mobile {
        display: block;
        background-color: var(--slate1);

        .tj-org-select {
          width: 100%;
          padding: 0px 10px;

          .react-select__control {
            width: 100%;
          }
        }
      }
    }
  }
}

.application-folders-list {
  height: 64px;
}

// DASHBOARD STYLES END

// TABLE
.table-left-sidebar {
  height: calc(100vh - 104px) !important; // 62px [navbar] +  40px [ add table and search ] + extra 2 px(border)
  overflow-y: auto;
}

.toojet-db-table-footer {
  height: 52px;
  background: var(--base) !important;
  width: calc(100vw - 336px);
}

.toojet-db-table-footer-collapse {
  height: 52px;
  background: var(--base) !important;
  width: calc(100vw - 48px);
}

.toojet-db-table-footer-collapse {
  height: 52px;
  background: var(--base) !important;
  width: calc(100vw - 48px);
}

.home-app-card-header {
  margin-bottom: 32px;
}

.homepage-app-card {
  height: 166px;
  outline: 1px solid var(--slate3);
  box-shadow: 0px 1px 2px rgba(16, 24, 40, 0.05);
  border-radius: 6px;
  padding: 16px;
  background-color: var(--base) !important;

  .appcard-buttons-wrap {
    display: none;
  }

  .home-app-card-header {
    .menu-ico {
      visibility: hidden !important;
    }
  }

  &:hover {
    box-shadow: 0px 12px 16px -4px rgba(16, 24, 40, 0.08), 0px 4px 6px -2px rgba(16, 24, 40, 0.03);

    .home-app-card-header {
      margin-bottom: 12px;

      .menu-ico {
        visibility: visible !important;
      }
    }

    .app-creation-time-container {
      margin-bottom: 0px;
    }

    .app-card-name {
      margin-bottom: 0px;
    }

    .app-creation-time {
      display: none;
    }


    .appcard-buttons-wrap {
      display: flex;
      padding: 0px;
      gap: 12px;
      width: 240px;
      height: 28px;
      flex-direction: row;

      div {
        a {
          text-decoration: none;
        }
      }

    }

    .app-icon-main {
      width: 36px;
      height: 36px;

    }
  }
}

.app-creation-time-container {
  height: 16px;
}

.release-buttons {
  height: 48px;
  gap: 4px;
}

.global-settings-app-wrapper {
  max-width: 190px;
}

.version-manager-container {
  padding: 0.6rem;
  width: 158px;
}

// tooljet db fields styles [ query manager ]
.tj-db-field-wrapper {
  .code-hinter-wrapper {
    ::-webkit-scrollbar {
      display: none;
    }
  }

  .CodeMirror-sizer {
    min-height: 32px !important;
    width: 100%;
    border-right-width: 0px !important;
    padding: 0 !important;
    overflow-y: auto;

    .CodeMirror-lines {
      margin-top: 0px !important;
      min-height: 32px !important;
    }
  }
}

.table-list-items#popover-contained {
  .popover-body {
    outline: 1px solid var(--slate3);
    background: var(--base);
    overflow: hidden;
  }

}

.table-list-item-popover.dark {
  svg {
    path {
      fill: white;
    }
  }
}

.theme-dark {
  .react-loading-skeleton {
    background-color: #2F3C4C !important;
    background-image: linear-gradient(90deg, #2F3C4C, #2F3C4C, #2F3C4C) !important;
  }
}

@keyframes up-and-down {
  to {
    opacity: 0.2;
    transform: translateY(-20px);

  }
}

.spin-loader {
  position: fixed;
  width: 100%;

  .load {
    display: flex;
    justify-content: center;
  }

  .load div {
    width: 20px;
    height: 20px;
    background-color: var(--indigo9);
    border-radius: 50%;
    margin: 0 5px;
    animation-name: #{up-and-down};
    animation-duration: 0.8s;
    animation-iteration-count: infinite;
    animation-direction: alternate;
  }

  .load .two {
    animation-delay: 0.3s;
  }

  .load .three {
    animation-delay: 0.6s;
  }
}

.organization-switch-modal {
  font-family: 'IBM Plex Sans';

  .modal-dialog {
    width: 376px;
  }

  .modal-content {
    background: linear-gradient(0deg, #FFFFFF, #FFFFFF),
      linear-gradient(0deg, #DFE3E6, #DFE3E6);
  }

  .modal-header {
    justify-content: center !important;
    flex-direction: column;
    padding: 40px 32px 20px 32px;

    .header-text {
      font-style: normal;
      font-weight: 600;
      font-size: 20px;
      line-height: 36px;
      margin: 24px 0 5px 0;
    }

    p {
      font-style: normal;
      font-weight: 400;
      font-size: 14px;
      line-height: 20px;
      color: #687076;
      text-align: Center;
      margin-bottom: 0px;
    }
  }

  .modal-body {
    padding: 18px 32px;

    .org-list {
      display: flex;
      flex-direction: column;

      .org-item {
        height: 50px;
        display: flex;
        align-items: center;
        padding: 0px 12px;
        cursor: default;

        input[type=radio] {
          margin-right: 16px;
          width: 16px;
          height: 16px;
        }

        .avatar {
          margin-right: 11px;
          color: #11181C;
          background-color: #F8FAFF;
          width: 34px !important;
          height: 34px !important;
        }

        span {
          font-style: normal;
          font-weight: 400;
          font-size: 12px;
          line-height: 20px;
          color: #11181C;
        }
      }

      .selected-item {
        border-radius: 6px;
        background-color: #F0F4FF;
      }
    }
  }

  .modal-footer {
    justify-content: center;
    padding: 24px 32px;
    border-top: 1px solid #DFE3E6;

    button {
      width: 100%;
      font-style: normal;
      font-weight: 600;
      font-size: 14px;
      line-height: 20px;
    }
  }
}

.organization-switch-modal.dark-mode {

  .modal-footer,
  .modal-header {
    border-color: #232e3c !important;

    p {
      color: rgba(255, 255, 255, 0.5) !important;
    }
  }

  .modal-body,
  .modal-footer,
  .modal-header,
  .modal-content {
    color: white;
    background-color: #2b394a;
  }

  .modal-content {
    border: none;
  }


  .modal-body {
    .org-list {
      span {
        color: white;
      }

      .selected-item {
        background-color: #232e3c;
      }
    }
  }
}

.datasources-category {
  color: var(--slate10);
}

.react-tooltip {
  font-size: .765625rem !important;
}

.tooltip {
  z-index: 10000;
}

.add-new-workspace-icon-wrap {
  display: flex;
  flex-direction: row;
  align-items: center;
  padding: 8px;
  width: 34px;
  height: 34px;
  background: var(--indigo3);
  border-radius: 6px;
}

.add-new-workspace-icon-old-wrap {
  display: none;
}

.add-workspace-button {
  padding: 8px 12px;
  gap: 11px;
  height: 50px;

  &:hover {
    background: var(--indigo3);
    margin: 0 auto;
    border-radius: 6px;
    padding-bottom: 10px;

    .add-new-workspace-icon-old-wrap {
      padding: 8px;
      width: 34px;
      height: 34px;
      background: var(--indigo9);
      border-radius: 6px;
      display: flex;
      justify-content: center;
      align-items: center;

    }

    .add-new-workspace-icon-wrap {
      display: none;

    }
  }

}

.tj-folder-list {
  display: flex;
  align-items: center;
  color: var(—-slate12) !important;
}

.app-card-name {
  color: var(—-slate12);
  margin-bottom: 2px;
  white-space: nowrap;
  overflow: hidden;
  text-overflow: ellipsis;
}

.dashboard-breadcrumb-header {
  display: flex;
  align-items: center;
}

.tj-version {
  margin-right: 44px;
  display: flex;
  align-items: center;
  color: var(--slate9);

}

.folder-list {
  color: var(—-slate9) !important;
}

.tj-folder-header {
  margin-bottom: 12px;
  height: 37px;
  cursor: pointer;
}

.tj-dashboard-header-title-wrap {
  display: flex;
  justify-content: center;
  align-items: center;
  color: var(--slate11);

  a {
    text-decoration: none;
  }
}

.theme-dark {
  .tj-onboarding-phone-input-wrapper {
    .flag-dropdown {
      background-color: #1f2936 !important;

      .country-list {
        background-color: #1f2936 !important;
        background: #1f2936;

        li {
          .country .highlight {
            background-color: #3a3f42;
            color: #000 !important;

            div {
              .country-name {
                color: #6b6b6b !important;
              }
            }

          }

          &:hover {
            background-color: #2b2f31;
          }

        }
      }
    }

  }

  .react-tel-input .country-list .country.highlight {
    color: #6b6b6b;
  }
}

.dashboard-breadcrumb-header-name {
  font-weight: 500 !important;
  color: var(—-slate12) !important;
}

.tj-dashboard-header-wrap {
  padding-top: 22px;
  padding-bottom: 22px;
  padding-left: 40px;
  height: 64px;
  border-bottom: 1px solid var(--slate5);

  @media only screen and (max-width: 768px) {
    border-bottom: none;
  }
}

.dashboard-breadcrumb-header-name:hover {
  text-decoration: none !important;
}


.tj-avatar {
  border-radius: 6px;
  width: 36px;
  height: 36px;
  display: flex;
  justify-content: center;
  align-items: center;
  background-color: var(--slate3) !important;
  color: var(--slate11) !important;
  text-transform: uppercase;
  font-weight: 500;

  &:hover {
    background-color: var(--slate4);
  }

  &:focus {
    box-shadow: 0px 0px 0px 4px var(--indigo6);
    outline: 0;
  }

  &:active {
    box-shadow: none;
  }
}

.tj-current-org {
  span {
    color: var(--slate12);

  }
}


.sidebar-inner {
  align-items: center;
}

.workspace-drawer-wrap {
  background: var(--base);
}

.theme-dark {
  .drawer-wrap {
    background: var(--base);
  }
}

.users-table {
  background: var(--base);
  padding: 16px;
  width: 848px;
  margin: 0 auto;
  padding: 16px;

  tbody {

    tr>td>span,
    tr>td>a {
      white-space: nowrap;
      overflow: hidden;
      text-overflow: ellipsis;
      max-width: 140px;
    }
  }

  thead {
    tr {
      padding: 0px 6px;
      gap: 8px;
      width: 848px;
      height: 40px;
      display: flex;
      align-items: center;
      margin-top: 6px;
    }

    tr>th {
      background: var(--base) !important;
      border-bottom: none !important;
      padding: 0 !important;
      width: 282px;
    }
  }

  tr {
    background: var(--base);
    height: 66px;
    padding: 13px 6px;
    border-bottom: 1px solid var(--slate7);
    display: flex;
    justify-content: space-between;
    gap: 8px;
  }

  tr>td {
    border-bottom-width: 0px !important;
    display: flex;
    align-items: center;
    flex: 9%;
    padding-left: 0px !important;
    padding-right: 0px !important;
    white-space: nowrap;
    overflow: hidden;
    text-overflow: ellipsis;
  }
}

.user-actions-button {
  justify-content: flex-end !important;
  flex: 0 0 auto !important;
}

.tj-input {
  padding: 6px 10px;
  gap: 17px;
  width: 161.25px;
  height: 32px;
  background: var(--base);
  border: 1px solid var(--slate7);
  border-radius: 6px;

  ::placeholder {
    color: var(--slate9) !important;
  }

}

.workspace-setting-buttons-wrap {
  display: flex;
  gap: 12px;
}

.workspace-settings-table-wrap {
  max-width: 880px;
  margin: 0 auto;
}

.workspace-settings-filters {
  display: flex;
  gap: 12px;
  flex-direction: row;
  align-items: center;
  position: relative;
}

.workspace-setting-table-wrapper {
  box-shadow: 0px 1px 2px rgba(16, 24, 40, 0.05);
  outline: 1px solid var(--slate7);
  background: var(--base);
  width: 880px;
  margin: 0 auto;
  border-radius: 6px;
  height: calc(100vh - 223px);
  position: relative;

}

.workspace-filter-text {
  color: var(--slate11);
  margin-bottom: 14px;
}

.singleuser-btn {
  padding: 6px 16px;
  gap: 6px;
  width: 152px;
  height: 32px;
  border-radius: 6px;

}

.multiuser-btn {
  padding: 6px 16px;
  gap: 6px;
  width: 189px;
  height: 32px;
  border-radius: 6px;

}

.workspace-page-header {
  width: 880px;
  margin: 0 auto !important;

  div:first-child {
    margin: 0 auto !important;
    width: 880px;

  }
}

.workspace-constant-header {
  width: 880px;
  margin: 0 auto !important;
}

.workspace-user-archive-btn {
  width: 95px;
  height: 28px;
}

.workspace-clear-filter {
  margin-left: 8px;
  color: var(--indigo9);
  font-weight: 600 !important;
}

.workspace-clear-filter-wrap {
  display: flex;
  align-items: center;
  width: 130px;
  justify-content: flex-end;
  position: absolute;
  right: 16px;
}

.tj-checkbox {
  border-color: var(--slate7);
}

.workspace-clipboard-wrap {
  display: flex;
  align-items: center;
  width: 162.67px;
  cursor: pointer;

  p {
    font-weight: 500 !important;
    margin-left: 5px;
    color: var(--slate11);
  }

  span {
    display: flex;
    align-items: center;
  }
}

.workspace-user-status {
  margin-right: 22px;
  margin-left: 5px;
  color: var(--slate12);
}

.worskpace-setting-table-gap {
  margin-top: 20px;
}

.tj-active {
  background: #46A758;
}

.tj-invited {
  background: #FFB224;
}

.tj-archive {
  background: #E54D2E;
}

.liner {
  height: 1px;
  background: var(--slate5);
  width: 880px;
  margin-top: 22px;
}

.edit-button {
  display: flex;
  flex-direction: row;
  justify-content: center;
  align-items: center;
  height: 28px;
  text-decoration: none;
}

.launch-button {
  display: flex;
  height: 28px;
  align-items: center;
  color: var(--slate12);
  justify-content: center;
  text-decoration: none;
}

.launch-button.tj-disabled-btn {
  cursor: not-allowed;
}

.breadcrumb-item {
  a {
    text-decoration: none !important;
    color: var(--slate12);
  }
}

.table-list-item {
  width: 248px;
}

.workspace-settings-filter-items {
  width: 161.25px;

  .css-13mf2tf-control {
    width: 161.25px !important;

  }

  .css-10lvx9i-Input {
    margin: 0 !important;
    padding: 0 !important;
  }

  .css-1bugkci-control,
  .css-42vs31,
  .css-ob45yj-menu {
    background-color: var(--base) !important;
    width: 161.25px !important;
  }

  .css-6t9fnh-control {
    border: 1px solid var(--slate7) !important;
    background: var(--base);
    color: var(--slate9);
    width: 161.25px;
    height: 32px;

    .css-1opnhvy-singleValue {
      color: var(--slate9) !important;

    }
  }

  input.tj-checkbox {
    background: var(--base) !important;
    color: var(--slate9);
    border: 1px solid var(--slate7) !important;

    ::placeholder {
      color: var(--slate9);
    }
  }
}


.tj-db-dataype {
  color: var(--slate11);
}

.tj-database-column-header {
  color: var(--slate12);
  padding: 4px 4px 4px 8px !important;
  text-transform: none !important;
  line-height: 0px !important;
  font-weight: 500 !important;
  font-size: 12px !important;
  line-height: 20px !important;
  color: var(--slate12) !important;

  &:first-child {
    // display: flex !important;
    // align-items: center !important;
    padding-left: 1rem !important;
  }

}

.tj-database-column-row {
  margin: 0;
  width: 300px;


  th:first-child>div {
    height: 16px;
    width: 16px;
    display: flex;
    align-items: center;

    input {
      border-radius: 4px;
    }

  }
}

.tj-db-operations-header {
  height: 48px;
  padding: 0 !important;
  display: flex;
  align-items: center;
  background-color: var(--base);

  .row {
    margin-left: 0px;
    width: 98%;
  }

  .col-8 {
    padding-left: 0px;
    display: flex;
    gap: 12px;
    align-items: center;
  }
}

.add-new-column-btn {
  margin-left: 16px;
  height: 28px;
  border-radius: 6px;
  padding: 0 !important;
  display: flex;
  align-items: center;
  justify-content: center;
  background: transparent;
  color: var(--slate12);
  border: none;
}

.tj-db-filter-btn {
  width: 100%;
  height: 28px;
  border-radius: 6px;
  background: transparent;
  color: var(--slate12);
  border: none;
  display: flex;
  align-items: center;
  justify-content: center;
}

.tj-db-filter-btn-applied,
.tj-db-sort-btn-applied {
  display: flex !important;
  flex-direction: row !important;
  justify-content: center !important;
  align-items: center !important;
  //padding: 4px 16px !important;
  width: 100% !important;
  height: 28px !important;
  background: var(--grass2) !important;
  border-radius: 6px !important;
}

.tj-db-filter-btn-active,
.tj-db-sort-btn-active {
  display: flex !important;
  flex-direction: row !important;
  justify-content: center !important;
  align-items: center !important;
  //padding: 4px 16px !important;
  width: 100% !important;
  height: 28px !important;
  border-radius: 6px !important;
  background: var(--indigo4) !important;
  //border: 1px solid var(--indigo9) !important;
  color: var(--indigo9) !important;
}

.tj-db-header-add-new-row-btn {
  height: 28px;
  background: transparent;
  border-radius: 6px !important;
  display: flex;
  flex-direction: row;
  justify-content: center;
  align-items: center;
  gap: 6px;
  border: none;

  padding: span {
    //color: var(--indigo9);
  }
}

.tj-db-sort-btn {
  width: 100%;
  height: 28px;
  background: transparent;
  color: var(--slate12);
  border: none;
  display: flex;
  align-items: center;
  justify-content: center;
  margin: 0
}

.edit-row-btn {
  background: transparent;
  color: var(--slate12);
  border: none;
  display: flex;
  align-items: center;
  justify-content: center;
}

.workspace-variable-header {
  width: 880px;
  ;
  margin: 0 auto;
  display: flex;
  padding: 0;
}

.workspace-variables-alert-banner {
  width: inherit;
  background-color: #FFF9ED;
  border-color: #FFE3A2;
}

.codehinter.alert-component.workspace-variables-alert-banner {
  color: var(--amber8);
  border-color: var(--amber3);
}

.add-new-variables-button {
  margin-bottom: 20px;
  width: 169px;
  height: 32px;
}

.org-users-page-sidebar,
.left-menu {
  padding: 16px;
  gap: 7px;
  width: 220px;
  border-right: 1px solid var(--slate5);
  overflow-y: auto;
  overflow-x: hidden;
}

.groups-header-wrap {
  display: flex;
  height: 36px;
  border-bottom: 1px solid var(--slate5);
}

.org-users-page-container {
  width: 880px;
  margin: 0 auto;


}

.group-duplcate-modal-body {
  margin-top: 20px;

  .check-row {
    margin-left: 5px;
    margin-bottom: 10px;
  }
}

.groups-main-header-wrap {
  padding: 20px 0px 8px;
  gap: 10px;
  width: 612px;
  height: 56px;
  margin: 0 auto;
  display: flex;
  justify-content: space-between;

  p {
    white-space: nowrap;
    overflow: hidden;
    text-overflow: ellipsis;
  }

  .nav-tabs .nav-link.active {
    border-bottom: 2px solid var(--indigo9) !important;
  }
}

.form-check-input:disabled {
  background-color: var(--slate8) !important;
}

.manage-groups-body {
  padding: 24px;
  font-size: 12px;
  overflow-y: auto;
  height: calc(100vh - 300px);

}

.groups-sub-header-wrap {
  width: 612px;
  height: 36px;
  border-bottom: 1px solid var(--slate5) !important;

  .nav-link.active {
    border-bottom: 2px solid var(--indigo9) !important;
    border-color: var(--indigo9) !important;
  }

  .nav-item {
    font-weight: 500 !important;
    font-size: 12px !important;
  }


  p {
    width: 205px;
  }
}

.groups-btn-container {
  width: 880px;
  justify-content: space-between;
  margin: 0 auto;
  margin-bottom: 20px;
  height: 32px;
  align-items: center;

}

.org-users-page {
  margin: 0 auto;
}

.org-users-page-card-wrap {
  height: calc(100vh - 208px);
}

.org-users-page-card-wrap,
.manage-sso-wrapper-card {
  display: flex;
  flex-direction: row;
  background: var(--base);
  width: 880px;
  outline: 1px solid var(--slate5);
  box-shadow: 0px 1px 2px rgba(16, 24, 40, 0.05);
  border-radius: 6px;
}

.manage-sso-wrapper-card {
  margin: 0 auto;

  .card-body {
    overflow-y: auto;
    padding: 40px;
  }

  .card-header {
    padding: 0px 24px;
    width: 660px;
    height: 72px;
    border-bottom: 1px solid var(--slate5);

  }

  .form-check {
    margin-bottom: 0px !important;
    line-height: 24px;
    font-size: 16px;
  }
}

.groups-sidebar-nav {
  display: flex;
  flex-direction: row;
  align-items: center;
  padding: 6px 8px;
  gap: 40px;
  width: 188px;
  height: 32px;
  background: var(--base);
  border-radius: 6px;
  cursor: pointer;
}

.org-users-page-card-body {
  width: 660px;
}

.org-users-page {
  .nav-tabs .nav-link.active {
    background-color: transparent !important;
  }

  .nav-tabs .nav-item.show .nav-link,
  .nav-tabs .nav-link.active {
    border-color: var(--indigo9) !important;

  }

  .nav-link:hover {
    border-right: none !important;
    border-left: none !important;
    border-top: none !important;

    color: var(--indigo9);
  }
}

.groups-selected-row {
  background-color: var(--indigo4);
}

.add-apps-btn {
  width: 160px;
  height: 32px;
}

.groups-app-body-header {
  border-bottom: 1px solid var(--slate5);

  p {
    height: 36px;
    display: flex;
    align-items: center;
    width: 286px;
    color: var(--slate11);

  }

  p:first-child {
    width: 205px !important;
    margin-left: 12px;
  }

}

.manage-group-tab-icons {
  margin-right: 6px;
}

.manage-groups-no-apps-wrap {
  display: flex;
  justify-content: center;
  flex-direction: column;
  align-items: center;
  width: 602px;

  p {
    margin-top: 12px;
  }

  span {
    color: var(--slate11);
    margin-top: 4px;
  }

  div {
    width: 64px;
    height: 64px;
    background: var(--indigo3);
    border-radius: 12px;
    display: flex;
    justify-content: center;
    align-items: center;
    margin-top: 88px;
  }
}

.apps-permission-wrap {
  height: 72px;
  justify-content: center;
  gap: 12px;
}

.apps-folder-permission-wrap,
.apps--variable-permission-wrap {
  height: 44px;
}

.manage-group-permision-header {
  border-bottom: 1px solid var(--slate5);
  display: flex;

  p {
    padding: 8px 12px;
    gap: 10px;
    width: 206px;
    height: 36px;
    font-weight: 500;
    color: var(--slate11) !important;
  }

}

.permission-body {
  .form-check {
    margin-bottom: 0px !important;
  }

  tr {
    border-bottom: 1px solid var(--slate5);
    width: 612px !important;

  }

  td {
    font-size: 12px;
    font-weight: 500;
    line-height: 20px;
    letter-spacing: 0em;
    text-align: left;
    width: 206px !important;
    padding-left: 12px;

    div {
      padding-left: 12px;
    }
  }
}


.default-option-text {
  margin-left: 10px;
  margin-right: 16px;
  font-size: 11px !important;
}

.git-sso-help-text {
  color: var(--slate11);
}

.default-group-wrap {
  gap: 10px;
  width: 119px;
  height: 28px;
  display: flex;
  align-items: center;
  justify-content: center;
  background: var(--grass3);
  border-radius: 100px;
}

.sso-icon-wrapper {
  display: flex;
  flex-direction: row;
  justify-content: center;
  align-items: center;
  padding: 8px 8px 8px 16px;
  width: 251px;
  height: 56px;
  background: var(--slate3);
  border-radius: 6px;
  margin-top: 12px;
}

.sso-main-box {
  justify-content: center;
  background: var(--slate6);
  padding: 8px 16px;
  width: 96px;
  height: 40px;
  border-radius: 6px;
}

.default-danger-tag-wrap {
  gap: 10px;
  width: 113px;
  height: 28px;
  display: flex;
  align-items: center;
  justify-content: center;
  background: var(--tomato6);
  border-radius: 100px;
  margin-bottom: 16px;
}

.manage-group-users-info {
  height: 48px;
  width: 612px;
  border-radius: 6px;
  padding: 12px 24px 12px 24px;
  background: var(--slate3);
  border: 1px solid var(--slate5);
  border-radius: 6px;
  margin-bottom: 16px;

  p {
    color: var(--slate12);
    gap: 14px;
    display: flex;
    align-items: center;

  }
}

.name-avatar {
  display: flex;
  flex-direction: column;
  justify-content: center;
  align-items: center;
  gap: 10px;
  width: 36px;
  height: 36px;
  background-color: var(--slate3) !important;
  border-radius: 6px;
  color: var(--slate11);
  margin-right: 12px;
  text-transform: capitalize;
}

.manage-group-users-row {
  display: flex;
  flex-direction: row;
  align-items: baseline;
  padding: 12px 6px;
  width: 612px !important;
  height: 64px;
  border-bottom: 1px solid var(--slate5);

  p {
    width: 272px;
    white-space: nowrap;
    overflow: hidden;
    text-overflow: ellipsis;

    span {
      max-width: 150px;
      white-space: nowrap;
      overflow: hidden;
      text-overflow: ellipsis;
    }
  }

  &:hover .apps-remove-btn {
    display: flex;
  }
}

.manage-group-app-table-body {
  width: 602px !important;

  tr {
    display: flex;
    font-family: 'IBM Plex Sans';
    font-style: normal;
    font-weight: 400;
    font-size: 12px;
    line-height: 20px;
    color: var(--slate12);
  }
}

.apps-view-edit-wrap {
  display: flex;
  flex-direction: column;
  width: 51px;
  margin-right: 32px;
}

.apps-table-row {
  display: grid !important;
  grid-template-columns: 205px 286px 115px;

  td {
    padding: 12px;
    white-space: nowrap;
    overflow: hidden;
    text-overflow: ellipsis;
  }

  &:hover .apps-remove-btn {
    display: flex;
  }
}

.apps-remove-btn {
  width: 97px;
  height: 28px;
  font-weight: 600 !important;
}

.faded-text {
  color: var(--slate8);
}

.manage-groups-app-dropdown {
  width: 440px;
}

.create-new-group-button {
  width: 169px;
  height: 32px;
  border-radius: 6px;
}

.faded-input {
  background: var(--slate5);
}

.manage-group-table-head {
  display: flex;
  border-bottom: 1px solid var(--slate5);
  width: 612px;
  height: 36px;
  padding: 8px 12px;
  align-items: center;


  p {
    width: 272px !important;
    color: var(--slate11);
    font-weight: 500;
  }

}

.manage-groups-permission-apps,
.apps-constant-permission-wrap {
  border-bottom: 1px solid var(--slate5);
}

.manage-groups-permission-apps,
.apps-folder-permission-wrap,
.apps-variable-permission-wrap,
.apps-constant-permission-wrap {
  display: flex;
  align-items: center;
  padding: 12px;
  gap: 10px;

  div {
    width: 206px;
  }
}

.manage-groups-permission-apps,
.apps-variable-permission-wrap,
.apps-constant-permission-wrap {
  gap: 10px;
  height: 72px;
}

.apps-folder-permission-wrap,
.apps-variable-permission-wrap {
  height: 44px;
  border-bottom: 1px solid var(--slate5);
}

.delete-group {
  text-decoration: none !important;
  color: var(--tomato9) !important;
}

.delete-link,
.remove-decoration {
  text-decoration: none !important;
}

.edit-group {
  text-decoration: none !important;
  color: var(--slate12) !important;
}

.removed-decoration {
  text-decoration: none !important;
}

.rmsc .select-item.selected {
  color: var(--slate12) !important;
  background-color: var(--base) !important;
}

.manage-constants-dropdown {
  .rmsc.multi-select {
    .dropdown-container {
      gap: 17px;
      height: 32px;
      background: var(--base);
      border: 1px solid var(--slate7);
      border-radius: 6px;
      display: flex;
      justify-content: center;
      align-items: center;
      margin-right: 12px;
    }

    .dropdown-content {
      .panel-content {
        background: var(--base);
        border: 1px solid var(--slate3);
        box-shadow: 0px 12px 16px -4px rgba(16, 24, 40, 0.08), 0px 4px 6px -2px rgba(16, 24, 40, 0.03);
        border-radius: 6px;
        align-items: center;


        .select-item:hover {
          background-color: var(--slate3);
        }

        input {
          color: var(--slate11);

          &:focus {
            background: unset !important
          }
        }

        .item-renderer {
          align-items: center;

          span {
            font-size: 12px;
            color: var(--slate12)
          }
        }
      }
    }
  }
}




.manage-groups-app-dropdown {
  margin-right: 12px;

  .rmsc .dropdown-container:focus-within {
    border: 1px solid var(--indigo9) !important;
    box-shadow: 0px 0px 0px 2px #C6D4F9 !important;
  }

  input {
    color: var(--slate12);
    background-color: unset !important;
  }

  .dropdown-heading-value {
    span {
      color: var(--slate12) !important;

    }
  }

  .multi-select {
    .dropdown-container {
      gap: 17px;
      width: 440px;
      height: 32px;
      background: var(--base);
      border: 1px solid var(--slate7);
      border-radius: 6px;
      display: flex;
      justify-content: center;
      align-items: center;
      margin-right: 12px;
    }

  }

  .dropdown-content {
    .panel-content {
      background: var(--base);
      border: 1px solid var(--slate3);
      box-shadow: 0px 12px 16px -4px rgba(16, 24, 40, 0.08), 0px 4px 6px -2px rgba(16, 24, 40, 0.03);
      border-radius: 6px;

      .select-panel {
        .search {
          border-bottom: 1px solid var(--slate5);
        }

        .search,
        input {
          background-color: var(--base) !important;
        }
      }

      input[type='checkbox'] {
        border: 1px solid red !important;
      }

      .select-item:hover {
        background-color: var(--slate3);
      }


      .item-renderer {
        align-items: center !important;

        span {
          font-size: 12px;
          color: var(--slate12)
        }
      }

    }
  }
}

.sso-form-wrap {
  .form-label {
    font-size: 12px;
    font-weight: 500px;
    margin-bottom: 4px !important;
    color: var(--slate12);
  }

  .form-check-label {
    font-size: 12px;
    font-size: 12px;
    line-height: 20px;
    color: var(--slate12);
  }
}

.allow-default-sso-helper-text {
  white-space: pre-line;
}

.password-disable-danger-wrap {
  padding: 16px;
  gap: 16px;
  width: 574px;
  height: 116px;
  background: var(--tomato3);
  border: 1px solid var(--tomato5);
  border-radius: 6px;
}

.sso-footer-save-btn {
  height: 40px;
}

.sso-footer-cancel-btn {

  width: 85px;
  height: 40px;
}

.danger-text-login {
  padding-left: 40px !important;
}

.tick-icon {
  width: 20px;
  height: 20px;
  background: var(--indigo9);
  border-radius: 4px;
}

.invite-user-drawer-wrap {
  display: grid;
  grid-template-rows: auto 1fr auto;
  height: 100vh;
}

.manage-users-drawer-footer {
  padding: 24px 32px;
  height: 88px;
  border-top: 1px solid var(--slate5) !important;
  display: flex;
  gap: 8px;
  justify-content: end;

  .invite-btn {
    width: 140px;
    height: 40px;
  }

  .cancel-btn {
    width: 85px;
    height: 40px;
  }
}


.tj-drawer-tabs-wrap {
  display: flex;
}

.invite-user-drawer-wrap {
  .card-header {
    flex-direction: column;
    display: flex;
    justify-content: space-between;
    padding: 0px !important;
  }

  .card-header-inner-wrap {
    justify-content: space-between;
    width: 100%;
    padding: 16px 20px;
    height: 64px;

  }

  .card-header-inner-wrap,
  .tj-drawer-tabs-container {
    display: flex;
  }

  .tj-drawer-tabs-container-outer {
    padding-top: 0px;
    gap: 10px;
    height: 68px;
  }

  .tj-drawer-tabs-container {
    padding: 2px;
    gap: 2px;

    width: 502px;
    height: 36px;
    background: var(--slate4);
    border-radius: 6px;

  }
}

.tj-drawer-tabs-btn {
  padding: 2px 4px;
  gap: 6px;
  width: 248px;
  height: 32px;
  box-shadow: 0px 1px 2px rgba(16, 24, 40, 0.05);
  border-radius: 4px;
  border: none;
  color: var(--slate11);
  display: flex;
  align-items: center;
  justify-content: center;
  background: var(--slate4);


  span {
    margin-left: 4px !important;
    font-weight: 500;

  }
}

.tj-drawer-tabs-btn-active {
  background: var(--base);
  color: var(--slate12);
}

.user-number-wrap {
  display: flex;
  flex-direction: column;
  align-items: center;
  padding: 8px;
  gap: 10px;
  width: 36px;
  height: 36px;
  background: var(--slate3);
  border-radius: 1000px;
}

.user-csv-template-wrap {
  display: flex;
  padding: 24px;
  gap: 14px;

  width: 486px;
  height: 152px;

  background: var(--orange3);

  border: 1px solid var(--orange6);
  border-radius: 6px;

  div {
    display: flex;
    flex-direction: column;

    p {
      margin-bottom: 12px;
    }

  }
}

.upload-user-form {
  display: flex;
  flex-direction: column;
  justify-content: center;
  align-items: center;
  padding: 60px 0px;
  gap: 36px;
  width: 486px;
  border: 2px dashed var(--indigo9);
  border-radius: 6px;
  align-items: center;
  margin: 24px auto;
  text-align: center;

  .select-csv-text {
    color: var(--indigo9);
    margin-bottom: 4px;
  }

  span {
    color: var(--slate11) !important;
  }
}

.download-template-btn {
  width: 184px;
  height: 32px;
  padding: 0px !important;
}

.csv-upload-icon-wrap {
  display: flex;
  flex-direction: row;
  justify-content: center;
  align-items: center;
  padding: 10px;
  gap: 10px;
  width: 64px;
  height: 64px;
  background: var(--indigo3);
  border-radius: 12px;
  margin: 0px auto 12px auto;
  cursor: pointer;
}

.user-csv-template-wrap {
  margin-top: 24px;
}


.manage-users-drawer-content-bulk {
  form {
    display: flex;
    flex-direction: column;
    justify-content: center;
    align-items: center;
  }

  .manage-users-drawer-content-bulk-download-prompt {
    display: flex;
    flex-direction: row !important;
    justify-content: center;
    align-items: flex-start !important;
  }
}


.manage-users-drawer-content {
  margin: 24px 32px;

  .invite-user-by-email {
    display: flex;
    flex-direction: column;
    justify-content: center;
    align-items: top;
  }

  .invite-user-by-email {
    display: flex;
  }

  input[name="email"]:disabled,
  input[name="fullName"]:disabled {
    background-color: var(--slate3) !important;
    color: var(--slate9) !important
  }

  .invite-email-body {
    width: 452px;

    input:not([type="checkbox"]) {
      padding: 6px 10px;
      height: 32px;
      color: var(--slate12);
    }
  }
}

.rmsc .item-renderer {
  align-items: center !important;
}

.tj-db-table {
  overflow-y: auto;
  height: 110px;

  table {
    border-collapse: separate;
    border-spacing: 0;
    width: max-content;

    .row-tj {
      border-width: 0px !important;
    }
  }
}

.bounded-box {
  .sc-iwsKbI.lmGPCf {
    height: 100%;
    margin: auto;
    width: max-content;
    max-width: 100% !important;

    img {
      height: 100% !important;
    }

    .gVmiLs {
      width: auto !important;
    }
  }

  .css-tlfecz-indicatorContainer,
  .css-1gtu0rj-indicatorContainer {
    svg {
      width: 12px !important;
      height: 12px !important;
    }
  }

}

.sso-type-header {
  margin-left: 10px;
}

.groups-folder-list {
  padding: 6px 8px;
  gap: 40px;
  max-width: 188px;
  height: 32px;

  span {
    white-space: nowrap !important;
    overflow: hidden !important;
    text-overflow: ellipsis !important;
  }

  .tooltip {
    opacity: 0.7;
  }

  .groups-list-option-button {
    background-color: var(--base) !important;
    width: 24px;
    height: 24px;
    padding: 7px 0px 7px 0px;

    &:focus-visible {
      border: none !important;
      outline: none !important;
      box-shadow: none !important;
    }
  }



}

.create-group-modal-footer {
  display: flex;
  align-items: center;
  gap: 8px;
  justify-content: end;
}

.add-users-button {
  width: 160px;
  height: 32px;
}

.sso-page-inputs {
  padding: 6px 10px;
  gap: 17px;
  width: 612px;
  height: 32px;
}

.popover-group-menu {
  border-radius: 4px;
  width: 190px;
  box-shadow: 0px 12px 16px -4px rgba(16, 24, 40, 0.08), 0px 4px 6px -2px rgba(16, 24, 40, 0.03);
  background: var(--base);
  color: var(--slate12);
  border: 1px solid var(--slate3);

  .popover-arrow {
    display: none;
  }

  .popover-body {
    padding: 6px;
    color: var(--slate12);

    .field {

      width: 100%;
      margin: 0 0 0 0;
      height: 36px;
      justify-content: center;
      align-items: center;
      display: flex;

      .option-row {
        width: 100%;
        height: 100%;
        font-weight: 400;
        font-size: 12px;
        justify-content: left;
        align-items: center;
        display: flex;
        z-index: 999999999;
      }

      .disable {
        color: var(--slate7);
      }

      &__danger {
        color: var(--tomato9);
      }

      :hover {
        background-color: var(--slate3);
      }
    }
  }
}

.workspace-settings-filter-wrap {
  background: var(--slate3);
  padding: 15px 16px;
  gap: 12px;
  width: 880px;
  height: 62px;
  border-right: 1px solid var(--slate7);
  border-top: 1px solid var(--slate7);
  border-left: 1px solid var(--slate7);
  box-shadow: 0px 1px 2px rgba(16, 24, 40, 0.05);
  border-top-left-radius: 6px;
  border-top-right-radius: 6px;
}


// users page
.css-1i2tit0-menu {
  margin: 0px !important;
  background: var(--base);
  box-shadow: 0px 4px 6px -2px #10182808 !important;

  .css-2kg7t4-MenuList {
    margin: 0px !important;
    padding: 0px !important;
    background: var(--base);
  }
}

.workspace-settings-nav-items {
  padding: 6px 8px;
  gap: 40px;
  width: 248px;
  height: 32px;
}

.new-app-dropdown {
  background: var(--base) !important;
  color: var(--slate12);
}

.workspace-variable-container-wrap {

  .card,
  thead {
    background: var(--base) !important;

    tr>th,
    tbody>tr>td {
      background: var(--base) !important;
    }
  }

}

.move-selected-app-to-text {
  p {
    white-space: nowrap;
    overflow: hidden;
    text-overflow: ellipsis;

    span {
      font-weight: 600;
    }
  }
}

.tj-org-dropdown {
  .dashboard-org-avatar {
    margin-right: 11px;
    display: flex;
    flex-direction: row;
    justify-content: center;
    align-items: center;
    padding: 7px 8px;
    gap: 10px;
    width: 34px;
    height: 34px;
    background: var(--slate4) !important;
    color: var(--slate9);
    border-radius: 6px;
  }

  .org-name {
    color: var(--slate12) !important;
    white-space: nowrap;
    overflow: hidden;
    text-overflow: ellipsis;
  }
}

.css-1q0xftk-menu {
  background-color: var(--base-black) !important;
  border: 1px solid hsl(197, 6.8%, 13.6%) !important;
  box-shadow: 0px 12px 16px -4px rgba(16, 24, 40, 0.08), 0px 4px 6px -2px rgba(16, 24, 40, 0.03) !important;

}

.css-4yo7x8-menu {
  background-color: var(--base) !important;
  border: 1px solid var(--slate3) !important;
  box-shadow: 0px 12px 16px -4px rgba(16, 24, 40, 0.08), 0px 4px 6px -2px rgba(16, 24, 40, 0.03) !important;
  border-radius: 6px !important;
}


.org-custom-select-header-wrap {
  border-bottom: 1px solid var(--slate5);
}

.btn-close:focus {
  box-shadow: none !important;
}

.template-card {
  padding: 16px;
  gap: 16px;
  min-width: 280px;
  max-width: 100%;
  height: 210px;
  background: var(--base);
  border: 1px solid var(--slate3);
  box-shadow: 0px 1px 2px rgba(16, 24, 40, 0.05);
  border-radius: 6px;
}

.see-all-temlplates-link {
  color: var(--indigo9) !important;
}

.template-card-img {
  padding: 0px;
  width: 100%;
  height: 77.5%;
  border-radius: 4px;
}

.confirm-dialogue-body {
  background: var(--base);
  color: var(--slate12);
}

.folder-header-icons-wrap {
  gap: 4px;
}

.tj-common-search-input {
  .input-icon-addon {
    padding-right: 8px;
    padding-left: 8px;

  }

  input {
    box-sizing: border-box;
    display: flex;
    flex-direction: row;
    align-items: center;
    padding: 4px 8px !important;
    gap: 16px;
    width: 248px !important;
    height: 28px !important;
    background: var(--base);
    border: 1px solid var(--slate7);
    border-radius: 6px;
    color: var(--slate12);
    padding-left: 33px !important;


    ::placeholder {
      color: var(--slate9);
      margin-left: 5px !important;
      padding-left: 5px !important;
      background-color: red !important;
    }

    &:hover {
      background: var(--slate2);
      border: 1px solid var(--slate8);
    }

    &:active {
      background: var(--indigo2);
      border: 1px solid var(--indigo9);
      box-shadow: 0px 0px 0px 2px #C6D4F9;
      outline: none;
    }

    &:focus-visible {
      background: var(--slate2);
      border: 1px solid var(--slate8);
      border-radius: 6px;
      outline: none;
      padding-left: 12px !important;
    }

    &:disabled {
      background: var(--slate3);
      border: 1px solid var(--slate7);
    }
  }


}

.search-icon-wrap {
  display: flex;
  flex-direction: row;
  justify-content: center;
  align-items: center;
  padding: 7px;
  gap: 8px;
  width: 28px;
  height: 28px;
  background: var(--base);
  border: 1px solid var(--slate7);
  border-radius: 6px;
  cursor: pointer;
}

.sidebar-list-wrap {
  margin-top: 24px;
  padding: 0px 20px 20px 20px;
  height: calc(100vh - 180px);
  overflow: auto;

  span {
    letter-spacing: -0.02em;
  }
}

.drawer-footer-btn-wrap,
.variable-form-footer {
  display: flex;
  flex-direction: row;
  justify-content: flex-end;
  align-items: center;
  padding: 24px 32px;
  gap: 8px;
  height: 88px;
  border-top: 1px solid var(--slate5);
  background: var(--base);
}

.drawer-card-title {
  padding: 16px;
  border-bottom: 1px solid var(--slate5);

  h3 {
    margin-bottom: 0px !important;
  }
}

.drawer-card-wrapper,
.variable-form-wrap {
  min-height: 100vh;
  display: grid;
  grid-template-rows: auto 1fr auto;
}

.add-new-datasource-header-container {
  margin-bottom: 24px;
  padding-top: 4px;
}

.folder-list-group-item {
  color: var(--slate12) !important;
}

.table-list-item,
.table-name {
  color: var(--slate12) !important;
}

// targetting all react select dropdowns

.css-1i2tit0-menu .css-2kg7t4-MenuList {
  div {
    background-color: var(--base-black);

    &:hover {
      background-color: hsl(198, 6.6%, 15.8%);
      ;
    }
  }
}

.css-ob45yj-menu .css-2kg7t4-MenuList {
  div {
    background-color: var(--base);

    &:hover {
      background-color: var(--slate4);
      ;
    }
  }
}

.selected-ds.row>img {
  padding: 0 !important;
}

.tj-user-table-wrapper {
  height: calc(100vh - 270px); //52+64+40+32+20+62
  overflow-y: auto;
  background: var(--base);
  border-right: 1px solid var(--slate7);
  border-bottom: 1px solid var(--slate7);
  border-left: 1px solid var(--slate7);
  box-shadow: 0px 1px 2px rgba(16, 24, 40, 0.05);
  border-bottom-left-radius: 6px;
  border-bottom-right-radius: 6px;

}

.user-filter-search {
  padding: 6px 10px;
  gap: 16px;
  width: 312px;
  height: 32px;
  background: var(--base);
  border: 1px solid var(--slate7);
  border-radius: 6px;

  &::placeholder {
    color: var(--slate9);
  }
}



//TJ APP INPUT
.tj-app-input,
.edit-row-container {
  display: flex;
  flex-direction: column;
  font-family: 'IBM Plex Sans';
  font-style: normal;
  position: relative;

  .text-danger {
    font-weight: 400 !important;
    font-size: 10px !important;
    line-height: 16px !important;
    color: var(--tomato10) !important;
  }

  label {
    font-family: 'IBM Plex Sans';
    font-style: normal;
    font-weight: 500;
    font-size: 12px;
    line-height: 20px;
    display: flex;
    align-items: center;
    color: var(--slate12);
    margin-bottom: 4px;
  }

  input.form-control,
  textarea,
  .form-control {
    gap: 16px !important;
    background: var(--base) !important;
    border: 1px solid var(--slate7) !important;
    border-radius: 6px !important;
    margin-bottom: 4px !important;
    color: var(--slate12) !important;
    transition: none;


    &:hover {
      background: var(--slate1) !important;
      border: 1px solid var(--slate8) !important;
      -webkit-box-shadow: none !important;
      box-shadow: none !important;
      outline: none;
    }

    &:focus-visible {
      background: var(--indigo2) !important;
      border: 1px solid var(--indigo9) !important;
      box-shadow: none !important;
    }

    &.input-error-border {
      border-color: #DB4324 !important;
    }

    &:-webkit-autofill {
      box-shadow: 0 0 0 1000px var(--base) inset !important;
      -webkit-text-fill-color: var(--slate12) !important;

      &:hover {
        box-shadow: 0 0 0 1000px var(--slate1) inset !important;
        -webkit-text-fill-color: var(--slate12) !important;
      }

      &:focus-visible {
        box-shadow: 0 0 0 1000px var(--indigo2) inset !important;
        -webkit-text-fill-color: var(--slate12) !important;
      }
    }


  }

}

.tj-app-input-wrapper {
  display: flex;

  .eye-icon {
    position: absolute;
    right: 8px;
    top: 5px;
    cursor: pointer;
  }

  .form-control {
    padding-right: 2.2rem;
  }
}



.tj-sub-helper-text {
  font-weight: 400;
  font-size: 10px;
  line-height: 16px;
}

.tj-input-success {
  color: var(--grass10);
}

.tj-input-warning {
  color: var(--orange10);
}

.tj-input-helper {
  color: var(--slate11);
}

.tj-input-error {
  color: var(--tomato10);
}

.tj-input-error-state {
  border: 1px solid var(--tomato9);
}

// TJ APP INPUT END

.search-input-container {
  display: flex;
}

// sidebar styles inside editor :: temporary
.theme-dark,
.dark-theme {
  .codehinter.alert-component.workspace-variables-alert-banner {
    color: #ffecbb !important;
    background-color: #3a3f41 !important;
    border-color: #4d5156 !important;
  }
}

.add-icon-column {
  position: sticky;
  top: 0;
  z-index: 1;
  right: 0;
  padding: 0px !important;
  width: 30px;
  height: 31px;
  border-radius: 0px !important;
  background: var(--slate7) !important;
  cursor: pointer;

  .icon-styles {
    font-size: 14px !important;
    font-weight: 400;
    color: black;
  }
}

.add-icon-column-dark {
  position: sticky;
  top: 0;
  z-index: 1;
  right: 0;
  padding: 0px !important;
  width: 30px;
  height: 31px;
  border-radius: 0px !important;
  cursor: pointer;

  .icon-styles {
    width: 100% !important;
    height: 100% !important;
    background: #1c252f !important;
    border: 1px solid #374150 !important;
    font-size: 14px !important;
    font-weight: 400;
    color: white;
  }
}

.add-icon-row {
  position: sticky;
  bottom: 0;
  left: 0px;
  width: 29px;
  height: 31px;
  background: var(--slate7);
  border-width: 0px 1px 1px 1px;
  border-style: solid;
  border-radius: 0px;
  border-color: var(--slate4);
  border-radius: 0px !important;
  font-size: 14px !important;
  font-weight: 400;
  display: flex;
  align-items: center;
  justify-content: center;
  cursor: pointer;
}

.add-icon-row-dark {
  position: sticky;
  bottom: 0;
  left: 0px;
  width: 29px;
  height: 31px;
  background: var(--slate7);
  border-width: 0px 1px 1px 1px;
  border-style: solid;
  border-radius: 0px;
  background: #1c252f !important;
  border: 1px solid #374150 !important;
  font-size: 14px !important;
  font-weight: 400;
  color: white;
  display: flex;
  align-items: center;
  justify-content: center;
  cursor: pointer;
  z-index: 2;
}

// custom styles for users multiselect in manage users
.manage-groups-users-multiselect {
  gap: 17px;
  width: 440px;
  height: 32px;
  background: var(--base);
  border-radius: 6px;

  .dropdown-heading {
    height: 32px;
    padding: 6px 10px;
  }

  .dropdown-container {
    background: var(--base);
    border: 1px solid var(--slate7) !important;
  }

  .dropdown-content {
    border: 1px solid var(--slate3);
    box-shadow: 0px 12px 16px -4px rgba(16, 24, 40, 0.08), 0px 4px 6px -2px rgba(16, 24, 40, 0.03);
    border-radius: 6px;

    .search {
      input {
        background-color: var(--base);
        color: var(--slate12);
      }
    }
  }

  .rmsc,
  .dropdown-content,
  .panel-content,
  .search {
    background: var(--base) !important;
  }

  .options {
    .select-item {
      color: var(--slate12);

      &:hover {
        background: var(--slate4);
        border-radius: 6px;
      }
    }
  }
}

.select-search__options {
  .item-renderer {
    display: flex !important;
    justify-content: space-between;
    padding: 20px;
    cursor: pointer;
    flex-direction: row;

    div:first-child {
      display: flex;
    }

    p {
      margin-bottom: 0px !important;
      color: var(--slate12);
    }

    span {
      color: var(--slate11);
    }

    p,
    span {
      font-weight: 400;
      font-size: 12px;
      line-height: 20px;
    }
  }
}

.create-new-app-dropdown {
  .button:first-child {
    padding: 0 !important;
  }

  .dropdown-toggle::after {
    border: none !important;
    content: url("data:image/svg+xml,%3Csvg width='25' height='25' viewBox='0 0 25 25' fill='none' xmlns='http://www.w3.org/2000/svg'%3E%3Cpath fill-rule='evenodd' clip-rule='evenodd' d='M10.5 7.03906C10.5 6.34871 11.0596 5.78906 11.75 5.78906C12.4404 5.78906 13 6.34871 13 7.03906C13 7.72942 12.4404 8.28906 11.75 8.28906C11.0596 8.28906 10.5 7.72942 10.5 7.03906ZM10.5 12.0391C10.5 11.3487 11.0596 10.7891 11.75 10.7891C12.4404 10.7891 13 11.3487 13 12.0391C13 12.7294 12.4404 13.2891 11.75 13.2891C11.0596 13.2891 10.5 12.7294 10.5 12.0391ZM11.75 15.7891C11.0596 15.7891 10.5 16.3487 10.5 17.0391C10.5 17.7294 11.0596 18.2891 11.75 18.2891C12.4404 18.2891 13 17.7294 13 17.0391C13 16.3487 12.4404 15.7891 11.75 15.7891Z' fill='%23fff'/%3E%3C/svg%3E%0A");
    transform: rotate(360deg);
    width: 14px;
    margin: 0 !important;
    display: flex;
    align-items: center;
    justify-content: center;
    padding: 8px 0px 0px 0px;
  }
}

.sso-page-loader-card {
  background-color: var(--slate2) !important;
  height: 100%;

  .card-header {
    background-color: var(--slate2) !important;
  }
}

.workspace-nav-list-wrap {
  padding: 4px 20px 20px 20px;
  height: calc(100vh - 116px) !important;
}

.upload-user-form span.file-upload-error {
  color: var(--tomato10) !important;
  margin-top: 12px 0px 0px 0px;
}

.tj-onboarding-phone-input {
  width: 392px !important;
  height: 40px;
  padding: 8px 12px;
  gap: 8px;
  margin-bottom: 12px;
  background: #FFFFFF;
  border: 1px solid #D7DBDF !important;
  border-radius: 0px 4px 4px 0px !important;

  &:hover {
    border: 1px solid #466BF2 !important;
  }
}

.tj-onboarding-phone-input-wrapper {
  margin-bottom: 12px;
}

.theme-dark {
  .tj-onboarding-phone-input-wrapper {
    .flag-dropdown {
      background-color: #1f2936 !important;

      .country-list {
        background-color: #1f2936 !important;
        background: #1f2936;

        li {
          .country .highlight {
            background-color: #3a3f42;
            color: #000 !important;

            div {
              .country-name {
                color: #6b6b6b !important;
              }
            }

          }

          &:hover {
            background-color: #2b2f31;
          }

        }
      }
    }

  }

  .react-tel-input .country-list .country.highlight {
    color: #6b6b6b;
  }
}

#global-settings-popover {
  padding: 24px;
  gap: 20px;
  max-width: 377px !important;
  height: 316px !important;
  background: #FFFFFF;
  border: 1px solid #E6E8EB;
  box-shadow: 0px 32px 64px -12px rgba(16, 24, 40, 0.14);
  border-radius: 6px;
  margin-top: -13px;


  .input-with-icon {
    justify-content: end;
  }

  .form-check-input {
    padding-right: 8px;
  }

  .global-popover-div-wrap-width {
    width: 156px !important;
  }

  .form-switch {
    margin-bottom: 20px;
  }

  .global-popover-div-wrap {
    padding: 0px;
    gap: 75px;
    width: 329px;
    height: 32px;
    margin-bottom: 20px !important;
    justify-content: space-between;

    &:last-child {
      margin-bottom: 0px !important;
    }
  }
}

.global-popover-text {
  font-family: 'IBM Plex Sans';
  font-style: normal;
  font-weight: 500;
  font-size: 12px;
  line-height: 20px;
  color: #11181C;


}

.maximum-canvas-width-input-select {
  padding: 6px 10px;
  gap: 17px;
  width: 60px;
  height: 32px;
  background: #FFFFFF;
  border: 1px solid #D7DBDF;
  border-radius: 0px 6px 6px 0px;
}

.maximum-canvas-width-input-field {
  padding: 6px 10px;
  gap: 17px;
  width: 97px;
  height: 32px;
  background: #FFFFFF;
  border: 1px solid #D7DBDF;
  border-top-left-radius: 6px;
  border-bottom-left-radius: 6px;
  border-right: none !important;


}

.canvas-background-holder {
  padding: 6px 10px;
  gap: 6px;
  width: 120px;
  height: 32px;
  background: #FFFFFF;
  display: flex;
  align-items: center;
  border: 1px solid #D7DBDF;
  border-radius: 6px;
  flex-direction: row;
}

.export-app-btn {
  flex-direction: row;
  justify-content: center;
  align-items: center;
  padding: 6px 16px;
  gap: 6px;
  width: 158px;
  height: 32px;
  font-family: 'IBM Plex Sans';
  font-style: normal;
  font-weight: 600;
  font-size: 14px;
  line-height: 20px;
  color: #3E63DD;
  background: #F0F4FF;
  border-radius: 6px;
  border: none;
}

.tj-btn-tertiary {
  padding: 10px 20px;
  gap: 8px;
  width: 112px;
  height: 40px;
  background: #FFFFFF;
  border: 1px solid #D7DBDF;
  border-radius: 6px;

  &:hover {
    border: 1px solid #C1C8CD;
    color: #687076;
  }

  &:active {
    border: 1px solid #11181C;
    color: #11181C;
  }
}

.export-table-button {

  display: flex;
  align-items: center;
  justify-content: center;
}


#global-settings-popover.theme-dark {
  background-color: $bg-dark-light !important;
  border: 1px solid #2B2F31;

  .global-popover-text {
    color: #fff !important;
  }

  .maximum-canvas-width-input-select {
    background-color: $bg-dark-light !important;
    border: 1px solid #324156;
    color: $white;
  }

  .export-app-btn {
    background: #192140;
  }

  .fx-canvas div {
    background-color: transparent !important;
  }
}

.released-version-popup-container {
  width: 100%;
  position: absolute;
  display: flex;
  justify-content: center;
  top: 55px;

  .released-version-popup-cover {
    width: 250px;
    height: fit-content;
    margin: 0;
    z-index: 1;

    .popup-content {
      background-color: #121212;
      padding: 16px 18px 0px 16px;
      border-radius: 6px;

      p {
        font-size: 14px;
        font-family: IBM Plex Sans;
        color: #ECEDEE;
      }
    }
  }

  .error-shake {
    animation: shake 0.82s cubic-bezier(.36, .07, .19, .97) both;
    transform: translate3d(0, 0, 0);
    backface-visibility: hidden;
    perspective: 10000px;
  }

  @keyframes shake {

    10%,
    90% {
      transform: translate3d(-1px, 0, 0);
    }

    20%,
    80% {
      transform: translate3d(2px, 0, 0);
    }

    30%,
    50%,
    70% {
      transform: translate3d(-4px, 0, 0);
    }

    40%,
    60% {
      transform: translate3d(4px, 0, 0);
    }
  }

}

.profile-page-content-wrap {
  background-color: var(--slate2);
  padding-top: 40px;
}

.profile-page-card {
  background-color: var(--base);
  border-radius: 6px;
}

.all-apps-link-cotainer {
  border-radius: 6px !important;
}

.workspace-variable-table-card {
  height: calc(100vh - 208px);
}

.workspace-constant-table-card {
  margin: 0 auto;
  width: 880px;
  min-height: calc(100vh - 308px);

  .empty-state-org-constants {
    padding-top: 5rem;

    .info {
      color: var(--slate11);
    }
  }

  .workspace-constant-card-body {
    height: 100%;
  }

  .constant-table-card {
    min-height: 370px;
  }

  .card-footer {
    border-top: none !important;
  }

  .left-menu .tj-list-item {
    width: 148px
  }
}



.variables-table-wrapper {
  tr {
    border-width: 0px !important;
  }
}

.constant-table-wrapper {
  tr {
    border-width: 0px !important;
  }
}

.home-page-content-container {
  max-width: 880px;

  @media only screen and (max-width: 768px) {
    margin-bottom: 0rem !important;

    .liner {
      width: unset !important;
    }

    .app-list {
      overflow-y: auto;
      height: calc(100vh - 23rem);

      .skeleton-container {
        display: flex;
        flex-direction: column;

        .col {
          display: flex;
          justify-content: center;
          margin-bottom: 1rem;
        }

        .card-skeleton-container {
          width: 304px;

        }
      }
    }

    .menu-ico {
      display: none !important;
    }
  }
}

@media only screen and (min-width: 1584px) and (max-width: 1727px) {

  .edit-button,
  .launch-button {
    width: 113px !important;
  }
}



@media only screen and (max-width: 1583px) and (min-width: 1312px) {

  .homepage-app-card-list-item {
    max-width: 264px;

    .edit-button,
    .launch-button {
      width: 109px !important;
    }
  }

}

@media only screen and (min-width: 1728px) {

  .homepage-app-card-list-item {
    max-width: 304px;

    .edit-button,
    .launch-button {
      width: 129px !important;
    }
  }

  .home-page-content-container {
    max-width: 976px;
  }

  .liner {
    width: 976px;
  }
}

@media only screen and (max-width: 992px) {
  .homepage-app-card-list-item-wrap {
    display: flex;
    justify-content: center;
    margin-left: auto;
    margin-right: auto;
    width: 100%;
    margin-top: 22px;
  }

  .homepage-app-card-list-item {
    max-width: 304px !important;
    flex-basis: 100%;

    .edit-button,
    .launch-button {
      width: 129px !important;
    }
  }
}

@media only screen and (min-width: 993px) and (max-width: 1311px) {
  .home-page-content-container {
    max-width: 568px;
  }

  .homepage-app-card-list-item-wrap {
    row-gap: 20px;
  }

  .homepage-app-card-list-item {
    max-width: 269px;
    flex-basis: 100%;

    .edit-button,
    .launch-button {
      width: 111.5px !important;
    }
  }

  .liner {
    width: 568px;
  }
}

.tj-docs-link {
  color: var(--indigo9) !important;
  text-decoration: none;
  list-style: none;
}

.datasource-copy-button {
  width: 87px;
  height: 32px;
}

.datasource-edit-btn {
  height: 27px;
  margin-left: 12px;
}

.datasource-edit-modal {

  .modal-content,
  .modal-body,
  .modal-header,
  .modal-title,
  .modal-body-content,
  .modal-sidebar,
  .card {
    background-color: var(--base) !important;
    color: var(--slate12) !important;
    border-color: var(--slate5) !important;
  }

  .datasource-modal-sidebar-footer {
    .footer-text {
      color: var(--slate12) !important;
    }
  }

  .form-control-plaintext {
    color: var(--slate12) !important;
  }

  .card {
    &:hover {
      background-color: var(--slate2) !important;
    }
  }
}

.org-edit-icon {
  width: 28px;
  height: 28px;
  border-radius: 6px;
  display: flex;
  justify-content: center;
  align-items: center;

  svg {
    height: 14px;
    width: 14px;
  }
}

.marketplace-body {
  height: calc(100vh - 64px) !important;
  overflow-y: auto;
  // background: var(--slate2);
}

.plugins-card {
  background-color: var(--base);
  border: 1px solid var(--slate3);
  box-shadow: 0px 1px 2px rgba(16, 24, 40, 0.05);
  border-radius: 6px;

  .card-body-alignment {
    min-height: 145px;
    display: flex;
    flex-direction: column;
    justify-content: space-between;
  }
}

.template-source-name {
  color: var(--slate12) !important;
}

.marketplace-install {
  color: var(--indigo9);
}

.popover {
  .popover-arrow {
    display: none;
  }
}

.shareable-link {
  .input-group {
    .input-group-text {
      border-color: var(--slate7);
      color: var(--slate12);
      background-color: var(--slate3);
    }

    .app-name-slug-input {
      input {
        border-color: var(--grass9);
      }
    }
  }

  .input-group {
    display: flex;

    .tj-app-input textarea {
      width: 600px;
      border-radius: 0px !important;
      margin-bottom: 0px !important;
      background-color: #efefef4d;
      color: #545454;
    }
  }
}

.confirm-dialogue-modal {
  background: var(--base);

  .modal-header {
    background: var(--base);
    color: var(--slate12);
    border-bottom: 1px solid var(--slate5);
  }
}

.theme-dark {
  .icon-widget-popover {
    .search-box-wrapper input {
      color: #f4f6fa !important;
    }

    .search-box-wrapper input:focus {
      background-color: #1c252f !important;
    }
  }

  .shareable-link {
    .tj-app-input textarea {
      background-color: #5e656e !important;
      color: #f4f6fa !important;
      border: none !important;
    }
  }

  .icon-widget-popover {
    .search-box-wrapper .input-icon-addon {
      min-width: 2.5rem !important;
    }

    .search-box-wrapper input {
      color: var(--slate12) !important;
    }
  }

  .shareable-link-container,
  .app-slug-container {
    .field-name {
      color: var(--slate-12) !important;
    }

    input.slug-input {
      background: #1f2936 !important;
      color: #f4f6fa !important;
      border-color: #324156 !important;
    }

    .applink-text {
      background-color: #2b394b !important;
    }

    .input-group-text {
      background-color: #2b394b !important;
    }

    .tj-text-input {
      border-color: #324156 !important;
    }

    .input-with-icon {
      .form-control {
        background-color: #1f2936 !important;
        border-color: #3E4B5A !important;
        color: #fff !important;
      }
    }
  }

}

.dark-theme {
  .manage-app-users-footer {
    .default-secondary-button {
      background-color: var(--indigo9);
      color: var(--base-black);
    }
  }
}

.break-all {
  word-break: break-all;
}

.workspace-folder-modal {
  .tj-text-input.dark {
    background: #202425;
    border-color: var(--slate7) !important;
  }
}

.slug-ellipsis {
  white-space: nowrap;
  overflow: hidden;
  text-overflow: ellipsis;
  width: 150px;
}

.app-slug-container,
.shareable-link-container,
.workspace-folder-modal {
  .tj-app-input {
    padding-bottom: 0px !important;
  }

  .label {
    font-weight: 400;
    font-size: 10px;
    height: 0px;
    padding: 4px 0px 16px 0px;
  }

  .tj-input-error {
    color: var(--tomato10);
  }

  .tj-text-input {
    width: auto !important;
    background: var(--slate3);
    color: var(--slate9);
    height: auto !important;
    margin-bottom: 5px;
    border-color: var(--slate7);

    &:hover {
      box-shadow: none;
    }

    &:active {
      border: 1px solid #D7DBDF;
      box-shadow: none;
    }
  }

  .input-with-icon {
    flex: none;

    .icon-container {
      right: 20px;
      top: calc(50% - 13px);
    }
  }

  .label-info {
    color: #687076;
  }

  .label-success {
    color: #3D9A50;
  }


  .workspace-spinner {
    color: #889096 !important;
    width: 16px;
    height: 16px;
    align-self: center;
  }

  .cancel-btn {
    color: var(--indigo9);
  }
}

.confirm-dialogue-modal {
  background: var(--base);
}

.table-editor-component-row {
  .rdt.cell-type-datepicker {
    margin-top: 0;
  }

  .has-multiselect {
    .select-search-input {
      margin-bottom: 0;
    }
  }
}

.theme-dark .card-container {
  background-color: #121212 !important
}

.version-select {
  .react-select__menu {
    .react-select__menu-list {
      max-height: 150px;
    }
  }
}

.generate-cell-value-component-div-wrapper {

  .form-control-plaintext:focus-visible {
    outline-color: #dadcde;
    border-radius: 4px;
  }

  .form-control-plaintext:hover {
    outline-color: #dadcde;
    border-radius: 4px;
  }
}

.dark-theme {
  .generate-cell-value-component-div-wrapper {

    .form-control-plaintext:focus-visible {
      filter: invert(-1);
    }

    .form-control-plaintext:hover {
      filter: invert(-1);
    }
  }
}

.app-slug-container,
.workspace-folder-modal {
  .tj-app-input {
    padding-bottom: 0px !important;

    .is-invalid {
      border-color: var(--tomato10) !important;
    }

    .is-invalid:focus {
      border-color: var(--tomato10) !important;
    }
  }

  .tj-input-error {
    height: 32px;
    color: var(--tomato10);
    font-weight: 400;
    font-size: 10px;
    height: 0px;
    padding: 4px 0px 16px 0px;
  }
}

.jet-container-loading {
  margin: 0 auto;
  justify-content: center;
  align-items: center;
}

.jet-container-json-form {
  padding: 20px;

  .DateRangePickerInput {
    width: 100% !important;
  }

  .dropzone {
    aside {
      width: 100% !important;
    }
  }

  fieldset {
    width: 100%;

    .json-form-wrapper {
      margin-bottom: 4px;

      // overrides properties of text widget in custom schema form
      .text-widget {
        height: 100% !important;
      }

      .text-widget[style*="font-size: 14px;"] {
        height: 21px !important;

        div {
          overflow-y: visible !important;
        }
      }

      .text-widget[style*="font-size: 20px;"] {
        height: 30px !important;
        background-color: red;

        div {
          overflow-y: visible !important;
        }
      }


      .widget-button {
        button {
          width: auto !important;
          min-width: 140px !important;
        }
      }
    }
  }
}

.freeze-scroll {
  #real-canvas {
    overflow: hidden;
  }
}

.badge-warning {
  background-color: var(--amber7) !important;
}

.workspace-variables-alert-banner {
  width: inherit;
  background-color: #FFF9ED;
  border-color: #FFE3A2;
  margin-bottom: 0px;
  padding: 8px 16px;
  border-radius: 0px;
  display: flex;
  justify-content: space-between;
  align-items: center;
  color: var(--amber8);
  font-size: 12px;
  font-weight: 500;
  line-height: 16px;
  letter-spacing: 0.4px;
  text-align: left;
  box-shadow: 0px 1px 2px rgba(16, 24, 40, 0.05);
  border-radius: 6px;
}

.alert-banner-type-text {
  font-size: 12px;
  font-weight: 500;
  line-height: 16px;
  letter-spacing: 0.4px;
  text-align: left;
}

.tj-app-input .alert-component.workspace-variables-alert-banner {
  color: var(--amber8);
  border-color: var(--amber3);
}

.form-label-restricted {
  display: none;
}


#tooltip-for-org-constant-cell,
#tooltip-for-org-input-disabled {
  padding: 12px 16px !important;
  white-space: pre-line !important;
  max-width: 500px !important;
  z-index: 1 !important;

  .react-tooltip-arrow {
    background: inherit !important;
  }
}

.query-rename-input {

  &:focus,
  &:active {
    box-shadow: 0px 0px 0px 2px #C6D4F9;
    border: 1px solid var(--light-indigo-09, var(--indigo9));
  }
}

.btn-query-panel-header {
  height: 28px;
  width: 28px;
  display: flex;
  align-items: center;
  justify-content: center;
  border-radius: 6px;
  background-color: transparent;
  border: none;

  &.active {
    background-color: var(--slate5) !important;
  }

  &:hover,
  &:focus {
    background-color: var(--slate4) !important;
  }
}

.tj-scrollbar {

  ::-webkit-scrollbar,
  &::-webkit-scrollbar {
    width: 16px;
    border-radius: 8px;
  }

  ::-webkit-scrollbar-thumb,
  &::-webkit-scrollbar-thumb {
    border: 4px solid var(--base);
    border-radius: 8px;
    background-color: var(--slate4) !important;
  }

  ::-webkit-scrollbar-track,
  &::-webkit-scrollbar-track {
    background-color: var(--base);
  }

}

.form-check>.form-check-input:not(:checked) {
  background-color: var(--base);
  border-color: var(--slate7);
}

/*
* remove this once whole app is migrated to new styles. use only `theme-dark` class everywhere. 
* This is added since some of the pages are in old theme and making changes to `theme-dark` styles can break UI style somewhere else 
*/
.tj-dark-mode {
  background-color: var(--base) !important;
  color: var(--base-black) !important;
}

.tj-list-btn {
  border-radius: 6px;

  &:hover {
    background-color: var(--slate4);
  }

  &.active {
    background-color: var(--slate5);
  }
}

.tj-list-option {
  &.active {
    background-color: var(--indigo2);
  }
}

.runjs-parameter-badge {
  max-width: 104px;
  height: 24px !important;
  padding: 2px 6px !important;
}

.release-buttons {
  .release-button {
    display: flex;
    padding: 4px 12px;
    align-items: center;
    gap: 8px;
    flex: 1 0 0;
    width: 84px;
    height: 28px;
    cursor: pointer;
  }

  .released-button {
    background-color: #F1F3F5;
    color: #C1C8CD;
  }
}

.modal-divider {
  border-top: 1px solid #dee2e6;
  padding: 10px;
}

.dark-theme-modal-divider {
  border-top: 1px solid var(--slate5) !important;
  padding: 10px;

  .nav-item {
    background-color: transparent !important;
  }
}

.app-slug-container {
  .label {
    font-size: 9px !important;
  }
}

.shareable-link-container {
  .copy-container {
    width: 0px;
    margin-right: -12px;
  }

  .form-check-label {
    font-size: 12px;
    margin-left: 8px;
    color: var(--base-slate-12);
  }

  .label-success,
  .label-updated,
  .tj-input-error,
  .label-info {
    font-size: 10px;
    padding-top: 10px;
  }

  .input-with-icon {
    .form-control {
      height: 100%;
      border-radius: 0px !important;
      padding-right: 40px;
    }

    .is-invalid:focus {
      border-color: var(--tomato9) !important;
    }

    .icon-container {
      right: 12px;
      top: calc(50% - 11px);

      .spinner-border {
        width: 20px;
        height: 20px;
      }
    }
  }

  .input-group-text {
    background: var(--slate3);
    color: var(--slate9);
  }
}

.manage-app-users-footer {
  padding-bottom: 20px;
  margin-top: 18px;

  .default-secondary-button {
    width: auto !important;
    padding: 18px;
  }

}

.share-disabled {
  opacity: 0.4;
}

// Editor revamp styles
.main-wrapper {
  .editor {
    .header>.navbar {
      background-color: var(--base) !important;
      border-bottom: 1px solid var(--slate5);
      z-index: 10;
    }
  }
}

.component-image-wrapper {
  background-color: var(--slate3) !important;
  border-radius: 6px;
}

.components-container {
  margin-left: 16px;
  margin-right: 16px;
}

.draggable-box-wrapper {
  height: 86px;
  width: 72px;
  margin-bottom: 4px;
}

.component-card-group-wrapper {
  display: flex;
  flex-wrap: wrap;
  column-gap: 22px;
}

.component-card-group-container {
  display: flex;
  row-gap: 12px;
  flex-direction: column;
  padding-bottom: 12px;
  padding-top: 12px;
}

.widgets-manager-header {
  color: var(--slate12);
  font-size: 14px;
  font-style: normal;
  font-weight: 500;
  line-height: 20px;
  /* 142.857% */
  margin-top: 16px;
  margin-bottom: 12px;
}

.components-container {
  .tj-input {
    margin-bottom: 16px;
  }
}

.tj-widgets-search-input {
  width: 266px;
  height: 32px;
  border-radius: 6px;
  background-color: var(--base) !important;
  font-size: 12px;
  font-style: normal;
  font-weight: 400;
  line-height: 20px;
}

.release-button {
  color: var(--indigo-01, #FDFDFE);
  font-family: IBM Plex Sans;
  font-size: 12px;
  font-style: normal;
  font-weight: 600;
  line-height: 20px;
  /* 166.667% */
  display: flex;
  padding: 4px 12px;
  align-items: center;
  gap: 8px;
  flex: 1 0 0;
}

.editor-header-icon {
  border-radius: 6px;
  border: 1px solid var(--bases-transparent, rgba(255, 255, 255, 0.00));
  background: var(--indigo3);
  display: flex;
  padding: 7px;
  justify-content: center;
  align-items: center;
  gap: 8px;
  height: 28px;
  width: 28px;
}

.tj-header-avatar {
  display: flex;
  font-weight: 500;
  width: 27px;
  height: 26px;
  padding: 4px 6px;
  flex-direction: column;
  justify-content: center;
  align-items: center;
  gap: 10px;
  flex-shrink: 0;
  margin-bottom: 0px !important;
  border-radius: 100% !important;
  margin-left: -8px;
  background-color: var(--slate5) !important;
  color: var(--slate10) !important
}

.undo-redo-container {
  position: absolute;
  top: 10px;
  display: flex;
  right: 222px;
  justify-content: center;
  align-items: center;
  height: 28px;
  gap: 2px;

  div {
    display: flex;
    justify-content: center;
    align-items: center;
    height: 28px;
    width: 28px;
    border-radius: 6px;
  }
}

.sidebar-panel-header {
  color: var(--slate12);
  padding-left: 4px;
}

.modal-content {
  background: var(--base);
  color: var(--slate12);
}

.main-editor-canvas {
  background-color: var(--base);
}

.event-manager-popover {
  border: none;
  /* Shadow/03 */
  box-shadow: 0px 4px 6px -2px rgba(16, 24, 40, 0.03), 0px 12px 16px -4px rgba(16, 24, 40, 0.08);

  .popover-body {
    background-color: var(--base);
    color: var(--slate12);
    border: 1px solid var(--slate3, #F1F3F5);
    border-radius: 6px;
  }

}

.copilot-toggle {
  font-family: IBM Plex Sans;
  font-size: 12px;
  font-style: normal;
  font-weight: 500;
  background-color: transparent !important;
  display: flex;
  align-items: center;
}

.copilot-codehinter-wrap {
  .CodeMirror.cm-s-monokai.CodeMirror-wrap {
    border-radius: 0px;
  }
}

.avatar-list-stacked {
  display: flex;
}

.avatar-list-stacked .avatar {
  margin-right: 0px !important;
}

.navbar-right-section {
  border-left: 1px solid var(--slate5);
}

.modal-header {
  background-color: var(--base);
  border-bottom: 1px solid var(--slate5);
}

.sidebar-debugger {
  .nav-item {
    button:hover {
      border-top-color: transparent;
      border-left-color: transparent;
      border-right-color: transparent;
    }
  }
}

.tj-app-version-text {
  color: var(--pink9);
}

.left-sidebar-comments {
  position: absolute;
  left: 0;
  bottom: 48px;
}

.popover-body {
  background-color: var(--base);
  color: var(--slate12);
  border-radius: 6px;
}

.popover {
  border: none;
  border-radius: 6px;
  border: 1px solid var(--slate3, #F1F3F5);
  background: var(--slate1, #FBFCFD);
  box-shadow: 0px 2px 4px -2px rgba(16, 24, 40, 0.06), 0px 4px 8px -2px rgba(16, 24, 40, 0.10);
}

.canvas-codehinter-container {
  .sketch-picker {
    left: 70px !important;
    top: 207px;
    position: absolute !important;
  }
}

.debugger-card-body {
  margin-top: 8px;
  margin-bottom: 16px;
  padding: 0px 16px;
}

.left-sidebar-header-btn {
  background-color: var(--base) !important;
  width: 28px;
  height: 28px;
  padding: 7px !important;

  &:focus-visible {
    border: none !important;
    outline: none !important;
    box-shadow: none !important;
  }
}

.navbar-seperator {
  border: 1px solid var(--slate5, #2B2F31);
  background: var(--slate1, #151718);
  width: 1px;
  height: 19px;
  margin-left: 8px;
  margin-right: 8px;
}

.CodeMirror {
  background: var(--base);
  font-size: 12px;
}

.color-picker-input {
  position: relative;
  height: 36px;
  background-color: var(--slate1);
  border: 1px solid var(--slate7);
  border-radius: 6px;

  &:hover {
    background-color: var(--slate4);
    border: 1px solid var(--slate8);

  }
}

#popover-basic-2 {

  .sketch-picker {
    left: 7px;
    width: 170px !important;
    position: absolute !important;

  }
}

.custom-gap-8 {
  gap: 8px;
}

.color-slate-11 {
  color: var(--slate11) !important;
}

.custom-gap-6 {
  gap: 6px
}

.custom-gap-2 {
  gap: 2px
}

// ToolJet Database buttons

.ghost-black-operation {
  border: 1px solid transparent !important;
  padding: 4px 10px;
}

.custom-gap-2 {
  gap: 2px
}
.custom-gap-3{
  gap: 3px;
}
.custom-gap-4 {
  gap: 4px;
}

.text-black-000 {
  color: var(--text-black-000) !important;
}

.custom-gap-12 {
  gap: 12px
}
.custom-gap-16{
  gap: 16px;
}
.text-black-000{
  color: var(--text-black-000) !important;
}

.overflow-tooltip {
  .tooltip-inner {
    max-width: 100%;
  }
}
.tooltip-inner {
  border-radius: 8px;
}

#inspector-tabpane-properties {
  .accordion {
    .accordion-item:last-child {
      border-bottom: none !important;
    }
  }
}
.custom-gap-7{
  gap:7px
}
.card-table {
  overflow: visible;
}

.groups-name-cell {
  transition: 0.3s all;
  border-radius: 6px;
  position: relative !important;
  overflow: visible !important;

  .groups-name-container {
    display: flex;
    column-gap: 8px;
    text-overflow: ellipsis;
    overflow: hidden;
    white-space: nowrap;
    max-width: 185px;
  }

  .group-chip {
    padding: 2px 8px;
    margin: 0;
    border-radius: 6px;
    background-color: var(--slate3);
    color: var(--slate11);
    min-height: 24px;
    text-overflow: ellipsis;
    overflow: hidden;
    white-space: nowrap;
    max-width: 95px;
  }

  .all-groups-list {
    position: absolute;
    width: 100%;
    top: 41px;
    display: flex;
    flex-direction: column;
    background: var(--slate1);
    align-items: flex-start;
    border-radius: 6px;
    border: 1px solid var(--slate1);
    box-shadow: 0px 4px 6px -2px rgba(16, 24, 40, 0.03), 0px 12px 16px -4px rgba(16, 24, 40, 0.08);
    padding: 9px 10px;
    gap: 10px;
    cursor: default;
    max-height: 240px;
    overflow: auto;
    left: 0px;
    z-index: 1;
  }
}

.groups-name-cell[data-active="true"] {
  background: var(--gray5) !important;

  .groups-name-container {
    padding-left: 6px;
  }

  .group-chip {
    max-width: unset !important;
  }
}

.groups-hover {
  &:hover {
    background: var(--slate3);
    cursor: pointer;
  }
}

.user-actions-menu-container {
  border: 1px solid var(--slate8);
  border-radius: 6px;

  &:hover {
    background: var(--slate4);
  }

  .actions-menu-icon {
    fill: var(--slate8);
    width: 20px !important;
    height: 20px !important;
    cursor: pointer;

    path {
      fill: var(--slate12) !important;
    }
  }
}

#popover-user-menu {
  box-shadow: 0px 2px 4px -2px var(--indigo1), 0px 4px 8px -2px var(--indigo1);

  .popover-body {
    padding: 0rem 0.8rem;
    min-width: 160px;
  }

  button {
    color: var(--slate12);
    border: none !important;

    &:hover {
      background: none !important;
    }
  }

  .edit-user-btn {
    svg {
      fill: var(--slate9);

      path {
        fill: var(--slate9);
      }
    }
  }

  .user-archive {
    color: var(--tomato9);

    &:hover {
      color: var(--tomato9) !important;
    }
  }
}

.divider {
  border-top: 1px solid var(--slate6);
}

.workspace-constants-wrapper {
  height: calc(100vh - 64px);
  display: flex;
  align-items: center;
  justify-content: center;
  margin-top: 1.5rem;
}

.blank-page-wrapper {
  @media only screen and (max-width: 768px) {
    display: none;
  }
}

.blank-page-wrapper-mobile {
  display: none;

  @media only screen and (max-width: 768px) {
    transform: translateY(80%);
    display: flex;
    align-items: center;
    justify-content: center;
  }
}

.modal-custom-height {
  height: 700px !important;
  /* Set the desired width */
}

.tj-text-input-widget {
  border: 1px solid var(--borders-default);
  background-color: var(--surfaces-surface-01);
  width: 100%;
  padding: 0px;
  z-index: 2;

  &:disabled {
    background-color: var(--surfaces-surface-03);
  }

  &:hover:not(:focus) {
    border: 1px solid var(--tblr-input-border-color-darker) !important;
  }

  &.is-invalid {
    border: 1px solid var(--status-error-strong) !important; // For example, a red border for invalid input
  }

  &:focus {
    outline: none !important;
    border: 1px solid var(--primary-accent-strong);

  }

  &:active {
    outline: none !important;
  }

  &::placeholder {
    color: var(--text-placeholder) !important;
  }
}

.icon-style-container {
  width: 142px;
  height: 32px;
  display: flex;
  align-items: center;
  border-radius: 6px;
  padding: 2px;
}

.visibility-eye {
  position: absolute;
  top: 50%;
  right: -5px;
  transform: translate(-50%, -50%);
}

.label-hinter-margin {
  margin-bottom: 4px;
}

.accordion-header {
  height: 52px;
}


.CodeMirror-placeholder {
  min-width: 265px !important;
}

.tj-number-input-element {

  // Remove increment/decrement arrows
  input::-webkit-outer-spin-button,
  input::-webkit-inner-spin-button {
    -webkit-appearance: none;
    margin: 0;
  }

  /* Firefox */
  input[type=number] {
    -moz-appearance: textfield;
  }
}

.inspector-color-input-popover {
  left: -96px !important;
}

.tj-number-input-widget {
  input[type="number"] {
    -moz-appearance: textfield !important;
  }
}

<<<<<<< HEAD
.change-margin {
  margin-bottom: 10px !important;
=======
.inspector-validation-date-picker {
  .react-datepicker-wrapper { 
    input {
      width: 100%;
      border: 1px solid var(--slate7);
      padding: 5px 5px;
      background-color: var(--base);
      color: var(--slate12)
    }
}

  .dark-theme {
    .react-datepicker__day {
      color: white;
    }
  }
}

.canvas-container {
  scrollbar-color: transparent;
  scrollbar-width: thin;
  &::-webkit-scrollbar {
    background-color: transparent;
    width: 6px;
    scrollbar-width: thin;
  }
  &::-webkit-scrollbar-track {
    background-color: transparent;
    scrollbar-width: thin;
  }
  &::-webkit-scrollbar-thumb {
    background-color: transparent;
  }
  &:hover{
    scrollbar-color: #6a727c4d;
    &::-webkit-scrollbar-thumb {
      background-color: #6a727c4d !important;
    }
  }
}

.jet-listview {
  &:hover{
    scrollbar-color: #6a727c4d;
    &::-webkit-scrollbar-thumb {
      background-color: #6a727c4d !important;
    }
  }
}

.dark-theme {
  .canvas-container {
    &:hover {
      scrollbar-color: #6a727c4d;

      &::-webkit-scrollbar-thumb {
        background-color: #6a727c4d !important;
      }
    }
  }

  .jet-listview {
    &:hover {
      scrollbar-color: #6a727c4d;

      &::-webkit-scrollbar-thumb {
        background-color: #6a727c4d !important;
      }
    }
  }
}
.number-input-arrow {
  &:hover {
    background-color: var(--interactive-overlays-fill-hover) !important;
  }

  &:active {
    background-color: var(--interactive-overlays-fill-pressed) !important;
  }
>>>>>>> 41ff23bd
}<|MERGE_RESOLUTION|>--- conflicted
+++ resolved
@@ -6975,7 +6975,7 @@
     }
   }
 
-  .table-cell-dark{
+  .table-cell-dark {
     color: #ffffff;
   }
 
@@ -12484,9 +12484,11 @@
 .custom-gap-2 {
   gap: 2px
 }
-.custom-gap-3{
+
+.custom-gap-3 {
   gap: 3px;
 }
+
 .custom-gap-4 {
   gap: 4px;
 }
@@ -12498,10 +12500,12 @@
 .custom-gap-12 {
   gap: 12px
 }
-.custom-gap-16{
+
+.custom-gap-16 {
   gap: 16px;
 }
-.text-black-000{
+
+.text-black-000 {
   color: var(--text-black-000) !important;
 }
 
@@ -12510,6 +12514,7 @@
     max-width: 100%;
   }
 }
+
 .tooltip-inner {
   border-radius: 8px;
 }
@@ -12521,9 +12526,11 @@
     }
   }
 }
-.custom-gap-7{
-  gap:7px
-}
+
+.custom-gap-7 {
+  gap: 7px
+}
+
 .card-table {
   overflow: visible;
 }
@@ -12774,12 +12781,12 @@
   }
 }
 
-<<<<<<< HEAD
 .change-margin {
   margin-bottom: 10px !important;
-=======
+}
+
 .inspector-validation-date-picker {
-  .react-datepicker-wrapper { 
+  .react-datepicker-wrapper {
     input {
       width: 100%;
       border: 1px solid var(--slate7);
@@ -12787,7 +12794,7 @@
       background-color: var(--base);
       color: var(--slate12)
     }
-}
+  }
 
   .dark-theme {
     .react-datepicker__day {
@@ -12799,20 +12806,25 @@
 .canvas-container {
   scrollbar-color: transparent;
   scrollbar-width: thin;
+
   &::-webkit-scrollbar {
     background-color: transparent;
     width: 6px;
     scrollbar-width: thin;
   }
+
   &::-webkit-scrollbar-track {
     background-color: transparent;
     scrollbar-width: thin;
   }
+
   &::-webkit-scrollbar-thumb {
     background-color: transparent;
   }
-  &:hover{
+
+  &:hover {
     scrollbar-color: #6a727c4d;
+
     &::-webkit-scrollbar-thumb {
       background-color: #6a727c4d !important;
     }
@@ -12820,8 +12832,9 @@
 }
 
 .jet-listview {
-  &:hover{
+  &:hover {
     scrollbar-color: #6a727c4d;
+
     &::-webkit-scrollbar-thumb {
       background-color: #6a727c4d !important;
     }
@@ -12849,6 +12862,7 @@
     }
   }
 }
+
 .number-input-arrow {
   &:hover {
     background-color: var(--interactive-overlays-fill-hover) !important;
@@ -12857,5 +12871,4 @@
   &:active {
     background-color: var(--interactive-overlays-fill-pressed) !important;
   }
->>>>>>> 41ff23bd
 }