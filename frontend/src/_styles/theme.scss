--- conflicted
+++ resolved
@@ -1276,15 +1276,9 @@
   top: 7px !important;
   right: -26px;
 }
-<<<<<<< HEAD
-
-// targeting select component library class 
-
-=======
 
 // targeting select component library class
 
->>>>>>> c56b6b4c
 .component-action-select *.css-1nfapid-container {
   width: 184px !important;
 }
@@ -3891,11 +3885,7 @@
 }
 
 .empty-import-button {
-<<<<<<< HEAD
-  color: $primary-light  !important;
-=======
   color: $primary-light !important;
->>>>>>> c56b6b4c
   background: #ffffff !important;
   border: 1px solid $primary-light  !important;
   cursor: pointer;
@@ -4564,12 +4554,9 @@
   }
 
   input {
-<<<<<<< HEAD
     border-radius: $border-radius  !important;
     padding-left: 1.75rem !important;
-=======
     border-radius: $border-radius !important;
->>>>>>> c56b6b4c
   }
 }
 
@@ -6321,29 +6308,6 @@
   }
 }
 
-<<<<<<< HEAD
-=======
-.separator-bottom {
-  .separator {
-    width: 100%;
-
-    h2 {
-      width: 100%;
-      text-align: center;
-      border-bottom: 1px solid $primary;
-      line-height: 0.1em;
-      margin: 10px 0 20px;
-    }
-
-    h2 span {
-      color: $primary;
-      background: #fff;
-      padding: 0 10px;
-    }
-  }
-}
-
->>>>>>> c56b6b4c
 .oidc-button {
   .btn-loading:after {
     color: $primary;
@@ -6396,7 +6360,6 @@
 }
 
 .dark-theme-placeholder::placeholder {
-<<<<<<< HEAD
   color: #C8C6C6;
 }
 
@@ -6412,8 +6375,6 @@
 
 
 .dark-theme-placeholder::placeholder {
-=======
->>>>>>> c56b6b4c
   color: #C8C6C6;
 }
 
