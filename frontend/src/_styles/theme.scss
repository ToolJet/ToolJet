--- conflicted
+++ resolved
@@ -363,7 +363,7 @@
     }
 
     .left-sidebar-page-selector {
-      .add-new-page-button-container{
+      .add-new-page-button-container {
         width: 100%;
         margin-top: 10px;
       }
@@ -781,6 +781,7 @@
       .navigation-area {
         background-color: #ECEEF0;
         padding: 1rem;
+
         a.page-link {
           border-radius: 0;
           border: 0;
@@ -788,12 +789,12 @@
 
         a.page-link:hover {
           color: white;
-          background-color: #4D72FA ;
+          background-color: #4D72FA;
         }
 
         a.page-link.active {
           color: white;
-          background-color: #4D72FA ;
+          background-color: #4D72FA;
         }
       }
 
@@ -3109,6 +3110,7 @@
 
   .main .navigation-area {
     background-color: #2f3c4c !important;
+
     a.page-link {
       border-radius: 0;
       border: 0;
@@ -3117,12 +3119,12 @@
 
     a.page-link:hover {
       color: white;
-      background-color: #4D72FA ;
+      background-color: #4D72FA;
     }
 
     a.page-link.active {
       color: white;
-      background-color: #4D72FA ;
+      background-color: #4D72FA;
     }
   }
 
@@ -4469,7 +4471,7 @@
 
 .searchbox-wrapper {
   margin-top: 0 !important;
-  
+
   .search-icon {
     margin: 0.30rem
   }
@@ -7006,10 +7008,34 @@
 
 .page-body {
   height: calc(100vh - 1.25rem - 48px);
-<<<<<<< HEAD
   min-height: 500px;
 }
 
+.theme-dark {
+  .org-avatar:hover {
+    .avatar {
+      background: #10141A no-repeat center/cover;
+    }
+  }
+
+}
+
+.dark-theme-toggle-btn {
+  height: 32px;
+  display: flex;
+  align-items: center;
+  justify-content: center;
+
+}
+
+.dark-theme-toggle-btn-text {
+  font-size: 14px;
+  margin: 12px;
+}
+
+.maximum-canvas-height-input-field {
+  width: 90px;
+}
 
 //ONBOARD START---------------------------->>>>>
 .onboarding-page-wrapper {
@@ -7192,205 +7218,6 @@
   .onboarding-skip-text {
     margin-right: 12px !important;
   }
-=======
-  min-height : 500px;
-} 
-
-.theme-dark{
-  .org-avatar:hover{
-    .avatar{
-      background: #10141A no-repeat center/cover ;
-    }
-  }
-  
-}
-
-.dark-theme-toggle-btn {
-  height: 32px;
-  display: flex;
-  align-items: center;
-  justify-content: center;
-  
-}
-.dark-theme-toggle-btn-text {
-  font-size: 14px;
-  margin: 12px;
-}
-
-.maximum-canvas-height-input-field {
-  width: 90px;
-}
-
-//ONBOARD START---------------------------->>>>>
-.onboarding-page-wrapper {
-  display: flex !important;
-  flex-direction: column !important;
-  align-items: center;
-  justify-content: center;
-  width: 392px;
-  height: auto;
-  margin-top: 68px;
-  margin-left: auto;
-  margin-right: auto;
-  background: #FFFFFF;
-  border-radius: 3px;
-  display: flex;
-  flex-direction: row;
-  align-items: center;
-  background: #FFFFFF;
-}
-
-.info-screen-email-img {
-  height: 208px;
-  width: 202.69px;
-  display: flex;
-  margin: 0 auto 32px auto;
-}
-
-.onboarding-page-sub-header {
-  color: #6B7380;
-  font-weight: 400;
-  font-size: 14px;
-  line-height: 20px;
-  font-family: 'Roboto';
-  text-align: center;
-  margin-bottom: 32px;
-}
-
-.onboarding-page-header {
-  color: #111827;
-  font-weight: 400;
-  font-size: 32px;
-  line-height: 48px;
-  margin-bottom: 4px;
-  text-align: center;
-}
-
-.onboarding-page-continue-button {
-  border: none;
-  margin-top: 12px;
-  height: 40px;
-  width: 392px;
-  border-radius: 4px;
-  padding: 8px 24px;
-  background-color: #466BF2;
-  display: flex;
-  flex-direction: row;
-  color: #fff;
-  align-items: center;
-  justify-content: space-between;
-  cursor: pointer;
-  margin: 0 auto;
-
-  p {
-    font-weight: 600;
-    font-size: 14px;
-    line-height: 24px;
-  }
-
-  &:hover {
-    background: #5F81FF;
-    box-shadow: 0px 0px 0px 4px #D2DDFF;
-  }
-
-  &:focus {
-    background: #3756C5;
-    box-shadow: none;
-  }
-
-  &:disabled,
-  &[disabled] {
-    background: linear-gradient(0deg, #F3F4F6, #F3F4F6);
-    box-shadow: none;
-    color: #D1D5DB;
-  }
-}
-
-.tj-text-input-error-state {
-  font-weight: 400;
-  font-size: 11px;
-  line-height: 16px;
-  margin-top: 2px !important;
-  color: #EB1414;
-}
-
-.onboarding-radio-checked {
-  border: 1px solid #466BF2 !important;
-  box-shadow: none;
-}
-
-.onboarding-bubbles {
-  width: 8px !important;
-  height: 8px !important;
-  background: #D1D5DB !important;
-  margin-right: 8px;
-  border-radius: 100%;
-}
-
-.onboarding-bubbles-selected {
-  width: 8px !important;
-  height: 8px !important;
-  background: #466BF2 !important;
-  margin-right: 8px;
-  border-radius: 100%;
-}
-
-.onboarding-bubbles-active {
-  background: #466BF2 !important;
-  width: 16px !important;
-  height: 16px !important;
-  margin-right: 8px;
-  border-radius: 100%;
-}
-
-.onboarding-bubbles-completed {
-  background: #D1D5DB;
-}
-
-.onboarding-bubbles-wrapper {
-  display: flex;
-  flex-direction: row;
-  align-items: center;
-}
-
-.onboarding-progress {
-  margin-bottom: 40px;
-  display: grid;
-  grid-template-columns: 3fr 6fr 3fr;
-}
-
-.onboarding-progress-layout {
-  grid-template-columns: 12fr;
-  margin-bottom: 40px;
-  display: grid;
-}
-
-.onboarding-bubbles-container {
-  margin-left: auto;
-  margin-right: auto;
-}
-
-.onboarding-header-wrapper {
-  display: flex;
-  flex-direction: column;
-  align-items: center;
-}
-
-.onboarding-back-button {
-  font-size: 12px;
-  line-height: 20px;
-  color: #6B7380;
-  margin-right: 8px;
-  display: flex !important;
-  flex-direction: row !important;
-  align-items: center;
-  cursor: pointer;
-
-  p {
-    margin-bottom: 0 !important;
-    margin-left: 12px;
-  }
->>>>>>> 431e0714
 }
 
 .home-page {
@@ -7600,11 +7427,7 @@
   line-height: 24px;
   display: flex;
   align-items: center;
-<<<<<<< HEAD
   margin-bottom: 12px;
-=======
-  margin-bottom: 16px;
->>>>>>> 431e0714
   caret-color: #466BF2;
 
   ::placeholder {
@@ -7828,11 +7651,7 @@
 .onboarding-form {
   width: 392px;
   height: auto;
-<<<<<<< HEAD
   margin: 44px auto;
-=======
-  margin: 16px auto;
->>>>>>> 431e0714
 }
 
 .forget-password-info-card {
@@ -7908,10 +7727,7 @@
     font-size: 12px;
     line-height: 20px;
     text-align: center;
-<<<<<<< HEAD
     color: #4B5563;
-=======
->>>>>>> 431e0714
   }
 
   img {
@@ -8054,12 +7870,8 @@
 
 // Onbarding-btn styles
 .signup-btn,
-<<<<<<< HEAD
 .login-btn,
 .sh-setup-button {
-=======
-.login-btn {
->>>>>>> 431e0714
   width: 352px;
   margin-top: 24px;
   margin-bottom: 12px;
@@ -8142,10 +7954,6 @@
   display: flex;
   flex-direction: column;
   position: relative;
-<<<<<<< HEAD
-=======
-  justify-content: center;
->>>>>>> 431e0714
 }
 
 .loader-wrapper {
@@ -8294,11 +8102,7 @@
   align-items: flex-start !important;
 }
 
-<<<<<<< HEAD
 // Dark-Mode styles onboarding  && self host dark mode
-=======
-// Dark-Mode styles onboarding
->>>>>>> 431e0714
 .theme-dark {
 
   .org-avatar:hover {
@@ -8320,12 +8124,8 @@
   .info-screen-description,
   .reset-password-header,
   .onboarding-page-header,
-<<<<<<< HEAD
   .onboarding-back-button,
   .sh-setup-button {
-=======
-  .onboarding-back-button {
->>>>>>> 431e0714
     color: #ECEDEE !important;
   }
 
@@ -8496,7 +8296,6 @@
 
 }
 
-<<<<<<< HEAD
 // ONBOARDING-SELF-HOST STYLES START------->
 
 .sh-setup-card {
@@ -8664,6 +8463,4 @@
 
 // ONBOARDING-SELF-HOST STYLES END------->
 
-=======
->>>>>>> 431e0714
 //ONBOARD STYLES END---------------------------->>>>>