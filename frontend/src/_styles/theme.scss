@import './tabler.scss';
@import './colors.scss';

body {
  font-family: 'Roboto', sans-serif;
}

.navbar {
  max-height: 48px;
  min-height: auto;

  .nav-item.active:after {
    bottom: 0 !important;
  }
}

.emoji-mart-scroll {
  border-bottom: 0;
  margin-bottom: 6px;
}

.emoji-mart-scroll + .emoji-mart-bar {
  display: none;
}

.editor {
  .header-container {
    max-width: 100%;
    padding-left: 0.5rem;
    padding-right: 0.5rem;
  }

  .resizer-active {
    border: solid 1px rgb(70, 165, 253) !important;

    .top-right,
    .top-left,
    .bottom-right,
    .bottom-left {
      background: white;
      border-radius: 10px;
      border: solid 1px rgb(70, 165, 253);
    }
  }

  .resizer-selected {
    outline-width: thin;
    outline-style: solid;
    outline-color: #ffda7e;
  }

  .query-manager {
    .btn {
      height: 31px;
    }

    .header {
      --tblr-gutter-x: 0rem;
    }

    .nav-header {
      color: #3e525b;
      .nav-tabs {
        border-bottom: 0;
      }
    }

    .query-details {
      margin-top: 34px;
    }

    .advanced-options-container {
      margin-top: 42px !important;
    }
  }

  .left-sidebar {
    scrollbar-width: none;
  }

  .left-sidebar::-webkit-scrollbar {
    width: 0;
    background: transparent;
  }

  .left-sidebar {
    height: 100%;
    width: 3%;
    position: fixed;
    z-index: 1;
    left: 0;
    overflow-x: hidden;
    flex: 1 1 auto;
    background-color: #fff;
    background-clip: border-box;
    border: solid rgba(0, 0, 0, 0.125);
    border-width: 0px 1px 3px 0px;

    .accordion-item {
      border: solid rgba(101, 109, 119, 0.16);
      border-width: 1px 0px 1px 0px;
    }

    .datasources-container {
      height: 50%;
      overflow-y: scroll;

      tr {
        border-color: #f1f1f1;
      }
    }

    .variables-container {
      height: 50%;
      overflow-y: scroll;
    }

    .variables-container::-webkit-scrollbar-thumb,
    .datasources-container::-webkit-scrollbar-thumb {
      background: transparent;
      height: 0;
      width: 0;
    }

    .variables-container::-webkit-scrollbar,
    .datasources-container::-webkit-scrollbar {
      width: 0;
      background: transparent;
      height: 0;
    }

    .variables-container,
    .datasources-container {
      scrollbar-width: none;
    }

    .datasources-container {
      bottom: 0;
      height: 500px;
      border: solid rgba(101, 109, 119, 0.16);
      border-width: 1px 0px 1px 0px;

      .datasources-header {
        border: solid rgba(0, 0, 0, 0.125);
        border-width: 0px 0px 1px 0px;
      }
    }
  }

  .editor-sidebar {
    height: 100%;
    width: 18%;
    position: fixed;
    z-index: 1;
    right: 0;
    overflow-x: hidden;

    flex: 1 1 auto;
    top: 48px;

    background-color: #fff;
    background-clip: border-box;
    border: solid rgba(0, 0, 0, 0.125);
    border-width: 0px 0px 0px 1px;

    .nav-tabs .nav-link {
      color: #3e525b;
      border-top-left-radius: 0px;
      border-top-right-radius: 0px;
    }

    .inspector {
      .form-control-plaintext {
        padding: 0;
      }
      .header {
        border: solid rgba(0, 0, 0, 0.125);
        border-width: 0px 0px 1px 0px;
        height: 40px;

        .component-name {
          font-weight: 500;
        }

        .component-action-button {
          top: 8px;
          right: 10px;
          position: absolute;
        }
      }

      .properties-container {
        .field {
          .form-label {
            font-size: 12px;
          }

          .text-field {
            height: 30px;
            font-size: 12px;
          }

          .form-select {
            height: 30px;
            font-size: 12px;
          }

          .select-search__input {
            padding: 0.2375rem 0.75rem;
            font-size: 0.825rem;
          }
        }
      }
    }

    .components-container::-webkit-scrollbar {
      width: 0;
      height: 0;
      background: transparent;
    }

    .components-container::-webkit-scrollbar-thumb {
      background: transparent;
    }

    .components-container {
      scrollbar-width: none;
    }

    .components-container {
      height: 88%;
      overflow: auto;

      .component-image-holder {
        background: rgb(244, 246, 250);
        border-radius: 0;
        transition: all 0.3s cubic-bezier(0.25, 0.8, 0.25, 1);

        img {
          margin: 0 auto;
          padding: 12px;
        }

        &:hover {
          background: rgba(66, 153, 225, 0.1);
        }
      }

      .component-title {
        display: block;
        font-weight: 400;
        margin-top: 10px;
        color: #3e525b;
        white-space: nowrap;
        font-size: 10px;
        line-height: 12px;
        max-width: 100%;
        text-align: center;
      }

      .component-description {
        color: grey;
        font-size: 0.7rem;
      }
    }
  }

  .main {
    margin-left: 3%;
    width: 82%;
    top: 0;

    .canvas-container::-webkit-scrollbar {
      width: 0;
      background: transparent;
      height: 0;
    }

    .canvas-container {
      scrollbar-width: none;
    }

    .canvas-container::-webkit-scrollbar {
      width: 0;
      background: transparent;
    }

    .canvas-container {
      height: 100%;
      width: 79%;
      top: 48px;
      position: fixed;
      overflow-y: auto;
      overflow-x: scroll;
      -webkit-box-pack: center;
      justify-content: center;
      -webkit-box-align: center;
      align-items: center;

      .show-grid {
        background-size: 30px 10px;
        background-image: linear-gradient(to right, rgba(194, 191, 191, 0.2) 1px, transparent 1px),
          linear-gradient(to bottom, rgba(194, 191, 191, 0.2) 1px, transparent 1px);
      }

      .canvas-area {
        min-height: 2400px;
        background: #edeff5;
        margin: 0px auto;

        .resizer {
          border: solid 1px transparent;
        }
      }
    }

    .query-pane {
      scrollbar-width: none;
    }

    .query-pane::-webkit-scrollbar {
      width: 0;
      background: transparent;
    }

    .query-pane {
      height: 350px;
      width: 79%;
      position: fixed;
      left: 3%;
      bottom: 0;
      overflow-x: hidden;
      flex: 1 1 auto;

      background-color: #fff;
      background-clip: border-box;
      border: solid rgba(0, 0, 0, 0.125);
      border-width: 1px 0px 0px 0px;

      .table-responsive {
        scrollbar-width: none;
      }

      .table-responsive::-webkit-scrollbar {
        width: 0;
        background: transparent;
      }

      .query-row {
        cursor: pointer;
        --tblr-gutter-x: 0rem;
        .query-copy-button {
          display: none;
        }
      }

      .query-row-selected {
        background: rgba(66, 153, 225, 0.1) !important;
      }

      .query-row:hover {
        .query-copy-button {
          display: inline-block;
        }
      }

      .main-row {
        height: 100%;
        --tblr-gutter-x: 0rem;
      }

      .query-definition-pane-wrapper {
        overflow-x: hidden;
        overflow-y: scroll;
        height: 100%;
        scrollbar-width: none; /* Firefox */
        -ms-overflow-style: none; /* Internet Explorer 10+ */

        &::-webkit-scrollbar {
          /* WebKit */
          width: 0;
          height: 0;
        }

        &::-webkit-scrollbar-thumb {
          background: transparent;
        }
      }

      .query-definition-pane {
        .header {
          border: solid rgba(0, 0, 0, 0.125);
          border-width: 0px 0px 1px 0px;
          background: white;
          position: fixed;
          z-index: 3;
          width: 59.3%;
          margin-top: 0px;
        }

        .preview-header {
          border: solid rgba(0, 0, 0, 0.125);
          border-width: 0px 0px 1px 0px;
        }
      }

      .data-pane {
        border: solid rgba(0, 0, 0, 0.125);
        border-width: 0px 1px 0px 0px;
        overflow-x: hidden;
        overflow-y: scroll;
        height: 100%;
        scrollbar-width: none; /* Firefox */
        -ms-overflow-style: none; /* Internet Explorer 10+ */

        &::-webkit-scrollbar {
          /* WebKit */
          width: 0;
          height: 0;
        }

        &::-webkit-scrollbar-thumb {
          background: transparent;
        }

        .queries-container {
          .queries-header {
            border: solid rgba(0, 0, 0, 0.125);
            border-width: 0px 0px 1px 0px;
            --tblr-gutter-x: 0rem;
          }

          .query-list::-webkit-scrollbar {
            width: 0;
            background: transparent;
          }

          tr {
            border-color: #f1f1f1;
          }
        }

        .header {
          height: 40px;
          text-align: center;
        }
      }
    }
  }

  @media screen and (max-height: 450px) {
    .sidebar {
      padding-top: 15px;
    }
    .sidebar a {
      font-size: 18px;
    }
  }
}

.viewer {
  .header-container {
    max-width: 100%;
  }

  .main {
    padding: 0px 10px;

    .canvas-container {
      scrollbar-width: none;
    }

    .canvas-container::-webkit-scrollbar {
      width: 0;
      background: transparent;
    }

    .canvas-container {
      height: 100%;
      width: 100%;
      position: fixed;
      left: 0;
      overflow-y: auto;
      overflow-x: auto;
      -webkit-box-pack: center;
      justify-content: center;
      -webkit-box-align: center;
      align-items: center;

      .canvas-area {
        width: 1280px;
        min-height: 1200px;
        background: #edeff5;
        margin: 0px auto;
        background-size: 80px 80px;
        background-repeat: repeat;
      }
    }
  }
}

.modal-header {
  padding: 0 1.5rem 0 1.5rem;
}

.homepage-body {
  overflow-y: scroll;
  max-height: 100vh;
  a {
    color: inherit;
  }

  a:hover {
    color: inherit;
    text-decoration: none;
  }

  .app-action-buttons {
    display: none;
  }

  .app-name {
    line-height: 20px;
    font-size: 0.9rem;
  }

  .app-card {
    height: 155px;
    max-height: 155px;
  }

  .create-app {
    background: #eefcfe7a;
    border: 1px dashed #9d9d9d;
  }

  .create-app:hover {
    background: #4ac4d600;
  }

  .app-card:hover {
    background: #4ac4d600;

    .app-action-buttons {
      display: inline-flex;
    }

    .app-name {
      display: none;
    }
  }
}

.datasource-picker {
  .select-search {
    width: 300px;
  }
}

.select-search {
  width: 100%;
  position: relative;
  box-sizing: border-box;
}

.select-search *,
.select-search *::after,
.select-search *::before {
  box-sizing: inherit;
}

/**
 * Value wrapper
 */
.select-search__value {
  position: relative;
  z-index: 1;
}

.select-search__value::after {
  content: '';
  display: inline-block;
  position: absolute;
  top: calc(50% - 9px);
  right: 19px;
  width: 11px;
  height: 11px;
}

/**
 * Input
 */
.select-search__input {
  display: block;
  width: 100%;
  padding: 0.4375rem 0.75rem;
  font-size: 0.875rem;
  font-weight: 400;
  line-height: 1.4285714;
  color: #232e3c;
  background-color: #fff;
  background-clip: padding-box;
  border: 1px solid #dadcde;
  -webkit-appearance: none;
  -moz-appearance: none;
  appearance: none;
  border-radius: 0;
  transition: border-color 0.15s ease-in-out, box-shadow 0.15s ease-in-out;
}

.select-search__input::-webkit-search-decoration,
.select-search__input::-webkit-search-cancel-button,
.select-search__input::-webkit-search-results-button,
.select-search__input::-webkit-search-results-decoration {
  -webkit-appearance: none;
}

.select-search__input:not([readonly]):focus {
  cursor: initial;
}

/**
 * Options wrapper
 */
.select-search__select {
  background: #fff;
  box-shadow: 0 0.0625rem 0.125rem rgba(0, 0, 0, 0.15);
}

/**
 * Options
 */
.select-search__options {
  list-style: none;
}

/**
 * Option row
 */
.select-search__row:not(:first-child) {
  border-top: 1px solid #eee;
}

/**
 * Option
 */
.select-search__option,
.select-search__not-found {
  display: block;
  height: 36px;
  width: 100%;
  padding: 0 16px;
  background: #fff;
  border: none;
  outline: none;
  font-family: 'Roboto', sans-serif;
  font-size: 14px;
  text-align: left;
  cursor: pointer;
}

.select-search--multiple .select-search__option {
  height: 48px;
}

.select-search__option.is-highlighted,
.select-search__option:not(.is-selected):hover {
  background: rgba(47, 204, 139, 0.1);
}

.select-search__option.is-highlighted.is-selected,
.select-search__option.is-selected:hover {
  background: #2eb378;
  color: #fff;
}

/**
 * Group
 */
.select-search__group-header {
  font-size: 10px;
  text-transform: uppercase;
  background: #eee;
  padding: 8px 16px;
}

/**
 * States
 */
.select-search.is-disabled {
  opacity: 0.5;
}

.select-search.is-loading .select-search__value::after {
  background-image: url("data:image/svg+xml,%3Csvg xmlns='http://www.w3.org/2000/svg' width='50' height='50' viewBox='0 0 50 50'%3E%3Cpath fill='%232F2D37' d='M25,5A20.14,20.14,0,0,1,45,22.88a2.51,2.51,0,0,0,2.49,2.26h0A2.52,2.52,0,0,0,50,22.33a25.14,25.14,0,0,0-50,0,2.52,2.52,0,0,0,2.5,2.81h0A2.51,2.51,0,0,0,5,22.88,20.14,20.14,0,0,1,25,5Z'%3E%3CanimateTransform attributeName='transform' type='rotate' from='0 25 25' to='360 25 25' dur='0.6s' repeatCount='indefinite'/%3E%3C/path%3E%3C/svg%3E");
  background-size: 11px;
}

.select-search:not(.is-disabled) .select-search__input {
  cursor: pointer;
}

/**
 * Modifiers
 */
.select-search--multiple {
  border-radius: 3px;
  overflow: hidden;
}

.select-search:not(.is-loading):not(.select-search--multiple) .select-search__value::after {
  transform: rotate(45deg);
  border-right: 1px solid #000;
  border-bottom: 1px solid #000;
  pointer-events: none;
}

.select-search--multiple .select-search__input {
  cursor: initial;
}

.select-search--multiple .select-search__input {
  border-radius: 3px 3px 0 0;
}

.select-search--multiple:not(.select-search--search) .select-search__input {
  cursor: default;
}

.select-search:not(.select-search--multiple) .select-search__input:hover {
  border-color: #2fcc8b;
}

.select-search:not(.select-search--multiple) .select-search__select {
  position: absolute;
  z-index: 2;
  right: 0;
  left: 0;
  border-radius: 3px;
  overflow: auto;
  max-height: 360px;
}

.select-search--multiple .select-search__select {
  position: relative;
  overflow: auto;
  max-height: 260px;
  border-top: 1px solid #eee;
  border-radius: 0 0 3px 3px;
}

.select-search__not-found {
  height: auto;
  padding: 16px;
  text-align: center;
  color: #888;
}

.jet-table-footer {
  .table-footer {
    width: 100%;
  }
}

.jet-data-table-header {
  max-height: 50px;
}

.jet-data-table {
  thead {
    z-index: 2;
  }

  .table-row:hover,
  .table-row:focus {
    background: rgba(lightBlue, 0.25);
  }

  .table-row.selected {
    --tblr-table-accent-bg: rgba(lightBlue, 0.25);
    background: rgba(lightBlue, 0.25);
    font-weight: 500;
  }

  td {
    min-height: 40px;
    overflow-x: initial;
    margin: auto;

    .text-container {
      padding: 0;
      margin: 0;
      border: 0;
      height: 100%;
      outline: none;
    }
  }

  td.spacious {
    min-height: 47px;
  }

  td.compact {
    min-height: 40px;
  }

  .has-dropdown,
  .has-multiselect,
  .has-text,
  .has-datepicker,
  .has-actions {
    padding: 0 5px;
  }

  .has-text,
  .has-actions {
    margin: 0;
  }

  td {
    .text-container:focus-visible,
    .text-container:focus,
    .text-container:focus-within,
    .text-container:hover {
      outline: none;
      height: 100%;
    }

    display: flex!important;

    .td-container {
      margin-top: auto;
      margin-bottom: auto;
    }
  }

  td {
    .text-container:focus {
      position: sticky;
      height: 120px;
      overflow-y: scroll;
      margin-top: -10px;
      padding: 10px;
      margin-left: -9px;
      background: white;
      box-shadow: rgba(15, 15, 15, 0/05) 0px 0px 0px 1px, rgba(15, 15, 15, 0.1) 0px 3px 6px,
        rgba(15, 15, 15, 0.2) 0px 9px 24px;
      white-space: initial;
    }

    .text-container:focus-visible,
    .text-container:focus,
    .text-container:focus-within,
    .text-container:hover {
      outline: none;
    }
  }

  td {
    .text-container::-webkit-scrollbar {
      background: transparent;
      height: 0;
      width: 0;
    }
  }

  td::-webkit-scrollbar {
    background: transparent;
    height: 0;
    width: 0;
  }

  th:after {
    content: ' ';
    position: relative;
    height: 0;
    width: 0;
  }

  .sort-desc:after {
    border-left: 5px solid transparent;
    border-right: 5px solid transparent;
    border-top: 5px solid #333;
    border-bottom: 5px solid transparent;
    left: 6px;
    top: 8px;
  }

  .sort-asc:after {
    border-left: 5px solid transparent;
    border-right: 5px solid transparent;
    border-top: 0px solid transparent;
    border-bottom: 5px solid #333;
    left: 6px;
    bottom: 8px;
  }
}

.jet-data-table::-webkit-scrollbar {
  background: transparent;
}

.jet-data-table:hover {
  overflow-x: scroll;
  overflow-y: scroll;
}

.jet-data-table {
  overflow: hidden;
  .form-check {
    margin-bottom: 0;
  }

  .form-check-inline {
    margin-right: 0;
  }

  .table-row {
    cursor: pointer;
  }

  thead {
    position: sticky;
    top: 0px;
    display: inline-block;

    tr {
      border-top: none;
    }
  }
  tbody {
    display: inline-block;
  }
}

.btn-primary {
  --tblr-btn-color: 60, 146, 220;
  --tblr-btn-color-darker: 60, 133, 200;
  border-color: none;
}

.form-check-input:checked {
  background-color: #3c92dc;
  border-color: rgba(101, 109, 119, 0.24);
}

.btn:focus,
.btn:active,
.form-check-input:focus,
.form-check-input:active,
.form-control:focus,
th:focus,
tr:focus {
  outline: none !important;
  box-shadow: none;
}

.jet-container {

}

.select-search__option {
  color: rgb(90, 89, 89);
}

.select-search__option.is-selected {
  background: rgba(176, 176, 176, 0.07);
  color: #4d4d4d;
}

.select-search__option.is-highlighted.is-selected,
.select-search__option.is-selected:hover {
  background: rgba(66, 153, 225, 0.1);
  color: rgb(44, 43, 43);
}

.select-search__option.is-highlighted,
.select-search__option:hover {
  background: rgba(66, 153, 225, 0.1);
}

.select-search__options {
  margin-left: -33px;
}

.select-search__option.is-highlighted,
.select-search__option:not(.is-selected):hover {
  background: rgba(66, 153, 225, 0.1);
}

.select-search:not(.select-search--multiple) .select-search__input:hover {
  border-color: rgba(66, 153, 225, 0.1);
}

.DateInput_input {
  font-weight: 300;
  font-size: 14px;
  padding: 4px 7px 2px;
  padding: 4px 7px 2px;
  width: 100px !important;
  margin-left: 10px;
}

.jet-data-table {
  display: inline-block;
  height: 100%;

  thead {
    width: 100%;
  }

  .select-search:not(.is-loading):not(.select-search--multiple) .select-search__value::after {
    display: none;
  }

  .custom-select {
    .select-search:not(.select-search--multiple) .select-search__select {
      top: 0px;
      border: solid #9fa0a1 1px;
    }
  }

  .tags {
    width: 100%;
    min-height: 20px;

    .add-tag-button {
      display: none;
    }

    .tag {
      font-weight: 400;
      font-size: 0.85rem;
      letter-spacing: 0.04em;
      text-transform: none;

      .remove-tag-button {
        margin-left: 5px;
        margin-right: -7px;
        display: none;
      }
    }

    .form-control-plaintext {
      font-size: 12px;
    }

    .form-control-plaintext:hover,
    .form-control-plaintext:focus-visible {
      outline: none;
    }
  }

  .tags:hover {
    .add-tag-button {
      display: inline-flex;
    }
  }

  .tag:hover {
    .remove-tag-button {
      display: inline-flex;
    }
  }

  .th,
  .td {
    .resizer {
      display: inline-block;
      width: 5px;
      height: 100%;
      position: absolute;
      right: 0;
      top: 0;
      transform: translateX(50%);
      z-index: 1;
      touch-action: none;

      &.isResizing {
        background: rgb(179, 173, 173);
      }
    }
  }
}

.no-components-box {
  border: 1px dashed #3e525b;
}

.form-control-plaintext:focus-visible {
  outline: none;
  outline-width: thin;
  outline-style: solid;
  outline-color: #3c92dc;
}

.form-control-plaintext:hover {
  outline: none;
  outline-width: thin;
  outline-style: solid;
  outline-color: rgba(66, 153, 225, 0.8);
}

.select-search__input:focus-visible {
  outline: none;
  outline-color: #4ac4d6;
}

.form-control-plaintext {
  padding: 5px;
}

.table-filters {
  position: absolute;
  bottom: 0;
  width: 80%;
  max-width: 700px;
  margin-right: 10%;
  right: 0;
  height: 300px;
  z-index: 100;
}

.code-builder {
  border: solid 1px #dadcde;
  border-radius: 2px;
  padding-top: 4px;

  .variables-dropdown {
    position: fixed;
    right: 0;
    width: 400px;
    z-index: 200;
    border: solid 1px #dadcde;

    .group-header {
      background: #f4f6fa;
    }
  }
}

.__react_component_tooltip {
  z-index: 10000;
}

.select-search__value::after {
  top: calc(50% - 2px);
  right: 15px;
  width: 5px;
  height: 5px;
}

.progress-bar {
  background-color: rgba(66, 153, 225, 0.7);
}

.popover-header {
  background-color: #f4f6fa;
}

.popover-body {
  .form-label {
    font-size: 12px;
  }
}

.mentions-popover {
  
}

.input-icon {
  .input-icon-addon {
    display: none;
  }
}

.input-icon:hover {
  .input-icon-addon {
    display: flex;
  }
}

.input-icon:focus {
  .input-icon-addon {
    display: flex;
  }
}

.sub-section {
  width: 100%;
  display: block;
}

.text-muted {
  color: #3e525b !important;
}

body {
  color: #3e525b;
}

.RichEditor-root {
  background: #fff;
  border: 1px solid #ddd;
  font-family: 'Georgia', serif;
  font-size: 14px;
  padding: 15px;
  height: 100%;
}

.RichEditor-editor {
  border-top: 1px solid #ddd;
  cursor: text;
  font-size: 16px;
  margin-top: 10px;
}

.RichEditor-editor .public-DraftEditorPlaceholder-root,
.RichEditor-editor .public-DraftEditor-content {
  margin: 0 -15px -15px;
  padding: 15px;
}

.RichEditor-editor .public-DraftEditor-content {
  min-height: 100px;
  overflow-y: scroll;
}

.RichEditor-hidePlaceholder .public-DraftEditorPlaceholder-root {
  display: none;
}

.RichEditor-editor .RichEditor-blockquote {
  border-left: 5px solid #eee;
  color: #666;
  font-family: 'Hoefler Text', 'Georgia', serif;
  font-style: italic;
  margin: 16px 0;
  padding: 10px 20px;
}

.RichEditor-editor .public-DraftStyleDefault-pre {
  background-color: rgba(0, 0, 0, 0.05);
  font-family: 'Inconsolata', 'Menlo', 'Consolas', monospace;
  font-size: 16px;
  padding: 20px;
}

.RichEditor-controls {
  font-family: 'Helvetica', sans-serif;
  font-size: 14px;
  margin-bottom: 5px;
  user-select: none;
}

.dropmenu{
  position: relative;
  display: inline-block;
  margin-right: 16px;

  .dropdownbtn{
    color: #999;
    background:none;
    cursor: pointer;
    outline: none;
    border: none;
  }

  .dropdown-content {
    display: none;
    position: absolute;
    z-index: 2;
    width: 100%;
    align-items: center;
    border: 1px solid transparent;
    border-radius: 4px;
    box-shadow: 0 2px 6px 2px rgba(47, 54, 59, 0.15);

    a {
      text-decoration: none;
      width: 100%;
      position: relative;
      display: block;

      span {
        text-align: center;
        width: 100%;
        text-align: center;
        padding: 3px 0px;
    }
  }
  }
}
.dropmenu .dropdown-content a:hover{
  background-color: rgba(0, 0, 0, 0.05);
}

.dropmenu:hover {
  .dropdownbtn{
    color: #5890ff;
    background-color: rgba(0, 0, 0, 0.05);
    border-radius: 4px;
  }
  
  .dropdown-content{
    display: block;
  }
}

.RichEditor-styleButton {
  color: #999;
  cursor: pointer;
  margin-right: 16px;
  padding: 2px 0;
  display: inline-block;
}

.RichEditor-activeButton {
  color: #5890ff;
}

.transformation-editor {
  .CodeMirror {
    min-height: 70px;
  }
}

.chart-data-input {
  .CodeMirror {
    min-height: 370px;
    font-size: 0.8rem;
  }
  .code-hinter {
    min-height: 370px;
  }
}

.map-location-input {
  .CodeMirror {
    min-height: 120px;
    font-size: 0.8rem;
  }
  .code-hinter {
    min-height: 120px;
  }
}

.rdt {
  .form-control {
    height: 100%;
  }
}

.DateInput_input__focused {
  border-bottom: 2px solid #3c92dc;
}

.CalendarDay__selected,
.CalendarDay__selected:active,
.CalendarDay__selected:hover {
  background: #3c92dc;
  border: 1px double #3c92dc;
}

.CalendarDay__selected_span {
  background: #3c92dcc2;
  border: #3c92dcc2;
}

.CalendarDay__selected_span:active,
.CalendarDay__selected_span:hover {
  background: #3c92dc;
  border: 1px double #3c92dc;
  color: #fff;
}

.CalendarDay__hovered_span:active,
.CalendarDay__hovered_span:hover {
  background: #3c92dc;
  border: 1px double #3c92dc;
  color: #fff;
}

.CalendarDay__hovered_span {
  background: #83b8e7;
  border: 1px double #83b8e7;
  color: #fff;
}

.table-responsive {
  margin-bottom: 0rem;
}

.code-hinter::-webkit-scrollbar {
  width: 0;
  height: 0;
  background: transparent;
}

.codehinter-query-editor-input {
  .CodeMirror {
    font-family: 'Roboto', sans-serif;
    color: #263136;
    overflow: hidden;
    height: 50px !important;
  }

  .CodeMirror-vscrollbar {
    overflow: hidden;
  }

  .CodeMirror-focused {
    padding-top: 0;
    height: 50px;
  }

  .CodeMirror-scroll {
    position: absolute;
    top: 0;
    width: 100%;
  }
}

.field {
  .CodeMirror-scroll {
    position: static;
    top: 0;
  }
}

.code-hinter {
  height: 36px;

  .form-control {
    .CodeMirror {
      font-family: 'Roboto', sans-serif;
      height: 50px !important;
      max-height: 300px;
    }
  }

  .CodeMirror-vscrollbar,
  .CodeMirror-hscrollbar {
    background: transparent;
    height: 0;
    width: 0;
  }

  .CodeMirror-scroll {
    overflow: hidden !important;
  }
}

.CodeMirror-hints {
  font-family: 'Roboto', sans-serif;
  font-size: 0.9rem;
  padding: 0px;
  z-index: 10000;

  li.CodeMirror-hint-active {
    background: #3c92dc;
  }

  .CodeMirror-hint {
    padding: 4px;
    padding-left: 10px;
    padding-right: 10px;
  }
}

.cm-matchhighlight {
  color: #4299e1 !important;
  background: rgba(66, 153, 225, 0.1) !important;
}

.nav-tabs .nav-link {
  color: #3e525b;
  border-top-left-radius: 0px;
  border-top-right-radius: 0px;
}

.transformation-editor {
  .CodeMirror {
    min-height: 220px;
  }
}

hr {
  margin: 1rem 0;
}

.query-hinter {
  min-height: 150px;
}

.codehinter-default-input {
  font-family: 'Roboto', sans-serif;
  padding: 0.0475rem 0rem;
  display: block;
  width: 100%;
  font-size: 0.875rem;
  font-weight: 400;
  color: #232e3c;
  background-color: #fff;
  background-clip: padding-box;
  border: 1px solid #dadcde;
  -webkit-appearance: none;
  -moz-appearance: none;
  appearance: none;
  border-radius: 4px;
  transition: border-color 0.15s ease-in-out, box-shadow 0.15s ease-in-out;
  height: 30px;

  .CodeMirror {
    font-family: 'Roboto', sans-serif;
  }
}

.codehinter-query-editor-input {
  font-family: 'Roboto', sans-serif;
  padding: 0.1775rem 0.75rem;
  display: block;
  width: 100%;
  font-size: 0.875rem;
  font-weight: 400;
  color: #232e3c;
  background-color: #fff;
  background-clip: padding-box;
  border: 1px solid #dadcde;
  appearance: none;
  border-radius: 0;
  transition: border-color 0.15s ease-in-out, box-shadow 0.15s ease-in-out;
  height: 36px !important;
}

.modal-component {
  margin-top: 150px;
  .modal-body {
    padding: 0;
  }
}

.draggable-box {
  .config-handle {
    top: -20px;
    position: fixed;

    .badge {
      font-size: 9px;
    }
  }
}

.modal-content {
  .config-handle {
    position: absolute;

    .badge {
      font-size: 9px;
    }
  }
}

.config-handle {
  display: block;
}

.apps-table {
  .app-title {
    font-size: 1rem;
  }

  .row {
    --tblr-gutter-x: 0rem;
  }
}

.home-page,
.org-users-page {
  .navbar .navbar-nav .active > .nav-link,
  .navbar .navbar-nav .nav-link.active,
  .navbar .navbar-nav .nav-link.show,
  .navbar .navbar-nav .show > .nav-link {
    color: rgba(35, 46, 60, 0.7);
  }

  .nav-item {
    font-size: 0.9rem;
  }

  img.svg-icon {
    cursor: pointer;
    padding-left: 2px;
    border-radius: 10px;
  }

  img.svg-icon:hover {
    background-color: rgba(224, 214, 214, 0.507);
  }
}

.CodeMirror-placeholder {
  color: #9e9e9e !important;
  font-size: 0.7rem !important;
  margin-top: 2px !important;
  font-size: 12px !important;
}

.CodeMirror-code {
  font-weight: 300;
}

.btn-primary {
  border-color: transparent;
}

.text-widget {
  overflow: auto;
}

.text-widget::-webkit-scrollbar {
  width: 0;
  height: 0;
  background: transparent;
}

.input-group-flat:focus-within {
  box-shadow: none;
}

.map-widget {
  .place-search-input {
    box-sizing: border-box;
    border: 1px solid transparent;
    width: 240px;
    height: 32px;
    padding: 0 12px;
    border-radius: 3px;
    box-shadow: 0 2px 6px rgba(0, 0, 0, 0.3);
    font-size: 14px;
    outline: none;
    text-overflow: ellipses;
    position: absolute;
    left: 50%;
    margin-left: -120px;
  }

  .map-center {
    position: fixed;
    z-index: 1000;
  }
}

.events-toggle-active {
  .toggle-icon {
    transform: rotate(180deg);
  }
}

.events-toggle {
  .toggle-icon {
    display: inline-block;
    margin-left: auto;
    transition: 0.3s transform;
  }

  .toggle-icon:after {
    content: '';
    display: inline-block;
    vertical-align: 0.306em;
    width: 0.46em;
    height: 0.46em;
    border-bottom: 1px solid;
    border-left: 1px solid;
    margin-right: 0.1em;
    margin-left: 0.4em;
    transform: rotate(-45deg);
  }
}

.nav-link-title {
  font-weight: 500;
  font-size: 0.9rem;
}

.navbar-nav {
  .dropdown:hover {
    .dropdown-menu {
      display: block;
    }
  }
}

.query-manager-header {
  .nav-item {
    border-right: solid 1px #dadcde;
  }

  .nav-link {
    height: 39px;
  }
}

input:focus-visible {
  outline: none;
}

.navbar-expand-md.navbar-light .nav-item.active:after {
  border: 1px solid #3c92dc;
}

.org-users-page {
  .select-search__input {
    color: #617179;
  }
  .select-search-role {
    position: absolute;
    margin-top: -1rem;
  }

  .has-focus > .select-search__select > ul {
    margin-bottom: 0;
  }
}

.encrypted-icon {
  margin-bottom: 0.25rem;
}

.widget-documentation-link {
  position: fixed;
  bottom: 0;
  background: $white;
  width: 100%;
  z-index: 1;
}

.components-container {
  .draggable-box {
    cursor: move;
  }
}

.column-sort-row {
  border-radius: 0;
}

.jet-button {
  &.btn-primary:hover {
    background: var(--tblr-btn-color-darker) !important;
  }
}

.editor-sidebar::-webkit-scrollbar {
  width: 0;
  height: 0;
  background: transparent;
  -ms-overflow-style: none;
}

.editor-sidebar {
  scrollbar-width: none;
  -ms-overflow-style: none;
}

.sketch-picker {
  position: absolute;
}

.color-picker-input {
  border: solid 1px rgb(223, 223, 223);
  cursor: pointer;
}

.app-sharing-modal {
  .form-control.is-invalid,
  .was-validated .form-control:invalid {
    border-color: #ffb0b0;
  }
}

.widgets-list {
  --tblr-gutter-x: 0px !important;
}

.input-with-icon {
  position: relative;
  display: flex;
  flex: 1;

  .icon-container {
    position: absolute;
    right: 10px;
    top: calc(50% - 10px);
    z-index: 3;
  }
}

.dynamic-variable-preview {
  min-height: 20px;
  max-height: 500px;
  overflow: auto;
  line-height: 20px;
  font-size: 12px;
  margin-top: -2px;
  word-wrap: break-word;
  border-bottom-left-radius: 3px;
  border-bottom-right-radius: 3px;
  box-sizing: border-box;
  font-family: 'Source Code Pro', monospace;

  .heading {
    font-weight: 700;
    white-space: pre;
    text-transform: capitalize;
  }
}

.user-email:hover {
  text-decoration: none;
  cursor: text;
}

.theme-dark {
  .navbar .navbar-nav .active > .nav-link,
  .theme-dark .navbar .navbar-nav .nav-link.active,
  .theme-dark .navbar .navbar-nav .nav-link.show,
  .theme-dark .navbar .navbar-nav .show > .nav-link {
    color:#fff;
  }
  .form-check > .form-check-input:not(:checked){
    background-color:#fff;
  }
  .form-check-label{
    color:white;
  }
  .left-sidebar .active {
    background: #333c48;
  }

  .left-sidebar .left-sidebar-item {
    border-bottom: 1px solid #333c48;
  }

  .nav-tabs .nav-link.active {
    color: #fff !important;
  }

  .nav-tabs .nav-link {
    color: #c3c3c3 !important;
  }

  .card-body > :last-child {
    color: #fff !important;
  }

  .form-control {
    border: 1px solid #324156;
  }

  .card {
    background-color: #324156 !important;
  }
  .card .table tbody td a{
    color: inherit;
  }

  .DateInput {
    background: #1f2936;
  }

  .DateInput_input {
    background-color: #1f2936;
  }

  .DateRangePickerInput {
    background-color: #1f2936;
  }

  .DateInput_input__focused {
    background: #1f2936;
  }

  .DateRangePickerInput__withBorder {
    border: 1px solid #1f2936;
  }

  .main .canvas-container .canvas-area {
    background: #2f3c4c;
  }

  .rdtOpen .rdtPicker {
    color: black;
  }

  .editor .editor-sidebar .components-container .component-image-holder {
    background: #2f3c4c !important;
    border: 1px solid #2f3c4c !important;

    center,
    .component-title {
      filter: brightness(0) invert(1);
    }
  }

  .nav-tabs .nav-link:focus,
  .nav-tabs .nav-link:hover {
    border-color: transparent !important;
  }

  .modal-content,
  .modal-header {
    background-color: #1f2936 !important;
    .text-muted {
      color: #fff !important;
    }
  }

  .modal-header {
    border-bottom: 1px solid rgba(255, 255, 255, 0.09) !important;
  }

  .canvas-container {
    background-color: #1f2936;
  }

  .editor .main .query-pane {
    border: solid rgba(255, 255, 255, 0.09) !important;
    border-width: 1px 0px 0px 0px !important;
  }

  .no-components-box {
    background-color: #1f2936 !important;

    center {
      filter: brightness(0) invert(1);
    }
  }

  .query-list {
    .text-muted {
      color: #fff !important;
    }
  }

  .left-sidebar,
  .editor-sidebar {
    background-color: #1f2936 !important;
  }

  .editor-sidebar {
    border: solid rgba(255, 255, 255, 0.09);
    border-width: 0px 0px 0px 1px !important;

    .nav-tabs {
      border-bottom: 1px solid rgba(255, 255, 255, 0.09) !important;
    }
  }

  .editor .editor-sidebar .nav-tabs .nav-link {
    color: #fff;
    img {
      filter: brightness(0) invert(1);
    }
  }

  .jet-table {
    background-color: #1f2936 !important;
  }

  .nav-tabs .nav-item.show .nav-link,
  .nav-tabs .nav-link.active {
    background-color: #2f3c4c;
    border-color: transparent !important;
  }

  .editor .main .query-pane .query-definition-pane .header {
    border: solid rgba(255, 255, 255, 0.09);
    border-width: 0px 0px 1px 0px !important;
    background: #1f2936;
  }

  .left-sidebar {
    border: solid rgba(255, 255, 255, 0.09);
    border-width: 0px 1px 3px 0px;
    .text-muted {
      color: #fff !important;
    }
  }

  .folder-list {
    color: #fff !important;
  }

  .app-title {
    color: #fff !important;
  }

  .RichEditor-root {
    background: #1f2936;
    border: 1px solid #2f3c4c;
  }

  .app-description {
    color: #fff !important;
  }

  .btn-light,
  .btn-outline-light {
    background-color: #42546a !important;
    --tblr-btn-color-text: #ffffff;
    img {
      filter: brightness(0) invert(1);
    }
  }

  .editor .left-sidebar .datasources-container tr {
    border-bottom: solid 1px rgba(255, 255, 255, 0.09);
  }

  .editor .left-sidebar .datasources-container .datasources-header {
    border: solid rgba(255, 255, 255, 0.09) !important;
    border-width: 0px 0px 1px 0px !important;
  }

  .query-manager-header .nav-item {
    border-right: solid 1px rgba(255, 255, 255, 0.09);
    .nav-link {
      color: #c3c3c3;
    }
  }

  .input-group-text {
    border: solid 1px rgba(255, 255, 255, 0.09) !important;
  }

  .app-users-list {
    .text-muted {
      color: #fff !important;
    }
  }

  .data-pane {
    border: solid rgba(255, 255, 255, 0.09) !important;
    border-width: 0px 1px 0px 0px !important;
  }

  .main .query-pane .data-pane .queries-container .queries-header {
    border: solid rgba(255, 255, 255, 0.09) !important;
    border-width: 0px 0px 1px 0px !important;

    .text-muted {
      color: #fff !important;
    }
  }

  .query-pane {
    background-color: #1f2936 !important;
  }

  .input-icon .input-icon-addon img {
    filter: invert(1);
  }
  
  .svg-icon {
    filter: brightness(0) invert(1);
  }

  .launch-btn {
    filter: brightness(0.4) !important;
    background: #8d9095;
  }

  .badge {
    filter: brightness(1) invert(1);

    .svg-icon {
      filter: brightness(1) invert(0);
    }
  }

  .alert {
    background: transparent;
    .text-muted {
      color: #fff !important;
    }
  }

  .editor .editor-sidebar .inspector .header {
    border: solid rgba(255, 255, 255, 0.09) !important;
    border-width: 0px 0px 1px 0px !important;
  }

  .hr-text {
    color: #fff !important;
  }

  .skeleton-line::after {
    background-image: linear-gradient(to right, #566177 0, #5a6170 40%, #4c5b79 80%);
  }

  .select-search__input {
    color: rgb(224, 224, 224);
    background-color: #2b3547;
    border: 1px solid #2b3547;
  }

  .select-search__select {
    background: #fff;
    box-shadow: 0 0.0625rem 0.125rem rgba(0, 0, 0, 0.15);
  }

  .select-search__row:not(:first-child) {
    border-top: 1px solid #eee;
  }

  .select-search__option,
  .select-search__not-found {
    background: #fff;
  }

  .select-search__option.is-highlighted,
  .select-search__option:not(.is-selected):hover {
    background: rgba(47, 204, 139, 0.1);
  }

  .select-search__option.is-highlighted.is-selected,
  .select-search__option.is-selected:hover {
    background: #2eb378;
    color: #fff;
  }

  .org-users-page {
    .user-email,
    .user-status {
      filter: brightness(0) invert(1);
    }
  }

  .react-json-view {
    background-color: transparent !important;
  }

  .codehinter-default-input {
    background-color: transparent;
    border: 1px solid #333c48;
  }

  .color-picker-input {
    border: solid 1px #333c48;
  }

  .codehinter-query-editor-input {
    background-color: #272822;
    border: 1px solid #2c3a4c;
    border-radius: 0;
  }

  .codehinter-query-editor-input .CodeMirror {
    height: 31px !important;
  }

  .codehinter-query-editor-input .CodeMirror {
    color: #c3c3c3 !important;
  }

  .select-search:not(.is-loading):not(.select-search--multiple) .select-search__value::after {
    transform: rotate(45deg);
    border-right: 1px solid #fff;
    border-bottom: 1px solid #fff;
  }

  .widget-documentation-link {
    background-color: #1f2936;
  }

  .widget-documentation-link a {
    color: rgb(66, 153, 225);
  }
}

.main-wrapper {
  position: fixed;
  min-height: 100%;
  min-width: 100%;
}

.jet-table {
  .global-search-field {
    background: transparent;
  }
}

.modal-backdrop.show {
  opacity: 0.74;
}

.gui-select-wrappper .select-search__input {
  height: 30px;
}

.theme-dark .input-group-text,
.theme-dark .markdown > table thead th,
.theme-dark .table thead th {
  background: #1c252f;
  color: #fff;
}

.sketch-picker {
  z-index: 1000;
}

.no-padding {
  padding: 0;
}

.nav-tabs {
  font-weight: 300;
}

.nav-tabs .nav-link.active {
  border: 0;
  border-bottom: 1px solid #206bc4;
  font-weight: 400;
}

.table-no-divider {
  td {
    border-bottom-width: 0px;
    padding-left: 0;
  }
}

.no-border {
  border-radius: 0 !important;
}

input[type='text'] {
  border-radius: 0 !important;
  outline-color: #dadcde !important;
}

.widget-header {
  text-transform: capitalize;
  margin-top: 12px !important;
  font-weight: 500;
  font-size: 12px;
  line-height: 12px;
}

.query-manager-events {
  max-width: 400px;
}

.validation-without-icon {
  background-image: none !important;
}

.dropdown-widget,
.multiselect-widget {

  .form-label {
    margin-bottom: 0px;
  }

  .select-search__input {
    height: 100%;
  }

  .select-search__value {
    height: 100%;
  }

  .select-search {
    height: 100%
  }

  .select-search__options {
    margin-bottom: 0 !important;

    .select-search__option {
      height: auto;
      min-height: 30px;
    }
  }
}

.show {
  display: block;
}
.hide {
  display: none;
}

.draggable-box:focus-within {
  z-index: 2 !important;
}

.cursor-wait {
  cursor: wait;
}
.cursor-text{
  cursor: text;
}
.cursor-none {
  cursor: none;
}
.theme-dark .event-action {
  filter: brightness(0) invert(1);
}

.event-action{
  filter: brightness(0) invert(0);
}

.disabled {
  pointer-events: none;
  opacity: 0.4;
}
.DateRangePicker {
  padding: 1.25px 5px;
}

.datepicker-widget {
  .input-field { 
    min-height: 26px;
    padding: 0;
    padding-left: 2px;
  }
}

.daterange-picker-widget {
  .DateInput_input {
    min-height: 24px;
    line-height: normal;
    border-bottom: 0px;
    font-size: 0.85rem;
  }
  .DateRangePicker {
    padding: 0;
  }

  .DateRangePickerInput_arrow_svg {
    height: 17px;
  }
}

.fw-400 {
  font-weight: 400;
}

.fw-500 {
  font-weight: 500;
}

.ligh-gray {
  color: #656D77;
}

.nav-item {
  background: #fff !important;
  font-size: 14px;
  font-style: normal;
  font-weight: 400;
  line-height: 22px;
  letter-spacing: -0.1px;
  text-align: left;
}

.nav-link {
  min-width: 100px;
  justify-content: center;
}

.nav-tabs .nav-link.active {
  font-weight: 400 !important;
  color: #0565FE !important;
}

.empty-title {
  font-size: 12px;
  font-style: normal;
  font-weight: 400;
  line-height: 15px;
  letter-spacing: -0.01em;
  text-align: left;
}
//select-search-action
.popover-action-select-search > .select-search .select-search__select {
  max-height: 200px;
  overflow-y: scroll;
}

<<<<<<< HEAD
//codeHinter - gsheet
.codehinter-gsheet-input {
  border-radius: 0!important;
  
  .CodeMirror {
    border-radius: 0!important;
  }
=======
.calendar-widget.compact {
  .rbc-time-view-resources .rbc-time-header-content {
    min-width: auto;
  }

  .rbc-time-view-resources .rbc-day-slot {
    min-width: 50px;
  }

  .rbc-time-view-resources .rbc-header,
  .rbc-time-view-resources .rbc-day-bg {
    width: 50px;
  }
}

.calendar-widget.dont-highlight-today {
  .rbc-today {
    background-color: inherit;
  }

  .rbc-current-time-indicator {
    display: none;
  }
}

.calendar-widget {
  padding: 10px;
  background-color: white;

  .rbc-day-slot .rbc-event, .rbc-day-slot .rbc-background-event {
    border-left: 3px solid #26598533;
  }

  .rbc-toolbar {
    font-size: 14px;
  }

  .rbc-event {
    .rbc-event-label {
      display: none;
    }
  }

  .rbc-off-range-bg {
    background-color: #f4f6fa;
  }

  .rbc-toolbar {
    .rbc-btn-group {
      button {
        box-shadow: none;
        border-radius: 0;
        border-width: 1px;
      }
    }
  }
}

.calendar-widget.hide-view-switcher {
  .rbc-toolbar {
    .rbc-btn-group:nth-of-type(3) {
      display: none;
    }
  }
}

.calendar-widget.dark-mode {
  background-color: #1d2a39;

  .rbc-toolbar {
    button {
      color: white;
    }

    button:hover, button.rbc-active {
      color: black;
    }
  }

  .rbc-off-range-bg {
    background-color: #2b394b;
  }

  .rbc-selected-cell {
    background-color: #22242d;
  }

  .rbc-today {
    background-color: #5a7ca8;
  }
}

.calendar-widget.dark-mode.dont-highlight-today {
  .rbc-today {
    background-color: inherit;
  }
}

.navbar .navbar-nav {
  min-height: 2rem;
}

.navbar-brand-image {
  height: 1.6rem;
}

.nav-tabs .nav-link.active {
  font-weight: 400 !important;
}

.nav-tabs .nav-link {
  font-weight: 400 !important;
>>>>>>> 6f0183c3
}<|MERGE_RESOLUTION|>--- conflicted
+++ resolved
@@ -2391,7 +2391,6 @@
   overflow-y: scroll;
 }
 
-<<<<<<< HEAD
 //codeHinter - gsheet
 .codehinter-gsheet-input {
   border-radius: 0!important;
@@ -2399,7 +2398,7 @@
   .CodeMirror {
     border-radius: 0!important;
   }
-=======
+}
 .calendar-widget.compact {
   .rbc-time-view-resources .rbc-time-header-content {
     min-width: auto;
@@ -2512,5 +2511,4 @@
 
 .nav-tabs .nav-link {
   font-weight: 400 !important;
->>>>>>> 6f0183c3
 }