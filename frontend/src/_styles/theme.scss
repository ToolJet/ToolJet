--- conflicted
+++ resolved
@@ -6597,34 +6597,36 @@
   }
 }
 
-<<<<<<< HEAD
-.dropdown-table-column-hide-common {
-=======
-.home-modal-component.modal-version-lists{
+.home-modal-component.modal-version-lists {
   .modal-header {
     .btn-close {
       top: auto;
     }
   }
 }
-.modal-version-lists{
+
+.modal-version-lists {
   max-height: 80vh;
-  .modal-body{
+
+  .modal-body {
     height: 80%;
     overflow: auto;
   }
-  .modal-footer,.modal-header{
+
+  .modal-footer,
+  .modal-header {
     height: 10%;
   }
-  .version-wrapper{
+
+  .version-wrapper {
     display: flex;
     justify-content: flex-start;
     padding: 0.75rem 0.25rem;
     border: 1px solid $border-grey-light;
   }
 }
-.dropdown-table-column-hide-common{
->>>>>>> c7251dcd
+
+.dropdown-table-column-hide-common {
   position: absolute;
   z-index: 10;
   right: 0;
