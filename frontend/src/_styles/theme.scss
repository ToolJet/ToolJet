--- conflicted
+++ resolved
@@ -957,15 +957,9 @@
   box-shadow: none;
 }
 
-<<<<<<< HEAD
-// .jet-container {
-
-// }
-=======
 .jet-container {
   // width: 100%;
 }
->>>>>>> abc5b0d9
 
 .select-search__option {
   color: rgb(90, 89, 89);
@@ -2385,7 +2379,6 @@
   font-weight: 500;
 }
 
-<<<<<<< HEAD
 //Portal
 
 .modal-portal-wrapper {
@@ -2413,7 +2406,6 @@
 //   background-color: white;
 //   border-radius: 2px;
 // }
-=======
 .ligh-gray {
   color: #656D77;
 }
@@ -2574,5 +2566,4 @@
     border-radius: inherit;
     margin-top: -1px!important;
   }
-}
->>>>>>> abc5b0d9
+}