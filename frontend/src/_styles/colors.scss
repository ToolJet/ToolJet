$white: #fff !default;
$grey: #eee !default;
$black: #000 ;
$gray: #F3F4F6;
$light-gray: #f8f9fa;
$border-grey-light: #D9DCDE;
$border-grey-dark: #333C48;
$light-green: #82bf99;
$dark-green: #3b734f;

$disabled: #9E9EA8;
$dark-background: #1f2936;
$bg-light: #EEF3F9;
$bg-dark: #22272E;
$bg-dark-light: #232e3c;

$color-light-slate-01:#151718;
$color-dark-slate-01:#FBFCFD;
$color-light-slate-02:#F8F9FA;
$color-dark-slate-02:#1A1D1E;
$color-light-slate-03:#F1F3F5;
$color-dark-slate-03:#202425;
$color-light-slate-04:#ECEEF0;
$color-dark-slate-04:#26292B;
$color-light-slate-05:#E6E8EB;
$color-dark-slate-05:#2B2F31;
$color-light-slate-07: #D7DBDF;
$color-dark-slate-07:#3A3F42;
$color-light-slate-08:#C1C8CD;
$color-dark-slate-08:#4C5155;
$color-light-slate-09: #889096;
$color-dark-slate-09:#697177;
$color-light-slate-11 :#687076;
$color-dark-slate-11 :  #9BA1A6;
$color-light-slate-12 :#11181C;
$color-dark-slate-12:#ECEDEE;

$color-light-indigo-02:#F8FAFF;
$color-dark-indigo-02:#15192D;
$color-light-indigo-03:#F0F4FF;
$color-dark-indigo-03:#192140;
$color-light-indigo-04:#E6EDFE;;
$color-dark-indigo-04:#1C274F;
$color-light-indigo-05:#D9E2FC;
$color-dark-indigo-05:#1F2C5C;
$color-light-indigo-09 : #3E63DD;
$color-dark-indigo-09:#3E63DD;
$color-light-indigo-10: #3A5CCC;
$color-dark-indigo-10:#849DFF;
$color-light-indigo-11:#3451B2;
$color-dark-indigo-11:#849DFF;

$color-light-tomato-09:#E54D2E;
$color-dark-tomato-09 : #E54D2E;
$color-light-tomato-10: #DB4324;
$color-dark-tomato-10: #EC5E41;

$color-light-grass-11:#297C3B;
$color-dark-grass-11:#63C174;

$color-light-base: #ffffff;
$color-dark-base :#121212;

$primary-rgb: 77, 114, 250;
$primary-rgb-darker: 77, 94, 240;
$primary: unquote("rgb(#{$primary-rgb})");
$primary-light: unquote("rgb(#{$primary-rgb-darker})");

.color-primary {
  color: $primary !important;
}

.color-light-green {
  color: #46A758;
}
.bg-white {
  background-color: $white;
}

.bg-light-1 {
  background-color: #A6B6CC !important;
}
.bg-black {
  background-color: $black !important;
}
.bg-gray {
  background-color: $gray;
}

.bg-light-gray {
  background-color: $light-gray;
}

.color-black {
  color: $black !important;
}

.color-disabled {
  color: $disabled;
}

.bg-light {
  background: $bg-light;
}
.bg-dark {
  background: $dark-background;
}

.mute-text {
  color: #8092AB;
}
.color-white{
  color: white !important;
}
.color-muted{
  color: #DCDCDC;
}
.color-muted-darkmode{
  color: #646D77;
}
.color-whitish-darkmode{
  color :#c9cbcf !important;
}
.bg-light-green {
  background: #F3FCF3;
}
.bg-light-indigo {
  background: #E6EDFE !important;
}
.bg-dark-indigo {
  background: #1C274F !important;
}
.bg-light-indigo-09 {
  background: $color-light-indigo-09;
}
.color-light-slate-11{
  color: $color-light-slate-11;
}
.color-dark-slate-11{
  color: $color-dark-slate-11;
}
.color-light-slate-12{
  color: $color-light-slate-12;
}
.color-dark-slate-12{
  color: $color-dark-slate-12;
}
.color-light-gray-c3c3c3{
  color: #c3c3c3;
}
.color-light-indigo-09 {
  color: $color-light-indigo-09;
}

.bg-color-primary {
  background-color: $primary !important;
}

<<<<<<< HEAD
.color-slate9 {
  color: var(--slate9) !important;
}

.color-indigo9 {
  color: var(--indigo9) !important;
}

.color-slate11 {
  color: var(--slate11) !important;
}

.color-slate12 {
  color: var(--slate12) !important;
}

.bg-slate2 {
  background-color: var(--slate2) !important;
}

.border-slate3 {
  border-top: 1px solid var(--slate3) !important;
}

.border-slate3-top {
  border-top: 1px solid var(--slate3) !important;
=======
.bg-slate3{
  background-color: var(--slate3) !important;
}

.color-slate12{
  color: var(--slate12) !important;
>>>>>>> ae1ab449
}<|MERGE_RESOLUTION|>--- conflicted
+++ resolved
@@ -156,7 +156,6 @@
   background-color: $primary !important;
 }
 
-<<<<<<< HEAD
 .color-slate9 {
   color: var(--slate9) !important;
 }
@@ -183,12 +182,8 @@
 
 .border-slate3-top {
   border-top: 1px solid var(--slate3) !important;
-=======
-.bg-slate3{
-  background-color: var(--slate3) !important;
 }
 
-.color-slate12{
-  color: var(--slate12) !important;
->>>>>>> ae1ab449
+.bg-slate3 {
+  background-color: var(--slate3) !important;
 }