$white: #fff !default;
$grey: #eee !default;
$black: #000 ;
$gray: #F3F4F6;
$light-gray: #f8f9fa;
$border-grey-light: #D9DCDE;
$border-grey-dark: #333C48;
$light-green: #82bf99;
$dark-green: #3b734f;

$disabled: #9E9EA8;
$dark-background: #1f2936;
$bg-light: #EEF3F9;
$bg-dark: #22272E;
$bg-dark-light: #232e3c;

$color-light-slate-01:#151718;
$color-dark-slate-01:#FBFCFD;
$color-light-slate-02:#F8F9FA;
$color-dark-slate-02:#1A1D1E;
$color-light-slate-03:#F1F3F5;
$color-dark-slate-03:#202425;
$color-light-slate-04:#ECEEF0;
$color-dark-slate-04:#26292B;
$color-light-slate-05:#E6E8EB;
$color-dark-slate-05:#2B2F31;
$color-light-slate-07: #D7DBDF;
$color-dark-slate-07:#3A3F42;
$color-light-slate-08:#C1C8CD;
$color-dark-slate-08:#4C5155;
$color-light-slate-09: #889096;
$color-dark-slate-09:#697177;
$color-light-slate-11 :#687076;
$color-dark-slate-11 :  #9BA1A6;
$color-light-slate-12 :#11181C;
$color-dark-slate-12:#ECEDEE;

$color-light-indigo-02:#F8FAFF;
$color-dark-indigo-02:#15192D;
$color-light-indigo-03:#F0F4FF;
$color-dark-indigo-03:#192140;
$color-light-indigo-04:#E6EDFE;;
$color-dark-indigo-04:#1C274F;
$color-light-indigo-05:#D9E2FC;
$color-dark-indigo-05:#1F2C5C;
$color-light-indigo-09 : #3E63DD;
$color-dark-indigo-09:#3E63DD;
$color-light-indigo-10: #3A5CCC;
$color-dark-indigo-10:#849DFF;
$color-light-indigo-11:#3451B2;
$color-dark-indigo-11:#849DFF;

$color-light-tomato-09:#E54D2E;
$color-dark-tomato-09 : #E54D2E;
$color-light-tomato-10: #DB4324;
$color-dark-tomato-10: #EC5E41;

$color-light-grass-11:#297C3B;
$color-dark-grass-11:#63C174;

$color-light-base: #ffffff;
$color-dark-base :#121212;

$primary-rgb: 77, 114, 250;
$primary-rgb-darker: 77, 94, 240;
$primary: unquote("rgb(#{$primary-rgb})");
$primary-light: unquote("rgb(#{$primary-rgb-darker})");

.color-primary {
  color: $primary !important;
}

.color-light-green {
  color: #46A758;
}
.bg-white {
  background-color: $white;
}

.bg-light-1 {
  background-color: #A6B6CC !important;
}
.bg-black {
  background-color: $black !important;
}
.bg-gray {
  background-color: $gray;
}

.bg-light-gray {
  background-color: $light-gray;
}

.color-black {
  color: $black !important;
}

.color-disabled {
  color: $disabled;
}

.bg-light {
  background: $bg-light;
}
.bg-dark {
  background: $dark-background;
}

.mute-text {
  color: #8092AB;
}
.color-white{
  color: white !important;
}
.color-muted{
  color: #DCDCDC;
}
.color-muted-darkmode{
  color: #646D77;
}
.color-whitish-darkmode{
  color :#c9cbcf !important;
}
.bg-light-green {
  background: #F3FCF3;
}
.bg-light-indigo {
  background: #E6EDFE !important;
}
.bg-dark-indigo {
  background: #1C274F !important;
}
.bg-light-indigo-09 {
  background: $color-light-indigo-09;
}
.color-light-slate-11{
  color: $color-light-slate-11;
}
.color-dark-slate-11{
  color: $color-dark-slate-11;
}
.color-light-slate-12{
  color: $color-light-slate-12;
}
.color-dark-slate-12{
  color: $color-dark-slate-12;
}
.color-light-gray-c3c3c3{
  color: #c3c3c3;
}
.color-light-indigo-09 {
  color: $color-light-indigo-09;
}

.bg-color-primary {
  background-color: $primary !important;
}

.color-slate9 {
  color: var(--slate9) !important;
}

.color-indigo9 {
  color: var(--indigo9) !important;
}

.color-slate11 {
  color: var(--slate11) !important;
}

.color-slate12 {
  color: var(--slate12) !important;
}

<<<<<<< HEAD
.color-slate09{
  color: $color-light-slate-09 !important;
=======
.bg-slate2 {
  background-color: var(--slate2) !important;
}

.border-slate3 {
  border-top: 1px solid var(--slate3) !important;
}

.border-slate3-top {
  border-top: 1px solid var(--slate3) !important;
}

.bg-slate3 {
  background-color: var(--slate3) !important;
}

.bg-slate6 {
  background-color: var(--slate6) !important;
>>>>>>> 6c74b766
}<|MERGE_RESOLUTION|>--- conflicted
+++ resolved
@@ -172,27 +172,30 @@
   color: var(--slate12) !important;
 }
 
-<<<<<<< HEAD
+.bg-slate2 {
+  background-color: var(--slate2) !important;
+}
+
+.border-slate3 {
+  border-top: 1px solid var(--slate3) !important;
+}
+
+.border-slate3-top {
+  border-top: 1px solid var(--slate3) !important;
+}
+
+.bg-slate3 {
+  background-color: var(--slate3) !important;
+}
+
+.color-slate12{
+  color: var(--slate12) !important;
+}
+
 .color-slate09{
   color: $color-light-slate-09 !important;
-=======
-.bg-slate2 {
-  background-color: var(--slate2) !important;
-}
-
-.border-slate3 {
-  border-top: 1px solid var(--slate3) !important;
-}
-
-.border-slate3-top {
-  border-top: 1px solid var(--slate3) !important;
-}
-
-.bg-slate3 {
-  background-color: var(--slate3) !important;
 }
 
 .bg-slate6 {
   background-color: var(--slate6) !important;
->>>>>>> 6c74b766
 }