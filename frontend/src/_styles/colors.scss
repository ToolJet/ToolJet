$white: #fff !default;
$grey: #eee !default;
$black: #000 ;
$gray: #F3F4F6;
$light-gray: #f8f9fa;
$border-grey-light: #D9DCDE;
$border-grey-dark: #333C48;
$light-green: #82bf99;
$dark-green: #3b734f;

$disabled: #9E9EA8;
$dark-background: #1f2936;
$bg-light: #EEF3F9;
$bg-dark: #22272E;
$bg-dark-light: #232e3c;

$color-light-slate-01:#151718;
$color-dark-slate-01:#FBFCFD;
$color-light-slate-02:#F8F9FA;
$color-dark-slate-02:#1A1D1E;
$color-light-slate-03:#F1F3F5;
$color-dark-slate-03:#202425;
$color-light-slate-04:#ECEEF0;
$color-dark-slate-04:#26292B;
$color-light-slate-05:#E6E8EB;
$color-dark-slate-05:#2B2F31;
$color-light-slate-07: #D7DBDF;
$color-dark-slate-07:#3A3F42;
$color-light-slate-08:#C1C8CD;
$color-dark-slate-08:#4C5155;
$color-light-slate-09: #889096;
$color-dark-slate-09:#697177;
$color-light-slate-11 :#687076;
$color-dark-slate-11 :  #9BA1A6;
$color-light-slate-12 :#11181C;
$color-dark-slate-12:#ECEDEE;

$color-light-indigo-02:#F8FAFF;
$color-dark-indigo-02:#15192D;
$color-light-indigo-03:#F0F4FF;
$color-dark-indigo-03:#192140;
$color-light-indigo-04:#E6EDFE;;
$color-dark-indigo-04:#1C274F;
$color-light-indigo-05:#D9E2FC;
$color-dark-indigo-05:#1F2C5C;
$color-light-indigo-09 : #3E63DD;
$color-dark-indigo-09:#3E63DD;
$color-light-indigo-10: #3A5CCC;
$color-dark-indigo-10:#849DFF;
$color-light-indigo-11:#3451B2;
$color-dark-indigo-11:#849DFF;

$color-light-tomato-09:#E54D2E;
$color-dark-tomato-09 : #E54D2E;
$color-light-tomato-10: #DB4324;
$color-dark-tomato-10: #EC5E41;

$color-light-grass-11:#297C3B;
$color-dark-grass-11:#63C174;

$color-light-base: #ffffff;
$color-dark-base :#121212;

$primary-rgb: 77, 114, 250;
$primary-rgb-darker: 77, 94, 240;
$primary: unquote("rgb(#{$primary-rgb})");
$primary-light: unquote("rgb(#{$primary-rgb-darker})");

.color-primary {
  color: $primary !important;
}

.bg-white {
  background-color: $white;
}

.bg-light-1 {
  background-color: #A6B6CC !important;
}

.bg-gray {
  background-color: $gray;
}

.bg-light-gray {
  background-color: $light-gray;
}

.color-black {
  color: $black !important;
}

.color-disabled {
  color: $disabled;
}

.bg-light {
  background: $bg-light;
}
.bg-dark {
  background: $dark-background;
}

.mute-text {
  color: #8092AB;
}
.color-white{
  color: white;
}
.color-muted{
  color: #DCDCDC;
}
.color-muted-darkmode{
  color: #646D77;
}
.color-whitish-darkmode{
  color :#c9cbcf !important;
}
<<<<<<< HEAD
.bg-light-green {
  background: #F3FCF3;
}
.bg-light-indigo {
  background: #E6EDFE !important;
}
.bg-dark-indigo {
  background: #1C274F !important;
=======
.color-light-slate-11{
  color: $color-light-slate-11;
}
.color-dark-slate-11{
  color: $color-dark-slate-11;
}
.color-light-slate-12{
  color: $color-light-slate-12;
}
.color-dark-slate-12{
  color: $color-dark-slate-12;
}
.color-light-gray-c3c3c3{
  color: #c3c3c3;
>>>>>>> f6b90970
}<|MERGE_RESOLUTION|>--- conflicted
+++ resolved
@@ -116,7 +116,6 @@
 .color-whitish-darkmode{
   color :#c9cbcf !important;
 }
-<<<<<<< HEAD
 .bg-light-green {
   background: #F3FCF3;
 }
@@ -125,7 +124,7 @@
 }
 .bg-dark-indigo {
   background: #1C274F !important;
-=======
+}
 .color-light-slate-11{
   color: $color-light-slate-11;
 }
@@ -140,5 +139,4 @@
 }
 .color-light-gray-c3c3c3{
   color: #c3c3c3;
->>>>>>> f6b90970
 }