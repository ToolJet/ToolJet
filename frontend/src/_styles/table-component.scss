--- conflicted
+++ resolved
@@ -1,7 +1,6 @@
 @import "./typography.scss";
 @import "./designtheme.scss";
 
-<<<<<<< HEAD
 .jet-table.table-component{
     padding: 8px;
     &.jet-table {
@@ -13,6 +12,15 @@
       .card-footer{
         background-color: inherit !important;
       }
+    }
+    .card-footer,.card{
+      background-color:var(--base) !important;
+    }
+    .card{
+        border: 1px solid var(--slate3) !important;
+    }
+    .card-footer{
+        padding: 0.75rem;
     }
     .table-clear-icon{
       border-radius: 4px;
@@ -54,39 +62,8 @@
   z-index: 100;
   background: var(--slate1, #FBFCFD) !important;
   overflow: hidden;
-=======
+}
 
-.jet-table.table-component{
-    padding: 8px;
-    &.jet-table {
-        background-color: var(--base) !important;
-    }
-    background-color: var(--base) !important; 
-    .card-footer,.card{
-      background-color:var(--base) !important;
-    }
-    .card{
-        border: 1px solid var(--slate3) !important;
-    }
-    .card-footer{
-        padding: 0.75rem;
-    }
-    
-}
-.text-black-000{
-    color: var(--text-black-000) !important;
-}
-.table-filters,
-.table-add-new-row {
-  position: absolute;
-  top: 2.85rem;
-  width: 80%;
-  max-width: 700px;
-  margin-right: 10%;
-  right: 0;
-  height: 300px;
-  z-index: 100;
-}
 .table-add-new-row{
     color: var(--slate12) !important;
     .th{
@@ -183,5 +160,4 @@
       color: var(--slate11) !important
     }
   }
->>>>>>> 3f7e2831
 }