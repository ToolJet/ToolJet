@import "./typography.scss";
@import "./designtheme.scss";

.jet-table.table-component {
  padding: 8px;

  &.jet-table {
    background-color: var(--surfaces-surface-01);
    box-shadow: var(--elevation-200-box-shadow);
    border: 1px solid var(--borders-weak-disabled);
  }

  .table-filters {
    border: 1px solid var(--slate3, #F1F3F5) !important;

    .card-footer {
      background-color: inherit !important;
    }
  }

  .card-footer,
  .card {
    background-color: var(--surfaces-surface-01);
  }

  .card {
    border: 1px solid var(--slate3) !important;
  }

  .card-footer {
    padding: 0.75rem;
  }

  .card-header {
    border-bottom: 0 !important;
  }

  // .table-clear-icon{
  //   border-radius: 4px;
  //   border: 1px solid  rgba(255, 255, 255, 0.00) !important;
  //   background: var(--indigo3, #F0F4FF) !important;
  // }
  .table-global-search {
    border: 1px solid var(--borders-default) !important;

    input {
      color: var(--text-primary) !important;
    }

    ;

    &:hover {
      border-radius: 6px;
      border: 1px solid var(--slate8, #C1C8CD) !important;
      background: var(surfaces/surface-01) !important;
    }

    &:focus-visible {
      border-radius: 6px;
      border: 2px solid var(--primary-accent-strong) !important;
      // background: var(--base-base, #FFF) !important;
      /* Focus rings/Gray/light */
      // box-shadow: 0px 0px 0px 4px var(--slate6) !important;
    }

    &:focus-within {
      border-radius: 6px;
      border: 2px solid var(--primary-accent-strong) !important;
      /* Selected ring/Indigo/light */
      // box-shadow: 0px 0px 0px 1px var(--indigo6) !important;
    }
  }

  .tr {
    height: 32px;

    .th {
      .thead-editable-icon-header-text-wrapper {
        max-width: 100%;
        min-width: 70%;
        width: 100%;
      }

      .header-text {
        overflow: hidden;
        text-overflow: ellipsis;
        white-space: nowrap;
      }
    }

  }

  .table-row {
    border-top: 0 !important;
    border-bottom: 1px solid inherit;
  }

  .table-bordered> :not(caption)>*>* {
    border-width: 0 1px 0 0;
  }
}


.jet-data-table {
  &::-webkit-scrollbar-thumb {
    background-color: var(--slate4) !important;
    /* Color of the scrollbar thumb */
    border-radius: 8px;
    /* Rounded corners of the thumb */
  }

  thead {
    z-index: 2;
  }

  .table thead th:not(.rdtPrev):not(.rdtSwitch):not(.rdtNext):not(.dow) {
    display: flex !important;
  }

  .table-row.selected {
    --tblr-table-accent-bg: var(--indigo3, #F0F4FF) !important;
    background: var(--indigo3, #F0F4FF) !important;
  }

  td {
    overflow-x: initial;
    padding: 8px 12px !important;
    overflow-y: hidden;

    &.has-number {
      padding: 0px 12px 0px 12px !important;
    }

    &.has-number.isEditable {
      padding: 0px 0px 0px 12px !important;
    }

    &.has-dropdown,
    &.has-multiselect,
    &.has-badge,
    &.has-badges {
      overflow-y: visible !important;
    }

    // &.has-number {
    //   padding: 0 !important;
    // }

    .text-container {
      padding: 0;
      margin: 0;
      border: 0;
      height: 100%;
      outline: none;
      -webkit-user-modify: read-write-plaintext-only;
    }

    textarea {
      resize: none;
    }
  }

  td.regular {
    white-space: nowrap;
    /* Prevent text wrapping */

  }

  td.condensed {
    white-space: nowrap;
    /* Prevent text wrapping */
  }

  .has-dropdown,
  .has-multiselect,
  .has-datepicker,
  .has-text .has-actions {
    padding: 0 5px;
  }

  .has-text,
  .has-actions {
    margin: 0;
  }

  .overflow-x-hidden {
    overflow-x: hidden !important;
  }

  .wrap-wrapper {
    white-space: normal !important;
    word-break: break-word;
  }

  .scroll-wrapper {
    overflow-x: auto;
  }

  .hide-wrapper {
    overflow-x: hidden !important;
  }

  .td {

    // padding: 6px 12px;
    .text-container:focus-visible,
    .text-container:focus,
    .text-container:focus-within,
    .text-container:hover {
      outline: none;
      height: 100%;
    }


    &:not(:focus-within):hover {
      background: linear-gradient(0deg, var(--interactive-overlays-fill-hover), var(--interactive-overlays-fill-hover)),
    }


    display: flex !important;

    .td-container {
      margin-top: auto;
      margin-bottom: auto;
    }

    .td-container:has(.action-button) {
      height: inherit !important;
    }
  }

  td {
    .text-container:focus {
      position: absolute;
      height: 100%;
      overflow-y: scroll;
      top: 0;
      left: 0;
      right: 0;
      background: var(--surfaces-surface-01) !important;
      box-shadow: rgba(15, 15, 15, 0.05) 0px 0px 0px 1px,
        rgba(15, 15, 15, 0.1) 0px 3px 6px, rgba(15, 15, 15, 0.2) 0px 9px 24px;
    }

    .text-container:focus-visible,
    .text-container:focus,
    .text-container:focus-within,
    .text-container:hover {
      outline: none;
    }

  }

  td {
    .text-container::-webkit-scrollbar {
      background: transparent;
      height: 0;
      width: 0;
    }
  }

  td::-webkit-scrollbar {
    background: transparent;
    height: 0;
    width: 0;
  }

  td:hover::-webkit-scrollbar {
    height: 4px;
    width: 4px;
  }

  .th {
    white-space: normal;
  }

  // th:after {
  //   content: " ";
  //   position: relative;
  //   height: 0;
  //   width: 0;
  // }

  // .sort-desc:after {
  //   border-left: 5px solid transparent;
  //   border-right: 5px solid transparent;
  //   border-top: 5px solid #767676;
  //   border-bottom: 5px solid transparent;
  //   left: 0px;
  //   top: 7px;
  // }

  // .sort-asc:after {
  //   border-left: 5px solid transparent;
  //   border-right: 5px solid transparent;
  //   border-top: 0px solid transparent;
  //   border-bottom: 5px solid #767676;
  //   left: 0px;
  //   top: 7px;
  // }
}

.jet-data-table>table:not(.table-resizing) {

  .table-row:hover,
  .table-row:focus {
    background: var(--slate4, #ECEEF0) !important;
  }
}

.jet-data-table::-webkit-scrollbar {
  background: transparent;
}

.jet-data-table::-webkit-scrollbar-track {
  background: transparent;
}

.jet-data-table:hover {
  overflow-x: auto;
  overflow-y: auto;
}

.jet-data-table {

  .th:first-child,
  td:first-child {
    border-left: none;
  }

  .th:last-child,
  td:last-child {
    border-right: none;
  }

  overflow: hidden;

  .form-check {
    margin-bottom: 0;
  }

  .form-check-inline {
    margin-right: 0;
  }

  .table-row {
    cursor: pointer;
  }

  thead {
    position: sticky;
    top: 0px;
    display: inline-block;

    tr {
      border-top: none;
    }
  }

  tbody {
    display: inline-block;
  }
}

.jet-data-table {
  display: inline-block;
  height: 100%;

  thead {
    width: 100%;

  }

  .select-search:not(.is-loading):not(.select-search--multiple) .select-search__value::after {
    display: none;
  }

  .custom-select {
    .select-search:not(.select-search--multiple) .select-search__select {
      top: 0px;
      border: solid #9fa0a1 1px;
    }
  }

  .tags {
    width: 100%;
    min-height: 20px;

    .add-tag-button {
      display: none;
    }

    .tag {
      font-weight: 400;
      font-size: 0.85rem;
      letter-spacing: 0.04em;
      text-transform: none;

      .remove-tag-button {
        margin-left: 5px;
        margin-right: -7px;
        display: none;
      }
    }

    .form-control-plaintext {
      font-size: 12px;
    }

    .form-control-plaintext:hover,
    .form-control-plaintext:focus-visible {
      outline: none;
    }
  }

  .tags:hover {
    .add-tag-button {
      display: inline-flex;
    }
  }

  .tag:hover {
    .remove-tag-button {
      display: inline-flex;
    }
  }

  .th {
    .resizer {
      display: inline-block;
      height: 100%;
      position: absolute;
      right: 0;
      top: 0;
      transform: translateX(50%);
      z-index: 1;
      touch-action: none;
      width: 30px;
      cursor: ew-resize !important;
      border: 0 !important; // overriding the border added in theme.scss

      .table-column-resize-handle {
        display: none;
        width: 10px;
        height: 100%;
        transform: translateX(50%);

        &::after {
          content: '';
          display: block;
          height: 10px;
          width: 4px;
          background: var(--interactive-overlay-column-resize);
          top: 11px;
          position: absolute;
          left: 3px;
          border-radius: 10px;
        }
      }

      &:hover {
        .table-column-resize-handle {
          display: block !important;
        }
      }
    }

    &:last-child {
      .resizer {
        transform: translateX(0%);
      }
    }
  }
}

// Table set to full width
.jet-data-table thead {
  display: flex !important;

  tr {
    flex-grow: 1;

    th:last-child {
      flex: 1 1 auto !important;
    }
  }
}

.table-filters,
.table-add-new-row {
  position: absolute;
  top: 2.85rem;
  width: 80%;
  max-width: 700px;
  margin-right: 10%;
  right: 0;
  height: 300px;
  z-index: 100;
  background-color: var(--surfaces-surface-01) !important;
  overflow: hidden;
}

.table-add-new-row {
  padding: 8px;
  color: var(--slate12) !important;

  .th {
    background-color: var(--slate3) !important;
    color: var(--slate12) !important;
  }
}

/*
    table footer
*/
// download pop-up in the table widget
.table-widget-download-popup {
  background-color: var(--surfaces-surface-01) !important;
  color: var(--slate12) !important;
  padding: 4px;
  border-radius: 6px;
  width: fit-content;
  border: 1px solid var(--slate3) !important;
  display: flex;
  flex: 1 0 0;
  flex-direction: column;
  align-items: flex-start;

  .popover-body {
    color: inherit;
    border: none;
    background-color: inherit;
  }

  .table-download-option {
    display: flex;
    flex-direction: column;
    flex: 1 0 0;
    border-radius: 6px;

    span {
      display: flex;
      padding: 10px 14px !important;
      align-items: center;
      gap: 37px;
      flex: 1 0 0;
      border-radius: 6px;

      &:hover {
        background-color: var(--slate3, #F1F3F5) !important;
      }

      &:focus-visible {
        background: var(--slate1, #FBFCFD) !important;
        box-shadow: 0px 0px 0px 4px var(--slate6) !important;
      }
    }
  }
}

.popover:has(.dropdown-table-column-hide-common) {
  border: 1px solid var(--slate3) !important;
  background-color: var(--surfaces-surface-01) !important;
  padding: 4px;
  border-radius: 6px;
}

// hidecolumn popover in table footer
.dropdown-table-column-hide-common {
  width: 100%;
  color: var(--slate12) !important;
  height: 100% !important;

  .dropdown-item {
    display: flex;
    height: 36px;
    width: 100%;
    padding: 10px 14px;
    border-radius: 6px;
    gap: 6px;

    input {
      width: 16px;
      height: 16px;
    }
  }

  overflow-wrap: wrap;

  .dropdown-item {
    &:hover {
      background-color: var(--slate3, #F1F3F5) !important;
    }

    &:focus {
      background: var(--slate1, #FBFCFD) !important;
      box-shadow: 0px 0px 0px 4px var(--slate6) !important;
    }
  }
}

.popover:has(.dropdown-table-column-hide-common) {
  border: 1px solid var(--slate3) !important;
  background-color: var(--base) !important;
  padding: 4px;
  border-radius: 6px;
}

.jet-table.table-component {
  .pagination-container {
    input {
      color: var(--slate12) !important;
      border: 1px solid var(--slate7, #D7DBDF) !important;
      background: var(--base, #FFF) !important;

      &:hover {
        border: 1px solid var(--slate8, #C1C8CD) !important;
        background: var(--slate1, #FBFCFD) !important;
      }

      &:focus-visible {
        border: 1px solid var(--slate7, #D7DBDF) !important;
        background: var(--base, #FFF) !important;
        /* Focus rings/Gray/light */
        box-shadow: 0px 0px 0px 4px var(--slate6) !important;
      }

      &:active {
        border: 1px solid var(--indigo9, #3E63DD) !important;
        background: var(--indigo2, #F8FAFF) !important;
        /* Focus rings/Indigo/light */
        box-shadow: 0px 0px 0px 4px var(--indigo6) !important;
      }
    }

    .total-page-number {
      color: var(--slate11) !important
    }
  }
}

.jet-table {
  .global-search-field {
    background: transparent;
  }
}

.jet-table-image-column {
  margin: 0 auto;
}

.jet-table {
  .tr {
    .th {
      background: var(--surfaces-surface-02);
      border-bottom: 1px solid var(--slate5, #E6E8EB) !important;
      border-top: 0 !important;
      padding: 6px 12px;
      align-items: center;
      color: var(--text-primary) !important;
      font-weight: 500 !important;
      font-size: 14px !important;
      width: 100%;
      text-transform: uppercase;

      &:hover {

        background: linear-gradient(0deg, var(--surfaces-surface-02), var(--surfaces-surface-02)), linear-gradient(0deg, var(--interactive-overlays-fill-hover), var(--interactive-overlays-fill-hover)) !important;
      }

      &:focus-within {
        outline: 0;
        background: var(--slate4, #ECEEF0) !important;
        box-shadow: 0px 0px 0px 4px var(--slate6) !important;
        z-index: 999;
        margin: 4px 0;

      }

      &:first-child:focus-within {
        outline: 0;
        border-left: 4px solid var(--slate6);
      }

      &:last-child:focus-within {
        outline: 0;
        border-right: 4px solid var(--slate6);
      }

      div:focus-visible {
        outline: 0 !important;
      }

      .header-text {
        outline: 0;
      }
    }

    .th.resizing-column {
      color: var(--slate9) !important;
      background-color: var(--slate4, #ECEEF0) !important;
    }

  }

  .warning-no-data {
    padding: 12px;
    border-radius: 6px;
    background-color: var(--slate3, #F1F3F5) !important;
    gap: 10px;

    .warning-svg-wrapper {
      display: flex;
      height: 20px;
      width: 20px;
      justify-content: center;
      padding: 2.5px 1.667px;
      align-items: center;
      background: inherit;
    }

    .warning-no-data-text {
      color: var(--slate11) !important;
      /* Paragraph/Small/Medium */
      font-size: 14px;
      font-style: normal;
      font-weight: 500;
      line-height: 20px;
      /* 142.857% */
    }
  }

  .warning-no-data-text {
    color: var(--slate11) !important;
    /* Paragraph/Small/Medium */
    font-size: 14px;
    font-style: normal;
    font-weight: 500;
    line-height: 20px;
    /* 142.857% */
  }


}

.table-striped>tbody>tr:nth-of-type(even) {
  background-color: var(--slate2);
  --tblr-table-accent-bg: var(--slate2);
}

.table-striped>tbody>tr:nth-of-type(even):hover {
  background-color: var(--interactive-overlays-fill-hover);
  --tblr-table-accent-bg: var(--interactive-overlays-fill-hover);
}

.resizing-column {
  border-right: 1px solid var(--interactive-overlay-border-pressed) !important;
}

.table-striped {
  .resizing-column {
    background-color: var(--slate4, #ECEEF0) !important;
    --tblr-table-accent-bg: var(--slate4, #ECEEF0);
    border-right: 1px solid var(--interactive-overlay-border-pressed) !important;
  }
}

.loading-spinner-table-component {
  transform-origin: center;
  animation: spinner_AtaB .75s infinite linear;

  @keyframes spinner_AtaB {
    100% {
      transform: rotate(360deg)
    }
  }

  ;

  svg {
    fill: var(--indigo6) !important;

  }
}

.jet-data-table .has-actions {
  padding: 0 12px;

  .justify-content-start {
    justify-content: center !important;
  }
}

.jet-table.table-component {
  .isResizing {
    cursor: ew-resize !important;
  }

  .filter-applied-state {
    top: 0;
    right: 0;
    height: fit-content;

    .filter-applied-svg {
      position: absolute;
      top: -5px;
      right: -5px;
    }
  }
}

// boolean column type css
.boolean-switch {
  position: relative;
  display: inline-block;
  width: 28px;
  height: 16px;
  padding: 2px;

  input {
    opacity: 0;
    width: 0;
    height: 0;
  }

  .boolean-slider {
    position: absolute;
    cursor: pointer;
    top: 0;
    left: 0;
    right: 0;
    bottom: 0;
    background-color: var(--slate7);
    -webkit-transition: .4s;
    transition: .4s;
    border-radius: 12px;
    padding: 2px;
  }

  .boolean-slider:before {
    position: absolute;
    content: "";
    width: 12px;
    height: 12px;
    left: 2px;
    bottom: 2px;
    background-color: var(--base);
    -webkit-transition: .4s;
    transition: .4s;
    border-radius: 50%;
  }

  input:checked+.boolean-slider {
    background-color: var(--indigo10);
  }

  input:focus+.boolean-slider {
    box-shadow: 0 0 1px var(--indigo10);
  }

  input:checked+.boolean-slider:before {
    -webkit-transform: translateX(12px);
    -ms-transform: translateX(12px);
    transform: translateX(12px);
  }
}



.jet-data-table {
  .table {
    .td {

      // overflow: hidden;
      &:hover {
        // border: 1px solid var(--slate8);
        background-color: var(--slate4);
      }

      .invalid-feedback {
        height: 22px;
      }

      &:has(.invalid-feedback):hover {
        border: 1px solid var(--tomato10);

      }

      &:focus-within:not(.has-actions) {
        border: 1px solid var(--interactive-overlays-focus-outline);
        background-color: var(--surfaces-surface-01) !important;
        box-shadow: var(--elevation-200-box-shadow);

        &:has(.long-text-input) {
          border: 0;
          padding: 0 !important;
          overflow: visible !important;
        }
      }

      .table-column-type-div-element,
      .table-column-type-input-element {
        &:focus-visible {
          border: none !important;
          outline: none !important;
        }
      }

      .table-column-type-input-element {
        color: var(--slate12);
      }

      .table-column-type-div-element {
        display: flex;
        align-items: center;
      }

      &.has-textarea {
        overflow: hidden;

        .table-column-type-div-element {
          display: flex;
          height: 100%;
        }
      }

    }

    //for select column type
    .td.has-dropdown,
    td.has-multiselect {
      .select-search-input {
        //old dropdown
        border: 0;
        background: transparent;
      }
    }

    .td.has-badge,
    .td.has-tags,
    .td.has-badge,
    .td.has-link,
    .td.has-radio,
    .td.has-dropdown,
    .td.has-multiselect,
    td.has-toggle {
      background-color: inherit;
    }

    .td.has-select {
      .react-select__control {
        border: none !important;
        background: inherit !important;
      }

      .table-select-search {
        height: 100%;
        display: flex;
        align-items: center;
        width: 100%;

        .react-select__control {
          height: 100%;
          display: flex;
          align-items: center;
          width: 100%;

          .react-select__value-container {
            display: flex;
            align-items: center;
            padding: 0px;
          }

          .react-select__value-container--is-multi {
            flex-flow: wrap;
            gap: 4px;
            max-height: 100%;
          }
        }

        .react-select__indicators {
          display: flex;
          align-items: center;
          height: 100%;
        }

        .react-select__dropdown-indicator {
          svg {
            background-color: var(--slate7) !important;
            padding: 2px !important;
            border-radius: 4px !important;

            path {
              fill: var(--slate11) !important
            }
          }
        }
      }

      &:focus-within {
        border: 1px solid var(--indigo9) !important;
        background-color: var(--indigo1) !important;

        .table-select-search {
          .react-select__indicators {
            // display: none !important;
          }
        }
      }
    }
  }
}

.table-select-column-type-search-box-wrapper {
  border-bottom: 1px solid var(--slate4);
  display: flex;
  padding: 12px 8px;
  flex-direction: column;
  align-items: flex-start;
  gap: 5px;
  align-self: stretch;
  height: 40px;
  justify-content: center;
  display: flex;
  flex-direction: row;
  align-items: center;
  background-color: var(--surfaces-surface-01) !important;

  .table-select-column-type-search-box {
    width: 100%;
    box-sizing: 'border-box';
    border: none;
    border-radius: 0;
    background: transparent;
    color: var(--slate12);
    gap: 16px;
  }
}

.table-column-popover#popover-basic-2 {
  z-index: 9999 !important;
  min-width: 280px;
  max-height: 85vh !important;

  .popover-body {
    display: flex;
    flex-direction: column;
    padding: 16px 0px 16px !important;
    gap: 16px !important;
    align-self: stretch;
    background-color: var(--slate1) !important;
    border-radius: 0;

    .optional-properties-when-editable-true {
      // background-color: var(--slate3);
      padding: 12px;
      // border-radius: 6px;
      display: flex;
      flex-direction: column;
      gap: 10px;
    }

    label {
      @extend .tj-text;
      @extend .tj-text-xsm;
      font-weight: 400;
      color: var(--slate12) !important;
      padding-bottom: 2px;
    }

    .ToggleGroupItem {
      flex: 1 1 0;
    }

    .table-column-date-picker-accordion {

      .accordion-button {
        .accordion-title-text {
          text-transform: none !important
        }
      }

      .grey-bg-section {
        // background-color: var(--slate3);
        // padding: 12px 16px;
        border-radius: 6px;
        display: flex;
        flex-direction: column;
        gap: 10px;
      }
    }
  }

  .popover-header {
    padding: 4px 0 0 0 !important;
    background-color: var(--slate3);

    .active-column-tab {
      border-bottom: 1px solid var(--indigo9);
      color: var(--indigo9)
    }

    .column-header-tab {
      display: flex;
      padding: 6px 8px;
      justify-content: center;
      align-items: center;
      gap: 4px;
      flex: 1 0 0;
    }
  }
}

.table-action-popover {
  .form-label {
    margin-bottom: 2px !important;
  }

  .form-control {
    margin-bottom: 0 !important;
  }
}

.table-select-column-accordian {
  padding: 0px 16px 0px;
  margin-top: -24px;

  .accordion-button {
    padding: 16px 0px !important;
  }

  .accordion-body {
    padding: 0 !important;
  }

  .accordion-item {
    border-width: 0px 0px 0px 0px !important;
    border: solid var(--slate5);
  }

  .list-group-item {
    margin-bottom: 4px !important;
  }
}

.table-select-custom-menu-list {
  .react-select__menu-list {
    display: flex;
    flex-direction: column;

    .option-wrapper {
      align-items: center;
      padding: 12px 8px;

      &:hover {
        background: var(--interactive-overlays-fill-hover) !important;
        border-radius: 6px;
      }

      &:active {
        background: var(--surfaces-surface-01) !important;
        box-shadow: 0px 0px 0px 4px #DFE3E6;

      }

      .form-check {
        display: flex;
        align-items: center;
        justify-content: center;
        margin-bottom: 0 !important;

        input[type=checkbox] {
          width: 18px !important;
          height: 18px !important;
        }

        input[type=checkbox]:checked {
          background-color: var(--indigo9) !important;

        }
      }
    }

    background-color: var(--surfaces-surface-01) !important;
  }

  box-shadow: var(--elevation-400-box-shadow) !important;

}

.table-custom-select-badge-badges {
  .select-search-value {
    width: 90%;

    div {
      display: flex;
      gap: 6px !important;

    }
  }

  &.content--wrap {
    .select-search-value {
      height: fit-content;

      div {
        flex-flow: wrap;
      }

    }
  }

  &.content--overflow-hidden {
    .select-search-value {
      div {
        overflow: hidden;
      }

    }
  }

  &.content--wrap-content--overflow-hidden {
    // overflow: hidden;
    height: 100%;
    max-height: 100%;

    .select-search-container.select-search-is-multiple {
      max-height: 100% !important;
      height: 100% !important;

      .select-search-value {
        display: flex;
        align-items: center;
        overflow: hidden !important;
        max-height: 100% !important;
        height: 100% !important;

        div {
          display: flex;
          max-height: 100%;
          overflow: hidden;
          flex-flow: wrap;
        }
      }
    }
  }

  .select-search-options {
    overflow: hidden;
  }
}

.table-tags {
  flex-direction: row-reverse;

  .tag-wrapper {
    width: 100px;
    /* Adjust width as needed */
  }

  .add-tag-button {
    width: 30px;
    /* Adjust width as needed */
  }

  input[type="text"] {
    width: 100px;
    /* Adjust width as needed */
  }

}

.table-radio-column-cell {
  overflow: hidden;
  margin-top: 10px;

  div {
    height: 100%;
    display: flex;
    flex-flow: wrap;
    gap: 3px;
  }
}

.table-column-lists {
  .list-group-item {
    margin-bottom: 0 !important;
    background-color: var(--interactive-default) !important;
  }

  .active-column-list {
    background-color: var(--interactive-hover) !important;
  }

  .list-group-item:hover {
    background-color: var(--interactive-hover) !important;
  }

}

.overlay-radio-table {

  // margin-top: 10px;
  span {
    font-family: 'IBM Plex Sans';
    line-height: 20px;
    font-size: 14px;
    font-weight: 400;
    text-align: left;
    color: var(--text-primary);

  }
}


.long-text-input {
  height: 100%;
  // display: flex;
  // align-items: center;

  &:focus {
    width: 100%;
    // min-height: 100px;
    // height: 100%;
    /* Set a minimum height */
    // max-height: 200px;
    resize: vertical;
    /* Allow vertical resizing */
    overflow-y: auto;
    /* Enable vertical scrolling */
    position: absolute;
    padding: 0.75rem !important;
    outline: none !important;
    border: 1px solid var(--interactive-overlays-focus-outline) !important;
    background-color: var(--surfaces-surface-01) !important;
    z-index: 99999 !important;
    align-items: flex-start !important;
  }
}

.table> :not(caption)>*>* {
  padding: 0;
}

.overlay-cell-table {
  box-shadow: var(--elevation-400-box-shadow) !important;
  background: var(--surfaces-surface-01) !important;
  display: inline-flex !important;
  flex-wrap: wrap !important;
  gap: 10px !important;
  padding: 16px !important;
  border-radius: 6px !important;
  word-wrap: break-word !important;
  height: fit-content !important;
}

.has-number {
  .arror-container {
    display: none;
  }

  &:hover,
  &:focus-within {
    .arror-container {
      display: flex !important;
      border-left: 0.5px solid var(--borders-default) !important;
      position: absolute;
      right: 0px;
      top: 0px;
      bottom: 0px;
      flex-direction: column;
      justify-content: center;

      .numberinput-up-arrow-table {
        right: 1px !important;
        top: 1px !important;
      }

      .numberinput-down-arrow-table {
        right: 1px !important;
        bottom: 1px !important;
      }
    }
  }
}

.column-type-table-inspector {
  .react-select__indicators {
    padding: 0 8px;
  }

}

.has-select,
.has-datepicker {
  .cell-icon-display {
    visibility: hidden !important;
  }

  &:hover,
  &:focus-within {
    .cell-icon-display {
      visibility: visible !important;
    }
  }
}

.table-link-hover:hover {
  text-decoration: underline;
}

<<<<<<< HEAD

=======
>>>>>>> 9d527a2d
.is-invalid.content-editing~.invalid-feedback {
  padding: 0px 12px 8px;
  ;
}

.table.table-striped> :not(caption)>*>* {
  border-bottom: 0;
  /* Remove border bottom if .table-striped class is present */
}

.th:has(.resizer:hover) {
  border-right: 1px solid var(--interactive-overlay-border-pressed) !important;
}

.arror-container {
  position: absolute;
  right: 0px;
}

.table-add-new-row {
  .long-text-input {
    max-height: max-content !important;
  }
}

.table-column-type-input-element[type="number"] {
  -moz-appearance: textfield !important;
}

.tj-table-tag-col-readonly {
  margin-left: -2px !important;  //this -ve margin offset for the margin given to each tags in overall column width
}<|MERGE_RESOLUTION|>--- conflicted
+++ resolved
@@ -1409,10 +1409,6 @@
   text-decoration: underline;
 }
 
-<<<<<<< HEAD
-
-=======
->>>>>>> 9d527a2d
 .is-invalid.content-editing~.invalid-feedback {
   padding: 0px 12px 8px;
   ;
