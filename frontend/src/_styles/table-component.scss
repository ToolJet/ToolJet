@import "./typography.scss";
@import "./designtheme.scss";

.jet-table.table-component {
  padding: 8px;
  width: 100%;
  overflow: hidden;
  padding: 8px;
  background-color: 'red !important';


  &.jet-table {
    background-color: var(--surfaces-surface-01);
    box-shadow: var(--elevation-200-box-shadow);
    border: 1px solid var(--borders-weak-disabled);
  }

  .table-filters {
    border: 1px solid var(--slate3, #F1F3F5) !important;

    .card-body {
      overflow-y: auto;
      overflow-x: hidden;
    }

    .card-footer {
      background-color: inherit !important;
    }
  }

  .card-footer,
  .card {
    background-color: var(--surfaces-surface-01);
  }

  .card {
    border: 1px solid var(--slate3) !important;
  }

  .card-footer {
    padding: 0.75rem;
    // background-color: var(--cc-surface1-surface) !important;
  }

  .card-header {
    border-bottom: 0 !important;
  }

  .tr {
    .th {
      .thead-editable-icon-header-text-wrapper {
        max-width: 100%;
        min-width: 70%;
        width: 100%;
      }

      .header-text {
        line-height: 20px;
      }
    }

  }

  .table-row {
    border-top: 0 !important;
    border-bottom: 1px solid var(--cc-default-border);
  }

  .table-bordered> :not(caption)>*>* {
    border-width: 0 1px 0 0;
  }


  &.jet-table {
    background-color: var(--cc-surface1-surface);
    box-shadow: var(--elevation-200-box-shadow);
    border: 1px solid var(--borders-weak-disabled);

    .table-card-header {
      padding: 12px;
      height: 56px;


      .table-global-search {
        border: 1px solid var(--borders-default) !important;

        input {
          color: var(--text-primary) !important;
        }

        &:hover {
          border-radius: 6px;
          border: 1px solid var(--slate8, #C1C8CD) !important;
          background: var(surfaces/surface-01) !important;
        }

        &:focus-visible {
          border-radius: 6px;
          border: 2px solid var(--cc-primary-brand) !important;
          // background: var(--base-base, #FFF) !important;
          /* Focus rings/Gray/light */
          // box-shadow: 0px 0px 0px 4px var(--slate6) !important;
        }

        &:focus-within {
          border-radius: 6px;
          border: 2px solid var(--cc-primary-brand) !important;
          /* Selected ring/Indigo/light */
          // box-shadow: 0px 0px 0px 1px var(--indigo6) !important;
        }
      }
    }

    .card-footer {
      .pagination-loader {
        span {
          width: 100%;
        }
      }
    }

    .jet-data-table {
      &::-webkit-scrollbar {
        display: unset !important;
        width: 8px;
        height: 8px;
      }

      &::-webkit-scrollbar-thumb {
        background-color: var(--slate4) !important;
        /* Color of the scrollbar thumb */
        border-radius: 8px;
        /* Rounded corners of the thumb */
      }

      thead {
        z-index: 2;
      }

      .table thead th:not(.rdtPrev):not(.rdtSwitch):not(.rdtNext):not(.dow) {
        display: flex !important;
      }

      .table-row.selected {
        --tblr-table-accent-bg: var(--indigo3, #F0F4FF) !important;
        background: var(--indigo3, #F0F4FF) !important;
      }

      td {
        overflow-x: initial;
        padding: 8px 12px !important;
        overflow-y: hidden;

        &.has-number {
          padding: 0px 12px 0px 12px !important;
        }

        &.has-number.isEditable {
          padding: 0px 0px 0px 12px !important;
        }

        &.has-dropdown,
        &.has-multiselect,
        &.has-badge,
        &.has-badges {
          overflow-y: visible !important;
        }

        // &.has-number {
        //   padding: 0 !important;
        // }

        .text-container {
          padding: 0;
          margin: 0;
          border: 0;
          height: 100%;
          outline: none;
          -webkit-user-modify: read-write-plaintext-only;
        }

        textarea {
          resize: none;
        }
      }

      td.regular {
        white-space: nowrap;
        /* Prevent text wrapping */

      }

      td.condensed {
        white-space: nowrap;
        /* Prevent text wrapping */
      }

      .has-dropdown,
      .has-multiselect,
      .has-datepicker,
      .has-text .has-actions {
        padding: 0 5px;
      }

      .has-text,
      .has-actions {
        margin: 0;
      }

      .overflow-x-hidden {
        overflow-x: hidden !important;
      }

      .wrap-wrapper {
        white-space: normal !important;
        word-break: break-word;
      }

      .scroll-wrapper {
        overflow-x: auto;
      }

      .hide-wrapper {
        overflow-x: hidden !important;
      }

      .td {

        display: flex !important;

        // padding: 6px 12px;
        .text-container:focus-visible,
        .text-container:focus,
        .text-container:focus-within,
        .text-container:hover {
          outline: none;
          height: 100%;
        }


        &:not(:focus-within):hover {
          background: linear-gradient(0deg, var(--interactive-overlays-fill-hover), var(--interactive-overlays-fill-hover)),
        }


        .td-container {
          margin-top: auto;
          margin-bottom: auto;
        }

        .td-container:has(.action-button) {
          height: inherit !important;
        }
      }

      td {
        .text-container:focus {
          position: absolute;
          height: 100%;
          overflow-y: scroll;
          top: 0;
          left: 0;
          right: 0;
          background: var(--surfaces-surface-01) !important;
          box-shadow: rgba(15, 15, 15, 0.05) 0px 0px 0px 1px,
            rgba(15, 15, 15, 0.1) 0px 3px 6px, rgba(15, 15, 15, 0.2) 0px 9px 24px;
        }

        .text-container:focus-visible,
        .text-container:focus,
        .text-container:focus-within,
        .text-container:hover {
          outline: none;
        }

      }

      td {
        .text-container::-webkit-scrollbar {
          background: transparent;
          height: 0;
          width: 0;
        }
      }

      td::-webkit-scrollbar {
        background: transparent;
        height: 0;
        width: 0;
      }

      td:hover::-webkit-scrollbar {
        height: 4px;
        width: 4px;
      }

      .th {
        white-space: normal;
      }
    }

    .jet-data-table>table:not(.table-resizing) {

      .table-row:hover,
      .table-row:focus {
        background: var(--cc-table-row-hover, #ECEEF0) !important;
      }
    }

    .jet-data-table::-webkit-scrollbar {
      background: transparent;
    }

    .jet-data-table::-webkit-scrollbar-track {
      background: transparent;
    }

    // .jet-data-table:hover {
    //   overflow-x: auto;
    //   overflow-y: auto;
    // }

    .jet-data-table {
<<<<<<< HEAD
      overflow-x: auto;
      overflow-y: auto;
      scrollbar-color: var(--cc-table-scroll-bar-color) transparent;
=======
      overflow: hidden;
>>>>>>> 917b80fe

      .th:first-child,
      td:first-child {
        border-left: none;
      }

      .th:last-child,
      td:last-child {
        border-right: none;
      }

<<<<<<< HEAD
      // overflow: hidden;

=======
>>>>>>> 917b80fe
      .form-check {
        margin-bottom: 0;
      }

      .form-check-inline {
        margin-right: 0;
      }

      .table-row {
        cursor: pointer;
      }

      thead {
        position: sticky;
        top: 0px;
        display: inline-block;

        tr {
          border-top: none;
        }
      }

      tbody {
        display: inline-block;
      }
    }

    .jet-data-table {
      display: inline-block;
      height: 100%;

      thead {
        width: 100%;

      }

      .select-search:not(.is-loading):not(.select-search--multiple) .select-search__value::after {
        display: none;
      }

      .custom-select {
        .select-search:not(.select-search--multiple) .select-search__select {
          top: 0px;
          border: solid #9fa0a1 1px;
        }
      }

      .tags {
        width: 100%;
        min-height: 20px;

        .add-tag-button {
          display: none;
        }

        .tag {
          font-weight: 400;
          font-size: 0.85rem;
          letter-spacing: 0.04em;
          text-transform: none;

          .remove-tag-button {
            margin-left: 5px;
            margin-right: -7px;
            display: none;
          }
        }

        .form-control-plaintext {
          font-size: 12px;
        }

        .form-control-plaintext:hover,
        .form-control-plaintext:focus-visible {
          outline: none;
        }
      }

      .tags:hover {
        .add-tag-button {
          display: inline-flex;
        }
      }

      .tag:hover {
        .remove-tag-button {
          display: inline-flex;
        }
      }

      .th {
        .resizer {
          display: inline-block;
          height: 100%;
          position: absolute;
          right: 0;
          top: 0;
          transform: translateX(50%);
          z-index: 1;
          touch-action: none;
          width: 30px;
          cursor: ew-resize !important;
          border: 0 !important; // overriding the border added in theme.scss

          .table-column-resize-handle {
            display: none;
            width: 10px;
            height: 100%;
            transform: translateX(50%);

            &::after {
              content: '';
              display: block;
              height: 10px;
              width: 4px;
              background: var(--interactive-overlay-column-resize);
              top: 11px;
              position: absolute;
              left: 3px;
              border-radius: 10px;
            }
          }

          &:hover {
            .table-column-resize-handle {
              display: block !important;
            }
          }
        }

        &:last-child {
          .resizer {
            transform: translateX(0%);
          }
        }
      }
    }

    // Table set to full width
    .jet-data-table thead {
      display: flex !important;

      tr {
        flex-grow: 1;

        th:last-child {
          flex: 1 1 auto !important;
        }
      }
    }

  }

  .jet-data-table {
    td {
      // border-bottom: 1px solid #656d7729;
      border-bottom: none;

      // overflow: hidden;
      &:hover {
        // border: 1px solid var(--slate8);
        background-color: var(--slate4);
      }

      .invalid-feedback {
        height: 22px;
      }

      &:has(.invalid-feedback):hover {
        border: 1px solid var(--tomato10);

      }

      &:focus-within:not(.has-actions) {
        border: 1px solid var(--interactive-overlays-focus-outline);
        background-color: var(--surfaces-surface-01) !important;
        box-shadow: var(--elevation-200-box-shadow);

        &:has(.long-text-input) {
          border: 0;
          padding: 0 !important;
          overflow: visible !important;
        }
      }

      .table-column-type-div-element,
      .table-column-type-input-element {
        &:focus-visible {
          border: none !important;
          outline: none !important;
        }
      }

      .table-column-type-input-element {
        color: var(--slate12);
      }

      .table-column-type-div-element {
        display: flex;
        align-items: center;
      }

      &.has-textarea {
        overflow: hidden;

        .table-column-type-div-element {
          display: flex;
          height: 100%;
        }
      }

    }

    //for select column type
    .td.has-dropdown,
    td.has-multiselect {
      .select-search-input {
        //old dropdown
        border: 0;
        background: transparent;
      }
    }

    .td.has-badge,
    .td.has-tags,
    .td.has-badge,
    .td.has-link,
    .td.has-radio,
    .td.has-dropdown,
    .td.has-multiselect,
    td.has-toggle {
      background-color: inherit;
    }

    .td.has-select {
      .react-select__control {
        border: none !important;
        background: inherit !important;
      }

      .table-select-search {
        height: 100%;
        display: flex;
        align-items: center;
        width: 100%;

        .react-select__control {
          height: 100%;
          display: flex;
          align-items: center;
          width: 100%;

          .react-select__value-container {
            display: flex;
            align-items: center;
            padding: 0px;
          }

          .react-select__value-container--is-multi {
            flex-flow: wrap;
            gap: 4px;
            max-height: 100%;
          }
        }

        .react-select__indicators {
          display: flex;
          align-items: center;
          height: 100%;
          align-self: center;
        }

        .react-select__dropdown-indicator {
          svg {
            background-color: var(--slate7) !important;
            padding: 2px !important;
            border-radius: 4px !important;

            path {
              fill: var(--slate11) !important
            }
          }
        }
      }

      &:focus-within {
        border: 1px solid var(--indigo9) !important;
        background-color: var(--indigo1) !important;

      }
    }
  }
}

// Table set to full width
.jet-data-table thead {
  display: flex !important;

  tr {
    flex-grow: 1;

    th:last-child {
      flex: 1 1 auto !important;
    }
  }
}

.table-filters,
.table-add-new-row {
  position: absolute;
  top: 2.85rem;
  width: 80%;
  max-width: 700px;
  margin-right: 10%;
  right: 0;
  height: 300px;
  z-index: 100;
  background-color: var(--surfaces-surface-01) !important;
  overflow: hidden;
}

.table-add-new-row {
  padding: 8px;
  color: var(--slate12) !important;

  .th {
    background-color: var(--slate3) !important;
    color: var(--slate12) !important;
  }
}

/*
    table footer
*/
// download pop-up in the table widget
.table-widget-download-popup {
  background-color: var(--surfaces-surface-01) !important;
  color: var(--slate12) !important;
  padding: 4px;
  border-radius: 6px;
  width: fit-content;
  border: 1px solid var(--slate3) !important;
  display: flex;
  flex: 1 0 0;
  flex-direction: column;
  align-items: flex-start;

  .popover-body {
    color: inherit;
    border: none;
    background-color: inherit;
  }

  .table-download-option {
    display: flex;
    flex-direction: column;
    flex: 1 0 0;
    border-radius: 6px;

    span {
      display: flex;
      padding: 10px 14px !important;
      align-items: center;
      gap: 37px;
      flex: 1 0 0;
      border-radius: 6px;

      &:hover {
        background-color: var(--slate3, #F1F3F5) !important;
      }

      &:focus-visible {
        background: var(--slate1, #FBFCFD) !important;
        box-shadow: 0px 0px 0px 4px var(--slate6) !important;
      }
    }
  }
}

.popover:has(.dropdown-table-column-hide-common) {
  border: 1px solid var(--slate3) !important;
  background-color: var(--surfaces-surface-01) !important;
  padding: 4px;
  border-radius: 6px;
}

// hidecolumn popover in table footer
.dropdown-table-column-hide-common {
  width: 100%;
  color: var(--slate12) !important;
  height: 100% !important;
  overflow-wrap: wrap;

  .dropdown-item {
    display: flex;
    height: 36px;
    width: 100%;
    padding: 10px 14px;
    border-radius: 6px;
    gap: 6px;

    input {
      width: 16px;
      height: 16px;
    }
  }


  .dropdown-item {
    &:hover {
      background-color: var(--slate3, #F1F3F5) !important;
    }

    &:focus {
      background: var(--slate1, #FBFCFD) !important;
      box-shadow: 0px 0px 0px 4px var(--slate6) !important;
    }
  }
}

.popover:has(.dropdown-table-column-hide-common) {
  border: 1px solid var(--slate3) !important;
  background-color: var(--base) !important;
  padding: 4px;
  border-radius: 6px;
}

.jet-table.table-component {
  .pagination-container {
    input {
      border: 1px solid var(--slate7, #D7DBDF) !important;
      background-color: var(--cc-surface1-surface)!important;
      color: var(--cc-primary-text) !important;

      // &:hover {
      //   border: 1px solid var(--slate8, #C1C8CD) !important;
      //   background: var(--slate1, #FBFCFD) !important;
      // }

      &:focus-visible {
        border: 1px solid var(--slate7, #D7DBDF) !important;
        // background: var(--base, #FFF) !important;
        /* Focus rings/Gray/light */
        box-shadow: 0px 0px 0px 4px var(--slate6) !important;
      }

      // &:active {
      //   border: 1px solid var(--indigo9, #3E63DD) !important;
      //   background: var(--indigo2, #F8FAFF) !important;
      //   /* Focus rings/Indigo/light */
      //   box-shadow: 0px 0px 0px 4px var(--indigo6) !important;
      // }
    }

    .total-page-number {
      // color: var(--slate11) !important
    }
  }
}

.jet-table {
  .global-search-field {
    background: transparent;
  }
}

.jet-table-image-column {
  margin: 0 auto;
}

.jet-table {
  .tr {
    .th {
      background: var(--cc-surface2-surface);
      border-top: 0 !important;
      padding: 6px 12px;
      align-items: center;
      // color: var(--text-primary) !important;
      font-weight: 500 !important;
      font-size: 14px !important;
      width: 100%;
      text-transform: uppercase;

      &:hover {

        // background: linear-gradient(0deg, var(--surfaces-surface-02), var(--surfaces-surface-02)), linear-gradient(0deg, var(--interactive-overlays-fill-hover), var(--interactive-overlays-fill-hover)) !important;
        background: var(--cc-table-header-hover) !important;
      }

      &:focus-within {
        outline: 0;
        background: var(--slate4, #ECEEF0) !important;
        box-shadow: 0px 0px 0px 4px var(--slate6) !important;
        z-index: 999;
        margin: 4px 0;

      }

      &:first-child:focus-within {
        outline: 0;
        border-left: 4px solid var(--slate6);
      }

      &:last-child:focus-within {
        outline: 0;
        border-right: 4px solid var(--slate6);
      }

      div:focus-visible {
        outline: 0 !important;
      }

      .header-text {
        outline: 0;
      }
    }

    .th.resizing-column {
      color: var(--slate9) !important;
      background-color: var(--slate4, #ECEEF0) !important;
    }

  }

  .warning-no-data {
    padding: 12px;
    border-radius: 6px;
    background-color: var(--slate3, #F1F3F5) !important;
    gap: 10px;

    .warning-svg-wrapper {
      display: flex;
      height: 20px;
      width: 20px;
      justify-content: center;
      padding: 2.5px 1.667px;
      align-items: center;
      background: inherit;
    }

    .warning-no-data-text {
      color: var(--slate11) !important;
      /* Paragraph/Small/Medium */
      font-size: 14px;
      font-style: normal;
      font-weight: 500;
      line-height: 20px;
      /* 142.857% */
    }
  }

  .warning-no-data-text {
    color: var(--slate11) !important;
    /* Paragraph/Small/Medium */
    font-size: 14px;
    font-style: normal;
    font-weight: 500;
    line-height: 20px;
    /* 142.857% */
  }


}

.table-striped>tbody>tr:nth-of-type(even) {
  background-color: var(--slate2);
  --tblr-table-accent-bg: var(--slate2);
}

.table-striped>tbody>tr:nth-of-type(even):hover {
  background-color: var(--interactive-overlays-fill-hover);
  --tblr-table-accent-bg: var(--interactive-overlays-fill-hover);
}

.resizing-column {
  border-right: 1px solid var(--interactive-overlay-border-pressed) !important;
}

.table-striped {
  .resizing-column {
    background-color: var(--slate4, #ECEEF0) !important;
    --tblr-table-accent-bg: var(--slate4, #ECEEF0);
    border-right: 1px solid var(--interactive-overlay-border-pressed) !important;
  }
}

.loading-spinner-table-component {
  transform-origin: center;
  animation: spinner_AtaB .75s infinite linear;

  @keyframes spinner_AtaB {
    100% {
      transform: rotate(360deg)
    }
  }

  ;

  svg {
    fill: var(--indigo6) !important;

  }
}

.jet-data-table .has-actions {
  padding: 0 12px;

  .justify-content-start {
    justify-content: center !important;
  }
}

.jet-table.table-component {
  .isResizing {
    cursor: ew-resize !important;
  }

  .filter-applied-state {
    top: 0;
    right: 0;
    height: fit-content;

    .filter-applied-svg {
      position: absolute;
      top: -5px;
      right: -5px;
    }
  }
}

// boolean column type css
.boolean-switch {
  position: relative;
  display: inline-block;
  width: 28px;
  height: 16px;
  padding: 2px;

  input {
    opacity: 0;
    width: 0;
    height: 0;
  }

  .boolean-slider {
    position: absolute;
    cursor: pointer;
    top: 0;
    left: 0;
    right: 0;
    bottom: 0;
    background-color: var(--slate7);
    -webkit-transition: .4s;
    transition: .4s;
    border-radius: 12px;
    padding: 2px;
  }

  .boolean-slider:before {
    position: absolute;
    content: "";
    width: 12px;
    height: 12px;
    left: 2px;
    bottom: 2px;
    background-color: var(--base);
    -webkit-transition: .4s;
    transition: .4s;
    border-radius: 50%;
  }

  input:checked+.boolean-slider {
    background-color: var(--indigo10);
  }

  input:focus+.boolean-slider {
    box-shadow: 0 0 1px var(--indigo10);
  }

  input:checked+.boolean-slider:before {
    -webkit-transform: translateX(12px);
    -ms-transform: translateX(12px);
    transform: translateX(12px);
  }
}


.table-select-column-type-search-box-wrapper {
  border-bottom: 1px solid var(--slate4);
  display: flex;
  padding: 12px 8px;
  flex-direction: column;
  align-items: flex-start;
  gap: 5px;
  align-self: stretch;
  height: 40px;
  justify-content: center;
  display: flex;
  flex-direction: row;
  align-items: center;
  background-color: var(--surfaces-surface-01) !important;

  .table-select-column-type-search-box {
    width: 100%;
    box-sizing: 'border-box';
    border: none;
    border-radius: 0;
    background: transparent;
    color: var(--slate12);
    gap: 16px;
  }
}

.table-column-popover#popover-basic-2 {
  z-index: 999 !important;
  min-width: 280px;
  max-height: 85vh !important;

  .popover-body {
    display: flex;
    flex-direction: column;
    padding: 16px 0px 16px !important;
    gap: 16px !important;
    align-self: stretch;
    background-color: var(--slate1) !important;
    border-radius: 0;

    .optional-properties-when-editable-true {
      // background-color: var(--slate3);
      padding: 12px;
      // border-radius: 6px;
      display: flex;
      flex-direction: column;
      gap: 10px;
    }

    label {
      @extend .tj-text;
      @extend .tj-text-xsm;
      font-weight: 400;
      color: var(--slate12) !important;
      padding-bottom: 2px;
    }

    .ToggleGroupItem {
      flex: 1 1 0;
    }

    .table-column-date-picker-accordion {

      .accordion-button {
        .accordion-title-text {
          text-transform: none !important
        }
      }

      .grey-bg-section {
        // background-color: var(--slate3);
        // padding: 12px 16px;
        border-radius: 6px;
        display: flex;
        flex-direction: column;
        gap: 10px;
      }
    }
  }

  .popover-header {
    padding: 4px 0 0 0 !important;
    background-color: var(--slate3);

    .active-column-tab {
      border-bottom: 1px solid var(--indigo9);
      color: var(--indigo9)
    }

    .column-header-tab {
      display: flex;
      padding: 6px 8px;
      justify-content: center;
      align-items: center;
      gap: 4px;
      flex: 1 0 0;
    }
  }
}

.table-action-popover {
  .form-label {
    margin-bottom: 2px !important;
  }

  .form-control {
    margin-bottom: 0 !important;
  }
}

.table-select-column-accordian {
  margin-top: -24px;

  .accordion-item {
    border-width: 0px 0px 0px 0px !important;
  }

  .list-group-item {
    margin-bottom: 4px !important;
  }
}

.table-select-custom-menu-list {
<<<<<<< HEAD
  border-radius: 8px;
  box-shadow: var(--elevation-400-box-shadow);
  .react-select__menu-list {
    display: flex;
    flex-direction: column;
    border-radius: 8px;
    box-shadow: var(--elevation-400-box-shadow);

    
=======
  box-shadow: var(--elevation-400-box-shadow) !important;

  .react-select__menu-list {
    display: flex;
    flex-direction: column;
    background-color: var(--surfaces-surface-01) !important;
>>>>>>> 917b80fe

    .option-wrapper {
      align-items: center;
      padding: 12px 8px;

      &:hover {
        background: var(--interactive-overlays-fill-hover) !important;
        border-radius: 6px;
      }

      &:active {
        background: var(--surfaces-surface-01) !important;
        box-shadow: 0px 0px 0px 4px #DFE3E6;

      }

      .form-check {
        display: flex;
        align-items: center;
        justify-content: center;
        margin-bottom: 0 !important;

        input[type=checkbox] {
          width: 18px !important;
          height: 18px !important;
        }

        input[type=checkbox]:checked {
          background-color: var(--indigo9) !important;

        }
      }
    }

  }


}

.table-custom-select-badge-badges {
  .select-search-value {
    width: 90%;

    div {
      display: flex;
      gap: 6px !important;

    }
  }

  &.content--wrap {
    .select-search-value {
      height: fit-content;

      div {
        flex-flow: wrap;
      }

    }
  }

  &.content--overflow-hidden {
    .select-search-value {
      div {
        overflow: hidden;
      }

    }
  }

  &.content--wrap-content--overflow-hidden {
    // overflow: hidden;
    height: 100%;
    max-height: 100%;

    .select-search-container.select-search-is-multiple {
      max-height: 100% !important;
      height: 100% !important;

      .select-search-value {
        display: flex;
        align-items: center;
        overflow: hidden !important;
        max-height: 100% !important;
        height: 100% !important;

        div {
          display: flex;
          max-height: 100%;
          overflow: hidden;
          flex-flow: wrap;
        }
      }
    }
  }

  .select-search-options {
    overflow: hidden;
  }
}

.table-tags {
  flex-direction: row-reverse;

  .tag-wrapper {
    width: 100px;
    /* Adjust width as needed */
  }

  .add-tag-button {
    width: 30px;
    /* Adjust width as needed */
  }

  input[type="text"] {
    width: 100px;
    /* Adjust width as needed */
  }

}

.table-radio-column-cell {
  overflow: hidden;
  margin-top: 10px;

  div {
    height: 100%;
    display: flex;
    flex-flow: wrap;
    gap: 3px;
  }
}

.table-column-lists {
  .list-group-item {
    margin-bottom: 0 !important;
    background-color: var(--interactive-default) !important;
  }

  .active-column-list {
    background-color: var(--interactive-hover) !important;
  }

  .list-group-item:hover {
    background-color: var(--interactive-hover) !important;
  }

}

.overlay-radio-table {

  // margin-top: 10px;
  span {
    font-family: 'IBM Plex Sans';
    line-height: 20px;
    font-size: 14px;
    font-weight: 400;
    text-align: left;
    color: var(--text-primary);

  }
}


.long-text-input {
  height: 100%;
  // display: flex;
  // align-items: center;

  &:focus {
    width: 100%;
    // min-height: 100px;
    // height: 100%;
    /* Set a minimum height */
    // max-height: 200px;
    resize: vertical;
    /* Allow vertical resizing */
    overflow-y: auto;
    /* Enable vertical scrolling */
    position: absolute;
    padding: 0.75rem !important;
    outline: none !important;
    border: 1px solid var(--interactive-overlays-focus-outline) !important;
    background-color: var(--surfaces-surface-01) !important;
    z-index: 99999 !important;
    align-items: flex-start !important;
  }
}

.table> :not(caption)>*>* {
  padding: 0;
}

.overlay-cell-table {
  box-shadow: var(--elevation-400-box-shadow) !important;
  background: var(--surfaces-surface-01) !important;
  display: inline-flex !important;
  flex-wrap: wrap !important;
  gap: 10px !important;
  padding: 16px !important;
  border-radius: 6px !important;
  word-wrap: break-word !important;
  height: fit-content !important;
}

.has-number {
  .arror-container {
    display: none;
  }

  &:hover,
  &:focus-within {
    .arror-container {
      display: flex !important;
      border-left: 0.5px solid var(--borders-default) !important;
      position: absolute;
      right: 0px;
      top: 0px;
      bottom: 0px;
      flex-direction: column;
      justify-content: center;

      .numberinput-up-arrow-table {
        right: 1px !important;
        top: 1px !important;
      }

      .numberinput-down-arrow-table {
        right: 1px !important;
        bottom: 1px !important;
      }
    }
  }
}

.column-type-table-inspector {
  .react-select__indicators {
    padding: 0 8px;
  }

}

.has-select,
.has-datepicker {
  .cell-icon-display {
    visibility: hidden !important;
  }

  &:hover,
  &:focus-within {
    .cell-icon-display {
      visibility: visible !important;
    }
  }
}

.table-link-hover:hover {
  text-decoration: underline;
}

.is-invalid.content-editing~.invalid-feedback {
  padding: 0px 12px 8px;
  ;
}

.table.table-striped> :not(caption)>*>* {
  border-bottom: 0;
  /* Remove border bottom if .table-striped class is present */
}

.th:has(.resizer:hover) {
  border-right: 1px solid var(--interactive-overlay-border-pressed) !important;
}

.arror-container {
  position: absolute;
  right: 0px;
}

.table-add-new-row {
  .long-text-input {
    max-height: max-content !important;
  }
}

.table-column-type-input-element[type="number"] {
  -moz-appearance: textfield !important;
}

.tj-table-tag-col-readonly {
  margin-left: -2px !important; //this -ve margin offset for the margin given to each tags in overall column width
}

.jet-data-table {
  .table-bordered {

    th,
    td {
      border-bottom: 1px solid var(--interactive-overlay-border-pressed) !important;
      border-right: 1px solid var(--interactive-overlay-border-pressed) !important;

      &:first-child {
        border-left: none !important;
      }

      &:last-child {
        border-right: none !important;
      }
    }

    thead th {
      border-top: none !important;

      &:first-child {
        border-left: none !important;
      }

      &:last-child {
        border-right: none !important;
      }
    }
  }

  .table-striped> :not(caption)>* {
    border-width: 0px;
  }

  .table-bordered> :not(caption)>* {
    border-width: 0px;
  }

  .table-striped {
    tbody {
      tr[data-index]:nth-child(odd) {
        background-color: transparent !important;
      }

      tr[data-index]:nth-child(even) {
        background-color: var(--slate2) !important;
        --tblr-table-accent-bg: none;
        color: inherit !important;
      }
    }
  }
}

@media (hover: none) and (pointer: coarse) {
  .jet-data-table {
    overflow: auto;
  }

  // hide scrollbar on touch devices
  .jet-data-table::-webkit-scrollbar {
    width: 0;
    height: 0;
    background: transparent;
  }
}

.table-pagination-btn {
  min-width: 28px;
  width: 28px;
  height: 28px;
  padding: 7px;
  border-radius: 6px;
  display: flex;
  justify-content: center;
}


.react-select__single-value, .react-select__multi-value__label {
  padding: 4px 7px !important;
}

.table-select-menu-pill {
  overflow: hidden;
  text-overflow: ellipsis;
  white-space: nowrap;
  border-radius: 6px;
  color: var(--text-primary);
  font-size: 12px;
  padding: 2px 6px;
  padding-left: 6px;
  box-sizing: border-box;
  background: var(--surfaces-surface-03);
}

.table-select-colorpicker {
  .color-picker-input {
    width: 120px !important;
  }
}

.table-cell {
  .react-datepicker__month, .react-datepicker__month-container, .react-datepicker, .tj-datepicker-widget-month-selector, .tj-datepicker-widget-year-selector{
    background-color: var(--cc-surface1-surface) !important;
  }
}
<|MERGE_RESOLUTION|>--- conflicted
+++ resolved
@@ -321,13 +321,9 @@
     // }
 
     .jet-data-table {
-<<<<<<< HEAD
       overflow-x: auto;
       overflow-y: auto;
       scrollbar-color: var(--cc-table-scroll-bar-color) transparent;
-=======
-      overflow: hidden;
->>>>>>> 917b80fe
 
       .th:first-child,
       td:first-child {
@@ -339,11 +335,8 @@
         border-right: none;
       }
 
-<<<<<<< HEAD
       // overflow: hidden;
 
-=======
->>>>>>> 917b80fe
       .form-check {
         margin-bottom: 0;
       }
@@ -1154,7 +1147,6 @@
 }
 
 .table-select-custom-menu-list {
-<<<<<<< HEAD
   border-radius: 8px;
   box-shadow: var(--elevation-400-box-shadow);
   .react-select__menu-list {
@@ -1162,16 +1154,9 @@
     flex-direction: column;
     border-radius: 8px;
     box-shadow: var(--elevation-400-box-shadow);
+    background-color: var(--surfaces-surface-01) !important;
 
     
-=======
-  box-shadow: var(--elevation-400-box-shadow) !important;
-
-  .react-select__menu-list {
-    display: flex;
-    flex-direction: column;
-    background-color: var(--surfaces-surface-01) !important;
->>>>>>> 917b80fe
 
     .option-wrapper {
       align-items: center;
