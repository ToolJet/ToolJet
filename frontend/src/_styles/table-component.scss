--- conflicted
+++ resolved
@@ -641,7 +641,6 @@
   border-right:4px solid var(--slate5, #ECEEF0) !important; 
 }
 
-<<<<<<< HEAD
 // boolean column type css
 .boolean-switch{
   position: relative;
@@ -695,7 +694,7 @@
 }
 
 
-=======
+
 .jet-data-table{
   .table{
     .td{
@@ -718,5 +717,4 @@
       }
     }
   }
-}
->>>>>>> c7a62adb
+}