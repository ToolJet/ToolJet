--- conflicted
+++ resolved
@@ -1,7 +1,4 @@
-<<<<<<< HEAD
 @import "./typography.scss";
-=======
->>>>>>> eb7b3441
 @import "./designtheme.scss";
 
 .jet-table.table-component{
@@ -10,7 +7,6 @@
       background-color: var(--base) !important;
       box-shadow: 0px 2px 4px -2px rgba(16, 24, 40, 0.06), 0px 4px 8px -2px rgba(16, 24, 40, 0.10);
     }
-<<<<<<< HEAD
     .table-filters{
       border: 1px solid var(--slate3, #F1F3F5) !important;
       .card-footer{
@@ -53,11 +49,8 @@
         box-shadow: 0px 0px 0px 1px var(--indigo6) !important;
       }
     }
-}
-=======
     .tr{
-      height: 32px;
-      
+      height: 32px; 
     }
 }
 
@@ -355,7 +348,6 @@
   }
 }
 
->>>>>>> eb7b3441
 .table-filters,
 .table-add-new-row {
   position: absolute;
@@ -366,7 +358,6 @@
   right: 0;
   height: 300px;
   z-index: 100;
-<<<<<<< HEAD
   background: var(--slate1, #FBFCFD) !important;
   overflow: hidden;
 }
@@ -467,8 +458,8 @@
       color: var(--slate11) !important
     }
   }
-=======
-}
+}
+
 .jet-table {
   .global-search-field {
     background: transparent;
@@ -550,5 +541,4 @@
   // //     display: none;
   // //   }
   // // }
->>>>>>> eb7b3441
 }