--- conflicted
+++ resolved
@@ -201,11 +201,11 @@
       height: 100%;
     }
 
-    
+
     &:not(:focus-within):hover {
       background: linear-gradient(0deg, var(--interactive-overlays-fill-hover), var(--interactive-overlays-fill-hover)),
     }
-    
+
 
     display: flex !important;
 
@@ -903,8 +903,9 @@
             display: flex;
             align-items: center;
           }
-          .react-select__value-container--is-multi{
-            flex-flow: wrap ;
+
+          .react-select__value-container--is-multi {
+            flex-flow: wrap;
             gap: 6px;
             max-height: 100%;
           }
@@ -1358,16 +1359,11 @@
   }
 }
 
-<<<<<<< HEAD
 .is-invalid.content-editing~.invalid-feedback {
   padding: 0px 12px 8px;
-  ;
-=======
-.is-invalid.content-editing ~ .invalid-feedback {
-  padding: 0px 12px 8px;;
-}
-
-.table.table-striped > :not(caption) > * > * {
-  border-bottom: 0; /* Remove border bottom if .table-striped class is present */
->>>>>>> daa5ce7c
+}
+
+.table.table-striped> :not(caption)>*>* {
+  border-bottom: 0;
+  /* Remove border bottom if .table-striped class is present */
 }