@import "./typography.scss";
@import "./designtheme.scss";

.jet-table.table-component {
  padding: 8px;

  &.jet-table {
    background-color: var(--surfaces-surface-01);
    box-shadow: var(--elevation-200-box-shadow);
    border: 1px solid var(--borders-weak-disabled);
  }

  .table-filters {
    border: 1px solid var(--slate3, #F1F3F5) !important;

    .card-footer {
      background-color: inherit !important;
    }
  }

  .card-footer,
  .card {
    background-color: var(--surfaces-surface-01);
  }

  .card {
    border: 1px solid var(--slate3) !important;
  }

  .card-footer {
    padding: 0.75rem;
  }

  .card-header {
    border-bottom: 0 !important;
  }

  // .table-clear-icon{
  //   border-radius: 4px;
  //   border: 1px solid  rgba(255, 255, 255, 0.00) !important;
  //   background: var(--indigo3, #F0F4FF) !important;
  // }
  .table-global-search {
    border: 1px solid var(--borders-default) !important;

    input {
      color: var(--text-primary) !important;
    }

    ;

    &:hover {
      border-radius: 6px;
      border: 1px solid var(--slate8, #C1C8CD) !important;
      background: var(surfaces/surface-01) !important;
    }

    &:focus-visible {
      border-radius: 6px;
      border: 2px solid var(--primary-accent-strong) !important;
      // background: var(--base-base, #FFF) !important;
      /* Focus rings/Gray/light */
      // box-shadow: 0px 0px 0px 4px var(--slate6) !important;
    }

    &:focus-within {
      border-radius: 6px;
      border: 2px solid var(--primary-accent-strong) !important;
      /* Selected ring/Indigo/light */
      // box-shadow: 0px 0px 0px 1px var(--indigo6) !important;
    }
  }

  .tr {
    height: 32px;

    .th {
      .thead-editable-icon-header-text-wrapper {
        max-width: 100%;
        min-width: 70%;
        width: 100%;
      }

      .header-text {
        overflow: hidden;
        text-overflow: ellipsis;
        white-space: nowrap;
      }
    }

  }

  .table-row {
    border-top: 0 !important;
    border-bottom: 1px solid inherit;
  }

  .table-bordered> :not(caption)>*>* {
    border-width: 0 1px 0 0;
  }
}


.jet-data-table {
  &::-webkit-scrollbar-thumb {
    background-color: var(--slate4) !important;
    /* Color of the scrollbar thumb */
    border-radius: 8px;
    /* Rounded corners of the thumb */
  }

  thead {
    z-index: 2;
  }

  .table thead th:not(.rdtPrev):not(.rdtSwitch):not(.rdtNext):not(.dow) {
    display: flex !important;
  }

  .table-row:hover,
  .table-row:focus {
    background: var(--interactive-overlays-fill-hover);
    border-bottom: 0px transparent

  }

  .table-row.selected {
    --tblr-table-accent-bg: var(--indigo3, #F0F4FF) !important;
    background: var(--indigo3, #F0F4FF) !important;
  }

  td {
    overflow-x: initial;
    padding: 8px 12px !important;
    &.has-number{
      padding: 0px 0px 0px 12px !important;
    }


    // &.has-number {
    //   padding: 0 !important;
    // }

    .text-container {
      padding: 0;
      margin: 0;
      border: 0;
      height: 100%;
      outline: none;
    }

    textarea {
      resize: none;
    }
  }

  td.regular {
    white-space: nowrap;
    /* Prevent text wrapping */

  }

  td.condensed {
    white-space: nowrap;
    /* Prevent text wrapping */
  }

  .has-dropdown,
  .has-multiselect,
  .has-datepicker,
  .has-text .has-actions {
    padding: 0 5px;
  }

  .has-text,
  .has-actions {
    margin: 0;
  }

  .overflow-x-hidden {
    overflow-x: hidden !important;
  }

  .wrap-wrapper {
    white-space: normal !important;
    word-break: break-word;
  }

  .scroll-wrapper {
    overflow-x: auto;
  }

  .hide-wrapper {
    overflow-x: hidden !important;
  }

  .td {

    // padding: 6px 12px;
    .text-container:focus-visible,
    .text-container:focus,
    .text-container:focus-within,
    .text-container:hover {
      outline: none;
      height: 100%;
    }

    
    &:not(:focus-within):hover {
      background: linear-gradient(0deg, var(--interactive-overlays-fill-hover), var(--interactive-overlays-fill-hover)),
    }
    

    display: flex !important;

    .td-container {
      margin-top: auto;
      margin-bottom: auto;
    }

    .td-container:has(.action-button) {
      height: inherit !important;
    }
  }

  td {
    .text-container:focus {
      position: absolute;
      height: 100%;
      overflow-y: scroll;
      top: 0;
      left: 0;
      right: 0;
      background: var(--surfaces-surface-01) !important;
      box-shadow: rgba(15, 15, 15, 0.05) 0px 0px 0px 1px,
        rgba(15, 15, 15, 0.1) 0px 3px 6px, rgba(15, 15, 15, 0.2) 0px 9px 24px;
    }

    .text-container:focus-visible,
    .text-container:focus,
    .text-container:focus-within,
    .text-container:hover {
      outline: none;
    }

  }

  td {
    .text-container::-webkit-scrollbar {
      background: transparent;
      height: 0;
      width: 0;
    }
  }

  td::-webkit-scrollbar {
    background: transparent;
    height: 0;
    width: 0;
  }

  td:hover::-webkit-scrollbar {
    height: 4px;
    width: 4px;
  }

  .th {
    white-space: normal;
  }

  // th:after {
  //   content: " ";
  //   position: relative;
  //   height: 0;
  //   width: 0;
  // }

  // .sort-desc:after {
  //   border-left: 5px solid transparent;
  //   border-right: 5px solid transparent;
  //   border-top: 5px solid #767676;
  //   border-bottom: 5px solid transparent;
  //   left: 0px;
  //   top: 7px;
  // }

  // .sort-asc:after {
  //   border-left: 5px solid transparent;
  //   border-right: 5px solid transparent;
  //   border-top: 0px solid transparent;
  //   border-bottom: 5px solid #767676;
  //   left: 0px;
  //   top: 7px;
  // }
}

.jet-data-table::-webkit-scrollbar {
  background: transparent;
}

.jet-data-table::-webkit-scrollbar-track {
  background: transparent;
}

.jet-data-table:hover {
  overflow-x: auto;
  overflow-y: auto;
}

.jet-data-table {

  .th:first-child,
  td:first-child {
    border-left: none;
  }

  .th:last-child,
  td:last-child {
    border-right: none;
  }

  overflow: hidden;

  .form-check {
    margin-bottom: 0;
  }

  .form-check-inline {
    margin-right: 0;
  }

  .table-row {
    cursor: pointer;
  }

  thead {
    position: sticky;
    top: 0px;
    display: inline-block;

    tr {
      border-top: none;
    }
  }

  tbody {
    display: inline-block;
  }
}

.jet-data-table {
  display: inline-block;
  height: 100%;

  thead {
    width: 100%;

  }

  .select-search:not(.is-loading):not(.select-search--multiple) .select-search__value::after {
    display: none;
  }

  .custom-select {
    .select-search:not(.select-search--multiple) .select-search__select {
      top: 0px;
      border: solid #9fa0a1 1px;
    }
  }

  .tags {
    width: 100%;
    min-height: 20px;

    .add-tag-button {
      display: none;
    }

    .tag {
      font-weight: 400;
      font-size: 0.85rem;
      letter-spacing: 0.04em;
      text-transform: none;

      .remove-tag-button {
        margin-left: 5px;
        margin-right: -7px;
        display: none;
      }
    }

    .form-control-plaintext {
      font-size: 12px;
    }

    .form-control-plaintext:hover,
    .form-control-plaintext:focus-visible {
      outline: none;
    }
  }

  .tags:hover {
    .add-tag-button {
      display: inline-flex;
    }
  }

  .tag:hover {
    .remove-tag-button {
      display: inline-flex;
    }
  }

  .th {
    .resizer {
      display: inline-block;
      height: 100%;
      position: absolute;
      right: 0;
      top: 0;
      transform: translateX(50%);
      z-index: 1;
      touch-action: none;
      width: 30px;
      cursor: ew-resize !important;
    }

    &:last-child {
      .resizer {
        transform: translateX(0%);
      }
    }
  }
}

// Table set to full width
.jet-data-table thead {
  display: flex !important;

  tr {
    flex-grow: 1;

    th:last-child {
      flex: 1 1 auto !important;
    }
  }
}

.table-filters,
.table-add-new-row {
  position: absolute;
  top: 2.85rem;
  width: 80%;
  max-width: 700px;
  margin-right: 10%;
  right: 0;
  height: 300px;
  z-index: 100;
  background-color: var(--surfaces-surface-01) !important;
  overflow: hidden;
}

.table-add-new-row {
  padding: 8px;
  color: var(--slate12) !important;

  .th {
    background-color: var(--slate3) !important;
    color: var(--slate12) !important;
  }
}

/*
    table footer
*/
// download pop-up in the table widget
.table-widget-download-popup {
  background-color: var(--surfaces-surface-01) !important;
  color: var(--slate12) !important;
  padding: 4px;
  border-radius: 6px;
  width: fit-content;
  border: 1px solid var(--slate3) !important;
  display: flex;
  flex: 1 0 0;
  flex-direction: column;
  align-items: flex-start;

  .popover-body {
    color: inherit;
    border: none;
    background-color: inherit;
  }

  .table-download-option {
    display: flex;
    padding: 10px 14px !important;
    align-items: center;
    gap: 37px;
    flex: 1 0 0;
    border-radius: 6px;

    &:hover {
      background-color: var(--slate3, #F1F3F5) !important;
    }

    &:focus-visible {
      background: var(--slate1, #FBFCFD) !important;
      box-shadow: 0px 0px 0px 4px var(--slate6) !important;
    }

  }
}

.popover:has(.dropdown-table-column-hide-common) {
  border: 1px solid var(--slate3) !important;
  background-color: var(--surfaces-surface-01) !important;
  padding: 4px;
  border-radius: 6px;
}

// hidecolumn popover in table footer
.dropdown-table-column-hide-common {
  width: 100%;
  color: var(--slate12) !important;
  height: 100% !important;

  .dropdown-item {
    display: flex;
    height: 36px;
    width: 100%;
    padding: 10px 14px;
    border-radius: 6px;
    gap: 6px;

    input {
      width: 16px;
      height: 16px;
    }
  }

  overflow-wrap: wrap;

  .dropdown-item {
    &:hover {
      background-color: var(--slate3, #F1F3F5) !important;
    }

    &:focus {
      background: var(--slate1, #FBFCFD) !important;
      box-shadow: 0px 0px 0px 4px var(--slate6) !important;
    }
  }
}

.popover:has(.dropdown-table-column-hide-common) {
  border: 1px solid var(--slate3) !important;
  background-color: var(--base) !important;
  padding: 4px;
  border-radius: 6px;
}

.jet-table.table-component {
  .pagination-container {
    input {
      color: var(--slate12) !important;
      border: 1px solid var(--slate7, #D7DBDF) !important;
      background: var(--base, #FFF) !important;

      &:hover {
        border: 1px solid var(--slate8, #C1C8CD) !important;
        background: var(--slate1, #FBFCFD) !important;
      }

      &:focus-visible {
        border: 1px solid var(--slate7, #D7DBDF) !important;
        background: var(--base, #FFF) !important;
        /* Focus rings/Gray/light */
        box-shadow: 0px 0px 0px 4px var(--slate6) !important;
      }

      &:active {
        border: 1px solid var(--indigo9, #3E63DD) !important;
        background: var(--indigo2, #F8FAFF) !important;
        /* Focus rings/Indigo/light */
        box-shadow: 0px 0px 0px 4px var(--indigo6) !important;
      }
    }

    .total-page-number {
      color: var(--slate11) !important
    }
  }
}

.jet-table {
  .global-search-field {
    background: transparent;
  }
}

.jet-table-image-column {
  margin: 0 auto;
}

.jet-table {
  .tr {
    .th {
      background: var(--surfaces-surface-02);
      border-bottom: 1px solid var(--slate5, #E6E8EB) !important;
      border-top: 0 !important;
      padding: 6px 12px;
      align-items: center;
      color: var(--text-primary) !important;
      font-weight: 500 !important;
      font-size: 14px !important;
      width: 100%;
      text-transform: capitalize;

      &:hover {
        
        background: linear-gradient(0deg, var(--surfaces-surface-02), var(--surfaces-surface-02)), linear-gradient(0deg, var(--interactive-overlays-fill-hover), var(--interactive-overlays-fill-hover)) !important;
      }

      &:focus-within {
        outline: 0;
        background: var(--slate4, #ECEEF0) !important;
        box-shadow: 0px 0px 0px 4px var(--slate6) !important;
        z-index: 999;
        margin: 4px 0;

      }

      &:first-child:focus-within {
        outline: 0;
        border-left: 4px solid var(--slate6);
      }

      &:last-child:focus-within {
        outline: 0;
        border-right: 4px solid var(--slate6);
      }

      div:focus-visible {
        outline: 0 !important;
      }

      .header-text {
        outline: 0;
      }
    }

    .th.resizing-column {
      color: var(--slate9) !important;
      background-color: var(--slate4, #ECEEF0) !important;
    }

  }

  .warning-no-data {
    padding: 12px;
    border-radius: 6px;
    background-color: var(--slate3, #F1F3F5) !important;
    gap: 10px;

    .warning-svg-wrapper {
      display: flex;
      height: 20px;
      width: 20px;
      justify-content: center;
      padding: 2.5px 1.667px;
      align-items: center;
      background: inherit;
    }
<<<<<<< HEAD

    .warning-no-data-text {
      color: var(--slate11) !important;
      /* Paragraph/Small/Medium */
      font-size: 14px;
      font-style: normal;
      font-weight: 500;
      line-height: 20px;
      /* 142.857% */
    }
=======
>>>>>>> 5f88094d
  }

  .warning-no-data-text{
    color: var(--slate11) !important;
    /* Paragraph/Small/Medium */
    font-size: 14px;
    font-style: normal;
    font-weight: 500;
    line-height: 20px; /* 142.857% */
  }


}

.table-striped>tbody>tr:nth-of-type(even) {
  background-color: var(--slate2);
  --tblr-table-accent-bg: var(--slate2);
}
.table-striped>tbody>tr:nth-of-type(even):hover{
  background-color: var(--interactive-overlays-fill-hover) ;
  --tblr-table-accent-bg: var(--interactive-overlays-fill-hover);
}
.resizing-column {
  background-color: var(--slate4, #ECEEF0) !important;
  border-right: 4px solid var(--slate5, #E6E8EB) !important;
}

.table-striped {
  .resizing-column {
    background-color: var(--slate4, #ECEEF0) !important;
    --tblr-table-accent-bg: var(--slate4, #ECEEF0);
    border-right: 4px solid var(--slate5, #E6E8EB) !important;
  }
}

.loading-spinner-table-component {
  transform-origin: center;
  animation: spinner_AtaB .75s infinite linear;

  @keyframes spinner_AtaB {
    100% {
      transform: rotate(360deg)
    }
  }

  ;

  svg {
    fill: var(--indigo6) !important;

  }
}

.jet-data-table .has-actions {
  padding: 0 12px;

  .justify-content-start {
    justify-content: center !important;
  }
}

.jet-table.table-component {
  .isResizing {
    cursor: ew-resize !important;
  }

  .filter-applied-state {
    top: 0;
    right: 0;
    height: fit-content;

    .filter-applied-svg {
      position: absolute;
      top: -5px;
      right: -5px;
    }
  }
}

.th:has(.resizer:hover) {
  border-right: 4px solid var(--slate5, #ECEEF0) !important;
}

// boolean column type css
.boolean-switch {
  position: relative;
  display: inline-block;
  width: 28px;
  height: 16px;
  padding: 2px;

  input {
    opacity: 0;
    width: 0;
    height: 0;
  }

  .boolean-slider {
    position: absolute;
    cursor: pointer;
    top: 0;
    left: 0;
    right: 0;
    bottom: 0;
    background-color: var(--slate7);
    -webkit-transition: .4s;
    transition: .4s;
    border-radius: 12px;
    padding: 2px;
  }

  .boolean-slider:before {
    position: absolute;
    content: "";
    width: 12px;
    height: 12px;
    left: 2px;
    bottom: 2px;
    background-color: var(--base);
    -webkit-transition: .4s;
    transition: .4s;
    border-radius: 50%;
  }

  input:checked+.boolean-slider {
    background-color: var(--indigo10);
  }

  input:focus+.boolean-slider {
    box-shadow: 0 0 1px var(--indigo10);
  }

  input:checked+.boolean-slider:before {
    -webkit-transform: translateX(12px);
    -ms-transform: translateX(12px);
    transform: translateX(12px);
  }
}



.jet-data-table {
  .table {
    .td {

      // overflow: hidden;
      &:hover {
        // border: 1px solid var(--slate8);
        background-color: var(--slate4);
      }

      &:has(.invalid-feedback):hover {
        border: 1px solid var(--tomato10);

      }

      &:focus-within {
        border: 1px solid var(--interactive-overlays-focus-outline);
        background-color: var(--surfaces-surface-01) !important;
        box-shadow: var(--elevation-200-box-shadow);

        &:has(.long-text-input) {
          border: 0;
          padding: 0 !important;
          overflow: visible !important;
        }
      }

      .table-column-type-div-element,
      .table-column-type-input-element {
        &:focus-visible {
          border: none !important;
          outline: none !important;
        }
      }

      .table-column-type-input-element {
        color: var(--slate12);
      }

      .table-column-type-div-element {
        display: flex;
        align-items: center;
      }

      &.has-textarea {
        overflow: hidden;
        .table-column-type-div-element {
          display: block;
        }
      }

    }

    //for select column type
    .td.has-dropdown,
    td.has-multiselect {
      .select-search-input {
        //old dropdown
        border: 0;
        background: transparent;
      }
    }

    .td.has-badge,
    .td.has-tags,
    .td.has-badge,
    .td.has-link,
    .td.has-radio,
    .td.has-dropdown,
    .td.has-multiselect,
    td.has-toggle {
      background-color: inherit;
    }

    .td.has-select {
      .react-select__control {
        border: none !important;
        background: inherit !important;
      }

      .table-select-search {
        height: 100%;
        display: flex;
        align-items: center;
        width: 100%;

        .react-select__control {
          height: 100%;
          display: flex;
          align-items: center;
          width: 100%;

          .react-select__value-container {
            display: flex;
            align-items: center;
          }
          .react-select__value-container--is-multi{
            flex-flow: wrap ;
            gap: 6px;
            max-height: 100%;
          }
        }

        .react-select__indicators {
          display: flex;
          align-items: center;
          height: 100%;
        }

        .react-select__dropdown-indicator {
          svg {
            background-color: var(--slate7) !important;
            padding: 2px !important;
            border-radius: 4px !important;

            path {
              fill: var(--slate11) !important
            }
          }
        }
      }

      &:focus-within {
        border: 1px solid var(--indigo9) !important;
        background-color: var(--indigo1) !important;

        .table-select-search {
          .react-select__indicators {
            // display: none !important;
          }
        }
      }
    }
  }
}

.table-select-column-type-search-box-wrapper {
  border-bottom: 1px solid var(--slate4);
  display: flex;
  padding: 12px 8px;
  flex-direction: column;
  align-items: flex-start;
  gap: 5px;
  align-self: stretch;
  height: 40px;
  justify-content: center;
  display: flex;
  flex-direction: row;
  align-items: center;
  background-color: var(--surfaces-surface-01) !important;

  .table-select-column-type-search-box {
    width: 100%;
    box-sizing: 'border-box';
    border: none;
    border-radius: 0;
    background: transparent;
    color: var(--slate12);
    gap: 16px;
  }
}

.table-column-popover#popover-basic-2 {
  z-index: 9999 !important;
  min-width: 280px;
  max-height: 800px !important;
  .popover-body {
    display: flex;
    flex-direction: column;
    padding: 16px 0px 16px !important;
    gap: 16px !important;
    align-self: stretch;
    background-color: var(--slate1) !important;
    border-radius: 0;

    .optional-properties-when-editable-true {
      // background-color: var(--slate3);
      padding: 12px;
      // border-radius: 6px;
      display: flex;
      flex-direction: column;
      gap: 10px;
    }

    label {
      @extend .tj-text;
      @extend .tj-text-xsm;
      font-weight: 400;
      color: var(--slate12) !important;
      padding-bottom: 2px;
    }

    .ToggleGroupItem {
      flex: 1 1 0;
    }

    .table-column-date-picker-accordion {

      .accordion-button,
      .accordion-body {
        // padding-left:  0 !important;
        // padding-right: 0 !important;
        // padding-top: 0 !important
      }

      // .accordion-header {
      //   padding: 16px
      // }
      .grey-bg-section {
        // background-color: var(--slate3);
        // padding: 12px 16px;
        border-radius: 6px;
        display: flex;
        flex-direction: column;
        gap: 10px;
      }
    }
  }

  .popover-header {
    padding: 4px 0 0 0 !important;
    background-color: var(--slate3);

    .active-column-tab {
      border-bottom: 1px solid var(--indigo9);
      color: var(--indigo9)
    }

    .column-header-tab {
      display: flex;
      padding: 6px 8px;
      justify-content: center;
      align-items: center;
      gap: 4px;
      flex: 1 0 0;
    }
  }
}

.table-action-popover {
  .form-label {
    margin-bottom: 2px !important;
  }

  .form-control {
    margin-bottom: 0 !important;
  }
}

.table-select-column-accordian {
    padding: 0px 16px 0px;
    margin-top: -24px;
  .accordion-button {
    padding: 16px 0px !important;
  }

  .accordion-body {
    padding: 0 !important;
  }

  .accordion-item{
    border-width: 0px 0px 0px 0px !important;
    border: solid var(--slate5);
  }

  .list-group-item {
    margin-bottom: 4px !important;
  }
}

.table-select-custom-menu-list {
  .react-select__menu-list {
    display: flex;
    flex-direction: column;

    .option-wrapper {
      align-items: center;
      padding: 12px 8px;

      &:hover {
        background: var(--interactive-overlays-fill-hover) !important;
        border-radius: 6px;
      }

      &:active {
        background: var(--surfaces-surface-01) !important;
        box-shadow: 0px 0px 0px 4px #DFE3E6;

      }

      .form-check {
        display: flex;
        align-items: center;
        justify-content: center;
        margin-bottom: 0 !important;

        input[type=checkbox] {
          width: 18px !important;
          height: 18px !important;
        }

        input[type=checkbox]:checked {
          background-color: var(--indigo9) !important;

        }
      }
    }

    background-color: var(--surfaces-surface-01) !important;
  }

  box-shadow: var(--elevation-400-box-shadow) !important;

}

.table-custom-select-badge-badges {
  .select-search-value {
    width: 90%;

    div {
      display: flex;
      gap: 6px !important;

    }
  }

  &.content--wrap {
    .select-search-value {
      height: fit-content;

      div {
        flex-flow: wrap;
      }

    }
  }

  &.content--overflow-hidden {
    .select-search-value {
      div {
        overflow: hidden;
      }

    }
  }

  &.content--wrap-content--overflow-hidden {
    // overflow: hidden;
    height: 100%;
    max-height: 100%;

    .select-search-container.select-search-is-multiple {
      max-height: 100% !important;
      height: 100% !important;

      .select-search-value {
        display: flex;
        align-items: center;
        overflow: hidden !important;
        max-height: 100% !important;
        height: 100% !important;

        div {
          display: flex;
          max-height: 100%;
          overflow: hidden;
          flex-flow: wrap;
        }
      }
    }
  }

  .select-search-options {
    overflow: hidden;
  }
}

.table-tags {
  flex-direction: row-reverse;

  .tag-wrapper {
    width: 100px;
    /* Adjust width as needed */
  }

  .add-tag-button {
    width: 30px;
    /* Adjust width as needed */
  }

  input[type="text"] {
    width: 100px;
    /* Adjust width as needed */
  }

}

.table-radio-column-cell {
  overflow: hidden;
  margin-top: 10px;
  div {
    height: 100%;
    display: flex;
    flex-flow: wrap;
    gap: 3px;
  }
}

.table-column-lists {
  .list-group-item {
    margin-bottom: 0 !important;
    background-color: var(--interactive-default) !important;
  }

  .active-column-list {
    background-color: var(--interactive-hover) !important;
  }

  .list-group-item:hover {
    background-color: var(--interactive-hover) !important;
  }

}

.overlay-radio-table {
  margin-top: 10px;
  span {
    font-family: 'IBM Plex Sans';
    line-height: 20px;
    font-size: 14px;
    font-weight: 400;
    text-align: left;
    color: var(--text-primary);

  }
}


.long-text-input {
  height: 100%;
  // display: flex;
  // align-items: center;

  &:focus {
    width: 100%;
    // min-height: 100px;
    // height: 100%;
    /* Set a minimum height */
    // max-height: 200px;
    resize: vertical;
    /* Allow vertical resizing */
    overflow-y: auto;
    /* Enable vertical scrolling */
    position: absolute;
    padding:  0.75rem !important;
    outline: none !important;
    border: 1px solid var(--interactive-overlays-focus-outline) !important;
    background-color: var(--surfaces-surface-01) !important;
    z-index: 99999 !important;
    align-items: flex-start !important;
  }
}

.table> :not(caption)>*>* {
  padding: 0;
}

.overlay-cell-table {
  box-shadow: var(--elevation-400-box-shadow) !important;
  background: var(--surfaces-surface-01) !important;
  display: inline-flex !important;
  flex-wrap: wrap !important;
  gap: 10px !important;
  padding: 16px !important;
  border-radius: 6px !important;
  word-wrap: break-word !important;
  height: fit-content !important;
}

.has-number {
  .arror-container {
    display: none;
  }

  &:hover,
  &:focus-within {
    .arror-container {
      display: flex !important;
      border-left: 0.5px solid var(--borders-default) !important;
      position: absolute;
      right: 0px;
      top: 0px;
      bottom: 0px;
      flex-direction: column;
      justify-content: center;

      .numberinput-up-arrow-table {
        right: 1px !important;
        top: 1px !important;
      }

      .numberinput-down-arrow-table {
        right: 1px !important;
        bottom: 1px !important;
      }
    }
  }
}

.column-type-table-inspector {
  .react-select__indicators {
    padding: 0 8px;
  }

}

.has-select,
.has-datepicker {
  .cell-icon-display {
    visibility: hidden !important;
  }

  &:hover,
  &:focus-within {
    .cell-icon-display {
      visibility: visible !important;
    }
  }
}

.table-link-hover:hover {
  text-decoration: underline;
}

.react-datepicker__time-list-item,
.react-datepicker__time-list-item--selected {
  margin-bottom: 3px !important;
}

.react-datepicker__time-box {
  display: flex;

  ul {
    padding: 0px 10px 0px 10px !important;
  }
}

.is-invalid.content-editing ~ .invalid-feedback {
  padding: 0px 12px 8px;;
}

.table.table-striped > :not(caption) > * > * {
  border-bottom: 0; /* Remove border bottom if .table-striped class is present */
}<|MERGE_RESOLUTION|>--- conflicted
+++ resolved
@@ -672,7 +672,6 @@
       align-items: center;
       background: inherit;
     }
-<<<<<<< HEAD
 
     .warning-no-data-text {
       color: var(--slate11) !important;
@@ -683,8 +682,6 @@
       line-height: 20px;
       /* 142.857% */
     }
-=======
->>>>>>> 5f88094d
   }
 
   .warning-no-data-text{
