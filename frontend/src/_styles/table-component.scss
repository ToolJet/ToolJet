--- conflicted
+++ resolved
@@ -1,13 +1,13 @@
 @import "./typography.scss";
 @import "./designtheme.scss";
 
-<<<<<<< HEAD
 .jet-table.table-component {
   padding: 8px;
 
   &.jet-table {
-    background-color: var(--base) !important;
-    box-shadow: 0px 2px 4px -2px rgba(16, 24, 40, 0.06), 0px 4px 8px -2px rgba(16, 24, 40, 0.10);
+    background-color: var(--surfaces-surface-01);
+    box-shadow: var(--elevation-200-box-shadow) !important;
+    border: 1px solid var(--borders-weak-disabled) !important;
   }
 
   .table-filters {
@@ -15,32 +15,12 @@
 
     .card-footer {
       background-color: inherit !important;
-=======
-.jet-table.table-component{
-    padding: 8px;
-    &.jet-table {
-      background-color: var(--surfaces-surface-01);
-      box-shadow: var(--elevation-200-box-shadow) !important;
-      border: 1px solid var(--borders-weak-disabled) !important;
-    }
-    .table-filters{
-      border: 1px solid var(--slate3, #F1F3F5) !important;
-      .card-footer{
-        background-color: inherit !important;
-      }
-    }
-    .card-footer,.card{
-      background-color: var(--surfaces-surface-01);
-    }
-    .card{
-        border: 1px solid var(--slate3) !important;
->>>>>>> 2acf9269
     }
   }
 
   .card-footer,
   .card {
-    background-color: var(--base) !important;
+    background-color: var(--surfaces-surface-01);
   }
 
   .card {
@@ -55,95 +35,53 @@
     border-bottom: 0 !important;
   }
 
-  .table-clear-icon {
-    border-radius: 4px;
-    border: 1px solid rgba(255, 255, 255, 0.00) !important;
-    background: var(--indigo3, #F0F4FF) !important;
-  }
-
+  // .table-clear-icon{
+  //   border-radius: 4px;
+  //   border: 1px solid  rgba(255, 255, 255, 0.00) !important;
+  //   background: var(--indigo3, #F0F4FF) !important;
+  // }
   .table-global-search {
+    border: 1px solid var(--borders-default) !important;
+
+    input {
+      color: var(--text-primary) !important;
+    }
+
+    ;
+
     &:hover {
       border-radius: 6px;
       border: 1px solid var(--slate8, #C1C8CD) !important;
-      background: var(--slate4, #ECEEF0) !important;
+      background: var(surfaces/surface-01) !important;
     }
 
     &:focus-visible {
       border-radius: 6px;
-      border: 1px solid var(--slate7, #D7DBDF) !important;
-      background: var(--base-base, #FFF) !important;
+      border: 2px solid var(--primary-accent-strong) !important;
+      // background: var(--base-base, #FFF) !important;
       /* Focus rings/Gray/light */
-      box-shadow: 0px 0px 0px 4px var(--slate6) !important;
-    }
-<<<<<<< HEAD
+      // box-shadow: 0px 0px 0px 4px var(--slate6) !important;
+    }
 
     &:focus-within {
       border-radius: 6px;
-      border: 1px solid var(--indigo9, #3E63DD) !important;
-      background: var(--indigo2, #F8FAFF) !important;
-
+      border: 2px solid var(--primary-accent-strong) !important;
       /* Selected ring/Indigo/light */
-      box-shadow: 0px 0px 0px 1px var(--indigo6) !important;
-    }
-  }
-
-  .tr {
-    height: 32px;
-
-    .th {
-      .thead-editable-icon-header-text-wrapper {
-        max-width: 100%;
-        min-width: 70%;
-        width: 100%;
-=======
-    // .table-clear-icon{
-    //   border-radius: 4px;
-    //   border: 1px solid  rgba(255, 255, 255, 0.00) !important;
-    //   background: var(--indigo3, #F0F4FF) !important;
-    // }
-    .table-global-search{
-      border : 1px solid var(--borders-default) !important;
-      input{
-        color: var(--text-primary) !important;
-      };
-      &:hover{
-        border-radius: 6px;
-        border: 1px solid var(--slate8, #C1C8CD) !important;
-        background: var(surfaces/surface-01) !important;
-      }
-      &:focus-visible{
-        border-radius: 6px;
-        border: 2px solid var(--primary-accent-strong) !important;
-        // background: var(--base-base, #FFF) !important;
-        /* Focus rings/Gray/light */
-        // box-shadow: 0px 0px 0px 4px var(--slate6) !important;
-      }
-      &:focus-within{
-        border-radius: 6px;
-        border: 2px solid var(--primary-accent-strong) !important;
-        /* Selected ring/Indigo/light */
-        // box-shadow: 0px 0px 0px 1px var(--indigo6) !important;
->>>>>>> 2acf9269
-      }
-
-      .header-text {
-        overflow: hidden;
-        text-overflow: ellipsis;
-        white-space: nowrap;
-      }
-    }
-
-  }
-
-  .table-row {
-    border-top: 0 !important;
-    border-bottom: 1px solid inherit;
-  }
-
-  .table-bordered> :not(caption)>*>* {
-    border-width: 0 1px 0 0;
-  }
-}
+      // box-shadow: 0px 0px 0px 1px var(--indigo6) !important;
+    }
+  }
+
+}
+
+.table-row {
+  border-top: 0 !important;
+  border-bottom: 1px solid inherit;
+}
+
+.table-bordered> :not(caption)>*>* {
+  border-width: 0 1px 0 0;
+}
+
 
 .jet-data-table {
   &::-webkit-scrollbar-thumb {
@@ -493,65 +431,48 @@
 */
 // download pop-up in the table widget
 .table-widget-download-popup {
-<<<<<<< HEAD
-  background-color: var(--base) !important;
+  background-color: var(--surfaces-surface-01) !important;
   color: var(--slate12) !important;
   padding: 4px;
   border-radius: 6px;
   width: fit-content;
   border: 1px solid var(--slate3) !important;
   display: flex;
+  flex: 1 0 0;
   flex-direction: column;
   align-items: flex-start;
 
   .popover-body {
     color: inherit;
     border: none;
+    background-color: inherit;
   }
 
   .table-download-option {
-=======
-    background-color: var(--surfaces-surface-01) !important;
-    color: var(--slate12) !important;
-    padding: 4px;
+    display: flex;
+    padding: 10px 14px !important;
+    align-items: center;
+    gap: 37px;
+    flex: 1 0 0;
     border-radius: 6px;
-    width: fit-content;
-    border: 1px solid var(--slate3) !important;
->>>>>>> 2acf9269
-    display: flex;
-    flex: 1 0 0;
-    flex-direction: column;
-<<<<<<< HEAD
-
-    span {
-=======
-    align-items: flex-start;
-    .popover-body{
-        color: inherit;
-        border: none;
-        background-color: inherit;
-    }
-    
-    .table-download-option{
->>>>>>> 2acf9269
-      display: flex;
-      padding: 10px 14px !important;
-      align-items: center;
-      gap: 37px;
-      flex: 1 0 0;
-      border-radius: 6px;
-
-      &:hover {
-        background-color: var(--slate3, #F1F3F5) !important;
-      }
-
-      &:focus-visible {
-        background: var(--slate1, #FBFCFD) !important;
-        box-shadow: 0px 0px 0px 4px var(--slate6) !important;
-      }
-
-    }
-  }
+
+    &:hover {
+      background-color: var(--slate3, #F1F3F5) !important;
+    }
+
+    &:focus-visible {
+      background: var(--slate1, #FBFCFD) !important;
+      box-shadow: 0px 0px 0px 4px var(--slate6) !important;
+    }
+
+  }
+}
+
+.popover:has(.dropdown-table-column-hide-common) {
+  border: 1px solid var(--slate3) !important;
+  background-color: var(--surfaces-surface-01) !important;
+  padding: 4px;
+  border-radius: 6px;
 }
 
 // hidecolumn popover in table footer
@@ -587,20 +508,12 @@
     }
   }
 }
-<<<<<<< HEAD
 
 .popover:has(.dropdown-table-column-hide-common) {
   border: 1px solid var(--slate3) !important;
   background-color: var(--base) !important;
   padding: 4px;
   border-radius: 6px;
-=======
-.popover:has(.dropdown-table-column-hide-common){
-    border : 1px solid var(--slate3) !important;
-    background-color: var(--surfaces-surface-01) !important;
-    padding: 4px;
-    border-radius: 6px;
->>>>>>> 2acf9269
 }
 
 .jet-table.table-component {
@@ -645,18 +558,11 @@
 .jet-table-image-column {
   margin: 0 auto;
 }
-<<<<<<< HEAD
 
 .jet-table {
   .tr {
     .th {
-      background: var(--slate3, #F1F3F5) !important;
-=======
-.jet-table{
-  .tr{
-    .th{
-      background: var(--surfaces-surface-02) ;
->>>>>>> 2acf9269
+      background: var(--surfaces-surface-02);
       border-bottom: 1px solid var(--slate5, #E6E8EB) !important;
       border-top: 0 !important;
       padding: 6px 12px;
@@ -665,14 +571,9 @@
       font-weight: 400 !important;
       font-size: 12px !important;
       width: 100%;
-<<<<<<< HEAD
 
       &:hover {
-        background: var(--slate4, #ECEEF0) !important;
-=======
-      &:hover{
-        background: linear-gradient(0deg, var(--surfaces-surface-02),var(--surfaces-surface-02)),linear-gradient(0deg, var(--interactive-overlays-fill-hover),var(--interactive-overlays-fill-hover)) !important;
->>>>>>> 2acf9269
+        background: linear-gradient(0deg, var(--surfaces-surface-02), var(--surfaces-surface-02)), linear-gradient(0deg, var(--interactive-overlays-fill-hover), var(--interactive-overlays-fill-hover)) !important;
       }
 
       &:focus-within {
@@ -895,14 +796,9 @@
     }
 
     //for select column type
-<<<<<<< HEAD
     .td.has-dropdown {
       .select-search-input {
-=======
-    .td.has-dropdown{
-      .select-search-input{
         //old dropdown
->>>>>>> 2acf9269
         border: 0;
         background: transparent;
       }
@@ -1056,21 +952,19 @@
     .option-wrapper {
       align-items: center;
       padding: 12px 8px;
-<<<<<<< HEAD
-
-      .form-check {
-=======
-      &:hover{
+
+      &:hover {
         background: var(--interactive-overlays-fill-hover) !important;
         border-radius: 6px;
       }
-      &:active{
+
+      &:active {
         background: var(--surfaces-surface-01) !important;
         box-shadow: 0px 0px 0px 4px #DFE3E6;
 
       }
-      .form-check{
->>>>>>> 2acf9269
+
+      .form-check {
         display: flex;
         align-items: center;
         justify-content: center;
@@ -1087,8 +981,10 @@
         }
       }
     }
+
     background-color: var(--surfaces-surface-01) !important;
-    box-shadow: 0px 8px 16px 0px var(----elevation-400-box-shadow), 0px 0px 1px 0px var(--elevation-400-box-shadow);
+    box-shadow: 0px 8px 16px 0px var(----elevation-400-box-shadow),
+    0px 0px 1px 0px var(--elevation-400-box-shadow);
 
   }
 }
