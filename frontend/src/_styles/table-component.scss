--- conflicted
+++ resolved
@@ -641,7 +641,6 @@
   border-right:4px solid var(--slate5, #ECEEF0) !important; 
 }
 
-<<<<<<< HEAD
 // boolean column type css
 .boolean-switch{
   position: relative;
@@ -716,7 +715,9 @@
       .table-column-type-input-element{
         color: var(--slate12);
       }
-=======
+    }
+  }
+}
 .table-column-popover#popover-basic-2{
   z-index: 9999 !important;
   min-width: 280px;
@@ -761,7 +762,6 @@
       align-items: center;
       gap: 4px;
       flex: 1 0 0;
->>>>>>> 526d60b9
     }
   }
 }