.drawer-container {
  --transition-speed: 0.3s;
}

.drawer {
  background: var(--base);
  width: 540px;
  height: 100%;
  position: fixed;
  border: 1px solid var(--slate5);
  box-shadow: 0px 1px 2px rgba(16, 24, 40, 0.05);
  transition: transform var(--transition-speed) ease;
  z-index: 1000;
  background: var(--base);
  overflow-y: auto;

  &.left {
    top: 0;
    left: 0;
    transform: translateX(-105%);
  }

  &.right {
    top: 0;
    right: 0;
    transform: translateX(100%);
  }

  &.top {
    top: 0;
    left: 0;
    right: 0;
    width: 100%;
    transform: translateY(-100%);
    height: 40%;
  }

  &.bottom {
    bottom: 0;
    left: 0;
    right: 0;
    width: 100%;
    transform: translateY(100%);
    height: 40%;
  }
}

::-webkit-scrollbar{
  display: none;
}

.drawer-container.in.open {

  .left,
  .right {
    transform: translateX(0);
  }

  .top,
  .bottom {
    transform: translateY(0);
  }
}

.backdrop {
  visibility: hidden;
  opacity: 0;
  background: rgba(0, 0, 0, 0.5);
  width: 100%;
  height: 100%;
  top: 0;
  left: 0;
  position: fixed;
  pointer-events: none;
  z-index: 0;

}

.drawer-container.in.open .backdrop {
  visibility: visible;
  opacity: 1;
  pointer-events: auto;
  z-index: 999;
<<<<<<< HEAD
=======
}

.drawer-container.in.open {
  .foreignKeyDrawerRight {
    z-index: 1002;
  }

  .foreignKeyBackdrop {
    visibility: visible;
    opacity: 1;
    pointer-events: auto;
    z-index: 1001;
  }
}
.tj-db-drawer{
  .backdrop{
    transition: opacity 0.3s ease;

  }
>>>>>>> 1311b5ab
}<|MERGE_RESOLUTION|>--- conflicted
+++ resolved
@@ -81,8 +81,6 @@
   opacity: 1;
   pointer-events: auto;
   z-index: 999;
-<<<<<<< HEAD
-=======
 }
 
 .drawer-container.in.open {
@@ -102,5 +100,4 @@
     transition: opacity 0.3s ease;
 
   }
->>>>>>> 1311b5ab
 }