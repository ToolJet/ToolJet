--- conflicted
+++ resolved
@@ -41,13 +41,8 @@
     position: fixed;
     bottom: 5px;
     text-align: center;
-<<<<<<< HEAD
-    overflow: hidden;
-    padding-bottom: 10px;
-=======
     display: flex;
     justify-content: center;
->>>>>>> 285687dc
   }
 
   .popover {
