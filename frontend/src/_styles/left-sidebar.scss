--- conflicted
+++ resolved
@@ -52,21 +52,10 @@
       overflow: hidden;
     }
   }
-<<<<<<< HEAD
-=======
-
->>>>>>> 03cb61d8
   .iopen {
     transform: rotate(90deg);
     transition: 0.12s;
   }
-<<<<<<< HEAD
-  .debugger-badge {
-    position: fixed;
-    margin-top: -0.5rem;
-  }
-=======
->>>>>>> 03cb61d8
   .zoom-popover {
     top: 500px;
   }
