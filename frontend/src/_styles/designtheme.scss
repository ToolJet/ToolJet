--- conflicted
+++ resolved
@@ -73,14 +73,6 @@
     --tj-text-input-widget-error: #DB4324;
     --tj-text-input-widget-disabled: #DFE3E6;
     --tj-text-input-widget-border-clicked: #3E63DD;
-<<<<<<< HEAD
-
-
-    // box-shadow: 0px 0px 0px 1px #DFE3E6; :: clicked
-    // box-shadow: 0px 0px 0px 4px #DFE3E6; :: focus
-
-=======
->>>>>>> df167c0d
 }
 
 .dark-theme {
