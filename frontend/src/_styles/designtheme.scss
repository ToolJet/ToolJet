@import "@radix-ui/colors/slate.css";
@import "@radix-ui/colors/indigo.css";
@import "@radix-ui/colors/tomato.css";
@import "@radix-ui/colors/grass.css";
@import "@radix-ui/colors/orange.css";
@import "@radix-ui/colors/crimson.css";
@import "@radix-ui/colors/pink.css";
@import "@radix-ui/colors/plum.css";
@import "@radix-ui/colors/purple.css";
@import "@radix-ui/colors/violet.css";
@import "@radix-ui/colors/blue.css";
@import "@radix-ui/colors/cyan.css";
@import "@radix-ui/colors/teal.css";
@import "@radix-ui/colors/green.css";
@import "@radix-ui/colors/brown.css";
@import "@radix-ui/colors/red.css";
@import "@radix-ui/colors/slateDark.css";
@import "@radix-ui/colors/indigoDark.css";
@import "@radix-ui/colors/tomatoDark.css";
@import "@radix-ui/colors/grassDark.css";
@import "@radix-ui/colors/orangeDark.css";
@import "@radix-ui/colors/crimsonDark.css";
@import "@radix-ui/colors/pinkDark.css";
@import "@radix-ui/colors/plumDark.css";
@import "@radix-ui/colors/purpleDark.css";
@import "@radix-ui/colors/violetDark.css";
@import "@radix-ui/colors/blueDark.css";
@import "@radix-ui/colors/cyanDark.css";
@import "@radix-ui/colors/tealDark.css";
@import "@radix-ui/colors/greenDark.css";
@import "@radix-ui/colors/brownDark.css";
@import "@radix-ui/colors/redDark.css";

// Bright Colors
@import "@radix-ui/colors/sky.css";
@import "@radix-ui/colors/mint.css";
@import "@radix-ui/colors/lime.css";
@import "@radix-ui/colors/yellow.css";
@import "@radix-ui/colors/amber.css";
@import "@radix-ui/colors/skyDark.css";
@import "@radix-ui/colors/mintDark.css";
@import "@radix-ui/colors/limeDark.css";
@import "@radix-ui/colors/yellowDark.css";
@import "@radix-ui/colors/amberDark.css";

// Grays
@import "@radix-ui/colors/grayDark.css";
@import "@radix-ui/colors/mauveDark.css";
@import "@radix-ui/colors/sageDark.css";
@import "@radix-ui/colors/oliveDark.css";
@import "@radix-ui/colors/sandDark.css";
@import "@radix-ui/colors/gray.css";
@import "@radix-ui/colors/mauve.css";
@import "@radix-ui/colors/sage.css";
@import "@radix-ui/colors/olive.css";
@import "@radix-ui/colors/sand.css";

// Metals
@import "@radix-ui/colors/gold.css";
@import "@radix-ui/colors/bronze.css";
@import "@radix-ui/colors/goldDark.css";
@import "@radix-ui/colors/bronzeDark.css";

:root, .light-theme {
    --base: #FCFCFD;
    --base-black: #18181A;
    --text-black-000: #000000;
    --slate12: #313739;

    --controls-switch-tab: #fff;
    --controls-switch-tag: #CCD1D54D;
    --text-disabled: #889099;
    --text-default: #1B1F24;


    // new design theme
    --primary-brand: #4368E3;
    --primary-accent-strong: #4368E3;
<<<<<<< HEAD
    --primary-accent-subtle: #4368E34D;
=======
    --primary-accent-subtle: rgba(67, 104, 227, 30%);
>>>>>>> 5f88094d
    --primary-white: #FFFFFF;
    --primary-black: #1B1F24;

    // text
    --text-primary: #1B1F24;
    --text-placeholder: #6A727C;
    --text-disbled: #ACB2B9;
    --text-on-solid: #FFFFFF;


    // status
    --status-error-strong: #D72D39;
<<<<<<< HEAD
    --status-error-subtle: #D72D394D;
    --status-warning-strong: #BF4F03;
    --status-warning-subtle: #BF4F034D;
    --status-success-strong: #1E823B;
    --status-success-subtle: #1E823B4D;

    //icon 
    --icons-strong: #6A727C;
    --icons-default: #ACB2B9;
=======
    --status-error-subtle: rgba(215, 45, 57, 30%);
    --status-warning-strong: #BF4F03;
    --status-warning-subtle: rgba(191, 79, 3, 30%);
    --status-success-strong: #1E823B;
    --status-success-subtle: rgba(30, 130, 59, 30%);

    //icon 
    --icons-strong: #6A727C;
    --icons-default: #6A727C;
>>>>>>> 5f88094d
    --icons-weak-disabled: #6A727C;
    --icons-disabled-on-white: #6A727C;
    --icons-on-solid: #6A727C;

    // borders
    --borders-strong: #ACB2B9;
    --borders-default: #CCD1D5;
<<<<<<< HEAD
    --borders-weak-disabled: #E4E7EB;
    --borders-disabled-on-white: #F6F8FA;

    // interactive overlays
    --interactive-overlays-fill-hover: #1B1F2414;
    --interactive-overlays-fill-pressed: #1B1F241A;
    --interactive-overlays-border-hover: #1B1F241F;
    --interactive-overlays-border-pressed: #1B1F2429;
=======
    --borders-weak-disabled: #CCD1D5;
    --borders-disabled-on-white: #E4E7EB;
    --borders-disabled-on-white-dimmed: rgba(246, 248, 250, 80%);

    // interactive overlays
    --interactive-overlays-fill-hover: rgba(27, 31, 36, 8%);
    --interactive-overlays-fill-pressed: rgba(27, 31, 36, 10%);
    --interactive-overlays-border-hover: rgba(27, 31, 36, 12%);
    --interactive-overlays-border-pressed: rgba(27, 31, 36, 16%);
>>>>>>> 5f88094d
    --interactive-overlays-focus-outline: #4368E3;
    --interactive-overlays-focus-inner-shadow: #FFFFFF;
    --interactive-overlays-column-resize: #1B1F244D;

<<<<<<< HEAD
    //interactive
    --interactive-default: #CCD1D54D;
    --interactive-hover:#ACB2B959;


=======
>>>>>>> 5f88094d

    //surfaces
    --surfaces-app-bg-default: #F6F6F6;
    --surfaces-surface-01: #FFFFFF;
    --surfaces-surface-02: #F6F8FA;
    --surfaces-surface-03: #E4E7EB;

    // utilities
<<<<<<< HEAD
    --utilities-scrollbar: #6A727C1F;

    //box shadows
    --elevation-000-box-shadow: 0px 1px 0px 0px rgba(0, 0, 0, 0.10);
    --elevation-200-box-shadow: 0px 2px 4px 0px rgba(48, 50, 51, 0.10), 0px 0px 1px 0px rgba(48, 50, 51, 0.05);
    --elevation-300-box-shadow: 0px 4px 8px 0px rgba(48, 50, 51, 0.10), 0px 0px 1px 0px rgba(48, 50, 51, 0.05);
    --elevation-400-box-shadow: 0px 8px 16px 0px rgba(48, 50, 51, 0.10), 0px 0px 1px 0px rgba(48, 50, 51, 0.05);
    --elevation-500-box-shadow: 0px 16px 24px 0px rgba(48, 50, 51, 0.09), 0px 0px 1px 0px rgba(48, 50, 51, 0.05);
    --elevation-600-box-shadow: 0px 24px 40px 0px rgba(48, 50, 51, 0.08), 0px 0px 1px 0px rgba(48, 50, 51, 0.05);
    --elevation-700-box-shadow: 0px 32px 50px 0px rgba(48, 50, 51, 0.08), 0px 0px 1px 0px rgba(48, 50, 51, 0.05);
    --elevation-100-box-shadow: 0px 1px 1px 0px rgba(48, 50, 51, 0.10), 0px 0px 1px 0px rgba(48, 50, 51, 0.05);
=======
    --utilities-scrollbar: rgba(106, 114, 124, 12%);
>>>>>>> 5f88094d


}

.dark-theme {
    /* Remap your colors for dark mode */
    --base: #1f2936;
    --base-black: #FBFCFD;
    --text-black-000: #ffffff;
    --slate1: #1f2936;


    --controls-switch-tab: #2B3036;
    --controls-switch-tag: #121518;
    --text-disabled: #6D757D;
    --text-default: #FAFCFF;


    // new design theme
    --primary-brand: #4A6DD9;
    --primary-accent-strong: #4A6DD9;
<<<<<<< HEAD
    --primary-accent-subtle: #4A6DD94D;
=======
    --primary-accent-subtle: rgba(74, 109, 217, 30%);
>>>>>>> 5f88094d
    --primary-white: #FAFCFF;
    --primary-black: #121518;

    // text
    --text-primary: #CFD3D8;
    --text-placeholder: #858C94;
    --text-disbled: #545B64;
    --text-on-solid: #FAFCFF;


    // status
    --status-error-strong: #D03F43;
<<<<<<< HEAD
    --status-error-subtle: #D03F434D;
    --status-warning-strong: #BA5722;
    --status-warning-subtle: #BA57224D;
    --status-success-strong: #318344;
    --status-success-subtle: #3183444D;

    //icon 
    --icons-strong: #CFD3D8E5;
    --icons-default: #CFD3D8A6;
    --icons-weak-disabled: #CFD3D859;
    --icons-disabled-on-white: #CFD3D833;
=======
    --status-error-subtle: rgba(208, 63, 67, 30%);
    --status-warning-strong: #BA5722;
    --status-warning-subtle: rgba(186, 87, 34, 30%);
    --status-success-strong: #318344;
    --status-success-subtle: rgba(49, 131, 68, 30%);

    //icon 
    --icons-strong: rgba(207, 211, 216, 90%);
    --icons-default: rgba(207, 211, 216, 65%);
    --icons-weak-disabled: rgba(207, 211, 216, 35%);
    --icons-disabled-on-white: rgba(207, 211, 216, 20%);
>>>>>>> 5f88094d
    --icons-on-solid: #FAFCFF;

    // borders
    --borders-strong: #545B64;
    --borders-default: #3C434B;
    --borders-weak-disabled: #2B3036;
<<<<<<< HEAD
    --borders-disabled-on-white: #2B303633;

    // interactive overlays

    --interactive-overlays-fill-hover: #FFFFFF1F;
    --interactive-overlays-fill-pressed: #FFFFFF33;
    --interactive-overlays-border-hover: #FFFFFF33;
    --interactive-overlays-border-pressed: #FFFFFF47;
=======
    --borders-disabled-on-white: rgba(43, 48, 54, 20%);
    --borders-disabled-on-white-dimmed: rgba(43, 48, 54, 20%);


    // interactive overlays

    --interactive-overlays-fill-hover: rgba(255, 255, 255, 12%);
    --interactive-overlays-fill-pressed: rgba(255, 255, 255, 20%);
    --interactive-overlays-border-hover: rgba(255, 255, 255, 20%);
    --interactive-overlays-border-pressed: rgba(255, 255, 255, 28%);
>>>>>>> 5f88094d
    --interactive-overlays-focus-outline: #4A6DD9;
    --interactive-overlays-focus-inner-shadow: #121518;
    --interactive-overlays-column-resize: #FFFFFF80;

<<<<<<< HEAD
    //interactive
    --interactive-default: #A1A7AE1F;
    --interactive-hover:#A1A7AE29;

=======
>>>>>>> 5f88094d

    //surfaces
    --surfaces-app-bg-default: #121518;
    --surfaces-surface-01: #1E2226;
    --surfaces-surface-02: #2B3036;
    --surfaces-surface-03: #3C434B;

    // utilities
<<<<<<< HEAD
    --utilities-scrollbar: #6D757D29;

    //box-shadow
    --elevation-000-box-shadow: 0px 1px 0px 0px rgba(0, 0, 0, 0.40);
    --elevation-100-box-shadow: 0px 1px 1px 0px #000, 0px 0px 1px 0px rgba(0, 0, 0, 0.90);
    --elevation-200-box-shadow: 0px 2px 4px 0px #000, 0px 0px 1px 0px rgba(0, 0, 0, 0.90);
    --elevation-300-box-shadow: 0px 4px 8px 0px #000, 0px 0px 1px 0px rgba(0, 0, 0, 0.90);
    --elevation-400-box-shadow: 0px 8px 16px 0px #000, 0px 0px 1px 0px rgba(0, 0, 0, 0.90);
    --elevation-500-box-shadow: 0px 16px 24px 0px rgba(0, 0, 0, 0.99), 0px 0px 1px 0px rgba(0, 0, 0, 0.90);
    --elevation-600-box-shadow: 0px 24px 40px 0px rgba(0, 0, 0, 0.98), 0px 0px 1px 0px rgba(0, 0, 0, 0.90);
    --elevation-700-box-shadow: 0px 32px 50px 0px rgba(0, 0, 0, 0.98), 0px 0px 1px 0px rgba(0, 0, 0, 0.90);
=======
    --utilities-scrollbar: rgba(109, 117, 125, 16%);
>>>>>>> 5f88094d
}<|MERGE_RESOLUTION|>--- conflicted
+++ resolved
@@ -76,11 +76,7 @@
     // new design theme
     --primary-brand: #4368E3;
     --primary-accent-strong: #4368E3;
-<<<<<<< HEAD
-    --primary-accent-subtle: #4368E34D;
-=======
     --primary-accent-subtle: rgba(67, 104, 227, 30%);
->>>>>>> 5f88094d
     --primary-white: #FFFFFF;
     --primary-black: #1B1F24;
 
@@ -93,17 +89,6 @@
 
     // status
     --status-error-strong: #D72D39;
-<<<<<<< HEAD
-    --status-error-subtle: #D72D394D;
-    --status-warning-strong: #BF4F03;
-    --status-warning-subtle: #BF4F034D;
-    --status-success-strong: #1E823B;
-    --status-success-subtle: #1E823B4D;
-
-    //icon 
-    --icons-strong: #6A727C;
-    --icons-default: #ACB2B9;
-=======
     --status-error-subtle: rgba(215, 45, 57, 30%);
     --status-warning-strong: #BF4F03;
     --status-warning-subtle: rgba(191, 79, 3, 30%);
@@ -113,7 +98,6 @@
     //icon 
     --icons-strong: #6A727C;
     --icons-default: #6A727C;
->>>>>>> 5f88094d
     --icons-weak-disabled: #6A727C;
     --icons-disabled-on-white: #6A727C;
     --icons-on-solid: #6A727C;
@@ -121,16 +105,6 @@
     // borders
     --borders-strong: #ACB2B9;
     --borders-default: #CCD1D5;
-<<<<<<< HEAD
-    --borders-weak-disabled: #E4E7EB;
-    --borders-disabled-on-white: #F6F8FA;
-
-    // interactive overlays
-    --interactive-overlays-fill-hover: #1B1F2414;
-    --interactive-overlays-fill-pressed: #1B1F241A;
-    --interactive-overlays-border-hover: #1B1F241F;
-    --interactive-overlays-border-pressed: #1B1F2429;
-=======
     --borders-weak-disabled: #CCD1D5;
     --borders-disabled-on-white: #E4E7EB;
     --borders-disabled-on-white-dimmed: rgba(246, 248, 250, 80%);
@@ -140,19 +114,15 @@
     --interactive-overlays-fill-pressed: rgba(27, 31, 36, 10%);
     --interactive-overlays-border-hover: rgba(27, 31, 36, 12%);
     --interactive-overlays-border-pressed: rgba(27, 31, 36, 16%);
->>>>>>> 5f88094d
     --interactive-overlays-focus-outline: #4368E3;
     --interactive-overlays-focus-inner-shadow: #FFFFFF;
     --interactive-overlays-column-resize: #1B1F244D;
 
-<<<<<<< HEAD
     //interactive
     --interactive-default: #CCD1D54D;
     --interactive-hover:#ACB2B959;
 
 
-=======
->>>>>>> 5f88094d
 
     //surfaces
     --surfaces-app-bg-default: #F6F6F6;
@@ -161,8 +131,7 @@
     --surfaces-surface-03: #E4E7EB;
 
     // utilities
-<<<<<<< HEAD
-    --utilities-scrollbar: #6A727C1F;
+    --utilities-scrollbar: rgba(106, 114, 124, 12%);
 
     //box shadows
     --elevation-000-box-shadow: 0px 1px 0px 0px rgba(0, 0, 0, 0.10);
@@ -173,9 +142,6 @@
     --elevation-600-box-shadow: 0px 24px 40px 0px rgba(48, 50, 51, 0.08), 0px 0px 1px 0px rgba(48, 50, 51, 0.05);
     --elevation-700-box-shadow: 0px 32px 50px 0px rgba(48, 50, 51, 0.08), 0px 0px 1px 0px rgba(48, 50, 51, 0.05);
     --elevation-100-box-shadow: 0px 1px 1px 0px rgba(48, 50, 51, 0.10), 0px 0px 1px 0px rgba(48, 50, 51, 0.05);
-=======
-    --utilities-scrollbar: rgba(106, 114, 124, 12%);
->>>>>>> 5f88094d
 
 
 }
@@ -197,11 +163,7 @@
     // new design theme
     --primary-brand: #4A6DD9;
     --primary-accent-strong: #4A6DD9;
-<<<<<<< HEAD
-    --primary-accent-subtle: #4A6DD94D;
-=======
     --primary-accent-subtle: rgba(74, 109, 217, 30%);
->>>>>>> 5f88094d
     --primary-white: #FAFCFF;
     --primary-black: #121518;
 
@@ -214,19 +176,6 @@
 
     // status
     --status-error-strong: #D03F43;
-<<<<<<< HEAD
-    --status-error-subtle: #D03F434D;
-    --status-warning-strong: #BA5722;
-    --status-warning-subtle: #BA57224D;
-    --status-success-strong: #318344;
-    --status-success-subtle: #3183444D;
-
-    //icon 
-    --icons-strong: #CFD3D8E5;
-    --icons-default: #CFD3D8A6;
-    --icons-weak-disabled: #CFD3D859;
-    --icons-disabled-on-white: #CFD3D833;
-=======
     --status-error-subtle: rgba(208, 63, 67, 30%);
     --status-warning-strong: #BA5722;
     --status-warning-subtle: rgba(186, 87, 34, 30%);
@@ -238,23 +187,12 @@
     --icons-default: rgba(207, 211, 216, 65%);
     --icons-weak-disabled: rgba(207, 211, 216, 35%);
     --icons-disabled-on-white: rgba(207, 211, 216, 20%);
->>>>>>> 5f88094d
     --icons-on-solid: #FAFCFF;
 
     // borders
     --borders-strong: #545B64;
     --borders-default: #3C434B;
     --borders-weak-disabled: #2B3036;
-<<<<<<< HEAD
-    --borders-disabled-on-white: #2B303633;
-
-    // interactive overlays
-
-    --interactive-overlays-fill-hover: #FFFFFF1F;
-    --interactive-overlays-fill-pressed: #FFFFFF33;
-    --interactive-overlays-border-hover: #FFFFFF33;
-    --interactive-overlays-border-pressed: #FFFFFF47;
-=======
     --borders-disabled-on-white: rgba(43, 48, 54, 20%);
     --borders-disabled-on-white-dimmed: rgba(43, 48, 54, 20%);
 
@@ -265,18 +203,14 @@
     --interactive-overlays-fill-pressed: rgba(255, 255, 255, 20%);
     --interactive-overlays-border-hover: rgba(255, 255, 255, 20%);
     --interactive-overlays-border-pressed: rgba(255, 255, 255, 28%);
->>>>>>> 5f88094d
     --interactive-overlays-focus-outline: #4A6DD9;
     --interactive-overlays-focus-inner-shadow: #121518;
     --interactive-overlays-column-resize: #FFFFFF80;
 
-<<<<<<< HEAD
     //interactive
     --interactive-default: #A1A7AE1F;
     --interactive-hover:#A1A7AE29;
 
-=======
->>>>>>> 5f88094d
 
     //surfaces
     --surfaces-app-bg-default: #121518;
@@ -285,8 +219,7 @@
     --surfaces-surface-03: #3C434B;
 
     // utilities
-<<<<<<< HEAD
-    --utilities-scrollbar: #6D757D29;
+    --utilities-scrollbar: rgba(109, 117, 125, 16%);
 
     //box-shadow
     --elevation-000-box-shadow: 0px 1px 0px 0px rgba(0, 0, 0, 0.40);
@@ -297,7 +230,4 @@
     --elevation-500-box-shadow: 0px 16px 24px 0px rgba(0, 0, 0, 0.99), 0px 0px 1px 0px rgba(0, 0, 0, 0.90);
     --elevation-600-box-shadow: 0px 24px 40px 0px rgba(0, 0, 0, 0.98), 0px 0px 1px 0px rgba(0, 0, 0, 0.90);
     --elevation-700-box-shadow: 0px 32px 50px 0px rgba(0, 0, 0, 0.98), 0px 0px 1px 0px rgba(0, 0, 0, 0.90);
-=======
-    --utilities-scrollbar: rgba(109, 117, 125, 16%);
->>>>>>> 5f88094d
 }