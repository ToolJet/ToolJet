import React from 'react';
import { authenticationService, orgEnvironmentVariableService } from '@/_services';
import { ConfirmDialog } from '@/_components';
import { toast } from 'react-hot-toast';
import VariableForm from './VariableForm';
import VariablesTable from './VariablesTable';
// eslint-disable-next-line import/no-unresolved
import { withTranslation } from 'react-i18next';
class ManageOrgVarsComponent extends React.Component {
  constructor(props) {
    super(props);

    this.state = {
      isLoading: true,
      showVariableForm: false,
      selectedVariableId: null,
      addingVar: false,
      newVariable: {},
      fields: {
        encryption: false,
        variable_type: 'client',
      },
      errors: {},
      showVariableDeleteConfirmation: false,
    };

    this.tableRef = React.createRef(null);
  }

  componentDidMount() {
    this.fetchVariables();
  }

  onEditBtnClicked = (variable) => {
    this.setState({
      showVariableForm: true,
      errors: {},
      fields: {
        ...variable,
        encryption: variable.encrypted,
      },
      selectedVariableId: variable.id,
    });
  };

  onCreationFailed() {
    this.setState({ addingVar: false });
  }

  onCancelBtnClicked = () => {
    this.setState({
      showVariableForm: false,
      newVariable: {},
      fields: { encryption: false, variable_type: 'client' },
      selectedVariableId: null,
    });
  };

  onDeleteBtnClicked = (variable) => {
    this.setState({
      selectedVariableId: variable.id,
      showVariableDeleteConfirmation: true,
    });
  };

  fetchVariables = () => {
    this.setState({
      isLoading: true,
    });

    orgEnvironmentVariableService.getVariables().then((data) => {
      this.setState({
        variables: data.variables,
        isLoading: false,
      });
    });
  };

  handleValidation() {
    let fields = this.state.fields;
    let errors = {};
    //variable name
    if (!fields['variable_name']) {
      errors['variable_name'] = 'Variable name is required';
    }
    //variable value
    if (!fields['value']) {
      errors['value'] = 'Value is required';
    }
    this.setState({ errors: errors });
    return Object.keys(errors).length === 0;
  }

  handleEncryptionToggle = (event) => {
    let fields = this.state.fields;
    fields['encryption'] = event.target.checked;

    this.setState({
      fields,
    });
  };

  changeNewVariableOption = (name, e) => {
    let fields = this.state.fields;
    fields[name] = e.target.value;

    this.setState({
      fields,
    });
  };

  createOrUpdate = (event) => {
    event.preventDefault();

    const fields = {};
    Object.keys(this.state.fields).map((key) => {
      fields[key] = '';
    });
    fields['encryption'] = false;
    fields['variable_type'] = 'client';

    this.setState({
      addingVar: true,
    });

    if (this.handleValidation()) {
      if (this.state.selectedVariableId) {
        orgEnvironmentVariableService
          .update(this.state.selectedVariableId, this.state.fields.variable_name, this.state.fields.value)
          .then(() => {
            toast.success('Variable has been updated', {
              position: 'top-center',
            });
            this.fetchVariables();
            this.setState({
              addingVar: false,
              showVariableForm: false,
              fields: fields,
              selectedVariableId: null,
            });
          })
          .catch(({ error }) => {
            toast.error(error, { position: 'top-center' });
            this.onCreationFailed();
          });
      } else {
        orgEnvironmentVariableService
          .create(
            this.state.fields.variable_name,
            this.state.fields.value,
            this.state.fields.variable_type,
            this.state.fields.encryption
          )
          .then(() => {
            toast.success('Variable has been created', {
              position: 'top-center',
            });
            this.fetchVariables();
            this.setState({
              addingVar: false,
              showVariableForm: false,
              fields: fields,
              selectedVariableId: null,
            });
          })
          .catch(({ error }) => {
            toast.error(error, { position: 'top-center' });
            this.onCreationFailed();
          });
      }
    } else {
      this.setState({ addingVar: false, showVariableForm: true });
    }
  };

  deleteVariable = (id) => {
    this.setState({
      isLoading: true,
      showVariableDeleteConfirmation: false,
      selectedVariableId: null,
    });
    orgEnvironmentVariableService
      .deleteVariable(id)
      .then(() => {
        toast.success('The variable has been deleted', {
          position: 'top-center',
        });
        this.setState({
          isLoading: false,
          fields: {
            encryption: false,
            variable_type: 'client',
          },
        });
        this.fetchVariables();
      })
      .catch(({ error }) => {
        toast.error(error, { position: 'top-center' });
        this.setState({
          isLoading: false,
        });
      });
  };

  handleVariableTypeSelect = (value) => {
    const fields = this.state.fields;
    fields['variable_type'] = value;

    this.setState({
      fields,
    });
  };

  canAnyGroupPerformAction(action, permissions) {
    if (!permissions) {
      return false;
    }

    return permissions.some((p) => p[action]);
  }

  canCreateVariable = () => {
<<<<<<< HEAD
    return (
      this.canAnyGroupPerformAction('org_environment_variable_create', this.currentUser.group_permissions) ||
      this.currentUser.super_admin
=======
    return this.canAnyGroupPerformAction(
      'org_environment_variable_create',
      authenticationService.currentSessionValue.group_permissions
>>>>>>> a640a38b
    );
  };

  canUpdateVariable = () => {
<<<<<<< HEAD
    return (
      this.canAnyGroupPerformAction('org_environment_variable_update', this.currentUser.group_permissions) ||
      this.currentUser.super_admin
=======
    return this.canAnyGroupPerformAction(
      'org_environment_variable_update',
      authenticationService.currentSessionValue.group_permissions
>>>>>>> a640a38b
    );
  };

  canDeleteVariable = () => {
<<<<<<< HEAD
    return (
      this.canAnyGroupPerformAction('org_environment_variable_delete', this.currentUser.group_permissions) ||
      this.currentUser.super_admin
=======
    return this.canAnyGroupPerformAction(
      'org_environment_variable_delete',
      authenticationService.currentSessionValue.group_permissions
>>>>>>> a640a38b
    );
  };

  render() {
    const { isLoading, showVariableForm, addingVar, variables } = this.state;
    return (
      <div className="wrapper org-variables-page animation-fade">
        <ConfirmDialog
          show={this.state.showVariableDeleteConfirmation}
          message={this.props.t(
            'header.organization.menus.manageSSO.environmentVar.envWillBeDeleted',
            'Variable will be deleted, do you want to continue?'
          )}
          onConfirm={() => {
            this.deleteVariable(this.state.selectedVariableId);
          }}
          onCancel={() =>
            this.setState({
              selectedVariableId: null,
              showVariableDeleteConfirmation: false,
            })
          }
          darkMode={this.props.darkMode}
        />

        <div className="page-wrapper">
          <div className="container-xl">
            <div className="page-header d-print-none">
              <div className="row align-items-center">
                <div className="col">
                  <div className="page-pretitle"></div>
                  <h2 className="page-title" data-cy="page-title">
                    {this.props.t('globals.environmentVar', 'Workspace Variables')}
                  </h2>
                </div>
                <div className="col-auto ms-auto d-print-none">
                  {!showVariableForm && this.canCreateVariable() && (
                    <div
                      className="btn btn-primary"
                      onClick={() => this.setState({ showVariableForm: true, errors: {} })}
                      data-cy="add-new-variables-button"
                    >
                      {this.props.t(
                        'header.organization.menus.manageSSO.environmentVar.addNewVariable',
                        'Add new variable'
                      )}
                    </div>
                  )}
                </div>
              </div>
            </div>
          </div>

          <div className="workspace-variable-container-wrap">
            {showVariableForm ? (
              <VariableForm
                fields={this.state.fields}
                errors={this.state.errors}
                selectedVariableId={this.state.selectedVariableId}
                createOrUpdate={this.createOrUpdate}
                changeNewVariableOption={this.changeNewVariableOption}
                handleEncryptionToggle={this.handleEncryptionToggle}
                handleVariableTypeSelect={this.handleVariableTypeSelect}
                onCancelBtnClicked={this.onCancelBtnClicked}
                addingVar={addingVar}
              />
            ) : (
              <>
                {variables?.length > 0 ? (
                  <VariablesTable
                    isLoading={isLoading}
                    variables={variables}
                    canUpdateVariable={this.canUpdateVariable()}
                    canDeleteVariable={this.canDeleteVariable()}
                    onEditBtnClicked={this.onEditBtnClicked}
                    onDeleteBtnClicked={this.onDeleteBtnClicked}
                  />
                ) : (
                  <span className="no-vars-text" data-cy="no-variable-text">
                    {this.props.t(
                      'header.organization.menus.manageSSO.environmentVar.noEnvConfig',
                      `You haven't configured any environment variables, press the 'Add new variable' button to create one`
                    )}
                  </span>
                )}
              </>
            )}
          </div>
        </div>
      </div>
    );
  }
}

export const ManageOrgVars = withTranslation()(ManageOrgVarsComponent);<|MERGE_RESOLUTION|>--- conflicted
+++ resolved
@@ -220,41 +220,23 @@
   }
 
   canCreateVariable = () => {
-<<<<<<< HEAD
-    return (
-      this.canAnyGroupPerformAction('org_environment_variable_create', this.currentUser.group_permissions) ||
-      this.currentUser.super_admin
-=======
     return this.canAnyGroupPerformAction(
       'org_environment_variable_create',
       authenticationService.currentSessionValue.group_permissions
->>>>>>> a640a38b
     );
   };
 
   canUpdateVariable = () => {
-<<<<<<< HEAD
-    return (
-      this.canAnyGroupPerformAction('org_environment_variable_update', this.currentUser.group_permissions) ||
-      this.currentUser.super_admin
-=======
     return this.canAnyGroupPerformAction(
       'org_environment_variable_update',
       authenticationService.currentSessionValue.group_permissions
->>>>>>> a640a38b
     );
   };
 
   canDeleteVariable = () => {
-<<<<<<< HEAD
-    return (
-      this.canAnyGroupPerformAction('org_environment_variable_delete', this.currentUser.group_permissions) ||
-      this.currentUser.super_admin
-=======
     return this.canAnyGroupPerformAction(
       'org_environment_variable_delete',
       authenticationService.currentSessionValue.group_permissions
->>>>>>> a640a38b
     );
   };
 
