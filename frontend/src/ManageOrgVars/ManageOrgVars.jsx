import React from 'react';
import { authenticationService, orgEnvironmentVariableService } from '@/_services';
import { ConfirmDialog } from '@/_components';
import { toast } from 'react-hot-toast';
import ReactTooltip from 'react-tooltip';
import VariableForm from './VariableForm';
import VariablesTable from './VariablesTable';
import { withTranslation } from 'react-i18next';
import Drawer from '@/_ui/Drawer';
import ManageOrgVarsDrawer from './ManageOrgVarsDrawer';
import { ButtonSolid } from '../_ui/AppButton/AppButton';

class ManageOrgVarsComponent extends React.Component {
  constructor(props) {
    super(props);
    this.currentUser = authenticationService.currentUserValue;

    this.state = {
      isLoading: true,
      showVariableForm: false,
      selectedVariableId: null,
      addingVar: false,
      newVariable: {},
      fields: {
        encryption: false,
        variable_type: 'client',
      },
      errors: {},
      showVariableDeleteConfirmation: false,
      isManageVarDrawerOpen: false,
    };

    this.tableRef = React.createRef(null);
  }

  componentDidMount() {
    this.fetchVariables();
  }

  onEditBtnClicked = (variable) => {
    this.setState({
      showVariableForm: true,
      isManageVarDrawerOpen: true,
      errors: {},
      fields: {
        ...variable,
        encryption: variable.encrypted,
      },
      selectedVariableId: variable.id,
    });
  };

  onCreationFailed() {
    this.setState({ addingVar: false });
  }

  onCancelBtnClicked = () => {
    this.setState({
      showVariableForm: false,
      isManageVarDrawerOpen: false,
      newVariable: {},
      fields: { encryption: false, variable_type: 'client' },
      selectedVariableId: null,
    });
  };

  onDeleteBtnClicked = (variable) => {
    this.setState({
      selectedVariableId: variable.id,
      showVariableDeleteConfirmation: true,
    });
  };

  fetchVariables = () => {
    this.setState({
      isLoading: true,
    });

    orgEnvironmentVariableService.getVariables().then((data) => {
      this.setState({
        variables: data.variables,
        isLoading: false,
      });
    });
  };

  handleValidation() {
    let fields = this.state.fields;
    let errors = {};
    //variable name
    if (!fields['variable_name']) {
      errors['variable_name'] = 'Variable name is required';
    }
    //variable value
    if (!fields['value']) {
      errors['value'] = 'Value is required';
    }
    this.setState({ errors: errors });
    return Object.keys(errors).length === 0;
  }

  handleEncryptionToggle = (event) => {
    let fields = this.state.fields;
    fields['encryption'] = event.target.checked;

    this.setState({
      fields,
    });
  };

  changeNewVariableOption = (name, e) => {
    let fields = this.state.fields;
    fields[name] = e.target.value;

    this.setState({
      fields,
    });
  };

  createOrUpdate = (event) => {
    event.preventDefault();

    const fields = {};
    Object.keys(this.state.fields).map((key) => {
      fields[key] = '';
    });
    fields['encryption'] = false;
    fields['variable_type'] = 'client';

    this.setState({
      addingVar: true,
    });

    if (this.handleValidation()) {
      if (this.state.selectedVariableId) {
        orgEnvironmentVariableService
          .update(this.state.selectedVariableId, this.state.fields.variable_name, this.state.fields.value)
          .then(() => {
            toast.success('Variable has been updated', {
              position: 'top-center',
            });
            this.fetchVariables();
            this.setState({
              addingVar: false,
              showVariableForm: false,
              isManageVarDrawerOpen: false,
              fields: fields,
              selectedVariableId: null,
            });
          })
          .catch(({ error }) => {
            toast.error(error, { position: 'top-center' });
            this.onCreationFailed();
          });
      } else {
        orgEnvironmentVariableService
          .create(
            this.state.fields.variable_name,
            this.state.fields.value,
            this.state.fields.variable_type,
            this.state.fields.encryption
          )
          .then(() => {
            toast.success('Variable has been created', {
              position: 'top-center',
            });
            this.fetchVariables();
            this.setState({
              addingVar: false,
              showVariableForm: false,
              isManageVarDrawerOpen: false,
              fields: fields,
              selectedVariableId: null,
            });
          })
          .catch(({ error }) => {
            toast.error(error, { position: 'top-center' });
            this.onCreationFailed();
          });
      }
    } else {
      this.setState({ addingVar: false, showVariableForm: true, isManageVarDrawerOpen: true });
    }
  };

  deleteVariable = (id) => {
    this.setState({
      isLoading: true,
      showVariableDeleteConfirmation: false,
      selectedVariableId: null,
    });
    orgEnvironmentVariableService
      .deleteVariable(id)
      .then(() => {
        toast.success('The variable has been deleted', {
          position: 'top-center',
        });
        this.setState({
          isLoading: false,
          fields: {
            encryption: false,
            variable_type: 'client',
          },
        });
        this.fetchVariables();
      })
      .catch(({ error }) => {
        toast.error(error, { position: 'top-center' });
        this.setState({
          isLoading: false,
        });
      });
  };

  handleVariableTypeSelect = (value) => {
    const fields = this.state.fields;
    fields['variable_type'] = value;

    this.setState({
      fields,
    });
  };

  canAnyGroupPerformAction(action, permissions) {
    if (!permissions) {
      return false;
    }

    return permissions.some((p) => p[action]);
  }

  canCreateVariable = () => {
    return this.canAnyGroupPerformAction('org_environment_variable_create', this.currentUser.group_permissions);
  };

  canUpdateVariable = () => {
    return this.canAnyGroupPerformAction('org_environment_variable_update', this.currentUser.group_permissions);
  };

  canDeleteVariable = () => {
    return this.canAnyGroupPerformAction('org_environment_variable_delete', this.currentUser.group_permissions);
  };
  setIsManageVarDrawerOpen = (val) => {
    this.setState({ isManageVarDrawerOpen: val });
  };

  render() {
    const { isLoading, showVariableForm, addingVar, variables, isManageVarDrawerOpen } = this.state;
    return (
      <div className="wrapper org-variables-page animation-fade">
        <ReactTooltip type="dark" effect="solid" delayShow={250} />

        <ConfirmDialog
          show={this.state.showVariableDeleteConfirmation}
          message={this.props.t(
            'header.organization.menus.manageSSO.environmentVar.envWillBeDeleted',
            'Variable will be deleted, do you want to continue?'
          )}
          onConfirm={() => {
            this.deleteVariable(this.state.selectedVariableId);
          }}
          onCancel={() =>
            this.setState({
              selectedVariableId: null,
              showVariableDeleteConfirmation: false,
            })
          }
          darkMode={this.props.darkMode}
        />

        <div className="page-wrapper">
          <div className="container-xl">
            <div className="page-header d-print-none">
              <div className="row align-items-center">
<<<<<<< HEAD
                <div className="add-new-variable-btn">
                  {!isManageVarDrawerOpen && this.canCreateVariable() && (
                    <ButtonSolid
                      vaiant="primary"
                      // onClick={() => this.setState({ showVariableForm: true, errors: {} })}
                      onClick={() => this.setState({ isManageVarDrawerOpen: true, errors: {} })}
=======
                <div className="col">
                  <div className="page-pretitle"></div>
                  <h2 className="page-title" data-cy="page-title">
                    {this.props.t('globals.environmentVar', 'Workspace Variables')}
                  </h2>
                </div>
                <div className="col-auto ms-auto d-print-none">
                  {!showVariableForm && this.canCreateVariable() && (
                    <div
                      className="btn btn-primary"
                      onClick={() => this.setState({ showVariableForm: true, errors: {} })}
                      data-cy="add-new-variables-button"
>>>>>>> d26e394e
                    >
                      {this.props.t(
                        'header.organization.menus.manageSSO.environmentVar.addNewVariable',
                        'Add new variable'
                      )}
                    </ButtonSolid>
                  )}
                </div>
              </div>
            </div>
          </div>

          <div className="workspace-variable-container-wrap">
            {isManageVarDrawerOpen ? (
              <>
                <ManageOrgVarsDrawer
                  isManageVarDrawerOpen={this.state.isManageVarDrawerOpen}
                  setIsManageVarDrawerOpen={this.setIsManageVarDrawerOpen}
                  fields={this.state.fields}
                  errors={this.state.errors}
                  selectedVariableId={this.state.selectedVariableId}
                  createOrUpdate={this.createOrUpdate}
                  changeNewVariableOption={this.changeNewVariableOption}
                  handleEncryptionToggle={this.handleEncryptionToggle}
                  handleVariableTypeSelect={this.handleVariableTypeSelect}
                  onCancelBtnClicked={this.onCancelBtnClicked}
                  addingVar={addingVar}
                />
              </>
            ) : (
              // <VariableForm
              //   fields={this.state.fields}
              //   errors={this.state.errors}
              //   selectedVariableId={this.state.selectedVariableId}
              //   createOrUpdate={this.createOrUpdate}
              //   changeNewVariableOption={this.changeNewVariableOption}
              //   handleEncryptionToggle={this.handleEncryptionToggle}
              //   handleVariableTypeSelect={this.handleVariableTypeSelect}
              //   onCancelBtnClicked={this.onCancelBtnClicked}
              //   addingVar={addingVar}
              // />
              <>
                {variables?.length > 0 ? (
                  <VariablesTable
                    isLoading={isLoading}
                    variables={variables}
                    canUpdateVariable={this.canUpdateVariable()}
                    canDeleteVariable={this.canDeleteVariable()}
                    admin={this.currentUser.admin}
                    onEditBtnClicked={this.onEditBtnClicked}
                    onDeleteBtnClicked={this.onDeleteBtnClicked}
                  />
                ) : (
                  <span className="no-vars-text" data-cy="no-variable-text">
                    {this.props.t(
                      'header.organization.menus.manageSSO.environmentVar.noEnvConfig',
                      `You haven't configured any environment variables, press the 'Add new variable' button to create one`
                    )}
                  </span>
                )}
              </>
            )}
          </div>
        </div>
      </div>
    );
  }
}

export const ManageOrgVars = withTranslation()(ManageOrgVarsComponent);<|MERGE_RESOLUTION|>--- conflicted
+++ resolved
@@ -272,27 +272,12 @@
           <div className="container-xl">
             <div className="page-header d-print-none">
               <div className="row align-items-center">
-<<<<<<< HEAD
                 <div className="add-new-variable-btn">
                   {!isManageVarDrawerOpen && this.canCreateVariable() && (
                     <ButtonSolid
+                      data-cy="add-new-variables-button"
                       vaiant="primary"
-                      // onClick={() => this.setState({ showVariableForm: true, errors: {} })}
                       onClick={() => this.setState({ isManageVarDrawerOpen: true, errors: {} })}
-=======
-                <div className="col">
-                  <div className="page-pretitle"></div>
-                  <h2 className="page-title" data-cy="page-title">
-                    {this.props.t('globals.environmentVar', 'Workspace Variables')}
-                  </h2>
-                </div>
-                <div className="col-auto ms-auto d-print-none">
-                  {!showVariableForm && this.canCreateVariable() && (
-                    <div
-                      className="btn btn-primary"
-                      onClick={() => this.setState({ showVariableForm: true, errors: {} })}
-                      data-cy="add-new-variables-button"
->>>>>>> d26e394e
                     >
                       {this.props.t(
                         'header.organization.menus.manageSSO.environmentVar.addNewVariable',
