import React from 'react';
import { authenticationService, orgEnvironmentVariableService } from '@/_services';
import { ConfirmDialog } from '@/_components';
import { toast } from 'react-hot-toast';
import VariablesTable from './VariablesTable';
// eslint-disable-next-line import/no-unresolved
import { withTranslation } from 'react-i18next';
import _ from 'lodash';
import ManageOrgVarsDrawer from './ManageOrgVarsDrawer';
import { Alert } from '@/_ui/Alert/Alert';
import { Button } from '@/_ui/LeftSidebar';
import { useNavigate, useParams } from 'react-router-dom';

function useWorkspaceRouting() {
  const navigate = useNavigate();
  const { workspaceId } = useParams();
  return { workspaceId, navigate };
}

function withWorkspaceRouting(WrappedComponent) {
  return function (props) {
    const { workspaceId, navigate } = useWorkspaceRouting();
    return <WrappedComponent {...props} workspaceId={workspaceId} navigate={navigate} />;
  };
}
<<<<<<< HEAD

=======
>>>>>>> 2e0e6140
class RawManageOrgVarsComponent extends React.Component {
  constructor(props) {
    super(props);

    this.state = {
      isLoading: true,
      showVariableForm: false,
      selectedVariableId: null,
      addingVar: false,
      newVariable: {},
      fields: {
        encryption: false,
        variable_type: 'client',
      },
      errors: {},
      showVariableDeleteConfirmation: false,
      isManageVarDrawerOpen: false,
    };

    this.tableRef = React.createRef(null);
  }

  componentDidMount() {
    this.fetchVariables();
  }

  onEditBtnClicked = (variable) => {
    this.setState({
      showVariableForm: true,
      isManageVarDrawerOpen: true,
      errors: {},
      fields: {
        ...variable,
        encryption: variable.encrypted,
      },
      selectedVariableId: variable.id,
    });
  };

  onCreationFailed() {
    this.setState({ addingVar: false });
  }

  onCancelBtnClicked = () => {
    this.setState({
      showVariableForm: false,
      isManageVarDrawerOpen: false,
      newVariable: {},
      fields: { encryption: false, variable_type: 'client' },
      selectedVariableId: null,
    });
  };

  onDeleteBtnClicked = (variable) => {
    this.setState({
      selectedVariableId: variable.id,
      showVariableDeleteConfirmation: true,
    });
  };

  fetchVariables = () => {
    this.setState({
      isLoading: true,
    });

    orgEnvironmentVariableService.getVariables().then((data) => {
      const variables = _.cloneDeep(data.variables)?.filter(({ variable_name }) => !/copilot_/.test(variable_name));
      this.setState({
        variables: variables,
        isLoading: false,
      });
    });
  };

  handleValidation() {
    let fields = this.state.fields;
    let errors = {};
    //variable name
    if (!fields['variable_name']) {
      errors['variable_name'] = 'Variable name is required';
    }
    //variable value
    if (!fields['value']) {
      errors['value'] = 'Value is required';
    }
    this.setState({ errors: errors });
    return Object.keys(errors).length === 0;
  }

  handleEncryptionToggle = (event) => {
    let fields = this.state.fields;
    fields['encryption'] = event.target.checked;

    this.setState({
      fields,
    });
  };

  changeNewVariableOption = (name, e) => {
    let fields = this.state.fields;
    fields[name] = e.target.value;

    this.setState({
      fields,
    });
  };

  createOrUpdate = (event) => {
    event.preventDefault();

    const fields = {};
    Object.keys(this.state.fields).map((key) => {
      fields[key] = '';
    });
    fields['encryption'] = false;
    fields['variable_type'] = 'client';

    this.setState({
      addingVar: true,
    });

    if (this.handleValidation()) {
      if (this.state.selectedVariableId) {
        orgEnvironmentVariableService
          .update(this.state.selectedVariableId, this.state.fields.variable_name, this.state.fields.value)
          .then(() => {
            toast.success('Variable has been updated', {
              position: 'top-center',
            });
            this.fetchVariables();
            this.setState({
              addingVar: false,
              showVariableForm: false,
              isManageVarDrawerOpen: false,
              fields: fields,
              selectedVariableId: null,
            });
          })
          .catch(({ error }) => {
            toast.error(error, { position: 'top-center' });
            this.onCreationFailed();
          });
      } else {
        orgEnvironmentVariableService
          .create(
            this.state.fields.variable_name,
            this.state.fields.value,
            this.state.fields.variable_type,
            this.state.fields.encryption
          )
          .then(() => {
            toast.success('Variable has been created', {
              position: 'top-center',
            });
            this.fetchVariables();
            this.setState({
              addingVar: false,
              showVariableForm: false,
              isManageVarDrawerOpen: false,
              fields: fields,
              selectedVariableId: null,
            });
          })
          .catch(({ error }) => {
            toast.error(error, { position: 'top-center' });
            this.onCreationFailed();
          });
      }
    } else {
      this.setState({ addingVar: false, showVariableForm: true, isManageVarDrawerOpen: true });
    }
  };

  deleteVariable = (id) => {
    this.setState({
      isLoading: true,
      showVariableDeleteConfirmation: false,
      selectedVariableId: null,
    });
    orgEnvironmentVariableService
      .deleteVariable(id)
      .then(() => {
        toast.success('The variable has been deleted', {
          position: 'top-center',
        });
        this.setState({
          isLoading: false,
          fields: {
            encryption: false,
            variable_type: 'client',
          },
        });
        this.fetchVariables();
      })
      .catch(({ error }) => {
        toast.error(error, { position: 'top-center' });
        this.setState({
          isLoading: false,
        });
      });
  };

  handleVariableTypeSelect = (value) => {
    const fields = this.state.fields;
    fields['variable_type'] = value;

    this.setState({
      fields,
    });
  };

  canAnyGroupPerformAction(action, permissions) {
    if (!permissions) {
      return false;
    }

    return permissions.some((p) => p[action]);
  }

  canDeleteVariable = () => {
    return this.canAnyGroupPerformAction(
      'org_environment_variable_delete',
      authenticationService.currentSessionValue.group_permissions
    );
  };
  setIsManageVarDrawerOpen = (val) => {
    this.setState({ isManageVarDrawerOpen: val });
  };

  goToOrgConstantsDashboard = () => {
    const { workspaceId, navigate } = this.props;
    navigate(`/${workspaceId}/workspace-constants`);
  };

  render() {
    const { isLoading, addingVar, variables, isManageVarDrawerOpen } = this.state;

<<<<<<< HEAD
    const renderDeprecationText = (
      <div className="text-muted">
        Workspace variables will no longer be supported after April 30, 2024. To maintain optimal performance, please
        make the switch to Workspace constants
      </div>
    );
=======
    const renderDeprecationText =
      variables?.length > 0 ? (
        <div class="text-muted">
          Workspace variables will no longer be supported after April 30, 2024. To maintain optimal performance, please
          make the switch to Workspace constants
        </div>
      ) : (
        <div className="text-muted">
          Can&apos;t add or edit workspace variables as we are deprecating them soon. Please use Workspace constant
          instead.
        </div>
      );
>>>>>>> 2e0e6140

    return (
      <div className="wrapper org-variables-page animation-fade">
        <ConfirmDialog
          show={this.state.showVariableDeleteConfirmation}
          message={this.props.t(
            'header.organization.menus.manageSSO.environmentVar.envWillBeDeleted',
            'Variable will be deleted, do you want to continue?'
          )}
          onConfirm={() => {
            this.deleteVariable(this.state.selectedVariableId);
          }}
          onCancel={() =>
            this.setState({
              selectedVariableId: null,
              showVariableDeleteConfirmation: false,
            })
          }
          darkMode={this.props.darkMode}
        />

        <div className="page-wrapper">
          <div className="container-xl">
            <div>
              <div className="row align-items-center ">
                <div className="workspace-variable-header mb-3">
                  <Alert svg="tj-info-warning" cls="workspace-variables-alert-banner" useDarkMode={false}>
                    <div className="d-flex align-items-center">
                      {renderDeprecationText}
                      <div>
                        <Button
                          onClick={this.goToOrgConstantsDashboard}
                          darkMode={this.props.darkMode}
                          size="sm"
                          styles={{
                            width: '100%',
                            fontSize: '12px',
                            fontWeight: 500,
                          }}
                        >
                          <Button.Content
                            iconSrc="assets/images/icons/arrow-right.svg"
                            title={'Go to workspace constants'}
                            direction="right"
                          />
                        </Button>
                      </div>
                    </div>
                  </Alert>
                </div>
              </div>
            </div>
          </div>

          <div className="workspace-variable-container-wrap">
            {isManageVarDrawerOpen ? (
              <ManageOrgVarsDrawer
                isManageVarDrawerOpen={this.state.isManageVarDrawerOpen}
                setIsManageVarDrawerOpen={this.setIsManageVarDrawerOpen}
                fields={this.state.fields}
                errors={this.state.errors}
                selectedVariableId={this.state.selectedVariableId}
                createOrUpdate={this.createOrUpdate}
                changeNewVariableOption={this.changeNewVariableOption}
                handleEncryptionToggle={this.handleEncryptionToggle}
                handleVariableTypeSelect={this.handleVariableTypeSelect}
                onCancelBtnClicked={this.onCancelBtnClicked}
                addingVar={addingVar}
              />
            ) : (
              <>
                {variables?.length > 0 && (
                  <VariablesTable
                    isLoading={isLoading}
                    variables={variables}
                    canDeleteVariable={this.canDeleteVariable()}
                    onEditBtnClicked={this.onEditBtnClicked}
                    onDeleteBtnClicked={this.onDeleteBtnClicked}
                  />
                )}
              </>
            )}
          </div>
        </div>
      </div>
    );
  }
}

const ManageOrgVarsComponent = withWorkspaceRouting(RawManageOrgVarsComponent);

export const ManageOrgVars = withTranslation()(ManageOrgVarsComponent);<|MERGE_RESOLUTION|>--- conflicted
+++ resolved
@@ -23,10 +23,6 @@
     return <WrappedComponent {...props} workspaceId={workspaceId} navigate={navigate} />;
   };
 }
-<<<<<<< HEAD
-
-=======
->>>>>>> 2e0e6140
 class RawManageOrgVarsComponent extends React.Component {
   constructor(props) {
     super(props);
@@ -264,14 +260,6 @@
   render() {
     const { isLoading, addingVar, variables, isManageVarDrawerOpen } = this.state;
 
-<<<<<<< HEAD
-    const renderDeprecationText = (
-      <div className="text-muted">
-        Workspace variables will no longer be supported after April 30, 2024. To maintain optimal performance, please
-        make the switch to Workspace constants
-      </div>
-    );
-=======
     const renderDeprecationText =
       variables?.length > 0 ? (
         <div class="text-muted">
@@ -284,7 +272,6 @@
           instead.
         </div>
       );
->>>>>>> 2e0e6140
 
     return (
       <div className="wrapper org-variables-page animation-fade">
