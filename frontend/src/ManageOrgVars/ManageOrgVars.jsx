import React from 'react';
import { authenticationService, orgEnvironmentVariableService } from '@/_services';
import { ConfirmDialog } from '@/_components';
import { toast } from 'react-hot-toast';
import VariablesTable from './VariablesTable';
// eslint-disable-next-line import/no-unresolved
import { withTranslation } from 'react-i18next';
<<<<<<< HEAD
import _ from 'lodash';
=======
import ManageOrgVarsDrawer from './ManageOrgVarsDrawer';
import { ButtonSolid } from '@/_ui/AppButton/AppButton';
>>>>>>> bfec1f30
class ManageOrgVarsComponent extends React.Component {
  constructor(props) {
    super(props);

    this.state = {
      isLoading: true,
      showVariableForm: false,
      selectedVariableId: null,
      addingVar: false,
      newVariable: {},
      fields: {
        encryption: false,
        variable_type: 'client',
      },
      errors: {},
      showVariableDeleteConfirmation: false,
      isManageVarDrawerOpen: false,
    };

    this.tableRef = React.createRef(null);
  }

  componentDidMount() {
    this.fetchVariables();
  }

  onEditBtnClicked = (variable) => {
    this.setState({
      showVariableForm: true,
      isManageVarDrawerOpen: true,
      errors: {},
      fields: {
        ...variable,
        encryption: variable.encrypted,
      },
      selectedVariableId: variable.id,
    });
  };

  onCreationFailed() {
    this.setState({ addingVar: false });
  }

  onCancelBtnClicked = () => {
    this.setState({
      showVariableForm: false,
      isManageVarDrawerOpen: false,
      newVariable: {},
      fields: { encryption: false, variable_type: 'client' },
      selectedVariableId: null,
    });
  };

  onDeleteBtnClicked = (variable) => {
    this.setState({
      selectedVariableId: variable.id,
      showVariableDeleteConfirmation: true,
    });
  };

  fetchVariables = () => {
    this.setState({
      isLoading: true,
    });

    orgEnvironmentVariableService.getVariables().then((data) => {
      const variables = _.cloneDeep(data.variables)?.filter(({ variable_name }) => variable_name !== 'copilot_api_key');
      this.setState({
        variables: variables,
        isLoading: false,
      });
    });
  };

  handleValidation() {
    let fields = this.state.fields;
    let errors = {};
    //variable name
    if (!fields['variable_name']) {
      errors['variable_name'] = 'Variable name is required';
    }
    //variable value
    if (!fields['value']) {
      errors['value'] = 'Value is required';
    }
    this.setState({ errors: errors });
    return Object.keys(errors).length === 0;
  }

  handleEncryptionToggle = (event) => {
    let fields = this.state.fields;
    fields['encryption'] = event.target.checked;

    this.setState({
      fields,
    });
  };

  changeNewVariableOption = (name, e) => {
    let fields = this.state.fields;
    fields[name] = e.target.value;

    this.setState({
      fields,
    });
  };

  createOrUpdate = (event) => {
    event.preventDefault();

    const fields = {};
    Object.keys(this.state.fields).map((key) => {
      fields[key] = '';
    });
    fields['encryption'] = false;
    fields['variable_type'] = 'client';

    this.setState({
      addingVar: true,
    });

    if (this.handleValidation()) {
      if (this.state.selectedVariableId) {
        orgEnvironmentVariableService
          .update(this.state.selectedVariableId, this.state.fields.variable_name, this.state.fields.value)
          .then(() => {
            toast.success('Variable has been updated', {
              position: 'top-center',
            });
            this.fetchVariables();
            this.setState({
              addingVar: false,
              showVariableForm: false,
              isManageVarDrawerOpen: false,
              fields: fields,
              selectedVariableId: null,
            });
          })
          .catch(({ error }) => {
            toast.error(error, { position: 'top-center' });
            this.onCreationFailed();
          });
      } else {
        orgEnvironmentVariableService
          .create(
            this.state.fields.variable_name,
            this.state.fields.value,
            this.state.fields.variable_type,
            this.state.fields.encryption
          )
          .then(() => {
            toast.success('Variable has been created', {
              position: 'top-center',
            });
            this.fetchVariables();
            this.setState({
              addingVar: false,
              showVariableForm: false,
              isManageVarDrawerOpen: false,
              fields: fields,
              selectedVariableId: null,
            });
          })
          .catch(({ error }) => {
            toast.error(error, { position: 'top-center' });
            this.onCreationFailed();
          });
      }
    } else {
      this.setState({ addingVar: false, showVariableForm: true, isManageVarDrawerOpen: true });
    }
  };

  deleteVariable = (id) => {
    this.setState({
      isLoading: true,
      showVariableDeleteConfirmation: false,
      selectedVariableId: null,
    });
    orgEnvironmentVariableService
      .deleteVariable(id)
      .then(() => {
        toast.success('The variable has been deleted', {
          position: 'top-center',
        });
        this.setState({
          isLoading: false,
          fields: {
            encryption: false,
            variable_type: 'client',
          },
        });
        this.fetchVariables();
      })
      .catch(({ error }) => {
        toast.error(error, { position: 'top-center' });
        this.setState({
          isLoading: false,
        });
      });
  };

  handleVariableTypeSelect = (value) => {
    const fields = this.state.fields;
    fields['variable_type'] = value;

    this.setState({
      fields,
    });
  };

  canAnyGroupPerformAction(action, permissions) {
    if (!permissions) {
      return false;
    }

    return permissions.some((p) => p[action]);
  }

  canCreateVariable = () => {
    return this.canAnyGroupPerformAction(
      'org_environment_variable_create',
      authenticationService.currentSessionValue.group_permissions
    );
  };

  canUpdateVariable = () => {
    return this.canAnyGroupPerformAction(
      'org_environment_variable_update',
      authenticationService.currentSessionValue.group_permissions
    );
  };

  canDeleteVariable = () => {
    return this.canAnyGroupPerformAction(
      'org_environment_variable_delete',
      authenticationService.currentSessionValue.group_permissions
    );
  };
  setIsManageVarDrawerOpen = (val) => {
    this.setState({ isManageVarDrawerOpen: val });
  };

  render() {
    const { isLoading, addingVar, variables, isManageVarDrawerOpen } = this.state;
    return (
      <div className="wrapper org-variables-page animation-fade">
        <ConfirmDialog
          show={this.state.showVariableDeleteConfirmation}
          message={this.props.t(
            'header.organization.menus.manageSSO.environmentVar.envWillBeDeleted',
            'Variable will be deleted, do you want to continue?'
          )}
          onConfirm={() => {
            this.deleteVariable(this.state.selectedVariableId);
          }}
          onCancel={() =>
            this.setState({
              selectedVariableId: null,
              showVariableDeleteConfirmation: false,
            })
          }
          darkMode={this.props.darkMode}
        />

        <div className="page-wrapper">
          <div className="container-xl">
            <div>
              <div className="row align-items-center ">
                <div className="workspace-variable-header">
                  {!isManageVarDrawerOpen && this.canCreateVariable() && (
                    <ButtonSolid
                      data-cy="add-new-variables-button"
                      vaiant="primary"
                      onClick={() => this.setState({ isManageVarDrawerOpen: true, errors: {} })}
                      className="add-new-variables-button"
                    >
                      {this.props.t(
                        'header.organization.menus.manageSSO.environmentVar.addNewVariable',
                        'Add new variable'
                      )}
                    </ButtonSolid>
                  )}
                </div>
              </div>
            </div>
          </div>

          <div className="workspace-variable-container-wrap">
            {isManageVarDrawerOpen ? (
              <ManageOrgVarsDrawer
                isManageVarDrawerOpen={this.state.isManageVarDrawerOpen}
                setIsManageVarDrawerOpen={this.setIsManageVarDrawerOpen}
                fields={this.state.fields}
                errors={this.state.errors}
                selectedVariableId={this.state.selectedVariableId}
                createOrUpdate={this.createOrUpdate}
                changeNewVariableOption={this.changeNewVariableOption}
                handleEncryptionToggle={this.handleEncryptionToggle}
                handleVariableTypeSelect={this.handleVariableTypeSelect}
                onCancelBtnClicked={this.onCancelBtnClicked}
                addingVar={addingVar}
              />
            ) : (
              <>
                {variables?.length > 0 ? (
                  <VariablesTable
                    isLoading={isLoading}
                    variables={variables}
                    canUpdateVariable={this.canUpdateVariable()}
                    canDeleteVariable={this.canDeleteVariable()}
                    onEditBtnClicked={this.onEditBtnClicked}
                    onDeleteBtnClicked={this.onDeleteBtnClicked}
                  />
                ) : (
                  <span className="no-vars-text" data-cy="no-variable-text">
                    {this.props.t(
                      'header.organization.menus.manageSSO.environmentVar.noEnvConfig',
                      `You haven't configured any environment variables, press the 'Add new variable' button to create one`
                    )}
                  </span>
                )}
              </>
            )}
          </div>
        </div>
      </div>
    );
  }
}

export const ManageOrgVars = withTranslation()(ManageOrgVarsComponent);<|MERGE_RESOLUTION|>--- conflicted
+++ resolved
@@ -5,12 +5,9 @@
 import VariablesTable from './VariablesTable';
 // eslint-disable-next-line import/no-unresolved
 import { withTranslation } from 'react-i18next';
-<<<<<<< HEAD
 import _ from 'lodash';
-=======
 import ManageOrgVarsDrawer from './ManageOrgVarsDrawer';
 import { ButtonSolid } from '@/_ui/AppButton/AppButton';
->>>>>>> bfec1f30
 class ManageOrgVarsComponent extends React.Component {
   constructor(props) {
     super(props);
