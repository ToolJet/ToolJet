import React, { useReducer, useEffect, useMemo, useCallback } from 'react';
import {
  appsService,
  datasourceService,
  globalDatasourceService,
  appVersionService,
  workflowExecutionsService,
  dataqueryService,
  appEnvironmentService,
} from '@/_services';
import { reducer, initialState, Modes, ServerDataStates } from './reducer/reducer';
import FlowBuilder from './FlowBuilder';
// eslint-disable-next-line import/no-unresolved
import { ReactFlowProvider } from 'reactflow';
import { EditorContextWrapper } from '@/Editor/Context/EditorContextWrapper';
import generateActions from './actions';
import WorkflowEditorContext from './context';
import _, { debounce, find, merge } from 'lodash';
import { v4 as uuidv4 } from 'uuid';
import { generateQueryName } from './utils';
import { withRouter } from '@/_hoc/withRouter';
import LeftSideBar from './LeftSidebar';
import { toast } from 'react-hot-toast';

import './style.scss';
import Header from './Header';
import LogsPanel from './LogsPanel';

// Wherever this file uses the term 'app', it means 'workflow'
function WorkflowEditor(props) {
  const { versionId: appVersionId } = props.params;
  const { id: appId } = props;

  const [editorSession, dispatch] = useReducer(reducer, initialState({ appId, appVersionId }));

  const editorSessionActions = generateActions(dispatch);

  const fetchEnvironments = () => {
    const appId = editorSession?.app?.id;
    appEnvironmentService.getAllEnvironments(appId).then((data) => {
      const envArray = data?.environments;
      editorSessionActions.setEnvironments(envArray);
    });
  };

  const fetchExecutionHistory = (versionId) => {
    editorSessionActions.setExecutionHistoryLoadingStatus(ServerDataStates.Fetching);
    workflowExecutionsService.all(versionId).then((executions) => {
      editorSessionActions.setExecutionHistoryLoadingStatus(ServerDataStates.Fetched);
      editorSessionActions.setExecutionHistory(executions);
    });
  };

  // This useEffect fetches the app, and then the corresponding datasources
  useEffect(() => {
    appsService
      .getApp(editorSession.app.id)
      .then((appData) => {
        const versionId = appData.editing_version.id;
        const organizationId = appData.organization_id;
        const name = appData.name;
        const isMaintenanceOn = appData.is_maintenance_on;
        const workflowEnabled = appData.workflow_enabled;
        const workflowToken = appData.workflow_api_token;
        console.log('appData', appData);
        // TODO: could we map all app data setup in action/reducer?
        editorSessionActions.setAppVersionId(versionId);
        editorSessionActions.setAppName(name);
        editorSessionActions.setMaintenanceStatus(isMaintenanceOn);
        editorSessionActions.toggleWebhookEnable(workflowEnabled);
        editorSessionActions.setWorkflowApiToken(workflowToken);
        document.title = `${name} - ToolJet`;

        if (appData.definition) {
          const bodyParameters = appData.definition?.webhookParams;
          editorSessionActions.updateFlow({ edges: appData.definition?.edges, nodes: appData.definition?.nodes });
          editorSessionActions.getParameterValue(bodyParameters);
          // editorSessionActions.setQueries(appData.definition.queries);
        }
        return { definition: appData.definition, queriesData: appData.data_queries, versionId, organizationId };
      })
      .then(({ definition, queriesData, versionId, organizationId }) => {
        datasourceService.getAll(versionId, true).then((dataSourceData) => {
          editorSessionActions.setDataSources(dataSourceData.data_sources);
        });
        return { definition, queriesData, versionId, organizationId };
      })
      .then(({ definition, queriesData, versionId, organizationId }) => {
        globalDatasourceService.getAll(organizationId, true).then((dataSourceData) => {
          editorSessionActions.setDataSources(dataSourceData.data_sources);
        });
        return { definition, queriesData, versionId };
      })
      .then(({ definition, queriesData, versionId }) => {
        const queries = queriesData.map((query) => ({
          ...query,
          idOnDefinition: find(definition?.queries, { id: query.id })?.idOnDefinition,
        }));
        editorSessionActions.setQueries(queries);
        editorSessionActions.setBootupComplete(true);
        return { versionId };
      })
      .then(({ versionId }) => {
        fetchExecutionHistory(versionId);
      });

    fetchEnvironments();

    // eslint-disable-next-line react-hooks/exhaustive-deps
  }, []);

  const saveAppName = async (name) => {
    if (!name.trim()) {
      toast("Workflow name can't be empty or whitespace", {
        icon: '🚨',
      });
      return;
    }
    await appsService
      .saveApp(appId, { name })
      .then(() => {
        editorSessionActions.setAppName(name);
        document.title = `${name} - ToolJet`;
      })
      .catch(() => {
        toast('Something went wrong while editing workflow name', {
          icon: '🚨',
        });
      });
  };

  const save = (editorSession, editorSessionActions) => {
    editorSessionActions.setAppSavingStatus(true);
    appVersionService
      .save(editorSession.app.id, editorSession.app.versionId, {
        definition: {
          ...editorSession.app.flow,
          queries: editorSession.queries.map((query) => ({ idOnDefinition: query.idOnDefinition, id: query.id })),
          webhookParams: [...editorSession.parameters],
        },
      })
      .then(() => {
        editorSessionActions.setAppSavingStatus(false);
      });
  };

  const debouncedSave = useMemo(() => debounce(save, 2000, { leading: true }), []);

  useEffect(() => {
    editorSession.bootupComplete && debouncedSave(editorSession, editorSessionActions);
    // eslint-disable-next-line react-hooks/exhaustive-deps
  }, [
    // eslint-disable-next-line react-hooks/exhaustive-deps
    JSON.stringify({
<<<<<<< HEAD
      nodeData: editorSession.app?.flow.nodes.map((node) => [node.data, node.position]),
      edgeData: editorSession.app?.flow.edges.map((edge) => [edge.source, edge.target]),
=======
      nodeData: editorSession?.app?.flow?.nodes?.map((node) => [node?.data, node?.position]),
      edgeData: editorSession?.app?.flow?.edges?.map((edge) => [edge?.source, edge?.target]),
>>>>>>> 0b0c5df0
      queries: editorSession.queries,
      webhookParams: editorSession.parameters,
    }),
  ]);

  const updateQuery = (idOnDefinition, queryChanges) => {
    const query = find(editorSession.queries, { idOnDefinition });

    editorSessionActions.updateQuery(idOnDefinition, { ...queryChanges });
    editorSessionActions.setAppSavingStatus(true);
    dataqueryService
      .update(
        query.id,
        queryChanges.name ?? query.name,
        merge(query.options, queryChanges.options),
        queryChanges.dataSourceId
      )
      .then(() => editorSessionActions.setAppSavingStatus(false));
  };

  const fillDoubleQuotes =
    editorSession?.testParameters && editorSession?.testParameters.length > 0
      ? editorSession.testParameters.replace(/'/g, '"')
      : null;

  const executeWorkflow = async () => {
    editorSessionActions.clearLogsConsole();
    editorSessionActions.setMode(Modes.Running);
    editorSessionActions.displayLogsConsole(true);

    try {
      const { workflowExecution: execution, _result } = await workflowExecutionsService.create(
        editorSession.app.versionId,
        JSON.parse(fillDoubleQuotes)
      );

      editorSessionActions.setExecutionId(execution.id);
      const intervalHandle = setInterval(async () => {
        const { status, nodes, logs } = await workflowExecutionsService.getStatus(execution.id);
        editorSessionActions.updateExecutionStatus(nodes);
        editorSessionActions.setExecutionLogs(logs);

        if (status) {
          clearInterval(intervalHandle);
          editorSessionActions.setMode(Modes.Editing);
          fetchExecutionHistory(editorSession.app.versionId);
        }
      }, 100);
    } catch (error) {
      editorSessionActions.setMode(Modes.Editing);
      editorSessionActions.setExecutionId(null);
      editorSessionActions.setExecutionLogs([
        {
          error: error.error,
        },
      ]);
    }
  };

  const addQuery = (kind = 'runjs', options = {}, dataSourceId = undefined, pluginId = undefined) => {
    const idOnDefinition = uuidv4();
    const name = generateQueryName(kind, editorSession.queries);
    editorSessionActions.addQuery({ idOnDefinition, kind, options, dataSourceId, pluginId }, editorSession);

    dataqueryService
      .create(editorSession.app.id, editorSession.app.versionId, name, kind, options, dataSourceId, pluginId)
      .then((query) => {
        console.log('updating query', query);
        editorSessionActions.updateQuery(idOnDefinition, query);
      });

    return idOnDefinition;
  };

  const updateFlow = useCallback((flow) => dispatch({ type: 'UPDATE_FLOW', payload: { flow } }), [dispatch]);

  console.log({ editorSession });

  return !editorSession.bootupComplete ? (
    <div>loading</div>
  ) : (
    <div className="workflow-editor">
      <Header
        executeWorkflow={executeWorkflow}
        editorSession={editorSession}
        updateFlow={updateFlow}
        editorSessionActions={editorSessionActions}
        reloadQueries={() => {}}
        saveAppName={saveAppName}
      />

      <div className="body">
        <EditorContextWrapper>
          <div className="left-sidebar-column">
            <LeftSideBar editorSession={editorSession} editorSessionActions={editorSessionActions} />
          </div>
          <div className="flow-editor-column">
            <ReactFlowProvider>
              <WorkflowEditorContext.Provider value={{ editorSession, editorSessionActions, addQuery, updateQuery }}>
                <FlowBuilder
                  flow={editorSession.app.flow}
                  updateFlow={updateFlow}
                  addNode={(node) => dispatch({ type: 'ADD_NEW_NODE', payload: { node } })}
                  addEdge={(edge) => dispatch({ type: 'ADD_NEW_EDGE', payload: { edge } })}
                  setEditingActivity={(editingActivity) =>
                    dispatch({ type: 'SET_FLOW_BUILDER_EDITING_ACTIVITY', payload: { editingActivity } })
                  }
                  editingActivity={editorSession.editingActivity}
                  executeWorkflow={executeWorkflow}
                  debouncedSave={debouncedSave}
                />
              </WorkflowEditorContext.Provider>
            </ReactFlowProvider>
          </div>
        </EditorContextWrapper>
      </div>
      {/* <LogsPanel editorSession={editorSession} editorSessionActions={editorSessionActions} /> */}
    </div>
  );
}

export default withRouter(WorkflowEditor);<|MERGE_RESOLUTION|>--- conflicted
+++ resolved
@@ -152,13 +152,8 @@
   }, [
     // eslint-disable-next-line react-hooks/exhaustive-deps
     JSON.stringify({
-<<<<<<< HEAD
-      nodeData: editorSession.app?.flow.nodes.map((node) => [node.data, node.position]),
-      edgeData: editorSession.app?.flow.edges.map((edge) => [edge.source, edge.target]),
-=======
       nodeData: editorSession?.app?.flow?.nodes?.map((node) => [node?.data, node?.position]),
       edgeData: editorSession?.app?.flow?.edges?.map((edge) => [edge?.source, edge?.target]),
->>>>>>> 0b0c5df0
       queries: editorSession.queries,
       webhookParams: editorSession.parameters,
     }),
