--- conflicted
+++ resolved
@@ -52,16 +52,11 @@
     options: options,
   };
 
-<<<<<<< HEAD
-  const requestOptions = { method: 'POST', headers: authHeader(), body: JSON.stringify(body) };
+  const requestOptions = { method: 'POST', headers: authHeader(), credentials: 'include', body: JSON.stringify(body) };
   return fetch(
     `${config.apiUrl}/data_queries/${queryId}/run${environmentId ? `/${environmentId}` : ''}`,
     requestOptions
   ).then(handleResponse);
-=======
-  const requestOptions = { method: 'POST', headers: authHeader(), credentials: 'include', body: JSON.stringify(body) };
-  return fetch(`${config.apiUrl}/data_queries/${queryId}/run`, requestOptions).then(handleResponse);
->>>>>>> 2dc6ae8e
 }
 
 function preview(query, options, versionId, environmentId) {
@@ -71,14 +66,10 @@
     app_version_id: versionId,
   };
 
-<<<<<<< HEAD
-  const requestOptions = { method: 'POST', headers: authHeader(), body: JSON.stringify(body) };
+  const requestOptions = { method: 'POST', headers: authHeader(), credentials: 'include', body: JSON.stringify(body) };
   return fetch(`${config.apiUrl}/data_queries/preview${environmentId ? `/${environmentId}` : ''}`, requestOptions).then(
     handleResponse
   );
-=======
-  const requestOptions = { method: 'POST', headers: authHeader(), credentials: 'include', body: JSON.stringify(body) };
-  return fetch(`${config.apiUrl}/data_queries/preview`, requestOptions).then(handleResponse);
 }
 
 function changeQueryDataSource(id, dataSourceId) {
@@ -87,5 +78,4 @@
   };
   const requestOptions = { method: 'PUT', headers: authHeader(), body: JSON.stringify(body), credentials: 'include' };
   return fetch(`${config.apiUrl}/data_queries/${id}/data_source`, requestOptions).then(handleResponse);
->>>>>>> 2dc6ae8e
 }