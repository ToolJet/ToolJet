import config from 'config';
import { authHeader, handleResponse } from '@/_helpers';

export const dataqueryService = {
  create,
  getAll,
  run,
  update,
  del,
  preview,
  changeQueryDataSource,
};

function getAll(appVersionId) {
  const requestOptions = { method: 'GET', headers: authHeader(), credentials: 'include' };
  let searchParams = new URLSearchParams(`app_version_id=${appVersionId}`);
  return fetch(`${config.apiUrl}/data_queries?` + searchParams, requestOptions).then(handleResponse);
}

function create(app_id, app_version_id, name, kind, options, data_source_id, plugin_id) {
  const body = {
    app_id,
    app_version_id,
    name,
    kind,
    options,
    data_source_id: kind === 'runjs' || kind === 'runpy' ? null : data_source_id,
    plugin_id,
  };

  const requestOptions = { method: 'POST', headers: authHeader(), credentials: 'include', body: JSON.stringify(body) };
  return fetch(`${config.apiUrl}/data_queries`, requestOptions).then(handleResponse);
}

function update(id, name, options) {
  const body = {
    options,
    name,
  };

  const requestOptions = { method: 'PATCH', headers: authHeader(), credentials: 'include', body: JSON.stringify(body) };
  return fetch(`${config.apiUrl}/data_queries/${id}`, requestOptions).then(handleResponse);
}

function del(id) {
  const requestOptions = { method: 'DELETE', headers: authHeader(), credentials: 'include' };
  return fetch(`${config.apiUrl}/data_queries/${id}`, requestOptions).then(handleResponse);
}

function run(queryId, options, environmentId) {
  const body = {
    options: options,
  };

<<<<<<< HEAD
  const requestOptions = { method: 'POST', headers: authHeader(), body: JSON.stringify(body) };
=======
  const requestOptions = { method: 'POST', headers: authHeader(), credentials: 'include', body: JSON.stringify(body) };
>>>>>>> a640a38b
  return fetch(
    `${config.apiUrl}/data_queries/${queryId}/run${environmentId ? `/${environmentId}` : ''}`,
    requestOptions
  ).then(handleResponse);
}

function preview(query, options, versionId, environmentId) {
  const body = {
    query,
    options: options,
    app_version_id: versionId,
  };

<<<<<<< HEAD
  const requestOptions = { method: 'POST', headers: authHeader(), body: JSON.stringify(body) };
=======
  const requestOptions = { method: 'POST', headers: authHeader(), credentials: 'include', body: JSON.stringify(body) };
>>>>>>> a640a38b
  return fetch(`${config.apiUrl}/data_queries/preview${environmentId ? `/${environmentId}` : ''}`, requestOptions).then(
    handleResponse
  );
}

function changeQueryDataSource(id, dataSourceId) {
  const body = {
    data_source_id: dataSourceId,
  };
  const requestOptions = { method: 'PUT', headers: authHeader(), body: JSON.stringify(body), credentials: 'include' };
  return fetch(`${config.apiUrl}/data_queries/${id}/data_source`, requestOptions).then(handleResponse);
}<|MERGE_RESOLUTION|>--- conflicted
+++ resolved
@@ -52,11 +52,7 @@
     options: options,
   };
 
-<<<<<<< HEAD
-  const requestOptions = { method: 'POST', headers: authHeader(), body: JSON.stringify(body) };
-=======
   const requestOptions = { method: 'POST', headers: authHeader(), credentials: 'include', body: JSON.stringify(body) };
->>>>>>> a640a38b
   return fetch(
     `${config.apiUrl}/data_queries/${queryId}/run${environmentId ? `/${environmentId}` : ''}`,
     requestOptions
@@ -70,11 +66,7 @@
     app_version_id: versionId,
   };
 
-<<<<<<< HEAD
-  const requestOptions = { method: 'POST', headers: authHeader(), body: JSON.stringify(body) };
-=======
   const requestOptions = { method: 'POST', headers: authHeader(), credentials: 'include', body: JSON.stringify(body) };
->>>>>>> a640a38b
   return fetch(`${config.apiUrl}/data_queries/preview${environmentId ? `/${environmentId}` : ''}`, requestOptions).then(
     handleResponse
   );
