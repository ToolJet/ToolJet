--- conflicted
+++ resolved
@@ -13,23 +13,12 @@
 };
 
 function getAll(appVersionId, environment_id) {
-<<<<<<< HEAD
-  const requestOptions = { method: 'GET', headers: authHeader() };
-  return fetch(
-    `${config.apiUrl}/data_sources?` + constructSearchParams({ app_version_id: appVersionId, environment_id }),
-    requestOptions
-  ).then(handleResponse);
-}
-
-function create(app_id, app_version_id, plugin_id, name, kind, options, environment_id) {
-=======
   const requestOptions = { method: 'GET', headers: authHeader(), credentials: 'include' };
   let searchParams = new URLSearchParams(`app_version_id=${appVersionId}&environment_id=${environment_id}`);
   return fetch(`${config.apiUrl}/data_sources?` + searchParams, requestOptions).then(handleResponse);
 }
 
 function create({ plugin_id, name, kind, options, app_id, app_version_id, environment_id }) {
->>>>>>> a640a38b
   const body = {
     plugin_id,
     name,
@@ -39,32 +28,20 @@
     app_version_id,
   };
 
-<<<<<<< HEAD
-  const requestOptions = { method: 'POST', headers: authHeader(), body: JSON.stringify(body) };
-=======
   const requestOptions = { method: 'POST', headers: authHeader(), credentials: 'include', body: JSON.stringify(body) };
->>>>>>> a640a38b
   return fetch(`${config.apiUrl}/data_sources?` + constructSearchParams({ environment_id }), requestOptions).then(
     handleResponse
   );
 }
 
-<<<<<<< HEAD
-function save(id, app_id, name, options, environment_id) {
-=======
 function save({ id, name, options, app_id, environment_id }) {
->>>>>>> a640a38b
   const body = {
     name,
     options,
     app_id,
   };
 
-<<<<<<< HEAD
-  const requestOptions = { method: 'PUT', headers: authHeader(), body: JSON.stringify(body) };
-=======
   const requestOptions = { method: 'PUT', headers: authHeader(), credentials: 'include', body: JSON.stringify(body) };
->>>>>>> a640a38b
   return fetch(`${config.apiUrl}/data_sources/${id}?` + constructSearchParams({ environment_id }), requestOptions).then(
     handleResponse
   );
@@ -86,10 +63,6 @@
   return fetch(`${config.apiUrl}/data_sources/test_connection`, requestOptions).then(handleResponse);
 }
 
-<<<<<<< HEAD
-function setOauth2Token(dataSourceId, body) {
-  const requestOptions = { method: 'POST', headers: authHeader(), body: JSON.stringify(body) };
-=======
 function setOauth2Token(dataSourceId, body, current_organization_id) {
   const requestOptions = {
     method: 'POST',
@@ -97,14 +70,13 @@
     credentials: 'include',
     body: JSON.stringify(body),
   };
->>>>>>> a640a38b
   return fetch(
     `${config.apiUrl}/data_sources/${dataSourceId}/authorize_oauth2?` +
-      constructSearchParams({
-        ...(localStorage.getItem('currentAppEnvironmentIdForOauth') !== 'undefined' && {
-          environment_id: localStorage.getItem('currentAppEnvironmentIdForOauth'),
-        }),
+    constructSearchParams({
+      ...(localStorage.getItem('currentAppEnvironmentIdForOauth') !== 'undefined' && {
+        environment_id: localStorage.getItem('currentAppEnvironmentIdForOauth'),
       }),
+    }),
     requestOptions
   ).then(handleResponse);
 }
