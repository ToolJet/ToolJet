import config from 'config';
import { authHeader, handleResponse } from '@/_helpers';
import { constructSearchParams } from '../_helpers/utils';

export const datasourceService = {
  create,
  getAll,
  deleteDataSource,
  test,
  setOauth2Token,
  save,
  fetchOauth2BaseUrl,
};

function getAll(appVersionId, environment_id) {
  const requestOptions = { method: 'GET', headers: authHeader() };
  return fetch(
    `${config.apiUrl}/data_sources?` + constructSearchParams({ app_version_id: appVersionId, environment_id }),
    requestOptions
  ).then(handleResponse);
}

<<<<<<< HEAD
function create(app_id, app_version_id, plugin_id, name, kind, options, environment_id) {
=======
function create(plugin_id, name, kind, options, app_id, app_version_id) {
>>>>>>> 84c515c9
  const body = {
    plugin_id,
    name,
    kind,
    options,
    app_id,
    app_version_id,
  };

  const requestOptions = { method: 'POST', headers: authHeader(), body: JSON.stringify(body) };
  return fetch(`${config.apiUrl}/data_sources?` + constructSearchParams({ environment_id }), requestOptions).then(
    handleResponse
  );
}

<<<<<<< HEAD
function save(id, app_id, name, options, environment_id) {
=======
function save(id, name, options, app_id) {
>>>>>>> 84c515c9
  const body = {
    name,
    options,
    app_id,
  };

  const requestOptions = { method: 'PUT', headers: authHeader(), body: JSON.stringify(body) };
  return fetch(`${config.apiUrl}/data_sources/${id}?` + constructSearchParams({ environment_id }), requestOptions).then(
    handleResponse
  );
}

function deleteDataSource(id) {
  const requestOptions = { method: 'DELETE', headers: authHeader() };
  return fetch(`${config.apiUrl}/data_sources/${id}`, requestOptions).then(handleResponse);
}

function test(kind, options, plugin_id) {
  const body = {
    kind,
    options,
    plugin_id,
  };

  const requestOptions = { method: 'POST', headers: authHeader(), body: JSON.stringify(body) };
  return fetch(`${config.apiUrl}/data_sources/test_connection`, requestOptions).then(handleResponse);
}

function setOauth2Token(dataSourceId, body) {
  const requestOptions = { method: 'POST', headers: authHeader(), body: JSON.stringify(body) };
  return fetch(
    `${config.apiUrl}/data_sources/${dataSourceId}/authorize_oauth2?` +
      constructSearchParams({ environment_id: localStorage.getItem('currentAppEnvironmentIdForOauth') }),
    requestOptions
  ).then(handleResponse);
}

function fetchOauth2BaseUrl(provider) {
  const requestOptions = { method: 'POST', headers: authHeader(), body: JSON.stringify({ provider }) };
  return fetch(`${config.apiUrl}/data_sources/fetch_oauth2_base_url`, requestOptions).then(handleResponse);
}<|MERGE_RESOLUTION|>--- conflicted
+++ resolved
@@ -20,11 +20,7 @@
   ).then(handleResponse);
 }
 
-<<<<<<< HEAD
 function create(app_id, app_version_id, plugin_id, name, kind, options, environment_id) {
-=======
-function create(plugin_id, name, kind, options, app_id, app_version_id) {
->>>>>>> 84c515c9
   const body = {
     plugin_id,
     name,
@@ -40,11 +36,7 @@
   );
 }
 
-<<<<<<< HEAD
 function save(id, app_id, name, options, environment_id) {
-=======
-function save(id, name, options, app_id) {
->>>>>>> 84c515c9
   const body = {
     name,
     options,
