--- conflicted
+++ resolved
@@ -12,25 +12,13 @@
   fetchOauth2BaseUrl,
 };
 
-<<<<<<< HEAD
 function getAll(appVersionId, environment_id) {
-  const requestOptions = { method: 'GET', headers: authHeader() };
-  return fetch(
-    `${config.apiUrl}/data_sources?` + constructSearchParams({ app_version_id: appVersionId, environment_id }),
-    requestOptions
-  ).then(handleResponse);
-}
-
-function create(app_id, app_version_id, plugin_id, name, kind, options, environment_id) {
-=======
-function getAll(appVersionId) {
   const requestOptions = { method: 'GET', headers: authHeader(), credentials: 'include' };
-  let searchParams = new URLSearchParams(`app_version_id=${appVersionId}`);
+  let searchParams = new URLSearchParams(`app_version_id=${appVersionId}&environment_id=${environment_id}`);
   return fetch(`${config.apiUrl}/data_sources?` + searchParams, requestOptions).then(handleResponse);
 }
 
-function create({ plugin_id, name, kind, options, app_id, app_version_id }) {
->>>>>>> 2dc6ae8e
+function create({ plugin_id, name, kind, options, app_id, app_version_id, environment_id }) {
   const body = {
     plugin_id,
     name,
@@ -40,36 +28,23 @@
     app_version_id,
   };
 
-<<<<<<< HEAD
-  const requestOptions = { method: 'POST', headers: authHeader(), body: JSON.stringify(body) };
+  const requestOptions = { method: 'POST', headers: authHeader(), credentials: 'include', body: JSON.stringify(body) };
   return fetch(`${config.apiUrl}/data_sources?` + constructSearchParams({ environment_id }), requestOptions).then(
     handleResponse
   );
 }
 
-function save(id, app_id, name, options, environment_id) {
-=======
-  const requestOptions = { method: 'POST', headers: authHeader(), credentials: 'include', body: JSON.stringify(body) };
-  return fetch(`${config.apiUrl}/data_sources`, requestOptions).then(handleResponse);
-}
-
-function save({ id, name, options, app_id }) {
->>>>>>> 2dc6ae8e
+function save({ id, name, options, app_id, environment_id }) {
   const body = {
     name,
     options,
     app_id,
   };
 
-<<<<<<< HEAD
-  const requestOptions = { method: 'PUT', headers: authHeader(), body: JSON.stringify(body) };
+  const requestOptions = { method: 'PUT', headers: authHeader(), credentials: 'include', body: JSON.stringify(body) };
   return fetch(`${config.apiUrl}/data_sources/${id}?` + constructSearchParams({ environment_id }), requestOptions).then(
     handleResponse
   );
-=======
-  const requestOptions = { method: 'PUT', headers: authHeader(), credentials: 'include', body: JSON.stringify(body) };
-  return fetch(`${config.apiUrl}/data_sources/${id}`, requestOptions).then(handleResponse);
->>>>>>> 2dc6ae8e
 }
 
 function deleteDataSource(id) {
@@ -88,9 +63,13 @@
   return fetch(`${config.apiUrl}/data_sources/test_connection`, requestOptions).then(handleResponse);
 }
 
-<<<<<<< HEAD
-function setOauth2Token(dataSourceId, body) {
-  const requestOptions = { method: 'POST', headers: authHeader(), body: JSON.stringify(body) };
+function setOauth2Token(dataSourceId, body, current_organization_id) {
+  const requestOptions = {
+    method: 'POST',
+    headers: authHeader(false, current_organization_id),
+    credentials: 'include',
+    body: JSON.stringify(body),
+  };
   return fetch(
     `${config.apiUrl}/data_sources/${dataSourceId}/authorize_oauth2?` +
       constructSearchParams({
@@ -100,16 +79,6 @@
       }),
     requestOptions
   ).then(handleResponse);
-=======
-function setOauth2Token(dataSourceId, body, current_organization_id) {
-  const requestOptions = {
-    method: 'POST',
-    headers: authHeader(false, current_organization_id),
-    credentials: 'include',
-    body: JSON.stringify(body),
-  };
-  return fetch(`${config.apiUrl}/data_sources/${dataSourceId}/authorize_oauth2`, requestOptions).then(handleResponse);
->>>>>>> 2dc6ae8e
 }
 
 function fetchOauth2BaseUrl(provider) {
