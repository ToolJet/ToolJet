import config from 'config';
import { authHeader, handleResponse } from '@/_helpers';

export const appVersionService = {
  getAll,
  getOne,
  getAppVersionData,
  create,
  del,
  save,
  promoteEnvironment,
  autoSaveApp,
  saveAppVersionEventHandlers,
  createAppVersionEventHandler,
  deleteAppVersionEventHandler,
  clonePage,
  findAllEventsWithSourceId,
<<<<<<< HEAD
  updateAppMode,
=======
  cloneGroup,
>>>>>>> 73f2b096
};

function getAll(appId) {
  const requestOptions = { method: 'GET', headers: authHeader(), credentials: 'include' };
  return fetch(`${config.apiUrl}/apps/${appId}/versions`, requestOptions).then(handleResponse);
}

function getOne(appId, versionId) {
  const requestOptions = { method: 'GET', headers: authHeader(), credentials: 'include' };
  return fetch(`${config.apiUrl}/apps/${appId}/versions/${versionId}`, requestOptions).then(handleResponse);
}

function promoteEnvironment(appId, versionId, currentEnvironmentId) {
  const requestOptions = {
    method: 'PUT',
    headers: authHeader(),
    credentials: 'include',
    body: JSON.stringify({ currentEnvironmentId }),
  };
  return fetch(`${config.apiUrl}/v2/apps/${appId}/versions/${versionId}/promote`, requestOptions).then(handleResponse);
}
function getAppVersionData(appId, versionId, mode) {
  const requestOptions = { method: 'GET', headers: authHeader(), credentials: 'include' };
  return fetch(`${config.apiUrl}/v2/apps/${appId}/versions/${versionId}?mode=${mode}`, requestOptions).then(handleResponse);
}

function create(appId, versionName, versionFromId, currentEnvironmentId) {
  const body = {
    versionName,
    versionFromId,
    environmentId: currentEnvironmentId,
  };

  const requestOptions = {
    method: 'POST',
    headers: authHeader(),
    credentials: 'include',
    body: JSON.stringify(body),
  };
  return fetch(`${config.apiUrl}/apps/${appId}/versions`, requestOptions).then(handleResponse);
}

function del(appId, versionId) {
  const requestOptions = {
    method: 'DELETE',
    headers: authHeader(),
    credentials: 'include',
  };
  return fetch(`${config.apiUrl}/apps/${appId}/versions/${versionId}`, requestOptions).then(handleResponse);
}

function save(appId, versionId, values, isUserSwitchedVersion = false) {
  const body = { is_user_switched_version: isUserSwitchedVersion };
  if (values.definition) body['definition'] = values.definition;
  if (values.name) body['name'] = values.name;
  if (values.diff) body['app_diff'] = values.diff;

  const requestOptions = {
    method: 'PUT',
    headers: authHeader(),
    credentials: 'include',
    body: JSON.stringify(body),
  };
  return fetch(`${config.apiUrl}/v2/apps/${appId}/versions/${versionId}`, requestOptions).then(handleResponse);
}

function autoSaveApp(
  appId,
  versionId,
  diff,
  type,
  pageId,
  operation,
  isUserSwitchedVersion = false,
  isComponentCutProcess = false
) {
  // console.log('autoSaveApp-->', {
  //   appId,
  //   versionId,
  //   diff,
  //   type,
  //   pageId,
  //   operation,
  //   isUserSwitchedVersion,
  //   isComponentCutProcess,
  // });

  const OPERATION = {
    create: 'POST',
    update: 'PUT',
    delete: 'DELETE',
  };

  const bodyMappings = {
    pages: {
      create: { ...diff },
      delete: { ...diff },
    },
    global_settings: {
      update: { ...diff },
    },
    page_settings: {
      update: { ...diff },
    },
  };

  const body = !type
    ? { ...diff }
    : bodyMappings[type]?.[operation] || {
        is_user_switched_version: isUserSwitchedVersion,
        pageId,
        diff,
      };

  if (type === 'components' && operation === 'delete' && isComponentCutProcess) {
    body['is_component_cut'] = true;
  }

  const requestOptions = {
    method: OPERATION[operation],
    headers: authHeader(),
    credentials: 'include',
    body: JSON.stringify(body),
  };
  const url = `${config.apiUrl}/v2/apps/${appId}/versions/${versionId}/${type ?? ''}`;

  return fetch(url, requestOptions).then(handleResponse);
}

function updateAppMode(appId, versionId, appMode) {
  const requestOptions = {
    method: 'PUT',
    headers: authHeader(),    
    credentials: 'include',
    body: JSON.stringify({ appId, versionId, appMode }),
  };
  const url = `${config.apiUrl}/v2/apps/${appId}/versions/${versionId}/global_settings/app_mode`;

  return fetch(url, requestOptions).then(handleResponse);
}

function saveAppVersionEventHandlers(appId, versionId, events, updateType = 'update') {
  const body = {
    events,
    updateType,
  };

  const requestOptions = {
    method: 'PUT',
    headers: authHeader(),
    credentials: 'include',
    body: JSON.stringify(body),
  };
  return fetch(`${config.apiUrl}/v2/apps/${appId}/versions/${versionId}/events`, requestOptions).then(handleResponse);
}

function createAppVersionEventHandler(appId, versionId, event) {
  const body = {
    ...event,
  };

  const requestOptions = {
    method: 'POST',
    headers: authHeader(),
    credentials: 'include',
    body: JSON.stringify(body),
  };
  return fetch(`${config.apiUrl}/v2/apps/${appId}/versions/${versionId}/events`, requestOptions).then(handleResponse);
}

function deleteAppVersionEventHandler(appId, versionId, eventId) {
  const requestOptions = {
    method: 'DELETE',
    headers: authHeader(),
    credentials: 'include',
  };
  return fetch(`${config.apiUrl}/v2/apps/${appId}/versions/${versionId}/events/${eventId}`, requestOptions).then(
    handleResponse
  );
}

function clonePage(appId, versionId, pageId) {
  const requestOptions = {
    method: 'POST',
    headers: authHeader(),
    credentials: 'include',
  };
  return fetch(`${config.apiUrl}/v2/apps/${appId}/versions/${versionId}/pages/${pageId}/clone`, requestOptions).then(
    handleResponse
  );
}

function cloneGroup(appId, versionId, pageId) {
  const requestOptions = {
    method: 'POST',
    headers: authHeader(),
    credentials: 'include',
  };
  return fetch(
    `${config.apiUrl}/v2/apps/${appId}/versions/${versionId}/pages/${pageId}/clone-group`,
    requestOptions
  ).then(handleResponse);
}

function findAllEventsWithSourceId(appId, versionId, sourceId = undefined) {
  const requestOptions = {
    method: 'GET',
    headers: authHeader(),
    credentials: 'include',
  };

  return fetch(
    `${config.apiUrl}/v2/apps/${appId}/versions/${versionId}/events${sourceId ? `?sourceId=${sourceId}` : ''}
  `,
    requestOptions
  ).then(handleResponse);
}<|MERGE_RESOLUTION|>--- conflicted
+++ resolved
@@ -15,11 +15,8 @@
   deleteAppVersionEventHandler,
   clonePage,
   findAllEventsWithSourceId,
-<<<<<<< HEAD
   updateAppMode,
-=======
   cloneGroup,
->>>>>>> 73f2b096
 };
 
 function getAll(appId) {
@@ -43,7 +40,9 @@
 }
 function getAppVersionData(appId, versionId, mode) {
   const requestOptions = { method: 'GET', headers: authHeader(), credentials: 'include' };
-  return fetch(`${config.apiUrl}/v2/apps/${appId}/versions/${versionId}?mode=${mode}`, requestOptions).then(handleResponse);
+  return fetch(`${config.apiUrl}/v2/apps/${appId}/versions/${versionId}?mode=${mode}`, requestOptions).then(
+    handleResponse
+  );
 }
 
 function create(appId, versionName, versionFromId, currentEnvironmentId) {
@@ -152,7 +151,7 @@
 function updateAppMode(appId, versionId, appMode) {
   const requestOptions = {
     method: 'PUT',
-    headers: authHeader(),    
+    headers: authHeader(),
     credentials: 'include',
     body: JSON.stringify({ appId, versionId, appMode }),
   };
