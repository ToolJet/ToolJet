import config from 'config';
import { authHeader, handleResponse } from '@/_helpers';

export const appVersionService = {
  getAll,
  getOne,
  getAppVersionData,
  create,
  del,
  save,
<<<<<<< HEAD
  promoteEnvironment,
=======
  autoSaveApp,
  saveAppVersionEventHandlers,
  createAppVersionEventHandler,
  deleteAppVersionEventHandler,
  clonePage,
  findAllEventsWithSourceId,
>>>>>>> f0a403e6
};

function getAll(appId) {
  const requestOptions = { method: 'GET', headers: authHeader(), credentials: 'include' };
  return fetch(`${config.apiUrl}/apps/${appId}/versions`, requestOptions).then(handleResponse);
}

function getOne(appId, versionId) {
  const requestOptions = { method: 'GET', headers: authHeader(), credentials: 'include' };
  return fetch(`${config.apiUrl}/apps/${appId}/versions/${versionId}`, requestOptions).then(handleResponse);
}
function getAppVersionData(appId, versionId) {
  const requestOptions = { method: 'GET', headers: authHeader(), credentials: 'include' };
  return fetch(`${config.apiUrl}/v2/apps/${appId}/versions/${versionId}`, requestOptions).then(handleResponse);
}

function promoteEnvironment(appId, versionId, currentEnvironmentId) {
  const requestOptions = {
    method: 'PUT',
    headers: authHeader(),
    credentials: 'include',
    body: JSON.stringify({ currentEnvironmentId }),
  };
  return fetch(`${config.apiUrl}/apps/${appId}/versions/${versionId}`, requestOptions).then(handleResponse);
}

function create(appId, versionName, versionFromId) {
  const currentEnvironmentObj = JSON.parse(localStorage.getItem('currentEnvironmentIds') || JSON.stringify({}));
  const body = {
    versionName,
    versionFromId,
    environmentId: currentEnvironmentObj[appId],
  };

  const requestOptions = {
    method: 'POST',
    headers: authHeader(),
    credentials: 'include',
    body: JSON.stringify(body),
  };
  return fetch(`${config.apiUrl}/apps/${appId}/versions`, requestOptions).then(handleResponse);
}

function del(appId, versionId) {
  const requestOptions = {
    method: 'DELETE',
    headers: authHeader(),
    credentials: 'include',
  };
  return fetch(`${config.apiUrl}/apps/${appId}/versions/${versionId}`, requestOptions).then(handleResponse);
}

function save(appId, versionId, values, isUserSwitchedVersion = false) {
  const body = { is_user_switched_version: isUserSwitchedVersion };
  if (values.definition) body['definition'] = values.definition;
  if (values.name) body['name'] = values.name;
  if (values.diff) body['app_diff'] = values.diff;

  const requestOptions = {
    method: 'PUT',
    headers: authHeader(),
    credentials: 'include',
    body: JSON.stringify(body),
  };
  return fetch(`${config.apiUrl}/apps/${appId}/versions/${versionId}`, requestOptions).then(handleResponse);
}

function autoSaveApp(
  appId,
  versionId,
  diff,
  type,
  pageId,
  operation,
  isUserSwitchedVersion = false,
  isComponentCutProcess = false
) {
  const OPERATION = {
    create: 'POST',
    update: 'PUT',
    delete: 'DELETE',
  };

  const bodyMappings = {
    pages: {
      create: { ...diff },
      delete: { ...diff },
    },
    global_settings: {
      update: { ...diff },
    },
  };

  const body = !type
    ? { ...diff }
    : bodyMappings[type]?.[operation] || {
        is_user_switched_version: isUserSwitchedVersion,
        pageId,
        diff,
      };

  if (type === 'components' && operation === 'delete' && isComponentCutProcess) {
    body['is_component_cut'] = true;
  }

  const requestOptions = {
    method: OPERATION[operation],
    headers: authHeader(),
    credentials: 'include',
    body: JSON.stringify(body),
  };

  const url = `${config.apiUrl}/v2/apps/${appId}/versions/${versionId}/${type ?? ''}`;

  return fetch(url, requestOptions).then(handleResponse);
}

function saveAppVersionEventHandlers(appId, versionId, events, updateType = 'update') {
  const body = {
    events,
    updateType,
  };

  const requestOptions = {
    method: 'PUT',
    headers: authHeader(),
    credentials: 'include',
    body: JSON.stringify(body),
  };
  return fetch(`${config.apiUrl}/v2/apps/${appId}/versions/${versionId}/events`, requestOptions).then(handleResponse);
}

function createAppVersionEventHandler(appId, versionId, event) {
  const body = {
    ...event,
  };

  const requestOptions = {
    method: 'POST',
    headers: authHeader(),
    credentials: 'include',
    body: JSON.stringify(body),
  };
  return fetch(`${config.apiUrl}/v2/apps/${appId}/versions/${versionId}/events`, requestOptions).then(handleResponse);
}

function deleteAppVersionEventHandler(appId, versionId, eventId) {
  const requestOptions = {
    method: 'DELETE',
    headers: authHeader(),
    credentials: 'include',
  };
  return fetch(`${config.apiUrl}/v2/apps/${appId}/versions/${versionId}/events/${eventId}`, requestOptions).then(
    handleResponse
  );
}

function clonePage(appId, versionId, pageId) {
  const requestOptions = {
    method: 'POST',
    headers: authHeader(),
    credentials: 'include',
  };
  return fetch(`${config.apiUrl}/v2/apps/${appId}/versions/${versionId}/pages/${pageId}/clone`, requestOptions).then(
    handleResponse
  );
}

function findAllEventsWithSourceId(appId, versionId, sourceId = undefined) {
  const requestOptions = {
    method: 'GET',
    headers: authHeader(),
    credentials: 'include',
  };

  return fetch(
    `${config.apiUrl}/v2/apps/${appId}/versions/${versionId}/events${sourceId ? `?sourceId=${sourceId}` : ''}
  `,
    requestOptions
  ).then(handleResponse);
}<|MERGE_RESOLUTION|>--- conflicted
+++ resolved
@@ -8,16 +8,13 @@
   create,
   del,
   save,
-<<<<<<< HEAD
   promoteEnvironment,
-=======
   autoSaveApp,
   saveAppVersionEventHandlers,
   createAppVersionEventHandler,
   deleteAppVersionEventHandler,
   clonePage,
   findAllEventsWithSourceId,
->>>>>>> f0a403e6
 };
 
 function getAll(appId) {
@@ -29,10 +26,6 @@
   const requestOptions = { method: 'GET', headers: authHeader(), credentials: 'include' };
   return fetch(`${config.apiUrl}/apps/${appId}/versions/${versionId}`, requestOptions).then(handleResponse);
 }
-function getAppVersionData(appId, versionId) {
-  const requestOptions = { method: 'GET', headers: authHeader(), credentials: 'include' };
-  return fetch(`${config.apiUrl}/v2/apps/${appId}/versions/${versionId}`, requestOptions).then(handleResponse);
-}
 
 function promoteEnvironment(appId, versionId, currentEnvironmentId) {
   const requestOptions = {
@@ -42,6 +35,10 @@
     body: JSON.stringify({ currentEnvironmentId }),
   };
   return fetch(`${config.apiUrl}/apps/${appId}/versions/${versionId}`, requestOptions).then(handleResponse);
+}
+function getAppVersionData(appId, versionId) {
+  const requestOptions = { method: 'GET', headers: authHeader(), credentials: 'include' };
+  return fetch(`${config.apiUrl}/v2/apps/${appId}/versions/${versionId}`, requestOptions).then(handleResponse);
 }
 
 function create(appId, versionName, versionFromId) {
