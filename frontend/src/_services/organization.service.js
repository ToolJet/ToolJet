import config from 'config';
import { authHeader, handleResponse, handleResponseWithoutValidation } from '@/_helpers';
import queryString from 'query-string';

export const organizationService = {
  getUsers,
  getUsersByValue,
  createOrganization,
  editOrganization,
  getOrganizations,
  switchOrganization,
  getSSODetails,
  editOrganizationConfigs,
};

function getUsers(page, options) {
<<<<<<< HEAD
  const requestOptions = { method: 'GET', headers: authHeader() };
  const { searchText, status } = options;
  const query = queryString.stringify({ page, searchText, status });
=======
  const requestOptions = { method: 'GET', headers: authHeader(), credentials: 'include' };
  const { firstName, lastName, email, status } = options;
  const query = queryString.stringify({ page, firstName, lastName, email, status });
>>>>>>> 2f2e79f3

  return fetch(`${config.apiUrl}/organizations/users?${query}`, requestOptions).then(handleResponse);
}

function getUsersByValue(searchInput) {
  const requestOptions = { method: 'GET', headers: authHeader(), credentials: 'include' };
  return fetch(`${config.apiUrl}/organizations/users/suggest?input=${searchInput}`, requestOptions).then(
    handleResponse
  );
}

function createOrganization(name) {
  const requestOptions = {
    method: 'POST',
    headers: authHeader(),
    credentials: 'include',
    body: JSON.stringify({ name }),
  };
  return fetch(`${config.apiUrl}/organizations`, requestOptions).then(handleResponse);
}

function editOrganization(params) {
  const requestOptions = {
    method: 'PATCH',
    headers: authHeader(),
    credentials: 'include',
    body: JSON.stringify(params),
  };
  return fetch(`${config.apiUrl}/organizations/`, requestOptions).then(handleResponse);
}

function getOrganizations() {
  const requestOptions = { method: 'GET', headers: authHeader(), credentials: 'include' };
  return fetch(`${config.apiUrl}/organizations`, requestOptions).then(handleResponse);
}

function switchOrganization(organizationId) {
  const requestOptions = { method: 'GET', headers: authHeader(), credentials: 'include' };
  return fetch(`${config.apiUrl}/switch/${organizationId}`, requestOptions).then(handleResponseWithoutValidation);
}

function getSSODetails() {
  const requestOptions = { method: 'GET', headers: authHeader(), credentials: 'include' };
  return fetch(`${config.apiUrl}/organizations/configs`, requestOptions).then(handleResponse);
}

function editOrganizationConfigs(params) {
  const requestOptions = {
    method: 'PATCH',
    headers: authHeader(),
    credentials: 'include',
    body: JSON.stringify(params),
  };
  return fetch(`${config.apiUrl}/organizations/configs`, requestOptions).then(handleResponse);
}<|MERGE_RESOLUTION|>--- conflicted
+++ resolved
@@ -14,15 +14,9 @@
 };
 
 function getUsers(page, options) {
-<<<<<<< HEAD
-  const requestOptions = { method: 'GET', headers: authHeader() };
-  const { searchText, status } = options;
-  const query = queryString.stringify({ page, searchText, status });
-=======
   const requestOptions = { method: 'GET', headers: authHeader(), credentials: 'include' };
   const { firstName, lastName, email, status } = options;
   const query = queryString.stringify({ page, firstName, lastName, email, status });
->>>>>>> 2f2e79f3
 
   return fetch(`${config.apiUrl}/organizations/users?${query}`, requestOptions).then(handleResponse);
 }
