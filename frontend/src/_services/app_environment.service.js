--- conflicted
+++ resolved
@@ -5,11 +5,8 @@
 export const appEnvironmentService = {
   getAllEnvironments,
   getVersionsByEnvironment,
-<<<<<<< HEAD
   getEnvironment,
-=======
   init,
->>>>>>> fa10a392
 };
 
 /* This endpoint now only will work with viewer. For Editor we may need to do some logic changes in backend code */
