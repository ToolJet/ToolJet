import config from 'config';
import { authHeader, handleResponse } from '@/_helpers';
import queryString from 'query-string';

export const appEnvironmentService = {
  getAllEnvironments,
  getVersionsByEnvironment,
<<<<<<< HEAD
};

function getAllEnvironments(appId) {
  let apiURL = `${config.apiUrl}/app-environments`;
  if (appId) {
    apiURL = `${config.apiUrl}/app-environments?app_id=${appId}`;
  }
  const requestOptions = { method: 'GET', headers: authHeader(), credentials: 'include' };
=======
  getEnvironment,
};

/* This endpoint now only will work with viewer. For Editor we may need to do some logic changes in backend code */
function getEnvironment(id, queryParams) {
  const requestOptions = { method: 'GET', headers: authHeader(), credentials: 'include' };
  const query = queryString.stringify(queryParams);
  return fetch(
    `${config.apiUrl}/app-environments/${id ? id : 'default'}${query && !id ? `?${query}` : ''}`,
    requestOptions
  ).then(handleResponse);
}

function getAllEnvironments(appId) {
  let apiURL = `${config.apiUrl}/app-environments`;
  if (appId) {
    apiURL = `${config.apiUrl}/app-environments?app_id=${appId}`;
  }
  const requestOptions = { method: 'GET', headers: authHeader(), credentials: 'include' };
>>>>>>> 87659c0b
  return fetch(apiURL, requestOptions).then(handleResponse);
}

/* 
MERGE NOTES (EE/Cloud) !!!:
 * the endpoint will be changed to /:environmentId/versions
 * function will have environment as new params id
 (So don't miss the changes while resolving the conflicts. and don't remove this comment in future) 

 for CE don't need to pass the environmentId
*/
function getVersionsByEnvironment(appId, environmentId /* not needed for CE */) {
  const requestOptions = { method: 'GET', headers: authHeader(), credentials: 'include' };
  const query = queryString.stringify({ app_id: appId });

  return fetch(
    `${config.apiUrl}/app-environments${environmentId ? `/${environmentId}` : ''}/versions${query ? `?${query}` : ''}`,
    requestOptions
  ).then(handleResponse);
}<|MERGE_RESOLUTION|>--- conflicted
+++ resolved
@@ -5,16 +5,6 @@
 export const appEnvironmentService = {
   getAllEnvironments,
   getVersionsByEnvironment,
-<<<<<<< HEAD
-};
-
-function getAllEnvironments(appId) {
-  let apiURL = `${config.apiUrl}/app-environments`;
-  if (appId) {
-    apiURL = `${config.apiUrl}/app-environments?app_id=${appId}`;
-  }
-  const requestOptions = { method: 'GET', headers: authHeader(), credentials: 'include' };
-=======
   getEnvironment,
 };
 
@@ -34,7 +24,6 @@
     apiURL = `${config.apiUrl}/app-environments?app_id=${appId}`;
   }
   const requestOptions = { method: 'GET', headers: authHeader(), credentials: 'include' };
->>>>>>> 87659c0b
   return fetch(apiURL, requestOptions).then(handleResponse);
 }
 
