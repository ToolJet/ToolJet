import HttpClient from '@/_helpers/http-client';

const tooljetAdapter = new HttpClient();

function findOne(headers, tableId, query = '') {
  tooljetAdapter.headers = { ...tooljetAdapter.headers, ...headers };
  return tooljetAdapter.get(`/tooljet-db/proxy/${tableId}?${query}`, headers);
}

function findAll(organizationId) {
  return tooljetAdapter.get(`/tooljet-db/organizations/${organizationId}/tables`);
}

function createTable(organizationId, tableName, columns) {
  return tooljetAdapter.post(`/tooljet-db/organizations/${organizationId}/table`, {
    table_name: tableName,
    columns,
  });
}

function viewTable(organizationId, tableName) {
  return tooljetAdapter.get(`/tooljet-db/organizations/${organizationId}/table/${tableName}`);
}

function bulkUpload(organizationId, tableName, file) {
  return tooljetAdapter.post(`/tooljet-db/organizations/${organizationId}/table/${tableName}/bulk-upload`, file);
}

function createRow(headers, tableId, data) {
  return tooljetAdapter.post(`/tooljet-db/proxy/${tableId}`, data, headers);
}

function createColumn(organizationId, tableId, columnName, dataType, defaultValue) {
  return tooljetAdapter.post(`/tooljet-db/organizations/${organizationId}/table/${tableId}/column`, {
    column: {
      column_name: columnName,
      data_type: dataType,
      column_default: defaultValue,
    },
  });
}

function updateTable(organizationId, tableName, columns) {
  return tooljetAdapter.patch(`/tooljet-db/${organizationId}/perform`, {
    action: 'update_table',
    table_name: tableName,
    columns,
  });
}

function renameTable(organizationId, tableName, newTableName) {
  return tooljetAdapter.patch(`/tooljet-db/organizations/${organizationId}/table/${tableName}`, {
    action: 'rename_table',
    table_name: tableName,
    new_table_name: newTableName,
  });
}

function updateRows(headers, tableId, data, query = '') {
  return tooljetAdapter.patch(`/tooljet-db/proxy/${tableId}?${query}`, data, headers);
}

function deleteRows(headers, tableId, query = '') {
  return tooljetAdapter.delete(`/tooljet-db/proxy/${tableId}?${query}`, headers);
}

function deleteColumn(organizationId, tableName, columnName) {
  return tooljetAdapter.delete(`/tooljet-db/organizations/${organizationId}/table/${tableName}/column/${columnName}`);
}

function deleteTable(organizationId, tableName) {
  return tooljetAdapter.delete(`/tooljet-db/organizations/${organizationId}/table/${tableName}`);
}

function joinTables(organizationId, data) {
  return tooljetAdapter.post(`tooljet-db/organizations/${organizationId}/join`, data);
}

function joinTables(organizationId, data) {
  return tooljetAdapter.post(`tooljet_db/organizations/${organizationId}/join`, data);
}

export const tooljetDatabaseService = {
  findOne,
  findAll,
  viewTable,
  createRow,
  createTable,
  createColumn,
  updateTable,
  updateRows,
  deleteRows,
  deleteColumn,
  deleteTable,
  renameTable,
<<<<<<< HEAD
=======
  bulkUpload,
>>>>>>> dea78173
  joinTables,
};<|MERGE_RESOLUTION|>--- conflicted
+++ resolved
@@ -76,10 +76,6 @@
   return tooljetAdapter.post(`tooljet-db/organizations/${organizationId}/join`, data);
 }
 
-function joinTables(organizationId, data) {
-  return tooljetAdapter.post(`tooljet_db/organizations/${organizationId}/join`, data);
-}
-
 export const tooljetDatabaseService = {
   findOne,
   findAll,
@@ -93,9 +89,6 @@
   deleteColumn,
   deleteTable,
   renameTable,
-<<<<<<< HEAD
-=======
   bulkUpload,
->>>>>>> dea78173
   joinTables,
 };