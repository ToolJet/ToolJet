--- conflicted
+++ resolved
@@ -12,7 +12,7 @@
 }
 
 async function getTablesLimit() {
-  const res = await tooljetAdapter.get(`/tooljet_db/tables/limits`);
+  const res = await tooljetAdapter.get(`/tooljet-db/tables/limits`);
   return res;
 }
 
@@ -94,10 +94,7 @@
   deleteColumn,
   deleteTable,
   renameTable,
-<<<<<<< HEAD
   getTablesLimit,
-=======
   bulkUpload,
   joinTables,
->>>>>>> c825918b
 };