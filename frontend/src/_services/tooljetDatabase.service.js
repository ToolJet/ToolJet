--- conflicted
+++ resolved
@@ -1,9 +1,6 @@
 import HttpClient from '@/_helpers/http-client';
 import { authHeader } from '@/_helpers';
-<<<<<<< HEAD
-=======
 import _ from 'lodash';
->>>>>>> 5c591d32
 
 const tooljetAdapter = new HttpClient();
 
