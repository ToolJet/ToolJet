import config from 'config';
import { authHeader, handleResponse } from '@/_helpers';

export const globalDatasourceService = {
  create,
  getAll,
  save,
  deleteDataSource,
  convertToGlobal,
};

function getAll(organizationId) {
<<<<<<< HEAD
  const requestOptions = { method: 'GET', headers: authHeader() };
  let searchParams = new URLSearchParams({ organization_id: organizationId });
=======
  const requestOptions = { method: 'GET', headers: authHeader(), credentials: 'include' };
  let searchParams = new URLSearchParams(`organization_id=${organizationId}`);
>>>>>>> 32740743
  return fetch(`${config.apiUrl}/v2/data_sources?` + searchParams, requestOptions).then(handleResponse);
}

function create(plugin_id, name, kind, options, app_id, app_version_id, scope) {
  const body = {
    plugin_id,
    name,
    kind,
    options,
    scope,
  };

  const requestOptions = { method: 'POST', headers: authHeader(), body: JSON.stringify(body), credentials: 'include' };
  return fetch(`${config.apiUrl}/v2/data_sources`, requestOptions).then(handleResponse);
}

function save(id, name, options, appId, environment_id) {
  const body = {
    name,
    options,
  };

<<<<<<< HEAD
  const requestOptions = { method: 'PUT', headers: authHeader(), body: JSON.stringify(body) };
  return fetch(`${config.apiUrl}/v2/data_sources/${id}?environment_id=${environment_id}`, requestOptions).then(
    handleResponse
  );
=======
  const requestOptions = { method: 'PUT', headers: authHeader(), body: JSON.stringify(body), credentials: 'include' };
  return fetch(`${config.apiUrl}/v2/data_sources/${id}`, requestOptions).then(handleResponse);
>>>>>>> 32740743
}

function deleteDataSource(id) {
  const requestOptions = { method: 'DELETE', headers: authHeader(), credentials: 'include' };
  return fetch(`${config.apiUrl}/v2/data_sources/${id}`, requestOptions).then(handleResponse);
}

function convertToGlobal(id) {
  const requestOptions = { method: 'POST', headers: authHeader(), credentials: 'include' };
  return fetch(`${config.apiUrl}/v2/data_sources/${id}/scope`, requestOptions).then(handleResponse);
}<|MERGE_RESOLUTION|>--- conflicted
+++ resolved
@@ -10,13 +10,8 @@
 };
 
 function getAll(organizationId) {
-<<<<<<< HEAD
-  const requestOptions = { method: 'GET', headers: authHeader() };
+  const requestOptions = { method: 'GET', headers: authHeader(), credentials: 'include' };
   let searchParams = new URLSearchParams({ organization_id: organizationId });
-=======
-  const requestOptions = { method: 'GET', headers: authHeader(), credentials: 'include' };
-  let searchParams = new URLSearchParams(`organization_id=${organizationId}`);
->>>>>>> 32740743
   return fetch(`${config.apiUrl}/v2/data_sources?` + searchParams, requestOptions).then(handleResponse);
 }
 
@@ -39,15 +34,10 @@
     options,
   };
 
-<<<<<<< HEAD
-  const requestOptions = { method: 'PUT', headers: authHeader(), body: JSON.stringify(body) };
-  return fetch(`${config.apiUrl}/v2/data_sources/${id}?environment_id=${environment_id}`, requestOptions).then(
+  const requestOptions = { method: 'PUT', headers: authHeader(), body: JSON.stringify(body), credentials: 'include' };
+    return fetch(`${config.apiUrl}/v2/data_sources/${id}?environment_id=${environment_id}`, requestOptions).then(
     handleResponse
   );
-=======
-  const requestOptions = { method: 'PUT', headers: authHeader(), body: JSON.stringify(body), credentials: 'include' };
-  return fetch(`${config.apiUrl}/v2/data_sources/${id}`, requestOptions).then(handleResponse);
->>>>>>> 32740743
 }
 
 function deleteDataSource(id) {
