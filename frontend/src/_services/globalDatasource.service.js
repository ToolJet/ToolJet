--- conflicted
+++ resolved
@@ -10,19 +10,13 @@
   getDataSourceByEnvironmentId,
 };
 
-<<<<<<< HEAD
 function getAll(organizationId, appVersionId) {
-  const requestOptions = { method: 'GET', headers: authHeader() };
+  const requestOptions = { method: 'GET', headers: authHeader(), credentials: 'include' };
   let searchParams = new URLSearchParams({
     organization_id: organizationId,
     ...(appVersionId && { app_version_id: appVersionId }),
   });
   return fetch(`${config.apiUrl}/v2/data_sources?` + searchParams, requestOptions).then(handleResponse);
-=======
-function getAll() {
-  const requestOptions = { method: 'GET', headers: authHeader(), credentials: 'include' };
-  return fetch(`${config.apiUrl}/v2/data_sources`, requestOptions).then(handleResponse);
->>>>>>> a640a38b
 }
 
 function create({ plugin_id, name, kind, options, scope }) {
@@ -38,21 +32,13 @@
   return fetch(`${config.apiUrl}/v2/data_sources`, requestOptions).then(handleResponse);
 }
 
-<<<<<<< HEAD
-function save(id, name, options, appId, environment_id) {
-=======
 function save({ id, name, options, environment_id }) {
->>>>>>> a640a38b
   const body = {
     name,
     options,
   };
 
-<<<<<<< HEAD
-  const requestOptions = { method: 'PUT', headers: authHeader(), body: JSON.stringify(body) };
-=======
   const requestOptions = { method: 'PUT', headers: authHeader(), body: JSON.stringify(body), credentials: 'include' };
->>>>>>> a640a38b
   return fetch(`${config.apiUrl}/v2/data_sources/${id}?environment_id=${environment_id}`, requestOptions).then(
     handleResponse
   );
