--- conflicted
+++ resolved
@@ -10,12 +10,8 @@
 import { getWorkspaceId } from '@/_helpers/utils';
 import config from 'config';
 import queryString from 'query-string';
-<<<<<<< HEAD
-import { getRedirectToWithParams } from '@/_helpers/routes';
+import { getRedirectTo, getRedirectToWithParams } from '@/_helpers/routes';
 import { useWhiteLabellingStore } from '@/_stores/whiteLabellingStore';
-=======
-import { getRedirectTo, getRedirectToWithParams } from '@/_helpers/routes';
->>>>>>> 79a67058
 
 const currentSessionSubject = new BehaviorSubject({
   current_organization_id: null,
@@ -173,15 +169,7 @@
   return getCookie('login-workspace-slug');
 }
 
-<<<<<<< HEAD
-function deleteLoginOrganizationSlug() {
-  eraseCookie('login-workspace-slug');
-}
-
 async function getOrganizationConfigs(organizationId) {
-=======
-function getOrganizationConfigs(organizationId) {
->>>>>>> 79a67058
   const requestOptions = {
     method: 'GET',
     headers: { 'Content-Type': 'application/json' },
