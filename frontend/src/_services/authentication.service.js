import { BehaviorSubject } from 'rxjs';
import {
  handleResponse,
  setCookie,
  getCookie,
  eraseCookie,
  handleResponseWithoutValidation,
  authHeader,
} from '@/_helpers';
import { getWorkspaceId } from '@/_helpers/utils';
import config from 'config';
import queryString from 'query-string';
import { getRedirectToWithParams } from '@/_helpers/routes';

const currentSessionSubject = new BehaviorSubject({
  current_organization_id: null,
  current_organization_name: null,
  super_admin: null,
  admin: null,
  group_permissions: null,
  app_group_permissions: null,
  data_source_group_permissions: null,
  organizations: [],
  authentication_status: null,
  authentication_failed: null,
  isUserUpdated: false,
  load_app: false, //key is used only in the viewer mode
  instance_id: null,
});

export const authenticationService = {
  login,
  getOrganizationConfigs,
  logout,
  signup,
  verifyToken,
  verifyOrganizationToken,
  onboarding,
  setupAdmin,
  currentSession: currentSessionSubject.asObservable(),
  get currentSessionValue() {
    return currentSessionSubject.value;
  },
  updateCurrentSession(data) {
    currentSessionSubject.next(data);
  },
  signInViaOAuth,
  resetPassword,
  saveLoginOrganizationId,
  getLoginOrganizationId,
  deleteLoginOrganizationId,
  forgotPassword,
  resendInvite,
  authorize,
  validateSession,
  getUserDetails,
<<<<<<< HEAD
  activateTrial,
=======
  getLoginOrganizationSlug,
  saveLoginOrganizationSlug,
  deleteLoginOrganizationSlug,
>>>>>>> e9f6f4d3
};

function login(email, password, organizationId) {
  const requestOptions = {
    method: 'POST',
    headers: authHeader(),
    body: JSON.stringify({ email, password }),
    credentials: 'include',
  };

  return fetch(`${config.apiUrl}/authenticate${organizationId ? `/${organizationId}` : ''}`, requestOptions)
    .then(handleResponseWithoutValidation)
    .then((user) => {
      authenticationService.updateCurrentSession(user);
      return user;
    });
}

function validateSession(appId, workspaceSlug) {
  const requestOptions = {
    method: 'GET',
    credentials: 'include',
  };
  const query = queryString.stringify({ appId, workspaceSlug });
  return fetch(`${config.apiUrl}/session${query ? `?${query}` : ''}`, requestOptions).then(
    handleResponseWithoutValidation
  );
}

function getUserDetails() {
  const requestOptions = { method: 'GET', headers: authHeader(), credentials: 'include' };
  return fetch(`${config.apiUrl}/profile`, requestOptions).then(handleResponse);
}

function saveLoginOrganizationId(organizationId) {
  organizationId && setCookie('login-workspace', organizationId);
}

function getLoginOrganizationId() {
  return getCookie('login-workspace');
}

function deleteLoginOrganizationId() {
  eraseCookie('login-workspace');
}

function saveLoginOrganizationSlug(organizationSlug) {
  organizationSlug && setCookie('login-workspace-slug', organizationSlug);
}

function getLoginOrganizationSlug() {
  return getCookie('login-workspace-slug');
}

function deleteLoginOrganizationSlug() {
  eraseCookie('login-workspace-slug');
}

function getOrganizationConfigs(organizationId) {
  const requestOptions = {
    method: 'GET',
    headers: { 'Content-Type': 'application/json' },
  };

  return fetch(
    `${config.apiUrl}/organizations/${organizationId ? `${organizationId}/` : ''}public-configs`,
    requestOptions
  )
    .then(handleResponse)
    .then((configs) => configs?.sso_configs);
}

function signup(email, name, password) {
  const requestOptions = {
    method: 'POST',
    headers: { 'Content-Type': 'application/json' },
    body: JSON.stringify({ email, name, password }),
  };

  return fetch(`${config.apiUrl}/signup`, requestOptions)
    .then(handleResponse)
    .then((user) => {
      return user;
    });
}
function resendInvite(email) {
  const requestOptions = {
    method: 'POST',
    headers: { 'Content-Type': 'application/json' },
    body: JSON.stringify({ email }),
  };

  return fetch(`${config.apiUrl}/resend-invite`, requestOptions)
    .then(handleResponse)
    .then((response) => {
      return response;
    });
}
function onboarding({ companyName, companySize, role, token, organizationToken, source, password, phoneNumber }) {
  const requestOptions = {
    method: 'POST',
    headers: { 'Content-Type': 'application/json' },
    credentials: 'include',
    body: JSON.stringify({
      ...(companyName?.length > 0 && { companyName }),
      ...(companySize?.length > 0 && { companySize }),
      ...(role?.length > 0 && { role }),
      ...(token?.length > 0 && { token }),
      ...(organizationToken?.length > 0 && { organizationToken }),
      ...(source?.length > 0 && { source }),
      ...(password?.length > 0 && { password }),
      ...(phoneNumber?.length > 0 && { phoneNumber: `+${phoneNumber}` }),
    }),
  };

  return fetch(`${config.apiUrl}/setup-account-from-token`, requestOptions)
    .then(handleResponse)
    .then((response) => {
      return response;
    });
}
function setupAdmin({ companyName, companySize, name, role, workspace, password, email, phoneNumber, requestedTrial }) {
  const requestOptions = {
    method: 'POST',
    headers: { 'Content-Type': 'application/json' },
    credentials: 'include',
    body: JSON.stringify({
      companyName,
      companySize,
      role,
      name,
      workspace,
      email,
      password,
      requestedTrial,
      ...(phoneNumber?.length > 0 && { phoneNumber: `+${phoneNumber}` }),
    }),
  };
  return fetch(`${config.apiUrl}/setup-admin`, requestOptions)
    .then(handleResponse)
    .then((response) => {
      return response;
    });
}

function activateTrial() {
  const requestOptions = {
    method: 'POST',
    headers: authHeader(),
    credentials: 'include',
  };
  return fetch(`${config.apiUrl}/activate-trial`, requestOptions)
    .then(handleResponse)
    .then((response) => {
      return response;
    });
}

function verifyOrganizationToken(token) {
  const requestOptions = {
    method: 'GET',
    headers: { 'Content-Type': 'application/json' },
  };
  return fetch(`${config.apiUrl}/verify-organization-token?token=${token}`, requestOptions)
    .then(handleResponse)
    .then((response) => {
      return response;
    });
}
function verifyToken(token, organizationToken) {
  const requestOptions = {
    method: 'GET',
    headers: { 'Content-Type': 'application/json' },
  };
  return fetch(
    `${config.apiUrl}/verify-invite-token?token=${token}${
      organizationToken ? `&organizationToken=${organizationToken}` : ''
    }`,
    requestOptions
  )
    .then(handleResponse)
    .then((response) => {
      return response;
    });
}

function forgotPassword(email) {
  const requestOptions = {
    method: 'POST',
    headers: { 'Content-Type': 'application/json' },
    body: JSON.stringify({ email }),
  };

  return fetch(`${config.apiUrl}/forgot-password`, requestOptions).then(handleResponse);
}

function resetPassword(params) {
  const { token, password } = params;

  const requestOptions = {
    method: 'POST',
    headers: { 'Content-Type': 'application/json' },
    body: JSON.stringify({ token, password }),
  };

  return fetch(`${config.apiUrl}/reset-password`, requestOptions).then(handleResponse);
}

function logout(avoidRedirection = false) {
  const requestOptions = {
    method: 'GET',
    headers: authHeader(),
    credentials: 'include',
  };

  const redirectToLoginPage = () => {
    const loginPath =
      (window.public_config?.SUB_PATH || '/') + 'login' + `${getWorkspaceId() ? `/${getWorkspaceId()}` : ''}`;
    if (avoidRedirection) {
      window.location.href = loginPath;
    } else {
      const pathname = getRedirectToWithParams();
      window.location.href = loginPath + `?redirectTo=${`${pathname.indexOf('/') === 0 ? '' : '/'}${pathname}`}`;
    }
  };

  return fetch(`${config.apiUrl}/logout`, requestOptions)
    .then(handleResponseWithoutValidation)
    .finally(() => redirectToLoginPage());
}

function signInViaOAuth(configId, ssoType, ssoResponse) {
  const organizationId = getLoginOrganizationId();
  const requestOptions = {
    method: 'POST',
    headers: authHeader(),
    credentials: 'include',
    body: JSON.stringify({ ...ssoResponse, organizationId }),
  };

  const url = configId ? configId : `common/${ssoType}`;

  return fetch(`${config.apiUrl}/oauth/sign-in/${url}`, requestOptions)
    .then(handleResponseWithoutValidation)
    .then((user) => {
      if (!user.redirect_url) {
        authenticationService.updateCurrentSession(user);
      }
      return user;
    });
}

function authorize() {
  const requestOptions = {
    method: 'GET',
    headers: authHeader(),
    credentials: 'include',
  };
  return fetch(`${config.apiUrl}/authorize`, requestOptions).then(handleResponseWithoutValidation);
}<|MERGE_RESOLUTION|>--- conflicted
+++ resolved
@@ -54,13 +54,10 @@
   authorize,
   validateSession,
   getUserDetails,
-<<<<<<< HEAD
   activateTrial,
-=======
   getLoginOrganizationSlug,
   saveLoginOrganizationSlug,
   deleteLoginOrganizationSlug,
->>>>>>> e9f6f4d3
 };
 
 function login(email, password, organizationId) {
