--- conflicted
+++ resolved
@@ -263,11 +263,7 @@
   const organizationId = getLoginOrganizationId();
   const requestOptions = {
     method: 'POST',
-<<<<<<< HEAD
-    headers: { 'Content-Type': 'application/json' },
-=======
-    headers: authHeader(),
->>>>>>> 2dc6ae8e
+    headers: authHeader(),
     credentials: 'include',
     body: JSON.stringify({ ...ssoResponse, organizationId }),
   };
