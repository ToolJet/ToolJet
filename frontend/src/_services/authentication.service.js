import { BehaviorSubject } from 'rxjs';
import {
  history,
  handleResponse,
  setCookie,
  getCookie,
  eraseCookie,
  handleResponseWithoutValidation,
} from '@/_helpers';
import config from 'config';

const currentUserSubject = new BehaviorSubject(JSON.parse(localStorage.getItem('currentUser')));

export const authenticationService = {
  login,
  getOrganizationConfigs,
  logout,
  clearUser,
  signup,
  updateCurrentUserDetails,
  currentUser: currentUserSubject.asObservable(),
  get currentUserValue() {
    return currentUserSubject.value;
  },
  signInViaOAuth,
  resetPassword,
  saveLoginOrganizationId,
  getLoginOrganizationId,
  deleteLoginOrganizationId,
  forgotPassword,
};

function login(email, password, organizationId) {
  const requestOptions = {
    method: 'POST',
    headers: { 'Content-Type': 'application/json' },
    body: JSON.stringify({ email, password }),
  };

  return fetch(`${config.apiUrl}/authenticate${organizationId ? `/${organizationId}` : ''}`, requestOptions)
    .then(handleResponseWithoutValidation)
    .then((user) => {
      // store user details and jwt token in local storage to keep user logged in between page refreshes
      updateUser(user);
      return user;
    });
}

function saveLoginOrganizationId(organizationId) {
  organizationId && setCookie('login-workspace', organizationId);
}

function getLoginOrganizationId() {
  return getCookie('login-workspace');
}

function deleteLoginOrganizationId() {
  eraseCookie('login-workspace');
}

function getOrganizationConfigs(organizationId) {
  const requestOptions = {
    method: 'GET',
    headers: { 'Content-Type': 'application/json' },
  };

  return fetch(
    `${config.apiUrl}/organizations/${organizationId ? `${organizationId}/` : ''}public-configs`,
    requestOptions
  )
    .then(handleResponse)
    .then((configs) => configs?.sso_configs);
}

function updateCurrentUserDetails(details) {
  const currentUserDetails = JSON.parse(localStorage.getItem('currentUser'));
  const updatedUserDetails = Object.assign({}, currentUserDetails, details);
  updateUser(updatedUserDetails);
}

function signup(email) {
  const requestOptions = {
    method: 'POST',
    headers: { 'Content-Type': 'application/json' },
    body: JSON.stringify({ email }),
  };

  return fetch(`${config.apiUrl}/signup`, requestOptions)
    .then(handleResponse)
    .then((user) => {
      return user;
    });
}

function forgotPassword(email) {
  const requestOptions = {
    method: 'POST',
    headers: { 'Content-Type': 'application/json' },
    body: JSON.stringify({ email }),
  };

  return fetch(`${config.apiUrl}/forgot-password`, requestOptions).then(handleResponse);
}

function resetPassword(params) {
  const { token, password } = params;

  const requestOptions = {
    method: 'POST',
    headers: { 'Content-Type': 'application/json' },
    body: JSON.stringify({ token, password }),
  };

  return fetch(`${config.apiUrl}/reset-password`, requestOptions).then(handleResponse);
}

function logout() {
  clearUser();
  history.push(`/login?redirectTo=${window.location.pathname?.startsWith('/sso/') ? '/' : window.location.pathname}`);
}

function clearUser() {
  // remove user from local storage to log user out
  localStorage.removeItem('currentUser');
  currentUserSubject.next(null);
}

function signInViaOAuth(configId, ssoType, ssoResponse) {
  const organizationId = getLoginOrganizationId();
  const requestOptions = {
    method: 'POST',
    headers: { 'Content-Type': 'application/json' },
<<<<<<< HEAD
    credentials: 'include',
    body: JSON.stringify(ssoResponse),
=======
    body: JSON.stringify({ ...ssoResponse, organizationId }),
>>>>>>> 689b7f28
  };

  const url = configId ? configId : `common/${ssoType}`;

  return fetch(`${config.apiUrl}/oauth/sign-in/${url}`, requestOptions)
    .then(handleResponseWithoutValidation)
    .then((user) => {
      updateUser(user);
      return user;
    });
}
function updateUser(user) {
  localStorage.setItem('currentUser', JSON.stringify(user));
  currentUserSubject.next(user);
}<|MERGE_RESOLUTION|>--- conflicted
+++ resolved
@@ -130,12 +130,8 @@
   const requestOptions = {
     method: 'POST',
     headers: { 'Content-Type': 'application/json' },
-<<<<<<< HEAD
     credentials: 'include',
-    body: JSON.stringify(ssoResponse),
-=======
     body: JSON.stringify({ ...ssoResponse, organizationId }),
->>>>>>> 689b7f28
   };
 
   const url = configId ? configId : `common/${ssoType}`;
