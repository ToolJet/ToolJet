import { BehaviorSubject } from 'rxjs';
import {
  handleResponse,
  setCookie,
  getCookie,
  eraseCookie,
  handleResponseWithoutValidation,
  authHeader,
} from '@/_helpers';
import { excludeWorkspaceIdFromURL } from '@/_helpers/utils';
import config from 'config';

const currentSessionSubject = new BehaviorSubject({
  current_organization_id: null,
  current_organization_name: null,
  super_admin: null,
  admin: null,
  group_permissions: null,
  app_group_permissions: null,
  organizations: [],
  authentication_status: null,
  authentication_failed: null,
  isUserUpdated: false,
});

export const authenticationService = {
  login,
  getOrganizationConfigs,
  logout,
  signup,
  verifyToken,
  verifyOrganizationToken,
  onboarding,
  setupAdmin,
  currentSession: currentSessionSubject.asObservable(),
  get currentSessionValue() {
    return currentSessionSubject.value;
  },
  updateCurrentSession(data) {
    currentSessionSubject.next(data);
  },
  signInViaOAuth,
  resetPassword,
  saveLoginOrganizationId,
  getLoginOrganizationId,
  deleteLoginOrganizationId,
  forgotPassword,
  resendInvite,
  authorize,
  validateSession,
  getUserDetails,
};

function login(email, password, organizationId) {
  const requestOptions = {
    method: 'POST',
    headers: authHeader(),
    body: JSON.stringify({ email, password }),
    credentials: 'include',
  };

  return fetch(`${config.apiUrl}/authenticate${organizationId ? `/${organizationId}` : ''}`, requestOptions)
    .then(handleResponseWithoutValidation)
    .then((user) => {
      authenticationService.updateCurrentSession(user);
      return user;
    });
}

function validateSession(appId) {
  const requestOptions = {
    method: 'GET',
    credentials: 'include',
  };
  return fetch(`${config.apiUrl}/session${appId ? `?appId=${appId}` : ''}`, requestOptions).then(
    handleResponseWithoutValidation
  );
}

function getUserDetails() {
  const requestOptions = { method: 'GET', headers: authHeader(), credentials: 'include' };
  return fetch(`${config.apiUrl}/profile`, requestOptions).then(handleResponse);
}

function saveLoginOrganizationId(organizationId) {
  organizationId && setCookie('login-workspace', organizationId);
}

function getLoginOrganizationId() {
  return getCookie('login-workspace');
}

function deleteLoginOrganizationId() {
  eraseCookie('login-workspace');
}

function getOrganizationConfigs(organizationId) {
  const requestOptions = {
    method: 'GET',
    headers: { 'Content-Type': 'application/json' },
  };

  return fetch(
    `${config.apiUrl}/organizations/${organizationId ? `${organizationId}/` : ''}public-configs`,
    requestOptions
  )
    .then(handleResponse)
    .then((configs) => configs?.sso_configs);
}

function signup(email, name, password) {
  const requestOptions = {
    method: 'POST',
    headers: { 'Content-Type': 'application/json' },
    body: JSON.stringify({ email, name, password }),
  };

  return fetch(`${config.apiUrl}/signup`, requestOptions)
    .then(handleResponse)
    .then((user) => {
      return user;
    });
}
function resendInvite(email) {
  const requestOptions = {
    method: 'POST',
    headers: { 'Content-Type': 'application/json' },
    body: JSON.stringify({ email }),
  };

  return fetch(`${config.apiUrl}/resend-invite`, requestOptions)
    .then(handleResponse)
    .then((response) => {
      return response;
    });
}
function onboarding({ companyName, companySize, role, token, organizationToken, source, password, phoneNumber }) {
  const requestOptions = {
    method: 'POST',
    headers: { 'Content-Type': 'application/json' },
    credentials: 'include',
    body: JSON.stringify({
      ...(companyName?.length > 0 && { companyName }),
      ...(companySize?.length > 0 && { companySize }),
      ...(role?.length > 0 && { role }),
      ...(token?.length > 0 && { token }),
      ...(organizationToken?.length > 0 && { organizationToken }),
      ...(source?.length > 0 && { source }),
      ...(password?.length > 0 && { password }),
      ...(phoneNumber?.length > 0 && { phoneNumber: `+${phoneNumber}` }),
    }),
  };

  return fetch(`${config.apiUrl}/setup-account-from-token`, requestOptions)
    .then(handleResponse)
    .then((response) => {
      return response;
    });
}
function setupAdmin({ companyName, companySize, name, role, workspace, password, email, phoneNumber }) {
  const requestOptions = {
    method: 'POST',
    headers: { 'Content-Type': 'application/json' },
    credentials: 'include',
    body: JSON.stringify({
      companyName,
      companySize,
      role,
      name,
      workspace,
      email,
      password,
      ...(phoneNumber?.length > 0 && { phoneNumber: `+${phoneNumber}` }),
    }),
  };
  return fetch(`${config.apiUrl}/setup-admin`, requestOptions)
    .then(handleResponse)
    .then((response) => {
      return response;
    });
}

function verifyOrganizationToken(token) {
  const requestOptions = {
    method: 'GET',
    headers: { 'Content-Type': 'application/json' },
  };
  return fetch(`${config.apiUrl}/verify-organization-token?token=${token}`, requestOptions)
    .then(handleResponse)
    .then((response) => {
      return response;
    });
}
function verifyToken(token, organizationToken) {
  const requestOptions = {
    method: 'GET',
    headers: { 'Content-Type': 'application/json' },
  };
  return fetch(
    `${config.apiUrl}/verify-invite-token?token=${token}${
      organizationToken ? `&organizationToken=${organizationToken}` : ''
    }`,
    requestOptions
  )
    .then(handleResponse)
    .then((response) => {
      return response;
    });
}

function forgotPassword(email) {
  const requestOptions = {
    method: 'POST',
    headers: { 'Content-Type': 'application/json' },
    body: JSON.stringify({ email }),
  };

  return fetch(`${config.apiUrl}/forgot-password`, requestOptions).then(handleResponse);
}

function resetPassword(params) {
  const { token, password } = params;

  const requestOptions = {
    method: 'POST',
    headers: { 'Content-Type': 'application/json' },
    body: JSON.stringify({ token, password }),
  };

  return fetch(`${config.apiUrl}/reset-password`, requestOptions).then(handleResponse);
}

function logout() {
  const requestOptions = {
    method: 'GET',
    headers: authHeader(),
    credentials: 'include',
  };

  return fetch(`${config.apiUrl}/logout`, requestOptions)
    .then(handleResponseWithoutValidation)
    .then(() => {
      const loginPath = (window.public_config?.SUB_PATH || '/') + 'login';
      const pathname = window.public_config?.SUB_PATH
        ? window.location.pathname.replace(window.public_config?.SUB_PATH, '')
        : window.location.pathname;
      window.location.href =
        loginPath +
        `?redirectTo=${
          !pathname.includes('integrations')
            ? excludeWorkspaceIdFromURL(pathname)
            : `${pathname.indexOf('/') === 0 ? '' : '/'}${pathname}`
        }`;
    })
    .catch(() => {
      authenticationService.updateCurrentSession({
        authentication_status: false,
      });
    });
}

function signInViaOAuth(configId, ssoType, ssoResponse) {
  const organizationId = getLoginOrganizationId();
  const requestOptions = {
    method: 'POST',
<<<<<<< HEAD
    headers: { 'Content-Type': 'application/json' },
=======
    headers: authHeader(),
>>>>>>> a640a38b
    credentials: 'include',
    body: JSON.stringify({ ...ssoResponse, organizationId }),
  };

  const url = configId ? configId : `common/${ssoType}`;

  return fetch(`${config.apiUrl}/oauth/sign-in/${url}`, requestOptions)
    .then(handleResponseWithoutValidation)
    .then((user) => {
      if (!user.redirect_url) {
        authenticationService.updateCurrentSession(user);
      }
      return user;
    });
}

function authorize() {
  const requestOptions = {
    method: 'GET',
    headers: authHeader(),
    credentials: 'include',
  };
  return fetch(`${config.apiUrl}/authorize`, requestOptions).then(handleResponseWithoutValidation);
}<|MERGE_RESOLUTION|>--- conflicted
+++ resolved
@@ -263,11 +263,7 @@
   const organizationId = getLoginOrganizationId();
   const requestOptions = {
     method: 'POST',
-<<<<<<< HEAD
-    headers: { 'Content-Type': 'application/json' },
-=======
-    headers: authHeader(),
->>>>>>> a640a38b
+    headers: authHeader(),
     credentials: 'include',
     body: JSON.stringify({ ...ssoResponse, organizationId }),
   };
