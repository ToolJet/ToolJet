import config from 'config';
import { authHeader, handleResponse } from '@/_helpers';

export const organizationUserService = {
  archiveAll,
  archive,
  unarchive,
  create,
  changeRole,
  inviteBulkUsers,
};

function create(first_name, last_name, email) {
  const body = {
    first_name,
    last_name,
    email,
  };

  const requestOptions = { method: 'POST', headers: authHeader(), credentials: 'include', body: JSON.stringify(body) };
  return fetch(`${config.apiUrl}/organization_users`, requestOptions).then(handleResponse);
}

function inviteBulkUsers(formData) {
  const requestOptions = { method: 'POST', headers: authHeader(true), body: formData, credentials: 'include' };
  return fetch(`${config.apiUrl}/organization_users/upload_csv`, requestOptions).then(handleResponse);
}

// Deprecated
function changeRole(id, role) {
  const body = {
    role,
  };

  const requestOptions = { method: 'POST', headers: authHeader(), credentials: 'include', body: JSON.stringify(body) };
  return fetch(`${config.apiUrl}/organization_users/${id}/change_role`, requestOptions).then(handleResponse);
}

function archiveAll(userId) {
  const requestOptions = { method: 'POST', headers: authHeader() };
  return fetch(`${config.apiUrl}/organization_users/${userId}/archive-all`, requestOptions).then(handleResponse);
}

function archive(id, organizationId) {
  const requestOptions = {
    method: 'POST',
    headers: authHeader(),
    body: JSON.stringify({ ...(organizationId && { organizationId }) }),
  };
  return fetch(`${config.apiUrl}/organization_users/${id}/archive`, requestOptions).then(handleResponse);
}

function unarchive(id, organizationId) {
  const requestOptions = {
    method: 'POST',
    headers: authHeader(),
<<<<<<< HEAD
=======
    credentials: 'include',
>>>>>>> a640a38b
    body: JSON.stringify({ ...(organizationId && { organizationId }) }),
  };
  return fetch(`${config.apiUrl}/organization_users/${id}/unarchive`, requestOptions).then(handleResponse);
}<|MERGE_RESOLUTION|>--- conflicted
+++ resolved
@@ -54,10 +54,7 @@
   const requestOptions = {
     method: 'POST',
     headers: authHeader(),
-<<<<<<< HEAD
-=======
     credentials: 'include',
->>>>>>> a640a38b
     body: JSON.stringify({ ...(organizationId && { organizationId }) }),
   };
   return fetch(`${config.apiUrl}/organization_users/${id}/unarchive`, requestOptions).then(handleResponse);
