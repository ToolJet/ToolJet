--- conflicted
+++ resolved
@@ -25,13 +25,10 @@
   getAppUsers,
   getVersions,
   getTables,
-<<<<<<< HEAD
   getWorkflows,
   getAppsLimit,
   getWorkflowLimit,
-=======
   releaseVersion,
->>>>>>> fa10a392
 };
 
 function getWorkflows(id) {
@@ -223,11 +220,11 @@
   return fetch(`${config.apiUrl}/apps/${id}/tables`, requestOptions).then(handleResponse);
 }
 
-<<<<<<< HEAD
 function getWorkflowLimit(type) {
   const requestOptions = { method: 'GET', headers: authHeader(), credentials: 'include' };
   return fetch(`${config.apiUrl}/apps/workflowlimit/${type}`, requestOptions).then(handleResponse);
-=======
+}
+
 function releaseVersion(appId, versionToBeReleased) {
   const requestOptions = {
     method: 'PUT',
@@ -237,5 +234,4 @@
   };
 
   return fetch(`${config.apiUrl}/v2/apps/${appId}/release`, requestOptions).then(handleResponse);
->>>>>>> fa10a392
 }