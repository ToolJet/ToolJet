--- conflicted
+++ resolved
@@ -4,6 +4,7 @@
 
 export const userService = {
   getInstanceUsers,
+  getAll,
   createUser,
   deleteUser,
   updateCurrentUser,
@@ -14,18 +15,17 @@
   getLicenseTerms,
 };
 
-<<<<<<< HEAD
 function getInstanceUsers(page, options) {
-  const requestOptions = { method: 'GET', headers: authHeader() };
+  const requestOptions = { method: 'GET', headers: authHeader(), credentials: 'include' };
   const { firstName, lastName, email } = options;
   const query = queryString.stringify({ page, firstName, lastName, email });
 
   return fetch(`${config.apiUrl}/users/all?${query}`, requestOptions).then(handleResponse);
-=======
+}
+
 function getAll() {
   const requestOptions = { method: 'GET', headers: authHeader(), credentials: 'include' };
   return fetch(`${config.apiUrl}/users`, requestOptions).then(handleResponse);
->>>>>>> 2dc6ae8e
 }
 
 function getAvatar(id) {
