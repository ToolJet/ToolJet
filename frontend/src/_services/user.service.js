--- conflicted
+++ resolved
@@ -88,10 +88,6 @@
     body: JSON.stringify(userUpdateBody),
     credentials: 'include',
   };
-<<<<<<< HEAD
-  console.log('usertypebody', userUpdateBody);
-=======
->>>>>>> ed234aa5
   return fetch(`${config.apiUrl}/users/user-type/instance`, requestOptions).then(handleResponse);
 }
 
