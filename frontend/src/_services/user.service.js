--- conflicted
+++ resolved
@@ -10,10 +10,7 @@
   changePassword,
   getAvatar,
   updateAvatar,
-<<<<<<< HEAD
-=======
   updateUserType,
->>>>>>> 7f785f03
   getLicenseTerms,
 };
 
