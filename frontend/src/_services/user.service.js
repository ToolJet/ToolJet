--- conflicted
+++ resolved
@@ -4,10 +4,7 @@
 
 export const userService = {
   getInstanceUsers,
-<<<<<<< HEAD
-=======
   getAll,
->>>>>>> a640a38b
   createUser,
   deleteUser,
   updateCurrentUser,
@@ -19,23 +16,16 @@
 };
 
 function getInstanceUsers(page, options) {
-<<<<<<< HEAD
-  const requestOptions = { method: 'GET', headers: authHeader() };
-=======
   const requestOptions = { method: 'GET', headers: authHeader(), credentials: 'include' };
->>>>>>> a640a38b
   const { firstName, lastName, email } = options;
   const query = queryString.stringify({ page, firstName, lastName, email });
 
   return fetch(`${config.apiUrl}/users/all?${query}`, requestOptions).then(handleResponse);
-<<<<<<< HEAD
-=======
 }
 
 function getAll() {
   const requestOptions = { method: 'GET', headers: authHeader(), credentials: 'include' };
   return fetch(`${config.apiUrl}/users`, requestOptions).then(handleResponse);
->>>>>>> a640a38b
 }
 
 function getAvatar(id) {
