import React from 'react';
import { appService, authenticationService } from '@/_services';
import { toast } from 'react-hot-toast';
import GoogleSSOLoginButton from '@ee/components/LoginPage/GoogleSSOLoginButton';
import GitSSOLoginButton from '@ee/components/LoginPage/GitSSOLoginButton';
import { ShowLoading } from '@/_components';
import { withTranslation } from 'react-i18next';

class ConfirmationPageComponent extends React.Component {
  constructor(props) {
    super(props);

    this.state = {
      isLoading: false,
      isGettingConfigs: true,
      configs: {},
    };
    this.formRef = React.createRef(null);
    this.organizationId = new URLSearchParams(props.location.state.search).get('oid');
    this.single_organization = window.public_config?.DISABLE_MULTI_WORKSPACE === 'true';
  }

  componentDidMount() {
    if (this.single_organization) {
      this.setState({ isGettingConfigs: false });
      return;
    }
    authenticationService.deleteLoginOrganizationId();

    if (this.organizationId)
      // Workspace invite
      authenticationService.saveLoginOrganizationId(this.organizationId);
<<<<<<< HEAD

    authenticationService.getOrganizationConfigs(this.organizationId).then(
      (configs) => {
        this.setState({ isGettingConfigs: false, configs });
      },
      () => {
        this.setState({ isGettingConfigs: false });
      }
    );
=======
      authenticationService.getOrganizationConfigs(this.organizationId).then(
        (configs) => {
          this.setState({ isGettingConfigs: false, configs });
        },
        () => {
          this.setState({ isGettingConfigs: false });
        }
      );
    } else {
      // Sign up
      this.setState({
        isGettingConfigs: false,
        enable_sign_up:
          window.public_config?.DISABLE_MULTI_WORKSPACE !== 'true' &&
          window.public_config?.SSO_DISABLE_SIGNUPS !== 'true',
        configs: {
          google: {
            enabled: !!window.public_config?.SSO_GOOGLE_OAUTH2_CLIENT_ID,
            configs: {
              client_id: window.public_config?.SSO_GOOGLE_OAUTH2_CLIENT_ID,
            },
          },
          git: {
            enabled: !!window.public_config?.SSO_GIT_OAUTH2_CLIENT_ID,
            configs: {
              client_id: window.public_config?.SSO_GIT_OAUTH2_CLIENT_ID,
            },
          },
        },
      });
    }
>>>>>>> 8b672f89
  }

  handleChange = (event) => {
    this.setState({ [event.target.name]: event.target.value });
  };

  calculateOffset() {
    const elementHeight = this.formRef.current.getBoundingClientRect().top;
    return window.innerHeight - elementHeight;
  }

  setPassword = (e) => {
    e.preventDefault();
    const { token, organizationToken } = this.props.location.state;
    const { password, organization, role, firstName, lastName, password_confirmation } = this.state;
    this.setState({ isLoading: true });

    if (!password || !password_confirmation || !password.trim() || !password_confirmation.trim()) {
      this.setState({ isLoading: false });
      toast.error("Password shouldn't be empty or contain white space(s)", {
        position: 'top-center',
      });
      return;
    }

    if (password !== password_confirmation) {
      this.setState({ isLoading: false });
      toast.error("Passwords don't match", {
        position: 'top-center',
      });
      return;
    }

    appService
      .setPasswordFromToken({
        token,
        organizationToken,
        password,
        organization,
        role,
        firstName,
        lastName,
      })
      .then(() => {
        this.setState({ isLoading: false });
        toast.success('Account has been setup successfully.', {
          position: 'top-center',
        });
        this.props.history.push('/login');
      })
      .catch(({ error }) => {
        this.setState({ isLoading: false });
        toast.error(error, { position: 'top-center' });
      });
  };

  render() {
    const { isLoading } = this.state;
    const roles = [
      'CTO/CIO',
      'Founder/CEO',
      'IT Manager',
      'Developer',
      'Designer',
      'Sales Professional',
      'Marketing Professional',
      'Product Manager',
      'Other',
    ];

    const roleOptions = roles.map((role, index) => (
      <option key={index} value={role}>
        {role}
      </option>
    ));

    return (
      <div className="page page-center" ref={this.formRef} style={{ overflowY: 'scroll' }}>
        <div
          className="container-tight py-2 invitation-page"
          style={{ maxHeight: this.formRef.current && this.calculateOffset() }}
        >
          <div className="text-center mb-4">
            <a href=".">
              <img src="assets/images/logo-color.svg" height="30" alt="" data-cy="page-logo" />
            </a>
          </div>
          <form className="card card-md" action="." method="get" autoComplete="off" data-cy="confirm-invite-container">
            {this.state.isGettingConfigs ? (
              <ShowLoading />
            ) : (
              <div className="card-body">
                <h2 className="card-title text-center mb-4" data-cy="card-title">
                  {this.props.t('confirmationPage.setupAccount', 'Set up your account')}
                </h2>
                {this.state.configs?.enable_sign_up && (
                  <div className="d-flex flex-column align-items-center separator-bottom">
                    {this.state.configs?.google?.enabled && (
                      <GoogleSSOLoginButton
                        text={this.props.t('confirmationPage.signupWithGoogle', 'Sign up with Google')}
                        configs={this.state.configs?.google?.configs}
                        configId={this.state.configs?.google?.config_id}
                      />
                    )}
                    {this.state.configs?.git?.enabled && (
                      <GitSSOLoginButton
                        text={this.props.t('confirmationPage.signupWithGitHub', 'Sign up with GitHub')}
                        configs={this.state.configs?.git?.configs}
                      />
                    )}
                    {(this.state.configs?.git?.enabled || this.state.configs?.google?.enabled) && (
                      <div className="mt-2 separator">
                        <h2>
                          <span>{this.props.t('confirmationPage.or', 'OR')}</span>
                        </h2>
                      </div>
                    )}
                  </div>
                )}
                <div className="mb-3">
                  <label className="form-label" data-cy="first-name-label">
                    {this.props.t('confirmationPage.firstName', 'First name')}
                  </label>
                  <div className="input-group input-group-flat">
                    <input
                      onChange={this.handleChange}
                      name="firstName"
                      type="text"
                      className="form-control"
                      autoComplete="off"
                      data-cy="first-name-input"
                    />
                    <span className="input-group-text"></span>
                  </div>
                </div>
                <div className="mb-3">
                  <label className="form-label" data-cy="last-name-label">
                    {this.props.t('confirmationPage.lastName', 'Last name')}
                  </label>
                  <div className="input-group input-group-flat">
                    <input
                      onChange={this.handleChange}
                      name="lastName"
                      type="text"
                      className="form-control"
                      autoComplete="off"
                      data-cy="last-name-input"
                    />
                    <span className="input-group-text"></span>
                  </div>
                </div>
                <div className="mb-3">
                  <label className="form-label" data-cy="company-label">
                    {this.props.t('confirmationPage.company', 'Company')}
                  </label>
                  <div className="input-group input-group-flat">
                    <input
                      onChange={this.handleChange}
                      name="organization"
                      type="text"
                      className="form-control"
                      autoComplete="off"
                      data-cy="workspace-input"
                    />
                    <span className="input-group-text"></span>
                  </div>
                </div>
                <div className="mb-3">
                  <div className="form-label" data-cy="role-label">
                    {this.props.t('confirmationPage.role', 'Role')}
                  </div>
                  <select
                    className="form-select"
                    name="role"
                    defaultValue=""
                    onChange={this.handleChange}
                    data-cy="role-options"
                  >
                    <option value="" disabled>
                      {this.props.t('confirmationPage.pleaseSelect', 'Please select')}
                    </option>
                    {roleOptions}
                  </select>
                </div>
                <div className="mb-3">
                  <label className="form-label" data-cy="password-label">
                    {this.props.t('confirmationPage.password', 'Password')}
                  </label>
                  <div className="input-group input-group-flat">
                    <input
                      onChange={this.handleChange}
                      name="password"
                      type="password"
                      className="form-control"
                      autoComplete="off"
                      data-cy="password-input"
                    />
                    <span className="input-group-text"></span>
                  </div>
                </div>
                <div className="mb-3">
                  <label className="form-label" data-cy="confirm-password-label">
                    {this.props.t('confirmationPage.confirmPassword', 'Confirm Password')}
                  </label>
                  <div className="input-group input-group-flat">
                    <input
                      onChange={this.handleChange}
                      name="password_confirmation"
                      type="password"
                      className="form-control"
                      autoComplete="off"
                      data-cy="confirm-password-input"
                    />
                    <span className="input-group-text"></span>
                  </div>
                </div>
                <div className="form-footer">
                  <p data-cy="terms-and-condition-info">
                    {this.props.t('confirmationPage.clickAndAgree', 'By clicking the button below, you agree to our')}{' '}
                    <a href="https://tooljet.io/terms">
                      {this.props.t('confirmationPage.termsAndConditions', 'Terms and Conditions')}
                    </a>
                    .
                  </p>
                  <button
                    className={`btn mt-2 btn-primary w-100 ${isLoading ? ' btn-loading' : ''}`}
                    onClick={this.setPassword}
                    disabled={isLoading}
                    data-cy="finish-setup-button"
                  >
                    {this.props.t('confirmationPage.finishAccountSetup', 'Finish account setup')}
                  </button>
                </div>
              </div>
            )}
          </form>
        </div>
      </div>
    );
  }
}

export const ConfirmationPage = withTranslation()(ConfirmationPageComponent);<|MERGE_RESOLUTION|>--- conflicted
+++ resolved
@@ -27,20 +27,9 @@
     }
     authenticationService.deleteLoginOrganizationId();
 
-    if (this.organizationId)
+    if (this.organizationId) {
       // Workspace invite
       authenticationService.saveLoginOrganizationId(this.organizationId);
-<<<<<<< HEAD
-
-    authenticationService.getOrganizationConfigs(this.organizationId).then(
-      (configs) => {
-        this.setState({ isGettingConfigs: false, configs });
-      },
-      () => {
-        this.setState({ isGettingConfigs: false });
-      }
-    );
-=======
       authenticationService.getOrganizationConfigs(this.organizationId).then(
         (configs) => {
           this.setState({ isGettingConfigs: false, configs });
@@ -72,7 +61,6 @@
         },
       });
     }
->>>>>>> 8b672f89
   }
 
   handleChange = (event) => {
