import React from 'react';
import { appService, authenticationService } from '@/_services';
import { toast } from 'react-hot-toast';
import GoogleSSOLoginButton from '@ee/components/LoginPage/GoogleSSOLoginButton';
import GitSSOLoginButton from '@ee/components/LoginPage/GitSSOLoginButton';
import OidcSSOLoginButton from '@ee/components/LoginPage/OidcSSOLoginButton';
import { ShowLoading } from '@/_components';
import { withTranslation } from 'react-i18next';
import OnboardingNavbar from '@/_components/OnboardingNavbar';
import { ButtonSolid } from '@/_components/AppButton';
import EnterIcon from '../../assets/images/onboardingassets/Icons/Enter';
import EyeHide from '../../assets/images/onboardingassets/Icons/EyeHide';
import EyeShow from '../../assets/images/onboardingassets/Icons/EyeShow';
import Spinner from '@/_ui/Spinner';
import { LinkExpiredInfoScreen } from '../SuccessInfoScreen/LinkExpiredInfoScreen';
<<<<<<< HEAD
import { retrieveWhiteLabelText } from '@/_helpers/utils';
import WrappedCta from '@/_components/WrappedCta';

=======
>>>>>>> 774da9c3
class OrganizationInvitationPageComponent extends React.Component {
  constructor(props) {
    super(props);

    this.state = {
      isLoading: false,
      configs: {},
      isGettingConfigs: true,
      userDetails: {},
      verifiedToken: false,
      showPassword: false,
      fallBack: false,
    };
    this.formRef = React.createRef(null);
    this.single_organization = window.public_config?.DISABLE_MULTI_WORKSPACE === 'true';
    this.organizationId = new URLSearchParams(props?.location?.state?.search).get('oid');
    this.source = new URLSearchParams(props?.location?.state?.search).get('source');
  }

  componentDidMount() {
    authenticationService.deleteLoginOrganizationId();

    if (!this.single_organization) {
      if (this.organizationId) {
        authenticationService.saveLoginOrganizationId(this.organizationId);
        this.organizationId &&
          authenticationService.getOrganizationConfigs(this.organizationId).then(
            (configs) => {
              this.setState({ isGettingConfigs: false, configs });
            },
            () => {
              this.setState({ isGettingConfigs: false });
            }
          );
      } else {
        this.setState({ isGettingConfigs: false });
      }
    } else {
      authenticationService.getOrganizationConfigs().then(
        (configs) => {
          this.setState({ isGettingConfigs: false, configs });
        },
        () => {
          this.setState({ isGettingConfigs: false });
        }
      );
    }

    authenticationService
      .verifyOrganizationToken(this.props?.location?.state?.token)
      .then((data) => {
        this.setState({ userDetails: data });
        if (data?.email !== '') {
          this.setState({ verifiedToken: true });
        }
      })
      .catch((err) => {
        if (err?.data.statusCode == 400) {
          this.setState({ fallBack: true });
        }
      });
  }
  handleOnCheck = () => {
    this.setState((prev) => ({ showPassword: !prev.showPassword }));
  };
  handleChange = (event) => {
    this.setState({ [event.target.name]: event.target.value });
  };

  acceptInvite = (e) => {
    e.preventDefault();

    const isSetPassword = !!this.state?.userDetails?.onboarding_details?.password;
    const token = this.props?.location?.state?.token;
    const { password } = this.state;
    this.setState({ isLoading: true });

    if (isSetPassword) {
      if (!password || !password.trim()) {
        this.setState({ isLoading: false });
        toast.error("Password shouldn't be empty or contain white space(s)", {
          position: 'top-center',
        });
        return;
      }
    }

    appService
      .acceptInvite({
        token,
        password,
      })
      .then((response) => {
        this.setState({ isLoading: false });
        if (!response.ok) {
          return toast.error('Error while setting up your account.', { position: 'top-center' });
        }
        if (response.status == 201) {
          toast.success(`Added to the workspace${isSetPassword ? ' and password has been set ' : ' '}successfully.`);
          if (this.single_organization) {
            const json = response?.json();
            json.then((res) => {
              authenticationService.updateUser(res?.user);
              authenticationService.deleteLoginOrganizationId();
              this.props.history.push('/login');
            });
          } else this.props.history.push('/login');
        }
      })
      .catch(() => {
        this.setState({ isLoading: false });
      });
  };

  render() {
    const { isLoading, isGettingConfigs, userDetails, fallBack } = this.state;

    return (
      <div className="page" ref={this.formRef}>
        {fallBack ? (
          <>
            <OnboardingNavbar />
            <div className="link-expired-info-wrapper">
              <LinkExpiredInfoScreen show={false} />
            </div>
          </>
        ) : (
          <div>
            {!this.single_organization ? (
              <div className="page common-auth-section-whole-wrapper">
                <div
                  className={`common-auth-section-left-wrapper ${
                    window.public_config?.WHITE_LABEL_TEXT && 'auth-full-width'
                  }`}
                >
                  <OnboardingNavbar />
                  <div className="common-auth-section-left-wrapper-grid">
                    <form action="." method="get" autoComplete="off">
                      {isGettingConfigs ? (
                        <ShowLoading />
                      ) : (
                        <div className="common-auth-container-wrapper">
                          <h2 className="common-auth-section-header org-invite-header">
                            Join {this.state?.configs?.name ? this.state?.configs?.name : retrieveWhiteLabelText()}
                          </h2>

                          <div className="invite-sub-header">
                            {`You are invited to ${
                              this.state?.configs?.name
                                ? `a workspace ${this.state?.configs?.name}. Accept the invite to join the workspace.`
                                : `${retrieveWhiteLabelText()}.`
                            }`}
                          </div>

                          <div className="org-page-inputs-wrapper">
                            <label className="tj-text-input-label">Name</label>
                            <p className="tj-text-input">{userDetails?.name}</p>
                          </div>

                          <div className="signup-inputs-wrap">
                            <label className="tj-text-input-label">Email</label>
                            <p className="tj-text-input">{userDetails?.email}</p>
                          </div>

                          {userDetails?.onboarding_details?.password && (
                            <div className="mb-3">
                              <label className="form-label" data-cy="password-label">
                                {this.props.t('confirmationPage.password', 'Password')}
                              </label>
                              <div className="org-password">
                                <input
                                  onChange={this.handleChange}
                                  name="password"
                                  type={this.state.showPassword ? 'text' : 'password'}
                                  className="tj-text-input"
                                  placeholder="Enter password"
                                  autoComplete="off"
                                  data-cy="password-input"
                                />

                                <div className="org-password-hide-img" onClick={this.handleOnCheck}>
                                  {this.state?.showPassword ? (
                                    <EyeHide fill={this.state?.password?.length ? '#384151' : '#D1D5DB'} />
                                  ) : (
                                    <EyeShow fill={this.state?.password?.length ? '#384151' : '#D1D5DB'} />
                                  )}
                                </div>

                                <span className="tj-input-helper-text">
                                  {this.props.t(
                                    'loginSignupPage.passwordCharacter',
                                    'Password must be at least 5 character'
                                  )}
                                </span>
                              </div>
                            </div>
                          )}
                          <div>
                            <ButtonSolid
                              className="org-btn login-btn"
                              onClick={(e) => this.acceptInvite(e)}
                              disabled={
                                userDetails?.onboarding_details?.password &&
                                (isLoading || !this.state?.password || this.state?.password?.length < 5)
                              }
                              data-cy="accept-invite-button"
                            >
                              {isLoading ? (
                                <div className="spinner-center">
                                  <Spinner />
                                </div>
                              ) : (
                                <>
                                  <span>{this.props.t('confirmationPage.acceptInvite', 'Accept invite')}</span>
                                  <EnterIcon className="enter-icon-onboard" />
                                </>
                              )}
                            </ButtonSolid>
                          </div>
                          <p className="text-center-onboard d-block">
                            By signing up you are agreeing to the
                            <br />
                            <span>
                              <a href="https://www.tooljet.com/terms">Terms of Service </a>&
                              <a href="https://www.tooljet.com/privacy"> Privacy Policy</a>
                            </span>
                          </p>
                        </div>
                      )}
                    </form>
                  </div>
                </div>
<<<<<<< HEAD
                <WrappedCta />
=======
>>>>>>> 774da9c3
              </div>
            ) : (
              <>
                <div className="page common-auth-section-whole-wrapper">
                  <div
                    className={`common-auth-section-left-wrapper ${
                      window.public_config?.WHITE_LABEL_TEXT && 'auth-full-width'
                    }`}
                  >
                    <OnboardingNavbar />
                    <div className="common-auth-section-left-wrapper-grid">
                      <form action="." method="get" autoComplete="off">
                        {isGettingConfigs ? (
                          <ShowLoading />
                        ) : (
                          <div className="common-auth-container-wrapper">
                            <h2 className="common-auth-section-header org-invite-header" data-cy="invite-page-header">
                              Join {this.state?.configs?.name ? this.state?.configs?.name : retrieveWhiteLabelText()}
                            </h2>

                            <div className="invite-sub-header" data-cy="invite-page-sub-header">
                              {`You are invited to ${
                                this.state?.configs?.name
                                  ? `a workspace ${this.state?.configs?.name}. Accept the invite to join the workspace.`
                                  : `${retrieveWhiteLabelText()}.`
                              }`}
                            </div>
                            {this.source !== 'sso' &&
                              (this.state?.configs?.google?.enabled || this.state?.configs?.git?.enabled) && (
                                <div className="d-flex flex-column">
                                  {this.state?.configs?.google?.enabled && (
                                    <div className="login-sso-wrapper">
                                      <GoogleSSOLoginButton
                                        text={this.props.t('confirmationPage.signupWithGoogle', 'Sign up with Google')}
                                        configs={this.state?.configs?.google?.configs}
                                        configId={this.state?.configs?.google?.config_id}
                                      />
                                    </div>
                                  )}
                                  {this.state?.configs?.git?.enabled && (
                                    <div className="login-sso-wrapper">
                                      <GitSSOLoginButton
                                        text={this.props.t('confirmationPage.signupWithGitHub', 'Sign up with GitHub')}
                                        configs={this.state?.configs?.git?.configs}
                                      />
                                    </div>
                                  )}
                                  {this.state?.configs?.openid?.enabled && (
                                    <div className="login-sso-wrapper">
                                      <OidcSSOLoginButton
                                        configId={this.state.configs?.openid?.config_id}
                                        configs={this.state.configs?.openid?.configs}
                                        text={this.props.t('confirmationPage.signupWithOpenid', `Sign up with`)}
                                      />
                                    </div>
                                  )}
                                  <div className="separator-onboarding ">
                                    <div className="mt-2 separator">
                                      <h2>
                                        <span>{this.props.t('confirmationPage.or', 'OR')}</span>
                                      </h2>
                                    </div>
                                  </div>
                                </div>
                              )}

                            <div className="org-page-inputs-wrapper">
                              <label className="tj-text-input-label" data-cy="name-input-label">
                                Name
                              </label>
                              <p className="tj-text-input" data-cy="invited-user-name">
                                {userDetails?.name}
                              </p>
                            </div>

                            <div className="signup-inputs-wrap">
                              <label className="tj-text-input-label" data-cy="work-email-label">
                                Email
                              </label>
                              <p className="tj-text-input" data-cy="invited-user-email">
                                {userDetails?.email}
                              </p>
                            </div>

                            {userDetails?.onboarding_details?.password && (
                              <div className="mb-3">
                                <label className="form-label" data-cy="password-label">
                                  {this.props.t('confirmationPage.password', 'Password')}
                                </label>
                                <div className="org-password">
                                  <input
                                    onChange={this.handleChange}
                                    name="password"
                                    type={this.state?.showPassword ? 'text' : 'password'}
                                    className="tj-text-input"
                                    placeholder="Enter password"
                                    autoComplete="off"
                                    data-cy="password-input-field"
                                  />

                                  <div
                                    className="org-password-hide-img"
                                    onClick={this.handleOnCheck}
                                    data-cy="show-password-icon"
                                  >
                                    {this.state.showPassword ? (
                                      <EyeHide fill={this.state?.password?.length ? '#384151' : '#D1D5DB'} />
                                    ) : (
                                      <EyeShow fill={this.state?.password?.length ? '#384151' : '#D1D5DB'} />
                                    )}
                                  </div>
                                  <span className="tj-input-helper-text">
                                    {this.props.t(
                                      'loginSignupPage.passwordCharacter',
                                      'Password must be at least 5 character'
                                    )}
                                  </span>
                                </div>
                              </div>
                            )}

                            <div>
                              <ButtonSolid
                                className="org-btn login-btn"
                                onClick={(e) => this.acceptInvite(e)}
                                disabled={
                                  isLoading ||
                                  (userDetails?.onboarding_details?.password &&
                                    (!this.state?.password || this.state?.password?.length < 5))
                                }
                                data-cy="accept-invite-button"
                              >
                                {isLoading ? (
                                  <div className="spinner-center">
                                    <Spinner />
                                  </div>
                                ) : (
                                  <>
                                    <span>{this.props.t('confirmationPage.acceptInvite', 'Accept invite')}</span>
                                    <EnterIcon className="enter-icon-onboard" />
                                  </>
                                )}
                              </ButtonSolid>
                            </div>
                            <p className="text-center-onboard d-block" data-cy="signup-terms-helper">
                              By signing up you are agreeing to the
                              <br />
                              <span>
                                <a href="https://www.tooljet.com/terms" data-cy="terms-of-service-link">
                                  Terms of Service{' '}
                                </a>
                                &
                                <a href="https://www.tooljet.com/privacy" data-cy="privacy-policy-link">
                                  {' '}
                                  Privacy Policy
                                </a>
                              </span>
                            </p>
                          </div>
                        )}
                      </form>
                    </div>
                  </div>
<<<<<<< HEAD
                  <WrappedCta />
=======
>>>>>>> 774da9c3
                </div>
              </>
            )}
          </div>
        )}
      </div>
    );
  }
}

export const OrganizationInvitationPage = withTranslation()(OrganizationInvitationPageComponent);<|MERGE_RESOLUTION|>--- conflicted
+++ resolved
@@ -13,12 +13,8 @@
 import EyeShow from '../../assets/images/onboardingassets/Icons/EyeShow';
 import Spinner from '@/_ui/Spinner';
 import { LinkExpiredInfoScreen } from '../SuccessInfoScreen/LinkExpiredInfoScreen';
-<<<<<<< HEAD
 import { retrieveWhiteLabelText } from '@/_helpers/utils';
-import WrappedCta from '@/_components/WrappedCta';
-
-=======
->>>>>>> 774da9c3
+
 class OrganizationInvitationPageComponent extends React.Component {
   constructor(props) {
     super(props);
@@ -251,10 +247,6 @@
                     </form>
                   </div>
                 </div>
-<<<<<<< HEAD
-                <WrappedCta />
-=======
->>>>>>> 774da9c3
               </div>
             ) : (
               <>
@@ -418,10 +410,6 @@
                       </form>
                     </div>
                   </div>
-<<<<<<< HEAD
-                  <WrappedCta />
-=======
->>>>>>> 774da9c3
                 </div>
               </>
             )}
