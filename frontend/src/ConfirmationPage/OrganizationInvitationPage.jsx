import React from 'react';
import { appService, authenticationService } from '@/_services';
import { toast } from 'react-hot-toast';
import GoogleSSOLoginButton from '@ee/components/LoginPage/GoogleSSOLoginButton';
import GitSSOLoginButton from '@ee/components/LoginPage/GitSSOLoginButton';
import OidcSSOLoginButton from '@ee/components/LoginPage/OidcSSOLoginButton';
import { ShowLoading } from '@/_components';
import { withTranslation } from 'react-i18next';
import OnboardingNavbar from '@/_components/OnboardingNavbar';
import { ButtonSolid } from '@/_components/AppButton';
import EnterIcon from '../../assets/images/onboardingassets/Icons/Enter';
import EyeHide from '../../assets/images/onboardingassets/Icons/EyeHide';
import EyeShow from '../../assets/images/onboardingassets/Icons/EyeShow';
import Spinner from '@/_ui/Spinner';
import { LinkExpiredInfoScreen } from '../SuccessInfoScreen/LinkExpiredInfoScreen';
import { retrieveWhiteLabelText } from '@/_helpers/utils';

class OrganizationInvitationPageComponent extends React.Component {
  constructor(props) {
    super(props);

    this.state = {
      isLoading: false,
      configs: {},
      isGettingConfigs: true,
      userDetails: {},
      verifiedToken: false,
      showPassword: false,
      fallBack: false,
    };
    this.formRef = React.createRef(null);
    this.single_organization = window.public_config?.DISABLE_MULTI_WORKSPACE === 'true';
    this.organizationId = new URLSearchParams(props?.location?.state?.search).get('oid');
    this.source = new URLSearchParams(props?.location?.state?.search).get('source');
  }

  componentDidMount() {
    authenticationService.deleteLoginOrganizationId();

    if (!this.single_organization) {
      if (this.organizationId) {
        authenticationService.saveLoginOrganizationId(this.organizationId);
        this.organizationId &&
          authenticationService.getOrganizationConfigs(this.organizationId).then(
            (configs) => {
              this.setState({ isGettingConfigs: false, configs });
            },
            () => {
              this.setState({ isGettingConfigs: false });
            }
          );
      } else {
        this.setState({ isGettingConfigs: false });
      }
    } else {
      authenticationService.getOrganizationConfigs().then(
        (configs) => {
          this.setState({ isGettingConfigs: false, configs });
        },
        () => {
          this.setState({ isGettingConfigs: false });
        }
      );
    }

    authenticationService
      .verifyOrganizationToken(this.props?.location?.state?.token)
      .then((data) => {
        this.setState({ userDetails: data });
        if (data?.email !== '') {
          this.setState({ verifiedToken: true });
        }
      })
      .catch((err) => {
        if (err?.data.statusCode == 400) {
          this.setState({ fallBack: true });
        }
      });
  }
  handleOnCheck = () => {
    this.setState((prev) => ({ showPassword: !prev.showPassword }));
  };
  handleChange = (event) => {
    this.setState({ [event.target.name]: event.target.value });
  };

  acceptInvite = (e) => {
    e.preventDefault();

    const isSetPassword = !!this.state?.userDetails?.onboarding_details?.password;
    const token = this.props?.location?.state?.token;
    const { password } = this.state;
    this.setState({ isLoading: true });

    if (isSetPassword) {
      if (!password || !password.trim()) {
        this.setState({ isLoading: false });
        toast.error("Password shouldn't be empty or contain white space(s)", {
          position: 'top-center',
        });
        return;
      }
    }

    appService
      .acceptInvite({
        token,
        password,
      })
      .then((response) => {
        this.setState({ isLoading: false });
        if (!response.ok) {
          return toast.error('Error while setting up your account.', { position: 'top-center' });
        }
        if (response.status == 201) {
          toast.success(`Added to the workspace${isSetPassword ? ' and password has been set ' : ' '}successfully.`);
          if (this.single_organization) {
            const json = response?.json();
            json.then((res) => {
              authenticationService.updateUser(res?.user);
              authenticationService.deleteLoginOrganizationId();
              this.props.history.push('/login');
            });
          } else this.props.history.push('/login');
        }
      })
      .catch(() => {
        this.setState({ isLoading: false });
      });
  };

  render() {
    const { isLoading, isGettingConfigs, userDetails, fallBack } = this.state;
    return (
      <div className="page" ref={this.formRef}>
        {fallBack ? (
          <>
            <OnboardingNavbar darkMode={this.props.darkMode} />
            <div className="link-expired-info-wrapper">
              <LinkExpiredInfoScreen show={false} />
            </div>
          </>
        ) : (
          <div>
            {!this.single_organization ? (
              <div className="page common-auth-section-whole-wrapper">
<<<<<<< HEAD
                <div
                  className={`common-auth-section-left-wrapper ${
                    window.public_config?.WHITE_LABEL_TEXT && 'auth-full-width'
                  }`}
                >
                  <OnboardingNavbar />
=======
                <div className="common-auth-section-left-wrapper">
                  <OnboardingNavbar darkMode={this.props.darkMode} />
>>>>>>> 1ebc8b87
                  <div className="common-auth-section-left-wrapper-grid">
                    <form action="." method="get" autoComplete="off">
                      {isGettingConfigs ? (
                        <ShowLoading />
                      ) : (
                        <div className="common-auth-container-wrapper">
                          <h2 className="common-auth-section-header org-invite-header">
                            Join {this.state?.configs?.name ? this.state?.configs?.name : retrieveWhiteLabelText()}
                          </h2>

                          <div className="invite-sub-header">
                            {`You are invited to ${
                              this.state?.configs?.name
                                ? `a workspace ${this.state?.configs?.name}. Accept the invite to join the workspace.`
                                : `${retrieveWhiteLabelText()}.`
                            }`}
                          </div>

                          <div className="org-page-inputs-wrapper">
                            <label className="tj-text-input-label">Name</label>
                            <p className="tj-text-input">{userDetails?.name}</p>
                          </div>

                          <div className="signup-inputs-wrap">
                            <label className="tj-text-input-label">Email</label>
                            <p className="tj-text-input">{userDetails?.email}</p>
                          </div>

                          {userDetails?.onboarding_details?.password && (
                            <div className="mb-3">
                              <label className="form-label" data-cy="password-label">
                                {this.props.t('confirmationPage.password', 'Password')}
                              </label>
                              <div className="org-password">
                                <input
                                  onChange={this.handleChange}
                                  name="password"
                                  type={this.state.showPassword ? 'text' : 'password'}
                                  className="tj-text-input"
                                  placeholder="Enter password"
                                  data-cy="password-input"
                                  autoComplete="new-password"
                                />

                                <div className="org-password-hide-img" onClick={this.handleOnCheck}>
                                  {this.state?.showPassword ? (
                                    <EyeHide fill={this.state?.password?.length ? '#384151' : '#D1D5DB'} />
                                  ) : (
                                    <EyeShow fill={this.state?.password?.length ? '#384151' : '#D1D5DB'} />
                                  )}
                                </div>

                                <span className="tj-input-helper-text">
                                  {this.props.t(
                                    'loginSignupPage.passwordCharacter',
                                    'Password must be at least 5 character'
                                  )}
                                </span>
                              </div>
                            </div>
                          )}
                          <div>
                            <ButtonSolid
                              className="org-btn login-btn"
                              onClick={(e) => this.acceptInvite(e)}
                              disabled={
                                userDetails?.onboarding_details?.password &&
                                (isLoading || !this.state?.password || this.state?.password?.length < 5)
                              }
                              data-cy="accept-invite-button"
                            >
                              {isLoading ? (
                                <div className="spinner-center">
                                  <Spinner />
                                </div>
                              ) : (
                                <>
                                  <span>{this.props.t('confirmationPage.acceptInvite', 'Accept invite')}</span>
                                  <EnterIcon className="enter-icon-onboard" />
                                </>
                              )}
                            </ButtonSolid>
                          </div>
                          <p className="text-center-onboard d-block">
                            By signing up you are agreeing to the
                            <br />
                            <span>
                              <a href="https://www.tooljet.com/terms">Terms of Service </a>&
                              <a href="https://www.tooljet.com/privacy"> Privacy Policy</a>
                            </span>
                          </p>
                        </div>
                      )}
                    </form>
                  </div>
                </div>
              </div>
            ) : (
              <>
                <div className="page common-auth-section-whole-wrapper">
<<<<<<< HEAD
                  <div
                    className={`common-auth-section-left-wrapper ${
                      window.public_config?.WHITE_LABEL_TEXT && 'auth-full-width'
                    }`}
                  >
                    <OnboardingNavbar />
=======
                  <div className="common-auth-section-left-wrapper">
                    <OnboardingNavbar darkMode={this.props.darkMode} />
>>>>>>> 1ebc8b87
                    <div className="common-auth-section-left-wrapper-grid">
                      <form action="." method="get" autoComplete="off">
                        {isGettingConfigs ? (
                          <ShowLoading />
                        ) : (
                          <div className="common-auth-container-wrapper">
                            <h2 className="common-auth-section-header org-invite-header" data-cy="invite-page-header">
                              Join {this.state?.configs?.name ? this.state?.configs?.name : retrieveWhiteLabelText()}
                            </h2>

                            <div className="invite-sub-header" data-cy="invite-page-sub-header">
                              {`You are invited to ${
                                this.state?.configs?.name
                                  ? `a workspace ${this.state?.configs?.name}. Accept the invite to join the workspace.`
                                  : `${retrieveWhiteLabelText()}.`
                              }`}
                            </div>
                            {this.source !== 'sso' &&
                              (this.state?.configs?.google?.enabled || this.state?.configs?.git?.enabled) && (
                                <div className="d-flex flex-column">
                                  {this.state?.configs?.google?.enabled && (
                                    <div className="login-sso-wrapper">
                                      <GoogleSSOLoginButton
                                        text={this.props.t('confirmationPage.signupWithGoogle', 'Sign up with Google')}
                                        configs={this.state?.configs?.google?.configs}
                                        configId={this.state?.configs?.google?.config_id}
                                      />
                                    </div>
                                  )}
                                  {this.state?.configs?.git?.enabled && (
                                    <div className="login-sso-wrapper">
                                      <GitSSOLoginButton
                                        text={this.props.t('confirmationPage.signupWithGitHub', 'Sign up with GitHub')}
                                        configs={this.state?.configs?.git?.configs}
                                      />
                                    </div>
                                  )}
                                  {this.state?.configs?.openid?.enabled && (
                                    <div className="login-sso-wrapper">
                                      <OidcSSOLoginButton
                                        configId={this.state.configs?.openid?.config_id}
                                        configs={this.state.configs?.openid?.configs}
                                        text={this.props.t('confirmationPage.signupWithOpenid', `Sign up with`)}
                                      />
                                    </div>
                                  )}
                                  <div className="separator-onboarding ">
                                    <div className="mt-2 separator">
                                      <h2>
                                        <span>{this.props.t('confirmationPage.or', 'OR')}</span>
                                      </h2>
                                    </div>
                                  </div>
                                </div>
                              )}

                            <div className="org-page-inputs-wrapper">
                              <label className="tj-text-input-label" data-cy="name-input-label">
                                Name
                              </label>
                              <p className="tj-text-input" data-cy="invited-user-name">
                                {userDetails?.name}
                              </p>
                            </div>

                            <div className="signup-inputs-wrap">
                              <label className="tj-text-input-label" data-cy="work-email-label">
                                Email
                              </label>
                              <p className="tj-text-input" data-cy="invited-user-email">
                                {userDetails?.email}
                              </p>
                            </div>

                            {userDetails?.onboarding_details?.password && (
                              <div className="mb-3">
                                <label className="form-label" data-cy="password-label">
                                  {this.props.t('confirmationPage.password', 'Password')}
                                </label>
                                <div className="org-password">
                                  <input
                                    onChange={this.handleChange}
                                    name="password"
                                    type={this.state?.showPassword ? 'text' : 'password'}
                                    className="tj-text-input"
                                    placeholder="Enter password"
                                    autoComplete="new-password"
                                    data-cy="password-input-field"
                                  />

                                  <div
                                    className="org-password-hide-img"
                                    onClick={this.handleOnCheck}
                                    data-cy="show-password-icon"
                                  >
                                    {this.state.showPassword ? (
                                      <EyeHide fill={this.state?.password?.length ? '#384151' : '#D1D5DB'} />
                                    ) : (
                                      <EyeShow fill={this.state?.password?.length ? '#384151' : '#D1D5DB'} />
                                    )}
                                  </div>
                                  <span className="tj-input-helper-text">
                                    {this.props.t(
                                      'loginSignupPage.passwordCharacter',
                                      'Password must be at least 5 character'
                                    )}
                                  </span>
                                </div>
                              </div>
                            )}

                            <div>
                              <ButtonSolid
                                className="org-btn login-btn"
                                onClick={(e) => this.acceptInvite(e)}
                                disabled={
                                  isLoading ||
                                  (userDetails?.onboarding_details?.password &&
                                    (!this.state?.password || this.state?.password?.length < 5))
                                }
                                data-cy="accept-invite-button"
                              >
                                {isLoading ? (
                                  <div className="spinner-center">
                                    <Spinner />
                                  </div>
                                ) : (
                                  <>
                                    <span>{this.props.t('confirmationPage.acceptInvite', 'Accept invite')}</span>
                                    <EnterIcon className="enter-icon-onboard" />
                                  </>
                                )}
                              </ButtonSolid>
                            </div>
                            <p className="text-center-onboard d-block" data-cy="signup-terms-helper">
                              By signing up you are agreeing to the
                              <br />
                              <span>
                                <a href="https://www.tooljet.com/terms" data-cy="terms-of-service-link">
                                  Terms of Service{' '}
                                </a>
                                &
                                <a href="https://www.tooljet.com/privacy" data-cy="privacy-policy-link">
                                  {' '}
                                  Privacy Policy
                                </a>
                              </span>
                            </p>
                          </div>
                        )}
                      </form>
                    </div>
                  </div>
                </div>
              </>
            )}
          </div>
        )}
      </div>
    );
  }
}

export const OrganizationInvitationPage = withTranslation()(OrganizationInvitationPageComponent);<|MERGE_RESOLUTION|>--- conflicted
+++ resolved
@@ -144,17 +144,8 @@
           <div>
             {!this.single_organization ? (
               <div className="page common-auth-section-whole-wrapper">
-<<<<<<< HEAD
-                <div
-                  className={`common-auth-section-left-wrapper ${
-                    window.public_config?.WHITE_LABEL_TEXT && 'auth-full-width'
-                  }`}
-                >
-                  <OnboardingNavbar />
-=======
                 <div className="common-auth-section-left-wrapper">
                   <OnboardingNavbar darkMode={this.props.darkMode} />
->>>>>>> 1ebc8b87
                   <div className="common-auth-section-left-wrapper-grid">
                     <form action="." method="get" autoComplete="off">
                       {isGettingConfigs ? (
@@ -255,17 +246,8 @@
             ) : (
               <>
                 <div className="page common-auth-section-whole-wrapper">
-<<<<<<< HEAD
-                  <div
-                    className={`common-auth-section-left-wrapper ${
-                      window.public_config?.WHITE_LABEL_TEXT && 'auth-full-width'
-                    }`}
-                  >
-                    <OnboardingNavbar />
-=======
                   <div className="common-auth-section-left-wrapper">
                     <OnboardingNavbar darkMode={this.props.darkMode} />
->>>>>>> 1ebc8b87
                     <div className="common-auth-section-left-wrapper-grid">
                       <form action="." method="get" autoComplete="off">
                         {isGettingConfigs ? (
