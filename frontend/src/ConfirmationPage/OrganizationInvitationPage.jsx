--- conflicted
+++ resolved
@@ -10,13 +10,9 @@
 import EyeShow from '../../assets/images/onboardingassets/Icons/EyeShow';
 import Spinner from '@/_ui/Spinner';
 import { LinkExpiredInfoScreen } from '../SuccessInfoScreen/LinkExpiredInfoScreen';
-<<<<<<< HEAD
-import { setFaviconAndTitle } from '@/_helpers/utils';
+import { setFaviconAndTitle, checkWhiteLabelsDefaultState } from '@/_helpers/utils';
 import { defaultWhiteLabellingSettings } from '@/_stores/utils';
 import { useWhiteLabellingStore } from '@/_stores/whiteLabellingStore';
-=======
-import { retrieveWhiteLabelText, checkWhiteLabelsDefaultState } from '@/_helpers/utils';
->>>>>>> 3a1389ee
 
 import { withRouter } from '@/_hoc/withRouter';
 class OrganizationInvitationPageComponent extends React.Component {
@@ -31,12 +27,9 @@
       verifiedToken: false,
       showPassword: false,
       fallBack: false,
-<<<<<<< HEAD
       whiteLabelText: defaultWhiteLabellingSettings.WHITE_LABEL_TEXT,
       whiteLabelFavicon: defaultWhiteLabellingSettings.WHITE_LABEL_FAVICON,
-=======
       defaultState: false,
->>>>>>> 3a1389ee
     };
     this.formRef = React.createRef(null);
     this.organizationId = new URLSearchParams(props?.location?.search).get('oid');
@@ -138,11 +131,7 @@
   };
 
   render() {
-<<<<<<< HEAD
-    const { isLoading, isGettingConfigs, userDetails, fallBack, whiteLabelText } = this.state;
-=======
-    const { isLoading, isGettingConfigs, userDetails, fallBack, defaultState } = this.state;
->>>>>>> 3a1389ee
+    const { isLoading, isGettingConfigs, userDetails, fallBack, defaultState, whiteLabelText } = this.state;
     return (
       <div className="page" ref={this.formRef}>
         {fallBack ? (
