--- conflicted
+++ resolved
@@ -133,59 +133,6 @@
     const { isLoading, isGettingConfigs, userDetails, fallBack } = this.state;
 
     return (
-<<<<<<< HEAD
-      <div className="page page-center" ref={this.formRef}>
-        <div className="container-tight py-2 invitation-page" data-cy="confirm-invite-container">
-          <div className="text-center mb-4">
-            <a href=".">
-              <AppLogo />
-            </a>
-          </div>
-          <form className="card card-md" action="." method="get" autoComplete="off">
-            {isGettingConfigs ? (
-              <ShowLoading />
-            ) : (
-              <div className="card-body">
-                {!this.single_organization ? (
-                  <>
-                    <h2 className="card-title text-center mb-2" data-cy="card-title">
-                      {this.props.t('confirmationPage.accountExists', 'Already have an account?')}
-                    </h2>
-                    <div className="mb-3">
-                      <button
-                        className={`btn mt-2 btn-primary w-100 ${isLoading ? ' btn-loading' : ''}`}
-                        onClick={(e) => this.acceptInvite(e)}
-                        disabled={isLoading}
-                        data-cy="accept-invite-button"
-                      >
-                        {this.props.t('confirmationPage.acceptInvite', 'Accept invite')}
-                      </button>
-                    </div>
-                  </>
-                ) : (
-                  <>
-                    <h2 className="card-title text-center mb-4" data-cy="card-title">
-                      {this.props.t('confirmationPage.setupAccount', 'Set up your account')}
-                    </h2>
-                    {this.state.configs?.enable_sign_up && (
-                      <div className="d-flex flex-column align-items-center separator-bottom">
-                        {this.state.configs?.google?.enabled && (
-                          <GoogleSSOLoginButton
-                            text={this.props.t('confirmationPage.signupWithGoogle', 'Sign up with Google')}
-                            configs={this.state.configs?.google?.configs}
-                            configId={this.state.configs?.google?.config_id}
-                          />
-                        )}
-                        {this.state.configs?.git?.enabled && (
-                          <GitSSOLoginButton
-                            text={this.props.t('confirmationPage.signupWithGitHub', 'Sign up with GitHub')}
-                            configs={this.state.configs?.git?.configs}
-                          />
-                        )}
-                        <div className="mt-2 separator">
-                          <h2>
-                            <span>{this.props.t('confirmationPage.or', 'OR')}</span>
-=======
       <div className="page" ref={this.formRef}>
         {fallBack ? (
           <>
@@ -208,7 +155,6 @@
                         <div className="common-auth-container-wrapper">
                           <h2 className="common-auth-section-header org-invite-header">
                             Join {this.state?.configs?.name ? this.state?.configs?.name : 'ToolJet'}
->>>>>>> 8cdcfc81
                           </h2>
 
                           <div className="invite-sub-header">
