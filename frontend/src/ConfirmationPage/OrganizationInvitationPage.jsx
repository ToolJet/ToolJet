import React from 'react';
import { appService, authenticationService } from '@/_services';
import { toast } from 'react-hot-toast';
import { ShowLoading } from '@/_components';
import { withTranslation } from 'react-i18next';
import OnboardingNavbar from '@/_components/OnboardingNavbar';
import { ButtonSolid } from '@/_components/AppButton';
import EnterIcon from '../../assets/images/onboardingassets/Icons/Enter';
import EyeHide from '../../assets/images/onboardingassets/Icons/EyeHide';
import EyeShow from '../../assets/images/onboardingassets/Icons/EyeShow';
import Spinner from '@/_ui/Spinner';
import { LinkExpiredInfoScreen } from '../SuccessInfoScreen/LinkExpiredInfoScreen';
import { setFaviconAndTitle, checkWhiteLabelsDefaultState } from '@/_helpers/utils';
import { defaultWhiteLabellingSettings } from '@/_stores/utils';
import { useWhiteLabellingStore } from '@/_stores/whiteLabellingStore';

import { withRouter } from '@/_hoc/withRouter';
class OrganizationInvitationPageComponent extends React.Component {
  constructor(props) {
    super(props);

    this.state = {
      isLoading: false,
      configs: {},
      isGettingConfigs: true,
      userDetails: {},
      verifiedToken: false,
      showPassword: false,
      fallBack: false,
      whiteLabelText: defaultWhiteLabellingSettings.WHITE_LABEL_TEXT,
      whiteLabelFavicon: defaultWhiteLabellingSettings.WHITE_LABEL_FAVICON,
      defaultState: false,
    };
    this.formRef = React.createRef(null);
    this.organizationId = new URLSearchParams(props?.location?.search).get('oid');
    this.source = new URLSearchParams(props?.location?.search).get('source');
  }

  componentDidMount() {
    authenticationService.deleteLoginOrganizationId();

    if (this.organizationId) {
      authenticationService.saveLoginOrganizationId(this.organizationId);
      this.organizationId &&
        authenticationService.getOrganizationConfigs(this.organizationId).then(
          (configs) => {
            this.setState({ isGettingConfigs: false, configs });
            const { whiteLabelText, whiteLabelFavicon } = useWhiteLabellingStore.getState();
            this.setState({ whiteLabelFavicon: whiteLabelFavicon });
            this.setState({ whiteLabelText: whiteLabelText });
            setFaviconAndTitle(whiteLabelFavicon, whiteLabelText, this.props?.location);
          },
          () => {
            this.setState({ isGettingConfigs: false });
          }
        );
    } else {
      this.setState({ isGettingConfigs: false });
    }

    authenticationService
      .verifyOrganizationToken(this.props?.params?.token)
      .then((data) => {
        this.setState({ userDetails: data });
        if (data?.email !== '') {
          this.setState({ verifiedToken: true });
        }
      })
      .catch((err) => {
        if (err?.data.statusCode == 400) {
          this.setState({ fallBack: true });
        }
      });
    this.setState({ defaultState: checkWhiteLabelsDefaultState() });
    document.addEventListener('keydown', this.handleEnterKey);
  }

  handleEnterKey = (e) => {
    if (e.key === 'Enter') {
      this.acceptInvite(e);
    }
  };

  componentWillUnmount() {
    document.removeEventListener('keydown', this.handleEnterKey);
  }

  handleOnCheck = () => {
    this.setState((prev) => ({ showPassword: !prev.showPassword }));
  };
  handleChange = (event) => {
    this.setState({ [event.target.name]: event.target.value });
  };

  acceptInvite = (e) => {
    e.preventDefault();

    const isSetPassword = !!this.state?.userDetails?.onboarding_details?.password;
    const token = this.props?.params?.token;
    const { password } = this.state;
    this.setState({ isLoading: true });

    if (isSetPassword) {
      if (!password || !password.trim()) {
        this.setState({ isLoading: false });
        toast.error("Password shouldn't be empty or contain white space(s)", {
          position: 'top-center',
        });
        return;
      }
    }

    appService
      .acceptInvite({
        token,
        password,
      })
      .then((response) => {
        this.setState({ isLoading: false });
        if (!response.ok) {
          return toast.error('Error while setting up your account.', { position: 'top-center' });
        }
        if (response.status == 201) {
          toast.success(`Added to the workspace${isSetPassword ? ' and password has been set ' : ' '}successfully.`);
          this.props.navigate('/login');
        }
      })
      .catch(() => {
        this.setState({ isLoading: false });
      });
  };

  render() {
<<<<<<< HEAD
    const { isLoading, isGettingConfigs, userDetails, fallBack, defaultState, whiteLabelText } = this.state;
=======
    const { isLoading, isGettingConfigs, userDetails, fallBack, whiteLabelText, defaultState } = this.state;
>>>>>>> 5c591d32
    return (
      <div className="page" ref={this.formRef}>
        {fallBack ? (
          <>
            <OnboardingNavbar darkMode={this.props.darkMode} />
            <div className="link-expired-info-wrapper">
              <LinkExpiredInfoScreen show={false} />
            </div>
          </>
        ) : (
          <div>
            <div className="page common-auth-section-whole-wrapper">
              <div className="common-auth-section-left-wrapper">
                <OnboardingNavbar darkMode={this.props.darkMode} />
                <div className="common-auth-section-left-wrapper-grid">
                  <form action="." method="get" autoComplete="off">
                    {isGettingConfigs ? (
                      <ShowLoading />
                    ) : (
                      <div className="common-auth-container-wrapper">
                        <h2
                          className="common-auth-section-header org-invite-header"
                          data-cy="workspace-invite-page-header"
                        >
                          Join {this.state?.configs?.name ? this.state?.configs?.name : whiteLabelText}
                        </h2>

                        <div className="invite-sub-header" data-cy="workspace-invite-page-sub-header">
                          {`You are invited to ${
                            this.state?.configs?.name
                              ? `a workspace ${this.state?.configs?.name}. Accept the invite to join the workspace.`
                              : whiteLabelText
                          }`}
                        </div>

                        <div className="org-page-inputs-wrapper">
                          <label className="tj-text-input-label">Name</label>
                          <p className="tj-text-input">{userDetails?.name}</p>
                        </div>

                        <div className="signup-inputs-wrap">
                          <label className="tj-text-input-label">Email</label>
                          <p className="tj-text-input">{userDetails?.email}</p>
                        </div>

                        {userDetails?.onboarding_details?.password && (
                          <div className="mb-3">
                            <label className="form-label" data-cy="password-label">
                              {this.props.t('confirmationPage.password', 'Password')}
                            </label>
                            <div className="org-password">
                              <input
                                onChange={this.handleChange}
                                name="password"
                                type={this.state.showPassword ? 'text' : 'password'}
                                className="tj-text-input"
                                placeholder="Enter password"
                                data-cy="password-input"
                                autoComplete="new-password"
                              />

                              <div className="org-password-hide-img" onClick={this.handleOnCheck}>
                                {this.state?.showPassword ? (
                                  <EyeHide fill={this.state?.password?.length ? '#384151' : '#D1D5DB'} />
                                ) : (
                                  <EyeShow fill={this.state?.password?.length ? '#384151' : '#D1D5DB'} />
                                )}
                              </div>

                              <span className="tj-input-helper-text">
                                {this.props.t(
                                  'loginSignupPage.passwordCharacter',
                                  'Password must be at least 5 characters'
                                )}
                              </span>
                            </div>
                          </div>
                        )}
                        <div>
                          <ButtonSolid
                            className="org-btn login-btn"
                            onClick={(e) => this.acceptInvite(e)}
                            disabled={
                              userDetails?.onboarding_details?.password &&
                              (isLoading || !this.state?.password || this.state?.password?.length < 5)
                            }
                            data-cy="accept-invite-button"
                          >
                            {isLoading ? (
                              <div className="spinner-center">
                                <Spinner />
                              </div>
                            ) : (
                              <>
                                <span>{this.props.t('confirmationPage.acceptInvite', 'Accept invite')}</span>
                                <EnterIcon className="enter-icon-onboard" />
                              </>
                            )}
                          </ButtonSolid>
                        </div>
                        {defaultState && (
                          <p className="text-center-onboard d-block">
                            By signing up you are agreeing to the
                            <br />
                            <span>
                              <a href="https://www.tooljet.com/terms">Terms of Service </a>&
                              <a href="https://www.tooljet.com/privacy"> Privacy Policy</a>
                            </span>
                          </p>
                        )}
                      </div>
                    )}
                  </form>
                </div>
              </div>
            </div>
          </div>
        )}
      </div>
    );
  }
}

export const OrganizationInvitationPage = withTranslation()(withRouter(OrganizationInvitationPageComponent));<|MERGE_RESOLUTION|>--- conflicted
+++ resolved
@@ -131,11 +131,7 @@
   };
 
   render() {
-<<<<<<< HEAD
-    const { isLoading, isGettingConfigs, userDetails, fallBack, defaultState, whiteLabelText } = this.state;
-=======
     const { isLoading, isGettingConfigs, userDetails, fallBack, whiteLabelText, defaultState } = this.state;
->>>>>>> 5c591d32
     return (
       <div className="page" ref={this.formRef}>
         {fallBack ? (
