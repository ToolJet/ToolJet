--- conflicted
+++ resolved
@@ -97,84 +97,6 @@
     const { name, email, invitedOrganizationName: organizationName } = this.props;
     return (
       <div className="page" ref={this.formRef}>
-<<<<<<< HEAD
-        {fallBack ? (
-          <>
-            <OnboardingNavbar darkMode={this.props.darkMode} />
-            <div className="link-expired-info-wrapper">
-              <LinkExpiredInfoScreen show={false} />
-            </div>
-          </>
-        ) : (
-          <div>
-            <div className="page common-auth-section-whole-wrapper">
-              <div className="common-auth-section-left-wrapper">
-                <OnboardingNavbar darkMode={this.props.darkMode} />
-                <div className="common-auth-section-left-wrapper-grid">
-                  <form action="." method="get" autoComplete="off">
-                    {isGettingConfigs ? (
-                      <div className="loader-wrapper">
-                        <ShowLoading />
-                      </div>
-                    ) : (
-                      <div className="common-auth-container-wrapper">
-                        <h2
-                          className="common-auth-section-header org-invite-header"
-                          data-cy="workspace-invite-page-header"
-                        >
-                          Join {this.state?.configs?.name ? this.state?.configs?.name : 'ToolJet'}
-                        </h2>
-
-                        <div className="invite-sub-header" data-cy="workspace-invite-page-sub-header">
-                          {`You are invited to ${
-                            this.state?.configs?.name
-                              ? `a workspace ${this.state?.configs?.name}. Accept the invite to join the workspace.`
-                              : 'ToolJet.'
-                          }`}
-                        </div>
-
-                        <div className="org-page-inputs-wrapper">
-                          <label className="tj-text-input-label">Name</label>
-                          <p className="tj-text-input">{userDetails?.name}</p>
-                        </div>
-
-                        <div className="signup-inputs-wrap">
-                          <label className="tj-text-input-label">Email</label>
-                          <p className="tj-text-input">{userDetails?.email}</p>
-                        </div>
-
-                        {userDetails?.onboarding_details?.password && (
-                          <div className="mb-3">
-                            <label className="form-label" data-cy="password-label">
-                              {this.props.t('confirmationPage.password', 'Password')}
-                            </label>
-                            <div className="org-password">
-                              <input
-                                onChange={this.handleChange}
-                                name="password"
-                                type={this.state.showPassword ? 'text' : 'password'}
-                                className="tj-text-input"
-                                placeholder="Enter password"
-                                data-cy="password-input"
-                                autoComplete="new-password"
-                              />
-
-                              <div className="org-password-hide-img" onClick={this.handleOnCheck}>
-                                {this.state?.showPassword ? (
-                                  <EyeHide fill={this.state?.password?.length ? '#384151' : '#D1D5DB'} />
-                                ) : (
-                                  <EyeShow fill={this.state?.password?.length ? '#384151' : '#D1D5DB'} />
-                                )}
-                              </div>
-
-                              <span className="tj-input-helper-text">
-                                {this.props.t(
-                                  'loginSignupPage.passwordCharacter',
-                                  'Password must be at least 5 characters'
-                                )}
-                              </span>
-                            </div>
-=======
         <div>
           <div className="page common-auth-section-whole-wrapper">
             <div className="common-auth-section-left-wrapper">
@@ -221,7 +143,6 @@
                         {isLoading ? (
                           <div className="spinner-center">
                             <Spinner />
->>>>>>> 7a576e57
                           </div>
                         ) : (
                           <>
