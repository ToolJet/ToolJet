import React from 'react';
import { appService, authenticationService } from '@/_services';
import { toast } from 'react-hot-toast';
import { withTranslation } from 'react-i18next';
import OnboardingNavbar from '@/_components/OnboardingNavbar';
import { ButtonSolid } from '@/_components/AppButton';
import EnterIcon from '../../assets/images/onboardingassets/Icons/Enter';
import Spinner from '@/_ui/Spinner';
<<<<<<< HEAD
import { LinkExpiredInfoScreen } from '../SuccessInfoScreen/LinkExpiredInfoScreen';
import { setFaviconAndTitle, checkWhiteLabelsDefaultState } from '@/_helpers/utils';
import { defaultWhiteLabellingSettings } from '@/_stores/utils';
import { useWhiteLabellingStore } from '@/_stores/whiteLabellingStore';

=======
import { retrieveWhiteLabelText, checkWhiteLabelsDefaultState } from '@/_helpers/utils';
>>>>>>> 79a67058
import { withRouter } from '@/_hoc/withRouter';
import { onLoginSuccess } from '@/_helpers/platform/utils/auth.utils';
import { updateCurrentSession } from '@/_helpers/authorizeWorkspace';
class OrganizationInvitationPageComponent extends React.Component {
  constructor(props) {
    super(props);

    this.state = {
      isLoading: false,
<<<<<<< HEAD
      configs: {},
      isGettingConfigs: true,
      userDetails: {},
      verifiedToken: false,
      showPassword: false,
      fallBack: false,
      whiteLabelText: defaultWhiteLabellingSettings.WHITE_LABEL_TEXT,
      whiteLabelFavicon: defaultWhiteLabellingSettings.WHITE_LABEL_FAVICON,
=======
>>>>>>> 79a67058
      defaultState: false,
    };
    this.formRef = React.createRef(null);
    this.organizationId = new URLSearchParams(props?.location?.search).get('oid');
    this.organizationToken = new URLSearchParams(props?.location?.search).get('organizationToken');
    this.source = new URLSearchParams(props?.location?.search).get('source');
  }

  componentDidMount() {
    authenticationService.deleteLoginOrganizationId();
<<<<<<< HEAD

    if (this.organizationId) {
      authenticationService.saveLoginOrganizationId(this.organizationId);
      this.organizationId &&
        authenticationService.getOrganizationConfigs(this.organizationId).then(
          (configs) => {
            this.setState({ isGettingConfigs: false, configs });
            const { whiteLabelText, whiteLabelFavicon } = useWhiteLabellingStore.getState();
            this.setState({ whiteLabelFavicon: whiteLabelFavicon });
            this.setState({ whiteLabelText: whiteLabelText });
            setFaviconAndTitle(whiteLabelFavicon, whiteLabelText, this.props?.location);
          },
          () => {
            this.setState({ isGettingConfigs: false });
          }
        );
    } else {
      this.setState({ isGettingConfigs: false });
    }

    checkWhiteLabelsDefaultState(this.organizationId).then((res) => {
      this.setState({ defaultState: res });
    });

    authenticationService
      .verifyOrganizationToken(this.props?.params?.token)
      .then((data) => {
        this.setState({ userDetails: data });
        if (data?.email !== '') {
          this.setState({ verifiedToken: true });
        }
      })
      .catch((err) => {
        if (err?.data.statusCode == 400) {
          this.setState({ fallBack: true });
        }
      });
=======
>>>>>>> 79a67058
    document.addEventListener('keydown', this.handleEnterKey);
    this.setState({ defaultState: checkWhiteLabelsDefaultState() });
  }

  handleEnterKey = (e) => {
    if (e.key === 'Enter') {
      this.acceptInvite(e);
    }
  };

  componentWillUnmount() {
    document.removeEventListener('keydown', this.handleEnterKey);
  }

  acceptInvite = (e) => {
    e.preventDefault();

    const token = this.props?.params?.token;
    this.setState({ isLoading: true });

    appService
      .acceptInvite({
        token,
      })
      .then((data) => {
        toast.success(`Added to the workspace successfully.`);
        updateCurrentSession({
          isUserLoggingIn: true,
        });
        onLoginSuccess(data, this.props.navigate);
      })
      .catch(() => {
        toast.error('Error while setting up your account.', { position: 'top-center' });
        this.setState({ isLoading: false });
      });
  };

  render() {
<<<<<<< HEAD
    const { isLoading, isGettingConfigs, userDetails, fallBack, whiteLabelText, defaultState } = this.state;
    return (
      <div className="page" ref={this.formRef}>
        {fallBack ? (
          <>
            <OnboardingNavbar darkMode={this.props.darkMode} />
            <div className="link-expired-info-wrapper">
              <LinkExpiredInfoScreen show={false} />
            </div>
          </>
        ) : (
          <div>
            <div className="page common-auth-section-whole-wrapper">
              <div className="common-auth-section-left-wrapper">
                <OnboardingNavbar darkMode={this.props.darkMode} />
                <div className="common-auth-section-left-wrapper-grid">
                  <form action="." method="get" autoComplete="off">
                    {isGettingConfigs ? (
                      <ShowLoading />
                    ) : (
                      <div className="common-auth-container-wrapper">
                        <h2
                          className="common-auth-section-header org-invite-header"
                          data-cy="workspace-invite-page-header"
                        >
                          Join {this.state?.configs?.name ? this.state?.configs?.name : whiteLabelText}
                        </h2>

                        <div className="invite-sub-header" data-cy="workspace-invite-page-sub-header">
                          {`You are invited to ${
                            this.state?.configs?.name
                              ? `a workspace ${this.state?.configs?.name}. Accept the invite to join the workspace.`
                              : whiteLabelText
                          }`}
                        </div>

                        <div className="org-page-inputs-wrapper">
                          <label className="tj-text-input-label">Name</label>
                          <p className="tj-text-input">{userDetails?.name}</p>
                        </div>

                        <div className="signup-inputs-wrap">
                          <label className="tj-text-input-label">Email</label>
                          <p className="tj-text-input">{userDetails?.email}</p>
                        </div>

                        {userDetails?.onboarding_details?.password && (
                          <div className="mb-3">
                            <label className="form-label" data-cy="password-label">
                              {this.props.t('confirmationPage.password', 'Password')}
                            </label>
                            <div className="org-password">
                              <input
                                onChange={this.handleChange}
                                name="password"
                                type={this.state.showPassword ? 'text' : 'password'}
                                className="tj-text-input"
                                placeholder="Enter password"
                                data-cy="password-input"
                                autoComplete="new-password"
                              />

                              <div className="org-password-hide-img" onClick={this.handleOnCheck}>
                                {this.state?.showPassword ? (
                                  <EyeHide fill={this.state?.password?.length ? '#384151' : '#D1D5DB'} />
                                ) : (
                                  <EyeShow fill={this.state?.password?.length ? '#384151' : '#D1D5DB'} />
                                )}
                              </div>

                              <span className="tj-input-helper-text">
                                {this.props.t(
                                  'loginSignupPage.passwordCharacter',
                                  'Password must be at least 5 characters'
                                )}
                              </span>
                            </div>
=======
    const { isLoading, defaultState } = this.state;
    const { name, email, invitedOrganizationName: organizationName } = this.props;
    return (
      <div className="page" ref={this.formRef}>
        <div>
          <div className="page common-auth-section-whole-wrapper">
            <div className="common-auth-section-left-wrapper">
              <OnboardingNavbar darkMode={this.props.darkMode} />
              <div className="common-auth-section-left-wrapper-grid">
                <form action="." method="get" autoComplete="off">
                  <div className="common-auth-container-wrapper">
                    <h2 className="common-auth-section-header org-invite-header" data-cy="invite-page-header">
                      Join {organizationName ? organizationName : retrieveWhiteLabelText()}
                    </h2>

                    <div className="invite-sub-header" data-cy="invite-page-sub-header">
                      {`You are invited to ${
                        organizationName
                          ? `a workspace ${organizationName}. Accept the invite to join the workspace.`
                          : retrieveWhiteLabelText()
                      }`}
                    </div>

                    <div className="org-page-inputs-wrapper">
                      <label className="tj-text-input-label" data-cy="name-label">
                        Name
                      </label>
                      <p className="tj-text-input onbaording-disabled-field" data-cy="invited-user-name">
                        {name}
                      </p>
                    </div>

                    <div className="signup-inputs-wrap">
                      <label className="tj-text-input-label" data-cy="email-label">
                        Email
                      </label>
                      <p className="tj-text-input onbaording-disabled-field" data-cy="invited-user-email">
                        {email}
                      </p>
                    </div>

                    <div>
                      <ButtonSolid
                        className="org-btn login-btn"
                        onClick={(e) => this.acceptInvite(e)}
                        data-cy="accept-invite-button"
                      >
                        {isLoading ? (
                          <div className="spinner-center">
                            <Spinner />
>>>>>>> 79a67058
                          </div>
                        ) : (
                          <>
                            <span>{this.props.t('confirmationPage.acceptInvite', 'Accept invite')}</span>
                            <EnterIcon className="enter-icon-onboard" fill={'#fff'} />
                          </>
                        )}
                      </ButtonSolid>
                    </div>
                    {defaultState && (
                      <p className="text-center-onboard d-block" data-cy="signup-terms-helper">
                        By signing up you are agreeing to the
                        <br />
                        <span>
                          <a href="https://www.tooljet.com/terms" data-cy="terms-of-service-link">
                            Terms of Service{' '}
                          </a>
                          &
                          <a href="https://www.tooljet.com/privacy" data-cy="privacy-policy-link">
                            {' '}
                            Privacy Policy
                          </a>
                        </span>
                      </p>
                    )}
                  </div>
                </form>
              </div>
            </div>
          </div>
        </div>
      </div>
    );
  }
}

export const OrganizationInvitationPage = withTranslation()(withRouter(OrganizationInvitationPageComponent));<|MERGE_RESOLUTION|>--- conflicted
+++ resolved
@@ -6,15 +6,7 @@
 import { ButtonSolid } from '@/_components/AppButton';
 import EnterIcon from '../../assets/images/onboardingassets/Icons/Enter';
 import Spinner from '@/_ui/Spinner';
-<<<<<<< HEAD
-import { LinkExpiredInfoScreen } from '../SuccessInfoScreen/LinkExpiredInfoScreen';
-import { setFaviconAndTitle, checkWhiteLabelsDefaultState } from '@/_helpers/utils';
-import { defaultWhiteLabellingSettings } from '@/_stores/utils';
-import { useWhiteLabellingStore } from '@/_stores/whiteLabellingStore';
-
-=======
 import { retrieveWhiteLabelText, checkWhiteLabelsDefaultState } from '@/_helpers/utils';
->>>>>>> 79a67058
 import { withRouter } from '@/_hoc/withRouter';
 import { onLoginSuccess } from '@/_helpers/platform/utils/auth.utils';
 import { updateCurrentSession } from '@/_helpers/authorizeWorkspace';
@@ -24,17 +16,6 @@
 
     this.state = {
       isLoading: false,
-<<<<<<< HEAD
-      configs: {},
-      isGettingConfigs: true,
-      userDetails: {},
-      verifiedToken: false,
-      showPassword: false,
-      fallBack: false,
-      whiteLabelText: defaultWhiteLabellingSettings.WHITE_LABEL_TEXT,
-      whiteLabelFavicon: defaultWhiteLabellingSettings.WHITE_LABEL_FAVICON,
-=======
->>>>>>> 79a67058
       defaultState: false,
     };
     this.formRef = React.createRef(null);
@@ -45,46 +26,6 @@
 
   componentDidMount() {
     authenticationService.deleteLoginOrganizationId();
-<<<<<<< HEAD
-
-    if (this.organizationId) {
-      authenticationService.saveLoginOrganizationId(this.organizationId);
-      this.organizationId &&
-        authenticationService.getOrganizationConfigs(this.organizationId).then(
-          (configs) => {
-            this.setState({ isGettingConfigs: false, configs });
-            const { whiteLabelText, whiteLabelFavicon } = useWhiteLabellingStore.getState();
-            this.setState({ whiteLabelFavicon: whiteLabelFavicon });
-            this.setState({ whiteLabelText: whiteLabelText });
-            setFaviconAndTitle(whiteLabelFavicon, whiteLabelText, this.props?.location);
-          },
-          () => {
-            this.setState({ isGettingConfigs: false });
-          }
-        );
-    } else {
-      this.setState({ isGettingConfigs: false });
-    }
-
-    checkWhiteLabelsDefaultState(this.organizationId).then((res) => {
-      this.setState({ defaultState: res });
-    });
-
-    authenticationService
-      .verifyOrganizationToken(this.props?.params?.token)
-      .then((data) => {
-        this.setState({ userDetails: data });
-        if (data?.email !== '') {
-          this.setState({ verifiedToken: true });
-        }
-      })
-      .catch((err) => {
-        if (err?.data.statusCode == 400) {
-          this.setState({ fallBack: true });
-        }
-      });
-=======
->>>>>>> 79a67058
     document.addEventListener('keydown', this.handleEnterKey);
     this.setState({ defaultState: checkWhiteLabelsDefaultState() });
   }
@@ -123,85 +64,6 @@
   };
 
   render() {
-<<<<<<< HEAD
-    const { isLoading, isGettingConfigs, userDetails, fallBack, whiteLabelText, defaultState } = this.state;
-    return (
-      <div className="page" ref={this.formRef}>
-        {fallBack ? (
-          <>
-            <OnboardingNavbar darkMode={this.props.darkMode} />
-            <div className="link-expired-info-wrapper">
-              <LinkExpiredInfoScreen show={false} />
-            </div>
-          </>
-        ) : (
-          <div>
-            <div className="page common-auth-section-whole-wrapper">
-              <div className="common-auth-section-left-wrapper">
-                <OnboardingNavbar darkMode={this.props.darkMode} />
-                <div className="common-auth-section-left-wrapper-grid">
-                  <form action="." method="get" autoComplete="off">
-                    {isGettingConfigs ? (
-                      <ShowLoading />
-                    ) : (
-                      <div className="common-auth-container-wrapper">
-                        <h2
-                          className="common-auth-section-header org-invite-header"
-                          data-cy="workspace-invite-page-header"
-                        >
-                          Join {this.state?.configs?.name ? this.state?.configs?.name : whiteLabelText}
-                        </h2>
-
-                        <div className="invite-sub-header" data-cy="workspace-invite-page-sub-header">
-                          {`You are invited to ${
-                            this.state?.configs?.name
-                              ? `a workspace ${this.state?.configs?.name}. Accept the invite to join the workspace.`
-                              : whiteLabelText
-                          }`}
-                        </div>
-
-                        <div className="org-page-inputs-wrapper">
-                          <label className="tj-text-input-label">Name</label>
-                          <p className="tj-text-input">{userDetails?.name}</p>
-                        </div>
-
-                        <div className="signup-inputs-wrap">
-                          <label className="tj-text-input-label">Email</label>
-                          <p className="tj-text-input">{userDetails?.email}</p>
-                        </div>
-
-                        {userDetails?.onboarding_details?.password && (
-                          <div className="mb-3">
-                            <label className="form-label" data-cy="password-label">
-                              {this.props.t('confirmationPage.password', 'Password')}
-                            </label>
-                            <div className="org-password">
-                              <input
-                                onChange={this.handleChange}
-                                name="password"
-                                type={this.state.showPassword ? 'text' : 'password'}
-                                className="tj-text-input"
-                                placeholder="Enter password"
-                                data-cy="password-input"
-                                autoComplete="new-password"
-                              />
-
-                              <div className="org-password-hide-img" onClick={this.handleOnCheck}>
-                                {this.state?.showPassword ? (
-                                  <EyeHide fill={this.state?.password?.length ? '#384151' : '#D1D5DB'} />
-                                ) : (
-                                  <EyeShow fill={this.state?.password?.length ? '#384151' : '#D1D5DB'} />
-                                )}
-                              </div>
-
-                              <span className="tj-input-helper-text">
-                                {this.props.t(
-                                  'loginSignupPage.passwordCharacter',
-                                  'Password must be at least 5 characters'
-                                )}
-                              </span>
-                            </div>
-=======
     const { isLoading, defaultState } = this.state;
     const { name, email, invitedOrganizationName: organizationName } = this.props;
     return (
@@ -252,7 +114,6 @@
                         {isLoading ? (
                           <div className="spinner-center">
                             <Spinner />
->>>>>>> 79a67058
                           </div>
                         ) : (
                           <>
