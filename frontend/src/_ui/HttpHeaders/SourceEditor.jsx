--- conflicted
+++ resolved
@@ -6,7 +6,6 @@
 import '@/_ui/HttpHeaders/sourceEditorStyles.scss';
 import InfoIcon from '@assets/images/icons/info.svg';
 
-<<<<<<< HEAD
 export default ({
   options,
   addNewKeyValuePair,
@@ -15,75 +14,6 @@
   workspaceConstants,
   isDisabled,
 }) => {
-  return (
-    <div className="table-responsive table-no-divider">
-      <table className="table table-vcenter">
-        <thead>
-          <tr>
-            <th>Key</th>
-            <th>Value</th>
-            <th></th>
-          </tr>
-        </thead>
-        <tbody>
-          {options.map((option, index) => {
-            return (
-              <tr key={index}>
-                <td>
-                  <Input
-                    type="text"
-                    className="form-control no-border"
-                    onChange={(e) => keyValuePairValueChanged(e.target.value, 0, index)}
-                    value={option[0]}
-                    workspaceConstants={workspaceConstants}
-                    placeholder="key"
-                    autoComplete="off"
-                    disabled={isDisabled}
-                  />
-                </td>
-                <td>
-                  <Input
-                    type="text"
-                    value={option[1]}
-                    placeholder="value"
-                    autoComplete="off"
-                    className="form-control no-border"
-                    onChange={(e) => keyValuePairValueChanged(e.target.value, 1, index)}
-                    workspaceConstants={workspaceConstants}
-                    disabled={isDisabled}
-                  />
-                </td>
-                {index > 0 && (
-                  <td>
-                    <span
-                      role="button"
-                      disabled={isDisabled}
-                      onClick={() => {
-                        removeKeyValuePair(index);
-                      }}
-                    >
-                      x
-                    </span>
-                  </td>
-                )}
-                {index === 0 && (
-                  <td>
-                    <button
-                      disabled={isDisabled}
-                      className="btn btn-sm btn-primary"
-                      onClick={() => addNewKeyValuePair(options)}
-                    >
-                      Add
-                    </button>
-                  </td>
-                )}
-              </tr>
-            );
-          })}
-        </tbody>
-      </table>
-=======
-export default ({ options, addNewKeyValuePair, removeKeyValuePair, keyValuePairValueChanged, workspaceConstants }) => {
   const darkMode = localStorage.getItem('darkMode') === 'true';
 
   return (
@@ -114,6 +44,7 @@
             workspaceConstants={workspaceConstants}
             placeholder="Key"
             autoComplete="off"
+            disabled={isDisabled}
             style={{
               flex: 1,
               width: '300px',
@@ -131,6 +62,7 @@
             className="input-control"
             onChange={(e) => keyValuePairValueChanged(e.target.value, 1, index)}
             workspaceConstants={workspaceConstants}
+            disabled={isDisabled}
             style={{
               flex: 2,
               width: '316px',
@@ -147,6 +79,7 @@
             }`}
             style={{ height: '35px' }}
             role="button"
+            disabled={isDisabled}
             onClick={() => removeKeyValuePair(index)}
           >
             <Trash fill="var(--slate9)" style={{ height: '16px' }} />
@@ -155,12 +88,17 @@
       ))}
 
       <div className="d-flex mb-2" style={{ height: '16px' }}>
-        <ButtonSolid variant="ghostBlue" size="sm" onClick={() => addNewKeyValuePair(options)} style={{ gap: '0px' }}>
+        <ButtonSolid
+          variant="ghostBlue"
+          size="sm"
+          onClick={() => addNewKeyValuePair(options)}
+          style={{ gap: '0px' }}
+          disabled={isDisabled}
+        >
           <AddRectangle width="15" fill="#3E63DD" opacity="1" secondaryFill="#ffffff" />
           &nbsp;&nbsp;Add more
         </ButtonSolid>
       </div>
->>>>>>> da93579e
     </div>
   );
 };