import React from 'react';
import Input from '../Input';
import Trash from '@/_ui/Icon/solidIcons/Trash';
import { ButtonSolid } from '@/_ui/AppButton/AppButton';
import AddRectangle from '@/_ui/Icon/bulkIcons/AddRectangle';
import '@/_ui/HttpHeaders/sourceEditorStyles.scss';
import InfoIcon from '@assets/images/icons/info.svg';

export default ({
  options,
  addNewKeyValuePair,
  removeKeyValuePair,
  keyValuePairValueChanged,
  workspaceConstants,
  isDisabled,
  width,
}) => {
  const darkMode = localStorage.getItem('darkMode') === 'true';

  return (
    <div className="table-content-wrapper">
      {options.length === 0 && (
        <div className="empty-key-value">
          <InfoIcon style={{ width: '16px', marginRight: '5px' }} />
          <span>There are no key value pairs added</span>
        </div>
      )}

      {options.map((option, index) => (
        <div className="d-flex align-items-top row-container query-manager-border-color" key={index}>
          <Input
            type="text"
            className="input-control"
            onChange={(e) => keyValuePairValueChanged(e.target.value, 0, index)}
            value={option[0]}
            workspaceConstants={workspaceConstants}
            placeholder="Key"
            autoComplete="off"
            disabled={isDisabled}
            style={{
              flex: 1,
<<<<<<< HEAD
              width: '316px',
=======
              width: width ? width : '300px',
>>>>>>> 37f76e38
              borderTopRightRadius: '0',
              borderBottomRightRadius: '0',
              borderRight: 'none',
            }}
          />

          <Input
            type="text"
            value={option[1]}
            placeholder="Value"
            autoComplete="off"
            className="input-control"
            onChange={(e) => keyValuePairValueChanged(e.target.value, 1, index)}
            workspaceConstants={workspaceConstants}
            disabled={isDisabled}
            style={{
              flex: 2,
              width: width ? width : '316px',
              borderTopLeftRadius: '0',
              borderBottomLeftRadius: '0',
              borderTopRightRadius: '0',
              borderBottomRightRadius: '0',
            }}
          />

          <button
            className={`d-flex justify-content-center align-items-center delete-field-option bg-transparent border-0 rounded-0 border-top border-bottom border-end rounded-end ${
              darkMode ? 'delete-field-option-dark' : ''
            }`}
            style={{ height: '35px' }}
            role="button"
            disabled={isDisabled}
            onClick={() => removeKeyValuePair(index)}
          >
            <Trash fill="var(--slate9)" style={{ height: '16px' }} />
          </button>
        </div>
      ))}

      <div className="d-flex mb-2" style={{ height: '16px' }}>
        <ButtonSolid
          variant="ghostBlue"
          size="sm"
          onClick={() => addNewKeyValuePair(options)}
          style={{ gap: '0px', fontSize: '12px', fontWeight: '500', padding: '0px 9px' }}
          disabled={isDisabled}
        >
          <AddRectangle width="15" fill="#3E63DD" opacity="1" secondaryFill="#ffffff" />
          &nbsp;&nbsp;Add
        </ButtonSolid>
      </div>
    </div>
  );
};<|MERGE_RESOLUTION|>--- conflicted
+++ resolved
@@ -39,11 +39,7 @@
             disabled={isDisabled}
             style={{
               flex: 1,
-<<<<<<< HEAD
               width: '316px',
-=======
-              width: width ? width : '300px',
->>>>>>> 37f76e38
               borderTopRightRadius: '0',
               borderBottomRightRadius: '0',
               borderRight: 'none',
