import React from 'react';
import Input from '../Input';

export default ({
  options,
  addNewKeyValuePair,
  removeKeyValuePair,
  keyValuePairValueChanged,
  workspaceConstants,
  isDisabled,
}) => {
  return (
    <div className="table-responsive table-no-divider">
      <table className="table table-vcenter">
        <thead>
          <tr>
            <th>Key</th>
            <th>Value</th>
            <th></th>
          </tr>
        </thead>
        <tbody>
          {options.map((option, index) => {
            return (
              <tr key={index}>
                <td>
                  <Input
                    type="text"
                    className="form-control no-border"
                    onChange={(e) => keyValuePairValueChanged(e.target.value, 0, index)}
                    value={option[0]}
                    workspaceConstants={workspaceConstants}
                    placeholder="key"
                    autoComplete="off"
                    disabled={isDisabled}
                  />
                </td>
                <td>
                  <Input
                    type="text"
                    value={option[1]}
                    placeholder="value"
                    autoComplete="off"
                    className="form-control no-border"
                    onChange={(e) => keyValuePairValueChanged(e.target.value, 1, index)}
                    workspaceConstants={workspaceConstants}
                    disabled={isDisabled}
                  />
                </td>
                {index > 0 && (
                  <td>
                    <span
                      role="button"
                      disabled={isDisabled}
                      onClick={() => {
                        removeKeyValuePair(index);
                      }}
                    >
                      x
                    </span>
                  </td>
                )}
                {index === 0 && (
                  <td>
<<<<<<< HEAD
                    <button disabled={isDisabled} className="btn btn-sm btn-primary" onClick={addNewKeyValuePair}>
=======
                    <button className="btn btn-sm btn-primary" onClick={() => addNewKeyValuePair(options)}>
>>>>>>> d1c00dbe
                      Add
                    </button>
                  </td>
                )}
              </tr>
            );
          })}
        </tbody>
      </table>
    </div>
  );
};<|MERGE_RESOLUTION|>--- conflicted
+++ resolved
@@ -62,11 +62,11 @@
                 )}
                 {index === 0 && (
                   <td>
-<<<<<<< HEAD
-                    <button disabled={isDisabled} className="btn btn-sm btn-primary" onClick={addNewKeyValuePair}>
-=======
-                    <button className="btn btn-sm btn-primary" onClick={() => addNewKeyValuePair(options)}>
->>>>>>> d1c00dbe
+                    <button
+                      disabled={isDisabled}
+                      className="btn btn-sm btn-primary"
+                      onClick={() => addNewKeyValuePair(options)}
+                    >
                       Add
                     </button>
                   </td>
