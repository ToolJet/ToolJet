--- conflicted
+++ resolved
@@ -1,12 +1,9 @@
 import React from 'react';
 import { ButtonSolid } from '@/_ui/AppButton/AppButton';
 import AddRectangle from '@/_ui/Icon/bulkIcons/AddRectangle';
-<<<<<<< HEAD
 import CodeHinter from '@/Editor/CodeEditor';
-=======
 import InfoIcon from '@assets/images/icons/info.svg';
 import Trash from '@/_ui/Icon/solidIcons/Trash';
->>>>>>> da93579e
 
 export default ({ options, addNewKeyValuePair, removeKeyValuePair, keyValuePairValueChanged }) => {
   const darkMode = localStorage.getItem('darkMode') === 'true';
@@ -25,13 +22,9 @@
               <div className="w-100">
                 <CodeHinter
                   initialValue={option[0]}
-<<<<<<< HEAD
                   type={'basic'}
-                  placeholder="key"
-=======
                   height="32px"
                   placeholder="Key"
->>>>>>> da93579e
                   onChange={(value) => keyValuePairValueChanged(value, 0, index)}
                   componentName={`HttpHeaders::key::${index}`}
                 />
@@ -39,13 +32,9 @@
               <div className="w-100">
                 <CodeHinter
                   initialValue={option[1]}
-<<<<<<< HEAD
                   type={'basic'}
-                  placeholder="value"
-=======
                   height="32px"
                   placeholder="Value"
->>>>>>> da93579e
                   onChange={(value) => keyValuePairValueChanged(value, 1, index)}
                   componentName={`HttpHeaders::value::${index}`}
                 />
