import React, { useEffect } from 'react';
import { ButtonSolid } from '../../AppButton/AppButton';
import Student from '../../../TooljetDatabase/Icons/Student.svg';
import DeleteIcon from '@/TooljetDatabase/Icons/DeleteIcon.svg';
import './styles.scss';
import { ToolTip } from '@/_components/ToolTip';
import { triggerKeyboardShortcut } from '@/_helpers/utils';
import { useKeyboardShortcutStore } from '@/_stores/keyboardShortcutStore';
import SolidIcon from '@/_ui/Icon/SolidIcons';
<<<<<<< HEAD
=======
import cx from 'classnames';
>>>>>>> e3975f03

function DrawerFooter({
  fetching,
  onClose,
  isEditMode,
  onCreate,
  onEdit,
  shouldDisableCreateBtn,
  isForeignKeyDraweOpen = false,
  onDeletePopup,
  isEditColumn,
  createForeignKeyInEdit,
  isCreateColumn,
  isForeignKeyForColumnDrawer,
  editForeignKeyInCreateTable,
  showToolTipForFkOnReadDocsSection = false,
  foreignKeyDetails = [],
  initiator,
}) {
  useEffect(() => {
    const keyboardShortcutStore = useKeyboardShortcutStore.getState();
    keyboardShortcutStore.actions.pushComponent(initiator);
    return () => {
      keyboardShortcutStore.actions.popComponent();
    };
  }, []);

  useEffect(() => {
    const baseKeyCallback = { key: 'Escape', callbackFn: onClose };
    const keyCallbackFnArray = [baseKeyCallback];

    const addEnterCallback = (callbackFn) => {
      keyCallbackFnArray.push({ key: 'Enter', callbackFn });
    };

    const formType = initiator;
    if (formType.startsWith('Create')) {
      addEnterCallback(onCreate);
    } else if (formType.startsWith('Edit')) {
      addEnterCallback(onEdit);
    } else {
      const shouldAddEnterForEdit = (isEditColumn || isCreateColumn) && isForeignKeyForColumnDrawer;
      if (shouldAddEnterForEdit) {
        addEnterCallback(isEditColumn ? onEdit : onCreate);
      } else if (isForeignKeyDraweOpen && editForeignKeyInCreateTable) {
        addEnterCallback(onEdit);
      } else if (isEditMode) {
        addEnterCallback(onEdit);
      } else {
        addEnterCallback(onCreate);
      }
    }

    if (formType === 'CreateRowForm') {
      keyCallbackFnArray.push({ key: 'Shift, Enter', callbackFn: onCreate, args: [true] });
    }

    const cleanup = triggerKeyboardShortcut(keyCallbackFnArray, initiator);
    return cleanup;
  }, [
    onCreate,
    onEdit,
    onClose,
    initiator,
    isEditColumn,
    isCreateColumn,
    isForeignKeyForColumnDrawer,
    isForeignKeyDraweOpen,
    isEditMode,
    editForeignKeyInCreateTable,
  ]);

<<<<<<< HEAD
=======
  const drawerDocumentationsLinks = {
    CreateTableForm: 'https://docs.tooljet.com/docs/tooljet-db/database-editor/#create-new-table',
    EditTableForm: 'https://docs.tooljet.com/docs/tooljet-db/database-editor/#rename-table',
    CreateColumnForm: 'https://docs.tooljet.com/docs/tooljet-db/database-editor/#add-new-column',
    EditColumnForm: 'https://docs.tooljet.com/docs/tooljet-db/database-editor/#edit-column',
    ForeignKeyTableForm: 'https://docs.tooljet.com/docs/tooljet-db/database-editor/#foreign-key',
  };
  const drawerNames = Object.keys(drawerDocumentationsLinks);
  const isDrawerWithDocumentation = drawerNames.some((drawerName) => drawerName === initiator);
  const documentationLink = drawerDocumentationsLinks[initiator];

>>>>>>> e3975f03
  return (
    <div className="position-sticky bottom-0 right-0 w-100  mt-auto z-2">
      <div
        className={cx(
          { 'd-flex justify-content-end drawer-footer-btn-wrap': !isDrawerWithDocumentation },
          { 'd-flex justify-content-between drawer-footer-btn-wrap': isDrawerWithDocumentation }
        )}
      >
        {isDrawerWithDocumentation && (
          <ToolTip
            message={'Foreign key relations checks for referential integrity between two tables. Read more.'}
            placement="top"
            tooltipClassName="tootip-table read-docs-fk"
            show={showToolTipForFkOnReadDocsSection}
          >
            <div className="d-flex align-items-center">
              <Student />
              <a href={documentationLink} target="_blank" className="read-documentation" rel="noreferrer">
                Read documentation
              </a>
            </div>
          </ToolTip>
        )}
        {initiator === 'CreateRowForm' && (
          <div className="tjdb-shotcut-text-container">
            <div className="tjdb-shift-shortcut-box">
              <SolidIcon name="shiftbutton" />
            </div>
            <SolidIcon name="plus" width={10} />
            <div className="mr-5 tjdb-enter-shortcut-box">
              <SolidIcon name="enterbutton" />
            </div>
            <div className="fw-400 tjdb-cell-menu-shortcuts-text">Create this row & add another</div>
          </div>
<<<<<<< HEAD
        </ToolTip> */}
        {initiator === 'CreateRowForm' && (
          <div className="tjdb-shotcut-text-container">
            <div className="tjdb-shift-shortcut-box">
              <SolidIcon name="shiftbutton" />
            </div>
            <SolidIcon name="plus" width={10} />
            <div className="mr-5 tjdb-enter-shortcut-box">
              <SolidIcon name="enterbutton" />
            </div>
            <div className="fw-400 tjdb-cell-menu-shortcuts-text">Create this row & add another</div>
          </div>
=======
>>>>>>> e3975f03
        )}
        <div className="d-flex action-btns">
          {(isForeignKeyDraweOpen && (isEditMode || (isEditColumn && !createForeignKeyInEdit))) ||
          (isForeignKeyDraweOpen && editForeignKeyInCreateTable) ||
          (isCreateColumn && foreignKeyDetails?.length > 0) ? (
            <ButtonSolid variant="dangerTertiary" onClick={onDeletePopup}>
              <DeleteIcon />
              &nbsp; Delete
            </ButtonSolid>
          ) : (
            <ButtonSolid variant="tertiary" data-cy={`cancel-button`} onClick={onClose}>
              Cancel
            </ButtonSolid>
          )}
          {isForeignKeyForColumnDrawer && !createForeignKeyInEdit ? (
            <>
              {isEditColumn && (
                <ButtonSolid
                  disabled={shouldDisableCreateBtn || fetching}
                  data-cy={`save-changes-button`}
                  onClick={onEdit}
                  fill="#fff"
                  leftIcon="floppydisk"
                >
                  Save changes <SolidIcon name="enterbutton" width={16} fill="#FDFDFE" />
                </ButtonSolid>
              )}
              {isCreateColumn && (
                <ButtonSolid
                  disabled={fetching || shouldDisableCreateBtn}
                  data-cy={`create-button`}
                  onClick={() => {
                    onCreate();
                  }}
                >
                  Create <SolidIcon name="enterbutton" width={16} fill="#FDFDFE" />
                </ButtonSolid>
              )}
            </>
          ) : isForeignKeyForColumnDrawer && createForeignKeyInEdit ? (
            <>
              <ButtonSolid
                disabled={fetching || shouldDisableCreateBtn}
                data-cy={`create-button`}
                onClick={() => {
                  onCreate();
                }}
              >
                Create <SolidIcon name="enterbutton" width={16} fill="#FDFDFE" />
              </ButtonSolid>
            </>
          ) : isForeignKeyDraweOpen && editForeignKeyInCreateTable ? (
            <>
              <ButtonSolid
                disabled={shouldDisableCreateBtn || fetching}
                data-cy={`save-changes-button`}
                onClick={onEdit}
                fill="#fff"
                leftIcon="floppydisk"
              >
                Save changes <SolidIcon name="enterbutton" width={16} fill="#FDFDFE" />
              </ButtonSolid>
            </>
          ) : (
            <>
              {isEditMode && (
                <ButtonSolid
                  disabled={shouldDisableCreateBtn || fetching}
                  data-cy={`save-changes-button`}
                  onClick={onEdit}
                  fill="#fff"
                  leftIcon="floppydisk"
                >
                  Save changes <SolidIcon name="enterbutton" width={16} fill="#FDFDFE" />
                </ButtonSolid>
              )}
              {!isEditMode && (
                <ButtonSolid
                  disabled={fetching || shouldDisableCreateBtn}
                  data-cy={`create-button`}
                  onClick={() => {
                    onCreate();
                  }}
                >
                  Create <SolidIcon name="enterbutton" width={16} fill="#FDFDFE" />
                </ButtonSolid>
              )}
            </>
          )}
        </div>
      </div>
    </div>
  );
}

export default DrawerFooter;<|MERGE_RESOLUTION|>--- conflicted
+++ resolved
@@ -7,10 +7,7 @@
 import { triggerKeyboardShortcut } from '@/_helpers/utils';
 import { useKeyboardShortcutStore } from '@/_stores/keyboardShortcutStore';
 import SolidIcon from '@/_ui/Icon/SolidIcons';
-<<<<<<< HEAD
-=======
 import cx from 'classnames';
->>>>>>> e3975f03
 
 function DrawerFooter({
   fetching,
@@ -83,8 +80,6 @@
     editForeignKeyInCreateTable,
   ]);
 
-<<<<<<< HEAD
-=======
   const drawerDocumentationsLinks = {
     CreateTableForm: 'https://docs.tooljet.com/docs/tooljet-db/database-editor/#create-new-table',
     EditTableForm: 'https://docs.tooljet.com/docs/tooljet-db/database-editor/#rename-table',
@@ -96,7 +91,6 @@
   const isDrawerWithDocumentation = drawerNames.some((drawerName) => drawerName === initiator);
   const documentationLink = drawerDocumentationsLinks[initiator];
 
->>>>>>> e3975f03
   return (
     <div className="position-sticky bottom-0 right-0 w-100  mt-auto z-2">
       <div
@@ -131,21 +125,6 @@
             </div>
             <div className="fw-400 tjdb-cell-menu-shortcuts-text">Create this row & add another</div>
           </div>
-<<<<<<< HEAD
-        </ToolTip> */}
-        {initiator === 'CreateRowForm' && (
-          <div className="tjdb-shotcut-text-container">
-            <div className="tjdb-shift-shortcut-box">
-              <SolidIcon name="shiftbutton" />
-            </div>
-            <SolidIcon name="plus" width={10} />
-            <div className="mr-5 tjdb-enter-shortcut-box">
-              <SolidIcon name="enterbutton" />
-            </div>
-            <div className="fw-400 tjdb-cell-menu-shortcuts-text">Create this row & add another</div>
-          </div>
-=======
->>>>>>> e3975f03
         )}
         <div className="d-flex action-btns">
           {(isForeignKeyDraweOpen && (isEditMode || (isEditColumn && !createForeignKeyInEdit))) ||
