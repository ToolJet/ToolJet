--- conflicted
+++ resolved
@@ -19,11 +19,8 @@
   isCreateColumn,
   isForeignKeyForColumnDrawer,
   editForeignKeyInCreateTable,
-<<<<<<< HEAD
   showToolTipForFkOnReadDocsSection = false,
-=======
   foreignKeyDetails = [],
->>>>>>> dcee602e
 }) {
   return (
     <div className="position-sticky bottom-0 right-0 w-100  mt-auto z-2">
