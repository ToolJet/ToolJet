--- conflicted
+++ resolved
@@ -30,14 +30,9 @@
             backgroundColor: 'white',
             boxShadow: '0px 2px 12px rgba(41, 45, 55, 0.156863)',
             borderRadius: '4',
-<<<<<<< HEAD
             marginTop: '-100px',
             height: '100%',
             width: '270px',
-=======
-            marginTop: '-20px',
-            height: '22px',
->>>>>>> babb5852
             fontSize: '14px',
             color: '#282D37',
           },
