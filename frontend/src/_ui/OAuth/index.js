--- conflicted
+++ resolved
@@ -26,13 +26,10 @@
   multiple_auth_enabled,
   optionchanged,
   workspaceConstants,
-<<<<<<< HEAD
   isDisabled,
-=======
   options,
   optionsChanged,
   selectedDataSource,
->>>>>>> d1c00dbe
 }) => {
   const authOptions = (isGrpc = false) => {
     const options = [
