import React from 'react';
import Input from '@/_ui/Input';
import Select from '@/_ui/Select';
import Headers from '@/_ui/HttpHeaders';
import EncryptedFieldWrapper from '@/_components/EncyrptedFieldWrapper';
import { checkIfToolJetCloud, checkIfToolJetEE } from '@/_helpers/utils';
import { useAppDataStore } from '@/_stores/appDataStore';
import { shallow } from 'zustand/shallow';

const CommonOAuthFields = ({
  clientConfig,
  tokenConfig,
  authConfig,
  workspaceConfig,
  opt,
  handlers,
  grant_type,
  oauth_configs,
  isFieldAllowed,
}) => {
  const { access_token_url, access_token_custom_headers } = tokenConfig;
  const { client_id, client_secret } = clientConfig;
  const { scopes } = authConfig;
  const { optionchanged, optionsChanged } = handlers;
  const { workspaceConstants } = workspaceConfig;
  const { selectedDataSource, options } = opt;
  const { oauthTypes } = oauth_configs || {};
  const { tooljetVersion } = useAppDataStore(
    (state) => ({
      tooljetVersion: state?.metadata?.installed_version,
    }),
    shallow
  );
  const [isCloud, setIsCloud] = React.useState(false);

  React.useEffect(() => {
    if (oauthTypes?.default_value && !options?.oauth_type?.value) {
      optionchanged('oauth_type', oauthTypes.default_value);
    }
    setIsCloud(checkIfToolJetCloud(tooljetVersion));
  }, []);

  const oauthTypeOptions = React.useMemo(() => {
    const isCloud = checkIfToolJetCloud(tooljetVersion);

    const allOptions = [
      {
        name: isCloud ? 'ToolJet app' : 'Use environment variables',
        value: 'tooljet_app',
      },
      { name: 'Custom app', value: 'custom_app' },
    ];

    if (oauthTypes?.editions) {
      const currentEdition = isCloud ? 'cloud' : checkIfToolJetEE(tooljetVersion) ? 'ee' : 'ce';

      const allowedValues = oauthTypes.editions[currentEdition] || [];
      return allOptions.filter((option) => allowedValues.includes(option.value));
    } else {
      return allOptions;
    }
  }, [tooljetVersion, oauthTypes]);

  const showClientFields = !oauthTypes || options?.oauth_type?.value === 'custom_app';

  return (
    <>
      {isFieldAllowed('access_token_url', grant_type, oauth_configs) && (
        <div className="col-md-12">
          <label className="form-label mt-3" data-cy="label-access-token-url">
            Access token URL
          </label>
          <Input
            data-cy="access-token-url-input-field"
            type="text"
            placeholder="https://api.example.com/oauth/token"
            className="form-control"
            onChange={(e) => optionchanged('access_token_url', e.target.value)}
            value={access_token_url}
            workspaceConstants={workspaceConstants}
          />
        </div>
      )}
      {isFieldAllowed('access_token_custom_headers', grant_type, oauth_configs) && (
        <>
          <div className="row mt-3">
            <div className="col">
              <label className="form-label pt-2" data-cy="label-access-token-url-custom-headers">
                Access token URL custom headers
              </label>
            </div>
          </div>
          <Headers
            getter={'access_token_custom_headers'}
            options={access_token_custom_headers}
            optionchanged={optionchanged}
            workspaceConstants={workspaceConstants}
            dataCy={'access-token-url-custom-headers'}
          />
        </>
      )}
      {oauthTypes?.required && oauthTypeOptions && oauthTypeOptions.length > 1 && (
        <div className="col-md-12">
          <label className="form-label mt-3">OAuth type</label>
          <Select
            options={oauthTypeOptions}
            value={options?.oauth_type?.value}
            onChange={(value) => optionchanged('oauth_type', value)}
            width={'100%'}
            useMenuPortal={false}
          />
        </div>
      )}
      {showClientFields && (
        <>
          {isFieldAllowed('client_id', grant_type, oauth_configs) && (
            <div className="col-md-12">
              <label className="form-label" data-cy="label-client-id">
                Client ID
              </label>
              <Input
                data-cy="client-id-input-field"
                type="text"
                className="form-control"
                onChange={(e) => optionchanged('client_id', e.target.value)}
                value={client_id}
                workspaceConstants={workspaceConstants}
                placeholder="Enter client ID"
              />
            </div>
          )}
          {isFieldAllowed('client_secret', grant_type, oauth_configs) && (
            <div className="col-md-12">
              <EncryptedFieldWrapper
                options={options}
                selectedDataSource={selectedDataSource}
                optionchanged={optionchanged}
                optionsChanged={optionsChanged}
                name="client_secret"
                label="Client secret"
              >
                <Input
                  data-cy="client-secret-input-field"
                  type="password"
                  className="form-control"
                  onChange={(e) => optionchanged('client_secret', e.target.value)}
                  value={client_secret}
                  workspaceConstants={workspaceConstants}
                />
              </EncryptedFieldWrapper>
            </div>
          )}
        </>
      )}
      {isFieldAllowed('scopes', grant_type, oauth_configs) && (
        <div className="col-md-12">
          <label className="form-label mt-3" data-cy="label-scope">
            Scope(s)
          </label>
          <Input
            data-cy="scope-input-field"
            type="text"
            className="form-control"
            onChange={(e) => optionchanged('scopes', e.target.value)}
            value={scopes}
            workspaceConstants={workspaceConstants}
          />
        </div>
      )}
    </>
  );
};

const ClientCredentialsFields = ({ authConfig, workspaceConfig, handlers, oauth_configs, isFieldAllowed }) => {
  const { audience } = authConfig;
  const { optionchanged } = handlers;
  const { workspaceConstants } = workspaceConfig;

  return (
    <>
      {isFieldAllowed('audience', 'client_credentials', oauth_configs) && (
        <div className="col-md-12">
          <label className="form-label mt-3" data-cy="label-audience">
            Audience
          </label>
          <Input
            data-cy="audience-input-field"
            type="text"
            className="form-control"
            onChange={(e) => optionchanged('audience', e.target.value)}
            value={audience}
            workspaceConstants={workspaceConstants}
            placeholder="https://api.example.com/"
          />
        </div>
      )}
    </>
  );
};

const AuthorizationCode = ({
  authConfig,
  clientConfig,
  tokenConfig,
  workspaceConfig,
  handlers,
  oauth_configs,
  isFieldAllowed,
}) => {
  const { optionchanged } = handlers;
  const { workspaceConstants } = workspaceConfig;
  const { custom_query_params, add_token_to, header_prefix } = tokenConfig;
  const { client_auth } = clientConfig;
  const { auth_url, custom_auth_params, multiple_auth_enabled } = authConfig;
  return (
    <>
      {isFieldAllowed('add_token_to', 'authorization_code', oauth_configs) && (
        <div className="col-md-12">
          <label className="form-label mt-3" data-cy="label-add-access-token-to">
            Add access token to
          </label>
          <Select
            options={[{ name: 'Request header', value: 'header' }]}
            value={add_token_to}
            onChange={(value) => optionchanged('add_token_to', value)}
            width={'100%'}
            useMenuPortal={false}
          />
        </div>
      )}
      {add_token_to === 'header' && isFieldAllowed('header_prefix', 'authorization_code', oauth_configs) && (
        <div className="col-md-12">
          <label className="form-label mt-3" data-cy="label-header-prefix">
            Header prefix
          </label>
          <Input
            data-cy="header-prefix-input-field"
            type="text"
            className="form-control"
            onChange={(e) => optionchanged('header_prefix', e.target.value)}
            value={header_prefix}
            workspaceConstants={workspaceConstants}
          />
        </div>
      )}
      {isFieldAllowed('auth_url', 'authorization_code', oauth_configs) && (
        <div className="col-md-12">
          <label className="form-label mt-3" data-cy="label-authorization-url">
            Authorization URL
          </label>
          <Input
            data-cy="authorization-url-input-field"
            type="text"
            placeholder="https://api.example.com/oauth/authorize"
            className="form-control"
            onChange={(e) => optionchanged('auth_url', e.target.value)}
            value={auth_url}
            workspaceConstants={workspaceConstants}
          />
        </div>
      )}
      {isFieldAllowed('custom_auth_params', 'authorization_code', oauth_configs) && (
        <>
          <div className="row mt-3">
            <div className="col">
              <label className="form-label pt-2" data-cy="label-custom-authentication-parameters">
                Custom authentication parameters
              </label>
            </div>
          </div>
          <Headers
            getter={'custom_auth_params'}
            options={custom_auth_params}
            optionchanged={optionchanged}
            workspaceConstants={workspaceConstants}
            dataCy={'custom-authentication-parameters'}
          />
        </>
      )}
      {isFieldAllowed('client_auth', 'authorization_code', oauth_configs) && (
        <div className="col-md-12">
          <label className="form-label mt-3" data-cy="label-client-authentication">
            Client authentication
          </label>
          <Select
            options={[
              { name: 'Send as basic auth header', value: 'header' },
              { name: 'Send client credentials in body ', value: 'body' },
            ]}
            value={client_auth}
            onChange={(value) => optionchanged('client_auth', value)}
            width={'100%'}
            useMenuPortal={false}
          />
        </div>
      )}
      {isFieldAllowed('multiple_auth_enabled', 'authorization_code', oauth_configs) && (
        <div>
          <label className="form-check form-switch my-4">
            <input
              data-cy="authentication-required-for-all-users-toggle-switch"
              className="form-check-input"
              type="checkbox"
              checked={multiple_auth_enabled}
              onChange={() => optionchanged('multiple_auth_enabled', !multiple_auth_enabled)}
            />
            <span className="form-check-label" data-cy="label-authentication-requrired-for-all-users">
              Authentication required for all users
            </span>
          </label>
        </div>
      )}
      {isFieldAllowed('custom_query_params', 'authorization_code', oauth_configs) && (
        <>
          <div className="row mt-3">
            <div className="col">
              <label className="form-label pt-2" data-cy="label-custom-query-parameters">
                Custom query parameters
              </label>
            </div>
          </div>
          <Headers
            getter={'custom_query_params'}
            options={custom_query_params}
            optionchanged={optionchanged}
            workspaceConstants={workspaceConstants}
            dataCy={'custom-query-parameters'}
          />
        </>
      )}
    </>
  );
};

const OAuthConfiguration = ({
  authConfig,
  clientConfig,
  tokenConfig,
  workspaceConfig,
  opt,
  handlers,
  oauth_configs,
  isFieldAllowed,
}) => {
  const { optionchanged } = handlers;
  const { grant_type } = authConfig;
  const { allowed_grant_types } = oauth_configs || {};

  const grantTypeOptions = () => {
    const options = [
      { name: 'Authorization code', value: 'authorization_code' },
      { name: 'Client credentials', value: 'client_credentials' },
    ];

    if (allowed_grant_types && allowed_grant_types.length > 0) {
      return options.filter((option) => allowed_grant_types.includes(option.value));
    }
    return options;
  };

  return (
    <div>
<<<<<<< HEAD
      <div className="row">
=======
      <div className="row mt-3">
>>>>>>> b57ed9ea
        {allowed_grant_types && allowed_grant_types.length > 1 && (
          <div>
            <label className="form-label">Grant type</label>
            <Select
              options={grantTypeOptions()}
              value={grant_type}
              onChange={(value) => optionchanged('grant_type', value)}
              width={'100%'}
              useMenuPortal={false}
            />
          </div>
        )}
        <CommonOAuthFields
          clientConfig={clientConfig}
          tokenConfig={tokenConfig}
          authConfig={authConfig}
          workspaceConfig={workspaceConfig}
          opt={opt}
          handlers={handlers}
          oauth_configs={oauth_configs}
          grant_type={grant_type}
          isFieldAllowed={isFieldAllowed}
        />
        {grant_type === 'client_credentials' ? (
          <ClientCredentialsFields
            authConfig={authConfig}
            workspaceConfig={workspaceConfig}
            handlers={handlers}
            oauth_configs={oauth_configs}
            isFieldAllowed={isFieldAllowed}
          />
        ) : (
          <AuthorizationCode
            authConfig={authConfig}
            clientConfig={clientConfig}
            tokenConfig={tokenConfig}
            workspaceConfig={workspaceConfig}
            opt={opt}
            handlers={handlers}
            oauth_configs={oauth_configs}
            isFieldAllowed={isFieldAllowed}
          />
        )}
      </div>
    </div>
  );
};

export default OAuthConfiguration;<|MERGE_RESOLUTION|>--- conflicted
+++ resolved
@@ -360,11 +360,7 @@
 
   return (
     <div>
-<<<<<<< HEAD
-      <div className="row">
-=======
       <div className="row mt-3">
->>>>>>> b57ed9ea
         {allowed_grant_types && allowed_grant_types.length > 1 && (
           <div>
             <label className="form-label">Grant type</label>
