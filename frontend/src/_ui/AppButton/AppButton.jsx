import React from 'react';
import './AppButton.scss';
import SolidIcon from '../Icon/solidIcons/index';
import { Spinner } from 'react-bootstrap';

export const ButtonBase = function ButtonBase(props) {
  const mapBaseSize = {
    lg: 'tj-large-btn',
    md: 'tj-medium-btn',
    sm: 'tj-small-btn',
    xs: 'tj-extra-small-btn',
  };

  const {
    className,
    size = 'lg', // specify size otherwise large button dimesnions will be applied with min width
    as = 'button', // render it as a button or an anchor.
    children,
    disabled,
    leftIcon,
    rightIcon,
    backgroundColor,
    type,
    isLoading,
    fill,
    iconCustomClass,
    iconWidth,
    customStyles = {},
    iconViewBox,
    ...restProps
  } = props;

  const isAnchor = (!!restProps.href || as === 'a') && !disabled;
  const Element = as ? as : isAnchor ? 'a' : 'button';

  return (
    <Element
      {...restProps}
      className={`tj-base-btn ${mapBaseSize[size]}  ${className}`}
      disabled={disabled}
<<<<<<< HEAD
      style={backgroundColor ? { backgroundColor, ...restProps?.style } : restProps?.style}
=======
      style={{
        ...customStyles,
        backgroundColor: backgroundColor && backgroundColor,
      }}
>>>>>>> 48a9efc0
      type={isAnchor ? undefined : type || 'button'}
    >
      {!isLoading && leftIcon && (
        <span className="tj-btn-left-icon">
          {
            <SolidIcon
              fill={fill}
              className={iconCustomClass}
              name={leftIcon}
              width={iconWidth}
              viewBox={iconViewBox}
            />
          }
        </span>
      )}
      {isLoading ? (
        <div className="spinner">
          <Spinner />
        </div>
      ) : (
        children
      )}
      {!isLoading && rightIcon && (
        <span className="tj-btn-right-icon">
          {<SolidIcon className={iconCustomClass} fill={fill} name={rightIcon} />}
        </span>
      )}
    </Element>
  );
};

export const ButtonSolid = function ButtonSolid(props) {
  const mapVariant = {
    primary: 'tj-primary-btn',
    ghostBlue: 'tj-ghost-blue-btn',
    ghostBlack: 'tj-ghost-black-btn',
    secondary: 'tj-secondary-btn',
    tertiary: 'tj-tertiary-btn',
    dangerPrimary: 'tj-primary-danger-btn',
    dangerSecondary: 'tj-secondary-danger-btn',
    dangerTertiary: 'tj-tertiary-danger-btn',
    dangerGhost: 'tj-ghost-danger-btn',
  };

  const { variant = 'primary', className, ...restProps } = props;
  return <ButtonBase {...restProps} className={`${mapVariant[variant]} ${className && className}`} />;
};<|MERGE_RESOLUTION|>--- conflicted
+++ resolved
@@ -38,14 +38,10 @@
       {...restProps}
       className={`tj-base-btn ${mapBaseSize[size]}  ${className}`}
       disabled={disabled}
-<<<<<<< HEAD
-      style={backgroundColor ? { backgroundColor, ...restProps?.style } : restProps?.style}
-=======
       style={{
         ...customStyles,
         backgroundColor: backgroundColor && backgroundColor,
       }}
->>>>>>> 48a9efc0
       type={isAnchor ? undefined : type || 'button'}
     >
       {!isLoading && leftIcon && (
