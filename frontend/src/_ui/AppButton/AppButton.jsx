import React from 'react';
import './AppButton.scss';
import SolidIcon from '../Icon/solidIcons/index';
import { Spinner } from 'react-bootstrap';

export const ButtonBase = function ButtonBase(props) {
  const mapBaseSize = {
    lg: 'tj-large-btn',
    md: 'tj-medium-btn',
    sm: 'tj-small-btn',
    xs: 'tj-extra-small-btn',
  };

  const {
    className,
    size = 'lg', // specify size otherwise large button dimesnions will be applied with min width
    as = 'button', // render it as a button or an anchor.
    children,
    disabled,
    leftIcon,
    rightIcon,
    backgroundColor,
    type,
    isLoading,
    fill,
    iconCustomClass,
    iconWidth,
<<<<<<< HEAD
    customStyles = {},
=======
    iconViewBox,
>>>>>>> 3c4eb1d1
    ...restProps
  } = props;

  const isAnchor = (!!restProps.href || as === 'a') && !disabled;
  const Element = as ? as : isAnchor ? 'a' : 'button';

  return (
    <Element
      {...restProps}
      className={`tj-base-btn ${mapBaseSize[size]}  ${className}`}
      disabled={disabled}
      style={{
        ...customStyles,
        backgroundColor: backgroundColor && backgroundColor,
      }}
      type={isAnchor ? undefined : type || 'button'}
    >
      {!isLoading && leftIcon && (
        <span className="tj-btn-left-icon">
          {
            <SolidIcon
              fill={fill}
              className={iconCustomClass}
              name={leftIcon}
              width={iconWidth}
              viewBox={iconViewBox}
            />
          }
        </span>
      )}
      {isLoading ? (
        <div className="spinner">
          <Spinner />
        </div>
      ) : (
        children
      )}
      {!isLoading && rightIcon && (
        <span className="tj-btn-right-icon">
          {<SolidIcon className={iconCustomClass} fill={fill} name={rightIcon} />}
        </span>
      )}
    </Element>
  );
};

export const ButtonSolid = function ButtonSolid(props) {
  const mapVariant = {
    primary: 'tj-primary-btn',
    ghostBlue: 'tj-ghost-blue-btn',
    ghostBlack: 'tj-ghost-black-btn',
    secondary: 'tj-secondary-btn',
    tertiary: 'tj-tertiary-btn',
    dangerPrimary: 'tj-primary-danger-btn',
    dangerSecondary: 'tj-secondary-danger-btn',
    dangerTertiary: 'tj-tertiary-danger-btn',
    dangerGhost: 'tj-ghost-danger-btn',
  };

  const { variant = 'primary', className, ...restProps } = props;
  return <ButtonBase {...restProps} className={`${mapVariant[variant]} ${className && className}`} />;
};<|MERGE_RESOLUTION|>--- conflicted
+++ resolved
@@ -25,11 +25,8 @@
     fill,
     iconCustomClass,
     iconWidth,
-<<<<<<< HEAD
     customStyles = {},
-=======
     iconViewBox,
->>>>>>> 3c4eb1d1
     ...restProps
   } = props;
 
