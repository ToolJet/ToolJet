import React from 'react';
import './AppButton.scss';
import SolidIcon from '../Icon/solidIcons/index';
import { Spinner } from 'react-bootstrap';

export const ButtonBase = function ButtonBase(props) {
  const mapBaseSize = {
    lg: 'tj-large-btn',
    md: 'tj-medium-btn',
    sm: 'tj-small-btn',
    xs: 'tj-extra-small-btn',
  };

  const {
    className,
    size = 'lg', // specify size otherwise large button dimesnions will be applied with min width
    as = 'button', // render it as a button or an anchor.
    children,
    disabled,
    leftIcon,
    rightIcon,
    backgroundColor,
    type,
    isLoading,
    fill,
    iconCustomClass,
    iconWidth,
<<<<<<< HEAD
    customStyles = {},
=======
    iconViewBox,
>>>>>>> 55cdc7a0
    ...restProps
  } = props;

  const isAnchor = (!!restProps.href || as === 'a') && !disabled;
  const Element = as ? as : isAnchor ? 'a' : 'button';

  return (
    <Element
      {...restProps}
      className={`tj-base-btn ${mapBaseSize[size]}  ${className}`}
      disabled={disabled}
      style={{
        ...customStyles,
        backgroundColor: backgroundColor && backgroundColor,
      }}
      type={isAnchor ? undefined : type || 'button'}
    >
      {!isLoading && leftIcon && (
        <span className="tj-btn-left-icon">
          {
            <SolidIcon
              fill={fill}
              className={iconCustomClass}
              name={leftIcon}
              width={iconWidth}
              viewBox={iconViewBox}
            />
          }
        </span>
      )}
      {isLoading ? (
        <div className="spinner">
          <Spinner />
        </div>
      ) : (
        children
      )}
      {!isLoading && rightIcon && (
        <span className="tj-btn-right-icon">
          {<SolidIcon className={iconCustomClass} fill={fill} name={rightIcon} />}
        </span>
      )}
    </Element>
  );
};

export const ButtonSolid = function ButtonSolid(props) {
  const mapVariant = {
    primary: 'tj-primary-btn',
    ghostBlue: 'tj-ghost-blue-btn',
    ghostBlack: 'tj-ghost-black-btn',
    secondary: 'tj-secondary-btn',
    tertiary: 'tj-tertiary-btn',
    dangerPrimary: 'tj-primary-danger-btn',
    dangerSecondary: 'tj-secondary-danger-btn',
    dangerTertiary: 'tj-tertiary-danger-btn',
    dangerGhost: 'tj-ghost-danger-btn',
  };

  const { variant = 'primary', className, ...restProps } = props;
  return <ButtonBase {...restProps} className={`${mapVariant[variant]} ${className && className}`} />;
};<|MERGE_RESOLUTION|>--- conflicted
+++ resolved
@@ -25,11 +25,8 @@
     fill,
     iconCustomClass,
     iconWidth,
-<<<<<<< HEAD
     customStyles = {},
-=======
     iconViewBox,
->>>>>>> 55cdc7a0
     ...restProps
   } = props;
 
