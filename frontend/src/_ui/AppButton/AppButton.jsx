import React from 'react';
import './AppButton.scss';
import SolidIcon from '../Icon/solidIcons/index';
import { Spinner } from 'react-bootstrap';

export const ButtonBase = function ButtonBase(props) {
  const mapBaseSize = {
    lg: 'tj-large-btn',
    md: 'tj-medium-btn',
    sm: 'tj-small-btn',
    xs: 'tj-extra-small-btn',
  };

  const {
    className,
    size = 'lg', // specify size otherwise large button dimesnions will be applied with min width
    as = 'button', // render it as a button or an anchor.
    children,
    disabled,
    leftIcon,
    rightIcon,
    backgroundColor,
    type,
    isLoading,
    fill,
    iconCustomClass,
    iconWidth,
    customStyles = {},
    iconViewBox,
    ...restProps
  } = props;

  const isAnchor = (!!restProps.href || as === 'a') && !disabled;
  const Element = as ? as : isAnchor ? 'a' : 'button';

  return (
    <Element
      {...restProps}
      className={`tj-base-btn ${mapBaseSize[size]}  ${className}`}
      disabled={disabled}
<<<<<<< HEAD
      style={(backgroundColor && { backgroundColor }, restProps.style)}
=======
      style={{
        ...customStyles,
        backgroundColor: backgroundColor && backgroundColor,
      }}
>>>>>>> e9df9408
      type={isAnchor ? undefined : type || 'button'}
    >
      {!isLoading && leftIcon && (
        <span className="tj-btn-left-icon">
          {
            <SolidIcon
              fill={fill}
              className={iconCustomClass}
              name={leftIcon}
              width={iconWidth}
              viewBox={iconViewBox}
            />
          }
        </span>
      )}
      {isLoading ? (
        <div className="spinner">
          <Spinner />
        </div>
      ) : (
        children
      )}
      {!isLoading && rightIcon && (
        <span className="tj-btn-right-icon">
          {<SolidIcon className={iconCustomClass} fill={fill} name={rightIcon} width={iconWidth} />}
        </span>
      )}
    </Element>
  );
};

export const ButtonSolid = function ButtonSolid(props) {
  const mapVariant = {
    primary: 'tj-primary-btn',
    ghostBlue: 'tj-ghost-blue-btn',
    ghostBlack: 'tj-ghost-black-btn',
    secondary: 'tj-secondary-btn',
    tertiary: 'tj-tertiary-btn',
    dangerPrimary: 'tj-primary-danger-btn',
    dangerSecondary: 'tj-secondary-danger-btn',
    dangerTertiary: 'tj-tertiary-danger-btn',
    dangerGhost: 'tj-ghost-danger-btn',
  };

  const { variant = 'primary', className, ...restProps } = props;
  return <ButtonBase {...restProps} className={`${mapVariant[variant]} ${className && className}`} />;
};<|MERGE_RESOLUTION|>--- conflicted
+++ resolved
@@ -38,14 +38,13 @@
       {...restProps}
       className={`tj-base-btn ${mapBaseSize[size]}  ${className}`}
       disabled={disabled}
-<<<<<<< HEAD
-      style={(backgroundColor && { backgroundColor }, restProps.style)}
-=======
-      style={{
-        ...customStyles,
-        backgroundColor: backgroundColor && backgroundColor,
-      }}
->>>>>>> e9df9408
+      style={
+        ({
+          ...customStyles,
+          backgroundColor: backgroundColor && backgroundColor,
+        },
+        restProps.style)
+      }
       type={isAnchor ? undefined : type || 'button'}
     >
       {!isLoading && leftIcon && (
