--- conflicted
+++ resolved
@@ -64,7 +64,6 @@
 .tj-primary-btn {
     border-radius: 6px;
     border: 1px solid rgba(255, 255, 255, 0.00);
-<<<<<<< HEAD
     box-shadow: 0px 2px 0px 0px rgba(0, 0, 0, 0.04);
     background: var(--button-primary);
     color: var(--button-primary-text);
@@ -72,15 +71,6 @@
     &:hover {
         border: 1px solid rgba(255, 255, 255, 0.00);
         background: var(--button-primary-hover);
-=======
-    background: var(--indigo9);
-    box-shadow: 0px 2px 0px 0px rgba(0, 0, 0, 0.04);
-    color: #FDFDFE;
-
-    &:hover {
-        border: 1px solid rgba(255, 255, 255, 0.00);
-        background: var(--indigo10);
->>>>>>> 5c4d3958
         color: #FDFDFE;
     }
 
@@ -103,15 +93,9 @@
 }
 
 .tj-secondary-btn {
-<<<<<<< HEAD
     color: var(--button-secondary-text) !important;
     border: 1px solid var(--button-secondary-border) !important;
     background: var(--button-secondary) !important;
-=======
-    color: var(--indigo9) !important;
-    border: 1px solid rgba(255, 255, 255, 0.00) !important;
-    background: var(--indigo3, #F0F4FF) !important;
->>>>>>> 5c4d3958
 
     &:hover {
         color: var(--button-secondary-text) !important;
@@ -134,11 +118,7 @@
         background: var(--button-secondary) !important;
 
         /* Focus rings/Indigo/light */
-<<<<<<< HEAD
         box-shadow: 0px 0px 0px 4px #C6D4F9;
-=======
-        box-shadow: 0px 0px 0px 4px var(--indigo6);
->>>>>>> 5c4d3958
     }
 }
 
@@ -156,39 +136,21 @@
     &:active,
     &:focus,
     &.always-active-btn {
-<<<<<<< HEAD
         border: 1px solid var(--button-tirtiary-border) !important;
         background: var(--button-tirtiary-active) !important;
         color: var(--button-tirtiary-text);
-=======
-        border: 1px solid var(--slate7, #D7DBDF) !important;
-        background: var(--slate5) !important;
-        color: var(--slate12);
-        border: 1px solid var(--slate7);
->>>>>>> 5c4d3958
-    }
-
-
-    &:active {
-<<<<<<< HEAD
+    }
+
+
+    &:active {
         background: var(--button-tirtiary-active);
-=======
-        background: var(--slate1);
->>>>>>> 5c4d3958
         box-shadow: none;
         color: var(--button-tirtiary-text) !important;
     }
 
     &:focus-visible {
-<<<<<<< HEAD
         color: var(--text-secondary) !important;
         box-shadow: 0px 0px 0px 4px #DFE3E6;
-=======
-        background: var(--slate1);
-        color: var(--slate11);
-        outline: 1px solid var(--slate8);
-        box-shadow: 0px 0px 0px 4px var(--slate6);
->>>>>>> 5c4d3958
         outline: none;
         border: 1px solid var(--button-tirtiary-border) !important;
         background: var(--button-tirtiary-hover) !important;
@@ -236,15 +198,8 @@
     }
 
     &:focus-visible {
-<<<<<<< HEAD
         color: var(--button-tirtiary-text);
         box-shadow: 0px 0px 0px 4px #DFE3E6;
-=======
-        color: var(--slate11) !important;
-        // background: var(--base);
-        // border: none;
-        box-shadow: 0px 0px 0px 4px var(--slate6) !important;
->>>>>>> 5c4d3958
         outline: none;
         background: var(--button-tirtiary-hover) !important;
     }
@@ -252,22 +207,14 @@
     &:active,
     &:focus,
     &.always-active-btn {
-<<<<<<< HEAD
         color: var(--button-tirtiary-text);
-=======
-        color: var(--slate12) !important;
->>>>>>> 5c4d3958
         border: 1px solid rgba(255, 255, 255, 0.00) !important;
         background: var(--button-tirtiary-active) !important;
         box-shadow: none !important;
     }
 
     &:disabled {
-<<<<<<< HEAD
         // background: rgba(255, 255, 255, 0.00) !important;
-=======
-        background: rgba(255, 255, 255, 0.00) !important;
->>>>>>> 5c4d3958
         border: 1px solid rgba(255, 255, 255, 0.00) !important;
         color: #C1C8CD;
     }
