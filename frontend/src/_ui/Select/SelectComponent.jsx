--- conflicted
+++ resolved
@@ -23,10 +23,7 @@
     useCustomStyles = false,
     isDisabled = false,
     borderRadius,
-<<<<<<< HEAD
-=======
     openMenuOnFocus = false,
->>>>>>> c7b8981c
   } = restProps;
 
   const customStyles = useCustomStyles ? styles : defaultStyles(isDarkMode, width, height, styles, borderRadius);
@@ -34,11 +31,11 @@
     Array.isArray(options) && options.length === 0
       ? options
       : options?.map((option) => {
-          if (!option.hasOwnProperty('label')) {
-            return _.mapKeys(option, (value, key) => (key === 'value' ? key : 'label'));
-          }
-          return option;
-        });
+        if (!option.hasOwnProperty('label')) {
+          return _.mapKeys(option, (value, key) => (key === 'value' ? key : 'label'));
+        }
+        return option;
+      });
 
   const currentValue = value ? selectOptions.find((option) => option.value === value) || value : defaultValue;
 
