--- conflicted
+++ resolved
@@ -24,12 +24,7 @@
 
 // define some custom breadcrumbs for certain routes (optional)
 const routes = [
-<<<<<<< HEAD
   { path: '/:worspace_id', breadcrumb: 'Apps' },
-  { path: '/database', breadcrumb: 'Tables', dataCy: 'tables-page-header' },
-=======
-  // { path: '/', breadcrumb: 'Apps' },
   { path: '/database', breadcrumb: 'Tables', props: { dataCy: 'tables-page-header' } },
->>>>>>> 70ffc1e2
   { path: '/workspace-settings', breadcrumb: 'Workspace settings' },
 ];