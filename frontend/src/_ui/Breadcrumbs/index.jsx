--- conflicted
+++ resolved
@@ -24,8 +24,7 @@
       )}
       {breadcrumbs.map(({ breadcrumb, dataCy }) => {
         return (
-<<<<<<< HEAD
-          <div key={breadcrumb.key} className="tj-dashboard-header-title-wrap">
+          <div key={breadcrumb.key} className="tj-dashboard-header-title-wrap" data-cy={dataCy ?? ''}>
             <p className=" tj-text-xsm ">{breadcrumb}</p>
             <SolidIcon name="cheveronright" fill={darkMode ? '#FDFDFE' : '#131620'} />
 
@@ -33,11 +32,6 @@
               <Link to={breadcrumb.key}> {sidebarNav}</Link>
             </li>
           </div>
-=======
-          <li key={breadcrumb.key} className="breadcrumb-item font-weight-500" data-cy={dataCy ?? ''}>
-            <Link to={breadcrumb.key}>{breadcrumb}</Link>
-          </li>
->>>>>>> cf255717
         );
       })}
     </ol>
