--- conflicted
+++ resolved
@@ -18,16 +18,11 @@
             <div key={breadcrumb.key} className="tj-dashboard-header-title-wrap" data-cy={dataCy ?? ''}>
               <p className=" tj-text-xsm ">{breadcrumb}</p>
               {sidebarNav?.length > 0 && <SolidIcon name="cheveronright" fill={darkMode ? '#FDFDFE' : '#131620'} />}
-<<<<<<< HEAD
-              <li className="breadcrumb-item font-weight-500" data-cy="breadcrumb-page-title">
-                {sidebarNav}
-=======
               <li className="breadcrumb-item font-weight-500">
                 <Link to={`${breadcrumb.key}${search}`} data-cy="breadcrumb-page-title">
                   {' '}
                   {sidebarNav}
                 </Link>
->>>>>>> d1c00dbe
               </li>
               {beta && <span className="badge bg-color-primary mx-3">beta</span>}
             </div>
