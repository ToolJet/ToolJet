--- conflicted
+++ resolved
@@ -27,11 +27,5 @@
   // { path: '/', breadcrumb: 'Apps' },
   { path: '/database', breadcrumb: 'Tables', dataCy: 'tables-page-header' },
   { path: '/workspace-settings', breadcrumb: 'Workspace settings' },
-<<<<<<< HEAD
   { path: '/global-datasources', breadcrumb: 'Global Datasources' },
-];
-
-export default withBreadcrumbs(routes, { excludePaths: ['/'] })(Breadcrumbs);
-=======
-];
->>>>>>> 4c94de89
+];