import React, { useContext } from 'react';
import { Link, useLocation } from 'react-router-dom';
import SolidIcon from '../Icon/SolidIcons';
import { BreadCrumbContext } from '../../App/App';
import useBreadcrumbs from 'use-react-router-breadcrumbs';

export const Breadcrumbs = ({ darkMode, dataCy }) => {
  const { sidebarNav } = useContext(BreadCrumbContext);
  const breadcrumbs = useBreadcrumbs(routes, { excludePaths: ['/'] });
  const location = useLocation();
  const search = location.search || '';

  return (
    <ol className="breadcrumb breadcrumb-arrows">
      {breadcrumbs.map(({ breadcrumb, beta }, i) => {
        if (i == 1 || breadcrumbs?.length == 1) {
          return (
            <div key={breadcrumb.key} className="tj-dashboard-header-title-wrap" data-cy={dataCy ?? ''}>
              <p className=" tj-text-xsm ">{breadcrumb}</p>
              {sidebarNav?.length > 0 && <SolidIcon name="cheveronright" fill={darkMode ? '#FDFDFE' : '#131620'} />}
              <li className="breadcrumb-item font-weight-500">
                <Link to={`${breadcrumb.key}${search}`} data-cy="breadcrumb-page-title">
                  {' '}
                  {sidebarNav}
                </Link>
              </li>
              {beta && <span className="badge bg-color-primary mx-3">beta</span>}
            </div>
          );
        }
      })}
    </ol>
  );
};
// define some custom breadcrumbs for certain routes (optional)
const routes = [
  { path: '/:worspace_id', breadcrumb: 'Applications' },
  { path: '/:worspace_id/database', breadcrumb: 'Tables', props: { dataCy: 'tables-page-header' } },
  { path: '/workspace-settings', breadcrumb: 'Workspace settings' },
  { path: '/data-sources', breadcrumb: 'Data sources' },
  { path: '/:worspace_id/workspace-constants', breadcrumb: 'Workspace constants' },
  { path: '/:worspace_id/settings', breadcrumb: ' ' },
  { path: '/integrations', breadcrumb: 'Integrations / plugins', props: { beta: true } },
  { path: '/license', breadcrumb: 'Enterprise Edition' },
  { path: '/instance-settings/all-users', breadcrumb: 'Settings' },
  { path: '/instance-settings/manage-instance-settings', breadcrumb: 'Settings' },
  { path: '/instance-settings/white-labelling', breadcrumb: 'Settings' },
  { path: '/instance-settings/license', breadcrumb: 'Settings' },
<<<<<<< HEAD
  { path: '/audit-logs', breadcrumb: 'Audit logs' },
  { path: '/settings', breadcrumb: 'Settings' },
  { path: '/account-settings', breadcrumb: 'Account settings' },
=======
  { path: '/:worspace_id/audit-logs', breadcrumb: ' ' },
>>>>>>> a23870ca
  { path: '/:worspace_id/workflows', breadcrumb: 'Workflows', props: { beta: true } },
];<|MERGE_RESOLUTION|>--- conflicted
+++ resolved
@@ -46,12 +46,8 @@
   { path: '/instance-settings/manage-instance-settings', breadcrumb: 'Settings' },
   { path: '/instance-settings/white-labelling', breadcrumb: 'Settings' },
   { path: '/instance-settings/license', breadcrumb: 'Settings' },
-<<<<<<< HEAD
-  { path: '/audit-logs', breadcrumb: 'Audit logs' },
+  { path: '/:worspace_id/audit-logs', breadcrumb: ' ' },
   { path: '/settings', breadcrumb: 'Settings' },
   { path: '/account-settings', breadcrumb: 'Account settings' },
-=======
-  { path: '/:worspace_id/audit-logs', breadcrumb: ' ' },
->>>>>>> a23870ca
   { path: '/:worspace_id/workflows', breadcrumb: 'Workflows', props: { beta: true } },
 ];