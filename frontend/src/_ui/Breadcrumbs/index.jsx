--- conflicted
+++ resolved
@@ -46,11 +46,7 @@
   { path: '/instance-settings/all-workspaces', breadcrumb: 'Settings' },
   { path: '/instance-settings/white-labelling', breadcrumb: 'Settings' },
   { path: '/instance-settings/license', breadcrumb: 'Settings' },
-<<<<<<< HEAD
   { path: '/:worspace_id/audit-logs', breadcrumb: ' ' },
   { path: '/:worspace_id/account-settings', breadcrumb: ' ' },
-=======
-  { path: '/instance-settings/instance-login', breadcrumb: 'Settings' },
->>>>>>> 3e989d9e
   { path: '/:worspace_id/workflows', breadcrumb: 'Workflows', props: { beta: true } },
 ];