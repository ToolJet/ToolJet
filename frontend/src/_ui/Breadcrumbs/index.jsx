--- conflicted
+++ resolved
@@ -48,11 +48,7 @@
   { path: '/instance-settings/all-workspaces', breadcrumb: 'Settings' },
   { path: '/instance-settings/white-labelling', breadcrumb: 'Settings' },
   { path: '/instance-settings/license', breadcrumb: 'Settings' },
-<<<<<<< HEAD
   { path: '/:worspace_id/audit-logs', breadcrumb: ' ' },
-  { path: '/settings', breadcrumb: 'Settings' },
   { path: '/:worspace_id/account-settings', breadcrumb: ' ' },
-=======
->>>>>>> e18e7865
   { path: '/:worspace_id/workflows', breadcrumb: 'Workflows', props: { beta: true } },
 ];