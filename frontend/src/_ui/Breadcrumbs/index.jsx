import React from 'react';
import { Link } from 'react-router-dom';
import useBreadcrumbs from 'use-react-router-breadcrumbs';

export const Breadcrumbs = () => {
  const breadcrumbs = useBreadcrumbs(routes, { excludePaths: ['/'] });
  return (
    <ol className="breadcrumb breadcrumb-arrows">
      {breadcrumbs.length === 0 && (
        <li className="breadcrumb-item font-weight-500">
          <Link to={'/'}>Apps</Link>
        </li>
      )}
      {breadcrumbs.map(({ breadcrumb, dataCy, beta }) => {
        return (
          <li key={breadcrumb.key} className="breadcrumb-item font-weight-500" data-cy={dataCy ?? ''}>
            <span to={breadcrumb.key}>{breadcrumb}</span>
            {beta && <span class="badge bg-color-primary mx-3">beta</span>}
          </li>
        );
      })}
    </ol>
  );
};

// define some custom breadcrumbs for certain routes (optional)
const routes = [
  // { path: '/', breadcrumb: 'Apps' },
  { path: '/database', breadcrumb: 'Tables', props: { dataCy: 'tables-page-header' } },
  { path: '/workspace-settings', breadcrumb: 'Workspace settings' },
  { path: '/global-datasources', breadcrumb: 'Global Datasources' },
<<<<<<< HEAD
=======
  { path: '/integrations', breadcrumb: 'Integrations / plugins', props: { beta: true } },
>>>>>>> bac2095a
];<|MERGE_RESOLUTION|>--- conflicted
+++ resolved
@@ -29,8 +29,5 @@
   { path: '/database', breadcrumb: 'Tables', props: { dataCy: 'tables-page-header' } },
   { path: '/workspace-settings', breadcrumb: 'Workspace settings' },
   { path: '/global-datasources', breadcrumb: 'Global Datasources' },
-<<<<<<< HEAD
-=======
   { path: '/integrations', breadcrumb: 'Integrations / plugins', props: { beta: true } },
->>>>>>> bac2095a
 ];