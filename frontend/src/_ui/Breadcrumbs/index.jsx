--- conflicted
+++ resolved
@@ -7,16 +7,12 @@
 const Breadcrumbs = ({ breadcrumbs }) => {
   return (
     <ol className="breadcrumb breadcrumb-arrows">
-<<<<<<< HEAD
-      {breadcrumbs.map(({ breadcrumb }) => {
-=======
       {breadcrumbs.length === 0 && (
         <li className="breadcrumb-item font-weight-500">
           <Link to={'/'}>Apps</Link>
         </li>
       )}
       {breadcrumbs.map(({ breadcrumb, dataCy }) => {
->>>>>>> ae05e580
         return (
           <li key={breadcrumb.key} className="breadcrumb-item font-weight-500" data-cy={dataCy ?? ''}>
             <Link to={breadcrumb.key}>{breadcrumb}</Link>
@@ -29,13 +25,8 @@
 
 // define some custom breadcrumbs for certain routes (optional)
 const routes = [
-<<<<<<< HEAD
   { path: '/:worspace_id', breadcrumb: 'Apps' },
-  { path: '/database', breadcrumb: 'Tables' },
-=======
-  // { path: '/', breadcrumb: 'Apps' },
   { path: '/database', breadcrumb: 'Tables', dataCy: 'tables-page-header' },
->>>>>>> ae05e580
   { path: '/workspace-settings', breadcrumb: 'Workspace settings' },
 ];
 
