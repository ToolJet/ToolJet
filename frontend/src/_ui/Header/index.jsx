import React from 'react';
import cx from 'classnames';
<<<<<<< HEAD
import Breadcrumbs from '../Breadcrumbs';
import { useLocation } from 'react-router-dom';
=======
import { Breadcrumbs } from '../Breadcrumbs';
import { OrganizationList } from '@/_components/OrganizationManager/List';
>>>>>>> 66807853

function Header() {
  const currentVersion = localStorage.getItem('currentVersion');
  const darkMode = localStorage.getItem('darkMode') === 'true';

  const routes = (path) => {
    switch (path) {
      case '/':
        return 'Applications';
      case '/database':
        return 'Tables';
      case '/workspace-settings':
        return 'Workspace settings';
      default:
        return;
    }
  };
  const location = useLocation();

  return (
    <header className="layout-header">
      <div className="row w-100 gx-0">
        <div className="tj-dashboard-section-header" data-cy="workspace-selector">
          <p className="tj-text-md font-weight-500">{routes(location?.pathname)}</p>
        </div>
        <div className="col tj-dashboard-header-wrap">
          <div className="d-flex justify-content-sm-between">
            <div className="app-header-label" data-cy="app-header-label">
              <Breadcrumbs darkMode={darkMode} />
            </div>
            <div
              className={cx('ms-auto tj-version tj-text-xsm', {
                'color-muted-darkmode': darkMode,
                'color-disabled': !darkMode,
              })}
              data-cy="version-label"
            >
              Version {currentVersion}
            </div>
          </div>
        </div>
      </div>
    </header>
  );
}

export default Header;<|MERGE_RESOLUTION|>--- conflicted
+++ resolved
@@ -1,12 +1,8 @@
 import React from 'react';
 import cx from 'classnames';
-<<<<<<< HEAD
-import Breadcrumbs from '../Breadcrumbs';
-import { useLocation } from 'react-router-dom';
-=======
 import { Breadcrumbs } from '../Breadcrumbs';
 import { OrganizationList } from '@/_components/OrganizationManager/List';
->>>>>>> 66807853
+import { useLocation } from 'react-router-dom';
 
 function Header() {
   const currentVersion = localStorage.getItem('currentVersion');
