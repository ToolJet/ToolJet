import React from 'react';
import cx from 'classnames';
import { Breadcrumbs } from '../Breadcrumbs';
import { useLocation } from 'react-router-dom';

function Header() {
  const currentVersion = localStorage.getItem('currentVersion');
  const darkMode = localStorage.getItem('darkMode') === 'true';

  const routes = (pathEnd, path) => {
    const pathParts = path.split('/');
    if (pathParts.length > 1) {
      const parentPath = pathParts[pathParts.length - 2];
      if (['workspace-settings', 'instance-settings'].includes(parentPath)) {
        return parentPath === 'workspace-settings' ? 'Workspace settings' : 'Settings';
      }
    }
    switch (pathEnd) {
      case 'workspaceId':
        return 'Applications';
      case 'database':
        return 'Database';
      case 'workspace-settings':
        return 'Workspace settings';
      case 'data-sources':
        return 'Data sources';
      case 'settings':
        return 'Profile settings';
      case 'integrations':
        return 'Integrations';
<<<<<<< HEAD
      case 'instance-settings':
        return 'Settings';
      case 'audit-logs':
        return 'Audit logs';
      case 'workflows':
        return 'Workflows';
=======
      case 'workspace-constants':
        return 'Workspace constants';
>>>>>>> 980328e0
      default:
        return 'Applications';
    }
  };
  const location = useLocation();
  const pathname = routes(location?.pathname.split('/').pop());

  return (
    <header className="layout-header">
      <div className="row w-100 gx-0">
        <div className="tj-dashboard-section-header" data-name={pathname}>
          <p className="tj-text-md font-weight-500" data-cy="dashboard-section-header">
<<<<<<< HEAD
            {routes(location?.pathname.split('/').pop(), location?.pathname)}
=======
            {pathname}
>>>>>>> 980328e0
          </p>
        </div>
        <div className="col tj-dashboard-header-wrap">
          <div className="d-flex justify-content-sm-between">
            <div className="app-header-label" data-cy="app-header-label">
              <Breadcrumbs darkMode={darkMode} />
            </div>
            <div
              className={cx('ms-auto tj-version tj-text-xsm', {
                'color-muted-darkmode': darkMode,
                'color-disabled': !darkMode,
              })}
              data-cy="version-label"
            >
              Version {currentVersion}
            </div>
          </div>
        </div>
      </div>
    </header>
  );
}

export default Header;<|MERGE_RESOLUTION|>--- conflicted
+++ resolved
@@ -28,34 +28,27 @@
         return 'Profile settings';
       case 'integrations':
         return 'Integrations';
-<<<<<<< HEAD
       case 'instance-settings':
         return 'Settings';
       case 'audit-logs':
         return 'Audit logs';
       case 'workflows':
         return 'Workflows';
-=======
       case 'workspace-constants':
         return 'Workspace constants';
->>>>>>> 980328e0
       default:
         return 'Applications';
     }
   };
   const location = useLocation();
-  const pathname = routes(location?.pathname.split('/').pop());
+  const pathname = routes(location?.pathname.split('/').pop(), location?.pathname);
 
   return (
     <header className="layout-header">
       <div className="row w-100 gx-0">
         <div className="tj-dashboard-section-header" data-name={pathname}>
           <p className="tj-text-md font-weight-500" data-cy="dashboard-section-header">
-<<<<<<< HEAD
-            {routes(location?.pathname.split('/').pop(), location?.pathname)}
-=======
             {pathname}
->>>>>>> 980328e0
           </p>
         </div>
         <div className="col tj-dashboard-header-wrap">
