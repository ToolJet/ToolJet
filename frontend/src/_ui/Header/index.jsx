--- conflicted
+++ resolved
@@ -35,13 +35,12 @@
   return (
     <header className="layout-header">
       <div className="row w-100 gx-0">
-<<<<<<< HEAD
         {!collapseSidebar && (
-          <div className="tj-dashboard-section-header">
+          <div className="tj-dashboard-section-header" data-name={pathname}>
             <div className="row">
               <div className="col-9">
                 <p className="tj-text-md font-weight-500" data-cy="dashboard-section-header">
-                  {routes(location?.pathname.split('/').pop())}
+                  {routes(pathname)}
                 </p>
               </div>
               {enableCollapsibleSidebar && !collapseSidebar && (
@@ -73,13 +72,6 @@
             </div>
           </div>
         )}
-=======
-        <div className="tj-dashboard-section-header" data-name={pathname}>
-          <p className="tj-text-md font-weight-500" data-cy="dashboard-section-header">
-            {pathname}
-          </p>
-        </div>
->>>>>>> a2b891d6
         <div className="col tj-dashboard-header-wrap">
           <div className="d-flex justify-content-sm-between">
             {enableCollapsibleSidebar && collapseSidebar && (
