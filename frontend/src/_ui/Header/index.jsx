--- conflicted
+++ resolved
@@ -2,17 +2,13 @@
 import cx from 'classnames';
 import { Breadcrumbs } from '../Breadcrumbs';
 import { useLocation } from 'react-router-dom';
+
+// eslint-disable-next-line import/no-unresolved
+import i18next from 'i18next';
 import { ButtonSolid } from '@/_ui/AppButton/AppButton';
 import { ToolTip } from '@/_components';
 
-<<<<<<< HEAD
-// eslint-disable-next-line import/no-unresolved
-import i18next from 'i18next';
-
-function Header() {
-=======
 function Header({ enableCollapsibleSidebar = false, collapseSidebar = false, toggleCollapsibleSidebar = () => {} }) {
->>>>>>> a1a6a113
   const currentVersion = localStorage.getItem('currentVersion');
   const darkMode = localStorage.getItem('darkMode') === 'true';
 
