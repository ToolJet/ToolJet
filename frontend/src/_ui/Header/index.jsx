--- conflicted
+++ resolved
@@ -2,16 +2,16 @@
 import cx from 'classnames';
 import { Breadcrumbs } from '../Breadcrumbs';
 import { useLocation } from 'react-router-dom';
-<<<<<<< HEAD
 import { LicenseBanner } from '@/LicenseBanner';
-
-function Header({ featureAccess }) {
-=======
 import { ButtonSolid } from '@/_ui/AppButton/AppButton';
 import { ToolTip } from '@/_components';
 
-function Header({ enableCollapsibleSidebar = false, collapseSidebar = false, toggleCollapsibleSidebar = () => {} }) {
->>>>>>> ebdbef99
+function Header({
+  featureAccess,
+  enableCollapsibleSidebar = false,
+  collapseSidebar = false,
+  toggleCollapsibleSidebar = () => {},
+}) {
   const currentVersion = localStorage.getItem('currentVersion');
   const darkMode = localStorage.getItem('darkMode') === 'true';
 
@@ -64,23 +64,6 @@
   return (
     <header className="layout-header">
       <div className="row w-100 gx-0">
-<<<<<<< HEAD
-        <div className="tj-dashboard-section-header" data-name={pathname}>
-          <p className="tj-text-md font-weight-500" data-cy="dashboard-section-header">
-            {pathname}
-          </p>
-          {routesWithTags(pathname) && (
-            <LicenseBanner
-              classes="mb-3 small"
-              isAvailable={false}
-              showPaidFeatureBanner={
-                !featureAccess[routesWithTags(pathname)] || featureAccess?.licenseStatus?.licenseType === 'trial'
-              }
-              size="small"
-            />
-          )}
-        </div>
-=======
         {!collapseSidebar && (
           <div className="tj-dashboard-section-header" data-name={pathname}>
             <div className="row">
@@ -88,6 +71,16 @@
                 <p className="tj-text-md font-weight-500" data-cy="dashboard-section-header">
                   {pathname}
                 </p>
+                {routesWithTags(pathname) && (
+                  <LicenseBanner
+                    classes="mb-3 small"
+                    isAvailable={false}
+                    showPaidFeatureBanner={
+                      !featureAccess[routesWithTags(pathname)] || featureAccess?.licenseStatus?.licenseType === 'trial'
+                    }
+                    size="small"
+                  />
+                )}
               </div>
               {enableCollapsibleSidebar && !collapseSidebar && (
                 <ToolTip message="Collapse sidebar" placement="bottom" delay={{ show: 0, hide: 100 }}>
@@ -118,7 +111,6 @@
             </div>
           </div>
         )}
->>>>>>> ebdbef99
         <div className="col tj-dashboard-header-wrap">
           <div className="d-flex justify-content-sm-between">
             {enableCollapsibleSidebar && collapseSidebar && (
