--- conflicted
+++ resolved
@@ -160,14 +160,11 @@
 import Lowercase from './Lowercase.jsx';
 import Capitalize from './Capitalize.jsx';
 import Oblique from './Oblique.jsx';
-<<<<<<< HEAD
 import InformationCircle from './InformationCircle.jsx';
 import Open from './Open.jsx';
 import TooljetIcon from './TooljetIcon.jsx';
-=======
 import TriangleUpCenter from './TriangleUpCenter.jsx';
 import TriangleDownCenter from './TriangleDownCenter.jsx';
->>>>>>> 711424c3
 
 const Icon = (props) => {
   switch (props.name) {
