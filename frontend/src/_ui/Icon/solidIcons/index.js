--- conflicted
+++ resolved
@@ -527,13 +527,10 @@
       return <Page {...props} />;
     case 'pageAdd':
       return <PageAdd {...props} />;
-<<<<<<< HEAD
     case 'page-icon':
       return <PageIcon {...props} />;
-=======
     case 'pageUpload':
       return <PageUpload {...props} />;
->>>>>>> abae4dc0
     case 'pin':
       return <Pin {...props} />;
     case 'unpin01':
