--- conflicted
+++ resolved
@@ -117,7 +117,6 @@
 import Mail from './Mail.jsx';
 import Logs from './Logs.jsx';
 import Marketplace from './Marketplace.jsx';
-<<<<<<< HEAD
 import AuditLogs from './AuditLog.jsx';
 import InstanceSettings from './InstanceSettings.jsx';
 import EnterpriseGradient from './EnterpriseGradient.jsx';
@@ -125,10 +124,8 @@
 import CircularToggleDisabled from './CircularToggleDisabled.jsx';
 import CircularToggleEnabled from './CircularToggleEnabled.jsx';
 import Idea from './Idea.jsx';
-=======
 import Minimize from './Minimize.jsx';
 import Maximize from './Maximize.jsx';
->>>>>>> 55cdc7a0
 import PlusRectangle from './PlusRectangle.jsx';
 
 const Icon = (props) => {
@@ -379,15 +376,12 @@
       return <Mail {...props} />;
     case 'marketplace':
       return <Marketplace {...props} />;
-<<<<<<< HEAD
     case 'workspace':
       return <Workspace {...props} />;
-=======
     case 'minimize':
       return <Minimize {...props} />;
     case 'maximize':
       return <Maximize {...props} />;
->>>>>>> 55cdc7a0
     default:
       return <Apps {...props} />;
   }
