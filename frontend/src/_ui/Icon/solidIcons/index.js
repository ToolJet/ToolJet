--- conflicted
+++ resolved
@@ -239,13 +239,10 @@
 import FileCode from './FileCode.jsx';
 import Corners from './Corners.jsx';
 import Moon from './Moon.jsx';
-<<<<<<< HEAD
 import SourceControl from './SourceControl.jsx';
 import Push from './PushIcon.jsx';
 import Pull from './PullIcon.jsx';
-=======
 import RemoveFolder from './RemoveFolder.jsx';
->>>>>>> 3bb1fbd2
 
 const Icon = (props) => {
   switch (props.name) {
