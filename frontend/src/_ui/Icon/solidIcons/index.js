--- conflicted
+++ resolved
@@ -319,13 +319,10 @@
       return <InstanceSettings {...props} />;
     case 'interactive':
       return <Interactive {...props} />;
-<<<<<<< HEAD
     case 'idea':
       return <Idea {...props} />;
-=======
     case 'italic':
       return <Italic {...props} />;
->>>>>>> 37e81c9e
     case 'layers':
       return <Layers {...props} />;
     case 'leftarrow':
