--- conflicted
+++ resolved
@@ -235,12 +235,9 @@
 import Code from './Code.jsx';
 import WorkflowV3 from './WorkflowV3.jsx';
 import WorkspaceV3 from './WorkspaceV3.jsx';
-<<<<<<< HEAD
 import EnterpriseCrown from './EnterrpiseCrown.jsx';
-=======
 import FileCode from './FileCode.jsx';
 import Corners from './Corners.jsx';
->>>>>>> 78f49954
 import Moon from './Moon.jsx';
 
 const Icon = (props) => {
