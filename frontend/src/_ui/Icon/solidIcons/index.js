import React from 'react';

import Apps from './Apps.jsx';
import Archive from './Archive.jsx';
import ArrowBack from './ArrowBack.jsx';
import ArrowDown from './ArrowDown.jsx';
import Arroweft from './Arroweft.jsx';
import ArrowReturn from './ArrowReturn.jsx';
import ArrowRight from './ArrowRight.jsx';
import ArrowSort from './ArrowSort.jsx';
import ArrowSortRectangle from './ArrowSortRectangle.jsx';
import ArrowTransfer from './ArrowTransfer.jsx';
import ArrowUp from './ArrowUp.jsx';
import BookSearch from './BookSearch.jsx';
import Branch from './Branch.jsx';
import Debugger from './Debugger.jsx';
import Calender from './Calender.jsx';
import CheckRectangle from './CheckRectangle.jsx';
import CheveronDown from './CheveronDown.jsx';
import CheveronLeft from './CheveronLeft.jsx';
import CheveronRight from './CheveronRight.jsx';
import CheveronUp from './CheveronUp.jsx';
import ClearRectangle from './ClearRectangle.jsx';
import Clock from './Clock.jsx';
import Column from './Column.jsx';
import Columns from './Columns.jsx';
import Compass from './Compass.jsx';
import Computer from './Computer.jsx';
import Copy from './Copy.jsx';
import DarkMode from './DarkMode.jsx';
import Datasource from './Datasource.jsx';
import Diamond from './Diamond.jsx';
import DownArrow from './DownArrow.jsx';
import EditRectangle from './EditRectangle.jsx';
import Eye from './Eye.jsx';
import Eye1 from './Eye1.jsx';
import EyeDisable from './EyeDisable.jsx';
import File01 from './File01.jsx';
import FileDownload from './FileDownload.jsx';
import FileUpload from './FileUpload.jsx';
import Filter from './Filter.jsx';
import FloppyDisk from './FloppyDisk.jsx';
import Folder from './Folder.jsx';
import FolderDownload from './FolderDownload.jsx';
import FolderUpload from './FolderUpload.jsx';
import Globe from './Globe.jsx';
import Grid from './Grid.jsx';
import HelpPolygon from './HelpPolygon.jsx';
import Home from './Home.jsx';
import Information from './Information.jsx';
import InRectangle from './InRectangle.jsx';
import Interactive from './Interactive.jsx';
import Layers from './Layers.jsx';
import LeftArrow from './LeftArrow.jsx';
import LightMode from './LightMode.jsx';
import ListView from './ListView.jsx';
import Logout from './Logout.jsx';
import Menu from './Menu.jsx';
import MenuHome from './MenuHome.jsx';
import Minus from './Minus.jsx';
import Minus01 from './Minus01.jsx';
import Mobile from './Mobile.jsx';
import MoreHorizontal from './MoreHorizontal.jsx';
import MoreVertical from './MoreVertical.jsx';
import Notification from './Notification.jsx';
import NotificationRinging from './NotificationRinging.jsx';
import NotificationSide from './NotificationSide.jsx';
import NotificationSilent from './NotificationSilent.jsx';
import NotificationUnread from './NotificationUnread.jsx';
import Page from './Page.jsx';
import PageAdd from './PageAdd.jsx';
import Pin from './Pin.jsx';
import Unpin from './Unpin.jsx';
import AlignRight from './AlignRight';
import Play from './Play.jsx';
import Plus from './Plus.jsx';
import Plus01 from './Plus01.jsx';
import Reload from './Reload.jsx';
import Remove from './Remove.jsx';
import Remove01 from './Remove01.jsx';
import RemoveRectangle from './RemoveRectangle.jsx';
import RightArrow from './RightArrow.jsx';
import Row from './Row.jsx';
import SadRectangle from './SadRectangle.jsx';
import Search from './Search.jsx';
import SearchMinus from './SearchMinus.jsx';
import SearchPlus from './SearchPlus.jsx';
import Sent from './Sent.jsx';
import SentFast from './SentFast.jsx';
import Server from './Server.jsx';
import Settings from './Settings.jsx';
import Share from './Share.jsx';
import Shield from './Shield.jsx';
import ShieldCheck from './ShieldCheck.jsx';
import Signpost from './Signpost.jsx';
import SmileRectangle from './SmileRectangle.jsx';
import SortArrowDown from './SortArrowDown.jsx';
import SortArrowUp from './SortArrowUp.jsx';
import Subtract from './Subtract.jsx';
import Sun from './Sun.jsx';
import Table from './Table.jsx';
import Tick from './Tick.jsx';
import Trash from './Trash.jsx';
import UpArrow from './UpArrow.jsx';
import User from './User.jsx';
import UserAdd from './UserAdd.jsx';
import UserGroup from './UserGroup.jsx';
import UserRemove from './UserRemove.jsx';
import UTurn from './UTurn.jsx';
import Variable from './Variable.jsx';
import Warning from './Warning.jsx';
import ZoomIn from './ZoomIn.jsx';
import ZoomOut from './ZoomOut.jsx';
import ZoomOutRectangle from './ZoomOutRectangle.jsx';
import AddRectangle from './AddRectangle.jsx';
import Lock from './Lock.jsx';
import Mail from './Mail.jsx';
import Logs from './Logs.jsx';
import Marketplace from './Marketplace.jsx';
import Minimize from './Minimize.jsx';
import Maximize from './Maximize.jsx';
import PlusRectangle from './PlusRectangle.jsx';
<<<<<<< HEAD
import EyeOpen from './EyeOpen.jsx';
import CloudInvalid from './CloudInvalid.jsx';
import CloudValid from './CloudValid.jsx';
import LayersVersion from './LayersVersion.jsx';
import Comments from './Comments';
import Inspect from './Inspect.jsx';
import ArrowForwardUp from './ArrowForwardUp.jsx';
import ArrowBackUp from './ArrowBackUp.jsx';
=======
import CheveronLeftDouble from './CheveronLeftDouble.jsx';
import CheveronRightDouble from './CheveronRightDouble.jsx';
import Dot from './Dot.jsx';
import Check from './Check.jsx';
import Editable from './Editable.jsx';
import Save from './Save.jsx';
import Cross from './Cross.jsx';
>>>>>>> 8a98bea9

const Icon = (props) => {
  switch (props.name) {
    case 'addrectangle':
      return <AddRectangle {...props} />;
    case 'alignright':
      return <AlignRight {...props} />;
    case 'apps':
      return <Apps {...props} />;
    case 'archive':
      return <Archive {...props} />;
    case 'arrowback':
      return <ArrowBack {...props} />;
    case 'arrowdown':
      return <ArrowDown {...props} />;
    case 'arroweft':
      return <Arroweft {...props} />;
    case 'arrowreturn':
      return <ArrowReturn {...props} />;
    case 'arrowright':
      return <ArrowRight {...props} />;
    case 'arrowsort':
      return <ArrowSort {...props} />;
    case 'arrowsortrectangle':
      return <ArrowSortRectangle {...props} />;
    case 'arrowtransfer':
      return <ArrowTransfer {...props} />;
    case 'arrowup':
      return <ArrowUp {...props} />;
    case 'booksearch':
      return <BookSearch {...props} />;
    case 'branch':
      return <Branch {...props} />;
    case 'debugger':
      return <Debugger {...props} />;
    case 'calender':
      return <Calender {...props} />;
    case 'checkrectangle':
      return <CheckRectangle {...props} />;
    case 'cheverondown':
      return <CheveronDown {...props} />;
    case 'cheveronleft':
      return <CheveronLeft {...props} />;
    case 'cheveronleftdouble':
      return <CheveronLeftDouble {...props} />;
    case 'cheveronright':
      return <CheveronRight {...props} />;
    case 'cheveronrightdouble':
      return <CheveronRightDouble {...props} />;
    case 'cheveronup':
      return <CheveronUp {...props} />;
    case 'clearrectangle':
      return <ClearRectangle {...props} />;
    case 'clock':
      return <Clock {...props} />;
    case 'column':
      return <Column {...props} />;
    case 'columns':
      return <Columns {...props} />;
    case 'compass':
      return <Compass {...props} />;
    case 'computer':
      return <Computer {...props} />;
    case 'copy':
      return <Copy {...props} />;
    case 'darkmode':
      return <DarkMode {...props} />;
    case 'datasource':
      return <Datasource {...props} />;
    case 'diamond':
      return <Diamond {...props} />;
    case 'downarrow':
      return <DownArrow {...props} />;
    case 'editrectangle':
      return <EditRectangle {...props} />;
    case 'eye':
      return <Eye {...props} />;
    case 'eye1':
      return <Eye1 {...props} />;
    case 'eyedisable':
      return <EyeDisable {...props} />;
    case 'file01':
      return <File01 {...props} />;
    case 'filedownload':
      return <FileDownload {...props} />;
    case 'fileupload':
      return <FileUpload {...props} />;
    case 'filter':
      return <Filter {...props} />;
    case 'floppydisk':
      return <FloppyDisk {...props} />;
    case 'folder':
      return <Folder {...props} />;
    case 'folderdownload':
      return <FolderDownload {...props} />;
    case 'folderupload':
      return <FolderUpload {...props} />;
    case 'globe':
      return <Globe {...props} />;
    case 'grid':
      return <Grid {...props} />;
    case 'helppolygon':
      return <HelpPolygon {...props} />;
    case 'home':
      return <Home {...props} />;
    case 'information':
      return <Information {...props} />;
    case 'inrectangle':
      return <InRectangle {...props} />;
    case 'interactive':
      return <Interactive {...props} />;
    case 'layers':
      return <Layers {...props} />;
    case 'leftarrow':
      return <LeftArrow {...props} />;
    case 'lightmode':
      return <LightMode {...props} />;
    case 'listview':
      return <ListView {...props} />;
    case 'lock':
      return <Lock {...props} />;
    case 'logout':
      return <Logout {...props} />;
    case 'logs':
      return <Logs {...props} />;
    case 'menu':
      return <Menu {...props} />;
    case 'menuhome':
      return <MenuHome {...props} />;
    case 'minus':
      return <Minus {...props} />;
    case 'minus01':
      return <Minus01 {...props} />;
    case 'mobile':
      return <Mobile {...props} />;
    case 'morehorizontal':
      return <MoreHorizontal {...props} />;
    case 'morevertical':
      return <MoreVertical {...props} />;
    case 'notification':
      return <Notification {...props} />;
    case 'notificationringing':
      return <NotificationRinging {...props} />;
    case 'notificationside':
      return <NotificationSide {...props} />;
    case 'notificationsilent':
      return <NotificationSilent {...props} />;
    case 'notificationunread':
      return <NotificationUnread {...props} />;
    case 'page':
      return <Page {...props} />;
    case 'pageAdd':
      return <PageAdd {...props} />;
    case 'pin':
      return <Pin {...props} />;
    case 'unpin':
      return <Unpin {...props} />;
    case 'play':
      return <Play {...props} />;
    case 'plus':
      return <Plus {...props} />;
    case 'plus01':
      return <Plus01 {...props} />;
    case 'plusrectangle':
      return <PlusRectangle {...props} />;
    case 'reload':
      return <Reload {...props} />;
    case 'remove':
      return <Remove {...props} />;
    case 'remove01':
      return <Remove01 {...props} />;
    case 'removerectangle':
      return <RemoveRectangle {...props} />;
    case 'rightarrrow':
      return <RightArrow {...props} />;
    case 'row':
      return <Row {...props} />;
    case 'sadrectangle':
      return <SadRectangle {...props} />;
    case 'search':
      return <Search {...props} />;
    case 'searchminus':
      return <SearchMinus {...props} />;
    case 'searchplus':
      return <SearchPlus {...props} />;
    case 'sent':
      return <Sent {...props} />;
    case 'sentfast':
      return <SentFast {...props} />;
    case 'server':
      return <Server {...props} />;
    case 'settings':
      return <Settings {...props} />;
    case 'comments':
      return <Comments {...props} />;
    case 'share':
      return <Share {...props} />;
    case 'shield':
      return <Shield {...props} />;
    case 'shieldcheck':
      return <ShieldCheck {...props} />;
    case 'signpost':
      return <Signpost {...props} />;
    case 'smilerectangle':
      return <SmileRectangle {...props} />;
    case 'sortarrowdown':
      return <SortArrowDown {...props} />;
    case 'sortarrowup':
      return <SortArrowUp {...props} />;
    case 'subtract':
      return <Subtract {...props} />;
    case 'sun':
      return <Sun {...props} />;
    case 'table':
      return <Table {...props} />;
    case 'tick':
      return <Tick {...props} />;
    case 'trash':
      return <Trash {...props} />;
    case 'uparrow':
      return <UpArrow {...props} />;
    case 'user':
      return <User {...props} />;
    case 'useradd':
      return <UserAdd {...props} />;
    case 'usergroup':
      return <UserGroup {...props} />;
    case 'userremove':
      return <UserRemove {...props} />;
    case 'uturn':
      return <UTurn {...props} />;
    case 'variable':
      return <Variable {...props} />;
    case 'warning':
      return <Warning {...props} />;
    case 'zoomin':
      return <ZoomIn {...props} />;
    case 'zoomout':
      return <ZoomOut {...props} />;
    case 'zoomoutrectangle':
      return <ZoomOutRectangle {...props} />;
    case 'mail':
      return <Mail {...props} />;
    case 'marketplace':
      return <Marketplace {...props} />;
<<<<<<< HEAD
    case 'eyeopen':
      return <EyeOpen {...props} />;
    case 'layersversion':
      return <LayersVersion {...props} />;
    case 'cloudvalid':
      return <CloudValid {...props} />;
    case 'cloudinvalid':
      return <CloudInvalid {...props} />;
=======
    case 'dot':
      return <Dot {...props} />;
    case 'check':
      return <Check {...props} />;
    case 'editable':
      return <Editable {...props} />;
>>>>>>> 8a98bea9
    case 'minimize':
      return <Minimize {...props} />;
    case 'maximize':
      return <Maximize {...props} />;
<<<<<<< HEAD
    case 'inspect':
      return <Inspect {...props} />;
    case 'arrowbackup':
      return <ArrowForwardUp {...props} />;
    case 'arrowforwardup':
      return <ArrowBackUp {...props} />;
=======
    case 'save':
      return <Save {...props} />;
    case 'cross':
      return <Cross {...props} />;
>>>>>>> 8a98bea9
    default:
      return <Apps {...props} />;
  }
};
export default Icon;<|MERGE_RESOLUTION|>--- conflicted
+++ resolved
@@ -1,5 +1,4 @@
 import React from 'react';
-
 import Apps from './Apps.jsx';
 import Archive from './Archive.jsx';
 import ArrowBack from './ArrowBack.jsx';
@@ -120,7 +119,6 @@
 import Minimize from './Minimize.jsx';
 import Maximize from './Maximize.jsx';
 import PlusRectangle from './PlusRectangle.jsx';
-<<<<<<< HEAD
 import EyeOpen from './EyeOpen.jsx';
 import CloudInvalid from './CloudInvalid.jsx';
 import CloudValid from './CloudValid.jsx';
@@ -129,7 +127,6 @@
 import Inspect from './Inspect.jsx';
 import ArrowForwardUp from './ArrowForwardUp.jsx';
 import ArrowBackUp from './ArrowBackUp.jsx';
-=======
 import CheveronLeftDouble from './CheveronLeftDouble.jsx';
 import CheveronRightDouble from './CheveronRightDouble.jsx';
 import Dot from './Dot.jsx';
@@ -137,7 +134,6 @@
 import Editable from './Editable.jsx';
 import Save from './Save.jsx';
 import Cross from './Cross.jsx';
->>>>>>> 8a98bea9
 
 const Icon = (props) => {
   switch (props.name) {
@@ -383,7 +379,6 @@
       return <Mail {...props} />;
     case 'marketplace':
       return <Marketplace {...props} />;
-<<<<<<< HEAD
     case 'eyeopen':
       return <EyeOpen {...props} />;
     case 'layersversion':
@@ -392,31 +387,26 @@
       return <CloudValid {...props} />;
     case 'cloudinvalid':
       return <CloudInvalid {...props} />;
-=======
     case 'dot':
       return <Dot {...props} />;
     case 'check':
       return <Check {...props} />;
     case 'editable':
       return <Editable {...props} />;
->>>>>>> 8a98bea9
     case 'minimize':
       return <Minimize {...props} />;
     case 'maximize':
       return <Maximize {...props} />;
-<<<<<<< HEAD
     case 'inspect':
       return <Inspect {...props} />;
     case 'arrowbackup':
       return <ArrowForwardUp {...props} />;
     case 'arrowforwardup':
       return <ArrowBackUp {...props} />;
-=======
     case 'save':
       return <Save {...props} />;
     case 'cross':
       return <Cross {...props} />;
->>>>>>> 8a98bea9
     default:
       return <Apps {...props} />;
   }
