--- conflicted
+++ resolved
@@ -145,9 +145,7 @@
 import EnterButtonIcon from './EnterButtonIcon.jsx';
 import WorkspaceConstants from './WorkspaceConstants.jsx';
 import ArrowBackDown from './ArrowBackDown.jsx';
-<<<<<<< HEAD
 import EditIcon from './EditIcon.jsx';
-=======
 import AlignRightinspector from './AlignRightinspector.jsx';
 import AlignLeftinspector from './AlignLeftinspector.jsx';
 import AlignVerticallyTop from './AlignVerticallyTop.jsx';
@@ -161,16 +159,13 @@
 import Lowercase from './Lowercase.jsx';
 import Capitalize from './Capitalize.jsx';
 import Oblique from './Oblique.jsx';
->>>>>>> b1795928
 
 const Icon = (props) => {
   switch (props.name) {
     case 'addrectangle':
       return <AddRectangle {...props} />;
-<<<<<<< HEAD
     case 'editIcon':
       return <EditIcon {...props} />;
-=======
     case 'alignleftinspector':
       return <AlignRightinspector {...props} />;
     case 'alignrightinspector':
@@ -181,7 +176,6 @@
       return <AlignVerticallyBottom {...props} />;
     case 'alignverticallycenter':
       return <AlignVerticallyCenter {...props} />;
->>>>>>> b1795928
     case 'alignright':
       return <AlignRight {...props} />;
     case 'apps':
