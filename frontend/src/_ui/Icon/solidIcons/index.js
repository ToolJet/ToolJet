import React from 'react';
import Apps from './Apps.jsx';
import Archive from './Archive.jsx';
import ArrowBack from './ArrowBack.jsx';
import ArrowDown from './ArrowDown.jsx';
import Arroweft from './Arroweft.jsx';
import ArrowReturn from './ArrowReturn.jsx';
import ArrowRight from './ArrowRight.jsx';
import ArrowSort from './ArrowSort.jsx';
import ArrowSortRectangle from './ArrowSortRectangle.jsx';
import AddNavItemURL from './AddNavItemURL.jsx';
import ArrowTransfer from './ArrowTransfer.jsx';
import ArrowUp from './ArrowUp.jsx';
import BookSearch from './BookSearch.jsx';
import Branch from './Branch.jsx';
import Debugger from './Debugger.jsx';
import Calender from './Calender.jsx';
import CheckRectangle from './CheckRectangle.jsx';
import CheveronDown from './CheveronDown.jsx';
import CheveronLeft from './CheveronLeft.jsx';
import CheveronRight from './CheveronRight.jsx';
import CheveronUp from './CheveronUp.jsx';
import ClearRectangle from './ClearRectangle.jsx';
import Clock from './Clock.jsx';
import CursorClick from './CursorClick.jsx';
import LockGradient from './LockGradient.jsx';
import DatasourceGradient from './DatasourceGradient.jsx';
import Column from './Column.jsx';
import Columns from './Columns.jsx';
import Compass from './Compass.jsx';
import Computer from './Computer.jsx';
import Copy from './Copy.jsx';
import DarkMode from './DarkMode.jsx';
import Datasource from './Datasource.jsx';
import Delete from './Delete.jsx';
import Diamond from './Diamond.jsx';
import DownArrow from './DownArrow.jsx';
import EditRectangle from './EditRectangle.jsx';
import EnterpriseV3 from './EnterpriseV3.jsx';
import Enterprise from './Enterprise.jsx';
import EnterpriseSmall from './EnterpriseSmall.jsx';
import Eye from './Eye.jsx';
import Eye1 from './Eye1.jsx';
import EyeDisable from './EyeDisable.jsx';
import Expand from './Expand.jsx';
import File01 from './File01.jsx';
import FileDownload from './FileDownload.jsx';
import FileUpload from './FileUpload.jsx';
import Filter from './Filter.jsx';
import FloppyDisk from './FloppyDisk.jsx';
import Folder from './Folder.jsx';
import FolderDownload from './FolderDownload.jsx';
import FolderUpload from './FolderUpload.jsx';
import GitSync from './GitSync.jsx';
import FullOuterJoin from './FullOuterJoin.jsx';
import Globe from './Globe.jsx';
import Options from './Options.jsx';
import Grid from './Grid.jsx';
import HelpPolygon from './HelpPolygon.jsx';
import Home from './Home.jsx';
import Information from './Information.jsx';
import InformationCircle from './InformationCircle.jsx';
import InnerJoinIcon from './InnerJoinIcon.jsx';
import InRectangle from './InRectangle.jsx';
import Interactive from './Interactive.jsx';
import Layers from './Layers.jsx';
import LeftArrow from './LeftArrow.jsx';
import LeftOuterJoinIcon from './LeftOuterJoinIcon.jsx';
import LightMode from './LightMode.jsx';
import ListView from './ListView.jsx';
import Logout from './Logout.jsx';
import Menu from './Menu.jsx';
import MenuHome from './MenuHome.jsx';
import Minus from './Minus.jsx';
import Minus01 from './Minus01.jsx';
import Mobile from './Mobile.jsx';
import MoreHorizontal from './MoreHorizontal.jsx';
import MoreVertical from './MoreVertical.jsx';
import MoreVertical01 from './MoreVertical01.jsx';
import Notification from './Notification.jsx';
import NotificationRinging from './NotificationRinging.jsx';
import NotificationSide from './NotificationSide.jsx';
import NotificationSilent from './NotificationSilent.jsx';
import NotificationUnread from './NotificationUnread.jsx';
import NewTab from './NewTab.jsx';
import Open from './Open.jsx';
import Page from './Page.jsx';
import PageAdd from './PageAdd.jsx';
import PageUpload from './PageUpload.jsx';
import Pin from './Pin.jsx';
import Unpin from './Unpin.jsx';
import AlignRight from './AlignRight';
import Play from './Play.jsx';
import Play01 from './Play01.jsx';
import Plus from './Plus.jsx';
import Plus01 from './Plus01.jsx';
import Reload from './Reload.jsx';
import Read from './Read.jsx';
import ReloadError from './ReloadError.jsx';
import Remove from './Remove.jsx';
import Remove01 from './Remove01.jsx';
import Remove03 from './Remove03.jsx';
import RemoveRectangle from './RemoveRectangle.jsx';
import RightArrow from './RightArrow.jsx';
import RightOuterJoin from './RightOuterJoin.jsx';
import Row from './Row.jsx';
import SadRectangle from './SadRectangle.jsx';
import Search from './Search.jsx';
import SearchMinus from './SearchMinus.jsx';
import SearchPlus from './SearchPlus.jsx';
import Sent from './Sent.jsx';
import SentFast from './SentFast.jsx';
import Server from './Server.jsx';
import Settings from './Settings.jsx';
import Share from './Share.jsx';
import Shield from './Shield.jsx';
import ShieldCheck from './ShieldCheck.jsx';
import Skip from './Skip.jsx';
import Signpost from './Signpost.jsx';
import SmileRectangle from './SmileRectangle.jsx';
import SortArrowDown from './SortArrowDown.jsx';
import SortArrowUp from './SortArrowUp.jsx';
import Subtract from './Subtract.jsx';
import Sun from './Sun.jsx';
import Sync from './SyncIcon.jsx';
import Table from './Table.jsx';
import Tick from './Tick.jsx';
import TickV3 from './TickV3.jsx';
import Trash from './Trash.jsx';
import UpArrow from './UpArrow.jsx';
import User from './User.jsx';
import UserAdd from './UserAdd.jsx';
import UserGroup from './UserGroup.jsx';
import UserRemove from './UserRemove.jsx';
import UTurn from './UTurn.jsx';
import Variable from './Variable.jsx';
import Workflows from './Workflows.jsx';
import Warning from './Warning.jsx';
import ZoomIn from './ZoomIn.jsx';
import ZoomOut from './ZoomOut.jsx';
import ZoomOutRectangle from './ZoomOutRectangle.jsx';
import AddRectangle from './AddRectangle.jsx';
import Lock from './Lock.jsx';
import Mail from './Mail.jsx';
import Logs from './Logs.jsx';
import Marketplace from './Marketplace.jsx';
import AuditLogs from './AuditLog.jsx';
import InstanceSettings from './InstanceSettings.jsx';
import EnterpriseGradient from './EnterpriseGradient.jsx';
import Workspace from './Workspace.jsx';
import CircularToggleDisabled from './CircularToggleDisabled.jsx';
import CircularToggleEnabled from './CircularToggleEnabled.jsx';
import Idea from './Idea.jsx';
import Minimize from './Minimize.jsx';
import Maximize from './Maximize.jsx';
import PlusRectangle from './PlusRectangle.jsx';
import EyeOpen from './EyeOpen.jsx';
import CloudInvalid from './CloudInvalid.jsx';
import CloudValid from './CloudValid.jsx';
import LayersVersion from './LayersVersion.jsx';
import Comments from './Comments';
import Inspect from './Inspect.jsx';
import ArrowForwardUp from './ArrowForwardUp.jsx';
import ArrowBackUp from './ArrowBackUp.jsx';
import CheveronLeftDouble from './CheveronLeftDouble.jsx';
import CheveronRightDouble from './CheveronRightDouble.jsx';
import Dot from './Dot.jsx';
import Check from './Check.jsx';
import Editable from './Editable.jsx';
import Save from './Save.jsx';
import Cross from './Cross.jsx';
import Danger from './Danger.jsx';
import DangerDark from './DangerDark.jsx';
import ArrowUpTriangle from './ArrowUpTriangle.jsx';
import ArrowDownTriangle from './ArrowDownTriangle.jsx';
import EnterButtonIcon from './EnterButtonIcon.jsx';
import WorkspaceConstants from './WorkspaceConstants.jsx';
import ArrowBackDown from './ArrowBackDown.jsx';
import AlignRightinspector from './AlignRightinspector.jsx';
import AlignLeftinspector from './AlignLeftinspector.jsx';
import AlignHorizontalCenter from './AlignHorizontalCenter.jsx';
import AlignVerticallyTop from './AlignVerticallyTop.jsx';
import AlignVerticallyBottom from './AlignVerticallyBottom.jsx';
import AlignVerticallyCenter from './AlignVerticallyCenter.jsx';
import Italic from './Italic.jsx';
import Underline from './Underline.jsx';
import Overline from './Overline.jsx';
import Linethrough from './Linethrough.jsx';
import Uppercase from './Uppercase.jsx';
import Lowercase from './Lowercase.jsx';
import Capitalize from './Capitalize.jsx';
import Oblique from './Oblique.jsx';
import TooljetIcon from './TooljetIcon.jsx';
import PrimaryKey from './PrimaryKey.jsx';
import ForeignKey from './ForeignKey.jsx';
import TriangleUpCenter from './TriangleUpCenter.jsx';
import TriangleDownCenter from './TriangleDownCenter.jsx';
import UserGear from './UserGear.jsx';
import GranularAccess from './GranularAccess.jsx';
import Search01 from './Search01.jsx';
import LightIcon from './LightIcon.jsx';
import DarkIcon from './DarkIcon.jsx';
import Credentials from './Credentials.jsx';
import ShiftButtonIcon from './ShiftButtonIcon.jsx';
import Unpin01 from './Unpin01.jsx';
import GranularAccessGrad from './GranularAceesGrad.jsx';
import WarningUserNotFound from './WarningUserNotFound.jsx';
import VarcharCol from './VarcharCol.jsx';
import Jsonb from './Jsonb.jsx';
import IntegerCol from './IntegerCol.jsx';
import BigIntCol from './BigIntCol.jsx';
import FloatCol from './FloatCol.jsx';
import BooleanCol from './BooleanCol.jsx';
import SerialCol from './SerialCol.jsx';
import DatetimeCol from './DatetimeCol';
import AITag from './AITag.jsx';
import SectionCollapse from './SectionCollapse.jsx';
import SectionExpand from './SectionExpand.jsx';
import Reset from './Reset.jsx';
import Outbound from './Outbound.jsx';
import AddPageGroupIcon from './AddPageGroup.jsx';
import EnterpriseNew from './EnterpriseNew.jsx';
import ArrowReturn01 from './ArrowReturn01.jsx';
import ArrowUp01 from './ArrowUp01.jsx';
import ArrowDown01 from './ArrowDown01.jsx';
import Replace from './Replace.jsx';
import ReplaceAll from './ReplaceAll.jsx';
import Remove02 from './Remove02.jsx';
import TooljetAi from './TooljetAI.jsx';
import AICrown from './AICrown.jsx';
import BookDemo from './BookDemo.jsx';
import Contactv3 from './Contactv3.jsx';
import PremiumLogo from './PremiumLogo.jsx';
import StudentIcon from './StudentIcon.jsx';
import CalendarIcon from './CalendarIcon.jsx';
import CalendarSmall from './CalendarSmall.jsx';
import UserGroupsGrey from './UserGroupsGrey.jsx';
import AppLimitSvg from './AppLimitSvg.jsx';
import NewTabSmall from './NewTabSmall.jsx';
import EmptyStateModules from './EmptyStateModules.jsx';
import Code from './Code.jsx';
import WorkflowV3 from './WorkflowV3.jsx';
import WorkspaceV3 from './WorkspaceV3.jsx';
import EnterpriseCrown from './EnterrpiseCrown.jsx';
import FileCode from './FileCode.jsx';
import Corners from './Corners.jsx';
import Moon from './Moon.jsx';
<<<<<<< HEAD
import NoPageEvents from './NoPageEvents.jsx';
import ArrowRight01 from './ArrowRight01.jsx';
import DuplicatePage from './DuplicatePage.jsx';
import Delete01 from './Delete01.jsx';
=======
import SourceControl from './SourceControl.jsx';
import Push from './PushIcon.jsx';
import Pull from './PullIcon.jsx';
>>>>>>> 9e470a50
import RemoveFolder from './RemoveFolder.jsx';

const Icon = (props) => {
  switch (props.name) {
    case 'tooljetai':
      return <TooljetAi {...props} />;
    case 'lighticon':
      return <LightIcon {...props} />;
    case 'darkicon':
      return <DarkIcon {...props} />;
    case 'addrectangle':
      return <AddRectangle {...props} />;
    case 'addnavitemurl':
      return <AddNavItemURL {...props} />;
    case 'alignleftinspector':
      return <AlignLeftinspector {...props} />;
    case 'alignrightinspector':
      return <AlignRightinspector {...props} />;
    case 'alignhorizontalcenter':
      return <AlignHorizontalCenter {...props} />;
    case 'alignverticallytop':
      return <AlignVerticallyTop {...props} />;
    case 'alignverticallybottom':
      return <AlignVerticallyBottom {...props} />;
    case 'alignverticallycenter':
      return <AlignVerticallyCenter {...props} />;
    case 'alignright':
      return <AlignRight {...props} />;
    case 'apps':
      return <Apps {...props} />;
    case 'archive':
      return <Archive {...props} />;
    case 'arrowback':
      return <ArrowBack {...props} />;
    case 'arrowbackdown':
      return <ArrowBackDown {...props} />;
    case 'arrowright01':
      return <ArrowRight01 {...props} />;
    case 'arrowdown':
      return <ArrowDown {...props} />;
    case 'arroweft':
      return <Arroweft {...props} />;
    case 'arrowreturn':
      return <ArrowReturn {...props} />;
    case 'arrowright':
      return <ArrowRight {...props} />;
    case 'arrowsort':
      return <ArrowSort {...props} />;
    case 'arrowsortrectangle':
      return <ArrowSortRectangle {...props} />;
    case 'arrowtransfer':
      return <ArrowTransfer {...props} />;
    case 'arrowup':
      return <ArrowUp {...props} />;
    case 'auditlogs':
      return <AuditLogs {...props} />;
    case 'booksearch':
      return <BookSearch {...props} />;
    case 'branch':
      return <Branch {...props} />;
    case 'debugger':
      return <Debugger {...props} />;
    case 'calender':
      return <Calender {...props} />;
    case 'checkrectangle':
      return <CheckRectangle {...props} />;
    case 'cheverondown':
      return <CheveronDown {...props} />;
    case 'cheveronleft':
      return <CheveronLeft {...props} />;
    case 'cheveronleftdouble':
      return <CheveronLeftDouble {...props} />;
    case 'cheveronright':
      return <CheveronRight {...props} />;
    case 'credentials':
      return <Credentials {...props} />;
    case 'cheveronrightdouble':
      return <CheveronRightDouble {...props} />;
    case 'cheveronup':
      return <CheveronUp {...props} />;
    case 'circularToggleDisabled':
      return <CircularToggleDisabled {...props} />;
    case 'circularToggleEnabled':
      return <CircularToggleEnabled {...props} />;
    case 'clearrectangle':
      return <ClearRectangle {...props} />;
    case 'code':
      return <Code {...props} />;
    case 'clock':
      return <Clock {...props} />;
    case 'cursorclick':
      return <CursorClick {...props} />;
    case 'column':
      return <Column {...props} />;
    case 'columns':
      return <Columns {...props} />;
    case 'compass':
      return <Compass {...props} />;
    case 'computer':
      return <Computer {...props} />;
    case 'copy':
      return <Copy {...props} />;
    case 'darkmode':
      return <DarkMode {...props} />;
    case 'datasource':
      return <Datasource {...props} />;
    case 'danger':
      return <Danger {...props} />;
    case 'danger-dark':
      return <DangerDark {...props} />;
    case 'delete':
      return <Delete {...props} />;
    case 'delete01':
      return <Delete01 {...props} />;
    case 'diamond':
      return <Diamond {...props} />;
    case 'downarrow':
      return <DownArrow {...props} />;
    case 'duplicatepage':
      return <DuplicatePage {...props} />;
    case 'editrectangle':
      return <EditRectangle {...props} />;
    case 'enterprise':
      return <Enterprise {...props} />;
    case 'enterpriseGradient':
      return <EnterpriseGradient {...props} />;
    case 'nopageevents':
      return <NoPageEvents {...props} />;
    case 'enterprisesmall':
      return <EnterpriseSmall {...props} />;
    case 'enterprise-new':
      return <EnterpriseNew {...props} />;
    case 'enterprisev3':
      return <EnterpriseV3 {...props} />;
    case 'enterprisecrown':
      return <EnterpriseCrown {...props} />;
    case 'lockGradient':
      return <LockGradient {...props} />;
    case 'datasourceGradient':
      return <DatasourceGradient {...props} />;
    case 'enterbutton':
      return <EnterButtonIcon {...props} />;
    case 'eye':
      return <Eye {...props} />;
    case 'eye1':
      return <Eye1 {...props} />;
    case 'eyedisable':
      return <EyeDisable {...props} />;
    case 'expand':
      return <Expand {...props} />;
    case 'file-code':
      return <FileCode {...props} />;
    case 'file01':
      return <File01 {...props} />;
    case 'filedownload':
      return <FileDownload {...props} />;
    case 'fileupload':
      return <FileUpload {...props} />;
    case 'filter':
      return <Filter {...props} />;
    case 'floppydisk':
      return <FloppyDisk {...props} />;
    case 'folder':
      return <Folder {...props} />;
    case 'folderdownload':
      return <FolderDownload {...props} />;
    case 'folderupload':
      return <FolderUpload {...props} />;
    case 'gitsync':
      return <GitSync {...props} />;
    case 'foreignkey':
      return <ForeignKey {...props} />;
    case 'fullouterjoin':
      return <FullOuterJoin {...props} />;
    case 'globe':
      return <Globe {...props} />;
    case 'grid':
      return <Grid {...props} />;
    case 'granularaccess':
      return <GranularAccess {...props} />;
    case 'granularaccessgrad':
      return <GranularAccessGrad {...props} />;
    case 'helppolygon':
      return <HelpPolygon {...props} />;
    case 'home':
      return <Home {...props} />;
    case 'information':
      return <Information {...props} />;
    case 'innerjoin':
      return <InnerJoinIcon {...props} />;
    case 'inrectangle':
      return <InRectangle {...props} />;
    case 'instancesettings':
      return <InstanceSettings {...props} />;
    case 'informationcircle':
      return <InformationCircle {...props} />;
    case 'interactive':
      return <Interactive {...props} />;
    case 'idea':
      return <Idea {...props} />;
    case 'italic':
      return <Italic {...props} />;
    case 'layers':
      return <Layers {...props} />;
    case 'leftarrow':
      return <LeftArrow {...props} />;
    case 'leftouterjoin':
      return <LeftOuterJoinIcon {...props} />;
    case 'lightmode':
      return <LightMode {...props} />;
    case 'listview':
      return <ListView {...props} />;
    case 'lock':
      return <Lock {...props} />;
    case 'logout':
      return <Logout {...props} />;
    case 'logs':
      return <Logs {...props} />;
    case 'menu':
      return <Menu {...props} />;
    case 'menuhome':
      return <MenuHome {...props} />;
    case 'minus':
      return <Minus {...props} />;
    case 'minus01':
      return <Minus01 {...props} />;
    case 'mobile':
      return <Mobile {...props} />;
    case 'morehorizontal':
      return <MoreHorizontal {...props} />;
    case 'morevertical':
      return <MoreVertical {...props} />;
    case 'morevertical01':
      return <MoreVertical01 {...props} />;
    case 'notification':
      return <Notification {...props} />;
    case 'notificationringing':
      return <NotificationRinging {...props} />;
    case 'notificationside':
      return <NotificationSide {...props} />;
    case 'notificationsilent':
      return <NotificationSilent {...props} />;
    case 'notificationunread':
      return <NotificationUnread {...props} />;
    case 'newtab':
      return <NewTab {...props} />;
    case 'open':
      return <Open {...props} />;
    case 'options':
      return <Options {...props} />;
    case 'page':
      return <Page {...props} />;
    case 'pageAdd':
      return <PageAdd {...props} />;
    case 'pageUpload':
      return <PageUpload {...props} />;
    case 'pin':
      return <Pin {...props} />;
    case 'unpin01':
      return <Unpin01 {...props} />;
    case 'unpin':
      return <Unpin {...props} />;
    case 'play':
      return <Play {...props} />;
    case 'plus':
      return <Plus {...props} />;
    case 'plus01':
      return <Plus01 {...props} />;
    case 'plusrectangle':
      return <PlusRectangle {...props} />;
    case 'primarykey':
      return <PrimaryKey {...props} />;
    case 'reload':
      return <Reload {...props} />;
    case 'read':
      return <Read {...props} />;
    case 'reloaderror':
      return <ReloadError {...props} />;
    case 'remove':
      return <Remove {...props} />;
    case 'remove01':
      return <Remove01 {...props} />;
    case 'removefolder':
      return <RemoveFolder {...props} />;
    case 'removerectangle':
      return <RemoveRectangle {...props} />;
    case 'rightarrrow':
      return <RightArrow {...props} />;
    case 'rightouterjoin':
      return <RightOuterJoin {...props} />;
    case 'row':
      return <Row {...props} />;
    case 'reset':
      return <Reset {...props} />;
    case 'sadrectangle':
      return <SadRectangle {...props} />;
    case 'search':
      return <Search {...props} />;
    case 'search01':
      return <Search01 {...props} />;
    case 'searchminus':
      return <SearchMinus {...props} />;
    case 'searchplus':
      return <SearchPlus {...props} />;
    case 'sectioncollapse':
      return <SectionCollapse {...props} />;
    case 'sectionexpand':
      return <SectionExpand {...props} />;
    case 'sent':
      return <Sent {...props} />;
    case 'sentfast':
      return <SentFast {...props} />;
    case 'server':
      return <Server {...props} />;
    case 'settings':
      return <Settings {...props} />;
    case 'shiftbutton':
      return <ShiftButtonIcon {...props} />;
    case 'comments':
      return <Comments {...props} />;
    case 'corners':
      return <Corners {...props} />;
    case 'share':
      return <Share {...props} />;
    case 'shield':
      return <Shield {...props} />;
    case 'shieldcheck':
      return <ShieldCheck {...props} />;
    case 'skip':
      return <Skip {...props} />;
    case 'signpost':
      return <Signpost {...props} />;
    case 'smilerectangle':
      return <SmileRectangle {...props} />;
    case 'sortarrowdown':
      return <SortArrowDown {...props} />;
    case 'sortarrowup':
      return <SortArrowUp {...props} />;
    case 'subtract':
      return <Subtract {...props} />;
    case 'sun':
      return <Sun {...props} />;
    case 'sync':
      return <Sync {...props} />;
    case 'table':
      return <Table {...props} />;
    case 'tick':
      return <Tick {...props} />;
    case 'tickv3':
      return <TickV3 {...props} />;
    case 'tooljet':
      return <TooljetIcon {...props} />;
    case 'trash':
      return <Trash {...props} />;
    case 'uparrow':
      return <UpArrow {...props} />;
    case 'user':
      return <User {...props} />;
    case 'useradd':
      return <UserAdd {...props} />;
    case 'usergroup':
      return <UserGroup {...props} />;
    case 'usergear':
      return <UserGear {...props} />;
    case 'userremove':
      return <UserRemove {...props} />;
    case 'uturn':
      return <UTurn {...props} />;
    case 'variable':
      return <Variable {...props} />;
    case 'warning':
      return <Warning {...props} />;
    case 'warning-user-notfound':
      return <WarningUserNotFound {...props} />;
    case 'workflowv3':
      return <WorkflowV3 {...props} />;
    case 'workspacev3':
      return <WorkspaceV3 {...props} />;
    case 'workspaceconstants':
      return <WorkspaceConstants {...props} />;
    case 'zoomin':
      return <ZoomIn {...props} />;
    case 'zoomout':
      return <ZoomOut {...props} />;
    case 'zoomoutrectangle':
      return <ZoomOutRectangle {...props} />;
    case 'mail':
      return <Mail {...props} />;
    case 'marketplace':
      return <Marketplace {...props} />;
    case 'workspace':
      return <Workspace {...props} />;
    case 'workflows':
      return <Workflows {...props} />;
    case 'eyeopen':
      return <EyeOpen {...props} />;
    case 'layersversion':
      return <LayersVersion {...props} />;
    case 'cloudvalid':
      return <CloudValid {...props} />;
    case 'cloudinvalid':
      return <CloudInvalid {...props} />;
    case 'dot':
      return <Dot {...props} />;
    case 'check':
      return <Check {...props} />;
    case 'editable':
      return <Editable {...props} />;
    case 'minimize':
      return <Minimize {...props} />;
    case 'maximize':
      return <Maximize {...props} />;
    case 'inspect':
      return <Inspect {...props} />;
    case 'arrowbackup':
      return <ArrowForwardUp {...props} />;
    case 'arrowforwardup':
      return <ArrowBackUp {...props} />;
    case 'save':
      return <Save {...props} />;
    case 'cross':
      return <Cross {...props} />;
    case 'arrowUpTriangle':
      return <ArrowUpTriangle {...props} />;
    case 'arrowDownTriangle':
      return <ArrowDownTriangle {...props} />;
    case 'underline':
      return <Underline {...props} />;
    case 'overline':
      return <Overline {...props} />;
    case 'linethrough':
      return <Linethrough {...props} />;
    case 'uppercase':
      return <Uppercase {...props} />;
    case 'lowercase':
      return <Lowercase {...props} />;
    case 'capitalize':
      return <Capitalize {...props} />;
    case 'oblique':
      return <Oblique {...props} />;
    case 'oubound':
      return <Outbound {...props} />;
    case 'TriangleUpCenter':
      return <TriangleUpCenter {...props} />;
    case 'TriangleDownCenter':
      return <TriangleDownCenter {...props} />;
    case 'addpagegroup':
      return <AddPageGroupIcon {...props} />;
    case 'jsonb':
      return <Jsonb {...props} />;
    case 'character varying':
      return <VarcharCol {...props} />;
    case 'integer':
      return <IntegerCol {...props} />;
    case 'bigint':
      return <BigIntCol {...props} />;
    case 'double precision':
      return <FloatCol {...props} />;
    case 'boolean':
      return <BooleanCol {...props} />;
    case 'serial':
      return <SerialCol {...props} />;
    case 'timestamp with time zone':
      return <DatetimeCol {...props} />;
    case 'AI-tag':
      return <AITag {...props} />;
    case 'arrowdown01':
      return <ArrowDown01 {...props} />;
    case 'arrowreturn01':
      return <ArrowReturn01 {...props} />;
    case 'arrowup01':
      return <ArrowUp01 {...props} />;
    case 'replace':
      return <Replace {...props} />;
    case 'replaceall':
      return <ReplaceAll {...props} />;
    case 'remove02':
      return <Remove02 {...props} />;
    case 'remove03':
      return <Remove03 {...props} />;
    case 'bookdemo':
      return <BookDemo {...props} />;
    case 'contactv3':
      return <Contactv3 {...props} />;
    case 'premium-logo':
      return <PremiumLogo {...props} />;
    case 'calendar-icon':
      return <CalendarIcon {...props} />;
    case 'calendar-small':
      return <CalendarSmall {...props} />;
    case 'user-groups-grey':
      return <UserGroupsGrey {...props} />;
    case 'app-limit':
      return <AppLimitSvg {...props} />;
    case 'new-tab-small':
      return <NewTabSmall {...props} />;
    case 'student-icon':
      return <StudentIcon {...props} />;
    case 'ai-crown':
      return <AICrown {...props} />;
    case 'empty-state-modules':
      return <EmptyStateModules {...props} />;
    case 'play01':
      return <Play01 {...props} />;
    case 'moon':
      return <Moon {...props} />;
    case 'source-control':
      return <SourceControl {...props} />;
    case 'push-changes':
      return <Push {...props} />;
    case 'pull-changes':
      return <Pull {...props} />;
    default:
      return <Apps {...props} />;
  }
};
export default Icon;<|MERGE_RESOLUTION|>--- conflicted
+++ resolved
@@ -245,16 +245,13 @@
 import FileCode from './FileCode.jsx';
 import Corners from './Corners.jsx';
 import Moon from './Moon.jsx';
-<<<<<<< HEAD
 import NoPageEvents from './NoPageEvents.jsx';
 import ArrowRight01 from './ArrowRight01.jsx';
 import DuplicatePage from './DuplicatePage.jsx';
 import Delete01 from './Delete01.jsx';
-=======
 import SourceControl from './SourceControl.jsx';
 import Push from './PushIcon.jsx';
 import Pull from './PullIcon.jsx';
->>>>>>> 9e470a50
 import RemoveFolder from './RemoveFolder.jsx';
 
 const Icon = (props) => {
