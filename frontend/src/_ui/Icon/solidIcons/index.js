import React from 'react';
import Apps from './Apps.jsx';
import Archive from './Archive.jsx';
import ArrowBack from './ArrowBack.jsx';
import ArrowDown from './ArrowDown.jsx';
import Arroweft from './Arroweft.jsx';
import ArrowReturn from './ArrowReturn.jsx';
import ArrowRight from './ArrowRight.jsx';
import ArrowSort from './ArrowSort.jsx';
import ArrowSortRectangle from './ArrowSortRectangle.jsx';
import ArrowTransfer from './ArrowTransfer.jsx';
import ArrowUp from './ArrowUp.jsx';
import BookSearch from './BookSearch.jsx';
import Branch from './Branch.jsx';
import Debugger from './Debugger.jsx';
import Calender from './Calender.jsx';
import CheckRectangle from './CheckRectangle.jsx';
import CheveronDown from './CheveronDown.jsx';
import CheveronLeft from './CheveronLeft.jsx';
import CheveronRight from './CheveronRight.jsx';
import CheveronUp from './CheveronUp.jsx';
import ClearRectangle from './ClearRectangle.jsx';
import Clock from './Clock.jsx';
import LockGradient from './LockGradient.jsx';
import DatasourceGradient from './DatasourceGradient.jsx';
import Column from './Column.jsx';
import Columns from './Columns.jsx';
import Compass from './Compass.jsx';
import Computer from './Computer.jsx';
import Copy from './Copy.jsx';
import DarkMode from './DarkMode.jsx';
import Datasource from './Datasource.jsx';
import Delete from './Delete.jsx';
import Diamond from './Diamond.jsx';
import DownArrow from './DownArrow.jsx';
import EditRectangle from './EditRectangle.jsx';
import EnterpriseV3 from './EnterpriseV3.jsx';
import Enterprise from './Enterprise.jsx';
import EnterpriseSmall from './EnterpriseSmall.jsx';
import Eye from './Eye.jsx';
import Eye1 from './Eye1.jsx';
import EyeDisable from './EyeDisable.jsx';
import Expand from './Expand.jsx';
import File01 from './File01.jsx';
import FileDownload from './FileDownload.jsx';
import FileUpload from './FileUpload.jsx';
import Filter from './Filter.jsx';
import FloppyDisk from './FloppyDisk.jsx';
import Folder from './Folder.jsx';
import FolderDownload from './FolderDownload.jsx';
import FolderUpload from './FolderUpload.jsx';
import GitSync from './GitSync.jsx';
import FullOuterJoin from './FullOuterJoin.jsx';
import Globe from './Globe.jsx';
import Options from './Options.jsx';
import Grid from './Grid.jsx';
import HelpPolygon from './HelpPolygon.jsx';
import Home from './Home.jsx';
import Information from './Information.jsx';
import InformationCircle from './InformationCircle.jsx';
import InnerJoinIcon from './InnerJoinIcon.jsx';
import InRectangle from './InRectangle.jsx';
import Interactive from './Interactive.jsx';
import Layers from './Layers.jsx';
import LeftArrow from './LeftArrow.jsx';
import LeftOuterJoinIcon from './LeftOuterJoinIcon.jsx';
import LightMode from './LightMode.jsx';
import ListView from './ListView.jsx';
import Logout from './Logout.jsx';
import Menu from './Menu.jsx';
import MenuHome from './MenuHome.jsx';
import Minus from './Minus.jsx';
import Minus01 from './Minus01.jsx';
import Mobile from './Mobile.jsx';
import MoreHorizontal from './MoreHorizontal.jsx';
import MoreVertical from './MoreVertical.jsx';
import Notification from './Notification.jsx';
import NotificationRinging from './NotificationRinging.jsx';
import NotificationSide from './NotificationSide.jsx';
import NotificationSilent from './NotificationSilent.jsx';
import NotificationUnread from './NotificationUnread.jsx';
import NewTab from './NewTab.jsx';
import Open from './Open.jsx';
import Page from './Page.jsx';
import PageAdd from './PageAdd.jsx';
import Pin from './Pin.jsx';
import Unpin from './Unpin.jsx';
import AlignRight from './AlignRight';
import Play from './Play.jsx';
import Play01 from './Play01.jsx';
import Plus from './Plus.jsx';
import Plus01 from './Plus01.jsx';
import Reload from './Reload.jsx';
import Read from './Read.jsx';
import ReloadError from './ReloadError.jsx';
import Remove from './Remove.jsx';
import Remove01 from './Remove01.jsx';
import RemoveRectangle from './RemoveRectangle.jsx';
import RightArrow from './RightArrow.jsx';
import RightOuterJoin from './RightOuterJoin.jsx';
import Row from './Row.jsx';
import SadRectangle from './SadRectangle.jsx';
import Search from './Search.jsx';
import SearchMinus from './SearchMinus.jsx';
import SearchPlus from './SearchPlus.jsx';
import Sent from './Sent.jsx';
import SentFast from './SentFast.jsx';
import Server from './Server.jsx';
import Settings from './Settings.jsx';
import Share from './Share.jsx';
import Shield from './Shield.jsx';
import ShieldCheck from './ShieldCheck.jsx';
import Signpost from './Signpost.jsx';
import SmileRectangle from './SmileRectangle.jsx';
import SortArrowDown from './SortArrowDown.jsx';
import SortArrowUp from './SortArrowUp.jsx';
import Subtract from './Subtract.jsx';
import Sun from './Sun.jsx';
import Sync from './SyncIcon.jsx';
import Table from './Table.jsx';
import Tick from './Tick.jsx';
import TickV3 from './TickV3.jsx';
import Trash from './Trash.jsx';
import UpArrow from './UpArrow.jsx';
import User from './User.jsx';
import UserAdd from './UserAdd.jsx';
import UserGroup from './UserGroup.jsx';
import UserRemove from './UserRemove.jsx';
import UTurn from './UTurn.jsx';
import Variable from './Variable.jsx';
import Workflows from './Workflows.jsx';
import Warning from './Warning.jsx';
import ZoomIn from './ZoomIn.jsx';
import ZoomOut from './ZoomOut.jsx';
import ZoomOutRectangle from './ZoomOutRectangle.jsx';
import AddRectangle from './AddRectangle.jsx';
import Lock from './Lock.jsx';
import Mail from './Mail.jsx';
import Logs from './Logs.jsx';
import Marketplace from './Marketplace.jsx';
import AuditLogs from './AuditLog.jsx';
import InstanceSettings from './InstanceSettings.jsx';
import EnterpriseGradient from './EnterpriseGradient.jsx';
import Workspace from './Workspace.jsx';
import CircularToggleDisabled from './CircularToggleDisabled.jsx';
import CircularToggleEnabled from './CircularToggleEnabled.jsx';
import Idea from './Idea.jsx';
import Minimize from './Minimize.jsx';
import Maximize from './Maximize.jsx';
import PlusRectangle from './PlusRectangle.jsx';
import EyeOpen from './EyeOpen.jsx';
import CloudInvalid from './CloudInvalid.jsx';
import CloudValid from './CloudValid.jsx';
import LayersVersion from './LayersVersion.jsx';
import Comments from './Comments';
import Inspect from './Inspect.jsx';
import ArrowForwardUp from './ArrowForwardUp.jsx';
import ArrowBackUp from './ArrowBackUp.jsx';
import CheveronLeftDouble from './CheveronLeftDouble.jsx';
import CheveronRightDouble from './CheveronRightDouble.jsx';
import Dot from './Dot.jsx';
import Check from './Check.jsx';
import Editable from './Editable.jsx';
import Save from './Save.jsx';
import Cross from './Cross.jsx';
import Danger from './Danger.jsx';
import DangerDark from './DangerDark.jsx';
import ArrowUpTriangle from './ArrowUpTriangle.jsx';
import ArrowDownTriangle from './ArrowDownTriangle.jsx';
import EnterButtonIcon from './EnterButtonIcon.jsx';
import WorkspaceConstants from './WorkspaceConstants.jsx';
import ArrowBackDown from './ArrowBackDown.jsx';
import AlignRightinspector from './AlignRightinspector.jsx';
import AlignLeftinspector from './AlignLeftinspector.jsx';
import AlignHorizontalCenter from './AlignHorizontalCenter.jsx';
import AlignVerticallyTop from './AlignVerticallyTop.jsx';
import AlignVerticallyBottom from './AlignVerticallyBottom.jsx';
import AlignVerticallyCenter from './AlignVerticallyCenter.jsx';
import Italic from './Italic.jsx';
import Underline from './Underline.jsx';
import Overline from './Overline.jsx';
import Linethrough from './Linethrough.jsx';
import Uppercase from './Uppercase.jsx';
import Lowercase from './Lowercase.jsx';
import Capitalize from './Capitalize.jsx';
import Oblique from './Oblique.jsx';
import TooljetIcon from './TooljetIcon.jsx';
import PrimaryKey from './PrimaryKey.jsx';
import ForeignKey from './ForeignKey.jsx';
import TriangleUpCenter from './TriangleUpCenter.jsx';
import TriangleDownCenter from './TriangleDownCenter.jsx';
import UserGear from './UserGear.jsx';
import GranularAccess from './GranularAccess.jsx';
import Search01 from './Search01.jsx';
import LightIcon from './LightIcon.jsx';
import DarkIcon from './DarkIcon.jsx';
import Credentials from './Credentials.jsx';
import ShiftButtonIcon from './ShiftButtonIcon.jsx';
import Unpin01 from './Unpin01.jsx';
import GranularAccessGrad from './GranularAceesGrad.jsx';
import WarningUserNotFound from './WarningUserNotFound.jsx';
import VarcharCol from './VarcharCol.jsx';
import Jsonb from './Jsonb.jsx';
import IntegerCol from './IntegerCol.jsx';
import BigIntCol from './BigIntCol.jsx';
import FloatCol from './FloatCol.jsx';
import BooleanCol from './BooleanCol.jsx';
import SerialCol from './SerialCol.jsx';
import DatetimeCol from './DatetimeCol';
import AITag from './AITag.jsx';
import SectionCollapse from './SectionCollapse.jsx';
import SectionExpand from './SectionExpand.jsx';
import Reset from './Reset.jsx';
import Outbound from './Outbound.jsx';
import AddPageGroupIcon from './AddPageGroup.jsx';
import EnterpriseNew from './EnterpriseNew.jsx';
import ArrowReturn01 from './ArrowReturn01.jsx';
import ArrowUp01 from './ArrowUp01.jsx';
import ArrowDown01 from './ArrowDown01.jsx';
import Replace from './Replace.jsx';
import ReplaceAll from './ReplaceAll.jsx';
import Remove02 from './Remove02.jsx';
import TooljetAi from './TooljetAI.jsx';
import AICrown from './AICrown.jsx';
import BookDemo from './BookDemo.jsx';
import Contactv3 from './Contactv3.jsx';
import PremiumLogo from './PremiumLogo.jsx';
import StudentIcon from './StudentIcon.jsx';
import CalendarIcon from './CalendarIcon.jsx';
import CalendarSmall from './CalendarSmall.jsx';
import UserGroupsGrey from './UserGroupsGrey.jsx';
import AppLimitSvg from './AppLimitSvg.jsx';
import NewTabSmall from './NewTabSmall.jsx';
import Code from './Code.jsx';
import WorkflowV3 from './WorkflowV3.jsx';
import WorkspaceV3 from './WorkspaceV3.jsx';
<<<<<<< HEAD
import CurlyBraces from './CurlyBraces.jsx';
import Sliders from './Sliders.jsx';
import Asterix from './Asterix.jsx';
import ArrowDirectionLoop from './ArrowDirectionLoop.jsx';
=======
import Moon from './Moon.jsx';
>>>>>>> bd3b21ce

const Icon = (props) => {
  switch (props.name) {
    case 'tooljetai':
      return <TooljetAi {...props} />;
    case 'lighticon':
      return <LightIcon {...props} />;
    case 'darkicon':
      return <DarkIcon {...props} />;
    case 'addrectangle':
      return <AddRectangle {...props} />;
    case 'alignleftinspector':
      return <AlignLeftinspector {...props} />;
    case 'alignrightinspector':
      return <AlignRightinspector {...props} />;
    case 'alignhorizontalcenter':
      return <AlignHorizontalCenter {...props} />;
    case 'alignverticallytop':
      return <AlignVerticallyTop {...props} />;
    case 'alignverticallybottom':
      return <AlignVerticallyBottom {...props} />;
    case 'alignverticallycenter':
      return <AlignVerticallyCenter {...props} />;
    case 'alignright':
      return <AlignRight {...props} />;
    case 'apps':
      return <Apps {...props} />;
    case 'archive':
      return <Archive {...props} />;
    case 'arrowback':
      return <ArrowBack {...props} />;
    case 'arrowbackdown':
      return <ArrowBackDown {...props} />;
    case 'arrowdown':
      return <ArrowDown {...props} />;
    case 'arrowdirectionloop':
      return <ArrowDirectionLoop {...props} />;
    case 'arroweft':
      return <Arroweft {...props} />;
    case 'arrowreturn':
      return <ArrowReturn {...props} />;
    case 'arrowright':
      return <ArrowRight {...props} />;
    case 'arrowsort':
      return <ArrowSort {...props} />;
    case 'arrowsortrectangle':
      return <ArrowSortRectangle {...props} />;
    case 'arrowtransfer':
      return <ArrowTransfer {...props} />;
    case 'arrowup':
      return <ArrowUp {...props} />;
    case 'asterix':
      return <Asterix {...props} />;
    case 'auditlogs':
      return <AuditLogs {...props} />;
    case 'booksearch':
      return <BookSearch {...props} />;
    case 'branch':
      return <Branch {...props} />;
    case 'debugger':
      return <Debugger {...props} />;
    case 'calender':
      return <Calender {...props} />;
    case 'checkrectangle':
      return <CheckRectangle {...props} />;
    case 'cheverondown':
      return <CheveronDown {...props} />;
    case 'cheveronleft':
      return <CheveronLeft {...props} />;
    case 'cheveronleftdouble':
      return <CheveronLeftDouble {...props} />;
    case 'cheveronright':
      return <CheveronRight {...props} />;
    case 'credentials':
      return <Credentials {...props} />;
    case 'cheveronrightdouble':
      return <CheveronRightDouble {...props} />;
    case 'cheveronup':
      return <CheveronUp {...props} />;
    case 'circularToggleDisabled':
      return <CircularToggleDisabled {...props} />;
    case 'circularToggleEnabled':
      return <CircularToggleEnabled {...props} />;
    case 'clearrectangle':
      return <ClearRectangle {...props} />;
    case 'code':
      return <Code {...props} />;
    case 'clock':
      return <Clock {...props} />;
    case 'column':
      return <Column {...props} />;
    case 'columns':
      return <Columns {...props} />;
    case 'compass':
      return <Compass {...props} />;
    case 'computer':
      return <Computer {...props} />;
    case 'copy':
      return <Copy {...props} />;
    case 'curlybraces':
      return <CurlyBraces {...props} />;
    case 'darkmode':
      return <DarkMode {...props} />;
    case 'datasource':
      return <Datasource {...props} />;
    case 'danger':
      return <Danger {...props} />;
    case 'danger-dark':
      return <DangerDark {...props} />;
    case 'delete':
      return <Delete {...props} />;
    case 'diamond':
      return <Diamond {...props} />;
    case 'downarrow':
      return <DownArrow {...props} />;
    case 'editrectangle':
      return <EditRectangle {...props} />;
    case 'enterprise':
      return <Enterprise {...props} />;
    case 'enterpriseGradient':
      return <EnterpriseGradient {...props} />;
    case 'enterprisesmall':
      return <EnterpriseSmall {...props} />;
    case 'enterprise-new':
      return <EnterpriseNew {...props} />;
    case 'enterprisev3':
      return <EnterpriseV3 {...props} />;
    case 'lockGradient':
      return <LockGradient {...props} />;
    case 'datasourceGradient':
      return <DatasourceGradient {...props} />;
    case 'enterbutton':
      return <EnterButtonIcon {...props} />;
    case 'eye':
      return <Eye {...props} />;
    case 'eye1':
      return <Eye1 {...props} />;
    case 'eyedisable':
      return <EyeDisable {...props} />;
    case 'expand':
      return <Expand {...props} />;
    case 'file01':
      return <File01 {...props} />;
    case 'filedownload':
      return <FileDownload {...props} />;
    case 'fileupload':
      return <FileUpload {...props} />;
    case 'filter':
      return <Filter {...props} />;
    case 'floppydisk':
      return <FloppyDisk {...props} />;
    case 'folder':
      return <Folder {...props} />;
    case 'folderdownload':
      return <FolderDownload {...props} />;
    case 'folderupload':
      return <FolderUpload {...props} />;
    case 'gitsync':
      return <GitSync {...props} />;
    case 'foreignkey':
      return <ForeignKey {...props} />;
    case 'fullouterjoin':
      return <FullOuterJoin {...props} />;
    case 'globe':
      return <Globe {...props} />;
    case 'grid':
      return <Grid {...props} />;
    case 'granularaccess':
      return <GranularAccess {...props} />;
    case 'granularaccessgrad':
      return <GranularAccessGrad {...props} />;
    case 'helppolygon':
      return <HelpPolygon {...props} />;
    case 'home':
      return <Home {...props} />;
    case 'information':
      return <Information {...props} />;
    case 'innerjoin':
      return <InnerJoinIcon {...props} />;
    case 'inrectangle':
      return <InRectangle {...props} />;
    case 'instancesettings':
      return <InstanceSettings {...props} />;
    case 'informationcircle':
      return <InformationCircle {...props} />;
    case 'interactive':
      return <Interactive {...props} />;
    case 'idea':
      return <Idea {...props} />;
    case 'italic':
      return <Italic {...props} />;
    case 'layers':
      return <Layers {...props} />;
    case 'leftarrow':
      return <LeftArrow {...props} />;
    case 'leftouterjoin':
      return <LeftOuterJoinIcon {...props} />;
    case 'lightmode':
      return <LightMode {...props} />;
    case 'listview':
      return <ListView {...props} />;
    case 'lock':
      return <Lock {...props} />;
    case 'logout':
      return <Logout {...props} />;
    case 'logs':
      return <Logs {...props} />;
    case 'menu':
      return <Menu {...props} />;
    case 'menuhome':
      return <MenuHome {...props} />;
    case 'minus':
      return <Minus {...props} />;
    case 'minus01':
      return <Minus01 {...props} />;
    case 'mobile':
      return <Mobile {...props} />;
    case 'morehorizontal':
      return <MoreHorizontal {...props} />;
    case 'morevertical':
      return <MoreVertical {...props} />;
    case 'notification':
      return <Notification {...props} />;
    case 'notificationringing':
      return <NotificationRinging {...props} />;
    case 'notificationside':
      return <NotificationSide {...props} />;
    case 'notificationsilent':
      return <NotificationSilent {...props} />;
    case 'notificationunread':
      return <NotificationUnread {...props} />;
    case 'newtab':
      return <NewTab {...props} />;
    case 'open':
      return <Open {...props} />;
    case 'options':
      return <Options {...props} />;
    case 'page':
      return <Page {...props} />;
    case 'pageAdd':
      return <PageAdd {...props} />;
    case 'pin':
      return <Pin {...props} />;
    case 'unpin01':
      return <Unpin01 {...props} />;
    case 'unpin':
      return <Unpin {...props} />;
    case 'play':
      return <Play {...props} />;
    case 'plus':
      return <Plus {...props} />;
    case 'plus01':
      return <Plus01 {...props} />;
    case 'plusrectangle':
      return <PlusRectangle {...props} />;
    case 'primarykey':
      return <PrimaryKey {...props} />;
    case 'reload':
      return <Reload {...props} />;
    case 'read':
      return <Read {...props} />;
    case 'reloaderror':
      return <ReloadError {...props} />;
    case 'remove':
      return <Remove {...props} />;
    case 'remove01':
      return <Remove01 {...props} />;
    case 'removerectangle':
      return <RemoveRectangle {...props} />;
    case 'rightarrrow':
      return <RightArrow {...props} />;
    case 'rightouterjoin':
      return <RightOuterJoin {...props} />;
    case 'row':
      return <Row {...props} />;
    case 'reset':
      return <Reset {...props} />;
    case 'sadrectangle':
      return <SadRectangle {...props} />;
    case 'search':
      return <Search {...props} />;
    case 'search01':
      return <Search01 {...props} />;
    case 'searchminus':
      return <SearchMinus {...props} />;
    case 'searchplus':
      return <SearchPlus {...props} />;
    case 'sectioncollapse':
      return <SectionCollapse {...props} />;
    case 'sectionexpand':
      return <SectionExpand {...props} />;
    case 'sent':
      return <Sent {...props} />;
    case 'sentfast':
      return <SentFast {...props} />;
    case 'server':
      return <Server {...props} />;
    case 'settings':
      return <Settings {...props} />;
    case 'shiftbutton':
      return <ShiftButtonIcon {...props} />;
    case 'comments':
      return <Comments {...props} />;
    case 'share':
      return <Share {...props} />;
    case 'shield':
      return <Shield {...props} />;
    case 'shieldcheck':
      return <ShieldCheck {...props} />;
    case 'signpost':
      return <Signpost {...props} />;
    case 'sliders':
      return <Sliders {...props} />;
    case 'smilerectangle':
      return <SmileRectangle {...props} />;
    case 'sortarrowdown':
      return <SortArrowDown {...props} />;
    case 'sortarrowup':
      return <SortArrowUp {...props} />;
    case 'subtract':
      return <Subtract {...props} />;
    case 'sun':
      return <Sun {...props} />;
    case 'sync':
      return <Sync {...props} />;
    case 'table':
      return <Table {...props} />;
    case 'tick':
      return <Tick {...props} />;
    case 'tickv3':
      return <TickV3 {...props} />;
    case 'tooljet':
      return <TooljetIcon {...props} />;
    case 'trash':
      return <Trash {...props} />;
    case 'uparrow':
      return <UpArrow {...props} />;
    case 'user':
      return <User {...props} />;
    case 'useradd':
      return <UserAdd {...props} />;
    case 'usergroup':
      return <UserGroup {...props} />;
    case 'usergear':
      return <UserGear {...props} />;
    case 'userremove':
      return <UserRemove {...props} />;
    case 'uturn':
      return <UTurn {...props} />;
    case 'variable':
      return <Variable {...props} />;
    case 'warning':
      return <Warning {...props} />;
    case 'warning-user-notfound':
      return <WarningUserNotFound {...props} />;
    case 'workflowv3':
      return <WorkflowV3 {...props} />;
    case 'workspacev3':
      return <WorkspaceV3 {...props} />;
    case 'workspaceconstants':
      return <WorkspaceConstants {...props} />;
    case 'zoomin':
      return <ZoomIn {...props} />;
    case 'zoomout':
      return <ZoomOut {...props} />;
    case 'zoomoutrectangle':
      return <ZoomOutRectangle {...props} />;
    case 'mail':
      return <Mail {...props} />;
    case 'marketplace':
      return <Marketplace {...props} />;
    case 'workspace':
      return <Workspace {...props} />;
    case 'workflows':
      return <Workflows {...props} />;
    case 'eyeopen':
      return <EyeOpen {...props} />;
    case 'layersversion':
      return <LayersVersion {...props} />;
    case 'cloudvalid':
      return <CloudValid {...props} />;
    case 'cloudinvalid':
      return <CloudInvalid {...props} />;
    case 'dot':
      return <Dot {...props} />;
    case 'check':
      return <Check {...props} />;
    case 'editable':
      return <Editable {...props} />;
    case 'minimize':
      return <Minimize {...props} />;
    case 'maximize':
      return <Maximize {...props} />;
    case 'inspect':
      return <Inspect {...props} />;
    case 'arrowbackup':
      return <ArrowForwardUp {...props} />;
    case 'arrowforwardup':
      return <ArrowBackUp {...props} />;
    case 'save':
      return <Save {...props} />;
    case 'cross':
      return <Cross {...props} />;
    case 'arrowUpTriangle':
      return <ArrowUpTriangle {...props} />;
    case 'arrowDownTriangle':
      return <ArrowDownTriangle {...props} />;
    case 'underline':
      return <Underline {...props} />;
    case 'overline':
      return <Overline {...props} />;
    case 'linethrough':
      return <Linethrough {...props} />;
    case 'uppercase':
      return <Uppercase {...props} />;
    case 'lowercase':
      return <Lowercase {...props} />;
    case 'capitalize':
      return <Capitalize {...props} />;
    case 'oblique':
      return <Oblique {...props} />;
    case 'oubound':
      return <Outbound {...props} />;
    case 'TriangleUpCenter':
      return <TriangleUpCenter {...props} />;
    case 'TriangleDownCenter':
      return <TriangleDownCenter {...props} />;
    case 'addpagegroup':
      return <AddPageGroupIcon {...props} />;
    case 'jsonb':
      return <Jsonb {...props} />;
    case 'character varying':
      return <VarcharCol {...props} />;
    case 'integer':
      return <IntegerCol {...props} />;
    case 'bigint':
      return <BigIntCol {...props} />;
    case 'double precision':
      return <FloatCol {...props} />;
    case 'boolean':
      return <BooleanCol {...props} />;
    case 'serial':
      return <SerialCol {...props} />;
    case 'timestamp with time zone':
      return <DatetimeCol {...props} />;
    case 'AI-tag':
      return <AITag {...props} />;
    case 'arrowdown01':
      return <ArrowDown01 {...props} />;
    case 'arrowreturn01':
      return <ArrowReturn01 {...props} />;
    case 'arrowup01':
      return <ArrowUp01 {...props} />;
    case 'replace':
      return <Replace {...props} />;
    case 'replaceall':
      return <ReplaceAll {...props} />;
    case 'remove02':
      return <Remove02 {...props} />;
    case 'bookdemo':
      return <BookDemo {...props} />;
    case 'contactv3':
      return <Contactv3 {...props} />;
    case 'premium-logo':
      return <PremiumLogo {...props} />;
    case 'calendar-icon':
      return <CalendarIcon {...props} />;
    case 'calendar-small':
      return <CalendarSmall {...props} />;
    case 'user-groups-grey':
      return <UserGroupsGrey {...props} />;
    case 'app-limit':
      return <AppLimitSvg {...props} />;
    case 'new-tab-small':
      return <NewTabSmall {...props} />;
    case 'student-icon':
      return <StudentIcon {...props} />;
    case 'ai-crown':
      return <AICrown {...props} />;
    case 'play01':
      return <Play01 {...props} />;
    case 'moon':
      return <Moon {...props} />;
    default:
      return <Apps {...props} />;
  }
};
export default Icon;<|MERGE_RESOLUTION|>--- conflicted
+++ resolved
@@ -234,14 +234,11 @@
 import Code from './Code.jsx';
 import WorkflowV3 from './WorkflowV3.jsx';
 import WorkspaceV3 from './WorkspaceV3.jsx';
-<<<<<<< HEAD
 import CurlyBraces from './CurlyBraces.jsx';
 import Sliders from './Sliders.jsx';
 import Asterix from './Asterix.jsx';
 import ArrowDirectionLoop from './ArrowDirectionLoop.jsx';
-=======
 import Moon from './Moon.jsx';
->>>>>>> bd3b21ce
 
 const Icon = (props) => {
   switch (props.name) {
