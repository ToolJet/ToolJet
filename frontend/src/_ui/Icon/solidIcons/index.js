--- conflicted
+++ resolved
@@ -362,19 +362,16 @@
       return <Mail {...props} />;
     case 'marketplace':
       return <Marketplace {...props} />;
-<<<<<<< HEAD
     case 'dot':
       return <Dot {...props} />;
     case 'check':
       return <Check {...props} />;
     case 'editable':
       return <Editable {...props} />;
-=======
     case 'minimize':
       return <Minimize {...props} />;
     case 'maximize':
       return <Maximize {...props} />;
->>>>>>> 6c74b766
     default:
       return <Apps {...props} />;
   }
