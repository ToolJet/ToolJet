--- conflicted
+++ resolved
@@ -236,15 +236,11 @@
 import WorkflowV3 from './WorkflowV3.jsx';
 import WorkspaceV3 from './WorkspaceV3.jsx';
 import EnterpriseCrown from './EnterrpiseCrown.jsx';
-<<<<<<< HEAD
-import Moon from './Moon.jsx';
-import MoreVertical01 from './MoreVertical01.jsx';
-=======
 import FileCode from './FileCode.jsx';
 import Corners from './Corners.jsx';
 import Moon from './Moon.jsx';
+import MoreVertical01 from './MoreVertical01.jsx';
 import RemoveFolder from './RemoveFolder.jsx';
->>>>>>> 3ce5032b
 
 const Icon = (props) => {
   switch (props.name) {
