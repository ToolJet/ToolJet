--- conflicted
+++ resolved
@@ -405,12 +405,10 @@
       return <Mail {...props} />;
     case 'marketplace':
       return <Marketplace {...props} />;
-<<<<<<< HEAD
     case 'workspace':
       return <Workspace {...props} />;
     case 'workflows':
       return <Workflows {...props} />;
-=======
     case 'eyeopen':
       return <EyeOpen {...props} />;
     case 'layersversion':
@@ -425,7 +423,6 @@
       return <Check {...props} />;
     case 'editable':
       return <Editable {...props} />;
->>>>>>> a6bfc57c
     case 'minimize':
       return <Minimize {...props} />;
     case 'maximize':
