--- conflicted
+++ resolved
@@ -242,14 +242,11 @@
 import FileCode from './FileCode.jsx';
 import Corners from './Corners.jsx';
 import Moon from './Moon.jsx';
-<<<<<<< HEAD
 import NoPageEvents from './NoPageEvents.jsx';
 import ArrowRight01 from './ArrowRight01.jsx';
 import DuplicatePage from './DuplicatePage.jsx';
 import Delete01 from './Delete01.jsx';
-=======
 import RemoveFolder from './RemoveFolder.jsx';
->>>>>>> cd71b52c
 
 const Icon = (props) => {
   switch (props.name) {
