--- conflicted
+++ resolved
@@ -160,15 +160,12 @@
 import Lowercase from './Lowercase.jsx';
 import Capitalize from './Capitalize.jsx';
 import Oblique from './Oblique.jsx';
-<<<<<<< HEAD
 import PrimaryKey from './PrimaryKey.jsx';
-=======
 import InformationCircle from './InformationCircle.jsx';
 import Open from './Open.jsx';
 import TooljetIcon from './TooljetIcon.jsx';
 import TriangleUpCenter from './TriangleUpCenter.jsx';
 import TriangleDownCenter from './TriangleDownCenter.jsx';
->>>>>>> f2ea05dc
 
 const Icon = (props) => {
   switch (props.name) {
