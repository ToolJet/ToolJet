import React from 'react';
import Apps from './Apps.jsx';
import Archive from './Archive.jsx';
import ArrowBack from './ArrowBack.jsx';
import ArrowDown from './ArrowDown.jsx';
import Arroweft from './Arroweft.jsx';
import ArrowReturn from './ArrowReturn.jsx';
import ArrowRight from './ArrowRight.jsx';
import ArrowSort from './ArrowSort.jsx';
import ArrowSortRectangle from './ArrowSortRectangle.jsx';
import ArrowTransfer from './ArrowTransfer.jsx';
import ArrowUp from './ArrowUp.jsx';
import BookSearch from './BookSearch.jsx';
import Branch from './Branch.jsx';
import Debugger from './Debugger.jsx';
import Calender from './Calender.jsx';
import CheckRectangle from './CheckRectangle.jsx';
import CheveronDown from './CheveronDown.jsx';
import CheveronLeft from './CheveronLeft.jsx';
import CheveronRight from './CheveronRight.jsx';
import CheveronUp from './CheveronUp.jsx';
import ClearRectangle from './ClearRectangle.jsx';
import Clock from './Clock.jsx';
import Column from './Column.jsx';
import Columns from './Columns.jsx';
import Compass from './Compass.jsx';
import Computer from './Computer.jsx';
import Copy from './Copy.jsx';
import DarkMode from './DarkMode.jsx';
import Datasource from './Datasource.jsx';
import Diamond from './Diamond.jsx';
import DownArrow from './DownArrow.jsx';
import EditRectangle from './EditRectangle.jsx';
import Eye from './Eye.jsx';
import Eye1 from './Eye1.jsx';
import EyeDisable from './EyeDisable.jsx';
import Expand from './Expand.jsx';
import File01 from './File01.jsx';
import FileDownload from './FileDownload.jsx';
import FileUpload from './FileUpload.jsx';
import Filter from './Filter.jsx';
import FloppyDisk from './FloppyDisk.jsx';
import Folder from './Folder.jsx';
import FolderDownload from './FolderDownload.jsx';
import FolderUpload from './FolderUpload.jsx';
import FullOuterJoin from './FullOuterJoin.jsx';
import Globe from './Globe.jsx';
import Delete from './Delete.jsx';
import Options from './Options.jsx';
import Grid from './Grid.jsx';
import HelpPolygon from './HelpPolygon.jsx';
import Home from './Home.jsx';
import Information from './Information.jsx';
import InnerJoinIcon from './InnerJoinIcon.jsx';
import InRectangle from './InRectangle.jsx';
import Interactive from './Interactive.jsx';
import Layers from './Layers.jsx';
import LeftArrow from './LeftArrow.jsx';
import LeftOuterJoinIcon from './LeftOuterJoinIcon.jsx';
import LightMode from './LightMode.jsx';
import ListView from './ListView.jsx';
import Logout from './Logout.jsx';
import Menu from './Menu.jsx';
import MenuHome from './MenuHome.jsx';
import Minus from './Minus.jsx';
import Minus01 from './Minus01.jsx';
import Mobile from './Mobile.jsx';
import MoreHorizontal from './MoreHorizontal.jsx';
import MoreVertical from './MoreVertical.jsx';
import Notification from './Notification.jsx';
import NotificationRinging from './NotificationRinging.jsx';
import NotificationSide from './NotificationSide.jsx';
import NotificationSilent from './NotificationSilent.jsx';
import NotificationUnread from './NotificationUnread.jsx';
import Page from './Page.jsx';
import PageAdd from './PageAdd.jsx';
import Pin from './Pin.jsx';
import Unpin from './Unpin.jsx';
import AlignRight from './AlignRight';
import Play from './Play.jsx';
import Plus from './Plus.jsx';
import Plus01 from './Plus01.jsx';
import Reload from './Reload.jsx';
import ReloadError from './ReloadError.jsx';
import Remove from './Remove.jsx';
import Remove01 from './Remove01.jsx';
import RemoveRectangle from './RemoveRectangle.jsx';
import RightArrow from './RightArrow.jsx';
import RightOuterJoin from './RightOuterJoin.jsx';
import Row from './Row.jsx';
import SadRectangle from './SadRectangle.jsx';
import Search from './Search.jsx';
import SearchMinus from './SearchMinus.jsx';
import SearchPlus from './SearchPlus.jsx';
import Sent from './Sent.jsx';
import SentFast from './SentFast.jsx';
import Server from './Server.jsx';
import Settings from './Settings.jsx';
import Share from './Share.jsx';
import Shield from './Shield.jsx';
import ShieldCheck from './ShieldCheck.jsx';
import Signpost from './Signpost.jsx';
import SmileRectangle from './SmileRectangle.jsx';
import SortArrowDown from './SortArrowDown.jsx';
import SortArrowUp from './SortArrowUp.jsx';
import Subtract from './Subtract.jsx';
import Sun from './Sun.jsx';
import Table from './Table.jsx';
import Tick from './Tick.jsx';
import Trash from './Trash.jsx';
import UpArrow from './UpArrow.jsx';
import User from './User.jsx';
import UserAdd from './UserAdd.jsx';
import UserGroup from './UserGroup.jsx';
import UserRemove from './UserRemove.jsx';
import UTurn from './UTurn.jsx';
import Variable from './Variable.jsx';
import Warning from './Warning.jsx';
import ZoomIn from './ZoomIn.jsx';
import ZoomOut from './ZoomOut.jsx';
import ZoomOutRectangle from './ZoomOutRectangle.jsx';
import AddRectangle from './AddRectangle.jsx';
import Lock from './Lock.jsx';
import Mail from './Mail.jsx';
import Logs from './Logs.jsx';
import Marketplace from './Marketplace.jsx';
import Minimize from './Minimize.jsx';
import Maximize from './Maximize.jsx';
import PlusRectangle from './PlusRectangle.jsx';
import EyeOpen from './EyeOpen.jsx';
import CloudInvalid from './CloudInvalid.jsx';
import CloudValid from './CloudValid.jsx';
import LayersVersion from './LayersVersion.jsx';
import Comments from './Comments';
import Inspect from './Inspect.jsx';
import ArrowForwardUp from './ArrowForwardUp.jsx';
import ArrowBackUp from './ArrowBackUp.jsx';
import CheveronLeftDouble from './CheveronLeftDouble.jsx';
import CheveronRightDouble from './CheveronRightDouble.jsx';
import Dot from './Dot.jsx';
import Check from './Check.jsx';
import Editable from './Editable.jsx';
import Save from './Save.jsx';
import Cross from './Cross.jsx';
import ArrowUpTriangle from './ArrowUpTriangle.jsx';
import ArrowDownTriangle from './ArrowDownTriangle.jsx';
import EnterButtonIcon from './EnterButtonIcon.jsx';
import WorkspaceConstants from './WorkspaceConstants.jsx';
import ArrowBackDown from './ArrowBackDown.jsx';
import AlignRightinspector from './AlignRightinspector.jsx';
import AlignLeftinspector from './AlignLeftinspector.jsx';
import AlignVerticallyTop from './AlignVerticallyTop.jsx';
import AlignVerticallyBottom from './AlignVerticallyBottom.jsx';
import AlignVerticallyCenter from './AlignVerticallyCenter.jsx';
import Italic from './Italic.jsx';
import Underline from './Underline.jsx';
import Overline from './Overline.jsx';
import Linethrough from './Linethrough.jsx';
import Uppercase from './Uppercase.jsx';
import Lowercase from './Lowercase.jsx';
import Capitalize from './Capitalize.jsx';
import Oblique from './Oblique.jsx';
import PrimaryKey from './PrimaryKey.jsx';
import ForeignKey from './ForeignKey.jsx';
import InformationCircle from './InformationCircle.jsx';
import Open from './Open.jsx';
import TooljetIcon from './TooljetIcon.jsx';
import TriangleUpCenter from './TriangleUpCenter.jsx';
import TriangleDownCenter from './TriangleDownCenter.jsx';
<<<<<<< HEAD
import UserGear from './UserGear.jsx';
import GranularAccess from './GranularAccess.jsx';
=======
import ShiftButtonIcon from './ShiftButtonIcon.jsx';
import Unpin01 from './Unpin01.jsx';
>>>>>>> c3d9b29b

const Icon = (props) => {
  switch (props.name) {
    case 'addrectangle':
      return <AddRectangle {...props} />;
    case 'alignleftinspector':
      return <AlignRightinspector {...props} />;
    case 'alignrightinspector':
      return <AlignLeftinspector {...props} />;
    case 'alignverticallytop':
      return <AlignVerticallyTop {...props} />;
    case 'alignverticallybottom':
      return <AlignVerticallyBottom {...props} />;
    case 'alignverticallycenter':
      return <AlignVerticallyCenter {...props} />;
    case 'alignright':
      return <AlignRight {...props} />;
    case 'apps':
      return <Apps {...props} />;
    case 'archive':
      return <Archive {...props} />;
    case 'arrowback':
      return <ArrowBack {...props} />;
    case 'arrowbackdown':
      return <ArrowBackDown {...props} />;
    case 'arrowdown':
      return <ArrowDown {...props} />;
    case 'arroweft':
      return <Arroweft {...props} />;
    case 'arrowreturn':
      return <ArrowReturn {...props} />;
    case 'arrowright':
      return <ArrowRight {...props} />;
    case 'arrowsort':
      return <ArrowSort {...props} />;
    case 'arrowsortrectangle':
      return <ArrowSortRectangle {...props} />;
    case 'arrowtransfer':
      return <ArrowTransfer {...props} />;
    case 'arrowup':
      return <ArrowUp {...props} />;
    case 'booksearch':
      return <BookSearch {...props} />;
    case 'branch':
      return <Branch {...props} />;
    case 'debugger':
      return <Debugger {...props} />;
    case 'calender':
      return <Calender {...props} />;
    case 'checkrectangle':
      return <CheckRectangle {...props} />;
    case 'cheverondown':
      return <CheveronDown {...props} />;
    case 'cheveronleft':
      return <CheveronLeft {...props} />;
    case 'cheveronleftdouble':
      return <CheveronLeftDouble {...props} />;
    case 'cheveronright':
      return <CheveronRight {...props} />;
    case 'cheveronrightdouble':
      return <CheveronRightDouble {...props} />;
    case 'cheveronup':
      return <CheveronUp {...props} />;
    case 'clearrectangle':
      return <ClearRectangle {...props} />;
    case 'clock':
      return <Clock {...props} />;
    case 'column':
      return <Column {...props} />;
    case 'columns':
      return <Columns {...props} />;
    case 'compass':
      return <Compass {...props} />;
    case 'computer':
      return <Computer {...props} />;
    case 'copy':
      return <Copy {...props} />;
    case 'darkmode':
      return <DarkMode {...props} />;
    case 'datasource':
      return <Datasource {...props} />;
    case 'diamond':
      return <Diamond {...props} />;
    case 'downarrow':
      return <DownArrow {...props} />;
    case 'delete':
      return <Delete {...props} />;
    case 'editrectangle':
      return <EditRectangle {...props} />;
    case 'enterbutton':
      return <EnterButtonIcon {...props} />;
    case 'eye':
      return <Eye {...props} />;
    case 'eye1':
      return <Eye1 {...props} />;
    case 'eyedisable':
      return <EyeDisable {...props} />;
    case 'expand':
      return <Expand {...props} />;
    case 'file01':
      return <File01 {...props} />;
    case 'filedownload':
      return <FileDownload {...props} />;
    case 'fileupload':
      return <FileUpload {...props} />;
    case 'filter':
      return <Filter {...props} />;
    case 'floppydisk':
      return <FloppyDisk {...props} />;
    case 'folder':
      return <Folder {...props} />;
    case 'folderdownload':
      return <FolderDownload {...props} />;
    case 'folderupload':
      return <FolderUpload {...props} />;
    case 'foreignkey':
      return <ForeignKey {...props} />;
    case 'fullouterjoin':
      return <FullOuterJoin {...props} />;
    case 'globe':
      return <Globe {...props} />;
    case 'grid':
      return <Grid {...props} />;
    case 'granularaccess':
      return <GranularAccess {...props} />;
    case 'helppolygon':
      return <HelpPolygon {...props} />;
    case 'home':
      return <Home {...props} />;
    case 'information':
      return <Information {...props} />;
    case 'innerjoin':
      return <InnerJoinIcon {...props} />;
    case 'inrectangle':
      return <InRectangle {...props} />;
    case 'informationcircle':
      return <InformationCircle {...props} />;
    case 'interactive':
      return <Interactive {...props} />;
    case 'italic':
      return <Italic {...props} />;
    case 'layers':
      return <Layers {...props} />;
    case 'leftarrow':
      return <LeftArrow {...props} />;
    case 'leftouterjoin':
      return <LeftOuterJoinIcon {...props} />;
    case 'lightmode':
      return <LightMode {...props} />;
    case 'listview':
      return <ListView {...props} />;
    case 'lock':
      return <Lock {...props} />;
    case 'logout':
      return <Logout {...props} />;
    case 'logs':
      return <Logs {...props} />;
    case 'menu':
      return <Menu {...props} />;
    case 'menuhome':
      return <MenuHome {...props} />;
    case 'minus':
      return <Minus {...props} />;
    case 'minus01':
      return <Minus01 {...props} />;
    case 'mobile':
      return <Mobile {...props} />;
    case 'morehorizontal':
      return <MoreHorizontal {...props} />;
    case 'morevertical':
      return <MoreVertical {...props} />;
    case 'notification':
      return <Notification {...props} />;
    case 'notificationringing':
      return <NotificationRinging {...props} />;
    case 'notificationside':
      return <NotificationSide {...props} />;
    case 'notificationsilent':
      return <NotificationSilent {...props} />;
    case 'notificationunread':
      return <NotificationUnread {...props} />;
    case 'options':
      return <Options {...props} />;
    case 'open':
      return <Open {...props} />;
    case 'page':
      return <Page {...props} />;
    case 'pageAdd':
      return <PageAdd {...props} />;
    case 'pin':
      return <Pin {...props} />;
    case 'unpin01':
      return <Unpin01 {...props} />;
    case 'unpin':
      return <Unpin {...props} />;
    case 'play':
      return <Play {...props} />;
    case 'plus':
      return <Plus {...props} />;
    case 'plus01':
      return <Plus01 {...props} />;
    case 'plusrectangle':
      return <PlusRectangle {...props} />;
    case 'primarykey':
      return <PrimaryKey {...props} />;
    case 'reload':
      return <Reload {...props} />;
    case 'reloaderror':
      return <ReloadError {...props} />;
    case 'remove':
      return <Remove {...props} />;
    case 'remove01':
      return <Remove01 {...props} />;
    case 'removerectangle':
      return <RemoveRectangle {...props} />;
    case 'rightarrrow':
      return <RightArrow {...props} />;
    case 'rightouterjoin':
      return <RightOuterJoin {...props} />;
    case 'row':
      return <Row {...props} />;
    case 'sadrectangle':
      return <SadRectangle {...props} />;
    case 'search':
      return <Search {...props} />;
    case 'searchminus':
      return <SearchMinus {...props} />;
    case 'searchplus':
      return <SearchPlus {...props} />;
    case 'sent':
      return <Sent {...props} />;
    case 'sentfast':
      return <SentFast {...props} />;
    case 'server':
      return <Server {...props} />;
    case 'settings':
      return <Settings {...props} />;
    case 'shiftbutton':
      return <ShiftButtonIcon {...props} />;
    case 'comments':
      return <Comments {...props} />;
    case 'share':
      return <Share {...props} />;
    case 'shield':
      return <Shield {...props} />;
    case 'shieldcheck':
      return <ShieldCheck {...props} />;
    case 'signpost':
      return <Signpost {...props} />;
    case 'smilerectangle':
      return <SmileRectangle {...props} />;
    case 'sortarrowdown':
      return <SortArrowDown {...props} />;
    case 'sortarrowup':
      return <SortArrowUp {...props} />;
    case 'subtract':
      return <Subtract {...props} />;
    case 'sun':
      return <Sun {...props} />;
    case 'table':
      return <Table {...props} />;
    case 'tick':
      return <Tick {...props} />;
    case 'tooljet':
      return <TooljetIcon {...props} />;
    case 'trash':
      return <Trash {...props} />;
    case 'uparrow':
      return <UpArrow {...props} />;
    case 'user':
      return <User {...props} />;
    case 'useradd':
      return <UserAdd {...props} />;
    case 'usergroup':
      return <UserGroup {...props} />;
    case 'usergear':
      return <UserGear {...props} />;
    case 'userremove':
      return <UserRemove {...props} />;
    case 'uturn':
      return <UTurn {...props} />;
    case 'variable':
      return <Variable {...props} />;
    case 'warning':
      return <Warning {...props} />;
    case 'workspaceconstants':
      return <WorkspaceConstants {...props} />;
    case 'zoomin':
      return <ZoomIn {...props} />;
    case 'zoomout':
      return <ZoomOut {...props} />;
    case 'zoomoutrectangle':
      return <ZoomOutRectangle {...props} />;
    case 'mail':
      return <Mail {...props} />;
    case 'marketplace':
      return <Marketplace {...props} />;
    case 'eyeopen':
      return <EyeOpen {...props} />;
    case 'layersversion':
      return <LayersVersion {...props} />;
    case 'cloudvalid':
      return <CloudValid {...props} />;
    case 'cloudinvalid':
      return <CloudInvalid {...props} />;
    case 'dot':
      return <Dot {...props} />;
    case 'check':
      return <Check {...props} />;
    case 'editable':
      return <Editable {...props} />;
    case 'minimize':
      return <Minimize {...props} />;
    case 'maximize':
      return <Maximize {...props} />;
    case 'inspect':
      return <Inspect {...props} />;
    case 'arrowbackup':
      return <ArrowForwardUp {...props} />;
    case 'arrowforwardup':
      return <ArrowBackUp {...props} />;
    case 'save':
      return <Save {...props} />;
    case 'cross':
      return <Cross {...props} />;
    case 'arrowUpTriangle':
      return <ArrowUpTriangle {...props} />;
    case 'arrowDownTriangle':
      return <ArrowDownTriangle {...props} />;
    case 'underline':
      return <Underline {...props} />;
    case 'overline':
      return <Overline {...props} />;
    case 'linethrough':
      return <Linethrough {...props} />;
    case 'uppercase':
      return <Uppercase {...props} />;
    case 'lowercase':
      return <Lowercase {...props} />;
    case 'capitalize':
      return <Capitalize {...props} />;
    case 'oblique':
      return <Oblique {...props} />;
    case 'TriangleUpCenter':
      return <TriangleUpCenter {...props} />;
    case 'TriangleDownCenter':
      return <TriangleDownCenter {...props} />;
    default:
      return <Apps {...props} />;
  }
};
export default Icon;<|MERGE_RESOLUTION|>--- conflicted
+++ resolved
@@ -167,13 +167,10 @@
 import TooljetIcon from './TooljetIcon.jsx';
 import TriangleUpCenter from './TriangleUpCenter.jsx';
 import TriangleDownCenter from './TriangleDownCenter.jsx';
-<<<<<<< HEAD
 import UserGear from './UserGear.jsx';
 import GranularAccess from './GranularAccess.jsx';
-=======
 import ShiftButtonIcon from './ShiftButtonIcon.jsx';
 import Unpin01 from './Unpin01.jsx';
->>>>>>> c3d9b29b
 
 const Icon = (props) => {
   switch (props.name) {
