import React from 'react';
import Apps from './Apps.jsx';
import Archive from './Archive.jsx';
import ArrowBack from './ArrowBack.jsx';
import ArrowDown from './ArrowDown.jsx';
import Arroweft from './Arroweft.jsx';
import ArrowReturn from './ArrowReturn.jsx';
import ArrowRight from './ArrowRight.jsx';
import ArrowSort from './ArrowSort.jsx';
import ArrowSortRectangle from './ArrowSortRectangle.jsx';
import ArrowTransfer from './ArrowTransfer.jsx';
import ArrowUp from './ArrowUp.jsx';
import BookSearch from './BookSearch.jsx';
import Branch from './Branch.jsx';
import Debugger from './Debugger.jsx';
import Calender from './Calender.jsx';
import CheckRectangle from './CheckRectangle.jsx';
import CheveronDown from './CheveronDown.jsx';
import CheveronLeft from './CheveronLeft.jsx';
import CheveronRight from './CheveronRight.jsx';
import CheveronUp from './CheveronUp.jsx';
import ClearRectangle from './ClearRectangle.jsx';
import Clock from './Clock.jsx';
import Column from './Column.jsx';
import Columns from './Columns.jsx';
import Compass from './Compass.jsx';
import Computer from './Computer.jsx';
import Copy from './Copy.jsx';
import DarkMode from './DarkMode.jsx';
import Datasource from './Datasource.jsx';
import Diamond from './Diamond.jsx';
import DownArrow from './DownArrow.jsx';
import EditRectangle from './EditRectangle.jsx';
import Eye from './Eye.jsx';
import Eye1 from './Eye1.jsx';
import EyeDisable from './EyeDisable.jsx';
import Expand from './Expand.jsx';
import File01 from './File01.jsx';
import FileDownload from './FileDownload.jsx';
import FileUpload from './FileUpload.jsx';
import Filter from './Filter.jsx';
import FloppyDisk from './FloppyDisk.jsx';
import Folder from './Folder.jsx';
import FolderDownload from './FolderDownload.jsx';
import FolderUpload from './FolderUpload.jsx';
import FullOuterJoin from './FullOuterJoin.jsx';
import Globe from './Globe.jsx';
import Delete from './Delete.jsx';
import Options from './Options.jsx';
import Grid from './Grid.jsx';
import HelpPolygon from './HelpPolygon.jsx';
import Home from './Home.jsx';
import Information from './Information.jsx';
import InnerJoinIcon from './InnerJoinIcon.jsx';
import InRectangle from './InRectangle.jsx';
import Interactive from './Interactive.jsx';
import Layers from './Layers.jsx';
import LeftArrow from './LeftArrow.jsx';
import LeftOuterJoinIcon from './LeftOuterJoinIcon.jsx';
import LightMode from './LightMode.jsx';
import ListView from './ListView.jsx';
import Logout from './Logout.jsx';
import Menu from './Menu.jsx';
import MenuHome from './MenuHome.jsx';
import Minus from './Minus.jsx';
import Minus01 from './Minus01.jsx';
import Mobile from './Mobile.jsx';
import MoreHorizontal from './MoreHorizontal.jsx';
import MoreVertical from './MoreVertical.jsx';
import Notification from './Notification.jsx';
import NotificationRinging from './NotificationRinging.jsx';
import NotificationSide from './NotificationSide.jsx';
import NotificationSilent from './NotificationSilent.jsx';
import NotificationUnread from './NotificationUnread.jsx';
import Page from './Page.jsx';
import PageAdd from './PageAdd.jsx';
import Pin from './Pin.jsx';
import Unpin from './Unpin.jsx';
import AlignRight from './AlignRight';
import Play from './Play.jsx';
import Plus from './Plus.jsx';
import Plus01 from './Plus01.jsx';
import Reload from './Reload.jsx';
import ReloadError from './ReloadError.jsx';
import Remove from './Remove.jsx';
import Remove01 from './Remove01.jsx';
import RemoveRectangle from './RemoveRectangle.jsx';
import RightArrow from './RightArrow.jsx';
import RightOuterJoin from './RightOuterJoin.jsx';
import Row from './Row.jsx';
import SadRectangle from './SadRectangle.jsx';
import Search from './Search.jsx';
import SearchMinus from './SearchMinus.jsx';
import SearchPlus from './SearchPlus.jsx';
import Sent from './Sent.jsx';
import SentFast from './SentFast.jsx';
import Server from './Server.jsx';
import Settings from './Settings.jsx';
import Share from './Share.jsx';
import Shield from './Shield.jsx';
import ShieldCheck from './ShieldCheck.jsx';
import Signpost from './Signpost.jsx';
import SmileRectangle from './SmileRectangle.jsx';
import SortArrowDown from './SortArrowDown.jsx';
import SortArrowUp from './SortArrowUp.jsx';
import Subtract from './Subtract.jsx';
import Sun from './Sun.jsx';
import Table from './Table.jsx';
import Tick from './Tick.jsx';
import Trash from './Trash.jsx';
import UpArrow from './UpArrow.jsx';
import User from './User.jsx';
import UserAdd from './UserAdd.jsx';
import UserGroup from './UserGroup.jsx';
import UserRemove from './UserRemove.jsx';
import UTurn from './UTurn.jsx';
import Variable from './Variable.jsx';
import Warning from './Warning.jsx';
import ZoomIn from './ZoomIn.jsx';
import ZoomOut from './ZoomOut.jsx';
import ZoomOutRectangle from './ZoomOutRectangle.jsx';
import AddRectangle from './AddRectangle.jsx';
import Lock from './Lock.jsx';
import Mail from './Mail.jsx';
import Logs from './Logs.jsx';
import Marketplace from './Marketplace.jsx';
import Minimize from './Minimize.jsx';
import Maximize from './Maximize.jsx';
import PlusRectangle from './PlusRectangle.jsx';
import EyeOpen from './EyeOpen.jsx';
import CloudInvalid from './CloudInvalid.jsx';
import CloudValid from './CloudValid.jsx';
import LayersVersion from './LayersVersion.jsx';
import Comments from './Comments';
import Inspect from './Inspect.jsx';
import ArrowForwardUp from './ArrowForwardUp.jsx';
import ArrowBackUp from './ArrowBackUp.jsx';
import CheveronLeftDouble from './CheveronLeftDouble.jsx';
import CheveronRightDouble from './CheveronRightDouble.jsx';
import Dot from './Dot.jsx';
import Check from './Check.jsx';
import Editable from './Editable.jsx';
import Save from './Save.jsx';
import Cross from './Cross.jsx';
<<<<<<< HEAD
import EnterButtonIcon from './EnterButtonIcon.jsx';
=======
import WorkspaceConstants from './WorkspaceConstants.jsx';
import ArrowBackDown from './ArrowBackDown.jsx';
>>>>>>> a2b891d6

const Icon = (props) => {
  switch (props.name) {
    case 'addrectangle':
      return <AddRectangle {...props} />;
    case 'alignright':
      return <AlignRight {...props} />;
    case 'apps':
      return <Apps {...props} />;
    case 'archive':
      return <Archive {...props} />;
    case 'arrowback':
      return <ArrowBack {...props} />;
    case 'arrowbackdown':
      return <ArrowBackDown {...props} />;
    case 'arrowdown':
      return <ArrowDown {...props} />;
    case 'arroweft':
      return <Arroweft {...props} />;
    case 'arrowreturn':
      return <ArrowReturn {...props} />;
    case 'arrowright':
      return <ArrowRight {...props} />;
    case 'arrowsort':
      return <ArrowSort {...props} />;
    case 'arrowsortrectangle':
      return <ArrowSortRectangle {...props} />;
    case 'arrowtransfer':
      return <ArrowTransfer {...props} />;
    case 'arrowup':
      return <ArrowUp {...props} />;
    case 'booksearch':
      return <BookSearch {...props} />;
    case 'branch':
      return <Branch {...props} />;
    case 'debugger':
      return <Debugger {...props} />;
    case 'calender':
      return <Calender {...props} />;
    case 'checkrectangle':
      return <CheckRectangle {...props} />;
    case 'cheverondown':
      return <CheveronDown {...props} />;
    case 'cheveronleft':
      return <CheveronLeft {...props} />;
    case 'cheveronleftdouble':
      return <CheveronLeftDouble {...props} />;
    case 'cheveronright':
      return <CheveronRight {...props} />;
    case 'cheveronrightdouble':
      return <CheveronRightDouble {...props} />;
    case 'cheveronup':
      return <CheveronUp {...props} />;
    case 'clearrectangle':
      return <ClearRectangle {...props} />;
    case 'clock':
      return <Clock {...props} />;
    case 'column':
      return <Column {...props} />;
    case 'columns':
      return <Columns {...props} />;
    case 'compass':
      return <Compass {...props} />;
    case 'computer':
      return <Computer {...props} />;
    case 'copy':
      return <Copy {...props} />;
    case 'darkmode':
      return <DarkMode {...props} />;
    case 'datasource':
      return <Datasource {...props} />;
    case 'diamond':
      return <Diamond {...props} />;
    case 'downarrow':
      return <DownArrow {...props} />;
    case 'delete':
      return <Delete {...props} />;
    case 'editrectangle':
      return <EditRectangle {...props} />;
    case 'enterbutton':
      return <EnterButtonIcon {...props} />;
    case 'eye':
      return <Eye {...props} />;
    case 'eye1':
      return <Eye1 {...props} />;
    case 'eyedisable':
      return <EyeDisable {...props} />;
    case 'expand':
      return <Expand {...props} />;
    case 'file01':
      return <File01 {...props} />;
    case 'filedownload':
      return <FileDownload {...props} />;
    case 'fileupload':
      return <FileUpload {...props} />;
    case 'filter':
      return <Filter {...props} />;
    case 'floppydisk':
      return <FloppyDisk {...props} />;
    case 'folder':
      return <Folder {...props} />;
    case 'folderdownload':
      return <FolderDownload {...props} />;
    case 'folderupload':
      return <FolderUpload {...props} />;
    case 'fullouterjoin':
      return <FullOuterJoin {...props} />;
    case 'globe':
      return <Globe {...props} />;
    case 'grid':
      return <Grid {...props} />;
    case 'helppolygon':
      return <HelpPolygon {...props} />;
    case 'home':
      return <Home {...props} />;
    case 'information':
      return <Information {...props} />;
    case 'innerjoin':
      return <InnerJoinIcon {...props} />;
    case 'inrectangle':
      return <InRectangle {...props} />;
    case 'interactive':
      return <Interactive {...props} />;
    case 'layers':
      return <Layers {...props} />;
    case 'leftarrow':
      return <LeftArrow {...props} />;
    case 'leftouterjoin':
      return <LeftOuterJoinIcon {...props} />;
    case 'lightmode':
      return <LightMode {...props} />;
    case 'listview':
      return <ListView {...props} />;
    case 'lock':
      return <Lock {...props} />;
    case 'logout':
      return <Logout {...props} />;
    case 'logs':
      return <Logs {...props} />;
    case 'menu':
      return <Menu {...props} />;
    case 'menuhome':
      return <MenuHome {...props} />;
    case 'minus':
      return <Minus {...props} />;
    case 'minus01':
      return <Minus01 {...props} />;
    case 'mobile':
      return <Mobile {...props} />;
    case 'morehorizontal':
      return <MoreHorizontal {...props} />;
    case 'morevertical':
      return <MoreVertical {...props} />;
    case 'notification':
      return <Notification {...props} />;
    case 'notificationringing':
      return <NotificationRinging {...props} />;
    case 'notificationside':
      return <NotificationSide {...props} />;
    case 'notificationsilent':
      return <NotificationSilent {...props} />;
    case 'notificationunread':
      return <NotificationUnread {...props} />;
    case 'options':
      return <Options {...props} />;
    case 'page':
      return <Page {...props} />;
    case 'pageAdd':
      return <PageAdd {...props} />;
    case 'pin':
      return <Pin {...props} />;
    case 'unpin':
      return <Unpin {...props} />;
    case 'play':
      return <Play {...props} />;
    case 'plus':
      return <Plus {...props} />;
    case 'plus01':
      return <Plus01 {...props} />;
    case 'plusrectangle':
      return <PlusRectangle {...props} />;
    case 'reload':
      return <Reload {...props} />;
    case 'reloaderror':
      return <ReloadError {...props} />;
    case 'remove':
      return <Remove {...props} />;
    case 'remove01':
      return <Remove01 {...props} />;
    case 'removerectangle':
      return <RemoveRectangle {...props} />;
    case 'rightarrrow':
      return <RightArrow {...props} />;
    case 'rightouterjoin':
      return <RightOuterJoin {...props} />;
    case 'row':
      return <Row {...props} />;
    case 'sadrectangle':
      return <SadRectangle {...props} />;
    case 'search':
      return <Search {...props} />;
    case 'searchminus':
      return <SearchMinus {...props} />;
    case 'searchplus':
      return <SearchPlus {...props} />;
    case 'sent':
      return <Sent {...props} />;
    case 'sentfast':
      return <SentFast {...props} />;
    case 'server':
      return <Server {...props} />;
    case 'settings':
      return <Settings {...props} />;
    case 'comments':
      return <Comments {...props} />;
    case 'share':
      return <Share {...props} />;
    case 'shield':
      return <Shield {...props} />;
    case 'shieldcheck':
      return <ShieldCheck {...props} />;
    case 'signpost':
      return <Signpost {...props} />;
    case 'smilerectangle':
      return <SmileRectangle {...props} />;
    case 'sortarrowdown':
      return <SortArrowDown {...props} />;
    case 'sortarrowup':
      return <SortArrowUp {...props} />;
    case 'subtract':
      return <Subtract {...props} />;
    case 'sun':
      return <Sun {...props} />;
    case 'table':
      return <Table {...props} />;
    case 'tick':
      return <Tick {...props} />;
    case 'trash':
      return <Trash {...props} />;
    case 'uparrow':
      return <UpArrow {...props} />;
    case 'user':
      return <User {...props} />;
    case 'useradd':
      return <UserAdd {...props} />;
    case 'usergroup':
      return <UserGroup {...props} />;
    case 'userremove':
      return <UserRemove {...props} />;
    case 'uturn':
      return <UTurn {...props} />;
    case 'variable':
      return <Variable {...props} />;
    case 'warning':
      return <Warning {...props} />;
    case 'workspaceconstants':
      return <WorkspaceConstants {...props} />;
    case 'zoomin':
      return <ZoomIn {...props} />;
    case 'zoomout':
      return <ZoomOut {...props} />;
    case 'zoomoutrectangle':
      return <ZoomOutRectangle {...props} />;
    case 'mail':
      return <Mail {...props} />;
    case 'marketplace':
      return <Marketplace {...props} />;
    case 'eyeopen':
      return <EyeOpen {...props} />;
    case 'layersversion':
      return <LayersVersion {...props} />;
    case 'cloudvalid':
      return <CloudValid {...props} />;
    case 'cloudinvalid':
      return <CloudInvalid {...props} />;
    case 'dot':
      return <Dot {...props} />;
    case 'check':
      return <Check {...props} />;
    case 'editable':
      return <Editable {...props} />;
    case 'minimize':
      return <Minimize {...props} />;
    case 'maximize':
      return <Maximize {...props} />;
    case 'inspect':
      return <Inspect {...props} />;
    case 'arrowbackup':
      return <ArrowForwardUp {...props} />;
    case 'arrowforwardup':
      return <ArrowBackUp {...props} />;
    case 'save':
      return <Save {...props} />;
    case 'cross':
      return <Cross {...props} />;
    default:
      return <Apps {...props} />;
  }
};
export default Icon;<|MERGE_RESOLUTION|>--- conflicted
+++ resolved
@@ -142,12 +142,9 @@
 import Editable from './Editable.jsx';
 import Save from './Save.jsx';
 import Cross from './Cross.jsx';
-<<<<<<< HEAD
 import EnterButtonIcon from './EnterButtonIcon.jsx';
-=======
 import WorkspaceConstants from './WorkspaceConstants.jsx';
 import ArrowBackDown from './ArrowBackDown.jsx';
->>>>>>> a2b891d6
 
 const Icon = (props) => {
   switch (props.name) {
