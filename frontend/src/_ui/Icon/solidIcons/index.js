import React from 'react';
import Apps from './Apps.jsx';
import Archive from './Archive.jsx';
import ArrowBack from './ArrowBack.jsx';
import ArrowDown from './ArrowDown.jsx';
import Arroweft from './Arroweft.jsx';
import ArrowReturn from './ArrowReturn.jsx';
import ArrowRight from './ArrowRight.jsx';
import ArrowSort from './ArrowSort.jsx';
import ArrowSortRectangle from './ArrowSortRectangle.jsx';
import ArrowTransfer from './ArrowTransfer.jsx';
import ArrowUp from './ArrowUp.jsx';
import BookSearch from './BookSearch.jsx';
import Branch from './Branch.jsx';
import Debugger from './Debugger.jsx';
import Calender from './Calender.jsx';
import CheckRectangle from './CheckRectangle.jsx';
import CheveronDown from './CheveronDown.jsx';
import CheveronLeft from './CheveronLeft.jsx';
import CheveronRight from './CheveronRight.jsx';
import CheveronUp from './CheveronUp.jsx';
import ClearRectangle from './ClearRectangle.jsx';
import Clock from './Clock.jsx';
import LockGradient from './LockGradient.jsx';
import DatasourceGradient from './DatasourceGradient.jsx';
import Column from './Column.jsx';
import Columns from './Columns.jsx';
import Compass from './Compass.jsx';
import Computer from './Computer.jsx';
import Copy from './Copy.jsx';
import DarkMode from './DarkMode.jsx';
import Datasource from './Datasource.jsx';
import Delete from './Delete.jsx';
import Diamond from './Diamond.jsx';
import DownArrow from './DownArrow.jsx';
import EditRectangle from './EditRectangle.jsx';
import EnterpriseV3 from './EnterpriseV3.jsx';
import Enterprise from './Enterprise.jsx';
import EnterpriseSmall from './EnterpriseSmall.jsx';
import Eye from './Eye.jsx';
import Eye1 from './Eye1.jsx';
import EyeDisable from './EyeDisable.jsx';
import Expand from './Expand.jsx';
import File01 from './File01.jsx';
import FileDownload from './FileDownload.jsx';
import FileUpload from './FileUpload.jsx';
import Filter from './Filter.jsx';
import FloppyDisk from './FloppyDisk.jsx';
import Folder from './Folder.jsx';
import FolderDownload from './FolderDownload.jsx';
import FolderUpload from './FolderUpload.jsx';
import GitSync from './GitSync.jsx';
import FullOuterJoin from './FullOuterJoin.jsx';
import Globe from './Globe.jsx';
import Options from './Options.jsx';
import Grid from './Grid.jsx';
import HelpPolygon from './HelpPolygon.jsx';
import Home from './Home.jsx';
import Information from './Information.jsx';
import InformationCircle from './InformationCircle.jsx';
import InnerJoinIcon from './InnerJoinIcon.jsx';
import InRectangle from './InRectangle.jsx';
import Interactive from './Interactive.jsx';
import Layers from './Layers.jsx';
import LeftArrow from './LeftArrow.jsx';
import LeftOuterJoinIcon from './LeftOuterJoinIcon.jsx';
import LightMode from './LightMode.jsx';
import ListView from './ListView.jsx';
import Logout from './Logout.jsx';
import Menu from './Menu.jsx';
import MenuHome from './MenuHome.jsx';
import Minus from './Minus.jsx';
import Minus01 from './Minus01.jsx';
import Mobile from './Mobile.jsx';
import MoreHorizontal from './MoreHorizontal.jsx';
import MoreVertical from './MoreVertical.jsx';
import Notification from './Notification.jsx';
import NotificationRinging from './NotificationRinging.jsx';
import NotificationSide from './NotificationSide.jsx';
import NotificationSilent from './NotificationSilent.jsx';
import NotificationUnread from './NotificationUnread.jsx';
import NewTab from './NewTab.jsx';
import Open from './Open.jsx';
import Page from './Page.jsx';
import PageAdd from './PageAdd.jsx';
import Pin from './Pin.jsx';
import Unpin from './Unpin.jsx';
import AlignRight from './AlignRight';
import Play from './Play.jsx';
import Play01 from './Play01.jsx';
import Plus from './Plus.jsx';
import Plus01 from './Plus01.jsx';
import Reload from './Reload.jsx';
import Read from './Read.jsx';
import ReloadError from './ReloadError.jsx';
import Remove from './Remove.jsx';
import Remove01 from './Remove01.jsx';
import RemoveRectangle from './RemoveRectangle.jsx';
import RightArrow from './RightArrow.jsx';
import RightOuterJoin from './RightOuterJoin.jsx';
import Row from './Row.jsx';
import SadRectangle from './SadRectangle.jsx';
import Search from './Search.jsx';
import SearchMinus from './SearchMinus.jsx';
import SearchPlus from './SearchPlus.jsx';
import Sent from './Sent.jsx';
import SentFast from './SentFast.jsx';
import Server from './Server.jsx';
import Settings from './Settings.jsx';
import Share from './Share.jsx';
import Shield from './Shield.jsx';
import ShieldCheck from './ShieldCheck.jsx';
import Signpost from './Signpost.jsx';
import SmileRectangle from './SmileRectangle.jsx';
import SortArrowDown from './SortArrowDown.jsx';
import SortArrowUp from './SortArrowUp.jsx';
import Subtract from './Subtract.jsx';
import Sun from './Sun.jsx';
import Sync from './SyncIcon.jsx';
import Table from './Table.jsx';
import Tick from './Tick.jsx';
import TickV3 from './TickV3.jsx';
import Trash from './Trash.jsx';
import UpArrow from './UpArrow.jsx';
import User from './User.jsx';
import UserAdd from './UserAdd.jsx';
import UserGroup from './UserGroup.jsx';
import UserRemove from './UserRemove.jsx';
import UTurn from './UTurn.jsx';
import Variable from './Variable.jsx';
import Workflows from './Workflows.jsx';
import Warning from './Warning.jsx';
import ZoomIn from './ZoomIn.jsx';
import ZoomOut from './ZoomOut.jsx';
import ZoomOutRectangle from './ZoomOutRectangle.jsx';
import AddRectangle from './AddRectangle.jsx';
import Lock from './Lock.jsx';
import Mail from './Mail.jsx';
import Logs from './Logs.jsx';
import Marketplace from './Marketplace.jsx';
import AuditLogs from './AuditLog.jsx';
import InstanceSettings from './InstanceSettings.jsx';
import EnterpriseGradient from './EnterpriseGradient.jsx';
import Workspace from './Workspace.jsx';
import CircularToggleDisabled from './CircularToggleDisabled.jsx';
import CircularToggleEnabled from './CircularToggleEnabled.jsx';
import Idea from './Idea.jsx';
import Minimize from './Minimize.jsx';
import Maximize from './Maximize.jsx';
import PlusRectangle from './PlusRectangle.jsx';
import EyeOpen from './EyeOpen.jsx';
import CloudInvalid from './CloudInvalid.jsx';
import CloudValid from './CloudValid.jsx';
import LayersVersion from './LayersVersion.jsx';
import Comments from './Comments';
import Inspect from './Inspect.jsx';
import ArrowForwardUp from './ArrowForwardUp.jsx';
import ArrowBackUp from './ArrowBackUp.jsx';
import CheveronLeftDouble from './CheveronLeftDouble.jsx';
import CheveronRightDouble from './CheveronRightDouble.jsx';
import Dot from './Dot.jsx';
import Check from './Check.jsx';
import Editable from './Editable.jsx';
import Save from './Save.jsx';
import Cross from './Cross.jsx';
import Danger from './Danger.jsx';
import DangerDark from './DangerDark.jsx';
import ArrowUpTriangle from './ArrowUpTriangle.jsx';
import ArrowDownTriangle from './ArrowDownTriangle.jsx';
import EnterButtonIcon from './EnterButtonIcon.jsx';
import WorkspaceConstants from './WorkspaceConstants.jsx';
import ArrowBackDown from './ArrowBackDown.jsx';
import AlignRightinspector from './AlignRightinspector.jsx';
import AlignLeftinspector from './AlignLeftinspector.jsx';
import AlignHorizontalCenter from './AlignHorizontalCenter.jsx';
import AlignVerticallyTop from './AlignVerticallyTop.jsx';
import AlignVerticallyBottom from './AlignVerticallyBottom.jsx';
import AlignVerticallyCenter from './AlignVerticallyCenter.jsx';
import Italic from './Italic.jsx';
import Underline from './Underline.jsx';
import Overline from './Overline.jsx';
import Linethrough from './Linethrough.jsx';
import Uppercase from './Uppercase.jsx';
import Lowercase from './Lowercase.jsx';
import Capitalize from './Capitalize.jsx';
import Oblique from './Oblique.jsx';
import TooljetIcon from './TooljetIcon.jsx';
import PrimaryKey from './PrimaryKey.jsx';
import ForeignKey from './ForeignKey.jsx';
import TriangleUpCenter from './TriangleUpCenter.jsx';
import TriangleDownCenter from './TriangleDownCenter.jsx';
import UserGear from './UserGear.jsx';
import GranularAccess from './GranularAccess.jsx';
import Search01 from './Search01.jsx';
import LightIcon from './LightIcon.jsx';
import DarkIcon from './DarkIcon.jsx';
import Credentials from './Credentials.jsx';
import ShiftButtonIcon from './ShiftButtonIcon.jsx';
import Unpin01 from './Unpin01.jsx';
import GranularAccessGrad from './GranularAceesGrad.jsx';
import WarningUserNotFound from './WarningUserNotFound.jsx';
import VarcharCol from './VarcharCol.jsx';
import Jsonb from './Jsonb.jsx';
import IntegerCol from './IntegerCol.jsx';
import BigIntCol from './BigIntCol.jsx';
import FloatCol from './FloatCol.jsx';
import BooleanCol from './BooleanCol.jsx';
import SerialCol from './SerialCol.jsx';
import DatetimeCol from './DatetimeCol';
import AITag from './AITag.jsx';
import SectionCollapse from './SectionCollapse.jsx';
import SectionExpand from './SectionExpand.jsx';
import Reset from './Reset.jsx';
import Outbound from './Outbound.jsx';
import AddPageGroupIcon from './AddPageGroup.jsx';
import EnterpriseNew from './EnterpriseNew.jsx';
import ArrowReturn01 from './ArrowReturn01.jsx';
import ArrowUp01 from './ArrowUp01.jsx';
import ArrowDown01 from './ArrowDown01.jsx';
import Replace from './Replace.jsx';
import ReplaceAll from './ReplaceAll.jsx';
import Remove02 from './Remove02.jsx';
import TooljetAi from './TooljetAI.jsx';
import AICrown from './AICrown.jsx';
import BookDemo from './BookDemo.jsx';
import Contactv3 from './Contactv3.jsx';
import PremiumLogo from './PremiumLogo.jsx';
import StudentIcon from './StudentIcon.jsx';
import CalendarIcon from './CalendarIcon.jsx';
import CalendarSmall from './CalendarSmall.jsx';
import UserGroupsGrey from './UserGroupsGrey.jsx';
import AppLimitSvg from './AppLimitSvg.jsx';
import NewTabSmall from './NewTabSmall.jsx';
import EmptyStateModules from './EmptyStateModules.jsx';
import Code from './Code.jsx';
import WorkflowV3 from './WorkflowV3.jsx';
import WorkspaceV3 from './WorkspaceV3.jsx';
<<<<<<< HEAD
import FileCode from './FileCode.jsx';
import Corners from './Corners.jsx';
=======
import Moon from './Moon.jsx';
>>>>>>> 65483deb

const Icon = (props) => {
  switch (props.name) {
    case 'tooljetai':
      return <TooljetAi {...props} />;
    case 'lighticon':
      return <LightIcon {...props} />;
    case 'darkicon':
      return <DarkIcon {...props} />;
    case 'addrectangle':
      return <AddRectangle {...props} />;
    case 'alignleftinspector':
      return <AlignLeftinspector {...props} />;
    case 'alignrightinspector':
      return <AlignRightinspector {...props} />;
    case 'alignhorizontalcenter':
      return <AlignHorizontalCenter {...props} />;
    case 'alignverticallytop':
      return <AlignVerticallyTop {...props} />;
    case 'alignverticallybottom':
      return <AlignVerticallyBottom {...props} />;
    case 'alignverticallycenter':
      return <AlignVerticallyCenter {...props} />;
    case 'alignright':
      return <AlignRight {...props} />;
    case 'apps':
      return <Apps {...props} />;
    case 'archive':
      return <Archive {...props} />;
    case 'arrowback':
      return <ArrowBack {...props} />;
    case 'arrowbackdown':
      return <ArrowBackDown {...props} />;
    case 'arrowdown':
      return <ArrowDown {...props} />;
    case 'arroweft':
      return <Arroweft {...props} />;
    case 'arrowreturn':
      return <ArrowReturn {...props} />;
    case 'arrowright':
      return <ArrowRight {...props} />;
    case 'arrowsort':
      return <ArrowSort {...props} />;
    case 'arrowsortrectangle':
      return <ArrowSortRectangle {...props} />;
    case 'arrowtransfer':
      return <ArrowTransfer {...props} />;
    case 'arrowup':
      return <ArrowUp {...props} />;
    case 'auditlogs':
      return <AuditLogs {...props} />;
    case 'booksearch':
      return <BookSearch {...props} />;
    case 'branch':
      return <Branch {...props} />;
    case 'debugger':
      return <Debugger {...props} />;
    case 'calender':
      return <Calender {...props} />;
    case 'checkrectangle':
      return <CheckRectangle {...props} />;
    case 'cheverondown':
      return <CheveronDown {...props} />;
    case 'cheveronleft':
      return <CheveronLeft {...props} />;
    case 'cheveronleftdouble':
      return <CheveronLeftDouble {...props} />;
    case 'cheveronright':
      return <CheveronRight {...props} />;
    case 'credentials':
      return <Credentials {...props} />;
    case 'cheveronrightdouble':
      return <CheveronRightDouble {...props} />;
    case 'cheveronup':
      return <CheveronUp {...props} />;
    case 'circularToggleDisabled':
      return <CircularToggleDisabled {...props} />;
    case 'circularToggleEnabled':
      return <CircularToggleEnabled {...props} />;
    case 'clearrectangle':
      return <ClearRectangle {...props} />;
    case 'code':
      return <Code {...props} />;
    case 'clock':
      return <Clock {...props} />;
    case 'column':
      return <Column {...props} />;
    case 'columns':
      return <Columns {...props} />;
    case 'compass':
      return <Compass {...props} />;
    case 'computer':
      return <Computer {...props} />;
    case 'copy':
      return <Copy {...props} />;
    case 'darkmode':
      return <DarkMode {...props} />;
    case 'datasource':
      return <Datasource {...props} />;
    case 'danger':
      return <Danger {...props} />;
    case 'danger-dark':
      return <DangerDark {...props} />;
    case 'delete':
      return <Delete {...props} />;
    case 'diamond':
      return <Diamond {...props} />;
    case 'downarrow':
      return <DownArrow {...props} />;
    case 'editrectangle':
      return <EditRectangle {...props} />;
    case 'enterprise':
      return <Enterprise {...props} />;
    case 'enterpriseGradient':
      return <EnterpriseGradient {...props} />;
    case 'enterprisesmall':
      return <EnterpriseSmall {...props} />;
    case 'enterprise-new':
      return <EnterpriseNew {...props} />;
    case 'enterprisev3':
      return <EnterpriseV3 {...props} />;
    case 'lockGradient':
      return <LockGradient {...props} />;
    case 'datasourceGradient':
      return <DatasourceGradient {...props} />;
    case 'enterbutton':
      return <EnterButtonIcon {...props} />;
    case 'eye':
      return <Eye {...props} />;
    case 'eye1':
      return <Eye1 {...props} />;
    case 'eyedisable':
      return <EyeDisable {...props} />;
    case 'expand':
      return <Expand {...props} />;
    case 'file-code':
      return <FileCode {...props} />;
    case 'file01':
      return <File01 {...props} />;
    case 'filedownload':
      return <FileDownload {...props} />;
    case 'fileupload':
      return <FileUpload {...props} />;
    case 'filter':
      return <Filter {...props} />;
    case 'floppydisk':
      return <FloppyDisk {...props} />;
    case 'folder':
      return <Folder {...props} />;
    case 'folderdownload':
      return <FolderDownload {...props} />;
    case 'folderupload':
      return <FolderUpload {...props} />;
    case 'gitsync':
      return <GitSync {...props} />;
    case 'foreignkey':
      return <ForeignKey {...props} />;
    case 'fullouterjoin':
      return <FullOuterJoin {...props} />;
    case 'globe':
      return <Globe {...props} />;
    case 'grid':
      return <Grid {...props} />;
    case 'granularaccess':
      return <GranularAccess {...props} />;
    case 'granularaccessgrad':
      return <GranularAccessGrad {...props} />;
    case 'helppolygon':
      return <HelpPolygon {...props} />;
    case 'home':
      return <Home {...props} />;
    case 'information':
      return <Information {...props} />;
    case 'innerjoin':
      return <InnerJoinIcon {...props} />;
    case 'inrectangle':
      return <InRectangle {...props} />;
    case 'instancesettings':
      return <InstanceSettings {...props} />;
    case 'informationcircle':
      return <InformationCircle {...props} />;
    case 'interactive':
      return <Interactive {...props} />;
    case 'idea':
      return <Idea {...props} />;
    case 'italic':
      return <Italic {...props} />;
    case 'layers':
      return <Layers {...props} />;
    case 'leftarrow':
      return <LeftArrow {...props} />;
    case 'leftouterjoin':
      return <LeftOuterJoinIcon {...props} />;
    case 'lightmode':
      return <LightMode {...props} />;
    case 'listview':
      return <ListView {...props} />;
    case 'lock':
      return <Lock {...props} />;
    case 'logout':
      return <Logout {...props} />;
    case 'logs':
      return <Logs {...props} />;
    case 'menu':
      return <Menu {...props} />;
    case 'menuhome':
      return <MenuHome {...props} />;
    case 'minus':
      return <Minus {...props} />;
    case 'minus01':
      return <Minus01 {...props} />;
    case 'mobile':
      return <Mobile {...props} />;
    case 'morehorizontal':
      return <MoreHorizontal {...props} />;
    case 'morevertical':
      return <MoreVertical {...props} />;
    case 'notification':
      return <Notification {...props} />;
    case 'notificationringing':
      return <NotificationRinging {...props} />;
    case 'notificationside':
      return <NotificationSide {...props} />;
    case 'notificationsilent':
      return <NotificationSilent {...props} />;
    case 'notificationunread':
      return <NotificationUnread {...props} />;
    case 'newtab':
      return <NewTab {...props} />;
    case 'open':
      return <Open {...props} />;
    case 'options':
      return <Options {...props} />;
    case 'page':
      return <Page {...props} />;
    case 'pageAdd':
      return <PageAdd {...props} />;
    case 'pin':
      return <Pin {...props} />;
    case 'unpin01':
      return <Unpin01 {...props} />;
    case 'unpin':
      return <Unpin {...props} />;
    case 'play':
      return <Play {...props} />;
    case 'plus':
      return <Plus {...props} />;
    case 'plus01':
      return <Plus01 {...props} />;
    case 'plusrectangle':
      return <PlusRectangle {...props} />;
    case 'primarykey':
      return <PrimaryKey {...props} />;
    case 'reload':
      return <Reload {...props} />;
    case 'read':
      return <Read {...props} />;
    case 'reloaderror':
      return <ReloadError {...props} />;
    case 'remove':
      return <Remove {...props} />;
    case 'remove01':
      return <Remove01 {...props} />;
    case 'removerectangle':
      return <RemoveRectangle {...props} />;
    case 'rightarrrow':
      return <RightArrow {...props} />;
    case 'rightouterjoin':
      return <RightOuterJoin {...props} />;
    case 'row':
      return <Row {...props} />;
    case 'reset':
      return <Reset {...props} />;
    case 'sadrectangle':
      return <SadRectangle {...props} />;
    case 'search':
      return <Search {...props} />;
    case 'search01':
      return <Search01 {...props} />;
    case 'searchminus':
      return <SearchMinus {...props} />;
    case 'searchplus':
      return <SearchPlus {...props} />;
    case 'sectioncollapse':
      return <SectionCollapse {...props} />;
    case 'sectionexpand':
      return <SectionExpand {...props} />;
    case 'sent':
      return <Sent {...props} />;
    case 'sentfast':
      return <SentFast {...props} />;
    case 'server':
      return <Server {...props} />;
    case 'settings':
      return <Settings {...props} />;
    case 'shiftbutton':
      return <ShiftButtonIcon {...props} />;
    case 'comments':
      return <Comments {...props} />;
    case 'corners':
      return <Corners {...props} />;
    case 'share':
      return <Share {...props} />;
    case 'shield':
      return <Shield {...props} />;
    case 'shieldcheck':
      return <ShieldCheck {...props} />;
    case 'signpost':
      return <Signpost {...props} />;
    case 'smilerectangle':
      return <SmileRectangle {...props} />;
    case 'sortarrowdown':
      return <SortArrowDown {...props} />;
    case 'sortarrowup':
      return <SortArrowUp {...props} />;
    case 'subtract':
      return <Subtract {...props} />;
    case 'sun':
      return <Sun {...props} />;
    case 'sync':
      return <Sync {...props} />;
    case 'table':
      return <Table {...props} />;
    case 'tick':
      return <Tick {...props} />;
    case 'tickv3':
      return <TickV3 {...props} />;
    case 'tooljet':
      return <TooljetIcon {...props} />;
    case 'trash':
      return <Trash {...props} />;
    case 'uparrow':
      return <UpArrow {...props} />;
    case 'user':
      return <User {...props} />;
    case 'useradd':
      return <UserAdd {...props} />;
    case 'usergroup':
      return <UserGroup {...props} />;
    case 'usergear':
      return <UserGear {...props} />;
    case 'userremove':
      return <UserRemove {...props} />;
    case 'uturn':
      return <UTurn {...props} />;
    case 'variable':
      return <Variable {...props} />;
    case 'warning':
      return <Warning {...props} />;
    case 'warning-user-notfound':
      return <WarningUserNotFound {...props} />;
    case 'workflowv3':
      return <WorkflowV3 {...props} />;
    case 'workspacev3':
      return <WorkspaceV3 {...props} />;
    case 'workspaceconstants':
      return <WorkspaceConstants {...props} />;
    case 'zoomin':
      return <ZoomIn {...props} />;
    case 'zoomout':
      return <ZoomOut {...props} />;
    case 'zoomoutrectangle':
      return <ZoomOutRectangle {...props} />;
    case 'mail':
      return <Mail {...props} />;
    case 'marketplace':
      return <Marketplace {...props} />;
    case 'workspace':
      return <Workspace {...props} />;
    case 'workflows':
      return <Workflows {...props} />;
    case 'eyeopen':
      return <EyeOpen {...props} />;
    case 'layersversion':
      return <LayersVersion {...props} />;
    case 'cloudvalid':
      return <CloudValid {...props} />;
    case 'cloudinvalid':
      return <CloudInvalid {...props} />;
    case 'dot':
      return <Dot {...props} />;
    case 'check':
      return <Check {...props} />;
    case 'editable':
      return <Editable {...props} />;
    case 'minimize':
      return <Minimize {...props} />;
    case 'maximize':
      return <Maximize {...props} />;
    case 'inspect':
      return <Inspect {...props} />;
    case 'arrowbackup':
      return <ArrowForwardUp {...props} />;
    case 'arrowforwardup':
      return <ArrowBackUp {...props} />;
    case 'save':
      return <Save {...props} />;
    case 'cross':
      return <Cross {...props} />;
    case 'arrowUpTriangle':
      return <ArrowUpTriangle {...props} />;
    case 'arrowDownTriangle':
      return <ArrowDownTriangle {...props} />;
    case 'underline':
      return <Underline {...props} />;
    case 'overline':
      return <Overline {...props} />;
    case 'linethrough':
      return <Linethrough {...props} />;
    case 'uppercase':
      return <Uppercase {...props} />;
    case 'lowercase':
      return <Lowercase {...props} />;
    case 'capitalize':
      return <Capitalize {...props} />;
    case 'oblique':
      return <Oblique {...props} />;
    case 'oubound':
      return <Outbound {...props} />;
    case 'TriangleUpCenter':
      return <TriangleUpCenter {...props} />;
    case 'TriangleDownCenter':
      return <TriangleDownCenter {...props} />;
    case 'addpagegroup':
      return <AddPageGroupIcon {...props} />;
    case 'jsonb':
      return <Jsonb {...props} />;
    case 'character varying':
      return <VarcharCol {...props} />;
    case 'integer':
      return <IntegerCol {...props} />;
    case 'bigint':
      return <BigIntCol {...props} />;
    case 'double precision':
      return <FloatCol {...props} />;
    case 'boolean':
      return <BooleanCol {...props} />;
    case 'serial':
      return <SerialCol {...props} />;
    case 'timestamp with time zone':
      return <DatetimeCol {...props} />;
    case 'AI-tag':
      return <AITag {...props} />;
    case 'arrowdown01':
      return <ArrowDown01 {...props} />;
    case 'arrowreturn01':
      return <ArrowReturn01 {...props} />;
    case 'arrowup01':
      return <ArrowUp01 {...props} />;
    case 'replace':
      return <Replace {...props} />;
    case 'replaceall':
      return <ReplaceAll {...props} />;
    case 'remove02':
      return <Remove02 {...props} />;
    case 'bookdemo':
      return <BookDemo {...props} />;
    case 'contactv3':
      return <Contactv3 {...props} />;
    case 'premium-logo':
      return <PremiumLogo {...props} />;
    case 'calendar-icon':
      return <CalendarIcon {...props} />;
    case 'calendar-small':
      return <CalendarSmall {...props} />;
    case 'user-groups-grey':
      return <UserGroupsGrey {...props} />;
    case 'app-limit':
      return <AppLimitSvg {...props} />;
    case 'new-tab-small':
      return <NewTabSmall {...props} />;
    case 'student-icon':
      return <StudentIcon {...props} />;
    case 'ai-crown':
      return <AICrown {...props} />;
    case 'empty-state-modules':
      return <EmptyStateModules {...props} />;
    case 'play01':
      return <Play01 {...props} />;
    case 'moon':
      return <Moon {...props} />;
    default:
      return <Apps {...props} />;
  }
};
export default Icon;<|MERGE_RESOLUTION|>--- conflicted
+++ resolved
@@ -235,12 +235,9 @@
 import Code from './Code.jsx';
 import WorkflowV3 from './WorkflowV3.jsx';
 import WorkspaceV3 from './WorkspaceV3.jsx';
-<<<<<<< HEAD
 import FileCode from './FileCode.jsx';
 import Corners from './Corners.jsx';
-=======
 import Moon from './Moon.jsx';
->>>>>>> 65483deb
 
 const Icon = (props) => {
   switch (props.name) {
