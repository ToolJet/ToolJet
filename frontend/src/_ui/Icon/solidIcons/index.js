--- conflicted
+++ resolved
@@ -115,12 +115,9 @@
 import Mail from './Mail.jsx';
 import Logs from './Logs.jsx';
 import Marketplace from './Marketplace.jsx';
-<<<<<<< HEAD
 import Minimize from './Minimize.jsx';
 import Maximize from './Maximize.jsx';
-=======
 import PlusRectangle from './PlusRectangle.jsx';
->>>>>>> ae1ab449
 
 const Icon = (props) => {
   switch (props.name) {
