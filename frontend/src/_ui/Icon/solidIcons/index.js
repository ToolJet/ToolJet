import React from 'react';
import Apps from './Apps.jsx';
import Archive from './Archive.jsx';
import ArrowBack from './ArrowBack.jsx';
import ArrowDown from './ArrowDown.jsx';
import Arroweft from './Arroweft.jsx';
import ArrowReturn from './ArrowReturn.jsx';
import ArrowRight from './ArrowRight.jsx';
import ArrowSort from './ArrowSort.jsx';
import ArrowSortRectangle from './ArrowSortRectangle.jsx';
import ArrowTransfer from './ArrowTransfer.jsx';
import ArrowUp from './ArrowUp.jsx';
import BookSearch from './BookSearch.jsx';
import Branch from './Branch.jsx';
import Debugger from './Debugger.jsx';
import Calender from './Calender.jsx';
import CheckRectangle from './CheckRectangle.jsx';
import CheveronDown from './CheveronDown.jsx';
import CheveronLeft from './CheveronLeft.jsx';
import CheveronRight from './CheveronRight.jsx';
import CheveronUp from './CheveronUp.jsx';
import ClearRectangle from './ClearRectangle.jsx';
import Clock from './Clock.jsx';
import LockGradient from './LockGradient.jsx';
import DatasourceGradient from './DatasourceGradient.jsx';
import Column from './Column.jsx';
import Columns from './Columns.jsx';
import Compass from './Compass.jsx';
import Computer from './Computer.jsx';
import Copy from './Copy.jsx';
import DarkMode from './DarkMode.jsx';
import Datasource from './Datasource.jsx';
import Delete from './Delete.jsx';
import Diamond from './Diamond.jsx';
import DownArrow from './DownArrow.jsx';
import EditRectangle from './EditRectangle.jsx';
import Enterprise from './Enterprise.jsx';
import EnterpriseSmall from './EnterpriseSmall.jsx';
import Eye from './Eye.jsx';
import Eye1 from './Eye1.jsx';
import EyeDisable from './EyeDisable.jsx';
import File01 from './File01.jsx';
import FileDownload from './FileDownload.jsx';
import FileUpload from './FileUpload.jsx';
import Filter from './Filter.jsx';
import FloppyDisk from './FloppyDisk.jsx';
import Folder from './Folder.jsx';
import FolderDownload from './FolderDownload.jsx';
import FolderUpload from './FolderUpload.jsx';
import GitSync from './GitSync.jsx';
import FullOuterJoin from './FullOuterJoin.jsx';
import Globe from './Globe.jsx';
import Options from './Options.jsx';
import Grid from './Grid.jsx';
import HelpPolygon from './HelpPolygon.jsx';
import Home from './Home.jsx';
import Information from './Information.jsx';
import InformationCircle from './InformationCircle.jsx';
import InnerJoinIcon from './InnerJoinIcon.jsx';
import InRectangle from './InRectangle.jsx';
import Interactive from './Interactive.jsx';
import Layers from './Layers.jsx';
import LeftArrow from './LeftArrow.jsx';
import LeftOuterJoinIcon from './LeftOuterJoinIcon.jsx';
import LightMode from './LightMode.jsx';
import ListView from './ListView.jsx';
import Logout from './Logout.jsx';
import Menu from './Menu.jsx';
import MenuHome from './MenuHome.jsx';
import Minus from './Minus.jsx';
import Minus01 from './Minus01.jsx';
import Mobile from './Mobile.jsx';
import MoreHorizontal from './MoreHorizontal.jsx';
import MoreVertical from './MoreVertical.jsx';
import Notification from './Notification.jsx';
import NotificationRinging from './NotificationRinging.jsx';
import NotificationSide from './NotificationSide.jsx';
import NotificationSilent from './NotificationSilent.jsx';
import NotificationUnread from './NotificationUnread.jsx';
import Open from './Open.jsx';
import Page from './Page.jsx';
import PageAdd from './PageAdd.jsx';
import Pin from './Pin.jsx';
import Unpin from './Unpin.jsx';
import AlignRight from './AlignRight';
import Play from './Play.jsx';
import Plus from './Plus.jsx';
import Plus01 from './Plus01.jsx';
import Reload from './Reload.jsx';
import Read from './Read.jsx';
import ReloadError from './ReloadError.jsx';
import Remove from './Remove.jsx';
import Remove01 from './Remove01.jsx';
import RemoveRectangle from './RemoveRectangle.jsx';
import RightArrow from './RightArrow.jsx';
import RightOuterJoin from './RightOuterJoin.jsx';
import Row from './Row.jsx';
import SadRectangle from './SadRectangle.jsx';
import Search from './Search.jsx';
import SearchMinus from './SearchMinus.jsx';
import SearchPlus from './SearchPlus.jsx';
import Sent from './Sent.jsx';
import SentFast from './SentFast.jsx';
import Server from './Server.jsx';
import Settings from './Settings.jsx';
import Share from './Share.jsx';
import Shield from './Shield.jsx';
import ShieldCheck from './ShieldCheck.jsx';
import Signpost from './Signpost.jsx';
import SmileRectangle from './SmileRectangle.jsx';
import SortArrowDown from './SortArrowDown.jsx';
import SortArrowUp from './SortArrowUp.jsx';
import Subtract from './Subtract.jsx';
import Sun from './Sun.jsx';
import Sync from './SyncIcon.jsx';
import Table from './Table.jsx';
import Tick from './Tick.jsx';
import Trash from './Trash.jsx';
import UpArrow from './UpArrow.jsx';
import User from './User.jsx';
import UserAdd from './UserAdd.jsx';
import UserGroup from './UserGroup.jsx';
import UserRemove from './UserRemove.jsx';
import UTurn from './UTurn.jsx';
import Variable from './Variable.jsx';
import Workflows from './Workflows.jsx';
import Warning from './Warning.jsx';
import ZoomIn from './ZoomIn.jsx';
import ZoomOut from './ZoomOut.jsx';
import ZoomOutRectangle from './ZoomOutRectangle.jsx';
import AddRectangle from './AddRectangle.jsx';
import Lock from './Lock.jsx';
import Mail from './Mail.jsx';
import Logs from './Logs.jsx';
import Marketplace from './Marketplace.jsx';
import AuditLogs from './AuditLog.jsx';
import InstanceSettings from './InstanceSettings.jsx';
import EnterpriseGradient from './EnterpriseGradient.jsx';
import Workspace from './Workspace.jsx';
import CircularToggleDisabled from './CircularToggleDisabled.jsx';
import CircularToggleEnabled from './CircularToggleEnabled.jsx';
import Idea from './Idea.jsx';
import Minimize from './Minimize.jsx';
import Maximize from './Maximize.jsx';
import PlusRectangle from './PlusRectangle.jsx';
import EyeOpen from './EyeOpen.jsx';
import CloudInvalid from './CloudInvalid.jsx';
import CloudValid from './CloudValid.jsx';
import LayersVersion from './LayersVersion.jsx';
import Comments from './Comments';
import Inspect from './Inspect.jsx';
import ArrowForwardUp from './ArrowForwardUp.jsx';
import ArrowBackUp from './ArrowBackUp.jsx';
import CheveronLeftDouble from './CheveronLeftDouble.jsx';
import CheveronRightDouble from './CheveronRightDouble.jsx';
import Dot from './Dot.jsx';
import Check from './Check.jsx';
import Editable from './Editable.jsx';
import Save from './Save.jsx';
import Cross from './Cross.jsx';
import InformationPrimary from './InformationPrimary.jsx';
import Support from './Support.jsx';
import Danger from './Danger.jsx';
import DangerDark from './DangerDark.jsx';
import WorkspaceConstants from './WorkspaceConstants.jsx';
import ArrowBackDown from './ArrowBackDown.jsx';
import AlignRightinspector from './AlignRightinspector.jsx';
import AlignLeftinspector from './AlignLeftinspector.jsx';
import AlignVerticallyTop from './AlignVerticallyTop.jsx';
import AlignVerticallyBottom from './AlignVerticallyBottom.jsx';
import AlignVerticallyCenter from './AlignVerticallyCenter.jsx';
import Italic from './Italic.jsx';
import Underline from './Underline.jsx';
import Overline from './Overline.jsx';
import Linethrough from './Linethrough.jsx';
import Uppercase from './Uppercase.jsx';
import Lowercase from './Lowercase.jsx';
import Capitalize from './Capitalize.jsx';
import Oblique from './Oblique.jsx';

const Icon = (props) => {
  switch (props.name) {
    case 'addrectangle':
      return <AddRectangle {...props} />;
    case 'alignleftinspector':
      return <AlignRightinspector {...props} />;
    case 'alignrightinspector':
      return <AlignLeftinspector {...props} />;
    case 'alignverticallytop':
      return <AlignVerticallyTop {...props} />;
    case 'alignverticallybottom':
      return <AlignVerticallyBottom {...props} />;
    case 'alignverticallycenter':
      return <AlignVerticallyCenter {...props} />;
    case 'alignright':
      return <AlignRight {...props} />;
    case 'apps':
      return <Apps {...props} />;
    case 'archive':
      return <Archive {...props} />;
    case 'arrowback':
      return <ArrowBack {...props} />;
    case 'arrowbackdown':
      return <ArrowBackDown {...props} />;
    case 'arrowdown':
      return <ArrowDown {...props} />;
    case 'arroweft':
      return <Arroweft {...props} />;
    case 'arrowreturn':
      return <ArrowReturn {...props} />;
    case 'arrowright':
      return <ArrowRight {...props} />;
    case 'arrowsort':
      return <ArrowSort {...props} />;
    case 'arrowsortrectangle':
      return <ArrowSortRectangle {...props} />;
    case 'arrowtransfer':
      return <ArrowTransfer {...props} />;
    case 'arrowup':
      return <ArrowUp {...props} />;
    case 'auditlogs':
      return <AuditLogs {...props} />;
    case 'booksearch':
      return <BookSearch {...props} />;
    case 'branch':
      return <Branch {...props} />;
    case 'debugger':
      return <Debugger {...props} />;
    case 'calender':
      return <Calender {...props} />;
    case 'checkrectangle':
      return <CheckRectangle {...props} />;
    case 'cheverondown':
      return <CheveronDown {...props} />;
    case 'cheveronleft':
      return <CheveronLeft {...props} />;
    case 'cheveronleftdouble':
      return <CheveronLeftDouble {...props} />;
    case 'cheveronright':
      return <CheveronRight {...props} />;
    case 'cheveronrightdouble':
      return <CheveronRightDouble {...props} />;
    case 'cheveronup':
      return <CheveronUp {...props} />;
    case 'circularToggleDisabled':
      return <CircularToggleDisabled {...props} />;
    case 'circularToggleEnabled':
      return <CircularToggleEnabled {...props} />;
    case 'clearrectangle':
      return <ClearRectangle {...props} />;
    case 'clock':
      return <Clock {...props} />;
    case 'column':
      return <Column {...props} />;
    case 'columns':
      return <Columns {...props} />;
    case 'compass':
      return <Compass {...props} />;
    case 'computer':
      return <Computer {...props} />;
    case 'copy':
      return <Copy {...props} />;
    case 'darkmode':
      return <DarkMode {...props} />;
    case 'datasource':
      return <Datasource {...props} />;
    case 'danger':
      return <Danger {...props} />;
    case 'danger-dark':
      return <DangerDark {...props} />;
    case 'delete':
      return <Delete {...props} />;
    case 'diamond':
      return <Diamond {...props} />;
    case 'downarrow':
      return <DownArrow {...props} />;
    case 'editrectangle':
      return <EditRectangle {...props} />;
    case 'enterprise':
      return <Enterprise {...props} />;
    case 'enterpriseGradient':
      return <EnterpriseGradient {...props} />;
    case 'enterprisesmall':
      return <EnterpriseSmall {...props} />;
    case 'lockGradient':
      return <LockGradient {...props} />;
    case 'datasourceGradient':
      return <DatasourceGradient {...props} />;
    case 'eye':
      return <Eye {...props} />;
    case 'eye1':
      return <Eye1 {...props} />;
    case 'eyedisable':
      return <EyeDisable {...props} />;
    case 'file01':
      return <File01 {...props} />;
    case 'filedownload':
      return <FileDownload {...props} />;
    case 'fileupload':
      return <FileUpload {...props} />;
    case 'filter':
      return <Filter {...props} />;
    case 'floppydisk':
      return <FloppyDisk {...props} />;
    case 'folder':
      return <Folder {...props} />;
    case 'folderdownload':
      return <FolderDownload {...props} />;
    case 'folderupload':
      return <FolderUpload {...props} />;
    case 'gitsync':
      return <GitSync {...props} />;
    case 'fullouterjoin':
      return <FullOuterJoin {...props} />;
    case 'globe':
      return <Globe {...props} />;
    case 'grid':
      return <Grid {...props} />;
    case 'helppolygon':
      return <HelpPolygon {...props} />;
    case 'home':
      return <Home {...props} />;
    case 'information':
      return <Information {...props} />;
    case 'informationPrimary':
      return <InformationPrimary {...props} />;
    case 'innerjoin':
      return <InnerJoinIcon {...props} />;
    case 'inrectangle':
      return <InRectangle {...props} />;
    case 'instancesettings':
      return <InstanceSettings {...props} />;
    case 'interactive':
      return <Interactive {...props} />;
    case 'idea':
      return <Idea {...props} />;
    case 'italic':
      return <Italic {...props} />;
    case 'layers':
      return <Layers {...props} />;
    case 'leftarrow':
      return <LeftArrow {...props} />;
    case 'leftouterjoin':
      return <LeftOuterJoinIcon {...props} />;
    case 'lightmode':
      return <LightMode {...props} />;
    case 'listview':
      return <ListView {...props} />;
    case 'lock':
      return <Lock {...props} />;
    case 'logout':
      return <Logout {...props} />;
    case 'logs':
      return <Logs {...props} />;
    case 'menu':
      return <Menu {...props} />;
    case 'menuhome':
      return <MenuHome {...props} />;
    case 'minus':
      return <Minus {...props} />;
    case 'minus01':
      return <Minus01 {...props} />;
    case 'mobile':
      return <Mobile {...props} />;
    case 'informationcircle':
      return <InformationCircle {...props} />;
    case 'morehorizontal':
      return <MoreHorizontal {...props} />;
    case 'morevertical':
      return <MoreVertical {...props} />;
    case 'notification':
      return <Notification {...props} />;
    case 'notificationringing':
      return <NotificationRinging {...props} />;
    case 'notificationside':
      return <NotificationSide {...props} />;
    case 'notificationsilent':
      return <NotificationSilent {...props} />;
    case 'notificationunread':
      return <NotificationUnread {...props} />;
    case 'open':
      return <Open {...props} />;
    case 'options':
      return <Options {...props} />;
    case 'page':
      return <Page {...props} />;
    case 'pageAdd':
      return <PageAdd {...props} />;
    case 'pin':
      return <Pin {...props} />;
    case 'unpin':
      return <Unpin {...props} />;
    case 'play':
      return <Play {...props} />;
    case 'plus':
      return <Plus {...props} />;
    case 'plus01':
      return <Plus01 {...props} />;
    case 'plusrectangle':
      return <PlusRectangle {...props} />;
    case 'reload':
      return <Reload {...props} />;
    case 'read':
      return <Read {...props} />;
    case 'reloaderror':
      return <ReloadError {...props} />;
    case 'remove':
      return <Remove {...props} />;
    case 'remove01':
      return <Remove01 {...props} />;
    case 'removerectangle':
      return <RemoveRectangle {...props} />;
    case 'rightarrrow':
      return <RightArrow {...props} />;
    case 'rightouterjoin':
      return <RightOuterJoin {...props} />;
    case 'row':
      return <Row {...props} />;
    case 'sadrectangle':
      return <SadRectangle {...props} />;
    case 'search':
      return <Search {...props} />;
    case 'searchminus':
      return <SearchMinus {...props} />;
    case 'searchplus':
      return <SearchPlus {...props} />;
    case 'sent':
      return <Sent {...props} />;
    case 'sentfast':
      return <SentFast {...props} />;
    case 'server':
      return <Server {...props} />;
    case 'settings':
      return <Settings {...props} />;
    case 'comments':
      return <Comments {...props} />;
    case 'share':
      return <Share {...props} />;
    case 'shield':
      return <Shield {...props} />;
    case 'shieldcheck':
      return <ShieldCheck {...props} />;
    case 'signpost':
      return <Signpost {...props} />;
    case 'smilerectangle':
      return <SmileRectangle {...props} />;
    case 'sortarrowdown':
      return <SortArrowDown {...props} />;
    case 'sortarrowup':
      return <SortArrowUp {...props} />;
    case 'subtract':
      return <Subtract {...props} />;
    case 'sun':
      return <Sun {...props} />;
    case 'sync':
      return <Sync {...props} />;
    case 'table':
      return <Table {...props} />;
    case 'tick':
      return <Tick {...props} />;
    case 'trash':
      return <Trash {...props} />;
    case 'uparrow':
      return <UpArrow {...props} />;
    case 'user':
      return <User {...props} />;
    case 'useradd':
      return <UserAdd {...props} />;
    case 'usergroup':
      return <UserGroup {...props} />;
    case 'userremove':
      return <UserRemove {...props} />;
    case 'uturn':
      return <UTurn {...props} />;
    case 'variable':
      return <Variable {...props} />;
    case 'warning':
      return <Warning {...props} />;
    case 'workspaceconstants':
      return <WorkspaceConstants {...props} />;
    case 'zoomin':
      return <ZoomIn {...props} />;
    case 'zoomout':
      return <ZoomOut {...props} />;
    case 'zoomoutrectangle':
      return <ZoomOutRectangle {...props} />;
    case 'mail':
      return <Mail {...props} />;
    case 'marketplace':
      return <Marketplace {...props} />;
    case 'workspace':
      return <Workspace {...props} />;
    case 'workflows':
      return <Workflows {...props} />;
    case 'eyeopen':
      return <EyeOpen {...props} />;
    case 'layersversion':
      return <LayersVersion {...props} />;
    case 'cloudvalid':
      return <CloudValid {...props} />;
    case 'cloudinvalid':
      return <CloudInvalid {...props} />;
    case 'dot':
      return <Dot {...props} />;
    case 'check':
      return <Check {...props} />;
    case 'editable':
      return <Editable {...props} />;
    case 'minimize':
      return <Minimize {...props} />;
    case 'maximize':
      return <Maximize {...props} />;
    case 'inspect':
      return <Inspect {...props} />;
    case 'arrowbackup':
      return <ArrowForwardUp {...props} />;
    case 'arrowforwardup':
      return <ArrowBackUp {...props} />;
    case 'save':
      return <Save {...props} />;
    case 'cross':
      return <Cross {...props} />;
<<<<<<< HEAD
    case 'support':
      return <Support {...props} />;
=======
    case 'underline':
      return <Underline {...props} />;
    case 'overline':
      return <Overline {...props} />;
    case 'linethrough':
      return <Linethrough {...props} />;
    case 'uppercase':
      return <Uppercase {...props} />;
    case 'lowercase':
      return <Lowercase {...props} />;
    case 'capitalize':
      return <Capitalize {...props} />;
    case 'oblique':
      return <Oblique {...props} />;
>>>>>>> aee62eb4
    default:
      return <Apps {...props} />;
  }
};
export default Icon;<|MERGE_RESOLUTION|>--- conflicted
+++ resolved
@@ -520,10 +520,8 @@
       return <Save {...props} />;
     case 'cross':
       return <Cross {...props} />;
-<<<<<<< HEAD
     case 'support':
       return <Support {...props} />;
-=======
     case 'underline':
       return <Underline {...props} />;
     case 'overline':
@@ -538,7 +536,6 @@
       return <Capitalize {...props} />;
     case 'oblique':
       return <Oblique {...props} />;
->>>>>>> aee62eb4
     default:
       return <Apps {...props} />;
   }
