.form-text {
    position: relative;
}

<<<<<<< HEAD
=======
input {
    padding: 5px 10px;
}
>>>>>>> 7c868c16

.static-value {
    position: absolute;
    right: 10px;
    color: var(--slate9);
    top: 6px;
}<|MERGE_RESOLUTION|>--- conflicted
+++ resolved
@@ -1,13 +1,6 @@
 .form-text {
     position: relative;
 }
-
-<<<<<<< HEAD
-=======
-input {
-    padding: 5px 10px;
-}
->>>>>>> 7c868c16
 
 .static-value {
     position: absolute;
