--- conflicted
+++ resolved
@@ -14,26 +14,14 @@
   showArrow = false,
 }) => {
   const darkMode = localStorage.getItem('darkMode') === 'true';
-<<<<<<< HEAD
 
-=======
->>>>>>> 4d784383
   return (
     <Popover.Root onOpenChange={handleToggle && handleToggle}>
       <Popover.Trigger asChild>
         <a className={cx({ 'w-100': fullWidth })}>{children}</a>
       </Popover.Trigger>
       <Popover.Portal>
-<<<<<<< HEAD
-        <Popover.Content
-          side={side}
-          className={cx('PopoverContent', popoverContentClassName, {
-            'PopoverContent-dark': darkMode,
-          })}
-        >
-=======
         <Popover.Content side={side} className={`PopoverContent ${popoverContentClassName} ${darkMode && 'dark'}`}>
->>>>>>> 4d784383
           {popoverContent}
           {!hideCloseIcon && (
             <Popover.Close className="PopoverClose" aria-label="Close">
