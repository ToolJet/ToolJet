--- conflicted
+++ resolved
@@ -1,8 +1,4 @@
-<<<<<<< HEAD
 import React, { useEffect, useState } from 'react';
-=======
-import React, { useCallback, useState } from 'react';
->>>>>>> dad4c64e
 import { Link } from 'react-router-dom';
 import useRouter from '@/_hooks/use-router';
 import { ToolTip } from '@/_components/ToolTip';
@@ -13,14 +9,11 @@
 import { authenticationService, licenseService } from '@/_services';
 import SolidIcon from '../Icon/SolidIcons';
 import { getPrivateRoute } from '@/_helpers/routes';
-<<<<<<< HEAD
 import { LicenseTooltip } from '@/LicenseTooltip';
 import Beta from '../Beta';
 import './styles.scss';
-=======
 import { ConfirmDialog } from '@/_components';
 import useGlobalDatasourceUnsavedChanges from '@/_hooks/useGlobalDatasourceUnsavedChanges';
->>>>>>> dad4c64e
 
 function Layout({ children, switchDarkMode, darkMode }) {
   const router = useRouter();
@@ -89,20 +82,15 @@
         <aside className="left-sidebar h-100 position-fixed">
           <div className="tj-leftsidebar-icon-wrap">
             <div className="application-brand" data-cy={`home-page-logo`}>
-<<<<<<< HEAD
-              <Link to={getPrivateRoute('dashboard')}>
+              <Link
+                to={getPrivateRoute('dashboard')}
+                onClick={(event) => checkForUnsavedChanges(getPrivateRoute('dashboard'), event)}
+              >
                 {window.public_config?.WHITE_LABEL_LOGO ? (
                   <img src={window.public_config?.WHITE_LABEL_LOGO} height={26} />
                 ) : (
                   <Logo />
                 )}
-=======
-              <Link
-                to={getPrivateRoute('dashboard')}
-                onClick={(event) => checkForUnsavedChanges(getPrivateRoute('dashboard'), event)}
-              >
-                <Logo />
->>>>>>> dad4c64e
               </Link>
             </div>
             <div>
@@ -110,12 +98,8 @@
                 <li className="text-center cursor-pointer">
                   <ToolTip message="Dashboard" placement="right">
                     <Link
-<<<<<<< HEAD
                       to={getPrivateRoute('dashboard')}
-=======
-                      to="/"
                       onClick={(event) => checkForUnsavedChanges(getPrivateRoute('dashboard'), event)}
->>>>>>> dad4c64e
                       className={`tj-leftsidebar-icon-items  ${
                         (router.pathname === '/:workspaceId' || router.pathname === getPrivateRoute('dashboard')) &&
                         `current-seleted-route`
