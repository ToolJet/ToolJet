import React, { useEffect, useState } from 'react';
import { Link } from 'react-router-dom';
import useRouter from '@/_hooks/use-router';
import { ToolTip } from '@/_components/ToolTip';
import { Profile } from '@/_components/Profile';
import { NotificationCenter } from '@/_components/NotificationCenter';
import Logo from '@assets/images/rocket.svg';
import Header from '../Header';
import { authenticationService, licenseService, whiteLabellingService } from '@/_services';
import SolidIcon from '../Icon/SolidIcons';
import { getPrivateRoute } from '@/_helpers/routes';
import { LicenseTooltip } from '@/LicenseTooltip';
import { ConfirmDialog } from '@/_components';
import useGlobalDatasourceUnsavedChanges from '@/_hooks/useGlobalDatasourceUnsavedChanges';
import { useWhiteLabellingStore } from '@/_stores/whiteLabellingStore';
import Beta from '../Beta';
import Settings from '@/_components/Settings';
import './styles.scss';
import { defaultWhiteLabellingSettings } from '@/_stores/utils';

function Layout({ children, switchDarkMode, darkMode }) {
  const router = useRouter();
  const [featureAccess, setFeatureAccess] = useState({});
  const [whiteLabelLogo, setWhiteLabelLogo] = useState(defaultWhiteLabellingSettings.WHITE_LABEL_LOGO);
  let licenseValid = !featureAccess?.licenseStatus?.isExpired && featureAccess?.licenseStatus?.isLicenseValid;

  const canAnyGroupPerformAction = (action, permissions) => {
    if (!permissions) {
      return false;
    }

    return permissions.some((p) => p[action]);
  };

  const fetchFeatureAccess = () => {
    licenseService.getFeatureAccess().then((data) => {
      setFeatureAccess({ ...data });
    });
    licenseValid = !featureAccess?.licenseStatus?.isExpired && featureAccess?.licenseStatus?.isLicenseValid;
  };

  const canCreateDataSource = () => {
    return (
      canAnyGroupPerformAction('data_source_create', currentUserValue.group_permissions) || currentUserValue.super_admin
    );
  };

  const canUpdateDataSource = () => {
    return (
      canAnyGroupPerformAction('update', currentUserValue.data_source_group_permissions) || currentUserValue.super_admin
    );
  };

  const canReadDataSource = () => {
    return (
      canAnyGroupPerformAction('read', currentUserValue.data_source_group_permissions) || currentUserValue.super_admin
    );
  };

  const canDeleteDataSource = () => {
    return (
      canAnyGroupPerformAction('data_source_delete', currentUserValue.group_permissions) || currentUserValue.super_admin
    );
  };

  useEffect(() => {
    fetchFeatureAccess();
    const fetchData = async () => {
      const { isWhiteLabelDetailsFetched, actions } = useWhiteLabellingStore.getState();
      let whiteLabelLogo;

      if (!isWhiteLabelDetailsFetched) {
        // Fetch white labeling details if not loaded yet
        try {
          await actions.fetchWhiteLabelDetails();
        } catch (error) {
          console.error('Unable to update white label settings', error);
        }
      }
      whiteLabelLogo = useWhiteLabellingStore.getState().whiteLabelLogo;
      setWhiteLabelLogo(whiteLabelLogo);
    };

    fetchData();
  }, []);

  const currentUserValue = authenticationService.currentSessionValue;
  const admin = currentUserValue?.admin;
  const super_admin = currentUserValue?.super_admin;
  const marketplaceEnabled = admin && window.public_config?.ENABLE_MARKETPLACE_FEATURE == 'true';
  const hasCommonPermissions =
    canReadDataSource() ||
    canUpdateDataSource() ||
    canCreateDataSource() ||
    canDeleteDataSource() ||
    admin ||
    super_admin;
  const isAuthorizedForGDS = (hasCommonPermissions && licenseValid) || (!licenseValid && (admin || super_admin));

  const {
    checkForUnsavedChanges,
    handleDiscardChanges,
    handleSaveChanges,
    handleContinueEditing,
    unSavedModalVisible,
    nextRoute,
  } = useGlobalDatasourceUnsavedChanges();
  const workflowsEnabled = admin && window.public_config?.ENABLE_WORKFLOWS_FEATURE == 'true';

  const canCreateVariableOrConstant = () => {
    return (
      canAnyGroupPerformAction(
        'org_environment_variable_create',
        authenticationService.currentSessionValue.group_permissions
      ) || admin
    );
  };

  return (
    <div className="row m-auto">
      <div className="col-auto p-0">
        <aside className="left-sidebar h-100 position-fixed">
          <div className="tj-leftsidebar-icon-wrap">
            <div className="application-brand" data-cy={`home-page-logo`}>
              <Link
                to={getPrivateRoute('dashboard')}
                onClick={(event) => checkForUnsavedChanges(getPrivateRoute('dashboard'), event)}
              >
                {whiteLabelLogo ? <img src={whiteLabelLogo} height={26} /> : <Logo />}
              </Link>
            </div>
            <div>
              <ul className="sidebar-inner nav nav-vertical">
                <li className="text-center cursor-pointer">
                  <ToolTip message="Apps" placement="right">
                    <Link
                      to={getPrivateRoute('dashboard')}
                      onClick={(event) => checkForUnsavedChanges(getPrivateRoute('dashboard'), event)}
                      className={`tj-leftsidebar-icon-items  ${
                        (router.pathname === '/:workspaceId' || router.pathname === getPrivateRoute('dashboard')) &&
                        `current-seleted-route`
                      }`}
                      data-cy="icon-dashboard"
                    >
                      <SolidIcon
                        name="apps"
                        fill={
                          router.pathname === '/:workspaceId' || router.pathname === getPrivateRoute('dashboard')
                            ? '#3E63DD'
                            : 'var(--slate8)'
                        }
                      />
                    </Link>
                  </ToolTip>
                </li>
                {workflowsEnabled && (
                  <li className="text-center  cursor-pointer" data-cy={`database-icon`}>
                    <ToolTip message="Workflows" placement="right">
                      <Link
                        to={getPrivateRoute('workflows')}
                        onClick={(event) => checkForUnsavedChanges(getPrivateRoute('workflows'), event)}
                        className={`tj-leftsidebar-icon-items  ${
                          router.pathname === getPrivateRoute('workflows') && `current-seleted-route`
                        }`}
                        data-cy="icon-workflows"
                        style={{
                          display: 'flex',
                          flexDirection: 'column',
                          height: 'fit-content',
                          gap: '4px',
                          padding: '8px',
                        }}
                      >
                        <SolidIcon
                          name="workflows"
                          fill={
                            router.pathname === getPrivateRoute('workflows') && `current-seleted-route`
                              ? '#3E63DD'
                              : darkMode
                              ? '#4C5155'
                              : '#C1C8CD'
                          }
                        />
                        <Beta className="workflows-beta-tag" />
                      </Link>
                    </ToolTip>
                  </li>
                )}
                {window.public_config?.ENABLE_TOOLJET_DB == 'true' && admin && (
                  <li className="text-center  cursor-pointer" data-cy={`database-icon`}>
                    <ToolTip message="ToolJet Database" placement="right">
                      <Link
                        to={getPrivateRoute('database')}
                        onClick={(event) => checkForUnsavedChanges(getPrivateRoute('database'), event)}
                        className={`tj-leftsidebar-icon-items  ${
                          router.pathname === getPrivateRoute('database') && `current-seleted-route`
                        }`}
                        data-cy="icon-database"
                      >
                        <SolidIcon
                          name="table"
                          fill={
                            router.pathname === getPrivateRoute('database') && `current-seleted-route`
                              ? '#3E63DD'
                              : 'var(--slate8)'
                          }
                        />
                      </Link>
                    </ToolTip>
                  </li>
                )}

                {/* DATASOURCES */}
                {isAuthorizedForGDS && (
                  <li className="text-center cursor-pointer">
                    <ToolTip message="Data sources" placement="right">
                      <Link
                        to={getPrivateRoute('data_sources')}
                        onClick={(event) => checkForUnsavedChanges(getPrivateRoute('data_sources'), event)}
                        className={`tj-leftsidebar-icon-items  ${
                          router.pathname === getPrivateRoute('data_sources') && `current-seleted-route`
                        }`}
                        data-cy="icon-global-datasources"
                      >
                        <SolidIcon
                          name="datasource"
                          fill={router.pathname === getPrivateRoute('data_sources') ? '#3E63DD' : 'var(--slate8)'}
                        />
                      </Link>
                    </ToolTip>
                  </li>
                )}
<<<<<<< HEAD
                {marketplaceEnabled && (
                  <li className="text-center d-flex flex-column">
                    <ToolTip message="Marketplace (Beta)" placement="right">
                      <Link
                        to="/integrations"
                        onClick={(event) => checkForUnsavedChanges('/integrations', event)}
                        className={`tj-leftsidebar-icon-items  ${
                          router.pathname === '/integrations' && `current-seleted-route`
                        }`}
                        data-cy="icon-marketplace"
                      >
                        <SolidIcon
                          name="marketplace"
                          fill={router.pathname === '/integrations' ? '#3E63DD' : 'var(--slate8)'}
                        />
                      </Link>
                    </ToolTip>
                  </li>
                )}
                <li className="text-center cursor-pointer">
                  <ToolTip message="Workspace settings" placement="right">
                    <Link
                      to={getPrivateRoute('workspace_settings')}
                      onClick={(event) => checkForUnsavedChanges(getPrivateRoute('workspace_settings'), event)}
                      className={`tj-leftsidebar-icon-items  ${
                        router.pathname.startsWith(getPrivateRoute('workspace_settings')) && `current-seleted-route`
                      }`}
                      data-cy="icon-workspace-settings"
                    >
                      <SolidIcon
                        name="settings"
                        fill={
                          router.pathname.startsWith(getPrivateRoute('workspace_settings'))
                            ? '#3E63DD'
                            : 'var(--slate8)'
                        }
                        width={28}
                      />
                    </Link>
                  </ToolTip>
                </li>
                {admin && (
=======
                {canCreateVariableOrConstant() && (
>>>>>>> a23870ca
                  <li className="text-center cursor-pointer">
                    <ToolTip message="Workspace constants" placement="right">
                      <Link
<<<<<<< HEAD
                        to={getPrivateRoute('settings')}
                        className={`tj-leftsidebar-icon-items  ${
                          router.pathname.startsWith(getPrivateRoute('settings')) && `current-seleted-route`
                        }`}
                        data-cy="icon-settings"
                        onClick={(event) => checkForUnsavedChanges(getPrivateRoute('settings'), event)}
                      >
                        <SolidIcon
                          name="instancesettings"
                          fill={
                            router.pathname.startsWith(getPrivateRoute('settings'))
                              ? '#3E63DD'
                              : darkMode
                              ? '#4C5155'
                              : '#C1C8CD'
                          }
=======
                        to={getPrivateRoute('workspace_constants')}
                        onClick={(event) => checkForUnsavedChanges(getPrivateRoute('workspace_constants'), event)}
                        className={`tj-leftsidebar-icon-items  ${
                          router.pathname === getPrivateRoute('workspace_constants') && `current-seleted-route`
                        }`}
                        data-cy="icon-workspace-constants"
                      >
                        <SolidIcon
                          name="workspaceconstants"
                          fill={
                            router.pathname === getPrivateRoute('workspace_constants') ? '#3E63DD' : 'var(--slate8)'
                          }
                          width={25}
                          viewBox={'0 0 20 20'}
>>>>>>> a23870ca
                        />
                      </Link>
                    </ToolTip>
                  </li>
                )}

                <li className="tj-leftsidebar-icon-items-bottom text-center">
                  <NotificationCenter darkMode={darkMode} />
                  <ToolTip delay={{ show: 0, hide: 0 }} message="Mode" placement="right">
                    <Link
                      className="cursor-pointer tj-leftsidebar-icon-items"
                      onClick={() => switchDarkMode(!darkMode)}
                      data-cy="mode-switch-button"
                    >
                      <SolidIcon name={darkMode ? 'lightmode' : 'darkmode'} fill="var(--slate8)" />
                    </Link>
                  </ToolTip>
                  <Settings
                    featureAccess={featureAccess}
                    darkMode={darkMode}
                    checkForUnsavedChanges={checkForUnsavedChanges}
                  />
                </li>
              </ul>
            </div>
          </div>
        </aside>
      </div>
      <div style={{ paddingLeft: 48, paddingRight: 0 }} className="col">
        <Header />
        <div style={{ paddingTop: 64 }}>{children}</div>
      </div>
      <ConfirmDialog
        title={'Unsaved Changes'}
        show={unSavedModalVisible}
        message={'Datasource has unsaved changes. Are you sure you want to discard them?'}
        onConfirm={() => handleDiscardChanges(nextRoute)}
        onCancel={handleSaveChanges}
        confirmButtonText={'Discard'}
        cancelButtonText={'Save changes'}
        confirmButtonType="dangerPrimary"
        cancelButtonType="tertiary"
        backdropClassName="datasource-selection-confirm-backdrop"
        onCloseIconClick={handleContinueEditing}
      />
    </div>
  );
}

export default Layout;<|MERGE_RESOLUTION|>--- conflicted
+++ resolved
@@ -230,73 +230,10 @@
                     </ToolTip>
                   </li>
                 )}
-<<<<<<< HEAD
-                {marketplaceEnabled && (
-                  <li className="text-center d-flex flex-column">
-                    <ToolTip message="Marketplace (Beta)" placement="right">
-                      <Link
-                        to="/integrations"
-                        onClick={(event) => checkForUnsavedChanges('/integrations', event)}
-                        className={`tj-leftsidebar-icon-items  ${
-                          router.pathname === '/integrations' && `current-seleted-route`
-                        }`}
-                        data-cy="icon-marketplace"
-                      >
-                        <SolidIcon
-                          name="marketplace"
-                          fill={router.pathname === '/integrations' ? '#3E63DD' : 'var(--slate8)'}
-                        />
-                      </Link>
-                    </ToolTip>
-                  </li>
-                )}
-                <li className="text-center cursor-pointer">
-                  <ToolTip message="Workspace settings" placement="right">
-                    <Link
-                      to={getPrivateRoute('workspace_settings')}
-                      onClick={(event) => checkForUnsavedChanges(getPrivateRoute('workspace_settings'), event)}
-                      className={`tj-leftsidebar-icon-items  ${
-                        router.pathname.startsWith(getPrivateRoute('workspace_settings')) && `current-seleted-route`
-                      }`}
-                      data-cy="icon-workspace-settings"
-                    >
-                      <SolidIcon
-                        name="settings"
-                        fill={
-                          router.pathname.startsWith(getPrivateRoute('workspace_settings'))
-                            ? '#3E63DD'
-                            : 'var(--slate8)'
-                        }
-                        width={28}
-                      />
-                    </Link>
-                  </ToolTip>
-                </li>
-                {admin && (
-=======
                 {canCreateVariableOrConstant() && (
->>>>>>> a23870ca
                   <li className="text-center cursor-pointer">
                     <ToolTip message="Workspace constants" placement="right">
                       <Link
-<<<<<<< HEAD
-                        to={getPrivateRoute('settings')}
-                        className={`tj-leftsidebar-icon-items  ${
-                          router.pathname.startsWith(getPrivateRoute('settings')) && `current-seleted-route`
-                        }`}
-                        data-cy="icon-settings"
-                        onClick={(event) => checkForUnsavedChanges(getPrivateRoute('settings'), event)}
-                      >
-                        <SolidIcon
-                          name="instancesettings"
-                          fill={
-                            router.pathname.startsWith(getPrivateRoute('settings'))
-                              ? '#3E63DD'
-                              : darkMode
-                              ? '#4C5155'
-                              : '#C1C8CD'
-                          }
-=======
                         to={getPrivateRoute('workspace_constants')}
                         onClick={(event) => checkForUnsavedChanges(getPrivateRoute('workspace_constants'), event)}
                         className={`tj-leftsidebar-icon-items  ${
@@ -311,7 +248,6 @@
                           }
                           width={25}
                           viewBox={'0 0 20 20'}
->>>>>>> a23870ca
                         />
                       </Link>
                     </ToolTip>
