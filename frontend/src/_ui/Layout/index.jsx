import React, { useCallback, useState } from 'react';
import { Link } from 'react-router-dom';
import useRouter from '@/_hooks/use-router';
import { ToolTip } from '@/_components/ToolTip';
import { Profile } from '@/_components/Profile';
import { NotificationCenter } from '@/_components/NotificationCenter';
import Logo from '@assets/images/rocket.svg';
import Header from '../Header';
import { authenticationService } from '@/_services';
import SolidIcon from '../Icon/SolidIcons';
import { getPrivateRoute } from '@/_helpers/routes';
import { ConfirmDialog } from '@/_components';
import useGlobalDatasourceUnsavedChanges from '@/_hooks/useGlobalDatasourceUnsavedChanges';

function Layout({ children, switchDarkMode, darkMode }) {
  const router = useRouter();
  const currentUserValue = authenticationService.currentSessionValue;
  const admin = currentUserValue?.admin;
  const marketplaceEnabled = admin && window.public_config?.ENABLE_MARKETPLACE_FEATURE == 'true';

  const {
    checkForUnsavedChanges,
    handleDiscardChanges,
    handleSaveChanges,
    handleContinueEditing,
    unSavedModalVisible,
    nextRoute,
  } = useGlobalDatasourceUnsavedChanges();

  return (
    <div className="row m-auto">
      <div className="col-auto p-0">
        <aside className="left-sidebar h-100 position-fixed">
          <div className="tj-leftsidebar-icon-wrap">
            <div className="application-brand" data-cy={`home-page-logo`}>
              <Link
                to={getPrivateRoute('dashboard')}
                onClick={(event) => checkForUnsavedChanges(getPrivateRoute('dashboard'), event)}
              >
                <Logo />
              </Link>
            </div>
            <div>
              <ul className="sidebar-inner nav nav-vertical">
                <li className="text-center cursor-pointer">
                  <ToolTip message="Dashboard" placement="right">
                    <Link
                      to="/"
                      onClick={(event) => checkForUnsavedChanges(getPrivateRoute('dashboard'), event)}
                      className={`tj-leftsidebar-icon-items  ${
                        (router.pathname === '/:workspaceId' || router.pathname === getPrivateRoute('dashboard')) &&
                        `current-seleted-route`
                      }`}
                      data-cy="icon-dashboard"
                    >
                      <SolidIcon
                        name="apps"
                        fill={
                          router.pathname === '/:workspaceId' || router.pathname === getPrivateRoute('dashboard')
                            ? '#3E63DD'
                            : 'var(--slate8)'
                        }
                      />
                    </Link>
                  </ToolTip>
                </li>
                {window.public_config?.ENABLE_TOOLJET_DB == 'true' && admin && (
                  <li className="text-center  cursor-pointer" data-cy={`database-icon`}>
                    <ToolTip message="Database" placement="right">
                      <Link
                        to={getPrivateRoute('database')}
                        onClick={(event) => checkForUnsavedChanges(getPrivateRoute('database'), event)}
                        className={`tj-leftsidebar-icon-items  ${
                          router.pathname === getPrivateRoute('database') && `current-seleted-route`
                        }`}
                        data-cy="icon-database"
                      >
                        <SolidIcon
                          name="table"
                          fill={
                            router.pathname === getPrivateRoute('database') && `current-seleted-route`
                              ? '#3E63DD'
                              : 'var(--slate8)'
                          }
                        />
                      </Link>
                    </ToolTip>
                  </li>
                )}

                {/* DATASOURCES */}
                {admin && (
                  <li className="text-center cursor-pointer">
                    <ToolTip message="Data Sources" placement="right">
                      <Link
                        to={getPrivateRoute('data_sources')}
                        onClick={(event) => checkForUnsavedChanges(getPrivateRoute('data_sources'), event)}
                        className={`tj-leftsidebar-icon-items  ${
                          router.pathname === getPrivateRoute('data_sources') && `current-seleted-route`
                        }`}
                        data-cy="icon-global-datasources"
                      >
                        <SolidIcon
                          name="datasource"
<<<<<<< HEAD
                          fill={router.pathname === getPrivateRoute('global_datasources') ? '#3E63DD' : 'var(--slate8)'}
=======
                          fill={
                            router.pathname === getPrivateRoute('data_sources')
                              ? '#3E63DD'
                              : darkMode
                              ? '#4C5155'
                              : '#C1C8CD'
                          }
>>>>>>> 143b9a5c
                        />
                      </Link>
                    </ToolTip>
                  </li>
                )}
                {marketplaceEnabled && (
                  <li className="text-center d-flex flex-column">
                    <ToolTip message="Marketplace (Beta)" placement="right">
                      <Link
                        to="/integrations"
                        onClick={(event) => checkForUnsavedChanges(getPrivateRoute('integrations'), event)}
                        className={`tj-leftsidebar-icon-items  ${
                          router.pathname === '/integrations' && `current-seleted-route`
                        }`}
                        data-cy="icon-marketplace"
                      >
                        <SolidIcon
                          name="marketplace"
                          fill={router.pathname === '/integrations' ? '#3E63DD' : 'var(--slate8)'}
                        />
                      </Link>
                    </ToolTip>
                  </li>
                )}
                <li className="text-center cursor-pointer">
                  <ToolTip message="Workspace settings" placement="right">
                    <Link
                      to={getPrivateRoute('workspace_settings')}
                      onClick={(event) => checkForUnsavedChanges(getPrivateRoute('workspace_settings'), event)}
                      className={`tj-leftsidebar-icon-items  ${
                        router.pathname === getPrivateRoute('workspace_settings') && `current-seleted-route`
                      }`}
                      data-cy="icon-workspace-settings"
                    >
                      <SolidIcon
                        name="settings"
                        fill={router.pathname === getPrivateRoute('workspace_settings') ? '#3E63DD' : 'var(--slate8)'}
                        width={28}
                      />
                    </Link>
                  </ToolTip>
                </li>

                <li className="tj-leftsidebar-icon-items-bottom text-center">
                  <NotificationCenter darkMode={darkMode} />
                  <ToolTip message="Mode" placement="right">
                    <div
                      className="cursor-pointer  tj-leftsidebar-icon-items"
                      onClick={() => switchDarkMode(!darkMode)}
                      data-cy="mode-switch-button"
                    >
                      <SolidIcon name={darkMode ? 'lightmode' : 'darkmode'} fill="var(--slate8)" />
                    </div>
                  </ToolTip>

                  <ToolTip message="Profile" placement="right">
                    <Profile
                      checkForUnsavedChanges={checkForUnsavedChanges}
                      switchDarkMode={switchDarkMode}
                      darkMode={darkMode}
                    />
                  </ToolTip>
                </li>
              </ul>
            </div>
          </div>
        </aside>
      </div>
      <div style={{ paddingLeft: 48, paddingRight: 0 }} className="col">
        <Header />
        <div style={{ paddingTop: 64 }}>{children}</div>
      </div>
      <ConfirmDialog
        title={'Unsaved Changes'}
        show={unSavedModalVisible}
        message={'Datasource has unsaved changes. Are you sure you want to discard them?'}
        onConfirm={() => handleDiscardChanges(nextRoute)}
        onCancel={handleSaveChanges}
        confirmButtonText={'Discard'}
        cancelButtonText={'Save changes'}
        confirmButtonType="dangerPrimary"
        cancelButtonType="tertiary"
        backdropClassName="datasource-selection-confirm-backdrop"
        onCloseIconClick={handleContinueEditing}
      />
    </div>
  );
}

export default Layout;<|MERGE_RESOLUTION|>--- conflicted
+++ resolved
@@ -102,17 +102,7 @@
                       >
                         <SolidIcon
                           name="datasource"
-<<<<<<< HEAD
-                          fill={router.pathname === getPrivateRoute('global_datasources') ? '#3E63DD' : 'var(--slate8)'}
-=======
-                          fill={
-                            router.pathname === getPrivateRoute('data_sources')
-                              ? '#3E63DD'
-                              : darkMode
-                              ? '#4C5155'
-                              : '#C1C8CD'
-                          }
->>>>>>> 143b9a5c
+                          fill={router.pathname === getPrivateRoute('data_sources') ? '#3E63DD' : 'var(--slate8)'}
                         />
                       </Link>
                     </ToolTip>
