--- conflicted
+++ resolved
@@ -13,11 +13,8 @@
 import '../../_styles/left-sidebar.scss';
 import { hasBuilderRole } from '@/_helpers/utils';
 import { LeftNavSideBar } from '@/modules/common/components';
-<<<<<<< HEAD
+import { useWhiteLabellingStore } from '@/_stores/whiteLabellingStore';
 import UnsavedChangesDialog from '@/modules/dataSources/components/DataSourceManager/UnsavedChangesDialog';
-=======
-import { useWhiteLabellingStore } from '@/_stores/whiteLabellingStore';
->>>>>>> ef52acfb
 
 function Layout({
   children,
@@ -25,7 +22,7 @@
   darkMode,
   enableCollapsibleSidebar = false,
   collapseSidebar = false,
-  toggleCollapsibleSidebar = () => {},
+  toggleCollapsibleSidebar = () => { },
 }) {
   const [licenseValid, setLicenseValid] = useState(false);
   const logo = useWhiteLabellingStore((state) => state.whiteLabelLogo);
