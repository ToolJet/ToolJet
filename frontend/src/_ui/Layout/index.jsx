--- conflicted
+++ resolved
@@ -268,15 +268,12 @@
         </aside>
       </div>
       <div style={{ paddingLeft: 48, paddingRight: 0 }} className="col">
-<<<<<<< HEAD
-        <Header featureAccess={featureAccess} />
-=======
         <Header
+          featureAccess={featureAccess}
           enableCollapsibleSidebar={enableCollapsibleSidebar}
           collapseSidebar={collapseSidebar}
           toggleCollapsibleSidebar={toggleCollapsibleSidebar}
         />
->>>>>>> ebdbef99
         <div style={{ paddingTop: 64 }}>{children}</div>
       </div>
       <ConfirmDialog
