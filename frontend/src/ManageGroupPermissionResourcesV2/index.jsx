--- conflicted
+++ resolved
@@ -249,18 +249,11 @@
           style={{ display: 'flex', alignItems: 'center', gap: '4px' }}
           data-cy="helper-text-admin-app-access"
         >
-<<<<<<< HEAD
           <SolidIcon name="informationcircle" fill="#3E63DD" /> {text}
-          <a style={{ margin: '0', padding: '0', textDecoration: 'underline', color: '#3E63DD' }}>
-=======
-          <SolidIcon name="information" fill="#3E63DD" /> {text}
           <a
             style={{ margin: '0', padding: '0', textDecoration: 'underline', color: '#3E63DD' }}
             href="https://docs.tooljet.com/docs/tutorial/manage-users-groups/"
-            target="_blank"
-            rel="noreferrer"
           >
->>>>>>> 523d0e37
             read documentation
           </a>{' '}
           to know more
