import React from 'react';
import BigInt from './Icons/Biginteger.svg';
import Float from './Icons/Float.svg';
import Integer from './Icons/Integer.svg';
import CharacterVar from './Icons/Text.svg';
import Boolean from './Icons/Toggle.svg';
import Serial from './Icons/Serial.svg';
import ArrowRight from './Icons/ArrowRight.svg';

export const dataTypes = [
  {
    name: 'Varying character strings',
    label: 'varchar',
    icon: <CharacterVar width="16" height="16" />,
    value: 'character varying',
  },
  { name: 'Integers up to 4 bytes', label: 'int', icon: <Integer width="16" height="16" />, value: 'integer' },
  { name: 'Integers up to 8 bytes', label: 'bigint', icon: <BigInt width="16" height="16" />, value: 'bigint' },
  { name: 'Decimal numbers', label: 'float', icon: <Float width="16" height="16" />, value: 'double precision' },
  { name: 'Boolean True/False', label: 'boolean', icon: <Boolean width="16" height="16" />, value: 'boolean' },
  { name: 'serial', label: 'serial', icon: <Serial width="16" height="16" />, value: 'serial' },
];

export const serialDataType = [
  { name: 'serial', label: 'serial', icon: <Serial width="16" height="16" />, value: 'serial' },
];

export const operators = [
  { value: 'eq', label: 'equals' },
  { value: 'gt', label: 'greater than' },
  { value: 'gte', label: 'greater than or equal' },
  { value: 'lt', label: 'less than' },
  { value: 'lte', label: 'less than or equal' },
  { value: 'neq', label: 'not equal' },
  { value: 'like', label: 'like' },
  { value: 'ilike', label: 'ilike' },
  { value: 'match', label: 'match' },
  { value: 'imatch', label: 'imatch' },
  { value: 'in', label: 'in' },
  { value: 'is', label: 'is' },
];

export const formatOptionLabel = ({ label, icon }) => {
  return (
    <div>
      <span style={{ marginRight: '4px' }}>{icon}</span>
      <span>{label}</span>
    </div>
  );
};

export const checkDefaultValue = (inputString) => {
  // const regex = /^nextval\(.+::regclass\)$/;
  const regex = /^nextval\(/;
  return regex.test(inputString);
};

export const getColumnDataType = (columnDetails) => {
  const { data_type = '', column_default = '' } = columnDetails;
<<<<<<< HEAD
  const result = checkString(column_default);
=======
  const result = checkDefaultValue(column_default);
>>>>>>> 56d2f61b

  if (data_type === 'integer' && column_default) {
    if (result) return 'serial';
  }
  return data_type;
};

export const ChangesComponent = ({ currentPrimaryKeyIcons, newPrimaryKeyIcons }) => {
  return (
    <div className="new-changes-container">
      <div className="changes-title">
        <span>Current primary key</span>
        <ArrowRight />
        <span>New primary key</span>
      </div>
      <div className="key-changes-container">
        <div className="primarykeyDetails-container">
          {Object.entries(currentPrimaryKeyIcons)?.map(([index, item]) => (
            <div className="currentKey-details" key={index}>
              {renderDatatypeIcon(item.icon)}
              <span className="currentPrimaryKey-columnName">{item.columnName}</span>
            </div>
          ))}
        </div>
        <div className="newkeyDetails-container">
          {Object.entries(newPrimaryKeyIcons)?.map(([index, item]) => (
            <div className="newKey-details" key={index}>
              {renderDatatypeIcon(item.icon)}
              <span className="newPrimaryKey-columnName">{item.columnName}</span>
            </div>
          ))}
        </div>
        <div></div>
      </div>
    </div>
  );
};

export default function tjdbDropdownStyles(
  darkMode,
  darkDisabledBackground,
  lightDisabledBackground,
  lightFocussedBackground,
  darkFocussedBackground,
  lightBackground,
  darkBackground,
  darkBorderHover,
  lightBorderHover,
  darkDisabledBorder,
  lightDisabledBorder,
  lightFocussedBorder,
  darkFocussedBorder,
  lightBorder,
  darkBorder,
  dropdownContainerWidth
) {
  return {
    option: (base, state) => ({
      ...base,
      backgroundColor:
        state.isSelected && !darkMode ? '#F0F4FF' : state.isSelected && darkMode ? '#323C4B' : 'transparent',
      ':hover': {
        backgroundColor: state.isFocused && !darkMode ? '#F0F4FF' : '#323C4B',
      },
      color: darkMode ? '#fff' : '#232e3c',
      cursor: 'pointer',
    }),
    control: (provided, state) => ({
      ...provided,
      background:
        state.isDisabled && darkMode
          ? darkDisabledBackground
          : state.isDisabled && !darkMode
          ? lightDisabledBackground
          : state.isFocused && !darkMode
          ? lightFocussedBackground
          : state.isFocused && darkMode
          ? darkFocussedBackground
          : !darkMode
          ? lightBackground
          : darkBackground,
      borderColor:
        state.isFocused && !darkMode
          ? lightFocussedBorder
          : state.isFocused && darkMode
          ? darkFocussedBorder
          : darkMode && state.isDisabled
          ? !darkMode && state.isDisabled
            ? lightDisabledBorder
            : darkDisabledBorder
          : darkMode
          ? darkBorder
          : lightBorder,
      '&:hover': {
        borderColor: darkMode ? darkBorderHover : lightBorderHover,
      },
      boxShadow: state.isFocused ? 'none' : 'none',
      height: '36px !important',
      minHeight: '36px',
    }),
    menuList: (provided, _state) => ({
      ...provided,
      padding: '8px',
      color: darkMode ? '#fff' : '#232e3c',
    }),
    menu: (base) => ({
      ...base,
      width: dropdownContainerWidth,
      background: darkMode ? 'rgb(31,40,55)' : 'white',
    }),
    singleValue: (provided) => ({
      ...provided,
      color: darkMode ? '#fff' : '#232e3c',
    }),
    placeholder: () => ({
      position: 'absolute',
      left: '10px',
      top: '50%',
      transform: 'translateY(-50%)',
      zIndex: '1',
      color: '#808080',
    }),
  };
}

export const renderDatatypeIcon = (type) => {
  switch (type) {
    case 'integer':
      return <Integer width="18" height="18" className="tjdb-column-header-name" />;
    case 'bigint':
      return <BigInt width="18" height="18" className="tjdb-column-header-name" />;
    case 'character varying':
      return <CharacterVar width="18" height="18" className="tjdb-column-header-name" />;
    case 'boolean':
      return <Boolean width="18" height="18" className="tjdb-column-header-name" />;
    case 'double precision':
      return <Float width="18" height="18" className="tjdb-column-header-name" />;
    case 'serial':
      return <Serial width="18" height="14" className="tjdb-column-header-name" />;
    default:
      return type;
  }
};

export const listAllPrimaryKeyColumns = (columns) => {
  const primarykeyColumns = [];
  columns.forEach((column) => {
    if ((column?.constraints_type?.is_primary_key ?? false) && column.accessor) primarykeyColumns.push(column.accessor);
  });
  return primarykeyColumns;
};<|MERGE_RESOLUTION|>--- conflicted
+++ resolved
@@ -57,11 +57,7 @@
 
 export const getColumnDataType = (columnDetails) => {
   const { data_type = '', column_default = '' } = columnDetails;
-<<<<<<< HEAD
-  const result = checkString(column_default);
-=======
   const result = checkDefaultValue(column_default);
->>>>>>> 56d2f61b
 
   if (data_type === 'integer' && column_default) {
     if (result) return 'serial';
