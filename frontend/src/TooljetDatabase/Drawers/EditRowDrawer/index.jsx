--- conflicted
+++ resolved
@@ -19,14 +19,10 @@
             fill="#3E63DD"
           />
         </svg>
-<<<<<<< HEAD
-        &nbsp;&nbsp;<span className="tj-text-xsm font-weight-500">Edit row</span>
-=======
         &nbsp;&nbsp;
-        <span className="color-primary" data-cy="edit-row-button-text">
+        <span data-cy="edit-row-button-text" className="tj-text-xsm font-weight-500">
           Edit row
         </span>
->>>>>>> 49fce7a8
       </button>
       <Drawer isOpen={isCreateRowDrawerOpen} onClose={() => setIsCreateRowDrawerOpen(false)} position="right">
         <EditRowForm
