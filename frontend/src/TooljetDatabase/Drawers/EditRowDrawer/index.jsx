--- conflicted
+++ resolved
@@ -96,14 +96,10 @@
             setIsEditRowDrawerOpen(false);
           }}
           onClose={() => setIsEditRowDrawerOpen(false)}
-<<<<<<< HEAD
-          rowIdToBeEdited={rowIdToBeEdited}
-=======
           selectedRowObj={selectedRowObj}
           referencedColumnDetails={referencedColumnDetails}
           setReferencedColumnDetails={setReferencedColumnDetails}
           initiator="EditRowForm"
->>>>>>> 1311b5ab
         />
       </Drawer>
     </>
