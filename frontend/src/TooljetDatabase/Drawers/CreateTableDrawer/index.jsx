import React, { useState, useContext } from 'react';
import { toast } from 'react-hot-toast';
import Drawer from '@/_ui/Drawer';
import CreateTableForm from '../../Forms/TableForm';
import { TooljetDatabaseContext } from '../../index';
import { tooljetDatabaseService } from '@/_services';
import { ButtonSolid } from '@/_ui/AppButton/AppButton';
import { BreadCrumbContext } from '@/App/App';

export default function CreateTableDrawer() {
  const { organizationId, setSelectedTable, setTables } = useContext(TooljetDatabaseContext);
  const [isCreateTableDrawerOpen, setIsCreateTableDrawerOpen] = useState(false);
  const { updateSidebarNAV } = useContext(BreadCrumbContext);

  return (
    <>
      <div>
        <ButtonSolid
          type="button"
          variant="primary"
          onClick={() => setIsCreateTableDrawerOpen(!isCreateTableDrawerOpen)}
          className="create-new-table-btn"
          data-cy="add-table-button"
        >
          Create new table
        </ButtonSolid>
      </div>
<<<<<<< HEAD
      <Drawer isOpen={isCreateTableDrawerOpen} onClose={() => setIsCreateTableDrawerOpen(false)} position="right">
=======
      <Drawer
        isOpen={isCreateTableDrawerOpen}
        onClose={() => setIsCreateTableDrawerOpen(false)}
        position="right"
        drawerStyle={{ width: '640px' }}
        className="tj-db-drawer"
      >
>>>>>>> 1311b5ab
        <CreateTableForm
          onCreate={(tableInfo) => {
            tooljetDatabaseService.findAll(organizationId).then(({ data = [], error }) => {
              if (error) {
                toast.error(error?.message ?? 'Failed to fetch tables');
                return;
              }

              if (Array.isArray(data?.result) && data.result.length > 0) {
                setSelectedTable({ table_name: tableInfo.table_name, id: tableInfo.id });
                updateSidebarNAV(tableInfo.table_name);
                setTables(data.result || []);
              }
            });
            setIsCreateTableDrawerOpen(false);
          }}
          onClose={() => setIsCreateTableDrawerOpen(false)}
          initiator="CreateTableForm"
        />
      </Drawer>
    </>
  );
}<|MERGE_RESOLUTION|>--- conflicted
+++ resolved
@@ -25,9 +25,6 @@
           Create new table
         </ButtonSolid>
       </div>
-<<<<<<< HEAD
-      <Drawer isOpen={isCreateTableDrawerOpen} onClose={() => setIsCreateTableDrawerOpen(false)} position="right">
-=======
       <Drawer
         isOpen={isCreateTableDrawerOpen}
         onClose={() => setIsCreateTableDrawerOpen(false)}
@@ -35,7 +32,6 @@
         drawerStyle={{ width: '640px' }}
         className="tj-db-drawer"
       >
->>>>>>> 1311b5ab
         <CreateTableForm
           onCreate={(tableInfo) => {
             tooljetDatabaseService.findAll(organizationId).then(({ data = [], error }) => {
