import React, { useContext } from 'react';
import Drawer from '@/_ui/Drawer';
import { toast } from 'react-hot-toast';
import CreateColumnForm from '../../Forms/ColumnForm';
import { TooljetDatabaseContext } from '../../index';
import { tooljetDatabaseService } from '@/_services';

const CreateColumnDrawer = ({ setIsCreateColumnDrawerOpen, isCreateColumnDrawerOpen, rows }) => {
  const { organizationId, selectedTable, setColumns, setPageCount, handleRefetchQuery, pageSize } =
    useContext(TooljetDatabaseContext);

  return (
    <>
      <Drawer
        isOpen={isCreateColumnDrawerOpen}
        onClose={() => setIsCreateColumnDrawerOpen(false)}
        position="right"
        className="tj-db-drawer"
      >
        <CreateColumnForm
          onCreate={() => {
            tooljetDatabaseService.viewTable(organizationId, selectedTable.table_name).then(({ data = [], error }) => {
              if (error) {
                toast.error(error?.message ?? `Error fetching columns for table "${selectedTable}"`);
                return;
              }

              if (data?.result?.length > 0) {
                setColumns(
                  data?.result.map(({ column_name, data_type, ...rest }) => ({
                    Header: column_name,
                    accessor: column_name,
                    dataType: data_type,
                    ...rest,
                  }))
                );
              }
            });
            handleRefetchQuery({}, {}, 1, pageSize);
            setPageCount(1);
            setIsCreateColumnDrawerOpen(false);
          }}
          onClose={() => setIsCreateColumnDrawerOpen(false)}
          rows={rows}
<<<<<<< HEAD
=======
          referencedColumnDetails={referencedColumnDetails}
          setReferencedColumnDetails={setReferencedColumnDetails}
          initiator="CreateColumnForm"
>>>>>>> 1311b5ab
        />
      </Drawer>
    </>
  );
};

export default CreateColumnDrawer;<|MERGE_RESOLUTION|>--- conflicted
+++ resolved
@@ -42,12 +42,9 @@
           }}
           onClose={() => setIsCreateColumnDrawerOpen(false)}
           rows={rows}
-<<<<<<< HEAD
-=======
           referencedColumnDetails={referencedColumnDetails}
           setReferencedColumnDetails={setReferencedColumnDetails}
           initiator="CreateColumnForm"
->>>>>>> 1311b5ab
         />
       </Drawer>
     </>
