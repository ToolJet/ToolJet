--- conflicted
+++ resolved
@@ -3,13 +3,7 @@
 import { toast } from 'react-hot-toast';
 import CreateColumnForm from '../../Forms/ColumnForm';
 import { TooljetDatabaseContext } from '../../index';
-<<<<<<< HEAD
-import { tooljetDatabaseService, authenticationService } from '@/_services';
-import posthog from 'posthog-js';
-import SolidIcon from '@/_ui/Icon/SolidIcons';
-=======
 import { tooljetDatabaseService } from '@/_services';
->>>>>>> 05ab4c25
 
 const CreateColumnDrawer = ({ setIsCreateColumnDrawerOpen, isCreateColumnDrawerOpen }) => {
   const { organizationId, selectedTable, setColumns, setSelectedTableData, setPageCount } =
@@ -17,28 +11,6 @@
 
   return (
     <>
-<<<<<<< HEAD
-      <button
-        onClick={() => {
-          posthog.capture('click_add_new_column', {
-            workspace_id:
-              authenticationService?.currentUserValue?.organization_id ||
-              authenticationService?.currentSessionValue?.current_organization_id,
-            datasource: 'tooljet_db',
-          });
-          setIsCreateColumnDrawerOpen(!isCreateColumnDrawerOpen);
-        }}
-        className={`add-new-column-btn ghost-black-operation ${isCreateColumnDrawerOpen && 'open'}`}
-        data-cy="add-new-column-button"
-      >
-        <SolidIcon name="column" width="14" fill={isCreateColumnDrawerOpen ? '#3E63DD' : '#889096'} />
-        <span className=" tj-text-xsm font-weight-500" style={{ marginLeft: '6px' }}>
-          Add new column
-        </span>
-      </button>
-
-=======
->>>>>>> 05ab4c25
       <Drawer isOpen={isCreateColumnDrawerOpen} onClose={() => setIsCreateColumnDrawerOpen(false)} position="right">
         <CreateColumnForm
           onCreate={() => {
