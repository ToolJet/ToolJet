import React, { useEffect, useState } from 'react';
import cx from 'classnames';
import OverlayTrigger from 'react-bootstrap/OverlayTrigger';
import Popover from 'react-bootstrap/Popover';
import { SortForm } from '../Forms/SortForm';
import { pluralize } from '@/_helpers/utils';
import { isEmpty } from 'lodash';
import { useMounted } from '@/_hooks/use-mount';

const Sort = ({ filters, setFilters, handleBuildSortQuery, resetSortQuery }) => {
  const [show, setShow] = useState(false);
  const darkMode = localStorage.getItem('darkMode') === 'true';
  const filterKeys = Object.keys(filters);

  const isMounted = useMounted();

  const reset = () => {
    setFilters({});
    setShow(false);
  };

  useEffect(() => {
    if (Object.keys(filters).length === 0 && isMounted) {
      reset();
      resetSortQuery();
    } else {
      Object.keys(filters).map((key) => {
        if (!isEmpty(filters[key])) {
          const { column, order } = filters[key];
          if (!isEmpty(column) && !isEmpty(order)) {
            handleBuildSortQuery(filters);
          }
        }
      });
    }
    // eslint-disable-next-line react-hooks/exhaustive-deps
  }, [JSON.stringify(filters)]);

  const popover = (
<<<<<<< HEAD
    <Popover id="storage-filter-popover" className={cx({ 'theme-dark': darkMode })}>
      <Popover.Body bsPrefix="storage-filter-popover">
        <div className="card-body">
=======
    <Popover id="storage-filter-popover" className={cx({ 'theme-dark': darkMode })} data-cy="sort-section">
      <Popover.Content bsPrefix="storage-filter-popover">
        <div className="card-body" data-cy="sort-card-body">
>>>>>>> 0271dbf1
          {Object.values(filters).map((filter, index) => {
            return (
              <SortForm {...filter} key={index} filters={filters} index={filterKeys[index]} setFilters={setFilters} />
            );
          })}
        </div>
        <div
          className="card-footer cursor-pointer"
          data-cy="sort-card-footer"
          onClick={() =>
            setFilters((prevFilters) => ({ ...prevFilters, [+Object.keys(prevFilters).pop() + 1 || 0]: {} }))
          }
        >
          <svg
            width="11"
            height="11"
            viewBox="0 0 11 11"
            fill="none"
            xmlns="http://www.w3.org/2000/svg"
            data-cy="add-another-condition-link"
          >
            <path
              d="M5.34554 10.0207C5.15665 10.0207 4.99832 9.95678 4.87054 9.829C4.74276 9.70123 4.67887 9.54289 4.67887 9.354V5.854H1.17887C0.989985 5.854 0.831651 5.79011 0.703874 5.66234C0.576096 5.53456 0.512207 5.37623 0.512207 5.18734C0.512207 4.99845 0.576096 4.84012 0.703874 4.71234C0.831651 4.58456 0.989985 4.52067 1.17887 4.52067H4.67887V1.02067C4.67887 0.831782 4.74276 0.673448 4.87054 0.54567C4.99832 0.417893 5.15665 0.354004 5.34554 0.354004C5.53443 0.354004 5.69276 0.417893 5.82054 0.54567C5.94832 0.673448 6.01221 0.831782 6.01221 1.02067V4.52067H9.51221C9.7011 4.52067 9.85943 4.58456 9.98721 4.71234C10.115 4.84012 10.1789 4.99845 10.1789 5.18734C10.1789 5.37623 10.115 5.53456 9.98721 5.66234C9.85943 5.79011 9.7011 5.854 9.51221 5.854H6.01221V9.354C6.01221 9.54289 5.94832 9.70123 5.82054 9.829C5.69276 9.95678 5.53443 10.0207 5.34554 10.0207Z"
              fill="#466BF2"
            />
          </svg>
          &nbsp;Add another
        </div>
      </Popover.Body>
    </Popover>
  );

  const checkIsFilterObjectEmpty = (filter) => !isEmpty(filter.column) && !isEmpty(filter.order);
  const areFiltersApplied = !show && Object.values(filters).some(checkIsFilterObjectEmpty);

  return (
    <OverlayTrigger
      rootClose
      onToggle={(show) => {
        if (show && isEmpty(filters)) setFilters({ 0: {} });
        setShow(show);
      }}
      show={show}
      trigger="click"
      placement="bottom"
      overlay={popover}
    >
      <button className={cx('btn border-0', { 'bg-light-green': areFiltersApplied })} data-cy="sort-button">
        <svg width="14" height="12" viewBox="0 0 14 12" fill="none" xmlns="http://www.w3.org/2000/svg">
          <path
            fillRule="evenodd"
            clipRule="evenodd"
            d="M3.19591 1.02241C3.45626 0.762061 3.87837 0.762061 4.13872 1.02241L6.80539 3.68908C7.06574 3.94943 7.06574 4.37154 6.80539 4.63189C6.54504 4.89224 6.12293 4.89224 5.86258 4.63189L4.33398 3.10329V10.8271C4.33398 11.1953 4.03551 11.4938 3.66732 11.4938C3.29913 11.4938 3.00065 11.1953 3.00065 10.8271V3.10329L1.47206 4.63189C1.21171 4.89224 0.789596 4.89224 0.529247 4.63189C0.268897 4.37154 0.268897 3.94943 0.529247 3.68908L3.19591 1.02241ZM10.334 0.827148C10.7022 0.827148 11.0007 1.12563 11.0007 1.49382V9.21767L12.5292 7.68908C12.7896 7.42873 13.2117 7.42873 13.4721 7.68908C13.7324 7.94943 13.7324 8.37154 13.4721 8.63189L10.8054 11.2986C10.545 11.5589 10.1229 11.5589 9.86258 11.2986L7.19591 8.63189C6.93556 8.37154 6.93556 7.94943 7.19591 7.68908C7.45626 7.42873 7.87837 7.42873 8.13872 7.68908L9.66732 9.21767V1.49382C9.66732 1.12563 9.96579 0.827148 10.334 0.827148Z"
            fill="#889096"
          />
        </svg>
        &nbsp;&nbsp;Sort
        {areFiltersApplied && (
          <span>ed by {pluralize(Object.values(filters).filter(checkIsFilterObjectEmpty).length, 'column')}</span>
        )}
      </button>
    </OverlayTrigger>
  );
};

export default Sort;<|MERGE_RESOLUTION|>--- conflicted
+++ resolved
@@ -37,15 +37,9 @@
   }, [JSON.stringify(filters)]);
 
   const popover = (
-<<<<<<< HEAD
-    <Popover id="storage-filter-popover" className={cx({ 'theme-dark': darkMode })}>
+    <Popover id="storage-filter-popover" className={cx({ 'theme-dark': darkMode })} data-cy="sort-section">
       <Popover.Body bsPrefix="storage-filter-popover">
-        <div className="card-body">
-=======
-    <Popover id="storage-filter-popover" className={cx({ 'theme-dark': darkMode })} data-cy="sort-section">
-      <Popover.Content bsPrefix="storage-filter-popover">
         <div className="card-body" data-cy="sort-card-body">
->>>>>>> 0271dbf1
           {Object.values(filters).map((filter, index) => {
             return (
               <SortForm {...filter} key={index} filters={filters} index={filterKeys[index]} setFilters={setFilters} />
