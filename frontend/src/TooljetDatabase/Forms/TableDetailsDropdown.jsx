import React, { useEffect } from 'react';
import { ToolTip } from '@/_components/ToolTip';
import DropDownSelect from '../../Editor/QueryManager/QueryEditors/TooljetDatabase/DropDownSelect';
import Information from '@/_ui/Icon/solidIcons/Information';
import DropdownInformation from '../Icons/dropdownInfo.svg';

function TableDetailsDropdown({
  firstColumnName,
  secondColumnName,
  tableList = [],
  tableColumns = [],
  source = false,
  handleSelectColumn = () => {},
  showColumnInfo = false,
  showRedirection = false,
  showDescription = false,
  isEditColumn,
  isCreateColumn,
  defaultValue = [],
  onAdd,
  actions,
  setForeignKeyDetails,
  foreignKeyDetails,
  setSourceColumn,
  sourceColumn,
  setTargetTable,
  targetTable,
  setOnDelete,
  onDelete,
  setOnUpdate,
  onUpdate,
  targetColumn,
  setTargetColumn,
<<<<<<< HEAD
  tableName,
=======
  fetchTables = () => {},
  onTableClick = false,
>>>>>>> f586a340
}) {
  const darkMode = localStorage.getItem('darkMode') === 'true';

  return (
    <div className="mt-3">
      <div className="d-flex align-items-center justify-content-between">
        <span className="keyRelation-column-title">{firstColumnName}</span>

        <ToolTip message={source ? 'Current table' : ''} placement="top" tooltipClassName="tootip-table" show={source}>
          <div style={{ width: '80%' }}>
            <DropDownSelect
              buttonClasses="border border-end-1 foreignKeyAcces-container"
              showPlaceHolder={true}
              options={tableList}
              darkMode={darkMode}
              emptyError={
                <div className="dd-select-alert-error m-2 d-flex align-items-center">
                  <Information />
                  No table selected
                </div>
              }
              value={source ? tableList[0] : actions ? onUpdate : targetTable}
              foreignKeyAccess={true}
              disabled={source || isEditColumn || isCreateColumn ? true : false}
              onChange={(value) => {
                if (actions) {
                  setOnUpdate(value);
                } else {
                  setTargetTable(value);
                  handleSelectColumn(value?.value);
                }
              }}
              onAdd={onAdd}
              addBtnLabel={'Add new table'}
              showRedirection={showRedirection}
              showDescription={showDescription}
<<<<<<< HEAD
              tableName={tableName}
              targetTable={targetTable}
              actions={actions}
              actionName={firstColumnName}
=======
              fetchTables={fetchTables}
              onTableClick={onTableClick}
>>>>>>> f586a340
            />
          </div>
        </ToolTip>
      </div>

      <ToolTip
        message={source && (isEditColumn || isCreateColumn) && 'Current column'}
        placement="top"
        tooltipClassName="tootip-table"
        show={(source && (isEditColumn || isCreateColumn)) ?? false}
      >
        <div className="d-flex align-items-center justify-content-between mt-2">
          <span className="keyRelation-column-title">{secondColumnName}</span>
          <div style={{ width: '80%' }}>
            <DropDownSelect
              buttonClasses="border border-end-1 foreignKeyAcces-container"
              showPlaceHolder={true}
              options={tableColumns.length > 0 ? tableColumns : []}
              darkMode={darkMode}
              emptyError={
                <div className="dd-select-alert-error m-2 d-flex align-items-center">
                  <Information />
                  {tableColumns.length === 0 ? 'There are no columns of the same datatype' : 'No table selected yet'}
                </div>
              }
              value={
                source && (!isEditColumn || !isCreateColumn)
                  ? sourceColumn
                  : source && (isEditColumn || isCreateColumn)
                  ? defaultValue
                  : actions
                  ? onDelete
                  : targetColumn
              }
              foreignKeyAccess={true}
              onChange={(value) => {
                if (source) {
                  setSourceColumn(value);
                } else if (actions) {
                  setOnDelete(value);
                } else {
                  setTargetColumn(value);
                }
              }}
              // onAdd={onAdd}
              // addBtnLabel={'Add new column'}
              columnInfoForTable={
                <div className="columnInfoForTable m-2 d-flex align-items-center">
                  <DropdownInformation />
                  Only columns of same data type can be added
                </div>
              }
              showColumnInfo={showColumnInfo}
              showDescription={showDescription}
              disabled={isEditColumn || isCreateColumn}
<<<<<<< HEAD
              tableName={tableName}
              targetTable={targetTable}
              actions={actions}
              actionName={secondColumnName}
=======
              onTableClick={onTableClick}
>>>>>>> f586a340
            />
          </div>
        </div>
      </ToolTip>
    </div>
  );
}

export default TableDetailsDropdown;<|MERGE_RESOLUTION|>--- conflicted
+++ resolved
@@ -31,12 +31,9 @@
   onUpdate,
   targetColumn,
   setTargetColumn,
-<<<<<<< HEAD
   tableName,
-=======
   fetchTables = () => {},
   onTableClick = false,
->>>>>>> f586a340
 }) {
   const darkMode = localStorage.getItem('darkMode') === 'true';
 
@@ -73,15 +70,12 @@
               addBtnLabel={'Add new table'}
               showRedirection={showRedirection}
               showDescription={showDescription}
-<<<<<<< HEAD
               tableName={tableName}
               targetTable={targetTable}
               actions={actions}
               actionName={firstColumnName}
-=======
               fetchTables={fetchTables}
               onTableClick={onTableClick}
->>>>>>> f586a340
             />
           </div>
         </ToolTip>
@@ -137,14 +131,11 @@
               showColumnInfo={showColumnInfo}
               showDescription={showDescription}
               disabled={isEditColumn || isCreateColumn}
-<<<<<<< HEAD
               tableName={tableName}
               targetTable={targetTable}
               actions={actions}
               actionName={secondColumnName}
-=======
               onTableClick={onTableClick}
->>>>>>> f586a340
             />
           </div>
         </div>
