import React, { useState, useContext, useEffect } from 'react';
//import Select from '@/_ui/Select';
import Select, { components } from 'react-select';
import DrawerFooter from '@/_ui/Drawer/DrawerFooter';
import { isEmpty } from 'lodash';
import { toast } from 'react-hot-toast';
import { tooljetDatabaseService } from '@/_services';
import { TooljetDatabaseContext } from '../index';
import { dataTypes, formatOptionLabel } from '../constants';
import Tick from '../Icons/Tick.svg';
import './styles.scss';

const ColumnForm = ({ onCreate, onClose }) => {
  const [columnName, setColumnName] = useState('');
  const [defaultValue, setDefaultValue] = useState('');
  const [dataType, setDataType] = useState();
  const [fetching, setFetching] = useState(false);
  const { organizationId, selectedTable } = useContext(TooljetDatabaseContext);
<<<<<<< HEAD
  const [isNotNull, setIsNotNull] = useState(false);
=======
  const { Option } = components;

  const CustomSelectOption = (props) => (
    <Option {...props}>
      <div className="selected-dropdownStyle d-flex align-items-center justify-content-between">
        <div className="d-flex align-items-center justify-content-start">
          <div>{props.data.icon}</div>
          <span className="dataType-dropdown-label">{props.data.label}</span>
          <span className="dataType-dropdown-value">{props.data.name}</span>
        </div>
        <div>
          {dataType?.value === props.data.value ? (
            <div>
              <Tick width="16" height="16" />
            </div>
          ) : null}
        </div>
      </div>
    </Option>
  );

  const CustomStyle = {
    option: (base, state) => ({
      ...base,
      backgroundColor: state.isSelected ? '#F0F4FF' : 'transparent',
      ':hover': {
        backgroundColor: state.isFocused ? '#F0F4FF' : '',
      },
    }),
    control: (provided, state) => ({
      ...provided,
      background: state.isFocused ? '#f8faff' : 'transparent',
      border: state.isFocused ? '1px solid #3e63dd !important' : '1px solid #cccccc',
      boxShadow: state.isFocused ? 'none' : 'none',
    }),
    menuList: (provided, state) => ({
      ...provided,
      padding: '8px',
    }),
    menu: (base) => ({
      ...base,
      width: '100%',
    }),
  };
>>>>>>> fd347aee

  useEffect(() => {
    toast.dismiss();
  }, []);

  const handleTypeChange = (value) => {
    setDataType(value);
  };

  const handleCreate = async () => {
    if (isEmpty(columnName)) {
      toast.error('Column name cannot be empty');
      return;
    }
    if (isEmpty(dataType?.value)) {
      toast.error('Data type cannot be empty');
      return;
    }
    setFetching(true);
    const { error } = await tooljetDatabaseService.createColumn(
      organizationId,
      selectedTable.table_name,
      columnName,
<<<<<<< HEAD
      dataType,
      defaultValue,
      isNotNull
=======
      dataType?.value,
      defaultValue
>>>>>>> fd347aee
    );
    setFetching(false);
    if (error) {
      toast.error(error?.message ?? `Failed to create a new column in "${selectedTable.table_name}" table`);
      return;
    }
    toast.success(`Column created successfully`);
    onCreate && onCreate();
  };

  return (
    <div className="drawer-card-wrapper ">
      <div className="drawer-card-title ">
        <h3 className="" data-cy="create-new-column-header">
          Create a new column
        </h3>
      </div>
      <div className="card-body">
        <div className="mb-3 tj-app-input">
          <div className="form-label" data-cy="column-name-input-field-label">
            Column name
          </div>
          <input
            value={columnName}
            type="text"
            placeholder="Enter column name"
            className="form-control"
            data-cy="column-name-input-field"
            autoComplete="off"
            onChange={(e) => setColumnName(e.target.value)}
            autoFocus
          />
        </div>
        <div className="column-datatype-selector mb-3 data-type-dropdown-section" data-cy="data-type-dropdown-section">
          <div className="form-label" data-cy="data-type-input-field-label">
            Data type
          </div>
          <Select
<<<<<<< HEAD
            width="100%"
            useMenuPortal={false}
=======
            //useMenuPortal={false}
>>>>>>> fd347aee
            placeholder="Select data type"
            value={dataType}
            formatOptionLabel={formatOptionLabel}
            options={dataTypes}
            onChange={handleTypeChange}
            components={{ Option: CustomSelectOption }}
            styles={CustomStyle}
          />
        </div>
        <div className="mb-3 tj-app-input">
          <div className="form-label" data-cy="default-value-input-field-label">
            Default value
          </div>
          <input
            value={defaultValue}
            type="text"
            placeholder="Enter default value"
            className="form-control"
            data-cy="default-value-input-field"
            autoComplete="off"
            onChange={(e) => setDefaultValue(e.target.value)}
            disabled={dataType === 'serial'}
          />
        </div>

        <div className="row mb-3">
          <div className="col-1">
            <label className={`form-switch`}>
              <input
                className="form-check-input"
                type="checkbox"
                checked={isNotNull}
                onChange={(e) => {
                  setIsNotNull(e.target.checked);
                }}
              />
            </label>
          </div>
          <div className="col d-flex flex-column">
            <p className="m-0 p-0 fw-500">{isNotNull ? 'NOT NULL' : 'NULL'}</p>
            <p className="fw-400 secondary-text">
              {isNotNull ? 'Not null constraint is added' : 'This field can accept NULL value'}
            </p>
          </div>
        </div>
      </div>
      <DrawerFooter fetching={fetching} onClose={onClose} onCreate={handleCreate} />
    </div>
  );
};
export default ColumnForm;<|MERGE_RESOLUTION|>--- conflicted
+++ resolved
@@ -16,9 +16,7 @@
   const [dataType, setDataType] = useState();
   const [fetching, setFetching] = useState(false);
   const { organizationId, selectedTable } = useContext(TooljetDatabaseContext);
-<<<<<<< HEAD
   const [isNotNull, setIsNotNull] = useState(false);
-=======
   const { Option } = components;
 
   const CustomSelectOption = (props) => (
@@ -63,7 +61,6 @@
       width: '100%',
     }),
   };
->>>>>>> fd347aee
 
   useEffect(() => {
     toast.dismiss();
@@ -87,14 +84,9 @@
       organizationId,
       selectedTable.table_name,
       columnName,
-<<<<<<< HEAD
-      dataType,
+      dataType?.value,
       defaultValue,
       isNotNull
-=======
-      dataType?.value,
-      defaultValue
->>>>>>> fd347aee
     );
     setFetching(false);
     if (error) {
@@ -133,12 +125,7 @@
             Data type
           </div>
           <Select
-<<<<<<< HEAD
-            width="100%"
-            useMenuPortal={false}
-=======
             //useMenuPortal={false}
->>>>>>> fd347aee
             placeholder="Select data type"
             value={dataType}
             formatOptionLabel={formatOptionLabel}
