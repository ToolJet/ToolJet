--- conflicted
+++ resolved
@@ -56,58 +56,6 @@
     </Option>
   );
 
-<<<<<<< HEAD
-  const CustomStyle = {
-    option: (base, state) => ({
-      ...base,
-      backgroundColor:
-        state.isSelected && !darkMode ? '#F0F4FF' : state.isSelected && darkMode ? '#323C4B' : 'transparent',
-      ':hover': {
-        backgroundColor: state.isFocused && !darkMode ? '#F0F4FF' : '#323C4B',
-      },
-      color: darkMode ? '#fff' : '#232e3c',
-      cursor: 'pointer',
-    }),
-    control: (provided, state) => ({
-      ...provided,
-      background:
-        state.isDisabled && darkMode
-          ? '#1f2936'
-          : state.isDisabled && !darkMode
-          ? '#f4f6fa'
-          : state.isFocused && !darkMode
-          ? '#f8faff'
-          : state.isFocused && darkMode
-          ? '#15192d !important'
-          : 'transparent',
-      borderColor:
-        state.isFocused && !darkMode
-          ? '#3e63dd !important'
-          : state.isFocused && darkMode
-          ? '#3e63dd !important'
-          : darkMode
-          ? '#3a3f42'
-          : '#dadcde',
-      '&:hover': {
-        borderColor: darkMode ? '#4c5155' : '#c1c8cd',
-      },
-      boxShadow: state.isFocused ? 'none' : 'none',
-      height: '36px !important',
-      minHeight: '36px',
-    }),
-    menuList: (provided, _state) => ({
-      ...provided,
-      padding: '8px',
-      color: darkMode ? '#fff' : '#232e3c',
-    }),
-    menu: (base) => ({
-      ...base,
-      width: '100%',
-      background: darkMode ? 'rgb(31,40,55)' : 'white',
-      borderColor: darkMode ? '#4c5155' : '#c1c8cd',
-    }),
-  };
-=======
   const customStyles = tjdbDropdownStyles(
     darkMode,
     darkDisabledBackground,
@@ -126,7 +74,6 @@
     darkBorder,
     dropdownContainerWidth
   );
->>>>>>> cc6e35df
 
   useEffect(() => {
     toast.dismiss();
