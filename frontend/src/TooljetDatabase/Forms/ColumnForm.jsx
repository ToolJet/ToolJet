import React, { useState, useContext, useEffect } from 'react';
import cx from 'classnames';
import Select, { components } from 'react-select';
import DrawerFooter from '@/_ui/Drawer/DrawerFooter';
import { isEmpty } from 'lodash';
import { toast } from 'react-hot-toast';
import { tooljetDatabaseService } from '@/_services';
import { TooljetDatabaseContext } from '../index';
import tjdbDropdownStyles, { dataTypes, formatOptionLabel } from '../constants';
import Drawer from '@/_ui/Drawer';
import ForeignKeyTableForm from './ForeignKeyTableForm';
import Tick from '../Icons/Tick.svg';
import ForeignKeyRelationIcon from '../Icons/Fk-relation.svg';
import EditIcon from '../Icons/EditColumn.svg';
import { ConfirmDialog } from '@/_components';
import DropDownSelect from '../../Editor/QueryManager/QueryEditors/TooljetDatabase/DropDownSelect';
import { ToolTip } from '@/_components/ToolTip';
import Information from '@/_ui/Icon/solidIcons/Information';
import './styles.scss';

const ColumnForm = ({
  onCreate,
  onClose,
  rows,
  isEditColumn = false,
  referencedColumnDetails,
  setReferencedColumnDetails,
}) => {
  const [columnName, setColumnName] = useState('');
  const [defaultValue, setDefaultValue] = useState('');
  const [dataType, setDataType] = useState();
  const [fetching, setFetching] = useState(false);
  const { organizationId, selectedTable, foreignKeys } = useContext(TooljetDatabaseContext);
  const [onDeletePopup, setOnDeletePopup] = useState(false);
  const [isNotNull, setIsNotNull] = useState(false);
  const [isForeignKey, setIsForeignKey] = useState(false);
  const [isUniqueConstraint, setIsUniqueConstraint] = useState(false);
  const [isForeignKeyDraweOpen, setIsForeignKeyDraweOpen] = useState(false);
  const [sourceColumn, setSourceColumn] = useState([]);
  const [targetTable, setTargetTable] = useState([]);
  const [targetColumn, setTargetColumn] = useState([]);
  const [onDelete, setOnDelete] = useState([]);
  const [onUpdate, setOnUpdate] = useState([]);
  const darkMode = localStorage.getItem('darkMode') === 'true';
  const { Option } = components;

  //  this is for DropDownDetails component which is react select
  const [foreignKeyDefaultValue, setForeignKeyDefaultValue] = useState({
    value: '',
    label: '',
  });

  const [foreignKeyDetails, setForeignKeyDetails] = useState({
    column_names: [],
    referenced_table_name: [],
    referenced_column_names: [],
    on_delete: [],
    on_update: [],
  });

  const columns = {
    column_name: columnName,
    data_type: dataType?.value,
    constraints_type: {
      is_not_null: isNotNull,
      is_primary_key: false,
      is_unique: isUniqueConstraint,
    },
    dataTypeDetails: dataTypes.filter((item) => item.value === dataType),
    column_default: defaultValue,
  };

  const darkDisabledBackground = '#1f2936';
  const lightDisabledBackground = '#f4f6fa';
  const lightFocussedBackground = '#f8faff';
  const darkFocussedBackground = '#15192d';
  const lightBackground = 'transparent';
  const darkBackground = 'transparent';

  const darkBorderHover = '#4c5155';
  const lightBorderHover = '#c1c8cd';

  const darkDisabledBorder = '#3a3f42';
  const lightDisabledBorder = '#dadcde';
  const lightFocussedBorder = '#3e63dd !important';
  const darkFocussedBorder = '#3e63dd !important';
  const lightBorder = '#dadcde';
  const darkBorder = '#3a3f42';
  const dropdownContainerWidth = '100%';

  const CustomSelectOption = (props) => (
    <Option {...props}>
      <div className="selected-dropdownStyle d-flex align-items-center justify-content-between">
        <div className="d-flex align-items-center justify-content-start">
          <div>{props.data.icon}</div>
          <span className="dataType-dropdown-label">{props.data.label}</span>
          <span className="dataType-dropdown-value">{props.data.name}</span>
        </div>
        <div>
          {dataType?.value === props.data.value ? (
            <div>
              <Tick width="16" height="16" />
            </div>
          ) : null}
        </div>
      </div>
    </Option>
  );

  const customStyles = tjdbDropdownStyles(
    darkMode,
    darkDisabledBackground,
    lightDisabledBackground,
    lightFocussedBackground,
    darkFocussedBackground,
    lightBackground,
    darkBackground,
    darkBorderHover,
    lightBorderHover,
    darkDisabledBorder,
    lightDisabledBorder,
    lightFocussedBorder,
    darkFocussedBorder,
    lightBorder,
    darkBorder,
    dropdownContainerWidth
  );

  useEffect(() => {
    toast.dismiss();
  }, []);

  const handleTypeChange = (value) => {
    if (value.value === 'serial') {
      setIsUniqueConstraint(true);
      setIsNotNull(true);
    }
    setDataType(value);
  };

  const handleCreate = async () => {
    const isSerialType = dataType.value === 'serial' ? true : false;
    if (isEmpty(columnName)) {
      toast.error('Column name cannot be empty');
      return;
    }
    if (isEmpty(dataType.value)) {
      toast.error('Data type cannot be empty');
      return;
    }

    const isCheckingValues = foreignKeyDetails?.length > 0 && isForeignKey ? true : false;

    setFetching(true);
    const { error } = await tooljetDatabaseService.createColumn(
      organizationId,
      selectedTable.table_name,
      columnName,
      dataType.value,
      defaultValue,
      isNotNull,
      isUniqueConstraint,
      isSerialType,
      isCheckingValues,
      foreignKeyDetails
    );
    setFetching(false);
    if (error) {
      toast.error(error?.message ?? `Failed to create a new column in "${selectedTable.table_name}" table`);
      return;
    }
    toast.success(`Column created successfully`);
    onCreate && onCreate();
  };

  const handleCreateForeignKey = () => {
    setIsForeignKeyDraweOpen(false);
    // toast.success(`Foreign key Added successfully for selected column`);
  };

<<<<<<< HEAD
  const referenceTableDetails = referencedColumnDetails?.map((item) => {
    const [key, _value] = Object.entries(item);
    return {
      label: key[1],
      value: key[1],
=======
  const referenceTableDetails = referencedColumnDetails.map((item) => {
    const [key, _value] = Object.entries(item);
    return {
      label: key[1] === null ? 'Null' : key[1],
      value: key[1] === null ? 'Null' : key[1],
>>>>>>> 13654248
    };
  });

  function isMatchingForeignKeyColumn(columnName) {
    return (
      foreignKeyDetails?.length > 0 &&
      foreignKeyDetails?.some((foreignKey) => foreignKey.column_names[0] === columnName)
    );
  }

  const handleDeleteForeignKeyRelationInCreate = () => {
    const newForeignKeyDetails = [...foreignKeyDetails]; // Make a copy of the existing array
    newForeignKeyDetails.splice(0, 1); // Remove the item at the specified index
    setForeignKeyDetails(newForeignKeyDetails);
    setIsForeignKeyDraweOpen(false);
    setIsForeignKey(false);
    setOnDeletePopup(false);
  };

  const footerStyle = {
    borderTop: '1px solid var(--slate5)',
    paddingTop: '12px',
    marginTop: '0px',
  };

  const handleOpenDeletePopup = () => {
    setOnDeletePopup(true);
  };

  return (
    <div className="drawer-card-wrapper ">
      <div className="drawer-card-title ">
        <h3 className="" data-cy="create-new-column-header">
          Create a new column
        </h3>
      </div>
      <div className="card-body">
        <div className="mb-3 tj-app-input">
          <div className="form-label" data-cy="column-name-input-field-label">
            Column name
          </div>
          <input
            value={columnName}
            type="text"
            placeholder="Enter column name"
            className="form-control"
            data-cy="column-name-input-field"
            autoComplete="off"
            onChange={(e) => {
              if (isForeignKey && foreignKeyDetails.length)
                setForeignKeyDetails((prevFkDetails) => {
                  const fkDetailsRef = prevFkDetails[0];
                  return [{ ...fkDetailsRef, column_names: [e.target.value] }];
                });
              setColumnName(e.target.value);
            }}
            autoFocus
          />
        </div>
        <div className="column-datatype-selector mb-3 data-type-dropdown-section" data-cy="data-type-dropdown-section">
          <div className="form-label" data-cy="data-type-input-field-label">
            Data type
          </div>
          <Select
            //useMenuPortal={false}
            placeholder="Select data type"
            value={dataType}
            formatOptionLabel={formatOptionLabel}
            options={dataTypes}
            onChange={handleTypeChange}
            components={{ Option: CustomSelectOption, IndicatorSeparator: () => null }}
            styles={customStyles}
          />
        </div>
        <div className="mb-3 tj-app-input">
          <div className="form-label" data-cy="default-value-input-field-label">
            Default value
          </div>
          <ToolTip
            message={dataType === 'serial' ? 'Serial data type values cannot be modified' : null}
            placement="top"
            tooltipClassName="tootip-table"
            show={dataType === 'serial'}
          >
            <div>
              {!foreignKeyDetails?.length > 0 && !isForeignKey ? (
                <input
                  value={defaultValue}
                  type="text"
                  placeholder={dataType?.value === 'serial' ? 'Auto-generated' : 'Enter default value'}
                  className={cx({
                    'form-error':
                      dataType?.value !== 'serial' && isNotNull === true && defaultValue.length <= 0 && rows.length > 0,
                    'form-control': true,
                  })}
                  data-cy="default-value-input-field"
                  autoComplete="off"
                  onChange={(e) => setDefaultValue(e.target.value)}
                  disabled={dataType?.value === 'serial'}
                />
              ) : (
                <DropDownSelect
                  buttonClasses="border border-end-1 foreignKeyAcces-container-drawer mb-2"
                  showPlaceHolder={true}
                  options={referenceTableDetails}
                  darkMode={darkMode}
                  emptyError={
                    <div className="dd-select-alert-error m-2 d-flex align-items-center">
                      <Information />
                      No table selected
                    </div>
                  }
                  value={foreignKeyDefaultValue}
                  foreignKeyAccessInRowForm={true}
                  disabled={dataType === 'serial'}
                  topPlaceHolder={dataType === 'serial' ? 'Auto-generated' : 'Enter a value'}
                  onChange={(value) => {
                    setForeignKeyDefaultValue(value);
                    setDefaultValue(value?.value);
                  }}
                  onAdd={true}
                  addBtnLabel={'Open referenced table'}
                  foreignKeys={foreignKeyDetails}
                  setReferencedColumnDetails={setReferencedColumnDetails}
                  scrollEventForColumnValus={true}
                  cellColumnName={columnName}
                />
              )}
            </div>
          </ToolTip>
          {isNotNull === true && dataType?.value !== 'serial' && rows.length > 0 && defaultValue.length <= 0 ? (
            <span className="form-error-message">
              Default value is required to populate this field in existing rows as NOT NULL constraint is added
            </span>
          ) : null}
        </div>

        <div className="row mb-3">
          <ToolTip
            message={
              dataType?.value === 'serial'
                ? 'Foreign key relation cannot be created for serial type column'
                : 'Fill in column details to create a foreign key relation'
            }
            placement="top"
            tooltipClassName="tootip-table"
            show={isEmpty(dataType) || isEmpty(columnName) || dataType?.value === 'serial'}
          >
            <div className="col-1">
              <label className={`form-switch`}>
                <input
                  className="form-check-input"
                  type="checkbox"
                  checked={isForeignKey}
                  onChange={(e) => {
                    if (foreignKeyDetails?.length > 0) {
                      setIsForeignKey(e.target.checked);
                      setIsForeignKeyDraweOpen(false);
                    } else {
                      setIsForeignKey(e.target.checked);
                      setIsForeignKeyDraweOpen(e.target.checked);
                    }
                  }}
                  disabled={isEmpty(dataType) || isEmpty(columnName) || dataType?.value === 'serial'}
                />
              </label>
            </div>
          </ToolTip>
          <div className="col d-flex flex-column">
            <p className="m-0 p-0 fw-500">Foreign Key relation</p>
            <p className="fw-400 secondary-text tj-text-xsm mb-2">
              Adding a foreign key relation will link this column with a column in an existing table.
            </p>
            {foreignKeyDetails?.length > 0 &&
              isForeignKey &&
              foreignKeyDetails?.map((detail, index) => (
                <div className="foreignKey-details mt-0" key={index} onClick={() => {}}>
                  <span className="foreignKey-text">{detail.column_names[0]}</span>
                  <div className="foreign-key-relation">
                    <ForeignKeyRelationIcon width="13" height="13" />
                  </div>
                  <span className="foreignKey-text">{`${detail.referenced_table_name}.${detail.referenced_column_names[0]}`}</span>
                  <div
                    className="editForeignkey"
                    onClick={() => {
                      setIsForeignKeyDraweOpen(true);
                    }}
                  >
                    <EditIcon width="17" height="18" />
                  </div>
                </div>
              ))}
            {/* {foreignKeyDetails?.length > 0 && (
              <p className="fw-400 secondary-text tj-text-xsm mb-2">Create column to add foreign key relation</p>
            )} */}
          </div>
        </div>

        <Drawer
          isOpen={isForeignKeyDraweOpen}
          position="right"
          drawerStyle={{ width: '560px' }}
          isForeignKeyRelation={true}
          onClose={() => {
            setIsForeignKeyDraweOpen(false);
          }}
        >
          <ForeignKeyTableForm
            tableName={selectedTable.table_name}
            columns={columns}
            onClose={() => {
              setIsForeignKeyDraweOpen(false);
            }}
            isCreateColumn={true}
            isForeignKeyForColumnDrawer={true}
            handleCreateForeignKey={handleCreateForeignKey}
            setForeignKeyDetails={setForeignKeyDetails}
            // isRequiredFieldsExistForCreateTableOperation={isRequiredFieldsExistForCreateTableOperation}
            foreignKeyDetails={foreignKeyDetails}
            organizationId={organizationId}
            existingForeignKeyDetails={foreignKeys}
            onDeletePopup={handleOpenDeletePopup}
            setSourceColumn={setSourceColumn}
            sourceColumn={sourceColumn}
            setTargetTable={setTargetTable}
            targetTable={targetTable}
            setTargetColumn={setTargetColumn}
            targetColumn={targetColumn}
            setOnDelete={setOnDelete}
            onDelete={onDelete}
            setOnUpdate={setOnUpdate}
            onUpdate={onUpdate}
          />
        </Drawer>

        <div className="row mb-3">
          <div className="col-1">
            <label className={`form-switch`}>
              <input
                className="form-check-input"
                type="checkbox"
                checked={isNotNull}
                onChange={(e) => {
                  setIsNotNull(e.target.checked);
                }}
                disabled={dataType?.value === 'serial'}
              />
            </label>
          </div>
          <div className="col d-flex flex-column">
            <p className="m-0 p-0 fw-500">{isNotNull ? 'NOT NULL' : 'NULL'}</p>
            <p className="fw-400 secondary-text tj-text-xsm mb-2">
              {isNotNull ? 'Not null constraint is added' : 'This field can accept NULL value'}
            </p>
          </div>
        </div>

        <div className="row mb-3">
          <div className="col-1">
            <label className={`form-switch`}>
              <input
                className="form-check-input"
                type="checkbox"
                checked={isUniqueConstraint}
                onChange={(e) => {
                  setIsUniqueConstraint(e.target.checked);
                }}
                disabled={dataType?.value === 'serial'}
              />
            </label>
          </div>
          <div className="col d-flex flex-column">
            <p className="m-0 p-0 fw-500">{isUniqueConstraint ? 'UNIQUE' : 'NOT UNIQUE'}</p>
            <p className="fw-400 secondary-text tj-text-xsm">
              {isUniqueConstraint ? 'Unique value constraint is added' : 'Unique value constraint is not added'}
            </p>
          </div>
        </div>
      </div>
      <DrawerFooter
        fetching={fetching}
        onClose={onClose}
        onCreate={handleCreate}
        shouldDisableCreateBtn={
          isEmpty(columnName) ||
          isEmpty(dataType) ||
          (isNotNull === true && rows.length > 0 && isEmpty(defaultValue) && dataType?.value !== 'serial')
        }
        showToolTipForFkOnReadDocsSection={true}
      />
      <ConfirmDialog
        title={'Delete foreign key'}
        show={onDeletePopup}
        message={'Deleting the foreign key relation cannot be reversed. Are you sure you want to continue?'}
        onConfirm={() => {
          handleDeleteForeignKeyRelationInCreate();
        }}
        onCancel={() => {
          setOnDeletePopup(false);
        }}
        darkMode={darkMode}
        confirmButtonType="dangerPrimary"
        cancelButtonType="tertiary"
        onCloseIconClick={() => {
          setOnDeletePopup(false);
        }}
        confirmButtonText={'Continue'}
        cancelButtonText={'Cancel'}
        // confirmIcon={<DeleteIcon />}
        footerStyle={footerStyle}
      />
    </div>
  );
};
export default ColumnForm;<|MERGE_RESOLUTION|>--- conflicted
+++ resolved
@@ -178,19 +178,11 @@
     // toast.success(`Foreign key Added successfully for selected column`);
   };
 
-<<<<<<< HEAD
-  const referenceTableDetails = referencedColumnDetails?.map((item) => {
-    const [key, _value] = Object.entries(item);
-    return {
-      label: key[1],
-      value: key[1],
-=======
   const referenceTableDetails = referencedColumnDetails.map((item) => {
     const [key, _value] = Object.entries(item);
     return {
       label: key[1] === null ? 'Null' : key[1],
       value: key[1] === null ? 'Null' : key[1],
->>>>>>> 13654248
     };
   });
 
