import React, { useState, useContext, useEffect } from 'react';
import cx from 'classnames';
import Select, { components } from 'react-select';
import DrawerFooter from '@/_ui/Drawer/DrawerFooter';
import { isEmpty } from 'lodash';
import { toast } from 'react-hot-toast';
import { tooljetDatabaseService } from '@/_services';
import { TooljetDatabaseContext } from '../index';
import tjdbDropdownStyles, { dataTypes, formatOptionLabel } from '../constants';
import Drawer from '@/_ui/Drawer';
import ForeignKeyTableForm from './ForeignKeyTableForm';
import Tick from '../Icons/Tick.svg';
import ForeignKeyRelationIcon from '../Icons/Fk-relation.svg';
import EditIcon from '../Icons/EditColumn.svg';
import { ConfirmDialog } from '@/_components';
import DropDownSelect from '../../Editor/QueryManager/QueryEditors/TooljetDatabase/DropDownSelect';
import { ToolTip } from '@/_components/ToolTip';
import Information from '@/_ui/Icon/solidIcons/Information';
import './styles.scss';
import Skeleton from 'react-loading-skeleton';

const ColumnForm = ({
  onCreate,
  onClose,
  rows,
  isEditColumn = false,
  referencedColumnDetails,
  setReferencedColumnDetails,
  initiator,
}) => {
  const [columnName, setColumnName] = useState('');
  const [defaultValue, setDefaultValue] = useState('');
  const [dataType, setDataType] = useState();
  const [fetching, setFetching] = useState(false);
  const { organizationId, selectedTable, foreignKeys } = useContext(TooljetDatabaseContext);
  const [onDeletePopup, setOnDeletePopup] = useState(false);
  const [isNotNull, setIsNotNull] = useState(false);
  const [isForeignKey, setIsForeignKey] = useState(false);
  const [isUniqueConstraint, setIsUniqueConstraint] = useState(false);
  const [isForeignKeyDraweOpen, setIsForeignKeyDraweOpen] = useState(false);
  const [sourceColumn, setSourceColumn] = useState([]);
  const [targetTable, setTargetTable] = useState([]);
  const [targetColumn, setTargetColumn] = useState([]);
  const [onDelete, setOnDelete] = useState([]);
  const [onUpdate, setOnUpdate] = useState([]);
  const darkMode = localStorage.getItem('darkMode') === 'true';
  const { Option } = components;
  //  this is for DropDownDetails component which is react select
  const [foreignKeyDefaultValue, setForeignKeyDefaultValue] = useState({
    value: '',
    label: '',
  });

  const [foreignKeyDetails, setForeignKeyDetails] = useState({
    column_names: [],
    referenced_table_name: [],
    referenced_column_names: [],
    on_delete: [],
    on_update: [],
  });

  const columns = {
    column_name: columnName,
    data_type: dataType?.value,
    constraints_type: {
      is_not_null: isNotNull,
      is_primary_key: false,
      is_unique: isUniqueConstraint,
    },
    dataTypeDetails: dataTypes.filter((item) => item.value === dataType),
    column_default: defaultValue,
  };

  const darkDisabledBackground = '#1f2936';
  const lightDisabledBackground = '#f4f6fa';
  const lightFocussedBackground = '#f8faff';
  const darkFocussedBackground = '#15192d';
  const lightBackground = 'transparent';
  const darkBackground = 'transparent';

  const darkBorderHover = '#4c5155';
  const lightBorderHover = '#c1c8cd';

  const darkDisabledBorder = '#3a3f42';
  const lightDisabledBorder = '#dadcde';
  const lightFocussedBorder = '#3e63dd !important';
  const darkFocussedBorder = '#3e63dd !important';
  const lightBorder = '#dadcde';
  const darkBorder = '#3a3f42';
  const dropdownContainerWidth = '100%';

  const CustomSelectOption = (props) => (
    <Option {...props}>
      <div className="selected-dropdownStyle d-flex align-items-center justify-content-between">
        <div className="d-flex align-items-center justify-content-start">
          <div>{props.data.icon}</div>
          <span className="dataType-dropdown-label">{props.data.label}</span>
          <span className="dataType-dropdown-value">{props.data.name}</span>
        </div>
        <div>
          {dataType?.value === props.data.value ? (
            <div>
              <Tick width="16" height="16" />
            </div>
          ) : null}
        </div>
      </div>
    </Option>
  );

  const customStyles = tjdbDropdownStyles(
    darkMode,
    darkDisabledBackground,
    lightDisabledBackground,
    lightFocussedBackground,
    darkFocussedBackground,
    lightBackground,
    darkBackground,
    darkBorderHover,
    lightBorderHover,
    darkDisabledBorder,
    lightDisabledBorder,
    lightFocussedBorder,
    darkFocussedBorder,
    lightBorder,
    darkBorder,
    dropdownContainerWidth
  );

  useEffect(() => {
    toast.dismiss();
  }, []);

  useEffect(() => {
    if (dataType?.value === 'boolean') {
      setIsUniqueConstraint(false);
    }
  }, [dataType]);

  const handleTypeChange = (value) => {
    if (value.value === 'serial') {
      setIsUniqueConstraint(true);
      setIsNotNull(true);
    }
    setDataType(value);
  };

  const handleCreate = async () => {
    const isSerialType = dataType.value === 'serial' ? true : false;
    if (isEmpty(columnName)) {
      toast.error('Column name cannot be empty');
      return;
    }
    if (isEmpty(dataType.value)) {
      toast.error('Data type cannot be empty');
      return;
    }

    const isCheckingValues = foreignKeyDetails?.length > 0 && isForeignKey ? true : false;

    setFetching(true);
    const { error } = await tooljetDatabaseService.createColumn(
      organizationId,
      selectedTable.table_name,
      columnName,
      dataType.value,
      defaultValue,
      isNotNull,
      isUniqueConstraint,
      isSerialType,
      isCheckingValues,
      foreignKeyDetails
    );
    setFetching(false);
    if (error) {
      toast.error(error?.message ?? `Failed to create a new column in "${selectedTable.table_name}" table`);
      return;
    }
    toast.success(`Column created successfully`);
    onCreate && onCreate();
  };

  const handleCreateForeignKey = () => {
    setIsForeignKeyDraweOpen(false);
    // toast.success(`Foreign key Added successfully for selected column`);
  };

  const referenceTableDetails = referencedColumnDetails.map((item) => {
    const [key, _value] = Object.entries(item);
    return {
      label: key[1] === null ? 'Null' : key[1],
      value: key[1] === null ? 'Null' : key[1],
    };
  });

  function isMatchingForeignKeyColumn(columnName) {
    return (
      foreignKeyDetails?.length > 0 &&
      foreignKeyDetails?.some((foreignKey) => foreignKey.column_names[0] === columnName)
    );
  }

  const handleDeleteForeignKeyRelationInCreate = () => {
    const newForeignKeyDetails = [...foreignKeyDetails]; // Make a copy of the existing array
    newForeignKeyDetails.splice(0, 1); // Remove the item at the specified index
    setForeignKeyDetails(newForeignKeyDetails);
    setIsForeignKeyDraweOpen(false);
    setIsForeignKey(false);
    setOnDeletePopup(false);
  };

  const footerStyle = {
    borderTop: '1px solid var(--slate5)',
    paddingTop: '12px',
    marginTop: '0px',
  };

  const handleOpenDeletePopup = () => {
    setOnDeletePopup(true);
  };

  return (
    <div className="drawer-card-wrapper ">
      <div className="drawer-card-title ">
        <h3 className="" data-cy="create-new-column-header">
          Create a new column
        </h3>
      </div>
      <div className="card-body create-drawer-body">
        <div className="mb-3 tj-app-input">
          <div className="form-label" data-cy="column-name-input-field-label">
            Column name
          </div>
          <input
            value={columnName}
            type="text"
            placeholder="Enter column name"
            className="form-control"
            data-cy="column-name-input-field"
            autoComplete="off"
            onChange={(e) => {
              if (isForeignKey && foreignKeyDetails.length)
                setForeignKeyDetails((prevFkDetails) => {
                  const fkDetailsRef = prevFkDetails[0];
                  return [{ ...fkDetailsRef, column_names: [e.target.value] }];
                });
              setColumnName(e.target.value);
            }}
            autoFocus
          />
        </div>
        <div className="column-datatype-selector mb-3 data-type-dropdown-section" data-cy="data-type-dropdown-section">
          <div className="form-label" data-cy="data-type-input-field-label">
            Data type
          </div>
          <Select
            //useMenuPortal={false}
            placeholder="Select data type"
            value={dataType}
            formatOptionLabel={formatOptionLabel}
            options={dataTypes}
            onChange={handleTypeChange}
            components={{ Option: CustomSelectOption, IndicatorSeparator: () => null }}
            styles={customStyles}
          />
        </div>
        <div className="mb-3 tj-app-input">
          <div className="form-label" data-cy="default-value-input-field-label">
            Default value
          </div>
          <ToolTip
            message={dataType === 'serial' ? 'Serial data type values cannot be modified' : null}
            placement="top"
            tooltipClassName="tootip-table"
            show={dataType === 'serial'}
          >
            <div>
              {!foreignKeyDetails?.length > 0 && !isForeignKey ? (
                <input
                  value={defaultValue}
                  type="text"
                  placeholder={dataType?.value === 'serial' ? 'Auto-generated' : 'Enter default value'}
                  className={cx({
                    'form-error':
                      dataType?.value !== 'serial' && isNotNull === true && defaultValue.length <= 0 && rows.length > 0,
                    'form-control': true,
                  })}
                  data-cy="default-value-input-field"
                  autoComplete="off"
                  onChange={(e) => setDefaultValue(e.target.value)}
                  disabled={dataType?.value === 'serial'}
                />
              ) : (
                <DropDownSelect
                  buttonClasses="border border-end-1 foreignKeyAcces-container-drawer mb-2"
                  showPlaceHolder={true}
                  options={referenceTableDetails}
                  darkMode={darkMode}
                  emptyError={
                    <div className="dd-select-alert-error m-2 d-flex align-items-center">
                      <Information />
                      No data available
                    </div>
                  }
                  loader={
                    <div className="mx-2">
                      <Skeleton height={22} width={396} className="skeleton" style={{ margin: '15px 50px 7px 7px' }} />
                      <Skeleton height={22} width={450} className="skeleton" style={{ margin: '7px 14px 7px 7px' }} />
                      <Skeleton height={22} width={396} className="skeleton" style={{ margin: '7px 50px 15px 7px' }} />
                    </div>
                  }
                  isLoading={true}
                  value={foreignKeyDefaultValue}
                  foreignKeyAccessInRowForm={true}
                  disabled={dataType === 'serial'}
                  topPlaceHolder={dataType === 'serial' ? 'Auto-generated' : 'Enter a value'}
                  onChange={(value) => {
                    setForeignKeyDefaultValue(value);
                    setDefaultValue(value?.value);
                  }}
                  onAdd={true}
                  addBtnLabel={'Open referenced table'}
                  foreignKeys={foreignKeyDetails}
                  setReferencedColumnDetails={setReferencedColumnDetails}
                  scrollEventForColumnValues={true}
                  cellColumnName={columnName}
<<<<<<< HEAD
                  columnDataType={dataType?.value}
=======
                  isCreateColumn={true}
>>>>>>> 6ea2a47e
                />
              )}
            </div>
          </ToolTip>
          {isNotNull === true && dataType?.value !== 'serial' && rows.length > 0 && defaultValue.length <= 0 ? (
            <span className="form-error-message">
              Default value is required to populate this field in existing rows as NOT NULL constraint is added
            </span>
          ) : null}
        </div>

        <div className="row mb-3">
          <ToolTip
            message={
              dataType?.value === 'serial'
                ? 'Foreign key relation cannot be created for serial type column'
                : dataType?.value === 'boolean'
                ? 'Foreign key relation cannot be created for boolean type column'
                : 'Fill in column details to create a foreign key relation'
            }
            placement="top"
            tooltipClassName="tootip-table"
            show={
              isEmpty(dataType) || isEmpty(columnName) || dataType?.value === 'serial' || dataType?.value === 'boolean'
            }
          >
            <div className="col-1">
              <label className={`form-switch`}>
                <input
                  className="form-check-input"
                  type="checkbox"
                  checked={isForeignKey}
                  onChange={(e) => {
                    if (foreignKeyDetails?.length > 0) {
                      setIsForeignKey(e.target.checked);
                      setIsForeignKeyDraweOpen(false);
                    } else {
                      setIsForeignKey(e.target.checked);
                      setIsForeignKeyDraweOpen(e.target.checked);
                    }
                  }}
                  disabled={
                    isEmpty(dataType) ||
                    isEmpty(columnName) ||
                    dataType?.value === 'serial' ||
                    dataType?.value === 'boolean'
                  }
                />
              </label>
            </div>
          </ToolTip>
          <div className="col d-flex flex-column">
            <p className="m-0 p-0 fw-500 tj-switch-text">Foreign key relation</p>
            <p className="fw-400 secondary-text tj-text-xsm mb-2 tj-switch-text">
              Adding a foreign key relation will link this column with a column in an existing table.
            </p>
            {foreignKeyDetails?.length > 0 &&
              isForeignKey &&
              foreignKeyDetails?.map((detail, index) => (
                <div className="foreignKey-details mt-0" key={index} onClick={() => {}}>
                  <span className="foreignKey-text">{detail.column_names[0]}</span>
                  <div className="foreign-key-relation">
                    <ForeignKeyRelationIcon width="13" height="13" />
                  </div>
                  <span className="foreignKey-text">{`${detail.referenced_table_name}.${detail.referenced_column_names[0]}`}</span>
                  <div
                    className="editForeignkey"
                    onClick={() => {
                      setIsForeignKeyDraweOpen(true);
                    }}
                  >
                    <EditIcon width="17" height="18" />
                  </div>
                </div>
              ))}
            {/* {foreignKeyDetails?.length > 0 && (
              <p className="fw-400 secondary-text tj-text-xsm mb-2">Create column to add foreign key relation</p>
            )} */}
          </div>
        </div>

        <Drawer
          isOpen={isForeignKeyDraweOpen}
          position="right"
          drawerStyle={{ width: '560px' }}
          isForeignKeyRelation={true}
          onClose={() => {
            setIsForeignKeyDraweOpen(false);
          }}
          className="tj-db-drawer"
        >
          <ForeignKeyTableForm
            tableName={selectedTable.table_name}
            columns={columns}
            onClose={() => {
              setIsForeignKeyDraweOpen(false);
            }}
            isCreateColumn={true}
            isForeignKeyForColumnDrawer={true}
            handleCreateForeignKey={handleCreateForeignKey}
            setForeignKeyDetails={setForeignKeyDetails}
            // isRequiredFieldsExistForCreateTableOperation={isRequiredFieldsExistForCreateTableOperation}
            foreignKeyDetails={foreignKeyDetails}
            organizationId={organizationId}
            existingForeignKeyDetails={foreignKeys}
            onDeletePopup={handleOpenDeletePopup}
            setSourceColumn={setSourceColumn}
            sourceColumn={sourceColumn}
            setTargetTable={setTargetTable}
            targetTable={targetTable}
            setTargetColumn={setTargetColumn}
            targetColumn={targetColumn}
            setOnDelete={setOnDelete}
            onDelete={onDelete}
            setOnUpdate={setOnUpdate}
            onUpdate={onUpdate}
            initiator="ForeignKeyTableForm"
          />
        </Drawer>

        <div className="row mb-3">
          <div className="col-1">
            <label className={`form-switch`}>
              <input
                className="form-check-input"
                type="checkbox"
                checked={isNotNull}
                onChange={(e) => {
                  setIsNotNull(e.target.checked);
                }}
                disabled={dataType?.value === 'serial'}
              />
            </label>
          </div>
          <div className="col d-flex flex-column">
            <p className="m-0 p-0 fw-500 tj-switch-text">{isNotNull ? 'NOT NULL' : 'NULL'}</p>
            <p className="fw-400 secondary-text tj-text-xsm mb-2 tj-switch-text">
              {isNotNull ? 'Not null constraint is added' : 'This field can accept NULL value'}
            </p>
          </div>
        </div>
        {dataType?.value !== 'boolean' && (
          <div className="row mb-3">
            <div className="col-1">
              <label className={`form-switch`}>
                <input
                  className="form-check-input"
                  type="checkbox"
                  checked={isUniqueConstraint}
                  onChange={(e) => {
                    setIsUniqueConstraint(e.target.checked);
                  }}
                  disabled={dataType?.value === 'serial'}
                />
              </label>
            </div>
            <div className="col d-flex flex-column">
              <p className="m-0 p-0 fw-500">{isUniqueConstraint ? 'UNIQUE' : 'NOT UNIQUE'}</p>
              <p className="fw-400 secondary-text tj-text-xsm">
                {isUniqueConstraint ? 'Unique value constraint is added' : 'Unique value constraint is not added'}
              </p>
            </div>
          </div>
        )}

        <div className="row mb-3">
          <div className="col-1">
            <label className={`form-switch`}>
              <input
                className="form-check-input"
                type="checkbox"
                checked={isUniqueConstraint}
                onChange={(e) => {
                  setIsUniqueConstraint(e.target.checked);
                }}
                disabled={dataType?.value === 'serial'}
              />
            </label>
          </div>
          <div className="col d-flex flex-column">
            <p className="m-0 p-0 fw-500 tj-switch-text">{isUniqueConstraint ? 'UNIQUE' : 'NOT UNIQUE'}</p>
            <p className="fw-400 secondary-text tj-text-xsm tj-switch-text">
              {isUniqueConstraint ? 'Unique value constraint is added' : 'Unique value constraint is not added'}
            </p>
          </div>
        </div>
      </div>
      <DrawerFooter
        fetching={fetching}
        onClose={onClose}
        onCreate={handleCreate}
        shouldDisableCreateBtn={
          isEmpty(columnName) ||
          isEmpty(dataType) ||
          (isNotNull === true && rows.length > 0 && isEmpty(defaultValue) && dataType?.value !== 'serial')
        }
        showToolTipForFkOnReadDocsSection={true}
        initiator={initiator}
      />
      <ConfirmDialog
        title={'Delete foreign key relation'}
        show={onDeletePopup}
        message={'Deleting the foreign key relation cannot be reversed. Are you sure you want to continue?'}
        onConfirm={() => {
          handleDeleteForeignKeyRelationInCreate();
        }}
        onCancel={() => {
          setOnDeletePopup(false);
        }}
        darkMode={darkMode}
        confirmButtonType="dangerPrimary"
        cancelButtonType="tertiary"
        onCloseIconClick={() => {
          setOnDeletePopup(false);
        }}
        confirmButtonText={'Continue'}
        cancelButtonText={'Cancel'}
        // confirmIcon={<DeleteIcon />}
        footerStyle={footerStyle}
      />
    </div>
  );
};
export default ColumnForm;<|MERGE_RESOLUTION|>--- conflicted
+++ resolved
@@ -324,11 +324,8 @@
                   setReferencedColumnDetails={setReferencedColumnDetails}
                   scrollEventForColumnValues={true}
                   cellColumnName={columnName}
-<<<<<<< HEAD
                   columnDataType={dataType?.value}
-=======
                   isCreateColumn={true}
->>>>>>> 6ea2a47e
                 />
               )}
             </div>
