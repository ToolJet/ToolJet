--- conflicted
+++ resolved
@@ -11,9 +11,6 @@
 import './styles.scss';
 import Skeleton from 'react-loading-skeleton';
 
-<<<<<<< HEAD
-const ColumnForm = ({ onCreate, onClose, rows }) => {
-=======
 const ColumnForm = ({
   onCreate,
   onClose,
@@ -23,7 +20,6 @@
   setReferencedColumnDetails,
   initiator,
 }) => {
->>>>>>> 1311b5ab
   const [columnName, setColumnName] = useState('');
   const [defaultValue, setDefaultValue] = useState('');
   const [dataType, setDataType] = useState();
@@ -32,8 +28,6 @@
   const [isNotNull, setIsNotNull] = useState(false);
   const darkMode = localStorage.getItem('darkMode') === 'true';
   const { Option } = components;
-<<<<<<< HEAD
-=======
   //  this is for DropDownDetails component which is react select
   const [foreignKeyDefaultValue, setForeignKeyDefaultValue] = useState({
     value: '',
@@ -59,7 +53,6 @@
     dataTypeDetails: dataTypes.filter((item) => item.value === dataType),
     column_default: defaultValue,
   };
->>>>>>> 1311b5ab
 
   const darkDisabledBackground = '#1f2936';
   const lightDisabledBackground = '#f4f6fa';
@@ -200,21 +193,6 @@
           <div className="form-label" data-cy="default-value-input-field-label">
             Default value
           </div>
-<<<<<<< HEAD
-          <input
-            value={defaultValue}
-            type="text"
-            placeholder="Enter default value"
-            className={
-              isNotNull === true && defaultValue.length <= 0 && rows.length > 0 ? 'form-error' : 'form-control'
-            }
-            data-cy="default-value-input-field"
-            autoComplete="off"
-            onChange={(e) => setDefaultValue(e.target.value)}
-            disabled={dataType === 'serial'}
-          />
-          {isNotNull === true && rows.length > 0 && defaultValue.length <= 0 ? (
-=======
           <ToolTip
             message={dataType === 'serial' ? 'Serial data type values cannot be modified' : null}
             placement="top"
@@ -278,7 +256,6 @@
             </div>
           </ToolTip>
           {isNotNull === true && dataType?.value !== 'serial' && rows.length > 0 && defaultValue.length <= 0 ? (
->>>>>>> 1311b5ab
             <span className="form-error-message">
               Default value is required to populate this field in existing rows as NOT NULL constraint is added
             </span>
@@ -286,8 +263,6 @@
         </div>
 
         <div className="row mb-3">
-<<<<<<< HEAD
-=======
           <ToolTip
             message={
               dataType?.value === 'serial'
@@ -397,7 +372,6 @@
         </Drawer>
 
         <div className="row mb-3">
->>>>>>> 1311b5ab
           <div className="col-1">
             <label className={`form-switch`}>
               <input
@@ -411,19 +385,12 @@
             </label>
           </div>
           <div className="col d-flex flex-column">
-<<<<<<< HEAD
-            <p className="m-0 p-0 fw-500">{isNotNull ? 'NOT NULL' : 'NULL'}</p>
-            <p className="fw-400 secondary-text">
-=======
             <p className="m-0 p-0 fw-500 tj-switch-text">{isNotNull ? 'NOT NULL' : 'NULL'}</p>
             <p className="fw-400 secondary-text tj-text-xsm mb-2 tj-switch-text">
->>>>>>> 1311b5ab
               {isNotNull ? 'Not null constraint is added' : 'This field can accept NULL value'}
             </p>
           </div>
         </div>
-<<<<<<< HEAD
-=======
         {dataType?.value !== 'boolean' && (
           <div className="row mb-3">
             <div className="col-1">
@@ -447,7 +414,6 @@
             </div>
           </div>
         )}
->>>>>>> 1311b5ab
       </div>
       <DrawerFooter
         fetching={fetching}
@@ -456,8 +422,6 @@
         shouldDisableCreateBtn={
           isEmpty(columnName) || isEmpty(dataType) || (isNotNull === true && rows.length > 0 && isEmpty(defaultValue))
         }
-<<<<<<< HEAD
-=======
         showToolTipForFkOnReadDocsSection={true}
         initiator={initiator}
       />
@@ -481,7 +445,6 @@
         cancelButtonText={'Cancel'}
         // confirmIcon={<DeleteIcon />}
         footerStyle={footerStyle}
->>>>>>> 1311b5ab
       />
     </div>
   );
