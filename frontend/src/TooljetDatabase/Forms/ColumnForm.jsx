--- conflicted
+++ resolved
@@ -456,28 +456,6 @@
             </p>
           </div>
         </div>
-<<<<<<< HEAD
-
-        <div className="row mb-3">
-          <div className="col-1">
-            <label className={`form-switch`}>
-              <input
-                className="form-check-input"
-                type="checkbox"
-                checked={isUniqueConstraint}
-                onChange={(e) => {
-                  setIsUniqueConstraint(e.target.checked);
-                }}
-                disabled={dataType?.value === 'serial'}
-              />
-            </label>
-          </div>
-          <div className="col d-flex flex-column">
-            <p className="m-0 p-0 fw-500 tj-switch-text">{isUniqueConstraint ? 'UNIQUE' : 'NOT UNIQUE'}</p>
-            <p className="fw-400 secondary-text tj-text-xsm tj-switch-text">
-              {isUniqueConstraint ? 'Unique value constraint is added' : 'Unique value constraint is not added'}
-            </p>
-=======
         {dataType?.value !== 'boolean' && (
           <div className="row mb-3">
             <div className="col-1">
@@ -499,9 +477,30 @@
                 {isUniqueConstraint ? 'Unique value constraint is added' : 'Unique value constraint is not added'}
               </p>
             </div>
->>>>>>> 1aa5ef66
           </div>
         )}
+
+        <div className="row mb-3">
+          <div className="col-1">
+            <label className={`form-switch`}>
+              <input
+                className="form-check-input"
+                type="checkbox"
+                checked={isUniqueConstraint}
+                onChange={(e) => {
+                  setIsUniqueConstraint(e.target.checked);
+                }}
+                disabled={dataType?.value === 'serial'}
+              />
+            </label>
+          </div>
+          <div className="col d-flex flex-column">
+            <p className="m-0 p-0 fw-500 tj-switch-text">{isUniqueConstraint ? 'UNIQUE' : 'NOT UNIQUE'}</p>
+            <p className="fw-400 secondary-text tj-text-xsm tj-switch-text">
+              {isUniqueConstraint ? 'Unique value constraint is added' : 'Unique value constraint is not added'}
+            </p>
+          </div>
+        </div>
       </div>
       <DrawerFooter
         fetching={fetching}
