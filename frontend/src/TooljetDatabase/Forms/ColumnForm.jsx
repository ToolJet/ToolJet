--- conflicted
+++ resolved
@@ -483,10 +483,7 @@
           isEmpty(dataType) ||
           (isNotNull === true && rows.length > 0 && isEmpty(defaultValue) && dataType?.value !== 'serial')
         }
-<<<<<<< HEAD
         showToolTipForFkOnReadDocsSection={true}
-=======
->>>>>>> e3975f03
         initiator={initiator}
       />
       <ConfirmDialog
