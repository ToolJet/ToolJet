--- conflicted
+++ resolved
@@ -7,13 +7,8 @@
 import SelectIcon from '../Icons/Select-column.svg';
 import MenuIcon from '../Icons/Unique-menu.svg';
 import Tick from '../Icons/Tick.svg';
-<<<<<<< HEAD
 import ForeignKeyActive from '../Icons/ForeignKeyActiveRelation.svg';
-// import tjdbDropdownStyles, { dataTypes, formatOptionLabel, defaultdataType } from '../constants';
-import tjdbDropdownStyles, { dataTypes, formatOptionLabel, serialDataType } from '../constants';
-=======
 import tjdbDropdownStyles, { dataTypes, formatOptionLabel, serialDataType, checkDefaultValue } from '../constants';
->>>>>>> f86ec993
 import Select, { components } from 'react-select';
 
 function TableSchema({
@@ -119,18 +114,12 @@
   const primaryKeyLength = countPrimaryKeyLength(columnDetails);
 
   return (
-<<<<<<< HEAD
     <div className="column-schema-container">
-      {Object.keys(columns).map((index) => (
+      {Object.keys(columnDetails).map((index) => (
         <div
           key={index}
-          className={`list-group-item mb-1 mt-2 table-schema ${index == indexHover ? 'foreignKey-hover' : ''}`}
+          className={`list-group-item mb-1 mt-2 table-schema  ${index == indexHover ? 'foreignKey-hover' : ''}`}
         >
-=======
-    <div>
-      {Object.keys(columnDetails).map((index) => (
-        <div key={index} className="list-group-item mb-1 mt-2 table-schema">
->>>>>>> f86ec993
           <div className="table-schema-row">
             {/* <div className="col-1">
                   <DragIcon />
