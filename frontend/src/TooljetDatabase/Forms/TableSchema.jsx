import React, { useState, useEffect, useMemo } from 'react';
import { UniqueConstraintPopOver } from '../Table/ActionsPopover/UniqueConstraintPopOver';
import cx from 'classnames';
import { ToolTip } from '@/_components/ToolTip';
import Serial from '../Icons/Serial.svg';
import ForeignKeyRelation from '../Icons/Fk-relation.svg';
import IndeterminateCheckbox from '@/_ui/IndeterminateCheckbox';
import SelectIcon from '../Icons/Select-column.svg';
import MenuIcon from '../Icons/Unique-menu.svg';
import ArrowRight from '../Icons/ArrowRight.svg';
import Tick from '../Icons/Tick.svg';
import Information from '@/_ui/Icon/solidIcons/Information';
import DropDownSelect from '../../Editor/QueryManager/QueryEditors/TooljetDatabase/DropDownSelect';
import tjdbDropdownStyles, { dataTypes, formatOptionLabel, serialDataType } from '../constants';
import Select, { components } from 'react-select';
import Skeleton from 'react-loading-skeleton';
<<<<<<< HEAD
import './styles.scss';
=======
import DateTimePicker from '@/Editor/QueryManager/QueryEditors/TooljetDatabase/DateTimePicker';
import {
  convertDateToTimeZoneFormatted,
  getLocalTimeZone,
  timeZonesWithOffsets,
} from '@/Editor/QueryManager/QueryEditors/TooljetDatabase/util';
>>>>>>> 4c778d4e

function TableSchema({
  columns,
  setColumns,
  darkMode,
  columnSelection,
  setColumnSelection,
  handleDelete,
  isEditMode,
  indexHover,
  editColumns,
  foreignKeyDetails,
  setForeignKeyDetails,
  existingForeignKeyDetails,
}) {
  const [referencedColumnDetails, setReferencedColumnDetails] = useState([]);
  const [previousColumnNames, setPreviousColumnNames] = useState([]);

  const { Option } = components;

  const darkDisabledBackground = '#1f2936';
  const lightDisabledBackground = '#f4f6fa';
  const lightFocussedBackground = '#fff';
  const darkFocussedBackground = 'transparent';
  const lightBackground = '#fff';
  const darkBackground = 'transparent';

  const darkBorderHover = '#dadcde';
  const lightBorderHover = '#dadcde';

  const darkDisabledBorder = '#3a3f42';
  const lightDisabledBorder = '#dadcde';
  const lightFocussedBorder = '#90B5E2 !important';
  const darkFocussedBorder = '#90b5e2 !important';
  const lightBorder = '#dadcde';
  const darkBorder = '#dadcde';
  const dropdownContainerWidth = '360px';

  const columnDetails = isEditMode ? editColumns : columns;

  const [defaultValue, setDefaultValue] = useState([]);

  useEffect(() => {
    const newDefaultValue = Object.keys(columnDetails).map((key, index) => ({
      label: columnDetails[index]?.column_default || '',
      value: columnDetails[index]?.column_default || '',
    }));
    setDefaultValue(newDefaultValue);
  }, [columnDetails]);

<<<<<<< HEAD
  useEffect(() => {
    setPreviousColumnNames(Object.keys(columnDetails).map((key, index) => columnDetails[index]?.column_name));
  }, [columnDetails]);
=======
  const tzOptions = useMemo(() => timeZonesWithOffsets(), []);

  const tzDictionary = useMemo(() => {
    const dict = {};
    tzOptions.forEach((option) => {
      dict[option.value] = option;
    });
    return dict;
  }, []);
>>>>>>> 4c778d4e

  const CustomSelectOption = (props) => {
    return (
      <Option {...props}>
        <div className="selected-dropdownStyle d-flex align-items-center justify-content-between">
          <div className="d-flex align-items-center justify-content-start">
            <div>{props.data.icon}</div>
            <span className="dataType-dropdown-label">{props.data.label}</span>
            <span className="dataType-dropdown-value">{props.data.name}</span>
          </div>
          <div>
            {columnDetails[columnSelection.index]?.data_type === props.data.value ? (
              <div>
                <Tick width="16" height="16" />
              </div>
            ) : null}
          </div>
        </div>
      </Option>
    );
  };

  const customStyles = tjdbDropdownStyles(
    darkMode,
    darkDisabledBackground,
    lightDisabledBackground,
    lightFocussedBackground,
    darkFocussedBackground,
    lightBackground,
    darkBackground,
    darkBorderHover,
    lightBorderHover,
    darkDisabledBorder,
    lightDisabledBorder,
    lightFocussedBorder,
    darkFocussedBorder,
    lightBorder,
    darkBorder,
    dropdownContainerWidth
  );

  const getToolTipPlacementStyle = (index, isEditMode, columns) => {
    return {
      width: isEditMode && columns[index]?.constraints_type?.is_primary_key === true ? '150px' : '126px',
    };
  };

  function countPrimaryKeyLength(primaryKeyColumn) {
    let _count = 0;
    for (const key in primaryKeyColumn) {
      if (primaryKeyColumn[key]?.constraints_type?.is_primary_key === true) {
        _count++;
      }
    }
    return _count;
  }

  const primaryKeyLength = countPrimaryKeyLength(columnDetails);

  function checkMatchingColumnNamesInForeignKey(foreignKeys, columnName) {
    return foreignKeys?.some((foreignKey) => foreignKey?.column_names?.includes(columnName));
  }

  const referenceTableDetails = referencedColumnDetails.map((item) => {
    const [key, _value] = Object.entries(item);
    return {
      label: key[1] === null ? 'Null' : key[1],
      value: key[1] === null ? 'Null' : key[1],
    };
  });

  return (
    <div className="column-schema-container">
      {Object.keys(columnDetails).map((index) => (
        <div
          key={index}
          className={`list-group-item mb-1 mt-2 table-schema  ${index == indexHover ? 'foreignKey-hover' : ''}`}
        >
          <div className="table-schema-row">
            {/* <div className="col-1">
                  <DragIcon />
                </div> */}
            <div className="m-0 pe-0 ps-1 columnName" data-cy="column-name-input-field">
              <input
                onChange={(e) => {
                  e.persist();
                  const prevColumns = { ...columnDetails };
                  setForeignKeyDetails((prevState) => {
                    return prevState.map((item) => {
                      return {
                        ...item,
                        column_names: item.column_names.map((col) => {
                          return col === previousColumnNames[index] ? e.target.value : col;
                        }),
                      };
                    });
                  });
                  prevColumns[index].column_name = e.target.value;
                  setColumns(prevColumns);
                }}
                value={columnDetails[index].column_name}
                type="text"
                className="form-control"
                placeholder="Enter name"
                data-cy={`name-input-field-${columnDetails[index].column_name}`}
                // disabled={columns[index]?.constraints_type?.is_primary_key === true}
              />
            </div>

            <ToolTip
              message={
                foreignKeyDetails.some((item) => item.column_names[0] === columnDetails[index]?.column_name) ? (
                  <div>
                    <span>Foreign key relation</span>
                    <div className="d-flex align-item-center justify-content-between mt-2 custom-tooltip-style">
                      <span>
                        {
                          foreignKeyDetails.find((item) => item.column_names[0] === columnDetails[index]?.column_name)
                            ?.column_names[0]
                        }
                      </span>
                      <ArrowRight />
                      <span>{`${
                        foreignKeyDetails.find((item) => item.column_names[0] === columnDetails[index]?.column_name)
                          ?.referenced_table_name
                      }.${
                        foreignKeyDetails.find((item) => item.column_names[0] === columnDetails[index]?.column_name)
                          ?.referenced_column_names[0]
                      }`}</span>
                    </div>
                  </div>
                ) : columnDetails[index]?.data_type === 'boolean' ? (
                  'Foreign key relation cannot be created for boolean type column'
                ) : columnDetails[index]?.data_type === 'serial' ? (
                  'Foreign key relation cannot be created for serial type column'
                ) : (
                  'No foreign key relation'
                )
              }
              placement="top"
              tooltipClassName="tootip-table"
            >
              <div
                className={cx({
                  'foreign-key-relation-active': foreignKeyDetails?.some(
                    (item) => item.column_names[0] === columnDetails[index]?.column_name
                  ),
                  'foreign-key-relation': foreignKeyDetails?.some(
                    (item) => item.column_names[0] !== columnDetails[index]?.column_name
                  ),
                })}
              >
                <ForeignKeyRelation width="13" height="13" />
              </div>
            </ToolTip>

            <ToolTip
              message="Primary key data type cannot be modified"
              placement="top"
              tooltipClassName="tootip-table"
              style={getToolTipPlacementStyle(index, isEditMode, columnDetails)}
              show={isEditMode && columnDetails[index]?.constraints_type?.is_primary_key === true ? true : false}
            >
              <div className="p-0 datatype-dropdown" data-cy="type-dropdown-field">
                <Select
                  width="120px"
                  height="36px"
                  //useMenuPortal={false}
                  value={columnDetails[index]?.dataTypeDetails}
                  defaultValue={columnDetails[index]?.constraints_type?.is_primary_key === true ? serialDataType : null}
                  options={dataTypes}
                  onChange={(value) => {
                    setColumnSelection((prevState) => ({
                      ...prevState,
                      index: index,
                      value: value.value,
                    }));
                    const prevColumns = { ...columnDetails };
                    prevColumns[index].data_type = value ? value.value : null;
                    isEditMode &&
                      (prevColumns[index].column_default = value.value === 'serial' ? 'Auto-generated' : null);
                    prevColumns[index].dataTypeDetails = value;
                    const columnConstraints = prevColumns[index]?.constraints_type ?? {};
                    columnConstraints.is_not_null =
                      value.value === 'serial' ||
                      (prevColumns[index].constraints_type?.is_primary_key &&
                        prevColumns[index]?.data_type !== 'serial');

                    columnConstraints.is_unique = prevColumns[index].constraints_type?.is_primary_key
                      ? true
                      : value?.value === 'boolean'
                      ? false
                      : false;

                    columnConstraints.is_primary_key = value.value === 'boolean' && false;
                    // columnConstraints.is_primary_key = value.value === 'serial' && true;
                    prevColumns[index].constraints_type = { ...columnConstraints };
                    setColumns(prevColumns);
                  }}
                  components={{
                    Option: CustomSelectOption,
                    IndicatorSeparator: () => null,
                  }}
                  styles={customStyles}
                  formatOptionLabel={formatOptionLabel}
                  placeholder={
                    columnDetails[index].data_type === 'serial' ? (
                      <div>
                        <span style={{ marginRight: '5px' }}>
                          <Serial width="16" />
                        </span>
                        <span>{columns[0]?.data_type}</span>
                      </div>
                    ) : (
                      <div>
                        <span style={{ marginRight: '3px' }}>
                          <SelectIcon width="17" />
                        </span>
                        <span style={{ color: '#889096' }}>Select...</span>
                      </div>
                    )
                  }
                  onMenuOpen={() => {
                    setColumnSelection((prevState) => ({
                      ...prevState,
                      index: index,
                      value: columnDetails[index]?.data_type,
                    }));
                  }}
                  onMenuClose={() => {
                    setColumnSelection({ index: 0, value: '' });
                  }}
                  isDisabled={
                    isEditMode && columnDetails[index]?.constraints_type?.is_primary_key === true ? true : false
                  }
                />
              </div>
            </ToolTip>
            {checkMatchingColumnNamesInForeignKey(foreignKeyDetails, columnDetails[index].column_name) ? (
              <DropDownSelect
                buttonClasses="border border-end-1 foreignKeyAcces-container"
                showPlaceHolder={true}
                options={referenceTableDetails}
                darkMode={darkMode}
                emptyError={
                  <div className="dd-select-alert-error m-2 d-flex align-items-center">
                    <Information />
                    No data found
                  </div>
                }
                loader={
                  <div className="mx-2">
                    <Skeleton height={18} width={176} className="skeleton" style={{ margin: '15px 50px 7px 7px' }} />
                    <Skeleton height={18} width={212} className="skeleton" style={{ margin: '7px 14px 7px 7px' }} />
                    <Skeleton height={18} width={176} className="skeleton" style={{ margin: '7px 50px 15px 7px' }} />
                  </div>
                }
                isLoading={true}
                value={
                  columnDetails[index].column_default !== null
                    ? { value: columnDetails[index].column_default, label: columnDetails[index].column_default }
                    : defaultValue[index]
                }
                // foreignKeyAccessInRowForm={true}
                disabled={
                  (columnDetails[index].data_type === 'serial' &&
                    columnDetails[index]?.constraints_type?.is_primary_key === true) ||
                  columnDetails[index].data_type === 'serial'
                }
                topPlaceHolder={
                  (columnDetails[index].data_type === 'serial' &&
                    columnDetails[index]?.constraints_type?.is_primary_key === true) ||
                  columnDetails[index].data_type === 'serial'
                    ? 'Auto-generated'
                    : 'Null'
                }
                onChange={(value) => {
                  setDefaultValue((prevState) => {
                    const newState = [...prevState];
                    newState[index].value = value.value === 'Null' ? null : value.value;
                    newState[index].label = value.value === 'Null' ? null : value.value;
                    return newState;
                  });
                  const prevColumns = { ...columnDetails };
                  prevColumns[index].column_default = value.value;
                  setColumns(prevColumns);
                }}
                onAdd={true}
                addBtnLabel={'Open referenced table'}
                foreignKeys={foreignKeyDetails}
                setReferencedColumnDetails={setReferencedColumnDetails}
                scrollEventForColumnValues={true}
                cellColumnName={columnDetails[index].column_name}
                columnDataType={columnDetails[index].data_type}
                isEditTable={isEditMode}
                isCreateTable={!isEditMode}
              />
            ) : (
              <ToolTip
                message={
                  columnDetails[index]?.data_type === 'serial'
                    ? 'Serial data type values cannot be modified'
                    : columnDetails[index]?.data_type === 'timestamp with time zone' &&
                      columnDetails[index]?.column_default
                    ? convertDateToTimeZoneFormatted(
                        columnDetails[index].column_default,
                        columnDetails[index]?.configurations?.timezone || getLocalTimeZone()
                      )
                    : null
                }
                placement="top"
                tooltipClassName="tootip-table"
                style={getToolTipPlacementStyle(index, isEditMode, columnDetails)}
                show={
                  columnDetails[index]?.data_type === 'serial' ||
                  (columnDetails[index]?.data_type === 'timestamp with time zone' &&
                    !!columnDetails[index]?.column_default)
                }
              >
                <div className="m-0" data-cy="column-default-input-field">
                  {columnDetails[index].data_type === 'timestamp with time zone' ? (
                    <div style={{ width: '125px' }}>
                      <DateTimePicker
                        timestamp={columnDetails[index].column_default}
                        timezone={columnDetails[index]?.configurations?.timezone || getLocalTimeZone()}
                        setTimestamp={(value, isTimeSelect = false) => {
                          const prevColumns = { ...columnDetails };
                          columnDetails[index].isOpenOnStart =
                            isTimeSelect && !!prevColumns[index]?.column_default === false && !!value === true;
                          prevColumns[index].column_default = value;
                          setColumns(prevColumns);
                        }}
                        isOpenOnStart={columnDetails[index]?.isOpenOnStart}
                        isClearable={true}
                      />
                    </div>
                  ) : (
                    <input
                      onChange={(e) => {
                        e.persist();
                        const prevColumns = { ...columnDetails };
                        prevColumns[index].column_default = e.target.value;
                        setColumns(prevColumns);
                      }}
                      value={
                        columnDetails[index].data_type === 'serial'
                          ? 'Auto-generated'
                          : // : checkDefaultValue(columnDetails[index].column_default)
                            // ? null
                            columnDetails[index].column_default
                      }
                      type="text"
                      className="form-control defaultValue"
                      data-cy="default-input-field"
                      placeholder={
                        (columnDetails[index].data_type === 'serial' &&
                          columnDetails[index]?.constraints_type?.is_primary_key === true) ||
                        columnDetails[index].data_type === 'serial'
                          ? 'Auto-generated'
                          : 'Enter value'
                      }
                      disabled={
                        (columnDetails[index].data_type === 'serial' &&
                          columnDetails[index]?.constraints_type?.is_primary_key === true) ||
                        columnDetails[index].data_type === 'serial'
                      }
                    />
                  )}
                </div>
              </ToolTip>
            )}

            <ToolTip
              message={
                columnDetails[index]?.data_type === 'boolean'
                  ? 'Boolean type column cannot be a primary key'
                  : columnDetails[index]?.data_type === 'timestamp with time zone'
                  ? ' Primary key cannot be created with this column type'
                  : 'There must be atleast one Primary key'
              }
              placement="top"
              tooltipClassName="tootip-table"
              show={
                (primaryKeyLength === 1 && columnDetails[index]?.constraints_type?.is_primary_key === true) ||
                ['boolean', 'timestamp with time zone'].includes(columnDetails[index]?.data_type)
              }
            >
              <div className="primary-check">
                <IndeterminateCheckbox
                  checked={
                    columnDetails[index]?.constraints_type?.is_primary_key &&
                    ['boolean', 'timestamp with time zone'].includes(columnDetails[index]?.data_type)
                      ? false
                      : columnDetails[index]?.constraints_type?.is_primary_key
                      ? true
                      : false
                  }
                  onChange={(e) => {
                    const prevColumns = { ...columnDetails };
                    const columnConstraints = prevColumns[index]?.constraints_type ?? {};
                    // const data = e.target.checked === true ? true : false;
                    columnConstraints.is_primary_key = e.target.checked;
                    columnConstraints.is_not_null =
                      // isEditMode && e.target.checked === false
                      //   ? true
                      e.target.checked === true ||
                      prevColumns[index].data_type === 'serial' ||
                      e.target.checked === false
                        ? true
                        : false;
                    columnConstraints.is_unique =
                      e.target.checked === true ||
                      prevColumns[index].data_type === 'serial' ||
                      e.target.checked === false
                        ? true
                        : false;
                    prevColumns[index].constraints_type = { ...columnConstraints };
                    // prevColumns[index].data_type = data === false && '';
                    setColumns(prevColumns);
                  }}
                  disabled={
                    (primaryKeyLength === 1 && columnDetails[index]?.constraints_type?.is_primary_key === true) ||
                    ['boolean', 'timestamp with time zone'].includes(columnDetails[index]?.data_type)
                  }
                />
              </div>
            </ToolTip>

            <ToolTip
              // message="Primary key values cannot be null"
              message={
                columnDetails[index]?.constraints_type?.is_primary_key === true
                  ? 'Primary key values cannot be null'
                  : columnDetails[index]?.data_type === 'serial' &&
                    columnDetails[index]?.constraints_type?.is_primary_key !== true
                  ? 'Serial data type cannot have NULL value'
                  : null
              }
              placement="top"
              tooltipClassName="tootip-table"
              style={getToolTipPlacementStyle(index, isEditMode, columnDetails)}
              show={
                columnDetails[index]?.constraints_type?.is_primary_key === true ||
                (columnDetails[index]?.data_type === 'serial' &&
                  columnDetails[index]?.constraints_type?.is_primary_key !== true)
              }
            >
              <div className="d-flex not-null-toggle">
                <label className={`form-switch`}>
                  <input
                    className="form-check-input"
                    data-cy={`${String(
                      columnDetails[index]?.constraints_type?.is_not_null ?? false ? 'NOT NULL' : 'NULL'
                    )
                      .toLowerCase()
                      .replace(/\s+/g, '-')}-checkbox`}
                    type="checkbox"
                    checked={columnDetails[index]?.constraints_type?.is_not_null ?? false}
                    onChange={(e) => {
                      const prevColumns = { ...columnDetails };
                      const columnConstraints = prevColumns[index]?.constraints_type ?? {};
                      columnConstraints.is_not_null = e.target.checked;
                      prevColumns[index].constraints_type = { ...columnConstraints };
                      setColumns(prevColumns);
                    }}
                    disabled={
                      columnDetails[index]?.constraints_type?.is_primary_key === true ||
                      columnDetails[index]?.data_type === 'serial'
                    }
                  />
                </label>
                <p
                  data-cy={`${String(columnDetails[index]?.constraints_type?.is_not_null ?? false ? 'NOT NULL' : 'NULL')
                    .toLowerCase()
                    .replace(/\s+/g, '-')}-text`}
                  className="m-0"
                >
                  {columnDetails[index]?.constraints_type?.is_not_null ?? false ? (
                    <span
                      className={`${
                        columnDetails[index]?.constraints_type?.is_primary_key === true ? 'not-null-with-disable' : ''
                      }`}
                    >
                      NOT NULL
                    </span>
                  ) : (
                    <span>NULL</span>
                  )}
                </p>
              </div>
            </ToolTip>

            <div>
              <UniqueConstraintPopOver
                disabled={false}
                onDelete={() => handleDelete(index)}
                darkMode={darkMode}
                columns={columnDetails}
                setColumns={setColumns}
                index={index}
                isEditMode={isEditMode}
                tzDictionary={tzDictionary}
                tzOptions={tzOptions}
              >
                <div className="cursor-pointer">
                  <MenuIcon />
                </div>
              </UniqueConstraintPopOver>
            </div>
          </div>
        </div>
      ))}
    </div>
  );
}

export default TableSchema;<|MERGE_RESOLUTION|>--- conflicted
+++ resolved
@@ -14,16 +14,13 @@
 import tjdbDropdownStyles, { dataTypes, formatOptionLabel, serialDataType } from '../constants';
 import Select, { components } from 'react-select';
 import Skeleton from 'react-loading-skeleton';
-<<<<<<< HEAD
 import './styles.scss';
-=======
 import DateTimePicker from '@/Editor/QueryManager/QueryEditors/TooljetDatabase/DateTimePicker';
 import {
   convertDateToTimeZoneFormatted,
   getLocalTimeZone,
   timeZonesWithOffsets,
 } from '@/Editor/QueryManager/QueryEditors/TooljetDatabase/util';
->>>>>>> 4c778d4e
 
 function TableSchema({
   columns,
@@ -74,11 +71,9 @@
     setDefaultValue(newDefaultValue);
   }, [columnDetails]);
 
-<<<<<<< HEAD
   useEffect(() => {
     setPreviousColumnNames(Object.keys(columnDetails).map((key, index) => columnDetails[index]?.column_name));
   }, [columnDetails]);
-=======
   const tzOptions = useMemo(() => timeZonesWithOffsets(), []);
 
   const tzDictionary = useMemo(() => {
@@ -88,7 +83,6 @@
     });
     return dict;
   }, []);
->>>>>>> 4c778d4e
 
   const CustomSelectOption = (props) => {
     return (
