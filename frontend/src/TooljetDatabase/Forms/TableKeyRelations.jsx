--- conflicted
+++ resolved
@@ -295,13 +295,10 @@
           onDelete={onDelete}
           setOnUpdate={setOnUpdate}
           onUpdate={onUpdate}
-<<<<<<< HEAD
           tableName={tableName}
           targetTable={targetTable}
-=======
           fetchTables={fetchTables}
           onTableClick={false}
->>>>>>> f586a340
         />
       </div>
     </div>
