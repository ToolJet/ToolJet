import React, { useState } from 'react';
import cx from 'classnames';
//import Select from '@/_ui/Select';
import Select, { components } from 'react-select';
import AddColumnIcon from '../Icons/AddColumnIcon.svg';
import DeleteIconNew from '../Icons/DeleteIconNew.svg';
import { dataTypes, primaryKeydataTypes, formatOptionLabel } from '../constants';
import Tick from '../Icons/Tick.svg';

const ColumnsForm = ({ columns, setColumns }) => {
  const [columnIndex, setColumnIndex] = useState(0);

  const handleDelete = (index) => {
    const newColumns = { ...columns };
    delete newColumns[index];
    setColumns(newColumns);
  };

  const darkMode = localStorage.getItem('darkMode') === 'true';
  const { Option } = components;

  const CustomSelectOption = (props) => (
    <Option {...props}>
      <div className="selected-dropdownStyle d-flex align-items-center justify-content-between">
        <div className="d-flex align-items-center justify-content-start">
          <div>{props.data.icon}</div>
          <span className="dataType-dropdown-label">{props.data.label}</span>
          <span className="dataType-dropdown-value">{props.data.name}</span>
        </div>
        <div>
          {columnIndex?.value === props.data.value ? (
            <div>
              <Tick width="16" height="16" />
            </div>
          ) : null}
        </div>
      </div>
    </Option>
  );

  const CustomStyle = {
    option: (base, state) => ({
      ...base,
      backgroundColor: state.isSelected ? '#F0F4FF' : 'transparent',
      ':hover': {
        backgroundColor: state.isFocused ? '#F0F4FF' : '',
      },
    }),
    control: (provided, state) => ({
      ...provided,
<<<<<<< HEAD
      background: state.isFocused ? '#fff' : '',
      border: state.isFocused ? '1px solid #90b5e2 !important' : '1px solid #DADCDE',
      boxShadow: state.isFocused ? 'none' : 'none',
      height: '36px',
=======
      background: state.isDisabled ? '#f4f6fa' : '#fff',
      border: state.isFocused ? '1px solid #90b5e2 !important' : '1px solid #dadcde',
      boxShadow: state.isFocused ? 'none' : 'none',
      height: '36px !important',
>>>>>>> 798bfba9
      minHeight: '36px',
    }),
    menuList: (provided, _state) => ({
      ...provided,
      padding: '8px',
    }),
    menu: (base) => ({
      ...base,
      width: '360px',
    }),
  };

  return (
    <div className="">
      <div className="card-header">
        <h3 className="card-title" data-cy="add-columns-header">
          Add columns
        </h3>
      </div>
      <div className="card-body">
        <div
          className={cx('list-group-item', {
            'text-white': darkMode,
          })}
        >
          <div className="row align-items-center">
            <div className="col-3 m-0 pe-0">
              <span data-cy="name-input-field-label">Name</span>
            </div>
            <div className="col-3 m-0 pe-0">
              <span data-cy="type-input-field-label">Type</span>
            </div>
            <div className="col-3 m-0 pe-0">
              <span data-cy="default-input-field-label">Default</span>
            </div>
          </div>
        </div>
        {Object.keys(columns).map((index) => (
          <div
            key={index}
            className={cx('list-group-item mb-1', {
              'bg-gray': !darkMode,
            })}
          >
            <div className="row align-items-center">
              {/* <div className="col-1">
                  <DragIcon />
                </div> */}
              <div className="col-3 m-0 pe-0 ps-1" data-cy="column-name-input-field">
                <input
                  onChange={(e) => {
                    e.persist();
                    const prevColumns = { ...columns };
                    prevColumns[index].column_name = e.target.value;
                    setColumns(prevColumns);
                  }}
                  value={columns[index].column_name}
                  type="text"
                  className="form-control"
                  placeholder="Enter name"
                  data-cy={`name-input-field-${columns[index].column_name}`}
                  disabled={columns[index].constraint_type === 'PRIMARY KEY'}
                />
              </div>
              <div className="col-3 pe-0 ps-1" data-cy="type-dropdown-field">
                <Select
                  width="120px"
                  height="36px"
                  isDisabled={columns[index].constraint_type === 'PRIMARY KEY'}
                  //useMenuPortal={false}
                  options={columns[index].constraint_type === 'PRIMARY KEY' ? primaryKeydataTypes : dataTypes}
                  onChange={(value) => {
                    setColumnIndex(value);
                    const prevColumns = { ...columns };
                    prevColumns[index].data_type = value ? value.label : null;
                    setColumns(prevColumns);
                  }}
                  components={{ Option: CustomSelectOption, IndicatorSeparator: () => null }}
                  styles={CustomStyle}
                  formatOptionLabel={formatOptionLabel}
                  placeholder={columns[index].constraint_type === 'PRIMARY KEY' ? columns[0].data_type : 'Select...'}
                />
              </div>
              <div className="col-2 m-0 pe-0 ps-1" data-cy="column-default-input-field">
                <input
                  onChange={(e) => {
                    e.persist();
                    const prevColumns = { ...columns };
                    prevColumns[index].column_default = e.target.value;
                    setColumns(prevColumns);
                  }}
                  value={columns[index].column_default}
                  type="text"
                  className="form-control"
                  data-cy="default-input-field"
                  placeholder="NULL"
                  disabled={columns[index].constraint_type === 'PRIMARY KEY' || columns[index].data_type === 'serial'}
                />
              </div>
              {columns[index].constraint_type === 'PRIMARY KEY' && (
                <div className="col-3">
                  <div
                    className={`badge badge-outline ${darkMode ? 'text-white' : 'text-indigo'}`}
                    data-cy="primary-key-text"
                  >
                    Primary Key
                  </div>
                </div>
              )}
              {columns[index].constraint_type !== 'PRIMARY KEY' && (
                <div className="col-3 d-flex">
                  <label className={`form-switch`}>
                    <input
                      className="form-check-input"
                      type="checkbox"
                      checked={columns[index]?.isNotNull ?? false}
                      onChange={(e) => {
                        const prevColumns = { ...columns };
                        prevColumns[index].isNotNull = e.target.checked;
                        setColumns(prevColumns);
                      }}
                    />
                  </label>
                  <span>{columns[index]?.isNotNull ?? false ? 'NOT NULL' : 'NULL'}</span>
                </div>
              )}
              <div
                className="col-1 cursor-pointer d-flex"
                data-cy="column-delete-icon"
                onClick={() => handleDelete(index)}
              >
                {columns[index].constraint_type !== 'PRIMARY KEY' && <DeleteIconNew width="16" height="16" />}
              </div>
            </div>
          </div>
        ))}
        <div
          onClick={() =>
            setColumns((prevColumns) => ({ ...prevColumns, [+Object.keys(prevColumns).pop() + 1 || 0]: {} }))
          }
          className="mt-2 btn border-0 card-footer add-more-columns-btn"
          data-cy="add-more-columns-button"
        >
          <AddColumnIcon />
          &nbsp;&nbsp; Add more columns
        </div>
      </div>
    </div>
  );
};

export default ColumnsForm;<|MERGE_RESOLUTION|>--- conflicted
+++ resolved
@@ -48,17 +48,10 @@
     }),
     control: (provided, state) => ({
       ...provided,
-<<<<<<< HEAD
-      background: state.isFocused ? '#fff' : '',
-      border: state.isFocused ? '1px solid #90b5e2 !important' : '1px solid #DADCDE',
-      boxShadow: state.isFocused ? 'none' : 'none',
-      height: '36px',
-=======
       background: state.isDisabled ? '#f4f6fa' : '#fff',
       border: state.isFocused ? '1px solid #90b5e2 !important' : '1px solid #dadcde',
       boxShadow: state.isFocused ? 'none' : 'none',
       height: '36px !important',
->>>>>>> 798bfba9
       minHeight: '36px',
     }),
     menuList: (provided, _state) => ({
