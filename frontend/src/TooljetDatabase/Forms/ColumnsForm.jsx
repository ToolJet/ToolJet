--- conflicted
+++ resolved
@@ -150,8 +150,6 @@
                   placeholder={
                     columns[index]?.constraints_type?.is_primary_key === true ? columns[0].data_type : 'Select...'
                   }
-<<<<<<< HEAD
-=======
                   onMenuOpen={() => {
                     setColumnSelection((prevState) => ({
                       ...prevState,
@@ -162,7 +160,6 @@
                   onMenuClose={() => {
                     setColumnSelection({ index: 0, value: '' });
                   }}
->>>>>>> 8b10c800
                 />
               </div>
               <div className="col-2 m-0 pe-0 ps-1" data-cy="column-default-input-field">
