--- conflicted
+++ resolved
@@ -3,13 +3,8 @@
 //import Select from '@/_ui/Select';
 import Select, { components } from 'react-select';
 import AddColumnIcon from '../Icons/AddColumnIcon.svg';
-<<<<<<< HEAD
-import DeleteIconNew from '../Icons/DeleteIconNew.svg';
-import { dataTypes, primaryKeydataTypes, formatOptionLabel } from '../constants';
-=======
 import DeleteIcon from '../Icons/DeleteIcon.svg';
 import tjdbDropdownStyles, { dataTypes, formatOptionLabel, primaryKeydataTypes } from '../constants';
->>>>>>> cc6e35df
 import Tick from '../Icons/Tick.svg';
 
 const ColumnsForm = ({ columns, setColumns }) => {
@@ -51,11 +46,7 @@
           <span className="dataType-dropdown-value">{props.data.name}</span>
         </div>
         <div>
-<<<<<<< HEAD
-          {columns[columnSelection.index].data_type === props.data.label ? (
-=======
           {columns[columnSelection.index].data_type === props.data.value ? (
->>>>>>> cc6e35df
             <div>
               <Tick width="16" height="16" />
             </div>
@@ -65,60 +56,6 @@
     </Option>
   );
 
-<<<<<<< HEAD
-  const CustomStyle = {
-    option: (base, state) => ({
-      ...base,
-      backgroundColor:
-        state.isSelected && !darkMode ? '#F0F4FF' : state.isSelected && darkMode ? '#323C4B' : 'transparent',
-      ':hover': {
-        backgroundColor: state.isFocused && !darkMode ? '#F0F4FF' : '#323C4B',
-      },
-      color: darkMode ? '#fff' : '#232e3c',
-      cursor: 'pointer',
-    }),
-    control: (provided, state) => ({
-      ...provided,
-      background:
-        state.isDisabled && darkMode
-          ? '#1f2936'
-          : state.isDisabled && !darkMode
-          ? '#f4f6fa'
-          : state.isFocused && !darkMode
-          ? '#fff'
-          : state.isFocused && darkMode
-          ? 'transparent'
-          : !darkMode
-          ? '#fff'
-          : 'transparent',
-      borderColor:
-        state.isFocused && !darkMode
-          ? '#90B5E2 !important'
-          : state.isFocused && darkMode
-          ? '#90b5e2 !important'
-          : darkMode && state.isDisabled
-          ? '#3a3f42'
-          : '#dadcde',
-      '&:hover': {
-        borderColor: darkMode ? '#dadcde' : '#dadcde',
-      },
-      boxShadow: state.isFocused ? 'none' : 'none',
-      height: '36px !important',
-      minHeight: '36px',
-    }),
-    menuList: (provided, _state) => ({
-      ...provided,
-      padding: '8px',
-      color: darkMode ? '#fff' : '#232e3c',
-    }),
-    menu: (base, _state) => ({
-      ...base,
-      width: '360px',
-      background: darkMode ? 'rgb(31,40,55)' : 'white',
-      //borderColor: darkMode ? '#4c5155 !important' : '#c1c8cd !important',
-    }),
-  };
-=======
   const customStyles = tjdbDropdownStyles(
     darkMode,
     darkDisabledBackground,
@@ -137,7 +74,6 @@
     darkBorder,
     dropdownContainerWidth
   );
->>>>>>> cc6e35df
 
   return (
     <div className="">
@@ -262,7 +198,7 @@
                 data-cy="column-delete-icon"
                 onClick={() => handleDelete(index)}
               >
-                {columns[index].constraint_type !== 'PRIMARY KEY' && <DeleteIconNew width="16" height="16" />}
+                {columns[index].constraint_type !== 'PRIMARY KEY' && <DeleteIcon width="16" height="16" />}
               </div>
             </div>
           </div>
