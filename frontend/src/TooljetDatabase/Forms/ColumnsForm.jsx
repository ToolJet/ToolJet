--- conflicted
+++ resolved
@@ -62,12 +62,8 @@
                   type="text"
                   className="form-control"
                   placeholder="Enter name"
-<<<<<<< HEAD
+                  data-cy={`name-input-field-${columns[index].column_name}`}
                   disabled={columns[index].constraint_type === 'PRIMARY KEY'}
-=======
-                  data-cy={`name-input-field-${columns[index].column_name}`}
-                  disabled={columns[index].constraint === 'PRIMARY KEY'}
->>>>>>> 6d2e2046
                 />
               </div>
               <div className="col-3 m-0" data-cy="type-dropdown-field">
@@ -110,13 +106,8 @@
                   </span>
                 </div>
               )}
-<<<<<<< HEAD
-              <div className="col-1 cursor-pointer" onClick={() => handleDelete(index)}>
+              <div className="col-1 cursor-pointer" data-cy="column-delete-icon" onClick={() => handleDelete(index)}>
                 {columns[index].constraint_type !== 'PRIMARY KEY' && <DeleteIcon />}
-=======
-              <div className="col-1 cursor-pointer" data-cy="column-delete-icon" onClick={() => handleDelete(index)}>
-                {columns[index].constraint !== 'PRIMARY KEY' && <DeleteIcon />}
->>>>>>> 6d2e2046
               </div>
             </div>
           </div>
