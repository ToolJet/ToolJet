import React from 'react';
import cx from 'classnames';
import Select from '@/_ui/Select';
import AddColumnIcon from '../Icons/AddColumnIcon.svg';
import DeleteIcon from '../Icons/DeleteIcon.svg';
import { dataTypes, primaryKeydataTypes } from '../constants';

const ColumnsForm = ({ columns, setColumns }) => {
  const handleDelete = (index) => {
    const newColumns = { ...columns };
    delete newColumns[index];
    setColumns(newColumns);
  };

  const darkMode = localStorage.getItem('darkMode') === 'true';

  return (
    <div className="">
      <div className="card-header">
        <h3 className="card-title" data-cy="add-columns-header">
          Add columns
        </h3>
      </div>
      <div className="card-body">
        <div
          className={cx('list-group-item', {
            'text-white': darkMode,
          })}
        >
          <div className="row align-items-center">
            <div className="col-3 m-0">
              <span data-cy="name-input-field-label">Name</span>
            </div>
            <div className="col-3 m-0">
              <span data-cy="type-input-field-label">Type</span>
            </div>
            <div className="col-3 m-0">
              <span data-cy="default-input-field-label">Default</span>
            </div>
          </div>
        </div>
        {Object.keys(columns).map((index) => (
          <div
            key={index}
            className={cx('list-group-item', {
              'bg-gray': !darkMode,
            })}
          >
            <div className="row align-items-center">
              {/* <div className="col-1">
                  <DragIcon />
                </div> */}
              <div className="col-3 m-0" data-cy="column-name-input-field">
                <input
                  onChange={(e) => {
                    e.persist();
                    const prevColumns = { ...columns };
                    prevColumns[index].column_name = e.target.value;
                    setColumns(prevColumns);
                  }}
                  value={columns[index].column_name}
                  type="text"
                  className="form-control"
                  placeholder="Enter name"
                  data-cy={`name-input-field-${columns[index].column_name}`}
                  disabled={columns[index].constraint_type === 'PRIMARY KEY'}
                />
              </div>
              <div className="col-3" data-cy="type-dropdown-field" style={{ marginRight: '16px' }}>
                <Select
<<<<<<< HEAD
                  width={'100%'}
                  isDisabled={columns[index].constraint_type === 'PRIMARY KEY'}
=======
                  width="120px"
                  isDisabled={columns[index].constraint === 'PRIMARY KEY'}
>>>>>>> 75b7c185
                  useMenuPortal={false}
                  options={columns[index].constraint_type === 'PRIMARY KEY' ? primaryKeydataTypes : dataTypes}
                  value={columns[index].data_type}
                  onChange={(value) => {
                    const prevColumns = { ...columns };
                    prevColumns[index].data_type = value;
                    setColumns(prevColumns);
                  }}
                />
              </div>
              <div className="col-3 m-0" data-cy="column-default-input-field">
                <input
                  onChange={(e) => {
                    e.persist();
                    const prevColumns = { ...columns };
                    prevColumns[index].column_default = e.target.value;
                    setColumns(prevColumns);
                  }}
                  value={columns[index].column_default}
                  type="text"
                  className="form-control"
                  data-cy="default-input-field"
                  placeholder="NULL"
                  disabled={columns[index].constraint_type === 'PRIMARY KEY' || columns[index].data_type === 'serial'}
                />
              </div>
              {columns[index].constraint_type === 'PRIMARY KEY' && (
                <div className="col-2">
                  <span
                    className={`badge badge-outline ${darkMode ? 'text-white' : 'text-indigo'}`}
                    data-cy="primary-key-text"
                  >
                    Primary Key
                  </span>
                </div>
              )}
              <div className="col-1 cursor-pointer" data-cy="column-delete-icon" onClick={() => handleDelete(index)}>
                {columns[index].constraint_type !== 'PRIMARY KEY' && <DeleteIcon />}
              </div>
            </div>
          </div>
        ))}
        <div
          onClick={() =>
            setColumns((prevColumns) => ({ ...prevColumns, [+Object.keys(prevColumns).pop() + 1 || 0]: {} }))
          }
          className="mt-2 btn border-0 card-footer add-more-columns-btn"
          data-cy="add-more-columns-button"
        >
          <AddColumnIcon />
          &nbsp;&nbsp; Add more columns
        </div>
      </div>
    </div>
  );
};

export default ColumnsForm;<|MERGE_RESOLUTION|>--- conflicted
+++ resolved
@@ -68,13 +68,8 @@
               </div>
               <div className="col-3" data-cy="type-dropdown-field" style={{ marginRight: '16px' }}>
                 <Select
-<<<<<<< HEAD
-                  width={'100%'}
+                  width="120px"
                   isDisabled={columns[index].constraint_type === 'PRIMARY KEY'}
-=======
-                  width="120px"
-                  isDisabled={columns[index].constraint === 'PRIMARY KEY'}
->>>>>>> 75b7c185
                   useMenuPortal={false}
                   options={columns[index].constraint_type === 'PRIMARY KEY' ? primaryKeydataTypes : dataTypes}
                   value={columns[index].data_type}
