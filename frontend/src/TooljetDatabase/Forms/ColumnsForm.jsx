import React, { useState } from 'react';
import cx from 'classnames';
//import Select from '@/_ui/Select';
import Select, { components } from 'react-select';
import AddColumnIcon from '../Icons/AddColumnIcon.svg';
import DeleteIcon from '../Icons/DeleteIcon.svg';
import tjdbDropdownStyles, { dataTypes, formatOptionLabel, primaryKeydataTypes } from '../constants';
import Tick from '../Icons/Tick.svg';
import Serial from '../Icons/Serial.svg';

const ColumnsForm = ({ columns, setColumns }) => {
  const [columnSelection, setColumnSelection] = useState({ index: 0, value: '' });

  const handleDelete = (index) => {
    const newColumns = { ...columns };
    delete newColumns[index];
    setColumns(newColumns);
  };

  const darkMode = localStorage.getItem('darkMode') === 'true';
  const { Option } = components;

  const darkDisabledBackground = '#1f2936';
  const lightDisabledBackground = '#f4f6fa';
  const lightFocussedBackground = '#fff';
  const darkFocussedBackground = 'transparent';
  const lightBackground = '#fff';
  const darkBackground = 'transparent';

  const darkBorderHover = '#dadcde';
  const lightBorderHover = '#dadcde';

  const darkDisabledBorder = '#3a3f42';
  const lightDisabledBorder = '#dadcde';
  const lightFocussedBorder = '#90B5E2 !important';
  const darkFocussedBorder = '#90b5e2 !important';
  const lightBorder = '#dadcde';
  const darkBorder = '#dadcde';
  const dropdownContainerWidth = '360px';

  const CustomSelectOption = (props) => (
    <Option {...props}>
      <div className="selected-dropdownStyle d-flex align-items-center justify-content-between">
        <div className="d-flex align-items-center justify-content-start">
          <div>{props.data.icon}</div>
          <span className="dataType-dropdown-label">{props.data.label}</span>
          <span className="dataType-dropdown-value">{props.data.name}</span>
        </div>
        <div>
          {columns[columnSelection.index].data_type === props.data.value ? (
            <div>
              <Tick width="16" height="16" />
            </div>
          ) : null}
        </div>
      </div>
    </Option>
  );

  const customStyles = tjdbDropdownStyles(
    darkMode,
    darkDisabledBackground,
    lightDisabledBackground,
    lightFocussedBackground,
    darkFocussedBackground,
    lightBackground,
    darkBackground,
    darkBorderHover,
    lightBorderHover,
    darkDisabledBorder,
    lightDisabledBorder,
    lightFocussedBorder,
    darkFocussedBorder,
    lightBorder,
    darkBorder,
    dropdownContainerWidth
  );

  return (
    <div className="">
      <div className="card-header">
<<<<<<< HEAD
        <h3 className="card-title" data-cy="add-columns-header">
          Add columns
=======
        <h3 className={cx('card-sub-title', { 'card-sub-title-light': !darkMode })} data-cy="add-columns-header">
          Table schema
>>>>>>> 1311b5ab
        </h3>
      </div>
      <div className="card-body">
        <div
          className={cx('list-group-item', {
            'text-white': darkMode,
          })}
        >
          <div className="row align-items-center">
            <div className="col-3 m-0 pe-0">
              <span data-cy="name-input-field-label">Name</span>
            </div>
            <div className="col-3 m-0 pe-0">
              <span data-cy="type-input-field-label">Type</span>
            </div>
            <div className="col-3 m-0 pe-0">
              <span data-cy="default-input-field-label">Default</span>
            </div>
          </div>
        </div>
        {Object.keys(columns).map((index) => (
          <div
            key={index}
            className={cx('list-group-item mb-1', {
              'bg-gray': !darkMode,
            })}
          >
<<<<<<< HEAD
            <div className="row align-items-center">
              {/* <div className="col-1">
                  <DragIcon />
                </div> */}
              <div className="col-3 m-0 pe-0 ps-1" data-cy="column-name-input-field">
                <input
                  onChange={(e) => {
                    e.persist();
                    const prevColumns = { ...columns };
                    prevColumns[index].column_name = e.target.value;
                    setColumns(prevColumns);
                  }}
                  value={columns[index].column_name}
                  type="text"
                  className="form-control"
                  placeholder="Enter name"
                  data-cy={`name-input-field-${columns[index].column_name}`}
                  disabled={columns[index]?.constraints_type?.is_primary_key === true}
                />
              </div>
              <div className="col-3 pe-0 ps-1" data-cy="type-dropdown-field">
                <Select
                  width="120px"
                  height="36px"
                  isDisabled={columns[index]?.constraints_type?.is_primary_key === true}
                  //useMenuPortal={false}
                  options={columns[index]?.constraints_type?.is_primary_key === true ? primaryKeydataTypes : dataTypes}
                  onChange={(value) => {
                    setColumnSelection((prevState) => ({
                      ...prevState,
                      index: index,
                      value: value.value,
                    }));
                    const prevColumns = { ...columns };
                    prevColumns[index].data_type = value ? value.value : null;
                    setColumns(prevColumns);
                  }}
                  components={{
                    Option: CustomSelectOption,
                    IndicatorSeparator: () => null,
                  }}
                  styles={customStyles}
                  formatOptionLabel={formatOptionLabel}
                  placeholder={
                    columns[index]?.constraints_type?.is_primary_key === true ? (
                      <div>
                        <span style={{ marginRight: '5px' }}>
                          <Serial width="16" />
                        </span>
                        <span>{columns[0].data_type}</span>
                      </div>
                    ) : (
                      'Select...'
                    )
                  }
                  onMenuOpen={() => {
                    setColumnSelection((prevState) => ({
                      ...prevState,
                      index: index,
                      value: columns[index]?.data_type,
                    }));
                  }}
                  onMenuClose={() => {
                    setColumnSelection({ index: 0, value: '' });
                  }}
                />
              </div>
              <div className="col-2 m-0 pe-0 ps-1" data-cy="column-default-input-field">
                <input
                  onChange={(e) => {
                    e.persist();
                    const prevColumns = { ...columns };
                    prevColumns[index].column_default = e.target.value;
                    setColumns(prevColumns);
                  }}
                  value={columns[index].column_default}
                  type="text"
                  className="form-control"
                  data-cy="default-input-field"
                  placeholder="NULL"
                  disabled={
                    columns[index]?.constraints_type?.is_primary_key === true || columns[index].data_type === 'serial'
                  }
                />
              </div>
              {columns[index]?.constraints_type?.is_primary_key === true && (
                <div className="col-3">
                  <div
                    className={`badge badge-outline ${darkMode ? 'text-white' : 'text-indigo'}`}
                    data-cy="primary-key-text"
                  >
                    Primary Key
                  </div>
                </div>
              )}
              {columns[index]?.constraints_type?.is_primary_key !== true && (
                <div className="col-3 d-flex">
                  <label className={`form-switch`}>
                    <input
                      className="form-check-input"
                      data-cy={`${String(columns[index]?.constraints_type?.is_not_null ?? false ? 'NOT NULL' : 'NULL')
                        .toLowerCase()
                        .replace(/\s+/g, '-')}-checkbox`}
                      type="checkbox"
                      checked={columns[index]?.constraints_type?.is_not_null ?? false}
                      onChange={(e) => {
                        const prevColumns = { ...columns };
                        const columnConstraints = prevColumns[index]?.constraints_type ?? {};
                        columnConstraints.is_not_null = e.target.checked;
                        prevColumns[index].constraints_type = { ...columnConstraints };
                        setColumns(prevColumns);
                      }}
                    />
                  </label>
                  <span
                    data-cy={`${String(columns[index]?.constraints_type?.is_not_null ?? false ? 'NOT NULL' : 'NULL')
                      .toLowerCase()
                      .replace(/\s+/g, '-')}-text`}
                  >
                    {columns[index]?.constraints_type?.is_not_null ?? false ? 'NOT NULL' : 'NULL'}
                  </span>
                </div>
              )}
              <div
                className="col-1 cursor-pointer d-flex"
                data-cy="column-delete-icon"
                onClick={() => handleDelete(index)}
              >
                {columns[index]?.constraints_type?.is_primary_key !== true && <DeleteIcon width="16" height="16" />}
              </div>
            </div>
          </div>
        ))}
        <div
          onClick={() => {
            setColumns((prevColumns) => ({ ...prevColumns, [+Object.keys(prevColumns).pop() + 1 || 0]: {} })),
              setColumnSelection({ index: 0, value: '' });
          }}
          className="mt-2 btn border-0 card-footer add-more-columns-btn"
          data-cy="add-more-columns-button"
        >
          <AddColumnIcon />
          &nbsp;&nbsp; Add more columns
=======
            <AddRectangle width="14" height="14" fill="#3E63DD" opacity="1" secondaryFill="#ffffff" />
            <span className="add-text">Add more columns</span>
          </ButtonSolid>
>>>>>>> 1311b5ab
        </div>
      </div>
    </div>
  );
};

export default ColumnsForm;<|MERGE_RESOLUTION|>--- conflicted
+++ resolved
@@ -79,13 +79,8 @@
   return (
     <div className="">
       <div className="card-header">
-<<<<<<< HEAD
-        <h3 className="card-title" data-cy="add-columns-header">
-          Add columns
-=======
         <h3 className={cx('card-sub-title', { 'card-sub-title-light': !darkMode })} data-cy="add-columns-header">
           Table schema
->>>>>>> 1311b5ab
         </h3>
       </div>
       <div className="card-body">
@@ -106,162 +101,42 @@
             </div>
           </div>
         </div>
-        {Object.keys(columns).map((index) => (
-          <div
-            key={index}
-            className={cx('list-group-item mb-1', {
-              'bg-gray': !darkMode,
-            })}
+
+        <TableSchema
+          columns={columns}
+          editColumns={editColumns}
+          setColumns={setColumns}
+          darkMode={darkMode}
+          columnSelection={columnSelection}
+          setColumnSelection={setColumnSelection}
+          handleDelete={handleDelete}
+          isEditMode={isEditMode}
+          isActiveForeignKey={
+            !isEmpty(foreignKeyDetails?.column_names) &&
+            !isEmpty(foreignKeyDetails?.referenced_column_names) &&
+            !isEmpty(foreignKeyDetails?.referenced_table_name) &&
+            !isEmpty(foreignKeyDetails?.on_delete) &&
+            !isEmpty(foreignKeyDetails?.on_update)
+          }
+          indexHover={hoveredColumn}
+          foreignKeyDetails={foreignKeyDetails}
+          existingForeignKeyDetails={existingForeignKeyDetails} // foreignKeys from context state
+        />
+
+        <div className="d-flex mb-2 mt-2 border-none" style={{ maxHeight: '32px' }}>
+          <ButtonSolid
+            variant="ghostBlue"
+            size="sm"
+            style={{ fontSize: '14px' }}
+            onClick={() => {
+              setColumns((prevColumns) => ({ ...prevColumns, [+Object.keys(prevColumns).pop() + 1 || 0]: {} })),
+                setColumnSelection({ index: 0, value: '' });
+            }}
+            data-cy="add-more-columns-button"
           >
-<<<<<<< HEAD
-            <div className="row align-items-center">
-              {/* <div className="col-1">
-                  <DragIcon />
-                </div> */}
-              <div className="col-3 m-0 pe-0 ps-1" data-cy="column-name-input-field">
-                <input
-                  onChange={(e) => {
-                    e.persist();
-                    const prevColumns = { ...columns };
-                    prevColumns[index].column_name = e.target.value;
-                    setColumns(prevColumns);
-                  }}
-                  value={columns[index].column_name}
-                  type="text"
-                  className="form-control"
-                  placeholder="Enter name"
-                  data-cy={`name-input-field-${columns[index].column_name}`}
-                  disabled={columns[index]?.constraints_type?.is_primary_key === true}
-                />
-              </div>
-              <div className="col-3 pe-0 ps-1" data-cy="type-dropdown-field">
-                <Select
-                  width="120px"
-                  height="36px"
-                  isDisabled={columns[index]?.constraints_type?.is_primary_key === true}
-                  //useMenuPortal={false}
-                  options={columns[index]?.constraints_type?.is_primary_key === true ? primaryKeydataTypes : dataTypes}
-                  onChange={(value) => {
-                    setColumnSelection((prevState) => ({
-                      ...prevState,
-                      index: index,
-                      value: value.value,
-                    }));
-                    const prevColumns = { ...columns };
-                    prevColumns[index].data_type = value ? value.value : null;
-                    setColumns(prevColumns);
-                  }}
-                  components={{
-                    Option: CustomSelectOption,
-                    IndicatorSeparator: () => null,
-                  }}
-                  styles={customStyles}
-                  formatOptionLabel={formatOptionLabel}
-                  placeholder={
-                    columns[index]?.constraints_type?.is_primary_key === true ? (
-                      <div>
-                        <span style={{ marginRight: '5px' }}>
-                          <Serial width="16" />
-                        </span>
-                        <span>{columns[0].data_type}</span>
-                      </div>
-                    ) : (
-                      'Select...'
-                    )
-                  }
-                  onMenuOpen={() => {
-                    setColumnSelection((prevState) => ({
-                      ...prevState,
-                      index: index,
-                      value: columns[index]?.data_type,
-                    }));
-                  }}
-                  onMenuClose={() => {
-                    setColumnSelection({ index: 0, value: '' });
-                  }}
-                />
-              </div>
-              <div className="col-2 m-0 pe-0 ps-1" data-cy="column-default-input-field">
-                <input
-                  onChange={(e) => {
-                    e.persist();
-                    const prevColumns = { ...columns };
-                    prevColumns[index].column_default = e.target.value;
-                    setColumns(prevColumns);
-                  }}
-                  value={columns[index].column_default}
-                  type="text"
-                  className="form-control"
-                  data-cy="default-input-field"
-                  placeholder="NULL"
-                  disabled={
-                    columns[index]?.constraints_type?.is_primary_key === true || columns[index].data_type === 'serial'
-                  }
-                />
-              </div>
-              {columns[index]?.constraints_type?.is_primary_key === true && (
-                <div className="col-3">
-                  <div
-                    className={`badge badge-outline ${darkMode ? 'text-white' : 'text-indigo'}`}
-                    data-cy="primary-key-text"
-                  >
-                    Primary Key
-                  </div>
-                </div>
-              )}
-              {columns[index]?.constraints_type?.is_primary_key !== true && (
-                <div className="col-3 d-flex">
-                  <label className={`form-switch`}>
-                    <input
-                      className="form-check-input"
-                      data-cy={`${String(columns[index]?.constraints_type?.is_not_null ?? false ? 'NOT NULL' : 'NULL')
-                        .toLowerCase()
-                        .replace(/\s+/g, '-')}-checkbox`}
-                      type="checkbox"
-                      checked={columns[index]?.constraints_type?.is_not_null ?? false}
-                      onChange={(e) => {
-                        const prevColumns = { ...columns };
-                        const columnConstraints = prevColumns[index]?.constraints_type ?? {};
-                        columnConstraints.is_not_null = e.target.checked;
-                        prevColumns[index].constraints_type = { ...columnConstraints };
-                        setColumns(prevColumns);
-                      }}
-                    />
-                  </label>
-                  <span
-                    data-cy={`${String(columns[index]?.constraints_type?.is_not_null ?? false ? 'NOT NULL' : 'NULL')
-                      .toLowerCase()
-                      .replace(/\s+/g, '-')}-text`}
-                  >
-                    {columns[index]?.constraints_type?.is_not_null ?? false ? 'NOT NULL' : 'NULL'}
-                  </span>
-                </div>
-              )}
-              <div
-                className="col-1 cursor-pointer d-flex"
-                data-cy="column-delete-icon"
-                onClick={() => handleDelete(index)}
-              >
-                {columns[index]?.constraints_type?.is_primary_key !== true && <DeleteIcon width="16" height="16" />}
-              </div>
-            </div>
-          </div>
-        ))}
-        <div
-          onClick={() => {
-            setColumns((prevColumns) => ({ ...prevColumns, [+Object.keys(prevColumns).pop() + 1 || 0]: {} })),
-              setColumnSelection({ index: 0, value: '' });
-          }}
-          className="mt-2 btn border-0 card-footer add-more-columns-btn"
-          data-cy="add-more-columns-button"
-        >
-          <AddColumnIcon />
-          &nbsp;&nbsp; Add more columns
-=======
             <AddRectangle width="14" height="14" fill="#3E63DD" opacity="1" secondaryFill="#ffffff" />
             <span className="add-text">Add more columns</span>
           </ButtonSolid>
->>>>>>> 1311b5ab
         </div>
       </div>
     </div>
