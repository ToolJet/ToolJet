import React, { useState } from 'react';
import cx from 'classnames';
//import Select from '@/_ui/Select';
import Select, { components } from 'react-select';
import AddColumnIcon from '../Icons/AddColumnIcon.svg';
import DeleteIcon from '../Icons/DeleteIcon.svg';
import tjdbDropdownStyles, { dataTypes, formatOptionLabel, primaryKeydataTypes } from '../constants';
import Tick from '../Icons/Tick.svg';

const ColumnsForm = ({ columns, setColumns }) => {
  const [columnSelection, setColumnSelection] = useState({ index: 0, value: '' });

  const handleDelete = (index) => {
    const newColumns = { ...columns };
    delete newColumns[index];
    setColumns(newColumns);
  };

  const darkMode = localStorage.getItem('darkMode') === 'true';
  const { Option } = components;

  const darkDisabledBackground = '#1f2936';
  const lightDisabledBackground = '#f4f6fa';
  const lightFocussedBackground = '#fff';
  const darkFocussedBackground = 'transparent';
  const lightBackground = '#fff';
  const darkBackground = 'transparent';

  const darkBorderHover = '#dadcde';
  const lightBorderHover = '#dadcde';

  const darkDisabledBorder = '#3a3f42';
  const lightDisabledBorder = '#dadcde';
  const lightFocussedBorder = '#90B5E2 !important';
  const darkFocussedBorder = '#90b5e2 !important';
  const lightBorder = '#dadcde';
  const darkBorder = '#dadcde';
  const dropdownContainerWidth = '360px';

  const CustomSelectOption = (props) => (
    <Option {...props}>
      <div className="selected-dropdownStyle d-flex align-items-center justify-content-between">
        <div className="d-flex align-items-center justify-content-start">
          <div>{props.data.icon}</div>
          <span className="dataType-dropdown-label">{props.data.label}</span>
          <span className="dataType-dropdown-value">{props.data.name}</span>
        </div>
        <div>
          {columns[columnSelection.index].data_type === props.data.value ? (
            <div>
              <Tick width="16" height="16" />
            </div>
          ) : null}
        </div>
      </div>
    </Option>
  );

  const customStyles = tjdbDropdownStyles(
    darkMode,
    darkDisabledBackground,
    lightDisabledBackground,
    lightFocussedBackground,
    darkFocussedBackground,
    lightBackground,
    darkBackground,
    darkBorderHover,
    lightBorderHover,
    darkDisabledBorder,
    lightDisabledBorder,
    lightFocussedBorder,
    darkFocussedBorder,
    lightBorder,
    darkBorder,
    dropdownContainerWidth
  );

  return (
    <div className="">
      <div className="card-header">
        <h3 className="card-title" data-cy="add-columns-header">
          Add columns
        </h3>
      </div>
      <div className="card-body">
        <div
          className={cx('list-group-item', {
            'text-white': darkMode,
          })}
        >
          <div className="row align-items-center">
            <div className="col-3 m-0 pe-0">
              <span data-cy="name-input-field-label">Name</span>
            </div>
            <div className="col-3 m-0 pe-0">
              <span data-cy="type-input-field-label">Type</span>
            </div>
            <div className="col-3 m-0 pe-0">
              <span data-cy="default-input-field-label">Default</span>
            </div>
          </div>
        </div>
        {Object.keys(columns).map((index) => (
          <div
            key={index}
            className={cx('list-group-item mb-1', {
              'bg-gray': !darkMode,
            })}
          >
            <div className="row align-items-center">
              {/* <div className="col-1">
                  <DragIcon />
                </div> */}
              <div className="col-3 m-0 pe-0 ps-1" data-cy="column-name-input-field">
                <input
                  onChange={(e) => {
                    e.persist();
                    const prevColumns = { ...columns };
                    prevColumns[index].column_name = e.target.value;
                    setColumns(prevColumns);
                  }}
                  value={columns[index].column_name}
                  type="text"
                  className="form-control"
                  placeholder="Enter name"
                  data-cy={`name-input-field-${columns[index].column_name}`}
                  disabled={columns[index]?.constraints_type?.is_primary_key === true}
                />
              </div>
              <div className="col-3 pe-0 ps-1" data-cy="type-dropdown-field">
                <Select
                  width="120px"
                  height="36px"
<<<<<<< HEAD
                  isDisabled={columns[index].constraint_type === 'PRIMARY KEY'}
=======
                  isDisabled={columns[index]?.constraints_type?.is_primary_key === true}
>>>>>>> cffb4596
                  //useMenuPortal={false}
                  options={columns[index]?.constraints_type?.is_primary_key === true ? primaryKeydataTypes : dataTypes}
                  onChange={(value) => {
                    setColumnSelection((prevState) => ({
                      ...prevState,
                      index: index,
                      value: value.value,
                    }));
                    const prevColumns = { ...columns };
                    prevColumns[index].data_type = value ? value.value : null;
                    setColumns(prevColumns);
                  }}
                  components={{ Option: CustomSelectOption, IndicatorSeparator: () => null }}
                  styles={customStyles}
                  formatOptionLabel={formatOptionLabel}
                  placeholder={
                    columns[index]?.constraints_type?.is_primary_key === true ? columns[0].data_type : 'Select...'
                  }
                />
              </div>
              <div className="col-2 m-0 pe-0 ps-1" data-cy="column-default-input-field">
                <input
                  onChange={(e) => {
                    e.persist();
                    const prevColumns = { ...columns };
                    prevColumns[index].column_default = e.target.value;
                    setColumns(prevColumns);
                  }}
                  value={columns[index].column_default}
                  type="text"
                  className="form-control"
                  data-cy="default-input-field"
                  placeholder="NULL"
                  disabled={
                    columns[index]?.constraints_type?.is_primary_key === true || columns[index].data_type === 'serial'
                  }
                />
              </div>
<<<<<<< HEAD
              {columns[index].constraint_type === 'PRIMARY KEY' && (
=======
              {columns[index]?.constraints_type?.is_primary_key === true && (
>>>>>>> cffb4596
                <div className="col-3">
                  <div
                    className={`badge badge-outline ${darkMode ? 'text-white' : 'text-indigo'}`}
                    data-cy="primary-key-text"
                  >
                    Primary Key
                  </div>
                </div>
              )}
<<<<<<< HEAD
              {columns[index].constraint_type !== 'PRIMARY KEY' && (
=======
              {columns[index]?.constraints_type?.is_primary_key !== true && (
>>>>>>> cffb4596
                <div className="col-3 d-flex">
                  <label className={`form-switch`}>
                    <input
                      className="form-check-input"
                      type="checkbox"
<<<<<<< HEAD
                      checked={columns[index]?.isNotNull ?? false}
                      onChange={(e) => {
                        const prevColumns = { ...columns };
                        prevColumns[index].isNotNull = e.target.checked;
=======
                      checked={columns[index]?.constraints_type?.is_not_null ?? false}
                      onChange={(e) => {
                        const prevColumns = { ...columns };
                        const columnConstraints = prevColumns[index]?.constraints_type ?? {};
                        columnConstraints.is_not_null = e.target.checked;
                        prevColumns[index].constraints_type = { ...columnConstraints };
>>>>>>> cffb4596
                        setColumns(prevColumns);
                      }}
                    />
                  </label>
<<<<<<< HEAD
                  <span>{columns[index]?.isNotNull ?? false ? 'NOT NULL' : 'NULL'}</span>
=======
                  <span>{columns[index]?.constraints_type?.is_not_null ?? false ? 'NOT NULL' : 'NULL'}</span>
>>>>>>> cffb4596
                </div>
              )}
              <div
                className="col-1 cursor-pointer d-flex"
                data-cy="column-delete-icon"
                onClick={() => handleDelete(index)}
              >
<<<<<<< HEAD
                {columns[index].constraint_type !== 'PRIMARY KEY' && <DeleteIcon width="16" height="16" />}
=======
                {columns[index]?.constraints_type?.is_primary_key !== true && <DeleteIcon width="16" height="16" />}
>>>>>>> cffb4596
              </div>
            </div>
          </div>
        ))}
        <div
          onClick={() => {
            setColumns((prevColumns) => ({ ...prevColumns, [+Object.keys(prevColumns).pop() + 1 || 0]: {} })),
              setColumnSelection({ index: 0, value: '' });
          }}
          className="mt-2 btn border-0 card-footer add-more-columns-btn"
          data-cy="add-more-columns-button"
        >
          <AddColumnIcon />
          &nbsp;&nbsp; Add more columns
        </div>
      </div>
    </div>
  );
};

export default ColumnsForm;<|MERGE_RESOLUTION|>--- conflicted
+++ resolved
@@ -131,11 +131,7 @@
                 <Select
                   width="120px"
                   height="36px"
-<<<<<<< HEAD
-                  isDisabled={columns[index].constraint_type === 'PRIMARY KEY'}
-=======
                   isDisabled={columns[index]?.constraints_type?.is_primary_key === true}
->>>>>>> cffb4596
                   //useMenuPortal={false}
                   options={columns[index]?.constraints_type?.is_primary_key === true ? primaryKeydataTypes : dataTypes}
                   onChange={(value) => {
@@ -174,11 +170,7 @@
                   }
                 />
               </div>
-<<<<<<< HEAD
-              {columns[index].constraint_type === 'PRIMARY KEY' && (
-=======
               {columns[index]?.constraints_type?.is_primary_key === true && (
->>>>>>> cffb4596
                 <div className="col-3">
                   <div
                     className={`badge badge-outline ${darkMode ? 'text-white' : 'text-indigo'}`}
@@ -188,38 +180,23 @@
                   </div>
                 </div>
               )}
-<<<<<<< HEAD
-              {columns[index].constraint_type !== 'PRIMARY KEY' && (
-=======
               {columns[index]?.constraints_type?.is_primary_key !== true && (
->>>>>>> cffb4596
                 <div className="col-3 d-flex">
                   <label className={`form-switch`}>
                     <input
                       className="form-check-input"
                       type="checkbox"
-<<<<<<< HEAD
-                      checked={columns[index]?.isNotNull ?? false}
-                      onChange={(e) => {
-                        const prevColumns = { ...columns };
-                        prevColumns[index].isNotNull = e.target.checked;
-=======
                       checked={columns[index]?.constraints_type?.is_not_null ?? false}
                       onChange={(e) => {
                         const prevColumns = { ...columns };
                         const columnConstraints = prevColumns[index]?.constraints_type ?? {};
                         columnConstraints.is_not_null = e.target.checked;
                         prevColumns[index].constraints_type = { ...columnConstraints };
->>>>>>> cffb4596
                         setColumns(prevColumns);
                       }}
                     />
                   </label>
-<<<<<<< HEAD
-                  <span>{columns[index]?.isNotNull ?? false ? 'NOT NULL' : 'NULL'}</span>
-=======
                   <span>{columns[index]?.constraints_type?.is_not_null ?? false ? 'NOT NULL' : 'NULL'}</span>
->>>>>>> cffb4596
                 </div>
               )}
               <div
@@ -227,11 +204,7 @@
                 data-cy="column-delete-icon"
                 onClick={() => handleDelete(index)}
               >
-<<<<<<< HEAD
-                {columns[index].constraint_type !== 'PRIMARY KEY' && <DeleteIcon width="16" height="16" />}
-=======
                 {columns[index]?.constraints_type?.is_primary_key !== true && <DeleteIcon width="16" height="16" />}
->>>>>>> cffb4596
               </div>
             </div>
           </div>
