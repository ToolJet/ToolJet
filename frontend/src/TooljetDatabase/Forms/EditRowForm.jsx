--- conflicted
+++ resolved
@@ -13,28 +13,18 @@
 import Boolean from '../Icons/Toggle.svg';
 import './styles.scss';
 
-<<<<<<< HEAD
 const EditRowForm = ({ onEdit, onClose, rowIdToBeEdited = null }) => {
+  const darkMode = localStorage.getItem('darkMode') === 'true';
   const { organizationId, selectedTable, columns, selectedTableData } = useContext(TooljetDatabaseContext);
   const [fetching, setFetching] = useState(false);
   const [selectedRow, setSelectedRow] = useState(rowIdToBeEdited);
+  const [activeTab, setActiveTab] = useState(Array.isArray(columns) ? columns.map(() => 'Custom') : []);
+  const currentValue = selectedTableData.find((row) => row.id === selectedRow);
+  const [inputValues, setInputValues] = useState([]);
 
   useEffect(() => {
     toast.dismiss();
   }, []);
-
-  const handleOnSelect = (selectedOption) => {
-    setSelectedRow(selectedOption);
-  };
-=======
-const EditRowForm = ({ onEdit, onClose }) => {
-  const darkMode = localStorage.getItem('darkMode') === 'true';
-  const { organizationId, selectedTable, columns, selectedTableData } = useContext(TooljetDatabaseContext);
-  const [fetching, setFetching] = useState(false);
-  const [selectedRow, setSelectedRow] = useState(null);
-  const [activeTab, setActiveTab] = useState(Array.isArray(columns) ? columns.map(() => 'Custom') : []);
-  const currentValue = selectedTableData.find((row) => row.id === selectedRow);
-  const [inputValues, setInputValues] = useState([]);
 
   useEffect(() => {
     if (currentValue) {
@@ -61,7 +51,6 @@
       setInputValues(initialInputValues);
     }
   }, [currentValue, selectedRow]);
->>>>>>> 1b708791
 
   const [rowData, setRowData] = useState(() => {
     const data = {};
