--- conflicted
+++ resolved
@@ -94,11 +94,7 @@
   useEffect(() => {
     editRowColumns.forEach(({ accessor }) => {
       if (rowData[accessor] != '') {
-<<<<<<< HEAD
         const inputElement = inputRefs.current[accessor];
-=======
-        const inputElement = inputRefs.current?.[accessor];
->>>>>>> e3975f03
         inputElement?.style?.setProperty('background-color', '#FFF8F7', 'important');
         setErrorMap((prev) => {
           return { ...prev, [accessor]: '' };
@@ -200,7 +196,6 @@
   const handleSubmit = async () => {
     setFetching(true);
     let flag = 0;
-<<<<<<< HEAD
 
     const { hasEmptyValue, newErrorMap } = editRowColumns.reduce(
       (acc, { accessor, dataType }) => {
@@ -222,22 +217,6 @@
       return;
     }
 
-=======
-    editRowColumns.forEach(({ accessor, dataType }) => {
-      if (['double precision', 'bigint', 'integer'].includes(dataType) && rowData[accessor] === '') {
-        flag = 1;
-        setErrorMap((prev) => {
-          return { ...prev, [accessor]: 'Cannot be empty' };
-        });
-        const inputElement = inputRefs.current?.[accessor];
-        inputElement?.style?.setProperty('background-color', '#FFF8F7', 'important');
-      }
-    });
-    if (flag) {
-      setFetching(false);
-      return;
-    }
->>>>>>> e3975f03
     const primaryKeyColumns = listAllPrimaryKeyColumns(columns);
     const filterQuery = new PostgrestQueryBuilder();
     const sortQuery = new PostgrestQueryBuilder();
@@ -253,22 +232,14 @@
     const { error } = await tooljetDatabaseService.updateRows(organizationId, selectedTable.id, rowData, query);
     // TODO: Need all of this logic on the backend should ideally just get list of columns with error messages to map over
     if (error) {
-<<<<<<< HEAD
       if (error?.code === postgresErrorCode.UniqueViolation) {
-=======
-      if (error?.message.includes('Unique constraint violated')) {
->>>>>>> e3975f03
         const columnName = error?.message.split('.')?.[1];
         setErrorMap((prev) => {
           return { ...prev, [columnName]: 'Value already exists' };
         });
         const inputElement = inputRefs.current?.[columnName];
         inputElement?.style?.setProperty('background-color', '#FFF8F7', 'important');
-<<<<<<< HEAD
       } else if (error?.code === postgresErrorCode.DataTypeMismatch) {
-=======
-      } else if (error?.message.includes('Invalid input syntax for type')) {
->>>>>>> e3975f03
         const errorMessageSplit = error?.message.split(':');
         const columnValue = errorMessageSplit[1]?.slice(2, -1);
         const mainErrorMessageSplit = errorMessageSplit?.[0]?.split('type ');
