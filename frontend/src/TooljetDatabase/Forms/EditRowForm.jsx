import React, { useState, useContext, useEffect, useMemo } from 'react';
import { toast } from 'react-hot-toast';
import DrawerFooter from '@/_ui/Drawer/DrawerFooter';
import { TooljetDatabaseContext } from '../index';
import { tooljetDatabaseService } from '@/_services';
import Select from '@/_ui/Select';
import _, { isEqual } from 'lodash';
import { useMounted } from '@/_hooks/use-mount';
import BigInt from '../Icons/Biginteger.svg';
import Float from '../Icons/Float.svg';
import Integer from '../Icons/Integer.svg';
import CharacterVar from '../Icons/Text.svg';
import Boolean from '../Icons/Toggle.svg';
import './styles.scss';

const EditRowForm = ({ onEdit, onClose }) => {
  const darkMode = localStorage.getItem('darkMode') === 'true';
  const { organizationId, selectedTable, columns, selectedTableData } = useContext(TooljetDatabaseContext);
  const [fetching, setFetching] = useState(false);
  const [selectedRow, setSelectedRow] = useState(null);
  const [activeTab, setActiveTab] = useState(Array.isArray(columns) ? columns.map(() => 'Custom') : []);
  const currentValue = selectedTableData.find((row) => row.id === selectedRow);
  const [inputValues, setInputValues] = useState([]);

  useEffect(() => {
    if (currentValue) {
      const keysWithNullValues = Object.keys(currentValue).filter((key) => currentValue[key] === null);
      setActiveTab((prevActiveTabs) => {
        const newActiveTabs = [...prevActiveTabs];
        keysWithNullValues.forEach((key) => {
          const index = Object.keys(currentValue).indexOf(key);
          if (currentValue[key] === null) {
            newActiveTabs[index] = 'Null';
          }
        });
        return newActiveTabs;
      });
      const initialInputValues = currentValue
        ? Object.keys(currentValue).map((key) => {
            const value =
              currentValue[key] === null ? null : currentValue[key] === currentValue[key] ? currentValue[key] : '';
            const disabledValue = currentValue[key] === null ? true : false;
            return { value: value, disabled: disabledValue };
          })
        : [];

      setInputValues(initialInputValues);
    }
  }, [currentValue, selectedRow]);

  const [rowData, setRowData] = useState(() => {
    const data = {};
    columns.forEach(({ accessor, dataType }) => {
      if (dataType === 'boolean') {
        if (!accessor) {
          data[accessor] = false;
        }
      }
    });

    return data;
  });

  const handleTabClick = (index, tabData, defaultValue, nullValue, columnName, dataType, currentValue) => {
    const newActiveTabs = [...activeTab];
    newActiveTabs[index] = tabData;
    setActiveTab(newActiveTabs);
    const customVal = currentValue === null || '' ? '' : currentValue;
    const customBooleanVal = currentValue === false ? false : currentValue;
    const actualDefaultVal = defaultValue === 'true' ? true : false;
    const newInputValues = [...inputValues];
    if (defaultValue && tabData === 'Default' && dataType !== 'boolean') {
      newInputValues[index] = { value: defaultValue, disabled: true };
    } else if (defaultValue && tabData === 'Default' && dataType === 'boolean') {
      newInputValues[index] = { value: actualDefaultVal, disabled: true };
    } else if (nullValue && tabData === 'Null' && dataType !== 'boolean') {
      newInputValues[index] = { value: null, disabled: true };
    } else if (nullValue && tabData === 'Null' && dataType === 'boolean') {
      newInputValues[index] = { value: null, disabled: true };
    } else if (tabData === 'Custom' && customVal.length > 0) {
      newInputValues[index] = { value: customVal, disabled: false };
    } else if (tabData === 'Custom' && customVal.length <= 0) {
      newInputValues[index] = { value: '', disabled: false };
    } else {
      newInputValues[index] = { value: customVal, disabled: false };
    }

    setInputValues(newInputValues);
    if (dataType === 'boolean') {
      setRowData({
        ...rowData,
        [columnName]:
          newInputValues[index].value === null
            ? null
            : newInputValues[index].value === actualDefaultVal
            ? defaultValue === 'true'
              ? true
              : false
            : newInputValues[index].value === currentValue
            ? currentValue
            : currentValue === null && customBooleanVal === false
            ? null
            : null,
      });
    } else {
      setRowData({
        ...rowData,
        [columnName]:
          newInputValues[index].value === null
            ? null
            : newInputValues[index].value === defaultValue
            ? defaultValue
            : newInputValues[index].value === currentValue
            ? currentValue
            : currentValue === null && customVal === ''
            ? ''
            : null,
      });
    }
  };

  const handleInputChange = (index, value, columnName) => {
    const newInputValues = [...inputValues];
    newInputValues[index] = { value: value, disabled: false };
    setInputValues(newInputValues);
    setRowData({ ...rowData, [columnName]: value });
  };

  const checkDataTypeIcons = (type) => {
    switch (type) {
      case 'integer':
        return <Integer width="18" height="18" className="tjdb-column-header-name" />;
      case 'bigint':
        return <BigInt width="18" height="18" className="tjdb-column-header-name" />;
      case 'character varying':
        return <CharacterVar width="18" height="18" className="tjdb-column-header-name" />;
      case 'boolean':
        return <Boolean width="18" height="18" className="tjdb-column-header-name" />;
      case 'double precision':
        return <Float width="18" height="18" className="tjdb-column-header-name" />;
      default:
        return type;
    }
  };

  useEffect(() => {
    toast.dismiss();
  }, []);

  const handleOnSelect = (selectedOption) => {
    setSelectedRow(selectedOption);
  };

  const handleSubmit = async () => {
    setFetching(true);
    const query = `id=eq.${selectedRow}&order=id`;
    const { error } = await tooljetDatabaseService.updateRows(organizationId, selectedTable.id, rowData, query);
    if (error) {
      toast.error(error?.message ?? `Failed to create a new column table "${selectedTable.table_name}"`);
      setFetching(false);
      return;
    }
    setFetching(false);
    toast.success(`Row edited successfully`);
    onEdit && onEdit();
  };

  const renderElement = (columnName, dataType, isPrimaryKey, index) => {
    switch (dataType) {
      case 'character varying':
      case 'integer':
      case 'bigint':
      case 'serial':
      case 'double precision':
        return (
          <div style={{ position: 'relative' }}>
            <input
              //defaultValue={currentValue}
              value={inputValues[index]?.value !== null && inputValues[index]?.value}
              type="text"
              disabled={inputValues[index]?.disabled}
              onChange={(e) => handleInputChange(index, e.target.value, columnName)}
              placeholder={inputValues[index]?.value !== null ? 'Enter a value' : null}
              className={!darkMode ? 'form-control' : 'form-control dark-form-row'}
              data-cy={`${String(columnName).toLocaleLowerCase().replace(/\s+/g, '-')}-input-field`}
              autoComplete="off"
              // onFocus={onFocused}
            />
            {inputValues[index]?.value === null ? (
              <p className={darkMode === true ? 'null-tag-dark' : 'null-tag'}>Null</p>
            ) : null}
          </div>
        );

      case 'boolean':
        return (
          <label className={`form-switch`}>
            <input
              className="form-check-input"
              type="checkbox"
              checked={inputValues[index]?.value}
              onChange={(e) => {
                if (!inputValues[index]?.disabled) handleInputChange(index, e.target.checked, columnName);
              }}
              disabled={inputValues[index]?.value === null}
            />
          </label>
        );

      default:
        break;
    }
  };

  const primaryColumn = columns.find((column) => column.constraints_type.is_primary_key)?.accessor || null;

  const options = selectedTableData.map((row) => {
    return {
      value: row[primaryColumn],
      label: row[primaryColumn],
    };
  });

  const headerText = primaryColumn.charAt(0).toUpperCase() + primaryColumn.slice(1);

  let matchingObject = {};
  let matchingObjectForCharacter = {};

  columns.forEach((obj) => {
    const keyName = Object.values(obj)[0];
    const dataType = Object.values(obj)[2];

    if (rowData[keyName] !== undefined && dataType !== 'character varying') {
      matchingObject[keyName] = rowData[keyName];
    } else if (rowData[keyName] !== undefined && dataType === 'character varying') {
      matchingObjectForCharacter[keyName] = rowData[keyName];
    }
  });

  const isSubset = Object.entries(matchingObject).every(([key, value]) => currentValue[key] === value);
  const isSubsetForCharacter = Object.entries(matchingObjectForCharacter).every(
    ([key, value]) => currentValue[key] === value
  );

  return (
    <div className="drawer-card-wrapper ">
      <div className="drawer-card-title">
        <h3 className="card-title" data-cy="edit-row-header">
          Edit a row
        </h3>
      </div>
      <div className="card-body">
        <div>
          <div className="createRow-idContainer">
            <div
              className="form-label d-flex align-items-center justify-content-start mb-2"
              data-cy={`${primaryColumn}-column-name-label`}
            >
              <span style={{ width: '24px' }}>
                <Integer width="18" height="18" className="tjdb-column-header-name" />
              </span>
              <span>{headerText}</span>
            </div>
            <div className="edit-row-dropdown col-auto row-edit-select-container w-100" data-cy="select-row-dropdown">
              <Select
                useMenuPortal={false}
                placeholder="Select a row to edit"
                value={selectedRow}
                options={options}
                onChange={handleOnSelect}
              />
            </div>
          </div>

          {selectedRow &&
            Array.isArray(columns) &&
            columns?.map(({ Header, accessor, dataType, column_default, constraints_type }, index) => {
              const currentValue = selectedTableData.find((row) => row.id === selectedRow)?.[accessor];
              const headerText = Header.charAt(0).toUpperCase() + Header.slice(1);
              const isPrimaryKey = constraints_type.is_primary_key;
              const isNullable = !constraints_type.is_not_null;

              if (isPrimaryKey) return null;

              return (
                <div className="edit-row-container mb-3" key={index}>
                  <div className="edit-field-container d-flex align-items-center justify-content-between">
                    <div
                      className="form-label"
                      data-cy={`${String(Header).toLocaleLowerCase().replace(/\s+/g, '-')}-column-name-label`}
                    >
                      <div className="d-flex align-items-center justify-content-start mb-2">
                        <span style={{ width: '24px' }}>{checkDataTypeIcons(dataType)}</span>
                        <span>{headerText}</span>
                      </div>
                    </div>
                    {index > 0 && (
                      <div
                        className={`${
                          darkMode ? 'row-tabs-dark' : 'row-tabs'
                        } d-flex align-items-center justify-content-start gap-2`}
                      >
                        {isNullable && (
                          <div
                            onClick={() =>
                              handleTabClick(
                                index,
                                'Null',
                                column_default,
                                isNullable,
                                accessor,
                                dataType,
                                currentValue
                              )
                            }
                            style={{
                              backgroundColor:
                                activeTab[index] === 'Null' && !darkMode
                                  ? 'white'
                                  : activeTab[index] === 'Null' && darkMode
                                  ? '#242f3c'
                                  : 'transparent',
                              color:
                                activeTab[index] === 'Null' && !darkMode
                                  ? '#3E63DD'
                                  : activeTab[index] === 'Null' && darkMode
                                  ? 'white'
                                  : '#687076',
                            }}
                            className="row-tab-content"
                          >
                            Null
                          </div>
                        )}
                        {column_default !== null && (
                          <div
                            onClick={() =>
                              handleTabClick(
                                index,
                                'Default',
                                column_default,
                                isNullable,
                                accessor,
                                dataType,
                                currentValue
                              )
                            }
                            style={{
                              backgroundColor:
                                activeTab[index] === 'Default' && !darkMode
                                  ? 'white'
                                  : activeTab[index] === 'Default' && darkMode
                                  ? '#242f3c'
                                  : 'transparent',
                              color:
                                activeTab[index] === 'Default' && !darkMode
                                  ? '#3E63DD'
                                  : activeTab[index] === 'Default' && darkMode
                                  ? 'white'
                                  : '#687076',
                            }}
                            className="row-tab-content"
                          >
                            Default value
                          </div>
                        )}
                        <div
                          onClick={() =>
                            handleTabClick(
                              index,
                              'Custom',
                              column_default,
                              isNullable,
                              accessor,
                              dataType,
                              currentValue
                            )
                          }
                          style={{
                            backgroundColor:
                              activeTab[index] === 'Custom' && !darkMode
                                ? 'white'
                                : activeTab[index] === 'Custom' && darkMode
                                ? '#242f3c'
                                : 'transparent',
                            color:
                              activeTab[index] === 'Custom' && !darkMode
                                ? '#3E63DD'
                                : activeTab[index] === 'Custom' && darkMode
                                ? 'white'
                                : '#687076',
                          }}
                          className="row-tab-content"
                        >
                          Custom
                        </div>
                      </div>
                    )}
                  </div>

                  {renderElement(accessor, dataType, isPrimaryKey, index)}
                </div>
              );
            })}
        </div>
      </div>
      {selectedRow && (
        <DrawerFooter
          isEditMode={true}
          fetching={fetching}
          onClose={onClose}
          onEdit={handleSubmit}
          shouldDisableCreateBtn={Object.values(matchingObject).includes('') || (isSubset && isSubsetForCharacter)}
        />
      )}
    </div>
  );
};

<<<<<<< HEAD
const removeQuotes = (str) => {
  return str?.replace(/['"]+/g, '');
};
const RenderElement = ({ columnName, dataType, isPrimaryKey, defaultValue, value, callback, onFocused }) => {
  const placeholder = defaultValue?.length > 0 ? removeQuotes(defaultValue.split('::')[0]) : '';

  const [inputValue, setInputValue] = useState(value ? value : '');

  const isMounted = useMounted();

  useEffect(() => {
    if (isMounted && inputValue !== undefined && inputValue !== null) {
      callback(columnName, inputValue);
    }
    // eslint-disable-next-line react-hooks/exhaustive-deps
  }, [inputValue]);

  switch (dataType) {
    case 'character varying':
    case 'integer':
    case 'bigint':
    case 'serial':
    case 'double precision':
      return (
        <input
          defaultValue={value ? value : ''}
          type="text"
          disabled={isPrimaryKey}
          onChange={(e) => setInputValue(e.target.value)}
          placeholder={placeholder}
          className="form-control"
          data-cy={`${String(columnName).toLocaleLowerCase().replace(/\s+/g, '-')}-input-field`}
          autoComplete="off"
          onFocus={onFocused}
        />
      );

    case 'boolean':
      return (
        <label className={`form-switch`}>
          <input
            className="form-check-input"
            type="checkbox"
            defaultChecked={value ? value : defaultValue === 'true'}
            onChange={(e) => setInputValue(e.target.checked)}
          />
        </label>
      );

    default:
      break;
  }
};

=======
>>>>>>> 8b10c800
export default EditRowForm;<|MERGE_RESOLUTION|>--- conflicted
+++ resolved
@@ -417,61 +417,4 @@
   );
 };
 
-<<<<<<< HEAD
-const removeQuotes = (str) => {
-  return str?.replace(/['"]+/g, '');
-};
-const RenderElement = ({ columnName, dataType, isPrimaryKey, defaultValue, value, callback, onFocused }) => {
-  const placeholder = defaultValue?.length > 0 ? removeQuotes(defaultValue.split('::')[0]) : '';
-
-  const [inputValue, setInputValue] = useState(value ? value : '');
-
-  const isMounted = useMounted();
-
-  useEffect(() => {
-    if (isMounted && inputValue !== undefined && inputValue !== null) {
-      callback(columnName, inputValue);
-    }
-    // eslint-disable-next-line react-hooks/exhaustive-deps
-  }, [inputValue]);
-
-  switch (dataType) {
-    case 'character varying':
-    case 'integer':
-    case 'bigint':
-    case 'serial':
-    case 'double precision':
-      return (
-        <input
-          defaultValue={value ? value : ''}
-          type="text"
-          disabled={isPrimaryKey}
-          onChange={(e) => setInputValue(e.target.value)}
-          placeholder={placeholder}
-          className="form-control"
-          data-cy={`${String(columnName).toLocaleLowerCase().replace(/\s+/g, '-')}-input-field`}
-          autoComplete="off"
-          onFocus={onFocused}
-        />
-      );
-
-    case 'boolean':
-      return (
-        <label className={`form-switch`}>
-          <input
-            className="form-check-input"
-            type="checkbox"
-            defaultChecked={value ? value : defaultValue === 'true'}
-            onChange={(e) => setInputValue(e.target.checked)}
-          />
-        </label>
-      );
-
-    default:
-      break;
-  }
-};
-
-=======
->>>>>>> 8b10c800
 export default EditRowForm;