import React, { useState, useContext, useEffect, useRef } from 'react';
import { toast } from 'react-hot-toast';
import DrawerFooter from '@/_ui/Drawer/DrawerFooter';
import { TooljetDatabaseContext } from '../index';
import { tooljetDatabaseService } from '@/_services';
import _ from 'lodash';
import { renderDatatypeIcon, listAllPrimaryKeyColumns, postgresErrorCode } from '../constants';
import PostgrestQueryBuilder from '@/_helpers/postgrestQueryBuilder';
import DropDownSelect from '../../Editor/QueryManager/QueryEditors/TooljetDatabase/DropDownSelect';
import Information from '@/_ui/Icon/solidIcons/Information';
import SolidIcon from '@/_ui/Icon/SolidIcons';
import { ToolTip } from '@/_components/ToolTip';
import './styles.scss';
import Maximize from '@/TooljetDatabase/Icons/maximize.svg';
import { Link } from 'react-router-dom';
import { getPrivateRoute } from '@/_helpers/routes';
import ForeignKeyIndicator from '../Icons/ForeignKeyIndicator.svg';
import ArrowRight from '../Icons/ArrowRight.svg';
import Skeleton from 'react-loading-skeleton';

const EditRowForm = ({
  onEdit,
  onClose,
  selectedRowObj = null,
  referencedColumnDetails,
  setReferencedColumnDetails,
  initiator,
}) => {
  const darkMode = localStorage.getItem('darkMode') === 'true';
  const { organizationId, selectedTable, columns, foreignKeys } = useContext(TooljetDatabaseContext);
  const inputRefs = useRef({});
  const [fetching, setFetching] = useState(false);
  const [activeTab, setActiveTab] = useState(Array.isArray(columns) ? columns.map(() => 'Custom') : []);
  const currentValue = selectedRowObj;
  const [inputValues, setInputValues] = useState([]);
  const [errorMap, setErrorMap] = useState({});

  useEffect(() => {
    toast.dismiss();
  }, []);

  useEffect(() => {
    if (currentValue) {
      const keysWithNullValues = Object.keys(currentValue).filter((key) => currentValue[key] === null);
      const keysWithDefaultValues = Object.keys(currentValue).filter(
        (key, index) => currentValue[key]?.toString() === columns[index].column_default
      );
      setActiveTab((prevActiveTabs) => {
        const newActiveTabs = [...prevActiveTabs];
        keysWithNullValues.forEach((key) => {
          const index = Object.keys(currentValue).indexOf(key);
          if (currentValue[key] === null) {
            newActiveTabs[index] = 'Null';
          }
        });
        keysWithDefaultValues.forEach((key) => {
          const index = Object.keys(currentValue).indexOf(key);
          if (currentValue[key]?.toString() === columns[index].column_default) {
            newActiveTabs[index] = 'Default';
          }
        });
        return newActiveTabs;
      });
      const initialInputValues = currentValue
        ? Object.keys(currentValue).map((key, index) => {
            const value =
              currentValue[key] === null ? null : currentValue[key] === currentValue[key] ? currentValue[key] : '';
            const disabledValue =
              currentValue[key] === null || currentValue[key]?.toString() === columns[index].column_default
                ? true
                : false;
            return { value: value, disabled: disabledValue, label: value };
          })
        : [];

      setInputValues(initialInputValues);
    }
    // eslint-disable-next-line react-hooks/exhaustive-deps
  }, [currentValue]);

  const [rowData, setRowData] = useState(() => {
    const data = {};
    columns.forEach(({ accessor, dataType }) => {
      if (dataType === 'boolean') {
        if (!accessor) {
          data[accessor] = false;
        }
      }
    });

    return data;
  });

  useEffect(() => {
    editRowColumns.forEach(({ accessor }) => {
      if (rowData[accessor] != '') {
        const inputElement = inputRefs.current[accessor];
        inputElement?.style?.setProperty('background-color', darkMode ? '#1f2936' : '#FFFFFF', 'important');
        setErrorMap((prev) => {
          return { ...prev, [accessor]: '' };
        });
      }
    });
  }, [rowData]);

  const referenceTableDetails = referencedColumnDetails.map((item) => {
    const [key, value] = Object.entries(item);
    return {
      label: key[1] === null ? 'Null' : key[1],
      value: key[1] === null ? 'Null' : key[1],
    };
  });

  function isMatchingForeignKeyColumn(columnName) {
    return foreignKeys.some((foreignKey) => foreignKey.column_names[0] === columnName);
  }

  function isMatchingForeignKeyColumnDetails(columnHeader) {
    const matchingColumn = foreignKeys.find((foreignKey) => foreignKey.column_names[0] === columnHeader);
    return matchingColumn;
  }

  const handleTabClick = (index, tabData, defaultValue, nullValue, columnName, dataType, currentValue) => {
    const newActiveTabs = [...activeTab];
    newActiveTabs[index] = tabData;
    setActiveTab(newActiveTabs);
    const customVal = currentValue === null || '' ? '' : currentValue;
    const customBooleanVal = currentValue === false ? false : currentValue;
    const actualDefaultVal = defaultValue === 'true' ? true : false;
    const newInputValues = [...inputValues];
    if (defaultValue && tabData === 'Default' && dataType !== 'boolean') {
      newInputValues[index] = { value: defaultValue, disabled: true, label: defaultValue };
    } else if (defaultValue && tabData === 'Default' && dataType === 'boolean') {
      newInputValues[index] = { value: actualDefaultVal, disabled: true, label: actualDefaultVal };
    } else if (nullValue && tabData === 'Null' && dataType !== 'boolean') {
      newInputValues[index] = { value: null, disabled: true, label: null };
    } else if (nullValue && tabData === 'Null' && dataType === 'boolean') {
      newInputValues[index] = { value: null, disabled: true, label: null };
    } else if (tabData === 'Custom' && customVal.length > 0) {
      newInputValues[index] = { value: customVal, disabled: false, label: customVal };
    } else if (tabData === 'Custom' && customVal.length <= 0) {
      newInputValues[index] = { value: '', disabled: false, label: '' };
    } else {
      newInputValues[index] = { value: customVal, disabled: false, label: customVal };
    }

    setInputValues(newInputValues);
    if (dataType === 'boolean') {
      setRowData({
        ...rowData,
        [columnName]:
          newInputValues[index].value === null
            ? null
            : newInputValues[index].value === actualDefaultVal
            ? defaultValue === 'true'
              ? true
              : false
            : newInputValues[index].value === currentValue
            ? currentValue
            : currentValue === null && customBooleanVal === false
            ? null
            : null,
      });
    } else {
      setRowData({
        ...rowData,
        [columnName]:
          newInputValues[index].value === null
            ? null
            : newInputValues[index].value === defaultValue
            ? defaultValue
            : newInputValues[index].value === currentValue
            ? currentValue
            : currentValue === null && customVal === ''
            ? ''
            : null,
      });
    }
  };

  const handleDisabledInputClick = (index, tabData, defaultValue, nullValue, columnName, dataType, currentValue) => {
    handleTabClick(index, tabData, defaultValue, nullValue, columnName, dataType, currentValue);
    if (inputRefs.current[columnName]) {
      setTimeout(() => {
        inputRefs.current[columnName].focus();
      }, 0);
    }
  };

  const handleInputChange = (index, value, columnName) => {
    const newInputValues = [...inputValues];
    newInputValues[index] = {
      value: value === 'Null' ? null : value,
      disabled: false,
      label: value === 'Null' ? null : value,
    };
    setInputValues(newInputValues);
    setRowData({ ...rowData, [columnName]: value === 'Null' ? null : value });
  };

  useEffect(() => {
    toast.dismiss();
  }, []);

  const handleSubmit = async () => {
    setFetching(true);
    let flag = 0;

    const { hasEmptyValue, newErrorMap } = editRowColumns.reduce(
      (acc, { accessor, dataType }) => {
        if (['double precision', 'bigint', 'integer'].includes(dataType) && rowData[accessor] === '') {
          acc.hasEmptyValue = true;
          acc.newErrorMap[accessor] = 'Cannot be empty';

          const inputElement = inputRefs.current?.[accessor];
          inputElement?.style?.setProperty('background-color', darkMode ? '#1f2936' : '#FFF8F7', 'important');
        }
        return acc;
      },
      { hasEmptyValue: false, newErrorMap: {} }
    );

    if (hasEmptyValue) {
      setErrorMap((prev) => ({ ...prev, ...newErrorMap }));
      setFetching(false);
      return;
    }

    const primaryKeyColumns = listAllPrimaryKeyColumns(columns);
    const filterQuery = new PostgrestQueryBuilder();
    const sortQuery = new PostgrestQueryBuilder();

    primaryKeyColumns.forEach((primaryKeyColumnName) => {
      if (selectedRowObj[primaryKeyColumnName]) {
        filterQuery.filter(primaryKeyColumnName, 'eq', selectedRowObj[primaryKeyColumnName]);
        sortQuery.order(primaryKeyColumnName, 'desc');
      }
    });

    const query = `${filterQuery.url.toString()}&${sortQuery.url.toString()}`;
    const { error } = await tooljetDatabaseService.updateRows(organizationId, selectedTable.id, rowData, query);
    // TODO: Need all of this logic on the backend should ideally just get list of columns with error messages to map over
    if (error) {
      if (error?.code === postgresErrorCode.UniqueViolation) {
        const columnName = error?.message.split('.')?.[1];
        setErrorMap((prev) => {
          return { ...prev, [columnName]: 'Value already exists' };
        });
        const inputElement = inputRefs.current?.[columnName];
        inputElement?.style?.setProperty('background-color', darkMode ? '#1f2936' : '#FFF8F7', 'important');
      } else if (error?.code === postgresErrorCode.DataTypeMismatch) {
        const errorMessageSplit = error?.message.split(':');
        const columnValue = errorMessageSplit[1]?.slice(2, -1);
        const mainErrorMessageSplit = errorMessageSplit?.[0]?.split('type ');
        const columnType = mainErrorMessageSplit?.[mainErrorMessageSplit.length - 1];
        const columnNamesWithSameValue = Object.keys(rowData).filter(
          (key) => String(rowData[key]).toLowerCase() === columnValue
        );
        editRowColumns.forEach(({ accessor, dataType }) => {
          if (columnNamesWithSameValue.includes(accessor) && dataType === columnType) {
            setErrorMap((prev) => {
              return { ...prev, [accessor]: `Data type mismatch` };
            });
            const inputElement = inputRefs.current?.[accessor];
            inputElement?.style?.setProperty('background-color', darkMode ? '#1f2936' : '#FFF8F7', 'important');
          }
        });
      }
      toast.error(error?.message ?? `Failed to create a new column table "${selectedTable.table_name}"`);
      setFetching(false);
      return;
    }
    setFetching(false);
    toast.success(`Row edited successfully`);
    onEdit && onEdit();
  };

  const renderElement = (columnName, dataType, index, isNullable, column_default, shouldInputBeDisabled = false) => {
    switch (dataType) {
      case 'character varying':
      case 'integer':
      case 'bigint':
      case 'serial':
      case 'double precision':
        return (
          <div style={{ position: 'relative' }}>
            {isMatchingForeignKeyColumn(columnName) ? (
              <DropDownSelect
                buttonClasses="border border-end-1 foreignKeyAcces-container-drawer"
                showPlaceHolder={true}
                options={referenceTableDetails}
                darkMode={darkMode}
                emptyError={
                  <div className="dd-select-alert-error m-2 d-flex align-items-center">
                    <Information />
                    No data available
                  </div>
                }
                loader={
                  <div className="mx-2">
                    <Skeleton height={22} width={396} className="skeleton" style={{ margin: '15px 50px 7px 7px' }} />
                    <Skeleton height={22} width={450} className="skeleton" style={{ margin: '7px 14px 7px 7px' }} />
                    <Skeleton height={22} width={396} className="skeleton" style={{ margin: '7px 50px 15px 7px' }} />
                  </div>
                }
                isLoading={true}
                value={inputValues[index]?.value !== null && inputValues[index]}
                foreignKeyAccessInRowForm={true}
                disabled={inputValues[index]?.disabled || shouldInputBeDisabled}
                topPlaceHolder={inputValues[index]?.value !== null && 'Select a value'}
                onChange={(value) => handleInputChange(index, value.value, columnName)}
                onAdd={true}
                addBtnLabel={'Open referenced table'}
                foreignKeys={foreignKeys}
                setReferencedColumnDetails={setReferencedColumnDetails}
                scrollEventForColumnValues={true}
                cellColumnName={columnName}
<<<<<<< HEAD
                columnDataType={dataType}
=======
                isEditRow={true}
>>>>>>> 6ea2a47e
              />
            ) : (
              <input
                //defaultValue={currentValue}
                value={inputValues[index]?.value !== null && inputValues[index]?.value}
                type="text"
                ref={(input) => (inputRefs.current[columnName] = input)}
                disabled={inputValues[index]?.disabled || shouldInputBeDisabled}
                onChange={(e) => handleInputChange(index, e.target.value, columnName)}
                placeholder={inputValues[index]?.value !== null ? 'Enter a value' : null}
                className={`${!darkMode ? 'form-control' : 'form-control dark-form-row'} ${
                  errorMap[columnName] ? 'input-error-border' : ''
                }`}
                data-cy={`${String(columnName).toLocaleLowerCase().replace(/\s+/g, '-')}-input-field`}
                autoComplete="off"
                // onFocus={onFocused}
              />
            )}
            {(inputValues[index]?.disabled || shouldInputBeDisabled) && (
              <div
                onClick={() =>
                  handleDisabledInputClick(
                    index,
                    'Custom',
                    column_default,
                    isNullable,
                    columnName,
                    dataType,
                    currentValue[columnName]
                  )
                }
                style={{
                  position: 'absolute',
                  top: 0,
                  left: 0,
                  width: '100%',
                  height: '100%',
                  zIndex: 1,
                  cursor: 'pointer',
                  backgroundColor: 'transparent',
                }}
              />
            )}
            {inputValues[index]?.value === null ? (
              <p className={darkMode === true ? 'null-tag-dark' : 'null-tag'}>Null</p>
            ) : null}

            {errorMap[columnName] && (
              <small
                className="tj-input-error"
                style={{
                  fontSize: '10px',
                  color: '#DB4324',
                }}
                data-cy="app-name-error-label"
              >
                {errorMap[columnName]}
              </small>
            )}
          </div>
        );

      case 'boolean':
        return (
          <label className={`form-switch`}>
            <input
              className="form-check-input"
              type="checkbox"
              checked={inputValues[index]?.value}
              onChange={(e) => {
                if (!inputValues[index]?.disabled) handleInputChange(index, e.target.checked, columnName);
              }}
              disabled={inputValues[index]?.value === null || shouldInputBeDisabled}
            />
          </label>
        );

      default:
        break;
    }
  };

  let matchingObject = {};
  let matchingObjectForCharacter = {};

  const primaryKeyColumns = [];
  const nonPrimaryKeyColumns = [];
  columns.forEach((column) => {
    if (column?.constraints_type?.is_primary_key) {
      primaryKeyColumns.push({ ...column });
    } else {
      nonPrimaryKeyColumns.push({ ...column });
    }
  });

  const editRowColumns = [...primaryKeyColumns, ...nonPrimaryKeyColumns];

  columns.forEach((obj) => {
    const keyName = Object.values(obj)[0];
    const dataType = Object.values(obj)[2];

    if (rowData[keyName] !== undefined && dataType !== 'character varying') {
      matchingObject[keyName] = rowData[keyName];
    } else if (rowData[keyName] !== undefined && dataType === 'character varying') {
      matchingObjectForCharacter[keyName] = rowData[keyName];
    }
  });

  const isSubset = Object.entries(matchingObject).every(([key, value]) => currentValue[key] == value);
  const isSubsetForCharacter = Object.entries(matchingObjectForCharacter).every(
    ([key, value]) => currentValue[key] == value
  );

  const handleNavigateToReferencedtable = (id, name) => {
    const data = { id: id, table_name: name };
    localStorage.setItem('tableDetails', JSON.stringify(data));
  };

  return (
    <div className="drawer-card-wrapper ">
      <div className="drawer-card-title">
        <div className="editRow-header-container">
          <h3 className="card-title" data-cy="edit-row-header">
            Edit row
          </h3>
          {/* {foreignKeys.length > 0 &&
            foreignKeys.map((foreignKey, index) => (
              <ToolTip key={index} message="Open referenced table" placement="right" tooltipClassName="tootip-table">
                <Link target="_blank" to={getPrivateRoute('database')}>
                  <div
                    className="edit-row-tableName"
                    onClick={() =>
                      handleNavigateToReferencedtable(foreignKey.referenced_table_id, foreignKey.referenced_table_name)
                    }
                  >
                    <span>{foreignKey.referenced_table_name}</span> <Maximize />
                  </div>
                </Link>
              </ToolTip>
            ))} */}
        </div>
      </div>
      <div className="card-body edit-row-body">
        <div>
          {selectedRowObj &&
            Array.isArray(editRowColumns) &&
            editRowColumns?.map(({ Header, accessor, dataType, column_default, constraints_type }, index) => {
              const currentValue = selectedRowObj[accessor];
              const headerText = Header;
              const isPrimaryKey = constraints_type?.is_primary_key ?? false;
              const isNullable = !constraints_type?.is_not_null;
              const isSerialDataTypeColumn = dataType === 'serial';
              const shouldInputBeDisabled = isPrimaryKey || isSerialDataTypeColumn;

              return (
                <div className="edit-row-container mb-3" key={index}>
                  <div className="edit-field-container d-flex align-items-center justify-content-between">
                    <div
                      className="form-label"
                      data-cy={`${String(Header).toLocaleLowerCase().replace(/\s+/g, '-')}-column-name-label`}
                    >
                      <div className="headerText-withIcon d-flex align-items-center justify-content-start">
                        <span style={{ width: '24px' }}>
                          {renderDatatypeIcon(isSerialDataTypeColumn ? 'serial' : dataType)}
                        </span>
                        <span style={{ marginRight: '5px' }}>{headerText}</span>
                        {constraints_type?.is_primary_key === true && (
                          <span style={{ marginRight: '3px' }}>
                            <SolidIcon name="primarykey" />
                          </span>
                        )}
                        <ToolTip
                          message={
                            isMatchingForeignKeyColumn(Header) ? (
                              <div>
                                <span>Foreign key relation</span>
                                <div className="d-flex align-item-center justify-content-between mt-2 custom-tooltip-style">
                                  <span>{isMatchingForeignKeyColumnDetails(Header)?.column_names[0]}</span>
                                  <ArrowRight />
                                  <span>{`${isMatchingForeignKeyColumnDetails(Header)?.referenced_table_name}.${
                                    isMatchingForeignKeyColumnDetails(Header)?.referenced_column_names[0]
                                  }`}</span>
                                </div>
                              </div>
                            ) : null
                          }
                          placement="top"
                          tooltipClassName="tjdb-table-tooltip"
                        >
                          <div>
                            {isMatchingForeignKeyColumn(Header) && (
                              <span>
                                <ForeignKeyIndicator />
                              </span>
                            )}
                          </div>
                        </ToolTip>
                      </div>
                    </div>

                    <div
                      className={`${
                        darkMode ? 'row-tabs-dark' : 'row-tabs'
                      } d-flex align-items-center justify-content-start gap-2`}
                    >
                      {isNullable && !isPrimaryKey && (
                        <div
                          onClick={() =>
                            handleTabClick(index, 'Null', column_default, isNullable, accessor, dataType, currentValue)
                          }
                          style={{
                            backgroundColor:
                              activeTab[index] === 'Null' && !darkMode
                                ? 'white'
                                : activeTab[index] === 'Null' && darkMode
                                ? '#242f3c'
                                : 'transparent',
                            color:
                              activeTab[index] === 'Null' && !darkMode
                                ? '#3E63DD'
                                : activeTab[index] === 'Null' && darkMode
                                ? 'white'
                                : '#687076',
                          }}
                          className="row-tab-content"
                        >
                          Null
                        </div>
                      )}
                      {column_default !== null && !isSerialDataTypeColumn && !isPrimaryKey && (
                        <div
                          onClick={() =>
                            handleTabClick(
                              index,
                              'Default',
                              column_default,
                              isNullable,
                              accessor,
                              dataType,
                              currentValue
                            )
                          }
                          style={{
                            backgroundColor:
                              activeTab[index] === 'Default' && !darkMode
                                ? 'white'
                                : activeTab[index] === 'Default' && darkMode
                                ? '#242f3c'
                                : 'transparent',
                            color:
                              activeTab[index] === 'Default' && !darkMode
                                ? '#3E63DD'
                                : activeTab[index] === 'Default' && darkMode
                                ? 'white'
                                : '#687076',
                          }}
                          className="row-tab-content"
                        >
                          Default value
                        </div>
                      )}
                      {!isSerialDataTypeColumn && !isPrimaryKey && (
                        <div
                          onClick={() =>
                            handleTabClick(
                              index,
                              'Custom',
                              column_default,
                              isNullable,
                              accessor,
                              dataType,
                              currentValue
                            )
                          }
                          style={{
                            backgroundColor:
                              activeTab[index] === 'Custom' && !darkMode
                                ? 'white'
                                : activeTab[index] === 'Custom' && darkMode
                                ? '#242f3c'
                                : 'transparent',
                            color:
                              activeTab[index] === 'Custom' && !darkMode
                                ? '#3E63DD'
                                : activeTab[index] === 'Custom' && darkMode
                                ? 'white'
                                : '#687076',
                          }}
                          className="row-tab-content"
                        >
                          Custom
                        </div>
                      )}
                    </div>
                  </div>
                  <ToolTip
                    message={
                      isSerialDataTypeColumn
                        ? 'Serial data type values cannot be modified'
                        : constraints_type?.is_primary_key
                        ? 'Cannot edit primary key values'
                        : null
                    }
                    placement="top"
                    tooltipClassName="tootip-table"
                    show={isSerialDataTypeColumn || constraints_type?.is_primary_key}
                  >
                    {renderElement(accessor, dataType, index, isNullable, column_default, shouldInputBeDisabled)}
                  </ToolTip>
                </div>
              );
            })}
        </div>
      </div>
      {selectedRowObj && (
        <DrawerFooter
          isEditMode={true}
          fetching={fetching}
          onClose={onClose}
          onEdit={handleSubmit}
          shouldDisableCreateBtn={Object.values(matchingObject).includes('') || (isSubset && isSubsetForCharacter)}
          initiator={initiator}
        />
      )}
    </div>
  );
};

export default EditRowForm;<|MERGE_RESOLUTION|>--- conflicted
+++ resolved
@@ -11,9 +11,9 @@
 import SolidIcon from '@/_ui/Icon/SolidIcons';
 import { ToolTip } from '@/_components/ToolTip';
 import './styles.scss';
-import Maximize from '@/TooljetDatabase/Icons/maximize.svg';
-import { Link } from 'react-router-dom';
-import { getPrivateRoute } from '@/_helpers/routes';
+// import Maximize from '@/TooljetDatabase/Icons/maximize.svg';
+// import { Link } from 'react-router-dom';
+// import { getPrivateRoute } from '@/_helpers/routes';
 import ForeignKeyIndicator from '../Icons/ForeignKeyIndicator.svg';
 import ArrowRight from '../Icons/ArrowRight.svg';
 import Skeleton from 'react-loading-skeleton';
@@ -104,7 +104,7 @@
   }, [rowData]);
 
   const referenceTableDetails = referencedColumnDetails.map((item) => {
-    const [key, value] = Object.entries(item);
+    const [key, _value] = Object.entries(item);
     return {
       label: key[1] === null ? 'Null' : key[1],
       value: key[1] === null ? 'Null' : key[1],
@@ -315,11 +315,8 @@
                 setReferencedColumnDetails={setReferencedColumnDetails}
                 scrollEventForColumnValues={true}
                 cellColumnName={columnName}
-<<<<<<< HEAD
                 columnDataType={dataType}
-=======
                 isEditRow={true}
->>>>>>> 6ea2a47e
               />
             ) : (
               <input
@@ -433,7 +430,7 @@
     ([key, value]) => currentValue[key] == value
   );
 
-  const handleNavigateToReferencedtable = (id, name) => {
+  const _handleNavigateToReferencedtable = (id, name) => {
     const data = { id: id, table_name: name };
     localStorage.setItem('tableDetails', JSON.stringify(data));
   };
