--- conflicted
+++ resolved
@@ -228,14 +228,7 @@
     }
   });
 
-<<<<<<< HEAD
   const editRowColumns = [...primaryKeyColumns, ...nonPrimaryKeyColumns];
-=======
-  const headerText = primaryColumn;
-
-  let matchingObject = {};
-  let matchingObjectForCharacter = {};
->>>>>>> 07e5fb80
 
   columns.forEach((obj) => {
     const keyName = Object.values(obj)[0];
@@ -262,52 +255,15 @@
       </div>
       <div className="card-body">
         <div>
-<<<<<<< HEAD
           {selectedRowObj &&
             Array.isArray(editRowColumns) &&
             editRowColumns?.map(({ Header, accessor, dataType, column_default, constraints_type }, index) => {
               const currentValue = selectedRowObj[accessor];
-              const headerText = Header.charAt(0).toUpperCase() + Header.slice(1);
+              const headerText = Header;
               const isPrimaryKey = constraints_type?.is_primary_key ?? false;
               const isNullable = !constraints_type?.is_not_null;
               const isSerialDataTypeColumn = dataType === 'serial';
               const shouldInputBeDisabled = isPrimaryKey || isSerialDataTypeColumn;
-=======
-          <div className="createRow-idContainer">
-            <div
-              className="form-label d-flex align-items-center justify-content-start mb-2"
-              data-cy={`${primaryColumn}-column-name-label`}
-            >
-              {isSerialDataType(serialDatatypeColumn) && (
-                <span style={{ width: '24px' }}>
-                  <Serial width="18" height="14" className="tjdb-column-header-name" />
-                </span>
-              )}
-              <span>{headerText}</span>
-            </div>
-
-            <div className="edit-row-container mb-3">
-              <div style={{ position: 'relative' }}>
-                <input
-                  value={selectedRow}
-                  type="text"
-                  disabled={true}
-                  className={!darkMode ? 'form-control' : 'form-control dark-form-row'}
-                />
-              </div>
-            </div>
-          </div>
-
-          {selectedRow &&
-            Array.isArray(columns) &&
-            columns?.map(({ Header, accessor, dataType, column_default, constraints_type }, index) => {
-              const currentValue = selectedTableData.find((row) => row.id === selectedRow)?.[accessor];
-              const headerText = Header;
-              const isPrimaryKey = constraints_type.is_primary_key;
-              const isNullable = !constraints_type.is_not_null;
-
-              if (isPrimaryKey) return null;
->>>>>>> 07e5fb80
 
               return (
                 <div className="edit-row-container mb-3" key={index}>
