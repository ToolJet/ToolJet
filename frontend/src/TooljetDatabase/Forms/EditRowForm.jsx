--- conflicted
+++ resolved
@@ -5,20 +5,6 @@
 import { tooljetDatabaseService } from '@/_services';
 import Select from '@/_ui/Select';
 import _ from 'lodash';
-<<<<<<< HEAD
-import { isSerialDataType } from '../constants';
-import BigInt from '../Icons/Biginteger.svg';
-import Float from '../Icons/Float.svg';
-import Integer from '../Icons/Integer.svg';
-import CharacterVar from '../Icons/Text.svg';
-import Boolean from '../Icons/Toggle.svg';
-import Serial from '../Icons/Serial.svg';
-import './styles.scss';
-
-const EditRowForm = ({ onEdit, onClose, rowIdToBeEdited = null }) => {
-  const darkMode = localStorage.getItem('darkMode') === 'true';
-  const { organizationId, selectedTable, columns, selectedTableData } = useContext(TooljetDatabaseContext);
-=======
 import { renderDatatypeIcon, listAllPrimaryKeyColumns, postgresErrorCode } from '../constants';
 import PostgrestQueryBuilder from '@/_helpers/postgrestQueryBuilder';
 import DropDownSelect from '../../Editor/QueryManager/QueryEditors/TooljetDatabase/DropDownSelect';
@@ -44,7 +30,6 @@
   const darkMode = localStorage.getItem('darkMode') === 'true';
   const { organizationId, selectedTable, columns, foreignKeys } = useContext(TooljetDatabaseContext);
   const inputRefs = useRef({});
->>>>>>> 1311b5ab
   const [fetching, setFetching] = useState(false);
   const [selectedRow, setSelectedRow] = useState(rowIdToBeEdited);
   const [activeTab, setActiveTab] = useState(Array.isArray(columns) ? columns.map(() => 'Custom') : []);
@@ -107,8 +92,6 @@
     return data;
   });
 
-<<<<<<< HEAD
-=======
   useEffect(() => {
     editRowColumns.forEach(({ accessor }) => {
       if (rowData[accessor] != '') {
@@ -138,7 +121,6 @@
     return matchingColumn;
   }
 
->>>>>>> 1311b5ab
   const handleTabClick = (index, tabData, defaultValue, nullValue, columnName, dataType, currentValue) => {
     const newActiveTabs = [...activeTab];
     newActiveTabs[index] = tabData;
@@ -240,9 +222,6 @@
 
   const handleSubmit = async () => {
     setFetching(true);
-<<<<<<< HEAD
-    const query = `id=eq.${selectedRow}&order=id`;
-=======
     let flag = 0;
 
     const { hasEmptyValue, newErrorMap } = editRowColumns.reduce(
@@ -277,7 +256,6 @@
     });
 
     const query = `${filterQuery.url.toString()}&${sortQuery.url.toString()}`;
->>>>>>> 1311b5ab
     const { error } = await tooljetDatabaseService.updateRows(organizationId, selectedTable.id, rowData, query);
     // TODO: Need all of this logic on the backend should ideally just get list of columns with error messages to map over
     if (error) {
@@ -315,11 +293,7 @@
     onEdit && onEdit();
   };
 
-<<<<<<< HEAD
-  const renderElement = (columnName, dataType, isPrimaryKey, index) => {
-=======
   const renderElement = (columnName, dataType, index, isNullable, column_default, shouldInputBeDisabled = false) => {
->>>>>>> 1311b5ab
     switch (dataType) {
       case 'character varying':
       case 'integer':
@@ -328,20 +302,6 @@
       case 'double precision':
         return (
           <div style={{ position: 'relative' }}>
-<<<<<<< HEAD
-            <input
-              //defaultValue={currentValue}
-              value={inputValues[index]?.value !== null && inputValues[index]?.value}
-              type="text"
-              disabled={inputValues[index]?.disabled}
-              onChange={(e) => handleInputChange(index, e.target.value, columnName)}
-              placeholder={inputValues[index]?.value !== null ? 'Enter a value' : null}
-              className={!darkMode ? 'form-control' : 'form-control dark-form-row'}
-              data-cy={`${String(columnName).toLocaleLowerCase().replace(/\s+/g, '-')}-input-field`}
-              autoComplete="off"
-              // onFocus={onFocused}
-            />
-=======
             {isMatchingForeignKeyColumn(columnName) ? (
               <DropDownSelect
                 buttonClasses="border border-end-1 foreignKeyAcces-container-drawer"
@@ -418,7 +378,6 @@
                 }}
               />
             )}
->>>>>>> 1311b5ab
             {inputValues[index]?.value === null ? (
               <p className={darkMode === true ? 'null-tag-dark' : 'null-tag'}>Null</p>
             ) : null}
@@ -489,14 +448,11 @@
     ([key, value]) => currentValue[key] === value
   );
 
-<<<<<<< HEAD
-=======
   const _handleNavigateToReferencedtable = (id, name) => {
     const data = { id: id, table_name: name };
     localStorage.setItem('tableDetails', JSON.stringify(data));
   };
 
->>>>>>> 1311b5ab
   return (
     <div className="drawer-card-wrapper ">
       <div className="drawer-card-title">
@@ -656,10 +612,6 @@
                       </div>
                     )}
                   </div>
-<<<<<<< HEAD
-
-                  {renderElement(accessor, dataType, isPrimaryKey, index)}
-=======
                   <ToolTip
                     message={
                       isSerialDataTypeColumn
@@ -674,7 +626,6 @@
                   >
                     {renderElement(accessor, dataType, index, isNullable, column_default, shouldInputBeDisabled)}
                   </ToolTip>
->>>>>>> 1311b5ab
                 </div>
               );
             })}
