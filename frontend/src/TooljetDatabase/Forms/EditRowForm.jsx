import React, { useState, useContext, useEffect, useMemo } from 'react';
import { toast } from 'react-hot-toast';
import DrawerFooter from '@/_ui/Drawer/DrawerFooter';
import { TooljetDatabaseContext } from '../index';
import { tooljetDatabaseService } from '@/_services';
import Select from '@/_ui/Select';
import _, { isEqual } from 'lodash';
import { useMounted } from '@/_hooks/use-mount';
import BigInt from '../Icons/Biginteger.svg';
import Float from '../Icons/Float.svg';
import Integer from '../Icons/Integer.svg';
import CharacterVar from '../Icons/Text.svg';
import Boolean from '../Icons/Toggle.svg';
import './styles.scss';

const EditRowForm = ({ onEdit, onClose }) => {
  const darkMode = localStorage.getItem('darkMode') === 'true';
  const { organizationId, selectedTable, columns, selectedTableData } = useContext(TooljetDatabaseContext);
  const [fetching, setFetching] = useState(false);
  const [selectedRow, setSelectedRow] = useState(null);
  const [activeTab, setActiveTab] = useState(Array.isArray(columns) ? columns.map(() => 'Custom') : []);
  const currentValue = selectedTableData.find((row) => row.id === selectedRow);
  const [inputValues, setInputValues] = useState([]);

  useEffect(() => {
    if (currentValue) {
      const keysWithNullValues = Object.keys(currentValue).filter((key) => currentValue[key] === null);
      setActiveTab((prevActiveTabs) => {
        const newActiveTabs = [...prevActiveTabs];
        keysWithNullValues.forEach((key) => {
          const index = Object.keys(currentValue).indexOf(key);
          if (currentValue[key] === null) {
            newActiveTabs[index] = 'Null';
          }
        });
        return newActiveTabs;
      });
      const initialInputValues = currentValue
        ? Object.keys(currentValue).map((key) => {
            const value =
              currentValue[key] === null ? null : currentValue[key] === currentValue[key] ? currentValue[key] : '';
            const disabledValue = currentValue[key] === null ? true : false;
            return { value: value, disabled: disabledValue };
          })
        : [];

      setInputValues(initialInputValues);
    }
  }, [currentValue, selectedRow]);

  const [rowData, setRowData] = useState(() => {
    const data = {};
    columns.forEach(({ accessor, dataType }) => {
      if (dataType === 'boolean') {
        if (!accessor) {
          data[accessor] = false;
        }
      }
    });

    return data;
  });

  const handleTabClick = (index, tabData, defaultValue, nullValue, columnName, dataType, currentValue) => {
    const newActiveTabs = [...activeTab];
    newActiveTabs[index] = tabData;
    setActiveTab(newActiveTabs);
    const customVal = currentValue === null || '' ? '' : currentValue;
    const customBooleanVal = currentValue === false ? false : currentValue;
    const actualDefaultVal = defaultValue === 'true' ? true : false;
    const newInputValues = [...inputValues];
    if (defaultValue && tabData === 'Default' && dataType !== 'boolean') {
      newInputValues[index] = { value: defaultValue, disabled: true };
    } else if (defaultValue && tabData === 'Default' && dataType === 'boolean') {
      newInputValues[index] = { value: actualDefaultVal, disabled: true };
<<<<<<< HEAD
    } else if (nullValue === 'YES' && tabData === 'Null' && dataType !== 'boolean') {
      newInputValues[index] = { value: null, disabled: true };
    } else if (nullValue === 'YES' && tabData === 'Null' && dataType === 'boolean') {
      newInputValues[index] = { value: null, disabled: true };
    } else if (tabData === 'Custom' && customVal.length > 0) {
      newInputValues[index] = { value: customVal, disabled: false };
    } else if (tabData === 'Custom' && customVal.length <= 0) {
      newInputValues[index] = { value: '', disabled: false };
=======
    } else if (nullValue && tabData === 'Null' && dataType !== 'boolean') {
      newInputValues[index] = { value: 'Null', disabled: true };
    } else if (nullValue && tabData === 'Null' && dataType === 'boolean') {
      newInputValues[index] = { value: false, disabled: true };
>>>>>>> ef64ca65
    } else {
      newInputValues[index] = { value: customVal, disabled: false };
    }

    setInputValues(newInputValues);
    if (dataType === 'boolean') {
      setRowData({
        ...rowData,
        [columnName]:
          newInputValues[index].value === null
            ? null
            : newInputValues[index].value === actualDefaultVal
            ? defaultValue === 'true'
              ? true
              : false
            : newInputValues[index].value === currentValue
            ? currentValue
            : currentValue === null && customBooleanVal === false
            ? null
            : null,
      });
    } else {
      setRowData({
        ...rowData,
        [columnName]:
          newInputValues[index].value === null
            ? null
            : newInputValues[index].value === defaultValue
            ? defaultValue
            : newInputValues[index].value === currentValue
            ? currentValue
            : currentValue === null && customVal === ''
            ? ''
            : null,
      });
    }
  };

  const handleInputChange = (index, value, columnName) => {
    const newInputValues = [...inputValues];
    newInputValues[index] = { value: value, disabled: false };
    setInputValues(newInputValues);
    setRowData({ ...rowData, [columnName]: value });
  };

  const checkDataTypeIcons = (type) => {
    switch (type) {
      case 'integer':
        return <Integer width="18" height="18" className="tjdb-column-header-name" />;
      case 'bigint':
        return <BigInt width="18" height="18" className="tjdb-column-header-name" />;
      case 'character varying':
        return <CharacterVar width="18" height="18" className="tjdb-column-header-name" />;
      case 'boolean':
        return <Boolean width="18" height="18" className="tjdb-column-header-name" />;
      case 'double precision':
        return <Float width="18" height="18" className="tjdb-column-header-name" />;
      default:
        return type;
    }
  };

  useEffect(() => {
    toast.dismiss();
  }, []);

  const handleOnSelect = (selectedOption) => {
    setSelectedRow(selectedOption);
  };

  const handleSubmit = async () => {
    setFetching(true);
    const query = `id=eq.${selectedRow}&order=id`;
    const { error } = await tooljetDatabaseService.updateRows(organizationId, selectedTable.id, rowData, query);
    if (error) {
      toast.error(error?.message ?? `Failed to create a new column table "${selectedTable.table_name}"`);
      setFetching(false);
      return;
    }
    setFetching(false);
    toast.success(`Row edited successfully`);
    onEdit && onEdit();
  };

  const renderElement = (columnName, dataType, isPrimaryKey, index) => {
    switch (dataType) {
      case 'character varying':
      case 'integer':
      case 'bigint':
      case 'serial':
      case 'double precision':
        return (
          <div style={{ position: 'relative' }}>
            <input
              //defaultValue={currentValue}
              value={inputValues[index]?.value !== null && inputValues[index]?.value}
              type="text"
              disabled={inputValues[index]?.disabled}
              onChange={(e) => handleInputChange(index, e.target.value, columnName)}
              placeholder={inputValues[index]?.value !== null ? 'Enter a value' : null}
              className={!darkMode ? 'form-control' : 'form-control dark-form-row'}
              data-cy={`${String(columnName).toLocaleLowerCase().replace(/\s+/g, '-')}-input-field`}
              autoComplete="off"
              // onFocus={onFocused}
            />
            {inputValues[index]?.value === null ? (
              <p className={darkMode === true ? 'null-tag-dark' : 'null-tag'}>Null</p>
            ) : null}
          </div>
        );

      case 'boolean':
        return (
          <label className={`form-switch`}>
            <input
              className="form-check-input"
              type="checkbox"
              checked={inputValues[index]?.value}
              onChange={(e) => {
                if (!inputValues[index]?.disabled) handleInputChange(index, e.target.checked, columnName);
              }}
              disabled={inputValues[index]?.value === null}
            />
          </label>
        );

      default:
        break;
    }
  };

  const primaryColumn = columns.find((column) => column.constraints_type.is_primary_key)?.accessor || null;

  const options = selectedTableData.map((row) => {
    return {
      value: row[primaryColumn],
      label: row[primaryColumn],
    };
  });

  const headerText = primaryColumn.charAt(0).toUpperCase() + primaryColumn.slice(1);

  let matchingObject = {};
  let matchingObjectForCharacter = {};

  columns.forEach((obj) => {
    const keyName = Object.values(obj)[0];
    const dataType = Object.values(obj)[2];

    if (rowData[keyName] !== undefined && dataType !== 'character varying') {
      matchingObject[keyName] = rowData[keyName];
    } else if (rowData[keyName] !== undefined && dataType === 'character varying') {
      matchingObjectForCharacter[keyName] = rowData[keyName];
    }
  });

  const isSubset = Object.entries(matchingObject).every(([key, value]) => currentValue[key] === value);
  const isSubsetForCharacter = Object.entries(matchingObjectForCharacter).every(
    ([key, value]) => currentValue[key] === value
  );

  return (
    <div className="drawer-card-wrapper ">
      <div className="drawer-card-title">
        <h3 className="card-title" data-cy="edit-row-header">
          Edit a row
        </h3>
      </div>
      <div className="card-body">
        <div>
          <div className="createRow-idContainer">
            <div
              className="form-label d-flex align-items-center justify-content-start mb-2"
              data-cy={`${primaryColumn}-column-name-label`}
            >
              <span style={{ width: '24px' }}>
                <Integer width="18" height="18" className="tjdb-column-header-name" />
              </span>
              <span>{headerText}</span>
            </div>
            <div className="edit-row-dropdown col-auto row-edit-select-container w-100" data-cy="select-row-dropdown">
              <Select
                useMenuPortal={false}
                placeholder="Select a row to edit"
                value={selectedRow}
                options={options}
                onChange={handleOnSelect}
              />
            </div>
          </div>

          {selectedRow &&
            Array.isArray(columns) &&
            columns?.map(({ Header, accessor, dataType, column_default, constraints_type }, index) => {
              const currentValue = selectedTableData.find((row) => row.id === selectedRow)?.[accessor];
              const headerText = Header.charAt(0).toUpperCase() + Header.slice(1);
              const isPrimaryKey = constraints_type.is_primary_key;
              const isNullable = !constraints_type.is_not_null;

              if (isPrimaryKey) return null;

              return (
                <div className="edit-row-container mb-3" key={index}>
                  <div className="edit-field-container d-flex align-items-center justify-content-between">
                    <div
                      className="form-label"
                      data-cy={`${String(Header).toLocaleLowerCase().replace(/\s+/g, '-')}-column-name-label`}
                    >
                      <div className="d-flex align-items-center justify-content-start mb-2">
                        <span style={{ width: '24px' }}>{checkDataTypeIcons(dataType)}</span>
                        <span>{headerText}</span>
                      </div>
                    </div>
                    {index > 0 && (
                      <div
                        className={`${
                          darkMode ? 'row-tabs-dark' : 'row-tabs'
                        } d-flex align-items-center justify-content-start gap-2`}
                      >
                        {isNullable && (
                          <div
                            onClick={() =>
                              handleTabClick(
                                index,
                                'Null',
                                column_default,
                                isNullable,
                                accessor,
                                dataType,
                                currentValue
                              )
                            }
                            style={{
                              backgroundColor:
                                activeTab[index] === 'Null' && !darkMode
                                  ? 'white'
                                  : activeTab[index] === 'Null' && darkMode
                                  ? '#242f3c'
                                  : 'transparent',
                              color:
                                activeTab[index] === 'Null' && !darkMode
                                  ? '#3E63DD'
                                  : activeTab[index] === 'Null' && darkMode
                                  ? 'white'
                                  : '#687076',
                            }}
                            className="row-tab-content"
                          >
                            Null
                          </div>
                        )}
                        {column_default !== null && (
                          <div
                            onClick={() =>
                              handleTabClick(
                                index,
                                'Default',
                                column_default,
                                isNullable,
                                accessor,
                                dataType,
                                currentValue
                              )
                            }
                            style={{
                              backgroundColor:
                                activeTab[index] === 'Default' && !darkMode
                                  ? 'white'
                                  : activeTab[index] === 'Default' && darkMode
                                  ? '#242f3c'
                                  : 'transparent',
                              color:
                                activeTab[index] === 'Default' && !darkMode
                                  ? '#3E63DD'
                                  : activeTab[index] === 'Default' && darkMode
                                  ? 'white'
                                  : '#687076',
                            }}
                            className="row-tab-content"
                          >
                            Default value
                          </div>
                        )}
                        <div
                          onClick={() =>
                            handleTabClick(
                              index,
                              'Custom',
                              column_default,
                              isNullable,
                              accessor,
                              dataType,
                              currentValue
                            )
                          }
                          style={{
                            backgroundColor:
                              activeTab[index] === 'Custom' && !darkMode
                                ? 'white'
                                : activeTab[index] === 'Custom' && darkMode
                                ? '#242f3c'
                                : 'transparent',
                            color:
                              activeTab[index] === 'Custom' && !darkMode
                                ? '#3E63DD'
                                : activeTab[index] === 'Custom' && darkMode
                                ? 'white'
                                : '#687076',
                          }}
                          className="row-tab-content"
                        >
                          Custom
                        </div>
                      </div>
                    )}
                  </div>

                  {renderElement(accessor, dataType, isPrimaryKey, index)}
                </div>
              );
            })}
        </div>
      </div>
      {selectedRow && (
        <DrawerFooter
          isEditMode={true}
          fetching={fetching}
          onClose={onClose}
          onEdit={handleSubmit}
          shouldDisableCreateBtn={Object.values(matchingObject).includes('') || (isSubset && isSubsetForCharacter)}
        />
      )}
    </div>
  );
};

export default EditRowForm;<|MERGE_RESOLUTION|>--- conflicted
+++ resolved
@@ -73,21 +73,14 @@
       newInputValues[index] = { value: defaultValue, disabled: true };
     } else if (defaultValue && tabData === 'Default' && dataType === 'boolean') {
       newInputValues[index] = { value: actualDefaultVal, disabled: true };
-<<<<<<< HEAD
-    } else if (nullValue === 'YES' && tabData === 'Null' && dataType !== 'boolean') {
+    } else if (nullValue && tabData === 'Null' && dataType !== 'boolean') {
       newInputValues[index] = { value: null, disabled: true };
-    } else if (nullValue === 'YES' && tabData === 'Null' && dataType === 'boolean') {
+    } else if (nullValue && tabData === 'Null' && dataType === 'boolean') {
       newInputValues[index] = { value: null, disabled: true };
     } else if (tabData === 'Custom' && customVal.length > 0) {
       newInputValues[index] = { value: customVal, disabled: false };
     } else if (tabData === 'Custom' && customVal.length <= 0) {
       newInputValues[index] = { value: '', disabled: false };
-=======
-    } else if (nullValue && tabData === 'Null' && dataType !== 'boolean') {
-      newInputValues[index] = { value: 'Null', disabled: true };
-    } else if (nullValue && tabData === 'Null' && dataType === 'boolean') {
-      newInputValues[index] = { value: false, disabled: true };
->>>>>>> ef64ca65
     } else {
       newInputValues[index] = { value: customVal, disabled: false };
     }
