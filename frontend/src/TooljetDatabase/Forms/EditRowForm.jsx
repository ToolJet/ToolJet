import React, { useState, useContext, useEffect, useMemo } from 'react';
import { toast } from 'react-hot-toast';
import DrawerFooter from '@/_ui/Drawer/DrawerFooter';
import { TooljetDatabaseContext } from '../index';
import { tooljetDatabaseService } from '@/_services';
import Select from '@/_ui/Select';
import _, { isEqual } from 'lodash';
import { useMounted } from '@/_hooks/use-mount';
import BigInt from '../Icons/Biginteger.svg';
import Float from '../Icons/Float.svg';
import Integer from '../Icons/Integer.svg';
import CharacterVar from '../Icons/Text.svg';
import Boolean from '../Icons/Toggle.svg';
import './styles.scss';

<<<<<<< HEAD
const EditRowForm = ({ onEdit, onClose, rowIdToBeEdited = null }) => {
  const { organizationId, selectedTable, columns, selectedTableData } = useContext(TooljetDatabaseContext);
  const [fetching, setFetching] = useState(false);
  const [selectedRow, setSelectedRow] = useState(rowIdToBeEdited);

  useEffect(() => {
    toast.dismiss();
  }, []);

  const handleOnSelect = (selectedOption) => {
    setSelectedRow(selectedOption);
  };
=======
const EditRowForm = ({ onEdit, onClose }) => {
  const darkMode = localStorage.getItem('darkMode') === 'true';
  const { organizationId, selectedTable, columns, selectedTableData } = useContext(TooljetDatabaseContext);
  const [fetching, setFetching] = useState(false);
  const [selectedRow, setSelectedRow] = useState(null);
  const [activeTab, setActiveTab] = useState(Array.isArray(columns) ? columns.map(() => 'Custom') : []);
  const currentValue = selectedTableData.find((row) => row.id === selectedRow);
  const [inputValues, setInputValues] = useState([]);

  useEffect(() => {
    if (currentValue) {
      const keysWithNullValues = Object.keys(currentValue).filter((key) => currentValue[key] === null);
      setActiveTab((prevActiveTabs) => {
        const newActiveTabs = [...prevActiveTabs];
        keysWithNullValues.forEach((key) => {
          const index = Object.keys(currentValue).indexOf(key);
          if (currentValue[key] === null) {
            newActiveTabs[index] = 'Null';
          }
        });
        return newActiveTabs;
      });
      const initialInputValues = currentValue
        ? Object.keys(currentValue).map((key) => {
            const value =
              currentValue[key] === null ? null : currentValue[key] === currentValue[key] ? currentValue[key] : '';
            const disabledValue = currentValue[key] === null ? true : false;
            return { value: value, disabled: disabledValue };
          })
        : [];

      setInputValues(initialInputValues);
    }
  }, [currentValue, selectedRow]);
>>>>>>> 9c5817bc

  const [rowData, setRowData] = useState(() => {
    const data = {};
    columns.forEach(({ accessor, dataType }) => {
      if (dataType === 'boolean') {
        if (!accessor) {
          data[accessor] = false;
        }
      }
    });

    return data;
  });

  const handleTabClick = (index, tabData, defaultValue, nullValue, columnName, dataType, currentValue) => {
    const newActiveTabs = [...activeTab];
    newActiveTabs[index] = tabData;
    setActiveTab(newActiveTabs);
    const customVal = currentValue === null || '' ? '' : currentValue;
    const customBooleanVal = currentValue === false ? false : currentValue;
    const actualDefaultVal = defaultValue === 'true' ? true : false;
    const newInputValues = [...inputValues];
    if (defaultValue && tabData === 'Default' && dataType !== 'boolean') {
      newInputValues[index] = { value: defaultValue, disabled: true };
    } else if (defaultValue && tabData === 'Default' && dataType === 'boolean') {
      newInputValues[index] = { value: actualDefaultVal, disabled: true };
    } else if (nullValue && tabData === 'Null' && dataType !== 'boolean') {
      newInputValues[index] = { value: null, disabled: true };
    } else if (nullValue && tabData === 'Null' && dataType === 'boolean') {
      newInputValues[index] = { value: null, disabled: true };
    } else if (tabData === 'Custom' && customVal.length > 0) {
      newInputValues[index] = { value: customVal, disabled: false };
    } else if (tabData === 'Custom' && customVal.length <= 0) {
      newInputValues[index] = { value: '', disabled: false };
    } else {
      newInputValues[index] = { value: customVal, disabled: false };
    }

    setInputValues(newInputValues);
    if (dataType === 'boolean') {
      setRowData({
        ...rowData,
        [columnName]:
          newInputValues[index].value === null
            ? null
            : newInputValues[index].value === actualDefaultVal
            ? defaultValue === 'true'
              ? true
              : false
            : newInputValues[index].value === currentValue
            ? currentValue
            : currentValue === null && customBooleanVal === false
            ? null
            : null,
      });
    } else {
      setRowData({
        ...rowData,
        [columnName]:
          newInputValues[index].value === null
            ? null
            : newInputValues[index].value === defaultValue
            ? defaultValue
            : newInputValues[index].value === currentValue
            ? currentValue
            : currentValue === null && customVal === ''
            ? ''
            : null,
      });
    }
  };

  const handleInputChange = (index, value, columnName) => {
    const newInputValues = [...inputValues];
    newInputValues[index] = { value: value, disabled: false };
    setInputValues(newInputValues);
    setRowData({ ...rowData, [columnName]: value });
  };

  const checkDataTypeIcons = (type) => {
    switch (type) {
      case 'integer':
        return <Integer width="18" height="18" className="tjdb-column-header-name" />;
      case 'bigint':
        return <BigInt width="18" height="18" className="tjdb-column-header-name" />;
      case 'character varying':
        return <CharacterVar width="18" height="18" className="tjdb-column-header-name" />;
      case 'boolean':
        return <Boolean width="18" height="18" className="tjdb-column-header-name" />;
      case 'double precision':
        return <Float width="18" height="18" className="tjdb-column-header-name" />;
      default:
        return type;
    }
  };

  useEffect(() => {
    toast.dismiss();
  }, []);

  const handleOnSelect = (selectedOption) => {
    setSelectedRow(selectedOption);
  };

  const handleSubmit = async () => {
    setFetching(true);
    const query = `id=eq.${selectedRow}&order=id`;
    const { error } = await tooljetDatabaseService.updateRows(organizationId, selectedTable.id, rowData, query);
    if (error) {
      toast.error(error?.message ?? `Failed to create a new column table "${selectedTable.table_name}"`);
      setFetching(false);
      return;
    }
    setFetching(false);
    toast.success(`Row edited successfully`);
    onEdit && onEdit();
  };

  const renderElement = (columnName, dataType, isPrimaryKey, index) => {
    switch (dataType) {
      case 'character varying':
      case 'integer':
      case 'bigint':
      case 'serial':
      case 'double precision':
        return (
          <div style={{ position: 'relative' }}>
            <input
              //defaultValue={currentValue}
              value={inputValues[index]?.value !== null && inputValues[index]?.value}
              type="text"
              disabled={inputValues[index]?.disabled}
              onChange={(e) => handleInputChange(index, e.target.value, columnName)}
              placeholder={inputValues[index]?.value !== null ? 'Enter a value' : null}
              className={!darkMode ? 'form-control' : 'form-control dark-form-row'}
              data-cy={`${String(columnName).toLocaleLowerCase().replace(/\s+/g, '-')}-input-field`}
              autoComplete="off"
              // onFocus={onFocused}
            />
            {inputValues[index]?.value === null ? (
              <p className={darkMode === true ? 'null-tag-dark' : 'null-tag'}>Null</p>
            ) : null}
          </div>
        );

      case 'boolean':
        return (
          <label className={`form-switch`}>
            <input
              className="form-check-input"
              type="checkbox"
              checked={inputValues[index]?.value}
              onChange={(e) => {
                if (!inputValues[index]?.disabled) handleInputChange(index, e.target.checked, columnName);
              }}
              disabled={inputValues[index]?.value === null}
            />
          </label>
        );

      default:
        break;
    }
  };

  const primaryColumn = columns.find((column) => column.constraints_type.is_primary_key)?.accessor || null;

  const options = selectedTableData.map((row) => {
    return {
      value: row[primaryColumn],
      label: row[primaryColumn],
    };
  });

  const headerText = primaryColumn.charAt(0).toUpperCase() + primaryColumn.slice(1);

  let matchingObject = {};
  let matchingObjectForCharacter = {};

  columns.forEach((obj) => {
    const keyName = Object.values(obj)[0];
    const dataType = Object.values(obj)[2];

    if (rowData[keyName] !== undefined && dataType !== 'character varying') {
      matchingObject[keyName] = rowData[keyName];
    } else if (rowData[keyName] !== undefined && dataType === 'character varying') {
      matchingObjectForCharacter[keyName] = rowData[keyName];
    }
  });

  const isSubset = Object.entries(matchingObject).every(([key, value]) => currentValue[key] === value);
  const isSubsetForCharacter = Object.entries(matchingObjectForCharacter).every(
    ([key, value]) => currentValue[key] === value
  );

  return (
    <div className="drawer-card-wrapper ">
      <div className="drawer-card-title">
        <h3 className="card-title" data-cy="edit-row-header">
          Edit a row
        </h3>
      </div>
      <div className="card-body">
        <div>
          <div className="createRow-idContainer">
            <div
              className="form-label d-flex align-items-center justify-content-start mb-2"
              data-cy={`${primaryColumn}-column-name-label`}
            >
              <span style={{ width: '24px' }}>
                <Integer width="18" height="18" className="tjdb-column-header-name" />
              </span>
              <span>{headerText}</span>
            </div>
            <div className="edit-row-dropdown col-auto row-edit-select-container w-100" data-cy="select-row-dropdown">
              <Select
                isDisabled={true}
                useMenuPortal={false}
                placeholder="Select a row to edit"
                value={selectedRow}
                options={options}
                onChange={handleOnSelect}
              />
            </div>
          </div>

          {selectedRow &&
            Array.isArray(columns) &&
            columns?.map(({ Header, accessor, dataType, column_default, constraints_type }, index) => {
              const currentValue = selectedTableData.find((row) => row.id === selectedRow)?.[accessor];
              const headerText = Header.charAt(0).toUpperCase() + Header.slice(1);
              const isPrimaryKey = constraints_type.is_primary_key;
              const isNullable = !constraints_type.is_not_null;

              if (isPrimaryKey) return null;

              return (
                <div className="edit-row-container mb-3" key={index}>
                  <div className="edit-field-container d-flex align-items-center justify-content-between">
                    <div
                      className="form-label"
                      data-cy={`${String(Header).toLocaleLowerCase().replace(/\s+/g, '-')}-column-name-label`}
                    >
                      <div className="d-flex align-items-center justify-content-start mb-2">
                        <span style={{ width: '24px' }}>{checkDataTypeIcons(dataType)}</span>
                        <span>{headerText}</span>
                      </div>
                    </div>
                    {index > 0 && (
                      <div
                        className={`${
                          darkMode ? 'row-tabs-dark' : 'row-tabs'
                        } d-flex align-items-center justify-content-start gap-2`}
                      >
                        {isNullable && (
                          <div
                            onClick={() =>
                              handleTabClick(
                                index,
                                'Null',
                                column_default,
                                isNullable,
                                accessor,
                                dataType,
                                currentValue
                              )
                            }
                            style={{
                              backgroundColor:
                                activeTab[index] === 'Null' && !darkMode
                                  ? 'white'
                                  : activeTab[index] === 'Null' && darkMode
                                  ? '#242f3c'
                                  : 'transparent',
                              color:
                                activeTab[index] === 'Null' && !darkMode
                                  ? '#3E63DD'
                                  : activeTab[index] === 'Null' && darkMode
                                  ? 'white'
                                  : '#687076',
                            }}
                            className="row-tab-content"
                          >
                            Null
                          </div>
                        )}
                        {column_default !== null && (
                          <div
                            onClick={() =>
                              handleTabClick(
                                index,
                                'Default',
                                column_default,
                                isNullable,
                                accessor,
                                dataType,
                                currentValue
                              )
                            }
                            style={{
                              backgroundColor:
                                activeTab[index] === 'Default' && !darkMode
                                  ? 'white'
                                  : activeTab[index] === 'Default' && darkMode
                                  ? '#242f3c'
                                  : 'transparent',
                              color:
                                activeTab[index] === 'Default' && !darkMode
                                  ? '#3E63DD'
                                  : activeTab[index] === 'Default' && darkMode
                                  ? 'white'
                                  : '#687076',
                            }}
                            className="row-tab-content"
                          >
                            Default value
                          </div>
                        )}
                        <div
                          onClick={() =>
                            handleTabClick(
                              index,
                              'Custom',
                              column_default,
                              isNullable,
                              accessor,
                              dataType,
                              currentValue
                            )
                          }
                          style={{
                            backgroundColor:
                              activeTab[index] === 'Custom' && !darkMode
                                ? 'white'
                                : activeTab[index] === 'Custom' && darkMode
                                ? '#242f3c'
                                : 'transparent',
                            color:
                              activeTab[index] === 'Custom' && !darkMode
                                ? '#3E63DD'
                                : activeTab[index] === 'Custom' && darkMode
                                ? 'white'
                                : '#687076',
                          }}
                          className="row-tab-content"
                        >
                          Custom
                        </div>
                      </div>
                    )}
                  </div>

                  {renderElement(accessor, dataType, isPrimaryKey, index)}
                </div>
              );
            })}
        </div>
      </div>
      {selectedRow && (
        <DrawerFooter
          isEditMode={true}
          fetching={fetching}
          onClose={onClose}
          onEdit={handleSubmit}
          shouldDisableCreateBtn={Object.values(matchingObject).includes('') || (isSubset && isSubsetForCharacter)}
        />
      )}
    </div>
  );
};

export default EditRowForm;<|MERGE_RESOLUTION|>--- conflicted
+++ resolved
@@ -1,11 +1,10 @@
-import React, { useState, useContext, useEffect, useMemo } from 'react';
+import React, { useState, useContext, useEffect } from 'react';
 import { toast } from 'react-hot-toast';
 import DrawerFooter from '@/_ui/Drawer/DrawerFooter';
 import { TooljetDatabaseContext } from '../index';
 import { tooljetDatabaseService } from '@/_services';
 import Select from '@/_ui/Select';
-import _, { isEqual } from 'lodash';
-import { useMounted } from '@/_hooks/use-mount';
+import _ from 'lodash';
 import BigInt from '../Icons/Biginteger.svg';
 import Float from '../Icons/Float.svg';
 import Integer from '../Icons/Integer.svg';
@@ -13,28 +12,18 @@
 import Boolean from '../Icons/Toggle.svg';
 import './styles.scss';
 
-<<<<<<< HEAD
 const EditRowForm = ({ onEdit, onClose, rowIdToBeEdited = null }) => {
+  const darkMode = localStorage.getItem('darkMode') === 'true';
   const { organizationId, selectedTable, columns, selectedTableData } = useContext(TooljetDatabaseContext);
   const [fetching, setFetching] = useState(false);
   const [selectedRow, setSelectedRow] = useState(rowIdToBeEdited);
+  const [activeTab, setActiveTab] = useState(Array.isArray(columns) ? columns.map(() => 'Custom') : []);
+  const currentValue = selectedTableData.find((row) => row.id === selectedRow);
+  const [inputValues, setInputValues] = useState([]);
 
   useEffect(() => {
     toast.dismiss();
   }, []);
-
-  const handleOnSelect = (selectedOption) => {
-    setSelectedRow(selectedOption);
-  };
-=======
-const EditRowForm = ({ onEdit, onClose }) => {
-  const darkMode = localStorage.getItem('darkMode') === 'true';
-  const { organizationId, selectedTable, columns, selectedTableData } = useContext(TooljetDatabaseContext);
-  const [fetching, setFetching] = useState(false);
-  const [selectedRow, setSelectedRow] = useState(null);
-  const [activeTab, setActiveTab] = useState(Array.isArray(columns) ? columns.map(() => 'Custom') : []);
-  const currentValue = selectedTableData.find((row) => row.id === selectedRow);
-  const [inputValues, setInputValues] = useState([]);
 
   useEffect(() => {
     if (currentValue) {
@@ -61,7 +50,6 @@
       setInputValues(initialInputValues);
     }
   }, [currentValue, selectedRow]);
->>>>>>> 9c5817bc
 
   const [rowData, setRowData] = useState(() => {
     const data = {};
