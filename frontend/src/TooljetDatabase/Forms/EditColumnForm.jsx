--- conflicted
+++ resolved
@@ -602,15 +602,10 @@
             </ToolTip>
             <div className="col d-flex flex-column">
               <p className="m-0 p-0 fw-500">Foreign Key relation</p>
-<<<<<<< HEAD
               <p className="fw-400 secondary-text tj-text-xsm mb-2">
                 Adding a foreign key relation will link this column with a column in an existing table.
               </p>
-              {foreignKeyDetails?.length > 0 && isMatchingForeignKeyColumn(columnName) && isForeignKey && (
-=======
-              <p className="fw-400 secondary-text mb-2">Add foreign key to check referral integrity</p>
               {foreignKeyDetails?.length > 0 && isMatchingForeignKeyColumn(selectedColumn?.Header) && isForeignKey && (
->>>>>>> dcee602e
                 <div className="foreignKey-details mt-0">
                   <span className="foreignKey-text">
                     {isMatchingForeignKeyColumnDetails(selectedColumn?.Header)?.column_names[0]}
