--- conflicted
+++ resolved
@@ -7,11 +7,6 @@
 import tjdbDropdownStyles, { dataTypes, formatOptionLabel } from '../constants';
 import WarningInfo from '../Icons/Edit-information.svg';
 import { isEmpty } from 'lodash';
-<<<<<<< HEAD
-
-const ColumnForm = ({ onClose, selectedColumn, setColumns, rows }) => {
-  const nullValue = selectedColumn.constraints_type.is_not_null;
-=======
 import SolidIcon from '@/_ui/Icon/SolidIcons';
 import ForeignKeyRelationIcon from '../Icons/Fk-relation.svg';
 import EditIcon from '../Icons/EditColumn.svg';
@@ -46,17 +41,12 @@
     setForeignKeys,
     foreignKeys,
   } = useContext(TooljetDatabaseContext);
->>>>>>> 1311b5ab
 
   const [columnName, setColumnName] = useState(selectedColumn?.Header);
   const [defaultValue, setDefaultValue] = useState(selectedColumn?.column_default);
   const [dataType, setDataType] = useState(selectedColumn?.dataType);
   const [fetching, setFetching] = useState(false);
   const [isNotNull, setIsNotNull] = useState(nullValue);
-<<<<<<< HEAD
-  const { organizationId, selectedTable, handleRefetchQuery, queryFilters, pageCount, pageSize, sortFilters } =
-    useContext(TooljetDatabaseContext);
-=======
   const [createForeignKeyInEdit, setCreateForeignKeyInEdit] = useState(false);
   const [isForeignKey, setIsForeignKey] = useState(false);
   const [isUniqueConstraint, setIsUniqueConstraint] = useState(uniqueConstraintValue);
@@ -168,7 +158,6 @@
     setIsForeignKeyDraweOpen(false);
   };
 
->>>>>>> 1311b5ab
   const disabledDataType = dataTypes.find((e) => e.value === dataType);
   const [defaultValueLength, setDefaultValueLength] = useState(defaultValue?.length);
 
@@ -292,26 +281,47 @@
   // };
 
   return (
-    <div className="drawer-card-wrapper ">
-      <div className="drawer-card-title ">
-        <h3 className="" data-cy="create-new-column-header">
-          Edit column
-        </h3>
-      </div>
-      <div className="card-body">
-        <div className="edit-warning-info mb-3">
-          <div className="edit-warning-icon">
-            <WarningInfo />
-          </div>
-          <span className="edit-warning-text">
-            Editing the column could break queries and apps connected with this table.
-          </span>
+    <>
+      <div className="drawer-card-wrapper ">
+        <div className="drawer-card-title ">
+          <h3 className="primaryKey-indication-container" data-cy="create-new-column-header">
+            Edit column
+            {foreignKeys.length > 0 && foreignKeys[selectedForeignkeyIndex]?.column_names[0] === columnName && (
+              <ToolTip
+                message={
+                  <div>
+                    <span>Foreign key relation</span>
+                    <div className="d-flex align-item-center justify-content-between mt-2 custom-tooltip-style">
+                      <span>{foreignKeys[selectedForeignkeyIndex]?.column_names[0]}</span>
+                      <ArrowRight />
+                      <span>{`${foreignKeys[selectedForeignkeyIndex]?.referenced_table_name}.${foreignKeys[selectedForeignkeyIndex]?.referenced_column_names[0]}`}</span>
+                    </div>
+                  </div>
+                }
+                placement="right"
+                tooltipClassName="tootip-table"
+              >
+                <div>
+                  <span className="primaryKey-indication">
+                    <ForeignKeyIndicator />
+                  </span>
+                </div>
+              </ToolTip>
+            )}
+            {selectedColumn.constraints_type.is_primary_key === true && (
+              <ToolTip
+                message={'Primary key'}
+                placement="bottom"
+                tooltipClassName="primary-key-tooltip"
+                show={selectedColumn.constraints_type.is_primary_key === true}
+              >
+                <span className="primaryKey-indication">
+                  <SolidIcon name="primarykey" />
+                </span>
+              </ToolTip>
+            )}
+          </h3>
         </div>
-<<<<<<< HEAD
-        <div className="mb-3 tj-app-input">
-          <div className="form-label" data-cy="column-name-input-field-label">
-            Column name
-=======
 
         <div className="card-body edit-column-body">
           <div className="edit-warning-info mb-3">
@@ -321,76 +331,23 @@
             <span className="edit-warning-text">
               Editing the column could break queries and apps connected with this table.
             </span>
->>>>>>> 1311b5ab
           </div>
-          <input
-            value={columnName}
-            type="text"
-            placeholder="Enter column name"
-            className="form-control"
-            data-cy="column-name-input-field"
-            autoComplete="off"
-            onChange={(e) => setColumnName(e.target.value)}
-            autoFocus
-          />
-        </div>
-        <div className="column-datatype-selector mb-3 data-type-dropdown-section" data-cy="data-type-dropdown-section">
-          <div className="form-label" data-cy="data-type-input-field-label">
-            Data type
+          <div className="mb-3 tj-app-input">
+            <div className="form-label" data-cy="column-name-input-field-label">
+              <span style={{ marginRight: '6px' }}>Column name</span>
+              {selectedColumn?.constraints_type?.is_primary_key === true}
+            </div>
+            <input
+              value={columnName}
+              type="text"
+              placeholder="Enter column name"
+              className="form-control"
+              data-cy="column-name-input-field"
+              autoComplete="off"
+              onChange={(e) => setColumnName(e.target.value)}
+              autoFocus
+            />
           </div>
-<<<<<<< HEAD
-          <Select
-            isDisabled={true}
-            defaultValue={disabledDataType}
-            formatOptionLabel={formatOptionLabel}
-            options={dataTypes}
-            onChange={handleTypeChange}
-            components={{ IndicatorSeparator: () => null }}
-            styles={customStyles}
-            isSearchable={false}
-          />
-        </div>
-        <div className="mb-3 tj-app-input">
-          <div className="form-label" data-cy="default-value-input-field-label">
-            Default value
-          </div>
-          <input
-            value={defaultValue}
-            type="text"
-            placeholder="Enter default value"
-            className={'form-control'}
-            data-cy="default-value-input-field"
-            autoComplete="off"
-            onChange={(e) => setDefaultValue(e.target.value)}
-            disabled={dataType === 'serial'}
-          />
-          {isNotNull === true && rows.length > 0 && !isEmpty(defaultValue) && defaultValueLength > 0 ? (
-            <span className="form-warning-message">
-              Changing the default value will NOT update the fields having existing default value
-            </span>
-          ) : null}
-        </div>
-        <div className="row mb-3">
-          <div className="col-1">
-            <label className={`form-switch`}>
-              <input
-                className="form-check-input"
-                type="checkbox"
-                checked={isNotNull}
-                onChange={(e) => {
-                  setIsNotNull(e.target.checked);
-                }}
-              />
-            </label>
-          </div>
-          <div className="col d-flex flex-column">
-            <p className="m-0 p-0 fw-500">{isNotNull ? 'NOT NULL' : 'NULL'}</p>
-            <p className="fw-400 secondary-text">
-              {isNotNull ? 'Not null constraint is added' : 'This field can accept NULL value'}
-            </p>
-          </div>
-        </div>
-=======
           <div
             className="column-datatype-selector mb-3 data-type-dropdown-section"
             data-cy="data-type-dropdown-section"
@@ -730,16 +687,65 @@
           showToolTipForFkOnReadDocsSection={true}
           initiator={initiator}
         />
->>>>>>> 1311b5ab
       </div>
-      <DrawerFooter
-        isEditMode={true}
-        fetching={fetching}
-        onClose={onClose}
-        onEdit={handleEdit}
-        shouldDisableCreateBtn={columnName === ''}
+      <ConfirmDialog
+        title={'Delete foreign key relation'}
+        show={onDeletePopup}
+        message={'Deleting the foreign key relation cannot be reversed. Are you sure you want to continue?'}
+        onConfirm={
+          foreignKeyDetails?.length > 0 && !isForeignKey && isMatchingForeignKeyColumn(columnName)
+            ? handleEdit
+            : handleDeleteForeignKeyColumn
+        }
+        onCancel={() => {
+          setOnDeletePopup(false);
+        }}
+        darkMode={darkMode}
+        confirmButtonType="dangerPrimary"
+        cancelButtonType="tertiary"
+        onCloseIconClick={() => {
+          setOnDeletePopup(false);
+        }}
+        confirmButtonText={'Continue'}
+        cancelButtonText={'Cancel'}
+        // confirmIcon={<DeleteIcon />}
+        footerStyle={footerStyle}
       />
-    </div>
+      <ConfirmDialog
+        title={'Change in foreign key relation'}
+        show={onChangeInForeignKey}
+        message={
+          <div>
+            <span>
+              Updating the foreign key relation will drop the current constraint and add the new one. This will also
+              replace the default value set in the target table columns with those of the source table. Read docs to
+              know more.
+            </span>
+            <p className="mt-3 mb-0">Are you sure you want to continue?</p>
+          </div>
+        }
+        onConfirm={() => {
+          handleEditForeignKey();
+          setOnChangeInForeignKey(false);
+        }}
+        onCancel={() => setOnChangeInForeignKey(false)}
+        darkMode={darkMode}
+        confirmButtonType="primary"
+        cancelButtonType="tertiary"
+        onCloseIconClick={() => setOnChangeInForeignKey(false)}
+        confirmButtonText={'Continue'}
+        cancelButtonText={'Cancel'}
+        footerStyle={footerStyle}
+        // currentPrimaryKeyIcons={currentPrimaryKeyIcons}
+        // newPrimaryKeyIcons={newPrimaryKeyIcons}
+        isEditToolJetDbTable={true}
+        foreignKeyChanges={newChangesInForeignKey}
+        existingReferencedTableName={existingReferencedTableName}
+        existingReferencedColumnName={existingReferencedColumnName}
+        currentReferencedTableName={currentReferencedTableName}
+        currentReferencedColumnName={currentReferencedColumnName}
+      />
+    </>
   );
 };
 export default ColumnForm;