import React, { useState, useContext, useEffect } from 'react';
import Select from 'react-select';
import DrawerFooter from '@/_ui/Drawer/DrawerFooter';
import { toast } from 'react-hot-toast';
import { tooljetDatabaseService } from '@/_services';
import { TooljetDatabaseContext } from '../index';
import tjdbDropdownStyles, {
  dataTypes,
  formatOptionLabel,
  serialDataType,
  getColumnDataType,
  renderDatatypeIcon,
} from '../constants';
import Drawer from '@/_ui/Drawer';
import ForeignKeyTableForm from './ForeignKeyTableForm';
import WarningInfo from '../Icons/Edit-information.svg';
import Information from '@/_ui/Icon/solidIcons/Information';
import { isEmpty } from 'lodash';
import SolidIcon from '@/_ui/Icon/SolidIcons';
import ForeignKeyRelationIcon from '../Icons/Fk-relation.svg';
import EditIcon from '../Icons/EditColumn.svg';
import { ToolTip } from '@/_components/ToolTip';
import { ConfirmDialog } from '@/_components';
import ForeignKeyIndicator from '../Icons/ForeignKeyIndicator.svg';
import ArrowRight from '../Icons/ArrowRight.svg';
import DropDownSelect from '../../Editor/QueryManager/QueryEditors/TooljetDatabase/DropDownSelect';
import Skeleton from 'react-loading-skeleton';

const ColumnForm = ({
  onClose,
  selectedColumn,
  setColumns,
  rows,
  isEditColumn = true,
  referencedColumnDetails,
  setReferencedColumnDetails,
  initiator,
}) => {
  const nullValue = selectedColumn?.constraints_type?.is_not_null ?? false;
  const uniqueConstraintValue = selectedColumn?.constraints_type?.is_unique ?? false;

  const {
    organizationId,
    selectedTable,
    handleRefetchQuery,
    queryFilters,
    pageCount,
    pageSize,
    sortFilters,
    setForeignKeys,
    foreignKeys,
  } = useContext(TooljetDatabaseContext);

  const [columnName, setColumnName] = useState(selectedColumn?.Header);
  const [defaultValue, setDefaultValue] = useState(selectedColumn?.column_default);
  const [dataType, setDataType] = useState(selectedColumn?.dataType);
  const [onDeletePopup, setOnDeletePopup] = useState(false);
  const [fetching, setFetching] = useState(false);
  const [isNotNull, setIsNotNull] = useState(nullValue);
  const [createForeignKeyInEdit, setCreateForeignKeyInEdit] = useState(false);
  const [isForeignKey, setIsForeignKey] = useState(false);
  const [isUniqueConstraint, setIsUniqueConstraint] = useState(uniqueConstraintValue);
  const [isForeignKeyDraweOpen, setIsForeignKeyDraweOpen] = useState(false);
  const [onChangeInForeignKey, setOnChangeInForeignKey] = useState(false);
  const [selectedForeignkeyIndex, setSelectedForeignKeyIndex] = useState([]);
  const [sourceColumn, setSourceColumn] = useState([]);
  const [targetTable, setTargetTable] = useState([]);
  const [targetColumn, setTargetColumn] = useState([]);
  const [onDelete, setOnDelete] = useState([]);
  const [onUpdate, setOnUpdate] = useState([]);

  //  this is for DropDownDetails component which is react select
  const [foreignKeyDefaultValue, setForeignKeyDefaultValue] = useState(() => {
    if (dataType === 'integer' || dataType === 'bigint' || dataType === 'double precision') {
      return {
        value: parseInt(selectedColumn?.column_default),
        label: parseInt(selectedColumn?.column_default),
      };
    } else if (dataType === 'booolean') {
      return {
        value: selectedColumn?.column_default === 'true' ? true : false,
        label: selectedColumn?.column_default === 'true' ? true : false,
      };
    } else {
      return {
        value: selectedColumn?.column_default,
        label: selectedColumn?.column_default,
      };
    }
  });

  const [foreignKeyDetails, setForeignKeyDetails] = useState([]);

  useEffect(() => {
    toast.dismiss();
    setForeignKeyDetails(
      foreignKeys?.map((item) => {
        return {
          column_names: item.column_names,
          referenced_table_name: item.referenced_table_name,
          referenced_table_id: item.referenced_table_id,
          referenced_column_names: item.referenced_column_names,
          on_delete: item.on_delete,
          on_update: item.on_update,
        };
      })
    );
  }, []);

  useEffect(() => {
    if (dataType?.value === 'boolean') {
      setIsUniqueConstraint(false);
    }
  }, [dataType]);

  useEffect(() => {
    setForeignKeyDetails(
      foreignKeys?.map((item) => {
        return {
          column_names: item.column_names,
          referenced_table_name: item.referenced_table_name,
          referenced_table_id: item.referenced_table_id,
          referenced_column_names: item.referenced_column_names,
          on_delete: item.on_delete,
          on_update: item.on_update,
        };
      })
    );
  }, [foreignKeys]);

  const columns = {
    column_name: columnName,
    data_type: dataType,
    constraints_type: {
      is_not_null: isNotNull,
      is_primary_key: selectedColumn.is_primary_key,
      is_unique: isUniqueConstraint,
    },
    dataTypeDetails: dataTypes.filter((item) => item.value === dataType),
    column_default: defaultValue,
  };

  const existingReferencedTableName = foreignKeys[selectedForeignkeyIndex]?.referenced_table_name;
  const existingReferencedColumnName = foreignKeys[selectedForeignkeyIndex]?.referenced_column_names[0];
  const currentReferencedTableName = targetTable?.value;
  const currentReferencedColumnName = targetColumn?.value;

  const handleCreateForeignKeyinEditMode = async () => {
    const data = [
      {
        column_names: [sourceColumn?.value],
        referenced_table_name: targetTable?.value,
        referenced_column_names: [targetColumn?.value],
        on_delete: onDelete?.value,
        on_update: onUpdate?.value,
      },
    ];
    const { error } = await tooljetDatabaseService.createForeignKey(organizationId, selectedTable.table_name, data);

    if (error) {
      toast.error(error?.message ?? `Failed to edit foreign key`);
      return;
    }

    await fetchMetaDataApi();
    toast.success(`Foreign key created successfully`);
    setCreateForeignKeyInEdit(false);
    setIsForeignKeyDraweOpen(false);
  };

  const disabledDataType = dataTypes.find((e) => e.value === dataType);
  const [defaultValueLength] = useState(defaultValue?.length);
  const darkDisabledBackground = '#1f2936';
  const lightDisabledBackground = '#f4f6fa';
  const lightFocussedBackground = '#fff';
  const darkFocussedBackground = 'transparent';
  const lightBackground = '#fff';
  const darkBackground = 'transparent';

  const darkBorderHover = '#dadcde';
  const lightBorderHover = '#dadcde';

  const darkDisabledBorder = '#3a3f42';
  const lightDisabledBorder = '#dadcde';
  const lightFocussedBorder = '#dadcde';
  const darkFocussedBorder = '#3e63dd !important';
  const lightBorder = '#dadcde';
  const darkBorder = '#3a3f42 !important';
  const dropdownContainerWidth = '360px';

  const darkMode = localStorage.getItem('darkMode') === 'true';

  const customStyles = tjdbDropdownStyles(
    darkMode,
    darkDisabledBackground,
    lightDisabledBackground,
    lightFocussedBackground,
    darkFocussedBackground,
    lightBackground,
    darkBackground,
    darkBorderHover,
    lightBorderHover,
    darkDisabledBorder,
    lightDisabledBorder,
    lightFocussedBorder,
    darkFocussedBorder,
    lightBorder,
    darkBorder,
    dropdownContainerWidth
  );

  const handleTypeChange = (value) => {
    setDataType(value);
  };

  const fetchMetaDataApi = async () => {
    tooljetDatabaseService.viewTable(organizationId, selectedTable.table_name).then(({ data = [], error }) => {
      if (error) {
        toast.error(error?.message ?? `Error fetching columns for table "${selectedTable}"`);
        return;
      }

      const { foreign_keys = [] } = data?.result || {};
      if (data?.result?.columns?.length > 0) {
        setColumns(
          data?.result?.columns.map(({ column_name, data_type, ...rest }) => ({
            Header: column_name,
            accessor: column_name,
            dataType: getColumnDataType({ column_default: rest.column_default, data_type }),
            ...rest,
          }))
        );
      }
      if (foreign_keys.length > 0) {
        setForeignKeys([...foreign_keys]);
      } else {
        setForeignKeys([]);
      }
    });
  };

  const onCloseForeignKeyDrawer = () => {
    setIsForeignKeyDraweOpen(false);
    setCreateForeignKeyInEdit(false);
    setSourceColumn([]);
    setTargetTable([]);
    setTargetColumn([]);
    setOnDelete([]);
    setOnUpdate([]);
  };

  const getForeignKeyColumnDetails = foreignKeys?.filter((item) => item.column_names[0] === selectedColumn?.Header); // this is for getting current foreign key column

  const handleEdit = async () => {
    const colDetails = {
      column: {
        column_name: selectedColumn?.Header,
        data_type: selectedColumn?.dataType,
        ...(selectedColumn?.dataType !== 'serial' && { column_default: defaultValue === 'Null' ? null : defaultValue }),
        constraints_type: {
          is_not_null: isNotNull,
          is_primary_key: selectedColumn?.constraints_type?.is_primary_key ?? false,
          is_unique: isUniqueConstraint,
        },
        ...(columnName !== selectedColumn?.Header ? { new_column_name: columnName } : {}),
      },

      ...(isForeignKey === false && { foreignKeyIdToDelete: getForeignKeyColumnDetails[0]?.constraint_name }),
    };

    if (
      columnName !== selectedColumn?.Header ||
      defaultValue?.length > 0 ||
      defaultValue !== selectedColumn?.column_default ||
      nullValue !== isNotNull ||
      uniqueConstraintValue !== isUniqueConstraint ||
      !isForeignKey
    ) {
      setFetching(true);
      const { error } = await tooljetDatabaseService.updateColumn(organizationId, selectedTable.table_name, colDetails);
      setFetching(false);
      if (error) {
        toast.error(error?.message ?? `Failed to edit a column in "${selectedTable.table_name}" table`);
        return;
      }
    }

    fetchMetaDataApi();
    handleRefetchQuery(queryFilters, sortFilters, pageCount, pageSize);
    toast.success(`Column edited successfully`);
    onClose && onClose();
  };

  const toolTipPlacementStyle = {
    width: '126px',
  };

  const handleDeleteForeignKeyColumn = async () => {
    const id = foreignKeys[selectedForeignkeyIndex]?.constraint_name;
    const { error } = await tooljetDatabaseService.deleteForeignKey(organizationId, selectedTable.table_name, id);

    if (error) {
      toast.error(error?.message ?? `Failed to delete foreign key`);
      return;
    }

    fetchMetaDataApi();
    setOnDeletePopup(false);
    setIsForeignKey(false);
    setForeignKeyDetails([]);
    onCloseForeignKeyDrawer();
    toast.success(`Foreign key deleted successfully`);
  };

  const footerStyle = {
    borderTop: '1px solid var(--slate5)',
    paddingTop: '12px',
    marginTop: '0px',
  };

  const handleEditForeignKey = async () => {
    const id = foreignKeys[selectedForeignkeyIndex]?.constraint_name;
    const data = [
      {
        column_names: [sourceColumn?.value],
        referenced_table_name: targetTable?.value,
        referenced_column_names: [targetColumn?.value],
        on_delete: onDelete?.value,
        on_update: onUpdate?.value,
      },
    ];

    const { error } = await tooljetDatabaseService.editForeignKey(organizationId, selectedTable.table_name, id, data);

    if (error) {
      toast.error(error?.message ?? `Failed to edit foreign key`);
      return;
    }

    fetchMetaDataApi();
    onCloseForeignKeyDrawer();
    toast.success(`Foreign key edited successfully`);
  };

  const changesInForeignKey = () => {
    const newForeignKeyDetails = [];

    if (
      currentReferencedColumnName !== existingReferencedColumnName ||
      currentReferencedTableName !== existingReferencedTableName
    ) {
      const newDetail = {};
      if (currentReferencedColumnName !== existingReferencedColumnName) {
        newDetail.columnName = currentReferencedColumnName;
      }
      if (currentReferencedTableName !== existingReferencedTableName) {
        newDetail.tableName = currentReferencedTableName;
      }
      newForeignKeyDetails.push(newDetail);
    }

    return newForeignKeyDetails;
  };

  const newChangesInForeignKey = changesInForeignKey();

  const referenceTableDetails = referencedColumnDetails.map((item) => {
    const [key, _value] = Object.entries(item);
    return {
      label: key[1] === null ? 'Null' : key[1],
      value: key[1] === null ? 'Null' : key[1],
    };
  });

  const openEditForeignKey = (sourceColumnName) => {
    setIsForeignKeyDraweOpen(true);
    const existingForeignKeyColumn = foreignKeyDetails?.filter((obj) => obj.column_names[0] === sourceColumnName);
    const existingForeignKeyIndex = foreignKeyDetails?.findIndex((obj) => obj.column_names[0] === sourceColumnName);
    setSelectedForeignKeyIndex(existingForeignKeyIndex);
    setSourceColumn({
      value: existingForeignKeyColumn[0]?.column_names[0],
      label: existingForeignKeyColumn[0]?.column_names[0],
      dataType: selectedColumn?.dataType,
    });
    setTargetTable({
      value: existingForeignKeyColumn[0]?.referenced_table_name,
      label: existingForeignKeyColumn[0]?.referenced_table_name,
    });
    setTargetColumn({
      value: existingForeignKeyColumn[0]?.referenced_column_names[0],
      label: existingForeignKeyColumn[0]?.referenced_column_names[0],
      dataType: selectedColumn?.dataType,
    });
    setOnDelete({
      value: existingForeignKeyColumn[0]?.on_delete,
      label: existingForeignKeyColumn[0]?.on_delete,
    });
    setOnUpdate({
      value: existingForeignKeyColumn[0]?.on_update,
      label: existingForeignKeyColumn[0]?.on_update,
    });
  };

  useEffect(() => {
    const existingForeignKeyIndex = foreignKeyDetails?.findIndex((obj) => obj.column_names[0] === columnName);
    setSelectedForeignKeyIndex(existingForeignKeyIndex);
    isMatchingForeignKeyColumn(columnName) ? setIsForeignKey(true) : setIsForeignKey(false);
  }, []);

  function isMatchingForeignKeyColumn(columnName) {
    return foreignKeys.some((foreignKey) => foreignKey.column_names[0] === columnName);
  }

  function isMatchingForeignKeyColumnDetails(columnHeader) {
    const matchingColumn = foreignKeys.find((foreignKey) => foreignKey.column_names[0] === columnHeader);
    return matchingColumn;
  }

  return (
    <>
      <div className="drawer-card-wrapper ">
        <div className="drawer-card-title ">
          <h3 className="primaryKey-indication-container" data-cy="create-new-column-header">
            Edit column
            {foreignKeys.length > 0 && foreignKeys[selectedForeignkeyIndex]?.column_names[0] === columnName && (
              <ToolTip
                message={
                  <div>
                    <span>Foreign key relation</span>
                    <div className="d-flex align-item-center justify-content-between mt-2 custom-tooltip-style">
                      <span>{foreignKeys[selectedForeignkeyIndex]?.column_names[0]}</span>
                      <ArrowRight />
                      <span>{`${foreignKeys[selectedForeignkeyIndex]?.referenced_table_name}.${foreignKeys[selectedForeignkeyIndex]?.referenced_column_names[0]}`}</span>
                    </div>
                  </div>
                }
                placement="right"
                tooltipClassName="tootip-table"
              >
                <div>
                  <span className="primaryKey-indication">
                    <ForeignKeyIndicator />
                  </span>
                </div>
              </ToolTip>
            )}
            {selectedColumn.constraints_type.is_primary_key === true && (
              <ToolTip
                message={'Primary key'}
                placement="bottom"
                tooltipClassName="primary-key-tooltip"
                show={selectedColumn.constraints_type.is_primary_key === true}
              >
                <span className="primaryKey-indication">
                  <SolidIcon name="primarykey" />
                </span>
              </ToolTip>
            )}
          </h3>
        </div>

        <div className="card-body edit-column-body">
          <div className="edit-warning-info mb-3">
            <div className="edit-warning-icon">
              <WarningInfo />
            </div>
            <span className="edit-warning-text">
              Editing the column could break queries and apps connected with this table.
            </span>
          </div>
          <div className="mb-3 tj-app-input">
            <div className="form-label" data-cy="column-name-input-field-label">
              <span style={{ marginRight: '6px' }}>Column name</span>
              {selectedColumn?.constraints_type?.is_primary_key === true}
            </div>
            <input
              value={columnName}
              type="text"
              placeholder="Enter column name"
              className="form-control"
              data-cy="column-name-input-field"
              autoComplete="off"
              onChange={(e) => setColumnName(e.target.value)}
              autoFocus
            />
          </div>
          <div
            className="column-datatype-selector mb-3 data-type-dropdown-section"
            data-cy="data-type-dropdown-section"
          >
            <div className="form-label" data-cy="data-type-input-field-label">
              Data type
            </div>
            <ToolTip message={'Data type cannot be modified'} placement="top" tooltipClassName="tootip-table">
              <div className="tj-select-text">
                <Select
                  isDisabled={true}
                  defaultValue={selectedColumn?.dataType === 'serial' ? serialDataType : disabledDataType}
                  formatOptionLabel={formatOptionLabel}
                  options={dataTypes}
                  onChange={handleTypeChange}
                  components={{ IndicatorSeparator: () => null }}
                  styles={customStyles}
                  isSearchable={false}
                />
              </div>
            </ToolTip>
          </div>

          <div className="mb-3 tj-app-input">
            <div className="form-label" data-cy="default-value-input-field-label">
              Default value
            </div>
            <ToolTip
              message={selectedColumn?.dataType === 'serial' ? 'Serial data type values cannot be modified' : null}
              placement="top"
              tooltipClassName="tootip-table"
              show={selectedColumn?.dataType === 'serial'}
            >
              <div>
                {!isMatchingForeignKeyColumn(selectedColumn?.Header) ? (
                  <input
                    value={selectedColumn?.dataType !== 'serial' ? defaultValue : null}
                    type="text"
                    placeholder={selectedColumn?.dataType === 'serial' ? 'Auto-generated' : 'Enter default value'}
                    className={'form-control'}
                    data-cy="default-value-input-field"
                    autoComplete="off"
                    onChange={(e) => setDefaultValue(e.target.value)}
                    disabled={selectedColumn?.dataType === 'serial'}
                  />
                ) : (
                  <DropDownSelect
                    buttonClasses="border border-end-1 foreignKeyAcces-container-drawer mb-2"
                    showPlaceHolder={true}
                    options={referenceTableDetails}
                    darkMode={darkMode}
                    emptyError={
                      <div className="dd-select-alert-error m-2 d-flex align-items-center">
                        <Information />
                        No data available
                      </div>
                    }
                    loader={
                      <div className="mx-2">
                        <Skeleton
                          height={22}
                          width={396}
                          className="skeleton"
                          style={{ margin: '15px 50px 7px 7px' }}
                        />
                        <Skeleton height={22} width={450} className="skeleton" style={{ margin: '7px 14px 7px 7px' }} />
                        <Skeleton
                          height={22}
                          width={396}
                          className="skeleton"
                          style={{ margin: '7px 50px 15px 7px' }}
                        />
                      </div>
                    }
                    isLoading={true}
                    value={foreignKeyDefaultValue}
                    foreignKeyAccessInRowForm={true}
                    disabled={
                      selectedColumn?.dataType === 'serial' || selectedColumn.constraints_type.is_primary_key === true
                    }
                    topPlaceHolder={selectedColumn?.dataType === 'serial' ? 'Auto-generated' : 'Enter a value'}
                    onChange={(value) => {
                      setForeignKeyDefaultValue(value);
                      setDefaultValue(value?.value);
                    }}
                    onAdd={true}
                    addBtnLabel={'Open referenced table'}
                    foreignKeys={foreignKeys}
                    setReferencedColumnDetails={setReferencedColumnDetails}
                    scrollEventForColumnValus={true}
                    cellColumnName={selectedColumn?.Header}
                  />
                )}
              </div>
            </ToolTip>
            {isNotNull === true &&
            selectedColumn?.dataType !== 'serial' &&
            rows.length > 0 &&
            !isEmpty(defaultValue) &&
            defaultValueLength > 0 ? (
              <span className="form-warning-message">
                Changing the default value will NOT update the fields having existing default value
              </span>
            ) : null}
          </div>

          {/* foreign key toggle */}

          <div className="row mb-3">
            <ToolTip
              message={
                dataType === 'serial'
                  ? 'Foreign key relation cannot be created for serial type column'
                  : 'Fill in column details to create a foreign key relation'
              }
              placement="top"
              tooltipClassName="tootip-table"
              show={dataType === 'serial' || isEmpty(dataType) || isEmpty(columnName)}
            >
              <div className="col-1">
                <label className={`form-switch`}>
                  <input
                    className="form-check-input"
                    type="checkbox"
                    checked={isForeignKey}
                    onChange={(e) => {
                      if (isMatchingForeignKeyColumn(columnName)) {
                        setIsForeignKey(e.target.checked);
                        setIsForeignKeyDraweOpen(false);
                      } else {
                        setIsForeignKey(e.target.checked);
                        setIsForeignKeyDraweOpen(e.target.checked);
                        setCreateForeignKeyInEdit(e.target.checked);
                      }
                    }}
                    disabled={
                      dataType?.value === 'serial' || dataType === 'serial' || isEmpty(dataType) || isEmpty(columnName)
                    }
                  />
                </label>
              </div>
            </ToolTip>
            <div className="col d-flex flex-column">
              <p className="m-0 p-0 fw-500 tj-switch-text">Foreign key relation</p>
              <p className="fw-400 secondary-text tj-text-xsm mb-2 tj-switch-text">
                Adding a foreign key relation will link this column with a column in an existing table.
              </p>
              {foreignKeyDetails?.length > 0 && isMatchingForeignKeyColumn(selectedColumn?.Header) && isForeignKey && (
                <div className="foreignKey-details mt-0">
                  <span className="foreignKey-text">
                    {isMatchingForeignKeyColumnDetails(selectedColumn?.Header)?.column_names[0]}
                  </span>
                  <div className="foreign-key-relation">
                    <ForeignKeyRelationIcon width="13" height="13" />
                  </div>
                  <span className="foreignKey-text">{`${
                    isMatchingForeignKeyColumnDetails(selectedColumn?.Header)?.referenced_table_name
                  }.${isMatchingForeignKeyColumnDetails(selectedColumn?.Header)?.referenced_column_names[0]}`}</span>
                  <div
                    className="editForeignkey"
                    onClick={() => {
                      openEditForeignKey(isMatchingForeignKeyColumnDetails(selectedColumn?.Header)?.column_names[0]);
                    }}
                  >
                    <EditIcon width="17" height="18" />
                  </div>
                </div>
              )}
            </div>
          </div>

          <Drawer
            isOpen={isForeignKeyDraweOpen}
            position="right"
            drawerStyle={{ width: '560px' }}
            isForeignKeyRelation={true}
            onClose={() => {
              onCloseForeignKeyDrawer();
            }}
            className="tj-db-drawer"
          >
            <ForeignKeyTableForm
              tableName={selectedTable.table_name}
              columns={columns}
              onClose={() => {
                onCloseForeignKeyDrawer();
              }}
              isEditColumn={isEditColumn}
              isForeignKeyForColumnDrawer={true}
              handleCreateForeignKey={handleCreateForeignKeyinEditMode}
              setForeignKeyDetails={setForeignKeyDetails}
              foreignKeyDetails={foreignKeyDetails}
              organizationId={organizationId}
              existingForeignKeyDetails={foreignKeys}
              setSourceColumn={setSourceColumn}
              sourceColumn={sourceColumn}
              setTargetTable={setTargetTable}
              targetTable={targetTable}
              setTargetColumn={setTargetColumn}
              targetColumn={targetColumn}
              setOnDelete={setOnDelete}
              onDelete={onDelete}
              setOnUpdate={setOnUpdate}
              onUpdate={onUpdate}
              handleEditForeignKey={() =>
                newChangesInForeignKey.length > 0 ? setOnChangeInForeignKey(true) : handleEditForeignKey()
              }
              createForeignKeyInEdit={createForeignKeyInEdit}
              isForeignKeyDraweOpen={isForeignKeyDraweOpen}
              onDeletePopup={() => setOnDeletePopup(true)}
              selectedForeignkeyIndex={selectedForeignkeyIndex}
              initiator="ForeignKeyTableForm"
            />
          </Drawer>

          {/* <ForeignKeyRelation tableName={selectedTable.table_name} columns={columns} /> */}

          <ToolTip
            message={
              selectedColumn.constraints_type.is_primary_key === true
                ? 'Primary key values cannot be null'
                : selectedColumn.dataType === 'serial' &&
                  (selectedColumn.constraints_type.is_primary_key !== true ||
                    selectedColumn.constraints_type.is_primary_key === true)
                ? 'Serial data type cannot have null value'
                : null
            }
            placement="top"
            tooltipClassName="tooltip-table-edit-column"
            style={toolTipPlacementStyle}
            show={
              selectedColumn.constraints_type.is_primary_key === true ||
              (selectedColumn.dataType === 'serial' &&
                (selectedColumn.constraints_type.is_primary_key !== true ||
                  selectedColumn.constraints_type.is_primary_key === true))
            }
          >
            <div className="row mb-1">
              <div className="col-1">
                <label className={`form-switch`}>
                  <input
                    className="form-check-input"
                    type="checkbox"
                    checked={isNotNull}
                    onChange={(e) => {
                      setIsNotNull(e.target.checked);
                    }}
                    disabled={selectedColumn?.dataType === 'serial' || selectedColumn?.constraints_type?.is_primary_key}
                  />
                </label>
              </div>
              <div className="col d-flex flex-column">
                <p className="m-0 p-0 fw-500 tj-switch-text">{isNotNull ? 'NOT NULL' : 'NULL'}</p>
                <p className="fw-400 secondary-text tj-text-xsm mb-2 tj-switch-text">
                  {isNotNull ? 'Not null constraint is added' : 'This field can accept NULL value'}
                </p>
              </div>
            </div>
          </ToolTip>
          {dataType !== 'boolean' && (
            <ToolTip
              message={
                selectedColumn.constraints_type.is_primary_key === true
                  ? 'Primary key values must be unique'
                  : selectedColumn.dataType === 'serial' &&
                    (selectedColumn.constraints_type.is_primary_key !== true ||
                      selectedColumn.constraints_type.is_primary_key === true)
                  ? 'Serial data type value must be unique'
                  : null
              }
              placement="top"
              tooltipClassName="tooltip-table-edit-column"
              style={toolTipPlacementStyle}
              show={
                selectedColumn.constraints_type?.is_primary_key === true ||
                (selectedColumn.dataType === 'serial' &&
                  (selectedColumn.constraints_type.is_primary_key !== true ||
<<<<<<< HEAD
                    selectedColumn.constraints_type.is_primary_key === true)
                ? 'Serial data type value must be unique'
                : null
            }
            placement="top"
            tooltipClassName="tooltip-table-edit-column"
            style={toolTipPlacementStyle}
            show={
              selectedColumn.constraints_type?.is_primary_key === true ||
              (selectedColumn.dataType === 'serial' &&
                (selectedColumn.constraints_type.is_primary_key !== true ||
                  selectedColumn.constraints_type.is_primary_key === true))
            }
          >
            <div className="row mb-1">
              <div className="col-1">
                <label className={`form-switch`}>
                  <input
                    className="form-check-input"
                    type="checkbox"
                    checked={
                      !isUniqueConstraint && selectedColumn?.constraints_type?.is_primary_key
                        ? true
                        : isUniqueConstraint
                    }
                    onChange={(e) => {
                      setIsUniqueConstraint(e.target.checked);
                    }}
                    disabled={selectedColumn?.dataType === 'serial' || selectedColumn?.constraints_type?.is_primary_key}
                  />
                </label>
              </div>
              <div className="col d-flex flex-column">
                <p className="m-0 p-0 fw-500 tj-switch-text">
                  {isUniqueConstraint || (!isUniqueConstraint && selectedColumn?.constraints_type?.is_primary_key)
                    ? 'UNIQUE'
                    : 'NOT UNIQUE'}
                </p>
                <p className="fw-400 secondary-text tj-text-xsm tj-switch-text">
                  {isUniqueConstraint || (!isUniqueConstraint && selectedColumn?.constraints_type?.is_primary_key)
                    ? 'Unique value constraint is added'
                    : 'Unique value constraint is not added'}
                </p>
=======
                    selectedColumn.constraints_type.is_primary_key === true))
              }
            >
              <div className="row mb-1">
                <div className="col-1">
                  <label className={`form-switch`}>
                    <input
                      className="form-check-input"
                      type="checkbox"
                      checked={
                        !isUniqueConstraint && selectedColumn?.constraints_type?.is_primary_key
                          ? true
                          : isUniqueConstraint
                      }
                      onChange={(e) => {
                        setIsUniqueConstraint(e.target.checked);
                      }}
                      disabled={
                        selectedColumn?.dataType === 'serial' || selectedColumn?.constraints_type?.is_primary_key
                      }
                    />
                  </label>
                </div>
                <div className="col d-flex flex-column">
                  <p className="m-0 p-0 fw-500">
                    {isUniqueConstraint || (!isUniqueConstraint && selectedColumn?.constraints_type?.is_primary_key)
                      ? 'UNIQUE'
                      : 'NOT UNIQUE'}
                  </p>
                  <p className="fw-400 secondary-text tj-text-xsm">
                    {isUniqueConstraint || (!isUniqueConstraint && selectedColumn?.constraints_type?.is_primary_key)
                      ? 'Unique value constraint is added'
                      : 'Unique value constraint is not added'}
                  </p>
                </div>
>>>>>>> 1aa5ef66
              </div>
            </ToolTip>
          )}
        </div>
        <DrawerFooter
          isEditMode={true}
          fetching={fetching}
          onClose={onClose}
          onEdit={() => {
            if (foreignKeyDetails?.length > 0 && !isForeignKey && isMatchingForeignKeyColumn(columnName)) {
              setOnDeletePopup(true);
            } else {
              handleEdit();
            }
          }}
          shouldDisableCreateBtn={columnName === ''}
          showToolTipForFkOnReadDocsSection={true}
          initiator={initiator}
        />
      </div>
      <ConfirmDialog
        title={'Delete foreign key relation'}
        show={onDeletePopup}
        message={'Deleting the foreign key relation cannot be reversed. Are you sure you want to continue?'}
        onConfirm={
          foreignKeyDetails?.length > 0 && !isForeignKey && isMatchingForeignKeyColumn(columnName)
            ? handleEdit
            : handleDeleteForeignKeyColumn
        }
        onCancel={() => {
          setOnDeletePopup(false);
        }}
        darkMode={darkMode}
        confirmButtonType="dangerPrimary"
        cancelButtonType="tertiary"
        onCloseIconClick={() => {
          setOnDeletePopup(false);
        }}
        confirmButtonText={'Continue'}
        cancelButtonText={'Cancel'}
        // confirmIcon={<DeleteIcon />}
        footerStyle={footerStyle}
      />
      <ConfirmDialog
        title={'Change in foreign key relation'}
        show={onChangeInForeignKey}
        message={
          <div>
            <span>
              Updating the foreign key relation will drop the current constraint and add the new one. This will also
              replace the default value set in the target table columns with those of the source table. Read docs to
              know more.
            </span>
            <p className="mt-3 mb-0">Are you sure you want to continue?</p>
          </div>
        }
        onConfirm={() => {
          handleEditForeignKey();
          setOnChangeInForeignKey(false);
        }}
        onCancel={() => setOnChangeInForeignKey(false)}
        darkMode={darkMode}
        confirmButtonType="primary"
        cancelButtonType="tertiary"
        onCloseIconClick={() => setOnChangeInForeignKey(false)}
        confirmButtonText={'Continue'}
        cancelButtonText={'Cancel'}
        footerStyle={footerStyle}
        // currentPrimaryKeyIcons={currentPrimaryKeyIcons}
        // newPrimaryKeyIcons={newPrimaryKeyIcons}
        isEditToolJetDbTable={true}
        foreignKeyChanges={newChangesInForeignKey}
        existingReferencedTableName={existingReferencedTableName}
        existingReferencedColumnName={existingReferencedColumnName}
        currentReferencedTableName={currentReferencedTableName}
        currentReferencedColumnName={currentReferencedColumnName}
      />
    </>
  );
};
export default ColumnForm;<|MERGE_RESOLUTION|>--- conflicted
+++ resolved
@@ -761,7 +761,50 @@
                 selectedColumn.constraints_type?.is_primary_key === true ||
                 (selectedColumn.dataType === 'serial' &&
                   (selectedColumn.constraints_type.is_primary_key !== true ||
-<<<<<<< HEAD
+                    selectedColumn.constraints_type.is_primary_key === true))
+              }
+            >
+              <div className="row mb-1">
+                <div className="col-1">
+                  <label className={`form-switch`}>
+                    <input
+                      className="form-check-input"
+                      type="checkbox"
+                      checked={
+                        !isUniqueConstraint && selectedColumn?.constraints_type?.is_primary_key
+                          ? true
+                          : isUniqueConstraint
+                      }
+                      onChange={(e) => {
+                        setIsUniqueConstraint(e.target.checked);
+                      }}
+                      disabled={
+                        selectedColumn?.dataType === 'serial' || selectedColumn?.constraints_type?.is_primary_key
+                      }
+                    />
+                  </label>
+                </div>
+                <div className="col d-flex flex-column">
+                  <p className="m-0 p-0 fw-500">
+                    {isUniqueConstraint || (!isUniqueConstraint && selectedColumn?.constraints_type?.is_primary_key)
+                      ? 'UNIQUE'
+                      : 'NOT UNIQUE'}
+                  </p>
+                  <p className="fw-400 secondary-text tj-text-xsm">
+                    {isUniqueConstraint || (!isUniqueConstraint && selectedColumn?.constraints_type?.is_primary_key)
+                      ? 'Unique value constraint is added'
+                      : 'Unique value constraint is not added'}
+                  </p>
+                </div>
+              </div>
+            </ToolTip>
+          )}
+          <ToolTip
+            message={
+              selectedColumn.constraints_type.is_primary_key === true
+                ? 'Primary key values must be unique'
+                : selectedColumn.dataType === 'serial' &&
+                  (selectedColumn.constraints_type.is_primary_key !== true ||
                     selectedColumn.constraints_type.is_primary_key === true)
                 ? 'Serial data type value must be unique'
                 : null
@@ -805,46 +848,9 @@
                     ? 'Unique value constraint is added'
                     : 'Unique value constraint is not added'}
                 </p>
-=======
-                    selectedColumn.constraints_type.is_primary_key === true))
-              }
-            >
-              <div className="row mb-1">
-                <div className="col-1">
-                  <label className={`form-switch`}>
-                    <input
-                      className="form-check-input"
-                      type="checkbox"
-                      checked={
-                        !isUniqueConstraint && selectedColumn?.constraints_type?.is_primary_key
-                          ? true
-                          : isUniqueConstraint
-                      }
-                      onChange={(e) => {
-                        setIsUniqueConstraint(e.target.checked);
-                      }}
-                      disabled={
-                        selectedColumn?.dataType === 'serial' || selectedColumn?.constraints_type?.is_primary_key
-                      }
-                    />
-                  </label>
-                </div>
-                <div className="col d-flex flex-column">
-                  <p className="m-0 p-0 fw-500">
-                    {isUniqueConstraint || (!isUniqueConstraint && selectedColumn?.constraints_type?.is_primary_key)
-                      ? 'UNIQUE'
-                      : 'NOT UNIQUE'}
-                  </p>
-                  <p className="fw-400 secondary-text tj-text-xsm">
-                    {isUniqueConstraint || (!isUniqueConstraint && selectedColumn?.constraints_type?.is_primary_key)
-                      ? 'Unique value constraint is added'
-                      : 'Unique value constraint is not added'}
-                  </p>
-                </div>
->>>>>>> 1aa5ef66
               </div>
-            </ToolTip>
-          )}
+            </div>
+          </ToolTip>
         </div>
         <DrawerFooter
           isEditMode={true}
