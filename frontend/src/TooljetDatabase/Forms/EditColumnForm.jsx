import React, { useState, useContext, useEffect } from 'react';
import Select from 'react-select';
import DrawerFooter from '@/_ui/Drawer/DrawerFooter';
import { toast } from 'react-hot-toast';
import { tooljetDatabaseService } from '@/_services';
import { TooljetDatabaseContext } from '../index';
import tjdbDropdownStyles, {
  dataTypes,
  formatOptionLabel,
  serialDataType,
  getColumnDataType,
  renderDatatypeIcon,
} from '../constants';
import Drawer from '@/_ui/Drawer';
import ForeignKeyTableForm from './ForeignKeyTableForm';
import WarningInfo from '../Icons/Edit-information.svg';
import Information from '@/_ui/Icon/solidIcons/Information';
import { isEmpty } from 'lodash';
import SolidIcon from '@/_ui/Icon/SolidIcons';
import ForeignKeyRelationIcon from '../Icons/Fk-relation.svg';
import EditIcon from '../Icons/EditColumn.svg';
import { ToolTip } from '@/_components/ToolTip';
import { ConfirmDialog } from '@/_components';
import ForeignKeyIndicator from '../Icons/ForeignKeyIndicator.svg';
import ArrowRight from '../Icons/ArrowRight.svg';
import DropDownSelect from '../../Editor/QueryManager/QueryEditors/TooljetDatabase/DropDownSelect';
import Skeleton from 'react-loading-skeleton';

const ColumnForm = ({
  onClose,
  selectedColumn,
  setColumns,
  rows,
  isEditColumn = true,
  referencedColumnDetails,
  setReferencedColumnDetails,
  initiator,
}) => {
  const nullValue = selectedColumn?.constraints_type?.is_not_null ?? false;
  const uniqueConstraintValue = selectedColumn?.constraints_type?.is_unique ?? false;

  const {
    organizationId,
    selectedTable,
    handleRefetchQuery,
    queryFilters,
    pageCount,
    pageSize,
    sortFilters,
    setForeignKeys,
    foreignKeys,
  } = useContext(TooljetDatabaseContext);

  const [columnName, setColumnName] = useState(selectedColumn?.Header);
  const [defaultValue, setDefaultValue] = useState(selectedColumn?.column_default);
  const [dataType, setDataType] = useState(selectedColumn?.dataType);
  const [onDeletePopup, setOnDeletePopup] = useState(false);
  const [fetching, setFetching] = useState(false);
  const [isNotNull, setIsNotNull] = useState(nullValue);
  const [createForeignKeyInEdit, setCreateForeignKeyInEdit] = useState(false);
  const [isForeignKey, setIsForeignKey] = useState(false);
  const [isUniqueConstraint, setIsUniqueConstraint] = useState(uniqueConstraintValue);
  const [isForeignKeyDraweOpen, setIsForeignKeyDraweOpen] = useState(false);
  const [onChangeInForeignKey, setOnChangeInForeignKey] = useState(false);
  const [selectedForeignkeyIndex, setSelectedForeignKeyIndex] = useState([]);
  const [sourceColumn, setSourceColumn] = useState([]);
  const [targetTable, setTargetTable] = useState([]);
  const [targetColumn, setTargetColumn] = useState([]);
  const [onDelete, setOnDelete] = useState([]);
  const [onUpdate, setOnUpdate] = useState([]);

  //  this is for DropDownDetails component which is react select
  const [foreignKeyDefaultValue, setForeignKeyDefaultValue] = useState(() => {
    if (dataType === 'integer' || dataType === 'bigint' || dataType === 'double precision') {
      return {
        value: parseInt(selectedColumn?.column_default),
        label: parseInt(selectedColumn?.column_default),
      };
    } else if (dataType === 'booolean') {
      return {
        value: selectedColumn?.column_default === 'true' ? true : false,
        label: selectedColumn?.column_default === 'true' ? true : false,
      };
    } else {
      return {
        value: selectedColumn?.column_default,
        label: selectedColumn?.column_default,
      };
    }
  });

  const [foreignKeyDetails, setForeignKeyDetails] = useState([]);

  useEffect(() => {
    toast.dismiss();
    setForeignKeyDetails(
      foreignKeys?.map((item) => {
        return {
          column_names: item.column_names,
          referenced_table_name: item.referenced_table_name,
          referenced_table_id: item.referenced_table_id,
          referenced_column_names: item.referenced_column_names,
          on_delete: item.on_delete,
          on_update: item.on_update,
        };
      })
    );
  }, []);

  useEffect(() => {
    setForeignKeyDetails(
      foreignKeys?.map((item) => {
        return {
          column_names: item.column_names,
          referenced_table_name: item.referenced_table_name,
          referenced_table_id: item.referenced_table_id,
          referenced_column_names: item.referenced_column_names,
          on_delete: item.on_delete,
          on_update: item.on_update,
        };
      })
    );
  }, [foreignKeys]);

  const columns = {
    column_name: columnName,
    data_type: dataType,
    constraints_type: {
      is_not_null: isNotNull,
      is_primary_key: selectedColumn.is_primary_key,
      is_unique: isUniqueConstraint,
    },
    dataTypeDetails: dataTypes.filter((item) => item.value === dataType),
    column_default: defaultValue,
  };

  const existingReferencedTableName = foreignKeys[selectedForeignkeyIndex]?.referenced_table_name;
  const existingReferencedColumnName = foreignKeys[selectedForeignkeyIndex]?.referenced_column_names[0];
  const currentReferencedTableName = targetTable?.value;
  const currentReferencedColumnName = targetColumn?.value;

  const handleCreateForeignKeyinEditMode = async () => {
    const data = [
      {
        column_names: [sourceColumn?.value],
        referenced_table_name: targetTable?.value,
        referenced_column_names: [targetColumn?.value],
        on_delete: onDelete?.value,
        on_update: onUpdate?.value,
      },
    ];
    const { error } = await tooljetDatabaseService.createForeignKey(organizationId, selectedTable.table_name, data);

    if (error) {
      toast.error(error?.message ?? `Failed to edit foreign key`);
      return;
    }

    await fetchMetaDataApi();
    toast.success(`Foreign key created successfully`);
    setCreateForeignKeyInEdit(false);
    setIsForeignKeyDraweOpen(false);
  };

  const disabledDataType = dataTypes.find((e) => e.value === dataType);
  const [defaultValueLength] = useState(defaultValue?.length);
  const darkDisabledBackground = '#1f2936';
  const lightDisabledBackground = '#f4f6fa';
  const lightFocussedBackground = '#fff';
  const darkFocussedBackground = 'transparent';
  const lightBackground = '#fff';
  const darkBackground = 'transparent';

  const darkBorderHover = '#dadcde';
  const lightBorderHover = '#dadcde';

  const darkDisabledBorder = '#3a3f42';
  const lightDisabledBorder = '#dadcde';
  const lightFocussedBorder = '#dadcde';
  const darkFocussedBorder = '#3e63dd !important';
  const lightBorder = '#dadcde';
  const darkBorder = '#3a3f42 !important';
  const dropdownContainerWidth = '360px';

  const darkMode = localStorage.getItem('darkMode') === 'true';

  const customStyles = tjdbDropdownStyles(
    darkMode,
    darkDisabledBackground,
    lightDisabledBackground,
    lightFocussedBackground,
    darkFocussedBackground,
    lightBackground,
    darkBackground,
    darkBorderHover,
    lightBorderHover,
    darkDisabledBorder,
    lightDisabledBorder,
    lightFocussedBorder,
    darkFocussedBorder,
    lightBorder,
    darkBorder,
    dropdownContainerWidth
  );

  const handleTypeChange = (value) => {
    setDataType(value);
  };

  const fetchMetaDataApi = async () => {
    tooljetDatabaseService.viewTable(organizationId, selectedTable.table_name).then(({ data = [], error }) => {
      if (error) {
        toast.error(error?.message ?? `Error fetching columns for table "${selectedTable}"`);
        return;
      }

      const { foreign_keys = [] } = data?.result || {};
      if (data?.result?.columns?.length > 0) {
        setColumns(
          data?.result?.columns.map(({ column_name, data_type, ...rest }) => ({
            Header: column_name,
            accessor: column_name,
            dataType: getColumnDataType({ column_default: rest.column_default, data_type }),
            ...rest,
          }))
        );
      }
      if (foreign_keys.length > 0) {
        setForeignKeys([...foreign_keys]);
      } else {
        setForeignKeys([]);
      }
    });
  };

  const onCloseForeignKeyDrawer = () => {
    setIsForeignKeyDraweOpen(false);
    setCreateForeignKeyInEdit(false);
    setSourceColumn([]);
    setTargetTable([]);
    setTargetColumn([]);
    setOnDelete([]);
    setOnUpdate([]);
  };

  const getForeignKeyColumnDetails = foreignKeys?.filter((item) => item.column_names[0] === selectedColumn?.Header); // this is for getting current foreign key column

  const handleEdit = async () => {
    const colDetails = {
      column: {
        column_name: selectedColumn?.Header,
        data_type: selectedColumn?.dataType,
        ...(selectedColumn?.dataType !== 'serial' && { column_default: defaultValue === 'Null' ? null : defaultValue }),
        constraints_type: {
          is_not_null: isNotNull,
          is_primary_key: selectedColumn?.constraints_type?.is_primary_key ?? false,
          is_unique: isUniqueConstraint,
        },
        ...(columnName !== selectedColumn?.Header ? { new_column_name: columnName } : {}),
      },

      ...(isForeignKey === false && { foreignKeyIdToDelete: getForeignKeyColumnDetails[0]?.constraint_name }),
    };

    if (
      columnName !== selectedColumn?.Header ||
      defaultValue?.length > 0 ||
      defaultValue !== selectedColumn?.column_default ||
      nullValue !== isNotNull ||
      uniqueConstraintValue !== isUniqueConstraint ||
      !isForeignKey
    ) {
      setFetching(true);
      const { error } = await tooljetDatabaseService.updateColumn(organizationId, selectedTable.table_name, colDetails);
      setFetching(false);
      if (error) {
        toast.error(error?.message ?? `Failed to edit a column in "${selectedTable.table_name}" table`);
        return;
      }
    }

    fetchMetaDataApi();
    handleRefetchQuery(queryFilters, sortFilters, pageCount, pageSize);
    toast.success(`Column edited successfully`);
    onClose && onClose();
  };

  const toolTipPlacementStyle = {
    width: '126px',
  };

  const handleDeleteForeignKeyColumn = async () => {
    const id = foreignKeys[selectedForeignkeyIndex]?.constraint_name;
    const { error } = await tooljetDatabaseService.deleteForeignKey(organizationId, selectedTable.table_name, id);

    if (error) {
      toast.error(error?.message ?? `Failed to delete foreign key`);
      return;
    }

    fetchMetaDataApi();
    setOnDeletePopup(false);
    setIsForeignKey(false);
    setForeignKeyDetails([]);
    onCloseForeignKeyDrawer();
    toast.success(`Foreign key deleted successfully`);
  };

  const footerStyle = {
    borderTop: '1px solid var(--slate5)',
    paddingTop: '12px',
    marginTop: '0px',
  };

  const handleEditForeignKey = async () => {
    const id = foreignKeys[selectedForeignkeyIndex]?.constraint_name;
    const data = [
      {
        column_names: [sourceColumn?.value],
        referenced_table_name: targetTable?.value,
        referenced_column_names: [targetColumn?.value],
        on_delete: onDelete?.value,
        on_update: onUpdate?.value,
      },
    ];

    const { error } = await tooljetDatabaseService.editForeignKey(organizationId, selectedTable.table_name, id, data);

    if (error) {
      toast.error(error?.message ?? `Failed to edit foreign key`);
      return;
    }

    fetchMetaDataApi();
    onCloseForeignKeyDrawer();
    toast.success(`Foreign key edited successfully`);
  };

  const changesInForeignKey = () => {
    const newForeignKeyDetails = [];

    if (
      currentReferencedColumnName !== existingReferencedColumnName ||
      currentReferencedTableName !== existingReferencedTableName
    ) {
      const newDetail = {};
      if (currentReferencedColumnName !== existingReferencedColumnName) {
        newDetail.columnName = currentReferencedColumnName;
      }
      if (currentReferencedTableName !== existingReferencedTableName) {
        newDetail.tableName = currentReferencedTableName;
      }
      newForeignKeyDetails.push(newDetail);
    }

    return newForeignKeyDetails;
  };

  const newChangesInForeignKey = changesInForeignKey();

  const referenceTableDetails = referencedColumnDetails.map((item) => {
    const [key, _value] = Object.entries(item);
    return {
      label: key[1] === null ? 'Null' : key[1],
      value: key[1] === null ? 'Null' : key[1],
    };
  });

  const openEditForeignKey = (sourceColumnName) => {
    setIsForeignKeyDraweOpen(true);
    const existingForeignKeyColumn = foreignKeyDetails?.filter((obj) => obj.column_names[0] === sourceColumnName);
    const existingForeignKeyIndex = foreignKeyDetails?.findIndex((obj) => obj.column_names[0] === sourceColumnName);
    setSelectedForeignKeyIndex(existingForeignKeyIndex);
    setSourceColumn({
      value: existingForeignKeyColumn[0]?.column_names[0],
      label: existingForeignKeyColumn[0]?.column_names[0],
      dataType: selectedColumn?.dataType,
    });
    setTargetTable({
      value: existingForeignKeyColumn[0]?.referenced_table_name,
      label: existingForeignKeyColumn[0]?.referenced_table_name,
    });
    setTargetColumn({
      value: existingForeignKeyColumn[0]?.referenced_column_names[0],
      label: existingForeignKeyColumn[0]?.referenced_column_names[0],
      dataType: selectedColumn?.dataType,
    });
    setOnDelete({
      value: existingForeignKeyColumn[0]?.on_delete,
      label: existingForeignKeyColumn[0]?.on_delete,
    });
    setOnUpdate({
      value: existingForeignKeyColumn[0]?.on_update,
      label: existingForeignKeyColumn[0]?.on_update,
    });
  };

  useEffect(() => {
    const existingForeignKeyIndex = foreignKeyDetails?.findIndex((obj) => obj.column_names[0] === columnName);
    setSelectedForeignKeyIndex(existingForeignKeyIndex);
    isMatchingForeignKeyColumn(columnName) ? setIsForeignKey(true) : setIsForeignKey(false);
  }, []);

  function isMatchingForeignKeyColumn(columnName) {
    return foreignKeys.some((foreignKey) => foreignKey.column_names[0] === columnName);
  }

  function isMatchingForeignKeyColumnDetails(columnHeader) {
    const matchingColumn = foreignKeys.find((foreignKey) => foreignKey.column_names[0] === columnHeader);
    return matchingColumn;
  }

  return (
    <>
      <div className="drawer-card-wrapper ">
        <div className="drawer-card-title ">
          <h3 className="primaryKey-indication-container" data-cy="create-new-column-header">
            Edit column
            {foreignKeys.length > 0 && foreignKeys[selectedForeignkeyIndex]?.column_names[0] === columnName && (
              <ToolTip
                message={
                  <div>
                    <span>Foreign key relation</span>
                    <div className="d-flex align-item-center justify-content-between mt-2 custom-tooltip-style">
                      <span>{foreignKeys[selectedForeignkeyIndex]?.column_names[0]}</span>
                      <ArrowRight />
                      <span>{`${foreignKeys[selectedForeignkeyIndex]?.referenced_table_name}.${foreignKeys[selectedForeignkeyIndex]?.referenced_column_names[0]}`}</span>
                    </div>
                  </div>
                }
                placement="right"
                tooltipClassName="tootip-table"
              >
                <div>
                  <span className="primaryKey-indication">
                    <ForeignKeyIndicator />
                  </span>
                </div>
              </ToolTip>
            )}
            {selectedColumn.constraints_type.is_primary_key === true && (
              <ToolTip
                message={'Primary key'}
                placement="bottom"
                tooltipClassName="primary-key-tooltip"
                show={selectedColumn.constraints_type.is_primary_key === true}
              >
                <span className="primaryKey-indication">
                  <SolidIcon name="primarykey" />
                </span>
              </ToolTip>
            )}
          </h3>
        </div>

        <div className="card-body">
          <div className="edit-warning-info mb-3">
            <div className="edit-warning-icon">
              <WarningInfo />
            </div>
            <span className="edit-warning-text">
              Editing the column could break queries and apps connected with this table.
            </span>
          </div>
          <div className="mb-3 tj-app-input">
            <div className="form-label" data-cy="column-name-input-field-label">
              <span style={{ marginRight: '6px' }}>Column name</span>
              {selectedColumn?.constraints_type?.is_primary_key === true}
            </div>
            <input
              value={columnName}
              type="text"
              placeholder="Enter column name"
              className="form-control"
              data-cy="column-name-input-field"
              autoComplete="off"
              onChange={(e) => setColumnName(e.target.value)}
              autoFocus
            />
          </div>
          <div
            className="column-datatype-selector mb-3 data-type-dropdown-section"
            data-cy="data-type-dropdown-section"
          >
            <div className="form-label" data-cy="data-type-input-field-label">
              Data type
            </div>
            <ToolTip message={'Data type cannot be modified'} placement="top" tooltipClassName="tootip-table">
              <div>
                <Select
                  isDisabled={true}
                  defaultValue={selectedColumn?.dataType === 'serial' ? serialDataType : disabledDataType}
                  formatOptionLabel={formatOptionLabel}
                  options={dataTypes}
                  onChange={handleTypeChange}
                  components={{ IndicatorSeparator: () => null }}
                  styles={customStyles}
                  isSearchable={false}
                />
              </div>
            </ToolTip>
          </div>

          <div className="mb-3 tj-app-input">
            <div className="form-label" data-cy="default-value-input-field-label">
              Default value
            </div>
            <ToolTip
              message={selectedColumn?.dataType === 'serial' ? 'Serial data type values cannot be modified' : null}
              placement="top"
              tooltipClassName="tootip-table"
              show={selectedColumn?.dataType === 'serial'}
            >
              <div>
                {!isMatchingForeignKeyColumn(selectedColumn?.Header) ? (
                  <input
                    value={selectedColumn?.dataType !== 'serial' ? defaultValue : null}
                    type="text"
                    placeholder={selectedColumn?.dataType === 'serial' ? 'Auto-generated' : 'Enter default value'}
                    className={'form-control'}
                    data-cy="default-value-input-field"
                    autoComplete="off"
                    onChange={(e) => setDefaultValue(e.target.value)}
                    disabled={selectedColumn?.dataType === 'serial'}
                  />
                ) : (
                  <DropDownSelect
                    buttonClasses="border border-end-1 foreignKeyAcces-container-drawer mb-2"
                    showPlaceHolder={true}
                    options={referenceTableDetails}
                    darkMode={darkMode}
                    emptyError={
                      <div className="dd-select-alert-error m-2 d-flex align-items-center">
                        <Information />
                        No data available
                      </div>
                    }
                    loader={
                      <div className="mx-2">
                        <Skeleton
                          height={22}
                          width={396}
                          className="skeleton"
                          style={{ margin: '15px 50px 7px 7px' }}
                        />
                        <Skeleton height={22} width={450} className="skeleton" style={{ margin: '7px 14px 7px 7px' }} />
                        <Skeleton
                          height={22}
                          width={396}
                          className="skeleton"
                          style={{ margin: '7px 50px 15px 7px' }}
                        />
                      </div>
                    }
                    isLoading={true}
                    value={foreignKeyDefaultValue}
                    foreignKeyAccessInRowForm={true}
                    disabled={
                      selectedColumn?.dataType === 'serial' || selectedColumn.constraints_type.is_primary_key === true
                    }
                    topPlaceHolder={selectedColumn?.dataType === 'serial' ? 'Auto-generated' : 'Enter a value'}
                    onChange={(value) => {
                      setForeignKeyDefaultValue(value);
                      setDefaultValue(value?.value);
                    }}
                    onAdd={true}
                    addBtnLabel={'Open referenced table'}
                    foreignKeys={foreignKeys}
                    setReferencedColumnDetails={setReferencedColumnDetails}
                    scrollEventForColumnValus={true}
                    cellColumnName={selectedColumn?.Header}
                  />
                )}
              </div>
            </ToolTip>
            {isNotNull === true &&
            selectedColumn?.dataType !== 'serial' &&
            rows.length > 0 &&
            !isEmpty(defaultValue) &&
            defaultValueLength > 0 ? (
              <span className="form-warning-message">
                Changing the default value will NOT update the fields having existing default value
              </span>
            ) : null}
          </div>

          {/* foreign key toggle */}

          <div className="row mb-3">
            <ToolTip
              message={
                dataType === 'serial'
                  ? 'Foreign key relation cannot be created for serial type column'
                  : 'Fill in column details to create a foreign key relation'
              }
              placement="top"
              tooltipClassName="tootip-table"
              show={dataType === 'serial' || isEmpty(dataType) || isEmpty(columnName)}
            >
              <div className="col-1">
                <label className={`form-switch`}>
                  <input
                    className="form-check-input"
                    type="checkbox"
                    checked={isForeignKey}
                    onChange={(e) => {
                      if (isMatchingForeignKeyColumn(columnName)) {
                        setIsForeignKey(e.target.checked);
                        setIsForeignKeyDraweOpen(false);
                      } else {
                        setIsForeignKey(e.target.checked);
                        setIsForeignKeyDraweOpen(e.target.checked);
                        setCreateForeignKeyInEdit(e.target.checked);
                      }
                    }}
                    disabled={
                      dataType?.value === 'serial' || dataType === 'serial' || isEmpty(dataType) || isEmpty(columnName)
                    }
                  />
                </label>
              </div>
            </ToolTip>
            <div className="col d-flex flex-column">
              <p className="m-0 p-0 fw-500">Foreign Key relation</p>
              <p className="fw-400 secondary-text tj-text-xsm mb-2">
                Adding a foreign key relation will link this column with a column in an existing table.
              </p>
              {foreignKeyDetails?.length > 0 && isMatchingForeignKeyColumn(selectedColumn?.Header) && isForeignKey && (
                <div className="foreignKey-details mt-0">
                  <span className="foreignKey-text">
                    {isMatchingForeignKeyColumnDetails(selectedColumn?.Header)?.column_names[0]}
                  </span>
                  <div className="foreign-key-relation">
                    <ForeignKeyRelationIcon width="13" height="13" />
                  </div>
                  <span className="foreignKey-text">{`${
                    isMatchingForeignKeyColumnDetails(selectedColumn?.Header)?.referenced_table_name
                  }.${isMatchingForeignKeyColumnDetails(selectedColumn?.Header)?.referenced_column_names[0]}`}</span>
                  <div
                    className="editForeignkey"
                    onClick={() => {
                      openEditForeignKey(isMatchingForeignKeyColumnDetails(selectedColumn?.Header)?.column_names[0]);
                    }}
                  >
                    <EditIcon width="17" height="18" />
                  </div>
                </div>
              )}
            </div>
          </div>

          <Drawer
            isOpen={isForeignKeyDraweOpen}
            position="right"
            drawerStyle={{ width: '560px' }}
            isForeignKeyRelation={true}
            onClose={() => {
              onCloseForeignKeyDrawer();
            }}
            className="tj-db-drawer"
          >
            <ForeignKeyTableForm
              tableName={selectedTable.table_name}
              columns={columns}
              onClose={() => {
                onCloseForeignKeyDrawer();
              }}
              isEditColumn={isEditColumn}
              isForeignKeyForColumnDrawer={true}
              handleCreateForeignKey={handleCreateForeignKeyinEditMode}
              setForeignKeyDetails={setForeignKeyDetails}
              foreignKeyDetails={foreignKeyDetails}
              organizationId={organizationId}
              existingForeignKeyDetails={foreignKeys}
              setSourceColumn={setSourceColumn}
              sourceColumn={sourceColumn}
              setTargetTable={setTargetTable}
              targetTable={targetTable}
              setTargetColumn={setTargetColumn}
              targetColumn={targetColumn}
              setOnDelete={setOnDelete}
              onDelete={onDelete}
              setOnUpdate={setOnUpdate}
              onUpdate={onUpdate}
              handleEditForeignKey={() =>
                newChangesInForeignKey.length > 0 ? setOnChangeInForeignKey(true) : handleEditForeignKey()
              }
              createForeignKeyInEdit={createForeignKeyInEdit}
              isForeignKeyDraweOpen={isForeignKeyDraweOpen}
              onDeletePopup={() => setOnDeletePopup(true)}
              selectedForeignkeyIndex={selectedForeignkeyIndex}
              initiator="ForeignKeyTableForm"
            />
          </Drawer>

          {/* <ForeignKeyRelation tableName={selectedTable.table_name} columns={columns} /> */}

          <ToolTip
            message={
              selectedColumn.constraints_type.is_primary_key === true
                ? 'Primary key values cannot be null'
                : selectedColumn.dataType === 'serial' &&
                  (selectedColumn.constraints_type.is_primary_key !== true ||
                    selectedColumn.constraints_type.is_primary_key === true)
                ? 'Serial data type cannot have null value'
                : null
            }
            placement="top"
            tooltipClassName="tooltip-table-edit-column"
            style={toolTipPlacementStyle}
            show={
              selectedColumn.constraints_type.is_primary_key === true ||
              (selectedColumn.dataType === 'serial' &&
                (selectedColumn.constraints_type.is_primary_key !== true ||
                  selectedColumn.constraints_type.is_primary_key === true))
            }
          >
            <div className="row mb-1">
              <div className="col-1">
                <label className={`form-switch`}>
                  <input
                    className="form-check-input"
                    type="checkbox"
                    checked={isNotNull}
                    onChange={(e) => {
                      setIsNotNull(e.target.checked);
                    }}
                    disabled={selectedColumn?.dataType === 'serial' || selectedColumn?.constraints_type?.is_primary_key}
                  />
                </label>
              </div>
              <div className="col d-flex flex-column">
                <p className="m-0 p-0 fw-500">{isNotNull ? 'NOT NULL' : 'NULL'}</p>
                <p className="fw-400 secondary-text tj-text-xsm mb-2">
                  {isNotNull ? 'Not null constraint is added' : 'This field can accept NULL value'}
                </p>
              </div>
            </div>
          </ToolTip>
          <ToolTip
            message={
              selectedColumn.constraints_type.is_primary_key === true
                ? 'Primary key values must be unique'
                : selectedColumn.dataType === 'serial' &&
                  (selectedColumn.constraints_type.is_primary_key !== true ||
                    selectedColumn.constraints_type.is_primary_key === true)
                ? 'Serial data type value must be unique'
                : null
            }
            placement="top"
            tooltipClassName="tooltip-table-edit-column"
            style={toolTipPlacementStyle}
            show={
              selectedColumn.constraints_type?.is_primary_key === true ||
              (selectedColumn.dataType === 'serial' &&
                (selectedColumn.constraints_type.is_primary_key !== true ||
                  selectedColumn.constraints_type.is_primary_key === true))
            }
          >
            <div className="row mb-1">
              <div className="col-1">
                <label className={`form-switch`}>
                  <input
                    className="form-check-input"
                    type="checkbox"
                    checked={
                      !isUniqueConstraint && selectedColumn?.constraints_type?.is_primary_key
                        ? true
                        : isUniqueConstraint
                    }
                    onChange={(e) => {
                      setIsUniqueConstraint(e.target.checked);
                    }}
                    disabled={selectedColumn?.dataType === 'serial' || selectedColumn?.constraints_type?.is_primary_key}
                  />
                </label>
              </div>
              <div className="col d-flex flex-column">
                <p className="m-0 p-0 fw-500">
                  {isUniqueConstraint || (!isUniqueConstraint && selectedColumn?.constraints_type?.is_primary_key)
                    ? 'UNIQUE'
                    : 'NOT UNIQUE'}
                </p>
                <p className="fw-400 secondary-text tj-text-xsm">
                  {isUniqueConstraint || (!isUniqueConstraint && selectedColumn?.constraints_type?.is_primary_key)
                    ? 'Unique value constraint is added'
                    : 'Unique value constraint is not added'}
                </p>
              </div>
            </div>
          </ToolTip>
        </div>
        <DrawerFooter
          isEditMode={true}
          fetching={fetching}
          onClose={onClose}
          onEdit={() => {
            if (foreignKeyDetails?.length > 0 && !isForeignKey && isMatchingForeignKeyColumn(columnName)) {
              setOnDeletePopup(true);
            } else {
              handleEdit();
            }
          }}
          shouldDisableCreateBtn={columnName === ''}
<<<<<<< HEAD
          showToolTipForFkOnReadDocsSection={true}
=======
>>>>>>> e3975f03
          initiator={initiator}
        />
      </div>
      <ConfirmDialog
        title={'Delete foreign key relation'}
        show={onDeletePopup}
        message={'Deleting the foreign key relation cannot be reversed. Are you sure you want to continue?'}
        onConfirm={
          foreignKeyDetails?.length > 0 && !isForeignKey && isMatchingForeignKeyColumn(columnName)
            ? handleEdit
            : handleDeleteForeignKeyColumn
        }
        onCancel={() => {
          setOnDeletePopup(false);
        }}
        darkMode={darkMode}
        confirmButtonType="dangerPrimary"
        cancelButtonType="tertiary"
        onCloseIconClick={() => {
          setOnDeletePopup(false);
        }}
        confirmButtonText={'Continue'}
        cancelButtonText={'Cancel'}
        // confirmIcon={<DeleteIcon />}
        footerStyle={footerStyle}
      />
      <ConfirmDialog
        title={'Change in foreign key relation'}
        show={onChangeInForeignKey}
        message={
          <div>
            <span>
              Updating the foreign key relation will drop the current constraint and add the new one. This will also
              replace the default value set in the target table columns with those of the source table. Read docs to
              know more.
            </span>
            <p className="mt-3 mb-0">Are you sure you want to continue?</p>
          </div>
        }
        onConfirm={() => {
          handleEditForeignKey();
          setOnChangeInForeignKey(false);
        }}
        onCancel={() => setOnChangeInForeignKey(false)}
        darkMode={darkMode}
        confirmButtonType="primary"
        cancelButtonType="tertiary"
        onCloseIconClick={() => setOnChangeInForeignKey(false)}
        confirmButtonText={'Continue'}
        cancelButtonText={'Cancel'}
        footerStyle={footerStyle}
        // currentPrimaryKeyIcons={currentPrimaryKeyIcons}
        // newPrimaryKeyIcons={newPrimaryKeyIcons}
        isEditToolJetDbTable={true}
        foreignKeyChanges={newChangesInForeignKey}
        existingReferencedTableName={existingReferencedTableName}
        existingReferencedColumnName={existingReferencedColumnName}
        currentReferencedTableName={currentReferencedTableName}
        currentReferencedColumnName={currentReferencedColumnName}
      />
    </>
  );
};
export default ColumnForm;<|MERGE_RESOLUTION|>--- conflicted
+++ resolved
@@ -802,10 +802,7 @@
             }
           }}
           shouldDisableCreateBtn={columnName === ''}
-<<<<<<< HEAD
           showToolTipForFkOnReadDocsSection={true}
-=======
->>>>>>> e3975f03
           initiator={initiator}
         />
       </div>
