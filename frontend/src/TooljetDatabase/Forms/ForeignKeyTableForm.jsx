--- conflicted
+++ resolved
@@ -121,11 +121,8 @@
         isCreateColumn={isCreateColumn}
         isForeignKeyForColumnDrawer={isForeignKeyForColumnDrawer}
         editForeignKeyInCreateTable={editForeignKeyInCreateTable}
-<<<<<<< HEAD
         showToolTipForFkOnReadDocsSection={true}
-=======
         foreignKeyDetails={foreignKeyDetails}
->>>>>>> dcee602e
       />
     </div>
   );
