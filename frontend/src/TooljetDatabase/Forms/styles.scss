.column-datatype-selector {
  .css-zz6spl-container {
    width: 100% !important;
  }
}

.edit-row-dropdown {
  height: 36px !important;

  .css-zz6spl-container {
    width: 100% !important;
    margin-top: 16px;
    height: 36px !important;

    .react-select__control {
      height: 36px !important;
    }

    .react-select__value-container {
      height: 36px !important;
    }
  }
}

.edit-warning-info {
  background-color: #FFF8F7;
  padding: 8px;
  display: flex;
  align-items: start;
  justify-content: space-between;
  gap: 5px;
  border-radius: 6px;
  border: 1px solid #FDD8D3;

  .edit-warning-icon {
    width: 28px !important;
    height: 28px !important;
  }

  .edit-warning-text {
    color: #E54D2E;
    font-size: 14px;
    line-height: 20px;
    font-weight: 400;
  }
}

.css-1fdsijx-ValueContainer {
  padding: 2px 0px 2px 8px !important;
}

.css-1dimb5e-singleValue {
  width: 100px !important;
}

.css-1xc3v61-indicatorContainer {
  padding: 8px 8px 8px 0px !important;
}

.dataType-dropdown-label {
  margin-left: 8px;
}

<<<<<<< HEAD
.css-1c9urkf-menu{
=======
.css-1c9urkf-menu {
>>>>>>> 9b3af0cb
  z-index: 2 !important
}

.dataType-dropdown-value {
  margin-left: 8px;
  color: var(--slate10);
}

.tj-app-input,
.edit-row-container {
  input.primary-idKey-light {
    gap: 16px !important;
    background: #f4f6fa !important;
    border: 1px solid var(--slate7) !important;
    border-radius: 6px !important;
    margin-bottom: 4px !important;
    color: var(--slate12) !important;
    transition: none;
    width: 100% !important;
    padding: 7px 12px !important;

    &:hover {
      background: #F1F3F5 !important;
      border: 1px solid var(--slate7) !important;
      -webkit-box-shadow: none !important;
      box-shadow: none !important;
      outline: none;
    }
  }

  input.primary-idKey-dark {
    gap: 16px !important;
    background: #1f2936 !important;
    border: 1px solid #3a3f42 !important;
    border-radius: 6px !important;
    margin-bottom: 4px !important;
    color: var(--slate12) !important;
    transition: none;
    width: 100% !important;
    padding: 7px 12px !important;

    &:hover {
      background: #1f2936 !important;
      border: 1px solid var(--slate8) !important;
      -webkit-box-shadow: none !important;
      box-shadow: none !important;
      outline: none;
    }
  }

  input.form-control:disabled {
    gap: 16px !important;
    background: #f4f6fa !important;
    border: 1px solid var(--slate7) !important;
    border-radius: 6px !important;
    margin-bottom: 4px !important;
    color: var(--slate11) !important;
    transition: none;
    width: 100% !important;
    padding: 7px 12px !important;

    &:hover {
      background: #F1F3F5 !important;
      border: 1px solid var(--slate7) !important;
      -webkit-box-shadow: none !important;
      box-shadow: none !important;
      outline: none;
    }
  }

  input.dark-form-row:disabled {
    gap: 16px !important;
    background: var(--base) !important;
    border: 1px solid var(--slate7) !important;
    border-radius: 6px !important;
    margin-bottom: 4px !important;
    color: var(--slate12) !important;
    transition: none;
    width: 100% !important;
    padding: 7px 12px !important;

    &:hover {
      background: var(--base) !important;
      border: 1px solid var(--slate8) !important;
      -webkit-box-shadow: none !important;
      box-shadow: none !important;
      outline: none;
    }
  }

  input.form-error {

    gap: 16px !important;
    background: var(--tomato4) !important;
    border: 1px solid var(--tomato9) !important;
    border-radius: 6px !important;
    margin-bottom: 4px !important;
    color: var(--slate12) !important;
    transition: none;
    width: 100% !important;
    padding: 7px 12px !important;

    &:hover {
      background: var(--tomato4) !important;
      border: 1px solid var(--tomato9) !important;
      -webkit-box-shadow: none !important;
      box-shadow: none !important;
      outline: none;
    }

  }
}

.row-tabs {
  background-color: #F1F3F5;
  padding: 3px;
  border-radius: 6px;
  margin-bottom: 0.3rem;

  .row-tab-content {
    cursor: pointer;
    padding: 3px 7px 3px 7px;
    border-radius: 6px;
    font-size: 12px;
    font-weight: 500;
    line-height: 20px;
  }
}

.row-tabs-dark {
  background-color: #1c252f !important;
  padding: 3px;
  border-radius: 6px;
  margin-bottom: 0.3rem;

  .row-tab-content {
    cursor: pointer;
    padding: 3px 7px 3px 7px;
    border-radius: 6px;
    font-size: 12px;
    font-weight: 500;
    line-height: 20px;
  }
}

.null-tag {
  background-color: var(--slate5) !important;
  color: var(--slate11) !important;
  display: flex;
  align-items: center;
  justify-content: center;
  cursor: default;
  padding-top: 2px;
  padding-bottom: 2px;
  border-radius: 6px;
  width: 50px;
  position: absolute;
  top: 6px;
  left: 10px;
}

.null-tag-dark {
  background-color: var(--slate5) !important;
  color: white !important;
  display: flex;
  align-items: center;
  justify-content: center;
  cursor: default;
  padding-top: 2px;
  padding-bottom: 2px;
  border-radius: 6px;
  width: 50px;
  position: absolute;
  top: 6px;
  left: 10px;
}

.createRow-idContainer {
  margin-bottom: 20px !important;
}

.form-error-message {
  color: var(--tomato9);
  font-size: 12px;
}

.form-warning-message {
  color: var(--slate10);
  font-size: 12px;
}<|MERGE_RESOLUTION|>--- conflicted
+++ resolved
@@ -61,11 +61,7 @@
   margin-left: 8px;
 }
 
-<<<<<<< HEAD
-.css-1c9urkf-menu{
-=======
 .css-1c9urkf-menu {
->>>>>>> 9b3af0cb
   z-index: 2 !important
 }
 
