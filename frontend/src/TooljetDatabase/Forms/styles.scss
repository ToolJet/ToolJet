--- conflicted
+++ resolved
@@ -86,12 +86,7 @@
   padding: 8px;
   display: flex;
   align-items: flex-start;
-<<<<<<< HEAD
-  justify-content: space-between;
-  gap: 5px;
-=======
   justify-content: center;
->>>>>>> 3169d38d
   border-radius: 6px;
   border: 1px solid #FDD8D3;
 
