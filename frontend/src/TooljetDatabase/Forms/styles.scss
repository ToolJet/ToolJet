--- conflicted
+++ resolved
@@ -183,11 +183,7 @@
 
   input.form-control:disabled {
     gap: 16px !important;
-<<<<<<< HEAD
-    background: #f4f6fa;
-=======
     background: var(--base) !important;
->>>>>>> cadb639f
     border: 1px solid var(--slate7) !important;
     border-radius: 6px !important;
     margin-bottom: 4px !important;
@@ -782,66 +778,75 @@
   max-width: 100%;
 }
 
-.tjdb-codehinter-wrapper-drawer{
-  .cm-editor{
+.tjdb-codehinter-wrapper-drawer {
+  .cm-editor {
     max-height: 36px !important;
     height: 36px !important;
-    &.cm-focused{
+
+    &.cm-focused {
       outline: none !important;
       background: var(--indigo2) !important;
       border: 1px solid var(--indigo9) !important;
     }
-    .cm-content{
+
+    .cm-content {
       display: flex;
       align-items: center;
       font-size: 12px;
     }
   }
-  .tjdb-hinter-error{
-    .cm-editor{
+
+  .tjdb-hinter-error {
+    .cm-editor {
       outline: none !important;
-      border:1px solid red !important;
-    }
-  }
-}
+      border: 1px solid red !important;
+    }
+  }
+}
+
 // added this to border when codehinter is open in the portal, if any error is there
-.tjdb-hinter-error{
-  .cm-focused{
+.tjdb-hinter-error {
+  .cm-focused {
     outline: none !important;
-    border:1px solid red !important;
-  }
-}
-.tjdb-codehinter-wrapper-drawer-tableSchema{
-  .cm-editor{
+    border: 1px solid red !important;
+  }
+}
+
+.tjdb-codehinter-wrapper-drawer-tableSchema {
+  .cm-editor {
     max-height: 36px !important;
     min-height: 36px !important;
-    &.cm-focused{
+
+    &.cm-focused {
       outline: none !important;
       border: 1px solid !important;
       border-color: #90b5e2 !important;
     }
-    .cm-content{
+
+    .cm-content {
       display: flex;
       align-items: center;
       font-size: 12px;
     }
   }
-  .tjdb-hinter-error{
-    .cm-editor{
+
+  .tjdb-hinter-error {
+    .cm-editor {
       outline: none !important;
-      border:1px solid red !important;
-    }
-  }
-}
-.width-lg{
+      border: 1px solid red !important;
+    }
+  }
+}
+
+.width-lg {
   width: 181.5px;
 }
 
-.width-sm{
+.width-sm {
   width: 120px;
 }
 
-.input-element{
+.input-element {
   width: 181.5px !important;
   background-color: transparent !important;
   color: var(--text-default) !important;
@@ -849,7 +854,7 @@
   border: 1px solid var(--border-default) !important;
 }
 
-.delete-icon-wrapper{
+.delete-icon-wrapper {
   display: flex;
   align-items: center;
   justify-content: center;
@@ -861,11 +866,12 @@
   border-left: none;
 }
 
-.select-operation-field{
-  .react-select__control{
-    .react-select__value-container{
+.select-operation-field {
+  .react-select__control {
+    .react-select__value-container {
       position: relative;
-      .react-select__input-container{
+
+      .react-select__input-container {
         position: absolute;
         right: 0;
       }
@@ -874,19 +880,21 @@
 }
 
 .select-operation-field,
-.select-column-field{
-    position: static;
-    .react-select__control {
-      position: relative;
-      z-index: 2;
-      border-right: none !important;
-    }
-    .react-select__menu {
-      position: fixed;
-      z-index: 9999;
-      left: var(--select-left);
-      top: var(--select-top);
-    }
+.select-column-field {
+  position: static;
+
+  .react-select__control {
+    position: relative;
+    z-index: 2;
+    border-right: none !important;
+  }
+
+  .react-select__menu {
+    position: fixed;
+    z-index: 9999;
+    left: var(--select-left);
+    top: var(--select-top);
+  }
 }
 
 .select-column-field .react-select__menu {
@@ -904,14 +912,15 @@
 body.react-select-open .select-operation-field {
   pointer-events: auto;
 }
+
 body.react-select-open .select-column-field {
   pointer-events: auto;
 }
 
 .select-operation-field,
-.select-column-field{
-  .react-select__menu{
-    .react-select__menu-list{
+.select-column-field {
+  .react-select__menu {
+    .react-select__menu-list {
       overflow-y: hidden;
 
       &:hover {
