--- conflicted
+++ resolved
@@ -778,8 +778,6 @@
   max-width: 100%;
 }
 
-<<<<<<< HEAD
-=======
 .tjdb-codehinter-wrapper-drawer{
   .cm-editor{
     max-height: 36px !important;
@@ -831,7 +829,6 @@
     }
   }
 }
->>>>>>> c7b8981c
 .width-lg{
   width: 181.5px;
 }
