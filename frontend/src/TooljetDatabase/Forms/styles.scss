.column-datatype-selector {
  .css-zz6spl-container {
    width: 100% !important;
  }
}

.edit-row-dropdown {
  height: 36px !important;

  .css-zz6spl-container {
    width: 100% !important;
    margin-top: 16px;
    height: 36px !important;

    .react-select__control {
      height: 36px !important;
    }

    .react-select__value-container {
      height: 36px !important;
    }
  }
}

.edit-warning-info {
  background-color: #FFF8F7;
  padding: 8px;
  display: flex;
  align-items: start;
  justify-content: center;
  border-radius: 6px;
  border: 1px solid #FDD8D3;

  .edit-warning-icon {
    width: 28px !important;
  }

  .edit-warning-text {
    color: #E54D2E;
    font-size: 14px;
    line-height: 20px;
    font-weight: 400;
  }
}

.css-1fdsijx-ValueContainer {
  padding: 2px 0px 2px 8px !important;
}

.css-1dimb5e-singleValue {
  width: 100px !important;
}

.css-1xc3v61-indicatorContainer {
  padding: 8px 8px 8px 0px !important;
}

.dataType-dropdown-label {
  margin-left: 8px;
}

.css-1c9urkf-menu {
  z-index: 2 !important
}

.dataType-dropdown-value {
  margin-left: 8px;
  color: var(--slate10);
}

.tj-app-input,
.edit-row-container {
  input.primary-idKey-light {
    gap: 16px !important;
    background: #f4f6fa !important;
    border: 1px solid var(--slate7) !important;
    border-radius: 6px !important;
    margin-bottom: 4px !important;
    color: var(--slate12) !important;
    transition: none;
    width: 100% !important;
    padding: 7px 12px !important;

    &:hover {
      background: #F1F3F5 !important;
      border: 1px solid var(--slate7) !important;
      -webkit-box-shadow: none !important;
      box-shadow: none !important;
      outline: none;
    }
  }

  input.primary-idKey-dark {
    gap: 16px !important;
    background: #1f2936 !important;
    border: 1px solid #3a3f42 !important;
    border-radius: 6px !important;
    margin-bottom: 4px !important;
    color: var(--slate12) !important;
    transition: none;
    width: 100% !important;
    padding: 7px 12px !important;

    &:hover {
      background: #1f2936 !important;
      border: 1px solid var(--slate8) !important;
      -webkit-box-shadow: none !important;
      box-shadow: none !important;
      outline: none;
    }
  }

  input.form-control:disabled {
    gap: 16px !important;
    background: #f4f6fa !important;
    border: 1px solid var(--slate7) !important;
    border-radius: 6px !important;
    margin-bottom: 4px !important;
    color: var(--slate11) !important;
    transition: none;
    width: 100% !important;
    padding: 7px 12px !important;

    &:hover {
      background: #F1F3F5 !important;
      border: 1px solid var(--slate7) !important;
      -webkit-box-shadow: none !important;
      box-shadow: none !important;
      outline: none;
    }
  }

  input.dark-form-row:disabled {
    gap: 16px !important;
    background: var(--base) !important;
    border: 1px solid var(--slate7) !important;
    border-radius: 6px !important;
    margin-bottom: 4px !important;
    color: var(--slate12) !important;
    transition: none;
    width: 100% !important;
    padding: 7px 12px !important;

    &:hover {
      background: var(--base) !important;
      border: 1px solid var(--slate8) !important;
      -webkit-box-shadow: none !important;
      box-shadow: none !important;
      outline: none;
    }
  }

  input.form-error {

    gap: 16px !important;
    background: var(--tomato4) !important;
    border: 1px solid var(--tomato9) !important;
    border-radius: 6px !important;
    margin-bottom: 4px !important;
    color: var(--slate12) !important;
    transition: none;
    width: 100% !important;
    padding: 7px 12px !important;

    &:hover {
      background: var(--tomato4) !important;
      border: 1px solid var(--tomato9) !important;
      -webkit-box-shadow: none !important;
      box-shadow: none !important;
      outline: none;
    }

  }
}

.row-tabs {
  background-color: #F1F3F5;
  padding: 3px;
  border-radius: 6px;
  margin-bottom: 0.3rem;

  .row-tab-content {
    cursor: pointer;
    padding: 3px 7px 3px 7px;
    border-radius: 6px;
    font-size: 12px;
    font-weight: 500;
    line-height: 20px;
  }
}

.row-tabs-dark {
  background-color: #1c252f !important;
  padding: 3px;
  border-radius: 6px;
  margin-bottom: 0.3rem;

  .row-tab-content {
    cursor: pointer;
    padding: 3px 7px 3px 7px;
    border-radius: 6px;
    font-size: 12px;
    font-weight: 500;
    line-height: 20px;
  }
}

.null-tag {
  background-color: var(--slate5) !important;
  color: var(--slate11) !important;
  display: flex;
  align-items: center;
  justify-content: center;
  cursor: default;
  padding-top: 2px;
  padding-bottom: 2px;
  border-radius: 6px;
  width: 50px;
  position: absolute;
  top: 6px;
  left: 10px;
}

.null-tag-dark {
  background-color: var(--slate5) !important;
  color: white !important;
  display: flex;
  align-items: center;
  justify-content: center;
  cursor: default;
  padding-top: 2px;
  padding-bottom: 2px;
  border-radius: 6px;
  width: 50px;
  position: absolute;
  top: 6px;
  left: 10px;
}

.createRow-idContainer {
  margin-bottom: 20px !important;
}

.form-error-message {
  color: var(--tomato9);
  font-size: 12px;
}

.form-warning-message {
  color: var(--slate10);
  font-size: 12px;
}

.create-column-drawer {
  .card-header {
    border: none !important;
    padding: 12px 16px 0px 16px !important;
  }
}

.column-name-description {
  width: 111px !important;
  color: var(--slate11) !important;
}

.dataType-description {
  width: 111px !important;
  margin-left: 40px !important;
  color: var(--slate11) !important;
}

.defaultValue-description {
  width: 111px !important;
  margin-left: 22px !important;
  color: var(--slate11) !important;
}

.primaryKey-description {
  width: 111px !important;
  margin-left: 26px !important;
  color: var(--slate11) !important;
}

.column-schema-container {

  overflow-y: scroll;
  max-height: 440px;

  .table-schema {
    background-color: var(--slate3) !important;
    padding: 8px !important;
    margin-bottom: 6px !important;
    border: 1px solid transparent !important;

    .not-null-with-disable {
      color: var(--slate9) !important;
    }

    .table-schema-row {
      display: flex;
      align-items: center;
      justify-content: start;
      gap: 6px;

      .foreign-key-relation {
        width: 20px !important;
        height: 22px;
        padding: 0px !important;
        margin: 0px !important;
        display: flex;
        justify-content: center;
        align-items: center;
        border-radius: 5px;

        &:hover {
          background-color: #ACB2B966;
        }

      }

      .not-null-toggle {
        width: 100px !important;
      }

      .datatype-dropdown,
      .defaultValue,
      .columnName {
        width: 125px !important;
      }

      .primary-check {
        .form-check {
          padding-left: 1.95rem !important;
        }
      }
    }

  }

}

.column-schema-container::-webkit-scrollbar {
  width: 0px !important;
  /* This will hide the scrollbar */
}

.new-changes-container {
  background-color: var(--slate3) !important;
  border-radius: 6px !important;
  border: 1px solid var(--slate5);
  margin-bottom: 12px;

  .changes-title {
    display: flex;
    align-items: center;
    justify-content: space-between;
    border-bottom: 1px solid var(--slate5);
    padding: 12px;
    font-weight: 500;
    color: var(--slate12);

    span {
      width: 128px;
    }
  }

  .key-changes-container {
    display: flex;
    align-items: start;
    justify-content: space-between;
    padding: 12px;
    font-weight: 500;

    .primarykeyDetails-container,
    .newkeyDetails-container {

      display: flex;
      flex-direction: column;
      row-gap: 6px !important;

      .currentKey-details,
      .newKey-details {
        display: flex;
        gap: 8px;

        .currentPrimaryKey-columnName,
        .newPrimaryKey-columnName {
          font-size: 12px;
          font-weight: 400;
          color: var(--slate11);
        }
      }

    }

    .newkeyDetails-container {
      margin-left: 65px;
    }

  }

}

<<<<<<< HEAD
.foreignkey-relation-container {

  margin-top: 24px !important;

  .foreign-key-heading {
    span {
      font-size: 14px !important;
      font-weight: 500 !important;
      color: var(--text-black-000) !important;
    }
  }

  .empty-foreignkey-container {
    background-image: url("data:image/svg+xml,%3csvg width='100%25' height='100%25' xmlns='http://www.w3.org/2000/svg'%3e%3crect width='100%25' height='100%25' fill='none' stroke='black' stroke-width='1' stroke-dasharray='6%2c 8' stroke-dashoffset='0' stroke-linecap='square'/%3e%3c/svg%3e");
    height: 40px;
    width: 270px !important;
    border-radius: 6px !important;
    margin-top: 10px !important;
  }

  .foreignKey-details {
    display: flex;
    align-items: center;
    border-radius: 16px;
    background-color: var(--slate6);
    border: 1px solid var(--slate7);
    padding: 4px 12px 4px 12px;
    width: 200px;
    gap: 8px;
    margin-top: 10px !important;
    cursor: pointer;
    position: relative;

    span {
      font-size: 12px;
      font-weight: 500;
      color: #687076;
    }

    .editForeignkey {
      background-color: var(--slate3) !important;
      border-top-right-radius: 16px;
      border-bottom-right-radius: 16px;
      position: absolute;
      right: 0;
      height: 27px;
      width: 30px;
      display: flex;
      align-items: center;
      padding-left: 4px;
    }

  }

}

.foreignKeyRelation-form-container {
  height: 100% !important;

  .relations-container {
    padding: 12px 24px !important;
    height: 100% !important;

    .source-title {
      font-size: 12px !important;
      font-weight: 500 !important;
      color: var(--text-secondary) !important;
      margin-left: 10px;
    }

    .source-description {
      font-size: 12px !important;
      font-weight: 400 !important;
      color: var(--slate10) !important;
    }

    .keyRelation-column-title {
      font-size: 12px;
      font-weight: 500;
      color: var(--text-primary);
    }
  }
}

.foreignKey-hover {
  border: 1px solid var(--slate9) !important;
  background-color: var(--slate6) !important;
=======
.tooltip-table-edit-column {
  inset: auto auto 0px -183px !important
}

.primaryKey-indication-container {
  display: flex;
  align-items: center;
  column-gap: 5px;

  .primaryKey-indication {
    background: var(--slate8) !important;
    border-radius: 10px;
    display: flex;
    align-items: center;
    padding: 2px;
  }

}

.primary-key-tooltip {
  inset: -5px auto 0px 0px !important;
>>>>>>> f86ec993
}<|MERGE_RESOLUTION|>--- conflicted
+++ resolved
@@ -401,7 +401,6 @@
 
 }
 
-<<<<<<< HEAD
 .foreignkey-relation-container {
 
   margin-top: 24px !important;
@@ -453,43 +452,8 @@
       align-items: center;
       padding-left: 4px;
     }
-
-  }
-
-}
-
-.foreignKeyRelation-form-container {
-  height: 100% !important;
-
-  .relations-container {
-    padding: 12px 24px !important;
-    height: 100% !important;
-
-    .source-title {
-      font-size: 12px !important;
-      font-weight: 500 !important;
-      color: var(--text-secondary) !important;
-      margin-left: 10px;
-    }
-
-    .source-description {
-      font-size: 12px !important;
-      font-weight: 400 !important;
-      color: var(--slate10) !important;
-    }
-
-    .keyRelation-column-title {
-      font-size: 12px;
-      font-weight: 500;
-      color: var(--text-primary);
-    }
-  }
-}
-
-.foreignKey-hover {
-  border: 1px solid var(--slate9) !important;
-  background-color: var(--slate6) !important;
-=======
+  }
+}
 .tooltip-table-edit-column {
   inset: auto auto 0px -183px !important
 }
@@ -509,7 +473,39 @@
 
 }
 
+.foreignKeyRelation-form-container {
+  height: 100% !important;
+
+  .relations-container {
+    padding: 12px 24px !important;
+    height: 100% !important;
+
+    .source-title {
+      font-size: 12px !important;
+      font-weight: 500 !important;
+      color: var(--text-secondary) !important;
+      margin-left: 10px;
+    }
+
+    .source-description {
+      font-size: 12px !important;
+      font-weight: 400 !important;
+      color: var(--slate10) !important;
+    }
+
+    .keyRelation-column-title {
+      font-size: 12px;
+      font-weight: 500;
+      color: var(--text-primary);
+    }
+  }
+}
+
+.foreignKey-hover {
+  border: 1px solid var(--slate9) !important;
+  background-color: var(--slate6) !important;
+}
+
 .primary-key-tooltip {
   inset: -5px auto 0px 0px !important;
->>>>>>> f86ec993
 }