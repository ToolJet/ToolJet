--- conflicted
+++ resolved
@@ -316,8 +316,6 @@
 .form-warning-message {
   color: var(--slate10);
   font-size: 12px;
-<<<<<<< HEAD
-=======
 }
 
 .create-column-drawer {
@@ -767,5 +765,4 @@
 .tj-select-text {
   font-size: 12px;
   line-height: 20px;
->>>>>>> 1311b5ab
 }