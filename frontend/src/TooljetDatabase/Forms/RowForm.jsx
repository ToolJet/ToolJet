import React, { useState, useContext, useEffect, useRef } from 'react';
import { toast } from 'react-hot-toast';
import DrawerFooter from '@/_ui/Drawer/DrawerFooter';
import { TooljetDatabaseContext } from '../index';
import { tooljetDatabaseService } from '@/_services';
import { postgresErrorCode, renderDatatypeIcon } from '../constants';
import { ToolTip } from '@/_components/ToolTip';
import SolidIcon from '@/_ui/Icon/SolidIcons';
import DropDownSelect from '../../Editor/QueryManager/QueryEditors/TooljetDatabase/DropDownSelect';
import Information from '@/_ui/Icon/solidIcons/Information';
import ForeignKeyIndicator from '../Icons/ForeignKeyIndicator.svg';
import ArrowRight from '../Icons/ArrowRight.svg';
import cx from 'classnames';

import './styles.scss';
import Skeleton from 'react-loading-skeleton';

const RowForm = ({
  onCreate,
  onClose,
  referencedColumnDetails,
  setReferencedColumnDetails,
  initiator,
  shouldResetRowForm,
}) => {
  const darkMode = localStorage.getItem('darkMode') === 'true';
  const { organizationId, selectedTable, columns, foreignKeys } = useContext(TooljetDatabaseContext);
  const inputRefs = useRef({});
  const primaryKeyColumns = [];
  const nonPrimaryKeyColumns = [];
  columns.forEach((column) => {
    if (column?.constraints_type?.is_primary_key) {
      primaryKeyColumns.push({ ...column });
    } else {
      nonPrimaryKeyColumns.push({ ...column });
    }
  });

  const defaultActiveTab = () => {
    if (Array.isArray(rowColumns)) {
      return rowColumns.map((item) => {
        if (item.column_default === null || item.constraints_type.is_primary_key === true) {
          return 'Custom';
        } else {
          return 'Default';
        }
      });
    } else {
      return [];
    }
  };

  const inputValuesDefaultValues = () => {
    return Array.isArray(rowColumns)
      ? rowColumns.map((item, _index) => {
          if (item.accessor === 'id') {
            return { value: '', checkboxValue: false, disabled: false, label: '' };
          }
          if (item.column_default !== null && item.constraints_type.is_primary_key !== true) {
            return {
              value: item.column_default || '',
              checkboxValue: item.column_default === 'true' ? true : false,
              disabled: true,
              label: item.column_default || '',
            };
          }
          if (item.column_default !== null && item.constraints_type.is_primary_key === true) {
            return { value: '', checkboxValue: false, disabled: false, label: '' };
          } else if (item.constraints_type.is_not_null === false) {
            return { value: '', checkboxValue: false, disabled: false, label: '' };
          }
          return { value: '', checkboxValue: false, disabled: false, label: '' };
        })
      : [];
  };

  const rowColumns = [...primaryKeyColumns, ...nonPrimaryKeyColumns];
  const [fetching, setFetching] = useState(false);
  const [activeTab, setActiveTab] = useState(defaultActiveTab());
  const [inputValues, setInputValues] = useState(inputValuesDefaultValues());
  const [errorMap, setErrorMap] = useState({});

  useEffect(() => {
    rowColumns.map(({ accessor, dataType, column_default }, index) => {
      saveData(dataType, accessor, inputValues, index, column_default);
    });
    // eslint-disable-next-line react-hooks/exhaustive-deps
  }, []);

  const [data, setData] = useState(() => {
    const data = {};
    rowColumns.forEach(({ accessor, dataType }) => {
      if (dataType === 'boolean') {
        if (!accessor) {
          data[accessor] = false;
        }
      }
    });
    return data;
  });

  const referenceTableDetails = referencedColumnDetails.map((item) => {
    const [key, _value] = Object.entries(item);
    return {
      label: key[1] === null ? 'Null' : key[1],
      value: key[1] === null ? 'Null' : key[1],
    };
  });

  function isMatchingForeignKeyColumn(columnName) {
    return foreignKeys.some((foreignKey) => foreignKey.column_names[0] === columnName);
  }

  function isMatchingForeignKeyColumnDetails(columnHeader) {
    const matchingColumn = foreignKeys.find((foreignKey) => foreignKey.column_names[0] === columnHeader);
    return matchingColumn;
  }

  const handleTabClick = (index, tabData, defaultValue, nullValue, columnName, dataType) => {
    const newActiveTabs = [...activeTab];
    newActiveTabs[index] = tabData;
    setActiveTab(newActiveTabs);
    const newInputValues = [...inputValues];
    const actualDefaultVal = defaultValue === 'true' ? true : false;
    if (defaultValue && tabData === 'Default' && dataType !== 'boolean') {
      newInputValues[index] = { value: defaultValue, checkboxValue: defaultValue, disabled: true, label: defaultValue };
    } else if (defaultValue && tabData === 'Default' && dataType === 'boolean') {
      newInputValues[index] = {
        value: defaultValue,
        checkboxValue: actualDefaultVal,
        disabled: true,
        label: defaultValue,
      };
    } else if (nullValue && tabData === 'Null' && dataType !== 'boolean') {
      newInputValues[index] = { value: null, checkboxValue: false, disabled: true, label: null };
    } else if (nullValue && tabData === 'Null' && dataType === 'boolean') {
      newInputValues[index] = { value: null, checkboxValue: null, disabled: true, label: null };
    } else if (tabData === 'Custom' && dataType === 'character varying') {
      newInputValues[index] = { value: '', checkboxValue: false, disabled: false, label: '' };
    } else {
      newInputValues[index] = { value: '', checkboxValue: false, disabled: false, label: '' };
    }
    setInputValues(newInputValues);
    saveData(dataType, columnName, newInputValues, index, defaultValue);
  };

  const saveData = (dataType, accessor, inputValuesArr, index, defaultVal) => {
    if (dataType === 'boolean') {
      setData({
        ...data,
        [accessor]: inputValuesArr[index].checkboxValue === null ? null : inputValuesArr[index].checkboxValue,
      });
    } else {
      setData({
        ...data,
        [accessor]:
          inputValuesArr[index].value === null
            ? null
            : inputValuesArr[index].value === 'Default'
            ? defaultVal
            : inputValuesArr[index].value,
      });
    }
  };

  const handleInputChange = (index, value, columnName) => {
    const newInputValues = [...inputValues];
    newInputValues[index] = {
      value: value === 'Null' ? null : value,
      checkboxValue: inputValues[index].checkboxValue,
      disabled: false,
      label: value === 'Null' ? null : value,
    };
    setInputValues(newInputValues);
    setData({ ...data, [columnName]: value === 'Null' ? null : value });
  };

  const handleCheckboxChange = (index, value, columnName) => {
    const newInputValues = [...inputValues];
    newInputValues[index] = {
      value: inputValues[index].value,
      checkboxValue: !inputValues[index].checkboxValue,
      disabled: inputValues[index].disabled,
      label: inputValues[index].value,
    };
    setInputValues(newInputValues);
    setData({ ...data, [columnName]: value });
  };

  const defaultDataValues = () => {
    return rowColumns.reduce((result, column) => {
      const { dataType, column_default } = column;
      if (dataType === 'serial') {
        return result;
      }

      if (column.dataType === 'boolean') {
        result[column.accessor] = column_default ? column_default : false;
        return result;
      }

      result[column.accessor] = column_default ? column_default : '';
      return result;
    }, {});
  };

  useEffect(() => {
    toast.dismiss();
    setData(defaultDataValues());
    // eslint-disable-next-line react-hooks/exhaustive-deps
  }, []);

  useEffect(() => {
    if (shouldResetRowForm) {
      setActiveTab(defaultActiveTab());
      setInputValues(inputValuesDefaultValues());
      setData(defaultDataValues());
    }
  }, [shouldResetRowForm]);

  useEffect(() => {
    rowColumns.forEach(({ accessor }) => {
      if (data[accessor] != '') {
        const inputElement = inputRefs.current?.[accessor];
        inputElement?.style?.setProperty('background-color', '#FFFFFF');
        setErrorMap((prev) => {
          return { ...prev, [accessor]: '' };
        });
      }
    });
  }, [data]);

  const handleSubmit = async (shouldKeepDrawerOpen) => {
    setFetching(true);
    let flag = 0;
    rowColumns.forEach(({ accessor, dataType }) => {
      if (['double precision', 'bigint', 'integer'].includes(dataType) && data[accessor] === '') {
        flag = 1;
        setErrorMap((prev) => {
          return { ...prev, [accessor]: 'Cannot be empty' };
        });
        const inputElement = inputRefs.current?.[accessor];
        inputElement?.style?.setProperty('background-color', '#FFF8F7');
      }
    });
    if (flag) {
      setFetching(false);
      return;
    }
    const { error } = await tooljetDatabaseService.createRow(organizationId, selectedTable.id, data);
    setFetching(false);
    if (error) {
      // TODO: Need all of this logic on the backend should ideally just get list of columns with error messages to map over
      if (error?.code === postgresErrorCode.UniqueViolation) {
        const columnName = error?.message.split('.')?.[1];
        setErrorMap((prev) => {
          return { ...prev, [columnName]: 'Value already exists' };
        });
        const inputElement = inputRefs.current?.[columnName];
        inputElement?.style?.setProperty('background-color', '#FFF8F7');
      } else if (error?.message.includes('Invalid input syntax for type')) {
        const errorMessageSplit = error?.message.split(':');
        const columnValue = errorMessageSplit[1]?.slice(2, -1);
        const mainErrorMessageSplit = errorMessageSplit?.[0]?.split('type ');
        const columnType = mainErrorMessageSplit?.[mainErrorMessageSplit.length - 1];
        const columnNamesWithSameValue = Object.keys(data).filter(
          (key) => String(data[key]).toLowerCase() === columnValue
        );
        rowColumns.forEach(({ accessor, dataType }) => {
          if (columnNamesWithSameValue.includes(accessor) && dataType === columnType) {
            setErrorMap((prev) => {
              return { ...prev, [accessor]: `Data type mismatch` };
            });
            const inputElement = inputRefs.current?.[accessor];
            inputElement?.style?.setProperty('background-color', '#FFF8F7');
          }
        });
      }

      toast.error(error?.message ?? `Failed to create a new column table "${selectedTable}"`);
      return;
    }
    toast.success(`Row created successfully`);
    onCreate && onCreate(shouldKeepDrawerOpen);
  };

  const renderElement = (columnName, dataType, isPrimaryKey, defaultValue, index) => {
    const isSerialDataTypeColumn = dataType === 'serial';
    switch (dataType) {
      case 'character varying':
      case 'integer':
      case 'bigint':
      case 'serial':
      case 'double precision':
        return (
          <div style={{ position: 'relative' }}>
            {isMatchingForeignKeyColumn(columnName) ? (
              <DropDownSelect
                buttonClasses="border border-end-1 foreignKeyAcces-container-drawer"
                showPlaceHolder={true}
                options={referenceTableDetails}
                darkMode={darkMode}
                emptyError={
                  <div className="dd-select-alert-error m-2 d-flex align-items-center">
                    <Information />
                    No data available
                  </div>
                }
                loader={
                  <div className="mx-2">
                    <Skeleton height={22} width={396} className="skeleton" style={{ margin: '15px 50px 7px 7px' }} />
                    <Skeleton height={22} width={450} className="skeleton" style={{ margin: '7px 14px 7px 7px' }} />
                    <Skeleton height={22} width={396} className="skeleton" style={{ margin: '7px 50px 15px 7px' }} />
                  </div>
                }
                isLoading={true}
                value={inputValues[index]?.value !== null && inputValues[index]}
                foreignKeyAccessInRowForm={true}
                disabled={isSerialDataTypeColumn || inputValues[index]?.disabled}
                topPlaceHolder={
                  isSerialDataTypeColumn ? 'Auto-generated' : inputValues[index]?.value !== null && 'Select a value'
                }
                onChange={(value) => {
                  handleInputChange(index, value.value, columnName);
                }}
                onAdd={true}
                addBtnLabel={'Open referenced table'}
                foreignKeys={foreignKeys}
                setReferencedColumnDetails={setReferencedColumnDetails}
                scrollEventForColumnValues={true}
                cellColumnName={columnName}
<<<<<<< HEAD
                columnDataType={dataType}
=======
                isCreateRow={true}
>>>>>>> 6ea2a47e
              />
            ) : (
              <input
                //defaultValue={!isPrimaryKey && defaultValue?.length > 0 ? removeQuotes(defaultValue.split('::')[0]) : ''}
                type="text"
                value={
                  isSerialDataTypeColumn
                    ? 'Auto-generated'
                    : inputValues[index]?.value === null
                    ? ''
                    : inputValues[index]?.value
                }
                onChange={(e) => handleInputChange(index, e.target.value, columnName)}
                disabled={isSerialDataTypeColumn || inputValues[index]?.disabled}
                placeholder={
                  isSerialDataTypeColumn ? 'Auto-generated' : inputValues[index]?.value !== null && 'Enter a value'
                }
                className={cx(
                  isSerialDataTypeColumn && !darkMode
                    ? 'primary-idKey-light'
                    : isSerialDataTypeColumn && darkMode
                    ? 'primary-idKey-dark'
                    : !darkMode
                    ? 'form-control'
                    : 'form-control dark-form-row',
                  errorMap[columnName] ? 'input-error-border' : ''
                )}
                data-cy={`${String(columnName).toLocaleLowerCase().replace(/\s+/g, '-')}-input-field`}
                autoComplete="off"
                ref={(el) => (inputRefs.current[columnName] = el)}
              />
            )}
            {inputValues[index].value === null && (
              <p className={darkMode === true ? 'null-tag-dark' : 'null-tag'}>Null</p>
            )}

            {errorMap[columnName] && (
              <small
                className="tj-input-error"
                style={{
                  fontSize: '10px',
                  color: '#DB4324',
                }}
                data-cy="app-name-error-label"
              >
                {errorMap[columnName]}
              </small>
            )}
          </div>
        );

      case 'boolean':
        return (
          <label className={`form-switch`}>
            <input
              className="form-check-input"
              data-cy={`${String(columnName).toLocaleLowerCase().replace(/\s+/g, '-')}-check-input`}
              type="checkbox"
              checked={inputValues[index].checkboxValue}
              onChange={(e) => {
                if (!inputValues[index].disabled) handleCheckboxChange(index, e.target.checked, columnName);
              }}
              disabled={inputValues[index].checkboxValue === null}
            />
          </label>
        );

      default:
        break;
    }
  };

  let matchingObject = {};
  rowColumns.forEach((obj) => {
    const { dataType = '', accessor, column_default } = obj;
    const keyName = accessor;

    if (data[keyName] !== undefined && dataType !== 'character varying' && dataType !== 'serial') {
      matchingObject[keyName] = data[keyName];
    }
  });

  return (
    <div className="drawer-card-wrapper ">
      <div className="card-header">
        <h3 className="card-title" data-cy="create-new-row-header">
          Create row
        </h3>
      </div>
      <div className="card-body tj-app-input create-drawer-body">
        {Array.isArray(rowColumns) &&
          rowColumns?.map(({ Header, accessor, dataType, constraints_type, column_default }, index) => {
            const isPrimaryKey = constraints_type.is_primary_key;
            const isNullable = !constraints_type.is_not_null;
            const headerText = Header;
            const isSerialDataTypeColumn = dataType === 'serial';
            return (
              <div className="mb-3 " key={index}>
                <div className="d-flex align-items-center justify-content-between">
                  <div
                    className="form-label"
                    data-cy={`${String(Header).toLocaleLowerCase().replace(/\s+/g, '-')}-column-name-label`}
                  >
                    <div className="headerText-withIcon d-flex align-items-center justify-content-start">
                      <span style={{ width: '24px' }}>
                        {renderDatatypeIcon(isSerialDataTypeColumn ? 'serial' : dataType)}
                      </span>
                      <span style={{ marginRight: '5px' }}>{headerText}</span>
                      {constraints_type?.is_primary_key === true && (
                        <span style={{ marginRight: '3px' }}>
                          <SolidIcon name="primarykey" />
                        </span>
                      )}
                      <ToolTip
                        message={
                          isMatchingForeignKeyColumn(Header) ? (
                            <div>
                              <span>Foreign key relation</span>
                              <div className="d-flex align-item-center justify-content-between mt-2 custom-tooltip-style">
                                <span>{isMatchingForeignKeyColumnDetails(Header)?.column_names[0]}</span>
                                <ArrowRight />
                                <span>{`${isMatchingForeignKeyColumnDetails(Header)?.referenced_table_name}.${
                                  isMatchingForeignKeyColumnDetails(Header)?.referenced_column_names[0]
                                }`}</span>
                              </div>
                            </div>
                          ) : null
                        }
                        placement="top"
                        tooltipClassName="tjdb-table-tooltip"
                      >
                        <div>
                          {isMatchingForeignKeyColumn(Header) && (
                            <span>
                              <ForeignKeyIndicator />
                            </span>
                          )}
                        </div>
                      </ToolTip>
                    </div>
                  </div>
                  <div
                    className={`${
                      darkMode ? 'row-tabs-dark' : 'row-tabs'
                    } d-flex align-items-center justify-content-start gap-2`}
                  >
                    {isNullable && !isPrimaryKey && (
                      <div
                        onClick={() => handleTabClick(index, 'Null', column_default, isNullable, accessor, dataType)}
                        style={{
                          backgroundColor:
                            activeTab[index] === 'Null' && !darkMode
                              ? 'white'
                              : activeTab[index] === 'Null' && darkMode
                              ? '#242f3c'
                              : 'transparent',
                          color:
                            activeTab[index] === 'Null' && !darkMode
                              ? '#3E63DD'
                              : activeTab[index] === 'Null' && darkMode
                              ? 'white'
                              : '#687076',
                        }}
                        className="row-tab-content"
                      >
                        Null
                      </div>
                    )}
                    {column_default !== null && !isSerialDataTypeColumn && (
                      <div
                        onClick={() => handleTabClick(index, 'Default', column_default, isNullable, accessor, dataType)}
                        style={{
                          backgroundColor:
                            activeTab[index] === 'Default' && !darkMode
                              ? 'white'
                              : activeTab[index] === 'Default' && darkMode
                              ? '#242f3c'
                              : 'transparent',
                          color:
                            activeTab[index] === 'Default' && !darkMode
                              ? '#3E63DD'
                              : activeTab[index] === 'Default' && darkMode
                              ? 'white'
                              : '#687076',
                        }}
                        className="row-tab-content"
                      >
                        Default value
                      </div>
                    )}
                    {!isSerialDataTypeColumn && (
                      <div
                        onClick={() => handleTabClick(index, 'Custom', column_default, isNullable, accessor, dataType)}
                        style={{
                          backgroundColor:
                            activeTab[index] === 'Custom' && !darkMode
                              ? 'white'
                              : activeTab[index] === 'Custom' && darkMode
                              ? '#242f3c'
                              : 'transparent',
                          color:
                            activeTab[index] === 'Custom' && !darkMode
                              ? '#3E63DD'
                              : activeTab[index] === 'Custom' && darkMode
                              ? 'white'
                              : '#687076',
                        }}
                        className="row-tab-content"
                      >
                        Custom
                      </div>
                    )}
                  </div>
                </div>
                <ToolTip
                  message="Serial data type value is auto-generated and cannot be edited"
                  placement="top"
                  tooltipClassName="tootip-table"
                  show={dataType === 'serial'}
                >
                  {renderElement(accessor, dataType, isPrimaryKey, column_default, index)}
                </ToolTip>
              </div>
            );
          })}
      </div>
      <DrawerFooter
        fetching={fetching}
        onClose={onClose}
        onCreate={handleSubmit}
        shouldDisableCreateBtn={Object.values(matchingObject).includes('')}
        initiator={initiator}
      />
    </div>
  );
};

export default RowForm;<|MERGE_RESOLUTION|>--- conflicted
+++ resolved
@@ -329,11 +329,8 @@
                 setReferencedColumnDetails={setReferencedColumnDetails}
                 scrollEventForColumnValues={true}
                 cellColumnName={columnName}
-<<<<<<< HEAD
                 columnDataType={dataType}
-=======
                 isCreateRow={true}
->>>>>>> 6ea2a47e
               />
             ) : (
               <input
@@ -408,7 +405,7 @@
 
   let matchingObject = {};
   rowColumns.forEach((obj) => {
-    const { dataType = '', accessor, column_default } = obj;
+    const { dataType = '', accessor, _column_default } = obj;
     const keyName = accessor;
 
     if (data[keyName] !== undefined && dataType !== 'character varying' && dataType !== 'serial') {
