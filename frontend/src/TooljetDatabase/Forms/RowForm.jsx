import React, { useState, useContext } from 'react';
import { toast } from 'react-hot-toast';
import DrawerFooter from '@/_ui/Drawer/DrawerFooter';
import { TooljetDatabaseContext } from '../index';
import { tooljetDatabaseService } from '@/_services';

const RowForm = ({ onCreate, onClose }) => {
  const { organizationId, selectedTable, columns } = useContext(TooljetDatabaseContext);
  const [fetching, setFetching] = useState(false);

  const [data, setData] = useState(() => {
    const data = {};
    columns.forEach(({ accessor, dataType }) => {
      if (dataType === 'boolean') {
        if (!accessor) {
          data[accessor] = false;
        }
      }
    });
    return data;
  });

  const handleInputChange = (columnName) => (e) => {
    setData({ ...data, [columnName]: e.target.value });
  };

  const handleToggleChange = (columnName) => (e) => {
    setData({ ...data, [columnName]: e.target.checked });
  };

  const handleSubmit = async () => {
    setFetching(true);
    const { error } = await tooljetDatabaseService.createRow(organizationId, selectedTable, data);
    setFetching(false);
    if (error) {
      toast.error(error?.message ?? `Failed to create a new column table "${selectedTable}"`);
      return;
    }
    toast.success(`Row created successfully`);
    onCreate && onCreate();
  };

  const removeQuotes = (str) => {
    return str?.replace(/['"]+/g, '');
  };
  const renderElement = (columnName, dataType, isPrimaryKey, defaultValue) => {
    switch (dataType) {
      case 'character varying':
      case 'integer':
      case 'serial':
      case 'double precision':
        return (
          <input
<<<<<<< HEAD
            defaultValue={!isPrimaryKey ? removeQuotes(defaultValue?.split('::')?.[0]) : ''}
=======
            defaultValue={!isPrimaryKey && defaultValue?.length > 0 ? removeQuotes(defaultValue.split('::')[0]) : ''}
>>>>>>> 6e914e26
            type="text"
            disabled={isPrimaryKey}
            onChange={handleInputChange(columnName)}
            placeholder={isPrimaryKey ? 'Auto-generated' : 'Enter a value'}
            className="form-control"
            autoComplete="off"
          />
        );

      case 'boolean':
        return (
          <label className={`form-switch`}>
            <input
              className="form-check-input"
              type="checkbox"
              defaultChecked={defaultValue}
              onChange={handleToggleChange(columnName)}
            />
          </label>
        );

      default:
        break;
    }
  };

  return (
    <div className="card">
      <div className="card-header">
        <h3 className="card-title">Create a new row</h3>
      </div>
      <div className="card-body">
        {Array.isArray(columns) &&
          columns?.map(({ Header, accessor, dataType, isPrimaryKey, column_default }, index) => {
            return (
              <div className="mb-3" key={index}>
                <div className="form-label">
                  {Header}&nbsp;
                  <span className="badge badge-outline text-blue">{isPrimaryKey ? 'SERIAL' : dataType}</span>
                </div>
                {renderElement(accessor, dataType, isPrimaryKey, column_default)}
              </div>
            );
          })}
      </div>
      <DrawerFooter fetching={fetching} onClose={onClose} onCreate={handleSubmit} />
    </div>
  );
};

export default RowForm;<|MERGE_RESOLUTION|>--- conflicted
+++ resolved
@@ -51,11 +51,7 @@
       case 'double precision':
         return (
           <input
-<<<<<<< HEAD
-            defaultValue={!isPrimaryKey ? removeQuotes(defaultValue?.split('::')?.[0]) : ''}
-=======
             defaultValue={!isPrimaryKey && defaultValue?.length > 0 ? removeQuotes(defaultValue.split('::')[0]) : ''}
->>>>>>> 6e914e26
             type="text"
             disabled={isPrimaryKey}
             onChange={handleInputChange(columnName)}
