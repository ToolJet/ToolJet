--- conflicted
+++ resolved
@@ -381,19 +381,7 @@
               opacity="1"
               secondaryFill="#FFFFFF"
             />
-<<<<<<< HEAD
             <span className="add-text">Add relation</span>
-=======
-            &nbsp;&nbsp;{' '}
-            <span
-              className={cx({
-                'add-relation-text-dark': darkMode,
-                'add-relation-text-enabled': !disableAddRelationButton,
-              })}
-            >
-              Add relation
-            </span>
->>>>>>> 1aa5ef66
             {disableAddRelationButton && <Tooltip id="add-relation-tooltip" place="bottom" className="tooltip" />}
           </ButtonSolid>
         </div>
