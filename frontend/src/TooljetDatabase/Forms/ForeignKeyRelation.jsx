--- conflicted
+++ resolved
@@ -375,7 +375,6 @@
           >
             <AddRectangle
               width="15"
-<<<<<<< HEAD
               fill={disableAddRelationButton ? disabledFillColor : enabledFillColor}
               opacity="1"
               secondaryFill="#FFFFFF"
@@ -389,13 +388,6 @@
             >
               Add relation
             </span>
-=======
-              fill={disableAddRelationButton ? 'var(--slate8)' : '#3E63DD'}
-              opacity="1"
-              secondaryFill="#ffffff"
-            />
-            &nbsp;&nbsp; Add relation
->>>>>>> e3975f03
             {disableAddRelationButton && <Tooltip id="add-relation-tooltip" place="bottom" className="tooltip" />}
           </ButtonSolid>
         </div>
