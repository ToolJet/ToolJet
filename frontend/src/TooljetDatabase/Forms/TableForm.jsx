import React, { useContext, useState, useEffect } from 'react';
import { toast } from 'react-hot-toast';
import DrawerFooter from '@/_ui/Drawer/DrawerFooter';
import CreateColumnsForm from './ColumnsForm';
import { tooljetDatabaseService } from '@/_services';
import { TooljetDatabaseContext } from '../index';
import _, { isEmpty } from 'lodash';
import { BreadCrumbContext } from '@/App/App';
import WarningInfo from '../Icons/Edit-information.svg';
// import ArrowRight from '../Icons/ArrowRight.svg';
import { ConfirmDialog } from '@/_components';
import { serialDataType } from '../constants';
<<<<<<< HEAD
import cx from 'classnames';
=======
import { deepClone } from '@/_helpers/utilities/utils.helpers';
>>>>>>> 6fc796e4

const TableForm = ({
  selectedTable = {},
  selectedColumns = {
    0: {
      column_name: 'id',
      data_type: 'serial',
      constraints_type: { is_primary_key: true, is_not_null: true, is_unique: false },
      dataTypeDetails: serialDataType,
    },
  },
  selectedTableData = {},
  onCreate,
  onEdit,
  onClose,
  updateSelectedTable,
  initiator,
}) => {
  const isEditMode = !isEmpty(selectedTable);
  const selectedTableColumns = isEditMode ? selectedTableData : selectedColumns;
  const selectedTableColumnDetails = Object.values(selectedTableColumns);
  const darkMode = localStorage.getItem('darkMode') === 'true';

  const [fetching, setFetching] = useState(false);
  const [showModal, setShowModal] = useState(false);
  const [createForeignKeyInEdit, setCreateForeignKeyInEdit] = useState(false);
  const [tableName, setTableName] = useState(selectedTable.table_name);
  const [columns, setColumns] = useState(deepClone(selectedTableColumns));
  const { organizationId, foreignKeys, setForeignKeys } = useContext(TooljetDatabaseContext);
  const { updateSidebarNAV } = useContext(BreadCrumbContext);

  const [foreignKeyDetails, setForeignKeyDetails] = useState([]);

  useEffect(() => {
    toast.dismiss();
    if (isEditMode) {
      setForeignKeyDetails(
        foreignKeys?.map((item) => {
          return {
            column_names: item.column_names,
            referenced_table_name: item.referenced_table_name,
            referenced_table_id: item.referenced_table_id,
            referenced_column_names: item.referenced_column_names,
            on_delete: item.on_delete,
            on_update: item.on_update,
          };
        })
      );
    }
  }, []);

  useEffect(() => {
    if (isEditMode) {
      setForeignKeyDetails(
        foreignKeys?.map((item) => {
          return {
            column_names: item.column_names,
            referenced_table_name: item.referenced_table_name,
            referenced_table_id: item.referenced_table_id,
            referenced_column_names: item.referenced_column_names,
            on_delete: item.on_delete,
            on_update: item.on_update,
          };
        })
      );
    }
  }, [foreignKeys]);

  function bodyColumns(columns, selectedTableColumnDetails) {
    let newArray = [];

    for (const key in columns) {
      if (columns.hasOwnProperty(key)) {
        let new_column = {};
        let old_column = {};

        new_column = columns[key];
        old_column = selectedTableColumnDetails[key];

        if (old_column !== undefined) {
          newArray.push({ new_column, old_column });
        } else {
          newArray.push({ new_column });
        }
      }
    }

    selectedTableColumnDetails.forEach((col, index) => {
      if (!columns.hasOwnProperty(index)) {
        let old_column = {};
        old_column = col;
        newArray.push({ old_column });
      }
    });

    Object.values(columns).forEach((col, index) => {
      if (!selectedTableColumnDetails.hasOwnProperty(index)) {
        let new_column = col;
        if (!newArray.some((item) => JSON.stringify(item.new_column) === JSON.stringify(new_column))) {
          newArray.push({ new_column });
        }
      }
    });
    return newArray;
  }

  let data = bodyColumns(columns, selectedTableColumnDetails);

  const validateTableName = () => {
    if (isEmpty(tableName)) {
      toast.error('Table name cannot be empty');
      return false;
    }

    if (tableName.length > 255) {
      toast.error('Table name cannot be more than 255 characters');
      return false;
    }

    const tableNameRegex = /^[a-zA-Z_][a-zA-Z0-9_]*$/;
    if (!tableNameRegex.test(tableName)) {
      toast.error(
        'Unexpected character found in table name. Table name can only contain alphabets, numbers and underscores.'
      );
      return false;
    }

    return true;
  };

  const handleCreate = async () => {
    if (!validateTableName()) return;
    const columnNames = Object.values(columns).map((column) => column.column_name);
    if (columnNames.some((columnName) => isEmpty(columnName))) {
      toast.error('Column names cannot be empty');
      return;
    }

    const checkingValues = isEmpty(foreignKeyDetails) ? false : true;

    setFetching(true);
    const { error, data } = await tooljetDatabaseService.createTable(
      organizationId,
      tableName,
      Object.values(columns),
      foreignKeyDetails,
      checkingValues
    );
    setFetching(false);
    if (error) {
      toast.error(error?.message ?? `Failed to create a new table "${tableName}"`);
      return;
    }

    toast.success(`${tableName} created successfully`);
    onCreate && onCreate({ id: data.result.id, table_name: tableName });
    setCreateForeignKeyInEdit(false);
  };

  const handleEdit = async () => {
    if (!validateTableName()) return;

    setFetching(true);
    const { error } = await tooljetDatabaseService.renameTable(
      organizationId,
      selectedTable.table_name,
      tableName,
      data
    );
    setFetching(false);

    if (error) {
      toast.error(error?.message ?? `Failed to edit table "${tableName}"`);
      return;
    }

    toast.success(`${tableName} updated successfully`);
    updateSidebarNAV(tableName);
    updateSelectedTable({ ...selectedTable, table_name: tableName });

    onEdit && onEdit(tableName);
    setCreateForeignKeyInEdit(false);
  };

  const isRequiredFieldsExistForCreateTableOperation = (columnDetails) => {
    if (
      !columnDetails.column_name ||
      !columnDetails.data_type ||
      isEmpty(columnDetails?.column_name.trim()) ||
      isEmpty(columnDetails?.data_type)
    )
      return false;
    return true;
  };

  const footerStyle = {
    borderTop: '1px solid var(--slate5)',
    paddingTop: '12px',
    marginTop: '0px',
  };

  const hasPrimaryKey = Object.values(columns).some((e) => e?.constraints_type?.is_primary_key === true);

  const existingPrimaryKeyObjects = selectedTableColumnDetails.filter((item) => item.constraints_type.is_primary_key);

  const primaryKeyObjects = Object.values(columns).filter((item) => item.constraints_type?.is_primary_key === true);

  const newPrimaryKeyChanges = Object.values(columns).filter((item) => {
    if (item.constraints_type?.is_primary_key === true) {
      return !existingPrimaryKeyObjects.some((obj) => obj.column_name === item.column_name);
    } else {
      return existingPrimaryKeyObjects.some((obj) => obj.column_name === item.column_name);
    }
  });

  const currentPrimaryKeyIcons = existingPrimaryKeyObjects?.map((item) => {
    return {
      columnName: item.column_name,
      icon: item.data_type,
    };
  });

  const newPrimaryKeyIcons = primaryKeyObjects?.map((item) => {
    return {
      columnName: item.column_name,
      icon: item.data_type,
    };
  });

  return (
    <div className="drawer-card-wrapper">
      <div className="card-header">
        {!isEditMode && (
          <h3 className={cx('card-title', { 'card-title-light': !darkMode })} data-cy="create-new-table-header">
            Create a new table
          </h3>
        )}
        {isEditMode && (
          <h3 className={cx('card-title', { 'card-title-light': !darkMode })} data-cy="edit-table-header">
            Edit table
          </h3>
        )}
      </div>
      <div className="card-body-wrapper">
        <div className="card-body">
          {isEditMode && (
            <div className="edit-warning-info mb-3">
              <div className="edit-warning-icon">
                <WarningInfo />
              </div>
              <span className="edit-warning-text" style={{ marginTop: '0.1rem' }}>
                Editing the table name could break queries and apps connected with this table.
              </span>
            </div>
          )}
          <div className="">
            <div className={cx('form-label', { 'form-label-light': !darkMode })} data-cy="table-name-label">
              Table name
            </div>
            <div className="tj-app-input">
              <input
                type="text"
                placeholder="Enter table name"
                name="table-name"
                className="form-control"
                data-cy="table-name-input-field"
                autoComplete="off"
                value={tableName}
                onChange={(e) => {
                  setTableName(e.target.value);
                }}
                autoFocus
              />
            </div>
          </div>
        </div>
        <CreateColumnsForm
          columns={columns}
          setColumns={setColumns}
          isEditMode={isEditMode}
          editColumns={columns}
          tableName={tableName}
          setForeignKeyDetails={setForeignKeyDetails}
          isRequiredFieldsExistForCreateTableOperation={isRequiredFieldsExistForCreateTableOperation}
          foreignKeyDetails={foreignKeyDetails}
          organizationId={organizationId}
          existingForeignKeyDetails={foreignKeys}
          setCreateForeignKeyInEdit={setCreateForeignKeyInEdit}
          createForeignKeyInEdit={createForeignKeyInEdit}
          selectedTable={selectedTable}
          setForeignKeys={setForeignKeys}
        />
      </div>
      <DrawerFooter
        fetching={fetching}
        isEditMode={isEditMode}
        onClose={onClose}
        onEdit={() => {
          if (newPrimaryKeyChanges.length > 0) {
            setShowModal(true);
          } else {
            handleEdit();
          }
        }}
        onCreate={handleCreate}
        shouldDisableCreateBtn={
          isEmpty(tableName) ||
          (!isEditMode && !Object.values(columns).every(isRequiredFieldsExistForCreateTableOperation)) ||
          isEmpty(columns) ||
          hasPrimaryKey !== true ||
          (isEditMode && !Object.values(columns).every(isRequiredFieldsExistForCreateTableOperation))
        }
        showToolTipForFkOnReadDocsSection={true}
        initiator={initiator}
      />
      <ConfirmDialog
        title={'Change in primary key'}
        show={showModal}
        message={
          'Updating the table will drop the current primary key contraints and add the new one. This action is cannot be reversed. Are you sure you want to continue?'
        }
        onConfirm={handleEdit}
        onCancel={() => setShowModal(false)}
        darkMode={darkMode}
        confirmButtonType="primary"
        cancelButtonType="tertiary"
        onCloseIconClick={() => setShowModal(false)}
        confirmButtonText={'Continue'}
        cancelButtonText={'Cancel'}
        footerStyle={footerStyle}
        currentPrimaryKeyIcons={currentPrimaryKeyIcons}
        newPrimaryKeyIcons={newPrimaryKeyIcons}
        isEditToolJetDbTable={true}
      />
    </div>
  );
};

export default TableForm;<|MERGE_RESOLUTION|>--- conflicted
+++ resolved
@@ -10,11 +10,8 @@
 // import ArrowRight from '../Icons/ArrowRight.svg';
 import { ConfirmDialog } from '@/_components';
 import { serialDataType } from '../constants';
-<<<<<<< HEAD
 import cx from 'classnames';
-=======
 import { deepClone } from '@/_helpers/utilities/utils.helpers';
->>>>>>> 6fc796e4
 
 const TableForm = ({
   selectedTable = {},
