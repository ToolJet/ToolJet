--- conflicted
+++ resolved
@@ -4,13 +4,8 @@
 import CreateColumnsForm from './ColumnsForm';
 import { tooljetDatabaseService, authenticationService } from '@/_services';
 import { TooljetDatabaseContext } from '../index';
-<<<<<<< HEAD
-import { isEmpty } from 'lodash';
-import posthog from 'posthog-js';
-=======
 import posthog from 'posthog-js';
 import _, { isEmpty } from 'lodash';
->>>>>>> 5c591d32
 import { BreadCrumbContext } from '@/App/App';
 import WarningInfo from '../Icons/Edit-information.svg';
 // import ArrowRight from '../Icons/ArrowRight.svg';
@@ -177,10 +172,7 @@
         authenticationService?.currentSessionValue?.current_organization_id,
       datasource: 'tooljet_db',
     });
-<<<<<<< HEAD
-=======
     setCreateForeignKeyInEdit(false);
->>>>>>> 5c591d32
   };
 
   function handleKeyPress(e) {
