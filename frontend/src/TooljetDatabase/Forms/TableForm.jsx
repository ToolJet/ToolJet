import React, { useContext, useState, useEffect } from 'react';
import { toast } from 'react-hot-toast';
import DrawerFooter from '@/_ui/Drawer/DrawerFooter';
import CreateColumnsForm from './ColumnsForm';
import { tooljetDatabaseService } from '@/_services';
import { TooljetDatabaseContext } from '../index';
import { isEmpty } from 'lodash';
import { BreadCrumbContext } from '@/App/App';
import WarningInfo from '../Icons/Edit-information.svg';
<<<<<<< HEAD
=======
// import ArrowRight from '../Icons/ArrowRight.svg';
import { ConfirmDialog } from '@/_components';
import { serialDataType } from '../constants';
import cx from 'classnames';
>>>>>>> 1311b5ab

const TableForm = ({
  selectedTable = {},
  selectedColumns = { 0: { column_name: 'id', data_type: 'serial', constraints_type: { is_primary_key: true } } },
  onCreate,
  onEdit,
  onClose,
  updateSelectedTable,
  initiator,
}) => {
  const [fetching, setFetching] = useState(false);
  const [tableName, setTableName] = useState(selectedTable.table_name);
  const [columns, setColumns] = useState(selectedColumns);
  const { organizationId } = useContext(TooljetDatabaseContext);
  const isEditMode = !isEmpty(selectedTable);
  const { updateSidebarNAV } = useContext(BreadCrumbContext);

  useEffect(() => {
    toast.dismiss();
  }, []);

  const validateTableName = () => {
    if (isEmpty(tableName)) {
      toast.error('Table name cannot be empty');
      return false;
    }

    if (tableName.length > 255) {
      toast.error('Table name cannot be more than 255 characters');
      return false;
    }

    const tableNameRegex = /^[a-zA-Z_][a-zA-Z0-9_]*$/;
    if (!tableNameRegex.test(tableName)) {
      toast.error(
        'Unexpected character found in table name. Table name can only contain alphabets, numbers and underscores.'
      );
      return false;
    }

    return true;
  };

  const handleCreate = async () => {
    if (!validateTableName()) return;
    const columnNames = Object.values(columns).map((column) => column.column_name);
    if (columnNames.some((columnName) => isEmpty(columnName))) {
      toast.error('Column names cannot be empty');
      return;
    }

    setFetching(true);
    const { error, data } = await tooljetDatabaseService.createTable(organizationId, tableName, Object.values(columns));
    setFetching(false);
    if (error) {
      toast.error(error?.message ?? `Failed to create a new table "${tableName}"`);
      return;
    }

    toast.success(`${tableName} created successfully`);
    onCreate && onCreate({ id: data.result.id, table_name: tableName });
  };

  const handleEdit = async () => {
    if (!validateTableName()) return;

    setFetching(true);
    const { error } = await tooljetDatabaseService.renameTable(organizationId, selectedTable.table_name, tableName);
    setFetching(false);

    if (error) {
      toast.error(error?.message ?? `Failed to edit table "${tableName}"`);
      return;
    }

    toast.success(`${tableName} edited successfully`);
    updateSidebarNAV(tableName);
    updateSelectedTable({ ...selectedTable, table_name: tableName });

    onEdit && onEdit();
  };

  const isRequiredFieldsExistForCreateTableOperation = (columnDetails) => {
    if (
      !columnDetails.column_name ||
      !columnDetails.data_type ||
      isEmpty(columnDetails?.column_name.trim()) ||
      isEmpty(columnDetails?.data_type)
    )
      return false;
    return true;
  };

  return (
    <div className="drawer-card-wrapper">
      <div className="card-header">
        {!isEditMode && (
          <h3 className={cx('card-title', { 'card-title-light': !darkMode })} data-cy="create-new-table-header">
            Create a new table
          </h3>
        )}
        {isEditMode && (
          <h3 className={cx('card-title', { 'card-title-light': !darkMode })} data-cy="edit-table-header">
            Edit table
          </h3>
        )}
      </div>
      <div className="card-body-wrapper">
        <div className="card-body">
          {isEditMode && (
            <div className="edit-warning-info mb-3">
              <div className="edit-warning-icon">
                <WarningInfo />
              </div>
              <span className="edit-warning-text">
                Editing the table name could break queries and apps connected with this table.
              </span>
            </div>
          )}
<<<<<<< HEAD
          <div className="mb-3">
            <div className="form-label" data-cy="table-name-label">
=======
          <div className="">
            <div className={cx('form-label', { 'form-label-light': !darkMode })} data-cy="table-name-label">
>>>>>>> 1311b5ab
              Table name
            </div>
            <div className="tj-app-input">
              <input
                type="text"
                placeholder="Enter table name"
                name="table-name"
                className="form-control"
                data-cy="table-name-input-field"
                autoComplete="off"
                value={tableName}
                onChange={(e) => {
                  setTableName(e.target.value);
                }}
                autoFocus
              />
            </div>
          </div>
        </div>
        {!isEditMode && <CreateColumnsForm columns={columns} setColumns={setColumns} />}
      </div>
      <DrawerFooter
        fetching={fetching}
        isEditMode={isEditMode}
        onClose={onClose}
        onEdit={handleEdit}
        onCreate={handleCreate}
        shouldDisableCreateBtn={
          isEmpty(tableName) ||
<<<<<<< HEAD
          (!isEditMode && !Object.values(columns).every(isRequiredFieldsExistForCreateTableOperation))
=======
          (!isEditMode && !Object.values(columns).every(isRequiredFieldsExistForCreateTableOperation)) ||
          isEmpty(columns) ||
          hasPrimaryKey !== true ||
          (isEditMode && !Object.values(columns).every(isRequiredFieldsExistForCreateTableOperation))
        }
        showToolTipForFkOnReadDocsSection={true}
        initiator={initiator}
      />
      <ConfirmDialog
        title={'Change in primary key'}
        show={showModal}
        message={
          'Updating the table will drop the current primary key contraints and add the new one. This action is cannot be reversed. Are you sure you want to continue?'
>>>>>>> 1311b5ab
        }
      />
    </div>
  );
};

export default TableForm;<|MERGE_RESOLUTION|>--- conflicted
+++ resolved
@@ -7,13 +7,10 @@
 import { isEmpty } from 'lodash';
 import { BreadCrumbContext } from '@/App/App';
 import WarningInfo from '../Icons/Edit-information.svg';
-<<<<<<< HEAD
-=======
 // import ArrowRight from '../Icons/ArrowRight.svg';
 import { ConfirmDialog } from '@/_components';
 import { serialDataType } from '../constants';
 import cx from 'classnames';
->>>>>>> 1311b5ab
 
 const TableForm = ({
   selectedTable = {},
@@ -75,6 +72,7 @@
 
     toast.success(`${tableName} created successfully`);
     onCreate && onCreate({ id: data.result.id, table_name: tableName });
+    setCreateForeignKeyInEdit(false);
   };
 
   const handleEdit = async () => {
@@ -133,13 +131,8 @@
               </span>
             </div>
           )}
-<<<<<<< HEAD
-          <div className="mb-3">
-            <div className="form-label" data-cy="table-name-label">
-=======
           <div className="">
             <div className={cx('form-label', { 'form-label-light': !darkMode })} data-cy="table-name-label">
->>>>>>> 1311b5ab
               Table name
             </div>
             <div className="tj-app-input">
@@ -169,9 +162,6 @@
         onCreate={handleCreate}
         shouldDisableCreateBtn={
           isEmpty(tableName) ||
-<<<<<<< HEAD
-          (!isEditMode && !Object.values(columns).every(isRequiredFieldsExistForCreateTableOperation))
-=======
           (!isEditMode && !Object.values(columns).every(isRequiredFieldsExistForCreateTableOperation)) ||
           isEmpty(columns) ||
           hasPrimaryKey !== true ||
@@ -185,8 +175,19 @@
         show={showModal}
         message={
           'Updating the table will drop the current primary key contraints and add the new one. This action is cannot be reversed. Are you sure you want to continue?'
->>>>>>> 1311b5ab
         }
+        onConfirm={handleEdit}
+        onCancel={() => setShowModal(false)}
+        darkMode={darkMode}
+        confirmButtonType="primary"
+        cancelButtonType="tertiary"
+        onCloseIconClick={() => setShowModal(false)}
+        confirmButtonText={'Continue'}
+        cancelButtonText={'Cancel'}
+        footerStyle={footerStyle}
+        currentPrimaryKeyIcons={currentPrimaryKeyIcons}
+        newPrimaryKeyIcons={newPrimaryKeyIcons}
+        isEditToolJetDbTable={true}
       />
     </div>
   );
