--- conflicted
+++ resolved
@@ -56,20 +56,17 @@
 
   const [queryFilters, setQueryFilters] = useState({});
   const [sortFilters, setSortFilters] = useState({});
-<<<<<<< HEAD
   const [collapseSidebar, setCollapseSidebar] = useState(false);
 
   const toggleCollapsibleSidebar = () => {
     setCollapseSidebar(!collapseSidebar);
   };
-=======
   const navigate = useNavigate();
   const { admin } = authenticationService.currentSessionValue;
 
   if (!admin) {
     navigate('/');
   }
->>>>>>> a2b891d6
 
   const {
     handleBuildFilterQuery,
