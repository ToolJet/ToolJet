--- conflicted
+++ resolved
@@ -1,4 +1,4 @@
-import React, { useState, useContext } from 'react';
+import React, { useContext } from 'react';
 import Select from '@/_ui/Select';
 import Pagination from '@/_ui/Pagination';
 import Skeleton from 'react-loading-skeleton';
@@ -7,11 +7,7 @@
 import RightNav from '../Icons/RightNav.svg';
 import Enter from '../Icons/Enter.svg';
 
-<<<<<<< HEAD
-const Footer = ({ darkMode, dataLoading, tableDataLength }) => {
-=======
-const Footer = ({ darkMode, openCreateRowDrawer, dataLoading, tableDataLength, collapseSidebar }) => {
->>>>>>> 9c5817bc
+const Footer = ({ darkMode, dataLoading, tableDataLength, collapseSidebar }) => {
   const selectOptions = [
     { label: '50 records', value: 50 },
     { label: '100 records', value: 100 },
@@ -78,63 +74,6 @@
   }, [totalRecords, selectedTable]);
 
   return (
-<<<<<<< HEAD
-    <div className="toojet-db-table-footer card-footer d-flex align-items-center jet-table-footer justify-content-center">
-      <div className="table-footer row gx-0" data-cy="table-footer-section">
-        <div className="col-5 d-flex align-items-center justify-content-start" data-cy="add-new-row-button">
-          {/* <Button
-            disabled={dataLoading}
-            onClick={openCreateRowDrawer}
-            darkMode={darkMode}
-            size="sm"
-            styles={{ width: '118px', fontSize: '12px', fontWeight: 700, borderColor: darkMode && 'transparent' }}
-          >
-            <Button.Content title={'Add new row'} iconSrc={'assets/images/icons/add-row.svg'} direction="left" />
-          </Button> */}
-        </div>
-        {tableDataLength > 0 && (
-          <>
-            <div className="col d-flex align-items-center">
-              <div className="col">
-                <Pagination
-                  darkMode={darkMode}
-                  gotoNextPage={gotoNextPage}
-                  gotoPreviousPage={gotoPreviousPage}
-                  currentPage={pageCount}
-                  totalPage={totalPage}
-                  isDisabled={dataLoading}
-                />
-              </div>
-            </div>
-            <div className="col-5 d-flex justify-content-end align-items-center" style={{ fontSize: '12px' }}>
-              <div className="mx-2" data-cy="total-records-section">
-                {dataLoading ? (
-                  <Skeleton count={1} height={3} className="mt-3" />
-                ) : (
-                  <span className="animation-fade" data-cy={`${pageRange}-of-${totalRecords}-records-text}`}>
-                    {pageRange} of {totalRecords} Records
-                  </span>
-                )}
-              </div>
-              <div className="mx-2 records-dropdown-field" data-cy="records-dropdown-field">
-                <Select
-                  isLoading={dataLoading}
-                  options={selectOptions}
-                  value={selectOptions.find((option) => option.value === pageSize)}
-                  search={false}
-                  onChange={(value) => handleSelectChange(value)}
-                  placeholder={'Select page'}
-                  useMenuPortal={false}
-                  menuPlacement="top"
-                  width={'150px'}
-                  styles={{ fontSize: '12px' }}
-                />
-              </div>
-            </div>
-          </>
-        )}
-      </div>
-=======
     <div
       className={`${
         collapseSidebar ? 'toojet-db-table-footer-collapse' : 'toojet-db-table-footer'
@@ -148,21 +87,21 @@
           <div className="keyPress-actions h-100 d-flex align-items-center">
             <div className="navigate-keyActions">
               <div className="leftNav-parent-container">
-                <LeftNav style={{ verticalAlign: 'baseline' }} width={10} height={10} />
+                <LeftNav style={{ verticalAlign: 'baseline' }} width={8} height={8} />
               </div>
               <div className="rightNav-parent-container">
-                <RightNav style={{ verticalAlign: 'baseline' }} width={10} height={10} />
+                <RightNav style={{ verticalAlign: 'baseline' }} width={8} height={8} />
               </div>
-              <div className="navigate-title">Navigate</div>
+              <div className="navigate-title fs-10">Navigate</div>
             </div>
             <div className="enter-keyActions">
               <div className="editEnter-parent-container">
-                <Enter style={{ verticalAlign: 'baseline' }} width={10} height={10} />
+                <Enter style={{ verticalAlign: 'baseline' }} width={8} height={8} />
               </div>
-              <div className="navigate-title">Enter to edit</div>
+              <div className="navigate-title fs-10">Enter to edit</div>
             </div>
           </div>
-          <div>
+          <div className="fs-12">
             <Pagination
               darkMode={darkMode}
               gotoNextPage={gotoNextPage}
@@ -177,12 +116,12 @@
               {dataLoading ? (
                 <Skeleton count={1} height={3} className="mt-3" />
               ) : (
-                <span className="animation-fade" data-cy={`${pageRange}-of-${totalRecords}-records-text}`}>
+                <span className="animation-fade fs-12" data-cy={`${pageRange}-of-${totalRecords}-records-text}`}>
                   {pageRange} of {totalRecords} Records
                 </span>
               )}
             </div>
-            <div className="mx-2 records-dropdown-field" data-cy="records-dropdown-field">
+            <div className="mx-2 records-dropdown-field fs-12" data-cy="records-dropdown-field">
               <Select
                 isLoading={dataLoading}
                 options={selectOptions}
@@ -197,7 +136,6 @@
           </div>
         </div>
       )}
->>>>>>> 9c5817bc
     </div>
   );
 };
