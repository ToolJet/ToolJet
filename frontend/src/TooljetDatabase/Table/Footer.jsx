--- conflicted
+++ resolved
@@ -3,14 +3,9 @@
 import Pagination from '@/_ui/Pagination';
 import Skeleton from 'react-loading-skeleton';
 import { TooljetDatabaseContext } from '../index';
-<<<<<<< HEAD
-import { authenticationService } from '@/_services';
-import { posthog } from 'posthog-js';
-=======
 import LeftNav from '../Icons/LeftNav.svg';
 import RightNav from '../Icons/RightNav.svg';
 import Enter from '../Icons/Enter.svg';
->>>>>>> 05ab4c25
 
 const Footer = ({ darkMode, dataLoading, tableDataLength, collapseSidebar }) => {
   const selectOptions = [
@@ -85,40 +80,6 @@
   }, [selectedTable]);
 
   return (
-<<<<<<< HEAD
-    <div className="toojet-db-table-footer card-footer d-flex align-items-center jet-table-footer justify-content-center">
-      <div className="table-footer row gx-0" data-cy="table-footer-section">
-        <div className="col-5" data-cy="add-new-row-button">
-          <Button
-            disabled={dataLoading}
-            onClick={() => {
-              posthog.capture('click_add_new_row', {
-                workspace_id:
-                  authenticationService?.currentUserValue?.organization_id ||
-                  authenticationService?.currentSessionValue?.current_organization_id,
-                datasource: 'tooljet_db',
-              });
-              openCreateRowDrawer();
-            }}
-            darkMode={darkMode}
-            size="sm"
-            styles={{ width: '118px', fontSize: '12px', fontWeight: 700, borderColor: darkMode && 'transparent' }}
-          >
-            <Button.Content title={'Add new row'} iconSrc={'assets/images/icons/add-row.svg'} direction="left" />
-          </Button>
-        </div>
-        {tableDataLength > 0 && (
-          <div className="col d-flex align-items-center justify-content-end">
-            <div className="col">
-              <Pagination
-                darkMode={darkMode}
-                gotoNextPage={gotoNextPage}
-                gotoPreviousPage={gotoPreviousPage}
-                currentPage={pageCount}
-                totalPage={totalPage}
-                isDisabled={dataLoading}
-              />
-=======
     <div
       className={`${
         collapseSidebar ? 'toojet-db-table-footer-collapse' : 'toojet-db-table-footer'
@@ -165,7 +126,6 @@
                   {pageRange} of {totalRecords} Records
                 </span>
               )}
->>>>>>> 05ab4c25
             </div>
             <div className="mx-2 records-dropdown-field fs-12" data-cy="records-dropdown-field">
               <Select
