import React, { useEffect, useState, useContext, useRef, useMemo } from 'react';
import cx from 'classnames';
import { useTable, useRowSelect } from 'react-table';
import { isBoolean, isEmpty } from 'lodash';
import { tooljetDatabaseService } from '@/_services';
import { TooljetDatabaseContext } from '../index';
import { toast } from 'react-hot-toast';
import { TablePopover } from './ActionsPopover';
import { CellEditMenu } from '../Menu/CellEditMenu';
import { ConfirmDialog } from '@/_components';
import { ToolTip } from '@/_components/ToolTip';
import Skeleton from 'react-loading-skeleton';
import IndeterminateCheckbox from '@/_ui/IndeterminateCheckbox';
import Drawer from '@/_ui/Drawer';
import EditColumnForm from '../Forms/EditColumnForm';
import TableFooter from './Footer';
import EmptyFoldersIllustration from '@assets/images/icons/no-queries-added.svg';
import BigInt from '../Icons/Biginteger.svg';
import Float from '../Icons/Float.svg';
import Integer from '../Icons/Integer.svg';
import CharacterVar from '../Icons/Text.svg';
import Boolean from '../Icons/Toggle.svg';
import Menu from '../Icons/Menu.svg';
import DeleteIcon from '../Table/ActionsPopover/Icons/DeleteColumn.svg';
import TjdbTableHeader from './Header';
import SolidIcon from '@/_ui/Icon/SolidIcons';

import './styles.scss';

const Table = ({ collapseSidebar }) => {
  const {
    organizationId,
    columns,
    selectedTable,
    selectedTableData,
    setColumns,
    queryFilters,
    setQueryFilters,
    sortFilters,
    setSortFilters,
    resetAll,
    pageSize,
    pageCount,
    handleRefetchQuery,
  } = useContext(TooljetDatabaseContext);
  const [isEditColumnDrawerOpen, setIsEditColumnDrawerOpen] = useState(false);
  const [selectedColumn, setSelectedColumn] = useState();
  const [loading, _setLoading] = useState(false);
  const [isCreateRowDrawerOpen, setIsCreateRowDrawerOpen] = useState(false);
  const [isCreateColumnDrawerOpen, setIsCreateColumnDrawerOpen] = useState(false);
  const [editColumnHeader, setEditColumnHeader] = useState({
    hoveredColumn: null,
    clickedColumn: null,
    columnHeaderValue: null,
    deletePopupModal: false,
    columnEditPopover: false,
  });

  const [isEditRowDrawerOpen, setIsEditRowDrawerOpen] = useState(false);
  const [selectedRowIds, setSelectedRowIds] = useState({});
  const [cellClick, setCellClick] = useState({
    rowIndex: null,
    cellIndex: null,
    editable: false,
    errorState: false,
  });
  const selectedCellRef = useRef({ rowIndex: null, columnIndex: null, editable: false });

  const [cellVal, setCellVal] = useState('');
  const [editPopover, setEditPopover] = useState(false);
  const [defaultValue, setDefaultValue] = useState(false);
  const [nullValue, setNullValue] = useState(false);
  const [progress, setProgress] = useState(0);
  const [isCellUpdateInProgress, setIsCellUpdateInProgress] = useState(false);

  const prevSelectedTableRef = useRef({});
  const tooljetDbTableRef = useRef(null);
  const duration = 300;
  const darkMode = localStorage.getItem('darkMode') === 'true';

  const updateCellNavigationRefToDefault = () => {
    if (selectedCellRef.current.rowIndex !== null && selectedCellRef.current.columnIndex !== null)
      removeCellSelectionClassNames(selectedCellRef.current.rowIndex, selectedCellRef.current.columnIndex);
    selectedCellRef.current = { rowIndex: null, columnIndex: null, editable: false };
  };

  const toggleSelectOrDeSelectAllRows = (totalRowsCount) => {
    if (!totalRowsCount) return;
    setCellClick({
      rowIndex: null,
      cellIndex: null,
      editable: false,
      errorState: false,
    });
    updateCellNavigationRefToDefault();

    const shouldDeselect = Object.keys(selectedRowIds).length > 0 && Object.keys(selectedRowIds).length < rows.length;
    const shouldSelectAll =
      Object.keys(selectedRowIds).length !== totalRowsCount && Object.keys(selectedRowIds).length < totalRowsCount;
    if (!shouldSelectAll || shouldDeselect) {
      setSelectedRowIds({});
      return;
    }

    const newSelectedRowIds = {};
    new Array(totalRowsCount).fill(true).forEach((value, index) => (newSelectedRowIds[index] = value));
    setSelectedRowIds(newSelectedRowIds);
    return;
  };

  const toggleRowSelection = (uniqueRowId) => {
    if (!uniqueRowId) return;
    const selectedRowIdsRef = { ...selectedRowIds };
    selectedRowIdsRef[uniqueRowId] ? delete selectedRowIdsRef[uniqueRowId] : (selectedRowIdsRef[uniqueRowId] = true);
    setCellClick({
      rowIndex: null,
      cellIndex: null,
      editable: false,
      errorState: false,
    });
    updateCellNavigationRefToDefault();
    setSelectedRowIds(selectedRowIdsRef);
    return;
  };

  const replaceToggleSelectedRow = (rowIdSelected) => {
    const newSelectedIdRef = {};
    if (rowIdSelected) newSelectedIdRef[`${rowIdSelected}`] = true;
    setSelectedRowIds(newSelectedIdRef);
    return;
  };

  const manageScrollWhileNavigation = () => {
    // Table Scroll based on Content overlfow is handled here
    const selectedCellElem = document.querySelector('.tjdb-selected-cell');
    if (selectedCellElem && tooljetDbTableRef.current) {
      const tableBoundingRect = tooljetDbTableRef?.current?.getBoundingClientRect();
      const cellBoundingRect = selectedCellElem.getBoundingClientRect();

      // Scroll when we reach the bottom of the table and when content overflows
      if (cellBoundingRect.bottom > tableBoundingRect.bottom) {
        tooljetDbTableRef.current.scrollTo({
          top: tooljetDbTableRef.current.scrollTop + (cellBoundingRect.bottom - tableBoundingRect.bottom),
          behavior: 'instant',
        });
      }

      // Scroll when we reach the top of the table. Added 32 for considering table header space
      if (cellBoundingRect.top < tableBoundingRect.top + 32) {
        tooljetDbTableRef.current.scrollTo({
          top: tooljetDbTableRef.current.scrollTop + (cellBoundingRect.top - (tableBoundingRect.top + 32)),
          behavior: 'instant',
        });
      }

      // Scroll when we reach right end of the table and if content gets overflow
      if (cellBoundingRect.right > tableBoundingRect.right) {
        tooljetDbTableRef.current.scrollTo({
          left: tooljetDbTableRef.current.scrollLeft + (cellBoundingRect.right - tableBoundingRect.right),
          behavior: 'instant',
        });
      }

      // Scroll when we reach left end of the table and if content gets overflow. Added 296 for width of two sticky columns
      if (cellBoundingRect.left < tableBoundingRect.left + 296) {
        tooljetDbTableRef.current.scrollTo({
          left: tooljetDbTableRef.current.scrollLeft + (cellBoundingRect.left - (tableBoundingRect.left + 296)),
          behavior: 'instant',
        });
      }
    }
  };

  const updateCellNavigationRef = (rowIndex, columnIndex, cellEditable) => {
    if (selectedCellRef.current.rowIndex !== null && selectedCellRef.current.columnIndex !== null) {
      toggleCellSelectionClassNames(
        selectedCellRef.current.rowIndex,
        selectedCellRef.current.columnIndex,
        rowIndex,
        columnIndex
      );
    }

    selectedCellRef.current = {
      rowIndex: rowIndex,
      columnIndex: columnIndex,
      editable: cellEditable,
    };
  };

  const removeCellSelectionClassNames = (prevRowIndex, prevColumnIndex) => {
    const selectedElementTd = document.getElementById(`tjdb-td-row${prevRowIndex}-column${prevColumnIndex}`);
    const selectedElementCell = document.getElementById(`tjdb-cell-row${prevRowIndex}-column${prevColumnIndex}`);

    if (selectedElementCell) selectedElementCell.classList.remove('tjdb-selected-cell');
    if (selectedElementTd) {
      selectedElementTd.classList.remove('table-editable-parent-cell');
      selectedElementTd.classList.add('table-cell');
    }
  };

  const toggleCellSelectionClassNames = (prevRowIndex, prevColumnIndex, currentRowIndex, currentColumnIndex) => {
    const selectedElementTd = document.getElementById(`tjdb-td-row${prevRowIndex}-column${prevColumnIndex}`);
    const selectedElementCell = document.getElementById(`tjdb-cell-row${prevRowIndex}-column${prevColumnIndex}`);
    const elementToBeSelectedTd = document.getElementById(`tjdb-td-row${currentRowIndex}-column${currentColumnIndex}`);
    const elementToBeSelectedCell = document.getElementById(
      `tjdb-cell-row${currentRowIndex}-column${currentColumnIndex}`
    );

    if (selectedElementCell) selectedElementCell.classList.remove('tjdb-selected-cell');
    if (selectedElementTd) {
      selectedElementTd.classList.remove('table-editable-parent-cell');
      selectedElementTd.classList.add('table-cell');
    }

    if (elementToBeSelectedCell) elementToBeSelectedCell.classList.add('tjdb-selected-cell');
    if (elementToBeSelectedTd) {
      elementToBeSelectedTd.classList.add('table-editable-parent-cell');
      elementToBeSelectedTd.classList.remove('table-cell');
    }
  };

  const patchCellNavigationRef = (index, type, cellEditable = null) => {
    // type - row | column
    if (selectedCellRef.current.rowIndex !== null && selectedCellRef.current.columnIndex !== null) {
      if (cellClick.cellIndex !== null && cellClick.rowIndex !== null) {
        setCellClick({
          rowIndex: null,
          cellIndex: null,
          editable: false,
          errorState: false,
        });
      }

      const { rowIndex, columnIndex } = selectedCellRef.current;
      if (type === 'row') {
        toggleCellSelectionClassNames(rowIndex, columnIndex, index, columnIndex);
        selectedCellRef.current = {
          ...selectedCellRef.current,
          rowIndex: index,
          ...(cellEditable !== null ? { editable: cellEditable } : {}),
        };
        manageScrollWhileNavigation();
      }

      if (type === 'column') {
        toggleCellSelectionClassNames(rowIndex, columnIndex, rowIndex, index);
        selectedCellRef.current = {
          ...selectedCellRef.current,
          columnIndex: index,
          ...(cellEditable !== null ? { editable: cellEditable } : {}),
        };
        manageScrollWhileNavigation();
      }
    }
  };

  const fetchTableMetadata = () => {
    if (!isEmpty(selectedTable)) {
      tooljetDatabaseService.viewTable(organizationId, selectedTable.table_name).then(({ data = [], error }) => {
        if (error) {
          toast.error(error?.message ?? `Error fetching metadata for table "${selectedTable.table_name}"`);
          return;
        }

        if (data?.result?.length > 0) {
          setColumns(
            data?.result.map(({ column_name, data_type, ...rest }) => ({
              Header: column_name,
              accessor: column_name,
              dataType: data_type,
              ...rest,
            }))
          );
        }
      });
    } else {
      setColumns([]);
    }
  };

  const onSelectedTableChange = () => {
    resetAll();
    setSortFilters({});
    setQueryFilters({});
    fetchTableMetadata();
    setSelectedRowIds({});
  };

  useEffect(() => {
    if (prevSelectedTableRef.current.id !== selectedTable.id && !isEmpty(selectedTable)) {
      onSelectedTableChange();
    }
    prevSelectedTableRef.current = selectedTable;

    // eslint-disable-next-line react-hooks/exhaustive-deps
  }, [selectedTable]);

  const tableData = React.useMemo(
    () => (loading ? Array(10).fill({}) : selectedTableData),
    [loading, selectedTableData]
  );

  const tableColumns = React.useMemo(
    () =>
      loading
        ? columns.map((column) => ({
            ...column,
            Cell: <Skeleton />,
          }))
        : columns,
    [loading, columns]
  );

  const checkDataType = (type) => {
    switch (type) {
      case 'integer':
        return <Integer width="18" height="18" className="tjdb-column-header-name" />;
      case 'bigint':
        return <BigInt width="18" height="18" className="tjdb-column-header-name" />;
      case 'character varying':
        return <CharacterVar width="18" height="18" className="tjdb-column-header-name" />;
      case 'boolean':
        return <Boolean width="18" height="18" className="tjdb-column-header-name" />;
      case 'double precision':
        return <Float width="18" height="18" className="tjdb-column-header-name" />;
      default:
        return type;
    }
  };

  const { getTableProps, getTableBodyProps, headerGroups, rows, prepareRow } = useTable(
    {
      columns: tableColumns,
      data: tableData,
      initialState: { selectedRowIds: {} },
    },
    useRowSelect
  );

  const columHeaderLength = useMemo(() => headerGroups[0]?.headers?.length || 0, [headerGroups]);

  const handleOnCloseEditMenu = () => {
    setNullValue(false);
    setDefaultValue(false);
  };

  const resetCellAndRowSelection = () => {
    setSelectedRowIds({});
    setCellClick({
      rowIndex: null,
      cellIndex: null,
      editable: false,
      errorState: false,
    });
    updateCellNavigationRefToDefault();
  };

  // Allowlist keys for entering on text field to enable edit mode
  const allowListForKeys = [
    ...Array(26)
      .fill()
      .map((_, i) => 65 + i),
    ...Array(26)
      .fill()
      .map((_, i) => 97 + i),
    ...Array(10)
      .fill()
      .map((_, i) => 48 + i),
    32,
    186,
    188,
    189,
    190,
    191,
    192,
    219,
    220,
    221,
    22,
  ];

  const handleKeyDown = (e) => {
    // Disables Cell navigation while error and update-inprogress
    if (cellClick.errorState || isCellUpdateInProgress) e.preventDefault();
    // Logic to edit value in a cell and simultaneously trigger edit menu
    if (
      selectedCellRef.current.rowIndex !== null &&
      !editPopover &&
      !cellClick.errorState &&
      !isCellUpdateInProgress &&
      allowListForKeys.includes(e.keyCode) &&
      selectedCellRef.current.columnIndex !== 0
    ) {
      e.preventDefault();
      const cellValue = rows[selectedCellRef.current.rowIndex].cells[selectedCellRef.current.columnIndex].value;
      const cellDataType =
        rows[selectedCellRef.current.rowIndex].cells[selectedCellRef.current.columnIndex]?.column?.dataType;

      setCellClick((prevValue) => ({
        ...prevValue,
        rowIndex: selectedCellRef.current.rowIndex,
        cellIndex: selectedCellRef.current.columnIndex,
        editable: true,
      }));

      if (cellDataType !== 'boolean') {
        setSelectedRowIds({});
        if (cellValue === null) {
          setNullValue(false);
          setEditPopover(true);
          setCellVal(e.key);
          document.getElementById('edit-input-blur')?.focus();
        } else {
          cellValue === null ? setNullValue(true) : setNullValue(false);
          setCellVal(cellValue + e.key);
          setEditPopover(true);
          document.getElementById('edit-input-blur')?.focus();
        }
      }
    }

    // Logic for Cell Navigation - Enter ( Opens edit menu ), Backspace (removes Null value ) & ESC event ( close edit menu )
    if (selectedCellRef.current.rowIndex !== null && !cellClick.errorState && !isCellUpdateInProgress) {
      if (e.key === 'ArrowRight') {
        e.preventDefault();
        if (Object.keys(selectedRowIds).length > 0) setSelectedRowIds({});
        if (editPopover) setEditPopover(false);

        const newIndex =
<<<<<<< HEAD
          cellClick.cellIndex === columHeaderLength - 1 ? columHeaderLength - 1 : cellClick.cellIndex + 1;
        const isCellValueDefault =
          headerGroups[0].headers[cellClick.cellIndex]?.column_default === cellVal.toString() ? true : false;
        setCellClick((prevState) => ({
          ...prevState,
          cellIndex: newIndex,
        }));
        setCellVal(cellValue);
        cellValue === null ? setNullValue(true) : setNullValue(false);
        setDefaultValue(isCellValueDefault);
      } else if (e.key === 'ArrowLeft') {
        setSelectedRowIds({});
        setEditPopover(false);
        const cellIndexValue = cellClick.cellIndex === 0 ? 0 : cellClick.cellIndex - 1;
        const cellValue = rows[cellClick.rowIndex].cells[cellIndexValue].value; // cell Index's value
        const newIndex = cellClick.cellIndex === 0 ? 0 : cellClick.cellIndex - 1;
        const isCellValueDefault =
          headerGroups[0].headers[cellClick.cellIndex]?.column_default === cellVal.toString() ? true : false;
        setCellClick((prevState) => ({
          ...prevState,
          cellIndex: newIndex,
        }));
        setCellVal(cellValue);
        cellValue === null ? setNullValue(true) : setNullValue(false);
        setDefaultValue(isCellValueDefault);
      } else if (e.key === 'ArrowUp') {
        setSelectedRowIds({});
        setEditPopover(false);
        const cellValue = rows[cellClick.rowIndex - 1].cells[cellClick.cellIndex].value; // row Index's value
        const newRowIndex = cellClick.rowIndex === 0 ? 0 : cellClick.rowIndex - 1;
        const isCellValueDefault =
          headerGroups[0].headers[cellClick.cellIndex]?.column_default === cellVal.toString() ? true : false;
        setCellClick((prevState) => ({
          ...prevState,
          rowIndex: newRowIndex,
        }));
        setCellVal(cellValue);
        cellValue === null ? setNullValue(true) : setNullValue(false);
        setDefaultValue(isCellValueDefault);
=======
          selectedCellRef.current.columnIndex === columHeaderLength - 1
            ? columHeaderLength - 1
            : selectedCellRef.current.columnIndex + 1;
        patchCellNavigationRef(newIndex, 'column', true);
      } else if (e.key === 'ArrowLeft') {
        e.preventDefault();
        if (Object.keys(selectedRowIds).length > 0) setSelectedRowIds({});
        if (editPopover) setEditPopover(false);

        const newIndex = selectedCellRef.current.columnIndex === 0 ? 0 : selectedCellRef.current.columnIndex - 1;
        patchCellNavigationRef(newIndex, 'column', true);
      } else if (e.key === 'ArrowUp') {
        e.preventDefault();
        if (Object.keys(selectedRowIds).length > 0) setSelectedRowIds({});
        if (editPopover) setEditPopover(false);

        const newRowIndex = selectedCellRef.current.rowIndex === 0 ? 0 : selectedCellRef.current.rowIndex - 1;
        patchCellNavigationRef(newRowIndex, 'row', true);
>>>>>>> 3a3d85d2
      } else if (e.key === 'ArrowDown') {
        e.preventDefault();
        if (Object.keys(selectedRowIds).length > 0) setSelectedRowIds({});
        if (editPopover) setEditPopover(false);

        const newRowIndex =
          selectedCellRef.current.rowIndex === rows.length - 1 ? rows.length - 1 : selectedCellRef.current.rowIndex + 1;
        patchCellNavigationRef(newRowIndex, 'row', true);
      } else if (e.key === 'Enter' && selectedCellRef.current.columnIndex !== 0) {
        setSelectedRowIds({});
<<<<<<< HEAD
        setEditPopover(false);
        const cellValue = rows[cellClick.rowIndex + 1].cells[cellClick.cellIndex].value; // row Index's value
        const newRowIndex = cellClick.rowIndex === rows.length - 1 ? rows.length - 1 : cellClick.rowIndex + 1;
        const isCellValueDefault =
          headerGroups[0].headers[cellClick.cellIndex]?.column_default === cellVal.toString() ? true : false;
        setCellClick((prevState) => ({
          ...prevState,
          rowIndex: newRowIndex,
        }));
=======
        const cellValue = rows[selectedCellRef.current.rowIndex].cells[selectedCellRef.current.columnIndex]?.value;
>>>>>>> 3a3d85d2
        setCellVal(cellValue);
        setCellClick((prevValue) => ({
          ...prevValue,
          rowIndex: selectedCellRef.current.rowIndex,
          cellIndex: selectedCellRef.current.columnIndex,
          editable: true,
        }));
        cellValue === null ? setNullValue(true) : setNullValue(false);
<<<<<<< HEAD
        setDefaultValue(isCellValueDefault);
      } else if (e.key === 'Enter' && cellClick.cellIndex !== 0) {
=======
>>>>>>> 3a3d85d2
        setEditPopover(true);
        document.getElementById('edit-input-blur').focus();
      } else if (e.key === 'Backspace' && !editPopover && selectedCellRef.current.columnIndex !== 0) {
        const cellValue = rows[selectedCellRef.current.rowIndex].cells[selectedCellRef.current.columnIndex]?.value;
        const cellDataType =
          rows[selectedCellRef.current.rowIndex].cells[selectedCellRef.current.columnIndex]?.column?.dataType;
        if (cellValue === null) {
          const isCellValueDefault =
            headerGroups[0].headers[cellClick.cellIndex]?.column_default === cellVal.toString() ? true : false;
          setSelectedRowIds({});
          setCellClick((prevValue) => ({
            ...prevValue,
            rowIndex: selectedCellRef.current.rowIndex,
            cellIndex: selectedCellRef.current.columnIndex,
            editable: true,
          }));
          cellDataType === 'boolean' ? setCellVal(true) : setCellVal('');
          setNullValue(false);
          setDefaultValue(isCellValueDefault);
          setEditPopover(true);
          document.getElementById('edit-input-blur').focus();
        }
      }
    }
    e.stopPropagation();
  };

  useEffect(() => {
    if (!editPopover) {
      document.addEventListener('keydown', handleKeyDown);
    }
    return () => {
      document.removeEventListener('keydown', handleKeyDown);
    };
    // eslint-disable-next-line react-hooks/exhaustive-deps
  }, [
    cellClick,
    selectedCellRef.current.rowIndex,
    selectedCellRef.current.columnIndex,
    editPopover,
    isCellUpdateInProgress,
  ]);

  useEffect(() => {
    setSelectedRowIds({});
  }, []);

  const handleCellOutsideClick = (event) => {
    if (
      !event.target.closest('.table-cell-click') &&
      !event.target.closest('.table-editable-parent-cell') &&
      !event.target.closest('.popover-body') &&
      !event.target.closest('.cell-text') &&
      !event.target.closest('.tjdb-td-wrapper')
    ) {
      setCellClick((prevState) => ({
        ...prevState,
        rowIndex: null,
        cellIndex: null,
        editable: false,
        errorState: false,
      }));
      updateCellNavigationRefToDefault();
      handleOnCloseEditMenu();
    }
    event.stopPropagation();
  };

  useEffect(() => {
    document.addEventListener('click', handleCellOutsideClick);
    return () => {
      document.removeEventListener('click', handleCellOutsideClick);
    };
    // eslint-disable-next-line react-hooks/exhaustive-deps
  }, []);

  const handleDeleteRow = async () => {
    const shouldDelete = confirm('Are you sure you want to delete the selected rows?');
    if (shouldDelete) {
      const selectedRows = Object.keys(selectedRowIds).map((key) => rows[key]);
      const primaryKey = columns.find((column) => column?.constraints_type?.is_primary_key);
      if (primaryKey) {
        const deletionKeys = selectedRows.map((row) => {
          return row.values[primaryKey?.accessor];
        });

        let query = `?${primaryKey?.accessor}=in.(${deletionKeys.toString()})`;

        const { error } = await tooljetDatabaseService.deleteRows(organizationId, selectedTable.id, query);

        if (error) {
          toast.error(error?.message ?? `Error deleting rows from table "${selectedTable.table_name}"`);
          return;
        }

        toast.success(`Deleted ${selectedRows.length} rows from table "${selectedTable.table_name}"`);
        handleRefetchQuery(queryFilters, sortFilters, pageCount, pageSize);
        setSelectedRowIds({});
      } else {
        toast.error('Something went wrong - Record Id is incorrect');
      }
    }
  };

  const handleDeleteColumn = async () => {
    const columnName = editColumnHeader?.columnHeaderValue;
    setEditColumnHeader((prevState) => ({
      ...prevState,
      deletePopupModal: false,
    }));
    const { error } = await tooljetDatabaseService.deleteColumn(organizationId, selectedTable.table_name, columnName);
    if (error) {
      toast.error(error?.message ?? `Error deleting column "${columnName}" from table "${selectedTable}"`);
      return;
    }
    await fetchTableMetadata();
    toast.success(`Deleted ${columnName} from table "${selectedTable.table_name}"`);
  };

  const handleProgressAnimation = (message, status) => {
    setIsCellUpdateInProgress(true);
    const startTime = Date.now();
    const updateProgress = () => {
      const runningTime = Date.now() - startTime;
      const progressPercentage = Math.min(1, runningTime / duration);
      setProgress(progressPercentage * 100);

      if (progressPercentage < 1) {
        requestAnimationFrame(updateProgress);
      } else {
        setTimeout(() => {
          setProgress(0);
          if (status === true) {
            toast.success(message);
          } else {
            toast.error(message, { duration: 3000 });
          }
          setIsCellUpdateInProgress(false);
        }, 100);
      }
    };
    requestAnimationFrame(updateProgress);
  };

  const handleToggleCellEdit = async (cellValue, rowId, index, rIndex, directToggle, oldValue) => {
    setIsCellUpdateInProgress(true);
    const cellKey = headerGroups[0].headers[index].id;
    const query = `id=eq.${rowId}&order=id`;
    const cellData = directToggle === true ? { [cellKey]: !cellValue } : { [cellKey]: cellVal };

    const { error } = await tooljetDatabaseService.updateRows(organizationId, selectedTable.id, cellData, query);

    if (error) {
      handleProgressAnimation(
        error?.message ?? `Failed to create a new column table "${selectedTable.table_name}"`,
        false
      );
      setEditPopover(false);
      handleOnCloseEditMenu();
      setTimeout(() => {
        setCellClick((prev) => ({
          ...prev,
          editable: true,
          errorState: true,
        }));
        setCellVal(cellValue);
      }, 400);

      setTimeout(() => {
        setCellClick((prev) => ({
          ...prev,
          editable: true,
          errorState: false,
        }));
        setCellVal(oldValue);
        oldValue === null ? setNullValue(true) : setNullValue(false);
        document.getElementById('edit-input-blur').blur();
      }, 3000);
      return;
    }

    handleRefetchQuery(queryFilters, sortFilters, pageCount, pageSize);
    setEditPopover(false);
    handleOnCloseEditMenu();
    setCellClick((prev) => ({
      ...prev,
      rowIndex: rIndex,
      cellIndex: index,
      errorState: false,
    }));
    cellValue === null ? setNullValue(true) : setNullValue(false);
    handleProgressAnimation('column edited successfully', true);
    document.getElementById('edit-input-blur').blur();
  };

  useEffect(() => {
    const handleClickOutside = (event) => {
      if (editColumnHeader.columnEditPopover && event.target.closest('.popover') === null) {
        closeMenu();
      }
    };

    document.addEventListener('mousedown', handleClickOutside);
    return () => {
      document.removeEventListener('mousedown', handleClickOutside);
    };
  }, [editColumnHeader.columnEditPopover]);

  useEffect(() => {
    const isCellValueDefault =
      headerGroups[0]?.headers[cellClick.cellIndex]?.column_default === cellVal.toString() ? true : false;
    setDefaultValue(isCellValueDefault);
  }, [cellClick.cellIndex]);

  const handleDelete = (column) => {
    setEditColumnHeader((prevState) => ({
      ...prevState,
      deletePopupModal: true,
      columnHeaderValue: column,
    }));
    closeMenu();
  };

  if (!selectedTable) return null;

  const handleMouseOver = (index) => {
    if (selectedCellRef.current.rowIndex !== null && selectedCellRef.current.columnIndex !== null) {
      const cellValue = rows[selectedCellRef.current.rowIndex].cells[selectedCellRef.current.columnIndex]?.value;
      setCellVal(cellValue);
      setCellClick((prevState) => ({
        ...prevState,
        rowIndex: selectedCellRef.current.rowIndex,
        cellIndex: selectedCellRef.current.columnIndex,
      }));
      cellValue === null ? setNullValue(true) : setNullValue(false);
    }

    setEditColumnHeader((prevState) => ({
      ...prevState,
      hoveredColumn: index,
    }));
  };

  const onMenuClick = (index, _e) => {
    setEditColumnHeader((prevState) => ({
      ...prevState,
      clickedColumn: index,
      columnEditPopover: !editColumnHeader.columnEditPopover,
    }));
  };

  const handleMouseOut = () => {
    setEditColumnHeader((prevState) => ({
      ...prevState,
      hoveredColumn: null,
    }));
  };

  const closeMenu = () => {
    setEditColumnHeader((prevState) => ({
      ...prevState,
      columnEditPopover: false,
      hoveredColumn: null,
    }));
  };

  const handleCellClick = (e, cellIndex, rowIndex, cellVal) => {
    if (
      ['table-editable-parent-cell', 'tjdb-td-wrapper', 'table-cell', 'cell-text'].includes(e.target.classList.value)
    ) {
<<<<<<< HEAD
      const isCellValueDefault =
        headerGroups[0].headers[cellClick.cellIndex]?.column_default === cellVal.toString() ? true : false;
=======
      updateCellNavigationRef(rowIndex, cellIndex, true);
>>>>>>> 3a3d85d2
      setSelectedRowIds({});
      setCellVal(cellVal);
      setCellClick((prevState) => ({
        ...prevState,
        rowIndex: rowIndex,
        cellIndex: cellIndex,
        editable: true,
        errorState: false,
      }));
      cellVal === null ? setNullValue(true) : setNullValue(false);
      setDefaultValue(isCellValueDefault);
      setEditPopover(false);
    }
  };

  const closeEditPopover = (previousValue, cellIndex) => {
    const isCellValueDefault = headerGroups[0].headers[cellIndex]?.column_default === cellVal.toString() ? true : false;
    setEditPopover(false);
    previousValue === null ? setNullValue(true) : setNullValue(false);
    setDefaultValue(isCellValueDefault);
    setCellVal(previousValue);
    document.getElementById('edit-input-blur').blur();
  };

  function showTooltipForId(column) {
    return (
      <ToolTip message="Column cannot be edited or deleted" placement="bottom" delay={{ show: 0, hide: 100 }}>
        <div className="primaryKeyTooltip">
          <div>
            <span className="tj-text-xsm tj-db-dataype text-lowercase">
              {column.Header == 'id' ? (
                <Integer width="18" height="18" className="tjdb-column-header-name" />
              ) : (
                checkDataType(column?.dataType)
              )}
            </span>
            {column.render('Header')}
          </div>
          <div className="tjdb-primary-key-parent" data-cy="primary-key-label">
            <span className="primary-key-text">Primary key</span>
          </div>
        </div>
      </ToolTip>
    );
  }

  function isSerialDataType(columnDetails) {
    const { dataType = '', column_default = '' } = columnDetails;
    const serialDatatypeDefaultValuePattern = 'nextval(';

    if (dataType === 'integer' && column_default) {
      if (column_default.includes(serialDatatypeDefaultValuePattern)) return true;
    }
    return false;
  }

  return (
    <div>
      <TjdbTableHeader
        isCreateColumnDrawerOpen={isCreateColumnDrawerOpen}
        setIsCreateColumnDrawerOpen={setIsCreateColumnDrawerOpen}
        isCreateRowDrawerOpen={isCreateRowDrawerOpen}
        setIsCreateRowDrawerOpen={setIsCreateRowDrawerOpen}
        selectedRowIds={selectedRowIds}
        handleDeleteRow={handleDeleteRow}
        rows={rows}
        isEditRowDrawerOpen={isEditRowDrawerOpen}
        setIsEditRowDrawerOpen={setIsEditRowDrawerOpen}
      />
      <div
        style={{
          height: 'calc(100vh - 164px)', // 48px navbar + 96 for table bar +  52 px in footer
        }}
        className={cx('table-responsive border-0 tj-db-table animation-fade tj-table')}
        ref={tooljetDbTableRef}
      >
        <table
          {...getTableProps()}
          className={`table card-table table-vcenter text-nowrap datatable ${darkMode && 'dark-background'}`}
          style={{ position: 'relative' }}
        >
          <thead>
            {headerGroups.map((headerGroup, index) => (
              <tr className="tj-database-column-row" {...headerGroup.getHeaderGroupProps()} key={index}>
                <th
                  className={`${darkMode ? 'table-header-dark' : 'table-header'} tj-database-column-header tj-text-xsm`}
                  style={{ width: '66px', height: index === 0 ? '32px' : '' }}
                >
                  <div>
                    <IndeterminateCheckbox
                      indeterminate={
                        Object.keys(selectedRowIds).length > 0 && Object.keys(selectedRowIds).length < rows.length
                      }
                      checked={Object.keys(selectedRowIds).length === rows.length && rows.length}
                      onChange={() => toggleSelectOrDeSelectAllRows(rows.length)}
                      style={{
                        backgroundColor: `${
                          (Object.keys(selectedRowIds).length > 0 &&
                            Object.keys(selectedRowIds).length < rows.length) ||
                          (Object.keys(selectedRowIds).length === rows.length && rows.length)
                            ? '#3E63DD'
                            : 'var(--base)'
                        }`,
                      }}
                    />
                  </div>
                </th>
                {headerGroup.headers.map((column, index) => (
                  <th
                    key={column.Header}
                    width={isSerialDataType(column) ? 150 : 230}
                    style={{ height: index === 0 ? '32px' : '' }}
                    title={index === 0 ? '' : column?.Header}
                    className={
                      darkMode
                        ? 'table-header-dark tj-database-column-header tj-text-xsm'
                        : !darkMode
                        ? 'table-header tj-database-column-header tj-text-xsm'
                        : editColumnHeader?.clickedColumn === index && editColumnHeader?.columnEditPopover === true
                        ? 'table-header-click tj-database-column-header tj-text-xsm'
                        : 'table-header tj-database-column-header tj-text-xsm'
                    }
                    data-cy={`${String(column.Header).toLocaleLowerCase().replace(/\s+/g, '-')}-column-header`}
                    {...column.getHeaderProps()}
                    onMouseOver={() => handleMouseOver(index)}
                    onMouseOut={() => handleMouseOut()}
                  >
                    {column.Header !== 'id' && index > 0 ? (
                      <div className="d-flex align-items-center justify-content-between">
                        <div className="tj-db-headerText">
                          <span className="tj-text-xsm tj-db-dataype text-lowercase">
                            {column.Header == 'id' ? (
                              <Integer width="18" height="18" className="tjdb-column-header-name" />
                            ) : (
                              checkDataType(column?.dataType)
                            )}
                          </span>
                          {column.render('Header')}
                        </div>
                        <TablePopover
                          onEdit={() => {
                            setSelectedColumn(column);
                            setIsEditColumnDrawerOpen(true);
                            closeMenu();
                          }}
                          onDelete={() => handleDelete(column.Header)}
                          disabled={index === 0 || column.isPrimaryKey}
                          show={editColumnHeader.columnEditPopover && editColumnHeader.clickedColumn === index}
                          className="column-popover-parent"
                          darkMode={darkMode}
                        >
                          <div className="tjdb-menu-icon-parent" data-cy="column-menu-icon">
                            <Menu
                              width="20"
                              height="20"
                              className="tjdb-menu-icon"
                              onClick={(e) => onMenuClick(index, e)}
                            />
                          </div>
                        </TablePopover>
                      </div>
                    ) : column.Header === 'id' ? (
                      showTooltipForId(column)
                    ) : (
                      <>
                        <span className="tj-text-xsm tj-db-dataype text-lowercase">
                          {column.Header == 'id' ? (
                            <Integer width="18" height="18" className="tjdb-column-header-name" />
                          ) : (
                            checkDataType(column?.dataType)
                          )}
                        </span>
                        {/* {column.render('Header')} */}
                      </>
                    )}
                  </th>
                ))}
                <th
                  onClick={() => {
                    resetCellAndRowSelection();
                    setIsCreateColumnDrawerOpen(true);
                  }}
                  className={darkMode ? 'add-icon-column-dark' : 'add-icon-column'}
                  data-cy="add-column-icon"
                >
                  <div className="icon-styles d-flex align-items-center justify-content-center">+</div>
                </th>
              </tr>
            ))}
          </thead>
          <tbody
            className={cx({
              'bg-white': rows.length > 0 && !darkMode,
              'fs-12': true,
            })}
            {...getTableBodyProps()}
          >
            {rows.length === 0 ? (
              <tr>
                <td colSpan={columns.length + 1}>
                  <div className="d-flex justify-content-center align-items-center flex-column">
                    <div className="mb-3">
                      <EmptyFoldersIllustration />
                    </div>
                    <div className="text-center">
                      <div className="text-h3" data-cy="do-not-have-records-text">
                        You don&apos;t have any records yet.
                      </div>
                    </div>
                  </div>
                </td>
              </tr>
            ) : (
              rows.map((row, rIndex) => {
                prepareRow(row);
                return (
                  <>
                    <tr
                      className={cx(`tjdb-table-row row-tj`, {
                        'dark-bg': darkMode,
                        'table-row-selected': selectedRowIds[row.id] ?? false,
                      })}
                      {...row.getRowProps()}
                      key={rIndex}
                    >
                      <td
                        className={cx('table-cell', {
                          'table-cell-selected': selectedRowIds[row.id] ?? false,
                        })}
                      >
                        <div
                          className="d-flex align-items-center"
                          style={{
                            cursor: 'pointer',
                          }}
                        >
                          <IndeterminateCheckbox
                            checked={selectedRowIds[row.id] ?? false}
                            onChange={() => toggleRowSelection(row.id)}
                          />

                          <div
                            onClick={() => {
                              replaceToggleSelectedRow(row.id);
                              setTimeout(() => setIsEditRowDrawerOpen(true), 100);
                            }}
                            className="tjdb-checkbox-cell"
                            data-cy="edit-cell-expand"
                            style={{
                              display: 'none',
                            }}
                          >
                            <SolidIcon name="expand" width={16} viewBox="0 0 16 16" />
                          </div>
                        </div>
                      </td>

                      {row.cells.map((cell, index) => {
                        const dataCy =
                          cell.column.id === 'selection'
                            ? `${cell.row.values?.id}-checkbox`
                            : `id-${cell.row.values?.id}-column-${cell.column.id}`;
                        return (
                          <td
                            {...cell.getCellProps()}
                            key={`cell.value-${index}`}
                            className={cx(
                              `${
                                editColumnHeader?.clickedColumn === index &&
                                editColumnHeader?.columnEditPopover === true &&
                                !darkMode
                                  ? `table-columnHeader-click`
                                  : editColumnHeader?.clickedColumn === index &&
                                    editColumnHeader?.columnEditPopover === true &&
                                    darkMode
                                  ? `table-columnHeader-click-dark`
                                  : editColumnHeader?.hoveredColumn === index && !darkMode
                                  ? 'table-cell-hover-background'
                                  : editColumnHeader?.hoveredColumn === index && darkMode
                                  ? 'table-cell-hover-background-dark'
                                  : cellClick.rowIndex === rIndex &&
                                    cellClick.cellIndex === index &&
                                    cellClick.editable === true
                                  ? 'table-editable-parent-cell'
                                  : `table-cell`
                              }`,
                              {
                                'table-cell-selected': selectedRowIds[row.id] ?? false,
                              }
                            )}
                            data-cy={`${dataCy.toLocaleLowerCase().replace(/\s+/g, '-')}-table-cell`}
                            id={`tjdb-td-row${rIndex}-column${index}`}
                            {...cell.getCellProps()}
                            onClick={(e) => handleCellClick(e, index, rIndex, cell.value)}
                          >
                            <ToolTip
                              message={index === 0 ? 'Cannot edit primary key values' : cell.value || ''}
                              placement="bottom"
                              delay={{ show: 200, hide: 0 }}
                              show={
                                !(
                                  selectedCellRef.current.rowIndex === rIndex &&
                                  selectedCellRef.current.columnIndex === index &&
                                  cellClick.editable
                                ) &&
                                cell.value !== null &&
                                cell.column.dataType !== 'boolean' &&
                                cell.value !== ''
                              }
                            >
                              <div className="tjdb-column-select-border">
                                <div
                                  className={cx('tjdb-td-wrapper', {
                                    'tjdb-selected-cell':
                                      cellClick.rowIndex === rIndex &&
                                      cellClick.cellIndex === index &&
                                      cellClick.editable === true &&
                                      !isCellUpdateInProgress,
                                    'tjdb-cell-error':
                                      cellClick.rowIndex === rIndex &&
                                      cellClick.cellIndex === index &&
                                      cellClick.errorState === true,
                                  })}
                                  id={`tjdb-cell-row${rIndex}-column${index}`}
                                >
                                  {cellClick.editable &&
                                  cellClick.rowIndex === rIndex &&
                                  cellClick.cellIndex === index ? (
                                    <CellEditMenu
                                      show={index === 0 ? false : editPopover}
                                      close={() => closeEditPopover(cell.value, index)}
                                      columnDetails={headerGroups[0].headers[index]}
                                      saveFunction={(newValue) => {
                                        handleToggleCellEdit(newValue, row.values.id, index, rIndex, false, cell.value);
                                      }}
                                      setCellValue={setCellVal}
                                      cellValue={cellVal}
                                      previousCellValue={cell.value}
                                      setDefaultValue={setDefaultValue}
                                      defaultValue={defaultValue}
                                      setNullValue={setNullValue}
                                      nullValue={nullValue}
                                      isBoolean={cell.column?.dataType === 'boolean' ? true : false}
                                      darkMode={darkMode}
                                    >
                                      <div
                                        className="input-cell-parent"
                                        onClick={() => {
                                          if (index !== 0) setEditPopover(true);
                                        }}
                                      >
                                        {cellVal === null ? (
                                          <span className="cell-text-null-input">Null</span>
                                        ) : cell.column?.dataType === 'boolean' ? (
                                          <div
                                            className="row"
                                            style={{ marginLeft: '0px' }}
                                            onClick={() => {
                                              if (index !== 0) setEditPopover(true);
                                            }}
                                          >
                                            <div className="col-1 p-0">
                                              <label className={`form-switch`}>
                                                <input
                                                  autoComplete="off"
                                                  id="edit-input-blur"
                                                  className="form-check-input fs-12"
                                                  type="checkbox"
                                                  checked={editPopover ? cellVal : cell.value}
                                                  onChange={() => {
                                                    if (!editPopover && index !== 0)
                                                      handleToggleCellEdit(
                                                        cell.value,
                                                        row.values.id,
                                                        index,
                                                        rIndex,
                                                        true,
                                                        cell.value
                                                      );
                                                  }}
                                                  onClick={(e) => {
                                                    e.stopPropagation();
                                                    setCellClick((prev) => ({
                                                      ...prev,
                                                      editable: false,
                                                    }));
                                                  }}
                                                />
                                              </label>
                                            </div>
                                          </div>
                                        ) : (
                                          <input
                                            autoComplete="off"
                                            className="form-control fs-12 text-truncate"
                                            id="edit-input-blur"
                                            value={cellVal === null ? '' : cellVal}
                                            onChange={(e) => {
                                              if (index !== 0) setCellVal(e.target.value);
                                              if (e.target.value !== headerGroups[0].headers[index].column_default) {
                                                setDefaultValue(false);
                                              } else {
                                                setDefaultValue(true);
                                              }
                                            }}
                                            onFocus={() => {
                                              if (index !== 0) setEditPopover(true);
                                            }}
                                            disabled={nullValue === true || index === 0 ? true : false}
                                          />
                                        )}
                                      </div>
                                    </CellEditMenu>
                                  ) : (
                                    <>
                                      {cell.value === null ? (
                                        <span className="cell-text-null">Null</span>
                                      ) : cell.column.dataType === 'boolean' ? (
                                        <div className="row" style={{ width: '33px' }}>
                                          <div className="col-1">
                                            <label className={`form-switch`}>
                                              <input
                                                className="form-check-input"
                                                type="checkbox"
                                                checked={cell.value}
                                                onChange={() => {
                                                  if (index !== 0) {
                                                    handleToggleCellEdit(
                                                      cell.value,
                                                      row.values.id,
                                                      index,
                                                      rIndex,
                                                      true,
                                                      cell.value
                                                    );
                                                  }
                                                }}
                                              />
                                            </label>
                                          </div>
                                        </div>
                                      ) : (
                                        <div className="cell-text">
                                          {isBoolean(cell?.value) ? cell?.value?.toString() : cell.render('Cell')}
                                        </div>
                                      )}
                                    </>
                                  )}
                                  {cellClick.cellIndex !== 0 &&
                                  cellClick.rowIndex === rIndex &&
                                  cellClick.cellIndex === index &&
                                  isCellUpdateInProgress ? (
                                    <div>
                                      <progress
                                        className="progress progress-sm tjdb-cell-save-progress"
                                        value={progress}
                                        max="100"
                                      />
                                    </div>
                                  ) : null}
                                </div>
                              </div>
                            </ToolTip>
                          </td>
                        );
                      })}
                    </tr>
                  </>
                );
              })
            )}
            <div
              onClick={() => {
                resetCellAndRowSelection();
                setIsCreateRowDrawerOpen(true);
              }}
              className={darkMode ? 'add-icon-row-dark' : 'add-icon-row'}
              data-cy="add-row-icon"
              style={{
                zIndex: 3,
              }}
            >
              +
            </div>
          </tbody>
        </table>

        <TableFooter
          darkMode={darkMode}
          dataLoading={loading}
          tableDataLength={tableData.length}
          collapseSidebar={collapseSidebar}
        />
      </div>
      <Drawer isOpen={isEditColumnDrawerOpen} onClose={() => setIsEditColumnDrawerOpen(false)} position="right">
        <EditColumnForm
          selectedColumn={selectedColumn}
          setColumns={setColumns}
          onClose={() => setIsEditColumnDrawerOpen(false)}
        />
      </Drawer>
      <ConfirmDialog
        title={'Delete Column'}
        show={editColumnHeader?.deletePopupModal}
        message={
          'Deleting the column could affect it’s associated queries/components. Are you sure you want to continue?'
        }
        onConfirm={handleDeleteColumn}
        onCancel={() => {
          setEditColumnHeader((prevState) => ({
            ...prevState,
            deletePopupModal: false,
          }));
        }}
        darkMode={darkMode}
        confirmButtonType="dangerPrimary"
        cancelButtonType="tertiary"
        onCloseIconClick={() => {
          setEditColumnHeader((prevState) => ({
            ...prevState,
            deletePopupModal: false,
          }));
        }}
        confirmButtonText={'Delete Column'}
        cancelButtonText={'Cancel'}
        confirmIcon={<DeleteIcon />}
      />
    </div>
  );
};

export default Table;<|MERGE_RESOLUTION|>--- conflicted
+++ resolved
@@ -428,47 +428,6 @@
         if (editPopover) setEditPopover(false);
 
         const newIndex =
-<<<<<<< HEAD
-          cellClick.cellIndex === columHeaderLength - 1 ? columHeaderLength - 1 : cellClick.cellIndex + 1;
-        const isCellValueDefault =
-          headerGroups[0].headers[cellClick.cellIndex]?.column_default === cellVal.toString() ? true : false;
-        setCellClick((prevState) => ({
-          ...prevState,
-          cellIndex: newIndex,
-        }));
-        setCellVal(cellValue);
-        cellValue === null ? setNullValue(true) : setNullValue(false);
-        setDefaultValue(isCellValueDefault);
-      } else if (e.key === 'ArrowLeft') {
-        setSelectedRowIds({});
-        setEditPopover(false);
-        const cellIndexValue = cellClick.cellIndex === 0 ? 0 : cellClick.cellIndex - 1;
-        const cellValue = rows[cellClick.rowIndex].cells[cellIndexValue].value; // cell Index's value
-        const newIndex = cellClick.cellIndex === 0 ? 0 : cellClick.cellIndex - 1;
-        const isCellValueDefault =
-          headerGroups[0].headers[cellClick.cellIndex]?.column_default === cellVal.toString() ? true : false;
-        setCellClick((prevState) => ({
-          ...prevState,
-          cellIndex: newIndex,
-        }));
-        setCellVal(cellValue);
-        cellValue === null ? setNullValue(true) : setNullValue(false);
-        setDefaultValue(isCellValueDefault);
-      } else if (e.key === 'ArrowUp') {
-        setSelectedRowIds({});
-        setEditPopover(false);
-        const cellValue = rows[cellClick.rowIndex - 1].cells[cellClick.cellIndex].value; // row Index's value
-        const newRowIndex = cellClick.rowIndex === 0 ? 0 : cellClick.rowIndex - 1;
-        const isCellValueDefault =
-          headerGroups[0].headers[cellClick.cellIndex]?.column_default === cellVal.toString() ? true : false;
-        setCellClick((prevState) => ({
-          ...prevState,
-          rowIndex: newRowIndex,
-        }));
-        setCellVal(cellValue);
-        cellValue === null ? setNullValue(true) : setNullValue(false);
-        setDefaultValue(isCellValueDefault);
-=======
           selectedCellRef.current.columnIndex === columHeaderLength - 1
             ? columHeaderLength - 1
             : selectedCellRef.current.columnIndex + 1;
@@ -487,7 +446,6 @@
 
         const newRowIndex = selectedCellRef.current.rowIndex === 0 ? 0 : selectedCellRef.current.rowIndex - 1;
         patchCellNavigationRef(newRowIndex, 'row', true);
->>>>>>> 3a3d85d2
       } else if (e.key === 'ArrowDown') {
         e.preventDefault();
         if (Object.keys(selectedRowIds).length > 0) setSelectedRowIds({});
@@ -498,19 +456,11 @@
         patchCellNavigationRef(newRowIndex, 'row', true);
       } else if (e.key === 'Enter' && selectedCellRef.current.columnIndex !== 0) {
         setSelectedRowIds({});
-<<<<<<< HEAD
-        setEditPopover(false);
-        const cellValue = rows[cellClick.rowIndex + 1].cells[cellClick.cellIndex].value; // row Index's value
-        const newRowIndex = cellClick.rowIndex === rows.length - 1 ? rows.length - 1 : cellClick.rowIndex + 1;
+        const cellValue = rows[selectedCellRef.current.rowIndex].cells[selectedCellRef.current.columnIndex]?.value;
         const isCellValueDefault =
-          headerGroups[0].headers[cellClick.cellIndex]?.column_default === cellVal.toString() ? true : false;
-        setCellClick((prevState) => ({
-          ...prevState,
-          rowIndex: newRowIndex,
-        }));
-=======
-        const cellValue = rows[selectedCellRef.current.rowIndex].cells[selectedCellRef.current.columnIndex]?.value;
->>>>>>> 3a3d85d2
+          headerGroups[0].headers[selectedCellRef.current.columnIndex]?.column_default === cellValue.toString()
+            ? true
+            : false;
         setCellVal(cellValue);
         setCellClick((prevValue) => ({
           ...prevValue,
@@ -519,11 +469,7 @@
           editable: true,
         }));
         cellValue === null ? setNullValue(true) : setNullValue(false);
-<<<<<<< HEAD
         setDefaultValue(isCellValueDefault);
-      } else if (e.key === 'Enter' && cellClick.cellIndex !== 0) {
-=======
->>>>>>> 3a3d85d2
         setEditPopover(true);
         document.getElementById('edit-input-blur').focus();
       } else if (e.key === 'Backspace' && !editPopover && selectedCellRef.current.columnIndex !== 0) {
@@ -532,7 +478,9 @@
           rows[selectedCellRef.current.rowIndex].cells[selectedCellRef.current.columnIndex]?.column?.dataType;
         if (cellValue === null) {
           const isCellValueDefault =
-            headerGroups[0].headers[cellClick.cellIndex]?.column_default === cellVal.toString() ? true : false;
+            headerGroups[0].headers[selectedCellRef.current.columnIndex]?.column_default === cellValue.toString()
+              ? true
+              : false;
           setSelectedRowIds({});
           setCellClick((prevValue) => ({
             ...prevValue,
@@ -732,11 +680,11 @@
     };
   }, [editColumnHeader.columnEditPopover]);
 
-  useEffect(() => {
-    const isCellValueDefault =
-      headerGroups[0]?.headers[cellClick.cellIndex]?.column_default === cellVal.toString() ? true : false;
-    setDefaultValue(isCellValueDefault);
-  }, [cellClick.cellIndex]);
+  // useEffect(() => {
+  //   const isCellValueDefault =
+  //     headerGroups[0]?.headers[cellClick.cellIndex]?.column_default === cellVal.toString() ? true : false;
+  //   setDefaultValue(isCellValueDefault);
+  // }, [cellClick.cellIndex]);
 
   const handleDelete = (column) => {
     setEditColumnHeader((prevState) => ({
@@ -794,12 +742,9 @@
     if (
       ['table-editable-parent-cell', 'tjdb-td-wrapper', 'table-cell', 'cell-text'].includes(e.target.classList.value)
     ) {
-<<<<<<< HEAD
       const isCellValueDefault =
-        headerGroups[0].headers[cellClick.cellIndex]?.column_default === cellVal.toString() ? true : false;
-=======
+        headerGroups[0].headers[cellIndex]?.column_default === cellVal.toString() ? true : false;
       updateCellNavigationRef(rowIndex, cellIndex, true);
->>>>>>> 3a3d85d2
       setSelectedRowIds({});
       setCellVal(cellVal);
       setCellClick((prevState) => ({
@@ -816,10 +761,8 @@
   };
 
   const closeEditPopover = (previousValue, cellIndex) => {
-    const isCellValueDefault = headerGroups[0].headers[cellIndex]?.column_default === cellVal.toString() ? true : false;
     setEditPopover(false);
     previousValue === null ? setNullValue(true) : setNullValue(false);
-    setDefaultValue(isCellValueDefault);
     setCellVal(previousValue);
     document.getElementById('edit-input-blur').blur();
   };
