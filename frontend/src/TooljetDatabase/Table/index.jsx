--- conflicted
+++ resolved
@@ -471,11 +471,7 @@
         setSelectedRowIds({});
         const cellValue = rows[selectedCellRef.current.rowIndex].cells[selectedCellRef.current.columnIndex]?.value;
         const isCellValueDefault =
-<<<<<<< HEAD
-          headerGroups[0].headers[selectedCellRef.current.columnIndex]?.column_default === cellValue.toString()
-=======
           headerGroups[0].headers[selectedCellRef.current.columnIndex]?.column_default === cellValue?.toString()
->>>>>>> a6c1da8d
             ? true
             : false;
         setCellVal(cellValue);
@@ -495,11 +491,7 @@
           rows[selectedCellRef.current.rowIndex].cells[selectedCellRef.current.columnIndex]?.column?.dataType;
         if (cellValue === null) {
           const isCellValueDefault =
-<<<<<<< HEAD
-            headerGroups[0].headers[selectedCellRef.current.columnIndex]?.column_default === cellValue.toString()
-=======
             headerGroups[0].headers[selectedCellRef.current.columnIndex]?.column_default === cellValue?.toString()
->>>>>>> a6c1da8d
               ? true
               : false;
           setSelectedRowIds({});
@@ -764,11 +756,7 @@
       ['table-editable-parent-cell', 'tjdb-td-wrapper', 'table-cell', 'cell-text'].includes(e.target.classList.value)
     ) {
       const isCellValueDefault =
-<<<<<<< HEAD
-        headerGroups[0].headers[cellIndex]?.column_default === cellVal.toString() ? true : false;
-=======
         headerGroups[0].headers[cellIndex]?.column_default === cellVal?.toString() ? true : false;
->>>>>>> a6c1da8d
       updateCellNavigationRef(rowIndex, cellIndex, true);
       setSelectedRowIds({});
       setCellVal(cellVal);
@@ -1135,7 +1123,6 @@
                                     : cellClick.rowIndex === rIndex &&
                                       cellClick.cellIndex === index &&
                                       cellClick.editable === true &&
-<<<<<<< HEAD
                                       !isCellUpdateInProgress
                                     ? 'tjdb-selected-cell'
                                     : 'tjdb-column-select-border'
@@ -1143,16 +1130,6 @@
                                 id={`tjdb-cell-row${rIndex}-column${index}`}
                               >
                                 <div className="tjdb-td-wrapper">
-=======
-                                      !isCellUpdateInProgress,
-                                    'tjdb-cell-error':
-                                      cellClick.rowIndex === rIndex &&
-                                      cellClick.cellIndex === index &&
-                                      cellClick.errorState === true,
-                                  })}
-                                  id={`tjdb-cell-row${rIndex}-column${index}`}
-                                >
->>>>>>> a6c1da8d
                                   {cellClick.editable &&
                                   cellClick.rowIndex === rIndex &&
                                   cellClick.cellIndex === index ? (
