--- conflicted
+++ resolved
@@ -26,11 +26,7 @@
 
 import './styles.scss';
 
-<<<<<<< HEAD
-const Table = () => {
-=======
-const Table = ({ openCreateRowDrawer, openCreateColumnDrawer, collapseSidebar }) => {
->>>>>>> 9c5817bc
+const Table = ({ collapseSidebar }) => {
   const {
     organizationId,
     columns,
@@ -57,19 +53,17 @@
     deletePopupModal: false,
     columnEditPopover: false,
   });
-<<<<<<< HEAD
-  const [width, setWidth] = useState({ screenWidth: 0, xAxis: 0 });
-  const [wholeScreenWidth, setWholeScreenWidth] = useState(window.innerWidth);
+
+  // const [width, setWidth] = useState({ screenWidth: 0, xAxis: 0 });
+  // const [wholeScreenWidth, setWholeScreenWidth] = useState(window.innerWidth);
   const [isEditRowDrawerOpen, setIsEditRowDrawerOpen] = useState(false);
   const [selectedRowIds, setSelectedRowIds] = useState({});
-=======
   const [cellClick, setCellClick] = useState({
     rowIndex: null,
     cellIndex: null,
     editable: false,
   });
   const [cellVal, setCellVal] = useState('');
->>>>>>> 9c5817bc
 
   const prevSelectedTableRef = useRef({});
   const darkMode = localStorage.getItem('darkMode') === 'true';
@@ -149,6 +143,7 @@
     setSortFilters({});
     setQueryFilters({});
     fetchTableMetadata();
+    setSelectedRowIds({});
   };
 
   useEffect(() => {
@@ -202,69 +197,37 @@
     useRowSelect
   );
 
-<<<<<<< HEAD
-  const columHeaderLength = useMemo(() => headerGroups[0]?.headers?.length || 0, [headerGroups]);
-
-  const moveColumnCreateElement = useCallback(() => {
-    setTimeout(() => {
-      const initialxAxis = columnCreatorElement.current?.getBoundingClientRect().x;
-      const fullWidth = window.innerWidth;
-      setWidth((prevState) => ({
-        ...prevState,
-        screenWidth: fullWidth,
-        xAxis: initialxAxis,
-      }));
-    }, 200);
-  }, [setWidth, columnCreatorElement]);
-
   useEffect(() => {
     setSelectedRowIds({});
-    const handleResize = () => {
-      setWholeScreenWidth(window.innerWidth);
-    };
-
-    window.addEventListener('resize', handleResize);
-
-    return () => {
-      window.removeEventListener('resize', handleResize);
-    };
   }, []);
 
-  useEffect(() => {
-    moveColumnCreateElement();
-  }, []);
-
-  useEffect(() => {
-    moveColumnCreateElement();
-  }, [wholeScreenWidth, columHeaderLength]);
-
-  const widthOfScreen = width.screenWidth > 0 ? width.screenWidth : wholeScreenWidth;
-
-  const positionValue = width.xAxis > widthOfScreen ? 'add-row-btn-database-fixed' : 'add-row-btn-database-absolute';
-
-=======
->>>>>>> 9c5817bc
+  const columHeaderLength = useMemo(() => headerGroups[0]?.headers?.length || 0, [headerGroups]);
+
   const handleDeleteRow = async () => {
     const shouldDelete = confirm('Are you sure you want to delete the selected rows?');
     if (shouldDelete) {
       const selectedRows = Object.keys(selectedRowIds).map((key) => rows[key]);
-      const primaryKey = columns.find((column) => column.isPrimaryKey);
-      const deletionKeys = selectedRows.map((row) => {
-        return row.values[primaryKey.accessor];
-      });
-
-      let query = `?${primaryKey.accessor}=in.(${deletionKeys.toString()})`;
-
-      const { error } = await tooljetDatabaseService.deleteRows(organizationId, selectedTable.id, query);
-
-      if (error) {
-        toast.error(error?.message ?? `Error deleting rows from table "${selectedTable.table_name}"`);
-        return;
+      const primaryKey = columns.find((column) => column?.constraints_type?.is_primary_key);
+      if (primaryKey) {
+        const deletionKeys = selectedRows.map((row) => {
+          return row.values[primaryKey?.accessor];
+        });
+
+        let query = `?${primaryKey?.accessor}=in.(${deletionKeys.toString()})`;
+
+        const { error } = await tooljetDatabaseService.deleteRows(organizationId, selectedTable.id, query);
+
+        if (error) {
+          toast.error(error?.message ?? `Error deleting rows from table "${selectedTable.table_name}"`);
+          return;
+        }
+
+        toast.success(`Deleted ${selectedRows.length} rows from table "${selectedTable.table_name}"`);
+        fetchTableData();
+        setSelectedRowIds({});
+      } else {
+        toast.error('Something went wrong - Record Id is incorrect');
       }
-
-      toast.success(`Deleted ${selectedRows.length} rows from table "${selectedTable.table_name}"`);
-      setSelectedRowIds({});
-      fetchTableData();
     }
   };
 
@@ -343,7 +306,7 @@
     }));
   };
 
-  const onMenuClick = (index, e) => {
+  const onMenuClick = (index, _e) => {
     setEditColumnHeader((prevState) => ({
       ...prevState,
       clickedColumn: index,
@@ -426,21 +389,11 @@
           style={{ position: 'relative' }}
         >
           <thead>
-<<<<<<< HEAD
-            <button
-              ref={columnCreatorElement}
-              onClick={() => setIsCreateColumnDrawerOpen(true)}
-              className={`${positionValue}`}
-            >
-              +
-            </button>
-=======
->>>>>>> 9c5817bc
             {headerGroups.map((headerGroup, index) => (
               <tr className="tj-database-column-row" {...headerGroup.getHeaderGroupProps()} key={index}>
                 <th
                   className="table-header tj-database-column-header tj-text-xsm"
-                  style={{ width: '66px', border: 'none' }}
+                  style={{ width: '66px', border: 'none', height: index === 0 ? '32px' : '' }}
                 >
                   <div>
                     <IndeterminateCheckbox
@@ -455,13 +408,7 @@
                 {headerGroup.headers.map((column, index) => (
                   <th
                     key={column.Header}
-<<<<<<< HEAD
                     width={230}
-                    title={column?.Header || ''}
-                    className={`${
-                      editColumnHeader?.clickedColumn === index && editColumnHeader?.columnEditPopover === true
-=======
-                    width={index === 0 ? 66 : 230}
                     style={{ height: index === 0 ? '32px' : '' }}
                     title={index === 1 ? '' : column?.Header}
                     className={
@@ -470,7 +417,6 @@
                         : !darkMode
                         ? 'table-header tj-database-column-header tj-text-xsm'
                         : editColumnHeader?.clickedColumn === index && editColumnHeader?.columnEditPopover === true
->>>>>>> 9c5817bc
                         ? 'table-header-click tj-database-column-header tj-text-xsm'
                         : 'table-header tj-database-column-header tj-text-xsm'
                     }
@@ -529,7 +475,7 @@
                   </th>
                 ))}
                 <th
-                  onClick={() => openCreateColumnDrawer()}
+                  onClick={() => setIsCreateColumnDrawerOpen(true)}
                   className={darkMode ? 'add-icon-column-dark' : 'add-icon-column'}
                 >
                   <div className="icon-styles d-flex align-items-center justify-content-center">+</div>
@@ -563,9 +509,8 @@
                 prepareRow(row);
                 return (
                   <>
-<<<<<<< HEAD
-                    <tr className={`tjdb-table-row ${`row-tj`}`} {...row.getRowProps()} key={index}>
-                      <td>
+                    <tr className={`tjdb-table-row ${`row-tj`}`} {...row.getRowProps()} key={rIndex}>
+                      <td className="table-cell">
                         <div
                           className="d-flex align-items-center gap-2"
                           style={{
@@ -592,9 +537,6 @@
                         </div>
                       </td>
 
-=======
-                    <tr className={`${`row-tj`}`} {...row.getRowProps()} key={rIndex}>
->>>>>>> 9c5817bc
                       {row.cells.map((cell, index) => {
                         const dataCy =
                           cell.column.id === 'selection'
@@ -678,27 +620,21 @@
                 );
               })
             )}
-<<<<<<< HEAD
-            <button onClick={() => setIsCreateRowDrawerOpen(true)} className="add-col-btn-database">
-=======
-            <div onClick={() => openCreateRowDrawer()} className={darkMode ? 'add-icon-row-dark' : 'add-icon-row'}>
->>>>>>> 9c5817bc
+            <div
+              onClick={() => setIsCreateRowDrawerOpen(true)}
+              className={darkMode ? 'add-icon-row-dark' : 'add-icon-row'}
+            >
               +
             </div>
           </tbody>
         </table>
 
-<<<<<<< HEAD
-        <TableFooter darkMode={darkMode} dataLoading={loading} tableDataLength={tableData.length} />
-=======
         <TableFooter
           darkMode={darkMode}
-          openCreateRowDrawer={openCreateRowDrawer}
           dataLoading={loading}
           tableDataLength={tableData.length}
           collapseSidebar={collapseSidebar}
         />
->>>>>>> 9c5817bc
       </div>
       <Drawer isOpen={isEditColumnDrawerOpen} onClose={() => setIsEditColumnDrawerOpen(false)} position="right">
         <EditColumnForm
