import React, { useEffect, useState, useContext, useRef, useMemo } from 'react';
import cx from 'classnames';
import { useTable, useRowSelect } from 'react-table';
import { isBoolean, isEmpty } from 'lodash';
import { tooljetDatabaseService } from '@/_services';
import { TooljetDatabaseContext } from '../index';
import { toast } from 'react-hot-toast';
import { TablePopover } from './ActionsPopover';
import { CellEditMenu } from '../Menu/CellEditMenu';
import { ConfirmDialog } from '@/_components';
import { ToolTip } from '@/_components/ToolTip';
import Skeleton from 'react-loading-skeleton';
import IndeterminateCheckbox from '@/_ui/IndeterminateCheckbox';
import Drawer from '@/_ui/Drawer';
import EditColumnForm from '../Forms/EditColumnForm';
import TableFooter from './Footer';
import { renderDatatypeIcon, listAllPrimaryKeyColumns, getColumnDataType } from '../constants';
import Menu from '../Icons/Menu.svg';
import Warning from '../Icons/warning.svg';
import ForeignKeyIndicator from '../Icons/ForeignKeyIndicator.svg';
import WarningDark from '../Icons/warning-dark.svg';
import DeleteIcon from '../Table/ActionsPopover/Icons/DeleteColumn.svg';
import TjdbTableHeader from './Header';
import SolidIcon from '@/_ui/Icon/SolidIcons';
import { ButtonSolid } from '@/_ui/AppButton/AppButton';
import { AddNewDataPopOver } from '../Table/ActionsPopover/AddNewDataPopOver';
import ArrowRight from '../Icons/ArrowRight.svg';
import Plus from '@/_ui/Icon/solidIcons/Plus';
import PostgrestQueryBuilder from '@/_helpers/postgrestQueryBuilder';

import './styles.scss';

const Table = ({ collapseSidebar }) => {
  const {
    organizationId,
    columns,
    selectedTable,
    selectedTableData,
    setSelectedTableData,
    setColumns,
    queryFilters,
    setQueryFilters,
    sortFilters,
    setSortFilters,
    resetAll,
    pageSize,
    pageCount,
    handleRefetchQuery,
    loadingState,
    setForeignKeys,
    foreignKeys,
  } = useContext(TooljetDatabaseContext);
  const [isEditColumnDrawerOpen, setIsEditColumnDrawerOpen] = useState(false);
  const [selectedColumn, setSelectedColumn] = useState();
  const [loading, _setLoading] = useState(false);

  const [isCreateRowDrawerOpen, setIsCreateRowDrawerOpen] = useState(false);
  const [isBulkUploadDrawerOpen, setIsBulkUploadDrawerOpen] = useState(false);
  const [isCreateColumnDrawerOpen, setIsCreateColumnDrawerOpen] = useState(false);
  const [isAddNewDataMenuOpen, setIsAddNewDataMenuOpen] = useState(false);
  const [editColumnHeader, setEditColumnHeader] = useState({
    hoveredColumn: null,
    clickedColumn: null,
    columnHeaderValue: null,
    deletePopupModal: false,
    columnEditPopover: false,
  });

  const [isEditRowDrawerOpen, setIsEditRowDrawerOpen] = useState(false);
  const [selectedRowIds, setSelectedRowIds] = useState({});
  const [cellClick, setCellClick] = useState({
    rowIndex: null,
    cellIndex: null,
    editable: false,
    errorState: false,
  });
  const [filterEnable, setFilterEnable] = useState(false);
  const selectedCellRef = useRef({
    rowIndex: null,
    columnIndex: null,
    editable: false,
  });

  const [cellVal, setCellVal] = useState('');
  const [editPopover, setEditPopover] = useState(false);
  const [defaultValue, setDefaultValue] = useState(false);
  const [nullValue, setNullValue] = useState(false);
  const [progress, setProgress] = useState(0);
  const [isCellUpdateInProgress, setIsCellUpdateInProgress] = useState(false);
  const [referencedColumnDetails, setReferencedColumnDetails] = useState([]);

  const [cachedOptions, setCahedOptions] = useState({});

  const fetchFkDataForColumn = (foreignKey, currentIndex) => {
    // responsible to fetch the fk column details for all available fk's and cache them
    return new Promise((resolve, reject) => {
      if (!foreignKey?.referenced_column_names?.length) return resolve();
      const selectQuery = new PostgrestQueryBuilder();

      selectQuery.select(foreignKey?.referenced_column_names[0]);
      tooljetDatabaseService
        .findOne(
          organizationId,
          foreignKeys?.length > 0 && foreignKey?.referenced_table_id,
          `${selectQuery.url.toString()}&limit=${15}&offset=${0}`
        )
        .then(({ headers, data = [], error }) => {
          if (error) {
            toast.error(
              error?.message ??
                `Failed to fetch table "${foreignKeys?.length > 0 && foreignKeys[currentIndex].referenced_table_name}"`
            );
            return reject(error);
          }
          const totalFKRecords = headers['content-range'].split('/')[1] || 0;

          if (Array.isArray(data) && data.length > 0) {
            const dataToCache = data.map((item) => {
              const [key, _value] = Object.entries(item);
              return {
                label: key[1] === null ? 'Null' : key[1],
                value: key[1] === null ? 'Null' : key[1],
              };
            });
            resolve({
              key: foreignKey.referenced_column_names[0],
              value: {
                data: [...dataToCache],
                totalFKRecords,
              },
            });
          } else {
            resolve();
          }
        });
    });
  };

  const fetchAllFkData = async () => {
    const dataToCache = {};

    const results = await Promise.allSettled(
      foreignKeys.map((foreignKey, currentIndex) => fetchFkDataForColumn(foreignKey, currentIndex))
    );

    results.forEach((result, index) => {
      if (result.status === 'fulfilled' && result.value && result.value.value) {
        dataToCache[result.value.key] = result.value.value;
      } else if (result.status === 'rejected') {
        const foreignKey = foreignKeys[index];
        console.error(`Error fetching data for column ${foreignKey?.referenced_column_names[0]}:`, result.reason);
      }
    });

    return dataToCache;
  };

  useEffect(() => {
    // This use effect runs whenever fk's are changed the result we get from fetchALlFkData we cache it in state so that we can persist it.
    fetchAllFkData().then((dataToCache) => {
      setCahedOptions(dataToCache);
    });
  }, [foreignKeys]);

  const prevSelectedTableRef = useRef({});
  const tooljetDbTableRef = useRef(null);
  const duration = 300;
  const darkMode = localStorage.getItem('darkMode') === 'true';

  const updateCellNavigationRefToDefault = () => {
    if (selectedCellRef.current.rowIndex !== null && selectedCellRef.current.columnIndex !== null)
      removeCellSelectionClassNames(selectedCellRef.current.rowIndex, selectedCellRef.current.columnIndex);
    selectedCellRef.current = {
      rowIndex: null,
      columnIndex: null,
      editable: false,
    };
  };

  const toggleSelectOrDeSelectAllRows = (totalRowsCount) => {
    if (!totalRowsCount) return;
    setCellClick({
      rowIndex: null,
      cellIndex: null,
      editable: false,
      errorState: false,
    });
    updateCellNavigationRefToDefault();

    const shouldDeselect = Object.keys(selectedRowIds).length > 0 && Object.keys(selectedRowIds).length < rows.length;
    const shouldSelectAll =
      Object.keys(selectedRowIds).length !== totalRowsCount && Object.keys(selectedRowIds).length < totalRowsCount;
    if (!shouldSelectAll || shouldDeselect) {
      setSelectedRowIds({});
      return;
    }

    const newSelectedRowIds = {};
    new Array(totalRowsCount).fill(true).forEach((value, index) => (newSelectedRowIds[index] = value));
    setSelectedRowIds(newSelectedRowIds);
    return;
  };

  const toggleRowSelection = (uniqueRowId) => {
    if (!uniqueRowId) return;
    const selectedRowIdsRef = { ...selectedRowIds };
    selectedRowIdsRef[uniqueRowId] ? delete selectedRowIdsRef[uniqueRowId] : (selectedRowIdsRef[uniqueRowId] = true);
    setCellClick({
      rowIndex: null,
      cellIndex: null,
      editable: false,
      errorState: false,
    });
    updateCellNavigationRefToDefault();
    setSelectedRowIds(selectedRowIdsRef);
    return;
  };

  const replaceToggleSelectedRow = (rowIdSelected) => {
    const newSelectedIdRef = {};
    if (rowIdSelected) newSelectedIdRef[`${rowIdSelected}`] = true;
    setSelectedRowIds(newSelectedIdRef);
    return;
  };

  const manageScrollWhileNavigation = () => {
    // Table Scroll based on Content overlfow is handled here
    const selectedCellElem = document.querySelector('.tjdb-selected-cell');
    if (selectedCellElem && tooljetDbTableRef.current) {
      const tableBoundingRect = tooljetDbTableRef?.current?.getBoundingClientRect();
      const cellBoundingRect = selectedCellElem.getBoundingClientRect();

      // Scroll when we reach the bottom of the table and when content overflows
      if (cellBoundingRect.bottom > tableBoundingRect.bottom) {
        tooljetDbTableRef.current.scrollTo({
          top: tooljetDbTableRef.current.scrollTop + (cellBoundingRect.bottom - tableBoundingRect.bottom),
          behavior: 'instant',
        });
      }

      // Scroll when we reach the top of the table. Added 32 for considering table header space
      if (cellBoundingRect.top < tableBoundingRect.top + 32) {
        tooljetDbTableRef.current.scrollTo({
          top: tooljetDbTableRef.current.scrollTop + (cellBoundingRect.top - (tableBoundingRect.top + 32)),
          behavior: 'instant',
        });
      }

      // Scroll when we reach right end of the table and if content gets overflow
      if (cellBoundingRect.right > tableBoundingRect.right) {
        tooljetDbTableRef.current.scrollTo({
          left: tooljetDbTableRef.current.scrollLeft + (cellBoundingRect.right - tableBoundingRect.right),
          behavior: 'instant',
        });
      }

      // Scroll when we reach left end of the table and if content gets overflow. Added 296 for width of two sticky columns
      if (cellBoundingRect.left < tableBoundingRect.left + 296) {
        tooljetDbTableRef.current.scrollTo({
          left: tooljetDbTableRef.current.scrollLeft + (cellBoundingRect.left - (tableBoundingRect.left + 296)),
          behavior: 'instant',
        });
      }
    }
  };

  const updateCellNavigationRef = (rowIndex, columnIndex, cellEditable) => {
    if (selectedCellRef.current.rowIndex !== null && selectedCellRef.current.columnIndex !== null) {
      toggleCellSelectionClassNames(
        selectedCellRef.current.rowIndex,
        selectedCellRef.current.columnIndex,
        rowIndex,
        columnIndex
      );
    }

    selectedCellRef.current = {
      rowIndex: rowIndex,
      columnIndex: columnIndex,
      editable: cellEditable,
    };
  };

  const removeCellSelectionClassNames = (prevRowIndex, prevColumnIndex) => {
    const selectedElementTd = document.getElementById(`tjdb-td-row${prevRowIndex}-column${prevColumnIndex}`);
    const selectedElementCell = document.getElementById(`tjdb-cell-row${prevRowIndex}-column${prevColumnIndex}`);

    if (selectedElementCell) selectedElementCell.classList.remove('tjdb-selected-cell');
    if (selectedElementTd) {
      selectedElementTd.classList.remove('table-editable-parent-cell');
      selectedElementTd.classList.add('table-cell');
    }
  };

  const toggleCellSelectionClassNames = (prevRowIndex, prevColumnIndex, currentRowIndex, currentColumnIndex) => {
    const selectedElementTd = document.getElementById(`tjdb-td-row${prevRowIndex}-column${prevColumnIndex}`);
    const selectedElementCell = document.getElementById(`tjdb-cell-row${prevRowIndex}-column${prevColumnIndex}`);
    const elementToBeSelectedTd = document.getElementById(`tjdb-td-row${currentRowIndex}-column${currentColumnIndex}`);
    const elementToBeSelectedCell = document.getElementById(
      `tjdb-cell-row${currentRowIndex}-column${currentColumnIndex}`
    );

    if (selectedElementCell) selectedElementCell.classList.remove('tjdb-selected-cell');
    if (selectedElementTd) {
      selectedElementTd.classList.remove('table-editable-parent-cell');
      selectedElementTd.classList.add('table-cell');
    }

    if (elementToBeSelectedCell) elementToBeSelectedCell.classList.add('tjdb-selected-cell');
    if (elementToBeSelectedTd) {
      elementToBeSelectedTd.classList.add('table-editable-parent-cell');
      elementToBeSelectedTd.classList.remove('table-cell');
    }
  };

  const patchCellNavigationRef = (index, type, cellEditable = null) => {
    // type - row | column
    if (selectedCellRef.current.rowIndex !== null && selectedCellRef.current.columnIndex !== null) {
      // Making cell selection state to default on navigation, to make the state consistent
      if (cellClick.cellIndex !== null && cellClick.rowIndex !== null) {
        setCellClick({
          rowIndex: null,
          cellIndex: null,
          editable: false,
          errorState: false,
        });
      }

      const { rowIndex, columnIndex } = selectedCellRef.current;
      if (type === 'row') {
        toggleCellSelectionClassNames(rowIndex, columnIndex, index, columnIndex);
        selectedCellRef.current = {
          ...selectedCellRef.current,
          rowIndex: index,
          ...(cellEditable !== null ? { editable: cellEditable } : {}),
        };
        manageScrollWhileNavigation();
      }

      if (type === 'column') {
        toggleCellSelectionClassNames(rowIndex, columnIndex, rowIndex, index);
        selectedCellRef.current = {
          ...selectedCellRef.current,
          columnIndex: index,
          ...(cellEditable !== null ? { editable: cellEditable } : {}),
        };
        manageScrollWhileNavigation();
      }
    }
  };

  const fetchTableMetadata = () => {
    if (!isEmpty(selectedTable)) {
      tooljetDatabaseService.viewTable(organizationId, selectedTable.table_name).then(({ data = [], error }) => {
        if (error) {
          toast.error(error?.message ?? `Error fetching metadata for table "${selectedTable.table_name}"`);
          return;
        }

        const { foreign_keys = [] } = data?.result || {};
        if (data?.result?.columns?.length > 0) {
          setColumns(
            data?.result?.columns.map(({ column_name, data_type, ...rest }) => ({
              Header: column_name,
              accessor: column_name,
              dataType: getColumnDataType({ column_default: rest.column_default, data_type }),
              ...rest,
            }))
          );
        }
        if (foreign_keys.length > 0) {
          setForeignKeys([...foreign_keys]);
        } else {
          setForeignKeys([]);
        }
      });
    } else {
      setColumns([]);
    }
  };

  const onSelectedTableChange = () => {
    resetAll();
    setSortFilters({});
    setQueryFilters({});
    fetchTableMetadata();
    setSelectedRowIds({});
  };

  useEffect(() => {
    if (prevSelectedTableRef.current.id !== selectedTable.id && !isEmpty(selectedTable)) {
      onSelectedTableChange();
    }
    prevSelectedTableRef.current = selectedTable;

    // eslint-disable-next-line react-hooks/exhaustive-deps
  }, [selectedTable]);

  const tableData = React.useMemo(
    () => (loading ? Array(10).fill({}) : selectedTableData),
    [loading, selectedTableData]
  );

  const tableColumns = React.useMemo(() => {
    if (loading) {
      return columns.map((column) => ({
        ...column,
        Cell: <Skeleton />,
      }));
    } else {
      const primaryKeyArray = [];
      const nonPrimaryKeyArray = [];
      columns.forEach((column) => {
        if (column.constraints_type.is_primary_key) {
          primaryKeyArray.push({ ...column });
        } else {
          nonPrimaryKeyArray.push({ ...column });
        }
      });
      return [...primaryKeyArray, ...nonPrimaryKeyArray];
    }
  }, [loading, columns]);

  const { getTableProps, getTableBodyProps, headerGroups, rows, prepareRow } = useTable(
    {
      columns: tableColumns,
      data: tableData,
      initialState: { selectedRowIds: {} },
    },
    useRowSelect
  );

  const columHeaderLength = useMemo(() => headerGroups[0]?.headers?.length || 0, [headerGroups]);

  const handleOnCloseEditMenu = () => {
    setNullValue(false);
    setDefaultValue(false);
  };

  const resetCellAndRowSelection = () => {
    setSelectedRowIds({});
    setCellClick({
      rowIndex: null,
      cellIndex: null,
      editable: false,
      errorState: false,
    });
    updateCellNavigationRefToDefault();
  };

  // Allowlist keys for entering on text field to enable edit mode
  const allowListForKeys = [
    ...Array(26)
      .fill()
      .map((_, i) => 65 + i),
    ...Array(26)
      .fill()
      .map((_, i) => 97 + i),
    ...Array(10)
      .fill()
      .map((_, i) => 48 + i),
    32,
    186,
    188,
    189,
    190,
    191,
    192,
    219,
    220,
    221,
    22,
  ];

  const handleKeyDown = (e) => {
    // Disables Cell navigation while error and update-inprogress
    if (cellClick.errorState || isCellUpdateInProgress) e.preventDefault();
    // Logic to edit value in a cell and simultaneously trigger edit menu
    if (
      selectedCellRef.current.rowIndex !== null &&
      !editPopover &&
      !cellClick.errorState &&
      !isCellUpdateInProgress &&
      allowListForKeys.includes(e.keyCode) &&
      shouldOpenCellEditMenu(selectedCellRef.current.columnIndex)
    ) {
      e.preventDefault();
      const cellValue = rows[selectedCellRef.current.rowIndex].cells[selectedCellRef.current.columnIndex].value;
      const cellDataType =
        rows[selectedCellRef.current.rowIndex].cells[selectedCellRef.current.columnIndex]?.column?.dataType;

      setReferencedColumnDetails([]);
      setCellClick((prevValue) => ({
        ...prevValue,
        rowIndex: selectedCellRef.current.rowIndex,
        cellIndex: selectedCellRef.current.columnIndex,
        editable: true,
      }));

      if (cellDataType !== 'boolean') {
        setSelectedRowIds({});
        if (cellValue === null) {
          setNullValue(false);
          setEditPopover(true);
          setCellVal(e.key);
          document.getElementById('edit-input-blur')?.focus();
        } else {
          cellValue === null ? setNullValue(true) : setNullValue(false);
          setCellVal(cellValue + e.key);
          setEditPopover(true);
          document.getElementById('edit-input-blur')?.focus();
        }
      }
    }

    // Logic for Cell Navigation - Enter ( Opens edit menu ), Backspace (removes Null value ) & ESC event ( close edit menu )
    if (selectedCellRef.current.rowIndex !== null && !cellClick.errorState && !isCellUpdateInProgress) {
      if (e.key === 'ArrowRight') {
        e.preventDefault();
        if (Object.keys(selectedRowIds).length > 0) setSelectedRowIds({});
        if (editPopover) setEditPopover(false);

        const newIndex =
          selectedCellRef.current.columnIndex === columHeaderLength - 1
            ? columHeaderLength - 1
            : selectedCellRef.current.columnIndex + 1;
        patchCellNavigationRef(newIndex, 'column', true);
      } else if (e.key === 'ArrowLeft') {
        e.preventDefault();
        if (Object.keys(selectedRowIds).length > 0) setSelectedRowIds({});
        if (editPopover) setEditPopover(false);

        const newIndex = selectedCellRef.current.columnIndex === 0 ? 0 : selectedCellRef.current.columnIndex - 1;
        patchCellNavigationRef(newIndex, 'column', true);
      } else if (e.key === 'ArrowUp') {
        e.preventDefault();
        if (Object.keys(selectedRowIds).length > 0) setSelectedRowIds({});
        if (editPopover) setEditPopover(false);

        const newRowIndex = selectedCellRef.current.rowIndex === 0 ? 0 : selectedCellRef.current.rowIndex - 1;
        patchCellNavigationRef(newRowIndex, 'row', true);
      } else if (e.key === 'ArrowDown') {
        e.preventDefault();
        if (Object.keys(selectedRowIds).length > 0) setSelectedRowIds({});
        if (editPopover) setEditPopover(false);

        const newRowIndex =
          selectedCellRef.current.rowIndex === rows.length - 1 ? rows.length - 1 : selectedCellRef.current.rowIndex + 1;
        patchCellNavigationRef(newRowIndex, 'row', true);
      } else if (e.key === 'Enter' && shouldOpenCellEditMenu(selectedCellRef.current.columnIndex)) {
        setSelectedRowIds({});
        const cellValue = rows[selectedCellRef.current.rowIndex].cells[selectedCellRef.current.columnIndex]?.value;
        const isCellValueDefault =
          headerGroups[0].headers[selectedCellRef.current.columnIndex]?.column_default === cellValue?.toString()
            ? true
            : false;
        setCellVal(cellValue);
        setCellClick((prevValue) => ({
          ...prevValue,
          rowIndex: selectedCellRef.current.rowIndex,
          cellIndex: selectedCellRef.current.columnIndex,
          editable: true,
        }));
        cellValue === null ? setNullValue(true) : setNullValue(false);
        setDefaultValue(isCellValueDefault);
        setEditPopover(true);
        document.getElementById('edit-input-blur').focus();
      } else if (e.key === 'Backspace' && !editPopover && shouldOpenCellEditMenu(selectedCellRef.current.columnIndex)) {
        const cellValue = rows[selectedCellRef.current.rowIndex].cells[selectedCellRef.current.columnIndex]?.value;
        const cellDataType =
          rows[selectedCellRef.current.rowIndex].cells[selectedCellRef.current.columnIndex]?.column?.dataType;
        if (cellValue === null) {
          const isCellValueDefault =
            headerGroups[0].headers[selectedCellRef.current.columnIndex]?.column_default === cellValue?.toString()
              ? true
              : false;
          setSelectedRowIds({});
          setCellClick((prevValue) => ({
            ...prevValue,
            rowIndex: selectedCellRef.current.rowIndex,
            cellIndex: selectedCellRef.current.columnIndex,
            editable: true,
          }));
          cellDataType === 'boolean' ? setCellVal(true) : setCellVal('');
          setNullValue(false);
          setDefaultValue(isCellValueDefault);
          setEditPopover(true);
          document.getElementById('edit-input-blur').focus();
        }
      }
    }
    e.stopPropagation();
  };

  useEffect(() => {
    if (!editPopover) {
      document.addEventListener('keydown', handleKeyDown);
    }
    return () => {
      document.removeEventListener('keydown', handleKeyDown);
    };
    // eslint-disable-next-line react-hooks/exhaustive-deps
  }, [
    cellClick,
    selectedCellRef.current.rowIndex,
    selectedCellRef.current.columnIndex,
    editPopover,
    isCellUpdateInProgress,
  ]);

  useEffect(() => {
    setSelectedRowIds({});
  }, []);

  const handleCellOutsideClick = (event) => {
    if (
      !event.target.closest('.table-cell-click') &&
      !event.target.closest('.table-editable-parent-cell') &&
      !event.target.closest('.popover-body') &&
      !event.target.closest('.cell-text') &&
      !event.target.closest('.tjdb-td-wrapper')
    ) {
      setCellClick((prevState) => ({
        ...prevState,
        rowIndex: null,
        cellIndex: null,
        editable: false,
        errorState: false,
      }));
      updateCellNavigationRefToDefault();
      handleOnCloseEditMenu();
      setReferencedColumnDetails([]);
    }
    event.stopPropagation();
  };

  useEffect(() => {
    document.addEventListener('click', handleCellOutsideClick);
    return () => {
      document.removeEventListener('click', handleCellOutsideClick);
    };
    // eslint-disable-next-line react-hooks/exhaustive-deps
  }, []);

  const handleDeleteRow = async () => {
    const shouldDelete = confirm('Are you sure you want to delete the selected rows?');
    if (shouldDelete) {
      const selectedRows = Object.keys(selectedRowIds).map((key) => rows[key]);
      const primaryKey = columns.find((column) => column?.constraints_type?.is_primary_key);
      if (primaryKey) {
        const deletionKeys = selectedRows.map((row) => {
          return row.values[primaryKey?.accessor];
        });

        let query = `?${primaryKey?.accessor}=in.(${deletionKeys.toString()})`;

        const { error } = await tooljetDatabaseService.deleteRows(organizationId, selectedTable.id, query);

        if (error) {
          toast.error(error?.message ?? `Error deleting rows from table "${selectedTable.table_name}"`);
          return;
        }

        toast.success(`Deleted ${selectedRows.length} rows from table "${selectedTable.table_name}"`);
        handleRefetchQuery(queryFilters, sortFilters, pageCount, pageSize);
        setSelectedRowIds({});
      } else {
        toast.error('Something went wrong - Record Id is incorrect');
      }
    }
  };

  const handleDeleteColumn = async () => {
    const columnName = editColumnHeader?.columnHeaderValue;
    setEditColumnHeader((prevState) => ({
      ...prevState,
      deletePopupModal: false,
    }));
    const { error } = await tooljetDatabaseService.deleteColumn(organizationId, selectedTable.table_name, columnName);
    if (error) {
      toast.error(error?.message ?? `Error deleting column "${columnName}" from table "${selectedTable}"`);
      return;
    }
    await fetchTableMetadata();
    toast.success(`Deleted ${columnName} from table "${selectedTable.table_name}"`);
  };

  const handleProgressAnimation = (message, status) => {
    setIsCellUpdateInProgress(true);
    const startTime = Date.now();
    const updateProgress = () => {
      const runningTime = Date.now() - startTime;
      const progressPercentage = Math.min(1, runningTime / duration);
      setProgress(progressPercentage * 100);

      if (progressPercentage < 1) {
        requestAnimationFrame(updateProgress);
      } else {
        setTimeout(() => {
          setProgress(0);
          if (status === true) {
            toast.success(message);
          } else {
            toast.error(message, { duration: 3000 });
          }
          setIsCellUpdateInProgress(false);
        }, 100);
      }
    };
    requestAnimationFrame(updateProgress);
  };

  // Invoked when the boolean toggle is clicked and the save button in the Cell edit menu is clicked.
  const handleToggleCellEdit = async (cellValue, rowId, index, rIndex, directToggle, oldValue) => {
    const primaryKeyColumns = listAllPrimaryKeyColumns(columns);
    const filterQuery = new PostgrestQueryBuilder();
    const sortQuery = new PostgrestQueryBuilder();

    primaryKeyColumns.forEach((primaryKeyColumnName) => {
      if (rows[rIndex]?.values[primaryKeyColumnName]) {
        filterQuery.filter(primaryKeyColumnName, 'eq', rows[rIndex]?.values[primaryKeyColumnName]);
        sortQuery.order(primaryKeyColumnName, 'desc');
      }
    });

    setIsCellUpdateInProgress(true);
    const cellKey = headerGroups[0].headers[index].id;
    const query = `${filterQuery.url.toString()}&${sortQuery.url.toString()}`;
    const cellData = directToggle === true ? { [cellKey]: !cellValue } : { [cellKey]: cellVal };

    const { error } = await tooljetDatabaseService.updateRows(organizationId, selectedTable.id, cellData, query);

    if (error) {
      handleProgressAnimation(
        error?.message ?? `Failed to create a new column table "${selectedTable.table_name}"`,
        false
      );
      setEditPopover(false);
      handleOnCloseEditMenu();
      setTimeout(() => {
        setCellClick((prev) => ({
          ...prev,
          editable: true,
          errorState: true,
        }));
        setCellVal(cellValue);
      }, 400);

      setTimeout(() => {
        setCellClick((prev) => ({
          ...prev,
          editable: true,
          errorState: false,
        }));
        setCellVal(oldValue);
        oldValue === null ? setNullValue(true) : setNullValue(false);
        document.getElementById('edit-input-blur').blur();
      }, 3000);
      return;
    }

    // Optimised by avoiding Refetch API call on Cell-Edit Save and state is updated
    const selectedTableDataCopy = [...selectedTableData];
    if (selectedTableDataCopy[rIndex][cellKey] !== undefined) {
      selectedTableDataCopy[rIndex][cellKey] = directToggle === true ? !cellValue : cellVal;
      setSelectedTableData([...selectedTableDataCopy]);
    }

    // handleRefetchQuery(queryFilters, sortFilters, pageCount, pageSize);
    setEditPopover(false);
    handleOnCloseEditMenu();
    setCellClick((prev) => ({
      ...prev,
      rowIndex: rIndex,
      cellIndex: index,
      errorState: false,
    }));
    cellValue === null ? setNullValue(true) : setNullValue(false);
    handleProgressAnimation('Column edited successfully', true);
    document.getElementById('edit-input-blur').blur();
  };

  useEffect(() => {
    const handleClickOutside = (event) => {
      if (editColumnHeader.columnEditPopover && event.target.closest('.popover') === null) {
        closeMenu();
      }
    };

    document.addEventListener('mousedown', handleClickOutside);
    return () => {
      document.removeEventListener('mousedown', handleClickOutside);
    };
  }, [editColumnHeader.columnEditPopover]);

  const handleDelete = (column) => {
    setEditColumnHeader((prevState) => ({
      ...prevState,
      deletePopupModal: true,
      columnHeaderValue: column,
    }));
    closeMenu();
  };

  if (!selectedTable) return null;

  const handleMouseOver = (index) => {
    if (selectedCellRef.current.rowIndex !== null && selectedCellRef.current.columnIndex !== null) {
      const cellValue = rows[selectedCellRef.current.rowIndex].cells[selectedCellRef.current.columnIndex]?.value;
      setCellVal(cellValue);
      setCellClick((prevState) => ({
        ...prevState,
        rowIndex: selectedCellRef.current.rowIndex,
        cellIndex: selectedCellRef.current.columnIndex,
      }));
      cellValue === null ? setNullValue(true) : setNullValue(false);
    }

    setEditColumnHeader((prevState) => ({
      ...prevState,
      hoveredColumn: index,
    }));
  };

  const onMenuClick = (index, _e) => {
    setEditColumnHeader((prevState) => ({
      ...prevState,
      clickedColumn: index,
      columnEditPopover: !editColumnHeader.columnEditPopover,
    }));
  };

  const handleMouseOut = () => {
    setEditColumnHeader((prevState) => ({
      ...prevState,
      hoveredColumn: null,
    }));
  };

  const closeMenu = () => {
    setEditColumnHeader((prevState) => ({
      ...prevState,
      columnEditPopover: false,
      hoveredColumn: null,
    }));
  };

  const handleCellClick = (e, cellIndex, rowIndex, cellVal) => {
    if (
      [
        'table-editable-parent-cell',
        'tjdb-td-wrapper',
        'table-cell',
        'cell-text',
        'css-18kmycr-Input',
        ' css-18kmycr-Input',
      ].includes(e.target.classList.value)
    ) {
      const isCellValueDefault =
        headerGroups[0].headers[cellIndex]?.column_default === cellVal?.toString() ? true : false;
      updateCellNavigationRef(rowIndex, cellIndex, true);
      setSelectedRowIds({});
      setCellVal(cellVal);
      setCellClick((prevState) => ({
        ...prevState,
        rowIndex: rowIndex,
        cellIndex: cellIndex,
        editable: true,
        errorState: false,
      }));
      cellVal === null ? setNullValue(true) : setNullValue(false);
      setDefaultValue(isCellValueDefault);
      setEditPopover(false);
      setReferencedColumnDetails([]);
    }
  };

  const closeEditPopover = (previousValue, _cellIndex) => {
    setEditPopover(false);
    previousValue === null ? setNullValue(true) : setNullValue(false);
    setCellVal(previousValue);
    document.getElementById('edit-input-blur').blur();
  };

  function shouldOpenCellEditMenu(cellColumnIndex) {
    // Should not be Primary Key & Serial Data-type
    if (headerGroups.length && headerGroups[0].headers.length) {
      const tableHeaderList = headerGroups[0].headers;
      const { constraints_type = {}, dataType = '' } = tableHeaderList[cellColumnIndex];
      if (constraints_type.is_primary_key) return false;
      if (dataType === 'serial') return false;
      return true;
    } else {
      return false;
    }
  }

  const getTooltipTextForCell = (cellValue, cellColumnIndex) => {
    if (headerGroups.length && headerGroups[0].headers.length) {
      const tableHeaderList = headerGroups[0].headers;
      const { constraints_type = {}, dataType = '' } = tableHeaderList[cellColumnIndex];
      if (constraints_type.is_primary_key) return 'Cannot edit primary key values';
      if (dataType === 'serial') return 'Serial type values cannot be modified';
      return cellValue || '';
    } else {
      return cellValue || '';
    }
  };

  function isMatchingForeignKeyColumn(columnName) {
    return foreignKeys.some((foreignKey) => foreignKey.column_names[0] === columnName);
  }

  function isMatchingForeignKeyColumnDetails(columnHeader) {
    const matchingColumn = foreignKeys.find((foreignKey) => foreignKey.column_names[0] === columnHeader);
    return matchingColumn;
  }

  function tableHeaderContent(column, index) {
    const { constraints_type = {}, dataType = '' } = column;
    const { is_primary_key } = constraints_type;
    const primaryKeyCount = headerGroups[0]?.headers.filter(
      (obj) => obj.constraints_type.is_primary_key === true
    ).length;

    return is_primary_key ? (
      <ToolTip show message="Column cannot be edited or deleted" placement="bottom" delay={{ show: 0, hide: 100 }}>
        <div
          className={cx({
            'header-primaryKey-container':
              editColumnHeader?.hoveredColumn === index ||
              (editColumnHeader.columnEditPopover && editColumnHeader.clickedColumn === index),
            primaryKeyTooltip: true,
          })}
        >
          <div className="table-header-container">
            <span className="tj-text-xsm tj-db-dataype text-lowercase">
              {renderDatatypeIcon(dataType === 'serial' ? 'serial' : column?.dataType)}
            </span>
            <span>{column.render('Header')}</span>
          </div>
          <div className="d-flex align-items-center">
            <ToolTip
              message={primaryKeyCount === 1 ? 'Primary key' : 'Composite primary key'}
              placement="top"
              tooltipClassName="tjdb-table-tooltip"
              show={true}
            >
              <div>
                <span
                  style={{
                    marginRight: isMatchingForeignKeyColumn(column.Header) ? '3px' : '',
                  }}
                >
                  <SolidIcon name="primarykey" />
                </span>
              </div>
            </ToolTip>

            <ToolTip
              message={
                isMatchingForeignKeyColumn(column.Header) ? (
                  <div className="foreignKey-relation-tooltip">
                    <span>Foreign key relation</span>
                    <div className="d-flex align-item-center justify-content-between mt-2 custom-tooltip-style">
                      <span>{isMatchingForeignKeyColumnDetails(column.Header)?.column_names[0]}</span>
                      <ArrowRight />
                      <span>{`${isMatchingForeignKeyColumnDetails(column.Header)?.referenced_table_name}.${
                        isMatchingForeignKeyColumnDetails(column.Header)?.referenced_column_names[0]
                      }`}</span>
                    </div>
                  </div>
                ) : null
              }
              placement="top"
              tooltipClassName="tjdb-table-tooltip"
              show={true}
            >
              <div>
                {isMatchingForeignKeyColumn(column.Header) && (
                  <span
                    style={{
                      marginRight: isMatchingForeignKeyColumn(column.Header) ? '3px' : '',
                    }}
                  >
                    <ForeignKeyIndicator />
                  </span>
                )}
              </div>
            </ToolTip>
          </div>
        </div>
      </ToolTip>
    ) : (
      <div className="primaryKeyTooltip">
        <div className="table-header-container">
          <span className="tj-text-xsm tj-db-dataype text-lowercase">
            {renderDatatypeIcon(dataType === 'serial' ? 'serial' : column?.dataType)}
          </span>
          <span style={{ width: '100px' }}>{column.render('Header')}</span>
        </div>

        <ToolTip
          message={
            isMatchingForeignKeyColumn(column.Header) ? (
              <div className="foreignKey-relation-tooltip">
                <span>Foreign key relation</span>
                <div className="d-flex align-item-center justify-content-between mt-2 custom-tooltip-style">
                  <span>{isMatchingForeignKeyColumnDetails(column.Header)?.column_names[0]}</span>
                  <ArrowRight />
                  <span>{`${isMatchingForeignKeyColumnDetails(column.Header)?.referenced_table_name}.${
                    isMatchingForeignKeyColumnDetails(column.Header)?.referenced_column_names[0]
                  }`}</span>
                </div>
              </div>
            ) : null
          }
          placement="top"
          tooltipClassName="tjdb-table-tooltip"
          show={true}
        >
          <div>
            {isMatchingForeignKeyColumn(column.Header) && (
              <span
                style={{
                  marginRight: isMatchingForeignKeyColumn(column.Header) ? '3px' : '',
                }}
              >
                <ForeignKeyIndicator />
              </span>
            )}
          </div>
        </ToolTip>
      </div>
    );
  }

  const toggleAddNewDataMenu = (isShow) => {
    setIsAddNewDataMenuOpen(isShow);
  };

  const handleOnClickCreateNewRow = () => {
    resetCellAndRowSelection();
    setIsCreateRowDrawerOpen(true);
  };

  const handleOnClickBulkUpdateData = (isOpenBulkUploadDrawer) => {
    setIsBulkUploadDrawerOpen(isOpenBulkUploadDrawer);
  };

  const emptyHeader = Array.from({ length: 5 }, (_, index) => index + 1);
  const emptyTableData = Array.from({ length: 10 }, (_, index) => index + 1);
  const emptyData = filterEnable
    ? 'No data found matching the criteria specified in current filters.'
    : 'Use Add Row from the menu or directly click on + icon to add a row. You may use the bulk upload option to add multiple rows of data using a csv file.';
  const emptyMainData = filterEnable ? 'No results found' : 'No data added yet';

  const footerStyle = {
    borderTop: '1px solid var(--slate5)',
    paddingTop: '12px',
    marginTop: '0px',
  };

  return (
    <div>
      <TjdbTableHeader
        isCreateColumnDrawerOpen={isCreateColumnDrawerOpen}
        setIsCreateColumnDrawerOpen={setIsCreateColumnDrawerOpen}
        isCreateRowDrawerOpen={isCreateRowDrawerOpen}
        setIsCreateRowDrawerOpen={setIsCreateRowDrawerOpen}
        setIsBulkUploadDrawerOpen={setIsBulkUploadDrawerOpen}
        isBulkUploadDrawerOpen={isBulkUploadDrawerOpen}
        selectedRowIds={selectedRowIds}
        handleDeleteRow={handleDeleteRow}
        rows={rows}
        isEditRowDrawerOpen={isEditRowDrawerOpen}
        setIsEditRowDrawerOpen={setIsEditRowDrawerOpen}
        setFilterEnable={setFilterEnable}
        filterEnable={filterEnable}
        referencedColumnDetails={referencedColumnDetails}
        setReferencedColumnDetails={setReferencedColumnDetails}
        // getForeignKeyDetails={getForeignKeyDetails}
      />
      <div
        style={{
          height: 'calc(100vh - 164px)', // 48px navbar + 96 for table bar +  52 px in footer
        }}
        className={cx(
          `table-responsive border-0 tj-db-table animation-fade ${rows.length === 0 ? 'tj-table-empty' : 'tj-table'}`
        )}
        ref={tooljetDbTableRef}
      >
        <div
          className={cx(`tjdb-th-bg`, {
            'tjdb-th-bg-dark': darkMode,
          })}
        />
        {loadingState ? (
          <table
            className={`table card-table loading-table table-vcenter text-nowrap datatable ${
              darkMode && 'dark-background'
            }`}
            style={{ position: 'relative', top: '-32px' }}
          >
            <thead>
              <tr>
                {emptyHeader.map((element, index) => (
                  <th key={index} width={index === 0 ? 66 : 230}>
                    <div className="d-flex align-items-center justify-content-between tjdb-loader-parent">
                      {index > 0 && <Skeleton count={1} height={20} className="tjdb-loader" />}

                      <div className="tjdb-loader-icon-parent">
                        <Skeleton count={1} height={20} className="tjdb-icon-loader" />
                      </div>
                    </div>
                  </th>
                ))}
              </tr>
            </thead>
            <tbody>
              {emptyTableData.map((element, rowIdex) => (
                <tr
                  className={cx(`tjdb-table-row row-tj tjdb-empty-row`, {
                    'dark-bg': darkMode,
                  })}
                  key={rowIdex} // row Index
                >
                  {emptyHeader.map((elem, i) => (
                    <td key={i} className={cx('table-cell')}></td>
                  ))}
                </tr>
              ))}
            </tbody>
          </table>
        ) : (
          <table
            {...getTableProps()}
            className={`table card-table table-vcenter text-nowrap datatable ${darkMode && 'dark-background'}`}
            style={{ position: 'relative', top: '-32px' }}
          >
            <thead>
              {headerGroups.map((headerGroup, index) => (
                <tr className="tj-database-column-row" {...headerGroup.getHeaderGroupProps()} key={index}>
                  <th
                    className={`${
                      darkMode ? 'table-header-dark' : 'table-header'
                    } tj-database-column-header tj-text-xsm`}
                    style={{ width: '66px', height: index === 0 ? '32px' : '' }}
                  >
                    <div>
                      <IndeterminateCheckbox
                        indeterminate={
                          Object.keys(selectedRowIds).length > 0 && Object.keys(selectedRowIds).length < rows.length
                        }
                        checked={Object.keys(selectedRowIds).length === rows.length && rows.length}
                        onChange={() => toggleSelectOrDeSelectAllRows(rows.length)}
                        style={{
                          backgroundColor: `${
                            (Object.keys(selectedRowIds).length > 0 &&
                              Object.keys(selectedRowIds).length < rows.length) ||
                            (Object.keys(selectedRowIds).length === rows.length && rows.length)
                              ? '#3E63DD'
                              : 'var(--base)'
                          }`,
                        }}
                      />
                    </div>
                  </th>
                  {headerGroup.headers.map((column, index) => (
                    <th
                      key={column.Header}
                      width={230}
                      style={{ height: index === 0 ? '32px' : '' }}
                      title={column?.constraints_type?.is_primary_key ?? false ? '' : column?.Header}
                      className={
                        darkMode
                          ? 'table-header-dark tj-database-column-header tj-text-xsm'
                          : !darkMode
                          ? 'table-header tj-database-column-header tj-text-xsm'
                          : editColumnHeader?.clickedColumn === index && editColumnHeader?.columnEditPopover === true
                          ? 'table-header-click tj-database-column-header tj-text-xsm'
                          : 'table-header tj-database-column-header tj-text-xsm'
                      }
                      data-cy={`${String(column.Header).toLocaleLowerCase().replace(/\s+/g, '-')}-column-header`}
                      {...column.getHeaderProps()}
                      onMouseOver={() => handleMouseOver(index)}
                      onMouseOut={() => handleMouseOut()}
                    >
                      <div className="d-flex align-items-center justify-content-between" style={{ gap: '4px' }}>
                        {tableHeaderContent(column, index)}

                        <TablePopover
                          onEdit={() => {
                            setSelectedColumn(column);
                            setIsEditColumnDrawerOpen(true);
                            closeMenu();
                          }}
                          onDelete={() => handleDelete(column.Header)}
                          // disabled={column.isPrimaryKey}
                          show={editColumnHeader.columnEditPopover && editColumnHeader.clickedColumn === index}
                          className="column-popover-parent"
                          darkMode={darkMode}
                          showDeleteColumnOption={!column?.constraints_type?.is_primary_key}
                        >
                          <div className="tjdb-menu-icon-parent" data-cy="column-menu-icon">
                            <Menu
                              width="20"
                              height="20"
                              className="tjdb-menu-icon"
                              onClick={(e) => onMenuClick(index, e)}
                            />
                          </div>
                        </TablePopover>
                      </div>
                    </th>
                  ))}
                  <th
                    onClick={() => {
                      resetCellAndRowSelection();
                      setIsCreateColumnDrawerOpen(true);
                    }}
                    className={darkMode ? 'add-icon-column-dark' : 'add-icon-column'}
                  >
                    <div className="icon-styles d-flex align-items-center justify-content-center">+</div>
                  </th>
                </tr>
              ))}
            </thead>
            <tbody
              className={cx({
                'bg-white': rows.length > 0 && !darkMode,
                'fs-12': true,
              })}
              {...getTableBodyProps()}
            >
              {rows.map((row, rIndex) => {
                prepareRow(row);
                return (
                  <>
                    <tr
                      className={cx(`tjdb-table-row row-tj`, {
                        'dark-bg': darkMode,
                        'table-row-selected': selectedRowIds[row.id] ?? false,
                      })}
                      {...row.getRowProps()}
                      key={rIndex} // row Index
                    >
                      <td
                        className={cx('table-cell', {
                          'table-cell-selected': selectedRowIds[row.id] ?? false,
                        })}
                      >
                        <div
                          className="d-flex align-items-center"
                          style={{
                            cursor: 'pointer',
                          }}
                        >
                          <IndeterminateCheckbox
                            checked={selectedRowIds[row.id] ?? false}
                            onChange={() => toggleRowSelection(row.id)}
                          />

                          <div
                            onClick={() => {
                              replaceToggleSelectedRow(row.id);
                              setTimeout(() => setIsEditRowDrawerOpen(true), 100);
                              // getForeignKeyDetails(0);
                            }}
                            className="tjdb-checkbox-cell"
                            data-cy="edit-cell-expand"
                            style={{
                              display: 'none',
                            }}
                          >
                            <SolidIcon name="expand" width={16} viewBox="0 0 16 16" />
                          </div>
                        </div>
                      </td>
                      {row.cells.map((cell, index) => {
                        const dataCy =
                          cell.column.id === 'selection'
                            ? `${cell.row.values?.id}-checkbox`
                            : `id-${cell.row.values?.id}-column-${cell.column.id}`;

                        return (
                          <td
                            {...cell.getCellProps()}
                            key={`cell.value-${index}`}
                            className={cx(
                              `${
                                editColumnHeader?.clickedColumn === index &&
                                editColumnHeader?.columnEditPopover === true &&
                                !darkMode
                                  ? `table-columnHeader-click`
                                  : editColumnHeader?.clickedColumn === index &&
                                    editColumnHeader?.columnEditPopover === true &&
                                    darkMode
                                  ? `table-columnHeader-click-dark`
                                  : editColumnHeader?.hoveredColumn === index && !darkMode
                                  ? 'table-cell-hover-background'
                                  : editColumnHeader?.hoveredColumn === index && darkMode
                                  ? 'table-cell-hover-background-dark'
                                  : cellClick.rowIndex === rIndex &&
                                    cellClick.cellIndex === index &&
                                    cellClick.editable === true
                                  ? 'table-editable-parent-cell'
                                  : darkMode
                                  ? `table-cell table-cell-dark`
                                  : `table-cell`
                              }`,
                              {
                                'table-cell-selected': selectedRowIds[row.id] ?? false,
                              }
                            )}
                            data-cy={`${dataCy.toLocaleLowerCase().replace(/\s+/g, '-')}-table-cell`}
                            id={`tjdb-td-row${rIndex}-column${index}`}
                            {...cell.getCellProps()}
                            onClick={(e) => handleCellClick(e, index, rIndex, cell.value)}
                          >
                            <ToolTip
                              message={getTooltipTextForCell(cell.value, index)}
                              placement="bottom"
                              delay={{ show: 200, hide: 0 }}
                              show={
                                !(
                                  selectedCellRef.current.rowIndex === rIndex &&
                                  selectedCellRef.current.columnIndex === index &&
                                  cellClick.editable
                                ) &&
                                cell.value !== null &&
                                cell.column.dataType !== 'boolean' &&
                                cell.value !== ''
                              }
                            >
                              <div
                                className={`${
                                  cellClick.rowIndex === rIndex &&
                                  cellClick.cellIndex === index &&
                                  cellClick.errorState === true
                                    ? 'tjdb-cell-error'
                                    : cellClick.rowIndex === rIndex &&
                                      cellClick.cellIndex === index &&
                                      cellClick.editable === true &&
                                      !isCellUpdateInProgress
                                    ? 'tjdb-selected-cell'
                                    : 'tjdb-column-select-border'
                                }`}
                                id={`tjdb-cell-row${rIndex}-column${index}`}
                              >
                                <div className={cx('tjdb-td-wrapper')}>
                                  {cellClick.editable &&
                                  cellClick.rowIndex === rIndex &&
                                  cellClick.cellIndex === index ? (
                                    <CellEditMenu
                                      show={shouldOpenCellEditMenu(index) ? editPopover : false}
                                      close={() => closeEditPopover(cell.value, index)}
                                      columnDetails={headerGroups[0].headers[index]}
                                      saveFunction={(newValue) => {
                                        handleToggleCellEdit(newValue, row.values.id, index, rIndex, false, cell.value);
                                      }}
                                      setCellValue={setCellVal}
                                      cellValue={cellVal}
                                      previousCellValue={cell.value}
                                      setDefaultValue={setDefaultValue}
                                      defaultValue={defaultValue}
                                      setNullValue={setNullValue}
                                      nullValue={nullValue}
                                      isBoolean={cell.column?.dataType === 'boolean' ? true : false}
                                      referencedColumnDetails={referencedColumnDetails}
                                      referenceColumnName={
                                        foreignKeys.length > 0 &&
                                        isMatchingForeignKeyColumnDetails(cell.column.Header)
                                          ?.referenced_column_names[0]
                                      }
                                      isForeignKey={isMatchingForeignKeyColumn(cell.column.Header)}
                                      darkMode={darkMode}
                                      scrollEventForColumnValues={true}
                                      organizationId={organizationId}
                                      foreignKeys={foreignKeys}
                                      setReferencedColumnDetails={setReferencedColumnDetails}
                                      cellHeader={cell.column.Header}
<<<<<<< HEAD
                                      cachedOptions={cachedOptions?.[cell.column.Header]}
=======
                                      dataType={cell.column.dataType}
>>>>>>> 6fbc4d1f
                                    >
                                      <div
                                        className="input-cell-parent"
                                        onClick={() => {
                                          if (shouldOpenCellEditMenu(index)) setEditPopover(true);
                                        }}
                                      >
                                        {cellVal === null ? (
                                          <span className="cell-text-null-input">Null</span>
                                        ) : cell.column?.dataType === 'boolean' ? (
                                          <div className="d-flex align-items-center justify-content-between">
                                            <div
                                              className="row"
                                              style={{ marginLeft: '0px' }}
                                              onClick={() => {
                                                if (shouldOpenCellEditMenu(index)) setEditPopover(true);
                                              }}
                                            >
                                              <div className="col-1 p-0">
                                                <label className={`form-switch`}>
                                                  <input
                                                    autoComplete="off"
                                                    id="edit-input-blur"
                                                    className="form-check-input fs-12"
                                                    type="checkbox"
                                                    checked={editPopover ? cellVal : cell.value}
                                                    onChange={() => {
                                                      if (!editPopover && shouldOpenCellEditMenu(index))
                                                        handleToggleCellEdit(
                                                          cell.value,
                                                          row.values.id,
                                                          index,
                                                          rIndex,
                                                          true,
                                                          cell.value
                                                        );
                                                    }}
                                                    onClick={(e) => {
                                                      e.stopPropagation();
                                                      setCellClick((prev) => ({
                                                        ...prev,
                                                        editable: false,
                                                      }));
                                                    }}
                                                  />
                                                </label>
                                              </div>
                                            </div>
                                            {/* <ToolTip
                                              message={'Open referenced table'}
                                              placement="top"
                                              tooltipClassName="tjdb-table-tooltip"
                                            >
                                              <div className="cursor-pointer">
                                                {isMatchingForeignKeyColumn(cell.column.Header) && <Maximize />}
                                              </div>
                                            </ToolTip> */}
                                          </div>
                                        ) : (
                                          <div className="d-flex align-items-center justify-content-between">
                                            <input
                                              autoComplete="off"
                                              className="form-control fs-12 text-truncate"
                                              id="edit-input-blur"
                                              value={cellVal === null ? '' : cellVal}
                                              onChange={(e) => {
                                                if (shouldOpenCellEditMenu(index)) setCellVal(e.target.value);
                                                if (e.target.value !== headerGroups[0].headers[index].column_default) {
                                                  setDefaultValue(false);
                                                } else {
                                                  setDefaultValue(true);
                                                }
                                              }}
                                              onFocus={() => {
                                                if (shouldOpenCellEditMenu(index)) setEditPopover(true);
                                              }}
                                              disabled={
                                                nullValue === true || !shouldOpenCellEditMenu(index) ? true : false
                                              }
                                            />
                                            {/* <ToolTip
                                              message={'Open referenced table'}
                                              placement="top"
                                              tooltipClassName="tjdb-table-tooltip"
                                            >
                                              <div className="cursor-pointer">
                                                {foreignKeys[0]?.column_names?.length > 0 &&
                                                  foreignKeys[0]?.column_names[0] === cell?.column?.Header && (
                                                    <Maximize />
                                                  )}
                                              </div>
                                            </ToolTip> */}
                                          </div>
                                        )}
                                      </div>
                                    </CellEditMenu>
                                  ) : (
                                    <>
                                      {cell.value === null ? (
                                        <span className="cell-text-null">Null</span>
                                      ) : cell.column.dataType === 'boolean' ? (
                                        // <div className="d-flex align-items-center justify-content-between">
                                        <div className="row" style={{ width: '33px' }}>
                                          <div className="col-1">
                                            <label className={`form-switch`}>
                                              <input
                                                className="form-check-input"
                                                type="checkbox"
                                                checked={cell.value}
                                                onChange={() => {
                                                  if (shouldOpenCellEditMenu(index)) {
                                                    handleToggleCellEdit(
                                                      cell.value,
                                                      row.values.id,
                                                      index,
                                                      rIndex,
                                                      true,
                                                      cell.value
                                                    );
                                                  }
                                                }}
                                              />
                                            </label>
                                          </div>
                                        </div>
                                      ) : (
                                        //   <ToolTip
                                        //     message={'Open referenced table'}
                                        //     placement="top"
                                        //     tooltipClassName="tjdb-table-tooltip"
                                        //   >
                                        //     <div className="cursor-pointer">{isForeignKey && <Maximize />}</div>
                                        //   </ToolTip>
                                        // </div>
                                        <div
                                          className={cx({
                                            'foreignkey-cell': isMatchingForeignKeyColumn(cell.column.Header),
                                          })}
                                        >
                                          <div className="cell-text">
                                            {isBoolean(cell?.value) ? cell?.value?.toString() : cell.render('Cell')}
                                          </div>
                                          {/* <ToolTip
                                            message={'Open referenced table'}
                                            placement="top"
                                            tooltipClassName="tjdb-table-tooltip"
                                          >
                                            <div className="cursor-pointer">
                                              {foreignKeys[0]?.column_names?.length > 0 &&
                                                foreignKeys[0]?.column_names[0] === cell?.column?.Header && (
                                                  <Maximize />
                                                )}
                                            </div>
                                          </ToolTip> */}
                                        </div>
                                      )}
                                    </>
                                  )}
                                  {shouldOpenCellEditMenu(index) &&
                                  cellClick.rowIndex === rIndex &&
                                  cellClick.cellIndex === index &&
                                  isCellUpdateInProgress ? (
                                    <div>
                                      <progress
                                        className="progress progress-sm tjdb-cell-save-progress"
                                        value={progress}
                                        max="100"
                                      />
                                    </div>
                                  ) : null}
                                </div>
                              </div>
                            </ToolTip>
                          </td>
                        );
                      })}
                    </tr>
                  </>
                );
              })}
              {rows.length > 0 && (
                <div
                  onClick={() => {
                    resetCellAndRowSelection();
                    setIsCreateRowDrawerOpen(true);
                  }}
                  className={darkMode ? 'add-icon-row-dark' : 'add-icon-row'}
                  style={{
                    zIndex: 3,
                  }}
                >
                  +
                </div>
              )}
            </tbody>
          </table>
        )}
        {rows.length === 0 && !loadingState && (
          <div className="empty-table-container">
            <div>
              <div className={darkMode ? 'warning-icon-container-dark' : 'warning-icon-container'}>
                {darkMode ? <WarningDark /> : <Warning />}
              </div>
              <div
                className="text-h3"
                style={{ width: '400px', textAlign: 'center' }}
                data-cy="do-not-have-records-text"
              >
                {emptyMainData}
                <p className="empty-table-description mb-2">{emptyData}</p>
              </div>
              <div style={{ width: '130px', margin: '0px auto' }}>
                <AddNewDataPopOver
                  disabled={false}
                  show={isAddNewDataMenuOpen}
                  darkMode={darkMode}
                  toggleAddNewDataMenu={toggleAddNewDataMenu}
                  handleOnClickCreateNewRow={handleOnClickCreateNewRow}
                  handleOnClickBulkUpdateData={handleOnClickBulkUpdateData}
                >
                  <span className="col-auto">
                    <ButtonSolid
                      variant={`${darkMode ? 'zBlack' : 'tertiary'}`}
                      disabled={false}
                      onClick={() => toggleAddNewDataMenu(true)}
                      size="sm"
                      className="px-1 pe-3 ps-2 gap-0"
                    >
                      <Plus fill="#697177" style={{ height: '16px' }} />
                      Add new data
                    </ButtonSolid>
                  </span>
                </AddNewDataPopOver>
              </div>
            </div>
          </div>
        )}

        <TableFooter
          darkMode={darkMode}
          dataLoading={loading}
          tableDataLength={tableData.length}
          collapseSidebar={collapseSidebar}
        />
        {rows.length === 0 && !loadingState && (
          <div
            onClick={() => {
              resetCellAndRowSelection();
              setIsCreateRowDrawerOpen(true);
            }}
            className={darkMode ? 'add-icon-row-dark' : 'add-icon-row'}
            style={{
              zIndex: 3,
            }}
          >
            +
          </div>
        )}
      </div>
      <Drawer
        isOpen={isEditColumnDrawerOpen}
        onClose={() => setIsEditColumnDrawerOpen(false)}
        position="right"
        className="tj-db-drawer"
      >
        <EditColumnForm
          selectedColumn={selectedColumn}
          setColumns={setColumns}
          onClose={() => setIsEditColumnDrawerOpen(false)}
          rows={rows}
          isEditColumn={true}
          referencedColumnDetails={referencedColumnDetails}
          setReferencedColumnDetails={setReferencedColumnDetails}
          initiator="EditColumnForm"
        />
      </Drawer>
      <ConfirmDialog
        title={'Delete Column'}
        show={editColumnHeader?.deletePopupModal}
        message={
          'Deleting the column could affect it’s associated queries/components. Are you sure you want to continue?'
        }
        onConfirm={handleDeleteColumn}
        onCancel={() => {
          setEditColumnHeader((prevState) => ({
            ...prevState,
            deletePopupModal: false,
          }));
        }}
        darkMode={darkMode}
        confirmButtonType="dangerPrimary"
        cancelButtonType="tertiary"
        onCloseIconClick={() => {
          setEditColumnHeader((prevState) => ({
            ...prevState,
            deletePopupModal: false,
          }));
        }}
        confirmButtonText={'Delete Column'}
        cancelButtonText={'Cancel'}
        confirmIcon={<DeleteIcon />}
        footerStyle={footerStyle}
      />
    </div>
  );
};

export default Table;<|MERGE_RESOLUTION|>--- conflicted
+++ resolved
@@ -1380,11 +1380,8 @@
                                       foreignKeys={foreignKeys}
                                       setReferencedColumnDetails={setReferencedColumnDetails}
                                       cellHeader={cell.column.Header}
-<<<<<<< HEAD
                                       cachedOptions={cachedOptions?.[cell.column.Header]}
-=======
                                       dataType={cell.column.dataType}
->>>>>>> 6fbc4d1f
                                     >
                                       <div
                                         className="input-cell-parent"
