import React, { useEffect, useState, useContext, useRef, useMemo } from 'react';
import cx from 'classnames';
import { useTable, useRowSelect } from 'react-table';
import { isBoolean, isEmpty } from 'lodash';
import { tooljetDatabaseService } from '@/_services';
import { TooljetDatabaseContext } from '../index';
import { toast } from 'react-hot-toast';
import { TablePopover } from './ActionsPopover';
import { CellEditMenu } from '../Menu/CellEditMenu';
import { ConfirmDialog } from '@/_components';
import { ToolTip } from '@/_components/ToolTip';
import Skeleton from 'react-loading-skeleton';
import IndeterminateCheckbox from '@/_ui/IndeterminateCheckbox';
import Drawer from '@/_ui/Drawer';
import EditColumnForm from '../Forms/EditColumnForm';
import TableFooter from './Footer';
import { isSerialDataType } from '../constants';
import EmptyFoldersIllustration from '@assets/images/icons/no-queries-added.svg';
import BigInt from '../Icons/Biginteger.svg';
import Float from '../Icons/Float.svg';
import Integer from '../Icons/Integer.svg';
import CharacterVar from '../Icons/Text.svg';
import Boolean from '../Icons/Toggle.svg';
import Serial from '../Icons/Serial.svg';
import Menu from '../Icons/Menu.svg';
import Warning from '../Icons/warning.svg';
import DeleteIcon from '../Table/ActionsPopover/Icons/DeleteColumn.svg';
import TjdbTableHeader from './Header';
import SolidIcon from '@/_ui/Icon/SolidIcons';
import { ButtonSolid } from '@/_ui/AppButton/AppButton';
import { AddNewDataPopOver } from '../Table/ActionsPopover/AddNewDataPopOver';
import Plus from '@/_ui/Icon/solidIcons/Plus';

import './styles.scss';

const Table = ({ collapseSidebar }) => {
  const {
    organizationId,
    columns,
    selectedTable,
    selectedTableData,
    setColumns,
    queryFilters,
    setQueryFilters,
    sortFilters,
    setSortFilters,
    resetAll,
    pageSize,
    pageCount,
    handleRefetchQuery,
    loadingState,
    setLoadingState,
    totalRecords,
  } = useContext(TooljetDatabaseContext);
  const [isEditColumnDrawerOpen, setIsEditColumnDrawerOpen] = useState(false);
  const [selectedColumn, setSelectedColumn] = useState();
  const [loading, _setLoading] = useState(false);
  const [isCreateRowDrawerOpen, setIsCreateRowDrawerOpen] = useState(false);
  const [isBulkUploadDrawerOpen, setIsBulkUploadDrawerOpen] = useState(false);
  const [isCreateColumnDrawerOpen, setIsCreateColumnDrawerOpen] = useState(false);
  const [isAddNewDataMenuOpen, setIsAddNewDataMenuOpen] = useState(false);
  const [editColumnHeader, setEditColumnHeader] = useState({
    hoveredColumn: null,
    clickedColumn: null,
    columnHeaderValue: null,
    deletePopupModal: false,
    columnEditPopover: false,
  });

  const [isEditRowDrawerOpen, setIsEditRowDrawerOpen] = useState(false);
  const [selectedRowIds, setSelectedRowIds] = useState({});
  const [cellClick, setCellClick] = useState({
    rowIndex: null,
    cellIndex: null,
    editable: false,
    errorState: false,
  });
  const [filterEnable, setFilterEnable] = useState(false);
  const selectedCellRef = useRef({ rowIndex: null, columnIndex: null, editable: false });

  const [cellVal, setCellVal] = useState('');
  const [editPopover, setEditPopover] = useState(false);
  const [defaultValue, setDefaultValue] = useState(false);
  const [nullValue, setNullValue] = useState(false);
  const [progress, setProgress] = useState(0);
  const [isCellUpdateInProgress, setIsCellUpdateInProgress] = useState(false);

  const prevSelectedTableRef = useRef({});
  const tooljetDbTableRef = useRef(null);
  const duration = 300;
  const darkMode = localStorage.getItem('darkMode') === 'true';

  const updateCellNavigationRefToDefault = () => {
    if (selectedCellRef.current.rowIndex !== null && selectedCellRef.current.columnIndex !== null)
      removeCellSelectionClassNames(selectedCellRef.current.rowIndex, selectedCellRef.current.columnIndex);
    selectedCellRef.current = { rowIndex: null, columnIndex: null, editable: false };
  };

  const toggleSelectOrDeSelectAllRows = (totalRowsCount) => {
    if (!totalRowsCount) return;
    setCellClick({
      rowIndex: null,
      cellIndex: null,
      editable: false,
      errorState: false,
    });
    updateCellNavigationRefToDefault();

    const shouldDeselect = Object.keys(selectedRowIds).length > 0 && Object.keys(selectedRowIds).length < rows.length;
    const shouldSelectAll =
      Object.keys(selectedRowIds).length !== totalRowsCount && Object.keys(selectedRowIds).length < totalRowsCount;
    if (!shouldSelectAll || shouldDeselect) {
      setSelectedRowIds({});
      return;
    }

    const newSelectedRowIds = {};
    new Array(totalRowsCount).fill(true).forEach((value, index) => (newSelectedRowIds[index] = value));
    setSelectedRowIds(newSelectedRowIds);
    return;
  };

  const toggleRowSelection = (uniqueRowId) => {
    if (!uniqueRowId) return;
    const selectedRowIdsRef = { ...selectedRowIds };
    selectedRowIdsRef[uniqueRowId] ? delete selectedRowIdsRef[uniqueRowId] : (selectedRowIdsRef[uniqueRowId] = true);
    setCellClick({
      rowIndex: null,
      cellIndex: null,
      editable: false,
      errorState: false,
    });
    updateCellNavigationRefToDefault();
    setSelectedRowIds(selectedRowIdsRef);
    return;
  };

  const replaceToggleSelectedRow = (rowIdSelected) => {
    const newSelectedIdRef = {};
    if (rowIdSelected) newSelectedIdRef[`${rowIdSelected}`] = true;
    setSelectedRowIds(newSelectedIdRef);
    return;
  };

  const manageScrollWhileNavigation = () => {
    // Table Scroll based on Content overlfow is handled here
    const selectedCellElem = document.querySelector('.tjdb-selected-cell');
    if (selectedCellElem && tooljetDbTableRef.current) {
      const tableBoundingRect = tooljetDbTableRef?.current?.getBoundingClientRect();
      const cellBoundingRect = selectedCellElem.getBoundingClientRect();

      // Scroll when we reach the bottom of the table and when content overflows
      if (cellBoundingRect.bottom > tableBoundingRect.bottom) {
        tooljetDbTableRef.current.scrollTo({
          top: tooljetDbTableRef.current.scrollTop + (cellBoundingRect.bottom - tableBoundingRect.bottom),
          behavior: 'instant',
        });
      }

      // Scroll when we reach the top of the table. Added 32 for considering table header space
      if (cellBoundingRect.top < tableBoundingRect.top + 32) {
        tooljetDbTableRef.current.scrollTo({
          top: tooljetDbTableRef.current.scrollTop + (cellBoundingRect.top - (tableBoundingRect.top + 32)),
          behavior: 'instant',
        });
      }

      // Scroll when we reach right end of the table and if content gets overflow
      if (cellBoundingRect.right > tableBoundingRect.right) {
        tooljetDbTableRef.current.scrollTo({
          left: tooljetDbTableRef.current.scrollLeft + (cellBoundingRect.right - tableBoundingRect.right),
          behavior: 'instant',
        });
      }

      // Scroll when we reach left end of the table and if content gets overflow. Added 296 for width of two sticky columns
      if (cellBoundingRect.left < tableBoundingRect.left + 216) {
        tooljetDbTableRef.current.scrollTo({
          left: tooljetDbTableRef.current.scrollLeft + (cellBoundingRect.left - (tableBoundingRect.left + 216)),
          behavior: 'instant',
        });
      }
    }
  };

  const updateCellNavigationRef = (rowIndex, columnIndex, cellEditable) => {
    if (selectedCellRef.current.rowIndex !== null && selectedCellRef.current.columnIndex !== null) {
      toggleCellSelectionClassNames(
        selectedCellRef.current.rowIndex,
        selectedCellRef.current.columnIndex,
        rowIndex,
        columnIndex
      );
    }

    selectedCellRef.current = {
      rowIndex: rowIndex,
      columnIndex: columnIndex,
      editable: cellEditable,
    };
  };

  const removeCellSelectionClassNames = (prevRowIndex, prevColumnIndex) => {
    const selectedElementTd = document.getElementById(`tjdb-td-row${prevRowIndex}-column${prevColumnIndex}`);
    const selectedElementCell = document.getElementById(`tjdb-cell-row${prevRowIndex}-column${prevColumnIndex}`);

    if (selectedElementCell) selectedElementCell.classList.remove('tjdb-selected-cell');
    if (selectedElementTd) {
      selectedElementTd.classList.remove('table-editable-parent-cell');
      selectedElementTd.classList.add('table-cell');
    }
  };

  const toggleCellSelectionClassNames = (prevRowIndex, prevColumnIndex, currentRowIndex, currentColumnIndex) => {
    const selectedElementTd = document.getElementById(`tjdb-td-row${prevRowIndex}-column${prevColumnIndex}`);
    const selectedElementCell = document.getElementById(`tjdb-cell-row${prevRowIndex}-column${prevColumnIndex}`);
    const elementToBeSelectedTd = document.getElementById(`tjdb-td-row${currentRowIndex}-column${currentColumnIndex}`);
    const elementToBeSelectedCell = document.getElementById(
      `tjdb-cell-row${currentRowIndex}-column${currentColumnIndex}`
    );

    if (selectedElementCell) selectedElementCell.classList.remove('tjdb-selected-cell');
    if (selectedElementTd) {
      selectedElementTd.classList.remove('table-editable-parent-cell');
      selectedElementTd.classList.add('table-cell');
    }

    if (elementToBeSelectedCell) elementToBeSelectedCell.classList.add('tjdb-selected-cell');
    if (elementToBeSelectedTd) {
      elementToBeSelectedTd.classList.add('table-editable-parent-cell');
      elementToBeSelectedTd.classList.remove('table-cell');
    }
  };

  const patchCellNavigationRef = (index, type, cellEditable = null) => {
    // type - row | column
    if (selectedCellRef.current.rowIndex !== null && selectedCellRef.current.columnIndex !== null) {
      // Making cell selection state to default on navigation, to make the state consistent
      if (cellClick.cellIndex !== null && cellClick.rowIndex !== null) {
        setCellClick({
          rowIndex: null,
          cellIndex: null,
          editable: false,
          errorState: false,
        });
      }

      const { rowIndex, columnIndex } = selectedCellRef.current;
      if (type === 'row') {
        toggleCellSelectionClassNames(rowIndex, columnIndex, index, columnIndex);
        selectedCellRef.current = {
          ...selectedCellRef.current,
          rowIndex: index,
          ...(cellEditable !== null ? { editable: cellEditable } : {}),
        };
        manageScrollWhileNavigation();
      }

      if (type === 'column') {
        toggleCellSelectionClassNames(rowIndex, columnIndex, rowIndex, index);
        selectedCellRef.current = {
          ...selectedCellRef.current,
          columnIndex: index,
          ...(cellEditable !== null ? { editable: cellEditable } : {}),
        };
        manageScrollWhileNavigation();
      }
    }
  };

  const fetchTableMetadata = () => {
    if (!isEmpty(selectedTable)) {
      tooljetDatabaseService.viewTable(organizationId, selectedTable.table_name).then(({ data = [], error }) => {
        if (error) {
          toast.error(error?.message ?? `Error fetching metadata for table "${selectedTable.table_name}"`);
          return;
        }

        if (data?.result?.length > 0) {
          setColumns(
            data?.result.map(({ column_name, data_type, ...rest }) => ({
              Header: column_name,
              accessor: column_name,
              dataType: data_type,
              ...rest,
            }))
          );
        }
      });
    } else {
      setColumns([]);
    }
  };

  const onSelectedTableChange = () => {
    resetAll();
    setSortFilters({});
    setQueryFilters({});
    fetchTableMetadata();
    setSelectedRowIds({});
  };

  useEffect(() => {
    if (prevSelectedTableRef.current.id !== selectedTable.id && !isEmpty(selectedTable)) {
      onSelectedTableChange();
    }
    prevSelectedTableRef.current = selectedTable;

    // eslint-disable-next-line react-hooks/exhaustive-deps
  }, [selectedTable]);

  const tableData = React.useMemo(
    () => (loading ? Array(10).fill({}) : selectedTableData),
    [loading, selectedTableData]
  );

  const tableColumns = React.useMemo(
    () =>
      loading
        ? columns.map((column) => ({
            ...column,
            Cell: <Skeleton />,
          }))
        : columns,
    [loading, columns]
  );

  const checkDataType = (type) => {
    switch (type) {
      case 'integer':
        return <Integer width="18" height="18" className="tjdb-column-header-name" />;
      case 'bigint':
        return <BigInt width="18" height="18" className="tjdb-column-header-name" />;
      case 'character varying':
        return <CharacterVar width="18" height="18" className="tjdb-column-header-name" />;
      case 'boolean':
        return <Boolean width="18" height="18" className="tjdb-column-header-name" />;
      case 'double precision':
        return <Float width="18" height="18" className="tjdb-column-header-name" />;
      default:
        return type;
    }
  };

  const { getTableProps, getTableBodyProps, headerGroups, rows, prepareRow } = useTable(
    {
      columns: tableColumns,
      data: tableData,
      initialState: { selectedRowIds: {} },
    },
    useRowSelect
  );

  const columHeaderLength = useMemo(() => headerGroups[0]?.headers?.length || 0, [headerGroups]);

  const handleOnCloseEditMenu = () => {
    setNullValue(false);
    setDefaultValue(false);
  };

  const resetCellAndRowSelection = () => {
    setSelectedRowIds({});
    setCellClick({
      rowIndex: null,
      cellIndex: null,
      editable: false,
      errorState: false,
    });
    updateCellNavigationRefToDefault();
  };

  // Allowlist keys for entering on text field to enable edit mode
  const allowListForKeys = [
    ...Array(26)
      .fill()
      .map((_, i) => 65 + i),
    ...Array(26)
      .fill()
      .map((_, i) => 97 + i),
    ...Array(10)
      .fill()
      .map((_, i) => 48 + i),
    32,
    186,
    188,
    189,
    190,
    191,
    192,
    219,
    220,
    221,
    22,
  ];

  const handleKeyDown = (e) => {
    // Disables Cell navigation while error and update-inprogress
    if (cellClick.errorState || isCellUpdateInProgress) e.preventDefault();
    // Logic to edit value in a cell and simultaneously trigger edit menu
    if (
      selectedCellRef.current.rowIndex !== null &&
      !editPopover &&
      !cellClick.errorState &&
      !isCellUpdateInProgress &&
      allowListForKeys.includes(e.keyCode) &&
      selectedCellRef.current.columnIndex !== 0
    ) {
      e.preventDefault();
      const cellValue = rows[selectedCellRef.current.rowIndex].cells[selectedCellRef.current.columnIndex].value;
      const cellDataType =
        rows[selectedCellRef.current.rowIndex].cells[selectedCellRef.current.columnIndex]?.column?.dataType;

      setCellClick((prevValue) => ({
        ...prevValue,
        rowIndex: selectedCellRef.current.rowIndex,
        cellIndex: selectedCellRef.current.columnIndex,
        editable: true,
      }));

      if (cellDataType !== 'boolean') {
        setSelectedRowIds({});
        if (cellValue === null) {
          setNullValue(false);
          setEditPopover(true);
          setCellVal(e.key);
          document.getElementById('edit-input-blur')?.focus();
        } else {
          cellValue === null ? setNullValue(true) : setNullValue(false);
          setCellVal(cellValue + e.key);
          setEditPopover(true);
          document.getElementById('edit-input-blur')?.focus();
        }
      }
    }

    // Logic for Cell Navigation - Enter ( Opens edit menu ), Backspace (removes Null value ) & ESC event ( close edit menu )
    if (selectedCellRef.current.rowIndex !== null && !cellClick.errorState && !isCellUpdateInProgress) {
      if (e.key === 'ArrowRight') {
        e.preventDefault();
        if (Object.keys(selectedRowIds).length > 0) setSelectedRowIds({});
        if (editPopover) setEditPopover(false);

        const newIndex =
          selectedCellRef.current.columnIndex === columHeaderLength - 1
            ? columHeaderLength - 1
            : selectedCellRef.current.columnIndex + 1;
        patchCellNavigationRef(newIndex, 'column', true);
      } else if (e.key === 'ArrowLeft') {
        e.preventDefault();
        if (Object.keys(selectedRowIds).length > 0) setSelectedRowIds({});
        if (editPopover) setEditPopover(false);

        const newIndex = selectedCellRef.current.columnIndex === 0 ? 0 : selectedCellRef.current.columnIndex - 1;
        patchCellNavigationRef(newIndex, 'column', true);
      } else if (e.key === 'ArrowUp') {
        e.preventDefault();
        if (Object.keys(selectedRowIds).length > 0) setSelectedRowIds({});
        if (editPopover) setEditPopover(false);

        const newRowIndex = selectedCellRef.current.rowIndex === 0 ? 0 : selectedCellRef.current.rowIndex - 1;
        patchCellNavigationRef(newRowIndex, 'row', true);
      } else if (e.key === 'ArrowDown') {
        e.preventDefault();
        if (Object.keys(selectedRowIds).length > 0) setSelectedRowIds({});
        if (editPopover) setEditPopover(false);

        const newRowIndex =
          selectedCellRef.current.rowIndex === rows.length - 1 ? rows.length - 1 : selectedCellRef.current.rowIndex + 1;
        patchCellNavigationRef(newRowIndex, 'row', true);
      } else if (e.key === 'Enter' && selectedCellRef.current.columnIndex !== 0) {
        setSelectedRowIds({});
        const cellValue = rows[selectedCellRef.current.rowIndex].cells[selectedCellRef.current.columnIndex]?.value;
        const isCellValueDefault =
          headerGroups[0].headers[selectedCellRef.current.columnIndex]?.column_default === cellValue.toString()
            ? true
            : false;
        setCellVal(cellValue);
        setCellClick((prevValue) => ({
          ...prevValue,
          rowIndex: selectedCellRef.current.rowIndex,
          cellIndex: selectedCellRef.current.columnIndex,
          editable: true,
        }));
        cellValue === null ? setNullValue(true) : setNullValue(false);
        setDefaultValue(isCellValueDefault);
        setEditPopover(true);
        document.getElementById('edit-input-blur').focus();
      } else if (e.key === 'Backspace' && !editPopover && selectedCellRef.current.columnIndex !== 0) {
        const cellValue = rows[selectedCellRef.current.rowIndex].cells[selectedCellRef.current.columnIndex]?.value;
        const cellDataType =
          rows[selectedCellRef.current.rowIndex].cells[selectedCellRef.current.columnIndex]?.column?.dataType;
        if (cellValue === null) {
          const isCellValueDefault =
            headerGroups[0].headers[selectedCellRef.current.columnIndex]?.column_default === cellValue.toString()
              ? true
              : false;
          setSelectedRowIds({});
          setCellClick((prevValue) => ({
            ...prevValue,
            rowIndex: selectedCellRef.current.rowIndex,
            cellIndex: selectedCellRef.current.columnIndex,
            editable: true,
          }));
          cellDataType === 'boolean' ? setCellVal(true) : setCellVal('');
          setNullValue(false);
          setDefaultValue(isCellValueDefault);
          setEditPopover(true);
          document.getElementById('edit-input-blur').focus();
        }
      }
    }
    e.stopPropagation();
  };

  useEffect(() => {
    if (!editPopover) {
      document.addEventListener('keydown', handleKeyDown);
    }
    return () => {
      document.removeEventListener('keydown', handleKeyDown);
    };
    // eslint-disable-next-line react-hooks/exhaustive-deps
  }, [
    cellClick,
    selectedCellRef.current.rowIndex,
    selectedCellRef.current.columnIndex,
    editPopover,
    isCellUpdateInProgress,
  ]);

  useEffect(() => {
    setSelectedRowIds({});
  }, []);

  const handleCellOutsideClick = (event) => {
    if (
      !event.target.closest('.table-cell-click') &&
      !event.target.closest('.table-editable-parent-cell') &&
      !event.target.closest('.popover-body') &&
      !event.target.closest('.cell-text') &&
      !event.target.closest('.tjdb-td-wrapper')
    ) {
      setCellClick((prevState) => ({
        ...prevState,
        rowIndex: null,
        cellIndex: null,
        editable: false,
        errorState: false,
      }));
      updateCellNavigationRefToDefault();
      handleOnCloseEditMenu();
    }
    event.stopPropagation();
  };

  useEffect(() => {
    document.addEventListener('click', handleCellOutsideClick);
    return () => {
      document.removeEventListener('click', handleCellOutsideClick);
    };
    // eslint-disable-next-line react-hooks/exhaustive-deps
  }, []);

  const handleDeleteRow = async () => {
    const shouldDelete = confirm('Are you sure you want to delete the selected rows?');
    if (shouldDelete) {
      const selectedRows = Object.keys(selectedRowIds).map((key) => rows[key]);
      const primaryKey = columns.find((column) => column?.constraints_type?.is_primary_key);
      if (primaryKey) {
        const deletionKeys = selectedRows.map((row) => {
          return row.values[primaryKey?.accessor];
        });

        let query = `?${primaryKey?.accessor}=in.(${deletionKeys.toString()})`;

        const { error } = await tooljetDatabaseService.deleteRows(organizationId, selectedTable.id, query);

        if (error) {
          toast.error(error?.message ?? `Error deleting rows from table "${selectedTable.table_name}"`);
          return;
        }

        toast.success(`Deleted ${selectedRows.length} rows from table "${selectedTable.table_name}"`);
        handleRefetchQuery(queryFilters, sortFilters, pageCount, pageSize);
        setSelectedRowIds({});
      } else {
        toast.error('Something went wrong - Record Id is incorrect');
      }
    }
  };

  const handleDeleteColumn = async () => {
    const columnName = editColumnHeader?.columnHeaderValue;
    setEditColumnHeader((prevState) => ({
      ...prevState,
      deletePopupModal: false,
    }));
    const { error } = await tooljetDatabaseService.deleteColumn(organizationId, selectedTable.table_name, columnName);
    if (error) {
      toast.error(error?.message ?? `Error deleting column "${columnName}" from table "${selectedTable}"`);
      return;
    }
    await fetchTableMetadata();
    toast.success(`Deleted ${columnName} from table "${selectedTable.table_name}"`);
  };

  const handleProgressAnimation = (message, status) => {
    setIsCellUpdateInProgress(true);
    const startTime = Date.now();
    const updateProgress = () => {
      const runningTime = Date.now() - startTime;
      const progressPercentage = Math.min(1, runningTime / duration);
      setProgress(progressPercentage * 100);

      if (progressPercentage < 1) {
        requestAnimationFrame(updateProgress);
      } else {
        setTimeout(() => {
          setProgress(0);
          if (status === true) {
            toast.success(message);
          } else {
            toast.error(message, { duration: 3000 });
          }
          setIsCellUpdateInProgress(false);
        }, 100);
      }
    };
    requestAnimationFrame(updateProgress);
  };

  const handleToggleCellEdit = async (cellValue, rowId, index, rIndex, directToggle, oldValue) => {
    setIsCellUpdateInProgress(true);
    const cellKey = headerGroups[0].headers[index].id;
    const query = `id=eq.${rowId}&order=id`;
    const cellData = directToggle === true ? { [cellKey]: !cellValue } : { [cellKey]: cellVal };

    const { error } = await tooljetDatabaseService.updateRows(organizationId, selectedTable.id, cellData, query);

    if (error) {
      handleProgressAnimation(
        error?.message ?? `Failed to create a new column table "${selectedTable.table_name}"`,
        false
      );
      setEditPopover(false);
      handleOnCloseEditMenu();
      setTimeout(() => {
        setCellClick((prev) => ({
          ...prev,
          editable: true,
          errorState: true,
        }));
        setCellVal(cellValue);
      }, 400);

      setTimeout(() => {
        setCellClick((prev) => ({
          ...prev,
          editable: true,
          errorState: false,
        }));
        setCellVal(oldValue);
        oldValue === null ? setNullValue(true) : setNullValue(false);
        document.getElementById('edit-input-blur').blur();
      }, 3000);
      return;
    }

    handleRefetchQuery(queryFilters, sortFilters, pageCount, pageSize);
    setEditPopover(false);
    handleOnCloseEditMenu();
    setCellClick((prev) => ({
      ...prev,
      rowIndex: rIndex,
      cellIndex: index,
      errorState: false,
    }));
    cellValue === null ? setNullValue(true) : setNullValue(false);
    handleProgressAnimation('column edited successfully', true);
    document.getElementById('edit-input-blur').blur();
  };

  useEffect(() => {
    const handleClickOutside = (event) => {
      if (editColumnHeader.columnEditPopover && event.target.closest('.popover') === null) {
        closeMenu();
      }
    };

    document.addEventListener('mousedown', handleClickOutside);
    return () => {
      document.removeEventListener('mousedown', handleClickOutside);
    };
  }, [editColumnHeader.columnEditPopover]);

  // useEffect(() => {
  //   const isCellValueDefault =
  //     headerGroups[0]?.headers[cellClick.cellIndex]?.column_default === cellVal.toString() ? true : false;
  //   setDefaultValue(isCellValueDefault);
  // }, [cellClick.cellIndex]);

  const handleDelete = (column) => {
    setEditColumnHeader((prevState) => ({
      ...prevState,
      deletePopupModal: true,
      columnHeaderValue: column,
    }));
    closeMenu();
  };

  if (!selectedTable) return null;

  const handleMouseOver = (index) => {
    if (selectedCellRef.current.rowIndex !== null && selectedCellRef.current.columnIndex !== null) {
      const cellValue = rows[selectedCellRef.current.rowIndex].cells[selectedCellRef.current.columnIndex]?.value;
      setCellVal(cellValue);
      setCellClick((prevState) => ({
        ...prevState,
        rowIndex: selectedCellRef.current.rowIndex,
        cellIndex: selectedCellRef.current.columnIndex,
      }));
      cellValue === null ? setNullValue(true) : setNullValue(false);
    }

    setEditColumnHeader((prevState) => ({
      ...prevState,
      hoveredColumn: index,
    }));
  };

  const onMenuClick = (index, _e) => {
    setEditColumnHeader((prevState) => ({
      ...prevState,
      clickedColumn: index,
      columnEditPopover: !editColumnHeader.columnEditPopover,
    }));
  };

  const handleMouseOut = () => {
    setEditColumnHeader((prevState) => ({
      ...prevState,
      hoveredColumn: null,
    }));
  };

  const closeMenu = () => {
    setEditColumnHeader((prevState) => ({
      ...prevState,
      columnEditPopover: false,
      hoveredColumn: null,
    }));
  };

  const handleCellClick = (e, cellIndex, rowIndex, cellVal) => {
    if (
      ['table-editable-parent-cell', 'tjdb-td-wrapper', 'table-cell', 'cell-text'].includes(e.target.classList.value)
    ) {
      const isCellValueDefault =
        headerGroups[0].headers[cellIndex]?.column_default === cellVal.toString() ? true : false;
      updateCellNavigationRef(rowIndex, cellIndex, true);
      setSelectedRowIds({});
      setCellVal(cellVal);
      setCellClick((prevState) => ({
        ...prevState,
        rowIndex: rowIndex,
        cellIndex: cellIndex,
        editable: true,
        errorState: false,
      }));
      cellVal === null ? setNullValue(true) : setNullValue(false);
      setDefaultValue(isCellValueDefault);
      setEditPopover(false);
    }
  };

  const closeEditPopover = (previousValue, cellIndex) => {
    setEditPopover(false);
    previousValue === null ? setNullValue(true) : setNullValue(false);
    setCellVal(previousValue);
    document.getElementById('edit-input-blur').blur();
  };

  function showTooltipForId(column) {
    return (
      <ToolTip message="Column cannot be edited or deleted" placement="bottom" delay={{ show: 0, hide: 100 }}>
        <div className="primaryKeyTooltip">
          <div>
            <span className="tj-text-xsm tj-db-dataype text-lowercase">
              {isSerialDataType(column) ? (
                <Serial width="18" height="14" className="tjdb-column-header-name" />
              ) : (
                checkDataType(column?.dataType)
              )}
            </span>
            {column.render('Header')}
          </div>
          <div className="tjdb-primary-key-parent" data-cy="primary-key-label">
            <span className="primary-key-text">Primary key</span>
          </div>
        </div>
      </ToolTip>
    );
  }

<<<<<<< HEAD
  const toggleAddNewDataMenu = (isShow) => {
    setIsAddNewDataMenuOpen(isShow);
  };

  const handleOnClickCreateNewRow = () => {
    resetCellAndRowSelection();
    setIsCreateRowDrawerOpen(true);
  };

  const handleOnClickBulkUpdateData = (isOpenBulkUploadDrawer) => {
    setIsBulkUploadDrawerOpen(isOpenBulkUploadDrawer);
  };

  const emptyHeader = Array.from({ length: 5 }, (_, index) => index + 1);
  const emptyTableData = Array.from({ length: 10 }, (_, index) => index + 1);
  const emptyData = filterEnable
    ? 'No data found matching the criteria specified in current filters.'
    : 'Use Add Row from the menu or directly click on + icon to add a row. You may use the bulk upload option to add multiple rows of data using a csv file.';
  const emptyMainData = filterEnable ? 'No results found' : 'No data added yet';
  function isSerialDataType(columnDetails) {
    const { dataType = '', column_default = '' } = columnDetails;
    const serialDatatypeDefaultValuePattern = 'nextval(';

    if (dataType === 'integer' && column_default) {
      if (column_default.includes(serialDatatypeDefaultValuePattern)) return true;
    }
    return false;
  }

=======
>>>>>>> 8cb0920c
  return (
    <div>
      <TjdbTableHeader
        isCreateColumnDrawerOpen={isCreateColumnDrawerOpen}
        setIsCreateColumnDrawerOpen={setIsCreateColumnDrawerOpen}
        isCreateRowDrawerOpen={isCreateRowDrawerOpen}
        setIsCreateRowDrawerOpen={setIsCreateRowDrawerOpen}
        setIsBulkUploadDrawerOpen={setIsBulkUploadDrawerOpen}
        isBulkUploadDrawerOpen={isBulkUploadDrawerOpen}
        selectedRowIds={selectedRowIds}
        handleDeleteRow={handleDeleteRow}
        rows={rows}
        isEditRowDrawerOpen={isEditRowDrawerOpen}
        setIsEditRowDrawerOpen={setIsEditRowDrawerOpen}
        setFilterEnable={setFilterEnable}
        filterEnable={filterEnable}
      />
      <div
        style={{
          height: 'calc(100vh - 164px)', // 48px navbar + 96 for table bar +  52 px in footer
        }}
        className={cx(
          `table-responsive border-0 tj-db-table animation-fade ${rows.length === 0 ? 'tj-table-empty' : 'tj-table'}`
        )}
        ref={tooljetDbTableRef}
      >
        {loadingState ? (
          <table
            className={`table card-table loading-table table-vcenter text-nowrap datatable ${
              darkMode && 'dark-background'
            }`}
            style={{ position: 'relative' }}
          >
            <thead>
              <tr>
                {emptyHeader.map((element, index) => (
                  <th key={index} width={index === 0 ? 66 : 230}>
                    <div className="d-flex align-items-center justify-content-between tjdb-loader-parent">
                      {index > 0 && <Skeleton count={1} height={20} className="tjdb-loader" />}

                      <div className="tjdb-loader-icon-parent">
                        <Skeleton count={1} height={20} className="tjdb-icon-loader" />
                      </div>
                    </div>
                  </th>
                ))}
              </tr>
            </thead>
            <tbody>
              {emptyTableData.map((element, rowIdex) => (
                <tr
                  className={cx(`tjdb-table-row row-tj tjdb-empty-row`, {
                    'dark-bg': darkMode,
                  })}
                  key={rowIdex} // row Index
                >
                  {emptyHeader.map((elem, i) => (
                    <td key={i} className={cx('table-cell')}></td>
                  ))}
                </tr>
              ))}
            </tbody>
          </table>
        ) : (
          <table
            {...getTableProps()}
            className={`table card-table table-vcenter text-nowrap datatable ${darkMode && 'dark-background'}`}
            style={{ position: 'relative' }}
          >
            <thead>
              {headerGroups.map((headerGroup, index) => (
                <tr className="tj-database-column-row" {...headerGroup.getHeaderGroupProps()} key={index}>
                  <th
                    className={`${
                      darkMode ? 'table-header-dark' : 'table-header'
                    } tj-database-column-header tj-text-xsm`}
                    style={{ width: '66px', height: index === 0 ? '32px' : '' }}
                  >
                    <div>
                      <IndeterminateCheckbox
                        indeterminate={
                          Object.keys(selectedRowIds).length > 0 && Object.keys(selectedRowIds).length < rows.length
                        }
                        checked={Object.keys(selectedRowIds).length === rows.length && rows.length}
                        onChange={() => toggleSelectOrDeSelectAllRows(rows.length)}
                        style={{
                          backgroundColor: `${
                            (Object.keys(selectedRowIds).length > 0 &&
                              Object.keys(selectedRowIds).length < rows.length) ||
                            (Object.keys(selectedRowIds).length === rows.length && rows.length)
                              ? '#3E63DD'
                              : 'var(--base)'
                          }`,
                        }}
                      />
                    </div>
                  </th>
                  {headerGroup.headers.map((column, index) => (
                    <th
                      key={column.Header}
                      width={isSerialDataType(column) ? 150 : 230}
                      style={{ height: index === 0 ? '32px' : '' }}
                      title={index === 0 ? '' : column?.Header}
                      className={
                        darkMode
                          ? 'table-header-dark tj-database-column-header tj-text-xsm'
                          : !darkMode
                          ? 'table-header tj-database-column-header tj-text-xsm'
                          : editColumnHeader?.clickedColumn === index && editColumnHeader?.columnEditPopover === true
                          ? 'table-header-click tj-database-column-header tj-text-xsm'
                          : 'table-header tj-database-column-header tj-text-xsm'
                      }
                      data-cy={`${String(column.Header).toLocaleLowerCase().replace(/\s+/g, '-')}-column-header`}
                      {...column.getHeaderProps()}
                      onMouseOver={() => handleMouseOver(index)}
                      onMouseOut={() => handleMouseOut()}
                    >
                      {column.Header !== 'id' && index > 0 ? (
                        <div className="d-flex align-items-center justify-content-between">
                          <div className="tj-db-headerText">
                            <span className="tj-text-xsm tj-db-dataype text-lowercase">
                              {column.Header == 'id' ? (
                                <Integer width="18" height="18" className="tjdb-column-header-name" />
                              ) : (
                                checkDataType(column?.dataType)
                              )}
                            </span>
                            <span>{column.render('Header')}</span>
                          </div>
                          <TablePopover
                            onEdit={() => {
                              setSelectedColumn(column);
                              setIsEditColumnDrawerOpen(true);
                              closeMenu();
                            }}
                            onDelete={() => handleDelete(column.Header)}
                            disabled={index === 0 || column.isPrimaryKey}
                            show={editColumnHeader.columnEditPopover && editColumnHeader.clickedColumn === index}
                            className="column-popover-parent"
                            darkMode={darkMode}
                          >
                            <div className="tjdb-menu-icon-parent">
                              <Menu
                                width="20"
                                height="20"
                                className="tjdb-menu-icon"
                                onClick={(e) => onMenuClick(index, e)}
                              />
                            </div>
                          </TablePopover>
                        </div>
                      ) : column.Header === 'id' ? (
                        showTooltipForId(column)
                      ) : (
                        <>
                          <span className="tj-text-xsm tj-db-dataype text-lowercase">
                            {isSerialDataType(column) ? (
                              <Serial width="18" height="18" className="tjdb-column-header-name" />
                            ) : (
                              checkDataType(column?.dataType)
                            )}
                          </span>
<<<<<<< HEAD
                          {/* {column.render('Header')} */}
                        </>
                      )}
                    </th>
                  ))}
                  <th
                    onClick={() => {
                      resetCellAndRowSelection();
                      setIsCreateColumnDrawerOpen(true);
                    }}
                    className={darkMode ? 'add-icon-column-dark' : 'add-icon-column'}
                  >
                    <div className="icon-styles d-flex align-items-center justify-content-center">+</div>
=======
                          {column.render('Header')}
                        </div>
                        <TablePopover
                          onEdit={() => {
                            setSelectedColumn(column);
                            setIsEditColumnDrawerOpen(true);
                            closeMenu();
                          }}
                          onDelete={() => handleDelete(column.Header)}
                          disabled={index === 0 || column.isPrimaryKey}
                          show={editColumnHeader.columnEditPopover && editColumnHeader.clickedColumn === index}
                          className="column-popover-parent"
                          darkMode={darkMode}
                        >
                          <div className="tjdb-menu-icon-parent" data-cy="column-menu-icon">
                            <Menu
                              width="20"
                              height="20"
                              className="tjdb-menu-icon"
                              onClick={(e) => onMenuClick(index, e)}
                            />
                          </div>
                        </TablePopover>
                      </div>
                    ) : isSerialDataType(column) ? (
                      showTooltipForId(column)
                    ) : (
                      <>
                        <span className="tj-text-xsm tj-db-dataype text-lowercase">
                          {isSerialDataType(column) ? (
                            <Serial width="18" height="18" className="tjdb-column-header-name" />
                          ) : (
                            checkDataType(column?.dataType)
                          )}
                        </span>
                        {/* {column.render('Header')} */}
                      </>
                    )}
>>>>>>> 8cb0920c
                  </th>
                </tr>
              ))}
            </thead>
            <tbody
              className={cx({
                'bg-white': rows.length > 0 && !darkMode,
                'fs-12': true,
              })}
              {...getTableBodyProps()}
            >
              {rows.map((row, rIndex) => {
                prepareRow(row);
                return (
                  <>
                    <tr
                      className={cx(`tjdb-table-row row-tj`, {
                        'dark-bg': darkMode,
                        'table-row-selected': selectedRowIds[row.id] ?? false,
                      })}
                      {...row.getRowProps()}
                      key={rIndex} // row Index
                    >
                      <td
                        className={cx('table-cell', {
                          'table-cell-selected': selectedRowIds[row.id] ?? false,
                        })}
                      >
                        <div
                          className="d-flex align-items-center"
                          style={{
                            cursor: 'pointer',
                          }}
                        >
                          <IndeterminateCheckbox
                            checked={selectedRowIds[row.id] ?? false}
                            onChange={() => toggleRowSelection(row.id)}
                          />

                          <div
                            onClick={() => {
                              replaceToggleSelectedRow(row.id);
                              setTimeout(() => setIsEditRowDrawerOpen(true), 100);
                            }}
                            className="tjdb-checkbox-cell"
                            data-cy="edit-cell-expand"
                            style={{
                              display: 'none',
                            }}
                          >
                            <SolidIcon name="expand" width={16} viewBox="0 0 16 16" />
                          </div>
                        </div>
                      </td>

                      {row.cells.map((cell, index) => {
                        const dataCy =
                          cell.column.id === 'selection'
                            ? `${cell.row.values?.id}-checkbox`
                            : `id-${cell.row.values?.id}-column-${cell.column.id}`;
                        return (
                          <td
                            {...cell.getCellProps()}
                            key={`cell.value-${index}`}
                            className={cx(
                              `${
                                editColumnHeader?.clickedColumn === index &&
                                editColumnHeader?.columnEditPopover === true &&
                                !darkMode
                                  ? `table-columnHeader-click`
                                  : editColumnHeader?.clickedColumn === index &&
                                    editColumnHeader?.columnEditPopover === true &&
                                    darkMode
                                  ? `table-columnHeader-click-dark`
                                  : editColumnHeader?.hoveredColumn === index && !darkMode
                                  ? 'table-cell-hover-background'
                                  : editColumnHeader?.hoveredColumn === index && darkMode
                                  ? 'table-cell-hover-background-dark'
                                  : cellClick.rowIndex === rIndex &&
                                    cellClick.cellIndex === index &&
                                    cellClick.editable === true
                                  ? 'table-editable-parent-cell'
                                  : `table-cell`
                              }`,
                              {
                                'table-cell-selected': selectedRowIds[row.id] ?? false,
                              }
                            )}
                            data-cy={`${dataCy.toLocaleLowerCase().replace(/\s+/g, '-')}-table-cell`}
                            id={`tjdb-td-row${rIndex}-column${index}`}
                            {...cell.getCellProps()}
                            onClick={(e) => handleCellClick(e, index, rIndex, cell.value)}
                          >
                            <ToolTip
                              message={index === 0 ? 'Cannot edit primary key values' : cell.value || ''}
                              placement="bottom"
                              delay={{ show: 200, hide: 0 }}
                              show={
                                !(
                                  selectedCellRef.current.rowIndex === rIndex &&
                                  selectedCellRef.current.columnIndex === index &&
                                  cellClick.editable
                                ) &&
                                cell.value !== null &&
                                cell.column.dataType !== 'boolean' &&
                                cell.value !== ''
                              }
                            >
                              <div className="tjdb-column-select-border">
                                <div
                                  className={cx('tjdb-td-wrapper', {
                                    'tjdb-selected-cell':
                                      cellClick.rowIndex === rIndex &&
                                      cellClick.cellIndex === index &&
                                      cellClick.editable === true &&
                                      !isCellUpdateInProgress,
                                    'tjdb-cell-error':
                                      cellClick.rowIndex === rIndex &&
                                      cellClick.cellIndex === index &&
                                      cellClick.errorState === true,
                                  })}
                                  id={`tjdb-cell-row${rIndex}-column${index}`}
                                >
                                  {cellClick.editable &&
                                  cellClick.rowIndex === rIndex &&
                                  cellClick.cellIndex === index ? (
                                    <CellEditMenu
                                      show={index === 0 ? false : editPopover}
                                      close={() => closeEditPopover(cell.value, index)}
                                      columnDetails={headerGroups[0].headers[index]}
                                      saveFunction={(newValue) => {
                                        handleToggleCellEdit(newValue, row.values.id, index, rIndex, false, cell.value);
                                      }}
                                      setCellValue={setCellVal}
                                      cellValue={cellVal}
                                      previousCellValue={cell.value}
                                      setDefaultValue={setDefaultValue}
                                      defaultValue={defaultValue}
                                      setNullValue={setNullValue}
                                      nullValue={nullValue}
                                      isBoolean={cell.column?.dataType === 'boolean' ? true : false}
                                      darkMode={darkMode}
                                    >
                                      <div
                                        className="input-cell-parent"
                                        onClick={() => {
                                          if (index !== 0) setEditPopover(true);
                                        }}
                                      >
                                        {cellVal === null ? (
                                          <span className="cell-text-null-input">Null</span>
                                        ) : cell.column?.dataType === 'boolean' ? (
                                          <div
                                            className="row"
                                            style={{ marginLeft: '0px' }}
                                            onClick={() => {
                                              if (index !== 0) setEditPopover(true);
                                            }}
                                          >
                                            <div className="col-1 p-0">
                                              <label className={`form-switch`}>
                                                <input
                                                  autoComplete="off"
                                                  id="edit-input-blur"
                                                  className="form-check-input fs-12"
                                                  type="checkbox"
                                                  checked={editPopover ? cellVal : cell.value}
                                                  onChange={() => {
                                                    if (!editPopover && index !== 0)
                                                      handleToggleCellEdit(
                                                        cell.value,
                                                        row.values.id,
                                                        index,
                                                        rIndex,
                                                        true,
                                                        cell.value
                                                      );
                                                  }}
                                                  onClick={(e) => {
                                                    e.stopPropagation();
                                                    setCellClick((prev) => ({
                                                      ...prev,
                                                      editable: false,
                                                    }));
                                                  }}
                                                />
                                              </label>
                                            </div>
                                          </div>
                                        ) : (
                                          <input
                                            autoComplete="off"
                                            className="form-control fs-12 text-truncate"
                                            id="edit-input-blur"
                                            value={cellVal === null ? '' : cellVal}
                                            onChange={(e) => {
                                              if (index !== 0) setCellVal(e.target.value);
                                              if (e.target.value !== headerGroups[0].headers[index].column_default) {
                                                setDefaultValue(false);
                                              } else {
                                                setDefaultValue(true);
                                              }
                                            }}
                                            onFocus={() => {
                                              if (index !== 0) setEditPopover(true);
                                            }}
                                            disabled={nullValue === true || index === 0 ? true : false}
                                          />
                                        )}
                                      </div>
                                    </CellEditMenu>
                                  ) : (
                                    <>
                                      {cell.value === null ? (
                                        <span className="cell-text-null">Null</span>
                                      ) : cell.column.dataType === 'boolean' ? (
                                        <div className="row" style={{ width: '33px' }}>
                                          <div className="col-1">
                                            <label className={`form-switch`}>
                                              <input
                                                className="form-check-input"
                                                type="checkbox"
                                                checked={cell.value}
                                                onChange={() => {
                                                  if (index !== 0) {
                                                    handleToggleCellEdit(
                                                      cell.value,
                                                      row.values.id,
                                                      index,
                                                      rIndex,
                                                      true,
                                                      cell.value
                                                    );
                                                  }
                                                }}
                                              />
                                            </label>
                                          </div>
                                        </div>
                                      ) : (
                                        <div className="cell-text">
                                          {isBoolean(cell?.value) ? cell?.value?.toString() : cell.render('Cell')}
                                        </div>
                                      )}
                                    </>
                                  )}
                                  {cellClick.cellIndex !== 0 &&
                                  cellClick.rowIndex === rIndex &&
                                  cellClick.cellIndex === index &&
                                  isCellUpdateInProgress ? (
                                    <div>
                                      <progress
                                        className="progress progress-sm tjdb-cell-save-progress"
                                        value={progress}
                                        max="100"
                                      />
                                    </div>
                                  ) : null}
                                </div>
                              </div>
                            </ToolTip>
                          </td>
                        );
                      })}
                    </tr>
                  </>
                );
              })}
              {rows.length > 0 && (
                <div
                  onClick={() => {
                    resetCellAndRowSelection();
                    setIsCreateRowDrawerOpen(true);
                  }}
                  className={darkMode ? 'add-icon-row-dark' : 'add-icon-row'}
                  style={{
                    zIndex: 3,
                  }}
                >
                  +
                </div>
              )}
            </tbody>
          </table>
        )}
        {rows.length === 0 && !loadingState && (
          <div className="empty-table-container">
            <div>
              <div className="warning-icon-container">
                <Warning />
              </div>
              <div
                className="text-h3"
                style={{ width: '400px', textAlign: 'center' }}
                data-cy="do-not-have-records-text"
              >
                {emptyMainData}
                <p className="empty-table-description mb-2">{emptyData}</p>
              </div>
              <div style={{ width: '130px', margin: '0px auto' }}>
                <AddNewDataPopOver
                  disabled={false}
                  show={isAddNewDataMenuOpen}
                  darkMode={darkMode}
                  toggleAddNewDataMenu={toggleAddNewDataMenu}
                  handleOnClickCreateNewRow={handleOnClickCreateNewRow}
                  handleOnClickBulkUpdateData={handleOnClickBulkUpdateData}
                >
                  <span className="col-auto">
                    <ButtonSolid
                      variant="tertiary"
                      disabled={false}
                      onClick={() => toggleAddNewDataMenu(true)}
                      size="sm"
                      className="px-1 pe-3 ps-2 gap-0"
                    >
                      <Plus fill="#697177" style={{ height: '16px' }} />
                      Add new data
                    </ButtonSolid>
                  </span>
                </AddNewDataPopOver>
              </div>
            </div>
          </div>
        )}

        <TableFooter
          darkMode={darkMode}
          dataLoading={loading}
          tableDataLength={tableData.length}
          collapseSidebar={collapseSidebar}
        />
        {rows.length === 0 && !loadingState && (
          <div
            onClick={() => {
              resetCellAndRowSelection();
              setIsCreateRowDrawerOpen(true);
            }}
            className={darkMode ? 'add-icon-row-dark' : 'add-icon-row'}
            style={{
              zIndex: 3,
            }}
          >
            +
          </div>
        )}
      </div>
      <Drawer isOpen={isEditColumnDrawerOpen} onClose={() => setIsEditColumnDrawerOpen(false)} position="right">
        <EditColumnForm
          selectedColumn={selectedColumn}
          setColumns={setColumns}
          onClose={() => setIsEditColumnDrawerOpen(false)}
        />
      </Drawer>
      <ConfirmDialog
        title={'Delete Column'}
        show={editColumnHeader?.deletePopupModal}
        message={
          'Deleting the column could affect it’s associated queries/components. Are you sure you want to continue?'
        }
        onConfirm={handleDeleteColumn}
        onCancel={() => {
          setEditColumnHeader((prevState) => ({
            ...prevState,
            deletePopupModal: false,
          }));
        }}
        darkMode={darkMode}
        confirmButtonType="dangerPrimary"
        cancelButtonType="tertiary"
        onCloseIconClick={() => {
          setEditColumnHeader((prevState) => ({
            ...prevState,
            deletePopupModal: false,
          }));
        }}
        confirmButtonText={'Delete Column'}
        cancelButtonText={'Cancel'}
        confirmIcon={<DeleteIcon />}
      />
    </div>
  );
};

export default Table;<|MERGE_RESOLUTION|>--- conflicted
+++ resolved
@@ -802,7 +802,6 @@
     );
   }
 
-<<<<<<< HEAD
   const toggleAddNewDataMenu = (isShow) => {
     setIsAddNewDataMenuOpen(isShow);
   };
@@ -832,8 +831,6 @@
     return false;
   }
 
-=======
->>>>>>> 8cb0920c
   return (
     <div>
       <TjdbTableHeader
@@ -955,13 +952,13 @@
                         <div className="d-flex align-items-center justify-content-between">
                           <div className="tj-db-headerText">
                             <span className="tj-text-xsm tj-db-dataype text-lowercase">
-                              {column.Header == 'id' ? (
-                                <Integer width="18" height="18" className="tjdb-column-header-name" />
+                              {isSerialDataType(column) ? (
+                                <Serial width="18" height="18" className="tjdb-column-header-name" />
                               ) : (
                                 checkDataType(column?.dataType)
                               )}
                             </span>
-                            <span>{column.render('Header')}</span>
+                            {column.render('Header')}
                           </div>
                           <TablePopover
                             onEdit={() => {
@@ -975,7 +972,7 @@
                             className="column-popover-parent"
                             darkMode={darkMode}
                           >
-                            <div className="tjdb-menu-icon-parent">
+                            <div className="tjdb-menu-icon-parent" data-cy="column-menu-icon">
                               <Menu
                                 width="20"
                                 height="20"
@@ -985,7 +982,7 @@
                             </div>
                           </TablePopover>
                         </div>
-                      ) : column.Header === 'id' ? (
+                      ) : isSerialDataType(column) ? (
                         showTooltipForId(column)
                       ) : (
                         <>
@@ -996,7 +993,6 @@
                               checkDataType(column?.dataType)
                             )}
                           </span>
-<<<<<<< HEAD
                           {/* {column.render('Header')} */}
                         </>
                       )}
@@ -1010,46 +1006,6 @@
                     className={darkMode ? 'add-icon-column-dark' : 'add-icon-column'}
                   >
                     <div className="icon-styles d-flex align-items-center justify-content-center">+</div>
-=======
-                          {column.render('Header')}
-                        </div>
-                        <TablePopover
-                          onEdit={() => {
-                            setSelectedColumn(column);
-                            setIsEditColumnDrawerOpen(true);
-                            closeMenu();
-                          }}
-                          onDelete={() => handleDelete(column.Header)}
-                          disabled={index === 0 || column.isPrimaryKey}
-                          show={editColumnHeader.columnEditPopover && editColumnHeader.clickedColumn === index}
-                          className="column-popover-parent"
-                          darkMode={darkMode}
-                        >
-                          <div className="tjdb-menu-icon-parent" data-cy="column-menu-icon">
-                            <Menu
-                              width="20"
-                              height="20"
-                              className="tjdb-menu-icon"
-                              onClick={(e) => onMenuClick(index, e)}
-                            />
-                          </div>
-                        </TablePopover>
-                      </div>
-                    ) : isSerialDataType(column) ? (
-                      showTooltipForId(column)
-                    ) : (
-                      <>
-                        <span className="tj-text-xsm tj-db-dataype text-lowercase">
-                          {isSerialDataType(column) ? (
-                            <Serial width="18" height="18" className="tjdb-column-header-name" />
-                          ) : (
-                            checkDataType(column?.dataType)
-                          )}
-                        </span>
-                        {/* {column.render('Header')} */}
-                      </>
-                    )}
->>>>>>> 8cb0920c
                   </th>
                 </tr>
               ))}
