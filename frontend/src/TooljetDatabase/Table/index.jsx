import React, { useEffect, useState, useContext, useRef } from 'react';
import cx from 'classnames';
import { useTable, useRowSelect } from 'react-table';
import { isBoolean, isEmpty } from 'lodash';
import { tooljetDatabaseService } from '@/_services';
import { TooljetDatabaseContext } from '../index';
import { toast } from 'react-hot-toast';
import { TablePopover } from './ActionsPopover';
import { ConfirmDialog } from '@/_components';
import { ToolTip } from '@/_components/ToolTip';
import Skeleton from 'react-loading-skeleton';
import IndeterminateCheckbox from '@/_ui/IndeterminateCheckbox';
import Drawer from '@/_ui/Drawer';
import EditColumnForm from '../Forms/EditColumnForm';
import TableFooter from './Footer';
import EmptyFoldersIllustration from '@assets/images/icons/no-queries-added.svg';
import BigInt from '../Icons/Biginteger.svg';
import Float from '../Icons/Float.svg';
import Integer from '../Icons/Integer.svg';
import CharacterVar from '../Icons/Text.svg';
import Boolean from '../Icons/Toggle.svg';
import Menu from '../Icons/Menu.svg';
import DeleteIcon from '../Table/ActionsPopover/Icons/DeleteColumn.svg';
import TjdbTableHeader from './Header';

import './styles.scss';

const Table = () => {
  const {
    organizationId,
    columns,
    selectedTable,
    selectedTableData,
    setSelectedTableData,
    setColumns,
    setTotalRecords,
    setQueryFilters,
    setSortFilters,
    resetAll,
    pageSize,
    pageCount,
  } = useContext(TooljetDatabaseContext);
  const [isEditColumnDrawerOpen, setIsEditColumnDrawerOpen] = useState(false);
  const [selectedColumn, setSelectedColumn] = useState();
  const [loading, setLoading] = useState(false);
  const [isCreateRowDrawerOpen, setIsCreateRowDrawerOpen] = useState(false);
  const [isCreateColumnDrawerOpen, setIsCreateColumnDrawerOpen] = useState(false);
  const [editColumnHeader, setEditColumnHeader] = useState({
    hoveredColumn: null,
    clickedColumn: null,
    columnHeaderValue: null,
    deletePopupModal: false,
    columnEditPopover: false,
  });

  const prevSelectedTableRef = useRef({});
  const darkMode = localStorage.getItem('darkMode') === 'true';

  const fetchTableMetadata = () => {
    if (!isEmpty(selectedTable)) {
      tooljetDatabaseService.viewTable(organizationId, selectedTable.table_name).then(({ data = [], error }) => {
        if (error) {
          toast.error(error?.message ?? `Error fetching metadata for table "${selectedTable.table_name}"`);
          return;
        }

        if (data?.result?.length > 0) {
          setColumns(
            data?.result.map(({ column_name, data_type, ...rest }) => ({
              Header: column_name,
              accessor: column_name,
              dataType: data_type,
              ...rest,
            }))
          );
        }
      });
    } else {
      setColumns([]);
    }
  };

  const fetchTableData = (queryParams = '', pagesize = 50, pagecount = 1) => {
    const defaultQueryParams = `limit=${pagesize}&offset=${(pagecount - 1) * pagesize}&order=id.desc`;
    let params = queryParams ? queryParams : defaultQueryParams;
    setLoading(true);

    tooljetDatabaseService.findOne(organizationId, selectedTable.id, params).then(({ headers, data = [], error }) => {
      setLoading(false);
      if (error) {
        toast.error(error?.message ?? `Error fetching table "${selectedTable.table_name}" data`);
        return;
      }
      const totalContentRangeRecords = headers['content-range'].split('/')[1] || 0;
      setTotalRecords(totalContentRangeRecords);
      setSelectedTableData(data);
    });
  };

  const onSelectedTableChange = () => {
    resetAll();
    setSortFilters({});
    setQueryFilters({});
    fetchTableMetadata();
  };

  useEffect(() => {
    if (prevSelectedTableRef.current.id !== selectedTable.id && !isEmpty(selectedTable)) {
      onSelectedTableChange();
    }
    prevSelectedTableRef.current = selectedTable;

    // eslint-disable-next-line react-hooks/exhaustive-deps
  }, [selectedTable]);

  const tableData = React.useMemo(
    () => (loading ? Array(10).fill({}) : selectedTableData),
    [loading, selectedTableData]
  );

  const tableColumns = React.useMemo(
    () =>
      loading
        ? columns.map((column) => ({
            ...column,
            Cell: <Skeleton />,
          }))
        : columns,
    [loading, columns]
  );

  const checkDataType = (type) => {
    switch (type) {
      case 'integer':
        return <Integer width="18" height="18" className="tjdb-column-header-name" />;
      case 'bigint':
        return <BigInt width="18" height="18" className="tjdb-column-header-name" />;
      case 'character varying':
        return <CharacterVar width="18" height="18" className="tjdb-column-header-name" />;
      case 'boolean':
        return <Boolean width="18" height="18" className="tjdb-column-header-name" />;
      case 'double precision':
        return <Float width="18" height="18" className="tjdb-column-header-name" />;
      default:
        return type;
    }
  };

  const {
    getTableProps,
    getTableBodyProps,
    headerGroups,
    rows,
    prepareRow,
    state: { selectedRowIds },
  } = useTable(
    {
      columns: tableColumns,
      data: tableData,
    },
    useRowSelect,
    (hooks) => {
      hooks.visibleColumns.push((columns) => [
        // Let's make a column for selection
        {
          id: 'selection',
          // The header can use the table's getToggleAllRowsSelectedProps method
          // to render a checkbox
          Header: ({ getToggleAllRowsSelectedProps }) => (
            <div>
              <IndeterminateCheckbox {...getToggleAllRowsSelectedProps()} />
            </div>
          ),
          // The cell can use the individual row's getToggleRowSelectedProps method
          // to the render a checkbox
          Cell: ({ row }) => (
            <div>
              <IndeterminateCheckbox {...row.getToggleRowSelectedProps()} />
            </div>
          ),
        },
        ...columns,
      ]);
    }
  );

  const handleDeleteRow = async () => {
    const shouldDelete = confirm('Are you sure you want to delete the selected rows?');
    if (shouldDelete) {
      const selectedRows = Object.keys(selectedRowIds).map((key) => rows[key]);
      const primaryKey = columns.find((column) => column.isPrimaryKey);
      const deletionKeys = selectedRows.map((row) => {
        return row.values[primaryKey.accessor];
      });

      let query = `?${primaryKey.accessor}=in.(${deletionKeys.toString()})`;

      const { error } = await tooljetDatabaseService.deleteRows(organizationId, selectedTable.id, query);

      if (error) {
        toast.error(error?.message ?? `Error deleting rows from table "${selectedTable.table_name}"`);
        return;
      }

      toast.success(`Deleted ${selectedRows.length} rows from table "${selectedTable.table_name}"`);
      fetchTableData();
    }
  };

  const handleDeleteColumn = async () => {
    const columnName = editColumnHeader?.columnHeaderValue;
    setEditColumnHeader((prevState) => ({
      ...prevState,
      deletePopupModal: false,
    }));
    const { error } = await tooljetDatabaseService.deleteColumn(organizationId, selectedTable.table_name, columnName);
    if (error) {
      toast.error(error?.message ?? `Error deleting column "${columnName}" from table "${selectedTable}"`);
      return;
    }
    await fetchTableMetadata();
    toast.success(`Deleted ${columnName} from table "${selectedTable.table_name}"`);
  };

  const handleToggleCellEdit = async (cellVal, rowId, index) => {
    const cellKey = headerGroups[0].headers[index].id;
    const query = `id=eq.${rowId}&order=id`;
    const cellData = { [cellKey]: !cellVal };
    const { error } = await tooljetDatabaseService.updateRows(organizationId, selectedTable.id, cellData, query);
    if (error) {
      toast.error(error?.message ?? `Failed to create a new column table "${selectedTable.table_name}"`);
      return;
    }

    const limit = pageSize;
    const pageRange = `${(pageCount - 1) * pageSize + 1}`;
    tooljetDatabaseService
      .findOne(organizationId, selectedTable.id, `order=id.desc&limit=${limit}&offset=${pageRange - 1}`)
      .then(({ headers, data = [], error }) => {
        if (error) {
          toast.error(error?.message ?? `Failed to fetch table "${selectedTable.table_name}"`);
          return;
        }

        if (Array.isArray(data) && data?.length > 0) {
          const totalContentRangeRecords = headers['content-range'].split('/')[1] || 0;
          setTotalRecords(totalContentRangeRecords);
          setSelectedTableData(data);
        }
      });
    toast.success(`cell edited successfully`);
  };

  useEffect(() => {
    const handleClickOutside = (event) => {
      if (editColumnHeader.columnEditPopover && event.target.closest('.popover') === null) {
        closeMenu();
      }
    };

    document.addEventListener('mousedown', handleClickOutside);
    return () => {
      document.removeEventListener('mousedown', handleClickOutside);
    };
  }, [editColumnHeader.columnEditPopover]);

  const handleDelete = (column) => {
    setEditColumnHeader((prevState) => ({
      ...prevState,
      deletePopupModal: true,
      columnHeaderValue: column,
    }));
    closeMenu();
  };

  if (!selectedTable) return null;

  const handleMouseOver = (index) => {
    setEditColumnHeader((prevState) => ({
      ...prevState,
      hoveredColumn: index,
    }));
  };

  const onMenuClick = (index, e) => {
    setEditColumnHeader((prevState) => ({
      ...prevState,
      clickedColumn: index,
      columnEditPopover: !editColumnHeader.columnEditPopover,
    }));
  };

  const handleMouseOut = () => {
    setEditColumnHeader((prevState) => ({
      ...prevState,
      hoveredColumn: null,
    }));
  };

  const closeMenu = () => {
    setEditColumnHeader((prevState) => ({
      ...prevState,
      columnEditPopover: false,
    }));
  };

  function showTooltipForId(column) {
    return (
      <ToolTip message="Column cannot be edited or deleted" placement="bottom">
        <div className="primaryKeyTooltip">
          <div>
            <span className="tj-text-xsm tj-db-dataype text-lowercase">
              {column.Header == 'id' ? (
                <Integer width="18" height="18" className="tjdb-column-header-name" />
              ) : (
                checkDataType(column?.dataType)
              )}
            </span>
            {column.render('Header')}
          </div>
          <div className="tjdb-primary-key-parent">
            <span className="primary-key-text">Primary key</span>
          </div>
        </div>
      </ToolTip>
    );
  }

  return (
    <div>
      <TjdbTableHeader
        isCreateColumnDrawerOpen={isCreateColumnDrawerOpen}
        setIsCreateColumnDrawerOpen={setIsCreateColumnDrawerOpen}
        isCreateRowDrawerOpen={isCreateRowDrawerOpen}
        setIsCreateRowDrawerOpen={setIsCreateRowDrawerOpen}
        selectedRowIds={selectedRowIds}
        handleDeleteRow={handleDeleteRow}
        rows={rows}
      />
      <div
        style={{
          height: 'calc(100vh - 164px)', // 48px navbar + 96 for table bar +  52 px in footer
        }}
        className={cx('table-responsive border-0 tj-db-table animation-fade')}
      >
        <table
          {...getTableProps()}
          className="table card-table table-bordered table-vcenter text-nowrap datatable"
          style={{ position: 'relative' }}
        >
          <thead>
<<<<<<< HEAD
            <button
              ref={columnCreatorElement}
              onClick={() => setIsCreateColumnDrawerOpen(true)}
              className={`${positionValue}`}
            >
              +
            </button>
=======
>>>>>>> 1b708791
            {headerGroups.map((headerGroup, index) => (
              <tr className="tj-database-column-row" {...headerGroup.getHeaderGroupProps()} key={index}>
                {headerGroup.headers.map((column, index) => (
                  <th
                    key={column.Header}
                    width={index === 0 ? 66 : 230}
                    style={{ height: index === 0 ? '32px' : '' }}
                    title={index === 1 ? '' : column?.Header}
                    className={
                      darkMode
                        ? 'table-header-dark tj-database-column-header tj-text-xsm'
                        : !darkMode
                        ? 'table-header tj-database-column-header tj-text-xsm'
                        : editColumnHeader?.clickedColumn === index && editColumnHeader?.columnEditPopover === true
                        ? 'table-header-click tj-database-column-header tj-text-xsm'
                        : 'table-header tj-database-column-header tj-text-xsm'
                    }
                    data-cy={`${String(column.Header).toLocaleLowerCase().replace(/\s+/g, '-')}-column-header`}
                    {...column.getHeaderProps()}
                    onMouseOver={() => handleMouseOver(index)}
                    onMouseOut={() => handleMouseOut()}
                  >
                    {column.Header !== 'id' && index > 0 ? (
                      <div className="d-flex align-items-center justify-content-between">
                        <div className="tj-db-headerText">
                          <span className="tj-text-xsm tj-db-dataype text-lowercase">
                            {column.Header == 'id' ? (
                              <Integer width="18" height="18" className="tjdb-column-header-name" />
                            ) : (
                              checkDataType(column?.dataType)
                            )}
                          </span>
                          {column.render('Header')}
                        </div>
                        <TablePopover
                          onEdit={() => {
                            setSelectedColumn(column);
                            setIsEditColumnDrawerOpen(true);
                            closeMenu();
                          }}
                          onDelete={() => handleDelete(column.Header)}
                          disabled={index === 0 || column.isPrimaryKey}
                          show={editColumnHeader.columnEditPopover && editColumnHeader.clickedColumn === index}
                          className="column-popover-parent"
                        >
                          <div className="tjdb-menu-icon-parent">
                            <Menu
                              width="20"
                              height="20"
                              className="tjdb-menu-icon"
                              onClick={(e) => onMenuClick(index, e)}
                            />
                          </div>
                        </TablePopover>
                      </div>
                    ) : column.Header === 'id' ? (
                      showTooltipForId(column)
                    ) : (
                      <>
                        <span className="tj-text-xsm tj-db-dataype text-lowercase">
                          {column.Header == 'id' ? (
                            <Integer width="18" height="18" className="tjdb-column-header-name" />
                          ) : (
                            checkDataType(column?.dataType)
                          )}
                        </span>
                        {column.render('Header')}
                      </>
                    )}
                  </th>
                ))}
                <th
                  onClick={() => openCreateColumnDrawer()}
                  className={darkMode ? 'add-icon-column-dark' : 'add-icon-column'}
                >
                  <div className="icon-styles d-flex align-items-center justify-content-center">+</div>
                </th>
              </tr>
            ))}
          </thead>
          <tbody
            className={cx({
              'bg-white': rows.length > 0 && !darkMode,
            })}
            {...getTableBodyProps()}
          >
            {rows.length === 0 ? (
              <tr>
                <td colSpan={columns.length + 1}>
                  <div className="d-flex justify-content-center align-items-center flex-column">
                    <div className="mb-3">
                      <EmptyFoldersIllustration />
                    </div>
                    <div className="text-center">
                      <div className="text-h3" data-cy="do-not-have-records-text">
                        You don&apos;t have any records yet.
                      </div>
                    </div>
                  </div>
                </td>
              </tr>
            ) : (
              rows.map((row, index) => {
                prepareRow(row);
                return (
                  <>
                    <tr className={`${`row-tj`}`} {...row.getRowProps()} key={index}>
                      {row.cells.map((cell, index) => {
                        const dataCy =
                          cell.column.id === 'selection'
                            ? `${cell.row.values?.id}-checkbox`
                            : `id-${cell.row.values?.id}-column-${cell.column.id}`;
                        const cellValue = cell.value === null ? '' : cell.value;
                        return (
                          <td
                            key={`cell.value-${index}`}
                            title={cell.value || ''}
                            className={
                              editColumnHeader?.clickedColumn === index &&
                              editColumnHeader?.columnEditPopover === true &&
                              !darkMode
                                ? `table-cell-click`
                                : editColumnHeader?.clickedColumn === index &&
                                  editColumnHeader?.columnEditPopover === true &&
                                  darkMode
                                ? 'table-cell-click-dark'
                                : editColumnHeader?.hoveredColumn === index && !darkMode
                                ? 'table-cell-hover-background'
                                : editColumnHeader?.hoveredColumn === index && darkMode
                                ? 'table-cell-hover-background-dark'
                                : `table-cell`
                            }
                            data-cy={`${dataCy.toLocaleLowerCase().replace(/\s+/g, '-')}-table-cell`}
                            {...cell.getCellProps()}
                          >
                            {cell.value === null ? (
                              <span className="cell-text-null">Null</span>
                            ) : cell.column.dataType === 'boolean' ? (
                              <div className="row">
                                <div className="col-1">
                                  <label className={`form-switch`}>
                                    <input
                                      className="form-check-input"
                                      type="checkbox"
                                      checked={cell.value}
                                      onChange={() => handleToggleCellEdit(cell.value, row.values.id, index)}
                                    />
                                  </label>
                                </div>
                              </div>
                            ) : (
                              <span className="cell-text">
                                {isBoolean(cell?.value) ? cell?.value?.toString() : cell.render('Cell')}
                              </span>
                            )}
                          </td>
                        );
                      })}
                    </tr>
                  </>
                );
              })
            )}
<<<<<<< HEAD
            <button onClick={() => setIsCreateRowDrawerOpen(true)} className="add-col-btn-database">
=======
            <div onClick={() => openCreateRowDrawer()} className={darkMode ? 'add-icon-row-dark' : 'add-icon-row'}>
>>>>>>> 1b708791
              +
            </div>
          </tbody>
        </table>

        <TableFooter darkMode={darkMode} dataLoading={loading} tableDataLength={tableData.length} />
      </div>
      <Drawer isOpen={isEditColumnDrawerOpen} onClose={() => setIsEditColumnDrawerOpen(false)} position="right">
        <EditColumnForm
          selectedColumn={selectedColumn}
          setColumns={setColumns}
          onClose={() => setIsEditColumnDrawerOpen(false)}
        />
      </Drawer>
      <ConfirmDialog
        title={'Delete Column'}
        show={editColumnHeader?.deletePopupModal}
        message={
          'Deleting the column could affect it’s associated queries/components. Are you sure you want to continue?'
        }
        onConfirm={handleDeleteColumn}
        onCancel={() => {
          setEditColumnHeader((prevState) => ({
            ...prevState,
            deletePopupModal: false,
          }));
        }}
        darkMode={darkMode}
        confirmButtonType="dangerPrimary"
        cancelButtonType="tertiary"
        onCloseIconClick={() => {
          setEditColumnHeader((prevState) => ({
            ...prevState,
            deletePopupModal: false,
          }));
        }}
        confirmButtonText={'Delete Column'}
        cancelButtonText={'Cancel'}
        confirmIcon={<DeleteIcon />}
      />
    </div>
  );
};

export default Table;<|MERGE_RESOLUTION|>--- conflicted
+++ resolved
@@ -25,7 +25,7 @@
 
 import './styles.scss';
 
-const Table = () => {
+const Table = ({ collapseSidebar }) => {
   const {
     organizationId,
     columns,
@@ -188,22 +188,26 @@
     const shouldDelete = confirm('Are you sure you want to delete the selected rows?');
     if (shouldDelete) {
       const selectedRows = Object.keys(selectedRowIds).map((key) => rows[key]);
-      const primaryKey = columns.find((column) => column.isPrimaryKey);
-      const deletionKeys = selectedRows.map((row) => {
-        return row.values[primaryKey.accessor];
-      });
-
-      let query = `?${primaryKey.accessor}=in.(${deletionKeys.toString()})`;
-
-      const { error } = await tooljetDatabaseService.deleteRows(organizationId, selectedTable.id, query);
-
-      if (error) {
-        toast.error(error?.message ?? `Error deleting rows from table "${selectedTable.table_name}"`);
-        return;
+      const primaryKey = columns.find((column) => column?.constraints_type?.is_primary_key);
+      if (primaryKey) {
+        const deletionKeys = selectedRows.map((row) => {
+          return row.values[primaryKey?.accessor];
+        });
+
+        let query = `?${primaryKey?.accessor}=in.(${deletionKeys.toString()})`;
+
+        const { error } = await tooljetDatabaseService.deleteRows(organizationId, selectedTable.id, query);
+
+        if (error) {
+          toast.error(error?.message ?? `Error deleting rows from table "${selectedTable.table_name}"`);
+          return;
+        }
+
+        toast.success(`Deleted ${selectedRows.length} rows from table "${selectedTable.table_name}"`);
+        fetchTableData();
+      } else {
+        toast.error('Something went wrong - Record Id is incorrect');
       }
-
-      toast.success(`Deleted ${selectedRows.length} rows from table "${selectedTable.table_name}"`);
-      fetchTableData();
     }
   };
 
@@ -282,7 +286,7 @@
     }));
   };
 
-  const onMenuClick = (index, e) => {
+  const onMenuClick = (index, _e) => {
     setEditColumnHeader((prevState) => ({
       ...prevState,
       clickedColumn: index,
@@ -349,16 +353,6 @@
           style={{ position: 'relative' }}
         >
           <thead>
-<<<<<<< HEAD
-            <button
-              ref={columnCreatorElement}
-              onClick={() => setIsCreateColumnDrawerOpen(true)}
-              className={`${positionValue}`}
-            >
-              +
-            </button>
-=======
->>>>>>> 1b708791
             {headerGroups.map((headerGroup, index) => (
               <tr className="tj-database-column-row" {...headerGroup.getHeaderGroupProps()} key={index}>
                 {headerGroup.headers.map((column, index) => (
@@ -431,7 +425,7 @@
                   </th>
                 ))}
                 <th
-                  onClick={() => openCreateColumnDrawer()}
+                  onClick={() => setIsCreateColumnDrawerOpen(true)}
                   className={darkMode ? 'add-icon-column-dark' : 'add-icon-column'}
                 >
                   <div className="icon-styles d-flex align-items-center justify-content-center">+</div>
@@ -522,17 +516,21 @@
                 );
               })
             )}
-<<<<<<< HEAD
-            <button onClick={() => setIsCreateRowDrawerOpen(true)} className="add-col-btn-database">
-=======
-            <div onClick={() => openCreateRowDrawer()} className={darkMode ? 'add-icon-row-dark' : 'add-icon-row'}>
->>>>>>> 1b708791
+            <div
+              onClick={() => setIsCreateRowDrawerOpen(true)}
+              className={darkMode ? 'add-icon-row-dark' : 'add-icon-row'}
+            >
               +
             </div>
           </tbody>
         </table>
 
-        <TableFooter darkMode={darkMode} dataLoading={loading} tableDataLength={tableData.length} />
+        <TableFooter
+          darkMode={darkMode}
+          dataLoading={loading}
+          tableDataLength={tableData.length}
+          collapseSidebar={collapseSidebar}
+        />
       </div>
       <Drawer isOpen={isEditColumnDrawerOpen} onClose={() => setIsEditColumnDrawerOpen(false)} position="right">
         <EditColumnForm
