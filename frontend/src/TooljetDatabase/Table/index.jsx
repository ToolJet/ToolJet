--- conflicted
+++ resolved
@@ -471,11 +471,7 @@
         setSelectedRowIds({});
         const cellValue = rows[selectedCellRef.current.rowIndex].cells[selectedCellRef.current.columnIndex]?.value;
         const isCellValueDefault =
-<<<<<<< HEAD
-          headerGroups[0].headers[selectedCellRef.current.columnIndex]?.column_default === cellValue.toString()
-=======
           headerGroups[0].headers[selectedCellRef.current.columnIndex]?.column_default === cellValue?.toString()
->>>>>>> a6c1da8d
             ? true
             : false;
         setCellVal(cellValue);
@@ -495,11 +491,7 @@
           rows[selectedCellRef.current.rowIndex].cells[selectedCellRef.current.columnIndex]?.column?.dataType;
         if (cellValue === null) {
           const isCellValueDefault =
-<<<<<<< HEAD
-            headerGroups[0].headers[selectedCellRef.current.columnIndex]?.column_default === cellValue.toString()
-=======
             headerGroups[0].headers[selectedCellRef.current.columnIndex]?.column_default === cellValue?.toString()
->>>>>>> a6c1da8d
               ? true
               : false;
           setSelectedRowIds({});
@@ -764,11 +756,7 @@
       ['table-editable-parent-cell', 'tjdb-td-wrapper', 'table-cell', 'cell-text'].includes(e.target.classList.value)
     ) {
       const isCellValueDefault =
-<<<<<<< HEAD
-        headerGroups[0].headers[cellIndex]?.column_default === cellVal.toString() ? true : false;
-=======
         headerGroups[0].headers[cellIndex]?.column_default === cellVal?.toString() ? true : false;
->>>>>>> a6c1da8d
       updateCellNavigationRef(rowIndex, cellIndex, true);
       setSelectedRowIds({});
       setCellVal(cellVal);
@@ -869,24 +857,17 @@
         )}
         ref={tooljetDbTableRef}
       >
-<<<<<<< HEAD
         <div
           className={cx(`tjdb-th-bg`, {
             'tjdb-th-bg-dark': darkMode,
           })}
         />
-=======
->>>>>>> a6c1da8d
         {loadingState ? (
           <table
             className={`table card-table loading-table table-vcenter text-nowrap datatable ${
               darkMode && 'dark-background'
             }`}
-<<<<<<< HEAD
             style={{ position: 'relative', top: '-32px' }}
-=======
-            style={{ position: 'relative' }}
->>>>>>> a6c1da8d
           >
             <thead>
               <tr>
@@ -922,11 +903,7 @@
           <table
             {...getTableProps()}
             className={`table card-table table-vcenter text-nowrap datatable ${darkMode && 'dark-background'}`}
-<<<<<<< HEAD
             style={{ position: 'relative', top: '-32px' }}
-=======
-            style={{ position: 'relative' }}
->>>>>>> a6c1da8d
           >
             <thead>
               {headerGroups.map((headerGroup, index) => (
