.tjdb-column-header-name {
  margin-right: 10px;
}

.tjdb-menu-icon {
  display: none;
}

.tjdb-menu-icon-parent {
  width: 20px;
  height: 20px;
}

.primaryKeyTooltip {
  display: flex;
  align-items: center;
  justify-content: space-between;
}

.primary-key-text {
  font-size: 8px;
  color: #687076;
}

.tjdb-primary-key-parent {
  border-radius: 10px !important;
  background-color: #D7DBDF !important;
  padding: 0px 5px;
  display: flex;
  align-items: center;
  justify-content: center;
  width: 70px;
}

.column-popover {
  width: 137px !important;
}

.column-popover-parent {
  background-color: white !important;
}

<<<<<<< HEAD
.keyPress-actions {

  gap: 1.5rem;

  .navigate-keyActions,
  .enter-keyActions {
    display: flex;
    align-items: center;
    justify-content: space-between;
    gap: 5px;

    .leftNav-parent-container,
    .rightNav-parent-container,
    .editEnter-parent-container {
      border-radius: 6px;
      border: 1px solid var(--slate7);
      width: 25px;
      text-align: center;
    }
  }
=======
.cell-text-null {
  background-color: var(--slate3) !important;
  color: var(--slate11) !important;
  display: flex;
  align-items: center;
  justify-content: center;
  cursor: default;
  padding-top: 2px;
  padding-bottom: 2px;
  border-radius: 6px;
  width: 50px;
>>>>>>> 07c5f3d0
}<|MERGE_RESOLUTION|>--- conflicted
+++ resolved
@@ -40,7 +40,6 @@
   background-color: white !important;
 }
 
-<<<<<<< HEAD
 .keyPress-actions {
 
   gap: 1.5rem;
@@ -61,7 +60,8 @@
       text-align: center;
     }
   }
-=======
+}
+
 .cell-text-null {
   background-color: var(--slate3) !important;
   color: var(--slate11) !important;
@@ -73,5 +73,4 @@
   padding-bottom: 2px;
   border-radius: 6px;
   width: 50px;
->>>>>>> 07c5f3d0
 }