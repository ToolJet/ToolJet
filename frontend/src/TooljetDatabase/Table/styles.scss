.tjdb-column-header-name {
  margin-right: 10px;
}

.tjdb-menu-icon {
  display: none;
}

// .tjdb-menu-icon-parent {
//   //   width: 20px;
//   //   height: 20px;
// }

.header-primaryKey-container {
  margin-right: 6px !important;
}

.primaryKeyTooltip {
  display: flex;
  align-items: center;
  justify-content: space-between;
  width: 100% !important;
}

.column-popover {
  width: 150px !important;
}

.column-popover-parent {
  background-color: white !important;
}

.tj-table-empty {
  th {
    border-top: 1px solid rgba(101, 109, 119, 0.16) !important;
    border-right: 1px solid;
    border-bottom: 1px solid;
    border-color: inherit;

    &:nth-last-child(2) {
      border-right: 0px;
      border-color: inherit;
    }

    &:last-child {
      &::before {
        content: '';
        position: absolute;
        display: block;
        top: 0px;
        left: -1px;
        width: 1px;
        height: 100%;
        background-color: rgba(101, 109, 119, 0.16) !important;
      }
      border-right: 0px;
      border-color: inherit;
    }
  }

  td {
    border: none !important
  }
}

.tj-table {
  thead th {
    z-index: 1;
    position: sticky;
    top: 0px;
  }

  td:nth-child(1) {
    z-index: 1;
    position: sticky;
    left: 0;
    background-color: white;
  }

  td:nth-child(2) {
    z-index: 1;
    position: sticky;
    left: 66px;
    border-right: 2px solid var(--light-slate-08, #C1C8CD);
    background-color: white;
  }

  th {
    border-top: 1px solid rgba(101, 109, 119, 0.16) !important;
    border-right: 1px solid;
    border-bottom: 1px solid;
    border-color: inherit;

    &:nth-last-child(2) {
      border-right: 0px;
      border-color: inherit;
    }

    &:last-child {
      &::before {
        content: '';
        position: absolute;
        display: block;
        top: 0px;
        left: -1px;
        width: 1px;
        height: 100%;
        background-color: rgba(101, 109, 119, 0.16) !important;
      }
      border-right: 0px;
      border-color: inherit;
    }
  }

  td {
    border-right: 1px solid;
    border-bottom: 1px solid;
    border-color: inherit;
  }

  th:nth-child(1) {
    left: 0;
    top: 0;
    z-index: 2;
  }

  th:nth-child(2) {
    z-index: 2;
    left: 66px;
    border-right: 2px solid var(--light-slate-08, #C1C8CD);
  }

  .dark-background {

    td:nth-child(1),
    td:nth-child(2) {
      background-color: #2B394A;
    }
  }

  .tjdb-td-wrapper {
    position: relative;
    height: 36px;
    flex-direction: column;
    display: flex;
    justify-content: center;
    padding: 0.375rem 0.375rem;
    border: 2px solid transparent;
  }

  .tjdb-selected-cell {
    border: 1.5px solid var(--Indigo-09, #3E63DD) !important;
  }

  .card-table tr td:last-child {
    padding: 0;
  }

}

.tjdb-loader-parent>span:first-child {
  height: 20px !important;

  .tjdb-loader {
    width: 180px !important;
    background: var(--slate7) !important;
    display: flex !important;
  }
}

.tjdb-loader-icon-parent {
  width: 20px !important;
  height: 20px !important;

  .tjdb-icon-loader {
    width: 20px !important;
    background: var(--slate7) !important;
    display: flex !important;
  }
}

.tjdb-empty-row td {
  border-right: 1px solid !important;
  border-bottom: 1px solid !important;
  border-color: inherit !important;
}

.loading-table th {
  padding: 5px 8px 5px 8px !important;
  height: 32px !important;
}

.warning-icon-container,
.warning-icon-container-dark {
  width: 54px !important;
  height: 52px !important;
  display: flex !important;
  align-items: center !important;
  justify-content: center !important;
  background-color: #F1F3F5;
  border-radius: 6px !important;
  margin: 0px auto 8px auto !important;
}

.warning-icon-container-dark {
  background-color: #2B2F30 !important;
}

.empty-table-description {
  font-size: 14px !important;
  line-height: 20px !important;
  margin-top: 5px !important;
}

.empty-table-container {
  display: flex;
  align-items: center;
  justify-content: center;
  height: calc(100% - 95px);
}

.tjdb-create-new-table {
  width: 180px !important;
  margin: 0px auto !important;
  display: flex !important;
  align-items: center !important;
  justify-content: center !important;
}

.keyPress-actions {

  gap: 1.5rem;

  .navigate-keyActions,
  .enter-keyActions {
    display: flex;
    align-items: center;
    justify-content: space-between;
    gap: 5px;

    .leftNav-parent-container,
    .rightNav-parent-container,
    .editEnter-parent-container {
      border-radius: 6px;
      border: 1px solid var(--slate7);
      width: 24px;
      text-align: center;
    }
  }
}

.cell-text-null {
  background-color: var(--slate3) !important;
  color: var(--slate11) !important;
  display: flex;
  align-items: center;
  justify-content: center;
  cursor: default;
  border-radius: 6px;
  width: 40px;
  height: 20px;
  font-size: 12px;
}

.input-cell-parent {

  position: relative !important;
  background-color: transparent;

  .cell-text-null-input {
    background-color: var(--slate3) !important;
    color: var(--slate11) !important;
    display: flex;
    align-items: center;
    justify-content: center;
    cursor: default;
    border-radius: 6px;
    width: 40px;
    height: 20px;
    font-size: 12px;
  }

}

.tjdb-cell-save-progress {
  position: absolute;
  left: 0;
  bottom: 0;
  height: 2px;
  border: none !important;
}

.progress::-webkit-progress-value {
  background-color: var(--Indigo-09, #3E63DD) !important;
}

.progress::-moz-progress-bar {
  background-color: var(--Indigo-09, #3E63DD) !important;
}

.toojet-db-table-footer {
  width: calc(100vw - 336px) !important;
}

.tj-db-table {
  position: relative;
  scroll-behavior: smooth;

  .table-cell {
    &:not(.table-cell-selected):hover {
      background: var(--Slate-03, #F1F3F5) !important;
    }
  }

  .table-row-selected {
    background-color: var(--indigo4);

    td:nth-child(1),
    td:nth-child(2) {
      background: var(--indigo4);
    }
  }

  .dark-bg:not(.table-row-selected) {
    &:hover {
      background: #22303C;

      td:nth-child(1),
      td:nth-child(2) {
        background: #22303C;
      }
    }

    .table-cell {
      &:hover {
        background: #1D252F !important;
      }
    }
  }

  .cell-text {
    white-space: nowrap;
    overflow: hidden;
    text-overflow: ellipsis;
  }
<<<<<<< HEAD

  .tjdb-th-bg {
    height: 32px;
    background: #ECEEF0;
    position: sticky;
    top: 0;
    width: 100%;
    border-top: 1px solid rgba(101, 109, 119, 0.16) !important;
    border-bottom: 1px solid rgba(101, 109, 119, 0.16) !important;
  }

  .tjdb-th-bg-dark {
    background: #1c252f !important;
=======
}

.create-table-list-items {
  width: 262px !important;
  z-index: 1000 !important;
  inset: 10px auto auto -20px !important;

  .popover-body {
    padding: 0px !important;
    width: 262px !important;

    .unique-constraint-parent {
      padding: 16px 16px 0px 16px !important;
    }

    .delete-column-table-creation {
      display: flex !important;
      align-items: center !important;
      gap: 8px !important;
      padding: 0px 16px 16px 20px !important;
      width: 100% !important;

      .delete-column-text {
        font-weight: 500 !important;
      }
    }

    .unique-tag {
      color: var(--slate11) !important;
      font-weight: 500 !important;
    }

    .unique-helper-text {
      color: var(--slate11) !important;
      font-weight: 400 !important;
    }

  }
}

.table-list-items {
  button {
    border: none;
    background: none;
  }

  .disabled-btn {
    cursor: not-allowed !important;
>>>>>>> 1e66b1be
  }
}<|MERGE_RESOLUTION|>--- conflicted
+++ resolved
@@ -343,7 +343,6 @@
     overflow: hidden;
     text-overflow: ellipsis;
   }
-<<<<<<< HEAD
 
   .tjdb-th-bg {
     height: 32px;
@@ -357,7 +356,7 @@
 
   .tjdb-th-bg-dark {
     background: #1c252f !important;
-=======
+  }
 }
 
 .create-table-list-items {
@@ -406,6 +405,5 @@
 
   .disabled-btn {
     cursor: not-allowed !important;
->>>>>>> 1e66b1be
   }
 }