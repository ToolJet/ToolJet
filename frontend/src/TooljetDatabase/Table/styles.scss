.tjdb-column-header-name {
  margin-right: 10px;
}

.tjdb-menu-icon {
  display: none;
}

.tjdb-menu-icon-parent {
  width: 20px;
  height: 20px;
}

.primaryKeyTooltip {
  display: flex;
  align-items: center;
  justify-content: space-between;
}

.primary-key-text {
  font-size: 8px;
  color: #687076;
}

.tjdb-primary-key-parent {
  border-radius: 10px !important;
  background-color: #D7DBDF !important;
  padding: 0px 5px;
  display: flex;
  align-items: center;
  justify-content: center;
  width: 70px;
}

.column-popover {
  width: 137px !important;
}

.column-popover-parent {
  background-color: white !important;
}

.tj-table {
  thead th {
    position: sticky;
    top: 0px;
  }

  td:nth-child(1) {
    position: sticky;
    left: 0;
    background-color: white;
  }

  td:nth-child(2) {
    position: sticky;
    left: 66px;
    border-right: 2px solid var(--light-slate-08, #C1C8CD);
    background-color: white;
  }

  th {
    border-top: 1px solid;
    border-right: 1px solid;
    border-bottom: 1px solid;
    border-color: inherit;
  }

  td {
    border-right: 1px solid;
    border-bottom: 1px solid;
    border-color: inherit;
  }

  th:nth-child(1) {
    left: 0;
    top: 0;
    z-index: 1;
  }

  th:nth-child(2) {
    z-index: 1;
    left: 66px;
    border-right: 2px solid var(--light-slate-08, #C1C8CD);
  }

  .dark-background {
    td:nth-child(1),
    td:nth-child(2) {
      background-color: #2B394A;
    }
  }

}
.keyPress-actions {

  gap: 1.5rem;

  .navigate-keyActions,
  .enter-keyActions {
    display: flex;
    align-items: center;
    justify-content: space-between;
    gap: 5px;

    .leftNav-parent-container,
    .rightNav-parent-container,
    .editEnter-parent-container {
      border-radius: 6px;
      border: 1px solid var(--slate7);
      width: 25px;
      text-align: center;
    }
  }
}

.cell-text-null {
  background-color: var(--slate3) !important;
  color: var(--slate11) !important;
  display: flex;
  align-items: center;
  justify-content: center;
  cursor: default;
  padding-top: 2px;
  padding-bottom: 2px;
  border-radius: 6px;
  width: 50px;
}

.toojet-db-table-footer {
  width: calc(100vw - 336px)!important;
<<<<<<< HEAD
}

.tj-db-table {
  .table-cell {
    &:hover {
      background: var(--Slate-03, #F1F3F5) !important;
    }
  }

  .dark-bg {
    &:hover {
      background: #22303C;
    }

    .table-cell {
      &:hover {
        background: #1D252F !important;
      }
    }
  }
=======
>>>>>>> f074fe9c
}<|MERGE_RESOLUTION|>--- conflicted
+++ resolved
@@ -60,7 +60,7 @@
   }
 
   th {
-    border-top: 1px solid;
+    border-top: 1px solid rgba(101, 109, 119, 0.16) !important;
     border-right: 1px solid;
     border-bottom: 1px solid;
     border-color: inherit;
@@ -129,7 +129,6 @@
 
 .toojet-db-table-footer {
   width: calc(100vw - 336px)!important;
-<<<<<<< HEAD
 }
 
 .tj-db-table {
@@ -150,6 +149,4 @@
       }
     }
   }
-=======
->>>>>>> f074fe9c
 }