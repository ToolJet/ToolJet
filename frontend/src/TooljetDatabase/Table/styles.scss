.tjdb-column-header-name {
  margin-right: 10px;
}

.tjdb-menu-icon {
  display: none;
}

.tjdb-menu-icon-parent {
  width: 20px;
  height: 20px;
}

.primaryKeyTooltip {
  display: flex;
  align-items: center;
  justify-content: space-between;
}

.primary-key-text {
  font-size: 8px;
  color: #687076;
}

.tjdb-primary-key-parent {
  border-radius: 10px !important;
  background-color: #D7DBDF !important;
  padding: 0px 5px;
  display: flex;
  align-items: center;
  justify-content: center;
  width: 70px;
}

.column-popover {
  width: 137px !important;
}

.column-popover-parent {
  background-color: white !important;
}

.tj-table-empty {
  th {
    border-top: 1px solid rgba(101, 109, 119, 0.16) !important;
    border-right: 1px solid;
    border-bottom: 1px solid;
    border-color: inherit;
  }

  td {
    border: none !important
  }
}

.tj-table {
  thead th {
    z-index: 1;
    position: sticky;
    top: 0px;
  }

  td:nth-child(1) {
    z-index: 1;
    position: sticky;
    left: 0;
    background-color: white;
  }

  td:nth-child(2) {
    z-index: 1;
    position: sticky;
    left: 66px;
    border-right: 2px solid var(--light-slate-08, #C1C8CD);
    background-color: white;
  }

  th {
    border-top: 1px solid rgba(101, 109, 119, 0.16) !important;
    border-right: 1px solid;
    border-bottom: 1px solid;
    border-color: inherit;
  }

  td {
    border-right: 1px solid;
    border-bottom: 1px solid;
    border-color: inherit;
  }

  th:nth-child(1) {
    left: 0;
    top: 0;
    z-index: 2;
  }

  th:nth-child(2) {
    z-index: 2;
    left: 66px;
    border-right: 2px solid var(--light-slate-08, #C1C8CD);
  }

  .dark-background {

    td:nth-child(1),
    td:nth-child(2) {
      background-color: #2B394A;
    }
  }

  .tjdb-td-wrapper {
    position: relative;
    height: 36px;
    flex-direction: column;
    display: flex;
    justify-content: center;
    padding: 0.375rem 0.375rem;
    border: 2px solid transparent;
<<<<<<< HEAD
  }

  .tjdb-selected-cell {
    border-color: var(--Indigo-09, #3E63DD);
=======

    .foreignkey-cell {
      .cell-text {
        width: 80%;
      }
    }
  }

  .tjdb-selected-cell {
    border: 1.5px solid var(--Indigo-09, #3E63DD) !important;

    .tjdb-td-wrapper {
      div {
        padding-bottom: 0px !important;

        .cell-menu-text {
          white-space: nowrap ;
          overflow: hidden ;
          text-overflow: ellipsis ;
          width: 85% ;
          color: var(--slate11) !important;
          cursor: default;
          border-radius: 6px;
          // height: 20px;
          font-size: 12px;
        }
      }
    }
  }

  .tjdb-column-select-border {
    .tjdb-td-wrapper {
      div {
        padding-bottom: 0px !important;
        .cell-menu-text {
          white-space: nowrap;
          overflow: hidden;
          text-overflow: ellipsis;
          width: 85%;
          color: var(--slate11) !important;
          cursor: default;
          border-radius: 6px;
          // height: 20px;
          font-size: 12px;
        }
      }
    }
>>>>>>> 1311b5ab
  }

  .card-table tr td:last-child {
    padding: 0;
  }

}

.tjdb-loader-parent>span:first-child {
  height: 20px !important;

  .tjdb-loader {
    width: 180px !important;
    background: var(--slate7) !important;
    display: flex !important;
  }
}

.tjdb-loader-icon-parent {
  width: 20px !important;
  height: 20px !important;

  .tjdb-icon-loader {
    width: 20px !important;
    background: var(--slate7) !important;
    display: flex !important;
  }
}

.tjdb-empty-row td {
  border-right: 1px solid !important;
  border-bottom: 1px solid !important;
  border-color: inherit !important;
}

.loading-table th {
  padding: 5px 8px 5px 8px !important;
  height: 32px !important;
}

.warning-icon-container,
.warning-icon-container-dark {
  width: 54px !important;
  height: 52px !important;
  display: flex !important;
  align-items: center !important;
  justify-content: center !important;
  background-color: #F1F3F5;
  border-radius: 6px !important;
  margin: 0px auto 8px auto !important;
}
.warning-icon-container-dark {
  background-color: #2B2F30 !important;
}

.empty-table-description {
  font-size: 14px !important;
  line-height: 20px !important;
  margin-top: 5px !important;
}

.empty-table-container {
  display: flex;
  align-items: center;
  justify-content: center;
  height: calc(100% - 63px);
}

.tjdb-create-new-table {
  width: 180px !important;
  margin: 0px auto !important;
  display: flex !important;
  align-items: center !important;
  justify-content: center !important;
}

.keyPress-actions {

  gap: 1.5rem;

  .navigate-keyActions,
  .enter-keyActions {
    display: flex;
    align-items: center;
    justify-content: space-between;
    gap: 5px;

    .leftNav-parent-container,
    .rightNav-parent-container,
    .editEnter-parent-container {
      border-radius: 6px;
      border: 1px solid var(--slate7);
      width: 24px;
      text-align: center;
    }
  }
}

.cell-text-null {
  background-color: var(--slate3) !important;
  color: var(--slate11) !important;
  display: flex;
  align-items: center;
  justify-content: center;
  cursor: default;
  border-radius: 6px;
  width: 40px;
  height: 20px;
  font-size: 12px;
}

.input-cell-parent {

  position: relative !important;
  background-color: transparent;

  .cell-text-null-input {
    background-color: var(--slate3) !important;
    color: var(--slate11) !important;
    display: flex;
    align-items: center;
    justify-content: center;
    cursor: default;
    border-radius: 6px;
    width: 40px !important;
    height: 20px;
    font-size: 12px;
  }

}

.tjdb-cell-save-progress {
  position: absolute;
  left: 0;
  bottom: 0;
  height: 2px;
  border: none !important;
}

.progress::-webkit-progress-value {
  background-color: var(--Indigo-09, #3E63DD) !important;
}

.progress::-moz-progress-bar {
  background-color: var(--Indigo-09, #3E63DD) !important;
}

.toojet-db-table-footer {
  width: calc(100vw - 336px) !important;
}

.tj-db-table {
  scroll-behavior: smooth;

  .table-cell {
    &:not(.table-cell-selected):hover {
      background: var(--Slate-03, #F1F3F5) !important;
    }
  }

  .table-row-selected {
    background-color: var(--indigo4);

    td:nth-child(1),
    td:nth-child(2) {
      background: var(--indigo4);
    }
  }

  .dark-bg:not(.table-row-selected) {
    &:hover {
      background: #22303C;

      td:nth-child(1),
      td:nth-child(2) {
        background: #22303C;
      }
    }

    .table-cell {
      &:hover {
        background: #1D252F !important;
      }
    }
  }

  .cell-text {
    white-space: nowrap;
    overflow: hidden;
    text-overflow: ellipsis;
  }
<<<<<<< HEAD
=======

  .tjdb-th-bg {
    height: 32px;
    background: #ECEEF0;
    position: sticky;
    top: 0;
    width: 100%;
    border-top: 1px solid rgba(101, 109, 119, 0.16) !important;
    border-bottom: 1px solid rgba(101, 109, 119, 0.16) !important;
  }

  .tjdb-th-bg-dark {
    background: #1C252F !important;
  }
}

.create-table-list-items {
  .popover-body {
    padding: 0px !important;
    width: 240px !important;

    .unique-constraint-parent {
      padding: 16px 16px 0px 16px !important;
      display: flex;
      flex-direction: column;
      gap: 8px;

      .unique-constraint-info {
        background-color: var(--slate2);
        border: 1px solid var(--slate5) !important;
        gap: 4px;
        padding: 8px;
        border-radius: 6px;
        opacity: 0px;
        display: flex;
        color: var(--slate11);

        svg {
          width: 20%;
          height: 100%;
        }
      }

      .column-popover {
        width: 100% !important;
      }

    }

    .delete-column-table-creation {
      display: flex !important;
      align-items: center !important;
      gap: 8px !important;
      padding: 0px 16px 16px 20px !important;
      width: 100% !important;

      .delete-column-text {
        font-weight: 500 !important;
      }
    }

    .unique-tag {
      color: var(--slate12) !important;
      font-weight: 500 !important;
    }

    .unique-helper-text {
      color: var(--slate11) !important;
      font-weight: 400 !important;
    }

  }
}

.table-list-items {
  button {
    border: none;
    background: none;
  }

  .disabled-btn {
    cursor: not-allowed !important;
  }
}

.tjdb-table-tooltip {
  width: max-content !important;

  .tooltip-inner {
    max-width: max-content !important;
    width: max-content !important;

    .foreignKey-relation-tooltip {
      span {
        text-align: left;
      }
    }

  }
}

.tooltip-table-dashboard {
  max-width: 500px !important;

  .tooltip-inner {
    max-width: 100% !important;
  }
>>>>>>> 1311b5ab
}<|MERGE_RESOLUTION|>--- conflicted
+++ resolved
@@ -116,12 +116,6 @@
     justify-content: center;
     padding: 0.375rem 0.375rem;
     border: 2px solid transparent;
-<<<<<<< HEAD
-  }
-
-  .tjdb-selected-cell {
-    border-color: var(--Indigo-09, #3E63DD);
-=======
 
     .foreignkey-cell {
       .cell-text {
@@ -169,7 +163,6 @@
         }
       }
     }
->>>>>>> 1311b5ab
   }
 
   .card-table tr td:last-child {
@@ -361,8 +354,6 @@
     overflow: hidden;
     text-overflow: ellipsis;
   }
-<<<<<<< HEAD
-=======
 
   .tjdb-th-bg {
     height: 32px;
@@ -470,5 +461,4 @@
   .tooltip-inner {
     max-width: 100% !important;
   }
->>>>>>> 1311b5ab
 }