/* eslint-disable react/jsx-key */
import React from 'react';
import OverlayTrigger from 'react-bootstrap/OverlayTrigger';
import Popover from 'react-bootstrap/Popover';
import DeleteIcon from '../../Icons/DeleteIcon.svg';
import EditIcon from '../../Icons/EditColumn.svg';

// eslint-disable-next-line no-unused-vars
export const TablePopover = ({ disabled, children, onEdit, onDelete, show }) => {
  if (disabled) return children;
  const popover = (
    <Popover>
      <Popover.Body>
        <div className="column-popover row list-group-item-action cursor-pointer p-1">
          <div className="col-auto">
            <EditIcon width="17" height="18" />
          </div>
          <div className="col text-truncate" onClick={onEdit}>
            Edit column
          </div>
        </div>
        <div className="column-popover row list-group-item-action cursor-pointer p-1 mt-2" onClick={onDelete}>
          <div className="col-auto">
            <DeleteIcon width="14" height="15" />
          </div>
          <div className="col text-truncate text-danger" data-cy="column-delete-option">
            Delete column
          </div>
        </div>
      </Popover.Body>
    </Popover>
  );

  return (
<<<<<<< HEAD
    <OverlayTrigger show={show} rootClose trigger="click" placement="bottom" overlay={popover}>
=======
    <OverlayTrigger show={show} rootClose={true} trigger="click" placement="bottom" overlay={popover}>
>>>>>>> 8b10c800
      {children}
    </OverlayTrigger>
  );
};<|MERGE_RESOLUTION|>--- conflicted
+++ resolved
@@ -32,11 +32,7 @@
   );
 
   return (
-<<<<<<< HEAD
-    <OverlayTrigger show={show} rootClose trigger="click" placement="bottom" overlay={popover}>
-=======
     <OverlayTrigger show={show} rootClose={true} trigger="click" placement="bottom" overlay={popover}>
->>>>>>> 8b10c800
       {children}
     </OverlayTrigger>
   );
