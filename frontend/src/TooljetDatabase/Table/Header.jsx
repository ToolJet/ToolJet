--- conflicted
+++ resolved
@@ -29,12 +29,9 @@
   setIsEditRowDrawerOpen,
   setFilterEnable,
   filterEnable,
-<<<<<<< HEAD
   isDirectRowExpand,
-=======
   referencedColumnDetails,
   setReferencedColumnDetails,
->>>>>>> 2238b01c
 }) => {
   const darkMode = localStorage.getItem('darkMode') === 'true';
   const [isAddNewDataMenuOpen, setIsAddNewDataMenuOpen] = useState(false);
@@ -203,12 +200,9 @@
                       setIsEditRowDrawerOpen={setIsEditRowDrawerOpen}
                       selectedRowIds={selectedRowIds}
                       rows={rows}
-<<<<<<< HEAD
                       isDirectRowExpand={isDirectRowExpand}
-=======
                       referencedColumnDetails={referencedColumnDetails}
                       setReferencedColumnDetails={setReferencedColumnDetails}
->>>>>>> 2238b01c
                     />
                   ) : null}
                   {!isDirectRowExpand && Object.keys(selectedRowIds).length > 0 && (
