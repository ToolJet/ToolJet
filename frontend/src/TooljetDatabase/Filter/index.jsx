--- conflicted
+++ resolved
@@ -14,15 +14,9 @@
   const isMounted = useMounted();
 
   const popover = (
-<<<<<<< HEAD
-    <Popover id="storage-filter-popover" className={cx({ 'theme-dark': darkMode })}>
+    <Popover id="storage-filter-popover" className={cx({ 'theme-dark': darkMode })} data-cy="filter-section">
       <Popover.Body bsPrefix="storage-filter-popover">
-        <div className="card-body">
-=======
-    <Popover id="storage-filter-popover" className={cx({ 'theme-dark': darkMode })} data-cy="filter-section">
-      <Popover.Content bsPrefix="storage-filter-popover">
         <div className="card-body" data-cy="filter-card-body">
->>>>>>> 0271dbf1
           {Object.values(filters).map((filter, index) => {
             return (
               <div key={index}>
