--- conflicted
+++ resolved
@@ -15,13 +15,8 @@
   const isMounted = useMounted();
 
   const popover = (
-<<<<<<< HEAD
     <Popover id="storage-filter-popover" className={cx({ 'theme-dark dark-theme': darkMode })} data-cy="filter-section">
-      <Popover.Content bsPrefix="storage-filter-popover">
-=======
-    <Popover id="storage-filter-popover" className={cx({ 'theme-dark': darkMode })} data-cy="filter-section">
       <Popover.Body bsPrefix="storage-filter-popover">
->>>>>>> 66807853
         <div className="card-body" data-cy="filter-card-body">
           {Object.values(filters).map((filter, index) => {
             return (
