--- conflicted
+++ resolved
@@ -34,11 +34,8 @@
   foreignKeys,
   setReferencedColumnDetails,
   cellHeader,
-<<<<<<< HEAD
   cachedOptions,
-=======
   dataType = '',
->>>>>>> 6fbc4d1f
 }) => {
   // below state is used only for boolean cell
   const [selectedValue, setSelectedValue] = useState(cellValue);
@@ -183,11 +180,7 @@
               emptyError={
                 <div className="dd-select-alert-error m-2 d-flex align-items-center">
                   <Information />
-<<<<<<< HEAD
-                  No values found
-=======
                   No data available
->>>>>>> 6fbc4d1f
                 </div>
               }
               value={selectedForeignKeyValue}
@@ -207,11 +200,8 @@
               foreignKeys={foreignKeys}
               setReferencedColumnDetails={setReferencedColumnDetails}
               cellColumnName={cellHeader}
-<<<<<<< HEAD
               cachedOptions={cachedOptions}
-=======
               columnDataType={dataType}
->>>>>>> 6fbc4d1f
             />
           )}
           {/*  Boolean View */}
