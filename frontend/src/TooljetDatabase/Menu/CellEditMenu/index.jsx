--- conflicted
+++ resolved
@@ -25,11 +25,6 @@
   setNullValue,
   nullValue,
   isBoolean,
-<<<<<<< HEAD
-}) => {
-  // below state is used only for boolean cell
-  const [selectedValue, setSelectedValue] = useState(cellValue);
-=======
   referencedColumnDetails = [],
   referenceColumnName = '',
   isForeignKey = false,
@@ -48,7 +43,6 @@
     value: previousCellValue === 'Null' ? null : previousCellValue?.toString(),
     label: previousCellValue === 'Null' ? null : previousCellValue?.toString(),
   });
->>>>>>> 1311b5ab
 
   const handleDefaultChange = (defaultColumnValue, defaultBooleanValue) => {
     if (defaultBooleanValue === true) {
@@ -74,11 +68,6 @@
   const handleNullChange = (nullVal) => {
     if (nullVal === true) {
       setCellValue(null);
-<<<<<<< HEAD
-    } else {
-      if (previousCellValue === null) {
-        setCellValue('');
-=======
       setSelectedForeignKeyValue({
         label: null,
         value: null,
@@ -98,7 +87,6 @@
           label: previousCellValue,
           value: previousCellValue,
         });
->>>>>>> 1311b5ab
       } else {
         setCellValue(previousCellValue);
       }
@@ -163,8 +151,6 @@
     e.stopPropagation();
   };
 
-<<<<<<< HEAD
-=======
   const referencedFKDataList = referencedColumnDetails.map((item) => {
     const [key, _value] = Object.entries(item);
     return {
@@ -173,7 +159,6 @@
     };
   });
 
->>>>>>> 1311b5ab
   useEffect(() => {
     if (show) {
       document.addEventListener('keydown', handleKeyDown);
