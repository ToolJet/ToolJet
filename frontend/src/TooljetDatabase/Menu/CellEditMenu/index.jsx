import React, { useEffect, useState } from 'react';
import Popover from 'react-bootstrap/Popover';
import OverlayTrigger from 'react-bootstrap/OverlayTrigger';
import DropDownSelect from '@/Editor/QueryManager/QueryEditors/TooljetDatabase/DropDownSelect';
import { ButtonSolid } from '@/_ui/AppButton/AppButton';
import Information from '@/_ui/Icon/solidIcons/Information';
import SolidIcon from '@/_ui/Icon/SolidIcons';
import LeftNav from '../../Icons/LeftNav.svg';
import RightNav from '../../Icons/RightNav.svg';
import cx from 'classnames';
import './styles.scss';
import styles from './styles.module.scss';
import Skeleton from 'react-loading-skeleton';

export const CellEditMenu = ({
  darkMode = false,
  children,
  show,
  close,
  columnDetails,
  saveFunction,
  setCellValue,
  cellValue,
  previousCellValue,
  setDefaultValue,
  defaultValue,
  setNullValue,
  nullValue,
  isBoolean,
  referencedColumnDetails = [],
  referenceColumnName = '',
  isForeignKey = false,
  scrollEventForColumnValues,
  organizationId,
  foreignKeys,
  setReferencedColumnDetails,
  cellHeader,
  cachedOptions,
  dataType = '',
}) => {
  // below state is used only for boolean cell
  const [selectedValue, setSelectedValue] = useState(cellValue);
  const [shouldCloseFkMenu, setShouldCloseFKMenu] = useState(0);
  const [selectedForeignKeyValue, setSelectedForeignKeyValue] = useState({
    value: previousCellValue === 'Null' ? null : previousCellValue,
    label: previousCellValue === 'Null' ? null : previousCellValue,
  });

  const handleDefaultChange = (defaultColumnValue, defaultBooleanValue) => {
    if (defaultBooleanValue === true) {
      setCellValue(defaultColumnValue);
    } else {
      setCellValue(previousCellValue);
    }
    setDefaultValue(defaultBooleanValue);
    setNullValue(false);
  };

  const handleNullChange = (nullVal) => {
    if (nullVal === true) {
      setCellValue(null);
      setSelectedForeignKeyValue({
        label: null,
        value: null,
      });
    } else {
      if (previousCellValue === null) {
        setCellValue('');
        setSelectedForeignKeyValue({
          label: '',
          value: '',
        });
      } else {
        setCellValue(previousCellValue);
        setSelectedForeignKeyValue({
          label: previousCellValue,
          value: previousCellValue,
        });
      }
    }
    setNullValue(nullVal);
    setDefaultValue(false);
  };

  const handleSelectedState = (value) => {
    setSelectedValue(value);
    setCellValue(value);
  };

  const closePopover = () => {
    setReferencedColumnDetails([]);
    setSelectedValue(previousCellValue);
    close();
  };

  const closeFKMenu = () => {
    setShouldCloseFKMenu((prev) => prev + 1);
  };

  const saveFKValue = () => {
    saveFunction(cellValue);
    closeFKMenu();
  };

  const handleKeyDown = (e) => {
    if (e.key === 'ArrowRight' && isBoolean) {
      e.preventDefault();
      if (selectedValue === false) handleSelectedState(true);
      if (selectedValue === true) handleSelectedState(null);
    }

    if (e.key === 'ArrowLeft' && isBoolean) {
      e.preventDefault();
      if (selectedValue === null) handleSelectedState(true);
      if (selectedValue === true) handleSelectedState(false);
    }

    if (e.key === 'Escape') {
      closePopover();
    }

    if (e.key === 'Enter' && cellValue != previousCellValue && show) {
      saveFunction(cellValue);
    }

    if (e.key === 'Backspace') {
      if (selectedValue === null) {
        if (isBoolean) {
          setSelectedValue(true);
          setCellValue(true);
        } else {
          setSelectedValue('');
          setCellValue('');
        }
        setNullValue(false);
        setDefaultValue(false);
        document.getElementById('edit-input-blur').focus();
      }
    }
    e.stopPropagation();
  };

  const referencedFKDataList = referencedColumnDetails.map((item) => {
    const [key, _value] = Object.entries(item);
    return {
      label: key[1] === null ? 'Null' : key[1],
      value: key[1] === null ? 'Null' : key[1],
    };
  });

  useEffect(() => {
    if (show) {
      document.addEventListener('keydown', handleKeyDown);
      return () => {
        document.removeEventListener('keydown', handleKeyDown);
      };
    }
    // eslint-disable-next-line react-hooks/exhaustive-deps
  }, [show, isBoolean, selectedValue, cellValue]);

  useEffect(() => {
    if (selectedValue !== cellValue) setSelectedValue(cellValue);
    // eslint-disable-next-line react-hooks/exhaustive-deps
  }, [cellValue]);

  const SaveChangesSection = () => {
    return (
      <div className="d-flex justify-content-between align-items-center">
        <div className="d-flex flex-column align-items-start gap-1">
          <div className="d-flex align-items-center gap-1">
            <div className={`fw-500 ${styles.tjdbCellMenuShortcutsInfo}`}>
              <SolidIcon name="enterbutton" />
            </div>
            <div className={`fw-400 ${styles.tjdbCellMenuShortcutsText}`}>Save Changes</div>
          </div>
          <div className="d-flex align-items-center gap-1">
            <div className={`fw-500 ${styles.tjdbCellMenuShortcutsInfo}`}>Esc</div>
            <div className={`fw-400 ${styles.tjdbCellMenuShortcutsText}`}>Discard Changes</div>
          </div>
        </div>
        <div className="d-flex flex-column align-items-end gap-1">
          {columnDetails?.constraints_type.is_not_null === false && (
            <div className="d-flex align-items-center gap-2">
              <div className="d-flex flex-column">
                <span className="fw-400 fs-12">Set to null</span>
              </div>
              <div>
                <label className={`form-switch`}>
                  <input
                    className="form-check-input"
                    type="checkbox"
                    checked={nullValue}
                    onChange={() => handleNullChange(!nullValue)}
                  />
                </label>
              </div>
            </div>
          )}
          {columnDetails?.column_default !== null && (
            <div className="d-flex align-items-center gap-2">
              <div className="d-flex flex-column">
                <span className="fw-400 fs-12">Set to default</span>
              </div>
              <div>
                <label className={`form-switch`}>
                  <input
                    className="form-check-input"
                    type="checkbox"
                    checked={defaultValue}
                    onChange={() => handleDefaultChange(columnDetails?.column_default, !defaultValue)}
                  />
                </label>
              </div>
            </div>
          )}
        </div>
      </div>
    );
  };

  const SaveChangesFooter = ({ isForeignKeyInEditCell }) => {
    return (
      <div
        className={cx('d-flex align-items-center gap-2', {
          'justify-content-between': isBoolean,
          'justify-content-end': !isBoolean,
        })}
      >
        {isBoolean ? (
          <div className="cell-editmenu-keyActions">
            <div className="leftNav-parent-container">
              <LeftNav style={{ verticalAlign: 'baseline' }} width={8} height={8} />
            </div>
            <div className="rightNav-parent-container">
              <RightNav style={{ verticalAlign: 'baseline' }} width={8} height={8} />
            </div>
            <div className="navigate-title fs-10">Navigate</div>
          </div>
        ) : null}
        <div className="d-flex" style={{ gap: '8px' }}>
          <ButtonSolid
            onClick={isForeignKeyInEditCell ? closeFKMenu : closePopover}
            variant="tertiary"
            size="sm"
            className="fs-12"
          >
            Cancel
          </ButtonSolid>
          <ButtonSolid
            onClick={isForeignKeyInEditCell ? saveFKValue : () => saveFunction(selectedValue)}
            disabled={cellValue == previousCellValue ? true : false}
            variant="primary"
            size="sm"
            className="fs-12"
          >
            Save
          </ButtonSolid>
        </div>
      </div>
    );
  };

  const popover = (
    <Popover
      className={`${darkMode && 'dark-theme'} tjdb-table-cell-edit-popover`}
      onClick={(event) => {
        if (event.target.closest('.react-select-container')) {
          event.preventDefault(); // Prevent the Popover from closing
        }
      }}
    >
      <Popover.Body className={`${darkMode && 'dark-theme'}`}>
        <div className={`d-flex flex-column ${isBoolean ? 'gap-4' : 'gap-3'}`}>
<<<<<<< HEAD
          {isForeignKey && (
            <DropDownSelect
              buttonClasses="border border-end-1 foreignKeyAcces-container"
              showPlaceHolder={true}
              loader={
                <div className="mx-2">
                  <Skeleton height={18} width={176} className="skeleton" style={{ margin: '15px 50px 7px 7px' }} />
                  <Skeleton height={18} width={212} className="skeleton" style={{ margin: '7px 14px 7px 7px' }} />
                  <Skeleton height={18} width={176} className="skeleton" style={{ margin: '7px 50px 15px 7px' }} />
                </div>
              }
              isLoading={true}
              options={referencedFKDataList}
              darkMode={darkMode}
              emptyError={
                <div className="dd-select-alert-error m-2 d-flex align-items-center">
                  <Information />
                  No data available
                </div>
              }
              value={selectedForeignKeyValue}
              onChange={(value) => {
                setSelectedForeignKeyValue({
                  label: value.value === 'Null' ? null : value.value,
                  value: value.value === 'Null' ? null : value.value,
                });
                setCellValue(value.value === 'Null' ? null : value.value);
                setNullValue(value.value === 'Null' ? true : false);
              }}
              onAdd={true}
              addBtnLabel={'Open referenced table'}
              isCellEdit={true}
              scrollEventForColumnValues={scrollEventForColumnValues}
              organizationId={organizationId}
              foreignKeys={foreignKeys}
              setReferencedColumnDetails={setReferencedColumnDetails}
              cellColumnName={cellHeader}
              cachedOptions={cachedOptions}
              columnDataType={dataType}
            />
          )}
=======
>>>>>>> 5a86dab7
          {/*  Boolean View */}
          {isBoolean && (
            <div className="d-flex align-items-start gap-2">
              <span
                className={`boolean-state-${
                  selectedValue === false ? 'selected' : ''
                } d-flex align-items-center gap-2 fw-500 tjdb-bool-cell-menu-badge-default`}
                tabIndex="0"
                onClick={() => handleSelectedState(false)}
              >
                False
              </span>
              <span
                className={`boolean-state-${
                  selectedValue === true ? 'selected' : ''
                } d-flex align-items-center gap-2 fw-500 tjdb-bool-cell-menu-badge-default`}
                tabIndex="1"
                onClick={() => handleSelectedState(true)}
              >
                True
              </span>
              {columnDetails?.constraints_type.is_not_null === false && (
                <span
                  className={`boolean-state-${
                    selectedValue === null ? 'selected' : ''
                  } d-flex align-items-center gap-2 fw-500 tjdb-bool-cell-menu-badge-default`}
                  tabIndex="2"
                  onClick={() => handleSelectedState(null)}
                >
                  Null
                </span>
              )}
            </div>
          )}

          {!isBoolean && <SaveChangesSection />}

          {/* Footer */}
          <SaveChangesFooter />
        </div>
      </Popover.Body>
    </Popover>
  );

  return (
    <OverlayTrigger show={show} trigger="click" placement="bottom-start" rootclose overlay={popover} defaultShow>
      {isForeignKey ? (
        <DropDownSelect
          buttonClasses="border border-end-1 foreignKeyAcces-container"
          showPlaceHolder={true}
          loader={
            <div className="mx-2">
              <Skeleton height={18} width={176} className="skeleton" style={{ margin: '15px 50px 7px 7px' }} />
              <Skeleton height={18} width={212} className="skeleton" style={{ margin: '7px 14px 7px 7px' }} />
              <Skeleton height={18} width={176} className="skeleton" style={{ margin: '7px 50px 15px 7px' }} />
            </div>
          }
          isLoading={true}
          options={referencedFKDataList}
          darkMode={darkMode}
          emptyError={
            <div className="dd-select-alert-error m-2 d-flex align-items-center">
              <Information />
              No data available
            </div>
          }
          value={selectedForeignKeyValue}
          onChange={(value) => {
            setSelectedForeignKeyValue({
              label: value.value === 'Null' ? null : value.value,
              value: value.value === 'Null' ? null : value.value,
            });
            setCellValue(value.value === 'Null' ? null : value.value);
            setNullValue(value.value === 'Null' ? true : false);
          }}
          onAdd={true}
          closeFKMenu={closeFKMenu}
          saveFKValue={saveFKValue}
          addBtnLabel={'Open referenced table'}
          isCellEdit={true}
          scrollEventForColumnValus={scrollEventForColumnValus}
          organizationId={organizationId}
          foreignKeys={foreignKeys}
          setReferencedColumnDetails={setReferencedColumnDetails}
          cellColumnName={cellHeader}
          customChildren={
            <div className={`d-flex flex-column gap-3`} style={{ padding: '10px' }}>
              <SaveChangesSection />
              <SaveChangesFooter isForeignKeyInEditCell={true} />
            </div>
          }
          isForeignKeyInEditCell={true}
          shouldCloseFkMenu={shouldCloseFkMenu}
        />
      ) : (
        children
      )}
    </OverlayTrigger>
  );
};<|MERGE_RESOLUTION|>--- conflicted
+++ resolved
@@ -271,50 +271,6 @@
     >
       <Popover.Body className={`${darkMode && 'dark-theme'}`}>
         <div className={`d-flex flex-column ${isBoolean ? 'gap-4' : 'gap-3'}`}>
-<<<<<<< HEAD
-          {isForeignKey && (
-            <DropDownSelect
-              buttonClasses="border border-end-1 foreignKeyAcces-container"
-              showPlaceHolder={true}
-              loader={
-                <div className="mx-2">
-                  <Skeleton height={18} width={176} className="skeleton" style={{ margin: '15px 50px 7px 7px' }} />
-                  <Skeleton height={18} width={212} className="skeleton" style={{ margin: '7px 14px 7px 7px' }} />
-                  <Skeleton height={18} width={176} className="skeleton" style={{ margin: '7px 50px 15px 7px' }} />
-                </div>
-              }
-              isLoading={true}
-              options={referencedFKDataList}
-              darkMode={darkMode}
-              emptyError={
-                <div className="dd-select-alert-error m-2 d-flex align-items-center">
-                  <Information />
-                  No data available
-                </div>
-              }
-              value={selectedForeignKeyValue}
-              onChange={(value) => {
-                setSelectedForeignKeyValue({
-                  label: value.value === 'Null' ? null : value.value,
-                  value: value.value === 'Null' ? null : value.value,
-                });
-                setCellValue(value.value === 'Null' ? null : value.value);
-                setNullValue(value.value === 'Null' ? true : false);
-              }}
-              onAdd={true}
-              addBtnLabel={'Open referenced table'}
-              isCellEdit={true}
-              scrollEventForColumnValues={scrollEventForColumnValues}
-              organizationId={organizationId}
-              foreignKeys={foreignKeys}
-              setReferencedColumnDetails={setReferencedColumnDetails}
-              cellColumnName={cellHeader}
-              cachedOptions={cachedOptions}
-              columnDataType={dataType}
-            />
-          )}
-=======
->>>>>>> 5a86dab7
           {/*  Boolean View */}
           {isBoolean && (
             <div className="d-flex align-items-start gap-2">
@@ -395,7 +351,7 @@
           saveFKValue={saveFKValue}
           addBtnLabel={'Open referenced table'}
           isCellEdit={true}
-          scrollEventForColumnValus={scrollEventForColumnValus}
+          scrollEventForColumnValues={scrollEventForColumnValues}
           organizationId={organizationId}
           foreignKeys={foreignKeys}
           setReferencedColumnDetails={setReferencedColumnDetails}
@@ -408,6 +364,8 @@
           }
           isForeignKeyInEditCell={true}
           shouldCloseFkMenu={shouldCloseFkMenu}
+          cachedOptions={cachedOptions}
+          columnDataType={dataType}
         />
       ) : (
         children
