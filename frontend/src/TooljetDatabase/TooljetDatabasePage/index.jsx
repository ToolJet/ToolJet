import React, { useState, useContext, useEffect } from 'react';
import cx from 'classnames';
import Table from '../Table';
import CreateColumnDrawer from '../Drawers/CreateColumnDrawer';
import CreateRowDrawer from '../Drawers/CreateRowDrawer';
import EditRowDrawer from '../Drawers/EditRowDrawer';
import Filter from '../Filter';
import Sort from '../Sort';
import Sidebar from '../Sidebar';
import { TooljetDatabaseContext } from '../index';
import EmptyFoldersIllustration from '@assets/images/icons/no-queries-added.svg';

const TooljetDatabasePage = ({ totalTables }) => {
  const {
    columns,
    selectedTable,
    handleBuildSortQuery,
    handleBuildFilterQuery,
    resetFilterQuery,
    resetSortQuery,
    queryFilters,
    setQueryFilters,
    sortFilters,
    setSortFilters,
  } = useContext(TooljetDatabaseContext);

  const darkMode = localStorage.getItem('darkMode') === 'true';
  const [isCreateRowDrawerOpen, setIsCreateRowDrawerOpen] = useState(false);
  const [isEditRowDrawerOpen, setIsEditRowDrawerOpen] = useState(false);

  const EmptyState = () => {
    return (
      <div
        style={{
          transform: 'translateY(50%)',
        }}
        className="d-flex justify-content-center align-items-center flex-column mt-3"
      >
        <div className="mb-4">
          <EmptyFoldersIllustration />
        </div>
        <div className="text-center">
          <div className="text-h3" data-cy="do-not-have-table-text">
            You don&apos;t have any tables yet.
          </div>
        </div>
        <div className="text-h5 text-secondary" data-cy="create-table-to-get-started-text">
          Create a table to get started!
        </div>
      </div>
    );
  };

  return (
    <div className="row gx-0">
      <Sidebar />
      <div className={cx('col animation-fade database-page-content-wrap')}>
        {totalTables === 0 && <EmptyState />}

        {selectedTable && (
          <>
            <div className="database-table-header-wrapper">
<<<<<<< HEAD
              <div className="card border-0 ">
                <div className="card-body tj-db-operaions-header">
                  <div className="row align-items-center">
=======
              <div className="card border-0 px-3 py-2">
                <span
                  className="text-h3 font-weight-500"
                  data-cy={`${String(selectedTable).toLowerCase().replace(/\s+/g, '-')}-table-name-header`}
                >
                  {selectedTable}
                </span>
              </div>
              <div className="card border-0">
                <div className="card-body p-0 py-2">
                  <div className="row g-2 align-items-center">
>>>>>>> cf255717
                    <div className="col">
                      <CreateColumnDrawer />
                      {columns?.length > 0 && (
                        <>
                          <Filter
                            filters={queryFilters}
                            setFilters={setQueryFilters}
                            handleBuildFilterQuery={handleBuildFilterQuery}
                            resetFilterQuery={resetFilterQuery}
                          />
                          <Sort
                            filters={sortFilters}
                            setFilters={setSortFilters}
                            handleBuildSortQuery={handleBuildSortQuery}
                            resetSortQuery={resetSortQuery}
                          />
                          <CreateRowDrawer
                            isCreateRowDrawerOpen={isCreateRowDrawerOpen}
                            setIsCreateRowDrawerOpen={setIsCreateRowDrawerOpen}
                          />
                          <EditRowDrawer
                            isCreateRowDrawerOpen={isEditRowDrawerOpen}
                            setIsCreateRowDrawerOpen={setIsEditRowDrawerOpen}
                          />
                        </>
                      )}
                    </div>
                  </div>
                </div>
              </div>
            </div>
            <div className={cx('col')}>
              <Table openCreateRowDrawer={() => setIsCreateRowDrawerOpen(true)} />
            </div>
          </>
        )}
      </div>
    </div>
  );
};

export default TooljetDatabasePage;<|MERGE_RESOLUTION|>--- conflicted
+++ resolved
@@ -1,4 +1,4 @@
-import React, { useState, useContext, useEffect } from 'react';
+import React, { useState, useContext } from 'react';
 import cx from 'classnames';
 import Table from '../Table';
 import CreateColumnDrawer from '../Drawers/CreateColumnDrawer';
@@ -60,11 +60,6 @@
         {selectedTable && (
           <>
             <div className="database-table-header-wrapper">
-<<<<<<< HEAD
-              <div className="card border-0 ">
-                <div className="card-body tj-db-operaions-header">
-                  <div className="row align-items-center">
-=======
               <div className="card border-0 px-3 py-2">
                 <span
                   className="text-h3 font-weight-500"
@@ -74,9 +69,8 @@
                 </span>
               </div>
               <div className="card border-0">
-                <div className="card-body p-0 py-2">
-                  <div className="row g-2 align-items-center">
->>>>>>> cf255717
+                <div className="card-body  tj-db-operaions-header">
+                  <div className="row align-items-center">
                     <div className="col">
                       <CreateColumnDrawer />
                       {columns?.length > 0 && (
