--- conflicted
+++ resolved
@@ -10,11 +10,6 @@
 import Sidebar from '../Sidebar';
 import { TooljetDatabaseContext } from '../index';
 import EmptyFoldersIllustration from '@assets/images/icons/no-queries-added.svg';
-<<<<<<< HEAD
-import ExportSchema from '../ExportSchema/ExportSchema';
-import { appsService } from '@/_services/apps.service';
-=======
->>>>>>> 5e671505
 import { toast } from 'react-hot-toast';
 import { isEmpty } from 'lodash';
 import { tooljetDatabaseService } from '@/_services';
@@ -116,32 +111,6 @@
     );
   };
 
-<<<<<<< HEAD
-  const exportTable = () => {
-    appsService
-      .exportResource({
-        tooljet_database: [{ table_id: selectedTable.id }],
-        organization_id: organizationId,
-      })
-      .then((data) => {
-        const tableName = selectedTable.table_name.replace(/\s+/g, '-').toLowerCase();
-        const fileName = `${tableName}-export-${new Date().getTime()}`;
-        // simulate link click download
-        const json = JSON.stringify(data, null, 2);
-        const blob = new Blob([json], { type: 'application/json' });
-        const href = URL.createObjectURL(blob);
-        const link = document.createElement('a');
-        link.href = href;
-        link.download = fileName + '.json';
-        document.body.appendChild(link);
-        link.click();
-        document.body.removeChild(link);
-      })
-      .catch(() => {
-        toast.error('Could not export table.', {
-          position: 'top-center',
-        });
-=======
   const handleFileValidation = () => {
     const fileValidationErrors = [];
 
@@ -179,7 +148,6 @@
 
       toast.success(toastMessage, {
         position: 'top-center',
->>>>>>> 5e671505
       });
 
       setUploadResult({ processedRows, rowsInserted, rowsUpdated });
