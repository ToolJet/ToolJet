import React, { useContext } from 'react';
import cx from 'classnames';
import Table from '../Table';
import Sidebar from '../Sidebar';
import { TooljetDatabaseContext } from '../index';
import EmptyFoldersIllustration from '@assets/images/icons/no-queries-added.svg';
import { isEmpty } from 'lodash';

<<<<<<< HEAD
const TooljetDatabasePage = ({ totalTables }) => {
  const { selectedTable } = useContext(TooljetDatabaseContext);
=======
const TooljetDatabasePage = ({ totalTables, collapseSidebar }) => {
  const {
    columns,
    selectedTable,
    handleBuildSortQuery,
    handleBuildFilterQuery,
    resetFilterQuery,
    resetSortQuery,
    queryFilters,
    setQueryFilters,
    sortFilters,
    setSortFilters,
    organizationId,
    setTotalRecords,
    setSelectedTableData,
  } = useContext(TooljetDatabaseContext);

  const [isCreateRowDrawerOpen, setIsCreateRowDrawerOpen] = useState(false);
  const [isBulkUploadDrawerOpen, setIsBulkUploadDrawerOpen] = useState(false);
  const [isEditRowDrawerOpen, setIsEditRowDrawerOpen] = useState(false);
  const [isCreateColumnDrawerOpen, setIsCreateColumnDrawerOpen] = useState(false);
  const [bulkUploadFile, setBulkUploadFile] = useState(null);
  const [isBulkUploading, setIsBulkUploading] = useState(false);
  const [errors, setErrors] = useState({ client: [], server: [] });
  const [uploadResult, setUploadResult] = useState(null);

  useEffect(() => {
    setErrors({ client: [], server: [] });
    handleFileValidation();
    // eslint-disable-next-line react-hooks/exhaustive-deps
  }, [bulkUploadFile]);

  useEffect(() => {
    if (!isBulkUploadDrawerOpen) {
      setErrors({ client: [], server: [] });
      setBulkUploadFile(null);
    }
    // eslint-disable-next-line react-hooks/exhaustive-deps
  }, [isBulkUploadDrawerOpen]);

  useEffect(() => {
    if (isEmpty(selectedTable)) return;

    const reloadTableData = async () => {
      const { headers, data, error } = await tooljetDatabaseService.findOne(
        organizationId,
        selectedTable.id,
        'order=id.desc'
      );

      if (error) {
        toast.error(error?.message ?? 'Something went wrong');
        return;
      }
      const totalRecords = headers['content-range'].split('/')[1] || 0;

      if (Array.isArray(data)) {
        setTotalRecords(totalRecords);
        setSelectedTableData(data);
      }
    };

    setIsBulkUploading(false);
    setBulkUploadFile(null);
    setIsBulkUploadDrawerOpen(false);
    setQueryFilters({});
    resetFilterQuery();
    setSortFilters({});
    resetSortQuery();
    reloadTableData();
    // eslint-disable-next-line react-hooks/exhaustive-deps
  }, [uploadResult]);
>>>>>>> 9c5817bc

  const EmptyState = () => {
    return (
      <div
        style={{
          transform: 'translateY(50%)',
        }}
        className="d-flex justify-content-center align-items-center flex-column mt-3"
      >
        <div className="mb-4">
          <EmptyFoldersIllustration />
        </div>
        <div className="text-center">
          <div className="text-h3" data-cy="do-not-have-table-text">
            You don&apos;t have any tables yet.
          </div>
        </div>
        <div className="text-h5 text-secondary" data-cy="create-table-to-get-started-text">
          Create a table to get started!
        </div>
      </div>
    );
  };

  return (
    <div className="row gx-0">
      <Sidebar collapseSidebar={collapseSidebar} />
      <div className={cx('col animation-fade database-page-content-wrap vh-100')}>
        {totalTables === 0 && <EmptyState />}
        {!isEmpty(selectedTable) && (
<<<<<<< HEAD
          <div className={cx('col')}>
            <Table />
          </div>
=======
          <>
            <div className="database-table-header-wrapper">
              <div className="card border-0">
                <div className="card-body  tj-db-operations-header">
                  <div className="row align-items-center">
                    <div className="col-8 align-items-center p-3">
                      <CreateColumnDrawer
                        isCreateColumnDrawerOpen={isCreateColumnDrawerOpen}
                        setIsCreateColumnDrawerOpen={setIsCreateColumnDrawerOpen}
                      />
                      {columns?.length > 0 && (
                        <>
                          <CreateRowDrawer
                            isCreateRowDrawerOpen={isCreateRowDrawerOpen}
                            setIsCreateRowDrawerOpen={setIsCreateRowDrawerOpen}
                          />
                          <EditRowDrawer
                            isCreateRowDrawerOpen={isEditRowDrawerOpen}
                            setIsCreateRowDrawerOpen={setIsEditRowDrawerOpen}
                          />
                          <BulkUploadDrawer
                            isBulkUploadDrawerOpen={isBulkUploadDrawerOpen}
                            setIsBulkUploadDrawerOpen={setIsBulkUploadDrawerOpen}
                            bulkUploadFile={bulkUploadFile}
                            handleBulkUploadFileChange={handleBulkUploadFileChange}
                            handleBulkUpload={handleBulkUpload}
                            isBulkUploading={isBulkUploading}
                            errors={errors}
                          />
                        </>
                      )}
                    </div>
                    <div className="col-4 align-items-end">
                      <div className="row d-flex align-items-center justify-content-end">
                        <div className="col-3 p-1">
                          <Filter
                            filters={queryFilters}
                            setFilters={setQueryFilters}
                            handleBuildFilterQuery={handleBuildFilterQuery}
                            resetFilterQuery={resetFilterQuery}
                          />
                        </div>
                        <div className="col-3 p-1">
                          <Sort
                            filters={sortFilters}
                            setFilters={setSortFilters}
                            handleBuildSortQuery={handleBuildSortQuery}
                            resetSortQuery={resetSortQuery}
                          />
                        </div>
                      </div>
                    </div>
                  </div>
                </div>
              </div>
            </div>
            <div className={cx('col')}>
              <Table
                openCreateRowDrawer={() => setIsCreateRowDrawerOpen(true)}
                openCreateColumnDrawer={() => setIsCreateColumnDrawerOpen(true)}
                collapseSidebar={collapseSidebar}
              />
            </div>
          </>
>>>>>>> 9c5817bc
        )}
      </div>
    </div>
  );
};

export default TooljetDatabasePage;<|MERGE_RESOLUTION|>--- conflicted
+++ resolved
@@ -6,83 +6,8 @@
 import EmptyFoldersIllustration from '@assets/images/icons/no-queries-added.svg';
 import { isEmpty } from 'lodash';
 
-<<<<<<< HEAD
-const TooljetDatabasePage = ({ totalTables }) => {
+const TooljetDatabasePage = ({ totalTables, collapseSidebar }) => {
   const { selectedTable } = useContext(TooljetDatabaseContext);
-=======
-const TooljetDatabasePage = ({ totalTables, collapseSidebar }) => {
-  const {
-    columns,
-    selectedTable,
-    handleBuildSortQuery,
-    handleBuildFilterQuery,
-    resetFilterQuery,
-    resetSortQuery,
-    queryFilters,
-    setQueryFilters,
-    sortFilters,
-    setSortFilters,
-    organizationId,
-    setTotalRecords,
-    setSelectedTableData,
-  } = useContext(TooljetDatabaseContext);
-
-  const [isCreateRowDrawerOpen, setIsCreateRowDrawerOpen] = useState(false);
-  const [isBulkUploadDrawerOpen, setIsBulkUploadDrawerOpen] = useState(false);
-  const [isEditRowDrawerOpen, setIsEditRowDrawerOpen] = useState(false);
-  const [isCreateColumnDrawerOpen, setIsCreateColumnDrawerOpen] = useState(false);
-  const [bulkUploadFile, setBulkUploadFile] = useState(null);
-  const [isBulkUploading, setIsBulkUploading] = useState(false);
-  const [errors, setErrors] = useState({ client: [], server: [] });
-  const [uploadResult, setUploadResult] = useState(null);
-
-  useEffect(() => {
-    setErrors({ client: [], server: [] });
-    handleFileValidation();
-    // eslint-disable-next-line react-hooks/exhaustive-deps
-  }, [bulkUploadFile]);
-
-  useEffect(() => {
-    if (!isBulkUploadDrawerOpen) {
-      setErrors({ client: [], server: [] });
-      setBulkUploadFile(null);
-    }
-    // eslint-disable-next-line react-hooks/exhaustive-deps
-  }, [isBulkUploadDrawerOpen]);
-
-  useEffect(() => {
-    if (isEmpty(selectedTable)) return;
-
-    const reloadTableData = async () => {
-      const { headers, data, error } = await tooljetDatabaseService.findOne(
-        organizationId,
-        selectedTable.id,
-        'order=id.desc'
-      );
-
-      if (error) {
-        toast.error(error?.message ?? 'Something went wrong');
-        return;
-      }
-      const totalRecords = headers['content-range'].split('/')[1] || 0;
-
-      if (Array.isArray(data)) {
-        setTotalRecords(totalRecords);
-        setSelectedTableData(data);
-      }
-    };
-
-    setIsBulkUploading(false);
-    setBulkUploadFile(null);
-    setIsBulkUploadDrawerOpen(false);
-    setQueryFilters({});
-    resetFilterQuery();
-    setSortFilters({});
-    resetSortQuery();
-    reloadTableData();
-    // eslint-disable-next-line react-hooks/exhaustive-deps
-  }, [uploadResult]);
->>>>>>> 9c5817bc
 
   const EmptyState = () => {
     return (
@@ -113,76 +38,9 @@
       <div className={cx('col animation-fade database-page-content-wrap vh-100')}>
         {totalTables === 0 && <EmptyState />}
         {!isEmpty(selectedTable) && (
-<<<<<<< HEAD
           <div className={cx('col')}>
-            <Table />
+            <Table collapseSidebar={collapseSidebar} />
           </div>
-=======
-          <>
-            <div className="database-table-header-wrapper">
-              <div className="card border-0">
-                <div className="card-body  tj-db-operations-header">
-                  <div className="row align-items-center">
-                    <div className="col-8 align-items-center p-3">
-                      <CreateColumnDrawer
-                        isCreateColumnDrawerOpen={isCreateColumnDrawerOpen}
-                        setIsCreateColumnDrawerOpen={setIsCreateColumnDrawerOpen}
-                      />
-                      {columns?.length > 0 && (
-                        <>
-                          <CreateRowDrawer
-                            isCreateRowDrawerOpen={isCreateRowDrawerOpen}
-                            setIsCreateRowDrawerOpen={setIsCreateRowDrawerOpen}
-                          />
-                          <EditRowDrawer
-                            isCreateRowDrawerOpen={isEditRowDrawerOpen}
-                            setIsCreateRowDrawerOpen={setIsEditRowDrawerOpen}
-                          />
-                          <BulkUploadDrawer
-                            isBulkUploadDrawerOpen={isBulkUploadDrawerOpen}
-                            setIsBulkUploadDrawerOpen={setIsBulkUploadDrawerOpen}
-                            bulkUploadFile={bulkUploadFile}
-                            handleBulkUploadFileChange={handleBulkUploadFileChange}
-                            handleBulkUpload={handleBulkUpload}
-                            isBulkUploading={isBulkUploading}
-                            errors={errors}
-                          />
-                        </>
-                      )}
-                    </div>
-                    <div className="col-4 align-items-end">
-                      <div className="row d-flex align-items-center justify-content-end">
-                        <div className="col-3 p-1">
-                          <Filter
-                            filters={queryFilters}
-                            setFilters={setQueryFilters}
-                            handleBuildFilterQuery={handleBuildFilterQuery}
-                            resetFilterQuery={resetFilterQuery}
-                          />
-                        </div>
-                        <div className="col-3 p-1">
-                          <Sort
-                            filters={sortFilters}
-                            setFilters={setSortFilters}
-                            handleBuildSortQuery={handleBuildSortQuery}
-                            resetSortQuery={resetSortQuery}
-                          />
-                        </div>
-                      </div>
-                    </div>
-                  </div>
-                </div>
-              </div>
-            </div>
-            <div className={cx('col')}>
-              <Table
-                openCreateRowDrawer={() => setIsCreateRowDrawerOpen(true)}
-                openCreateColumnDrawer={() => setIsCreateColumnDrawerOpen(true)}
-                collapseSidebar={collapseSidebar}
-              />
-            </div>
-          </>
->>>>>>> 9c5817bc
         )}
       </div>
     </div>
