--- conflicted
+++ resolved
@@ -51,9 +51,6 @@
             </div>
           </div>
         </div>
-<<<<<<< HEAD
-        <Drawer isOpen={isCreateTableDrawerOpen} onClose={() => setIsCreateTableDrawerOpen(false)} position="right">
-=======
         <Drawer
           isOpen={isCreateTableDrawerOpen}
           onClose={() => setIsCreateTableDrawerOpen(false)}
@@ -61,7 +58,6 @@
           drawerStyle={{ width: '630px' }}
           className="tj-db-drawer"
         >
->>>>>>> 1311b5ab
           <CreateTableForm
             onCreate={(tableInfo) => {
               tooljetDatabaseService.findAll(organizationId).then(({ data = [], error }) => {
