--- conflicted
+++ resolved
@@ -74,10 +74,7 @@
             tooljetDatabaseService.findAll(organizationId).then(({ data = [] }) => {
               if (Array.isArray(data?.result) && data.result.length > 0) {
                 setTables(data.result || []);
-<<<<<<< HEAD
                 setSelectedTable(data?.result[0]);
-=======
->>>>>>> 5ab569bf
               }
             });
             setIsEditTableDrawerOpen(false);
