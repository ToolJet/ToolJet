--- conflicted
+++ resolved
@@ -83,21 +83,11 @@
 
   return (
     <div
-<<<<<<< HEAD
       className={cx('tj-list-item cursor-pointer', {
         'tj-list-item-selected': active,
       })}
-=======
       onMouseEnter={() => setIsHovered(true)}
       onMouseLeave={() => setIsHovered(false)}
-      className={cx(
-        'table-list-item mb-1 rounded-3 d-inline-flex align-items-center justify-content-between h-4 list-group-item cursor-pointer list-group-item-action border-0 py-1',
-        {
-          'bg-light-indigo': !darkMode && active,
-          'bg-dark-indigo': darkMode && active,
-        }
-      )}
->>>>>>> 5c4d3958
       data-cy={`${String(text).toLowerCase().replace(/\s+/g, '-')}-table`}
       onClick={onClick}
     >
