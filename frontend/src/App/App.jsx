import React, { Suspense } from 'react';
// eslint-disable-next-line no-unused-vars
import config from 'config';
import { BrowserRouter, Navigate, Route, Routes } from 'react-router-dom';

import {
  getWorkspaceIdFromURL,
  appendWorkspaceId,
  stripTrailingSlash,
  getSubpath,
  pathnameWithoutSubpath,
  retrieveWhiteLabelText,
} from '@/_helpers/utils';
import { authenticationService, tooljetService, organizationService } from '@/_services';
import { withRouter } from '@/_hoc/withRouter';
import { PrivateRoute, AdminRoute } from '@/_components';
import { HomePage } from '@/HomePage';
import { LoginPage } from '@/LoginPage';
import { SignupPage } from '@/SignupPage';
import { TooljetDatabase } from '@/TooljetDatabase';
import { OrganizationInvitationPage } from '@/ConfirmationPage';
import { Authorize } from '@/Oauth2';
import { Authorize as Oauth } from '@/Oauth';
import { Viewer } from '@/Editor';
import { OrganizationSettings } from '@/OrganizationSettingsPage';
import { AuditLogsPage } from '@/AuditLogs';
import { SettingsPage } from '../SettingsPage/SettingsPage';
import { ForgotPassword } from '@/ForgotPassword';
import { ResetPassword } from '@/ResetPassword';
import { MarketplacePage } from '@/MarketplacePage';
import SwitchWorkspacePage from '@/HomePage/SwitchWorkspacePage';
import { GlobalDatasources } from '@/GlobalDatasources';
import { lt } from 'semver';
import Toast from '@/_ui/Toast';
import { VerificationSuccessInfoScreen } from '@/SuccessInfoScreen';
import '@/_styles/theme.scss';
import { AppLoader } from '@/AppLoader';
import SetupScreenSelfHost from '../SuccessInfoScreen/SetupScreenSelfHost';
<<<<<<< HEAD
import { InstanceSettings } from '@/InstanceSettingsPage';
=======
export const BreadCrumbContext = React.createContext({});
>>>>>>> 4759e282
import 'react-tooltip/dist/react-tooltip.css';

const AppWrapper = (props) => {
  return (
    <Suspense fallback={null}>
      <BrowserRouter basename={window.public_config?.SUB_PATH || '/'}>
        <AppWithRouter props={props} />
      </BrowserRouter>
    </Suspense>
  );
};

class AppComponent extends React.Component {
  constructor(props) {
    super(props);

    this.state = {
      currentUser: null,
      fetchedMetadata: false,
      darkMode: localStorage.getItem('darkMode') === 'true',
    };
  }
  updateSidebarNAV = (val) => {
    this.setState({ sidebarNav: val });
  };
  fetchMetadata = () => {
    tooljetService.fetchMetaData().then((data) => {
      localStorage.setItem('currentVersion', data.installed_version);
      if (data.latest_version && lt(data.installed_version, data.latest_version) && data.version_ignored === false) {
        this.setState({ updateAvailable: true });
      }
    });
  };

  isThisExistedRoute = () => {
    const existedPaths = [
      'forgot-password',
      'reset-password',
      'invitations',
      'organization-invitations',
      'setup',
      'confirm',
      'confirm-invite',
    ];

    const subpath = getSubpath();
    const subpathArray = subpath ? subpath.split('/').filter((path) => path != '') : [];
    const pathnames = window.location.pathname.split('/')?.filter((path) => path != '');
    const checkPath = () => existedPaths.find((path) => pathnames[subpath ? subpathArray.length : 0] === path);
    return pathnames?.length > 0 ? (checkPath() ? true : false) : false;
  };

  setFaviconAndTitle() {
    const favicon_url = window.public_config?.WHITE_LABEL_FAVICON;
    let link = document.querySelector("link[rel~='icon']");
    if (!link) {
      link = document.createElement('link');
      link.rel = 'icon';
      document.getElementsByTagName('head')[0].appendChild(link);
    }
    link.href = favicon_url ? favicon_url : 'assets/images/logo.svg';
    document.title = `${retrieveWhiteLabelText()} - Dashboard`;
  }

  componentDidMount() {
    this.setFaviconAndTitle();
    if (!this.isThisExistedRoute()) {
      const workspaceId = getWorkspaceIdFromURL();
      if (workspaceId) {
        this.authorizeUserAndHandleErrors(workspaceId);
      } else {
        const isApplicationsPath = window.location.pathname.includes('/applications/');
        const appId = isApplicationsPath ? pathnameWithoutSubpath(window.location.pathname).split('/')[2] : null;
        authenticationService
          .validateSession(appId)
          .then(({ current_organization_id }) => {
            //check if the page is not switch-workspace, if then redirect to the page
            if (window.location.pathname !== `${getSubpath() ?? ''}/switch-workspace`) {
              this.authorizeUserAndHandleErrors(current_organization_id);
            } else {
              this.updateCurrentSession({
                current_organization_id,
              });
            }
          })
          .catch(() => {
            if (!this.isThisWorkspaceLoginPage(true) && !isApplicationsPath) {
              this.updateCurrentSession({
                authentication_status: false,
              });
            } else if (isApplicationsPath) {
              this.updateCurrentSession({
                authentication_failed: true,
                load_app: true,
              });
            }
          });
      }
    }

    this.fetchMetadata();
    setInterval(this.fetchMetadata, 1000 * 60 * 60 * 1);
  }

  isThisWorkspaceLoginPage = (justLoginPage = false) => {
    const subpath = window?.public_config?.SUB_PATH ? stripTrailingSlash(window?.public_config?.SUB_PATH) : null;
    const pathname = location.pathname.replace(subpath, '');
    const pathnames = pathname.split('/').filter((path) => path !== '');
    return (justLoginPage && pathnames.includes('login')) || (pathnames.length === 2 && pathnames.includes('login'));
  };

  authorizeUserAndHandleErrors = (workspaceId) => {
    const subpath = getSubpath();
    this.updateCurrentSession({
      current_organization_id: workspaceId,
    });
    authenticationService
      .authorize()
      .then((data) => {
        organizationService.getOrganizations().then((response) => {
          const current_organization_name = response.organizations.find((org) => org.id === workspaceId)?.name;
          // this will add the other details like permission and user previlliage details to the subject
          this.updateCurrentSession({
            ...data,
            current_organization_name,
            organizations: response.organizations,
            load_app: true,
          });

          // if user is trying to load the workspace login page, then redirect to the dashboard
          if (this.isThisWorkspaceLoginPage())
            return (window.location = appendWorkspaceId(workspaceId, '/:workspaceId'));
        });
      })
      .catch((error) => {
        // if the auth token didn't contain workspace-id, try switch workspace fn
        if (error && error?.data?.statusCode === 401) {
          //get current session workspace id
          authenticationService
            .validateSession()
            .then(({ current_organization_id }) => {
              // change invalid or not authorized org id to previous one
              this.updateCurrentSession({
                current_organization_id,
              });

              organizationService
                .switchOrganization(workspaceId)
                .then(() => {
                  if (this.isThisWorkspaceLoginPage())
                    return (window.location = appendWorkspaceId(workspaceId, '/:workspaceId'));
                  this.authorizeUserAndHandleErrors(workspaceId);
                })
                .catch(() => {
                  organizationService.getOrganizations().then((response) => {
                    const current_organization_name = response.organizations.find(
                      (org) => org.id === current_organization_id
                    )?.name;

                    this.updateCurrentSession({
                      current_organization_name,
                      load_app: true,
                    });

                    if (!this.isThisWorkspaceLoginPage())
                      return (window.location = `${subpath ?? ''}/login/${workspaceId}`);
                  });
                });
            })
            .catch(() => this.logout());
        } else if ((error && error?.data?.statusCode == 422) || error?.data?.statusCode == 404) {
          window.location = subpath ? `${subpath}${'/switch-workspace'}` : '/switch-workspace';
        } else {
          if (!this.isThisWorkspaceLoginPage() && !this.isThisWorkspaceLoginPage(true))
            this.updateCurrentSession({
              authentication_status: false,
            });
        }
      });
  };

  updateCurrentSession = (newSession) => {
    const currentSession = authenticationService.currentSessionValue;
    authenticationService.updateCurrentSession({ ...currentSession, ...newSession });
  };

  logout = () => {
    authenticationService.logout();
  };

  switchDarkMode = (newMode) => {
    this.setState({ darkMode: newMode });
    localStorage.setItem('darkMode', newMode);
  };

  render() {
    const { updateAvailable, darkMode } = this.state;
    let toastOptions = {
      style: {
        wordBreak: 'break-all',
      },
    };

    if (darkMode) {
      toastOptions = {
        className: 'toast-dark-mode',
        style: {
          borderRadius: '10px',
          background: '#333',
          color: '#fff',
          wordBreak: 'break-all',
        },
      };
    }
    const { sidebarNav } = this.state;
    const { updateSidebarNAV } = this;
    return (
      <>
        <div className={`main-wrapper ${darkMode ? 'theme-dark dark-theme' : ''}`} data-cy="main-wrapper">
          {updateAvailable && (
            <div className="alert alert-info alert-dismissible" role="alert">
              <h3 className="mb-1">Update available</h3>
              <p>A new version of ToolJet has been released.</p>
              <div className="btn-list">
                <a
                  href="https://docs.tooljet.io/docs/setup/updating"
                  target="_blank"
                  className="btn btn-info"
                  rel="noreferrer"
                >
                  Read release notes & update
                </a>
                <a
                  onClick={() => {
                    tooljetService.skipVersion();
                    this.setState({ updateAvailable: false });
                  }}
                  className="btn"
                >
                  Skip this version
                </a>
              </div>
            </div>
          )}
<<<<<<< HEAD
          <Routes>
            <Route path="/login/:organizationId" exact element={<LoginPage />} />
            <Route path="/login" exact element={<LoginPage />} />
            <Route path="/setup" exact element={<SetupScreenSelfHost {...this.props} darkMode={darkMode} />} />
            <Route path="/sso/:origin/:configId" exact element={<Oauth />} />
            <Route path="/sso/:origin" exact element={<Oauth />} />
            <Route path="/signup" element={<SignupPage />} />
            <Route path="/forgot-password" element={<ForgotPassword />} />
            <Route path="/reset-password/:token" element={<ResetPassword />} />
            <Route path="/reset-password" element={<ResetPassword />} />
            <Route path="/invitations/:token" element={<VerificationSuccessInfoScreen />} />
            <Route
              path="/invitations/:token/workspaces/:organizationToken"
              element={<VerificationSuccessInfoScreen />}
            />
            <Route path="/confirm" element={<VerificationSuccessInfoScreen />} />
            <Route
              path="/organization-invitations/:token"
              element={<OrganizationInvitationPage {...this.props} darkMode={darkMode} />}
            />
            <Route
              path="/confirm-invite"
              element={<OrganizationInvitationPage {...this.props} darkMode={darkMode} />}
            />
            <Route
              exact
              path="/:workspaceId/apps/:id/:pageHandle?/*"
              element={
                <PrivateRoute>
                  <AppLoader switchDarkMode={this.switchDarkMode} darkMode={darkMode} />
                </PrivateRoute>
              }
            />
            <Route
              exact
              path="/applications/:id/versions/:versionId/environments/:environmentId/:pageHandle?"
              element={
                <PrivateRoute>
                  <Viewer switchDarkMode={this.switchDarkMode} darkMode={darkMode} />
                </PrivateRoute>
              }
            />
            <Route
              exact
              path="/applications/:slug/:pageHandle?"
              element={
                <PrivateRoute>
                  <Viewer switchDarkMode={this.switchDarkMode} darkMode={darkMode} />
                </PrivateRoute>
              }
            />
            <Route
              exact
              path="/oauth2/authorize"
              element={
                <PrivateRoute>
                  <Authorize switchDarkMode={this.switchDarkMode} darkMode={darkMode} />
                </PrivateRoute>
              }
            />
            <Route
              exact
              path="/:workspaceId/workspace-settings"
              element={
                <PrivateRoute>
                  <OrganizationSettings switchDarkMode={this.switchDarkMode} darkMode={darkMode} />
                </PrivateRoute>
              }
            />
            <Route
              exact
              path="/instance-settings"
              element={
                <PrivateRoute>
                  <InstanceSettings switchDarkMode={this.switchDarkMode} darkMode={darkMode} />
                </PrivateRoute>
              }
            />
            <Route
              exact
              path="/:workspaceId/audit-logs"
              element={
                <PrivateRoute>
                  <AuditLogsPage switchDarkMode={this.switchDarkMode} darkMode={darkMode} />
                </PrivateRoute>
              }
            />
            <Route
              exact
              path="/:workspaceId/settings"
              element={
                <PrivateRoute>
                  <SettingsPage switchDarkMode={this.switchDarkMode} darkMode={darkMode} />
                </PrivateRoute>
              }
            />
            <Route
              exact
              path="/:workspaceId/global-datasources"
              element={
                <PrivateRoute>
                  <GlobalDatasources switchDarkMode={this.switchDarkMode} darkMode={darkMode} />
                </PrivateRoute>
              }
            />
            {window.public_config?.ENABLE_TOOLJET_DB == 'true' && (
=======
          <BreadCrumbContext.Provider value={{ sidebarNav, updateSidebarNAV }}>
            <Routes>
              <Route path="/login/:organizationId" exact element={<LoginPage />} />
              <Route path="/login" exact element={<LoginPage />} />
              <Route path="/setup" exact element={<SetupScreenSelfHost {...this.props} darkMode={darkMode} />} />
              <Route path="/sso/:origin/:configId" exact element={<Oauth />} />
              <Route path="/sso/:origin" exact element={<Oauth />} />
              <Route path="/signup" element={<SignupPage />} />
              <Route path="/forgot-password" element={<ForgotPassword />} />
              <Route path="/reset-password/:token" element={<ResetPassword />} />
              <Route path="/reset-password" element={<ResetPassword />} />
              <Route path="/invitations/:token" element={<VerificationSuccessInfoScreen />} />
              <Route
                path="/invitations/:token/workspaces/:organizationToken"
                element={<VerificationSuccessInfoScreen />}
              />
              <Route path="/confirm" element={<VerificationSuccessInfoScreen />} />
              <Route
                path="/organization-invitations/:token"
                element={<OrganizationInvitationPage {...this.props} darkMode={darkMode} />}
              />
              <Route
                path="/confirm-invite"
                element={<OrganizationInvitationPage {...this.props} darkMode={darkMode} />}
              />
              <Route
                exact
                path="/:workspaceId/apps/:id/:pageHandle?/*"
                element={
                  <PrivateRoute>
                    <AppLoader switchDarkMode={this.switchDarkMode} darkMode={darkMode} />
                  </PrivateRoute>
                }
              />
              <Route
                exact
                path="/applications/:id/versions/:versionId/:pageHandle?"
                element={
                  <PrivateRoute>
                    <Viewer switchDarkMode={this.switchDarkMode} darkMode={darkMode} />
                  </PrivateRoute>
                }
              />
              <Route
                exact
                path="/applications/:slug/:pageHandle?"
                element={
                  <PrivateRoute>
                    <Viewer switchDarkMode={this.switchDarkMode} darkMode={darkMode} />
                  </PrivateRoute>
                }
              />
>>>>>>> 4759e282
              <Route
                exact
                path="/oauth2/authorize"
                element={
                  <PrivateRoute>
                    <Authorize switchDarkMode={this.switchDarkMode} darkMode={darkMode} />
                  </PrivateRoute>
                }
              />
              <Route
                exact
                path="/:workspaceId/workspace-settings"
                element={
                  <PrivateRoute>
                    <OrganizationSettings switchDarkMode={this.switchDarkMode} darkMode={darkMode} />
                  </PrivateRoute>
                }
              />
              <Route
                exact
                path="/:workspaceId/settings"
                element={
                  <PrivateRoute>
                    <SettingsPage switchDarkMode={this.switchDarkMode} darkMode={darkMode} />
                  </PrivateRoute>
                }
<<<<<<< HEAD
                return <Navigate to="/login" />;
              }}
            />
          </Routes>
          <div id="modal-div"></div>
=======
              />
              <Route
                exact
                path="/:workspaceId/global-datasources"
                element={
                  <PrivateRoute>
                    <GlobalDatasources switchDarkMode={this.switchDarkMode} darkMode={darkMode} />
                  </PrivateRoute>
                }
              />
              {window.public_config?.ENABLE_TOOLJET_DB == 'true' && (
                <Route
                  exact
                  path="/:workspaceId/database"
                  element={
                    <PrivateRoute>
                      <TooljetDatabase switchDarkMode={this.switchDarkMode} darkMode={darkMode} />
                    </PrivateRoute>
                  }
                />
              )}

              {window.public_config?.ENABLE_MARKETPLACE_FEATURE === 'true' && (
                <Route
                  exact
                  path="/integrations"
                  element={
                    <AdminRoute>
                      <MarketplacePage switchDarkMode={this.switchDarkMode} darkMode={darkMode} />
                    </AdminRoute>
                  }
                />
              )}
              <Route exact path="/" element={<Navigate to="/:workspaceId" />} />
              <Route
                exact
                path="/switch-workspace"
                element={
                  <PrivateRoute>
                    <SwitchWorkspacePage switchDarkMode={this.switchDarkMode} darkMode={darkMode} />
                  </PrivateRoute>
                }
              />
              <Route
                exact
                path="/:workspaceId"
                element={
                  <PrivateRoute>
                    <HomePage switchDarkMode={this.switchDarkMode} darkMode={darkMode} />
                  </PrivateRoute>
                }
              />
              <Route
                path="*"
                render={() => {
                  if (authenticationService?.currentSessionValue?.current_organization_id) {
                    return <Navigate to="/:workspaceId" />;
                  }
                  return <Navigate to="/login" />;
                }}
              />
            </Routes>
          </BreadCrumbContext.Provider>
>>>>>>> 4759e282
        </div>

        <Toast toastOptions={toastOptions} />
      </>
    );
  }
}

export const App = AppWrapper;
const AppWithRouter = withRouter(AppComponent);<|MERGE_RESOLUTION|>--- conflicted
+++ resolved
@@ -36,11 +36,8 @@
 import '@/_styles/theme.scss';
 import { AppLoader } from '@/AppLoader';
 import SetupScreenSelfHost from '../SuccessInfoScreen/SetupScreenSelfHost';
-<<<<<<< HEAD
 import { InstanceSettings } from '@/InstanceSettingsPage';
-=======
 export const BreadCrumbContext = React.createContext({});
->>>>>>> 4759e282
 import 'react-tooltip/dist/react-tooltip.css';
 
 const AppWrapper = (props) => {
@@ -285,114 +282,6 @@
               </div>
             </div>
           )}
-<<<<<<< HEAD
-          <Routes>
-            <Route path="/login/:organizationId" exact element={<LoginPage />} />
-            <Route path="/login" exact element={<LoginPage />} />
-            <Route path="/setup" exact element={<SetupScreenSelfHost {...this.props} darkMode={darkMode} />} />
-            <Route path="/sso/:origin/:configId" exact element={<Oauth />} />
-            <Route path="/sso/:origin" exact element={<Oauth />} />
-            <Route path="/signup" element={<SignupPage />} />
-            <Route path="/forgot-password" element={<ForgotPassword />} />
-            <Route path="/reset-password/:token" element={<ResetPassword />} />
-            <Route path="/reset-password" element={<ResetPassword />} />
-            <Route path="/invitations/:token" element={<VerificationSuccessInfoScreen />} />
-            <Route
-              path="/invitations/:token/workspaces/:organizationToken"
-              element={<VerificationSuccessInfoScreen />}
-            />
-            <Route path="/confirm" element={<VerificationSuccessInfoScreen />} />
-            <Route
-              path="/organization-invitations/:token"
-              element={<OrganizationInvitationPage {...this.props} darkMode={darkMode} />}
-            />
-            <Route
-              path="/confirm-invite"
-              element={<OrganizationInvitationPage {...this.props} darkMode={darkMode} />}
-            />
-            <Route
-              exact
-              path="/:workspaceId/apps/:id/:pageHandle?/*"
-              element={
-                <PrivateRoute>
-                  <AppLoader switchDarkMode={this.switchDarkMode} darkMode={darkMode} />
-                </PrivateRoute>
-              }
-            />
-            <Route
-              exact
-              path="/applications/:id/versions/:versionId/environments/:environmentId/:pageHandle?"
-              element={
-                <PrivateRoute>
-                  <Viewer switchDarkMode={this.switchDarkMode} darkMode={darkMode} />
-                </PrivateRoute>
-              }
-            />
-            <Route
-              exact
-              path="/applications/:slug/:pageHandle?"
-              element={
-                <PrivateRoute>
-                  <Viewer switchDarkMode={this.switchDarkMode} darkMode={darkMode} />
-                </PrivateRoute>
-              }
-            />
-            <Route
-              exact
-              path="/oauth2/authorize"
-              element={
-                <PrivateRoute>
-                  <Authorize switchDarkMode={this.switchDarkMode} darkMode={darkMode} />
-                </PrivateRoute>
-              }
-            />
-            <Route
-              exact
-              path="/:workspaceId/workspace-settings"
-              element={
-                <PrivateRoute>
-                  <OrganizationSettings switchDarkMode={this.switchDarkMode} darkMode={darkMode} />
-                </PrivateRoute>
-              }
-            />
-            <Route
-              exact
-              path="/instance-settings"
-              element={
-                <PrivateRoute>
-                  <InstanceSettings switchDarkMode={this.switchDarkMode} darkMode={darkMode} />
-                </PrivateRoute>
-              }
-            />
-            <Route
-              exact
-              path="/:workspaceId/audit-logs"
-              element={
-                <PrivateRoute>
-                  <AuditLogsPage switchDarkMode={this.switchDarkMode} darkMode={darkMode} />
-                </PrivateRoute>
-              }
-            />
-            <Route
-              exact
-              path="/:workspaceId/settings"
-              element={
-                <PrivateRoute>
-                  <SettingsPage switchDarkMode={this.switchDarkMode} darkMode={darkMode} />
-                </PrivateRoute>
-              }
-            />
-            <Route
-              exact
-              path="/:workspaceId/global-datasources"
-              element={
-                <PrivateRoute>
-                  <GlobalDatasources switchDarkMode={this.switchDarkMode} darkMode={darkMode} />
-                </PrivateRoute>
-              }
-            />
-            {window.public_config?.ENABLE_TOOLJET_DB == 'true' && (
-=======
           <BreadCrumbContext.Provider value={{ sidebarNav, updateSidebarNAV }}>
             <Routes>
               <Route path="/login/:organizationId" exact element={<LoginPage />} />
@@ -429,6 +318,87 @@
               />
               <Route
                 exact
+                path="/applications/:id/versions/:versionId/environments/:environmentId/:pageHandle?"
+                element={
+                  <PrivateRoute>
+                    <Viewer switchDarkMode={this.switchDarkMode} darkMode={darkMode} />
+                  </PrivateRoute>
+                }
+              />
+              <Route
+                exact
+                path="/applications/:slug/:pageHandle?"
+                element={
+                  <PrivateRoute>
+                    <Viewer switchDarkMode={this.switchDarkMode} darkMode={darkMode} />
+                  </PrivateRoute>
+                }
+              />
+              <Route
+                exact
+                path="/oauth2/authorize"
+                element={
+                  <PrivateRoute>
+                    <Authorize switchDarkMode={this.switchDarkMode} darkMode={darkMode} />
+                  </PrivateRoute>
+                }
+              />
+              <Route
+                exact
+                path="/:workspaceId/workspace-settings"
+                element={
+                  <PrivateRoute>
+                    <OrganizationSettings switchDarkMode={this.switchDarkMode} darkMode={darkMode} />
+                  </PrivateRoute>
+                }
+              />
+              <Route
+                exact
+                path="/instance-settings"
+                element={
+                  <PrivateRoute>
+                    <InstanceSettings switchDarkMode={this.switchDarkMode} darkMode={darkMode} />
+                  </PrivateRoute>
+                }
+              />
+              <Route
+                exact
+                path="/:workspaceId/audit-logs"
+                element={
+                  <PrivateRoute>
+                    <AuditLogsPage switchDarkMode={this.switchDarkMode} darkMode={darkMode} />
+                  </PrivateRoute>
+                }
+              />
+              <Route
+                exact
+                path="/:workspaceId/settings"
+                element={
+                  <PrivateRoute>
+                    <SettingsPage switchDarkMode={this.switchDarkMode} darkMode={darkMode} />
+                  </PrivateRoute>
+                }
+              />
+              <Route
+                exact
+                path="/:workspaceId/global-datasources"
+                element={
+                  <PrivateRoute>
+                    <GlobalDatasources switchDarkMode={this.switchDarkMode} darkMode={darkMode} />
+                  </PrivateRoute>
+                }
+              />
+              <Route
+                exact
+                path="/:workspaceId/apps/:id/:pageHandle?/*"
+                element={
+                  <PrivateRoute>
+                    <AppLoader switchDarkMode={this.switchDarkMode} darkMode={darkMode} />
+                  </PrivateRoute>
+                }
+              />
+              <Route
+                exact
                 path="/applications/:id/versions/:versionId/:pageHandle?"
                 element={
                   <PrivateRoute>
@@ -442,50 +412,6 @@
                 element={
                   <PrivateRoute>
                     <Viewer switchDarkMode={this.switchDarkMode} darkMode={darkMode} />
-                  </PrivateRoute>
-                }
-              />
->>>>>>> 4759e282
-              <Route
-                exact
-                path="/oauth2/authorize"
-                element={
-                  <PrivateRoute>
-                    <Authorize switchDarkMode={this.switchDarkMode} darkMode={darkMode} />
-                  </PrivateRoute>
-                }
-              />
-              <Route
-                exact
-                path="/:workspaceId/workspace-settings"
-                element={
-                  <PrivateRoute>
-                    <OrganizationSettings switchDarkMode={this.switchDarkMode} darkMode={darkMode} />
-                  </PrivateRoute>
-                }
-              />
-              <Route
-                exact
-                path="/:workspaceId/settings"
-                element={
-                  <PrivateRoute>
-                    <SettingsPage switchDarkMode={this.switchDarkMode} darkMode={darkMode} />
-                  </PrivateRoute>
-                }
-<<<<<<< HEAD
-                return <Navigate to="/login" />;
-              }}
-            />
-          </Routes>
-          <div id="modal-div"></div>
-=======
-              />
-              <Route
-                exact
-                path="/:workspaceId/global-datasources"
-                element={
-                  <PrivateRoute>
-                    <GlobalDatasources switchDarkMode={this.switchDarkMode} darkMode={darkMode} />
                   </PrivateRoute>
                 }
               />
@@ -542,7 +468,7 @@
               />
             </Routes>
           </BreadCrumbContext.Provider>
->>>>>>> 4759e282
+          <div id="modal-div"></div>
         </div>
 
         <Toast toastOptions={toastOptions} />
