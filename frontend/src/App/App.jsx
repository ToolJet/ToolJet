import React, { Suspense } from 'react';
// eslint-disable-next-line no-unused-vars
import { BrowserRouter, Navigate, Route, Routes } from 'react-router-dom';
import { authorizeWorkspace } from '@/_helpers/authorizeWorkspace';
import { authenticationService, tooljetService } from '@/_services';
import { withRouter } from '@/_hoc/withRouter';
import { PrivateRoute, AdminRoute, AppsRoute, SwitchWorkspaceRoute, OrganizationInviteRoute } from '@/Routes';
import { HomePage } from '@/HomePage';
import { LoginPage } from '@/LoginPage';
import { SignupPage } from '@/SignupPage';
import { TooljetDatabase } from '@/TooljetDatabase';
import { OrganizationInvitationPage } from '@/ConfirmationPage';
import { Authorize } from '@/Oauth2';
import { Authorize as Oauth } from '@/Oauth';
import { Viewer } from '@/Editor';
import { OrganizationSettings } from '@/OrganizationSettingsPage';
import { SettingsPage } from '../SettingsPage/SettingsPage';
import { ForgotPassword } from '@/ForgotPassword';
import { ResetPassword } from '@/ResetPassword';
import { MarketplacePage } from '@/MarketplacePage';
import SwitchWorkspacePage from '@/HomePage/SwitchWorkspacePage';
import { GlobalDatasources } from '@/GlobalDatasources';
import { lt } from 'semver';
import Toast from '@/_ui/Toast';
import { VerificationSuccessInfoScreen } from '@/SuccessInfoScreen';
import '@/_styles/theme.scss';
import { AppLoader } from '@/AppLoader';
import SetupScreenSelfHost from '../SuccessInfoScreen/SetupScreenSelfHost';
export const BreadCrumbContext = React.createContext({});
import 'react-tooltip/dist/react-tooltip.css';
import { getWorkspaceIdOrSlugFromURL } from '@/_helpers/routes';
import ErrorPage from '@/_components/ErrorComponents/ErrorPage';
import WorkspaceConstants from '@/WorkspaceConstants';
<<<<<<< HEAD
import { AuthRoute } from '@/Routes/AuthRoute';
import { useAppDataStore } from '@/_stores/appDataStore';
=======
import cx from 'classnames';
import useAppDarkMode from '@/_hooks/useAppDarkMode';
>>>>>>> 41ff23bd
import { ManageOrgUsers } from '@/ManageOrgUsers';
import { ManageGroupPermissions } from '@/ManageGroupPermissions';
import OrganizationLogin from '@/_components/OrganizationLogin/OrganizationLogin';
import { ManageOrgVars } from '@/ManageOrgVars';
import { useAppDataStore } from '@/_stores/appDataStore';

const AppWrapper = (props) => {
  const { isAppDarkMode } = useAppDarkMode();
  return (
    <Suspense fallback={null}>
      <BrowserRouter basename={window.public_config?.SUB_PATH || '/'}>
        <AppWithRouter props={props} isAppDarkMode={isAppDarkMode} />
      </BrowserRouter>
    </Suspense>
  );
};

class AppComponent extends React.Component {
  constructor(props) {
    super(props);

    this.state = {
      currentUser: null,
      fetchedMetadata: false,
      darkMode: localStorage.getItem('darkMode') === 'true',
      isEditorOrViewer: '',
    };
  }
  updateSidebarNAV = (val) => {
    this.setState({ sidebarNav: val });
  };
  fetchMetadata = () => {
    tooljetService.fetchMetaData().then((data) => {
      useAppDataStore.getState().actions.setMetadata(data);
      localStorage.setItem('currentVersion', data.installed_version);
      if (data.latest_version && lt(data.installed_version, data.latest_version) && data.version_ignored === false) {
        this.setState({ updateAvailable: true });
      }
    });
  };

  componentDidMount() {
    authorizeWorkspace();
    this.fetchMetadata();
    setInterval(this.fetchMetadata, 1000 * 60 * 60 * 1);
  }
  // check if its getting routed from editor
  checkPreviousRoute = (route) => {
    if (route.includes('/apps')) {
      return true;
    }
    return false;
  };

  componentDidUpdate(prevProps) {
    // Check if the current location is the dashboard (homepage)
    if (
      this.props.location.pathname === `/${getWorkspaceIdOrSlugFromURL()}` &&
      prevProps.location.pathname !== `/${getWorkspaceIdOrSlugFromURL()}` &&
      this.checkPreviousRoute(prevProps.location.pathname) &&
      prevProps.location.pathname !== `/:workspaceId`
    ) {
      // Reload the page for clearing already set intervals
      window.location.reload();
    }
  }

  switchDarkMode = (newMode) => {
    this.setState({ darkMode: newMode });
    useAppDataStore.getState().actions.updateIsTJDarkMode(newMode);
    localStorage.setItem('darkMode', newMode);
  };

  render() {
    const { updateAvailable, darkMode, isEditorOrViewer } = this.state;
    let toastOptions = {
      style: {
        wordBreak: 'break-all',
      },
    };

    if (isEditorOrViewer === 'viewer' ? this.props.isAppDarkMode : darkMode) {
      toastOptions = {
        className: 'toast-dark-mode',
        style: {
          borderRadius: '10px',
          background: '#333',
          color: '#fff',
          wordBreak: 'break-all',
        },
      };
    }
    const { sidebarNav } = this.state;
    const { updateSidebarNAV } = this;
    return (
      <>
        <div
          className={cx('main-wrapper', {
            'theme-dark dark-theme': !isEditorOrViewer && darkMode,
          })}
          data-cy="main-wrapper"
        >
          {updateAvailable && (
            <div className="alert alert-info alert-dismissible" role="alert">
              <h3 className="mb-1">Update available</h3>
              <p>A new version of ToolJet has been released.</p>
              <div className="btn-list">
                <a
                  href="https://docs.tooljet.io/docs/setup/updating"
                  target="_blank"
                  className="btn btn-info"
                  rel="noreferrer"
                >
                  Read release notes & update
                </a>
                <a
                  onClick={() => {
                    tooljetService.skipVersion();
                    this.setState({ updateAvailable: false });
                  }}
                  className="btn"
                >
                  Skip this version
                </a>
              </div>
            </div>
          )}
          <BreadCrumbContext.Provider value={{ sidebarNav, updateSidebarNAV }}>
            <Routes>
              <Route
                path="/login/:organizationId"
                exact
                element={
                  <AuthRoute {...this.props}>
                    <LoginPage {...this.props} />
                  </AuthRoute>
                }
              />
              <Route
                path="/login"
                exact
                element={
                  <AuthRoute {...this.props}>
                    <LoginPage {...this.props} />
                  </AuthRoute>
                }
              />
              <Route path="/setup" exact element={<SetupScreenSelfHost {...this.props} darkMode={darkMode} />} />
              <Route path="/sso/:origin/:configId" exact element={<Oauth {...this.props} />} />
              <Route path="/sso/:origin" exact element={<Oauth {...this.props} />} />
              <Route
                path="/signup/:organizationId"
                exact
                element={
                  <AuthRoute {...this.props}>
                    <SignupPage {...this.props} />
                  </AuthRoute>
                }
              />
              <Route
                path="/signup"
                exact
                element={
                  <AuthRoute {...this.props}>
                    <SignupPage {...this.props} />
                  </AuthRoute>
                }
              />
              <Route path="/forgot-password" element={<ForgotPassword />} />
              <Route path="/reset-password/:token" element={<ResetPassword />} />
              <Route path="/reset-password" element={<ResetPassword />} />
              <Route path="/invitations/:token" element={<VerificationSuccessInfoScreen />} />
              <Route
                path="/invitations/:token/workspaces/:organizationToken"
                element={
                  <OrganizationInviteRoute {...this.props}>
                    <VerificationSuccessInfoScreen />
                  </OrganizationInviteRoute>
                }
              />
              <Route
                path="/organization-invitations/:token"
                element={
                  <OrganizationInviteRoute {...this.props} isOrgazanizationOnlyInvite={true}>
                    <OrganizationInvitationPage {...this.props} darkMode={darkMode} />
                  </OrganizationInviteRoute>
                }
              />
              <Route
                exact
                path="/:workspaceId/apps/:slug/:pageHandle?/*"
                element={
<<<<<<< HEAD
                  <AppsRoute componentType="editor">
                    <AppLoader switchDarkMode={this.switchDarkMode} darkMode={darkMode} />
                  </AppsRoute>
=======
                  <PrivateRoute>
                    <AppLoader
                      switchDarkMode={this.switchDarkMode}
                      darkMode={darkMode}
                      setEditorOrViewer={(value) => this.setState({ isEditorOrViewer: value })}
                    />
                  </PrivateRoute>
>>>>>>> 41ff23bd
                }
              />
              <Route
                exact
                path="/:workspaceId/workspace-constants"
                element={
                  <PrivateRoute>
                    <WorkspaceConstants switchDarkMode={this.switchDarkMode} darkMode={darkMode} />
                  </PrivateRoute>
                }
              />
              <Route
                exact
                path="/applications/:slug/:pageHandle?"
                element={
<<<<<<< HEAD
                  <AppsRoute componentType="viewer">
                    <Viewer switchDarkMode={this.switchDarkMode} darkMode={darkMode} />
                  </AppsRoute>
=======
                  <PrivateRoute>
                    <Viewer
                      switchDarkMode={this.switchDarkMode}
                      darkMode={this.props.isAppDarkMode}
                      setEditorOrViewer={(value) => this.setState({ isEditorOrViewer: value })}
                    />
                  </PrivateRoute>
>>>>>>> 41ff23bd
                }
              />
              <Route
                exact
                path="/applications/:slug/versions/:versionId/:pageHandle?"
                element={
<<<<<<< HEAD
                  <AppsRoute componentType="viewer">
                    <Viewer switchDarkMode={this.switchDarkMode} darkMode={darkMode} />
                  </AppsRoute>
=======
                  <PrivateRoute>
                    <Viewer
                      switchDarkMode={this.switchDarkMode}
                      darkMode={this.props.isAppDarkMode}
                      setEditorOrViewer={(value) => this.setState({ isEditorOrViewer: value })}
                    />
                  </PrivateRoute>
>>>>>>> 41ff23bd
                }
              />
              <Route
                exact
                path="/oauth2/authorize"
                element={
                  <PrivateRoute>
                    <Authorize switchDarkMode={this.switchDarkMode} darkMode={darkMode} />
                  </PrivateRoute>
                }
              />
              <Route
                exact
                path="/:workspaceId/workspace-settings"
                element={
                  <AdminRoute {...this.props}>
                    <OrganizationSettings switchDarkMode={this.switchDarkMode} darkMode={darkMode} />
                  </AdminRoute>
                }
              >
                <Route
                  path="users"
                  element={
                    <AdminRoute>
                      <ManageOrgUsers switchDarkMode={this.switchDarkMode} darkMode={darkMode} />
                    </AdminRoute>
                  }
                />
                <Route
                  path="workspace-login"
                  element={
                    <AdminRoute>
                      <OrganizationLogin switchDarkMode={this.switchDarkMode} darkMode={darkMode} />
                    </AdminRoute>
                  }
                />
                <Route
                  path="groups"
                  element={
                    <AdminRoute>
                      <ManageGroupPermissions switchDarkMode={this.switchDarkMode} darkMode={darkMode} />
                    </AdminRoute>
                  }
                />
                <Route
                  path="workspace-variables"
                  element={<ManageOrgVars switchDarkMode={this.switchDarkMode} darkMode={darkMode} />}
                />
              </Route>
              <Route
                exact
                path="/:workspaceId/settings"
                element={
                  <PrivateRoute>
                    <SettingsPage switchDarkMode={this.switchDarkMode} darkMode={darkMode} />
                  </PrivateRoute>
                }
              />
              <Route
                exact
                path="/:workspaceId/data-sources"
                element={
                  <PrivateRoute>
                    <GlobalDatasources switchDarkMode={this.switchDarkMode} darkMode={darkMode} />
                  </PrivateRoute>
                }
              />
              {window.public_config?.ENABLE_TOOLJET_DB == 'true' && (
                <Route
                  exact
                  path="/:workspaceId/database"
                  element={
                    <PrivateRoute>
                      <TooljetDatabase switchDarkMode={this.switchDarkMode} darkMode={darkMode} />
                    </PrivateRoute>
                  }
                />
              )}

              {window.public_config?.ENABLE_MARKETPLACE_FEATURE === 'true' && (
                <Route
                  exact
                  path="/integrations"
                  element={
                    <AdminRoute {...this.props}>
                      <MarketplacePage switchDarkMode={this.switchDarkMode} darkMode={darkMode} />
                    </AdminRoute>
                  }
                />
              )}
              <Route exact path="/" element={<Navigate to="/:workspaceId" />} />
              <Route
                exact
                path="/error/:errorType"
                element={<ErrorPage switchDarkMode={this.switchDarkMode} darkMode={darkMode} />}
              />
              <Route
                exact
                path="/switch-workspace"
                element={
                  <SwitchWorkspaceRoute>
                    <SwitchWorkspacePage switchDarkMode={this.switchDarkMode} darkMode={darkMode} />
                  </SwitchWorkspaceRoute>
                }
              />
              <Route
                exact
                path="/:workspaceId"
                element={
                  <PrivateRoute>
                    <HomePage switchDarkMode={this.switchDarkMode} darkMode={darkMode} />
                  </PrivateRoute>
                }
              />
              <Route
                path="*"
                render={() => {
                  if (authenticationService?.currentSessionValue?.current_organization_id) {
                    return <Navigate to="/:workspaceId" />;
                  }
                  return <Navigate to="/login" />;
                }}
              />
            </Routes>
          </BreadCrumbContext.Provider>
        </div>

        <Toast toastOptions={toastOptions} />
      </>
    );
  }
}

export const App = AppWrapper;
const AppWithRouter = withRouter(AppComponent);<|MERGE_RESOLUTION|>--- conflicted
+++ resolved
@@ -31,18 +31,14 @@
 import { getWorkspaceIdOrSlugFromURL } from '@/_helpers/routes';
 import ErrorPage from '@/_components/ErrorComponents/ErrorPage';
 import WorkspaceConstants from '@/WorkspaceConstants';
-<<<<<<< HEAD
 import { AuthRoute } from '@/Routes/AuthRoute';
 import { useAppDataStore } from '@/_stores/appDataStore';
-=======
 import cx from 'classnames';
 import useAppDarkMode from '@/_hooks/useAppDarkMode';
->>>>>>> 41ff23bd
 import { ManageOrgUsers } from '@/ManageOrgUsers';
 import { ManageGroupPermissions } from '@/ManageGroupPermissions';
 import OrganizationLogin from '@/_components/OrganizationLogin/OrganizationLogin';
 import { ManageOrgVars } from '@/ManageOrgVars';
-import { useAppDataStore } from '@/_stores/appDataStore';
 
 const AppWrapper = (props) => {
   const { isAppDarkMode } = useAppDarkMode();
@@ -230,19 +226,13 @@
                 exact
                 path="/:workspaceId/apps/:slug/:pageHandle?/*"
                 element={
-<<<<<<< HEAD
                   <AppsRoute componentType="editor">
-                    <AppLoader switchDarkMode={this.switchDarkMode} darkMode={darkMode} />
-                  </AppsRoute>
-=======
-                  <PrivateRoute>
                     <AppLoader
                       switchDarkMode={this.switchDarkMode}
                       darkMode={darkMode}
                       setEditorOrViewer={(value) => this.setState({ isEditorOrViewer: value })}
                     />
-                  </PrivateRoute>
->>>>>>> 41ff23bd
+                  </AppsRoute>
                 }
               />
               <Route
@@ -258,38 +248,26 @@
                 exact
                 path="/applications/:slug/:pageHandle?"
                 element={
-<<<<<<< HEAD
                   <AppsRoute componentType="viewer">
-                    <Viewer switchDarkMode={this.switchDarkMode} darkMode={darkMode} />
-                  </AppsRoute>
-=======
-                  <PrivateRoute>
                     <Viewer
                       switchDarkMode={this.switchDarkMode}
                       darkMode={this.props.isAppDarkMode}
                       setEditorOrViewer={(value) => this.setState({ isEditorOrViewer: value })}
                     />
-                  </PrivateRoute>
->>>>>>> 41ff23bd
+                  </AppsRoute>
                 }
               />
               <Route
                 exact
                 path="/applications/:slug/versions/:versionId/:pageHandle?"
                 element={
-<<<<<<< HEAD
                   <AppsRoute componentType="viewer">
-                    <Viewer switchDarkMode={this.switchDarkMode} darkMode={darkMode} />
-                  </AppsRoute>
-=======
-                  <PrivateRoute>
                     <Viewer
                       switchDarkMode={this.switchDarkMode}
                       darkMode={this.props.isAppDarkMode}
                       setEditorOrViewer={(value) => this.setState({ isEditorOrViewer: value })}
                     />
-                  </PrivateRoute>
->>>>>>> 41ff23bd
+                  </AppsRoute>
                 }
               />
               <Route
