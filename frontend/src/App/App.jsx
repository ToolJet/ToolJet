--- conflicted
+++ resolved
@@ -10,11 +10,8 @@
 import { Authorize } from '@/Oauth2';
 import { Editor, Viewer } from '@/Editor';
 import '@/_styles/theme.scss';
-<<<<<<< HEAD
 import { ToastContainer } from 'react-toastify';
-=======
 import 'emoji-mart/css/emoji-mart.css';
->>>>>>> 5e4accfd
 import { ManageGroupPermissions } from '@/ManageGroupPermissions';
 import { ManageOrgUsers } from '@/ManageOrgUsers';
 import { ManageGroupPermissionResources } from '@/ManageGroupPermissionResources';
@@ -24,7 +21,6 @@
 import { ForgotPassword } from '@/ForgotPassword';
 import { ResetPassword } from '@/ResetPassword';
 import { lt } from 'semver';
-import 'emoji-mart/css/emoji-mart.css';
 import 'react-toastify/dist/ReactToastify.css';
 import { AuditLogs } from '@/AuditLogs';
 import { Toaster } from 'react-hot-toast';
