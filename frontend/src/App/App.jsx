--- conflicted
+++ resolved
@@ -29,10 +29,7 @@
 
 import '@/_styles/theme.scss';
 import 'emoji-mart/css/emoji-mart.css';
-<<<<<<< HEAD
 import { retrieveWhiteLabelText } from '../_helpers/utils';
-=======
->>>>>>> f76c4aba
 import { AppLoader } from '@/AppLoader';
 
 class App extends React.Component {
@@ -93,11 +90,7 @@
     const { updateAvailable, onboarded, darkMode } = this.state;
     let toastOptions = {
       style: {
-<<<<<<< HEAD
-        'word-break': 'break-all',
-=======
         wordBreak: 'break-all',
->>>>>>> f76c4aba
       },
     };
 
@@ -108,11 +101,7 @@
           borderRadius: '10px',
           background: '#333',
           color: '#fff',
-<<<<<<< HEAD
-          'word-break': 'break-all',
-=======
           wordBreak: 'break-all',
->>>>>>> f76c4aba
         },
       };
     }
