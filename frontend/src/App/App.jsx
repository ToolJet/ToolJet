--- conflicted
+++ resolved
@@ -55,8 +55,7 @@
 
   componentDidMount() {
     authenticationService.currentUser.subscribe((x) => {
-<<<<<<< HEAD
-      this.setState({ currentUser: x });
+      this.setState({ currentUser: x }, this.fetchMetadata);
 
       function initFreshChat() {
         window.fcWidget.init({
@@ -114,9 +113,6 @@
       );
 
       this.fetchMetadata();
-=======
-      this.setState({ currentUser: x }, this.fetchMetadata);
->>>>>>> 7a45f458
       setInterval(this.fetchMetadata, 1000 * 60 * 60 * 1);
     });
   }
