import React, { Suspense } from 'react';
// eslint-disable-next-line no-unused-vars
import { BrowserRouter, Navigate, Route, Routes } from 'react-router-dom';
<<<<<<< HEAD

import { authorizeWorkspace, updateCurrentSession } from '@/_helpers/authorizeWorkspace';
import { retrieveWhiteLabelText } from '@/_helpers/utils';
=======
import { authorizeWorkspace } from '@/_helpers/authorizeWorkspace';
>>>>>>> d3abb3bf
import { authenticationService, tooljetService } from '@/_services';
import { withRouter } from '@/_hoc/withRouter';
import { PrivateRoute, AdminRoute } from '@/_components';
import { HomePage } from '@/HomePage';
import { LoginPage } from '@/LoginPage';
import { SignupPage } from '@/SignupPage';
import { TooljetDatabase } from '@/TooljetDatabase';
import { OrganizationInvitationPage } from '@/ConfirmationPage';
import { Authorize } from '@/Oauth2';
import { Authorize as Oauth } from '@/Oauth';
import { Viewer } from '@/Editor';
import { OrganizationSettings } from '@/OrganizationSettingsPage';
import { AuditLogsPage } from '@/AuditLogs';
import { SettingsPage } from '../SettingsPage/SettingsPage';
import { ForgotPassword } from '@/ForgotPassword';
import { ResetPassword } from '@/ResetPassword';
import { MarketplacePage } from '@/MarketplacePage';
import SwitchWorkspacePage from '@/HomePage/SwitchWorkspacePage';
import { GlobalDatasources } from '@/GlobalDatasources';
import { lt } from 'semver';
import Toast from '@/_ui/Toast';
import { VerificationSuccessInfoScreen } from '@/SuccessInfoScreen';
import '@/_styles/theme.scss';
import { AppLoader } from '@/AppLoader';
import SetupScreenSelfHost from '../SuccessInfoScreen/SetupScreenSelfHost';
import { InstanceSettings } from '@/InstanceSettingsPage';
export const BreadCrumbContext = React.createContext({});
import 'react-tooltip/dist/react-tooltip.css';
<<<<<<< HEAD
import LdapLoginPage from '../LdapLogin';
=======
>>>>>>> d3abb3bf
import { getWorkspaceIdOrSlugFromURL } from '@/_helpers/routes';

const AppWrapper = (props) => {
  return (
    <Suspense fallback={null}>
      <BrowserRouter basename={window.public_config?.SUB_PATH || '/'}>
        <AppWithRouter props={props} />
      </BrowserRouter>
    </Suspense>
  );
};

class AppComponent extends React.Component {
  constructor(props) {
    super(props);

    this.state = {
      currentUser: null,
      fetchedMetadata: false,
      darkMode: localStorage.getItem('darkMode') === 'true',
    };
  }
  updateSidebarNAV = (val) => {
    this.setState({ sidebarNav: val });
  };
  fetchMetadata = () => {
    tooljetService.fetchMetaData().then((data) => {
      updateCurrentSession({
        instance_id: data?.instance_id,
      });
      localStorage.setItem('currentVersion', data.installed_version);
      if (data.latest_version && lt(data.installed_version, data.latest_version) && data.version_ignored === false) {
        this.setState({ updateAvailable: true });
      }
    });
  };

<<<<<<< HEAD
  setFaviconAndTitle() {
    const favicon_url = window.public_config?.WHITE_LABEL_FAVICON;
    let links = document.querySelectorAll("link[rel='icon']");
    links.forEach((link) => {
      if (!link) {
        link = document.createElement('link');
        link.rel = 'icon';
        document.getElementsByTagName('head')[0].appendChild(link);
      }
      link.href = favicon_url ? favicon_url : 'assets/images/logo.svg';
    });
    document.title = `${retrieveWhiteLabelText()} - Dashboard`;
  }

  componentDidMount() {
    this.setFaviconAndTitle();
=======
  componentDidMount() {
>>>>>>> d3abb3bf
    authorizeWorkspace();
    this.fetchMetadata();
    setInterval(this.fetchMetadata, 1000 * 60 * 60 * 1);
  }
  // check if its getting routed from editor
  checkPreviousRoute = (route) => {
    if (route.includes('/apps')) {
      return true;
    }
    return false;
  };

  componentDidUpdate(prevProps) {
    // Check if the current location is the dashboard (homepage)
    if (
      this.props.location.pathname === `/${getWorkspaceIdOrSlugFromURL()}` &&
      prevProps.location.pathname !== `/${getWorkspaceIdOrSlugFromURL()}` &&
      this.checkPreviousRoute(prevProps.location.pathname) &&
      prevProps.location.pathname !== `/:workspaceId`
    ) {
      // Reload the page for clearing already set intervals
      window.location.reload();
    }
  }

  switchDarkMode = (newMode) => {
    this.setState({ darkMode: newMode });
    localStorage.setItem('darkMode', newMode);
  };

  render() {
    const { updateAvailable, darkMode } = this.state;
    let toastOptions = {
      style: {
        wordBreak: 'break-all',
      },
    };

    if (darkMode) {
      toastOptions = {
        className: 'toast-dark-mode',
        style: {
          borderRadius: '10px',
          background: '#333',
          color: '#fff',
          wordBreak: 'break-all',
        },
      };
    }
    const { sidebarNav } = this.state;
    const { updateSidebarNAV } = this;
    return (
      <>
        <div className={`main-wrapper ${darkMode ? 'theme-dark dark-theme' : ''}`} data-cy="main-wrapper">
          {updateAvailable && (
            <div className="alert alert-info alert-dismissible" role="alert">
              <h3 className="mb-1">Update available</h3>
              <p>A new version of ToolJet has been released.</p>
              <div className="btn-list">
                <a
                  href="https://docs.tooljet.io/docs/setup/updating"
                  target="_blank"
                  className="btn btn-info"
                  rel="noreferrer"
                >
                  Read release notes & update
                </a>
                <a
                  onClick={() => {
                    tooljetService.skipVersion();
                    this.setState({ updateAvailable: false });
                  }}
                  className="btn"
                >
                  Skip this version
                </a>
              </div>
            </div>
          )}
          <BreadCrumbContext.Provider value={{ sidebarNav, updateSidebarNAV }}>
            <Routes>
              <Route path="/login/:organizationId" exact element={<LoginPage />} />
              <Route path="/login" exact element={<LoginPage />} />
              <Route path="/setup" exact element={<SetupScreenSelfHost {...this.props} darkMode={darkMode} />} />
              <Route path="/sso/:origin/:configId" exact element={<Oauth />} />
              <Route path="/sso/:origin" exact element={<Oauth />} />
              <Route path="/signup" element={<SignupPage />} />
              <Route path="/ldap/:organizationId" element={<LdapLoginPage {...this.props} darkMode={darkMode} />} />
              <Route path="/forgot-password" element={<ForgotPassword />} />
              <Route path="/reset-password/:token" element={<ResetPassword />} />
              <Route path="/reset-password" element={<ResetPassword />} />
              <Route path="/invitations/:token" element={<VerificationSuccessInfoScreen />} />
              <Route
                path="/invitations/:token/workspaces/:organizationToken"
                element={<VerificationSuccessInfoScreen />}
              />
              <Route path="/confirm" element={<VerificationSuccessInfoScreen />} />
              <Route
                path="/organization-invitations/:token"
                element={<OrganizationInvitationPage {...this.props} darkMode={darkMode} />}
              />
              <Route
                path="/confirm-invite"
                element={<OrganizationInvitationPage {...this.props} darkMode={darkMode} />}
              />
              <Route
                exact
                path="/:workspaceId/apps/:slug/:pageHandle?/*"
                element={
                  <PrivateRoute>
                    <AppLoader switchDarkMode={this.switchDarkMode} darkMode={darkMode} />
                  </PrivateRoute>
                }
              />
              <Route
                exact
                path="/applications/:slug/:pageHandle?"
<<<<<<< HEAD
                element={
                  <PrivateRoute>
                    <Viewer switchDarkMode={this.switchDarkMode} darkMode={darkMode} />
                  </PrivateRoute>
                }
              />
              <Route
                exact
                path="/oauth2/authorize"
=======
>>>>>>> d3abb3bf
                element={
                  <PrivateRoute>
                    <Authorize switchDarkMode={this.switchDarkMode} darkMode={darkMode} />
                  </PrivateRoute>
                }
              />
              <Route
                exact
                path="/:workspaceId/workspace-settings"
                element={
                  <PrivateRoute>
                    <OrganizationSettings switchDarkMode={this.switchDarkMode} darkMode={darkMode} />
                  </PrivateRoute>
                }
              />
              <Route
                exact
                path="/instance-settings"
                element={
                  <PrivateRoute>
                    <InstanceSettings switchDarkMode={this.switchDarkMode} darkMode={darkMode} />
                  </PrivateRoute>
                }
              />
              <Route
                exact
                path="/:workspaceId/audit-logs"
                element={
                  <PrivateRoute>
                    <AuditLogsPage switchDarkMode={this.switchDarkMode} darkMode={darkMode} />
                  </PrivateRoute>
                }
              />
              <Route
                exact
                path="/:workspaceId/settings"
                element={
                  <PrivateRoute>
                    <SettingsPage switchDarkMode={this.switchDarkMode} darkMode={darkMode} />
                  </PrivateRoute>
                }
              />
              <Route
                exact
                path="/:workspaceId/data-sources"
                element={
                  <PrivateRoute>
                    <GlobalDatasources switchDarkMode={this.switchDarkMode} darkMode={darkMode} />
                  </PrivateRoute>
                }
              />
              <Route
                exact
                path="/applications/:id/versions/:versionId/:pageHandle?"
                element={
                  <PrivateRoute>
                    <Viewer switchDarkMode={this.switchDarkMode} darkMode={darkMode} />
                  </PrivateRoute>
                }
              />
              <Route
                exact
                path="/applications/:slug/:pageHandle?"
                element={
                  <PrivateRoute>
                    <Viewer switchDarkMode={this.switchDarkMode} darkMode={darkMode} />
                  </PrivateRoute>
                }
              />
              {window.public_config?.ENABLE_TOOLJET_DB == 'true' && (
                <Route
                  exact
                  path="/:workspaceId/database"
                  element={
                    <PrivateRoute>
                      <TooljetDatabase switchDarkMode={this.switchDarkMode} darkMode={darkMode} />
                    </PrivateRoute>
                  }
                />
              )}

              {window.public_config?.ENABLE_MARKETPLACE_FEATURE === 'true' && (
                <Route
                  exact
                  path="/integrations"
                  element={
                    <AdminRoute>
                      <MarketplacePage switchDarkMode={this.switchDarkMode} darkMode={darkMode} />
                    </AdminRoute>
                  }
                />
              )}
              <Route exact path="/" element={<Navigate to="/:workspaceId" />} />
              <Route
                exact
                path="/switch-workspace"
                element={
                  <PrivateRoute>
                    <SwitchWorkspacePage switchDarkMode={this.switchDarkMode} darkMode={darkMode} />
                  </PrivateRoute>
                }
              />
              <Route
                exact
                path="/:workspaceId"
                element={
                  <PrivateRoute>
                    <HomePage switchDarkMode={this.switchDarkMode} darkMode={darkMode} appType={'front-end'} />
                  </PrivateRoute>
                }
              />
              {window.public_config?.ENABLE_WORKFLOWS_FEATURE === 'true' && (
                <Route
                  exact
                  path="/:workspaceId/workflows"
                  element={
                    <AdminRoute>
                      <HomePage switchDarkMode={this.switchDarkMode} darkMode={darkMode} appType={'workflow'} />
                    </AdminRoute>
                  }
                />
              )}
              <Route
                path="*"
                render={() => {
                  if (authenticationService?.currentSessionValue?.current_organization_id) {
                    return <Navigate to="/:workspaceId" />;
                  }
                  return <Navigate to="/login" />;
                }}
              />
            </Routes>
          </BreadCrumbContext.Provider>
          <div id="modal-div"></div>
        </div>

        <Toast toastOptions={toastOptions} />
      </>
    );
  }
}

export const App = AppWrapper;
const AppWithRouter = withRouter(AppComponent);<|MERGE_RESOLUTION|>--- conflicted
+++ resolved
@@ -1,13 +1,8 @@
 import React, { Suspense } from 'react';
 // eslint-disable-next-line no-unused-vars
 import { BrowserRouter, Navigate, Route, Routes } from 'react-router-dom';
-<<<<<<< HEAD
-
 import { authorizeWorkspace, updateCurrentSession } from '@/_helpers/authorizeWorkspace';
 import { retrieveWhiteLabelText } from '@/_helpers/utils';
-=======
-import { authorizeWorkspace } from '@/_helpers/authorizeWorkspace';
->>>>>>> d3abb3bf
 import { authenticationService, tooljetService } from '@/_services';
 import { withRouter } from '@/_hoc/withRouter';
 import { PrivateRoute, AdminRoute } from '@/_components';
@@ -36,10 +31,7 @@
 import { InstanceSettings } from '@/InstanceSettingsPage';
 export const BreadCrumbContext = React.createContext({});
 import 'react-tooltip/dist/react-tooltip.css';
-<<<<<<< HEAD
 import LdapLoginPage from '../LdapLogin';
-=======
->>>>>>> d3abb3bf
 import { getWorkspaceIdOrSlugFromURL } from '@/_helpers/routes';
 
 const AppWrapper = (props) => {
@@ -77,7 +69,6 @@
     });
   };
 
-<<<<<<< HEAD
   setFaviconAndTitle() {
     const favicon_url = window.public_config?.WHITE_LABEL_FAVICON;
     let links = document.querySelectorAll("link[rel='icon']");
@@ -94,9 +85,6 @@
 
   componentDidMount() {
     this.setFaviconAndTitle();
-=======
-  componentDidMount() {
->>>>>>> d3abb3bf
     authorizeWorkspace();
     this.fetchMetadata();
     setInterval(this.fetchMetadata, 1000 * 60 * 60 * 1);
@@ -214,7 +202,6 @@
               <Route
                 exact
                 path="/applications/:slug/:pageHandle?"
-<<<<<<< HEAD
                 element={
                   <PrivateRoute>
                     <Viewer switchDarkMode={this.switchDarkMode} darkMode={darkMode} />
@@ -224,8 +211,6 @@
               <Route
                 exact
                 path="/oauth2/authorize"
-=======
->>>>>>> d3abb3bf
                 element={
                   <PrivateRoute>
                     <Authorize switchDarkMode={this.switchDarkMode} darkMode={darkMode} />
