import React from 'react';
import { Router, Route } from 'react-router-dom';
import { history } from '@/_helpers';
import { authenticationService, tooljetService } from '@/_services';
import { PrivateRoute } from '@/_components';
import { HomePage, Library } from '@/HomePage';
import { LoginPage } from '@/LoginPage';
import { SignupPage } from '@/SignupPage';
import { InvitationPage } from '@/InvitationPage';
import { Authorize } from '@/Oauth2';
import { Editor, Viewer } from '@/Editor';
import '@/_styles/theme.scss';
import { ToastContainer } from 'react-toastify';
import 'react-toastify/dist/ReactToastify.css';
import { ManageOrgUsers } from '@/ManageOrgUsers';
import { SettingsPage } from '../SettingsPage/SettingsPage';
import { OnboardingModal } from '@/Onboarding/OnboardingModal';
<<<<<<< HEAD
import posthog from 'posthog-js';
import {ForgotPassword} from '@/ForgotPassword'
=======
import { ForgotPassword } from '@/ForgotPassword';
>>>>>>> 5c380d98
import { ResetPassword } from '@/ResetPassword';
import { lt } from 'semver';

class App extends React.Component {
  constructor(props) {
    super(props);

    this.state = {
      currentUser: null,
      fetchedMetadata: false,
      onboarded: true,
      darkMode: localStorage.getItem('darkMode') === 'true',
    };
  }

  componentDidMount() {
    authenticationService.currentUser.subscribe((x) => {
      this.setState({ currentUser: x });
      window.addEventListener('chatwoot:ready', function () {
        try {
          window.$chatwoot.setUser(x.email, {
            email: x.email,
            name: `${x.first_name} ${x.last_name}`,
          });
        } catch (error) {
          console.error(error);
        }
      });

      posthog.init('1OhSAF2367nMhuGI3cLvE6m5D0PJPBEA5zR5JFTM-yw', { api_host: 'https://app.posthog.com' });
      posthog.identify(
        x.email, // distinct_id, required
        { name: `${x.first_name} ${x.last_name}` },
      );
    });

    window.chatwootSettings = {
      hideMessageBubble: true,
    }
  }

  logout = () => {
    authenticationService.logout();
    history.push('/login');
  };

  switchDarkMode = (newMode) => {
    this.setState({ darkMode: newMode });
    localStorage.setItem('darkMode', newMode);
  };

  render() {
    const { currentUser, fetchedMetadata, updateAvailable, onboarded, darkMode } = this.state;

    if (currentUser && fetchedMetadata === false) {
      tooljetService.fetchMetaData().then((data) => {
        this.setState({ fetchedMetadata: true, onboarded: data.onboarded });

        if (lt(data.installed_version, data.latest_version) && data.version_ignored === false) {
          this.setState({ updateAvailable: true });
        }
      });
    }

    return (
      <Router history={history}>
        <div className={`main-wrapper ${darkMode ? 'theme-dark' : ''}`}>
          {updateAvailable && (
            <div className="alert alert-info alert-dismissible" role="alert">
              <h3 className="mb-1">Update available</h3>
              <p>A new version of ToolJet has been released.</p>
              <div className="btn-list">
                <a
                  href="https://docs.tooljet.io/docs/setup/updating"
                  target="_blank"
                  className="btn btn-info"
                  rel="noreferrer"
                >
                  Read release notes & update
                </a>
                <a
                  onClick={() => {
                    tooljetService.skipVersion();
                    this.setState({ updateAvailable: false });
                  }}
                  className="btn"
                >
                  Skip this version
                </a>
              </div>
            </div>
          )}

          {!onboarded && <OnboardingModal />}

          <ToastContainer />

          <PrivateRoute exact path="/" component={HomePage} switchDarkMode={this.switchDarkMode} darkMode={darkMode} />
          <Route path="/login" component={LoginPage} />
          <Route path="/signup" component={SignupPage} />
          <Route path="/forgot-password" component={ForgotPassword} />
          <Route path="/reset-password" component={ResetPassword} />
          <Route path="/invitations/:token" component={InvitationPage} />
<<<<<<< HEAD
          <PrivateRoute exact path="/apps/:id" component={Editor} switchDarkMode={this.switchDarkMode} darkMode={darkMode} />
          <PrivateRoute exact path="/applications/:id/versions/:versionId" component={Viewer} switchDarkMode={this.switchDarkMode} darkMode={darkMode} />
          <PrivateRoute exact path="/applications/:slug" component={Viewer} switchDarkMode={this.switchDarkMode} darkMode={darkMode}/>
          <PrivateRoute exact path="/oauth2/authorize" component={Authorize} switchDarkMode={this.switchDarkMode} darkMode={darkMode} />
          <PrivateRoute exact path="/users" component={ManageOrgUsers} switchDarkMode={this.switchDarkMode} darkMode={darkMode} />
          <PrivateRoute exact path="/library" component={Library} switchDarkMode={this.switchDarkMode} darkMode={darkMode} />
          <PrivateRoute exact path="/settings" component={SettingsPage} switchDarkMode={this.switchDarkMode} darkMode={darkMode} />
=======
          <PrivateRoute
            exact
            path="/apps/:id"
            component={Editor}
            switchDarkMode={this.switchDarkMode}
            darkMode={darkMode}
          />
          <PrivateRoute
            exact
            path="/applications/:id/versions/:versionId"
            component={Viewer}
            switchDarkMode={this.switchDarkMode}
            darkMode={darkMode}
          />
          <PrivateRoute
            exact
            path="/applications/:slug"
            component={Viewer}
            switchDarkMode={this.switchDarkMode}
            darkMode={darkMode}
          />
          <PrivateRoute
            exact
            path="/oauth2/authorize"
            component={Authorize}
            switchDarkMode={this.switchDarkMode}
            darkMode={darkMode}
          />
          <PrivateRoute
            exact
            path="/users"
            component={ManageOrgUsers}
            switchDarkMode={this.switchDarkMode}
            darkMode={darkMode}
          />
          <PrivateRoute
            exact
            path="/settings"
            component={SettingsPage}
            switchDarkMode={this.switchDarkMode}
            darkMode={darkMode}
          />
>>>>>>> 5c380d98
        </div>
      </Router>
    );
  }
}

export { App };<|MERGE_RESOLUTION|>--- conflicted
+++ resolved
@@ -15,12 +15,8 @@
 import { ManageOrgUsers } from '@/ManageOrgUsers';
 import { SettingsPage } from '../SettingsPage/SettingsPage';
 import { OnboardingModal } from '@/Onboarding/OnboardingModal';
-<<<<<<< HEAD
 import posthog from 'posthog-js';
-import {ForgotPassword} from '@/ForgotPassword'
-=======
 import { ForgotPassword } from '@/ForgotPassword';
->>>>>>> 5c380d98
 import { ResetPassword } from '@/ResetPassword';
 import { lt } from 'semver';
 
@@ -124,7 +120,6 @@
           <Route path="/forgot-password" component={ForgotPassword} />
           <Route path="/reset-password" component={ResetPassword} />
           <Route path="/invitations/:token" component={InvitationPage} />
-<<<<<<< HEAD
           <PrivateRoute exact path="/apps/:id" component={Editor} switchDarkMode={this.switchDarkMode} darkMode={darkMode} />
           <PrivateRoute exact path="/applications/:id/versions/:versionId" component={Viewer} switchDarkMode={this.switchDarkMode} darkMode={darkMode} />
           <PrivateRoute exact path="/applications/:slug" component={Viewer} switchDarkMode={this.switchDarkMode} darkMode={darkMode}/>
@@ -132,50 +127,6 @@
           <PrivateRoute exact path="/users" component={ManageOrgUsers} switchDarkMode={this.switchDarkMode} darkMode={darkMode} />
           <PrivateRoute exact path="/library" component={Library} switchDarkMode={this.switchDarkMode} darkMode={darkMode} />
           <PrivateRoute exact path="/settings" component={SettingsPage} switchDarkMode={this.switchDarkMode} darkMode={darkMode} />
-=======
-          <PrivateRoute
-            exact
-            path="/apps/:id"
-            component={Editor}
-            switchDarkMode={this.switchDarkMode}
-            darkMode={darkMode}
-          />
-          <PrivateRoute
-            exact
-            path="/applications/:id/versions/:versionId"
-            component={Viewer}
-            switchDarkMode={this.switchDarkMode}
-            darkMode={darkMode}
-          />
-          <PrivateRoute
-            exact
-            path="/applications/:slug"
-            component={Viewer}
-            switchDarkMode={this.switchDarkMode}
-            darkMode={darkMode}
-          />
-          <PrivateRoute
-            exact
-            path="/oauth2/authorize"
-            component={Authorize}
-            switchDarkMode={this.switchDarkMode}
-            darkMode={darkMode}
-          />
-          <PrivateRoute
-            exact
-            path="/users"
-            component={ManageOrgUsers}
-            switchDarkMode={this.switchDarkMode}
-            darkMode={darkMode}
-          />
-          <PrivateRoute
-            exact
-            path="/settings"
-            component={SettingsPage}
-            switchDarkMode={this.switchDarkMode}
-            darkMode={darkMode}
-          />
->>>>>>> 5c380d98
         </div>
       </Router>
     );
