--- conflicted
+++ resolved
@@ -177,11 +177,7 @@
         const appId = isApplicationsPath ? pathnameWithoutSubpath(window.location.pathname).split('/')[2] : null;
         authenticationService
           .validateSession(appId)
-<<<<<<< HEAD
-          .then(({ current_organization_id, ...currentUser }) => {
-=======
-          .then(({ current_organization_id, app_data }) => {
->>>>>>> 02b130cf
+          .then(({ current_organization_id, app_data, ...currentUser }) => {
             //check if the page is not switch-workspace, if then redirect to the page
             if (window.location.pathname !== `${getSubpath() ?? ''}/switch-workspace`) {
               this.authorizeUserAndHandleErrors(current_organization_id, isApplicationsPath, app_data);
@@ -261,9 +257,7 @@
     authenticationService
       .authorize()
       .then((data) => {
-<<<<<<< HEAD
         this.initTelemetryAndSupport(data.current_user);
-=======
         if (isApplicationsPath && appData) {
           if (appData.is_released) {
             licenseService.getLicenseStatus().then((data) => {
@@ -276,7 +270,6 @@
           }
         }
 
->>>>>>> 02b130cf
         organizationService.getOrganizations().then(async (response) => {
           const current_organization_name = response.organizations.find((org) => org.id === workspaceId)?.name;
           // this will add the other details like permission and user previlliage details to the subject
