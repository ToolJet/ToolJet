--- conflicted
+++ resolved
@@ -62,7 +62,7 @@
     }
   };
 
-  componentDidMount() {
+  componentDidMount () {
     authenticationService.currentUser.subscribe((x) => {
       this.setState({ currentUser: x }, this.fetchMetadata);
       setInterval(this.fetchMetadata, 1000 * 60 * 60 * 1);
@@ -74,7 +74,7 @@
     localStorage.setItem('darkMode', newMode);
   };
 
-  render() {
+  render () {
     const { updateAvailable, darkMode, currentUser } = this.state;
     let toastOptions = {
       style: {
@@ -97,7 +97,6 @@
     const { updateSidebarNAV } = this;
     return (
       <>
-<<<<<<< HEAD
         <BreadCrumbContext.Provider value={{ sidebarNav, updateSidebarNAV }}>
           <div className={`main-wrapper ${darkMode ? 'theme-dark dark-theme' : ''}`} data-cy="main-wrapper">
             {updateAvailable && (
@@ -123,31 +122,6 @@
                     Skip this version
                   </a>
                 </div>
-=======
-        <div className={`main-wrapper ${darkMode ? 'theme-dark dark-theme' : ''}`} data-cy="main-wrapper">
-          {updateAvailable && (
-            <div className="alert alert-info alert-dismissible" role="alert">
-              <h3 className="mb-1">Update available</h3>
-              <p>A new version of ToolJet has been released.</p>
-              <div className="btn-list">
-                <a
-                  href="https://docs.tooljet.io/docs/setup/updating"
-                  target="_blank"
-                  className="btn btn-info"
-                  rel="noreferrer"
-                >
-                  Read release notes & update
-                </a>
-                <a
-                  onClick={() => {
-                    tooljetService.skipVersion();
-                    this.setState({ updateAvailable: false });
-                  }}
-                  className="btn"
-                >
-                  Skip this version
-                </a>
->>>>>>> 49fce7a8
               </div>
             )}
             <Routes>
@@ -160,7 +134,6 @@
                   </PrivateRoute>
                 }
               />
-<<<<<<< HEAD
               <Route path="/login/:organizationId" exact element={<LoginPage />} />
               <Route path="/login" exact element={<LoginPage />} />
               <Route path="/setup" exact element={<SetupScreenSelfHost {...this.props} darkMode={darkMode} />} />
@@ -184,19 +157,7 @@
                 path="/confirm-invite"
                 element={<OrganizationInvitationPage {...this.props} darkMode={darkMode} />}
               />
-=======
-            )}
-            <Route
-              exact
-              path="/global-datasources"
-              element={
-                <PrivateRoute>
-                  <GlobalDatasources switchDarkMode={this.switchDarkMode} darkMode={darkMode} />
-                </PrivateRoute>
-              }
-            />
-            {window.public_config?.ENABLE_MARKETPLACE_FEATURE === 'true' && (
->>>>>>> 49fce7a8
+
               <Route
                 exact
                 path="/apps/:id/:pageHandle?/*"
@@ -262,6 +223,15 @@
                   }
                 />
               )}
+              <Route
+                exact
+                path="/global-datasources"
+                element={
+                  <PrivateRoute>
+                    <GlobalDatasources switchDarkMode={this.switchDarkMode} darkMode={darkMode} />
+                  </PrivateRoute>
+                }
+              />
               {window.public_config?.ENABLE_MARKETPLACE_FEATURE === 'true' && (
                 <Route
                   exact
