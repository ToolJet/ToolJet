--- conflicted
+++ resolved
@@ -6,13 +6,8 @@
 import { HomePage } from '@/HomePage';
 import { LoginPage } from '@/LoginPage';
 import { SignupPage } from '@/SignupPage';
-<<<<<<< HEAD
 import { TooljetDatabase } from '@/TooljetDatabase';
-import { OrganizationSettings } from '@/OrganizationSettingsPage';
-import { ConfirmationPage, OrganizationInvitationPage } from '@/ConfirmationPage';
-=======
 import { OrganizationInvitationPage } from '@/ConfirmationPage';
->>>>>>> 8b467026
 import { Authorize } from '@/Oauth2';
 import { Authorize as Oauth } from '@/Oauth';
 import { Viewer } from '@/Editor';
@@ -263,7 +258,6 @@
               switchDarkMode={this.switchDarkMode}
               darkMode={darkMode}
             />
-<<<<<<< HEAD
             <PrivateRoute
               exact
               path="/tooljet-database"
@@ -271,14 +265,6 @@
               switchDarkMode={this.switchDarkMode}
               darkMode={darkMode}
             />
-            <PrivateRoute
-              exact
-              path="/organization-settings"
-              component={OrganizationSettings}
-              switchDarkMode={this.switchDarkMode}
-              darkMode={darkMode}
-            />
-=======
             {window.public_config?.ENABLE_MARKETPLACE_FEATURE && (
               <AdminRoute
                 exact
@@ -288,7 +274,6 @@
                 darkMode={darkMode}
               />
             )}
->>>>>>> 8b467026
           </div>
         </BrowserRouter>
         <Toast toastOptions={toastOptions} />
