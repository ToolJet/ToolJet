--- conflicted
+++ resolved
@@ -32,15 +32,12 @@
 import ErrorPage from '@/_components/ErrorComponents/ErrorPage';
 import WorkspaceConstants from '@/WorkspaceConstants';
 import { useAppDataStore } from '@/_stores/appDataStore';
-<<<<<<< HEAD
 import { useSuperStore } from '../_stores/superStore';
 import { ModuleContext } from '../_contexts/ModuleContext';
-=======
 import { ManageOrgUsers } from '@/ManageOrgUsers';
 import { ManageGroupPermissions } from '@/ManageGroupPermissions';
 import OrganizationLogin from '@/_components/OrganizationLogin/OrganizationLogin';
 import { ManageOrgVars } from '@/ManageOrgVars';
->>>>>>> 39cdfdd0
 
 const AppWrapper = (props) => {
   return (
