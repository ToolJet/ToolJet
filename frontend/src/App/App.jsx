--- conflicted
+++ resolved
@@ -141,60 +141,7 @@
 
   componentDidMount() {
     this.setFaviconAndTitle();
-<<<<<<< HEAD
-    if (!this.isThisExistedRoute()) {
-      const workspaceId = getWorkspaceIdFromURL();
-      if (workspaceId) {
-        this.authorizeUserAndHandleErrors(workspaceId);
-      } else {
-        const isApplicationsPath = window.location.pathname.includes('/applications/');
-        const appId = isApplicationsPath ? pathnameWithoutSubpath(window.location.pathname).split('/')[2] : null;
-        authenticationService
-          .validateSession(appId)
-          .then(({ current_organization_id, app_data, ...currentUser }) => {
-            //check if the page is not switch-workspace, if then redirect to the page
-            if (window.location.pathname !== `${getSubpath() ?? ''}/switch-workspace`) {
-              this.authorizeUserAndHandleErrors(current_organization_id, isApplicationsPath, app_data);
-            } else {
-              this.initTelemetryAndSupport(currentUser);
-              this.updateCurrentSession({
-                current_organization_id,
-              });
-            }
-          })
-          .catch(() => {
-            if (!this.isThisWorkspaceLoginPage(true) && !isApplicationsPath) {
-              this.updateCurrentSession({
-                authentication_status: false,
-              });
-            } else if (isApplicationsPath) {
-              if (!window.location.pathname.includes('/versions/')) {
-                /* Redirect to login page if the license is expired */
-                licenseService.getLicenseStatus().then((data) => {
-                  const { isBasicPlan } = data;
-                  if (isBasicPlan) {
-                    return (window.location = `${getSubpath() ?? ''}/login`);
-                  }
-
-                  this.updateCurrentSession({
-                    authentication_failed: true,
-                    load_app: true,
-                  });
-                });
-              } else {
-                this.updateCurrentSession({
-                  authentication_failed: true,
-                  load_app: true,
-                });
-              }
-            }
-          });
-      }
-    }
-
-=======
     authorizeWorkspace();
->>>>>>> e9f6f4d3
     this.fetchMetadata();
     setInterval(this.fetchMetadata, 1000 * 60 * 60 * 1);
   }
@@ -219,110 +166,6 @@
     }
   }
 
-<<<<<<< HEAD
-  isThisWorkspaceLoginPage = (justLoginPage = false) => {
-    const subpath = window?.public_config?.SUB_PATH ? stripTrailingSlash(window?.public_config?.SUB_PATH) : null;
-    const pathname = location.pathname.replace(subpath, '');
-    const pathnames = pathname.split('/').filter((path) => path !== '');
-    return (justLoginPage && pathnames[0] === 'login') || (pathnames.length === 2 && pathnames[0] === 'login');
-  };
-
-  authorizeUserAndHandleErrors = (workspaceId, isApplicationsPath = false, appData = null) => {
-    const subpath = getSubpath();
-    this.updateCurrentSession({
-      current_organization_id: workspaceId,
-    });
-    authenticationService
-      .authorize()
-      .then((data) => {
-        this.initTelemetryAndSupport(data.current_user);
-        if (isApplicationsPath && appData) {
-          if (appData.is_released) {
-            licenseService.getLicenseStatus().then((data) => {
-              const { isBasicPlan } = data;
-              if (isBasicPlan) {
-                /* License expired for the users. now they can't access released apps */
-                redirectToDashboard();
-              }
-            });
-          }
-        }
-
-        organizationService.getOrganizations().then(async (response) => {
-          const current_organization_name = response.organizations.find((org) => org.id === workspaceId)?.name;
-          // this will add the other details like permission and user previlliage details to the subject
-          this.updateCurrentSession({
-            ...data,
-            current_organization_name,
-            organizations: response.organizations,
-            load_app: true,
-          });
-
-          // if user is trying to load the workspace login page, then redirect to the dashboard
-          if (this.isThisWorkspaceLoginPage())
-            return (window.location = appendWorkspaceId(workspaceId, '/:workspaceId'));
-        });
-      })
-      .catch((error) => {
-        // if the auth token didn't contain workspace-id, try switch workspace fn
-        if (error && error?.data?.statusCode === 401) {
-          //get current session workspace id
-          authenticationService
-            .validateSession()
-            .then(({ current_organization_id, ...currentUser }) => {
-              // change invalid or not authorized org id to previous one
-              this.updateCurrentSession({
-                current_organization_id,
-              });
-
-              organizationService
-                .switchOrganization(workspaceId)
-                .then(() => {
-                  if (this.isThisWorkspaceLoginPage())
-                    return (window.location = appendWorkspaceId(workspaceId, '/:workspaceId'));
-                  this.authorizeUserAndHandleErrors(workspaceId);
-                })
-                .catch(() => {
-                  organizationService.getOrganizations().then((response) => {
-                    const current_organization_name = response.organizations.find(
-                      (org) => org.id === current_organization_id
-                    )?.name;
-
-                    this.updateCurrentSession({
-                      current_organization_name,
-                      load_app: true,
-                    });
-
-                    if (!this.isThisWorkspaceLoginPage())
-                      return (window.location = `${subpath ?? ''}/login/${workspaceId}`);
-
-                    this.initTelemetryAndSupport(currentUser);
-                  });
-                });
-            })
-            .catch(() => this.logout());
-        } else if ((error && error?.data?.statusCode == 422) || error?.data?.statusCode == 404) {
-          window.location = subpath ? `${subpath}${'/switch-workspace'}` : '/switch-workspace';
-        } else {
-          if (!this.isThisWorkspaceLoginPage() && !this.isThisWorkspaceLoginPage(true))
-            this.updateCurrentSession({
-              authentication_status: false,
-            });
-        }
-      });
-  };
-
-  updateCurrentSession = (newSession) => {
-    const currentSession = authenticationService.currentSessionValue;
-    authenticationService.updateCurrentSession({ ...currentSession, ...newSession });
-  };
-
-  logout = () => {
-    authenticationService.logout();
-  };
-
-=======
->>>>>>> e9f6f4d3
   switchDarkMode = (newMode) => {
     this.setState({ darkMode: newMode });
     localStorage.setItem('darkMode', newMode);
