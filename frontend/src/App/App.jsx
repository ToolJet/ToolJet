--- conflicted
+++ resolved
@@ -8,6 +8,7 @@
   stripTrailingSlash,
   getSubpath,
   pathnameWithoutSubpath,
+  retrieveWhiteLabelText,
 } from '@/_helpers/utils';
 import { authenticationService, tooljetService, organizationService } from '@/_services';
 import { withRouter } from '@/_hoc/withRouter';
@@ -32,17 +33,11 @@
 import Toast from '@/_ui/Toast';
 import { VerificationSuccessInfoScreen } from '@/SuccessInfoScreen';
 import '@/_styles/theme.scss';
-<<<<<<< HEAD
 import 'emoji-mart/css/emoji-mart.css';
-import { retrieveWhiteLabelText } from '../_helpers/utils';
 import { AppLoader } from '@/AppLoader';
 import SetupScreenSelfHost from '../SuccessInfoScreen/SetupScreenSelfHost';
 import { InstanceSettings } from '@/InstanceSettingsPage';
-=======
-import { AppLoader } from '@/AppLoader';
-import SetupScreenSelfHost from '../SuccessInfoScreen/SetupScreenSelfHost';
 import 'react-tooltip/dist/react-tooltip.css';
->>>>>>> 2dc6ae8e
 
 const AppWrapper = (props) => {
   return (
@@ -100,13 +95,7 @@
   }
 
   componentDidMount() {
-<<<<<<< HEAD
-    authenticationService.currentUser.subscribe((x) => {
-      this.setState({ currentUser: x }, this.fetchMetadata);
-      setInterval(this.fetchMetadata, 1000 * 60 * 60 * 1);
-    });
     this.setFaviconAndTitle();
-=======
     if (!this.isThisExistedRoute()) {
       const workspaceId = getWorkspaceIdFromURL();
       if (workspaceId) {
@@ -142,7 +131,6 @@
 
     this.fetchMetadata();
     setInterval(this.fetchMetadata, 1000 * 60 * 60 * 1);
->>>>>>> 2dc6ae8e
   }
 
   isThisWorkspaceLoginPage = (justLoginPage = false) => {
@@ -236,7 +224,7 @@
   };
 
   render() {
-    const { updateAvailable, darkMode, currentUser } = this.state;
+    const { updateAvailable, darkMode } = this.state;
     let toastOptions = {
       style: {
         wordBreak: 'break-all',
@@ -256,60 +244,6 @@
     }
 
     return (
-<<<<<<< HEAD
-      <Suspense fallback={null}>
-        <BrowserRouter history={history} basename={window.public_config?.SUB_PATH || '/'}>
-          <div className={`main-wrapper ${darkMode ? 'theme-dark' : ''}`} data-cy="main-wrapper">
-            {updateAvailable && (
-              <div className="alert alert-info alert-dismissible" role="alert">
-                <h3 className="mb-1">Update available</h3>
-                <p>{`A new version of ${retrieveWhiteLabelText()} has been released.`}</p>
-                <div className="btn-list">
-                  <a
-                    href="https://docs.tooljet.io/docs/setup/updating"
-                    target="_blank"
-                    className="btn btn-info"
-                    rel="noreferrer"
-                  >
-                    Read release notes & update
-                  </a>
-                  <a
-                    onClick={() => {
-                      tooljetService.skipVersion();
-                      this.setState({ updateAvailable: false });
-                    }}
-                    className="btn"
-                  >
-                    Skip this version
-                  </a>
-                </div>
-              </div>
-            )}
-
-            <PrivateRoute
-              exact
-              path="/"
-              component={HomePage}
-              switchDarkMode={this.switchDarkMode}
-              darkMode={darkMode}
-            />
-            <Route path="/login/:organizationId" exact component={LoginPage} />
-            <Route path="/login" exact component={LoginPage} />
-            <Route path="/setup" exact component={(props) => <SetupScreenSelfHost {...props} darkMode={darkMode} />} />
-            <Route path="/sso/:origin/:configId" exact component={Oauth} />
-            <Route path="/sso/:origin" exact component={Oauth} />
-            <Route path="/signup" component={SignupPage} />
-            <Route path="/forgot-password" component={ForgotPassword} />
-            <Route
-              path="/reset-password/:token"
-              render={(props) => (
-                <Redirect
-                  to={{
-                    pathname: '/reset-password',
-                    state: {
-                      token: props.match.params.token,
-                    },
-=======
       <>
         <div className={`main-wrapper ${darkMode ? 'theme-dark dark-theme' : ''}`} data-cy="main-wrapper">
           {updateAvailable && (
@@ -329,7 +263,6 @@
                   onClick={() => {
                     tooljetService.skipVersion();
                     this.setState({ updateAvailable: false });
->>>>>>> 2dc6ae8e
                   }}
                   className="btn"
                 >
@@ -373,19 +306,12 @@
             />
             <Route
               exact
-<<<<<<< HEAD
               path="/applications/:id/versions/:versionId/environments/:environmentId/:pageHandle?"
-              component={Viewer}
-              switchDarkMode={this.switchDarkMode}
-              darkMode={darkMode}
-=======
-              path="/applications/:id/versions/:versionId/:pageHandle?"
               element={
                 <PrivateRoute>
                   <Viewer switchDarkMode={this.switchDarkMode} darkMode={darkMode} />
                 </PrivateRoute>
               }
->>>>>>> 2dc6ae8e
             />
             <Route
               exact
@@ -416,26 +342,24 @@
             />
             <Route
               exact
-<<<<<<< HEAD
               path="/instance-settings"
-              component={InstanceSettings}
-              switchDarkMode={this.switchDarkMode}
-              darkMode={darkMode}
+              element={
+                <PrivateRoute>
+                  <InstanceSettings switchDarkMode={this.switchDarkMode} darkMode={darkMode} />
+                </PrivateRoute>
+              }
+            />
+            <Route
+              exact
+              path="/:workspaceId/audit-logs"
+              element={
+                <PrivateRoute>
+                  <AuditLogs switchDarkMode={this.switchDarkMode} darkMode={darkMode} />
+                </PrivateRoute>
+              }
             />
             <PrivateRoute
               exact
-              path="/audit-logs"
-              component={AuditLogs}
-              switchDarkMode={this.switchDarkMode}
-              darkMode={darkMode}
-            />
-            <PrivateRoute
-              exact
-              path="/settings"
-              component={SettingsPage}
-              switchDarkMode={this.switchDarkMode}
-              darkMode={darkMode}
-=======
               path="/:workspaceId/settings"
               element={
                 <PrivateRoute>
@@ -451,7 +375,6 @@
                   <GlobalDatasources switchDarkMode={this.switchDarkMode} darkMode={darkMode} />
                 </PrivateRoute>
               }
->>>>>>> 2dc6ae8e
             />
             {window.public_config?.ENABLE_TOOLJET_DB == 'true' && (
               <Route
@@ -475,11 +398,6 @@
                 }
               />
             )}
-<<<<<<< HEAD
-          </div>
-        </BrowserRouter>
-        <div id="modal-div"></div>
-=======
             <Route exact path="/" element={<Navigate to="/:workspaceId" />} />
             <Route
               exact
@@ -509,8 +427,8 @@
               }}
             />
           </Routes>
+          <div id="modal-div"></div>
         </div>
->>>>>>> 2dc6ae8e
         <Toast toastOptions={toastOptions} />
       </>
     );
