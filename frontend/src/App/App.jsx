--- conflicted
+++ resolved
@@ -1,41 +1,28 @@
-import React from "react";
-import { Router, Route } from "react-router-dom";
-import { history } from "@/_helpers";
-import { authenticationService, tooljetService } from "@/_services";
-import { PrivateRoute } from "@/_components";
-import { HomePage, Library } from "@/HomePage";
-import { LoginPage } from "@/LoginPage";
-import { SignupPage } from "@/SignupPage";
-import { InvitationPage } from "@/InvitationPage";
-import { Authorize } from "@/Oauth2";
-import { Editor, Viewer } from "@/Editor";
-import "@/_styles/theme.scss";
-import { ToastContainer } from "react-toastify";
-import "react-toastify/dist/ReactToastify.css";
-import { ManageGroupPermissions } from "@/ManageGroupPermissions";
-import { ManageOrgUsers } from "@/ManageOrgUsers";
-import { ManageGroupPermissionResources } from "@/ManageGroupPermissionResources";
-import { SettingsPage } from "../SettingsPage/SettingsPage";
-import { OnboardingModal } from "@/Onboarding/OnboardingModal";
-import posthog from "posthog-js";
-import { ForgotPassword } from "@/ForgotPassword";
-import { ResetPassword } from "@/ResetPassword";
-import { lt } from "semver";
-import 'emoji-mart/css/emoji-mart.css';
-<<<<<<< HEAD
-=======
+import React from 'react';
+import { Router, Route } from 'react-router-dom';
+import { history } from '@/_helpers';
+import { authenticationService, tooljetService } from '@/_services';
+import { PrivateRoute } from '@/_components';
+import { HomePage, Library } from '@/HomePage';
+import { LoginPage } from '@/LoginPage';
+import { SignupPage } from '@/SignupPage';
+import { InvitationPage } from '@/InvitationPage';
+import { Authorize } from '@/Oauth2';
+import { Editor, Viewer } from '@/Editor';
+import '@/_styles/theme.scss';
 import { ToastContainer } from 'react-toastify';
-import 'react-toastify/dist/ReactToastify.css';
 import { ManageGroupPermissions } from '@/ManageGroupPermissions';
 import { ManageOrgUsers } from '@/ManageOrgUsers';
 import { ManageGroupPermissionResources } from '@/ManageGroupPermissionResources';
-import { AuditLogs } from '@/AuditLogs';
 import { SettingsPage } from '../SettingsPage/SettingsPage';
 import { OnboardingModal } from '@/Onboarding/OnboardingModal';
+import posthog from 'posthog-js';
 import { ForgotPassword } from '@/ForgotPassword';
 import { ResetPassword } from '@/ResetPassword';
 import { lt } from 'semver';
->>>>>>> 61632a1e
+import 'emoji-mart/css/emoji-mart.css';
+import 'react-toastify/dist/ReactToastify.css';
+import { AuditLogs } from '@/AuditLogs';
 import { Toaster } from 'react-hot-toast';
 
 class App extends React.Component {
@@ -46,14 +33,14 @@
       currentUser: null,
       fetchedMetadata: false,
       onboarded: true,
-      darkMode: localStorage.getItem("darkMode") === "true",
+      darkMode: localStorage.getItem('darkMode') === 'true',
     };
   }
 
   componentDidMount() {
     authenticationService.currentUser.subscribe((x) => {
       this.setState({ currentUser: x });
-      window.addEventListener("chatwoot:ready", function () {
+      window.addEventListener('chatwoot:ready', function () {
         try {
           window.$chatwoot.setUser(x.email, {
             email: x.email,
@@ -64,8 +51,8 @@
         }
       });
 
-      posthog.init("1OhSAF2367nMhuGI3cLvE6m5D0PJPBEA5zR5JFTM-yw", {
-        api_host: "https://app.posthog.com",
+      posthog.init('1OhSAF2367nMhuGI3cLvE6m5D0PJPBEA5zR5JFTM-yw', {
+        api_host: 'https://app.posthog.com',
       });
       posthog.identify(
         x.email, // distinct_id, required
@@ -76,12 +63,12 @@
 
   logout = () => {
     authenticationService.logout();
-    history.push("/login");
+    history.push('/login');
   };
 
   switchDarkMode = (newMode) => {
     this.setState({ darkMode: newMode });
-    localStorage.setItem("darkMode", newMode);
+    localStorage.setItem('darkMode', newMode);
   };
 
   render() {
@@ -102,10 +89,7 @@
       tooljetService.fetchMetaData().then((data) => {
         this.setState({ fetchedMetadata: true, onboarded: data.onboarded });
 
-        if (
-          lt(data.installed_version, data.latest_version) &&
-          data.version_ignored === false
-        ) {
+        if (lt(data.installed_version, data.latest_version) && data.version_ignored === false) {
           this.setState({ updateAvailable: true });
         }
       });
@@ -147,7 +131,7 @@
 
             <ToastContainer />
 
-            {window.location.host === "apps.tooljet.com" ?
+            {window.location.host === 'apps.tooljet.com' ? (
               <PrivateRoute
                 exact
                 path="/:slug"
@@ -156,7 +140,7 @@
                 darkMode={darkMode}
                 skipAuth={true}
               />
-              :
+            ) : (
               <PrivateRoute
                 exact
                 path="/"
@@ -164,7 +148,7 @@
                 switchDarkMode={this.switchDarkMode}
                 darkMode={darkMode}
               />
-            }
+            )}
 
             <Route path="/login" component={LoginPage} />
             <Route path="/signup" component={SignupPage} />
