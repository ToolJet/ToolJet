--- conflicted
+++ resolved
@@ -141,20 +141,8 @@
       console.log(e);
     }
 
-<<<<<<< HEAD
+    if (currentUser) {
       posthog.init('phc_26ABY7KUsjfqamS7V0WxcLzfTr6AT4Du21CAEvCISo7', {
-        api_host: 'https://app.posthog.com',
-        autocapture: false,
-      });
-      if (x) {
-        posthog.identify(
-          x.email, // distinct_id, required
-          { name: `${x.first_name} ${x.last_name}` }
-        );
-      }
-=======
-    if (currentUser) {
-      posthog.init('1OhSAF2367nMhuGI3cLvE6m5D0PJPBEA5zR5JFTM-yw', {
         api_host: 'https://app.posthog.com',
         autocapture: false,
       });
@@ -164,7 +152,6 @@
       );
     }
   }
->>>>>>> 44f535cb
 
   componentDidMount() {
     this.setFaviconAndTitle();
