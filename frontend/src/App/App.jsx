--- conflicted
+++ resolved
@@ -56,7 +56,6 @@
 
   componentDidMount() {
     authenticationService.currentUser.subscribe((x) => {
-<<<<<<< HEAD
       this.setState({ currentUser: x });
       if (x != null) {
         this.fetchMetadata();
@@ -66,10 +65,6 @@
         clearInterval(this.state.fetchMetadataInterval);
         this.setState({ fetchMetadataInterval: null });
       }
-=======
-      this.setState({ currentUser: x }, this.fetchMetadata);
-      setInterval(this.fetchMetadata, 1000 * 60 * 60 * 1);
->>>>>>> cee03a13
     });
   }
 
