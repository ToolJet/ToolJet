import React from 'react';
import { Router, Route } from 'react-router-dom';
import { history } from '@/_helpers';
import { authenticationService, tooljetService } from '@/_services';
import { PrivateRoute } from '@/_components';
import { HomePage, Library } from '@/HomePage';
import { LoginPage } from '@/LoginPage';
import { SignupPage } from '@/SignupPage';
import { InvitationPage } from '@/InvitationPage';
import { Authorize } from '@/Oauth2';
import { Editor, Viewer } from '@/Editor';
import '@/_styles/theme.scss';
import { ToastContainer } from 'react-toastify';
import 'react-toastify/dist/ReactToastify.css';
import { ManageOrgUsers } from '@/ManageOrgUsers';
import { OnboardingModal } from '@/Onboarding/OnboardingModal';
<<<<<<< HEAD
import posthog from 'posthog-js';
=======
import {ForgotPassword} from '@/ForgotPassword'
import { ResetPassword } from '@/ResetPassword';
>>>>>>> cad763fc

class App extends React.Component {
  constructor(props) {
    super(props);

    this.state = {
      currentUser: null,
      fetchedMetadata: false,
      onboarded: true
    };
  }

  componentDidMount() {
    authenticationService.currentUser.subscribe((x) => {
      this.setState({ currentUser: x });
      window.addEventListener('chatwoot:ready', function () {
        try {
          window.$chatwoot.setUser(x.email, {
            email: x.email,
            name: `${x.first_name} ${x.last_name}`,
          });
        } catch (error) {
          console.error(error);
        }
      });

      posthog.init('1OhSAF2367nMhuGI3cLvE6m5D0PJPBEA5zR5JFTM-yw', { api_host: 'https://app.posthog.com' });
      posthog.identify(
        x.email, // distinct_id, required
        { name: `${x.first_name} ${x.last_name}` },
      );
    });

    window.chatwootSettings = {
      hideMessageBubble: true,
    }
  }

  logout = () => {
    authenticationService.logout();
    history.push('/login');
  }

  render() {
    const { currentUser, fetchedMetadata, updateAvailable, onboarded } = this.state;

    if(currentUser && fetchedMetadata === false) {
      tooljetService.fetchMetaData().then((data) => {
        this.setState({ fetchedMetadata: true, onboarded: data.onboarded });

        if(data.installed_version < data.latest_version && data.version_ignored === false) {
          this.setState({ updateAvailable: true });
        }
      })
    }

    return (
      <Router history={history}>
        <div>
          {updateAvailable && <div class="alert alert-info alert-dismissible" role="alert">
            <h3 class="mb-1">Update available</h3>
            <p>A new version of ToolJet has been released.</p>
            <div class="btn-list">
              <a href="https://docs.tooljet.io/docs/setup/updating" target="_blank" class="btn btn-info">Read release notes & update</a>
              <a onClick={() => { tooljetService.skipVersion(); this.setState({ updateAvailable: false }); }} class="btn">Skip this version</a>
            </div>
          </div>}

          {!onboarded &&
            <OnboardingModal />
          }

          <ToastContainer />

          <PrivateRoute exact path="/" component={HomePage} />
          <Route path="/login" component={LoginPage} />
          <Route path="/signup" component={SignupPage} />
          <Route path = "/forgot-password" component ={ForgotPassword} />
          <Route path = "/reset-password" component ={ResetPassword} />
          <Route path="/invitations/:token" component={InvitationPage} />
          <PrivateRoute exact path="/apps/:id" component={Editor} />
          <PrivateRoute exact path="/applications/:id" component={Viewer} />
          <PrivateRoute exact path="/oauth2/authorize" component={Authorize} />
          <PrivateRoute exact path="/users" component={ManageOrgUsers} />
          <PrivateRoute exact path="/library" component={Library} />
        </div>
      </Router>
    );
  }
}

export { App };<|MERGE_RESOLUTION|>--- conflicted
+++ resolved
@@ -14,12 +14,9 @@
 import 'react-toastify/dist/ReactToastify.css';
 import { ManageOrgUsers } from '@/ManageOrgUsers';
 import { OnboardingModal } from '@/Onboarding/OnboardingModal';
-<<<<<<< HEAD
 import posthog from 'posthog-js';
-=======
 import {ForgotPassword} from '@/ForgotPassword'
 import { ResetPassword } from '@/ResetPassword';
->>>>>>> cad763fc
 
 class App extends React.Component {
   constructor(props) {
