import React, { Suspense } from 'react';
// eslint-disable-next-line no-unused-vars
import { BrowserRouter, Navigate, Route, Routes } from 'react-router-dom';
import { authorizeWorkspace } from '@/_helpers/authorizeWorkspace';
import { authenticationService, tooljetService } from '@/_services';
import { withRouter } from '@/_hoc/withRouter';
import { PrivateRoute, AdminRoute, AppsRoute, SwitchWorkspaceRoute, OrganizationInviteRoute } from '@/Routes';
import { HomePage } from '@/HomePage';
import { LoginPage } from '@/LoginPage';
import { SignupPage } from '@/SignupPage';
import { TooljetDatabase } from '@/TooljetDatabase';
import { OrganizationInvitationPage } from '@/ConfirmationPage';
import { Authorize } from '@/Oauth2';
import { Authorize as Oauth } from '@/Oauth';
import { Viewer } from '@/Editor';
import { OrganizationSettings } from '@/OrganizationSettingsPage';
import { SettingsPage } from '../SettingsPage/SettingsPage';
import { ForgotPassword } from '@/ForgotPassword';
import { ResetPassword } from '@/ResetPassword';
import { MarketplacePage } from '@/MarketplacePage';
import SwitchWorkspacePage from '@/HomePage/SwitchWorkspacePage';
import { GlobalDatasources } from '@/GlobalDatasources';
import { lt } from 'semver';
import Toast from '@/_ui/Toast';
import { VerificationSuccessInfoScreen } from '@/SuccessInfoScreen';
import '@/_styles/theme.scss';
import { AppLoader } from '@/AppLoader';
import SetupScreenSelfHost from '../SuccessInfoScreen/SetupScreenSelfHost';
export const BreadCrumbContext = React.createContext({});
import 'react-tooltip/dist/react-tooltip.css';
import { getWorkspaceIdOrSlugFromURL } from '@/_helpers/routes';
import ErrorPage from '@/_components/ErrorComponents/ErrorPage';
import WorkspaceConstants from '@/WorkspaceConstants';
<<<<<<< HEAD
import { AuthRoute } from '@/Routes/AuthRoute';
=======
import { useAppDataStore } from '@/_stores/appDataStore';
>>>>>>> ebdbef99

const AppWrapper = (props) => {
  return (
    <Suspense fallback={null}>
      <BrowserRouter basename={window.public_config?.SUB_PATH || '/'}>
        <AppWithRouter props={props} />
      </BrowserRouter>
    </Suspense>
  );
};

class AppComponent extends React.Component {
  constructor(props) {
    super(props);

    this.state = {
      currentUser: null,
      fetchedMetadata: false,
      darkMode: localStorage.getItem('darkMode') === 'true',
    };
  }
  updateSidebarNAV = (val) => {
    this.setState({ sidebarNav: val });
  };
  fetchMetadata = () => {
    tooljetService.fetchMetaData().then((data) => {
      useAppDataStore.getState().actions.setMetadata(data);
      localStorage.setItem('currentVersion', data.installed_version);
      if (data.latest_version && lt(data.installed_version, data.latest_version) && data.version_ignored === false) {
        this.setState({ updateAvailable: true });
      }
    });
  };

  componentDidMount() {
    authorizeWorkspace();
    this.fetchMetadata();
    setInterval(this.fetchMetadata, 1000 * 60 * 60 * 1);
  }
  // check if its getting routed from editor
  checkPreviousRoute = (route) => {
    if (route.includes('/apps')) {
      return true;
    }
    return false;
  };

  componentDidUpdate(prevProps) {
    // Check if the current location is the dashboard (homepage)
    if (
      this.props.location.pathname === `/${getWorkspaceIdOrSlugFromURL()}` &&
      prevProps.location.pathname !== `/${getWorkspaceIdOrSlugFromURL()}` &&
      this.checkPreviousRoute(prevProps.location.pathname) &&
      prevProps.location.pathname !== `/:workspaceId`
    ) {
      // Reload the page for clearing already set intervals
      window.location.reload();
    }
  }

  switchDarkMode = (newMode) => {
    this.setState({ darkMode: newMode });
    localStorage.setItem('darkMode', newMode);
  };

  render() {
    const { updateAvailable, darkMode } = this.state;

    let toastOptions = {
      style: {
        wordBreak: 'break-all',
      },
    };

    if (darkMode) {
      toastOptions = {
        className: 'toast-dark-mode',
        style: {
          borderRadius: '10px',
          background: '#333',
          color: '#fff',
          wordBreak: 'break-all',
        },
      };
    }
    const { sidebarNav } = this.state;
    const { updateSidebarNAV } = this;
    return (
      <>
        <div className={`main-wrapper ${darkMode ? 'theme-dark dark-theme' : ''}`} data-cy="main-wrapper">
          {updateAvailable && (
            <div className="alert alert-info alert-dismissible" role="alert">
              <h3 className="mb-1">Update available</h3>
              <p>A new version of ToolJet has been released.</p>
              <div className="btn-list">
                <a
                  href="https://docs.tooljet.io/docs/setup/updating"
                  target="_blank"
                  className="btn btn-info"
                  rel="noreferrer"
                >
                  Read release notes & update
                </a>
                <a
                  onClick={() => {
                    tooljetService.skipVersion();
                    this.setState({ updateAvailable: false });
                  }}
                  className="btn"
                >
                  Skip this version
                </a>
              </div>
            </div>
          )}
          <BreadCrumbContext.Provider value={{ sidebarNav, updateSidebarNAV }}>
            <Routes>
              <Route
                path="/login/:organizationId"
                exact
                element={
                  <AuthRoute {...this.props}>
                    <LoginPage {...this.props} />
                  </AuthRoute>
                }
              />
              <Route
                path="/login"
                exact
                element={
                  <AuthRoute {...this.props}>
                    <LoginPage {...this.props} />
                  </AuthRoute>
                }
              />
              <Route path="/setup" exact element={<SetupScreenSelfHost {...this.props} darkMode={darkMode} />} />
              <Route path="/sso/:origin/:configId" exact element={<Oauth {...this.props} />} />
              <Route path="/sso/:origin" exact element={<Oauth {...this.props} />} />
              <Route
                path="/signup/:organizationId"
                exact
                element={
                  <AuthRoute {...this.props}>
                    <SignupPage {...this.props} />
                  </AuthRoute>
                }
              />
              <Route
                path="/signup"
                exact
                element={
                  <AuthRoute {...this.props}>
                    <SignupPage {...this.props} />
                  </AuthRoute>
                }
              />
              <Route path="/forgot-password" element={<ForgotPassword />} />
              <Route path="/reset-password/:token" element={<ResetPassword />} />
              <Route path="/reset-password" element={<ResetPassword />} />
              <Route path="/invitations/:token" element={<VerificationSuccessInfoScreen />} />
              <Route
                path="/invitations/:token/workspaces/:organizationToken"
                element={<OrganizationInviteRoute {...this.props} />}
              />
              <Route
                path="/organization-invitations/:token"
                element={
                  <OrganizationInviteRoute {...this.props} isOrgazanizationOnlyInvite={true}>
                    <OrganizationInvitationPage {...this.props} darkMode={darkMode} />
                  </OrganizationInviteRoute>
                }
              />
              <Route
                exact
                path="/:workspaceId/apps/:slug/:pageHandle?/*"
                element={
                  <AppsRoute componentType="editor">
                    <AppLoader switchDarkMode={this.switchDarkMode} darkMode={darkMode} />
                  </AppsRoute>
                }
              />
              <Route
                exact
                path="/:workspaceId/workspace-constants"
                element={
                  <PrivateRoute>
                    <WorkspaceConstants switchDarkMode={this.switchDarkMode} darkMode={darkMode} />
                  </PrivateRoute>
                }
              />
              <Route
                exact
                path="/applications/:slug/:pageHandle?"
                element={
                  <AppsRoute componentType="viewer">
                    <Viewer switchDarkMode={this.switchDarkMode} darkMode={darkMode} />
                  </AppsRoute>
                }
              />
              <Route
                exact
                path="/applications/:slug/versions/:versionId/:pageHandle?"
                element={
                  <AppsRoute componentType="viewer">
                    <Viewer switchDarkMode={this.switchDarkMode} darkMode={darkMode} />
                  </AppsRoute>
                }
              />
              <Route
                exact
                path="/oauth2/authorize"
                element={
                  <PrivateRoute>
                    <Authorize switchDarkMode={this.switchDarkMode} darkMode={darkMode} />
                  </PrivateRoute>
                }
              />
              <Route
                exact
                path="/:workspaceId/workspace-settings"
                element={
                  <PrivateRoute>
                    <OrganizationSettings switchDarkMode={this.switchDarkMode} darkMode={darkMode} />
                  </PrivateRoute>
                }
              />
              <Route
                exact
                path="/:workspaceId/settings"
                element={
                  <PrivateRoute>
                    <SettingsPage switchDarkMode={this.switchDarkMode} darkMode={darkMode} />
                  </PrivateRoute>
                }
              />
              <Route
                exact
                path="/:workspaceId/data-sources"
                element={
                  <PrivateRoute>
                    <GlobalDatasources switchDarkMode={this.switchDarkMode} darkMode={darkMode} />
                  </PrivateRoute>
                }
              />
              {window.public_config?.ENABLE_TOOLJET_DB == 'true' && (
                <Route
                  exact
                  path="/:workspaceId/database"
                  element={
                    <PrivateRoute>
                      <TooljetDatabase switchDarkMode={this.switchDarkMode} darkMode={darkMode} />
                    </PrivateRoute>
                  }
                />
              )}

              {window.public_config?.ENABLE_MARKETPLACE_FEATURE === 'true' && (
                <Route
                  exact
                  path="/integrations"
                  element={
                    <AdminRoute>
                      <MarketplacePage switchDarkMode={this.switchDarkMode} darkMode={darkMode} />
                    </AdminRoute>
                  }
                />
              )}
              <Route exact path="/" element={<Navigate to="/:workspaceId" />} />
              <Route
                exact
                path="/error/:errorType"
                element={<ErrorPage switchDarkMode={this.switchDarkMode} darkMode={darkMode} />}
              />
              <Route
                exact
                path="/switch-workspace"
                element={
                  <SwitchWorkspaceRoute>
                    <SwitchWorkspacePage switchDarkMode={this.switchDarkMode} darkMode={darkMode} />
                  </SwitchWorkspaceRoute>
                }
              />
              <Route
                exact
                path="/:workspaceId"
                element={
                  <PrivateRoute>
                    <HomePage switchDarkMode={this.switchDarkMode} darkMode={darkMode} />
                  </PrivateRoute>
                }
              />
              <Route
                path="*"
                render={() => {
                  if (authenticationService?.currentSessionValue?.current_organization_id) {
                    return <Navigate to="/:workspaceId" />;
                  }
                  return <Navigate to="/login" />;
                }}
              />
            </Routes>
          </BreadCrumbContext.Provider>
        </div>

        <Toast toastOptions={toastOptions} />
      </>
    );
  }
}

export const App = AppWrapper;
const AppWithRouter = withRouter(AppComponent);<|MERGE_RESOLUTION|>--- conflicted
+++ resolved
@@ -31,11 +31,8 @@
 import { getWorkspaceIdOrSlugFromURL } from '@/_helpers/routes';
 import ErrorPage from '@/_components/ErrorComponents/ErrorPage';
 import WorkspaceConstants from '@/WorkspaceConstants';
-<<<<<<< HEAD
 import { AuthRoute } from '@/Routes/AuthRoute';
-=======
 import { useAppDataStore } from '@/_stores/appDataStore';
->>>>>>> ebdbef99
 
 const AppWrapper = (props) => {
   return (
