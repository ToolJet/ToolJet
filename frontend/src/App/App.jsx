--- conflicted
+++ resolved
@@ -195,13 +195,8 @@
             <Route path="/confirm-invite" component={OrganizationInvitationPage} />
             <PrivateRoute
               exact
-<<<<<<< HEAD
               path="/apps/:id/:pageHandle?"
-              component={config.ENABLE_MULTIPLAYER_EDITING ? RealtimeEditor : Editor}
-=======
-              path="/apps/:id"
               component={AppLoader}
->>>>>>> 769e56dc
               switchDarkMode={this.switchDarkMode}
               darkMode={darkMode}
             />
