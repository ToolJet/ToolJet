import React, { Suspense } from 'react';
// eslint-disable-next-line no-unused-vars
import { BrowserRouter, Navigate, Route, Routes } from 'react-router-dom';
import { authorizeWorkspace } from '@/_helpers/authorizeWorkspace';
import { authenticationService, tooljetService } from '@/_services';
import { withRouter } from '@/_hoc/withRouter';
import { PrivateRoute, AdminRoute, AppsRoute, SwitchWorkspaceRoute, OrganizationInviteRoute } from '@/Routes';
import { HomePage } from '@/HomePage';
import { LoginPage } from '@/LoginPage';
import { SignupPage } from '@/SignupPage';
import { TooljetDatabase } from '@/TooljetDatabase';
import { OrganizationInvitationPage } from '@/ConfirmationPage';
import { Authorize } from '@/Oauth2';
import { Authorize as Oauth } from '@/Oauth';
import { Viewer } from '@/Editor';
import { OrganizationSettings } from '@/OrganizationSettingsPage';
import { SettingsPage } from '../SettingsPage/SettingsPage';
import { ForgotPassword } from '@/ForgotPassword';
import { ResetPassword } from '@/ResetPassword';
import { MarketplacePage } from '@/MarketplacePage';
import SwitchWorkspacePage from '@/HomePage/SwitchWorkspacePage';
import { GlobalDatasources } from '@/GlobalDatasources';
import { lt } from 'semver';
import Toast from '@/_ui/Toast';
import { VerificationSuccessInfoScreen } from '@/SuccessInfoScreen';
import '@/_styles/theme.scss';
import { AppLoader } from '@/AppLoader';
import SetupScreenSelfHost from '../SuccessInfoScreen/SetupScreenSelfHost';
export const BreadCrumbContext = React.createContext({});
import 'react-tooltip/dist/react-tooltip.css';
import { getWorkspaceIdOrSlugFromURL } from '@/_helpers/routes';
import ErrorPage from '@/_components/ErrorComponents/ErrorPage';
import WorkspaceConstants from '@/WorkspaceConstants';
import { AuthRoute } from '@/Routes/AuthRoute';
import { useAppDataStore } from '@/_stores/appDataStore';
<<<<<<< HEAD
import { useSuperStore } from '../_stores/superStore';
import { ModuleContext } from '../_contexts/ModuleContext';
=======
import cx from 'classnames';
import useAppDarkMode from '@/_hooks/useAppDarkMode';
import { ManageOrgUsers } from '@/ManageOrgUsers';
import { ManageGroupPermissions } from '@/ManageGroupPermissions';
import OrganizationLogin from '@/_components/OrganizationLogin/OrganizationLogin';
import { ManageOrgVars } from '@/ManageOrgVars';

>>>>>>> 321ae5f8
const AppWrapper = (props) => {
  const { isAppDarkMode } = useAppDarkMode();
  return (
    <Suspense fallback={null}>
      <BrowserRouter basename={window.public_config?.SUB_PATH || '/'}>
        <AppWithRouter props={props} isAppDarkMode={isAppDarkMode} />
      </BrowserRouter>
    </Suspense>
  );
};

class AppComponent extends React.Component {
  constructor(props) {
    super(props);

    this.state = {
      currentUser: null,
      fetchedMetadata: false,
      darkMode: localStorage.getItem('darkMode') === 'true',
      isEditorOrViewer: '',
    };
  }
  updateSidebarNAV = (val) => {
    this.setState({ sidebarNav: val });
  };
  fetchMetadata = () => {
    tooljetService.fetchMetaData().then((data) => {
      useAppDataStore.getState().actions.setMetadata(data);
      localStorage.setItem('currentVersion', data.installed_version);
      if (data.latest_version && lt(data.installed_version, data.latest_version) && data.version_ignored === false) {
        this.setState({ updateAvailable: true });
      }
    });
  };

  componentDidMount() {
    authorizeWorkspace();
    this.fetchMetadata();
    setInterval(this.fetchMetadata, 1000 * 60 * 60 * 1);
  }
  // check if its getting routed from editor
  checkPreviousRoute = (route) => {
    if (route.includes('/apps')) {
      return true;
    }
    return false;
  };

  componentDidUpdate(prevProps) {
    // Check if the current location is the dashboard (homepage)
    if (
      this.props.location.pathname === `/${getWorkspaceIdOrSlugFromURL()}` &&
      prevProps.location.pathname !== `/${getWorkspaceIdOrSlugFromURL()}` &&
      this.checkPreviousRoute(prevProps.location.pathname) &&
      prevProps.location.pathname !== `/:workspaceId`
    ) {
      // Reload the page for clearing already set intervals
      window.location.reload();
    }
  }

  switchDarkMode = (newMode) => {
    this.setState({ darkMode: newMode });
    useAppDataStore.getState().actions.updateIsTJDarkMode(newMode);
    localStorage.setItem('darkMode', newMode);
  };

  render() {
    const { updateAvailable, darkMode, isEditorOrViewer } = this.state;
    let toastOptions = {
      style: {
        wordBreak: 'break-all',
      },
    };

    if (isEditorOrViewer === 'viewer' ? this.props.isAppDarkMode : darkMode) {
      toastOptions = {
        className: 'toast-dark-mode',
        style: {
          borderRadius: '10px',
          background: '#333',
          color: '#fff',
          wordBreak: 'break-all',
        },
      };
    }
    const { sidebarNav } = this.state;
    const { updateSidebarNAV } = this;
    return (
      <>
        <div
          className={cx('main-wrapper', {
            'theme-dark dark-theme': !isEditorOrViewer && darkMode,
          })}
          data-cy="main-wrapper"
        >
          {updateAvailable && (
            <div className="alert alert-info alert-dismissible" role="alert">
              <h3 className="mb-1">Update available</h3>
              <p>A new version of ToolJet has been released.</p>
              <div className="btn-list">
                <a
                  href="https://docs.tooljet.io/docs/setup/updating"
                  target="_blank"
                  className="btn btn-info"
                  rel="noreferrer"
                >
                  Read release notes & update
                </a>
                <a
                  onClick={() => {
                    tooljetService.skipVersion();
                    this.setState({ updateAvailable: false });
                  }}
                  className="btn"
                >
                  Skip this version
                </a>
              </div>
            </div>
          )}
          <BreadCrumbContext.Provider value={{ sidebarNav, updateSidebarNAV }}>
            <Routes>
              <Route
                path="/login/:organizationId"
                exact
                element={
                  <AuthRoute {...this.props}>
                    <LoginPage {...this.props} />
                  </AuthRoute>
                }
              />
              <Route
                path="/login"
                exact
                element={
                  <AuthRoute {...this.props}>
                    <LoginPage {...this.props} />
                  </AuthRoute>
                }
              />
              <Route path="/setup" exact element={<SetupScreenSelfHost {...this.props} darkMode={darkMode} />} />
              <Route path="/sso/:origin/:configId" exact element={<Oauth {...this.props} />} />
              <Route path="/sso/:origin" exact element={<Oauth {...this.props} />} />
              <Route
                path="/signup/:organizationId"
                exact
                element={
                  <AuthRoute {...this.props}>
                    <SignupPage {...this.props} />
                  </AuthRoute>
                }
              />
              <Route
                path="/signup"
                exact
                element={
                  <AuthRoute {...this.props}>
                    <SignupPage {...this.props} />
                  </AuthRoute>
                }
              />
              <Route path="/forgot-password" element={<ForgotPassword />} />
              <Route path="/reset-password/:token" element={<ResetPassword />} />
              <Route path="/reset-password" element={<ResetPassword />} />
              <Route path="/invitations/:token" element={<VerificationSuccessInfoScreen />} />
              <Route
                path="/invitations/:token/workspaces/:organizationToken"
                element={
                  <OrganizationInviteRoute {...this.props}>
                    <VerificationSuccessInfoScreen />
                  </OrganizationInviteRoute>
                }
              />
              <Route
                path="/organization-invitations/:token"
                element={
                  <OrganizationInviteRoute {...this.props} isOrgazanizationOnlyInvite={true}>
                    <OrganizationInvitationPage {...this.props} darkMode={darkMode} />
                  </OrganizationInviteRoute>
                }
              />
              <Route
                exact
                path="/:workspaceId/apps/:slug/:pageHandle?/*"
                element={
                  <AppsRoute componentType="editor">
                    <AppLoader
                      switchDarkMode={this.switchDarkMode}
                      darkMode={darkMode}
                      setEditorOrViewer={(value) => this.setState({ isEditorOrViewer: value })}
                    />
                  </AppsRoute>
                }
              />
              <Route
                exact
                path="/:workspaceId/workspace-constants"
                element={
                  <PrivateRoute>
                    <WorkspaceConstants switchDarkMode={this.switchDarkMode} darkMode={darkMode} />
                  </PrivateRoute>
                }
              />
              <Route
                exact
                path="/applications/:slug/:pageHandle?"
                element={
                  <AppsRoute componentType="viewer">
                    <Viewer
                      switchDarkMode={this.switchDarkMode}
                      darkMode={this.props.isAppDarkMode}
                      setEditorOrViewer={(value) => this.setState({ isEditorOrViewer: value })}
                    />
                  </AppsRoute>
                }
              />
              <Route
                exact
                path="/applications/:slug/versions/:versionId/:pageHandle?"
                element={
                  <AppsRoute componentType="viewer">
                    <Viewer
                      switchDarkMode={this.switchDarkMode}
                      darkMode={this.props.isAppDarkMode}
                      setEditorOrViewer={(value) => this.setState({ isEditorOrViewer: value })}
                    />
                  </AppsRoute>
                }
              />
              <Route
                exact
                path="/oauth2/authorize"
                element={
                  <PrivateRoute>
                    <Authorize switchDarkMode={this.switchDarkMode} darkMode={darkMode} />
                  </PrivateRoute>
                }
              />
              <Route
                exact
                path="/:workspaceId/workspace-settings"
                element={
                  <AdminRoute {...this.props}>
                    <OrganizationSettings switchDarkMode={this.switchDarkMode} darkMode={darkMode} />
                  </AdminRoute>
                }
              >
                <Route
                  path="users"
                  element={
                    <AdminRoute>
                      <ManageOrgUsers switchDarkMode={this.switchDarkMode} darkMode={darkMode} />
                    </AdminRoute>
                  }
                />
                <Route
                  path="workspace-login"
                  element={
                    <AdminRoute>
                      <OrganizationLogin switchDarkMode={this.switchDarkMode} darkMode={darkMode} />
                    </AdminRoute>
                  }
                />
                <Route
                  path="groups"
                  element={
                    <AdminRoute>
                      <ManageGroupPermissions switchDarkMode={this.switchDarkMode} darkMode={darkMode} />
                    </AdminRoute>
                  }
                />
                <Route
                  path="workspace-variables"
                  element={<ManageOrgVars switchDarkMode={this.switchDarkMode} darkMode={darkMode} />}
                />
              </Route>
              <Route
                exact
                path="/:workspaceId/settings"
                element={
                  <PrivateRoute>
                    <SettingsPage switchDarkMode={this.switchDarkMode} darkMode={darkMode} />
                  </PrivateRoute>
                }
              />
              <Route
                exact
                path="/:workspaceId/data-sources"
                element={
                  <PrivateRoute>
                    <GlobalDatasources switchDarkMode={this.switchDarkMode} darkMode={darkMode} />
                  </PrivateRoute>
                }
              />
              {window.public_config?.ENABLE_TOOLJET_DB == 'true' && (
                <Route
                  exact
                  path="/:workspaceId/database"
                  element={
                    <PrivateRoute>
                      <TooljetDatabase switchDarkMode={this.switchDarkMode} darkMode={darkMode} />
                    </PrivateRoute>
                  }
                />
              )}

              {window.public_config?.ENABLE_MARKETPLACE_FEATURE === 'true' && (
                <Route
                  exact
                  path="/integrations"
                  element={
                    <AdminRoute {...this.props}>
                      <MarketplacePage switchDarkMode={this.switchDarkMode} darkMode={darkMode} />
                    </AdminRoute>
                  }
                />
              )}
              <Route exact path="/" element={<Navigate to="/:workspaceId" />} />
              <Route
                exact
                path="/error/:errorType"
                element={<ErrorPage switchDarkMode={this.switchDarkMode} darkMode={darkMode} />}
              />
              <Route
                exact
                path="/switch-workspace"
                element={
                  <SwitchWorkspaceRoute>
                    <SwitchWorkspacePage switchDarkMode={this.switchDarkMode} darkMode={darkMode} />
                  </SwitchWorkspaceRoute>
                }
              />
              <Route
                exact
                path="/:workspaceId"
                element={
                  <PrivateRoute>
                    <HomePage switchDarkMode={this.switchDarkMode} darkMode={darkMode} />
                  </PrivateRoute>
                }
              />
              <Route
                path="*"
                render={() => {
                  if (authenticationService?.currentSessionValue?.current_organization_id) {
                    return <Navigate to="/:workspaceId" />;
                  }
                  return <Navigate to="/login" />;
                }}
              />
            </Routes>
          </BreadCrumbContext.Provider>
        </div>

        <Toast toastOptions={toastOptions} />
      </>
    );
  }
}

export const App = AppWrapper;
const AppWithRouter = withRouter(AppComponent);<|MERGE_RESOLUTION|>--- conflicted
+++ resolved
@@ -33,10 +33,6 @@
 import WorkspaceConstants from '@/WorkspaceConstants';
 import { AuthRoute } from '@/Routes/AuthRoute';
 import { useAppDataStore } from '@/_stores/appDataStore';
-<<<<<<< HEAD
-import { useSuperStore } from '../_stores/superStore';
-import { ModuleContext } from '../_contexts/ModuleContext';
-=======
 import cx from 'classnames';
 import useAppDarkMode from '@/_hooks/useAppDarkMode';
 import { ManageOrgUsers } from '@/ManageOrgUsers';
@@ -44,7 +40,6 @@
 import OrganizationLogin from '@/_components/OrganizationLogin/OrganizationLogin';
 import { ManageOrgVars } from '@/ManageOrgVars';
 
->>>>>>> 321ae5f8
 const AppWrapper = (props) => {
   const { isAppDarkMode } = useAppDarkMode();
   return (
