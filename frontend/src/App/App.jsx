import React, { Suspense } from 'react';
// eslint-disable-next-line no-unused-vars
import { BrowserRouter, Navigate, Route, Routes } from 'react-router-dom';
import { authorizeWorkspace, updateCurrentSession } from '@/_helpers/authorizeWorkspace';
import { retrieveWhiteLabelText, setFaviconAndTitle } from '@/_helpers/utils';
import { authenticationService, tooljetService } from '@/_services';
import { withRouter } from '@/_hoc/withRouter';
import { PrivateRoute, AdminRoute, AppsRoute, SwitchWorkspaceRoute, OrganizationInviteRoute } from '@/Routes';
import { HomePage } from '@/HomePage';
import { LoginPage } from '@/LoginPage';
import { SignupPage } from '@/SignupPage';
import { TooljetDatabase } from '@/TooljetDatabase';
import { OrganizationInvitationPage } from '@/ConfirmationPage';
import { Authorize } from '@/Oauth2';
import { Authorize as Oauth } from '@/Oauth';
import { Viewer } from '@/Editor';
import { OrganizationSettings } from '@/OrganizationSettingsPage';
import { AuditLogsPage } from '@/AuditLogs';
import { SettingsPage } from '../SettingsPage/SettingsPage';
import { ForgotPassword } from '@/ForgotPassword';
import { ResetPassword } from '@/ResetPassword';
import { MarketplacePage } from '@/MarketplacePage';
import SwitchWorkspacePage from '@/HomePage/SwitchWorkspacePage';
import { GlobalDatasources } from '@/GlobalDatasources';
import { GitSyncConfig } from '@/GitSyncComponent/GitSyncConfig';
import { lt } from 'semver';
import Toast from '@/_ui/Toast';
import { VerificationSuccessInfoScreen } from '@/SuccessInfoScreen';
import '@/_styles/theme.scss';
import { AppLoader } from '@/AppLoader';
import SetupScreenSelfHost from '../SuccessInfoScreen/SetupScreenSelfHost';
import { InstanceSettings } from '@/InstanceSettingsPage';
import { ManageAllUsers } from '@/ManageAllUsers';
import { ManageInstanceSettings, ManageWhiteLabelling } from '@/ManageInstanceSettings';
import { ManageLicenseKey } from '@/ManageLicenseKey';
export const BreadCrumbContext = React.createContext({});
import 'react-tooltip/dist/react-tooltip.css';
import { getWorkspaceIdOrSlugFromURL } from '@/_helpers/routes';
import ErrorPage from '@/_components/ErrorComponents/ErrorPage';
import WorkspaceConstants from '@/WorkspaceConstants';
import { AuthRoute } from '@/Routes/AuthRoute';
import { useAppDataStore } from '@/_stores/appDataStore';
import cx from 'classnames';
import useAppDarkMode from '@/_hooks/useAppDarkMode';
import { ManageOrgUsers } from '@/ManageOrgUsers';
import { ManageGroupPermissions } from '@/ManageGroupPermissions';
import { ManageOrgVars } from '@/ManageOrgVars';
<<<<<<< HEAD
import { CopilotSetting } from '@/CopilotSettings';
import { CustomStylesEditor } from '@/CustomStylesEditor';
import { ManageOrgConstants } from '@/ManageOrgConstants';
import LdapLoginPage from '../LdapLogin';
import InstanceLogin from '@/ManageInstanceSettings/InstanceLogin';
import { ManageWorkspaceArchivePageComponent } from '@/_ui/ManageWorkspaceArchive/ManageWorspaceArchivePage';
import OrganizationLogin from '@/_components/OrganizationLogin/OrganizationLogin';
import { SuperadminLoginPage } from '@/LoginPage/SuperadminLoginPage';
import { OpenIdLoginPage } from '@/LoginPage/OpenId';
import { useAppDataStore } from '@/_stores/appDataStore';
=======
>>>>>>> 76776a99

const AppWrapper = (props) => {
  const { isAppDarkMode } = useAppDarkMode();
  return (
    <Suspense fallback={null}>
      <BrowserRouter basename={window.public_config?.SUB_PATH || '/'}>
        <AppWithRouter props={props} isAppDarkMode={isAppDarkMode} />
      </BrowserRouter>
    </Suspense>
  );
};

class AppComponent extends React.Component {
  constructor(props) {
    super(props);

    this.state = {
      currentUser: null,
      fetchedMetadata: false,
      darkMode: localStorage.getItem('darkMode') === 'true',
      isEditorOrViewer: '',
    };
  }
  updateSidebarNAV = (val) => {
    this.setState({ sidebarNav: val });
  };
  fetchMetadata = () => {
    tooljetService.fetchMetaData().then((data) => {
      updateCurrentSession({
        instance_id: data?.instance_id,
      });
      useAppDataStore.getState().actions.setMetadata(data);
      localStorage.setItem('currentVersion', data.installed_version);
      if (data.latest_version && lt(data.installed_version, data.latest_version) && data.version_ignored === false) {
        this.setState({ updateAvailable: true });
      }
    });
  };

  componentDidMount() {
    setFaviconAndTitle();
    authorizeWorkspace();
    this.fetchMetadata();
    setInterval(this.fetchMetadata, 1000 * 60 * 60 * 1);
  }
  // check if its getting routed from editor
  checkPreviousRoute = (route) => {
    if (route.includes('/apps')) {
      return true;
    }
    return false;
  };

  componentDidUpdate(prevProps) {
    // Check if the current location is the dashboard (homepage)
    if (
      this.props.location.pathname === `/${getWorkspaceIdOrSlugFromURL()}` &&
      prevProps.location.pathname !== `/${getWorkspaceIdOrSlugFromURL()}` &&
      this.checkPreviousRoute(prevProps.location.pathname) &&
      prevProps.location.pathname !== `/:workspaceId`
    ) {
      // Reload the page for clearing already set intervals
      window.location.reload();
    }
  }

  switchDarkMode = (newMode) => {
    this.setState({ darkMode: newMode });
    useAppDataStore.getState().actions.updateIsTJDarkMode(newMode);
    localStorage.setItem('darkMode', newMode);
  };

  render() {
    const { updateAvailable, darkMode, isEditorOrViewer } = this.state;
    let toastOptions = {
      style: {
        wordBreak: 'break-all',
      },
    };

    if (isEditorOrViewer === 'viewer' ? this.props.isAppDarkMode : darkMode) {
      toastOptions = {
        className: 'toast-dark-mode',
        style: {
          borderRadius: '10px',
          background: '#333',
          color: '#fff',
          wordBreak: 'break-all',
        },
      };
    }
    const { sidebarNav } = this.state;
    const { updateSidebarNAV } = this;
    return (
      <>
        <div
          className={cx('main-wrapper', {
            'theme-dark dark-theme': !isEditorOrViewer && darkMode,
          })}
          data-cy="main-wrapper"
        >
          {updateAvailable && (
            <div className="alert alert-info alert-dismissible" role="alert">
              <h3 className="mb-1">Update available</h3>
              <p>A new version of ToolJet has been released.</p>
              <div className="btn-list">
                <a
                  href="https://docs.tooljet.io/docs/setup/updating"
                  target="_blank"
                  className="btn btn-info"
                  rel="noreferrer"
                >
                  Read release notes & update
                </a>
                <a
                  onClick={() => {
                    tooljetService.skipVersion();
                    this.setState({ updateAvailable: false });
                  }}
                  className="btn"
                >
                  Skip this version
                </a>
              </div>
            </div>
          )}
          <BreadCrumbContext.Provider value={{ sidebarNav, updateSidebarNAV }}>
            <Routes>
<<<<<<< HEAD
              <Route path="/login/:organizationId/sso/openid" exact element={<OpenIdLoginPage />} />
              <Route path="/login/sso/openid" exact element={<OpenIdLoginPage />} />
              <Route path="/login/:organizationId" exact element={<LoginPage />} />
              <Route path="/login" exact element={<LoginPage />} />
              <Route path="/login/super-admin" exact element={<SuperadminLoginPage />} />
              <Route path="/setup" exact element={<SetupScreenSelfHost {...this.props} darkMode={darkMode} />} />
              <Route path="/sso/:origin/:configId" exact element={<Oauth />} />
              <Route path="/sso/:origin" exact element={<Oauth />} />
              <Route path="/signup" element={<SignupPage />} />
              <Route path="/ldap/:organizationId" element={<LdapLoginPage {...this.props} darkMode={darkMode} />} />
=======
              <Route
                path="/login/:organizationId"
                exact
                element={
                  <AuthRoute {...this.props}>
                    <LoginPage {...this.props} />
                  </AuthRoute>
                }
              />
              <Route
                path="/login"
                exact
                element={
                  <AuthRoute {...this.props}>
                    <LoginPage {...this.props} />
                  </AuthRoute>
                }
              />
              <Route path="/setup" exact element={<SetupScreenSelfHost {...this.props} darkMode={darkMode} />} />
              <Route path="/sso/:origin/:configId" exact element={<Oauth {...this.props} />} />
              <Route path="/sso/:origin" exact element={<Oauth {...this.props} />} />
              <Route
                path="/signup/:organizationId"
                exact
                element={
                  <AuthRoute {...this.props}>
                    <SignupPage {...this.props} />
                  </AuthRoute>
                }
              />
              <Route
                path="/signup"
                exact
                element={
                  <AuthRoute {...this.props}>
                    <SignupPage {...this.props} />
                  </AuthRoute>
                }
              />
>>>>>>> 76776a99
              <Route path="/forgot-password" element={<ForgotPassword />} />
              <Route path="/reset-password/:token" element={<ResetPassword />} />
              <Route path="/reset-password" element={<ResetPassword />} />
              <Route path="/invitations/:token" element={<VerificationSuccessInfoScreen />} />
              <Route
                path="/invitations/:token/workspaces/:organizationToken"
                element={
                  <OrganizationInviteRoute {...this.props}>
                    <VerificationSuccessInfoScreen />
                  </OrganizationInviteRoute>
                }
              />
              <Route
                path="/organization-invitations/:token"
                element={
                  <OrganizationInviteRoute {...this.props} isOrgazanizationOnlyInvite={true}>
                    <OrganizationInvitationPage {...this.props} darkMode={darkMode} />
                  </OrganizationInviteRoute>
                }
              />
              <Route
                exact
                path="/:workspaceId/apps/:slug/:pageHandle?/*"
                element={
                  <AppsRoute componentType="editor">
                    <AppLoader
                      switchDarkMode={this.switchDarkMode}
                      darkMode={darkMode}
                      setEditorOrViewer={(value) => this.setState({ isEditorOrViewer: value })}
                    />
                  </AppsRoute>
                }
              />
              <Route
                exact
                path="/:workspaceId/workspace-constants"
                element={
                  <PrivateRoute>
                    <WorkspaceConstants switchDarkMode={this.switchDarkMode} darkMode={darkMode} />
                  </PrivateRoute>
                }
              />
              <Route
                exact
                path="/applications/:slug/:pageHandle?"
                element={
                  <AppsRoute componentType="viewer">
                    <Viewer
                      switchDarkMode={this.switchDarkMode}
                      darkMode={this.props.isAppDarkMode}
                      setEditorOrViewer={(value) => this.setState({ isEditorOrViewer: value })}
                    />
                  </AppsRoute>
                }
              />
              <Route
                exact
                path="/applications/:slug/versions/:versionId/environments/:environmentId/:pageHandle?"
                element={
                  <AppsRoute componentType="viewer">
                    <Viewer
                      switchDarkMode={this.switchDarkMode}
                      darkMode={this.props.isAppDarkMode}
                      setEditorOrViewer={(value) => this.setState({ isEditorOrViewer: value })}
                    />
                  </AppsRoute>
                }
              />
              <Route
                exact
                path="/oauth2/authorize"
                element={
                  <PrivateRoute>
                    <Authorize switchDarkMode={this.switchDarkMode} darkMode={darkMode} />
                  </PrivateRoute>
                }
              />
              <Route
                exact
                path="/:workspaceId/workspace-settings"
                element={
                  <AdminRoute {...this.props}>
                    <OrganizationSettings switchDarkMode={this.switchDarkMode} darkMode={darkMode} />
                  </AdminRoute>
                }
              >
                <Route
                  path="users"
                  element={
                    <AdminRoute>
                      <ManageOrgUsers switchDarkMode={this.switchDarkMode} darkMode={darkMode} />
                    </AdminRoute>
                  }
                />
                <Route
                  path="groups"
                  element={
                    <AdminRoute>
                      <ManageGroupPermissions switchDarkMode={this.switchDarkMode} darkMode={darkMode} />
                    </AdminRoute>
                  }
                />
                <Route
                  path="workspace-login"
                  element={
                    <AdminRoute>
                      <OrganizationLogin switchDarkMode={this.switchDarkMode} darkMode={darkMode} />
                    </AdminRoute>
                  }
                />
                <Route
                  path="workspace-variables"
                  element={<ManageOrgVars switchDarkMode={this.switchDarkMode} darkMode={darkMode} />}
                />
                <Route
                  path="configure-git"
                  element={
                    <AdminRoute>
                      <GitSyncConfig switchDarkMode={this.switchDarkMode} darkMode={darkMode} />
                    </AdminRoute>
                  }
                />
                <Route
                  path="workspace-constants"
                  element={<ManageOrgConstants switchDarkMode={this.switchDarkMode} darkMode={darkMode} />}
                />
                <Route
                  path="copilot"
                  element={<CopilotSetting />}
                  switchDarkMode={this.switchDarkMode}
                  darkMode={darkMode}
                />
                <Route
                  path="custom-styles"
                  element={
                    <AdminRoute>
                      <CustomStylesEditor switchDarkMode={this.switchDarkMode} darkMode={darkMode} />
                    </AdminRoute>
                  }
                />
              </Route>
              <Route
                exact
                path="/instance-settings"
                element={
                  <PrivateRoute>
                    <InstanceSettings switchDarkMode={this.switchDarkMode} darkMode={darkMode} />
                  </PrivateRoute>
                }
              >
                <Route
                  path="all-users"
                  element={<ManageAllUsers switchDarkMode={this.switchDarkMode} darkMode={darkMode} />}
                />
                <Route
                  path="manage-instance-settings"
                  element={<ManageInstanceSettings switchDarkMode={this.switchDarkMode} darkMode={darkMode} />}
                />
                <Route
                  path="all-workspaces"
                  element={
                    <AdminRoute>
                      <ManageWorkspaceArchivePageComponent switchDarkMode={this.switchDarkMode} darkMode={darkMode} />
                    </AdminRoute>
                  }
                />
                <Route
                  path="white-labelling"
                  element={<ManageWhiteLabelling switchDarkMode={this.switchDarkMode} darkMode={darkMode} />}
                />
                <Route
                  path="license"
                  element={<ManageLicenseKey switchDarkMode={this.switchDarkMode} darkMode={darkMode} />}
                />
                <Route
                  path="instance-login"
                  element={<InstanceLogin switchDarkMode={this.switchDarkMode} darkMode={darkMode} />}
                />
              </Route>
              <Route
                exact
                path="/:workspaceId/audit-logs"
                element={
                  <PrivateRoute>
                    <AuditLogsPage switchDarkMode={this.switchDarkMode} darkMode={darkMode} />
                  </PrivateRoute>
                }
              />
              <Route
                exact
                path="/:workspaceId/settings"
                element={
                  <PrivateRoute>
                    <SettingsPage switchDarkMode={this.switchDarkMode} darkMode={darkMode} />
                  </PrivateRoute>
                }
              />
              <Route
                exact
                path="/:workspaceId/data-sources"
                element={
                  <PrivateRoute>
                    <GlobalDatasources switchDarkMode={this.switchDarkMode} darkMode={darkMode} />
                  </PrivateRoute>
                }
              />
              <Route
                exact
                path="/applications/:id/versions/:versionId/:pageHandle?"
                element={
                  <PrivateRoute>
                    <Viewer switchDarkMode={this.switchDarkMode} darkMode={darkMode} />
                  </PrivateRoute>
                }
              />
              <Route
                exact
                path="/applications/:slug/:pageHandle?"
                element={
                  <PrivateRoute>
                    <Viewer switchDarkMode={this.switchDarkMode} darkMode={darkMode} />
                  </PrivateRoute>
                }
              />
              {window.public_config?.ENABLE_TOOLJET_DB == 'true' && (
                <Route
                  exact
                  path="/:workspaceId/database"
                  element={
                    <PrivateRoute>
                      <TooljetDatabase switchDarkMode={this.switchDarkMode} darkMode={darkMode} />
                    </PrivateRoute>
                  }
                />
              )}

              {window.public_config?.ENABLE_MARKETPLACE_FEATURE === 'true' && (
                <Route
                  exact
                  path="/integrations"
                  element={
                    <AdminRoute {...this.props}>
                      <MarketplacePage switchDarkMode={this.switchDarkMode} darkMode={darkMode} />
                    </AdminRoute>
                  }
                />
              )}
              <Route exact path="/" element={<Navigate to="/:workspaceId" />} />
              <Route
                exact
                path="/error/:errorType"
                element={<ErrorPage switchDarkMode={this.switchDarkMode} darkMode={darkMode} />}
              />
              <Route
                exact
                path="/app-url-archived"
                element={
                  <SwitchWorkspacePage
                    switchDarkMode={this.switchDarkMode}
                    darkMode={darkMode}
                    archived={true}
                    isAppUrl={true}
                  />
                }
              />
              <Route
                exact
                path="/switch-workspace"
                element={
                  <SwitchWorkspaceRoute>
                    <SwitchWorkspacePage switchDarkMode={this.switchDarkMode} darkMode={darkMode} />
                  </SwitchWorkspaceRoute>
                }
              />

              <Route
                exact
                path="/switch-workspace-archived"
                element={
                  <PrivateRoute>
                    <SwitchWorkspacePage switchDarkMode={this.switchDarkMode} darkMode={darkMode} archived={true} />
                  </PrivateRoute>
                }
              />
              <Route
                exact
                path="/:workspaceId"
                element={
                  <PrivateRoute>
                    <HomePage switchDarkMode={this.switchDarkMode} darkMode={darkMode} appType={'front-end'} />
                  </PrivateRoute>
                }
              />
              {window.public_config?.ENABLE_WORKFLOWS_FEATURE === 'true' && (
                <Route
                  exact
                  path="/:workspaceId/workflows"
                  element={
                    <AdminRoute>
                      <HomePage switchDarkMode={this.switchDarkMode} darkMode={darkMode} appType={'workflow'} />
                    </AdminRoute>
                  }
                />
              )}
              <Route
                path="*"
                render={() => {
                  if (authenticationService?.currentSessionValue?.current_organization_id) {
                    return <Navigate to="/:workspaceId" />;
                  }
                  return <Navigate to="/login" />;
                }}
              />
            </Routes>
          </BreadCrumbContext.Provider>
          <div id="modal-div"></div>
        </div>

        <Toast toastOptions={toastOptions} />
      </>
    );
  }
}

export const App = AppWrapper;
const AppWithRouter = withRouter(AppComponent);<|MERGE_RESOLUTION|>--- conflicted
+++ resolved
@@ -45,7 +45,6 @@
 import { ManageOrgUsers } from '@/ManageOrgUsers';
 import { ManageGroupPermissions } from '@/ManageGroupPermissions';
 import { ManageOrgVars } from '@/ManageOrgVars';
-<<<<<<< HEAD
 import { CopilotSetting } from '@/CopilotSettings';
 import { CustomStylesEditor } from '@/CustomStylesEditor';
 import { ManageOrgConstants } from '@/ManageOrgConstants';
@@ -55,9 +54,6 @@
 import OrganizationLogin from '@/_components/OrganizationLogin/OrganizationLogin';
 import { SuperadminLoginPage } from '@/LoginPage/SuperadminLoginPage';
 import { OpenIdLoginPage } from '@/LoginPage/OpenId';
-import { useAppDataStore } from '@/_stores/appDataStore';
-=======
->>>>>>> 76776a99
 
 const AppWrapper = (props) => {
   const { isAppDarkMode } = useAppDarkMode();
@@ -186,18 +182,8 @@
           )}
           <BreadCrumbContext.Provider value={{ sidebarNav, updateSidebarNAV }}>
             <Routes>
-<<<<<<< HEAD
               <Route path="/login/:organizationId/sso/openid" exact element={<OpenIdLoginPage />} />
               <Route path="/login/sso/openid" exact element={<OpenIdLoginPage />} />
-              <Route path="/login/:organizationId" exact element={<LoginPage />} />
-              <Route path="/login" exact element={<LoginPage />} />
-              <Route path="/login/super-admin" exact element={<SuperadminLoginPage />} />
-              <Route path="/setup" exact element={<SetupScreenSelfHost {...this.props} darkMode={darkMode} />} />
-              <Route path="/sso/:origin/:configId" exact element={<Oauth />} />
-              <Route path="/sso/:origin" exact element={<Oauth />} />
-              <Route path="/signup" element={<SignupPage />} />
-              <Route path="/ldap/:organizationId" element={<LdapLoginPage {...this.props} darkMode={darkMode} />} />
-=======
               <Route
                 path="/login/:organizationId"
                 exact
@@ -216,6 +202,7 @@
                   </AuthRoute>
                 }
               />
+              <Route path="/login/super-admin" exact element={<SuperadminLoginPage />} />
               <Route path="/setup" exact element={<SetupScreenSelfHost {...this.props} darkMode={darkMode} />} />
               <Route path="/sso/:origin/:configId" exact element={<Oauth {...this.props} />} />
               <Route path="/sso/:origin" exact element={<Oauth {...this.props} />} />
@@ -237,7 +224,7 @@
                   </AuthRoute>
                 }
               />
->>>>>>> 76776a99
+              <Route path="/ldap/:organizationId" element={<LdapLoginPage {...this.props} darkMode={darkMode} />} />
               <Route path="/forgot-password" element={<ForgotPassword />} />
               <Route path="/reset-password/:token" element={<ResetPassword />} />
               <Route path="/reset-password" element={<ResetPassword />} />
