--- conflicted
+++ resolved
@@ -97,7 +97,6 @@
 
             <ToastContainer />
 
-<<<<<<< HEAD
             <PrivateRoute
               exact
               path="/"
@@ -147,6 +146,20 @@
             />
             <PrivateRoute
               exact
+              path="/groups"
+              component={ManageGroupPermissions}
+              switchDarkMode={this.switchDarkMode}
+              darkMode={darkMode}
+            />
+            <PrivateRoute
+              exact
+              path="/groups/:id"
+              component={ManageGroupPermissionResources}
+              switchDarkMode={this.switchDarkMode}
+              darkMode={darkMode}
+            />
+            <PrivateRoute
+              exact
               path="/settings"
               component={SettingsPage}
               switchDarkMode={this.switchDarkMode}
@@ -164,72 +177,6 @@
           }}
         />
       </>
-=======
-          <PrivateRoute exact path="/" component={HomePage} switchDarkMode={this.switchDarkMode} darkMode={darkMode} />
-          <Route path="/login" component={LoginPage} />
-          <Route path="/signup" component={SignupPage} />
-          <Route path="/forgot-password" component={ForgotPassword} />
-          <Route path="/reset-password" component={ResetPassword} />
-          <Route path="/invitations/:token" component={InvitationPage} />
-          <PrivateRoute
-            exact
-            path="/apps/:id"
-            component={Editor}
-            switchDarkMode={this.switchDarkMode}
-            darkMode={darkMode}
-          />
-          <PrivateRoute
-            exact
-            path="/applications/:id/versions/:versionId"
-            component={Viewer}
-            switchDarkMode={this.switchDarkMode}
-            darkMode={darkMode}
-          />
-          <PrivateRoute
-            exact
-            path="/applications/:slug"
-            component={Viewer}
-            switchDarkMode={this.switchDarkMode}
-            darkMode={darkMode}
-          />
-          <PrivateRoute
-            exact
-            path="/oauth2/authorize"
-            component={Authorize}
-            switchDarkMode={this.switchDarkMode}
-            darkMode={darkMode}
-          />
-          <PrivateRoute
-            exact
-            path="/users"
-            component={ManageOrgUsers}
-            switchDarkMode={this.switchDarkMode}
-            darkMode={darkMode}
-          />
-          <PrivateRoute
-            exact
-            path="/groups"
-            component={ManageGroupPermissions}
-            switchDarkMode={this.switchDarkMode}
-            darkMode={darkMode}
-          />
-          <PrivateRoute
-            exact
-            path="/groups/:id"
-            component={ManageGroupPermissionResources}
-            switchDarkMode={this.switchDarkMode}
-            darkMode={darkMode}
-          />
-          <PrivateRoute
-            exact
-            path="/settings"
-            component={SettingsPage}
-            switchDarkMode={this.switchDarkMode}
-            darkMode={darkMode}
-          />
-        </div>
-      </Router>
->>>>>>> b2374608
     );
   }
 }
