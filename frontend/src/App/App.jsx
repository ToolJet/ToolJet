import React, { Suspense } from 'react';
// eslint-disable-next-line no-unused-vars
import { BrowserRouter, Navigate, Route, Routes } from 'react-router-dom';
import { authorizeWorkspace, updateCurrentSession } from '@/_helpers/authorizeWorkspace';
import { retrieveWhiteLabelText, setFaviconAndTitle } from '@/_helpers/utils';
<<<<<<< HEAD
import { authenticationService, tooljetService, whiteLabellingService } from '@/_services';
=======
import { authenticationService, tooljetService } from '@/_services';
>>>>>>> a23870ca
import { withRouter } from '@/_hoc/withRouter';
import { PrivateRoute, AdminRoute } from '@/_components';
import { HomePage } from '@/HomePage';
import { LoginPage } from '@/LoginPage';
import { SignupPage } from '@/SignupPage';
import { TooljetDatabase } from '@/TooljetDatabase';
import { OrganizationInvitationPage } from '@/ConfirmationPage';
import { Authorize } from '@/Oauth2';
import { Authorize as Oauth } from '@/Oauth';
import { Viewer } from '@/Editor';
import { OrganizationSettings } from '@/OrganizationSettingsPage';
import { AuditLogsPage } from '@/AuditLogs';
import { AccountSettings } from '../AccountSettings/AccountSettings';
import { ForgotPassword } from '@/ForgotPassword';
import { ResetPassword } from '@/ResetPassword';
import { MarketplacePage } from '@/MarketplacePage';
import SwitchWorkspacePage from '@/HomePage/SwitchWorkspacePage';
import { GlobalDatasources } from '@/GlobalDatasources';
import { GitSyncConfig } from '@/GitSyncComponent/GitSyncConfig';
import { lt } from 'semver';
import Toast from '@/_ui/Toast';
import { VerificationSuccessInfoScreen } from '@/SuccessInfoScreen';
import '@/_styles/theme.scss';
import { AppLoader } from '@/AppLoader';
import SetupScreenSelfHost from '../SuccessInfoScreen/SetupScreenSelfHost';
import { InstanceSettings } from '@/InstanceSettingsPage';
import initPosthog from '../_helpers/initPosthog';
import { ManageAllUsers } from '@/ManageAllUsers';
import { ManageInstanceSettings, ManageWhiteLabelling } from '@/ManageInstanceSettings';
import { ManageLicenseKey } from '@/ManageLicenseKey';
import { ManageOrgUsers } from '@/ManageOrgUsers';
import { ManageGroupPermissions } from '@/ManageGroupPermissions';
import { ManageSSO } from '@/ManageSSO';
import { ManageOrgVars } from '@/ManageOrgVars';
import { CopilotSetting } from '@/CopilotSettings';
import { CustomStylesEditor } from '@/CustomStylesEditor';
import { ManageOrgConstants } from '@/ManageOrgConstants';
export const BreadCrumbContext = React.createContext({});
import 'react-tooltip/dist/react-tooltip.css';
import LdapLoginPage from '../LdapLogin';
import { getWorkspaceIdOrSlugFromURL } from '@/_helpers/routes';
import { Settings } from '@/Settings';
import ErrorPage from '@/_components/ErrorComponents/ErrorPage';
<<<<<<< HEAD
import { ManageSubscriptionKey } from '@/ManageLicenseKey/MangeSubscriptionKey';
import { useWhiteLabellingStore } from '@/_stores/whiteLabellingStore';
import { defaultWhiteLabellingSettings } from '@/_stores/utils';
=======
import WorkspaceConstants from '@/WorkspaceConstants';
>>>>>>> a23870ca

const AppWrapper = (props) => {
  return (
    <Suspense fallback={null}>
      <BrowserRouter basename={window.public_config?.SUB_PATH || '/'}>
        <AppWithRouter props={props} />
      </BrowserRouter>
    </Suspense>
  );
};

class AppComponent extends React.Component {
  constructor(props) {
    super(props);

    this.state = {
      currentUser: null,
      fetchedMetadata: false,
      darkMode: localStorage.getItem('darkMode') === 'true',
    };
  }
  updateSidebarNAV = (val) => {
    this.setState({ sidebarNav: val });
  };
  fetchMetadata = () => {
    tooljetService.fetchMetaData().then((data) => {
      updateCurrentSession({
        instance_id: data?.instance_id,
      });
      localStorage.setItem('currentVersion', data.installed_version);
      if (data.latest_version && lt(data.installed_version, data.latest_version) && data.version_ignored === false) {
        this.setState({ updateAvailable: true });
      }
    });
  };

<<<<<<< HEAD
  initTelemetryAndSupport(currentUser) {
    const isApplicationsPath = window.location.pathname.includes('/applications/');
    function initFreshChat() {
      window.fcWidget.init({
        token: '0ef214a3-8ae1-41fb-b0d0-57764bf8f64b',
        host: 'https://wchat.freshchat.com',
        config: {
          cssNames: {
            widget: 'custom_fc_frame',
          },
          content: {
            actions: {
              push_notify_yes: 'Yes',
            },
          },
          headerProperty: {
            hideChatButton: true,
            direction: 'rtl',
          },
        },
      });

      window.fcWidget.user.setFirstName(`${currentUser.first_name} ${currentUser.last_name}`);

      window.fcWidget.user.setEmail(currentUser.email);
    }
    function initialize(i, t) {
      var e;
      i.getElementById(t)
        ? initFreshChat()
        : (((e = i.createElement('script')).id = t),
          (e.async = !0),
          (e.src = 'https://wchat.freshchat.com/js/widget.js'),
          (e.onload = initFreshChat),
          i.head.appendChild(e));
    }
    function initiateCall() {
      initialize(document, 'Freshdesk Messaging-js-sdk');
    }

    if (!isApplicationsPath) {
      //freshchat needed only in editor mode and not in viwermode
      window.addEventListener
        ? window.addEventListener('load', initiateCall, !1)
        : window.attachEvent('load', initiateCall, !1);

      try {
        initiateCall();
      } catch (e) {
        console.log(e);
      }
    }
    initPosthog(currentUser);
  }

  fetchAndSetWhiteLabelDetails = async () => {
    const { actions } = useWhiteLabellingStore.getState();

    // Fetch white labeling details
    try {
      await actions.fetchWhiteLabelDetails();
    } catch (error) {
      console.error('Unable to fetch white label settings', error);
    }
    const { whiteLabelFavicon, whiteLabelText } = useWhiteLabellingStore.getState();
    // Set favicon and title
    setFaviconAndTitle(whiteLabelFavicon, whiteLabelText);
  };

=======
>>>>>>> a23870ca
  componentDidMount() {
    setFaviconAndTitle();
    authorizeWorkspace();
    this.fetchMetadata();
    // setInterval(this.fetchMetadata, 1000 * 60 * 60 * 1);
    this.counter = 0;
    this.interval = setInterval(() => {
      ++this.counter;
      const current_user = authenticationService.currentSessionValue?.current_user;
      if (current_user?.id) {
        this.fetchAndSetWhiteLabelDetails();
        this.initTelemetryAndSupport(current_user);
        clearInterval(this.interval);
      } else if (this.counter > 10) {
        clearInterval(this.interval);
      }
    }, 1000);
  }

  componentWillUnmount() {
    clearInterval(this.interval);
  }

  // check if its getting routed from editor
  checkPreviousRoute = (route) => {
    if (route.includes('/apps')) {
      return true;
    }
    return false;
  };

  componentDidUpdate(prevProps) {
    // Check if the current location is the dashboard (homepage)
    if (
      this.props.location.pathname === `/${getWorkspaceIdOrSlugFromURL()}` &&
      prevProps.location.pathname !== `/${getWorkspaceIdOrSlugFromURL()}` &&
      this.checkPreviousRoute(prevProps.location.pathname) &&
      prevProps.location.pathname !== `/:workspaceId`
    ) {
      // Reload the page for clearing already set intervals
      window.location.reload();
    }
  }

  switchDarkMode = (newMode) => {
    this.setState({ darkMode: newMode });
    localStorage.setItem('darkMode', newMode);
  };

  render() {
    const { updateAvailable, darkMode } = this.state;

    let toastOptions = {
      style: {
        wordBreak: 'break-all',
      },
    };

    if (darkMode) {
      toastOptions = {
        className: 'toast-dark-mode',
        style: {
          borderRadius: '10px',
          background: '#333',
          color: '#fff',
          wordBreak: 'break-all',
        },
      };
    }
    const { sidebarNav } = this.state;
    const { updateSidebarNAV } = this;
    return (
      <>
        <div className={`main-wrapper ${darkMode ? 'theme-dark dark-theme' : ''}`} data-cy="main-wrapper">
          {updateAvailable && (
            <div className="alert alert-info alert-dismissible" role="alert">
              <h3 className="mb-1">Update available</h3>
              <p>A new version of ToolJet has been released.</p>
              <div className="btn-list">
                <a
                  href="https://docs.tooljet.io/docs/setup/updating"
                  target="_blank"
                  className="btn btn-info"
                  rel="noreferrer"
                >
                  Read release notes & update
                </a>
                <a
                  onClick={() => {
                    tooljetService.skipVersion();
                    this.setState({ updateAvailable: false });
                  }}
                  className="btn"
                >
                  Skip this version
                </a>
              </div>
            </div>
          )}
          <BreadCrumbContext.Provider value={{ sidebarNav, updateSidebarNAV }}>
            <Routes>
              <Route path="/login/:organizationId" exact element={<LoginPage />} />
              <Route path="/login" exact element={<LoginPage />} />
              <Route path="/setup" exact element={<SetupScreenSelfHost {...this.props} darkMode={darkMode} />} />
              <Route path="/sso/:origin/:configId" exact element={<Oauth />} />
              <Route path="/sso/:origin" exact element={<Oauth />} />
              <Route path="/signup" element={<SignupPage />} />
              <Route path="/ldap/:organizationId" element={<LdapLoginPage {...this.props} darkMode={darkMode} />} />
              <Route path="/forgot-password" element={<ForgotPassword />} />
              <Route path="/reset-password/:token" element={<ResetPassword />} />
              <Route path="/reset-password" element={<ResetPassword />} />
              <Route path="/invitations/:token" element={<VerificationSuccessInfoScreen />} />
              <Route
                path="/invitations/:token/workspaces/:organizationToken"
                element={<VerificationSuccessInfoScreen />}
              />
              <Route path="/confirm" element={<VerificationSuccessInfoScreen />} />
              <Route
                path="/organization-invitations/:token"
                element={<OrganizationInvitationPage {...this.props} darkMode={darkMode} />}
              />
              <Route
                path="/confirm-invite"
                element={<OrganizationInvitationPage {...this.props} darkMode={darkMode} />}
              />
              <Route
                exact
                path="/:workspaceId/apps/:slug/:pageHandle?/*"
                element={
                  <PrivateRoute>
                    <AppLoader switchDarkMode={this.switchDarkMode} darkMode={darkMode} />
                  </PrivateRoute>
                }
              />
              <Route
                exact
                path="/:workspaceId/workspace-constants"
                element={
                  <PrivateRoute>
                    <WorkspaceConstants switchDarkMode={this.switchDarkMode} darkMode={darkMode} />
                  </PrivateRoute>
                }
              />
              <Route
                exact
                path="/applications/:slug/:pageHandle?"
                element={
                  <PrivateRoute>
                    <Viewer switchDarkMode={this.switchDarkMode} darkMode={darkMode} />
                  </PrivateRoute>
                }
              />
              <Route
                exact
                path="/applications/:slug/versions/:versionId/environments/:environmentId/:pageHandle?"
                element={
                  <PrivateRoute>
                    <Viewer switchDarkMode={this.switchDarkMode} darkMode={darkMode} />
                  </PrivateRoute>
                }
              />
              <Route
                exact
                path="/oauth2/authorize"
                element={
                  <PrivateRoute>
                    <Authorize switchDarkMode={this.switchDarkMode} darkMode={darkMode} />
                  </PrivateRoute>
                }
              />
              <Route
                exact
                path="/:workspaceId/workspace-settings"
                element={
                  <PrivateRoute>
                    <OrganizationSettings switchDarkMode={this.switchDarkMode} darkMode={darkMode} />
                  </PrivateRoute>
                }
              >
                <Route
                  path="users"
                  element={
                    <AdminRoute>
                      <ManageOrgUsers switchDarkMode={this.switchDarkMode} darkMode={darkMode} />
                    </AdminRoute>
                  }
                />
                <Route
                  path="groups"
                  element={
                    <AdminRoute>
                      <ManageGroupPermissions switchDarkMode={this.switchDarkMode} darkMode={darkMode} />
                    </AdminRoute>
                  }
                />
                <Route
                  path="sso"
                  element={
                    <AdminRoute>
                      <ManageSSO switchDarkMode={this.switchDarkMode} darkMode={darkMode} />
                    </AdminRoute>
                  }
                />
                <Route
                  path="workspace-variables"
                  element={<ManageOrgVars switchDarkMode={this.switchDarkMode} darkMode={darkMode} />}
                />
                <Route
                  path="configure-git"
                  element={
                    <AdminRoute>
                      <GitSyncConfig switchDarkMode={this.switchDarkMode} darkMode={darkMode} />
                    </AdminRoute>
                  }
                />
                <Route
                  path="workspace-constants"
                  element={<ManageOrgConstants switchDarkMode={this.switchDarkMode} darkMode={darkMode} />}
                />
                <Route
                  path="copilot"
                  element={<CopilotSetting />}
                  switchDarkMode={this.switchDarkMode}
                  darkMode={darkMode}
                />
                <Route
                  path="custom-styles"
                  element={
                    <AdminRoute>
                      <CustomStylesEditor switchDarkMode={this.switchDarkMode} darkMode={darkMode} />
                    </AdminRoute>
                  }
                />
              </Route>
              <Route
                exact
                path="/instance-settings"
                element={
                  <PrivateRoute>
                    <InstanceSettings switchDarkMode={this.switchDarkMode} darkMode={darkMode} />
                  </PrivateRoute>
                }
              >
                <Route
                  path="all-users"
                  element={<ManageAllUsers switchDarkMode={this.switchDarkMode} darkMode={darkMode} />}
                />
                <Route
                  path="manage-instance-settings"
                  element={<ManageInstanceSettings switchDarkMode={this.switchDarkMode} darkMode={darkMode} />}
                />
                <Route
                  path="white-labelling"
                  element={<ManageWhiteLabelling switchDarkMode={this.switchDarkMode} darkMode={darkMode} />}
                />
                <Route
                  path="license"
                  element={<ManageLicenseKey switchDarkMode={this.switchDarkMode} darkMode={darkMode} />}
                />
              </Route>
              <Route
                exact
                path="/:workspaceId/settings"
                element={
                  <AdminRoute>
                    <Settings switchDarkMode={this.switchDarkMode} darkMode={darkMode} />
                  </AdminRoute>
                }
              >
                <Route
                  path="subscription"
                  element={
                    <AdminRoute>
                      <ManageSubscriptionKey switchDarkMode={this.switchDarkMode} darkMode={darkMode} />
                    </AdminRoute>
                  }
                />
                <Route
                  path="white-labelling"
                  element={
                    <AdminRoute>
                      <ManageWhiteLabelling switchDarkMode={this.switchDarkMode} darkMode={darkMode} />
                    </AdminRoute>
                  }
                />
              </Route>
              <Route
                exact
                path="/:workspaceId/audit-logs"
                element={
                  <PrivateRoute>
                    <AuditLogsPage switchDarkMode={this.switchDarkMode} darkMode={darkMode} />
                  </PrivateRoute>
                }
              />
              <Route
                exact
                path="/:workspaceId/account-settings"
                element={
                  <PrivateRoute>
                    <AccountSettings switchDarkMode={this.switchDarkMode} darkMode={darkMode} />
                  </PrivateRoute>
                }
              />
              <Route
                exact
                path="/:workspaceId/data-sources"
                element={
                  <PrivateRoute>
                    <GlobalDatasources switchDarkMode={this.switchDarkMode} darkMode={darkMode} />
                  </PrivateRoute>
                }
              />
              <Route
                exact
                path="/applications/:id/versions/:versionId/:pageHandle?"
                element={
                  <PrivateRoute>
                    <Viewer switchDarkMode={this.switchDarkMode} darkMode={darkMode} />
                  </PrivateRoute>
                }
              />
              <Route
                exact
                path="/applications/:slug/:pageHandle?"
                element={
                  <PrivateRoute>
                    <Viewer switchDarkMode={this.switchDarkMode} darkMode={darkMode} />
                  </PrivateRoute>
                }
              />
              {window.public_config?.ENABLE_TOOLJET_DB == 'true' && (
                <Route
                  exact
                  path="/:workspaceId/database"
                  element={
                    <PrivateRoute>
                      <TooljetDatabase switchDarkMode={this.switchDarkMode} darkMode={darkMode} />
                    </PrivateRoute>
                  }
                />
              )}

              {window.public_config?.ENABLE_MARKETPLACE_FEATURE === 'true' && (
                <Route
                  exact
                  path="/integrations"
                  element={
                    <AdminRoute>
                      <MarketplacePage switchDarkMode={this.switchDarkMode} darkMode={darkMode} />
                    </AdminRoute>
                  }
                />
              )}
              <Route exact path="/" element={<Navigate to="/:workspaceId" />} />
              <Route
                exact
                path="/error/:errorType"
                element={<ErrorPage switchDarkMode={this.switchDarkMode} darkMode={darkMode} />}
              />
              <Route
                exact
                path="/switch-workspace"
                element={
                  <PrivateRoute>
                    <SwitchWorkspacePage switchDarkMode={this.switchDarkMode} darkMode={darkMode} />
                  </PrivateRoute>
                }
              />
              <Route
                exact
                path="/:workspaceId"
                element={
                  <PrivateRoute>
                    <HomePage switchDarkMode={this.switchDarkMode} darkMode={darkMode} appType={'front-end'} />
                  </PrivateRoute>
                }
              />
              {window.public_config?.ENABLE_WORKFLOWS_FEATURE === 'true' && (
                <Route
                  exact
                  path="/:workspaceId/workflows"
                  element={
                    <AdminRoute>
                      <HomePage switchDarkMode={this.switchDarkMode} darkMode={darkMode} appType={'workflow'} />
                    </AdminRoute>
                  }
                />
              )}
              <Route
                path="*"
                render={() => {
                  if (authenticationService?.currentSessionValue?.current_organization_id) {
                    return <Navigate to="/:workspaceId" />;
                  }
                  return <Navigate to="/login" />;
                }}
              />
            </Routes>
          </BreadCrumbContext.Provider>
          <div id="modal-div"></div>
        </div>

        <Toast toastOptions={toastOptions} />
      </>
    );
  }
}

export const App = AppWrapper;
const AppWithRouter = withRouter(AppComponent);<|MERGE_RESOLUTION|>--- conflicted
+++ resolved
@@ -2,12 +2,8 @@
 // eslint-disable-next-line no-unused-vars
 import { BrowserRouter, Navigate, Route, Routes } from 'react-router-dom';
 import { authorizeWorkspace, updateCurrentSession } from '@/_helpers/authorizeWorkspace';
-import { retrieveWhiteLabelText, setFaviconAndTitle } from '@/_helpers/utils';
-<<<<<<< HEAD
-import { authenticationService, tooljetService, whiteLabellingService } from '@/_services';
-=======
+import { setFaviconAndTitle } from '@/_helpers/utils';
 import { authenticationService, tooljetService } from '@/_services';
->>>>>>> a23870ca
 import { withRouter } from '@/_hoc/withRouter';
 import { PrivateRoute, AdminRoute } from '@/_components';
 import { HomePage } from '@/HomePage';
@@ -51,13 +47,9 @@
 import { getWorkspaceIdOrSlugFromURL } from '@/_helpers/routes';
 import { Settings } from '@/Settings';
 import ErrorPage from '@/_components/ErrorComponents/ErrorPage';
-<<<<<<< HEAD
 import { ManageSubscriptionKey } from '@/ManageLicenseKey/MangeSubscriptionKey';
 import { useWhiteLabellingStore } from '@/_stores/whiteLabellingStore';
-import { defaultWhiteLabellingSettings } from '@/_stores/utils';
-=======
 import WorkspaceConstants from '@/WorkspaceConstants';
->>>>>>> a23870ca
 
 const AppWrapper = (props) => {
   return (
@@ -94,7 +86,6 @@
     });
   };
 
-<<<<<<< HEAD
   initTelemetryAndSupport(currentUser) {
     const isApplicationsPath = window.location.pathname.includes('/applications/');
     function initFreshChat() {
@@ -164,8 +155,6 @@
     setFaviconAndTitle(whiteLabelFavicon, whiteLabelText);
   };
 
-=======
->>>>>>> a23870ca
   componentDidMount() {
     setFaviconAndTitle();
     authorizeWorkspace();
