--- conflicted
+++ resolved
@@ -51,7 +51,6 @@
   componentDidMount() {
     authenticationService.currentUser.subscribe((x) => {
       this.setState({ currentUser: x });
-<<<<<<< HEAD
 
       function initFreshChat() {
         window.fcWidget.init({
@@ -107,10 +106,9 @@
         x.email, // distinct_id, required
         { name: `${x.first_name} ${x.last_name}` }
       );
-=======
+
       this.fetchMetadata();
       setInterval(this.fetchMetadata, 1000 * 60 * 60 * 1);
->>>>>>> 0253b559
     });
   }
 
