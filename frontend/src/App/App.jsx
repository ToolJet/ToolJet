import React, { Suspense } from 'react';
// eslint-disable-next-line no-unused-vars
import config from 'config';
import { Route, Routes, BrowserRouter } from 'react-router-dom';
import { withRouter } from '@/_hoc/withRouter';
import { authenticationService, tooljetService } from '@/_services';
import { PrivateRoute, AdminRoute } from '@/_components';
import { HomePage } from '@/HomePage';
import { LoginPage } from '@/LoginPage';
import { SignupPage } from '@/SignupPage';
import { TooljetDatabase } from '@/TooljetDatabase';
import { OrganizationInvitationPage } from '@/ConfirmationPage';
import { Authorize } from '@/Oauth2';
import { Authorize as Oauth } from '@/Oauth';
import { Viewer } from '@/Editor';
import { OrganizationSettings } from '@/OrganizationSettingsPage';
import { AuditLogs } from '@/AuditLogs';
import { SettingsPage } from '../SettingsPage/SettingsPage';
import { ForgotPassword } from '@/ForgotPassword';
import { ResetPassword } from '@/ResetPassword';
import { MarketplacePage } from '@/MarketplacePage';
import { GlobalDatasources } from '@/GlobalDatasources';
import { lt } from 'semver';
import Toast from '@/_ui/Toast';
import { VerificationSuccessInfoScreen } from '@/SuccessInfoScreen';
import '@/_styles/theme.scss';
<<<<<<< HEAD
import 'emoji-mart/css/emoji-mart.css';
import { retrieveWhiteLabelText } from '../_helpers/utils';
import { AppLoader } from '@/AppLoader';
import SetupScreenSelfHost from '../SuccessInfoScreen/SetupScreenSelfHost';
import { InstanceSettings } from '@/InstanceSettingsPage';
=======
import { AppLoader } from '@/AppLoader';
import SetupScreenSelfHost from '../SuccessInfoScreen/SetupScreenSelfHost';
import 'react-tooltip/dist/react-tooltip.css';
>>>>>>> 84c515c9

const AppWrapper = (props) => {
  return (
    <Suspense fallback={null}>
      <BrowserRouter basename={window.public_config?.SUB_PATH || '/'}>
        <AppWithRouter props={props} />
      </BrowserRouter>
    </Suspense>
  );
};

class AppComponent extends React.Component {
  constructor(props) {
    super(props);

    this.state = {
      currentUser: null,
      fetchedMetadata: false,
      darkMode: localStorage.getItem('darkMode') === 'true',
    };
  }

  fetchMetadata = () => {
    if (this.state.currentUser) {
      tooljetService.fetchMetaData().then((data) => {
        localStorage.setItem('currentVersion', data.installed_version);
        if (data.latest_version && lt(data.installed_version, data.latest_version) && data.version_ignored === false) {
          this.setState({ updateAvailable: true });
        }
      });
    }
  };

  setFaviconAndTitle() {
    const favicon_url = window.public_config?.WHITE_LABEL_FAVICON;
    let link = document.querySelector("link[rel~='icon']");
    if (!link) {
      link = document.createElement('link');
      link.rel = 'icon';
      document.getElementsByTagName('head')[0].appendChild(link);
    }
    link.href = favicon_url ? favicon_url : 'assets/images/logo.svg';
    document.title = `${retrieveWhiteLabelText()} - Dashboard`;
  }

  componentDidMount() {
    authenticationService.currentUser.subscribe((x) => {
      this.setState({ currentUser: x }, this.fetchMetadata);
      setInterval(this.fetchMetadata, 1000 * 60 * 60 * 1);
    });
    this.setFaviconAndTitle();
  }

  switchDarkMode = (newMode) => {
    this.setState({ darkMode: newMode });
    localStorage.setItem('darkMode', newMode);
  };

  render() {
    const { updateAvailable, darkMode, currentUser } = this.state;
    let toastOptions = {
      style: {
        wordBreak: 'break-all',
      },
    };

    if (darkMode) {
      toastOptions = {
        className: 'toast-dark-mode',
        style: {
          borderRadius: '10px',
          background: '#333',
          color: '#fff',
          wordBreak: 'break-all',
        },
      };
    }

    return (
<<<<<<< HEAD
      <Suspense fallback={null}>
        <BrowserRouter history={history} basename={window.public_config?.SUB_PATH || '/'}>
          <div className={`main-wrapper ${darkMode ? 'theme-dark' : ''}`} data-cy="main-wrapper">
            {updateAvailable && (
              <div className="alert alert-info alert-dismissible" role="alert">
                <h3 className="mb-1">Update available</h3>
                <p>{`A new version of ${retrieveWhiteLabelText()} has been released.`}</p>
                <div className="btn-list">
                  <a
                    href="https://docs.tooljet.io/docs/setup/updating"
                    target="_blank"
                    className="btn btn-info"
                    rel="noreferrer"
                  >
                    Read release notes & update
                  </a>
                  <a
                    onClick={() => {
                      tooljetService.skipVersion();
                      this.setState({ updateAvailable: false });
                    }}
                    className="btn"
                  >
                    Skip this version
                  </a>
                </div>
              </div>
            )}

            <PrivateRoute
              exact
              path="/"
              component={HomePage}
              switchDarkMode={this.switchDarkMode}
              darkMode={darkMode}
            />
            <Route path="/login/:organizationId" exact component={LoginPage} />
            <Route path="/login" exact component={LoginPage} />
            <Route path="/setup" exact component={(props) => <SetupScreenSelfHost {...props} darkMode={darkMode} />} />
            <Route path="/sso/:origin/:configId" exact component={Oauth} />
            <Route path="/sso/:origin" exact component={Oauth} />
            <Route path="/signup" component={SignupPage} />
            <Route path="/forgot-password" component={ForgotPassword} />
            <Route
              path="/reset-password/:token"
              render={(props) => (
                <Redirect
                  to={{
                    pathname: '/reset-password',
                    state: {
                      token: props.match.params.token,
                    },
=======
      <>
        <div className={`main-wrapper ${darkMode ? 'theme-dark dark-theme' : ''}`} data-cy="main-wrapper">
          {updateAvailable && (
            <div className="alert alert-info alert-dismissible" role="alert">
              <h3 className="mb-1">Update available</h3>
              <p>A new version of ToolJet has been released.</p>
              <div className="btn-list">
                <a
                  href="https://docs.tooljet.io/docs/setup/updating"
                  target="_blank"
                  className="btn btn-info"
                  rel="noreferrer"
                >
                  Read release notes & update
                </a>
                <a
                  onClick={() => {
                    tooljetService.skipVersion();
                    this.setState({ updateAvailable: false });
>>>>>>> 84c515c9
                  }}
                  className="btn"
                >
                  Skip this version
                </a>
              </div>
            </div>
          )}
          <Routes>
            <Route
              exact
              path="*"
              element={
                <PrivateRoute>
                  <HomePage switchDarkMode={this.switchDarkMode} darkMode={darkMode} />
                </PrivateRoute>
              }
            />
            <Route path="/login/:organizationId" exact element={<LoginPage />} />
            <Route path="/login" exact element={<LoginPage />} />
            <Route path="/setup" exact element={<SetupScreenSelfHost {...this.props} darkMode={darkMode} />} />
            <Route path="/sso/:origin/:configId" exact element={<Oauth />} />
            <Route path="/sso/:origin" exact element={<Oauth />} />
            <Route path="/signup" element={<SignupPage />} />
            <Route path="/forgot-password" element={<ForgotPassword />} />
            <Route path="/reset-password/:token" element={<ResetPassword />} />
            <Route path="/reset-password" element={<ResetPassword />} />
            <Route path="/invitations/:token" element={<VerificationSuccessInfoScreen />} />
            <Route
              path="/invitations/:token/workspaces/:organizationToken"
              element={<VerificationSuccessInfoScreen />}
            />
            <Route path="/confirm" element={<VerificationSuccessInfoScreen />} />
            <Route
              path="/organization-invitations/:token"
              element={<OrganizationInvitationPage {...this.props} darkMode={darkMode} />}
            />
            <Route
              path="/confirm-invite"
              element={<OrganizationInvitationPage {...this.props} darkMode={darkMode} />}
            />
            <Route
              exact
              path="/apps/:id/:pageHandle?/*"
              element={
                <PrivateRoute>
                  <AppLoader switchDarkMode={this.switchDarkMode} darkMode={darkMode} />
                </PrivateRoute>
              }
            />
            <Route
              exact
<<<<<<< HEAD
              path="/applications/:id/versions/:versionId/environments/:environmentId/:pageHandle?"
              component={Viewer}
              switchDarkMode={this.switchDarkMode}
              darkMode={darkMode}
=======
              path="/applications/:id/versions/:versionId/:pageHandle?"
              element={
                <PrivateRoute>
                  <Viewer switchDarkMode={this.switchDarkMode} darkMode={darkMode} />
                </PrivateRoute>
              }
>>>>>>> 84c515c9
            />
            <Route
              exact
              path="/applications/:slug/:pageHandle?"
              element={
                <PrivateRoute>
                  <Viewer switchDarkMode={this.switchDarkMode} darkMode={darkMode} />
                </PrivateRoute>
              }
            />
            <Route
              exact
              path="/oauth2/authorize"
              element={
                <PrivateRoute>
                  <Authorize switchDarkMode={this.switchDarkMode} darkMode={darkMode} />
                </PrivateRoute>
              }
            />
            <Route
              exact
              path="/workspace-settings"
              element={
                <PrivateRoute>
                  <OrganizationSettings switchDarkMode={this.switchDarkMode} darkMode={darkMode} />
                </PrivateRoute>
              }
            />
            <Route
              exact
              path="/instance-settings"
              component={InstanceSettings}
              switchDarkMode={this.switchDarkMode}
              darkMode={darkMode}
            />
            <PrivateRoute
              exact
              path="/audit-logs"
              component={AuditLogs}
              switchDarkMode={this.switchDarkMode}
              darkMode={darkMode}
            />
            <PrivateRoute
              exact
              path="/settings"
              element={
                <PrivateRoute>
                  <SettingsPage switchDarkMode={this.switchDarkMode} darkMode={darkMode} />
                </PrivateRoute>
              }
            />
            {window.public_config?.ENABLE_TOOLJET_DB == 'true' && (
              <Route
                exact
                path="/database"
                element={
                  <PrivateRoute>
                    <TooljetDatabase switchDarkMode={this.switchDarkMode} darkMode={darkMode} />
                  </PrivateRoute>
                }
              />
            )}
            <Route
              exact
              path="/global-datasources"
              element={
                <PrivateRoute>
                  <GlobalDatasources switchDarkMode={this.switchDarkMode} darkMode={darkMode} />
                </PrivateRoute>
              }
            />
            {window.public_config?.ENABLE_MARKETPLACE_FEATURE === 'true' && (
              <Route
                exact
                path="/integrations"
                element={
                  <AdminRoute>
                    <MarketplacePage switchDarkMode={this.switchDarkMode} darkMode={darkMode} />
                  </AdminRoute>
                }
              />
            )}
<<<<<<< HEAD
          </div>
        </BrowserRouter>
        <div id="modal-div"></div>
=======
          </Routes>
        </div>
>>>>>>> 84c515c9
        <Toast toastOptions={toastOptions} />
      </>
    );
  }
}

export const App = AppWrapper;
const AppWithRouter = withRouter(AppComponent);<|MERGE_RESOLUTION|>--- conflicted
+++ resolved
@@ -1,6 +1,5 @@
 import React, { Suspense } from 'react';
 // eslint-disable-next-line no-unused-vars
-import config from 'config';
 import { Route, Routes, BrowserRouter } from 'react-router-dom';
 import { withRouter } from '@/_hoc/withRouter';
 import { authenticationService, tooljetService } from '@/_services';
@@ -24,17 +23,10 @@
 import Toast from '@/_ui/Toast';
 import { VerificationSuccessInfoScreen } from '@/SuccessInfoScreen';
 import '@/_styles/theme.scss';
-<<<<<<< HEAD
-import 'emoji-mart/css/emoji-mart.css';
 import { retrieveWhiteLabelText } from '../_helpers/utils';
 import { AppLoader } from '@/AppLoader';
 import SetupScreenSelfHost from '../SuccessInfoScreen/SetupScreenSelfHost';
 import { InstanceSettings } from '@/InstanceSettingsPage';
-=======
-import { AppLoader } from '@/AppLoader';
-import SetupScreenSelfHost from '../SuccessInfoScreen/SetupScreenSelfHost';
-import 'react-tooltip/dist/react-tooltip.css';
->>>>>>> 84c515c9
 
 const AppWrapper = (props) => {
   return (
@@ -114,60 +106,6 @@
     }
 
     return (
-<<<<<<< HEAD
-      <Suspense fallback={null}>
-        <BrowserRouter history={history} basename={window.public_config?.SUB_PATH || '/'}>
-          <div className={`main-wrapper ${darkMode ? 'theme-dark' : ''}`} data-cy="main-wrapper">
-            {updateAvailable && (
-              <div className="alert alert-info alert-dismissible" role="alert">
-                <h3 className="mb-1">Update available</h3>
-                <p>{`A new version of ${retrieveWhiteLabelText()} has been released.`}</p>
-                <div className="btn-list">
-                  <a
-                    href="https://docs.tooljet.io/docs/setup/updating"
-                    target="_blank"
-                    className="btn btn-info"
-                    rel="noreferrer"
-                  >
-                    Read release notes & update
-                  </a>
-                  <a
-                    onClick={() => {
-                      tooljetService.skipVersion();
-                      this.setState({ updateAvailable: false });
-                    }}
-                    className="btn"
-                  >
-                    Skip this version
-                  </a>
-                </div>
-              </div>
-            )}
-
-            <PrivateRoute
-              exact
-              path="/"
-              component={HomePage}
-              switchDarkMode={this.switchDarkMode}
-              darkMode={darkMode}
-            />
-            <Route path="/login/:organizationId" exact component={LoginPage} />
-            <Route path="/login" exact component={LoginPage} />
-            <Route path="/setup" exact component={(props) => <SetupScreenSelfHost {...props} darkMode={darkMode} />} />
-            <Route path="/sso/:origin/:configId" exact component={Oauth} />
-            <Route path="/sso/:origin" exact component={Oauth} />
-            <Route path="/signup" component={SignupPage} />
-            <Route path="/forgot-password" component={ForgotPassword} />
-            <Route
-              path="/reset-password/:token"
-              render={(props) => (
-                <Redirect
-                  to={{
-                    pathname: '/reset-password',
-                    state: {
-                      token: props.match.params.token,
-                    },
-=======
       <>
         <div className={`main-wrapper ${darkMode ? 'theme-dark dark-theme' : ''}`} data-cy="main-wrapper">
           {updateAvailable && (
@@ -187,7 +125,6 @@
                   onClick={() => {
                     tooljetService.skipVersion();
                     this.setState({ updateAvailable: false });
->>>>>>> 84c515c9
                   }}
                   className="btn"
                 >
@@ -240,19 +177,10 @@
             />
             <Route
               exact
-<<<<<<< HEAD
               path="/applications/:id/versions/:versionId/environments/:environmentId/:pageHandle?"
               component={Viewer}
               switchDarkMode={this.switchDarkMode}
               darkMode={darkMode}
-=======
-              path="/applications/:id/versions/:versionId/:pageHandle?"
-              element={
-                <PrivateRoute>
-                  <Viewer switchDarkMode={this.switchDarkMode} darkMode={darkMode} />
-                </PrivateRoute>
-              }
->>>>>>> 84c515c9
             />
             <Route
               exact
@@ -288,14 +216,14 @@
               switchDarkMode={this.switchDarkMode}
               darkMode={darkMode}
             />
-            <PrivateRoute
+            {/* <PrivateRoute
               exact
               path="/audit-logs"
               component={AuditLogs}
               switchDarkMode={this.switchDarkMode}
               darkMode={darkMode}
-            />
-            <PrivateRoute
+            /> */}
+            {/* <PrivateRoute
               exact
               path="/settings"
               element={
@@ -303,7 +231,7 @@
                   <SettingsPage switchDarkMode={this.switchDarkMode} darkMode={darkMode} />
                 </PrivateRoute>
               }
-            />
+            /> */}
             {window.public_config?.ENABLE_TOOLJET_DB == 'true' && (
               <Route
                 exact
@@ -335,14 +263,9 @@
                 }
               />
             )}
-<<<<<<< HEAD
-          </div>
-        </BrowserRouter>
-        <div id="modal-div"></div>
-=======
           </Routes>
+          <div id="modal-div"></div>
         </div>
->>>>>>> 84c515c9
         <Toast toastOptions={toastOptions} />
       </>
     );
