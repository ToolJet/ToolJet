import React, { Suspense } from 'react';
import config from 'config';
import { BrowserRouter, Route, Redirect } from 'react-router-dom';
import { history } from '@/_helpers';
import { authenticationService, tooljetService } from '@/_services';
import { PrivateRoute } from '@/_components';
import { HomePage } from '@/HomePage';
import { LoginPage } from '@/LoginPage';
import { SignupPage } from '@/SignupPage';
import { ConfirmationPage, OrganizationInvitationPage } from '@/ConfirmationPage';
import { Authorize } from '@/Oauth2';
import { Authorize as Oauth } from '@/Oauth';
import { Viewer } from '@/Editor';
import { ManageGroupPermissions } from '@/ManageGroupPermissions';
import { ManageOrgUsers } from '@/ManageOrgUsers';
import { ManageGroupPermissionResources } from '@/ManageGroupPermissionResources';
import { SettingsPage } from '../SettingsPage/SettingsPage';
import { OnboardingModal } from '@/Onboarding/OnboardingModal';
import { ForgotPassword } from '@/ForgotPassword';
import { ResetPassword } from '@/ResetPassword';
import { ManageSSO } from '@/ManageSSO';
import { ManageOrgVars } from '@/ManageOrgVars';
import { lt } from 'semver';
import Toast from '@/_ui/Toast';
import { RealtimeEditor } from '@/Editor/RealtimeEditor';
import { Editor } from '@/Editor/Editor';
import { RedirectSso } from '@/RedirectSso/RedirectSso';

import '@/_styles/theme.scss';
import 'emoji-mart/css/emoji-mart.css';

class App extends React.Component {
  constructor(props) {
    super(props);

    this.state = {
      currentUser: null,
      fetchedMetadata: false,
      onboarded: true,
      darkMode: localStorage.getItem('darkMode') === 'true',
    };
  }

  fetchMetadata = () => {
    if (this.state.currentUser) {
      tooljetService.fetchMetaData().then((data) => {
        localStorage.setItem('currentVersion', data.installed_version);
        this.setState({ onboarded: data.onboarded });
        if (data.latest_version && lt(data.installed_version, data.latest_version) && data.version_ignored === false) {
          this.setState({ updateAvailable: true });
        }
      });
    }
  };

  componentDidMount() {
    authenticationService.currentUser.subscribe((x) => {
      this.setState({ currentUser: x }, this.fetchMetadata);
      setInterval(this.fetchMetadata, 1000 * 60 * 60 * 1);
    });
  }

  logout = () => {
    authenticationService.logout();
    history.push('/login');
  };

  switchDarkMode = (newMode) => {
    this.setState({ darkMode: newMode });
    localStorage.setItem('darkMode', newMode);
  };

  render() {
    const { updateAvailable, onboarded, darkMode } = this.state;
    let toastOptions = {};

    if (darkMode) {
      toastOptions = {
        className: 'toast-dark-mode',
        style: {
          borderRadius: '10px',
          background: '#333',
          color: '#fff',
        },
      };
    }

    return (
<<<<<<< HEAD
      <Suspense fallback={null}>
        <Router history={history}>
=======
      <>
        <BrowserRouter history={history} basename={window.public_config?.SUB_PATH || '/'}>
>>>>>>> 15486c53
          <div className={`main-wrapper ${darkMode ? 'theme-dark' : ''}`}>
            {updateAvailable && (
              <div className="alert alert-info alert-dismissible" role="alert">
                <h3 className="mb-1">Update available</h3>
                <p>A new version of ToolJet has been released.</p>
                <div className="btn-list">
                  <a
                    href="https://docs.tooljet.io/docs/setup/updating"
                    target="_blank"
                    className="btn btn-info"
                    rel="noreferrer"
                  >
                    Read release notes & update
                  </a>
                  <a
                    onClick={() => {
                      tooljetService.skipVersion();
                      this.setState({ updateAvailable: false });
                    }}
                    className="btn"
                  >
                    Skip this version
                  </a>
                </div>
              </div>
            )}

            {!onboarded && <OnboardingModal darkMode={this.state.darkMode} />}

            <PrivateRoute
              exact
              path="/"
              component={HomePage}
              switchDarkMode={this.switchDarkMode}
              darkMode={darkMode}
            />
            <Route path="/login/:organizationId" exact component={LoginPage} />
            <Route path="/login" exact component={LoginPage} />
            <Route path="/sso/:origin/:configId" exact component={Oauth} />
            <Route path="/sso/:origin" exact component={Oauth} />
            <Route path="/signup" component={SignupPage} />
            <Route path="/forgot-password" component={ForgotPassword} />
            <Route path="/multiworkspace" component={RedirectSso} />
            <Route
              path="/reset-password/:token"
              render={(props) => (
                <Redirect
                  to={{
                    pathname: '/reset-password',
                    state: {
                      token: props.match.params.token,
                    },
                  }}
                />
              )}
            />
            <Route path="/reset-password" component={ResetPassword} />
            <Route
              path="/invitations/:token"
              render={(props) => (
                <Redirect
                  to={{
                    pathname: '/confirm',
                    state: {
                      token: props.match.params.token,
                    },
                  }}
                />
              )}
            />
            <Route
              path="/invitations/:token/workspaces/:organizationToken"
              render={(props) => (
                <Redirect
                  to={{
                    pathname: '/confirm',
                    state: {
                      token: props.match.params.token,
                      organizationToken: props.match.params.organizationToken,
                      search: props.location.search,
                    },
                  }}
                />
              )}
            />
            <Route path="/confirm" component={ConfirmationPage} />
            <Route
              path="/organization-invitations/:token"
              render={(props) => (
                <Redirect
                  to={{
                    pathname: '/confirm-invite',
                    state: {
                      token: props.match.params.token,
                    },
                  }}
                />
              )}
            />
            <Route path="/confirm-invite" component={OrganizationInvitationPage} />
            <PrivateRoute
              exact
              path="/apps/:id"
              component={config.ENABLE_MULTIPLAYER_EDITING ? RealtimeEditor : Editor}
              switchDarkMode={this.switchDarkMode}
              darkMode={darkMode}
            />
            <PrivateRoute
              exact
              path="/applications/:id/versions/:versionId"
              component={Viewer}
              switchDarkMode={this.switchDarkMode}
              darkMode={darkMode}
            />
            <PrivateRoute
              exact
              path="/applications/:slug"
              component={Viewer}
              switchDarkMode={this.switchDarkMode}
              darkMode={darkMode}
            />
            <PrivateRoute
              exact
              path="/oauth2/authorize"
              component={Authorize}
              switchDarkMode={this.switchDarkMode}
              darkMode={darkMode}
            />
            <PrivateRoute
              exact
              path="/users"
              component={ManageOrgUsers}
              switchDarkMode={this.switchDarkMode}
              darkMode={darkMode}
            />
            <PrivateRoute
              exact
              path="/manage-sso"
              component={ManageSSO}
              switchDarkMode={this.switchDarkMode}
              darkMode={darkMode}
            />
            <PrivateRoute
              exact
              path="/manage-environment-vars"
              component={ManageOrgVars}
              switchDarkMode={this.switchDarkMode}
              darkMode={darkMode}
            />
            <PrivateRoute
              exact
              path="/groups"
              component={ManageGroupPermissions}
              switchDarkMode={this.switchDarkMode}
              darkMode={darkMode}
            />
            <PrivateRoute
              exact
              path="/groups/:id"
              component={ManageGroupPermissionResources}
              switchDarkMode={this.switchDarkMode}
              darkMode={darkMode}
            />
            <PrivateRoute
              exact
              path="/settings"
              component={SettingsPage}
              switchDarkMode={this.switchDarkMode}
              darkMode={darkMode}
            />
          </div>
<<<<<<< HEAD
        </Router>
        <Toaster toastOptions={toastOptions} />
      </Suspense>
=======
        </BrowserRouter>
        <Toast toastOptions={toastOptions} />
      </>
>>>>>>> 15486c53
    );
  }
}

export { App };<|MERGE_RESOLUTION|>--- conflicted
+++ resolved
@@ -86,13 +86,8 @@
     }
 
     return (
-<<<<<<< HEAD
       <Suspense fallback={null}>
-        <Router history={history}>
-=======
-      <>
         <BrowserRouter history={history} basename={window.public_config?.SUB_PATH || '/'}>
->>>>>>> 15486c53
           <div className={`main-wrapper ${darkMode ? 'theme-dark' : ''}`}>
             {updateAvailable && (
               <div className="alert alert-info alert-dismissible" role="alert">
@@ -264,15 +259,9 @@
               darkMode={darkMode}
             />
           </div>
-<<<<<<< HEAD
-        </Router>
-        <Toaster toastOptions={toastOptions} />
-      </Suspense>
-=======
         </BrowserRouter>
         <Toast toastOptions={toastOptions} />
-      </>
->>>>>>> 15486c53
+      </Suspense>
     );
   }
 }
