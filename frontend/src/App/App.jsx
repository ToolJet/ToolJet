--- conflicted
+++ resolved
@@ -26,11 +26,8 @@
 import '@/_styles/theme.scss';
 import { AppLoader } from '@/AppLoader';
 import SetupScreenSelfHost from '../SuccessInfoScreen/SetupScreenSelfHost';
-<<<<<<< HEAD
 import WorkflowEditor from '../WorkflowEditor';
-=======
 import 'react-tooltip/dist/react-tooltip.css';
->>>>>>> a7f7492d
 
 const AppWrapper = (props) => {
   return (
@@ -238,6 +235,13 @@
                 </PrivateRoute>
               }
             />
+            <PrivateRoute
+              exact
+              path="/workflows"
+              component={Workflows}
+              switchDarkMode={this.switchDarkMode}
+              darkMode={darkMode}
+            />
             {window.public_config?.ENABLE_MARKETPLACE_FEATURE === 'true' && (
               <Route
                 exact
@@ -249,20 +253,8 @@
                 }
               />
             )}
-<<<<<<< HEAD
-            <PrivateRoute
-              exact
-              path="/workflows"
-              component={Workflows}
-              switchDarkMode={this.switchDarkMode}
-              darkMode={darkMode}
-            />
-          </div>
-        </BrowserRouter>
-=======
           </Routes>
         </div>
->>>>>>> a7f7492d
         <Toast toastOptions={toastOptions} />
       </>
     );
