import React from 'react';
import config from 'config';
import { Router, Route, Redirect } from 'react-router-dom';
import { history } from '@/_helpers';
import { authenticationService, tooljetService } from '@/_services';
import { PrivateRoute } from '@/_components';
import { HomePage } from '@/HomePage';
import { LoginPage } from '@/LoginPage';
import { SignupPage } from '@/SignupPage';
import { ConfirmationPage, OrganizationInvitationPage } from '@/ConfirmationPage';
import { Authorize } from '@/Oauth2';
import { Authorize as Oauth } from '@/Oauth';
import { Viewer } from '@/Editor';
import { ManageGroupPermissions } from '@/ManageGroupPermissions';
import { ManageOrgUsers } from '@/ManageOrgUsers';
import { ManageGroupPermissionResources } from '@/ManageGroupPermissionResources';
import { SettingsPage } from '../SettingsPage/SettingsPage';
import { OnboardingModal } from '@/Onboarding/OnboardingModal';
import posthog from 'posthog-js';
import { ForgotPassword } from '@/ForgotPassword';
import { ResetPassword } from '@/ResetPassword';
import { ManageSSO } from '@/ManageSSO';
import { ManageOrgVars } from '@/ManageOrgVars';
import { lt } from 'semver';
import { AuditLogs } from '@/AuditLogs';
import { Toaster } from 'react-hot-toast';
import { RealtimeEditor } from '@/Editor/RealtimeEditor';
import { Editor } from '@/Editor/Editor';
import { RedirectSso } from '@/RedirectSso/RedirectSso';

import '@/_styles/theme.scss';
import 'emoji-mart/css/emoji-mart.css';

class App extends React.Component {
  constructor(props) {
    super(props);

    this.state = {
      currentUser: null,
      fetchedMetadata: false,
      onboarded: true,
      darkMode: localStorage.getItem('darkMode') === 'true',
    };
  }

  fetchMetadata = () => {
    if (this.state.currentUser) {
      tooljetService.fetchMetaData().then((data) => {
        localStorage.setItem('currentVersion', data.installed_version);
        this.setState({ onboarded: data.onboarded });
        if (data.latest_version && lt(data.installed_version, data.latest_version) && data.version_ignored === false) {
          this.setState({ updateAvailable: true });
        }
      });
    }
  };

  componentDidMount() {
    authenticationService.currentUser.subscribe((x) => {
      this.setState({ currentUser: x }, this.fetchMetadata);

      function initFreshChat() {
        window.fcWidget.init({
          token: '0ef214a3-8ae1-41fb-b0d0-57764bf8f64b',
          host: 'https://wchat.freshchat.com',
          config: {
            cssNames: {
              widget: 'custom_fc_frame',
            },
            content: {
              actions: {
                push_notify_yes: 'Yes',
              },
            },
            headerProperty: {
              hideChatButton: true,
              direction: 'rtl',
            },
          },
        });

        window.fcWidget.user.setFirstName(`${x.first_name} ${x.last_name}`);

        window.fcWidget.user.setEmail(x.email);
      }
      function initialize(i, t) {
        var e;
        i.getElementById(t)
          ? initFreshChat()
          : (((e = i.createElement('script')).id = t),
            (e.async = !0),
            (e.src = 'https://wchat.freshchat.com/js/widget.js'),
            (e.onload = initFreshChat),
            i.head.appendChild(e));
      }
      function initiateCall() {
        initialize(document, 'Freshdesk Messaging-js-sdk');
      }
      window.addEventListener
        ? window.addEventListener('load', initiateCall, !1)
        : window.attachEvent('load', initiateCall, !1);

      try {
        initiateCall();
      } catch (e) {
        console.log(e);
      }

      posthog.init('1OhSAF2367nMhuGI3cLvE6m5D0PJPBEA5zR5JFTM-yw', {
        api_host: 'https://app.posthog.com',
      });
      posthog.identify(
        x.email, // distinct_id, required
        { name: `${x.first_name} ${x.last_name}` }
      );

      this.fetchMetadata();
      setInterval(this.fetchMetadata, 1000 * 60 * 60 * 1);
    });
  }

  logout = () => {
    authenticationService.logout();
    history.push('/login');
  };

  switchDarkMode = (newMode) => {
    this.setState({ darkMode: newMode });
    localStorage.setItem('darkMode', newMode);
  };

  render() {
    const { updateAvailable, onboarded, darkMode } = this.state;
    let toastOptions = {};

    if (darkMode) {
      toastOptions = {
        style: {
          borderRadius: '10px',
          background: '#333',
          color: '#fff',
        },
      };
    }

    return (
      <>
        <Router history={history}>
          <div className={`main-wrapper ${darkMode ? 'theme-dark' : ''}`}>
            {updateAvailable && (
              <div className="alert alert-info alert-dismissible" role="alert">
                <h3 className="mb-1">Update available</h3>
                <p>A new version of ToolJet has been released.</p>
                <div className="btn-list">
                  <a
                    href="https://docs.tooljet.io/docs/setup/updating"
                    target="_blank"
                    className="btn btn-info"
                    rel="noreferrer"
                  >
                    Read release notes & update
                  </a>
                  <a
                    onClick={() => {
                      tooljetService.skipVersion();
                      this.setState({ updateAvailable: false });
                    }}
                    className="btn"
                  >
                    Skip this version
                  </a>
                </div>
              </div>
            )}

            {!onboarded && <OnboardingModal darkMode={this.state.darkMode} />}

<<<<<<< HEAD
            {window.location.host === 'apps.tooljet.com' ? (
              <PrivateRoute
                exact
                path="/:slug"
                component={Viewer}
                switchDarkMode={this.switchDarkMode}
                darkMode={darkMode}
                skipAuth={true}
              />
            ) : (
              <PrivateRoute
                exact
                path="/"
                component={HomePage}
                switchDarkMode={this.switchDarkMode}
                darkMode={darkMode}
              />
            )}

            <Route path="/login/:organisationId" exact component={LoginPage} />
=======
            <PrivateRoute
              exact
              path="/"
              component={HomePage}
              switchDarkMode={this.switchDarkMode}
              darkMode={darkMode}
            />
            <Route path="/login/:organizationId" exact component={LoginPage} />
>>>>>>> 1f0bcf18
            <Route path="/login" exact component={LoginPage} />
            <Route path="/sso/:origin/:configId" exact component={Oauth} />
            <Route path="/sso/:origin" exact component={Oauth} />
            <Route path="/signup" component={SignupPage} />
            <Route path="/forgot-password" component={ForgotPassword} />
            <Route path="/multiworkspace" component={RedirectSso} />
            <Route
              path="/reset-password/:token"
              render={(props) => (
                <Redirect
                  to={{
                    pathname: '/reset-password',
                    state: {
                      token: props.match.params.token,
                    },
                  }}
                />
              )}
            />
            <Route path="/reset-password" component={ResetPassword} />
            <Route
              path="/invitations/:token"
              render={(props) => (
                <Redirect
                  to={{
                    pathname: '/confirm',
                    state: {
                      token: props.match.params.token,
                    },
                  }}
                />
              )}
            />
            <Route
              path="/invitations/:token/workspaces/:organizationToken"
              render={(props) => (
                <Redirect
                  to={{
                    pathname: '/confirm',
                    state: {
                      token: props.match.params.token,
                      organizationToken: props.match.params.organizationToken,
                      search: props.location.search,
                    },
                  }}
                />
              )}
            />
            <Route path="/confirm" component={ConfirmationPage} />
            <Route
              path="/organization-invitations/:token"
              render={(props) => (
                <Redirect
                  to={{
                    pathname: '/confirm-invite',
                    state: {
                      token: props.match.params.token,
                    },
                  }}
                />
              )}
            />
            <Route path="/confirm-invite" component={OrganizationInvitationPage} />
            <PrivateRoute
              exact
              path="/apps/:id"
              component={config.ENABLE_MULTIPLAYER_EDITING ? RealtimeEditor : Editor}
              switchDarkMode={this.switchDarkMode}
              darkMode={darkMode}
            />
            <PrivateRoute
              exact
              path="/applications/:id/versions/:versionId"
              component={Viewer}
              switchDarkMode={this.switchDarkMode}
              darkMode={darkMode}
            />
            <PrivateRoute
              exact
              path="/applications/:slug"
              component={Viewer}
              switchDarkMode={this.switchDarkMode}
              darkMode={darkMode}
            />
            <PrivateRoute
              exact
              path="/oauth2/authorize"
              component={Authorize}
              switchDarkMode={this.switchDarkMode}
              darkMode={darkMode}
            />
            <PrivateRoute
              exact
              path="/users"
              component={ManageOrgUsers}
              switchDarkMode={this.switchDarkMode}
              darkMode={darkMode}
            />
            <PrivateRoute
              exact
              path="/manage-sso"
              component={ManageSSO}
              switchDarkMode={this.switchDarkMode}
              darkMode={darkMode}
            />
            <PrivateRoute
              exact
              path="/manage-environment-vars"
              component={ManageOrgVars}
              switchDarkMode={this.switchDarkMode}
              darkMode={darkMode}
            />
            <PrivateRoute
              exact
              path="/groups"
              component={ManageGroupPermissions}
              switchDarkMode={this.switchDarkMode}
              darkMode={darkMode}
            />
            <PrivateRoute
              exact
              path="/groups/:id"
              component={ManageGroupPermissionResources}
              switchDarkMode={this.switchDarkMode}
              darkMode={darkMode}
            />
            <PrivateRoute
              exact
              path="/audit_logs"
              component={AuditLogs}
              switchDarkMode={this.switchDarkMode}
              darkMode={darkMode}
            />
            <PrivateRoute
              exact
              path="/settings"
              component={SettingsPage}
              switchDarkMode={this.switchDarkMode}
              darkMode={darkMode}
            />
          </div>
        </Router>
        <Toaster toastOptions={toastOptions} />
      </>
    );
  }
}

export { App };<|MERGE_RESOLUTION|>--- conflicted
+++ resolved
@@ -175,7 +175,6 @@
 
             {!onboarded && <OnboardingModal darkMode={this.state.darkMode} />}
 
-<<<<<<< HEAD
             {window.location.host === 'apps.tooljet.com' ? (
               <PrivateRoute
                 exact
@@ -194,18 +193,7 @@
                 darkMode={darkMode}
               />
             )}
-
-            <Route path="/login/:organisationId" exact component={LoginPage} />
-=======
-            <PrivateRoute
-              exact
-              path="/"
-              component={HomePage}
-              switchDarkMode={this.switchDarkMode}
-              darkMode={darkMode}
-            />
             <Route path="/login/:organizationId" exact component={LoginPage} />
->>>>>>> 1f0bcf18
             <Route path="/login" exact component={LoginPage} />
             <Route path="/sso/:origin/:configId" exact component={Oauth} />
             <Route path="/sso/:origin" exact component={Oauth} />
