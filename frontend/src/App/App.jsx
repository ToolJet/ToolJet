--- conflicted
+++ resolved
@@ -164,9 +164,24 @@
           )}
           <BreadCrumbContext.Provider value={{ sidebarNav, updateSidebarNAV }}>
             <Routes>
-<<<<<<< HEAD
-              <Route path="/login/:organizationId" exact element={<LoginPage />} />
-              <Route path="/login" exact element={<LoginPage />} />
+              <Route
+                path="/login/:organizationId"
+                exact
+                element={
+                  <AuthRoute {...this.props}>
+                    <LoginPage {...this.props} />
+                  </AuthRoute>
+                }
+              />
+              <Route
+                path="/login"
+                exact
+                element={
+                  <AuthRoute {...this.props}>
+                    <LoginPage {...this.props} />
+                  </AuthRoute>
+                }
+              />
               <Route
                 path="/setup"
                 exact
@@ -176,29 +191,6 @@
                   </Suspense>
                 }
               />
-              <Route path="/sso/:origin/:configId" exact element={<Oauth />} />
-              <Route path="/sso/:origin" exact element={<Oauth />} />
-              <Route path="/signup" element={<SignupPage />} />
-=======
-              <Route
-                path="/login/:organizationId"
-                exact
-                element={
-                  <AuthRoute {...this.props}>
-                    <LoginPage {...this.props} />
-                  </AuthRoute>
-                }
-              />
-              <Route
-                path="/login"
-                exact
-                element={
-                  <AuthRoute {...this.props}>
-                    <LoginPage {...this.props} />
-                  </AuthRoute>
-                }
-              />
-              <Route path="/setup" exact element={<SetupScreenSelfHost {...this.props} darkMode={darkMode} />} />
               <Route path="/sso/:origin/:configId" exact element={<Oauth {...this.props} />} />
               <Route path="/sso/:origin" exact element={<Oauth {...this.props} />} />
               <Route
@@ -219,7 +211,6 @@
                   </AuthRoute>
                 }
               />
->>>>>>> 9519a1a8
               <Route path="/forgot-password" element={<ForgotPassword />} />
               <Route path="/reset-password/:token" element={<ResetPassword />} />
               <Route path="/reset-password" element={<ResetPassword />} />
