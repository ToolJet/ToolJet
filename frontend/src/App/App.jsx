import React, { Suspense } from 'react';
import config from 'config';
import { BrowserRouter, Route, Redirect } from 'react-router-dom';
import { history } from '@/_helpers';
import { authenticationService, tooljetService } from '@/_services';
import { PrivateRoute, AdminRoute } from '@/_components';
import { HomePage } from '@/HomePage';
import { LoginPage } from '@/LoginPage';
import { SignupPage } from '@/SignupPage';
import { OrganizationInvitationPage } from '@/ConfirmationPage';
import { Authorize } from '@/Oauth2';
import { Authorize as Oauth } from '@/Oauth';
import { Viewer } from '@/Editor';
import { ManageGroupPermissions } from '@/ManageGroupPermissions';
import { ManageOrgUsers } from '@/ManageOrgUsers';
import { ManageGroupPermissionResources } from '@/ManageGroupPermissionResources';
import { SettingsPage } from '../SettingsPage/SettingsPage';
import { OnboardingModal } from '@/Onboarding/OnboardingModal';
import { ForgotPassword } from '@/ForgotPassword';
import { ResetPassword } from '@/ResetPassword';
import { MarketplacePage } from '@/MarketplacePage';
import { ManageSSO } from '@/ManageSSO';
import { ManageOrgVars } from '@/ManageOrgVars';
import { lt } from 'semver';
import Toast from '@/_ui/Toast';
<<<<<<< HEAD
import { RealtimeEditor } from '@/Editor/RealtimeEditor';
import { Editor } from '@/Editor/Editor';
import '@/_styles/theme.scss';
import 'emoji-mart/css/emoji-mart.css';
import { VerificationSuccessInfoScreen } from '@/successInfoScreen';
=======
import { RedirectSso } from '@/RedirectSso/RedirectSso';

import '@/_styles/theme.scss';
import 'emoji-mart/css/emoji-mart.css';
import { AppLoader } from '@/AppLoader';
>>>>>>> e802cd55

class App extends React.Component {
  constructor(props) {
    super(props);

    this.state = {
      currentUser: null,
      fetchedMetadata: false,
      onboarded: true,
      darkMode: localStorage.getItem('darkMode') === 'true',
    };
  }

  fetchMetadata = () => {
    if (this.state.currentUser) {
      tooljetService.fetchMetaData().then((data) => {
        localStorage.setItem('currentVersion', data.installed_version);
        this.setState({ onboarded: data.onboarded });
        if (data.latest_version && lt(data.installed_version, data.latest_version) && data.version_ignored === false) {
          this.setState({ updateAvailable: true });
        }
      });
    }
  };

  componentDidMount() {
    authenticationService.currentUser.subscribe((x) => {
      this.setState({ currentUser: x }, this.fetchMetadata);
      setInterval(this.fetchMetadata, 1000 * 60 * 60 * 1);
    });
  }

  logout = () => {
    authenticationService.logout();
    history.push('/login');
  };

  switchDarkMode = (newMode) => {
    this.setState({ darkMode: newMode });
    localStorage.setItem('darkMode', newMode);
  };

  render() {
    const { updateAvailable, onboarded, darkMode } = this.state;
    let toastOptions = {};

    if (darkMode) {
      toastOptions = {
        className: 'toast-dark-mode',
        style: {
          borderRadius: '10px',
          background: '#333',
          color: '#fff',
        },
      };
    }

    return (
      <Suspense fallback={null}>
        <BrowserRouter history={history} basename={window.public_config?.SUB_PATH || '/'}>
          <div className={`main-wrapper ${darkMode ? 'theme-dark' : ''}`}>
            {updateAvailable && (
              <div className="alert alert-info alert-dismissible" role="alert">
                <h3 className="mb-1">Update available</h3>
                <p>A new version of ToolJet has been released.</p>
                <div className="btn-list">
                  <a
                    href="https://docs.tooljet.io/docs/setup/updating"
                    target="_blank"
                    className="btn btn-info"
                    rel="noreferrer"
                  >
                    Read release notes & update
                  </a>
                  <a
                    onClick={() => {
                      tooljetService.skipVersion();
                      this.setState({ updateAvailable: false });
                    }}
                    className="btn"
                  >
                    Skip this version
                  </a>
                </div>
              </div>
            )}

            {!onboarded && <OnboardingModal darkMode={this.state.darkMode} />}

            <PrivateRoute
              exact
              path="/"
              component={HomePage}
              switchDarkMode={this.switchDarkMode}
              darkMode={darkMode}
            />
            <Route path="/login/:organizationId" exact component={LoginPage} />
            <Route path="/login" exact component={LoginPage} />
            <Route path="/sso/:origin/:configId" exact component={Oauth} />
            <Route path="/sso/:origin" exact component={Oauth} />
            <Route path="/signup" component={SignupPage} />
            <Route path="/forgot-password" component={ForgotPassword} />
            <Route
              path="/reset-password/:token"
              render={(props) => (
                <Redirect
                  to={{
                    pathname: '/reset-password',
                    state: {
                      token: props.match.params.token,
                    },
                  }}
                />
              )}
            />
            <Route path="/reset-password" component={ResetPassword} />
            <Route
              path="/invitations/:token"
              render={(props) => (
                <Redirect
                  to={{
                    pathname: '/confirm',
                    state: {
                      token: props.match.params.token,
                      search: props.location.search,
                    },
                  }}
                />
              )}
            />
            <Route
              path="/invitations/:token/workspaces/:organizationToken"
              render={(props) => (
                <Redirect
                  to={{
                    pathname: '/confirm',
                    state: {
                      token: props.match.params.token,
                      organizationToken: props.match.params.organizationToken,
                      search: props.location.search,
                    },
                  }}
                />
              )}
            />
            <Route path="/confirm" component={VerificationSuccessInfoScreen} />
            <Route
              path="/organization-invitations/:token"
              render={(props) => (
                <Redirect
                  to={{
                    pathname: '/confirm-invite',
                    state: {
                      token: props.match.params.token,
                      search: props.location.search,
                    },
                  }}
                />
              )}
            />
            <Route path="/confirm-invite" component={OrganizationInvitationPage} />
            <PrivateRoute
              exact
              path="/apps/:id"
              component={AppLoader}
              switchDarkMode={this.switchDarkMode}
              darkMode={darkMode}
            />
            <PrivateRoute
              exact
              path="/applications/:id/versions/:versionId"
              component={Viewer}
              switchDarkMode={this.switchDarkMode}
              darkMode={darkMode}
            />
            <PrivateRoute
              exact
              path="/applications/:slug"
              component={Viewer}
              switchDarkMode={this.switchDarkMode}
              darkMode={darkMode}
            />
            <PrivateRoute
              exact
              path="/oauth2/authorize"
              component={Authorize}
              switchDarkMode={this.switchDarkMode}
              darkMode={darkMode}
            />
            <PrivateRoute
              exact
              path="/users"
              component={ManageOrgUsers}
              switchDarkMode={this.switchDarkMode}
              darkMode={darkMode}
            />
            <PrivateRoute
              exact
              path="/manage-sso"
              component={ManageSSO}
              switchDarkMode={this.switchDarkMode}
              darkMode={darkMode}
            />
            <PrivateRoute
              exact
              path="/manage-environment-vars"
              component={ManageOrgVars}
              switchDarkMode={this.switchDarkMode}
              darkMode={darkMode}
            />
            <PrivateRoute
              exact
              path="/groups"
              component={ManageGroupPermissions}
              switchDarkMode={this.switchDarkMode}
              darkMode={darkMode}
            />
            <PrivateRoute
              exact
              path="/groups/:id"
              component={ManageGroupPermissionResources}
              switchDarkMode={this.switchDarkMode}
              darkMode={darkMode}
            />
            <PrivateRoute
              exact
              path="/settings"
              component={SettingsPage}
              switchDarkMode={this.switchDarkMode}
              darkMode={darkMode}
            />
            {window.public_config?.ENABLE_MARKETPLACE_FEATURE && (
              <AdminRoute
                exact
                path="/integrations"
                component={MarketplacePage}
                switchDarkMode={this.switchDarkMode}
                darkMode={darkMode}
              />
            )}
          </div>
        </BrowserRouter>
        <Toast toastOptions={toastOptions} />
      </Suspense>
    );
  }
}

export { App };<|MERGE_RESOLUTION|>--- conflicted
+++ resolved
@@ -1,5 +1,4 @@
 import React, { Suspense } from 'react';
-import config from 'config';
 import { BrowserRouter, Route, Redirect } from 'react-router-dom';
 import { history } from '@/_helpers';
 import { authenticationService, tooljetService } from '@/_services';
@@ -23,19 +22,10 @@
 import { ManageOrgVars } from '@/ManageOrgVars';
 import { lt } from 'semver';
 import Toast from '@/_ui/Toast';
-<<<<<<< HEAD
-import { RealtimeEditor } from '@/Editor/RealtimeEditor';
-import { Editor } from '@/Editor/Editor';
-import '@/_styles/theme.scss';
-import 'emoji-mart/css/emoji-mart.css';
 import { VerificationSuccessInfoScreen } from '@/successInfoScreen';
-=======
-import { RedirectSso } from '@/RedirectSso/RedirectSso';
-
 import '@/_styles/theme.scss';
 import 'emoji-mart/css/emoji-mart.css';
 import { AppLoader } from '@/AppLoader';
->>>>>>> e802cd55
 
 class App extends React.Component {
   constructor(props) {
