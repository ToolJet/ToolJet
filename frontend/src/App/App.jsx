--- conflicted
+++ resolved
@@ -2,7 +2,7 @@
 // eslint-disable-next-line no-unused-vars
 import { BrowserRouter, Navigate, Route, Routes } from 'react-router-dom';
 import { authorizeWorkspace, updateCurrentSession } from '@/_helpers/authorizeWorkspace';
-import { authenticationService, tooljetService } from '@/_services';
+import { authenticationService, tooljetService, licenseService } from '@/_services';
 import { withRouter } from '@/_hoc/withRouter';
 import { PrivateRoute, AdminRoute, AppsRoute, SwitchWorkspaceRoute } from '@/Routes';
 import { HomePage } from '@/HomePage';
@@ -42,7 +42,6 @@
 import useStore from '@/AppBuilder/_stores/store';
 import { checkIfToolJetCloud } from '@/_helpers/utils';
 import { BasicPlanMigrationBanner } from '@/HomePage/BasicPlanMigrationBanner/BasicPlanMigrationBanner';
-import { licenseService } from '@/_services';
 
 const AppWrapper = (props) => {
   const { isAppDarkMode } = useAppDarkMode();
@@ -242,51 +241,6 @@
                     </AppsRoute>
                   }
                 />
-<<<<<<< HEAD
-              )}
-              <Route path="/:workspaceId/workspace-settings/*" element={<WorkspaceSettings {...mergedProps} />}></Route>
-              <Route path="settings/*" element={<InstanceSettings {...this.props} />}></Route>
-              <Route path="/:workspaceId/settings/*" element={<Settings {...this.props} />}></Route>
-              <Route
-                exact
-                path="/:workspaceId/modules"
-                element={
-                  <PrivateRoute>
-                    <HomePage switchDarkMode={this.switchDarkMode} darkMode={darkMode} appType={'module'} />
-                  </PrivateRoute>
-                }
-              />
-
-              {getAuditLogsRoutes(this.props)}
-              <Route
-                exact
-                path="/:workspaceId/profile-settings"
-                element={
-                  <PrivateRoute>
-                    <SettingsPage switchDarkMode={this.switchDarkMode} darkMode={darkMode} />
-                  </PrivateRoute>
-                }
-              />
-              {getDataSourcesRoutes(mergedProps)}
-              <Route
-                exact
-                path="/applications/:id/versions/:versionId/:pageHandle?"
-                element={
-                  <PrivateRoute>
-                    <Viewer switchDarkMode={this.switchDarkMode} darkMode={darkMode} />
-                  </PrivateRoute>
-                }
-              />
-              <Route
-                exact
-                path="/applications/:slug/:pageHandle?"
-                element={
-                  <PrivateRoute>
-                    <Viewer switchDarkMode={this.switchDarkMode} darkMode={darkMode} />
-                  </PrivateRoute>
-                }
-              />
-=======
                 <Route
                   exact
                   path="/:workspaceId/workspace-constants"
@@ -340,7 +294,15 @@
                 ></Route>
                 <Route path="settings/*" element={<InstanceSettings {...this.props} />}></Route>
                 <Route path="/:workspaceId/settings/*" element={<Settings {...this.props} />}></Route>
->>>>>>> 23197b3b
+                <Route
+                  exact
+                  path="/:workspaceId/modules"
+                  element={
+                    <PrivateRoute>
+                      <HomePage switchDarkMode={this.switchDarkMode} darkMode={darkMode} appType={'module'} />
+                    </PrivateRoute>
+                  }
+                />
 
                 {getAuditLogsRoutes(this.props)}
                 <Route
