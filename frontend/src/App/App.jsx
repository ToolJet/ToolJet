import React, { Suspense } from 'react';
// eslint-disable-next-line no-unused-vars
import config from 'config';
import { BrowserRouter, Navigate, Route, Routes } from 'react-router-dom';
import {
  getWorkspaceIdFromURL,
  appendWorkspaceId,
  stripTrailingSlash,
  getSubpath,
  pathnameWithoutSubpath,
} from '@/_helpers/utils';
import { authenticationService, tooljetService, organizationService } from '@/_services';
import { withRouter } from '@/_hoc/withRouter';
import { PrivateRoute, AdminRoute } from '@/_components';
import { HomePage } from '@/HomePage';
import { LoginPage } from '@/LoginPage';
import { SignupPage } from '@/SignupPage';
import { TooljetDatabase } from '@/TooljetDatabase';
import { OrganizationInvitationPage } from '@/ConfirmationPage';
import { Authorize } from '@/Oauth2';
import { Authorize as Oauth } from '@/Oauth';
import { Viewer } from '@/Editor';
import { OrganizationSettings } from '@/OrganizationSettingsPage';
import { SettingsPage } from '../SettingsPage/SettingsPage';
import { ForgotPassword } from '@/ForgotPassword';
import { ResetPassword } from '@/ResetPassword';
import { MarketplacePage } from '@/MarketplacePage';
import SwitchWorkspacePage from '@/HomePage/SwitchWorkspacePage';
import { GlobalDatasources } from '@/GlobalDatasources';
import { lt } from 'semver';
import Toast from '@/_ui/Toast';
import { VerificationSuccessInfoScreen } from '@/SuccessInfoScreen';
import '@/_styles/theme.scss';
import { AppLoader } from '@/AppLoader';
import SetupScreenSelfHost from '../SuccessInfoScreen/SetupScreenSelfHost';
export const BreadCrumbContext = React.createContext({});
import 'react-tooltip/dist/react-tooltip.css';

const AppWrapper = (props) => {
  return (
    <Suspense fallback={null}>
      <BrowserRouter basename={window.public_config?.SUB_PATH || '/'}>
        <AppWithRouter props={props} />
      </BrowserRouter>
    </Suspense>
  );
};

class AppComponent extends React.Component {
  constructor(props) {
    super(props);

    this.state = {
      currentUser: null,
      fetchedMetadata: false,
      darkMode: localStorage.getItem('darkMode') === 'true',
    };
  }
  updateSidebarNAV = (val) => {
    this.setState({ sidebarNav: val });
  };
  fetchMetadata = () => {
    tooljetService.fetchMetaData().then((data) => {
      localStorage.setItem('currentVersion', data.installed_version);
      if (data.latest_version && lt(data.installed_version, data.latest_version) && data.version_ignored === false) {
        this.setState({ updateAvailable: true });
      }
    });
  };

  isThisExistedRoute = () => {
    const existedPaths = [
      'forgot-password',
      'reset-password',
      'invitations',
      'organization-invitations',
      'setup',
      'confirm',
      'confirm-invite',
    ];
    return existedPaths.find((path) => window.location.pathname.includes(path));
  };

  componentDidMount() {
    if (!this.isThisExistedRoute()) {
      const workspaceId = getWorkspaceIdFromURL();
      if (workspaceId) {
        this.authorizeUserAndHandleErrors(workspaceId);
      } else {
        const isApplicationsPath = window.location.pathname.includes('/applications/');
        const appId = isApplicationsPath ? pathnameWithoutSubpath(window.location.pathname).split('/')[2] : null;
        authenticationService
          .validateSession(appId)
          .then(({ current_organization_id }) => {
            //check if the page is not switch-workspace, if then redirect to the page
            if (window.location.pathname !== `${getSubpath() ?? ''}/switch-workspace`) {
              this.authorizeUserAndHandleErrors(current_organization_id);
            } else {
              this.updateCurrentSession({
                current_organization_id,
              });
            }
          })
          .catch(() => {
            if (!this.isThisWorkspaceLoginPage(true) && !isApplicationsPath) {
              this.updateCurrentSession({
                authentication_status: false,
              });
            } else if (isApplicationsPath) {
              this.updateCurrentSession({
                authentication_failed: true,
              });
            }
          });
      }
    }

    this.fetchMetadata();
    setInterval(this.fetchMetadata, 1000 * 60 * 60 * 1);
  }

  isThisWorkspaceLoginPage = (justLoginPage = false) => {
    const subpath = window?.public_config?.SUB_PATH ? stripTrailingSlash(window?.public_config?.SUB_PATH) : null;
    const pathname = location.pathname.replace(subpath, '');
    const pathnames = pathname.split('/').filter((path) => path !== '');
    return (justLoginPage && pathnames.includes('login')) || (pathnames.length === 2 && pathnames.includes('login'));
  };

  authorizeUserAndHandleErrors = (workspaceId) => {
    const subpath = getSubpath();
    this.updateCurrentSession({
      current_organization_id: workspaceId,
    });
    authenticationService
      .authorize()
      .then((data) => {
        organizationService.getOrganizations().then((response) => {
          const current_organization_name = response.organizations.find((org) => org.id === workspaceId)?.name;
          // this will add the other details like permission and user previlliage details to the subject
          this.updateCurrentSession({
            ...data,
            current_organization_name,
            organizations: response.organizations,
          });

          // if user is trying to load the workspace login page, then redirect to the dashboard
          if (this.isThisWorkspaceLoginPage())
            return (window.location = appendWorkspaceId(workspaceId, '/:workspaceId'));
        });
      })
      .catch((error) => {
        // if the auth token didn't contain workspace-id, try switch workspace fn
        if (error && error?.data?.statusCode === 401) {
          //get current session workspace id
          authenticationService
            .validateSession()
            .then(({ current_organization_id }) => {
              // change invalid or not authorized org id to previous one
              this.updateCurrentSession({
                current_organization_id,
              });

              organizationService
                .switchOrganization(workspaceId)
                .then((data) => {
                  this.updateCurrentSession(data);
                  if (this.isThisWorkspaceLoginPage())
                    return (window.location = appendWorkspaceId(workspaceId, '/:workspaceId'));
                  this.authorizeUserAndHandleErrors(workspaceId);
                })
                .catch(() => {
                  organizationService.getOrganizations().then((response) => {
                    const current_organization_name = response.organizations.find(
                      (org) => org.id === current_organization_id
                    )?.name;

                    this.updateCurrentSession({
                      current_organization_name,
                    });

                    if (!this.isThisWorkspaceLoginPage())
                      return (window.location = `${subpath ?? ''}/login/${workspaceId}`);
                  });
                });
            })
            .catch(() => this.logout());
        } else if ((error && error?.data?.statusCode == 422) || error?.data?.statusCode == 404) {
          window.location = subpath ? `${subpath}${'/switch-workspace'}` : '/switch-workspace';
        } else {
          if (!this.isThisWorkspaceLoginPage() && !this.isThisWorkspaceLoginPage(true))
            this.updateCurrentSession({
              authentication_status: false,
            });
        }
      });
  };

  updateCurrentSession = (newSession) => {
    const currentSession = authenticationService.currentSessionValue;
    authenticationService.updateCurrentSession({ ...currentSession, ...newSession });
  };

  logout = () => {
    authenticationService.logout();
  };

  switchDarkMode = (newMode) => {
    this.setState({ darkMode: newMode });
    localStorage.setItem('darkMode', newMode);
  };

  render() {
    const { updateAvailable, darkMode } = this.state;
    let toastOptions = {
      style: {
        wordBreak: 'break-all',
      },
    };

    if (darkMode) {
      toastOptions = {
        className: 'toast-dark-mode',
        style: {
          borderRadius: '10px',
          background: '#333',
          color: '#fff',
          wordBreak: 'break-all',
        },
      };
    }
    const { sidebarNav } = this.state;
    const { updateSidebarNAV } = this;
    return (
      <>
        <BreadCrumbContext.Provider value={{ sidebarNav, updateSidebarNAV }}>
          <div className={`main-wrapper ${darkMode ? 'theme-dark dark-theme' : ''}`} data-cy="main-wrapper">
            {updateAvailable && (
              <div className="alert alert-info alert-dismissible" role="alert">
                <h3 className="mb-1">Update available</h3>
                <p>A new version of ToolJet has been released.</p>
                <div className="btn-list">
                  <a
                    href="https://docs.tooljet.io/docs/setup/updating"
                    target="_blank"
                    className="btn btn-info"
                    rel="noreferrer"
                  >
                    Read release notes & update
                  </a>
                  <a
                    onClick={() => {
                      tooljetService.skipVersion();
                      this.setState({ updateAvailable: false });
                    }}
                    className="btn"
                  >
                    Skip this version
                  </a>
                </div>
              </div>
<<<<<<< HEAD
            )}
            <Routes>
              <Route
                exact
                path="*"
=======
            </div>
          )}
          <Routes>
            <Route path="/login/:organizationId" exact element={<LoginPage />} />
            <Route path="/login" exact element={<LoginPage />} />
            <Route path="/setup" exact element={<SetupScreenSelfHost {...this.props} darkMode={darkMode} />} />
            <Route path="/sso/:origin/:configId" exact element={<Oauth />} />
            <Route path="/sso/:origin" exact element={<Oauth />} />
            <Route path="/signup" element={<SignupPage />} />
            <Route path="/forgot-password" element={<ForgotPassword />} />
            <Route path="/reset-password/:token" element={<ResetPassword />} />
            <Route path="/reset-password" element={<ResetPassword />} />
            <Route path="/invitations/:token" element={<VerificationSuccessInfoScreen />} />
            <Route
              path="/invitations/:token/workspaces/:organizationToken"
              element={<VerificationSuccessInfoScreen />}
            />
            <Route path="/confirm" element={<VerificationSuccessInfoScreen />} />
            <Route
              path="/organization-invitations/:token"
              element={<OrganizationInvitationPage {...this.props} darkMode={darkMode} />}
            />
            <Route
              path="/confirm-invite"
              element={<OrganizationInvitationPage {...this.props} darkMode={darkMode} />}
            />
            <Route
              exact
              path="/:workspaceId/apps/:id/:pageHandle?/*"
              element={
                <PrivateRoute>
                  <AppLoader switchDarkMode={this.switchDarkMode} darkMode={darkMode} />
                </PrivateRoute>
              }
            />
            <Route
              exact
              path="/applications/:id/versions/:versionId/:pageHandle?"
              element={
                <PrivateRoute>
                  <Viewer switchDarkMode={this.switchDarkMode} darkMode={darkMode} />
                </PrivateRoute>
              }
            />
            <Route
              exact
              path="/applications/:slug/:pageHandle?"
              element={
                <PrivateRoute>
                  <Viewer switchDarkMode={this.switchDarkMode} darkMode={darkMode} />
                </PrivateRoute>
              }
            />
            <Route
              exact
              path="/oauth2/authorize"
              element={
                <PrivateRoute>
                  <Authorize switchDarkMode={this.switchDarkMode} darkMode={darkMode} />
                </PrivateRoute>
              }
            />
            <Route
              exact
              path="/:workspaceId/workspace-settings"
              element={
                <PrivateRoute>
                  <OrganizationSettings switchDarkMode={this.switchDarkMode} darkMode={darkMode} />
                </PrivateRoute>
              }
            />
            <Route
              exact
              path="/:workspaceId/settings"
              element={
                <PrivateRoute>
                  <SettingsPage switchDarkMode={this.switchDarkMode} darkMode={darkMode} />
                </PrivateRoute>
              }
            />
            <Route
              exact
              path="/:workspaceId/global-datasources"
              element={
                <PrivateRoute>
                  <GlobalDatasources switchDarkMode={this.switchDarkMode} darkMode={darkMode} />
                </PrivateRoute>
              }
            />
            {window.public_config?.ENABLE_TOOLJET_DB == 'true' && (
              <Route
                exact
                path="/:workspaceId/database"
>>>>>>> 2f2e79f3
                element={
                  <PrivateRoute>
                    <HomePage switchDarkMode={this.switchDarkMode} darkMode={darkMode} />
                  </PrivateRoute>
                }
              />
<<<<<<< HEAD
              <Route path="/login/:organizationId" exact element={<LoginPage />} />
              <Route path="/login" exact element={<LoginPage />} />
              <Route path="/setup" exact element={<SetupScreenSelfHost {...this.props} darkMode={darkMode} />} />
              <Route path="/sso/:origin/:configId" exact element={<Oauth />} />
              <Route path="/sso/:origin" exact element={<Oauth />} />
              <Route path="/signup" element={<SignupPage />} />
              <Route path="/forgot-password" element={<ForgotPassword />} />
              <Route path="/reset-password/:token" element={<ResetPassword />} />
              <Route path="/reset-password" element={<ResetPassword />} />
              <Route path="/invitations/:token" element={<VerificationSuccessInfoScreen />} />
              <Route
                path="/invitations/:token/workspaces/:organizationToken"
                element={<VerificationSuccessInfoScreen />}
              />
              <Route path="/confirm" element={<VerificationSuccessInfoScreen />} />
              <Route
                path="/organization-invitations/:token"
                element={<OrganizationInvitationPage {...this.props} darkMode={darkMode} />}
              />
              <Route
                path="/confirm-invite"
                element={<OrganizationInvitationPage {...this.props} darkMode={darkMode} />}
              />

=======
            )}
            {window.public_config?.ENABLE_MARKETPLACE_FEATURE === 'true' && (
>>>>>>> 2f2e79f3
              <Route
                exact
                path="/apps/:id/:pageHandle?/*"
                element={
                  <PrivateRoute>
                    <AppLoader switchDarkMode={this.switchDarkMode} darkMode={darkMode} />
                  </PrivateRoute>
                }
              />
<<<<<<< HEAD
              <Route
                exact
                path="/applications/:id/versions/:versionId/:pageHandle?"
                element={
                  <PrivateRoute>
                    <Viewer switchDarkMode={this.switchDarkMode} darkMode={darkMode} />
                  </PrivateRoute>
                }
              />
              <Route
                exact
                path="/applications/:slug/:pageHandle?"
                element={
                  <PrivateRoute>
                    <Viewer switchDarkMode={this.switchDarkMode} darkMode={darkMode} />
                  </PrivateRoute>
                }
              />
              <Route
                exact
                path="/oauth2/authorize"
                element={
                  <PrivateRoute>
                    <Authorize switchDarkMode={this.switchDarkMode} darkMode={darkMode} />
                  </PrivateRoute>
                }
              />
              <Route
                exact
                path="/workspace-settings"
                element={
                  <PrivateRoute>
                    <OrganizationSettings switchDarkMode={this.switchDarkMode} darkMode={darkMode} />
                  </PrivateRoute>
                }
              />
              <Route
                exact
                path="/settings"
                element={
                  <PrivateRoute>
                    <SettingsPage switchDarkMode={this.switchDarkMode} darkMode={darkMode} />
                  </PrivateRoute>
                }
              />
              {window.public_config?.ENABLE_TOOLJET_DB == 'true' && (
                <Route
                  exact
                  path="/database"
                  element={
                    <PrivateRoute>
                      <TooljetDatabase switchDarkMode={this.switchDarkMode} darkMode={darkMode} />
                    </PrivateRoute>
                  }
                />
              )}
              <Route
                exact
                path="/global-datasources"
                element={
                  <PrivateRoute>
                    <GlobalDatasources switchDarkMode={this.switchDarkMode} darkMode={darkMode} />
                  </PrivateRoute>
                }
              />
              {window.public_config?.ENABLE_MARKETPLACE_FEATURE === 'true' && (
                <Route
                  exact
                  path="/integrations"
                  element={
                    <AdminRoute>
                      <MarketplacePage switchDarkMode={this.switchDarkMode} darkMode={darkMode} />
                    </AdminRoute>
                  }
                />
              )}
            </Routes>
          </div>
          <Toast toastOptions={toastOptions} />
        </BreadCrumbContext.Provider>
=======
            )}
            <Route exact path="/" element={<Navigate to="/:workspaceId" />} />
            <Route
              exact
              path="/switch-workspace"
              element={
                <PrivateRoute>
                  <SwitchWorkspacePage switchDarkMode={this.switchDarkMode} darkMode={darkMode} />
                </PrivateRoute>
              }
            />
            <Route
              exact
              path="/:workspaceId"
              element={
                <PrivateRoute>
                  <HomePage switchDarkMode={this.switchDarkMode} darkMode={darkMode} />
                </PrivateRoute>
              }
            />
            <Route
              path="*"
              render={() => {
                if (authenticationService?.currentSessionValue?.current_organization_id) {
                  return <Navigate to="/:workspaceId" />;
                }
                return <Navigate to="/login" />;
              }}
            />
          </Routes>
        </div>
        <Toast toastOptions={toastOptions} />
>>>>>>> 2f2e79f3
      </>
    );
  }
}

export const App = AppWrapper;
const AppWithRouter = withRouter(AppComponent);<|MERGE_RESOLUTION|>--- conflicted
+++ resolved
@@ -258,114 +258,8 @@
                   </a>
                 </div>
               </div>
-<<<<<<< HEAD
             )}
             <Routes>
-              <Route
-                exact
-                path="*"
-=======
-            </div>
-          )}
-          <Routes>
-            <Route path="/login/:organizationId" exact element={<LoginPage />} />
-            <Route path="/login" exact element={<LoginPage />} />
-            <Route path="/setup" exact element={<SetupScreenSelfHost {...this.props} darkMode={darkMode} />} />
-            <Route path="/sso/:origin/:configId" exact element={<Oauth />} />
-            <Route path="/sso/:origin" exact element={<Oauth />} />
-            <Route path="/signup" element={<SignupPage />} />
-            <Route path="/forgot-password" element={<ForgotPassword />} />
-            <Route path="/reset-password/:token" element={<ResetPassword />} />
-            <Route path="/reset-password" element={<ResetPassword />} />
-            <Route path="/invitations/:token" element={<VerificationSuccessInfoScreen />} />
-            <Route
-              path="/invitations/:token/workspaces/:organizationToken"
-              element={<VerificationSuccessInfoScreen />}
-            />
-            <Route path="/confirm" element={<VerificationSuccessInfoScreen />} />
-            <Route
-              path="/organization-invitations/:token"
-              element={<OrganizationInvitationPage {...this.props} darkMode={darkMode} />}
-            />
-            <Route
-              path="/confirm-invite"
-              element={<OrganizationInvitationPage {...this.props} darkMode={darkMode} />}
-            />
-            <Route
-              exact
-              path="/:workspaceId/apps/:id/:pageHandle?/*"
-              element={
-                <PrivateRoute>
-                  <AppLoader switchDarkMode={this.switchDarkMode} darkMode={darkMode} />
-                </PrivateRoute>
-              }
-            />
-            <Route
-              exact
-              path="/applications/:id/versions/:versionId/:pageHandle?"
-              element={
-                <PrivateRoute>
-                  <Viewer switchDarkMode={this.switchDarkMode} darkMode={darkMode} />
-                </PrivateRoute>
-              }
-            />
-            <Route
-              exact
-              path="/applications/:slug/:pageHandle?"
-              element={
-                <PrivateRoute>
-                  <Viewer switchDarkMode={this.switchDarkMode} darkMode={darkMode} />
-                </PrivateRoute>
-              }
-            />
-            <Route
-              exact
-              path="/oauth2/authorize"
-              element={
-                <PrivateRoute>
-                  <Authorize switchDarkMode={this.switchDarkMode} darkMode={darkMode} />
-                </PrivateRoute>
-              }
-            />
-            <Route
-              exact
-              path="/:workspaceId/workspace-settings"
-              element={
-                <PrivateRoute>
-                  <OrganizationSettings switchDarkMode={this.switchDarkMode} darkMode={darkMode} />
-                </PrivateRoute>
-              }
-            />
-            <Route
-              exact
-              path="/:workspaceId/settings"
-              element={
-                <PrivateRoute>
-                  <SettingsPage switchDarkMode={this.switchDarkMode} darkMode={darkMode} />
-                </PrivateRoute>
-              }
-            />
-            <Route
-              exact
-              path="/:workspaceId/global-datasources"
-              element={
-                <PrivateRoute>
-                  <GlobalDatasources switchDarkMode={this.switchDarkMode} darkMode={darkMode} />
-                </PrivateRoute>
-              }
-            />
-            {window.public_config?.ENABLE_TOOLJET_DB == 'true' && (
-              <Route
-                exact
-                path="/:workspaceId/database"
->>>>>>> 2f2e79f3
-                element={
-                  <PrivateRoute>
-                    <HomePage switchDarkMode={this.switchDarkMode} darkMode={darkMode} />
-                  </PrivateRoute>
-                }
-              />
-<<<<<<< HEAD
               <Route path="/login/:organizationId" exact element={<LoginPage />} />
               <Route path="/login" exact element={<LoginPage />} />
               <Route path="/setup" exact element={<SetupScreenSelfHost {...this.props} darkMode={darkMode} />} />
@@ -389,21 +283,15 @@
                 path="/confirm-invite"
                 element={<OrganizationInvitationPage {...this.props} darkMode={darkMode} />}
               />
-
-=======
-            )}
-            {window.public_config?.ENABLE_MARKETPLACE_FEATURE === 'true' && (
->>>>>>> 2f2e79f3
-              <Route
-                exact
-                path="/apps/:id/:pageHandle?/*"
+              <Route
+                exact
+                path="/:workspaceId/apps/:id/:pageHandle?/*"
                 element={
                   <PrivateRoute>
                     <AppLoader switchDarkMode={this.switchDarkMode} darkMode={darkMode} />
                   </PrivateRoute>
                 }
               />
-<<<<<<< HEAD
               <Route
                 exact
                 path="/applications/:id/versions/:versionId/:pageHandle?"
@@ -433,7 +321,7 @@
               />
               <Route
                 exact
-                path="/workspace-settings"
+                path="/:workspaceId/workspace-settings"
                 element={
                   <PrivateRoute>
                     <OrganizationSettings switchDarkMode={this.switchDarkMode} darkMode={darkMode} />
@@ -442,17 +330,26 @@
               />
               <Route
                 exact
-                path="/settings"
+                path="/:workspaceId/settings"
                 element={
                   <PrivateRoute>
                     <SettingsPage switchDarkMode={this.switchDarkMode} darkMode={darkMode} />
+                  </PrivateRoute>
+                }
+              />
+              <Route
+                exact
+                path="/:workspaceId/global-datasources"
+                element={
+                  <PrivateRoute>
+                    <GlobalDatasources switchDarkMode={this.switchDarkMode} darkMode={darkMode} />
                   </PrivateRoute>
                 }
               />
               {window.public_config?.ENABLE_TOOLJET_DB == 'true' && (
                 <Route
                   exact
-                  path="/database"
+                  path="/:workspaceId/database"
                   element={
                     <PrivateRoute>
                       <TooljetDatabase switchDarkMode={this.switchDarkMode} darkMode={darkMode} />
@@ -460,15 +357,7 @@
                   }
                 />
               )}
-              <Route
-                exact
-                path="/global-datasources"
-                element={
-                  <PrivateRoute>
-                    <GlobalDatasources switchDarkMode={this.switchDarkMode} darkMode={darkMode} />
-                  </PrivateRoute>
-                }
-              />
+
               {window.public_config?.ENABLE_MARKETPLACE_FEATURE === 'true' && (
                 <Route
                   exact
@@ -480,44 +369,38 @@
                   }
                 />
               )}
+              <Route exact path="/" element={<Navigate to="/:workspaceId" />} />
+              <Route
+                exact
+                path="/switch-workspace"
+                element={
+                  <PrivateRoute>
+                    <SwitchWorkspacePage switchDarkMode={this.switchDarkMode} darkMode={darkMode} />
+                  </PrivateRoute>
+                }
+              />
+              <Route
+                exact
+                path="/:workspaceId"
+                element={
+                  <PrivateRoute>
+                    <HomePage switchDarkMode={this.switchDarkMode} darkMode={darkMode} />
+                  </PrivateRoute>
+                }
+              />
+              <Route
+                path="*"
+                render={() => {
+                  if (authenticationService?.currentSessionValue?.current_organization_id) {
+                    return <Navigate to="/:workspaceId" />;
+                  }
+                  return <Navigate to="/login" />;
+                }}
+              />
             </Routes>
           </div>
           <Toast toastOptions={toastOptions} />
         </BreadCrumbContext.Provider>
-=======
-            )}
-            <Route exact path="/" element={<Navigate to="/:workspaceId" />} />
-            <Route
-              exact
-              path="/switch-workspace"
-              element={
-                <PrivateRoute>
-                  <SwitchWorkspacePage switchDarkMode={this.switchDarkMode} darkMode={darkMode} />
-                </PrivateRoute>
-              }
-            />
-            <Route
-              exact
-              path="/:workspaceId"
-              element={
-                <PrivateRoute>
-                  <HomePage switchDarkMode={this.switchDarkMode} darkMode={darkMode} />
-                </PrivateRoute>
-              }
-            />
-            <Route
-              path="*"
-              render={() => {
-                if (authenticationService?.currentSessionValue?.current_organization_id) {
-                  return <Navigate to="/:workspaceId" />;
-                }
-                return <Navigate to="/login" />;
-              }}
-            />
-          </Routes>
-        </div>
-        <Toast toastOptions={toastOptions} />
->>>>>>> 2f2e79f3
       </>
     );
   }
