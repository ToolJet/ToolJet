import React, { Suspense } from 'react';
// eslint-disable-next-line no-unused-vars
import { BrowserRouter, Navigate, Route, Routes } from 'react-router-dom';
import { authorizeWorkspace } from '@/_helpers/authorizeWorkspace';
import { authenticationService, tooljetService } from '@/_services';
import { withRouter } from '@/_hoc/withRouter';
import { PrivateRoute, AdminRoute } from '@/_components';
import { HomePage } from '@/HomePage';
import { LoginPage } from '@/LoginPage';
import { SignupPage } from '@/SignupPage';
import { TooljetDatabase } from '@/TooljetDatabase';
import { OrganizationInvitationPage } from '@/ConfirmationPage';
import { Authorize } from '@/Oauth2';
import { Authorize as Oauth } from '@/Oauth';
import { Viewer } from '@/Editor';
import { OrganizationSettings } from '@/OrganizationSettingsPage';
import { SettingsPage } from '../SettingsPage/SettingsPage';
import { ForgotPassword } from '@/ForgotPassword';
import { ResetPassword } from '@/ResetPassword';
import { MarketplacePage } from '@/MarketplacePage';
import SwitchWorkspacePage from '@/HomePage/SwitchWorkspacePage';
import { GlobalDatasources } from '@/GlobalDatasources';
import { lt } from 'semver';
import Toast from '@/_ui/Toast';
import { VerificationSuccessInfoScreen } from '@/SuccessInfoScreen';
import '@/_styles/theme.scss';
import { AppLoader } from '@/AppLoader';
import SetupScreenSelfHost from '../SuccessInfoScreen/SetupScreenSelfHost';
export const BreadCrumbContext = React.createContext({});
import 'react-tooltip/dist/react-tooltip.css';
import { getWorkspaceIdOrSlugFromURL } from '@/_helpers/routes';
import ErrorPage from '@/_components/ErrorComponents/ErrorPage';
import WorkspaceConstants from '@/WorkspaceConstants';
import { useSuperStore } from '../_stores/superStore';
import { ModuleContext } from '../_contexts/ModuleContext';
<<<<<<< HEAD
import cx from 'classnames';
import useAppDarkMode from '@/_hooks/useAppDarkMode';
=======
import { ManageOrgUsers } from '@/ManageOrgUsers';
import { ManageGroupPermissions } from '@/ManageGroupPermissions';
import OrganizationLogin from '@/_components/OrganizationLogin/OrganizationLogin';
import { ManageOrgVars } from '@/ManageOrgVars';
>>>>>>> 3c36ec75

const AppWrapper = (props) => {
  const { isAppDarkMode } = useAppDarkMode();
  return (
    <Suspense fallback={null}>
      <BrowserRouter basename={window.public_config?.SUB_PATH || '/'}>
        <AppWithRouter props={props} isAppDarkMode={isAppDarkMode} />
      </BrowserRouter>
    </Suspense>
  );
};

class AppComponent extends React.Component {
  static contextType = ModuleContext;
  constructor(props) {
    super(props);

    this.state = {
      currentUser: null,
      fetchedMetadata: false,
      darkMode: localStorage.getItem('darkMode') === 'true',
      isEditorOrViewer: '',
    };
  }
  updateSidebarNAV = (val) => {
    this.setState({ sidebarNav: val });
  };
  fetchMetadata = () => {
    tooljetService.fetchMetaData().then((data) => {
      useSuperStore.getState().modules[this.context].useAppDataStore.getState().actions.setMetadata(data);
      localStorage.setItem('currentVersion', data.installed_version);
      if (data.latest_version && lt(data.installed_version, data.latest_version) && data.version_ignored === false) {
        this.setState({ updateAvailable: true });
      }
    });
  };

  componentDidMount() {
    authorizeWorkspace();
    this.fetchMetadata();
    setInterval(this.fetchMetadata, 1000 * 60 * 60 * 1);
  }
  // check if its getting routed from editor
  checkPreviousRoute = (route) => {
    if (route.includes('/apps')) {
      return true;
    }
    return false;
  };

  componentDidUpdate(prevProps) {
    // Check if the current location is the dashboard (homepage)
    if (
      this.props.location.pathname === `/${getWorkspaceIdOrSlugFromURL()}` &&
      prevProps.location.pathname !== `/${getWorkspaceIdOrSlugFromURL()}` &&
      this.checkPreviousRoute(prevProps.location.pathname) &&
      prevProps.location.pathname !== `/:workspaceId`
    ) {
      // Reload the page for clearing already set intervals
      window.location.reload();
    }
  }

  switchDarkMode = (newMode) => {
    this.setState({ darkMode: newMode });
    useSuperStore.getState().modules[this.context].useAppDataStore.getState().actions.updateIsTJDarkMode(newMode);
    localStorage.setItem('darkMode', newMode);
  };

  render() {
    const { updateAvailable, darkMode, isEditorOrViewer } = this.state;
    let toastOptions = {
      style: {
        wordBreak: 'break-all',
      },
    };

    if (isEditorOrViewer === 'viewer' ? this.props.isAppDarkMode : darkMode) {
      toastOptions = {
        className: 'toast-dark-mode',
        style: {
          borderRadius: '10px',
          background: '#333',
          color: '#fff',
          wordBreak: 'break-all',
        },
      };
    }
    const { sidebarNav } = this.state;
    const { updateSidebarNAV } = this;
    return (
      <>
        <div
          className={cx('main-wrapper', {
            'theme-dark dark-theme': !isEditorOrViewer && darkMode,
          })}
          data-cy="main-wrapper"
        >
          {updateAvailable && (
            <div className="alert alert-info alert-dismissible" role="alert">
              <h3 className="mb-1">Update available</h3>
              <p>A new version of ToolJet has been released.</p>
              <div className="btn-list">
                <a
                  href="https://docs.tooljet.io/docs/setup/updating"
                  target="_blank"
                  className="btn btn-info"
                  rel="noreferrer"
                >
                  Read release notes & update
                </a>
                <a
                  onClick={() => {
                    tooljetService.skipVersion();
                    this.setState({ updateAvailable: false });
                  }}
                  className="btn"
                >
                  Skip this version
                </a>
              </div>
            </div>
          )}
          <BreadCrumbContext.Provider value={{ sidebarNav, updateSidebarNAV }}>
            <Routes>
              <Route path="/login/:organizationId" exact element={<LoginPage />} />
              <Route path="/login" exact element={<LoginPage />} />
              <Route path="/setup" exact element={<SetupScreenSelfHost {...this.props} darkMode={darkMode} />} />
              <Route path="/sso/:origin/:configId" exact element={<Oauth />} />
              <Route path="/sso/:origin" exact element={<Oauth />} />
              <Route path="/signup" element={<SignupPage />} />
              <Route path="/forgot-password" element={<ForgotPassword />} />
              <Route path="/reset-password/:token" element={<ResetPassword />} />
              <Route path="/reset-password" element={<ResetPassword />} />
              <Route path="/invitations/:token" element={<VerificationSuccessInfoScreen />} />
              <Route
                path="/invitations/:token/workspaces/:organizationToken"
                element={<VerificationSuccessInfoScreen />}
              />
              <Route path="/confirm" element={<VerificationSuccessInfoScreen />} />
              <Route
                path="/organization-invitations/:token"
                element={<OrganizationInvitationPage {...this.props} darkMode={darkMode} />}
              />
              <Route
                path="/confirm-invite"
                element={<OrganizationInvitationPage {...this.props} darkMode={darkMode} />}
              />
              <Route
                exact
                path="/:workspaceId/apps/:slug/:pageHandle?/*"
                element={
                  <PrivateRoute>
                    <AppLoader
                      switchDarkMode={this.switchDarkMode}
                      darkMode={darkMode}
                      setEditorOrViewer={(value) => this.setState({ isEditorOrViewer: value })}
                    />
                  </PrivateRoute>
                }
              />
              <Route
                exact
                path="/:workspaceId/workspace-constants"
                element={
                  <PrivateRoute>
                    <WorkspaceConstants switchDarkMode={this.switchDarkMode} darkMode={darkMode} />
                  </PrivateRoute>
                }
              />
              <Route
                exact
                path="/applications/:slug/:pageHandle?"
                element={
                  <PrivateRoute>
                    <Viewer
                      switchDarkMode={this.switchDarkMode}
                      darkMode={this.props.isAppDarkMode}
                      setEditorOrViewer={(value) => this.setState({ isEditorOrViewer: value })}
                    />
                  </PrivateRoute>
                }
              />
              <Route
                exact
                path="/applications/:slug/versions/:versionId/:pageHandle?"
                element={
                  <PrivateRoute>
                    <Viewer
                      switchDarkMode={this.switchDarkMode}
                      darkMode={this.props.isAppDarkMode}
                      setEditorOrViewer={(value) => this.setState({ isEditorOrViewer: value })}
                    />
                  </PrivateRoute>
                }
              />
              <Route
                exact
                path="/oauth2/authorize"
                element={
                  <PrivateRoute>
                    <Authorize switchDarkMode={this.switchDarkMode} darkMode={darkMode} />
                  </PrivateRoute>
                }
              />
              <Route
                exact
                path="/:workspaceId/workspace-settings"
                element={
                  <PrivateRoute>
                    <OrganizationSettings switchDarkMode={this.switchDarkMode} darkMode={darkMode} />
                  </PrivateRoute>
                }
              >
                <Route
                  path="users"
                  element={
                    <AdminRoute>
                      <ManageOrgUsers switchDarkMode={this.switchDarkMode} darkMode={darkMode} />
                    </AdminRoute>
                  }
                />
                <Route
                  path="workspace-login"
                  element={
                    <AdminRoute>
                      <OrganizationLogin switchDarkMode={this.switchDarkMode} darkMode={darkMode} />
                    </AdminRoute>
                  }
                />
                <Route
                  path="groups"
                  element={
                    <AdminRoute>
                      <ManageGroupPermissions switchDarkMode={this.switchDarkMode} darkMode={darkMode} />
                    </AdminRoute>
                  }
                />
                <Route
                  path="workspace-variables"
                  element={<ManageOrgVars switchDarkMode={this.switchDarkMode} darkMode={darkMode} />}
                />
              </Route>
              <Route
                exact
                path="/:workspaceId/settings"
                element={
                  <PrivateRoute>
                    <SettingsPage switchDarkMode={this.switchDarkMode} darkMode={darkMode} />
                  </PrivateRoute>
                }
              />
              <Route
                exact
                path="/:workspaceId/data-sources"
                element={
                  <PrivateRoute>
                    <GlobalDatasources switchDarkMode={this.switchDarkMode} darkMode={darkMode} />
                  </PrivateRoute>
                }
              />
              {window.public_config?.ENABLE_TOOLJET_DB == 'true' && (
                <Route
                  exact
                  path="/:workspaceId/database"
                  element={
                    <PrivateRoute>
                      <TooljetDatabase switchDarkMode={this.switchDarkMode} darkMode={darkMode} />
                    </PrivateRoute>
                  }
                />
              )}

              {window.public_config?.ENABLE_MARKETPLACE_FEATURE === 'true' && (
                <Route
                  exact
                  path="/integrations"
                  element={
                    <AdminRoute>
                      <MarketplacePage switchDarkMode={this.switchDarkMode} darkMode={darkMode} />
                    </AdminRoute>
                  }
                />
              )}
              <Route exact path="/" element={<Navigate to="/:workspaceId" />} />
              <Route
                exact
                path="/error/:errorType"
                element={<ErrorPage switchDarkMode={this.switchDarkMode} darkMode={darkMode} />}
              />
              <Route
                exact
                path="/switch-workspace"
                element={
                  <PrivateRoute>
                    <SwitchWorkspacePage switchDarkMode={this.switchDarkMode} darkMode={darkMode} />
                  </PrivateRoute>
                }
              />
              <Route
                exact
                path="/:workspaceId"
                element={
                  <PrivateRoute>
                    <HomePage switchDarkMode={this.switchDarkMode} darkMode={darkMode} />
                  </PrivateRoute>
                }
              />
              <Route
                path="*"
                render={() => {
                  if (authenticationService?.currentSessionValue?.current_organization_id) {
                    return <Navigate to="/:workspaceId" />;
                  }
                  return <Navigate to="/login" />;
                }}
              />
            </Routes>
          </BreadCrumbContext.Provider>
        </div>

        <Toast toastOptions={toastOptions} />
      </>
    );
  }
}

export const App = AppWrapper;
const AppWithRouter = withRouter(AppComponent);<|MERGE_RESOLUTION|>--- conflicted
+++ resolved
@@ -33,15 +33,12 @@
 import WorkspaceConstants from '@/WorkspaceConstants';
 import { useSuperStore } from '../_stores/superStore';
 import { ModuleContext } from '../_contexts/ModuleContext';
-<<<<<<< HEAD
 import cx from 'classnames';
 import useAppDarkMode from '@/_hooks/useAppDarkMode';
-=======
 import { ManageOrgUsers } from '@/ManageOrgUsers';
 import { ManageGroupPermissions } from '@/ManageGroupPermissions';
 import OrganizationLogin from '@/_components/OrganizationLogin/OrganizationLogin';
 import { ManageOrgVars } from '@/ManageOrgVars';
->>>>>>> 3c36ec75
 
 const AppWrapper = (props) => {
   const { isAppDarkMode } = useAppDarkMode();
