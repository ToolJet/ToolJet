--- conflicted
+++ resolved
@@ -18,11 +18,8 @@
 import { toast } from 'react-hot-toast';
 import Skeleton from 'react-loading-skeleton';
 import { getWorkspaceId } from '@/_helpers/utils';
-<<<<<<< HEAD
 import posthog from 'posthog-js';
-=======
 import './auditTheme.scss';
->>>>>>> 4007f7ed
 
 const AuditLogs = (props) => {
   const navigate = useNavigate();
