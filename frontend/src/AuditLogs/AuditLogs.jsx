--- conflicted
+++ resolved
@@ -12,13 +12,8 @@
 import { CustomToggleSwitch } from '../Editor/QueryManager/Components/CustomToggleSwitch';
 import { Button } from '@/_ui/LeftSidebar';
 import { BreadCrumbContext } from '@/App/App';
-<<<<<<< HEAD
 import { LicenseBannerCloud } from '@/LicenseBannerCloud';
-import { Navigate, useNavigate } from 'react-router-dom';
-=======
-import { LicenseBanner } from '@/LicenseBanner';
 import { useNavigate } from 'react-router-dom';
->>>>>>> 79a67058
 import { getPrivateRoute } from '@/_helpers/routes';
 import { toast } from 'react-hot-toast';
 import Skeleton from 'react-loading-skeleton';
@@ -65,13 +60,8 @@
   }, [dateRangePickerValue, defaultValueForMinDate, licenseType, maxDuration]);
 
   const { updateSidebarNAV } = useContext(BreadCrumbContext);
-<<<<<<< HEAD
-  const { super_admin, admin, current_organization_id, instance_id } = authenticationService.currentSessionValue;
+  const { super_admin, admin, current_organization_id } = authenticationService.currentSessionValue;
   const DEMO_LINK = `https://www.tooljet.com/pricing?utm_source=banner&utm_medium=plg&utm_campaign=none&payment=tooljet-cloud&workspace_id=${current_organization_id}`;
-=======
-  const { super_admin, instance_id } = authenticationService.currentSessionValue;
-  const DEMO_LINK = `https://www.tooljet.com/pricing?utm_source=banner&utm_medium=plg&utm_campaign=none&payment=onpremise&instance_id=${instance_id}`;
->>>>>>> 79a67058
 
   const perPage = 7;
 
@@ -567,7 +557,6 @@
     return false;
   }
 
-<<<<<<< HEAD
   if (super_admin || admin) {
     return (
       <Layout switchDarkMode={props.switchDarkMode} darkMode={props.darkMode}>
@@ -846,411 +835,141 @@
                                   Filter By:
                                 </div>
                                 <div
-=======
-  return (
-    <Layout switchDarkMode={props.switchDarkMode} darkMode={props.darkMode}>
-      <LicenseBanner
-        classes="mt-3 m-auto"
-        limits={featureAccess}
-        type="Audit Log"
-        isAvailable={featureAccess?.auditLogs}
-      >
-        <div className={`wrapper audit-log ${props.darkMode || 'bg-light-gray'}`}>
-          <div
-            style={{
-              height: '100vh',
-              overflowY: 'none',
-              padding: '0rem 4rem',
-            }}
-            className="row gx-0"
-          >
-            <div className={cx('col workspace-content-wrapper')} style={{ paddingTop: '40px' }}>
-              <div className="w-100">
-                <div className="wrapper animation-fade">
-                  <div className="page-wrapper">
-                    <div className="container-xl">
-                      <div>
-                        <div className="row align-items-center ">
-                          <div className="row">
-                            <div className="col">
-                              <DateRangePicker
-                                dateRange={dateRangePickerValue}
-                                showCalenderIcon={true}
-                                autoFocus={false}
-                                classNames="tooljet-range-picker"
-                                onChange={handleDateChange}
-                                maxRange={maxDuration}
-                                maxDate={maxDate}
-                                minDate={minDate}
-                                type="datetime"
-                                customLabel={<RangePickerLabel />}
-                                format="dd-MM-yyyy hh:mm a"
-                              />
-                              {isLoadingLicenseFeatures ? (
-                                <Skeleton count={1} height={10} width={250} baseColor="#ECEEF0" className="mb-3" />
-                              ) : (
-                                <p
->>>>>>> 79a67058
                                   style={{
-                                    color: 'var(--slate-10, #7E868C)',
-                                    fontFamily: 'IBM Plex Sans',
-                                    fontSize: '10px',
-                                    fontStyle: 'normal',
-                                    fontWeight: '400',
-                                    lineHeight: '16px',
+                                    display: 'flex',
+                                    flexWrap: 'wrap',
+                                    minHeight: '50px',
+                                    maxHeight: '100px',
+                                    overflowY: 'auto',
+                                    alignItems: 'center',
                                   }}
+                                  className="selected-section d-flex"
                                 >
-                                  {licenseType != 'business' ? (
-                                    `Audit logs are accessible for up to 30 days`
+                                  {isFilterApplied() ? (
+                                    <Button
+                                      onClick={clearAllFilters}
+                                      darkMode={props.darkMode}
+                                      size="md"
+                                      styles={{
+                                        border: 'none',
+                                        backgroundColor: '#F0F4FF',
+                                        color: props.darkMode ? '#64748B' : '#3E63DD',
+                                        height: '32px',
+                                      }}
+                                    >
+                                      <Button.Content title={'Clear all filters'} />
+                                    </Button>
                                   ) : (
-                                    <>
-                                      {`You can only access logs from the last ${maxDuration} days.`}
-                                      {super_admin ? (
-                                        <>
-                                          {' For more, '}
-                                          <span
-                                            style={{
-                                              background:
-                                                'var(--EE-Gradient, linear-gradient(96deg, #FF5F6D -15.44%, #FFC371 99.37%))',
-                                              backgroundClip: 'text',
-                                              WebkitBackgroundClip: 'text',
-                                              WebkitTextFillColor: 'transparent',
-                                              cursor: 'pointer',
-                                            }}
-                                            onClick={() => {
-                                              window.open(DEMO_LINK, '_blank');
-                                            }}
-                                          >
-                                            Upgrade.
-                                          </span>
-                                        </>
-                                      ) : (
-                                        ' Contact admin for more.'
-                                      )}
-                                    </>
+                                    <div className="d-flex align-items-center">
+                                      <div>
+                                        <svg
+                                          width="22"
+                                          height="22"
+                                          viewBox="0 0 22 22"
+                                          fill="none"
+                                          xmlns="http://www.w3.org/2000/svg"
+                                        >
+                                          <rect width="22" height="22" rx="2" fill="#F1F3F5" />
+                                          <path
+                                            opacity="0.4"
+                                            d="M9.81465 6.43012C10.3313 5.52329 11.6687 5.52329 12.1853 6.43012L16.6607 14.2856C17.1628 15.1669 16.5093 16.25 15.4754 16.25H6.52459C5.49067 16.25 4.83713 15.1669 5.33925 14.2856L9.81465 6.43012Z"
+                                            fill="#889096"
+                                          />
+                                          <path
+                                            d="M11.5833 13.9154C11.5833 14.2375 11.3222 14.4987 11 14.4987C10.6778 14.4987 10.4167 14.2375 10.4167 13.9154C10.4167 13.5932 10.6778 13.332 11 13.332C11.3222 13.332 11.5833 13.5932 11.5833 13.9154Z"
+                                            fill="#889096"
+                                          />
+                                          <path
+                                            fill-rule="evenodd"
+                                            clip-rule="evenodd"
+                                            d="M11 8.8125C11.2416 8.8125 11.4375 9.00838 11.4375 9.25V12.1667C11.4375 12.4083 11.2416 12.6042 11 12.6042C10.7584 12.6042 10.5625 12.4083 10.5625 12.1667V9.25C10.5625 9.00838 10.7584 8.8125 11 8.8125Z"
+                                            fill="#889096"
+                                          />
+                                        </svg>
+                                      </div>
+
+                                      <div className="filter-by-text mx-2" data-cy="filter-by-label">
+                                        No filters applied
+                                      </div>
+                                    </div>
                                   )}
-                                </p>
-                              )}
-                            </div>
-                            <div className="mb-0 d-flex col-auto">
-                              <CustomToggleSwitch
-                                isChecked={showLatestLogs}
-                                toggleSwitchFunction={showRecentLogs}
-                                action="enableAuditRecentActivity"
-                                dataCy={'audit-recent-activity'}
-                                disabled={showLatestLogs}
-                              />
-
-                              <span
-                                className="mx-2 mt-3 font-weight-400 tranformation-label"
-                                data-cy={'label-query-transformation'}
-                              >
-                                Show Latest activity
-                                <small className="text-muted" style={{ display: 'block' }}>
-                                  (Last 24 hours)
-                                </small>
-                              </span>
-                            </div>
-                          </div>
-                          <div className="row align-items-center mt-3 mb-1">
-                            <div className="col" data-cy="select-users-dropdown">
-                              <span className="font-500 mb-1">Users</span>
-                              <MultiSelectUser
-                                className={{
-                                  container: searchSelectClass,
-                                  value: `${searchSelectClass}__value`,
-                                  input: `${searchSelectClass}__input`,
-                                  select: `${searchSelectClass}__select`,
-                                  options: `${searchSelectClass}__options`,
-                                  row: `${searchSelectClass}__row`,
-                                  option: `${searchSelectClass}__option`,
-                                  group: `${searchSelectClass}__group`,
-                                  'group-header': `${searchSelectClass}__group-header`,
-                                  'is-selected': 'is-selected',
-                                  'is-highlighted': 'is-highlighted',
-                                  'is-loading': 'is-loading',
-                                  'is-multiple': 'is-multiple',
-                                  'has-focus': 'has-focus',
-                                  'not-found': `${searchSelectClass}__not-found`,
-                                }}
-                                onSelect={(value) => setSelectedSearchOptions((prev) => ({ ...prev, users: value }))}
-                                onSearch={searchUser}
-                                selectedValues={selectedSearchOptions.users}
-                                onReset={() => setSelectedSearchOptions((prev) => ({ ...prev, users: [] }))}
-                                placeholder="Select Users"
-                                searchLabel="Enter name or email"
-                                allowCustomRender={false}
-                              />
-                            </div>
-                            <div className="col" data-cy="select-users-dropdown">
-                              <span className="font-500 mb-1">Apps</span>
-                              <MultiSelectUser
-                                className={{
-                                  container: searchSelectClass,
-                                  value: `${searchSelectClass}__value`,
-                                  input: `${searchSelectClass}__input`,
-                                  select: `${searchSelectClass}__select`,
-                                  options: `${searchSelectClass}__options`,
-                                  row: `${searchSelectClass}__row`,
-                                  option: `${searchSelectClass}__option`,
-                                  group: `${searchSelectClass}__group`,
-                                  'group-header': `${searchSelectClass}__group-header`,
-                                  'is-selected': 'is-selected',
-                                  'is-highlighted': 'is-highlighted',
-                                  'is-loading': 'is-loading',
-                                  'is-multiple': 'is-multiple',
-                                  'has-focus': 'has-focus',
-                                  'not-found': `${searchSelectClass}__not-found`,
-                                }}
-                                onSelect={(value) =>
-                                  setSelectedSearchOptions((prev) => ({
-                                    ...prev,
-                                    apps: value,
-                                    resources: value.length ? [{ name: 'App', value: 'APP' }] : [],
-                                    actions: [],
-                                  }))
-                                }
-                                selectedValues={selectedSearchOptions.apps}
-                                options={fetchAppsOptions()}
-                                onReset={() =>
-                                  setSelectedSearchOptions((prev) => ({
-                                    ...prev,
-                                    apps: [],
-                                    resources: [],
-                                    actions: [],
-                                  }))
-                                }
-                                placeholder="Select Apps"
-                                disabled={isLoadingApps}
-                                allowCustomRender={false}
-                              />
-                            </div>
-                            <div className="col" data-cy="select-users-dropdown">
-                              <span className="font-500 mb-1">Resources</span>
-                              <MultiSelectUser
-                                className={{
-                                  container: searchSelectClass,
-                                  value: `${searchSelectClass}__value`,
-                                  input: `${searchSelectClass}__input`,
-                                  select: `${searchSelectClass}__select`,
-                                  options: `${searchSelectClass}__options`,
-                                  row: `${searchSelectClass}__row`,
-                                  option: `${searchSelectClass}__option`,
-                                  group: `${searchSelectClass}__group`,
-                                  'group-header': `${searchSelectClass}__group-header`,
-                                  'is-selected': 'is-selected',
-                                  'is-highlighted': 'is-highlighted',
-                                  'is-loading': 'is-loading',
-                                  'is-multiple': 'is-multiple',
-                                  'has-focus': 'has-focus',
-                                  'not-found': `${searchSelectClass}__not-found`,
-                                }}
-                                onSelect={(value) =>
-                                  setSelectedSearchOptions((prev) => ({
-                                    ...prev,
-                                    resources: value,
-                                    actions: [],
-                                  }))
-                                }
-                                selectedValues={selectedSearchOptions.resources}
-                                options={resourceTypeOptions()}
-                                onReset={() =>
-                                  setSelectedSearchOptions((prev) => ({ ...prev, actions: [], resources: [] }))
-                                }
-                                placeholder="Select Resources"
-                                disabled={isLoading()}
-                                allowCustomRender={false}
-                              />
-                            </div>
-                            <div className="col" data-cy="select-users-dropdown">
-                              <span className="font-500 mb-1">Actions</span>
-                              <MultiSelectUser
-                                className={{
-                                  container: searchSelectClass,
-                                  value: `${searchSelectClass}__value`,
-                                  input: `${searchSelectClass}__input`,
-                                  select: `${searchSelectClass}__select`,
-                                  options: `${searchSelectClass}__options`,
-                                  row: `${searchSelectClass}__row`,
-                                  option: `${searchSelectClass}__option`,
-                                  group: `${searchSelectClass}__group`,
-                                  'group-header': `${searchSelectClass}__group-header`,
-                                  'is-selected': 'is-selected',
-                                  'is-highlighted': 'is-highlighted',
-                                  'is-loading': 'is-loading',
-                                  'is-multiple': 'is-multiple',
-                                  'has-focus': 'has-focus',
-                                  'not-found': `${searchSelectClass}__not-found`,
-                                }}
-                                onSelect={(value) => setSelectedSearchOptions((prev) => ({ ...prev, actions: value }))}
-                                selectedValues={selectedSearchOptions.actions}
-                                options={fetchActionTypesOptionsForResource(selectedSearchOptions.resources)}
-                                onReset={() =>
-                                  setSelectedSearchOptions((prev) => ({ ...prev, actions: [], resources: [] }))
-                                }
-                                placeholder="Select Actions"
-                                disabled={isLoading()}
-                                allowCustomRender={false}
-                              />
-                            </div>
-                            <div className="col-auto d-flex pt-3" data-cy="select-users-dropdown">
-                              <ButtonSolid
-                                data-cy=""
-                                vaiant="primary"
-                                className=""
-                                size="md"
-                                customStyles={{
-                                  height: '32px',
-                                  width: '67px',
-                                }}
-                                onClick={performSearch}
-                              >
-                                Filter
-                              </ButtonSolid>
-                            </div>
-                          </div>
-
-                          <div className="row mt-2" data-cy="filter-by-section">
-                            <div className="filter-by-section">
-                              <div className="filter-by-text" data-cy="filter-by-label">
-                                Filter By:
-                              </div>
-                              <div
-                                style={{
-                                  display: 'flex',
-                                  flexWrap: 'wrap',
-                                  minHeight: '50px',
-                                  maxHeight: '100px',
-                                  overflowY: 'auto',
-                                  alignItems: 'center',
-                                }}
-                                className="selected-section d-flex"
-                              >
-                                {isFilterApplied() ? (
-                                  <Button
-                                    onClick={clearAllFilters}
-                                    darkMode={props.darkMode}
-                                    size="md"
-                                    styles={{
-                                      border: 'none',
-                                      backgroundColor: '#F0F4FF',
-                                      color: props.darkMode ? '#64748B' : '#3E63DD',
-                                      height: '32px',
-                                    }}
-                                  >
-                                    <Button.Content title={'Clear all filters'} />
-                                  </Button>
-                                ) : (
-                                  <div className="d-flex align-items-center">
-                                    <div>
-                                      <svg
-                                        width="22"
-                                        height="22"
-                                        viewBox="0 0 22 22"
-                                        fill="none"
-                                        xmlns="http://www.w3.org/2000/svg"
-                                      >
-                                        <rect width="22" height="22" rx="2" fill="#F1F3F5" />
-                                        <path
-                                          opacity="0.4"
-                                          d="M9.81465 6.43012C10.3313 5.52329 11.6687 5.52329 12.1853 6.43012L16.6607 14.2856C17.1628 15.1669 16.5093 16.25 15.4754 16.25H6.52459C5.49067 16.25 4.83713 15.1669 5.33925 14.2856L9.81465 6.43012Z"
-                                          fill="#889096"
-                                        />
-                                        <path
-                                          d="M11.5833 13.9154C11.5833 14.2375 11.3222 14.4987 11 14.4987C10.6778 14.4987 10.4167 14.2375 10.4167 13.9154C10.4167 13.5932 10.6778 13.332 11 13.332C11.3222 13.332 11.5833 13.5932 11.5833 13.9154Z"
-                                          fill="#889096"
-                                        />
-                                        <path
-                                          fill-rule="evenodd"
-                                          clip-rule="evenodd"
-                                          d="M11 8.8125C11.2416 8.8125 11.4375 9.00838 11.4375 9.25V12.1667C11.4375 12.4083 11.2416 12.6042 11 12.6042C10.7584 12.6042 10.5625 12.4083 10.5625 12.1667V9.25C10.5625 9.00838 10.7584 8.8125 11 8.8125Z"
-                                          fill="#889096"
-                                        />
-                                      </svg>
-                                    </div>
-
-                                    <div className="filter-by-text mx-2" data-cy="filter-by-label">
-                                      No filters applied
-                                    </div>
-                                  </div>
-                                )}
-
-                                <AuditLogs.GenerateFilterBy data={selectedSearchOptions} closeFilter={closeFilter} />
+                                  <AuditLogs.GenerateFilterBy data={selectedSearchOptions} closeFilter={closeFilter} />
+                                </div>
                               </div>
                             </div>
                           </div>
                         </div>
                       </div>
-                    </div>
-
-                    <div className="container-xl mt-2">
-                      <div
-                        style={{
-                          maxHeight: '440px',
-                          minHeight: '400px',
-                          marginTop: '2rem',
-                        }}
-                        className="card"
-                      >
-                        <div className="row mt-1">
-                          <div className="col-12">
-                            <div className="table-responsive px-2" style={{ maxHeight: '400px', overflow: 'auto' }}>
-                              <table
-                                style={{ height: auditLogs?.length === 0 || !auditLogs ? '400px' : 'inherit' }}
-                                data-testid="usersTable"
-                                className="table table-vcenter"
-                                disabled={true}
-                              >
-                                {isLoadingAuditLogs ? (
-                                  <tbody className="w-100">
-                                    {Array.from(Array(10)).map((index) => (
-                                      <tr key={index}>
-                                        <td className="col-auto">
-                                          <div className="row">
-                                            <div className="skeleton-line w-10 col mx-3"></div>
-                                          </div>
-                                        </td>
-                                        <td className="col-auto">
-                                          <div className="skeleton-line w-10"></div>
-                                        </td>
-                                        <td className="col-auto">
-                                          <div className="skeleton-line w-10"></div>
+
+                      <div className="container-xl mt-2">
+                        <div
+                          style={{
+                            maxHeight: '440px',
+                            minHeight: '400px',
+                            marginTop: '2rem',
+                          }}
+                          className="card"
+                        >
+                          <div className="row mt-1">
+                            <div className="col-12">
+                              <div className="table-responsive px-2" style={{ maxHeight: '400px', overflow: 'auto' }}>
+                                <table
+                                  style={{ height: auditLogs?.length === 0 || !auditLogs ? '400px' : 'inherit' }}
+                                  data-testid="usersTable"
+                                  className="table table-vcenter"
+                                  disabled={true}
+                                >
+                                  {isLoadingAuditLogs ? (
+                                    <tbody className="w-100">
+                                      {Array.from(Array(10)).map((index) => (
+                                        <tr key={index}>
+                                          <td className="col-auto">
+                                            <div className="row">
+                                              <div className="skeleton-line w-10 col mx-3"></div>
+                                            </div>
+                                          </td>
+                                          <td className="col-auto">
+                                            <div className="skeleton-line w-10"></div>
+                                          </td>
+                                          <td className="col-auto">
+                                            <div className="skeleton-line w-10"></div>
+                                          </td>
+                                        </tr>
+                                      ))}
+                                    </tbody>
+                                  ) : auditLogs?.length ? (
+                                    <tbody>
+                                      {auditLogs.map((auditLog, index) => (
+                                        <tr key={auditLog.id} data-cy={`audit-table-row-${index}`}>
+                                          <td>
+                                            {humanizeLog(auditLog)}
+                                            <ReactJson
+                                              src={auditLog}
+                                              theme={props.darkMode ? 'shapeshifter' : 'rjv-default'}
+                                              name={'log'}
+                                              style={{ fontSize: '0.7rem' }}
+                                              enableClipboard={false}
+                                              displayDataTypes={false}
+                                              collapsed={true}
+                                              displayObjectSize={false}
+                                              quotesOnKeys={false}
+                                              sortKeys={true}
+                                            />
+                                          </td>
+                                        </tr>
+                                      ))}
+                                    </tbody>
+                                  ) : (
+                                    <tbody className="">
+                                      <tr>
+                                        <td>
+                                          <div className="text-center">No results found</div>
                                         </td>
                                       </tr>
-                                    ))}
-                                  </tbody>
-                                ) : auditLogs?.length ? (
-                                  <tbody>
-                                    {auditLogs.map((auditLog, index) => (
-                                      <tr key={auditLog.id} data-cy={`audit-table-row-${index}`}>
-                                        <td>
-                                          {humanizeLog(auditLog)}
-                                          <ReactJson
-                                            src={auditLog}
-                                            theme={props.darkMode ? 'shapeshifter' : 'rjv-default'}
-                                            name={'log'}
-                                            style={{ fontSize: '0.7rem' }}
-                                            enableClipboard={false}
-                                            displayDataTypes={false}
-                                            collapsed={true}
-                                            displayObjectSize={false}
-                                            quotesOnKeys={false}
-                                            sortKeys={true}
-                                          />
-                                        </td>
-                                      </tr>
-                                    ))}
-                                  </tbody>
-                                ) : (
-                                  <tbody className="">
-                                    <tr>
-                                      <td>
-                                        <div className="text-center">No results found</div>
-                                      </td>
-                                    </tr>
-                                  </tbody>
-                                )}
-                              </table>
+                                    </tbody>
+                                  )}
+                                </table>
+                              </div>
                             </div>
                           </div>
                         </div>
@@ -1260,28 +979,19 @@
                 </div>
               </div>
             </div>
+            <AuditLogs.Footer
+              darkMode={props.darkMode}
+              totalPage={totalPages}
+              pageCount={currentPage}
+              dataLoading={isLoadingAuditLogs}
+              gotoNextPage={goToNextPageAuditLogs}
+              gotoPreviousPage={goToPreviousPageAuditLogs}
+            />
           </div>
-<<<<<<< HEAD
         </LicenseBannerCloud>
       </Layout>
     );
-  } else {
-    return <Navigate to={`/${current_organization_id}`} />;
   }
-=======
-          <AuditLogs.Footer
-            darkMode={props.darkMode}
-            totalPage={totalPages}
-            pageCount={currentPage}
-            dataLoading={isLoadingAuditLogs}
-            gotoNextPage={goToNextPageAuditLogs}
-            gotoPreviousPage={goToPreviousPageAuditLogs}
-          />
-        </div>
-      </LicenseBanner>
-    </Layout>
-  );
->>>>>>> 79a67058
 };
 
 const Footer = ({ darkMode, totalPage, pageCount, dataLoading, gotoNextPage, gotoPreviousPage }) => {
