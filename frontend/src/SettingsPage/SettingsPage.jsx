import React from 'react';
import { authenticationService, userService } from '@/_services';
import { Header } from '@/_components';
import { toast } from 'react-hot-toast';

function SettingsPage(props) {
  const [firstName, setFirstName] = React.useState(authenticationService.currentUserValue.first_name);
  const email = authenticationService.currentUserValue.email;
  const token = authenticationService.currentUserValue.auth_token;
  const [lastName, setLastName] = React.useState(authenticationService.currentUserValue.last_name);
  const [currentpassword, setCurrentPassword] = React.useState('');
  const [newPassword, setNewPassword] = React.useState('');
  const [updateInProgress, setUpdateInProgress] = React.useState(false);
  const [passwordChangeInProgress, setPasswordChangeInProgress] = React.useState(false);
  const [selectedFile, setSelectedFile] = React.useState(null);

  const updateDetails = async () => {
    if (!firstName || !lastName) {
      toast.error("Name can't be empty!", {
        position: 'top-left',
      });
      return;
    }
    setUpdateInProgress(true);
    try {
      const updatedDetails = await userService.updateCurrentUser(firstName, lastName);
      authenticationService.updateCurrentUserDetails(updatedDetails);

      if (selectedFile) {
        const formData = new FormData();
        formData.append('file', selectedFile);
        const avatarData = await userService.updateAvatar(formData, token);
        authenticationService.updateCurrentUserDetails({ avatar_id: avatarData.id });
      }

      toast.success('Details updated!', {
        duration: 3000,
      });
      setUpdateInProgress(false);
    } catch (error) {
      toast.error('Something went wrong');
      setUpdateInProgress(false);
    }
  };

  const changePassword = async () => {
    setPasswordChangeInProgress(true);
    try {
      await userService.changePassword(currentpassword, newPassword);
      toast.success('Password updated successfully', {
        duration: 3000,
      });
      setCurrentPassword('');
      setNewPassword('');
    } catch (error) {
      toast.error('Please verify that you have entered the correct password', {
        duration: 3000,
      });
    }
    setPasswordChangeInProgress(false);
  };

  const newPasswordKeyPressHandler = async (event) => {
    if (event.key === 'Enter') {
      await changePassword();
    }
  };

  return (
    <div className="wrapper">
      <Header switchDarkMode={props.switchDarkMode} darkMode={props.darkMode} />

      <div className="page-wrapper">
        <div className="container-xl">
          <div className="page-header d-print-none">
            <div className="row align-items-center">
              <div className="col">
                <div className="page-pretitle"></div>
                <h2 className="page-title" data-cy="page-title">
                  Profile Settings
                </h2>
              </div>
            </div>
          </div>
        </div>

        <div className="page-body">
          <div className="container-xl">
            <div className="card">
              <div className="card-header">
                <h3 className="card-title" data-cy="card-title-profile">
                  Profile
                </h3>
              </div>
              <div className="card-body">
                <div className="row">
                  <div className="col">
                    <div className="mb-3">
                      <label className="form-label" data-cy="first-name-label">
                        First name{' '}
                      </label>
                      <input
                        type="text"
                        className="form-control"
                        name="first-name"
                        placeholder="Enter first name"
                        value={firstName}
                        onChange={(event) => setFirstName(event.target.value)}
                        data-cy="first-name-input"
                      />
                    </div>
                  </div>
                  <div className="col">
                    <div className="mb-3">
                      <label className="form-label" data-cy="last-name-label">
                        Last name
                      </label>
                      <input
                        type="text"
                        className="form-control"
                        name="last-name"
                        placeholder="Enter last name"
                        value={lastName}
                        onChange={(event) => setLastName(event.target.value)}
                        data-cy="last-name-input"
                      />
                    </div>
                  </div>
<<<<<<< HEAD
                </div>
                <div className="row">
                  <div className="col">
                    <div className="mb-3">
                      <label className="form-label">Email</label>
                      <input type="text" className="form-control" name="email" value={email} readOnly disabled />
                    </div>
                  </div>
                  <div className="col">
                    <div className="mb-3">
                      <div className="form-label">Avatar</div>
                      <input
                        onChange={(e) => {
                          const file = e.target.files[0];
                          if (Math.round(file.size / 1024) > 2048) {
                            toast.error('File size cannot exceed more than 2MB');
                            e.target.value = null;
                          } else {
                            setSelectedFile(file);
                          }
                        }}
                        accept="image/*"
                        type="file"
                        className="form-control"
                      />
=======
                  <div className="row">
                    <div className="col-6">
                      <div className="mb-3">
                        <label className="form-label" data-cy="email-label">
                          Email{' '}
                        </label>
                        <input
                          type="text"
                          className="form-control"
                          name="email"
                          value={email}
                          readOnly
                          disabled
                          data-cy="email-input"
                        />
                      </div>
>>>>>>> 88925fcb
                    </div>
                  </div>
                </div>
                <a
                  href="#"
                  className={'btn btn-primary' + (updateInProgress ? '  btn-loading' : '')}
                  onClick={updateDetails}
                  data-cy="update-button"
                >
                  Update
                </a>
                {/* An !important style on theme.scss is making the last child of every .card-body color to #c3c3c3!.  */}
                {/* The div below is a placeholder to prevent it from affecting the button above.  */}
                <div></div>
              </div>
            </div>
            <br />
            <div className="card">
              <div className="card-header">
                <h3 className="card-title" data-cy="card-title-change-password">
                  Change password
                </h3>
              </div>
              <div className="card-body">
                <div className="row">
                  <div className="col">
                    <div className="mb-3">
                      <label className="form-label" data-cy="current-password-label">
                        Current password
                      </label>
                      <input
                        type="password"
                        className="form-control"
                        name="last-name"
                        placeholder="Enter current password"
                        value={currentpassword}
                        onChange={(event) => setCurrentPassword(event.target.value)}
                        data-cy="current-password-input"
                      />
                    </div>
                  </div>
                  <div className="col">
                    <div className="mb-3">
                      <label className="form-label" data-cy="new-password-label">
                        New password
                      </label>
                      <input
                        type="password"
                        className="form-control"
                        name="last-name"
                        placeholder="Enter new password"
                        value={newPassword}
                        onChange={(event) => setNewPassword(event.target.value)}
                        onKeyPress={newPasswordKeyPressHandler}
                        data-cy="new-password-input"
                      />
                    </div>
                  </div>
                </div>
                <a
                  href="#"
                  className={'btn btn-primary' + (passwordChangeInProgress ? '  btn-loading' : '')}
                  onClick={changePassword}
                  data-cy="change-password-button"
                >
                  Change password
                </a>
                {/* An !important style on theme.scss is making the last child of every .card-body color to #c3c3c3!.  */}
                {/* The div below is a placeholder to prevent it from affecting the button above.  */}
                <div></div>
              </div>
            </div>
          </div>
        </div>
      </div>
    </div>
  );
}

export { SettingsPage };<|MERGE_RESOLUTION|>--- conflicted
+++ resolved
@@ -126,13 +126,22 @@
                       />
                     </div>
                   </div>
-<<<<<<< HEAD
                 </div>
                 <div className="row">
                   <div className="col">
                     <div className="mb-3">
-                      <label className="form-label">Email</label>
-                      <input type="text" className="form-control" name="email" value={email} readOnly disabled />
+                      <label className="form-label" data-cy="email-label">
+                        Email{' '}
+                      </label>
+                      <input
+                        type="text"
+                        className="form-control"
+                        name="email"
+                        value={email}
+                        readOnly
+                        disabled
+                        data-cy="email-input"
+                      />
                     </div>
                   </div>
                   <div className="col">
@@ -152,24 +161,6 @@
                         type="file"
                         className="form-control"
                       />
-=======
-                  <div className="row">
-                    <div className="col-6">
-                      <div className="mb-3">
-                        <label className="form-label" data-cy="email-label">
-                          Email{' '}
-                        </label>
-                        <input
-                          type="text"
-                          className="form-control"
-                          name="email"
-                          value={email}
-                          readOnly
-                          disabled
-                          data-cy="email-input"
-                        />
-                      </div>
->>>>>>> 88925fcb
                     </div>
                   </div>
                 </div>
