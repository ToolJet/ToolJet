--- conflicted
+++ resolved
@@ -1,13 +1,14 @@
 import React, { useEffect, useRef, useState, useCallback } from 'react';
 import { ToolTip } from '@/_components';
 
-const isTextOverflowing = (element, verticalTolerance = 4) => {
+const isTextOverflowing = (element, children, maxLetters, verticalTolerance = 4) => {
   if (!element) return false;
 
   const horizontalOverflow = element.scrollWidth > element.clientWidth;
   const verticalOverflow = element.scrollHeight > element.clientHeight + verticalTolerance;
+  const isMaxLettersOverflowing = maxLetters && typeof children === 'string' && children.length > maxLetters;
 
-  return horizontalOverflow || verticalOverflow;
+  return horizontalOverflow || verticalOverflow || isMaxLettersOverflowing;
 };
 
 export default function OverflowTooltip({
@@ -24,12 +25,11 @@
 
   const checkOverflow = useCallback(() => {
     if (textContentRef.current) {
-      setIsOverflowed(isTextOverflowing(textContentRef.current));
+      setIsOverflowed(isTextOverflowing(textContentRef.current, maxLetters));
     }
-  }, []);
+  }, [children, maxLetters]);
 
   useEffect(() => {
-<<<<<<< HEAD
     const currentTextElement = textContentRef.current;
     if (!currentTextElement) {
       return;
@@ -47,15 +47,7 @@
       observer.unobserve(currentTextElement);
       observer.disconnect();
     };
-  }, [children, checkOverflow]);
-=======
-    setIsOverflow(
-      textElementRef.current.scrollWidth > textElementRef.current.clientWidth ||
-        textElementRef.current.clientHeight < textElementRef.current.scrollHeight - 4 ||
-        (maxLetters && typeof children === 'string' && children.length > maxLetters)
-    );
-  }, [children, boxWidth, maxLetters]);
->>>>>>> 43ddfcab
+  }, [children, checkOverflow, maxLetters]);
 
   const displayText =
     maxLetters && typeof children === 'string' && children.length > maxLetters
