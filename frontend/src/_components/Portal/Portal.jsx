--- conflicted
+++ resolved
@@ -92,10 +92,7 @@
               textTransform: 'none',
             }}
             className="badge tj-badge"
-<<<<<<< HEAD
-=======
             data-cy="codehinder-popup-badge"
->>>>>>> e4a0a33f
           >
             {componentName ?? 'Editor'}
           </span>
@@ -122,15 +119,11 @@
           size="sm"
           styles={{ width: '50px', padding: '2px' }}
         >
-<<<<<<< HEAD
-          <Button.Content iconSrc={'assets/images/icons/portal-close.svg'} direction="left" />
-=======
           <Button.Content
             iconSrc={'assets/images/icons/portal-close.svg'}
             direction="left"
             dataCy={`codehinder-popup-close`}
           />
->>>>>>> e4a0a33f
         </Button>
       </div>
       <div
