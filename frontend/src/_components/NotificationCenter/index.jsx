import React from 'react';
import { commentNotificationsService } from '@/_services';
import { Notification } from './Notification';
import { toast } from 'react-hot-toast';
import Spinner from '@/_ui/Spinner';
import { useTranslation } from 'react-i18next';
import OverlayTrigger from 'react-bootstrap/OverlayTrigger';
import { ToolTip } from '@/_components/ToolTip';
import SolidIcon from '../../_ui/Icon/SolidIcons';

export const NotificationCenter = ({ darkMode }) => {
  const [loading, setLoading] = React.useState(false);
  const [isRead, setIsRead] = React.useState(false);
  const [commentNotifications, setCommentNotifications] = React.useState([]);
  const { t } = useTranslation();
  async function fetchData() {
    setLoading(true);
    const { data, error } = await commentNotificationsService.findAll(isRead);
    setLoading(false);
    if (error) {
      toast.error('Unable to fetch notifications');
      return;
    }
    setCommentNotifications(data);
  }

  const updateAllNotifications = async () => {
    setLoading(true);
    const { error } = await commentNotificationsService.updateAll(!isRead);
    setLoading(false);
    if (error) {
      toast.error('Unable to update notifications');
      return;
    }
    fetchData();
  };

  React.useEffect(() => {
    fetchData();
    // eslint-disable-next-line react-hooks/exhaustive-deps
  }, [isRead]);

  const overlay = (
    <div
      className={`notification-center dropdown-menu dropdown-menu-arrow dropdown-menu-end dropdown-menu-card ${
        darkMode && 'theme-dark'
      }`}
      data-bs-popper="static"
    >
      <div className="card" data-cy="notifications-card">
        <div className="card-header">
          <h1 className="card-title" data-cy="notifications-card-title">
            {t('header.notificationCenter.notifications', 'Notifications')}
          </h1>
          {!loading && commentNotifications?.length > 0 && (
            <span onClick={updateAllNotifications} className="text-decoration-none cursor-pointer ms-auto">
              Mark all as {isRead && 'un'}read
            </span>
          )}
        </div>
        <div className="list-group list-group-flush list-group-hoverable p-3">
          {!loading &&
            commentNotifications?.map((commentNotification) => (
              <Notification
                key={commentNotification.id}
                fetchData={fetchData}
                {...commentNotification}
                darkMode={darkMode}
              />
            ))}
          {!loading && commentNotifications.length === 0 && (
            <div className="empty">
              <div className="empty-img pb-3" data-cy="empty-notification-icon">
                🔔
              </div>
              <p className="empty-title mb-1" data-cy="empty-notification-title">
                {t('header.notificationCenter.youAreCaughtUp', `You're all caught up!`)}
              </p>
              <p className="empty-subtitle text-muted" data-cy="empty-notification-subtitle">
                {`${t('header.notificationCenter.youDontHaveany', `You don't have any`)} ${
                  !isRead ? t('header.notificationCenter.un', 'un') : ''
                }${t('header.notificationCenter.read', 'read')} ${t(
                  `header.notificationCenter.notifications`,
                  'notifications'
                ).toLowerCase()}!
              `}
              </p>
            </div>
          )}
          {loading && (
            <div className="m-auto spinner">
              <Spinner />
            </div>
          )}
        </div>
        <div className="card-footer text-center margin-auto">
          <span
            className="text-muted text-decoration-none cursor-pointer"
            onClick={() => setIsRead(!isRead)}
            data-cy="notifications-card-footer"
          >
            {`${t('header.notificationCenter.view', 'View')} ${
              isRead ? t('header.notificationCenter.un', 'un') : ''
            }${t('header.notificationCenter.read', 'read')} ${t(
              `header.notificationCenter.notifications`,
              'notifications'
            ).toLowerCase()}`}
          </span>
        </div>
      </div>
    </div>
  );

  return (
    <OverlayTrigger rootClose trigger="click" placement="right" overlay={overlay}>
      <div className="notification-center-nav-item cursor-pointer tj-leftsidebar-icon-items">
        <ToolTip message="Comment notifications" placement="right">
<<<<<<< HEAD
          {/* notification */}
          <SolidIcon name="notification" fill="#C1C8CD" />
=======
          <svg
            className="layout-sidebar-icon"
            width="32"
            height="32"
            viewBox="0 0 32 32"
            fill="none"
            xmlns="http://www.w3.org/2000/svg"
            data-cy="notifications-icon"
          >
            <path
              d="M13 21V22C13 22.7956 13.3161 23.5587 13.8787 24.1213C14.4413 24.6839 15.2044 25 16 25C16.7956 25 17.5587 24.6839 18.1213 24.1213C18.6839 23.5587 19 22.7956 19 22V21M14 9C14 8.46957 14.2107 7.96086 14.5858 7.58579C14.9609 7.21071 15.4696 7 16 7C16.5304 7 17.0391 7.21071 17.4142 7.58579C17.7893 7.96086 18 8.46957 18 9C19.1484 9.54303 20.1274 10.3883 20.8321 11.4453C21.5367 12.5023 21.9404 13.7311 22 15V18C22.0753 18.6217 22.2954 19.2171 22.6428 19.7381C22.9902 20.2592 23.4551 20.6914 24 21H8C8.54494 20.6914 9.00981 20.2592 9.35719 19.7381C9.70457 19.2171 9.92474 18.6217 10 18V15C10.0596 13.7311 10.4633 12.5023 11.1679 11.4453C11.8726 10.3883 12.8516 9.54303 14 9Z"
              stroke="#C1C8CD"
              strokeWidth="2"
              strokeLinecap="round"
              strokeLinejoin="round"
            />
          </svg>
>>>>>>> d26e394e
        </ToolTip>
        {commentNotifications?.length !== 0 && <span className="notification-center-badge badge bg-red" />}
      </div>
    </OverlayTrigger>
  );
};<|MERGE_RESOLUTION|>--- conflicted
+++ resolved
@@ -115,28 +115,8 @@
     <OverlayTrigger rootClose trigger="click" placement="right" overlay={overlay}>
       <div className="notification-center-nav-item cursor-pointer tj-leftsidebar-icon-items">
         <ToolTip message="Comment notifications" placement="right">
-<<<<<<< HEAD
           {/* notification */}
           <SolidIcon name="notification" fill="#C1C8CD" />
-=======
-          <svg
-            className="layout-sidebar-icon"
-            width="32"
-            height="32"
-            viewBox="0 0 32 32"
-            fill="none"
-            xmlns="http://www.w3.org/2000/svg"
-            data-cy="notifications-icon"
-          >
-            <path
-              d="M13 21V22C13 22.7956 13.3161 23.5587 13.8787 24.1213C14.4413 24.6839 15.2044 25 16 25C16.7956 25 17.5587 24.6839 18.1213 24.1213C18.6839 23.5587 19 22.7956 19 22V21M14 9C14 8.46957 14.2107 7.96086 14.5858 7.58579C14.9609 7.21071 15.4696 7 16 7C16.5304 7 17.0391 7.21071 17.4142 7.58579C17.7893 7.96086 18 8.46957 18 9C19.1484 9.54303 20.1274 10.3883 20.8321 11.4453C21.5367 12.5023 21.9404 13.7311 22 15V18C22.0753 18.6217 22.2954 19.2171 22.6428 19.7381C22.9902 20.2592 23.4551 20.6914 24 21H8C8.54494 20.6914 9.00981 20.2592 9.35719 19.7381C9.70457 19.2171 9.92474 18.6217 10 18V15C10.0596 13.7311 10.4633 12.5023 11.1679 11.4453C11.8726 10.3883 12.8516 9.54303 14 9Z"
-              stroke="#C1C8CD"
-              strokeWidth="2"
-              strokeLinecap="round"
-              strokeLinejoin="round"
-            />
-          </svg>
->>>>>>> d26e394e
         </ToolTip>
         {commentNotifications?.length !== 0 && <span className="notification-center-badge badge bg-red" />}
       </div>
