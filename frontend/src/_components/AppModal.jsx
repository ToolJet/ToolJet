import React, { useState, useEffect, useRef } from 'react';
import { toast } from 'react-hot-toast';
import Modal from '../HomePage/Modal';
import { ButtonSolid } from '@/_ui/AppButton/AppButton';
import _ from 'lodash';
import { validateName } from '@/_helpers/utils';
import { FormWrapper } from './FormWrapper';

export function AppModal({
  closeModal,
  processApp,
  show,
  fileContent = null,
  templateDetails = null,
  selectedAppId = null,
  selectedAppName = null,
  title,
  actionButton,
  actionLoadingButton,
}) {
  if (!selectedAppName && templateDetails) {
    selectedAppName = templateDetails?.name || '';
  } else if (!selectedAppName) {
    selectedAppName = '';
  }

  if (actionButton === 'Clone app') {
    if (selectedAppName.length >= 45) {
      selectedAppName = selectedAppName.slice(0, 45) + '_Copy';
    } else {
      selectedAppName = selectedAppName + '_Copy';
    }
  }

  const [deploying, setDeploying] = useState(false);
  const [newAppName, setNewAppName] = useState(selectedAppName);
  const [errorText, setErrorText] = useState('');
  const [infoText, setInfoText] = useState('');
  const [isLoading, setIsLoading] = useState(false);
  const [isNameChanged, setIsNameChanged] = useState(false);
  const [isSuccess, setIsSuccess] = useState(false);
  const [clearInput, setClearInput] = useState(false);
  const inputRef = useRef(null);

  useEffect(() => {
    setIsNameChanged(newAppName?.trim() !== selectedAppName);
  }, [newAppName, selectedAppName]);

  useEffect(() => {
    setIsSuccess(false);
  }, [show]);

  useEffect(() => {
    inputRef.current?.select();
  }, [show]);

  useEffect(() => {
    setIsSuccess(false);
    setClearInput(false);
    setNewAppName(selectedAppName);
  }, [selectedAppName]);

  const handleAction = async (e) => {
    setDeploying(true);
    const trimmedAppName = newAppName.trim();
    setNewAppName(trimmedAppName);
    if (!errorText) {
      setIsLoading(true);
      try {
        let success = true;
        //create app from template
        if (templateDetails) {
          success = await processApp(e, trimmedAppName, templateDetails);
          //import app
        } else if (fileContent) {
          success = await processApp(fileContent, trimmedAppName);
          //rename app/clone existing app
        } else if (selectedAppId) {
          success = await processApp(trimmedAppName, selectedAppId);
          //create app from scratch
        } else {
          success = await processApp(trimmedAppName);
        }
        if (success === false) {
          setErrorText('App name already exists');
          setInfoText('');
        } else {
          setErrorText('');
          setInfoText('');
          closeModal();
        }
<<<<<<< HEAD
      } catch (e) {
        toast.error(e.error, {
=======
      } catch (error) {
        let errorMessage = 'Some Error Occured';
        if (error?.error) {
          errorMessage = error.error;
        } else if (error?.message) {
          errorMessage = error.message;
        }
        toast.error(errorMessage, {
>>>>>>> 17dc2cc9
          position: 'top-center',
        });
      }
    }
    setIsLoading(false);
  };

  const handleInputChange = (e) => {
    const newAppName = e.target.value;
    const trimmedName = newAppName.trim();
    setNewAppName(newAppName);
    if (newAppName.length >= 50) {
      setInfoText('Maximum length has been reached');
    } else {
      setInfoText('');
      const error = validateName(trimmedName, 'App', false);
      setErrorText(error?.errorMsg || '');
    }
  };

  const createBtnDisableState =
    isLoading ||
    errorText ||
    (actionButton === 'Rename app' && (!isNameChanged || newAppName.trim().length === 0 || newAppName.length > 50)) || // For rename case
    (actionButton !== 'Rename app' && (newAppName.length > 50 || newAppName.trim().length === 0));

  return (
    <Modal
      show={show}
      closeModal={closeModal}
      title={title}
      footerContent={
        <>
          <ButtonSolid
            variant="tertiary"
            onClick={closeModal}
            data-cy="cancel-button"
            className="modal-footer-divider"
            disabled={isLoading}
          >
            Cancel
          </ButtonSolid>
          <ButtonSolid
            form="createAppForm"
            type="submit"
            data-cy={actionButton.toLowerCase().replace(/\s+/g, '-')}
            disabled={createBtnDisableState}
          >
            {isLoading ? actionLoadingButton : actionButton}
          </ButtonSolid>
        </>
      }
    >
      <FormWrapper callback={handleAction} id="createAppForm">
        <div className="row workspace-folder-modal mb-3">
          <div className="col modal-main tj-app-input">
            <label className="tj-input-label" data-cy="app-name-label">
              {'App Name'}
            </label>
            <input
              type="text"
              onChange={handleInputChange}
              className={`form-control ${errorText ? 'input-error-border' : ''}`}
              placeholder={'Enter app name'}
              value={newAppName}
              data-cy="app-name-input"
              maxLength={50}
              autoFocus
              ref={inputRef}
              style={{
                borderColor: errorText ? '#DB4324 !important' : 'initial',
              }}
              disabled={isLoading}
            />
            {errorText ? (
              <small
                className="tj-input-error"
                style={{
                  fontSize: '10px',
                  color: '#DB4324',
                }}
                data-cy="app-name-error-label"
              >
                {errorText}
              </small>
            ) : infoText || newAppName.length >= 50 ? (
              <small
                className="tj-input-error"
                style={{
                  fontSize: '10px',
                  color: '#ED5F00',
                }}
                data-cy="app-name-info-label"
              >
                {infoText || 'Maximum length has been reached'}
              </small>
            ) : (
              <small
                className="tj-input-error"
                style={{
                  fontSize: '10px',
                  color: '#7E868C',
                }}
                data-cy="app-name-info-label"
              >
                App name must be unique and max 50 characters
              </small>
            )}
          </div>
        </div>
      </FormWrapper>
    </Modal>
  );
}<|MERGE_RESOLUTION|>--- conflicted
+++ resolved
@@ -89,10 +89,6 @@
           setInfoText('');
           closeModal();
         }
-<<<<<<< HEAD
-      } catch (e) {
-        toast.error(e.error, {
-=======
       } catch (error) {
         let errorMessage = 'Some Error Occured';
         if (error?.error) {
@@ -101,7 +97,6 @@
           errorMessage = error.message;
         }
         toast.error(errorMessage, {
->>>>>>> 17dc2cc9
           position: 'top-center',
         });
       }
