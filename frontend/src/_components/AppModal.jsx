import React, { useState, useEffect, useRef } from 'react';
import { toast } from 'react-hot-toast';
import Modal from '../HomePage/Modal';
import { ButtonSolid } from '@/_ui/AppButton/AppButton';
import _ from 'lodash';
import { validateName } from '@/_helpers/utils';
import { FormWrapper } from './FormWrapper';

const APP_TYPE = {
  WORKFLOW: 'workflow',
  APP: 'app',
};

export function AppModal({
  closeModal,
  processApp,
  show,
  fileContent = null,
  templateDetails = null,
  selectedAppId = null,
  selectedAppName = null,
  title,
  actionButton,
  actionLoadingButton,
  fetchingOrgGit,
  orgGit,
  commitEnabled,
  handleCommitEnableChange,
  appType,
}) {
  if (!selectedAppName && templateDetails) {
    selectedAppName = templateDetails?.name || '';
  } else if (!selectedAppName) {
    selectedAppName = '';
  }

  if (actionButton === 'Clone app') {
    if (selectedAppName.length >= 45) {
      selectedAppName = selectedAppName.slice(0, 45) + '_Copy';
    } else {
      selectedAppName = selectedAppName + '_Copy';
    }
  }

  const [deploying, setDeploying] = useState(false);
  const [newAppName, setNewAppName] = useState(selectedAppName);
  const [errorText, setErrorText] = useState('');
  const [infoText, setInfoText] = useState('');
  const [isLoading, setIsLoading] = useState(false);
  const [isNameChanged, setIsNameChanged] = useState(false);
  const [isSuccess, setIsSuccess] = useState(false);
  const [clearInput, setClearInput] = useState(false);
  const inputRef = useRef(null);

  useEffect(() => {
    setIsNameChanged(newAppName?.trim() !== selectedAppName);
  }, [newAppName, selectedAppName]);

  useEffect(() => {
    setIsSuccess(false);
  }, [show]);

  useEffect(() => {
    inputRef.current?.select();
  }, [show]);

  useEffect(() => {
    setIsSuccess(false);
    setClearInput(false);
    setNewAppName(selectedAppName);
  }, [selectedAppName]);

  const handleAction = async (e) => {
    setDeploying(true);
    const trimmedAppName = newAppName.trim();
    setNewAppName(trimmedAppName);
    if (!errorText) {
      setIsLoading(true);
      try {
        let success = true;
        //create app from template
        if (templateDetails) {
          success = await processApp(e, trimmedAppName, templateDetails);
          //import app
        } else if (fileContent) {
          success = await processApp(fileContent, trimmedAppName);
          //rename app/clone existing app
        } else if (selectedAppId) {
          success = await processApp(trimmedAppName, selectedAppId);
          //create app from scratch
        } else {
          success = await processApp(trimmedAppName);
        }
        if (success === false) {
          setErrorText(`${appType == APP_TYPE.WORKFLOW ? 'Workflow' : 'App'} name already exists`);
          setInfoText('');
        } else {
          setErrorText('');
          setInfoText('');
          closeModal();
        }
      } catch (error) {
        toast.error(e.error, {
          position: 'top-center',
        });
      }
    }
    setIsLoading(false);
  };

  const handleInputChange = (e) => {
    const newAppName = e.target.value;
    const trimmedName = newAppName.trim();
    setNewAppName(newAppName);
    if (newAppName.length >= 50) {
      setInfoText('Maximum length has been reached');
    } else {
      setInfoText('');
      const error = validateName(trimmedName, 'App', false);
      setErrorText(error?.errorMsg || '');
    }
  };

  const createBtnDisableState =
    isLoading ||
    errorText ||
    (actionButton === 'Rename app' && (!isNameChanged || newAppName.trim().length === 0 || newAppName.length > 50)) || // For rename case
    (actionButton !== 'Rename app' && (newAppName.length > 50 || newAppName.trim().length === 0));

  const appTypeName = appType == APP_TYPE.WORKFLOW ? 'Workflow' : 'App';

  return (
    <Modal
      show={show}
      closeModal={closeModal}
      title={title}
      footerContent={
        <>
          <ButtonSolid variant="tertiary" onClick={closeModal} data-cy="cancel-button" className="modal-footer-divider">
            Cancel
          </ButtonSolid>
          <ButtonSolid
            form="createAppForm"
            type="submit"
            data-cy={actionButton.toLowerCase().replace(/\s+/g, '-')}
            disabled={createBtnDisableState}
          >
            {isLoading ? actionLoadingButton : actionButton}
          </ButtonSolid>
        </>
      }
    >
<<<<<<< HEAD
      {fetchingOrgGit ? (
        <div className="loader-container">
          <div className="primary-spin-loader"></div>
        </div>
      ) : (
        <div className="row workspace-folder-modal mb-3">
          <div className="col modal-main tj-app-input">
            <label className="tj-input-label" data-cy="app-name-label">
              {`${appTypeName} name`}
=======
      <FormWrapper callback={handleAction} id="createAppForm">
        <div className="row workspace-folder-modal mb-3">
          <div className="col modal-main tj-app-input">
            <label className="tj-input-label" data-cy="app-name-label">
              {'App Name'}
>>>>>>> 7e0365ac
            </label>
            <input
              type="text"
              onChange={handleInputChange}
              className={`form-control ${errorText ? 'input-error-border' : ''}`}
<<<<<<< HEAD
              placeholder={`Enter ${appTypeName.toLowerCase()} name`}
=======
              placeholder={'Enter app name'}
>>>>>>> 7e0365ac
              value={newAppName}
              data-cy="app-name-input"
              maxLength={50}
              autoFocus
              ref={inputRef}
              style={{
                borderColor: errorText ? '#DB4324 !important' : 'initial',
              }}
            />
            {errorText ? (
              <small
                className="tj-input-error"
                style={{
                  fontSize: '10px',
                  color: '#DB4324',
                }}
                data-cy="app-name-error-label"
              >
                {errorText}
              </small>
            ) : infoText || newAppName.length >= 50 ? (
              <small
                className="tj-input-error"
                style={{
                  fontSize: '10px',
                  color: '#ED5F00',
                }}
<<<<<<< HEAD
                data-cy="app-name-error-label"
=======
                data-cy="app-name-info-label"
>>>>>>> 7e0365ac
              >
                {infoText || 'Maximum length has been reached'}
              </small>
            ) : (
              <small
                className="tj-input-error"
                style={{
                  fontSize: '10px',
                  color: '#7E868C',
                }}
                data-cy="app-name-info-label"
              >
<<<<<<< HEAD
                {`${appTypeName} name must be unique and max 50 characters`}
              </small>
            )}
            {orgGit?.is_enabled && appType != APP_TYPE.WORKFLOW && (
              <div className="commit-changes mt-3">
                <div>
                  <input
                    class="form-check-input"
                    checked={commitEnabled}
                    type="checkbox"
                    onChange={handleCommitEnableChange}
                    data-cy="git-commit-input"
                  />
                </div>
                <div>
                  <div className="tj-text tj-text-xsm" data-cy="commit-changes-label">
                    Commit changes
                  </div>
                  <div className="tj-text-xxsm" data-cy="commit-helper-text">
                    This action commits the app&apos;s creation to the git repository
                  </div>
                </div>
              </div>
            )}
          </div>
        </div>
      )}
=======
                App name must be unique and max 50 characters
              </small>
            )}
          </div>
        </div>
      </FormWrapper>
>>>>>>> 7e0365ac
    </Modal>
  );
}<|MERGE_RESOLUTION|>--- conflicted
+++ resolved
@@ -150,113 +150,90 @@
         </>
       }
     >
-<<<<<<< HEAD
       {fetchingOrgGit ? (
         <div className="loader-container">
           <div className="primary-spin-loader"></div>
         </div>
       ) : (
-        <div className="row workspace-folder-modal mb-3">
-          <div className="col modal-main tj-app-input">
-            <label className="tj-input-label" data-cy="app-name-label">
-              {`${appTypeName} name`}
-=======
-      <FormWrapper callback={handleAction} id="createAppForm">
-        <div className="row workspace-folder-modal mb-3">
-          <div className="col modal-main tj-app-input">
-            <label className="tj-input-label" data-cy="app-name-label">
-              {'App Name'}
->>>>>>> 7e0365ac
-            </label>
-            <input
-              type="text"
-              onChange={handleInputChange}
-              className={`form-control ${errorText ? 'input-error-border' : ''}`}
-<<<<<<< HEAD
-              placeholder={`Enter ${appTypeName.toLowerCase()} name`}
-=======
-              placeholder={'Enter app name'}
->>>>>>> 7e0365ac
-              value={newAppName}
-              data-cy="app-name-input"
-              maxLength={50}
-              autoFocus
-              ref={inputRef}
-              style={{
-                borderColor: errorText ? '#DB4324 !important' : 'initial',
-              }}
-            />
-            {errorText ? (
-              <small
-                className="tj-input-error"
+        <FormWrapper callback={handleAction} id="createAppForm">
+          <div className="row workspace-folder-modal mb-3">
+            <div className="col modal-main tj-app-input">
+              <label className="tj-input-label" data-cy="app-name-label">
+                {`${appTypeName} name`}
+              </label>
+              <input
+                type="text"
+                onChange={handleInputChange}
+                className={`form-control ${errorText ? 'input-error-border' : ''}`}
+                placeholder={`Enter ${appTypeName.toLowerCase()} name`}
+                value={newAppName}
+                data-cy="app-name-input"
+                maxLength={50}
+                autoFocus
+                ref={inputRef}
                 style={{
-                  fontSize: '10px',
-                  color: '#DB4324',
+                  borderColor: errorText ? '#DB4324 !important' : 'initial',
                 }}
-                data-cy="app-name-error-label"
-              >
-                {errorText}
-              </small>
-            ) : infoText || newAppName.length >= 50 ? (
-              <small
-                className="tj-input-error"
-                style={{
-                  fontSize: '10px',
-                  color: '#ED5F00',
-                }}
-<<<<<<< HEAD
-                data-cy="app-name-error-label"
-=======
-                data-cy="app-name-info-label"
->>>>>>> 7e0365ac
-              >
-                {infoText || 'Maximum length has been reached'}
-              </small>
-            ) : (
-              <small
-                className="tj-input-error"
-                style={{
-                  fontSize: '10px',
-                  color: '#7E868C',
-                }}
-                data-cy="app-name-info-label"
-              >
-<<<<<<< HEAD
-                {`${appTypeName} name must be unique and max 50 characters`}
-              </small>
-            )}
-            {orgGit?.is_enabled && appType != APP_TYPE.WORKFLOW && (
-              <div className="commit-changes mt-3">
-                <div>
-                  <input
-                    class="form-check-input"
-                    checked={commitEnabled}
-                    type="checkbox"
-                    onChange={handleCommitEnableChange}
-                    data-cy="git-commit-input"
-                  />
-                </div>
-                <div>
-                  <div className="tj-text tj-text-xsm" data-cy="commit-changes-label">
-                    Commit changes
+              />
+              {errorText ? (
+                <small
+                  className="tj-input-error"
+                  style={{
+                    fontSize: '10px',
+                    color: '#DB4324',
+                  }}
+                  data-cy="app-name-error-label"
+                >
+                  {errorText}
+                </small>
+              ) : infoText || newAppName.length >= 50 ? (
+                <small
+                  className="tj-input-error"
+                  style={{
+                    fontSize: '10px',
+                    color: '#ED5F00',
+                  }}
+                  data-cy="app-name-error-label"
+                >
+                  {infoText || 'Maximum length has been reached'}
+                </small>
+              ) : (
+                <small
+                  className="tj-input-error"
+                  style={{
+                    fontSize: '10px',
+                    color: '#7E868C',
+                  }}
+                  data-cy="app-name-info-label"
+                >
+                  {`${appTypeName} name must be unique and max 50 characters`}
+                </small>
+              )}
+              {orgGit?.is_enabled && appType != APP_TYPE.WORKFLOW && (
+                <div className="commit-changes mt-3">
+                  <div>
+                    <input
+                      class="form-check-input"
+                      checked={commitEnabled}
+                      type="checkbox"
+                      onChange={handleCommitEnableChange}
+                      data-cy="git-commit-input"
+                    />
                   </div>
-                  <div className="tj-text-xxsm" data-cy="commit-helper-text">
-                    This action commits the app&apos;s creation to the git repository
+                  <div>
+                    <div className="tj-text tj-text-xsm" data-cy="commit-changes-label">
+                      Commit changes
+                    </div>
+                    <div className="tj-text-xxsm" data-cy="commit-helper-text">
+                      This action commits the app&apos;s creation to the git repository
+                    </div>
                   </div>
                 </div>
-              </div>
-            )}
+              )}
+            </div>
           </div>
-        </div>
+        </FormWrapper>
       )}
-=======
-                App name must be unique and max 50 characters
-              </small>
-            )}
-          </div>
-        </div>
-      </FormWrapper>
->>>>>>> 7e0365ac
     </Modal>
   );
 }