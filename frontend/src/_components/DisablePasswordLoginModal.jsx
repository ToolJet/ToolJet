import React from 'react';
import Modal from '@/HomePage/Modal';
import { ButtonSolid } from '@/_ui/AppButton/AppButton';
import { Alert } from '@/_ui/Alert';
import SolidIcon from '@/_ui/Icon/SolidIcons';
import { copyToClipboard } from '@/_helpers/appUtils';

function DisablePasswordLoginModal({ show, disablePasswordLogin, setShowModal, reset }) {
  const handleDisable = () => {
    disablePasswordLogin();
    setShowModal(false);
  };

  const handleClose = () => {
    reset();
    setShowModal(false);
  };

  const copyFunction = (input) => {
    let text = document.getElementById(input).innerHTML;
    copyToClipboard(text);
  };

  const modalContent = (
    <div>
      <p data-cy="modal-message">
        Please ensure SSO is configured successfully before disabling password login or else you will get locked out.
        Are you sure you want to continue?
      </p>
<<<<<<< HEAD
=======
      <Alert
        svg="tj-info"
        cls="super-admin-login-info-banner justify-content-center"
        useDarkMode={false}
        imgHeight={'35px'}
        imgWidth={'35px'}
      >
        <div
          className="d-flex align-items-center justify-content-between"
          style={{
            fontSize: '12px',
            fontWeight: '400',
          }}
        >
          <div data-cy="superadmin-info-text">
            {'Super admin can still access their account via '}
            <span
              style={{
                color: '#3E63DD',
              }}
              data-cy="superadmin-login-link"
            >
              {`${window.public_config?.TOOLJET_HOST}${
                window.public_config?.SUB_PATH ? window.public_config?.SUB_PATH : '/'
              }login/super-admin`}
            </span>
          </div>
          <SolidIcon name="copy" width="35" onClick={() => copyFunction('login-url')} />
        </div>
      </Alert>
>>>>>>> 7f96dede
    </div>
  );

  const modalFooter = (
    <>
      <ButtonSolid variant="tertiary" onClick={handleClose} data-cy="cancel-button">
        Cancel
      </ButtonSolid>
      <ButtonSolid variant={'dangerPrimary'} onClick={handleDisable} data-cy="confirmation-button">
        Disable
      </ButtonSolid>
    </>
  );

  return (
    <Modal title="Disable password login" show={show} closeModal={handleClose} footerContent={modalFooter}>
      {modalContent}
    </Modal>
  );
}

export default DisablePasswordLoginModal;<|MERGE_RESOLUTION|>--- conflicted
+++ resolved
@@ -1,9 +1,6 @@
 import React from 'react';
 import Modal from '@/HomePage/Modal';
 import { ButtonSolid } from '@/_ui/AppButton/AppButton';
-import { Alert } from '@/_ui/Alert';
-import SolidIcon from '@/_ui/Icon/SolidIcons';
-import { copyToClipboard } from '@/_helpers/appUtils';
 
 function DisablePasswordLoginModal({ show, disablePasswordLogin, setShowModal, reset }) {
   const handleDisable = () => {
@@ -16,50 +13,12 @@
     setShowModal(false);
   };
 
-  const copyFunction = (input) => {
-    let text = document.getElementById(input).innerHTML;
-    copyToClipboard(text);
-  };
-
   const modalContent = (
     <div>
       <p data-cy="modal-message">
         Please ensure SSO is configured successfully before disabling password login or else you will get locked out.
         Are you sure you want to continue?
       </p>
-<<<<<<< HEAD
-=======
-      <Alert
-        svg="tj-info"
-        cls="super-admin-login-info-banner justify-content-center"
-        useDarkMode={false}
-        imgHeight={'35px'}
-        imgWidth={'35px'}
-      >
-        <div
-          className="d-flex align-items-center justify-content-between"
-          style={{
-            fontSize: '12px',
-            fontWeight: '400',
-          }}
-        >
-          <div data-cy="superadmin-info-text">
-            {'Super admin can still access their account via '}
-            <span
-              style={{
-                color: '#3E63DD',
-              }}
-              data-cy="superadmin-login-link"
-            >
-              {`${window.public_config?.TOOLJET_HOST}${
-                window.public_config?.SUB_PATH ? window.public_config?.SUB_PATH : '/'
-              }login/super-admin`}
-            </span>
-          </div>
-          <SolidIcon name="copy" width="35" onClick={() => copyFunction('login-url')} />
-        </div>
-      </Alert>
->>>>>>> 7f96dede
     </div>
   );
 
