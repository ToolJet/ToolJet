import React, { useState } from 'react';
import { toast } from 'react-hot-toast';
import { useTranslation } from 'react-i18next';
import { retrieveWhiteLabelText } from '../_helpers/utils';
import Input from '@/_ui/Input';
import Radio from '@/_ui/Radio';
import Button from '@/_ui/Button';
import EncryptedFieldWrapper from './EncyrptedFieldWrapper';

const Zendesk = ({
  optionchanged,
  createDataSource,
  options,
  isSaving,
  selectedDataSource,
<<<<<<< HEAD
  currentAppEnvironmentId,
  workspaceConstants,
  isDisabled,
=======
  workspaceConstants,
  optionsChanged,
>>>>>>> d1c00dbe
}) => {
  const [authStatus, setAuthStatus] = useState(null);
  const { t } = useTranslation();

  function authZendesk() {
    const provider = 'zendesk';
    setAuthStatus('waiting_for_url');

    const scope = options?.access_type?.value === 'read' ? 'read' : 'read%20write';

    try {
      const authUrl = `https://${options?.subdomain?.value}.zendesk.com/oauth/authorizations/new?response_type=code&client_id=${options?.client_id?.value}&redirect_uri=${window.location.origin}/oauth2/authorize&scope=${scope}`;
      localStorage.setItem('sourceWaitingForOAuth', 'newSource');
      localStorage.setItem('currentAppEnvironmentIdForOauth', currentAppEnvironmentId);
      optionchanged('provider', provider).then(() => {
        optionchanged('oauth2', true);
      });
      setAuthStatus('waiting_for_token');
      window.open(authUrl);
    } catch (error) {
      toast.error(error);
      setAuthStatus(null);
    }
  }

  function saveDataSource() {
    optionchanged('code', localStorage.getItem('OAuthCode')).then(() => {
      createDataSource();
    });
  }

  return (
    <div>
      <div className="row">
        <div className="col-md-12 mb-3 ">
          <label className="form-label text-muted mt-3">Zendesk Sub-domain</label>
          <Input
            type="text"
            className="form-control"
            onChange={(e) => optionchanged('subdomain', e.target.value)}
            value={options?.subdomain?.value ?? ''}
            placeholder="e.g. tooljet"
            workspaceConstants={workspaceConstants}
            disabled={isDisabled}
          />
        </div>

        <div className="col-md-12">
          <label className="form-label text-muted mt-3">Client ID</label>
          <Input
            type="text"
            className="form-control"
            onChange={(e) => optionchanged('client_id', e.target.value)}
            value={options?.client_id?.value}
            placeholder="e.g. tj-zendesk"
            workspaceConstants={workspaceConstants}
            disabled={isDisabled}
          />
        </div>
        <div className="col-md-12 mb-2">
<<<<<<< HEAD
          <label className="form-label text-muted mt-3">
            Client Secret
            <small className="text-green mx-2">
              <img className="mx-2 encrypted-icon" src="assets/images/icons/padlock.svg" width="12" height="12" />
              Encrypted
            </small>
          </label>
          <Input
            type="password"
            className="form-control"
            onChange={(e) => optionchanged('client_secret', e.target.value)}
            value={options?.client_secret?.value}
            workspaceConstants={workspaceConstants}
            disabled={isDisabled}
          />
=======
          <EncryptedFieldWrapper
            options={options}
            selectedDataSource={selectedDataSource}
            optionchanged={optionchanged}
            optionsChanged={optionsChanged}
            name="client_secret"
            label="Client Secret"
          >
            <Input
              type="password"
              className="form-control"
              onChange={(e) => optionchanged('client_secret', e.target.value)}
              value={options?.client_secret?.value}
              workspaceConstants={workspaceConstants}
            />
          </EncryptedFieldWrapper>
>>>>>>> d1c00dbe
        </div>

        <div className="col-md-12">
          <div className="mb-3">
            <div className="form-label">Scope(s)</div>
            <p>
              {t(
                'zendesk.enableReadAndWrite',
                `If you want your ${retrieveWhiteLabelText()} apps to modify your Zendesk resources, make sure to select read and write access`,
                { whiteLabelText: retrieveWhiteLabelText() }
              )}
            </p>
            <div>
              <Radio
                checked={options?.access_type?.value === 'read'}
                disabled={authStatus === 'waiting_for_token' || isDisabled}
                onClick={() => optionchanged('access_type', 'read')}
                text="Read only"
                helpText={t(
                  'zendesk.readDataFromResources',
                  `Your ${retrieveWhiteLabelText()} apps can only read data from resources`,
                  { whiteLabelText: retrieveWhiteLabelText() }
                )}
              />
              <Radio
                checked={options?.access_type?.value === 'write'}
                disabled={authStatus === 'waiting_for_token' || isDisabled}
                onClick={() => optionchanged('access_type', 'write')}
                text="Read and write"
                helpText={t(
                  'zendesk.readModifyResources',
                  `Your ${retrieveWhiteLabelText()} apps can read data from resources, modify resources, and more.`,
                  { whiteLabelText: retrieveWhiteLabelText() }
                )}
              />
            </div>
          </div>
        </div>
      </div>
      <div className="row mt-3">
        <center>
          {authStatus === 'waiting_for_token' && (
            <div>
              <Button
                className={`m2 ${isSaving ? ' loading' : ''}`}
                disabled={isSaving || isDisabled}
                onClick={() => saveDataSource()}
              >
                {isSaving ? 'Saving...' : 'Save data source'}
              </Button>
            </div>
          )}

          {(!authStatus || authStatus === 'waiting_for_url') && (
            <Button
              className={`m2 ${authStatus === 'waiting_for_url' ? ' btn-loading' : ''}`}
              disabled={isSaving || isDisabled}
              onClick={() => authZendesk()}
            >
              {selectedDataSource?.id ? 'Reconnect' : 'Connect'} to Zendesk
            </Button>
          )}
        </center>
      </div>
    </div>
  );
};

export default Zendesk;<|MERGE_RESOLUTION|>--- conflicted
+++ resolved
@@ -13,14 +13,10 @@
   options,
   isSaving,
   selectedDataSource,
-<<<<<<< HEAD
   currentAppEnvironmentId,
   workspaceConstants,
   isDisabled,
-=======
-  workspaceConstants,
   optionsChanged,
->>>>>>> d1c00dbe
 }) => {
   const [authStatus, setAuthStatus] = useState(null);
   const { t } = useTranslation();
@@ -81,23 +77,6 @@
           />
         </div>
         <div className="col-md-12 mb-2">
-<<<<<<< HEAD
-          <label className="form-label text-muted mt-3">
-            Client Secret
-            <small className="text-green mx-2">
-              <img className="mx-2 encrypted-icon" src="assets/images/icons/padlock.svg" width="12" height="12" />
-              Encrypted
-            </small>
-          </label>
-          <Input
-            type="password"
-            className="form-control"
-            onChange={(e) => optionchanged('client_secret', e.target.value)}
-            value={options?.client_secret?.value}
-            workspaceConstants={workspaceConstants}
-            disabled={isDisabled}
-          />
-=======
           <EncryptedFieldWrapper
             options={options}
             selectedDataSource={selectedDataSource}
@@ -112,9 +91,9 @@
               onChange={(e) => optionchanged('client_secret', e.target.value)}
               value={options?.client_secret?.value}
               workspaceConstants={workspaceConstants}
+              disabled={isDisabled}
             />
           </EncryptedFieldWrapper>
->>>>>>> d1c00dbe
         </div>
 
         <div className="col-md-12">
