import React from 'react';
import { Link } from 'react-router-dom';
<<<<<<< HEAD
import AppLogo from './AppLogo';

function OnboardingNavbar() {
=======
import Logo from '@assets/images/Logomark.svg';
function OnboardingNavbar({ darkMode }) {
  darkMode = darkMode ?? (localStorage.getItem('darkMode') || false);
>>>>>>> d3df7c31
  return (
    <div className={`onboarding-navbar container-xl ${darkMode && 'theme-dark'}`}>
      <Link to="/">
        <AppLogo />
      </Link>
    </div>
  );
}

export default OnboardingNavbar;<|MERGE_RESOLUTION|>--- conflicted
+++ resolved
@@ -1,14 +1,8 @@
 import React from 'react';
 import { Link } from 'react-router-dom';
-<<<<<<< HEAD
 import AppLogo from './AppLogo';
-
-function OnboardingNavbar() {
-=======
-import Logo from '@assets/images/Logomark.svg';
 function OnboardingNavbar({ darkMode }) {
   darkMode = darkMode ?? (localStorage.getItem('darkMode') || false);
->>>>>>> d3df7c31
   return (
     <div className={`onboarding-navbar container-xl ${darkMode && 'theme-dark'}`}>
       <Link to="/">
