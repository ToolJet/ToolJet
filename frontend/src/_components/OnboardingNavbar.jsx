--- conflicted
+++ resolved
@@ -1,18 +1,12 @@
 import React from 'react';
 import { Link } from 'react-router-dom';
-<<<<<<< HEAD
 import AppLogo from './AppLogo';
-=======
-import LogoLightMode from '@assets/images/Logomark.svg';
-import LogoDarkMode from '@assets/images/Logomark-dark-mode.svg';
 
->>>>>>> 1ebc8b87
 function OnboardingNavbar({ darkMode }) {
-  const Logo = darkMode ? LogoDarkMode : LogoLightMode;
   return (
     <div className={`onboarding-navbar container-xl`}>
       <Link to="/">
-        <AppLogo />
+        <AppLogo darkMode={darkMode} />
       </Link>
     </div>
   );
