import React from 'react';
import { useSpring, animated } from 'react-spring';
import OverlayTrigger from 'react-bootstrap/OverlayTrigger';
import Tooltip from 'react-bootstrap/Tooltip';
<<<<<<< HEAD
import posthog from 'posthog-js';
=======
import { useTranslation } from 'react-i18next';
>>>>>>> e9afe552

export const DarkModeToggle = function DarkModeToggle({
  darkMode = false,
  switchDarkMode,
  tooltipPlacement = 'bottom',
}) {
  const toggleDarkMode = () => {
    posthog.capture('darkMode', { mode: !darkMode ? 'dark' : 'white' });
    switchDarkMode(!darkMode);
  };
  const { t } = useTranslation();
  const properties = {
    sun: {
      r: 9,
      transform: 'rotate(40deg)',
      cx: 12,
      cy: 4,
      opacity: 0,
    },
    moon: {
      r: 5,
      transform: 'rotate(90deg)',
      cx: 30,
      cy: 0,
      opacity: 1,
    },
    springConfig: { mass: 4, tension: 250, friction: 35 },
  };

  const { r, transform, cx, cy, opacity } = properties[darkMode ? 'moon' : 'sun'];

  const svgContainerProps = useSpring({
    transform,
    config: properties.springConfig,
  });
  const centerCircleProps = useSpring({ r, config: properties.springConfig });
  const maskedCircleProps = useSpring({
    cx,
    cy,
    color: 'white',
    config: properties.springConfig,
  });
  const linesProps = useSpring({ opacity, config: properties.springConfig });

  return (
    <OverlayTrigger
      placement={tooltipPlacement}
      delay={{ show: 250, hide: 400 }}
      overlay={
        <Tooltip id="button-tooltip">
          {darkMode
            ? t('header.darkModeToggle.activateLightMode', 'Activate light mode')
            : t('header.darkModeToggle.activateDarkMode', 'Activate dark mode')}
        </Tooltip>
      }
    >
      <animated.svg
        xmlns="http://www.w3.org/2000/svg"
        width="24"
        height="24"
        viewBox="0 0 24 24"
        fill="none"
        color={darkMode ? '#fff' : '#808080'}
        strokeWidth="2"
        strokeLinecap="round"
        strokeLinejoin="round"
        stroke="currentColor"
        onClick={toggleDarkMode}
        style={{
          cursor: 'pointer',
          ...svgContainerProps,
        }}
      >
        <mask id="myMask2">
          <rect x="0" y="0" width="100%" height="100%" fill="white" />
          <animated.circle style={maskedCircleProps} r="9" fill="black" />
        </mask>

        <animated.circle
          cx="12"
          cy="12"
          style={centerCircleProps}
          fill={darkMode ? 'white' : '#808080'}
          mask="url(#myMask2)"
        />
        <animated.g stroke="currentColor" style={linesProps}>
          <line x1="12" y1="1" x2="12" y2="3" />
          <line x1="12" y1="21" x2="12" y2="23" />
          <line x1="4.22" y1="4.22" x2="5.64" y2="5.64" />
          <line x1="18.36" y1="18.36" x2="19.78" y2="19.78" />
          <line x1="1" y1="12" x2="3" y2="12" />
          <line x1="21" y1="12" x2="23" y2="12" />
          <line x1="4.22" y1="19.78" x2="5.64" y2="18.36" />
          <line x1="18.36" y1="5.64" x2="19.78" y2="4.22" />
        </animated.g>
      </animated.svg>
    </OverlayTrigger>
  );
};<|MERGE_RESOLUTION|>--- conflicted
+++ resolved
@@ -2,11 +2,8 @@
 import { useSpring, animated } from 'react-spring';
 import OverlayTrigger from 'react-bootstrap/OverlayTrigger';
 import Tooltip from 'react-bootstrap/Tooltip';
-<<<<<<< HEAD
 import posthog from 'posthog-js';
-=======
 import { useTranslation } from 'react-i18next';
->>>>>>> e9afe552
 
 export const DarkModeToggle = function DarkModeToggle({
   darkMode = false,
