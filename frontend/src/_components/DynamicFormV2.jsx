import React from 'react';
import cx from 'classnames';
import DataSourceSchemaManager from '@/_helpers/dataSourceSchemaManager';
import Textarea from '@/_ui/Textarea';
import Input from '@/_ui/Input';
import Select from '@/_ui/Select';
import Headers from '@/_ui/HttpHeaders';
import Toggle from '@/_ui/Toggle';
import InputV3 from '@/_ui/Input-V3';
import { filter, find, isEmpty } from 'lodash';
import { ButtonSolid } from './AppButton';
import { useGlobalDataSourcesStatus } from '@/_stores/dataSourcesStore';
import { canDeleteDataSource, canUpdateDataSource } from '@/_helpers';
import { OverlayTrigger, Tooltip } from 'react-bootstrap';
import { orgEnvironmentVariableService, orgEnvironmentConstantService } from '../_services';
import { Constants } from '@/_helpers/utils';

const DynamicFormV2 = ({
  schema,
  options,
  optionchanged,
  optionsChanged,
  selectedDataSource,
  isEditMode,
  layout = 'vertical',
  onBlur,
  setDefaultOptions,
  currentAppEnvironmentId,
  isGDS,
  validationMessages,
  setValidationMessages,
  clearValidationMessages,
  showValidationErrors,
  clearValidationErrorBanner,
}) => {
  const uiProperties = schema['tj:ui:properties'] || {};
  const dsm = React.useMemo(() => new DataSourceSchemaManager(schema), [schema]);
  const encryptedProperties = React.useMemo(() => dsm.getEncryptedProperties(), [dsm]);
  const [conditionallyRequiredProperties, setConditionallyRequiredProperties] = React.useState([]);
  const [workspaceVariables, setWorkspaceVariables] = React.useState([]);
  const [currentOrgEnvironmentConstants, setCurrentOrgEnvironmentConstants] = React.useState([]);
  const [computedProps, setComputedProps] = React.useState({});
  const [hasUserInteracted, setHasUserInteracted] = React.useState(false);
  const [interactedFields, setInteractedFields] = React.useState(new Set());

  const isHorizontalLayout = layout === 'horizontal';
  const prevDataSourceIdRef = React.useRef(selectedDataSource?.id);

  const globalDataSourcesStatus = useGlobalDataSourcesStatus();
  const { isEditing: isDataSourceEditing } = globalDataSourcesStatus;

  React.useEffect(() => {
    if (isGDS) {
      orgEnvironmentConstantService.getConstantsFromEnvironment(currentAppEnvironmentId).then((data) => {
        const constants = {
          globals: {},
          secrets: {},
        };
        data.constants.forEach((constant) => {
          if (constant.type === Constants.Secret) {
            constants.secrets[constant.name] = constant.value;
          } else {
            constants.globals[constant.name] = constant.value;
          }
        });

        setCurrentOrgEnvironmentConstants(constants);
      });

      orgEnvironmentVariableService.getVariables().then((data) => {
        const client_variables = {};
        const server_variables = {};
        data.variables.map((variable) => {
          if (variable.variable_type === 'server') {
            server_variables[variable.variable_name] = 'HiddenEnvironmentVariable';
          } else {
            client_variables[variable.variable_name] = variable.value;
          }
        });

        setWorkspaceVariables({ client: client_variables, server: server_variables });
      });
    }

    return () => {
      setWorkspaceVariables([]);
      setCurrentOrgEnvironmentConstants([]);
    };
    // eslint-disable-next-line react-hooks/exhaustive-deps
  }, [currentAppEnvironmentId]);

  React.useEffect(() => {
    if (!hasUserInteracted) return;

    const timeout = setTimeout(() => {
      validateOptions();
    }, 300);

    return () => clearTimeout(timeout);
  }, [options, hasUserInteracted, validateOptions]);

  const validateOptions = React.useCallback(async () => {
    try {
      const { valid, errors } = await dsm.validateData(options);

<<<<<<< HEAD
      const conditionallyRequiredFields = processAllOfConditions(schema, options);
      setConditionallyRequiredProperties(conditionallyRequiredFields);

=======
>>>>>>> 219440a9
      if (valid) {
        clearValidationMessages();
        clearValidationErrorBanner();
      } else {
<<<<<<< HEAD
        setValidationMessages(errors, schema, interactedFields);
      }
    } catch (error) {
      console.error('Validation error:', error);
=======
        setValidationMessages(errors, schema);
        const requiredFields = errors
          .filter((error) => error.keyword === 'required')
          .map((error) => error.params.missingProperty);
        setConditionallyRequiredProperties(requiredFields);
      }
    } catch (error) {
      console.error('❌ Validation error:', error);
>>>>>>> 219440a9
    }
  }, [
    dsm,
    options,
<<<<<<< HEAD
    processAllOfConditions,
    schema,
    clearValidationMessages,
    clearValidationErrorBanner,
    setValidationMessages,
    interactedFields,
  ]);

  const processAllOfConditions = React.useCallback((schema, options, path = []) => {
    let requiredFields = [];

    if (schema.allOf) {
      schema.allOf.forEach((condition) => {
        if (condition.if && condition.then) {
          const conditionMatches = Object.entries(condition.if.properties || {}).every(([propName, propCondition]) => {
            const propertyPath = [...path, propName];

            let currentValue = options;
            for (const segment of propertyPath) {
              if (!currentValue || typeof currentValue !== 'object') {
                return false;
              }
              currentValue = currentValue[segment]?.value;
            }

            return propCondition.const === currentValue;
          });

          if (conditionMatches) {
            if (condition.then.required) {
              requiredFields = [...requiredFields, ...condition.then.required];
            }

            if (condition.then.allOf) {
              const nestedRequired = processAllOfConditions({ allOf: condition.then.allOf }, options, path);
              requiredFields = [...requiredFields, ...nestedRequired];
            }

            if (condition.then.properties) {
              Object.entries(condition.then.properties).forEach(([propName, propSchema]) => {
                if (propSchema.allOf) {
                  const nestedRequired = processAllOfConditions({ allOf: propSchema.allOf }, options, [
                    ...path,
                    propName,
                  ]);
                  requiredFields = [...requiredFields, ...nestedRequired];
                }
              });
            }
          }
        }
      });
    }

    return requiredFields;
  }, []);

=======
    clearValidationMessages,
    clearValidationErrorBanner,
    setValidationMessages,
    schema,
    setConditionallyRequiredProperties,
  ]);

>>>>>>> 219440a9
  React.useEffect(() => {
    if (showValidationErrors) {
      setHasUserInteracted(true);
      const allFieldKeys = Object.keys(options);
      setInteractedFields(new Set(allFieldKeys));
    }
  }, [showValidationErrors, options]);

  React.useEffect(() => {
    const prevDataSourceId = prevDataSourceIdRef.current;
    prevDataSourceIdRef.current = selectedDataSource?.id;
    const uiProperties = schema['tj:ui:properties'];
    if (!isEmpty(uiProperties)) {
      let fields = {};
      let encryptedFieldsProps = {};
      const flipComponentDropdown = find(uiProperties, ['widget', 'dropdown-component-flip']);

      if (flipComponentDropdown) {
        const selector = options?.[flipComponentDropdown?.key]?.value;
        const commonFieldsFromSslCertificate = uiProperties[selector]?.ssl_certificate?.commonFields;
        fields = {
          ...commonFieldsFromSslCertificate,
          ...flipComponentDropdown?.commonFields,
          ...uiProperties[selector],
        };
      } else {
        fields = { ...uiProperties };
      }

      const processFields = (fieldsObject) => {
        Object.keys(fieldsObject).forEach((key) => {
          const field = fieldsObject[key];
          const { widget, encrypted, key: propertyKey } = field;

          if (!canUpdateDataSource(selectedDataSource?.id) && !canDeleteDataSource()) {
            encryptedFieldsProps[propertyKey] = {
              disabled: !!selectedDataSource?.id,
            };
          } else if (!isDataSourceEditing) {
            if (widget === 'password' || encrypted) {
              encryptedFieldsProps[propertyKey] = {
                disabled: true,
              };
            }
          } else {
            if ((widget === 'password' || encrypted) && !(propertyKey in computedProps)) {
              encryptedFieldsProps[propertyKey] = {
                disabled: !!selectedDataSource?.id,
              };
            }
          }

          // To check for nested dropdown-component-flip
          if (widget === 'dropdown-component-flip') {
            const selectedOption = options?.[field.key]?.value;

            if (field.commonFields) {
              processFields(field.commonFields);
            }

            if (selectedOption && fieldsObject[selectedOption]) {
              processFields(fieldsObject[selectedOption]);
            }
          }
        });
      };

      processFields(fields);

      if (uiProperties.renderForm) {
        Object.keys(uiProperties.renderForm).forEach((sectionKey) => {
          const section = uiProperties.renderForm[sectionKey];
          const { inputs } = section;
          if (inputs) {
            processFields(inputs);
          }
        });
      }

      if (prevDataSourceId !== selectedDataSource?.id) {
        setComputedProps({ ...encryptedFieldsProps });
      } else {
        setComputedProps({ ...computedProps, ...encryptedFieldsProps });
      }
    }
    // eslint-disable-next-line react-hooks/exhaustive-deps
  }, [selectedDataSource?.id, options, isDataSourceEditing]);

  const getElement = (type) => {
    switch (type) {
      case 'password':
      case 'text':
        return Input;
      case 'password-v3':
      case 'text-v3':
      case 'password-v3-textarea':
        return InputV3;
      case 'textarea':
        return Textarea;
      case 'toggle':
        return Toggle;
      case 'react-component-headers':
        return Headers;
      // TODO: Move dropdown component flip logic to be handled here
      // case 'dropdown-component-flip':
      //   return Select;
      default:
        return <div>Type is invalid</div>;
    }
  };

  const getElementProps = (uiProperties) => {
    const { label, description, widget, required, width, key, help_text: helpText, list, buttonText } = uiProperties;

    const isRequired = required || conditionallyRequiredProperties.includes(key);
    const isEncrypted = widget === 'password-v3' || encryptedProperties.includes(key);
    const currentValue = options?.[key]?.value;
    const skipValidation =
      (!hasUserInteracted && !showValidationErrors) || (!interactedFields.has(key) && !showValidationErrors);

    const handleOptionChange = (key, value, flag = true) => {
      if (!hasUserInteracted) {
        setHasUserInteracted(true);
      }
      setInteractedFields((prev) => new Set(prev).add(key));
      optionchanged(key, value, flag);
    };

    switch (widget) {
      case 'password':
      case 'text':
      case 'textarea': {
        return {
          key,
          widget,
          label,
          placeholder: isEncrypted ? '**************' : description,
          className: cx('form-control', {
            'dynamic-form-encrypted-field': isEncrypted,
          }),
          style: { marginBottom: '0px !important' },
          helpText: helpText,
          value: currentValue || '',
          onChange: (e) => optionchanged(key, e.target.value, true),
          isGDS: true,
          workspaceVariables: [],
          workspaceConstants: [],
          encrypted: isEncrypted,
          onBlur,
        };
      }
      case 'password-v3':
      case 'password-v3-textarea':
      case 'text-v3': {
        return {
          key,
          widget,
          label,
          placeholder: isEncrypted ? '**************' : description,
          className: cx('form-control', {
            'dynamic-form-encrypted-field': isEncrypted,
          }),
          style: { marginBottom: '0px !important' },
          helpText: helpText,
          value: currentValue || '',
          onChange: (e) => handleOptionChange(key, e.target.value, true),
          isGDS: true,
          workspaceVariables: [],
          workspaceConstants: [],
          encrypted: isEncrypted,
          onBlur,
          isRequired: isRequired,
          isValidatedMessages: skipValidation
            ? { valid: null, message: '' } // skip validation for initial render and untouched elements
            : validationMessages[key]
            ? { valid: false, message: validationMessages[key] }
            : isRequired
            ? { valid: true, message: '' }
            : { valid: null, message: '' }, // handle optional && encrypted fields
          isDisabled: !canUpdateDataSource(selectedDataSource?.id) && !canDeleteDataSource(),
        };
      }
      case 'react-component-headers': {
        let isRenderedAsQueryEditor;
        if (isGDS) {
          isRenderedAsQueryEditor = false;
        } else {
          isRenderedAsQueryEditor = !isGDS;
        }
        return {
          getter: key,
          options: isRenderedAsQueryEditor
            ? options?.[key] ?? schema?.defaults?.[key]
            : options?.[key]?.value ?? schema?.defaults?.[key]?.value,
          handleOptionChange,
          isRenderedAsQueryEditor,
          workspaceConstants: currentOrgEnvironmentConstants,
          isDisabled: !canUpdateDataSource(selectedDataSource?.id) && !canDeleteDataSource(),
          encrypted: isEncrypted,
          buttonText,
          width: width,
        };
      }
      case 'toggle':
        return {
          defaultChecked: currentValue,
          checked: currentValue,
          onChange: (e) => handleOptionChange(key, e.target.checked, true),
        };
      case 'dropdown':
      case 'dropdown-component-flip':
        return {
          options: list,
          value: options?.[key]?.value || options?.[key],
          onChange: (value) => handleOptionChange(key, value, true),
          width: width || '100%',
          encrypted: options?.[key]?.encrypted,
        };
      default:
        return {};
    }
  };

  const getLayout = (uiProperties) => {
    if (isEmpty(uiProperties)) return null;
    const flipComponentDropdown = isFlipComponentDropdown(uiProperties);

    if (flipComponentDropdown) {
      return flipComponentDropdown;
    }

    const handleEncryptedFieldsToggle = (event, field) => {
      if (!canUpdateDataSource(selectedDataSource?.id) && !canDeleteDataSource()) {
        return;
      }
      const isEditing = computedProps[field]['disabled'];
      if (isEditing) {
        optionchanged(field, '');
      } else {
        //Send old field value if editing mode disabled for encrypted fields
        const newOptions = { ...options };
        const oldFieldValue = selectedDataSource?.['options']?.[field];
        if (oldFieldValue) {
          optionsChanged({ ...newOptions, [field]: oldFieldValue });
        } else {
          delete newOptions[field];
          optionsChanged({ ...newOptions });
        }
      }
      setComputedProps({
        ...computedProps,
        [field]: {
          ...computedProps[field],
          disabled: !isEditing,
        },
      });
    };

    const renderLabel = (label, tooltip) => {
      const labelElement = (
        <label
          className="form-label"
          data-cy={`label-${String(label).toLowerCase().replace(/\s+/g, '-')}`}
          style={{ textDecoration: tooltip ? 'underline 2px dashed' : 'none', textDecorationColor: 'var(--slate8)' }}
        >
          {label}
        </label>
      );

      if (tooltip) {
        return (
          <OverlayTrigger
            placement="top"
            trigger="click"
            rootClose
            overlay={<Tooltip id={`tooltip-${label}`}>{tooltip}</Tooltip>}
          >
            {labelElement}
          </OverlayTrigger>
        );
      }

      return labelElement;
    };

    return (
      <div className={`${isHorizontalLayout ? '' : 'row'}`}>
        {Object.keys(uiProperties).map((key) => {
          const { label, widget, encrypted, className, key: propertyKey } = uiProperties[key];
          const Element = getElement(widget);
          const isSpecificComponent = ['tooljetdb-operations', 'react-component-api-endpoint'].includes(widget);

          return (
            <div
              className={cx('my-2', {
                'col-md-12': !className && !isHorizontalLayout,
                [className]: !!className,
                'd-flex': isHorizontalLayout,
                'dynamic-form-row': isHorizontalLayout,
              })}
              key={key}
            >
              {!isSpecificComponent && (
                <div
                  className={cx('d-flex', {
                    'form-label': isHorizontalLayout,
                    'align-items-center': !isHorizontalLayout,
                  })}
                  style={{ minWidth: '100px' }}
                >
                  {label &&
                    widget !== 'text-v3' &&
                    widget !== 'password-v3' &&
                    widget !== 'password-v3-textarea' &&
                    renderLabel(label, uiProperties[key].tooltip)}
                </div>
              )}
              <div
                className={cx(
                  {
                    'flex-grow-1': isHorizontalLayout && !isSpecificComponent,
                    'w-100': isHorizontalLayout && widget !== 'codehinter',
                  },
                  'dynamic-form-element'
                )}
                style={{ width: '100%' }}
              >
                <Element
                  {...getElementProps(uiProperties[key])}
                  {...computedProps[propertyKey]}
                  data-cy={`${String(label).toLocaleLowerCase().replace(/\s+/g, '-')}-text-field`}
                  //to be removed after whole ui is same
                  isHorizontalLayout={isHorizontalLayout}
                />
              </div>
            </div>
          );
        })}
      </div>
    );
  };

  const FlipComponentDropdown = (uiProperties) => {
    const flipComponentDropdowns = filter(uiProperties, ['widget', 'dropdown-component-flip']);

    const dropdownComponents = flipComponentDropdowns.map((flipComponentDropdown) => {
      const selector = options?.[flipComponentDropdown?.key]?.value || options?.[flipComponentDropdown?.key];

      return (
        <div key={flipComponentDropdown.key}>
          <div className={isHorizontalLayout ? '' : 'row'}>
            {flipComponentDropdown.commonFields && getLayout(flipComponentDropdown.commonFields)}

            <div
              className={cx('my-2', {
                'col-md-12': !flipComponentDropdown.className && !isHorizontalLayout,
                'd-flex': isHorizontalLayout,
                'dynamic-form-row': isHorizontalLayout,
                [flipComponentDropdown.className]: !!flipComponentDropdown.className,
              })}
            >
              {(flipComponentDropdown.label || isHorizontalLayout) && (
                <label
                  className={cx('form-label')}
                  data-cy={`${String(flipComponentDropdown.label)
                    .toLocaleLowerCase()
                    .replace(/\s+/g, '-')}-dropdown-label`}
                >
                  {flipComponentDropdown.label}
                </label>
              )}

              <div data-cy={'query-select-dropdown'} className={cx({ 'flex-grow-1': isHorizontalLayout })}>
                <Select {...getElementProps(flipComponentDropdown)} styles={{}} useCustomStyles={false} />
              </div>
              {flipComponentDropdown.helpText && (
                <span className="flip-dropdown-help-text">{flipComponentDropdown.helpText}</span>
              )}
            </div>
          </div>

          {getLayout(uiProperties[selector])}
        </div>
      );
    });

    const normalComponents = Object.keys(uiProperties).map((key) => {
      const component = uiProperties[key];

      if (component.type && component.type !== 'dropdown-component-flip') {
        return <div key={key}>{getLayout({ [key]: component })}</div>;
      }
      return null;
    });

    return (
      <>
        {normalComponents}
        {dropdownComponents}
      </>
    );
  };

  const isFlipComponentDropdown = (uiProperties) => {
    const checkFlipComponents = filter(uiProperties, ['widget', 'dropdown-component-flip']);
    if (checkFlipComponents.length > 0) {
      return FlipComponentDropdown(uiProperties);
    } else {
      return null;
    }
  };

  const flipComponentDropdown = isFlipComponentDropdown(uiProperties);
  if (flipComponentDropdown) return flipComponentDropdown;
  return getLayout(uiProperties);
};

export default DynamicFormV2;<|MERGE_RESOLUTION|>--- conflicted
+++ resolved
@@ -103,36 +103,21 @@
     try {
       const { valid, errors } = await dsm.validateData(options);
 
-<<<<<<< HEAD
       const conditionallyRequiredFields = processAllOfConditions(schema, options);
       setConditionallyRequiredProperties(conditionallyRequiredFields);
 
-=======
->>>>>>> 219440a9
       if (valid) {
         clearValidationMessages();
         clearValidationErrorBanner();
       } else {
-<<<<<<< HEAD
         setValidationMessages(errors, schema, interactedFields);
       }
     } catch (error) {
       console.error('Validation error:', error);
-=======
-        setValidationMessages(errors, schema);
-        const requiredFields = errors
-          .filter((error) => error.keyword === 'required')
-          .map((error) => error.params.missingProperty);
-        setConditionallyRequiredProperties(requiredFields);
-      }
-    } catch (error) {
-      console.error('❌ Validation error:', error);
->>>>>>> 219440a9
     }
   }, [
     dsm,
     options,
-<<<<<<< HEAD
     processAllOfConditions,
     schema,
     clearValidationMessages,
@@ -190,15 +175,6 @@
     return requiredFields;
   }, []);
 
-=======
-    clearValidationMessages,
-    clearValidationErrorBanner,
-    setValidationMessages,
-    schema,
-    setConditionallyRequiredProperties,
-  ]);
-
->>>>>>> 219440a9
   React.useEffect(() => {
     if (showValidationErrors) {
       setHasUserInteracted(true);
